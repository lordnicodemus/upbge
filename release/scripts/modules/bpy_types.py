--- conflicted
+++ resolved
@@ -523,16 +523,6 @@
         self.clear()
         self.write(string)
 
-<<<<<<< HEAD
-    @property
-    def users_logic(self):
-        """Logic bricks that use this text"""
-        import bpy
-        return tuple(obj for obj in bpy.data.objects
-                     if self in [cont.text for cont in obj.game.controllers
-                                 if cont.type == 'PYTHON']
-                     )
-=======
     def as_module(self):
         from os.path import splitext
         from types import ModuleType
@@ -541,7 +531,15 @@
         # if this is called often it will be much faster.
         exec(self.as_string(), mod.__dict__)
         return mod
->>>>>>> c8fc23fd
+
+    @property
+    def users_logic(self):
+        """Logic bricks that use this text"""
+        import bpy
+        return tuple(obj for obj in bpy.data.objects
+                     if self in [cont.text for cont in obj.game.controllers
+                                 if cont.type == 'PYTHON']
+                     )
 
 
 class Sound(bpy_types.ID):
