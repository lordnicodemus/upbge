# ##### BEGIN GPL LICENSE BLOCK #####
#
#  This program is free software; you can redistribute it and/or
#  modify it under the terms of the GNU General Public License
#  as published by the Free Software Foundation; either version 2
#  of the License, or (at your option) any later version.
#
#  This program is distributed in the hope that it will be useful,
#  but WITHOUT ANY WARRANTY; without even the implied warranty of
#  MERCHANTABILITY or FITNESS FOR A PARTICULAR PURPOSE.  See the
#  GNU General Public License for more details.
#
#  You should have received a copy of the GNU General Public License
#  along with this program; if not, write to the Free Software Foundation,
#  Inc., 51 Franklin Street, Fifth Floor, Boston, MA 02110-1301, USA.
#
# ##### END GPL LICENSE BLOCK #####

# <pep8 compliant>
import bpy


from properties_physics_common import basic_force_field_settings_ui
from properties_physics_common import basic_force_field_falloff_ui


class PhysicButtonsPanel():
    bl_space_type = 'PROPERTIES'
    bl_region_type = 'WINDOW'
    bl_context = "physics"

    @classmethod
    def poll(cls, context):
        rd = context.scene.render
        return (context.object) and (not rd.use_game_engine)


class PHYSICS_PT_field(PhysicButtonsPanel, bpy.types.Panel):
    bl_label = "Force Fields"

    @classmethod
    def poll(cls, context):
        ob = context.object
        rd = context.scene.render
        return (not rd.use_game_engine) and (ob.field) and (ob.field.type != 'NONE')

    def draw(self, context):
        layout = self.layout

        ob = context.object
        field = ob.field

        split = layout.split(percentage=0.2)
        split.label(text="Type:")

        split.prop(field, "type", text="")

        if field.type not in ('NONE', 'GUIDE', 'TEXTURE'):
            split = layout.split(percentage=0.2)
            split.label(text="Shape:")
            split.prop(field, "shape", text="")

        split = layout.split()

        if field.type == 'NONE':
            return  # nothing to draw
        elif field.type == 'GUIDE':
            col = split.column()
            col.prop(field, "guide_minimum")
            col.prop(field, "guide_free")
            col.prop(field, "falloff_power")
            col.prop(field, "use_guide_path_add")
            col.prop(field, "use_guide_path_weight")

            col = split.column()
            col.label(text="Clumping:")
            col.prop(field, "guide_clump_amount")
            col.prop(field, "guide_clump_shape")

            row = layout.row()
            row.prop(field, "use_max_distance")
            sub = row.row()
            sub.active = field.use_max_distance
            sub.prop(field, "distance_max")

            layout.separator()

            layout.prop(field, "guide_kink_type")
            if (field.guide_kink_type != 'NONE'):
                layout.prop(field, "guide_kink_axis")

                split = layout.split()

                col = split.column()
                col.prop(field, "guide_kink_frequency")
                col.prop(field, "guide_kink_shape")

                col = split.column()
                col.prop(field, "guide_kink_amplitude")

        elif field.type == 'TEXTURE':
            col = split.column()
            col.prop(field, "strength")
            col.prop(field, "texture", text="")
            col.prop(field, "texture_mode", text="")
            col.prop(field, "texture_nabla")

            col = split.column()
            col.prop(field, "use_object_coords")
            col.prop(field, "use_root_coords")
            col.prop(field, "use_2d_force")
        else:
            basic_force_field_settings_ui(self, context, field)

        if field.type not in ('NONE', 'GUIDE'):

            layout.label(text="Falloff:")
            layout.prop(field, "falloff_type", expand=True)

            basic_force_field_falloff_ui(self, context, field)

            if field.falloff_type == 'CONE':
                layout.separator()

                split = layout.split(percentage=0.35)

                col = split.column()
                col.label(text="Angular:")
                col.prop(field, "use_radial_min", text="Use Minimum")
                col.prop(field, "use_radial_max", text="Use Maximum")

                col = split.column()
                col.prop(field, "radial_falloff", text="Power")

                sub = col.column()
                sub.active = field.use_radial_min
                sub.prop(field, "radial_min", text="Angle")

                sub = col.column()
                sub.active = field.use_radial_max
                sub.prop(field, "radial_max", text="Angle")

            elif field.falloff_type == 'TUBE':
                layout.separator()

                split = layout.split(percentage=0.35)

                col = split.column()
                col.label(text="Radial:")
                col.prop(field, "use_radial_min", text="Use Minimum")
                col.prop(field, "use_radial_max", text="Use Maximum")

                col = split.column()
                col.prop(field, "radial_falloff", text="Power")

                sub = col.column()
                sub.active = field.use_radial_min
                sub.prop(field, "radial_min", text="Distance")

                sub = col.column()
                sub.active = field.use_radial_max
                sub.prop(field, "radial_max", text="Distance")


class PHYSICS_PT_collision(PhysicButtonsPanel, bpy.types.Panel):
    bl_label = "Collision"
    #bl_options = {'DEFAULT_CLOSED'}

    @classmethod
    def poll(cls, context):
        ob = context.object
        rd = context.scene.render
        return (ob and ob.type == 'MESH') and (not rd.use_game_engine) and (context.collision)

    def draw(self, context):
        layout = self.layout

        md = context.collision

        split = layout.split()

<<<<<<< HEAD
        if md:
            # remove modifier + settings
            split.context_pointer_set("modifier", md)
            split.operator("object.modifier_remove", text="Remove")
            col = split.column()

            #row = split.row(align=True)
            #row.prop(md, "show_render", text="")
            #row.prop(md, "show_viewport", text="")

            coll = md.settings

        else:
            # add modifier
            split.operator("object.modifier_add", text="Add").type = 'COLLISION'
            split.label()

            coll = None
=======
        coll = md.settings
>>>>>>> 2198cfdb

        if coll:
            settings = context.object.collision

            layout.active = settings.use

            split = layout.split()

            col = split.column()
            col.label(text="Particle:")
            col.prop(settings, "permeability", slider=True)
            col.prop(settings, "stickness")
            col.prop(settings, "use_particle_kill")
            col.label(text="Particle Damping:")
            sub = col.column(align=True)
            sub.prop(settings, "damping_factor", text="Factor", slider=True)
            sub.prop(settings, "damping_random", text="Random", slider=True)

            col.label(text="Particle Friction:")
            sub = col.column(align=True)
            sub.prop(settings, "friction_factor", text="Factor", slider=True)
            sub.prop(settings, "friction_random", text="Random", slider=True)

            col = split.column()
            col.label(text="Soft Body and Cloth:")
            sub = col.column(align=True)
            sub.prop(settings, "thickness_outer", text="Outer", slider=True)
            sub.prop(settings, "thickness_inner", text="Inner", slider=True)

            col.label(text="Soft Body Damping:")
            col.prop(settings, "damping", text="Factor", slider=True)

            col.label(text="Force Fields:")
            col.prop(settings, "absorption", text="Absorption")


def register():
    bpy.utils.register_module(__name__)


def unregister():
    bpy.utils.unregister_module(__name__)

if __name__ == "__main__":
    register()<|MERGE_RESOLUTION|>--- conflicted
+++ resolved
@@ -179,28 +179,7 @@
 
         split = layout.split()
 
-<<<<<<< HEAD
-        if md:
-            # remove modifier + settings
-            split.context_pointer_set("modifier", md)
-            split.operator("object.modifier_remove", text="Remove")
-            col = split.column()
-
-            #row = split.row(align=True)
-            #row.prop(md, "show_render", text="")
-            #row.prop(md, "show_viewport", text="")
-
-            coll = md.settings
-
-        else:
-            # add modifier
-            split.operator("object.modifier_add", text="Add").type = 'COLLISION'
-            split.label()
-
-            coll = None
-=======
         coll = md.settings
->>>>>>> 2198cfdb
 
         if coll:
             settings = context.object.collision
