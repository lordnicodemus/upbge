# ##### BEGIN GPL LICENSE BLOCK #####
#
#  This program is free software; you can redistribute it and/or
#  modify it under the terms of the GNU General Public License
#  as published by the Free Software Foundation; either version 2
#  of the License, or (at your option) any later version.
#
#  This program is distributed in the hope that it will be useful,
#  but WITHOUT ANY WARRANTY; without even the implied warranty of
#  MERCHANTABILITY or FITNESS FOR A PARTICULAR PURPOSE.  See the
#  GNU General Public License for more details.
#
#  You should have received a copy of the GNU General Public License
#  along with this program; if not, write to the Free Software Foundation,
#  Inc., 51 Franklin Street, Fifth Floor, Boston, MA 02110-1301, USA.
#
# ##### END GPL LICENSE BLOCK #####

# <pep8 compliant>
from bpy.types import Panel


class ObjectConstraintPanel(Panel):
    bl_context = "constraint"

    @classmethod
    def poll(cls, context):
        return (context.object)


class BoneConstraintPanel(Panel):
    bl_context = "bone_constraint"

    @classmethod
    def poll(cls, context):
        return (context.pose_bone)


class OBJECT_PT_constraints(ObjectConstraintPanel):
    bl_space_type = 'PROPERTIES'
    bl_region_type = 'WINDOW'
    bl_label = "Object Constraints"
    bl_options = {'HIDE_HEADER'}

    def draw(self, context):
        layout = self.layout

        layout.operator_menu_enum("object.constraint_add", "type", text="Add Object Constraint")

        layout.template_constraints(use_bone_constraints=False)


class BONE_PT_constraints(BoneConstraintPanel):
    bl_space_type = 'PROPERTIES'
    bl_region_type = 'WINDOW'
    bl_label = "Bone Constraints"
    bl_options = {'HIDE_HEADER'}

    def draw(self, context):
        layout = self.layout

        layout.operator_menu_enum("pose.constraint_add", "type", text="Add Bone Constraint")

        layout.template_constraints(use_bone_constraints=True)


# Parent class for constraint panels, with templates and drawing methods
# shared between the bone and object constraint panels
class ConstraintButtonsPanel(Panel):
    bl_space_type = 'PROPERTIES'
    bl_region_type = 'WINDOW'
    bl_label = ""
    bl_options = {'INSTANCED', 'HEADER_LAYOUT_EXPAND', 'DRAW_BOX'}

    @staticmethod
    def draw_influence(layout, con):
        layout.separator()
        if con.type in {'IK', 'SPLINE_IK'}:
            # constraint.disable_keep_transform doesn't work well
            # for these constraints.
            layout.prop(con, "influence")
        else:
            row = layout.row(align=True)
            row.prop(con, "influence")
            row.operator("constraint.disable_keep_transform", text="", icon='CANCEL')

    @staticmethod
    def space_template(layout, con, target=True, owner=True):
        if target or owner:
            layout.separator()
            if target:
                layout.prop(con, "target_space", text="Target")
            if owner:
                layout.prop(con, "owner_space", text="Owner")

    @staticmethod
    def target_template(layout, con, subtargets=True):
        col = layout.column()
        col.prop(con, "target")  # XXX limiting settings for only 'curves' or some type of object

        if con.target and subtargets:
            if con.target.type == 'ARMATURE':
                col.prop_search(con, "subtarget", con.target.data, "bones", text="Bone")

                if hasattr(con, "head_tail"):
                    row = col.row(align=True, heading="Head/Tail")
                    row.use_property_decorate = False
                    row.prop(con, "head_tail", text="")
                    # XXX icon, and only when bone has segments?
                    row.prop(con, "use_bbone_shape", text="", icon='IPO_BEZIER')
            elif con.target.type in {'MESH', 'LATTICE'}:
                col.prop_search(con, "subtarget", con.target, "vertex_groups", text="Vertex Group")

    def get_constraint(self, context):
        con = None
        if context.pose_bone:
            con = context.pose_bone.constraints[self.list_panel_index]
        else:
            con = context.object.constraints[self.list_panel_index]
        self.layout.context_pointer_set("constraint", con)
        return con

    def draw_header(self, context):
        layout = self.layout
        con = self.get_constraint(context)

        layout.template_constraint_header(con)

    # Drawing methods for specific constraints. (Shared by object and bone constraint panels)

    def draw_childof(self, context):
        layout = self.layout
        con = self.get_constraint(context)
        layout.use_property_split = True
        layout.use_property_decorate = True

        self.target_template(layout, con)

        row = layout.row(heading="Location")
        row.use_property_decorate = False
        row.prop(con, "use_location_x", text="X", toggle=True)
        row.prop(con, "use_location_y", text="Y", toggle=True)
        row.prop(con, "use_location_z", text="Z", toggle=True)
        row.label(icon='BLANK1')

        row = layout.row(heading="Rotation")
        row.use_property_decorate = False
        row.prop(con, "use_rotation_x", text="X", toggle=True)
        row.prop(con, "use_rotation_y", text="Y", toggle=True)
        row.prop(con, "use_rotation_z", text="Z", toggle=True)
        row.label(icon='BLANK1')

        row = layout.row(heading="Scale")
        row.use_property_decorate = False
        row.prop(con, "use_scale_x", text="X", toggle=True)
        row.prop(con, "use_scale_y", text="Y", toggle=True)
        row.prop(con, "use_scale_z", text="Z", toggle=True)
        row.label(icon='BLANK1')

        row = layout.row()
        row.operator("constraint.childof_set_inverse")
        row.operator("constraint.childof_clear_inverse")

        self.draw_influence(layout, con)

    def draw_trackto(self, context):
        layout = self.layout
        con = self.get_constraint(context)
        layout.use_property_split = True
        layout.use_property_decorate = True

        self.target_template(layout, con)

        layout.prop(con, "track_axis", expand=True)
        layout.prop(con, "up_axis", text="Up", expand=True)
        layout.prop(con, "use_target_z")

        self.space_template(layout, con)

        self.draw_influence(layout, con)

    def draw_follow_path(self, context):
        layout = self.layout
        con = self.get_constraint(context)
        layout.use_property_split = True
        layout.use_property_decorate = True

        self.target_template(layout, con)

        if con.use_fixed_location:
            layout.prop(con, "offset_factor", text="Offset Factor")
        else:
            layout.prop(con, "offset")

        layout.prop(con, "forward_axis", expand=True)
        layout.prop(con, "up_axis", expand=True)

        col = layout.column()
        col.prop(con, "use_fixed_location")
        col.prop(con, "use_curve_radius")
        col.prop(con, "use_curve_follow")

        layout.operator("constraint.followpath_path_animate", text="Animate Path", icon='ANIM_DATA')

        self.draw_influence(layout, con)

    def draw_rot_limit(self, context):
        layout = self.layout
        con = self.get_constraint(context)
        layout.use_property_split = True
        layout.use_property_decorate = True

        # Decorators and property split are really buggy with these properties
        row = layout.row(heading="Limit X", align=True)
        row.use_property_decorate = False
        row.prop(con, "use_limit_x", text="")
        sub = row.column(align=True)
        sub.active = con.use_limit_x
        sub.prop(con, "min_x", text="Min")
        sub.prop(con, "max_x", text="Max")
        row.label(icon="BLANK1")

        row = layout.row(heading="Y", align=True)
        row.use_property_decorate = False
        row.prop(con, "use_limit_y", text="")
        sub = row.column(align=True)
        sub.active = con.use_limit_y
        sub.prop(con, "min_y", text="Min")
        sub.prop(con, "max_y", text="Max")
        row.label(icon="BLANK1")

        row = layout.row(heading="Z", align=True)
        row.use_property_decorate = False
        row.prop(con, "use_limit_z", text="")
        sub = row.column(align=True)
        sub.active = con.use_limit_z
        sub.prop(con, "min_z", text="Min")
        sub.prop(con, "max_z", text="Max")
        row.label(icon="BLANK1")

        layout.prop(con, "use_transform_limit")
        layout.prop(con, "owner_space")

        self.draw_influence(layout, con)

    def draw_loc_limit(self, context):
        layout = self.layout
        con = self.get_constraint(context)
        layout.use_property_split = True
        layout.use_property_decorate = True

        col = layout.column()

        row = col.row(heading="Minimum X", align=True)
        row.use_property_decorate = False
        sub = row.row(align=True)
        sub.prop(con, "use_min_x", text="")
        subsub = sub.row(align=True)
        subsub.active = con.use_min_x
        subsub.prop(con, "min_x", text="")
        row.prop_decorator(con, "min_x")

        row = col.row(heading="Y", align=True)
        row.use_property_decorate = False
        sub = row.row(align=True)
        sub.prop(con, "use_min_y", text="")
        subsub = sub.row(align=True)
        subsub.active = con.use_min_y
        subsub.prop(con, "min_y", text="")
        row.prop_decorator(con, "min_y")

        row = col.row(heading="Z", align=True)
        row.use_property_decorate = False
        sub = row.row(align=True)
        sub.prop(con, "use_min_z", text="")
        subsub = sub.row(align=True)
        subsub.active = con.use_min_z
        subsub.prop(con, "min_z", text="")
        row.prop_decorator(con, "min_z")

        col.separator()

        row = col.row(heading="Maximum X", align=True)
        row.use_property_decorate = False
        sub = row.row(align=True)
        sub.prop(con, "use_max_x", text="")
        subsub = sub.row(align=True)
        subsub.active = con.use_max_x
        subsub.prop(con, "max_x", text="")
        row.prop_decorator(con, "max_x")

        row = col.row(heading="Y", align=True)
        row.use_property_decorate = False
        sub = row.row(align=True)
        sub.prop(con, "use_max_y", text="")
        subsub = sub.row(align=True)
        subsub.active = con.use_max_y
        subsub.prop(con, "max_y", text="")
        row.prop_decorator(con, "max_y")

        row = col.row(heading="Z", align=True)
        row.use_property_decorate = False
        sub = row.row(align=True)
        sub.prop(con, "use_max_z", text="")
        subsub = sub.row(align=True)
        subsub.active = con.use_max_z
        subsub.prop(con, "max_z", text="")
        row.prop_decorator(con, "max_z")

        layout.prop(con, "use_transform_limit")
        layout.prop(con, "owner_space")

        self.draw_influence(layout, con)

    def draw_size_limit(self, context):
        layout = self.layout
        con = self.get_constraint(context)
        layout.use_property_split = True
        layout.use_property_decorate = True

        col = layout.column()

        row = col.row(heading="Minimum X", align=True)
        row.use_property_decorate = False
        sub = row.row(align=True)
        sub.prop(con, "use_min_x", text="")
        subsub = sub.row(align=True)
        subsub.active = con.use_min_x
        subsub.prop(con, "min_x", text="")
        row.prop_decorator(con, "min_x")

        row = col.row(heading="Y", align=True)
        row.use_property_decorate = False
        sub = row.row(align=True)
        sub.prop(con, "use_min_y", text="")
        subsub = sub.row(align=True)
        subsub.active = con.use_min_y
        subsub.prop(con, "min_y", text="")
        row.prop_decorator(con, "min_y")

        row = col.row(heading="Z", align=True)
        row.use_property_decorate = False
        sub = row.row(align=True)
        sub.prop(con, "use_min_z", text="")
        subsub = sub.row(align=True)
        subsub.active = con.use_min_z
        subsub.prop(con, "min_z", text="")
        row.prop_decorator(con, "min_z")

        col.separator()

        row = col.row(heading="Maximum X", align=True)
        row.use_property_decorate = False
        sub = row.row(align=True)
        sub.prop(con, "use_max_x", text="")
        subsub = sub.row(align=True)
        subsub.active = con.use_max_x
        subsub.prop(con, "max_x", text="")
        row.prop_decorator(con, "max_x")

        row = col.row(heading="Y", align=True)
        row.use_property_decorate = False
        sub = row.row(align=True)
        sub.prop(con, "use_max_y", text="")
        subsub = sub.row(align=True)
        subsub.active = con.use_max_y
        subsub.prop(con, "max_y", text="")
        row.prop_decorator(con, "max_y")

        row = col.row(heading="Z", align=True)
        row.use_property_decorate = False
        sub = row.row(align=True)
        sub.prop(con, "use_max_z", text="")
        subsub = sub.row(align=True)
        subsub.active = con.use_max_z
        subsub.prop(con, "max_z", text="")
        row.prop_decorator(con, "max_z")


        layout.prop(con, "use_transform_limit")
        layout.prop(con, "owner_space")

        self.draw_influence(layout, con)

    def draw_rotate_like(self, context):
        layout = self.layout
        con = self.get_constraint(context)
        layout.use_property_split = True
        layout.use_property_decorate = True

        self.target_template(layout, con)

        layout.prop(con, "euler_order", text="Order")

        row = layout.row(heading="Axis")
        row.use_property_decorate = False
        row.prop(con, "use_x", text="X", toggle=True)
        row.prop(con, "use_y", text="Y", toggle=True)
        row.prop(con, "use_z", text="Z", toggle=True)
        row.label(icon='BLANK1')

        row = layout.row(heading="Invert")
        row.use_property_decorate = False
        row.prop(con, "invert_x", text="X", toggle=True)
        row.prop(con, "invert_y", text="Y", toggle=True)
        row.prop(con, "invert_z", text="Z", toggle=True)
        row.label(icon='BLANK1')

        layout.prop(con, "mix_mode", text="Mix")

        self.space_template(layout, con)

        self.draw_influence(layout, con)

    def draw_locate_like(self, context):
        layout = self.layout
        con = self.get_constraint(context)
        layout.use_property_split = True
        layout.use_property_decorate = True

        self.target_template(layout, con)

        row = layout.row(heading="Axis")
        row.use_property_decorate = False
        row.prop(con, "use_x", text="X", toggle=True)
        row.prop(con, "use_y", text="Y", toggle=True)
        row.prop(con, "use_z", text="Z", toggle=True)
        row.label(icon='BLANK1')

        row = layout.row(heading="Invert")
        row.use_property_decorate = False
        row.prop(con, "invert_x", text="X", toggle=True)
        row.prop(con, "invert_y", text="Y", toggle=True)
        row.prop(con, "invert_z", text="Z", toggle=True)
        row.label(icon='BLANK1')

        layout.prop(con, "use_offset")

        self.space_template(layout, con)

        self.draw_influence(layout, con)

    def draw_size_like(self, context):
        layout = self.layout
        con = self.get_constraint(context)
        layout.use_property_split = True
        layout.use_property_decorate = True

        self.target_template(layout, con)

        row = layout.row(heading="Axis")
        row.prop(con, "use_x", text="X", toggle=True)
        row.prop(con, "use_y", text="Y", toggle=True)
        row.prop(con, "use_z", text="Z", toggle=True)

        col = layout.column()
        col.prop(con, "power")
        col.prop(con, "use_make_uniform")

        col.prop(con, "use_offset")
        row = col.row()
        row.active = con.use_offset
        row.prop(con, "use_add")

        self.space_template(layout, con)

        self.draw_influence(layout, con)

    def draw_same_volume(self, context):
        layout = self.layout
        con = self.get_constraint(context)
        layout.use_property_split = True
        layout.use_property_decorate = True

        layout.prop(con, "mode")

        row = layout.row(heading="Free Axis")
        row.prop(con, "free_axis", expand=True)

        layout.prop(con, "volume")

        layout.prop(con, "owner_space")

        self.draw_influence(layout, con)

    def draw_trans_like(self, context):
        layout = self.layout
        con = self.get_constraint(context)
        layout.use_property_split = True
        layout.use_property_decorate = True

        self.target_template(layout, con)

        layout.prop(con, "mix_mode", text="Mix")

        self.space_template(layout, con)

        self.draw_influence(layout, con)

    def draw_action(self, context):
        layout = self.layout
        con = self.get_constraint(context)
        layout.use_property_split = True
        layout.use_property_decorate = True

        self.target_template(layout, con)

        layout.prop(con, "mix_mode", text="Mix")

        self.draw_influence(layout, con)

    def draw_lock_track(self, context):
        layout = self.layout
        con = self.get_constraint(context)
        layout.use_property_split = True
        layout.use_property_decorate = True

        self.target_template(layout, con)

        layout.prop(con, "track_axis", expand=True)
        layout.prop(con, "lock_axis", expand=True)

        self.draw_influence(layout, con)

    def draw_dist_limit(self, context):
        layout = self.layout
        con = self.get_constraint(context)
        layout.use_property_split = True
        layout.use_property_decorate = True

        self.target_template(layout, con)

        row = layout.row()
        row.prop(con, "distance")
        row.operator("constraint.limitdistance_reset", text="", icon="X")

        layout.prop(con, "limit_mode", text="Clamp Region")

        layout.prop(con, "use_transform_limit")

        self.space_template(layout, con)

        self.draw_influence(layout, con)

    def draw_stretch_to(self, context):
        layout = self.layout
        con = self.get_constraint(context)
        layout.use_property_split = True
        layout.use_property_decorate = True

        self.target_template(layout, con)

        row = layout.row()
        row.prop(con, "rest_length")
        row.operator("constraint.stretchto_reset", text="", icon="X")

        layout.separator()

        col = layout.column()
        col.prop(con, "bulge", text="Volume Variation")

        row = col.row(heading="Volume Min", align=True)
        row.use_property_decorate = False
        sub = row.row(align=True)
        sub.prop(con, "use_bulge_min", text="")
        subsub = sub.row(align=True)
        subsub.active = con.use_bulge_min
        subsub.prop(con, "bulge_min", text="")
        row.prop_decorator(con, "bulge_min")

        row = col.row(heading="Max", align=True)
        row.use_property_decorate = False
        sub = row.row(align=True)
        sub.prop(con, "use_bulge_max", text="")
        subsub = sub.row(align=True)
        subsub.active = con.use_bulge_max
        subsub.prop(con, "bulge_max", text="")
        row.prop_decorator(con, "bulge_max")

        row = col.row()
        row.active = con.use_bulge_min or con.use_bulge_max
        row.prop(con, "bulge_smooth", text="Smooth")

        layout.prop(con, "volume", expand=True)
        layout.prop(con, "keep_axis", text="Rotation", expand=True)

        self.draw_influence(layout, con)

    def draw_min_max(self, context):
        layout = self.layout
        con = self.get_constraint(context)
        layout.use_property_split = True
        layout.use_property_decorate = True

        self.target_template(layout, con)

        layout.prop(con, "offset")
        layout.prop(con, "floor_location", expand=True, text="Min/Max")
        layout.prop(con, "use_rotation")

<<<<<<< HEAD
        row = layout.row()
        row.prop(con, "use_linked_collision", text="Linked Collision")
        row.prop(con, "show_pivot", text="Display Pivot")

        row = layout.row()
        row.prop(con, "use_breaking")
        row = row.row()
        row.active = con.use_breaking
        row.prop(con, "breaking_threshold")

        split = layout.split()

        col = split.column(align=True)
        col.label(text="Pivot:")
        col.prop(con, "pivot_x", text="X")
        col.prop(con, "pivot_y", text="Y")
        col.prop(con, "pivot_z", text="Z")

        col = split.column(align=True)
        col.label(text="Axis:")
        col.prop(con, "axis_x", text="X")
        col.prop(con, "axis_y", text="Y")
        col.prop(con, "axis_z", text="Z")

        if con.pivot_type == 'CONE_TWIST':
            layout.label(text="Limits:")
            split = layout.split()

            col = split.column()
            col.prop(con, "use_angular_limit_x", text="Angle X")
            sub = col.column()
            sub.active = con.use_angular_limit_x
            sub.prop(con, "limit_angle_max_x", text="")

            col = split.column()
            col.prop(con, "use_angular_limit_y", text="Angle Y")
            sub = col.column()
            sub.active = con.use_angular_limit_y
            sub.prop(con, "limit_angle_max_y", text="")

            col = split.column()
            col.prop(con, "use_angular_limit_z", text="Angle Z")
            sub = col.column()
            sub.active = con.use_angular_limit_z
            sub.prop(con, "limit_angle_max_z", text="")

        elif con.pivot_type == 'GENERIC_6_DOF':
            layout.label(text="Limits:")
            split = layout.split()

            col = split.column(align=True)
            col.prop(con, "use_limit_x", text="X")
            sub = col.column(align=True)
            sub.active = con.use_limit_x
            sub.prop(con, "limit_min_x", text="Min")
            sub.prop(con, "limit_max_x", text="Max")

            col = split.column(align=True)
            col.prop(con, "use_limit_y", text="Y")
            sub = col.column(align=True)
            sub.active = con.use_limit_y
            sub.prop(con, "limit_min_y", text="Min")
            sub.prop(con, "limit_max_y", text="Max")

            col = split.column(align=True)
            col.prop(con, "use_limit_z", text="Z")
            sub = col.column(align=True)
            sub.active = con.use_limit_z
            sub.prop(con, "limit_min_z", text="Min")
            sub.prop(con, "limit_max_z", text="Max")

            split = layout.split()

            col = split.column(align=True)
            col.prop(con, "use_angular_limit_x", text="Angle X")
            sub = col.column(align=True)
            sub.active = con.use_angular_limit_x
            sub.prop(con, "limit_angle_min_x", text="Min")
            sub.prop(con, "limit_angle_max_x", text="Max")

            col = split.column(align=True)
            col.prop(con, "use_angular_limit_y", text="Angle Y")
            sub = col.column(align=True)
            sub.active = con.use_angular_limit_y
            sub.prop(con, "limit_angle_min_y", text="Min")
            sub.prop(con, "limit_angle_max_y", text="Max")

            col = split.column(align=True)
            col.prop(con, "use_angular_limit_z", text="Angle Z")
            sub = col.column(align=True)
            sub.active = con.use_angular_limit_z
            sub.prop(con, "limit_angle_min_z", text="Min")
            sub.prop(con, "limit_angle_max_z", text="Max")

        elif con.pivot_type == 'HINGE':
            layout.label(text="Limits:")
            split = layout.split()
=======
        self.space_template(layout, con)
>>>>>>> ab72cd2f

        self.draw_influence(layout, con)

    def draw_clamp_to(self, context):
        layout = self.layout
        con = self.get_constraint(context)
        layout.use_property_split = True
        layout.use_property_decorate = True

        self.target_template(layout, con)

        layout.prop(con, "main_axis", expand=True)

        layout.prop(con, "use_cyclic")

        self.draw_influence(layout, con)

    def draw_transform(self, context):
        layout = self.layout
        con = self.get_constraint(context)
        layout.use_property_split = True
        layout.use_property_decorate = True

        self.target_template(layout, con)

        layout.prop(con, "use_motion_extrapolate", text="Extrapolate")

        self.space_template(layout, con)

        self.draw_influence(layout, con)

    def draw_shrinkwrap(self, context):
        layout = self.layout
        con = self.get_constraint(context)
        layout.use_property_split = True
        layout.use_property_decorate = True

        self.target_template(layout, con, False)

        layout.prop(con, "distance")
        layout.prop(con, "shrinkwrap_type", text="Mode")

        layout.separator()

        if con.shrinkwrap_type == 'PROJECT':
            layout.prop(con, "project_axis", expand=True, text="Project Axis")
            layout.prop(con, "project_axis_space", text="Space")
            layout.prop(con, "project_limit", text="Distance")
            layout.prop(con, "use_project_opposite")

            layout.separator()

            col = layout.column()
            row = col.row()
            row.prop(con, "cull_face", expand=True)
            row = col.row()
            row.active = con.use_project_opposite and con.cull_face != 'OFF'
            row.prop(con, "use_invert_cull")

            layout.separator()

        if con.shrinkwrap_type in {'PROJECT', 'NEAREST_SURFACE', 'TARGET_PROJECT'}:
            layout.prop(con, "wrap_mode", text="Snap Mode")
            row = layout.row(heading="Align to Normal", align=True)
            row.use_property_decorate = False
            sub = row.row(align=True)
            sub.prop(con, "use_track_normal", text="")
            subsub = sub.row(align=True)
            subsub.active = con.use_track_normal
            subsub.prop(con, "track_axis", text="")
            row.prop_decorator(con, "track_axis")

        self.draw_influence(layout, con)

    def draw_damp_track(self, context):
        layout = self.layout
        con = self.get_constraint(context)
        layout.use_property_split = True
        layout.use_property_decorate = True

        self.target_template(layout, con)

        layout.prop(con, "track_axis", expand=True)

        self.draw_influence(layout, con)

    def draw_spline_ik(self, context):
        layout = self.layout
        con = self.get_constraint(context)
        layout.use_property_split = True
        layout.use_property_decorate = True

        self.target_template(layout, con)

        self.draw_influence(layout, con)

    def draw_pivot(self, context):
        layout = self.layout
        con = self.get_constraint(context)
        layout.use_property_split = True
        layout.use_property_decorate = True

        self.target_template(layout, con)

        if con.target:
            layout.prop(con, "offset", text="Pivot Offset")
        else:
            layout.prop(con, "use_relative_location")
            if con.use_relative_location:
                layout.prop(con, "offset", text="Pivot Point")
            else:
                layout.prop(con, "offset", text="Pivot Point")

        col = layout.column()
        col.prop(con, "rotation_range", text="Rotation Range")

        self.draw_influence(layout, con)

    def draw_follow_track(self, context):
        layout = self.layout
        con = self.get_constraint(context)
        layout.use_property_split = True
        layout.use_property_decorate = True

        clip = None
        if con.use_active_clip:
            clip = context.scene.active_clip
        else:
            clip = con.clip

        layout.prop(con, "use_active_clip")
        layout.prop(con, "use_3d_position")

        row = layout.row()
        row.active = not con.use_3d_position
        row.prop(con, "use_undistorted_position")


        if not con.use_active_clip:
            layout.prop(con, "clip")

        layout.prop(con, "frame_method")

        if clip:
            tracking = clip.tracking

            layout.prop_search(con, "object", tracking, "objects", icon='OBJECT_DATA')

            tracking_object = tracking.objects.get(con.object, tracking.objects[0])

            layout.prop_search(con, "track", tracking_object, "tracks", icon='ANIM_DATA')

        layout.prop(con, "camera")

        row = layout.row()
        row.active = not con.use_3d_position
        row.prop(con, "depth_object")

        layout.operator("clip.constraint_to_fcurve")

        self.draw_influence(layout, con)

    def draw_camera_solver(self, context):
        layout = self.layout
        con = self.get_constraint(context)
        layout.use_property_split = True
        layout.use_property_decorate = True

        layout.prop(con, "use_active_clip")

        if not con.use_active_clip:
            layout.prop(con, "clip")

        layout.operator("clip.constraint_to_fcurve")

        self.draw_influence(layout, con)

    def draw_object_solver(self, context):
        layout = self.layout
        con = self.get_constraint(context)
        layout.use_property_split = True
        layout.use_property_decorate = True

        clip = None
        if con.use_active_clip:
            clip = context.scene.active_clip
        else:
            clip = con.clip

        layout.prop(con, "use_active_clip")

        if not con.use_active_clip:
            layout.prop(con, "clip")

        if clip:
            layout.prop_search(con, "object", clip.tracking, "objects", icon='OBJECT_DATA')

        layout.prop(con, "camera")

        row = layout.row()
        row.operator("constraint.objectsolver_set_inverse")
        row.operator("constraint.objectsolver_clear_inverse")

        layout.operator("clip.constraint_to_fcurve")

        self.draw_influence(layout, con)

    def draw_transform_cache(self, context):
        layout = self.layout
        con = self.get_constraint(context)
        layout.use_property_split = True
        layout.use_property_decorate = True

        layout.template_cache_file(con, "cache_file")

        cache_file = con.cache_file

        if cache_file is not None:
            layout.prop_search(con, "object_path", cache_file, "object_paths")

        self.draw_influence(layout, con)

    def draw_python_constraint(self, context):
        layout = self.layout
        layout.label(text="Blender 2.6 doesn't support python constraints yet")

    def draw_armature(self, context):
        layout = self.layout
        con = self.get_constraint(context)
        layout.use_property_split = True
        layout.use_property_decorate = True

        col = layout.column()
        col.prop(con, "use_deform_preserve_volume")
        col.prop(con, "use_bone_envelopes")

        if context.pose_bone:
            col.prop(con, "use_current_location")

        layout.operator("constraint.add_target", text="Add Target Bone")

        layout.operator("constraint.normalize_target_weights")

        self.draw_influence(layout, con)

        if not con.targets:
            layout.label(text="No target bones added", icon='ERROR')

    def draw_kinematic(self, context):
        layout = self.layout
        con = self.get_constraint(context)
        layout.use_property_split = True
        layout.use_property_decorate = True

        self.target_template(layout, con)

        if context.object.pose.ik_solver == 'ITASC':
            layout.prop(con, "ik_type")

            layout.prop(con, "pole_target")

            if con.pole_target and con.pole_target.type == 'ARMATURE':
                layout.prop_search(con, "pole_subtarget", con.pole_target.data, "bones", text="Bone")

            if con.pole_target:
                row = layout.row()
                row.label()
                row.prop(con, "pole_angle")

            col = layout.column()
            col.prop(con, "use_tail")
            col.prop(con, "use_stretch")
            col.prop(con, "chain_count")

            if con.ik_type == 'COPY_POSE':
                layout.prop(con, "reference_axis", expand=True)

                col = layout.column()
                col.prop(con, "use_location")

                sub = col.column()
                sub.active = con.use_location
                sub.prop(con, "weight", text="Weight", slider=True)
                row = sub.row(heading="Lock")
                row.use_property_decorate = False
                row.prop(con, "lock_location_x", text="X", toggle=True)
                row.prop(con, "lock_location_y", text="Y", toggle=True)
                row.prop(con, "lock_location_z", text="Z", toggle=True)
                row.label(icon='BLANK1')

                col = layout.column()
                col.prop(con, "use_rotation")

                sub = col.column()
                sub.active = con.use_rotation
                sub.prop(con, "orient_weight", text="Weight", slider=True)
                row = sub.row(heading="Lock")
                row.use_property_decorate = False
                row.prop(con, "lock_rotation_x", text="X", toggle=True)
                row.prop(con, "lock_rotation_y", text="Y", toggle=True)
                row.prop(con, "lock_rotation_z", text="Z", toggle=True)
                row.label(icon='BLANK1')

            elif con.ik_type == 'DISTANCE':
                layout.prop(con, "limit_mode")

                col = layout.column()
                col.prop(con, "weight", text="Weight", slider=True)
                col.prop(con, "distance", text="Distance", slider=True)
        else:
            # Standard IK constraint
            layout.prop(con, "pole_target")

            if con.pole_target and con.pole_target.type == 'ARMATURE':
                layout.prop_search(con, "pole_subtarget", con.pole_target.data, "bones", text="Bone")

            if con.pole_target:
                row = layout.row()
                row.prop(con, "pole_angle")
                row.label()

            col = layout.column()
            col.prop(con, "iterations")
            col.prop(con, "chain_count")
            col.prop(con, "use_tail")
            col.prop(con, "use_stretch")

            col = layout.column()
            row = col.row(align=True, heading="Weight Position")
            row.prop(con, "use_location", text="")
            sub = row.row(align=True)
            sub.active = con.use_location
            sub.prop(con, "weight", text="", slider=True)

            row = col.row(align=True, heading="Rotation")
            row.prop(con, "use_rotation", text="")
            sub = row.row(align=True)
            sub.active = con.use_rotation
            sub.prop(con, "orient_weight", text="", slider=True)

        self.draw_influence(layout, con)


# Parent class for constraint subpanels
class ConstraintButtonsSubPanel(Panel):
    bl_space_type = 'PROPERTIES'
    bl_region_type = 'WINDOW'
    bl_label = ""
    bl_options = {'DRAW_BOX'}

    def get_constraint(self, context):
        con = None
        if context.pose_bone:
            con = context.pose_bone.constraints[self.list_panel_index]
        else:
            con = context.object.constraints[self.list_panel_index]
        self.layout.context_pointer_set("constraint", con)
        return con

    def draw_transform_source(self, context):
        layout = self.layout
        con = self.get_constraint(context)

        layout.prop(con, "map_from", expand=True)

        layout.use_property_split = True
        layout.use_property_decorate = True

        if con.map_from == 'ROTATION':
            layout.prop(con, "from_rotation_mode", text="Mode")

        ext = "" if con.map_from == 'LOCATION' else "_rot" if con.map_from == 'ROTATION' else "_scale"

        col = layout.column(align=True)
        col.prop(con, "from_min_x" + ext, text="X Min")
        col.prop(con, "from_max_x" + ext, text="Max")

        col = layout.column(align=True)
        col.prop(con, "from_min_y" + ext, text="Y Min")
        col.prop(con, "from_max_y" + ext, text="Max")

        col = layout.column(align=True)
        col.prop(con, "from_min_z" + ext, text="Z Min")
        col.prop(con, "from_max_z" + ext, text="Max")

    def draw_transform_mapping(self, context):
        layout = self.layout
        con = self.get_constraint(context)
        layout.use_property_split = True
        layout.use_property_decorate = True
        
        layout.prop(con, "map_to_x_from", expand=False, text="Source Axis X")

        layout.prop(con, "map_to_y_from", expand=False, text="Y")

        layout.prop(con, "map_to_z_from", expand=False, text="Z")

    def draw_transform_destination(self, context):
        layout = self.layout
        con = self.get_constraint(context)

        layout.prop(con, "map_to", expand=True)

        layout.use_property_split = True
        layout.use_property_decorate = True

        if con.map_to == 'ROTATION':
            layout.prop(con, "to_euler_order", text="Order")

        ext = "" if con.map_to == 'LOCATION' else "_rot" if con.map_to == 'ROTATION' else "_scale"

        col = layout.column(align=True)
        col.prop(con, "to_min_x" + ext, text="X Min")
        col.prop(con, "to_max_x" + ext, text="Max")

        col = layout.column(align=True)
        col.prop(con, "to_min_y" + ext, text="Y Min")
        col.prop(con, "to_max_y" + ext, text="Max")

        col = layout.column(align=True)
        col.prop(con, "to_min_z" + ext, text="Z Min")
        col.prop(con, "to_max_z" + ext, text="Max")      

        layout.prop(con, "mix_mode" + ext, text="Mix")

    def draw_armature_bones(self, context):
        layout = self.layout
        con = self.get_constraint(context)
        layout.use_property_split = True
        layout.use_property_decorate = True

        for i, tgt in enumerate(con.targets):
            has_target = tgt.target is not None

            box = layout.box()
            header = box.row()
            header.use_property_split = False

            split = header.split(factor=0.45, align=True)
            split.prop(tgt, "target", text="")

            row = split.row(align=True)
            row.active = has_target
            if has_target:
                row.prop_search(tgt, "subtarget", tgt.target.data, "bones", text="")
            else:
                row.prop(tgt, "subtarget", text="", icon='BONE_DATA')

            header.operator("constraint.remove_target", text="", icon='X').index = i

            row = box.row()
            row.active = has_target and tgt.subtarget != ""
            row.prop(tgt, "weight", slider=True, text="Weight")

    def draw_spline_ik_fitting(self, context):
        layout = self.layout
        con = self.get_constraint(context)
        layout.use_property_split = True
        layout.use_property_decorate = True

        col = layout.column()
        col.prop(con, "chain_count")
        col.prop(con, "use_even_divisions")
        col.prop(con, "use_chain_offset")

    def draw_spline_ik_chain_scaling(self, context):
        layout = self.layout
        con = self.get_constraint(context)
        layout.use_property_split = True
        layout.use_property_decorate = True

        layout.prop(con, "use_curve_radius")

        layout.prop(con, "y_scale_mode")
        layout.prop(con, "xz_scale_mode")

        if con.xz_scale_mode in {'INVERSE_PRESERVE', 'VOLUME_PRESERVE'}:
            layout.prop(con, "use_original_scale")

        if con.xz_scale_mode == 'VOLUME_PRESERVE':
            col = layout.column()
            col.prop(con, "bulge", text="Volume Variation")

            row = col.row(heading="Volume Min")
            row.prop(con, "use_bulge_min", text="")
            sub = row.row()
            sub.active = con.use_bulge_min
            sub.prop(con, "bulge_min", text="")

            row = col.row(heading="Max")
            row.prop(con, "use_bulge_max", text="")
            sub = row.row()
            sub.active = con.use_bulge_max
            sub.prop(con, "bulge_max", text="")

            row = layout.row()
            row.active = con.use_bulge_min or con.use_bulge_max
            row.prop(con, "bulge_smooth", text="Smooth")

    def draw_action_target(self, context):
        layout = self.layout
        con = self.get_constraint(context)
        layout.use_property_split = True
        layout.use_property_decorate = True

        layout.prop(con, "transform_channel", text="Channel")
        layout.prop(con, "target_space")

        col = layout.column(align=True)
        col.prop(con, "min", text="Range Min")
        col.prop(con, "max", text="Max")


    def draw_action_action(self, context):
        layout = self.layout
        con = self.get_constraint(context)
        layout.use_property_split = True
        layout.use_property_decorate = True

        layout.prop(con, "action")
        layout.prop(con, "use_bone_object_action")

        col = layout.column(align=True)
        col.prop(con, "frame_start", text="Frame Start")
        col.prop(con, "frame_end", text="End")


# Child Of Constraint

class OBJECT_PT_bChildOfConstraint(ObjectConstraintPanel, ConstraintButtonsPanel):
    def draw(self, context):
        self.draw_childof(context)


class BONE_PT_bChildOfConstraint(BoneConstraintPanel, ConstraintButtonsPanel):
    def draw(self, context):
        self.draw_childof(context)

# Track To Constraint

class OBJECT_PT_bTrackToConstraint(ObjectConstraintPanel, ConstraintButtonsPanel):
    def draw(self, context):
        self.draw_trackto(context)


class BONE_PT_bTrackToConstraint(BoneConstraintPanel, ConstraintButtonsPanel):
    def draw(self, context):
        self.draw_trackto(context)

# Follow Path Constraint

class OBJECT_PT_bFollowPathConstraint(ObjectConstraintPanel, ConstraintButtonsPanel):
    def draw(self, context):
        self.draw_follow_path(context)


class BONE_PT_bFollowPathConstraint(BoneConstraintPanel, ConstraintButtonsPanel):
    def draw(self, context):
        self.draw_follow_path(context)


# Rotation Limit Constraint

class OBJECT_PT_bRotLimitConstraint(ObjectConstraintPanel, ConstraintButtonsPanel):
    def draw(self, context):
        self.draw_rot_limit(context)


class BONE_PT_bRotLimitConstraint(BoneConstraintPanel, ConstraintButtonsPanel):
    def draw(self, context):
        self.draw_rot_limit(context)


# Location Limit Constraint

class OBJECT_PT_bLocLimitConstraint(ObjectConstraintPanel, ConstraintButtonsPanel):
    def draw(self, context):
        self.draw_loc_limit(context)


class BONE_PT_bLocLimitConstraint(BoneConstraintPanel, ConstraintButtonsPanel):
    def draw(self, context):
        self.draw_loc_limit(context)


# Size Limit Constraint

class OBJECT_PT_bSizeLimitConstraint(ObjectConstraintPanel, ConstraintButtonsPanel):
    def draw(self, context):
        self.draw_size_limit(context)


class BONE_PT_bSizeLimitConstraint(BoneConstraintPanel, ConstraintButtonsPanel):
    def draw(self, context):
        self.draw_size_limit(context)


# Rotate Like Constraint

class OBJECT_PT_bRotateLikeConstraint(ObjectConstraintPanel, ConstraintButtonsPanel):
    def draw(self, context):
        self.draw_rotate_like(context)


class BONE_PT_bRotateLikeConstraint(BoneConstraintPanel, ConstraintButtonsPanel):
    def draw(self, context):
        self.draw_rotate_like(context)


# Locate Like Constraint

class OBJECT_PT_bLocateLikeConstraint(ObjectConstraintPanel, ConstraintButtonsPanel):
    def draw(self, context):
        self.draw_locate_like(context)


class BONE_PT_bLocateLikeConstraint(BoneConstraintPanel, ConstraintButtonsPanel):
    def draw(self, context):
        self.draw_locate_like(context)


# Size Like Constraint

class OBJECT_PT_bSizeLikeConstraint(ObjectConstraintPanel, ConstraintButtonsPanel):
    def draw(self, context):
        self.draw_size_like(context)


class BONE_PT_bSizeLikeConstraint(BoneConstraintPanel, ConstraintButtonsPanel):
    def draw(self, context):
        self.draw_size_like(context)


# Same Volume Constraint

class OBJECT_PT_bSameVolumeConstraint(ObjectConstraintPanel, ConstraintButtonsPanel):
    def draw(self, context):
        self.draw_same_volume(context)


class BONE_PT_bSameVolumeConstraint(BoneConstraintPanel, ConstraintButtonsPanel):
    def draw(self, context):
        self.draw_same_volume(context)


# Trans Like Constraint

class OBJECT_PT_bTransLikeConstraint(ObjectConstraintPanel, ConstraintButtonsPanel):
    def draw(self, context):
        self.draw_trans_like(context)


class BONE_PT_bTransLikeConstraint(BoneConstraintPanel, ConstraintButtonsPanel):
    def draw(self, context):
        self.draw_trans_like(context)


# Action Constraint

class OBJECT_PT_bActionConstraint(ObjectConstraintPanel, ConstraintButtonsPanel):
    def draw(self, context):
        self.draw_action(context)


class BONE_PT_bActionConstraint(BoneConstraintPanel, ConstraintButtonsPanel):
    def draw(self, context):
        self.draw_action(context)


class OBJECT_PT_bActionConstraint_target(ObjectConstraintPanel, ConstraintButtonsSubPanel):
    bl_parent_id = "OBJECT_PT_bActionConstraint"
    bl_label = "Target"

    def draw(self, context):
        self.draw_action_target(context)


class BONE_PT_bActionConstraint_target(BoneConstraintPanel, ConstraintButtonsSubPanel):
    bl_parent_id = "BONE_PT_bActionConstraint"
    bl_label = "Target"

    def draw(self, context):
        self.draw_action_target(context)


class OBJECT_PT_bActionConstraint_action(ObjectConstraintPanel, ConstraintButtonsSubPanel):
    bl_parent_id = "OBJECT_PT_bActionConstraint"
    bl_label = "Action"

    def draw(self, context):
        self.draw_action_action(context)


class BONE_PT_bActionConstraint_action(BoneConstraintPanel, ConstraintButtonsSubPanel):
    bl_parent_id = "BONE_PT_bActionConstraint"
    bl_label = "Action"

    def draw(self, context):
        self.draw_action_action(context)


# Lock Track Constraint

class OBJECT_PT_bLockTrackConstraint(ObjectConstraintPanel, ConstraintButtonsPanel):
    def draw(self, context):
        self.draw_lock_track(context)


class BONE_PT_bLockTrackConstraint(BoneConstraintPanel, ConstraintButtonsPanel):
    def draw(self, context):
        self.draw_lock_track(context)


# Disance Limit Constraint

class OBJECT_PT_bDistLimitConstraint(ObjectConstraintPanel, ConstraintButtonsPanel):
    def draw(self, context):
        self.draw_dist_limit(context)


class BONE_PT_bDistLimitConstraint(BoneConstraintPanel, ConstraintButtonsPanel):
    def draw(self, context):
        self.draw_dist_limit(context)


# Stretch To Constraint

class OBJECT_PT_bStretchToConstraint(ObjectConstraintPanel, ConstraintButtonsPanel):
    def draw(self, context):
        self.draw_stretch_to(context)


class BONE_PT_bStretchToConstraint(BoneConstraintPanel, ConstraintButtonsPanel):
    def draw(self, context):
        self.draw_stretch_to(context)


# Min Max Constraint

class OBJECT_PT_bMinMaxConstraint(ObjectConstraintPanel, ConstraintButtonsPanel):
    def draw(self, context):
        self.draw_min_max(context)


class BONE_PT_bMinMaxConstraint(BoneConstraintPanel, ConstraintButtonsPanel):
    def draw(self, context):
        self.draw_min_max(context)


# Clamp To Constraint

class OBJECT_PT_bClampToConstraint(ObjectConstraintPanel, ConstraintButtonsPanel):
    def draw(self, context):
        self.draw_clamp_to(context)


class BONE_PT_bClampToConstraint(BoneConstraintPanel, ConstraintButtonsPanel):
    def draw(self, context):
        self.draw_clamp_to(context)


# Transform Constraint

class OBJECT_PT_bTransformConstraint(ObjectConstraintPanel, ConstraintButtonsPanel):
    def draw(self, context):
        self.draw_transform(context)


class BONE_PT_bTransformConstraint(BoneConstraintPanel, ConstraintButtonsPanel):
    def draw(self, context):
        self.draw_transform(context)


class OBJECT_PT_bTransformConstraint_source(ObjectConstraintPanel, ConstraintButtonsSubPanel):
    bl_parent_id = "OBJECT_PT_bTransformConstraint"
    bl_label = "Source"

    def draw(self, context):
        self.draw_transform_source(context)


class BONE_PT_bTransformConstraint_source(BoneConstraintPanel, ConstraintButtonsSubPanel):
    bl_parent_id = "BONE_PT_bTransformConstraint"
    bl_label = "Source"

    def draw(self, context):
        self.draw_transform_source(context)


class OBJECT_PT_bTransformConstraint_mapping(ObjectConstraintPanel, ConstraintButtonsSubPanel):
    bl_parent_id = "OBJECT_PT_bTransformConstraint"
    bl_label = "Mapping"

    def draw(self, context):
        self.draw_transform_mapping(context)


class BONE_PT_bTransformConstraint_mapping(BoneConstraintPanel, ConstraintButtonsSubPanel):
    bl_parent_id = "BONE_PT_bTransformConstraint"
    bl_label = "Mapping"
    
    def draw(self, context):
        self.draw_transform_mapping(context)

  
class OBJECT_PT_bTransformConstraint_destination(ObjectConstraintPanel, ConstraintButtonsSubPanel):
    bl_parent_id = "OBJECT_PT_bTransformConstraint"
    bl_label = "Destination"

    def draw(self, context):
        self.draw_transform_destination(context)


class BONE_PT_bTransformConstraint_destination(BoneConstraintPanel, ConstraintButtonsSubPanel):
    bl_parent_id = "BONE_PT_bTransformConstraint"
    bl_label = "Destination"

    def draw(self, context):
        self.draw_transform_destination(context)


# Shrinkwrap Constraint

class OBJECT_PT_bShrinkwrapConstraint(ObjectConstraintPanel, ConstraintButtonsPanel):
    def draw(self, context):
        self.draw_shrinkwrap(context)


class BONE_PT_bShrinkwrapConstraint(BoneConstraintPanel, ConstraintButtonsPanel):
    def draw(self, context):
        self.draw_shrinkwrap(context)


# Damp Track Constraint

class OBJECT_PT_bDampTrackConstraint(ObjectConstraintPanel, ConstraintButtonsPanel):
    def draw(self, context):
        self.draw_damp_track(context)


class BONE_PT_bDampTrackConstraint(BoneConstraintPanel, ConstraintButtonsPanel):
    def draw(self, context):
        self.draw_damp_track(context)


# Spline IK Constraint

class BONE_PT_bSplineIKConstraint(BoneConstraintPanel, ConstraintButtonsPanel):
    def draw(self, context):
        self.draw_spline_ik(context)


class BONE_PT_bSplineIKConstraint_fitting(BoneConstraintPanel, ConstraintButtonsSubPanel):
    bl_parent_id = "BONE_PT_bSplineIKConstraint"
    bl_label = "Fitting"

    def draw(self, context):
        self.draw_spline_ik_fitting(context)


class BONE_PT_bSplineIKConstraint_chain_scaling(BoneConstraintPanel, ConstraintButtonsSubPanel):
    bl_parent_id = "BONE_PT_bSplineIKConstraint"
    bl_label = "Chain Scaling"

    def draw(self, context):
        self.draw_spline_ik_chain_scaling(context)


# Pivot Constraint

class OBJECT_PT_bPivotConstraint(ObjectConstraintPanel, ConstraintButtonsPanel):
    def draw(self, context):
        self.draw_pivot(context)


class BONE_PT_bPivotConstraint(BoneConstraintPanel, ConstraintButtonsPanel):
    def draw(self, context):
        self.draw_pivot(context)


# Follow Track Constraint

class OBJECT_PT_bFollowTrackConstraint(ObjectConstraintPanel, ConstraintButtonsPanel):
    def draw(self, context):
        self.draw_follow_track(context)


class BONE_PT_bFollowTrackConstraint(BoneConstraintPanel, ConstraintButtonsPanel):
    def draw(self, context):
        self.draw_follow_track(context)


# Camera Solver Constraint

class OBJECT_PT_bCameraSolverConstraint(ObjectConstraintPanel, ConstraintButtonsPanel):
    def draw(self, context):
        self.draw_camera_solver(context)


class BONE_PT_bCameraSolverConstraint(BoneConstraintPanel, ConstraintButtonsPanel):
    def draw(self, context):
        self.draw_camera_solver(context)


# Object Solver Constraint

class OBJECT_PT_bObjectSolverConstraint(ObjectConstraintPanel, ConstraintButtonsPanel):
    def draw(self, context):
        self.draw_object_solver(context)


class BONE_PT_bObjectSolverConstraint(BoneConstraintPanel, ConstraintButtonsPanel):
    def draw(self, context):
        self.draw_object_solver(context)


# Transform Cache Constraint

class OBJECT_PT_bTransformCacheConstraint(ObjectConstraintPanel, ConstraintButtonsPanel):
    def draw(self, context):
        self.draw_transform_cache(context)


class BONE_PT_bTransformCacheConstraint(BoneConstraintPanel, ConstraintButtonsPanel):
    def draw(self, context):
        self.draw_transform_cache(context)


# Python Constraint

class OBJECT_PT_bPythonConstraint(ObjectConstraintPanel, ConstraintButtonsPanel):
    def draw(self, context):
        self.draw_python_constraint(context)

class BONE_PT_bPythonConstraint(BoneConstraintPanel, ConstraintButtonsPanel):
    def draw(self, context):
        self.draw_python_constraint(context)



# Armature Constraint

class OBJECT_PT_bArmatureConstraint(ObjectConstraintPanel, ConstraintButtonsPanel):
    def draw(self, context):
        self.draw_armature(context)


class BONE_PT_bArmatureConstraint(BoneConstraintPanel, ConstraintButtonsPanel):
    def draw(self, context):
        self.draw_armature(context)


class OBJECT_PT_bArmatureConstraint_bones(ObjectConstraintPanel, ConstraintButtonsSubPanel):
    bl_parent_id = "OBJECT_PT_bArmatureConstraint"
    bl_label = "Bones"

    def draw(self, context):
        self.draw_armature_bones(context)


class BONE_PT_bArmatureConstraint_bones(BoneConstraintPanel, ConstraintButtonsSubPanel):
    bl_parent_id = "BONE_PT_bArmatureConstraint"
    bl_label = "Bones"

    def draw(self, context):
        self.draw_armature_bones(context)


# Inverse Kinematic Constraint

class OBJECT_PT_bKinematicConstraint(ObjectConstraintPanel, ConstraintButtonsPanel):
    def draw(self, context):
        self.draw_kinematic(context)


class BONE_PT_bKinematicConstraint(BoneConstraintPanel, ConstraintButtonsPanel):
    def draw(self, context):
        self.draw_kinematic(context)



classes = (
    # Object Panels
    OBJECT_PT_constraints,
    BONE_PT_constraints,
    OBJECT_PT_bChildOfConstraint,
    OBJECT_PT_bTrackToConstraint,
    OBJECT_PT_bKinematicConstraint,
    OBJECT_PT_bFollowPathConstraint,
    OBJECT_PT_bRotLimitConstraint,
    OBJECT_PT_bLocLimitConstraint,
    OBJECT_PT_bSizeLimitConstraint,
    OBJECT_PT_bRotateLikeConstraint,
    OBJECT_PT_bLocateLikeConstraint,
    OBJECT_PT_bSizeLikeConstraint,
    OBJECT_PT_bSameVolumeConstraint,
    OBJECT_PT_bTransLikeConstraint,
    OBJECT_PT_bActionConstraint,
    OBJECT_PT_bActionConstraint_target,
    OBJECT_PT_bActionConstraint_action,
    OBJECT_PT_bLockTrackConstraint,
    OBJECT_PT_bDistLimitConstraint,
    OBJECT_PT_bStretchToConstraint,
    OBJECT_PT_bMinMaxConstraint,
    OBJECT_PT_bClampToConstraint,
    OBJECT_PT_bTransformConstraint,
    OBJECT_PT_bTransformConstraint_source,
    OBJECT_PT_bTransformConstraint_mapping,
    OBJECT_PT_bTransformConstraint_destination,
    OBJECT_PT_bShrinkwrapConstraint,
    OBJECT_PT_bDampTrackConstraint,
    OBJECT_PT_bPivotConstraint,
    OBJECT_PT_bFollowTrackConstraint,
    OBJECT_PT_bCameraSolverConstraint,
    OBJECT_PT_bObjectSolverConstraint,
    OBJECT_PT_bTransformCacheConstraint,
    OBJECT_PT_bPythonConstraint,
    OBJECT_PT_bArmatureConstraint,
    OBJECT_PT_bArmatureConstraint_bones,
    # Bone panels
    BONE_PT_bChildOfConstraint,
    BONE_PT_bTrackToConstraint,
    BONE_PT_bKinematicConstraint,
    BONE_PT_bFollowPathConstraint,
    BONE_PT_bRotLimitConstraint,
    BONE_PT_bLocLimitConstraint,
    BONE_PT_bSizeLimitConstraint,
    BONE_PT_bRotateLikeConstraint,
    BONE_PT_bLocateLikeConstraint,
    BONE_PT_bSizeLikeConstraint,
    BONE_PT_bSameVolumeConstraint,
    BONE_PT_bTransLikeConstraint,
    BONE_PT_bActionConstraint,
    BONE_PT_bActionConstraint_target,
    BONE_PT_bActionConstraint_action,
    BONE_PT_bLockTrackConstraint,
    BONE_PT_bDistLimitConstraint,
    BONE_PT_bStretchToConstraint,
    BONE_PT_bMinMaxConstraint,
    BONE_PT_bClampToConstraint,
    BONE_PT_bTransformConstraint,
    BONE_PT_bTransformConstraint_source,
    BONE_PT_bTransformConstraint_mapping,
    BONE_PT_bTransformConstraint_destination,
    BONE_PT_bShrinkwrapConstraint,
    BONE_PT_bDampTrackConstraint,
    BONE_PT_bSplineIKConstraint,
    BONE_PT_bSplineIKConstraint_fitting,
    BONE_PT_bSplineIKConstraint_chain_scaling,
    BONE_PT_bPivotConstraint,
    BONE_PT_bFollowTrackConstraint,
    BONE_PT_bCameraSolverConstraint,
    BONE_PT_bObjectSolverConstraint,
    BONE_PT_bTransformCacheConstraint,
    BONE_PT_bPythonConstraint,
    BONE_PT_bArmatureConstraint,
    BONE_PT_bArmatureConstraint_bones,
)

if __name__ == "__main__":  # only for live edit.
    from bpy.utils import register_class
    for cls in classes:
        register_class(cls)<|MERGE_RESOLUTION|>--- conflicted
+++ resolved
@@ -598,7 +598,19 @@
         layout.prop(con, "floor_location", expand=True, text="Min/Max")
         layout.prop(con, "use_rotation")
 
-<<<<<<< HEAD
+        self.space_template(layout, con)
+
+        self.draw_influence(layout, con)
+
+    def draw_rigid_body_joint(self, context):
+
+        layout = self.layout
+        con = self.get_constraint(context)
+        self.target_template(layout, con, subtargets=False)
+
+        layout.prop(con, "pivot_type")
+        layout.prop(con, "child")
+
         row = layout.row()
         row.prop(con, "use_linked_collision", text="Linked Collision")
         row.prop(con, "show_pivot", text="Display Pivot")
@@ -696,11 +708,18 @@
         elif con.pivot_type == 'HINGE':
             layout.label(text="Limits:")
             split = layout.split()
-=======
-        self.space_template(layout, con)
->>>>>>> ab72cd2f
-
-        self.draw_influence(layout, con)
+
+            row = split.row(align=True)
+            col = row.column()
+            col.prop(con, "use_angular_limit_x", text="Angle X")
+
+            col = row.column()
+            col.active = con.use_angular_limit_x
+            col.prop(con, "limit_angle_min_x", text="Min")
+            col = row.column()
+            col.active = con.use_angular_limit_x
+            col.prop(con, "limit_angle_max_x", text="Max")
+
 
     def draw_clamp_to(self, context):
         layout = self.layout
@@ -1458,6 +1477,12 @@
 class BONE_PT_bClampToConstraint(BoneConstraintPanel, ConstraintButtonsPanel):
     def draw(self, context):
         self.draw_clamp_to(context)
+
+# Rigid Body Joint Constraint
+
+class OBJECT_PT_bRigidBodyJointConstraint(ObjectConstraintPanel, ConstraintButtonsPanel):
+    def draw(self, context):
+        self.draw_rigid_body_joint(context)
 
 
 # Transform Constraint
@@ -1704,6 +1729,7 @@
     OBJECT_PT_bStretchToConstraint,
     OBJECT_PT_bMinMaxConstraint,
     OBJECT_PT_bClampToConstraint,
+    OBJECT_PT_bRigidBodyJointConstraint,
     OBJECT_PT_bTransformConstraint,
     OBJECT_PT_bTransformConstraint_source,
     OBJECT_PT_bTransformConstraint_mapping,
