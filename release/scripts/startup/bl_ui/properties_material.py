# ##### BEGIN GPL LICENSE BLOCK #####
#
#  This program is free software; you can redistribute it and/or
#  modify it under the terms of the GNU General Public License
#  as published by the Free Software Foundation; either version 2
#  of the License, or (at your option) any later version.
#
#  This program is distributed in the hope that it will be useful,
#  but WITHOUT ANY WARRANTY; without even the implied warranty of
#  MERCHANTABILITY or FITNESS FOR A PARTICULAR PURPOSE.  See the
#  GNU General Public License for more details.
#
#  You should have received a copy of the GNU General Public License
#  along with this program; if not, write to the Free Software Foundation,
#  Inc., 51 Franklin Street, Fifth Floor, Boston, MA 02110-1301, USA.
#
# ##### END GPL LICENSE BLOCK #####

# <pep8 compliant>
import bpy
from bpy.types import Menu, Panel, UIList
from rna_prop_ui import PropertyPanel
from bpy.app.translations import pgettext_iface as iface_
from bpy_extras.node_utils import find_node_input, find_output_node

def active_node_mat(mat):
    # TODO, 2.4x has a pipeline section, for 2.5 we need to communicate
    # which settings from node-materials are used
    if mat is not None:
        mat_node = mat.active_node_material
        if mat_node:
            return mat_node
        else:
            return mat

    return None


def check_material(mat):
    if mat is not None:
        if mat.use_nodes:
            if mat.active_node_material is not None:
                return True
            return False
        return True
    return False


def simple_material(mat):
    if (mat is not None) and (not mat.use_nodes):
        return True
    return False


class MATERIAL_MT_sss_presets(Menu):
    bl_label = "SSS Presets"
    preset_subdir = "sss"
    preset_operator = "script.execute_preset"
    draw = Menu.draw_preset


class MATERIAL_MT_specials(Menu):
    bl_label = "Material Specials"

    def draw(self, context):
        layout = self.layout

        layout.operator("object.material_slot_copy", icon='COPY_ID')
        layout.operator("material.copy", icon='COPYDOWN')
        layout.operator("material.paste", icon='PASTEDOWN')


class MATERIAL_UL_matslots(UIList):

    def draw_item(self, context, layout, data, item, icon, active_data, active_propname, index):
        # assert(isinstance(item, bpy.types.MaterialSlot)
        # ob = data
        slot = item
        ma = slot.material
        if self.layout_type in {'DEFAULT', 'COMPACT'}:
            if ma:
                layout.prop(ma, "name", text="", emboss=False, icon_value=icon)
            else:
                layout.label(text="", icon_value=icon)
            if ma and not context.scene.render.use_shading_nodes:
                manode = ma.active_node_material
                if manode:
                    layout.label(text=iface_("Node %s") % manode.name, translate=False, icon_value=layout.icon(manode))
                elif ma.use_nodes:
                    layout.label(text="Node <none>")
        elif self.layout_type == 'GRID':
            layout.alignment = 'CENTER'
            layout.label(text="", icon_value=icon)


class MaterialButtonsPanel:
    bl_space_type = 'PROPERTIES'
    bl_region_type = 'WINDOW'
    bl_context = "material"
    # COMPAT_ENGINES must be defined in each subclass, external engines can add themselves here

    @classmethod
    def poll(cls, context):
        return context.material and (context.scene.render.engine in cls.COMPAT_ENGINES)


class MATERIAL_PT_context_material(MaterialButtonsPanel, Panel):
    bl_label = ""
    bl_options = {'HIDE_HEADER'}
    COMPAT_ENGINES = {'BLENDER_RENDER', 'BLENDER_GAME'}

    @classmethod
    def poll(cls, context):
        # An exception, don't call the parent poll func because
        # this manages materials for all engine types

        engine = context.scene.render.engine
        return (context.material or context.object) and (engine in cls.COMPAT_ENGINES)

    def draw(self, context):
        layout = self.layout

        mat = context.material
        ob = context.object
        slot = context.material_slot
        space = context.space_data

        if ob:
            is_sortable = (len(ob.material_slots) > 1)

            rows = 1
            if is_sortable:
                rows = 4

            row = layout.row()

            row.template_list("MATERIAL_UL_matslots", "", ob, "material_slots", ob, "active_material_index", rows=rows)

            col = row.column(align=True)
            col.operator("object.material_slot_add", icon='ZOOMIN', text="")
            col.operator("object.material_slot_remove", icon='ZOOMOUT', text="")

            col.menu("MATERIAL_MT_specials", icon='DOWNARROW_HLT', text="")

            if is_sortable:
                col.separator()

                col.operator("object.material_slot_move", icon='TRIA_UP', text="").direction = 'UP'
                col.operator("object.material_slot_move", icon='TRIA_DOWN', text="").direction = 'DOWN'

            if ob.mode == 'EDIT':
                row = layout.row(align=True)
                row.operator("object.material_slot_assign", text="Assign")
                row.operator("object.material_slot_select", text="Select")
                row.operator("object.material_slot_deselect", text="Deselect")

        split = layout.split(percentage=0.65)

        if ob:
            split.template_ID(ob, "active_material", new="material.new")
            row = split.row()
            if mat:
                row.prop(mat, "use_nodes", icon='NODETREE', text="")

            if slot:
                row.prop(slot, "link", text="")
            else:
                row.label()
        elif mat:
            split.template_ID(space, "pin_id")
            split.separator()

        if mat:
            layout.row().prop(mat, "type", expand=True)
            if mat.use_nodes:
                row = layout.row()
                row.label(text="", icon='NODETREE')
                if mat.active_node_material:
                    row.prop(mat.active_node_material, "name", text="")
                else:
                    row.label(text="No material node selected")


class MATERIAL_PT_preview(MaterialButtonsPanel, Panel):
    bl_label = "Preview"
    COMPAT_ENGINES = {'BLENDER_RENDER', 'BLENDER_GAME'}

    def draw(self, context):
        self.layout.template_preview(context.material)


class MATERIAL_PT_pipeline(MaterialButtonsPanel, Panel):
    bl_label = "Render Pipeline Options"
    bl_options = {'DEFAULT_CLOSED'}
    COMPAT_ENGINES = {'BLENDER_RENDER'}

    @classmethod
    def poll(cls, context):
        mat = context.material
        engine = context.scene.render.engine
        return mat and (not simple_material(mat)) and (mat.type in {'SURFACE', 'WIRE', 'VOLUME'}) and (engine in cls.COMPAT_ENGINES)

    def draw(self, context):
        layout = self. layout

        mat = context.material
        mat_type = mat.type in {'SURFACE', 'WIRE'}

        row = layout.row()
        row.active = mat_type
        row.prop(mat, "use_transparency")
        sub = row.column()
        sub.prop(mat, "offset_z")

        sub.active = mat_type and mat.use_transparency and mat.transparency_method == 'Z_TRANSPARENCY'

        row = layout.row()
        row.active = mat.use_transparency or not mat_type
        row.prop(mat, "transparency_method", expand=True)

        layout.separator()

        split = layout.split()
        col = split.column()

        col.prop(mat, "use_raytrace")
        col.prop(mat, "use_full_oversampling")
        sub = col.column()
        sub.active = mat_type
        sub.prop(mat, "use_sky")
        sub.prop(mat, "invert_z")
        col.prop(mat, "pass_index")

        col = split.column()
        col.active = mat_type

        col.prop(mat, "use_cast_shadows", text="Cast")
        col.prop(mat, "use_cast_shadows_only", text="Cast Only")
        col.prop(mat, "use_cast_buffer_shadows")
        sub = col.column()
        sub.active = mat.use_cast_buffer_shadows
        sub.prop(mat, "shadow_cast_alpha", text="Casting Alpha")
        col.prop(mat, "use_cast_approximate")


class MATERIAL_PT_diffuse(MaterialButtonsPanel, Panel):
    bl_label = "Diffuse"
    COMPAT_ENGINES = {'BLENDER_RENDER', 'BLENDER_GAME'}

    @classmethod
    def poll(cls, context):
        mat = context.material
        engine = context.scene.render.engine
        return check_material(mat) and (mat.type in {'SURFACE', 'WIRE'}) and (engine in cls.COMPAT_ENGINES)

    def draw(self, context):
        layout = self.layout

        mat = active_node_mat(context.material)

        split = layout.split()

        col = split.column()
        col.prop(mat, "diffuse_color", text="")
        sub = col.column()
        sub.active = (not mat.use_shadeless)
        sub.prop(mat, "diffuse_intensity", text="Intensity")

        col = split.column()
        col.active = (not mat.use_shadeless)
        col.prop(mat, "diffuse_shader", text="")
        col.prop(mat, "use_diffuse_ramp", text="Ramp")

        col = layout.column()
        col.active = (not mat.use_shadeless)
        if mat.diffuse_shader == 'OREN_NAYAR':
            col.prop(mat, "roughness")
        elif mat.diffuse_shader == 'MINNAERT':
            col.prop(mat, "darkness")
        elif mat.diffuse_shader == 'TOON':
            row = col.row()
            row.prop(mat, "diffuse_toon_size", text="Size")
            row.prop(mat, "diffuse_toon_smooth", text="Smooth")
        elif mat.diffuse_shader == 'FRESNEL':
            row = col.row()
            row.prop(mat, "diffuse_fresnel", text="Fresnel")
            row.prop(mat, "diffuse_fresnel_factor", text="Factor")

        if mat.use_diffuse_ramp:
            col = layout.column()
            col.active = (not mat.use_shadeless)
            col.separator()
            col.template_color_ramp(mat, "diffuse_ramp", expand=True)
            col.separator()

            row = col.row()
            row.prop(mat, "diffuse_ramp_input", text="Input")
            row.prop(mat, "diffuse_ramp_blend", text="Blend")

            col.prop(mat, "diffuse_ramp_factor", text="Factor")


class MATERIAL_PT_specular(MaterialButtonsPanel, Panel):
    bl_label = "Specular"
    COMPAT_ENGINES = {'BLENDER_RENDER', 'BLENDER_GAME'}

    @classmethod
    def poll(cls, context):
        mat = context.material
        engine = context.scene.render.engine
        return check_material(mat) and (mat.type in {'SURFACE', 'WIRE'}) and (engine in cls.COMPAT_ENGINES)

    def draw(self, context):
        layout = self.layout

        mat = active_node_mat(context.material)

        layout.active = (not mat.use_shadeless)

        split = layout.split()

        col = split.column()
        col.prop(mat, "specular_color", text="")
        col.prop(mat, "specular_intensity", text="Intensity")

        col = split.column()
        col.prop(mat, "specular_shader", text="")
        col.prop(mat, "use_specular_ramp", text="Ramp")

        col = layout.column()
        if mat.specular_shader in {'COOKTORR', 'PHONG'}:
            col.prop(mat, "specular_hardness", text="Hardness")
        elif mat.specular_shader == 'BLINN':
            row = col.row()
            row.prop(mat, "specular_hardness", text="Hardness")
            row.prop(mat, "specular_ior", text="IOR")
        elif mat.specular_shader == 'WARDISO':
            col.prop(mat, "specular_slope", text="Slope")
        elif mat.specular_shader == 'TOON':
            row = col.row()
            row.prop(mat, "specular_toon_size", text="Size")
            row.prop(mat, "specular_toon_smooth", text="Smooth")

        if mat.use_specular_ramp:
            layout.separator()
            layout.template_color_ramp(mat, "specular_ramp", expand=True)
            layout.separator()

            row = layout.row()
            row.prop(mat, "specular_ramp_input", text="Input")
            row.prop(mat, "specular_ramp_blend", text="Blend")

            layout.prop(mat, "specular_ramp_factor", text="Factor")


class MATERIAL_PT_shading(MaterialButtonsPanel, Panel):
    bl_label = "Shading"
    COMPAT_ENGINES = {'BLENDER_RENDER', 'BLENDER_GAME'}

    @classmethod
    def poll(cls, context):
        mat = context.material
        engine = context.scene.render.engine
        return check_material(mat) and (mat.type in {'SURFACE', 'WIRE'}) and (engine in cls.COMPAT_ENGINES)

    def draw(self, context):
        layout = self.layout

        mat = active_node_mat(context.material)

        if mat.type in {'SURFACE', 'WIRE'}:
            split = layout.split()

            col = split.column()
            sub = col.column()
            sub.active = not mat.use_shadeless
            sub.prop(mat, "emit")
            sub.prop(mat, "ambient")
            sub = col.column()
            sub.prop(mat, "translucency")

            col = split.column()
            col.prop(mat, "use_shadeless")
            sub = col.column()
            sub.active = not mat.use_shadeless
            sub.prop(mat, "use_tangent_shading")
            sub.prop(mat, "use_cubic")


class MATERIAL_PT_transp(MaterialButtonsPanel, Panel):
    bl_label = "Transparency"
    COMPAT_ENGINES = {'BLENDER_RENDER'}

    @classmethod
    def poll(cls, context):
        mat = context.material
        engine = context.scene.render.engine
        return check_material(mat) and (mat.type in {'SURFACE', 'WIRE'}) and (engine in cls.COMPAT_ENGINES)

    def draw_header(self, context):
        mat = context.material

        if simple_material(mat):
            self.layout.prop(mat, "use_transparency", text="")

    def draw(self, context):
        layout = self.layout

        base_mat = context.material
        mat = active_node_mat(context.material)
        rayt = mat.raytrace_transparency

        if simple_material(base_mat):
            row = layout.row()
            row.active = mat.use_transparency
            row.prop(mat, "transparency_method", expand=True)

        split = layout.split()
        split.active = base_mat.use_transparency

        col = split.column()
        col.prop(mat, "alpha")
        row = col.row()
        row.active = (base_mat.transparency_method != 'MASK') and (not mat.use_shadeless)
        row.prop(mat, "specular_alpha", text="Specular")

        col = split.column()
        col.active = (not mat.use_shadeless)
        col.prop(rayt, "fresnel")
        sub = col.column()
        sub.active = (rayt.fresnel > 0.0)
        sub.prop(rayt, "fresnel_factor", text="Blend")

        if base_mat.transparency_method == 'RAYTRACE':
            layout.separator()
            split = layout.split()
            split.active = base_mat.use_transparency

            col = split.column()
            col.prop(rayt, "ior")
            col.prop(rayt, "filter")
            col.prop(rayt, "falloff")
            col.prop(rayt, "depth_max")
            col.prop(rayt, "depth")

            col = split.column()
            col.label(text="Gloss:")
            col.prop(rayt, "gloss_factor", text="Amount")
            sub = col.column()
            sub.active = rayt.gloss_factor < 1.0
            sub.prop(rayt, "gloss_threshold", text="Threshold")
            sub.prop(rayt, "gloss_samples", text="Samples")


class MATERIAL_PT_mirror(MaterialButtonsPanel, Panel):
    bl_label = "Mirror"
    bl_options = {'DEFAULT_CLOSED'}
    COMPAT_ENGINES = {'BLENDER_RENDER'}

    @classmethod
    def poll(cls, context):
        mat = context.material
        engine = context.scene.render.engine
        return check_material(mat) and (mat.type in {'SURFACE', 'WIRE'}) and (engine in cls.COMPAT_ENGINES)

    def draw_header(self, context):
        raym = active_node_mat(context.material).raytrace_mirror

        self.layout.prop(raym, "use", text="")

    def draw(self, context):
        layout = self.layout

        mat = active_node_mat(context.material)
        raym = mat.raytrace_mirror

        layout.active = raym.use

        split = layout.split()

        col = split.column()
        col.prop(raym, "reflect_factor")
        col.prop(mat, "mirror_color", text="")

        col = split.column()
        col.prop(raym, "fresnel")
        sub = col.column()
        sub.active = (raym.fresnel > 0.0)
        sub.prop(raym, "fresnel_factor", text="Blend")

        split = layout.split()

        col = split.column()
        col.separator()
        col.prop(raym, "depth")
        col.prop(raym, "distance", text="Max Dist")
        col.separator()
        sub = col.split(percentage=0.4)
        sub.active = (raym.distance > 0.0)
        sub.label(text="Fade To:")
        sub.prop(raym, "fade_to", text="")

        col = split.column()
        col.label(text="Gloss:")
        col.prop(raym, "gloss_factor", text="Amount")
        sub = col.column()
        sub.active = (raym.gloss_factor < 1.0)
        sub.prop(raym, "gloss_threshold", text="Threshold")
        sub.prop(raym, "gloss_samples", text="Samples")
        sub.prop(raym, "gloss_anisotropic", text="Anisotropic")


class MATERIAL_PT_sss(MaterialButtonsPanel, Panel):
    bl_label = "Subsurface Scattering"
    bl_options = {'DEFAULT_CLOSED'}
    COMPAT_ENGINES = {'BLENDER_RENDER', 'BLENDER_GAME'}

    @classmethod
    def poll(cls, context):
        mat = context.material
        engine = context.scene.render.engine
        return check_material(mat) and (mat.type in {'SURFACE', 'WIRE'}) and (engine in cls.COMPAT_ENGINES)

    def draw_header(self, context):
        mat = active_node_mat(context.material)
        sss = mat.subsurface_scattering

        self.layout.active = (not mat.use_shadeless)
        self.layout.prop(sss, "use", text="")

    def draw(self, context):
        layout = self.layout

        mat = active_node_mat(context.material)
        sss = mat.subsurface_scattering

        layout.active = (sss.use) and (not mat.use_shadeless)

        row = layout.row().split()
        sub = row.row(align=True).split(align=True, percentage=0.75)
        sub.menu("MATERIAL_MT_sss_presets", text=bpy.types.MATERIAL_MT_sss_presets.bl_label)
        sub.operator("material.sss_preset_add", text="", icon='ZOOMIN')
        sub.operator("material.sss_preset_add", text="", icon='ZOOMOUT').remove_active = True

        split = layout.split()

        if context.scene.render.engine != 'BLENDER_GAME':
            col = split.column()
            col.prop(sss, "ior")
            col.prop(sss, "scale")
            col.prop(sss, "color", text="")
            col.prop(sss, "radius", text="RGB Radius", expand=True)
            col = split.column()
            sub = col.column(align=True)
            sub.label(text="Blend:")
            sub.prop(sss, "color_factor", text="Color")
            sub.prop(sss, "texture_factor", text="Texture")
            sub.label(text="Scattering Weight:")
            sub.prop(sss, "front")
            sub.prop(sss, "back")
            col.separator()
            col.prop(sss, "error_threshold", text="Error")
        else:
            col = split.column()
            col.prop(sss, "scale")
            col.prop(sss, "radius", text="RGB Radius", expand=True)


class MATERIAL_PT_halo(MaterialButtonsPanel, Panel):
    bl_label = "Halo"
    COMPAT_ENGINES = {'BLENDER_RENDER'}

    @classmethod
    def poll(cls, context):
        mat = context.material
        engine = context.scene.render.engine
        return mat and (mat.type == 'HALO') and (engine in cls.COMPAT_ENGINES)

    def draw(self, context):
        layout = self.layout

        mat = context.material  # don't use node material
        halo = mat.halo

        def number_but(layout, toggle, number, name, color):
            row = layout.row(align=True)
            row.prop(halo, toggle, text="")
            sub = row.column(align=True)
            sub.active = getattr(halo, toggle)
            sub.prop(halo, number, text=name, translate=False)
            if not color == "":
                sub.prop(mat, color, text="")

        split = layout.split()

        col = split.column()
        col.prop(mat, "alpha")
        col.prop(mat, "diffuse_color", text="")
        col.prop(halo, "seed")

        col = split.column()
        col.prop(halo, "size")
        col.prop(halo, "hardness")
        col.prop(halo, "add")

        layout.label(text="Options:")

        split = layout.split()
        col = split.column()
        col.prop(halo, "use_texture")
        col.prop(halo, "use_vertex_normal")
        col.prop(halo, "use_extreme_alpha")
        col.prop(halo, "use_shaded")
        col.prop(halo, "use_soft")

        col = split.column()
        number_but(col, "use_ring", "ring_count", iface_("Rings"), "mirror_color")
        number_but(col, "use_lines", "line_count", iface_("Lines"), "specular_color")
        number_but(col, "use_star", "star_tip_count", iface_("Star Tips"), "")


class MATERIAL_PT_flare(MaterialButtonsPanel, Panel):
    bl_label = "Flare"
    COMPAT_ENGINES = {'BLENDER_RENDER'}

    @classmethod
    def poll(cls, context):
        mat = context.material
        engine = context.scene.render.engine
        return mat and (mat.type == 'HALO') and (engine in cls.COMPAT_ENGINES)

    def draw_header(self, context):
        halo = context.material.halo

        self.layout.prop(halo, "use_flare_mode", text="")

    def draw(self, context):
        layout = self.layout

        mat = context.material  # don't use node material
        halo = mat.halo

        layout.active = halo.use_flare_mode

        split = layout.split()

        col = split.column()
        col.prop(halo, "flare_size", text="Size")
        col.prop(halo, "flare_boost", text="Boost")
        col.prop(halo, "flare_seed", text="Seed")

        col = split.column()
        col.prop(halo, "flare_subflare_count", text="Subflares")
        col.prop(halo, "flare_subflare_size", text="Subsize")


class MATERIAL_PT_game_settings(MaterialButtonsPanel, Panel):
    bl_label = "Game Settings"
    COMPAT_ENGINES = {'BLENDER_GAME'}

    @classmethod
    def poll(cls, context):
        return context.material and (context.scene.render.engine in cls.COMPAT_ENGINES)

    def draw(self, context):
        layout = self.layout
        mat = context.material
        game = mat.game_settings  # don't use node material

        split = layout.split()

        col = split.column()
        col.prop(game, "use_backface_culling")
        col.prop(game, "invisible")
        col.prop(game, "physics")
        col.label(text="Face Orientation:")
        col.prop(game, "face_orientation", text="")
        col.label(text="Alpha Blend:")
        col.prop(game, "alpha_blend", text="")

        col = split.column()
        col.label(text="Constant Values:")
        col.prop(mat, "use_constant_material")
        col.prop(mat, "use_constant_lamp")
        col.prop(mat, "use_constant_texture")
        col.prop(mat, "use_constant_texture_uv")
        col.prop(mat, "use_constant_world")
        col.prop(mat, "use_constant_mist")

class MATERIAL_PT_strand(MaterialButtonsPanel, Panel):
    bl_label = "Strand"
    bl_options = {'DEFAULT_CLOSED'}
    COMPAT_ENGINES = {'BLENDER_RENDER'}

    @classmethod
    def poll(cls, context):
        mat = context.material
        engine = context.scene.render.engine
        return mat and (mat.type in {'SURFACE', 'WIRE', 'HALO'}) and (engine in cls.COMPAT_ENGINES)

    def draw(self, context):
        layout = self.layout

        mat = context.material  # don't use node material
        tan = mat.strand

        split = layout.split()

        col = split.column()
        sub = col.column(align=True)
        sub.label(text="Size:")
        sub.prop(tan, "root_size", text="Root")
        sub.prop(tan, "tip_size", text="Tip")
        sub.prop(tan, "size_min", text="Minimum")
        sub.prop(tan, "use_blender_units")
        sub = col.column()
        sub.active = (not mat.use_shadeless)
        sub.prop(tan, "use_tangent_shading")
        col.prop(tan, "shape")

        col = split.column()
        col.label(text="Shading:")
        col.prop(tan, "width_fade")
        ob = context.object
        if ob and ob.type == 'MESH':
            col.prop_search(tan, "uv_layer", ob.data, "uv_layers", text="")
        else:
            col.prop(tan, "uv_layer", text="")
        col.separator()
        sub = col.column()
        sub.active = (not mat.use_shadeless)
        sub.label("Surface diffuse:")
        sub = col.column()
        sub.prop(tan, "blend_distance", text="Distance")


class MATERIAL_PT_options(MaterialButtonsPanel, Panel):
    bl_label = "Options"
    COMPAT_ENGINES = {'BLENDER_RENDER'}

    @classmethod
    def poll(cls, context):
        mat = context.material
        engine = context.scene.render.engine
        return check_material(mat) and (mat.type in {'SURFACE', 'WIRE'}) and (engine in cls.COMPAT_ENGINES)

    def draw(self, context):
        layout = self.layout

        base_mat = context.material
        mat = active_node_mat(base_mat)

        split = layout.split()

        col = split.column()
        if simple_material(base_mat):
            col.prop(mat, "use_raytrace")
            col.prop(mat, "use_full_oversampling")
            col.prop(mat, "use_sky")
        col.prop(mat, "use_mist")
        if simple_material(base_mat):
            col.prop(mat, "invert_z")
            sub = col.row()
            sub.prop(mat, "offset_z")
            sub.active = mat.use_transparency and mat.transparency_method == 'Z_TRANSPARENCY'
        sub = col.column(align=True)
        sub.label(text="Light Group:")
        sub.prop(mat, "light_group", text="")
        row = sub.row(align=True)
        row.active = bool(mat.light_group)
        row.prop(mat, "use_light_group_exclusive", text="Exclusive")
        row.prop(mat, "use_light_group_local", text="Local")

        col = split.column()
        col.prop(mat, "use_vertex_color_paint")
        col.prop(mat, "use_vertex_color_light")
        col.prop(mat, "use_object_color")
        col.prop(mat, "use_uv_project")
        if simple_material(base_mat):
            col.prop(mat, "pass_index")

        col.label("Edit Image")
        col.template_ID(mat, "edit_image")

class MATERIAL_PT_game_options(MaterialButtonsPanel, Panel):
    bl_label = "Options"
    COMPAT_ENGINES = {'BLENDER_GAME'}

    @classmethod
    def poll(cls, context):
        mat = context.material
        engine = context.scene.render.engine
        return check_material(mat) and (mat.type in {'SURFACE', 'WIRE'}) and (engine in cls.COMPAT_ENGINES)

    def draw(self, context):
        layout = self.layout

        base_mat = context.material
        mat = active_node_mat(base_mat)

        split = layout.split()

        col = split.column()
        if simple_material(base_mat):
            col.prop(mat, "invert_z")
            sub = col.row()
            sub.prop(mat, "offset_z")
            sub.active = mat.use_transparency and mat.transparency_method == 'Z_TRANSPARENCY'
        sub = col.column(align=True)
        sub.label(text="Light Group:")
        sub.prop(mat, "light_group", text="")
        row = sub.row(align=True)
        row.active = bool(mat.light_group)
        row.prop(mat, "use_light_group_exclusive", text="Exclusive")
        row.prop(mat, "use_light_group_local", text="Local")

        col = split.column()
        col.prop(mat, "use_mist")
        col.prop(mat, "use_vertex_color_paint")
        col.prop(mat, "use_vertex_color_light")
        col.prop(mat, "use_object_color")
        col.prop(mat, "use_instancing")

class MATERIAL_PT_shadow(MaterialButtonsPanel, Panel):
    bl_label = "Shadow"
    bl_options = {'DEFAULT_CLOSED'}
    COMPAT_ENGINES = {'BLENDER_RENDER'}

    @classmethod
    def poll(cls, context):
        mat = context.material
        engine = context.scene.render.engine
        return check_material(mat) and (mat.type in {'SURFACE', 'WIRE'}) and (engine in cls.COMPAT_ENGINES)

    def draw(self, context):
        layout = self.layout

        base_mat = context.material
        mat = active_node_mat(base_mat)

        split = layout.split()

        col = split.column()
        col.prop(mat, "use_shadows", text="Receive")
        col.prop(mat, "use_transparent_shadows", text="Receive Transparent")
        col.prop(mat, "use_only_shadow", text="Shadows Only")
        sub = col.column()
        sub.active = mat.use_only_shadow
        sub.prop(mat, "shadow_only_type", text="")

        if not simple_material(base_mat):
            col = split.column()

        col.prop(mat, "use_ray_shadow_bias", text="Auto Ray Bias")
        sub = col.column()
        sub.active = (not mat.use_ray_shadow_bias)
        sub.prop(mat, "shadow_ray_bias", text="Ray Bias")

        if simple_material(base_mat):
            col = split.column()

            col.prop(mat, "use_cast_shadows", text="Cast")
            col.prop(mat, "use_cast_shadows_only", text="Cast Only")
            col.prop(mat, "use_cast_buffer_shadows")
        sub = col.column()
        sub.active = mat.use_cast_buffer_shadows
        if simple_material(base_mat):
            sub.prop(mat, "shadow_cast_alpha", text="Casting Alpha")
        sub.prop(mat, "shadow_buffer_bias", text="Buffer Bias")
        if simple_material(base_mat):
            col.prop(mat, "use_cast_approximate")

class MATERIAL_PT_game_shadow(MaterialButtonsPanel, Panel):
    bl_label = "Shadow"
    bl_options = {'DEFAULT_CLOSED'}
    COMPAT_ENGINES = {'BLENDER_GAME'}

    @classmethod
    def poll(cls, context):
        return context.material and (context.scene.render.engine in cls.COMPAT_ENGINES)

    def draw(self, context):
        layout = self.layout

        base_mat = context.material
        mat = active_node_mat(base_mat)

        split = layout.split()

        if simple_material(base_mat):
            col = split.column()

            col.prop(mat, "use_cast_shadows", text="Cast")
            col.prop(mat, "use_cast_shadows_only", text="Cast Only")

        col = split.column()
        col.prop(mat, "use_shadows", text="Receive")

class MATERIAL_PT_transp_game(MaterialButtonsPanel, Panel):
    bl_label = "Transparency"
    bl_options = {'DEFAULT_CLOSED'}
    COMPAT_ENGINES = {'BLENDER_GAME'}

    @classmethod
    def poll(cls, context):
        mat = context.material
        engine = context.scene.render.engine
        return check_material(mat) and (engine in cls.COMPAT_ENGINES)

    def draw_header(self, context):
        mat = context.material

        if simple_material(mat):
            self.layout.prop(mat, "use_transparency", text="")

    def draw(self, context):
        layout = self.layout
        base_mat = context.material
        mat = active_node_mat(base_mat)

        layout.active = mat.use_transparency

        split = layout.split()
        col = split.column()
        col.active = mat.use_depth_transparency
        col.prop(mat, "depth_transp_factor", text="Depth Factor")
        col = split.column()
        col.prop(mat, "use_depth_transparency")

        if simple_material(base_mat):
            row = layout.row()
            row.prop(mat, "transparency_method", expand=True)

        layout.prop(mat, "alpha")
        layout.prop(mat, "specular_alpha", text="Specular")


class VolumeButtonsPanel:
    bl_space_type = 'PROPERTIES'
    bl_region_type = 'WINDOW'
    bl_context = "material"
    COMPAT_ENGINES = {'BLENDER_RENDER'}

    @classmethod
    def poll(cls, context):
        mat = context.material
        engine = context.scene.render.engine
        return mat and (mat.type == 'VOLUME') and (engine in cls.COMPAT_ENGINES)


class MATERIAL_PT_volume_density(VolumeButtonsPanel, Panel):
    bl_label = "Density"
    COMPAT_ENGINES = {'BLENDER_RENDER'}

    def draw(self, context):
        layout = self.layout

        vol = context.material.volume  # don't use node material

        row = layout.row()
        row.prop(vol, "density")
        row.prop(vol, "density_scale")


class MATERIAL_PT_volume_shading(VolumeButtonsPanel, Panel):
    bl_label = "Shading"
    COMPAT_ENGINES = {'BLENDER_RENDER'}

    def draw(self, context):
        layout = self.layout

        vol = context.material.volume  # don't use node material

        split = layout.split()

        col = split.column()
        col.prop(vol, "scattering")
        col.prop(vol, "asymmetry")
        col.prop(vol, "transmission_color")

        col = split.column()
        sub = col.column(align=True)
        sub.prop(vol, "emission")
        sub.prop(vol, "emission_color", text="")
        sub = col.column(align=True)
        sub.prop(vol, "reflection")
        sub.prop(vol, "reflection_color", text="")


class MATERIAL_PT_volume_lighting(VolumeButtonsPanel, Panel):
    bl_label = "Lighting"
    COMPAT_ENGINES = {'BLENDER_RENDER'}

    def draw(self, context):
        layout = self.layout

        vol = context.material.volume  # don't use node material

        split = layout.split()

        col = split.column()
        col.prop(vol, "light_method", text="")

        col = split.column()

        if vol.light_method == 'SHADED':
            col.prop(vol, "use_external_shadows")
            col.prop(vol, "use_light_cache")
            sub = col.column()
            sub.active = vol.use_light_cache
            sub.prop(vol, "cache_resolution")
        elif vol.light_method in {'MULTIPLE_SCATTERING', 'SHADED_PLUS_MULTIPLE_SCATTERING'}:
            sub = col.column()
            sub.enabled = True
            sub.active = False
            sub.label("Light Cache Enabled")
            col.prop(vol, "cache_resolution")

            sub = col.column(align=True)
            sub.prop(vol, "ms_diffusion")
            sub.prop(vol, "ms_spread")
            sub.prop(vol, "ms_intensity")


class MATERIAL_PT_volume_transp(VolumeButtonsPanel, Panel):
    bl_label = "Transparency"
    COMPAT_ENGINES = {'BLENDER_RENDER'}

    @classmethod
    def poll(cls, context):
        mat = context.material
        engine = context.scene.render.engine
        return mat and simple_material(mat) and (mat.type == 'VOLUME') and (engine in cls.COMPAT_ENGINES)

    def draw(self, context):
        layout = self.layout

        mat = context.material  # don't use node material

        layout.row().prop(mat, "transparency_method", expand=True)


class MATERIAL_PT_volume_integration(VolumeButtonsPanel, Panel):
    bl_label = "Integration"
    COMPAT_ENGINES = {'BLENDER_RENDER'}

    def draw(self, context):
        layout = self.layout

        vol = context.material.volume  # don't use node material

        split = layout.split()

        col = split.column()
        col.label(text="Step Calculation:")
        col.prop(vol, "step_method", text="")
        col = col.column(align=True)
        col.prop(vol, "step_size")

        col = split.column()
        col.label()
        col.prop(vol, "depth_threshold")


class MATERIAL_PT_volume_options(VolumeButtonsPanel, Panel):
    bl_label = "Options"
    COMPAT_ENGINES = {'BLENDER_RENDER', 'BLENDER_GAME'}
    bl_options = {'DEFAULT_CLOSED'}

    @classmethod
    def poll(cls, context):
        mat = context.material
        engine = context.scene.render.engine
        return check_material(mat) and (mat.type == 'VOLUME') and (engine in cls.COMPAT_ENGINES)

    def draw(self, context):
        layout = self.layout

        mat = active_node_mat(context.material)

        split = layout.split()

        col = split.column()
        if simple_material(context.material):
            col.prop(mat, "use_raytrace")
            col.prop(mat, "use_full_oversampling")
        col.prop(mat, "use_mist")

        col = split.column()
        col.label(text="Light Group:")
        col.prop(mat, "light_group", text="")
        row = col.row()
        row.active = bool(mat.light_group)
        row.prop(mat, "use_light_group_exclusive", text="Exclusive")


class EEVEE_MATERIAL_PT_context_material(MaterialButtonsPanel, Panel):
    bl_label = ""
    bl_context = "material"
    bl_options = {'HIDE_HEADER'}
    COMPAT_ENGINES = {'BLENDER_EEVEE', "BLENDER_GAME"}

    @classmethod
    def poll(cls, context):
        engine = context.scene.render.engine
        return (context.material or context.object) and (engine in cls.COMPAT_ENGINES)

    def draw(self, context):
        layout = self.layout

        mat = context.material
        ob = context.object
        slot = context.material_slot
        space = context.space_data

        if ob:
            is_sortable = len(ob.material_slots) > 1
            rows = 1
            if (is_sortable):
                rows = 4

            row = layout.row()

            row.template_list("MATERIAL_UL_matslots", "", ob, "material_slots", ob, "active_material_index", rows=rows)

            col = row.column(align=True)
            col.operator("object.material_slot_add", icon='ZOOMIN', text="")
            col.operator("object.material_slot_remove", icon='ZOOMOUT', text="")

            col.menu("MATERIAL_MT_specials", icon='DOWNARROW_HLT', text="")

            if is_sortable:
                col.separator()

                col.operator("object.material_slot_move", icon='TRIA_UP', text="").direction = 'UP'
                col.operator("object.material_slot_move", icon='TRIA_DOWN', text="").direction = 'DOWN'

            if ob.mode == 'EDIT':
                row = layout.row(align=True)
                row.operator("object.material_slot_assign", text="Assign")
                row.operator("object.material_slot_select", text="Select")
                row.operator("object.material_slot_deselect", text="Deselect")

        split = layout.split(percentage=0.65)

        if ob:
            split.template_ID(ob, "active_material", new="material.new")
            row = split.row()

            if slot:
                row.prop(slot, "link", text="")
            else:
                row.label()
        elif mat:
            split.template_ID(space, "pin_id")
            split.separator()


def panel_node_draw(layout, ntree, output_type):
    node = find_output_node(ntree, output_type)

    if node:
        input = find_node_input(node, 'Surface')
        layout.template_node_view(ntree, node, input)
        return True

    return False


class EEVEE_MATERIAL_PT_surface(MaterialButtonsPanel, Panel):
    bl_label = "Surface"
    bl_context = "material"
    COMPAT_ENGINES = {'BLENDER_EEVEE', "BLENDER_GAME"}

    @classmethod
    def poll(cls, context):
        engine = context.scene.render.engine
        return context.material and (engine in cls.COMPAT_ENGINES)

    def draw(self, context):
        layout = self.layout

        mat = context.material

        layout.prop(mat, "use_nodes", icon='NODETREE')
        layout.separator()

        if mat.use_nodes:
            if not panel_node_draw(layout, mat.node_tree, 'OUTPUT_EEVEE_MATERIAL'):
                layout.label(text="No output node")
        else:
            raym = mat.raytrace_mirror
            layout.prop(mat, "diffuse_color", text="Base Color")
            layout.prop(raym, "reflect_factor", text="Metallic")
            layout.prop(mat, "specular_intensity", text="Specular")
            layout.prop(raym, "gloss_factor", text="Roughness")


<<<<<<< HEAD

class MATERIAL_PT_custom_props(MaterialButtonsPanel, PropertyPanel, Panel):
    COMPAT_ENGINES = {'BLENDER_RENDER', 'BLENDER_GAME'}
    _context_path = "material"
    _property_type = bpy.types.Material
=======
class EEVEE_MATERIAL_PT_options(MaterialButtonsPanel, Panel):
    bl_label = "Options"
    bl_context = "material"
    COMPAT_ENGINES = {'BLENDER_EEVEE'}

    @classmethod
    def poll(cls, context):
        engine = context.scene.render.engine
        return context.material and (engine in cls.COMPAT_ENGINES)

    def draw(self, context):
        layout = self.layout

        mat = context.material

        layout.prop(mat, "blend_method")

        if mat.blend_method != "OPAQUE":
            layout.prop(mat, "transparent_shadow_method")

            row = layout.row()
            row.active = ((mat.blend_method == "CLIP") or (mat.transparent_shadow_method == "CLIP"))
            layout.prop(mat, "alpha_threshold")

        if mat.blend_method not in {"OPAQUE", "CLIP", "HASHED"}:
            layout.prop(mat, "transparent_hide_backside")


>>>>>>> 59b93123

classes = (
    MATERIAL_MT_sss_presets,
    MATERIAL_MT_specials,
    MATERIAL_UL_matslots,
    MATERIAL_PT_context_material,
    MATERIAL_PT_preview,
    MATERIAL_PT_pipeline,
    MATERIAL_PT_diffuse,
    MATERIAL_PT_specular,
    MATERIAL_PT_shading,
    MATERIAL_PT_transp,
    MATERIAL_PT_mirror,
    MATERIAL_PT_sss,
    MATERIAL_PT_halo,
    MATERIAL_PT_flare,
    MATERIAL_PT_game_settings,
    MATERIAL_PT_strand,
    MATERIAL_PT_options,
    MATERIAL_PT_game_options,
    MATERIAL_PT_shadow,
    MATERIAL_PT_game_shadow,
    MATERIAL_PT_transp_game,
    MATERIAL_PT_volume_density,
    MATERIAL_PT_volume_shading,
    MATERIAL_PT_volume_lighting,
    MATERIAL_PT_volume_transp,
    MATERIAL_PT_volume_integration,
    MATERIAL_PT_volume_options,
    EEVEE_MATERIAL_PT_context_material,
    EEVEE_MATERIAL_PT_surface,
<<<<<<< HEAD
    MATERIAL_PT_custom_props,
=======
    EEVEE_MATERIAL_PT_options,
>>>>>>> 59b93123
)

if __name__ == "__main__":  # only for live edit.
    from bpy.utils import register_class
    for cls in classes:
        register_class(cls)<|MERGE_RESOLUTION|>--- conflicted
+++ resolved
@@ -1196,42 +1196,39 @@
             layout.prop(raym, "gloss_factor", text="Roughness")
 
 
-<<<<<<< HEAD
+class EEVEE_MATERIAL_PT_options(MaterialButtonsPanel, Panel):
+    bl_label = "Options"
+    bl_context = "material"
+    COMPAT_ENGINES = {'BLENDER_EEVEE', 'BLENDER_GAME'}
+
+    @classmethod
+    def poll(cls, context):
+        engine = context.scene.render.engine
+        return context.material and (engine in cls.COMPAT_ENGINES)
+
+    def draw(self, context):
+        layout = self.layout
+
+        mat = context.material
+
+        layout.prop(mat, "blend_method")
+
+        if mat.blend_method != "OPAQUE":
+            layout.prop(mat, "transparent_shadow_method")
+
+            row = layout.row()
+            row.active = ((mat.blend_method == "CLIP") or (mat.transparent_shadow_method == "CLIP"))
+            layout.prop(mat, "alpha_threshold")
+
+        if mat.blend_method not in {"OPAQUE", "CLIP", "HASHED"}:
+            layout.prop(mat, "transparent_hide_backside")
+
+
 
 class MATERIAL_PT_custom_props(MaterialButtonsPanel, PropertyPanel, Panel):
     COMPAT_ENGINES = {'BLENDER_RENDER', 'BLENDER_GAME'}
     _context_path = "material"
     _property_type = bpy.types.Material
-=======
-class EEVEE_MATERIAL_PT_options(MaterialButtonsPanel, Panel):
-    bl_label = "Options"
-    bl_context = "material"
-    COMPAT_ENGINES = {'BLENDER_EEVEE'}
-
-    @classmethod
-    def poll(cls, context):
-        engine = context.scene.render.engine
-        return context.material and (engine in cls.COMPAT_ENGINES)
-
-    def draw(self, context):
-        layout = self.layout
-
-        mat = context.material
-
-        layout.prop(mat, "blend_method")
-
-        if mat.blend_method != "OPAQUE":
-            layout.prop(mat, "transparent_shadow_method")
-
-            row = layout.row()
-            row.active = ((mat.blend_method == "CLIP") or (mat.transparent_shadow_method == "CLIP"))
-            layout.prop(mat, "alpha_threshold")
-
-        if mat.blend_method not in {"OPAQUE", "CLIP", "HASHED"}:
-            layout.prop(mat, "transparent_hide_backside")
-
-
->>>>>>> 59b93123
 
 classes = (
     MATERIAL_MT_sss_presets,
@@ -1263,11 +1260,6 @@
     MATERIAL_PT_volume_options,
     EEVEE_MATERIAL_PT_context_material,
     EEVEE_MATERIAL_PT_surface,
-<<<<<<< HEAD
-    MATERIAL_PT_custom_props,
-=======
-    EEVEE_MATERIAL_PT_options,
->>>>>>> 59b93123
 )
 
 if __name__ == "__main__":  # only for live edit.
