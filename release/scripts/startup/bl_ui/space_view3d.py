--- conflicted
+++ resolved
@@ -2647,7 +2647,6 @@
         layout.operator("object.join_uvs")  # stupid place to add this!
 
 
-<<<<<<< HEAD
 class VIEW3D_MT_object_game(Menu):
     bl_label = "Game"
 
@@ -2667,66 +2666,6 @@
 
         layout.operator("object.game_property_clear")
 
-
-class VIEW3D_MT_brush(Menu):
-    bl_label = "Brush"
-
-    def draw(self, context):
-        layout = self.layout
-
-        tool_settings = context.tool_settings
-        settings = UnifiedPaintPanel.paint_settings(context)
-        brush = getattr(settings, "brush", None)
-
-        ups = tool_settings.unified_paint_settings
-        layout.prop(ups, "use_unified_size", text="Unified Size")
-        layout.prop(ups, "use_unified_strength", text="Unified Strength")
-        if context.image_paint_object or context.vertex_paint_object:
-            layout.prop(ups, "use_unified_color", text="Unified Color")
-        layout.separator()
-
-        # skip if no active brush
-        if not brush:
-            layout.label(text="No Brushes currently available", icon='INFO')
-            return
-
-        # brush paint modes
-        layout.menu("VIEW3D_MT_brush_paint_modes")
-
-        # brush tool
-        if context.sculpt_object:
-            layout.operator("brush.reset")
-            layout.prop_menu_enum(brush, "sculpt_tool")
-        elif context.image_paint_object:
-            layout.prop_menu_enum(brush, "image_tool")
-        elif context.vertex_paint_object:
-            layout.prop_menu_enum(brush, "vertex_tool")
-        elif context.weight_paint_object:
-            layout.prop_menu_enum(brush, "weight_tool")
-
-        # TODO: still missing a lot of brush options here
-
-        # sculpt options
-        if context.sculpt_object:
-
-            sculpt_tool = brush.sculpt_tool
-
-            layout.separator()
-            layout.prop_menu_enum(brush, "curve_preset")
-            layout.separator()
-
-            if sculpt_tool != 'GRAB':
-                layout.prop_menu_enum(brush, "stroke_method")
-
-                if sculpt_tool in {'DRAW', 'PINCH', 'INFLATE', 'LAYER', 'CLAY'}:
-                    layout.prop_menu_enum(brush, "direction")
-
-                if sculpt_tool == 'LAYER':
-                    layout.prop(brush, "use_persistent")
-                    layout.operator("sculpt.set_persistent_base")
-
-=======
->>>>>>> a571ff2c
 
 class VIEW3D_MT_brush_paint_modes(Menu):
     bl_label = "Enabled Modes"
@@ -6637,11 +6576,7 @@
     VIEW3D_MT_object_showhide,
     VIEW3D_MT_make_single_user,
     VIEW3D_MT_make_links,
-<<<<<<< HEAD
     VIEW3D_MT_object_game,
-    VIEW3D_MT_brush,
-=======
->>>>>>> a571ff2c
     VIEW3D_MT_brush_paint_modes,
     VIEW3D_MT_paint_vertex,
     VIEW3D_MT_hook,
