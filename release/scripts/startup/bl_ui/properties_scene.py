--- conflicted
+++ resolved
@@ -160,12 +160,8 @@
 
 class SCENE_PT_keying_sets(SceneButtonsPanel, SceneKeyingSetsPanel, Panel):
     bl_label = "Keying Sets"
-<<<<<<< HEAD
-    COMPAT_ENGINES = {'BLENDER_RENDER', 'BLENDER_GAME', 'BLENDER_CLAY', 'BLENDER_EEVEE'}
-=======
-    bl_options = {'DEFAULT_CLOSED'}
-    COMPAT_ENGINES = {'BLENDER_RENDER', 'BLENDER_CLAY', 'BLENDER_EEVEE'}
->>>>>>> 80d86f30
+    bl_options = {'DEFAULT_CLOSED'}
+    COMPAT_ENGINES = {'BLENDER_RENDER', 'BLENDER_GAME', 'BLENDER_CLAY', 'BLENDER_EEVEE'}
 
     def draw(self, context):
         layout = self.layout
@@ -198,13 +194,8 @@
 
 class SCENE_PT_keying_set_paths(SceneButtonsPanel, SceneKeyingSetsPanel, Panel):
     bl_label = "Active Keying Set"
-<<<<<<< HEAD
-    bl_options = {'DEFAULT_CLOSED'}
-    COMPAT_ENGINES = {'BLENDER_RENDER', 'BLENDER_GAME', 'BLENDER_CLAY', 'BLENDER_EEVEE'}
-=======
     bl_parent_id = "SCENE_PT_keying_sets"
-    COMPAT_ENGINES = {'BLENDER_RENDER', 'BLENDER_CLAY', 'BLENDER_EEVEE'}
->>>>>>> 80d86f30
+    COMPAT_ENGINES = {'BLENDER_RENDER', 'BLENDER_GAME', 'BLENDER_CLAY', 'BLENDER_EEVEE'}
 
     @classmethod
     def poll(cls, context):
