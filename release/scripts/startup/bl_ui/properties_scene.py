# ##### BEGIN GPL LICENSE BLOCK #####
#
#  This program is free software; you can redistribute it and/or
#  modify it under the terms of the GNU General Public License
#  as published by the Free Software Foundation; either version 2
#  of the License, or (at your option) any later version.
#
#  This program is distributed in the hope that it will be useful,
#  but WITHOUT ANY WARRANTY; without even the implied warranty of
#  MERCHANTABILITY or FITNESS FOR A PARTICULAR PURPOSE.  See the
#  GNU General Public License for more details.
#
#  You should have received a copy of the GNU General Public License
#  along with this program; if not, write to the Free Software Foundation,
#  Inc., 51 Franklin Street, Fifth Floor, Boston, MA 02110-1301, USA.
#
# ##### END GPL LICENSE BLOCK #####

# <pep8 compliant>
import bpy
from bpy.types import (
    Menu,
    Panel,
    UIList,
)

from rna_prop_ui import PropertyPanel

from .properties_physics_common import (
    point_cache_ui,
    effector_weights_ui,
)


class SCENE_MT_units_length_presets(Menu):
    """Unit of measure for properties that use length values"""
    bl_label = "Unit Presets"
    preset_subdir = "units_length"
    preset_operator = "script.execute_preset"
    draw = Menu.draw_preset


class SCENE_UL_keying_set_paths(UIList):
    def draw_item(self, context, layout, data, item, icon, active_data, active_propname, index):
        # assert(isinstance(item, bpy.types.KeyingSetPath)
        kspath = item
        icon = layout.enum_item_icon(kspath, "id_type", kspath.id_type)
        if self.layout_type in {'DEFAULT', 'COMPACT'}:
            # Do not make this one editable in uiList for now...
            layout.label(text=kspath.data_path, translate=False, icon_value=icon)
        elif self.layout_type == 'GRID':
            layout.alignment = 'CENTER'
            layout.label(text="", icon_value=icon)


class SceneButtonsPanel:
    bl_space_type = 'PROPERTIES'
    bl_region_type = 'WINDOW'
    bl_context = "scene"

    @classmethod
    def poll(cls, context):
        return (context.engine in cls.COMPAT_ENGINES)


class SCENE_PT_scene(SceneButtonsPanel, Panel):
    bl_label = "Scene"
    COMPAT_ENGINES = {'BLENDER_RENDER', 'BLENDER_GAME', 'BLENDER_CLAY', 'BLENDER_EEVEE'}

    def draw(self, context):
        layout = self.layout
        layout.use_property_split = True
        scene = context.scene

        layout.prop(scene, "camera")
<<<<<<< HEAD
        layout.prop(scene, "background_set", text="Background")
        if context.engine != 'BLENDER_GAME':
            layout.prop(scene, "active_clip", text="Active Clip")
=======
        layout.prop(scene, "background_set")
        layout.prop(scene, "active_clip")
>>>>>>> 5cbad896


class SCENE_PT_unit(SceneButtonsPanel, Panel):
    bl_label = "Units"
    COMPAT_ENGINES = {'BLENDER_RENDER', 'BLENDER_GAME', 'BLENDER_CLAY', 'BLENDER_EEVEE'}

    def draw(self, context):
        layout = self.layout

        unit = context.scene.unit_settings

        row = layout.row(align=True)
        row.menu("SCENE_MT_units_length_presets", text=SCENE_MT_units_length_presets.bl_label)
        row.operator("scene.units_length_preset_add", text="", icon='ZOOMIN')
        row.operator("scene.units_length_preset_add", text="", icon='ZOOMOUT').remove_active = True

        layout.use_property_split = True

        col = layout.column()
        col.prop(unit, "system")

        col = layout.column()
        col.prop(unit, "system_rotation")

        col = layout.column()
        col.enabled = unit.system != 'NONE'
        col.prop(unit, "scale_length")
        col.prop(unit, "use_separate")


class SceneKeyingSetsPanel:

    @staticmethod
    def draw_keyframing_settings(context, layout, ks, ksp):
        SceneKeyingSetsPanel._draw_keyframing_setting(
            context, layout, ks, ksp, "Needed",
            "use_insertkey_override_needed", "use_insertkey_needed",
            userpref_fallback="use_keyframe_insert_needed",
        )
        SceneKeyingSetsPanel._draw_keyframing_setting(
            context, layout, ks, ksp, "Visual",
            "use_insertkey_override_visual", "use_insertkey_visual",
            userpref_fallback="use_visual_keying",
        )
        SceneKeyingSetsPanel._draw_keyframing_setting(
            context, layout, ks, ksp, "XYZ to RGB",
            "use_insertkey_override_xyz_to_rgb", "use_insertkey_xyz_to_rgb",
        )

    @staticmethod
    def _draw_keyframing_setting(context, layout, ks, ksp, label, toggle_prop, prop, userpref_fallback=None):
        if ksp:
            item = ksp

            if getattr(ks, toggle_prop):
                owner = ks
                propname = prop
            else:
                owner = context.user_preferences.edit
                if userpref_fallback:
                    propname = userpref_fallback
                else:
                    propname = prop
        else:
            item = ks

            owner = context.user_preferences.edit
            if userpref_fallback:
                propname = userpref_fallback
            else:
                propname = prop

        row = layout.row(align=True)
        row.prop(item, toggle_prop, text="", icon='STYLUS_PRESSURE', toggle=True)  # XXX: needs dedicated icon

        subrow = row.row()
        subrow.active = getattr(item, toggle_prop)
        if subrow.active:
            subrow.prop(item, prop, text=label)
        else:
            subrow.prop(owner, propname, text=label)


class SCENE_PT_keying_sets(SceneButtonsPanel, SceneKeyingSetsPanel, Panel):
    bl_label = "Keying Sets"
    COMPAT_ENGINES = {'BLENDER_RENDER', 'BLENDER_GAME', 'BLENDER_CLAY', 'BLENDER_EEVEE'}

    def draw(self, context):
        layout = self.layout

        scene = context.scene
        row = layout.row()

        col = row.column()
        col.template_list("UI_UL_list", "keying_sets", scene, "keying_sets", scene.keying_sets, "active_index", rows=1)

        col = row.column(align=True)
        col.operator("anim.keying_set_add", icon='ZOOMIN', text="")
        col.operator("anim.keying_set_remove", icon='ZOOMOUT', text="")

        ks = scene.keying_sets.active
        if ks and ks.is_path_absolute:
            row = layout.row()

            col = row.column()
            col.prop(ks, "bl_description")

            subcol = col.column()
            subcol.operator_context = 'INVOKE_DEFAULT'
            subcol.operator("anim.keying_set_export", text="Export to File").filepath = "keyingset.py"

            col = row.column()
            col.label(text="Keyframing Settings:")
            self.draw_keyframing_settings(context, col, ks, None)


class SCENE_PT_keying_set_paths(SceneButtonsPanel, SceneKeyingSetsPanel, Panel):
    bl_label = "Active Keying Set"
<<<<<<< HEAD
    COMPAT_ENGINES = {'BLENDER_RENDER', 'BLENDER_GAME', 'BLENDER_CLAY', 'BLENDER_EEVEE'}
=======
    bl_options = {'DEFAULT_CLOSED'}
    COMPAT_ENGINES = {'BLENDER_RENDER', 'BLENDER_CLAY', 'BLENDER_EEVEE'}
>>>>>>> 5cbad896

    @classmethod
    def poll(cls, context):
        ks = context.scene.keying_sets.active
        return (ks and ks.is_path_absolute)

    def draw(self, context):
        layout = self.layout

        scene = context.scene
        ks = scene.keying_sets.active

        row = layout.row()
        row.label(text="Paths:")

        row = layout.row()

        col = row.column()
        col.template_list("SCENE_UL_keying_set_paths", "", ks, "paths", ks.paths, "active_index", rows=1)

        col = row.column(align=True)
        col.operator("anim.keying_set_path_add", icon='ZOOMIN', text="")
        col.operator("anim.keying_set_path_remove", icon='ZOOMOUT', text="")

        ksp = ks.paths.active
        if ksp:
            col = layout.column()
            col.label(text="Target:")
            col.template_any_ID(ksp, "id", "id_type")
            col.template_path_builder(ksp, "data_path", ksp.id)

            row = col.row(align=True)
            row.label(text="Array Target:")
            row.prop(ksp, "use_entire_array", text="All Items")
            if ksp.use_entire_array:
                row.label(text=" ")  # padding
            else:
                row.prop(ksp, "array_index", text="Index")

            layout.separator()

            row = layout.row()
            col = row.column()
            col.label(text="F-Curve Grouping:")
            col.prop(ksp, "group_method", text="")
            if ksp.group_method == 'NAMED':
                col.prop(ksp, "group")

            col = row.column()
            col.label(text="Keyframing Settings:")
            self.draw_keyframing_settings(context, col, ks, ksp)


class SCENE_PT_color_management(SceneButtonsPanel, Panel):
    bl_label = "Color Management"
    bl_options = {'DEFAULT_CLOSED'}
    COMPAT_ENGINES = {'BLENDER_RENDER', 'BLENDER_GAME', 'BLENDER_CLAY', 'BLENDER_EEVEE'}

    def draw(self, context):
        layout = self.layout
        layout.use_property_split = True

        scene = context.scene

        col = layout.column()
        col.prop(scene.display_settings, "display_device")

        col.separator()

        col = layout.column()
        col.template_colormanaged_view_settings(scene, "view_settings")

        col.separator()
        col = layout.column()
        col.prop(scene.sequencer_colorspace_settings, "name", text="Sequencer Color Space")


class SCENE_PT_audio(SceneButtonsPanel, Panel):
    bl_label = "Audio"
    bl_options = {'DEFAULT_CLOSED'}
    COMPAT_ENGINES = {'BLENDER_RENDER', 'BLENDER_GAME', 'BLENDER_CLAY', 'BLENDER_EEVEE'}

    def draw(self, context):
        layout = self.layout
        layout.use_property_split = True

        scene = context.scene
        rd = context.scene.render
        ffmpeg = rd.ffmpeg

        layout.prop(scene, "audio_volume")

        col = layout.column()
        col.prop(scene, "audio_distance_model")

        col.prop(ffmpeg, "audio_channels")
        col.prop(ffmpeg, "audio_mixrate", text="Sample Rate")

        layout.separator()

        col = layout.column(align=True)
        col.prop(scene, "audio_doppler_speed", text="Doppler Speed")
        col.prop(scene, "audio_doppler_factor", text="Doppler Factor")

        layout.separator()

        layout.operator("sound.bake_animation")


class SCENE_PT_physics(SceneButtonsPanel, Panel):
    bl_label = "Gravity"
    COMPAT_ENGINES = {'BLENDER_RENDER', 'BLENDER_EEVEE'}

    def draw_header(self, context):
        self.layout.prop(context.scene, "use_gravity", text="")

    def draw(self, context):
        layout = self.layout
        layout.use_property_split = True

        scene = context.scene

        layout.active = scene.use_gravity

        layout.prop(scene, "gravity")


class SCENE_PT_rigid_body_world(SceneButtonsPanel, Panel):
    bl_label = "Rigid Body World"
    bl_options = {'DEFAULT_CLOSED'}
    COMPAT_ENGINES = {'BLENDER_RENDER', 'BLENDER_EEVEE'}

    @classmethod
    def poll(cls, context):
        return (context.engine in cls.COMPAT_ENGINES)

    def draw_header(self, context):
        scene = context.scene
        rbw = scene.rigidbody_world
        if rbw is not None:
            self.layout.prop(rbw, "enabled", text="")

    def draw(self, context):
        layout = self.layout

        scene = context.scene

        rbw = scene.rigidbody_world

        if rbw is None:
            layout.operator("rigidbody.world_add")
        else:
            layout.operator("rigidbody.world_remove")

            col = layout.column()
            col.active = rbw.enabled

            col = col.column()
            col.prop(rbw, "group")
            col.prop(rbw, "constraints")

            split = col.split()

            col = split.column()
            col.prop(rbw, "time_scale", text="Speed")
            col.prop(rbw, "use_split_impulse")

            col = split.column()
            col.prop(rbw, "steps_per_second", text="Steps Per Second")
            col.prop(rbw, "solver_iterations", text="Solver Iterations")


class SCENE_PT_rigid_body_cache(SceneButtonsPanel, Panel):
    bl_label = "Rigid Body Cache"
    bl_options = {'DEFAULT_CLOSED'}
    COMPAT_ENGINES = {'BLENDER_RENDER', 'BLENDER_EEVEE'}

    @classmethod
    def poll(cls, context):
        scene = context.scene
        return scene and scene.rigidbody_world and (context.engine in cls.COMPAT_ENGINES)

    def draw(self, context):
        scene = context.scene
        rbw = scene.rigidbody_world

        point_cache_ui(self, context, rbw.point_cache, rbw.point_cache.is_baked is False and rbw.enabled, 'RIGID_BODY')


class SCENE_PT_rigid_body_field_weights(SceneButtonsPanel, Panel):
    bl_label = "Rigid Body Field Weights"
    bl_options = {'DEFAULT_CLOSED'}
    COMPAT_ENGINES = {'BLENDER_RENDER', 'BLENDER_EEVEE'}

    @classmethod
    def poll(cls, context):
        scene = context.scene
        return scene and scene.rigidbody_world and (context.engine in cls.COMPAT_ENGINES)

    def draw(self, context):
        scene = context.scene
        rbw = scene.rigidbody_world

        effector_weights_ui(self, context, rbw.effector_weights, 'RIGID_BODY')


class SCENE_PT_simplify(SceneButtonsPanel, Panel):
    bl_label = "Simplify"
    bl_options = {'DEFAULT_CLOSED'}
    COMPAT_ENGINES = {'BLENDER_RENDER', 'BLENDER_CLAY', 'BLENDER_EEVEE'}

    def draw_header(self, context):
        rd = context.scene.render
        self.layout.prop(rd, "use_simplify", text="")

    def draw(self, context):
        layout = self.layout
        layout.use_property_split = True

        rd = context.scene.render

        layout.active = rd.use_simplify

        col = layout.column()
        col.prop(rd, "simplify_subdivision", text="Max Viewport Subdivision")
        col.prop(rd, "simplify_child_particles", text="Max Child Particles")

        col.separator()

        col = layout.column()
        col.prop(rd, "simplify_subdivision_render", text="Max Render Subdivision")
        col.prop(rd, "simplify_child_particles_render", text="Max Child Particles")


class SCENE_PT_viewport_display(SceneButtonsPanel, Panel):
    bl_label = "Viewport Display"
    bl_options = {'DEFAULT_CLOSED'}

    @classmethod
    def poll(cls, context):
        return True

    def draw(self, context):
        layout = self.layout
        scene = context.scene
        layout.prop(scene.display, "light_direction", text="")
        layout.prop(scene.display, "shadow_shift")
        layout.prop(scene.display, "roughness")


class SCENE_PT_custom_props(SceneButtonsPanel, PropertyPanel, Panel):
    COMPAT_ENGINES = {'BLENDER_RENDER', 'BLENDER_GAME', 'BLENDER_CLAY', 'BLENDER_EEVEE'}
    _context_path = "scene"
    _property_type = bpy.types.Scene


classes = (
    SCENE_MT_units_length_presets,
    SCENE_UL_keying_set_paths,
    SCENE_PT_scene,
    SCENE_PT_unit,
    SCENE_PT_keying_sets,
    SCENE_PT_keying_set_paths,
    SCENE_PT_color_management,
    SCENE_PT_viewport_display,
    SCENE_PT_audio,
    SCENE_PT_physics,
    SCENE_PT_rigid_body_world,
    SCENE_PT_rigid_body_cache,
    SCENE_PT_rigid_body_field_weights,
    SCENE_PT_simplify,
    SCENE_PT_custom_props,
)

if __name__ == "__main__":  # only for live edit.
    from bpy.utils import register_class
    for cls in classes:
        register_class(cls)<|MERGE_RESOLUTION|>--- conflicted
+++ resolved
@@ -73,14 +73,8 @@
         scene = context.scene
 
         layout.prop(scene, "camera")
-<<<<<<< HEAD
-        layout.prop(scene, "background_set", text="Background")
-        if context.engine != 'BLENDER_GAME':
-            layout.prop(scene, "active_clip", text="Active Clip")
-=======
         layout.prop(scene, "background_set")
         layout.prop(scene, "active_clip")
->>>>>>> 5cbad896
 
 
 class SCENE_PT_unit(SceneButtonsPanel, Panel):
@@ -199,12 +193,8 @@
 
 class SCENE_PT_keying_set_paths(SceneButtonsPanel, SceneKeyingSetsPanel, Panel):
     bl_label = "Active Keying Set"
-<<<<<<< HEAD
-    COMPAT_ENGINES = {'BLENDER_RENDER', 'BLENDER_GAME', 'BLENDER_CLAY', 'BLENDER_EEVEE'}
-=======
-    bl_options = {'DEFAULT_CLOSED'}
-    COMPAT_ENGINES = {'BLENDER_RENDER', 'BLENDER_CLAY', 'BLENDER_EEVEE'}
->>>>>>> 5cbad896
+    bl_options = {'DEFAULT_CLOSED'}
+    COMPAT_ENGINES = {'BLENDER_RENDER', 'BLENDER_GAME', 'BLENDER_CLAY', 'BLENDER_EEVEE'}
 
     @classmethod
     def poll(cls, context):
