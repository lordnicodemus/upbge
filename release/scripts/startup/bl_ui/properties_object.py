--- conflicted
+++ resolved
@@ -143,19 +143,23 @@
 
         col = layout.column()
 
-<<<<<<< HEAD
-        if context.engine != 'BLENDER_GAME':
-            col = split.column()
-            col.label(text="Tracking Axes:")
-            col.prop(ob, "track_axis", text="Axis")
-            col.prop(ob, "up_axis", text="Up Axis")
-=======
         col.prop(ob, "track_axis", text="Tracking Axis")
         col.prop(ob, "up_axis", text="Up Axis")
->>>>>>> 5cbad896
 
         col.separator()
 
+        col = split.column()
+        col.label(text="Tracking Axes:")
+        col.prop(ob, "track_axis", text="Axis")
+        col.prop(ob, "up_axis", text="Up Axis")
+
+        col = split.column()
+        col.prop(ob, "use_slow_parent")
+        row = col.row()
+        row.active = ((ob.parent is not None) and (ob.use_slow_parent))
+        row.prop(ob, "slow_parent_offset", text="Offset")
+
+        col = layout.column()
         col.prop(ob, "pass_index")
 
 
