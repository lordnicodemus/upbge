--- conflicted
+++ resolved
@@ -587,17 +587,10 @@
         col.prop(props, "hair_brightness_randomness")
 
 
-<<<<<<< HEAD
-class RENDER_PT_eevee_poststack_settings(RenderButtonsPanel, Panel):
-    bl_label = "Post Process Stack"
-    bl_options = {'DEFAULT_CLOSED'}
-    COMPAT_ENGINES = {'BLENDER_EEVEE', 'BLENDER_GAME'}
-=======
 class RENDER_PT_eevee_ambient_occlusion(RenderButtonsPanel, Panel):
     bl_label = "Ambient Occlusion"
     bl_options = {'DEFAULT_CLOSED'}
-    COMPAT_ENGINES = {'BLENDER_EEVEE'}
->>>>>>> 5514d2df
+    COMPAT_ENGINES = {'BLENDER_EEVEE', 'BLENDER_GAME'}
 
     @classmethod
     def poll(cls, context):
@@ -625,16 +618,10 @@
         col.prop(props, "gtao_quality")
 
 
-<<<<<<< HEAD
-class RENDER_PT_eevee_postprocess_settings(RenderButtonsPanel, Panel):
-    bl_label = "Post Process Settings"
-    COMPAT_ENGINES = {'BLENDER_EEVEE', 'BLENDER_GAME'}
-=======
 class RENDER_PT_eevee_motion_blur(RenderButtonsPanel, Panel):
     bl_label = "Motion Blur"
     bl_options = {'DEFAULT_CLOSED'}
-    COMPAT_ENGINES = {'BLENDER_EEVEE'}
->>>>>>> 5514d2df
+    COMPAT_ENGINES = {'BLENDER_EEVEE', 'BLENDER_GAME'}
 
     @classmethod
     def poll(cls, context):
@@ -660,7 +647,7 @@
 class RENDER_PT_eevee_depth_of_field(RenderButtonsPanel, Panel):
     bl_label = "Depth of Field"
     bl_options = {'DEFAULT_CLOSED'}
-    COMPAT_ENGINES = {'BLENDER_EEVEE'}
+    COMPAT_ENGINES = {'BLENDER_EEVEE', 'BLENDER_GAME'}
 
     @classmethod
     def poll(cls, context):
@@ -686,7 +673,7 @@
 class RENDER_PT_eevee_bloom(RenderButtonsPanel, Panel):
     bl_label = "Bloom"
     bl_options = {'DEFAULT_CLOSED'}
-    COMPAT_ENGINES = {'BLENDER_EEVEE'}
+    COMPAT_ENGINES = {'BLENDER_EEVEE', 'BLENDER_GAME'}
 
     @classmethod
     def poll(cls, context):
@@ -715,12 +702,8 @@
 
 class RENDER_PT_eevee_volumetric(RenderButtonsPanel, Panel):
     bl_label = "Volumetric"
-<<<<<<< HEAD
+    bl_options = {'DEFAULT_CLOSED'}
     COMPAT_ENGINES = {'BLENDER_EEVEE', 'BLENDER_GAME'}
-=======
-    bl_options = {'DEFAULT_CLOSED'}
-    COMPAT_ENGINES = {'BLENDER_EEVEE'}
->>>>>>> 5514d2df
 
     @classmethod
     def poll(cls, context):
@@ -753,7 +736,7 @@
 class RENDER_PT_eevee_screen_space_reflections(RenderButtonsPanel, Panel):
     bl_label = "Screen Space Reflections"
     bl_options = {'DEFAULT_CLOSED'}
-    COMPAT_ENGINES = {'BLENDER_EEVEE'}
+    COMPAT_ENGINES = {'BLENDER_EEVEE', 'BLENDER_GAME'}
 
     @classmethod
     def poll(cls, context):
@@ -785,7 +768,7 @@
 class RENDER_PT_eevee_shadows(RenderButtonsPanel, Panel):
     bl_label = "Shadows"
     bl_options = {'DEFAULT_CLOSED'}
-    COMPAT_ENGINES = {'BLENDER_EEVEE'}
+    COMPAT_ENGINES = {'BLENDER_EEVEE', 'BLENDER_GAME'}
 
     @classmethod
     def poll(cls, context):
@@ -806,7 +789,7 @@
 class RENDER_PT_eevee_sampling(RenderButtonsPanel, Panel):
     bl_label = "Sampling"
     bl_options = {'DEFAULT_CLOSED'}
-    COMPAT_ENGINES = {'BLENDER_EEVEE'}
+    COMPAT_ENGINES = {'BLENDER_EEVEE', 'BLENDER_GAME'}
 
     @classmethod
     def poll(cls, context):
@@ -825,7 +808,7 @@
 class RENDER_PT_eevee_indirect_lighting(RenderButtonsPanel, Panel):
     bl_label = "Indirect Lighting"
     bl_options = {'DEFAULT_CLOSED'}
-    COMPAT_ENGINES = {'BLENDER_EEVEE'}
+    COMPAT_ENGINES = {'BLENDER_EEVEE', 'BLENDER_GAME'}
 
     @classmethod
     def poll(cls, context):
