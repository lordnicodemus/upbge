# ##### BEGIN GPL LICENSE BLOCK #####

#
#  This program is free software; you can redistribute it and/or
#  modify it under the terms of the GNU General Public License
#  as published by the Free Software Foundation; either version 2
#  of the License, or (at your option) any later version.
#
#  This program is distributed in the hope that it will be useful,
#  but WITHOUT ANY WARRANTY; without even the implied warranty of
#  MERCHANTABILITY or FITNESS FOR A PARTICULAR PURPOSE.  See the
#  GNU General Public License for more details.
#
#  You should have received a copy of the GNU General Public License
#  along with this program; if not, write to the Free Software Foundation,
#  Inc., 51 Franklin Street, Fifth Floor, Boston, MA 02110-1301, USA.
#
# ##### END GPL LICENSE BLOCK #####

# <pep8 compliant>
import bpy
from bpy.types import Menu, Panel, UIList


class RENDER_MT_presets(Menu):
    bl_label = "Render Presets"
    preset_subdir = "render"
    preset_operator = "script.execute_preset"
    draw = Menu.draw_preset


class RENDER_MT_ffmpeg_presets(Menu):
    bl_label = "FFMPEG Presets"
    preset_subdir = "ffmpeg"
    preset_operator = "script.python_file_run"
    draw = Menu.draw_preset


class RENDER_MT_framerate_presets(Menu):
    bl_label = "Frame Rate Presets"
    preset_subdir = "framerate"
    preset_operator = "script.execute_preset"
    draw = Menu.draw_preset


class RenderButtonsPanel:
    bl_space_type = 'PROPERTIES'
    bl_region_type = 'WINDOW'
    bl_context = "render"
    # COMPAT_ENGINES must be defined in each subclass, external engines can add themselves here

    @classmethod
    def poll(cls, context):
        return (context.engine in cls.COMPAT_ENGINES)


class RENDER_PT_context(Panel):
    bl_space_type = 'PROPERTIES'
    bl_region_type = 'WINDOW'
    bl_context = "render"
    bl_options = {'HIDE_HEADER'}
    bl_label = ""

    @classmethod
    def poll(cls, context):
        return context.scene

    def draw(self, context):
        layout = self.layout
        layout.use_property_split = True

        scene = context.scene
        rd = scene.render

        if rd.has_multiple_engines:
            layout.prop(rd, "engine", text="Render Engine")


class RENDER_PT_dimensions(RenderButtonsPanel, Panel):
    bl_label = "Dimensions"
    bl_options = {'DEFAULT_CLOSED'}
    COMPAT_ENGINES = {'BLENDER_RENDER', 'BLENDER_EEVEE'}

    _frame_rate_args_prev = None
    _preset_class = None

    @staticmethod
    def _draw_framerate_label(*args):
        # avoids re-creating text string each draw
        if RENDER_PT_dimensions._frame_rate_args_prev == args:
            return RENDER_PT_dimensions._frame_rate_ret

        fps, fps_base, preset_label = args

        if fps_base == 1.0:
            fps_rate = round(fps)
        else:
            fps_rate = round(fps / fps_base, 2)

        # TODO: Change the following to iterate over existing presets
        custom_framerate = (fps_rate not in {23.98, 24, 25, 29.97, 30, 50, 59.94, 60})

        if custom_framerate is True:
            fps_label_text = "Custom (%r fps)" % fps_rate
            show_framerate = True
        else:
            fps_label_text = "%r fps" % fps_rate
            show_framerate = (preset_label == "Custom")

        RENDER_PT_dimensions._frame_rate_args_prev = args
        RENDER_PT_dimensions._frame_rate_ret = args = (fps_label_text, show_framerate)
        return args

    @staticmethod
    def draw_framerate(sub, rd):
        if RENDER_PT_dimensions._preset_class is None:
            RENDER_PT_dimensions._preset_class = bpy.types.RENDER_MT_framerate_presets

        args = rd.fps, rd.fps_base, RENDER_PT_dimensions._preset_class.bl_label
        fps_label_text, show_framerate = RENDER_PT_dimensions._draw_framerate_label(*args)

        sub.menu("RENDER_MT_framerate_presets", text=fps_label_text)

        if show_framerate:
            sub.prop(rd, "fps")
            sub.prop(rd, "fps_base", text="/")

    def draw(self, context):
        layout = self.layout
        layout.use_property_split = True

        scene = context.scene
        rd = scene.render

        row = layout.row(align=True)
        row.menu("RENDER_MT_presets", text=bpy.types.RENDER_MT_presets.bl_label)
        row.operator("render.preset_add", text="", icon='ZOOMIN')
        row.operator("render.preset_add", text="", icon='ZOOMOUT').remove_active = True

        col = layout.column(align=True)
        col.prop(rd, "resolution_x", text="Resolution X")
        col.prop(rd, "resolution_y", text="Y")
        col.prop(rd, "resolution_percentage", text="%")

        col = layout.column(align=True)
        col.prop(rd, "pixel_aspect_x", text="Aspect X")
        col.prop(rd, "pixel_aspect_y", text="Y")

        col = layout.column(align=True)
        col.prop(rd, "use_border", text="Border")
        sub = col.column(align=True)
        sub.active = rd.use_border
        sub.prop(rd, "use_crop_to_border", text="Crop")

        col = layout.column(align=True)
        col.prop(scene, "frame_start", text="Frame Start")
        col.prop(scene, "frame_end", text="End")
        col.prop(scene, "frame_step", text="Step")

        col = layout.split(percentage=0.5)
        col.alignment = 'RIGHT'
        col.label(text="Frame Rate")
        self.draw_framerate(col, rd)


class RENDER_PT_frame_remapping(RenderButtonsPanel, Panel):
    bl_label = "Time Remapping"
    bl_parent_id = "RENDER_PT_dimensions"
    bl_options = {'DEFAULT_CLOSED'}
    COMPAT_ENGINES = {'BLENDER_RENDER', 'BLENDER_EEVEE'}

    def draw(self, context):
        layout = self.layout
        layout.use_property_split = True

        rd = context.scene.render

        col = layout.column(align=True)
        col.prop(rd, "frame_map_old", text="Old")
        col.prop(rd, "frame_map_new", text="New")

class RENDER_PT_game_resolution(RenderButtonsPanel, Panel):
    bl_label = "Game Resolution"
    COMPAT_ENGINES = {'BLENDER_EEVEE'}

    def draw(self, context):
        layout = self.layout

        view_render = context.scene.render

        row = layout.row()
        row.operator("view3d.game_start", text="Embedded Start")
        row = layout.row(align=True)
        row.prop(view_render, "resolution_x", slider=False, text="X")
        row.prop(view_render, "resolution_y", slider=False, text="Y")

        gs = context.scene.game_settings

        row = layout.row()
        row.operator("wm.blenderplayer_start", text="Standalone Start")
        row = layout.row(align=True)
        row.active = True
        row.prop(gs, "resolution_x", slider=False, text="X")
        row.prop(gs, "resolution_y", slider=False, text="Y")
        row = layout.row()
        col = row.column()
        col.prop(gs, "show_fullscreen")


class RENDER_PT_game_debug(RenderButtonsPanel, Panel):
    bl_label = "Game Debug"
    COMPAT_ENGINES = {'BLENDER_EEVEE'}

    def draw(self, context):
        layout = self.layout

        gs = context.scene.game_settings

        col = layout.column()
        row = col.row()
        col = row.column()
        col.prop(gs, "use_frame_rate")

        row = layout.row()
        row.prop(gs, "vsync")

        row = layout.row()
        row.label("Exit Key")
        row.prop(gs, "exit_key", text="", event=True)

        flow = layout.column_flow()
        flow.prop(gs, "show_debug_properties", text="Debug Properties")
        flow.prop(gs, "show_framerate_profile", text="Framerate and Profile")
        flow.prop(gs, "show_physics_visualization", text="Physics Visualization")
        flow.prop(gs, "use_deprecation_warnings")
        flow.prop(gs, "show_mouse", text="Mouse Cursor")


class RENDER_PT_post_processing(RenderButtonsPanel, Panel):
    bl_label = "Post Processing"
    bl_options = {'DEFAULT_CLOSED'}
    COMPAT_ENGINES = {'BLENDER_RENDER', 'BLENDER_EEVEE'}

    def draw(self, context):
        layout = self.layout
        layout.use_property_split = True

        rd = context.scene.render

        col = layout.column(align=True)
        col.prop(rd, "use_compositing")
        col.prop(rd, "use_sequencer")

        col.prop(rd, "dither_intensity", text="Dither", slider=True)


class RENDER_PT_stamp(RenderButtonsPanel, Panel):
    bl_label = "Metadata"
    bl_options = {'DEFAULT_CLOSED'}
    COMPAT_ENGINES = {'BLENDER_RENDER', 'BLENDER_EEVEE'}

    def draw(self, context):
        layout = self.layout
        layout.use_property_split = False

        rd = context.scene.render

        split = layout.split()

        col = split.column(align=True)
        col.prop(rd, "use_stamp_time", text="Time")
        col.prop(rd, "use_stamp_date", text="Date")
        col.prop(rd, "use_stamp_render_time", text="RenderTime")
        col.prop(rd, "use_stamp_frame", text="Frame")
        col.prop(rd, "use_stamp_scene", text="Scene")
        col.prop(rd, "use_stamp_memory", text="Memory")

        col = split.column(align=True)
        col.prop(rd, "use_stamp_camera", text="Camera")
        col.prop(rd, "use_stamp_lens", text="Lens")
        col.prop(rd, "use_stamp_filename", text="Filename")
        col.prop(rd, "use_stamp_frame_range", text="Frame range")
        col.prop(rd, "use_stamp_marker", text="Marker")
        col.prop(rd, "use_stamp_sequencer_strip", text="Seq. Strip")

        if rd.use_sequencer:
            col.prop(rd, "use_stamp_strip_meta", text="Sequence Strip")

        row = layout.split(percentage=0.3)
        row.prop(rd, "use_stamp_note", text="Note")
        sub = row.row()
        sub.active = rd.use_stamp_note
        sub.prop(rd, "stamp_note_text", text="")


class RENDER_PT_stamp_burn(RenderButtonsPanel, Panel):
    bl_label = "Burn Into Image"
    bl_parent_id = "RENDER_PT_stamp"
    bl_options = {'DEFAULT_CLOSED'}
    COMPAT_ENGINES = {'BLENDER_RENDER', 'BLENDER_EEVEE'}

    def draw_header(self, context):
        rd = context.scene.render

        self.layout.prop(rd, "use_stamp", text="")

    def draw(self, context):
        layout = self.layout

        rd = context.scene.render

        layout.use_property_split = True

        col = layout.column()
        col.active = rd.use_stamp
        col.prop(rd, "stamp_font_size", text="Font Size")
        col.prop(rd, "use_stamp_labels", text="Draw Labels")
        col.column().prop(rd, "stamp_foreground", slider=True)
        col.column().prop(rd, "stamp_background", slider=True)


class RENDER_PT_output(RenderButtonsPanel, Panel):
    bl_label = "Output"
    COMPAT_ENGINES = {'BLENDER_RENDER', 'BLENDER_EEVEE'}

    def draw(self, context):
        layout = self.layout
        layout.use_property_split = False

        rd = context.scene.render
        image_settings = rd.image_settings
        file_format = image_settings.file_format

        layout.prop(rd, "filepath", text="")

        layout.use_property_split = True

        col = layout.column(align=True)
        sub = col.column(align=True)
        sub.active = not rd.is_movie_format
        sub.prop(rd, "use_overwrite")
        sub.prop(rd, "use_placeholder")
        col.prop(rd, "use_file_extension")
        col.prop(rd, "use_render_cache")

        layout.use_property_split = False
        layout.template_image_settings(image_settings, color_management=False)
        if rd.use_multiview:
            layout.template_image_views(image_settings)


class RENDER_PT_encoding(RenderButtonsPanel, Panel):
    bl_label = "Encoding"
    bl_options = {'DEFAULT_CLOSED'}
    COMPAT_ENGINES = {'BLENDER_RENDER', 'BLENDER_EEVEE'}

    @classmethod
    def poll(cls, context):
        rd = context.scene.render
        return rd.image_settings.file_format in {'FFMPEG', 'XVID', 'H264', 'THEORA'}

    def draw(self, context):
        layout = self.layout

        rd = context.scene.render
        ffmpeg = rd.ffmpeg

        layout.menu("RENDER_MT_ffmpeg_presets", text="Presets")

        split = layout.split()
        split.prop(rd.ffmpeg, "format")
        split.prop(ffmpeg, "use_autosplit")

        # Video:
        layout.separator()
        self.draw_vcodec(context)

        # Audio:
        layout.separator()
        if ffmpeg.format != 'MP3':
            layout.prop(ffmpeg, "audio_codec", text="Audio Codec")

        if ffmpeg.audio_codec != 'NONE':
            row = layout.row()
            row.prop(ffmpeg, "audio_bitrate")
            row.prop(ffmpeg, "audio_volume", slider=True)

    def draw_vcodec(self, context):
        """Video codec options."""
        layout = self.layout
        ffmpeg = context.scene.render.ffmpeg

        needs_codec = ffmpeg.format in {'AVI', 'QUICKTIME', 'MKV', 'OGG', 'MPEG4'}
        if needs_codec:
            layout.prop(ffmpeg, "codec")

        if needs_codec and ffmpeg.codec == 'NONE':
            return

        if ffmpeg.codec in {'DNXHD'}:
            layout.prop(ffmpeg, "use_lossless_output")

        # Output quality
        use_crf = needs_codec and ffmpeg.codec in {'H264', 'MPEG4', 'WEBM'}
        if use_crf:
            layout.prop(ffmpeg, "constant_rate_factor")

        # Encoding speed
        layout.prop(ffmpeg, "ffmpeg_preset")
        # I-frames
        layout.prop(ffmpeg, "gopsize")
        # B-Frames
        row = layout.row()
        row.prop(ffmpeg, "use_max_b_frames", text="Max B-frames")
        pbox = row.split()
        pbox.prop(ffmpeg, "max_b_frames", text="")
        pbox.enabled = ffmpeg.use_max_b_frames

        if not use_crf or ffmpeg.constant_rate_factor == 'NONE':
            split = layout.split()
            col = split.column()
            col.label(text="Rate:")
            col.prop(ffmpeg, "video_bitrate")
            col.prop(ffmpeg, "minrate", text="Minimum")
            col.prop(ffmpeg, "maxrate", text="Maximum")
            col.prop(ffmpeg, "buffersize", text="Buffer")

            col = split.column()
            col.label(text="Mux:")
            col.prop(ffmpeg, "muxrate", text="Rate")
            col.prop(ffmpeg, "packetsize", text="Packet Size")


class RENDER_UL_renderviews(UIList):
    def draw_item(self, context, layout, data, item, icon, active_data, active_propname, index):
        view = item
        if self.layout_type in {'DEFAULT', 'COMPACT'}:
            if view.name in {'left', 'right'}:
                layout.label(view.name, icon_value=icon + (not view.use))
            else:
                layout.prop(view, "name", text="", index=index, icon_value=icon, emboss=False)
            layout.prop(view, "use", text="", index=index)

        elif self.layout_type == 'GRID':
            layout.alignment = 'CENTER'
            layout.label("", icon_value=icon + (not view.use))


class RENDER_PT_stereoscopy(RenderButtonsPanel, Panel):
    bl_label = "Stereoscopy"
    COMPAT_ENGINES = {'BLENDER_RENDER', 'BLENDER_CLAY', 'BLENDER_EEVEE'}
    bl_options = {'DEFAULT_CLOSED'}

    def draw_header(self, context):
        rd = context.scene.render
        self.layout.prop(rd, "use_multiview", text="")

    def draw(self, context):
        layout = self.layout

        scene = context.scene
        rd = scene.render
        rv = rd.views.active

        layout.active = rd.use_multiview
        basic_stereo = rd.views_format == 'STEREO_3D'

        row = layout.row()
        row.prop(rd, "views_format", expand=True)

        if basic_stereo:
            row = layout.row()
            row.template_list("RENDER_UL_renderviews", "name", rd, "stereo_views", rd.views, "active_index", rows=2)

            row = layout.row()
            row.label(text="File Suffix:")
            row.prop(rv, "file_suffix", text="")

        else:
            row = layout.row()
            row.template_list("RENDER_UL_renderviews", "name", rd, "views", rd.views, "active_index", rows=2)

            col = row.column(align=True)
            col.operator("scene.render_view_add", icon='ZOOMIN', text="")
            col.operator("scene.render_view_remove", icon='ZOOMOUT', text="")

            row = layout.row()
            row.label(text="Camera Suffix:")
            row.prop(rv, "camera_suffix", text="")


class RENDER_PT_clay_settings(RenderButtonsPanel, Panel):
    bl_label = "Clay Settings"
    COMPAT_ENGINES = {'BLENDER_CLAY'}

    def draw(self, context):
        layout = self.layout
        props = context.scene.display

        col = layout.column()
        col.template_icon_view(props, "matcap_icon")
        col.prop(props, "matcap_rotation")
        col.prop(props, "matcap_hue")
        col.prop(props, "matcap_saturation")
        col.prop(props, "matcap_value")
        col.prop(props, "matcap_ssao_samples")
        col.prop(props, "matcap_ssao_factor_cavity")
        col.prop(props, "matcap_ssao_factor_edge")
        col.prop(props, "matcap_ssao_distance")
        col.prop(props, "matcap_ssao_attenuation")
        col.prop(props, "matcap_hair_brightness_randomness")


class RENDER_PT_eevee_ambient_occlusion(RenderButtonsPanel, Panel):
    bl_label = "Ambient Occlusion"
    bl_options = {'DEFAULT_CLOSED'}
    COMPAT_ENGINES = {'BLENDER_EEVEE'}

    @classmethod
    def poll(cls, context):
        return (context.engine in cls.COMPAT_ENGINES)

    def draw_header(self, context):
        scene = context.scene
        props = scene.eevee
        self.layout.prop(props, "use_gtao", text="")

    def draw(self, context):
        layout = self.layout
        layout.use_property_split = True
        scene = context.scene
        props = scene.eevee

        layout.active = props.use_gtao
        col = layout.column()
        col.prop(props, "use_gtao_bent_normals")
        col.prop(props, "use_gtao_bounce")
        col.prop(props, "gtao_distance")
        col.prop(props, "gtao_factor")
        col.prop(props, "gtao_quality")


class RENDER_PT_eevee_motion_blur(RenderButtonsPanel, Panel):
    bl_label = "Motion Blur"
    bl_options = {'DEFAULT_CLOSED'}
    COMPAT_ENGINES = {'BLENDER_EEVEE'}

    @classmethod
    def poll(cls, context):
        return (context.engine in cls.COMPAT_ENGINES)

    def draw_header(self, context):
        scene = context.scene
        props = scene.eevee
        self.layout.prop(props, "use_motion_blur", text="")

    def draw(self, context):
        layout = self.layout
        layout.use_property_split = True
        scene = context.scene
        props = scene.eevee

        layout.active = props.use_motion_blur
        col = layout.column()
        col.prop(props, "motion_blur_samples")
        col.prop(props, "motion_blur_shutter")


class RENDER_PT_eevee_depth_of_field(RenderButtonsPanel, Panel):
    bl_label = "Depth of Field"
    bl_options = {'DEFAULT_CLOSED'}
    COMPAT_ENGINES = {'BLENDER_EEVEE'}

    @classmethod
    def poll(cls, context):
        return (context.engine in cls.COMPAT_ENGINES)

    def draw_header(self, context):
        scene = context.scene
        props = scene.eevee
        self.layout.prop(props, "use_dof", text="")

    def draw(self, context):
        layout = self.layout
        layout.use_property_split = True
        scene = context.scene
        props = scene.eevee

        layout.active = props.use_dof
        col = layout.column()
        col.prop(props, "bokeh_max_size")
        col.prop(props, "bokeh_threshold")


class RENDER_PT_eevee_bloom(RenderButtonsPanel, Panel):
    bl_label = "Bloom"
    bl_options = {'DEFAULT_CLOSED'}
    COMPAT_ENGINES = {'BLENDER_EEVEE'}

    @classmethod
    def poll(cls, context):
        return (context.engine in cls.COMPAT_ENGINES)

    def draw_header(self, context):
        scene = context.scene
        props = scene.eevee
        self.layout.prop(props, "use_bloom", text="")

    def draw(self, context):
        layout = self.layout
        layout.use_property_split = True

        scene = context.scene
        props = scene.eevee

        layout.active = props.use_bloom
        col = layout.column()
        col.prop(props, "bloom_threshold")
        col.prop(props, "bloom_knee")
        col.prop(props, "bloom_radius")
        col.prop(props, "bloom_color")
        col.prop(props, "bloom_intensity")
        col.prop(props, "bloom_clamp")


class RENDER_PT_eevee_volumetric(RenderButtonsPanel, Panel):
    bl_label = "Volumetric"
    bl_options = {'DEFAULT_CLOSED'}
    COMPAT_ENGINES = {'BLENDER_EEVEE'}

    @classmethod
    def poll(cls, context):
        return (context.engine in cls.COMPAT_ENGINES)

    def draw_header(self, context):
        scene = context.scene
        props = scene.eevee
        self.layout.prop(props, "use_volumetric", text="")

    def draw(self, context):
        layout = self.layout
        layout.use_property_split = True

        scene = context.scene
        props = scene.eevee

        layout.active = props.use_volumetric
        col = layout.column()
        sub = col.column(align=True)
        sub.prop(props, "volumetric_start")
        sub.prop(props, "volumetric_end")
        col.prop(props, "volumetric_tile_size")
        col.separator()
        col.prop(props, "volumetric_samples")
        sub.prop(props, "volumetric_sample_distribution")
        col.separator()
        col.prop(props, "use_volumetric_lights")

        sub = col.column()
        sub.active = props.use_volumetric_lights
        sub.prop(props, "volumetric_light_clamp", text="Light Clamping")
        col.separator()
        col.prop(props, "use_volumetric_shadows")
        sub = col.column()
        sub.active = props.use_volumetric_shadows
        sub.prop(props, "volumetric_shadow_samples", text="Shadow Samples")
        col.separator()
        col.prop(props, "use_volumetric_colored_transmittance")


class RENDER_PT_eevee_subsurface_scattering(RenderButtonsPanel, Panel):
    bl_label = "Subsurface Scattering"
    bl_options = {'DEFAULT_CLOSED'}
    COMPAT_ENGINES = {'BLENDER_EEVEE'}

    @classmethod
    def poll(cls, context):
        return (context.engine in cls.COMPAT_ENGINES)

    def draw_header(self, context):
        scene = context.scene
        props = scene.eevee
        self.layout.prop(props, "use_sss", text="")

    def draw(self, context):
        layout = self.layout
        layout.use_property_split = True

        scene = context.scene
        props = scene.eevee

        layout.active = props.use_sss

        col = layout.column()
        col.prop(props, "sss_samples")
        col.prop(props, "sss_jitter_threshold")
        col.prop(props, "use_sss_separate_albedo")


class RENDER_PT_eevee_screen_space_reflections(RenderButtonsPanel, Panel):
    bl_label = "Screen Space Reflections"
    bl_options = {'DEFAULT_CLOSED'}
    COMPAT_ENGINES = {'BLENDER_EEVEE'}

    @classmethod
    def poll(cls, context):
        return (context.engine in cls.COMPAT_ENGINES)

    def draw_header(self, context):
        scene = context.scene
        props = scene.eevee
        self.layout.prop(props, "use_ssr", text="")

    def draw(self, context):
        layout = self.layout
        layout.use_property_split = True

        scene = context.scene
        props = scene.eevee

        col = layout.column()
        col.active = props.use_ssr
        col.prop(props, "use_ssr_refraction", text="Refraction")
        col.prop(props, "use_ssr_halfres")
        col.prop(props, "ssr_quality")
        col.prop(props, "ssr_max_roughness")
        col.prop(props, "ssr_thickness")
        col.prop(props, "ssr_border_fade")
        col.prop(props, "ssr_firefly_fac")


class RENDER_PT_eevee_shadows(RenderButtonsPanel, Panel):
    bl_label = "Shadows"
    bl_options = {'DEFAULT_CLOSED'}
    COMPAT_ENGINES = {'BLENDER_EEVEE'}

    @classmethod
    def poll(cls, context):
        return (context.engine in cls.COMPAT_ENGINES)

    def draw(self, context):
        layout = self.layout
        layout.use_property_split = True

        scene = context.scene
        props = scene.eevee

        col = layout.column()
        col.prop(props, "shadow_method")
        col.prop(props, "shadow_cube_size")
        col.prop(props, "shadow_cascade_size")
        col.prop(props, "use_shadow_high_bitdepth")


class RENDER_PT_eevee_sampling(RenderButtonsPanel, Panel):
    bl_label = "Sampling"
    bl_options = {'DEFAULT_CLOSED'}
    COMPAT_ENGINES = {'BLENDER_EEVEE'}

    @classmethod
    def poll(cls, context):
        return (context.engine in cls.COMPAT_ENGINES)

    def draw(self, context):
        layout = self.layout
        layout.use_property_split = True

        scene = context.scene
        props = scene.eevee

        col = layout.column()
        col.prop(props, "taa_samples")
        col.prop(props, "taa_render_samples")
        col.prop(props, "use_taa_reprojection")


class RENDER_PT_eevee_indirect_lighting(RenderButtonsPanel, Panel):
    bl_label = "Indirect Lighting"
    bl_options = {'DEFAULT_CLOSED'}
    COMPAT_ENGINES = {'BLENDER_EEVEE'}

    @classmethod
    def poll(cls, context):
        return (context.engine in cls.COMPAT_ENGINES)

    def draw(self, context):
        layout = self.layout
        layout.use_property_split = True

        scene = context.scene
        props = scene.eevee

        col = layout.column()
        col.prop(props, "gi_diffuse_bounces")
        col.prop(props, "gi_cubemap_resolution")
        col.prop(props, "gi_visibility_resolution")


class RENDER_PT_eevee_film(RenderButtonsPanel, Panel):
    bl_label = "Film"
    bl_options = {'DEFAULT_CLOSED'}
    COMPAT_ENGINES = {'BLENDER_EEVEE'}

    @classmethod
    def poll(cls, context):
        return (context.engine in cls.COMPAT_ENGINES)

    def draw(self, context):
        layout = self.layout
        layout.use_property_split = True

        scene = context.scene
        rd = scene.render

        col = layout.column()
        col.prop(rd, "filter_size")
        col.prop(rd, "alpha_mode", text="Alpha")


class RENDER_PT_hair(RenderButtonsPanel, Panel):
    bl_label = "Hair"
    bl_options = {'DEFAULT_CLOSED'}
    COMPAT_ENGINES = {'BLENDER_EEVEE'}

    @classmethod
    def poll(cls, context):
        return (context.engine in cls.COMPAT_ENGINES)

    def draw(self, context):
        layout = self.layout
        scene = context.scene
        rd = scene.render

        row = layout.row()
        row.prop(rd, "hair_type", expand=True)

        layout.use_property_split = True
        layout.prop(rd, "hair_subdiv")


classes = (
    RENDER_MT_presets,
    RENDER_MT_ffmpeg_presets,
    RENDER_MT_framerate_presets,
    RENDER_PT_context,
    RENDER_PT_dimensions,
<<<<<<< HEAD
    RENDER_PT_game_resolution,
    RENDER_PT_game_debug,
=======
    RENDER_PT_frame_remapping,
>>>>>>> 800c3c5c
    RENDER_PT_post_processing,
    RENDER_PT_output,
    RENDER_PT_encoding,
    RENDER_PT_stamp,
    RENDER_PT_stamp_burn,
    RENDER_UL_renderviews,
    RENDER_PT_stereoscopy,
    RENDER_PT_hair,
    RENDER_PT_clay_settings,
    RENDER_PT_eevee_sampling,
    RENDER_PT_eevee_film,
    RENDER_PT_eevee_shadows,
    RENDER_PT_eevee_indirect_lighting,
    RENDER_PT_eevee_subsurface_scattering,
    RENDER_PT_eevee_screen_space_reflections,
    RENDER_PT_eevee_ambient_occlusion,
    RENDER_PT_eevee_volumetric,
    RENDER_PT_eevee_motion_blur,
    RENDER_PT_eevee_depth_of_field,
    RENDER_PT_eevee_bloom,
)

if __name__ == "__main__":  # only for live edit.
    from bpy.utils import register_class
    for cls in classes:
        register_class(cls)<|MERGE_RESOLUTION|>--- conflicted
+++ resolved
@@ -844,12 +844,9 @@
     RENDER_MT_framerate_presets,
     RENDER_PT_context,
     RENDER_PT_dimensions,
-<<<<<<< HEAD
     RENDER_PT_game_resolution,
     RENDER_PT_game_debug,
-=======
     RENDER_PT_frame_remapping,
->>>>>>> 800c3c5c
     RENDER_PT_post_processing,
     RENDER_PT_output,
     RENDER_PT_encoding,
