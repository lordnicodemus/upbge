--- conflicted
+++ resolved
@@ -381,20 +381,7 @@
 
         gs = context.scene.game_settings
 
-<<<<<<< HEAD
         split = layout.split()
-=======
-        layout.row().prop(gs, "material_mode", expand=True)
-
-        if gs.material_mode == 'GLSL':
-            split = layout.split()
-
-            col = split.column()
-            col.prop(gs, "use_glsl_lights", text="Lights")
-            col.prop(gs, "use_glsl_shaders", text="Shaders")
-            col.prop(gs, "use_glsl_shadows", text="Shadows")
-            col.prop(gs, "use_glsl_environment_lighting", text="Environment Lighting")
->>>>>>> d7f33668
 
         col = split.column()
         col.prop(gs, "use_glsl_lights", text="Lights")
