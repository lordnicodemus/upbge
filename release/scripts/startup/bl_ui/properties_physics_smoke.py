# ##### BEGIN GPL LICENSE BLOCK #####
#
#  This program is free software; you can redistribute it and/or
#  modify it under the terms of the GNU General Public License
#  as published by the Free Software Foundation; either version 2
#  of the License, or (at your option) any later version.
#
#  This program is distributed in the hope that it will be useful,
#  but WITHOUT ANY WARRANTY; without even the implied warranty of
#  MERCHANTABILITY or FITNESS FOR A PARTICULAR PURPOSE.  See the
#  GNU General Public License for more details.
#
#  You should have received a copy of the GNU General Public License
#  along with this program; if not, write to the Free Software Foundation,
#  Inc., 51 Franklin Street, Fifth Floor, Boston, MA 02110-1301, USA.
#
# ##### END GPL LICENSE BLOCK #####

# <pep8 compliant>
import bpy
from bpy.types import Panel

from .properties_physics_common import (
    point_cache_ui,
    effector_weights_ui,
)


class PhysicButtonsPanel:
    bl_space_type = 'PROPERTIES'
    bl_region_type = 'WINDOW'
    bl_context = "physics"

    @classmethod
    def poll(cls, context):
        ob = context.object
        return (ob and ob.type == 'MESH') and (context.engine in cls.COMPAT_ENGINES) and (context.smoke)


class PHYSICS_PT_smoke(PhysicButtonsPanel, Panel):
    bl_label = "Smoke"
    COMPAT_ENGINES = {'BLENDER_RENDER', 'BLENDER_EEVEE'}

    def draw(self, context):
        layout = self.layout

        if not bpy.app.build_options.mod_smoke:
            layout.label("Built without Smoke modifier")
            return

        md = context.smoke
        ob = context.object

        layout.row().prop(md, "smoke_type", expand=True)

        if md.smoke_type == 'DOMAIN':
            domain = md.domain_settings

            split = layout.split()

            split.enabled = not domain.point_cache.is_baked

            col = split.column()
            col.label(text="Resolution:")
            col.prop(domain, "resolution_max", text="Divisions")
            col.label(text="Time:")
            col.prop(domain, "time_scale", text="Scale")
            col.label(text="Border Collisions:")
            col.prop(domain, "collision_extents", text="")
            col.label(text="Empty Space:")
            col.prop(domain, "clipping")

            col = split.column()
            col.label(text="Behavior:")
            col.prop(domain, "alpha")
            col.prop(domain, "beta", text="Temp. Diff.")
            col.prop(domain, "vorticity")
            col.prop(domain, "use_dissolve_smoke", text="Dissolve")
            sub = col.column()
            sub.active = domain.use_dissolve_smoke
            sub.prop(domain, "dissolve_speed", text="Time")
            sub.prop(domain, "use_dissolve_smoke_log", text="Slow")

        elif md.smoke_type == 'FLOW':

            flow = md.flow_settings

            layout.prop(flow, "smoke_flow_type", expand=False)

            if flow.smoke_flow_type != 'OUTFLOW':
                split = layout.split()
                col = split.column()
                col.label(text="Flow Source:")
                col.prop(flow, "smoke_flow_source", expand=False, text="")
                if flow.smoke_flow_source == 'PARTICLES':
                    col.label(text="Particle System:")
                    col.prop_search(flow, "particle_system", ob, "particle_systems", text="")
                    col.prop(flow, "use_particle_size", text="Set Size")
                    sub = col.column()
                    sub.active = flow.use_particle_size
                    sub.prop(flow, "particle_size")
                else:
                    col.prop(flow, "surface_distance")
                    col.prop(flow, "volume_density")

                sub = col.column(align=True)
                sub.prop(flow, "use_initial_velocity")

                sub = sub.column()
                sub.active = flow.use_initial_velocity
                sub.prop(flow, "velocity_factor")
                if flow.smoke_flow_source == 'MESH':
                    sub.prop(flow, "velocity_normal")
                    #sub.prop(flow, "velocity_random")

                sub = split.column()
                sub.label(text="Initial Values:")
                sub.prop(flow, "use_absolute")
                if flow.smoke_flow_type in {'SMOKE', 'BOTH'}:
                    sub.prop(flow, "density")
                    sub.prop(flow, "temperature")
                    sub.prop(flow, "smoke_color")
                if flow.smoke_flow_type in {'FIRE', 'BOTH'}:
                    sub.prop(flow, "fuel_amount")
                sub.label(text="Sampling:")
                sub.prop(flow, "subframes")

        elif md.smoke_type == 'COLLISION':
            coll = md.coll_settings

            split = layout.split()

            col = split.column()
            col.prop(coll, "collision_type")


class PHYSICS_PT_smoke_flow_advanced(PhysicButtonsPanel, Panel):
    bl_label = "Smoke Flow Advanced"
    bl_options = {'DEFAULT_CLOSED'}
    COMPAT_ENGINES = {'BLENDER_RENDER', 'BLENDER_EEVEE'}

    @classmethod
    def poll(cls, context):
        md = context.smoke
        return md and (md.smoke_type == 'FLOW') and (md.flow_settings.smoke_flow_source == 'MESH')

    def draw(self, context):
        layout = self.layout
        ob = context.object
        flow = context.smoke.flow_settings

        split = layout.split()
        col = split.column()

        col.prop(flow, "use_texture")
        sub = col.column()
        sub.active = flow.use_texture
        sub.prop(flow, "noise_texture", text="")
        sub.label(text="Mapping:")
        sub.prop(flow, "texture_map_type", expand=False, text="")
        if flow.texture_map_type == 'UV':
            sub.prop_search(flow, "uv_layer", ob.data, "uv_layers", text="")
        if flow.texture_map_type == 'AUTO':
            sub.prop(flow, "texture_size")
        sub.prop(flow, "texture_offset")

        col = split.column()
        col.label(text="Vertex Group:")
        col.prop_search(flow, "density_vertex_group", ob, "vertex_groups", text="")


class PHYSICS_PT_smoke_fire(PhysicButtonsPanel, Panel):
    bl_label = "Smoke Flames"
    bl_options = {'DEFAULT_CLOSED'}
    COMPAT_ENGINES = {'BLENDER_RENDER', 'BLENDER_EEVEE'}

    @classmethod
    def poll(cls, context):
        md = context.smoke
        return md and (md.smoke_type == 'DOMAIN')

    def draw(self, context):
        layout = self.layout
        domain = context.smoke.domain_settings

        split = layout.split()
        split.enabled = not domain.point_cache.is_baked

        col = split.column(align=True)
        col.label(text="Reaction:")
        col.prop(domain, "burning_rate")
        col.prop(domain, "flame_smoke")
        col.prop(domain, "flame_vorticity")

        col = split.column(align=True)
        col.label(text="Temperatures:")
        col.prop(domain, "flame_ignition")
        col.prop(domain, "flame_max_temp")
        col.prop(domain, "flame_smoke_color")


class PHYSICS_PT_smoke_adaptive_domain(PhysicButtonsPanel, Panel):
    bl_label = "Smoke Adaptive Domain"
    bl_options = {'DEFAULT_CLOSED'}
    COMPAT_ENGINES = {'BLENDER_RENDER', 'BLENDER_EEVEE'}

    @classmethod
    def poll(cls, context):
        md = context.smoke
        return md and (md.smoke_type == 'DOMAIN')

    def draw_header(self, context):
        md = context.smoke.domain_settings

        self.layout.prop(md, "use_adaptive_domain", text="")

    def draw(self, context):
        layout = self.layout

        domain = context.smoke.domain_settings
        layout.active = domain.use_adaptive_domain

        split = layout.split()
        split.enabled = (not domain.point_cache.is_baked)

        col = split.column(align=True)
        col.label(text="Resolution:")
        col.prop(domain, "additional_res")
        col.prop(domain, "adapt_margin")

        col = split.column(align=True)
        col.label(text="Advanced:")
        col.prop(domain, "adapt_threshold")


class PHYSICS_PT_smoke_highres(PhysicButtonsPanel, Panel):
    bl_label = "Smoke High Resolution"
    bl_options = {'DEFAULT_CLOSED'}
    COMPAT_ENGINES = {'BLENDER_RENDER', 'BLENDER_EEVEE'}

    @classmethod
    def poll(cls, context):
        md = context.smoke
        return md and (md.smoke_type == 'DOMAIN') and (context.engine in cls.COMPAT_ENGINES)

    def draw_header(self, context):
        md = context.smoke.domain_settings

        self.layout.prop(md, "use_high_resolution", text="")

    def draw(self, context):
        layout = self.layout

        md = context.smoke.domain_settings

        layout.active = md.use_high_resolution

        split = layout.split()
        split.enabled = not md.point_cache.is_baked

        col = split.column()
        col.label(text="Resolution:")
        col.prop(md, "amplify", text="Divisions")
        col.label(text="Flow Sampling:")
        col.row().prop(md, "highres_sampling", text="")

        col = split.column()
        col.label(text="Noise Method:")
        col.row().prop(md, "noise_type", text="")
        col.prop(md, "strength")

        layout.prop(md, "show_high_resolution")


class PHYSICS_PT_smoke_groups(PhysicButtonsPanel, Panel):
    bl_label = "Smoke Groups"
    bl_options = {'DEFAULT_CLOSED'}
    COMPAT_ENGINES = {'BLENDER_RENDER', 'BLENDER_EEVEE'}

    @classmethod
    def poll(cls, context):
        md = context.smoke
        return md and (md.smoke_type == 'DOMAIN') and (context.engine in cls.COMPAT_ENGINES)

    def draw(self, context):
        layout = self.layout
        domain = context.smoke.domain_settings

        split = layout.split()

        col = split.column()
        col.label(text="Flow Group:")
        col.prop(domain, "fluid_group", text="")

        #col.label(text="Effector Group:")
        #col.prop(domain, "effector_group", text="")

        col = split.column()
        col.label(text="Collision Group:")
        col.prop(domain, "collision_group", text="")


class PHYSICS_PT_smoke_cache(PhysicButtonsPanel, Panel):
    bl_label = "Smoke Cache"
    bl_options = {'DEFAULT_CLOSED'}
    COMPAT_ENGINES = {'BLENDER_RENDER', 'BLENDER_EEVEE'}

    @classmethod
    def poll(cls, context):
        md = context.smoke
        return md and (md.smoke_type == 'DOMAIN') and (context.engine in cls.COMPAT_ENGINES)

    def draw(self, context):
        layout = self.layout

        domain = context.smoke.domain_settings
        cache_file_format = domain.cache_file_format

        layout.prop(domain, "cache_file_format")

        if cache_file_format == 'POINTCACHE':
            layout.label(text="Compression:")
            layout.row().prop(domain, "point_cache_compress_type", expand=True)
        elif cache_file_format == 'OPENVDB':
            if not bpy.app.build_options.openvdb:
                layout.label("Built without OpenVDB support")
                return

            layout.label(text="Compression:")
            layout.row().prop(domain, "openvdb_cache_compress_type", expand=True)
            row = layout.row()
            row.label("Data Depth:")
            row.prop(domain, "data_depth", expand=True, text="Data Depth")

        cache = domain.point_cache
        point_cache_ui(self, context, cache, (cache.is_baked is False), 'SMOKE')


class PHYSICS_PT_smoke_field_weights(PhysicButtonsPanel, Panel):
    bl_label = "Smoke Field Weights"
    bl_options = {'DEFAULT_CLOSED'}
    COMPAT_ENGINES = {'BLENDER_RENDER', 'BLENDER_EEVEE'}

    @classmethod
    def poll(cls, context):
        md = context.smoke
        return md and (md.smoke_type == 'DOMAIN') and (context.engine in cls.COMPAT_ENGINES)

    def draw(self, context):
        domain = context.smoke.domain_settings
        effector_weights_ui(self, context, domain.effector_weights, 'SMOKE')


class PHYSICS_PT_smoke_display_settings(PhysicButtonsPanel, Panel):
    bl_label = "Smoke Display Settings"
    bl_options = {'DEFAULT_CLOSED'}

    @classmethod
    def poll(cls, context):
        md = context.smoke
<<<<<<< HEAD
        view_render = context.scene.view_render
        return md and (md.smoke_type == 'DOMAIN') and (not view_render.use_game_engine)
=======
        return md and (md.smoke_type == 'DOMAIN')
>>>>>>> a8db1efb

    def draw(self, context):
        domain = context.smoke.domain_settings
        layout = self.layout

        layout.prop(domain, "display_thickness")

        layout.separator()
        layout.label(text="Slicing:")
        layout.prop(domain, "slice_method")

        slice_method = domain.slice_method
        axis_slice_method = domain.axis_slice_method

        do_axis_slicing = (slice_method == 'AXIS_ALIGNED')
        do_full_slicing = (axis_slice_method == 'FULL')

        row = layout.row()
        row.enabled = do_axis_slicing
        row.prop(domain, "axis_slice_method")

        col = layout.column()
        col.enabled = not do_full_slicing and do_axis_slicing
        col.prop(domain, "slice_axis")
        col.prop(domain, "slice_depth")

        row = layout.row()
        row.enabled = do_full_slicing or not do_axis_slicing
        row.prop(domain, "slice_per_voxel")

        layout.separator()
        layout.label(text="Debug:")
        layout.prop(domain, "draw_velocity")
        col = layout.column()
        col.enabled = domain.draw_velocity
        col.prop(domain, "vector_draw_type")
        col.prop(domain, "vector_scale")

        layout.separator()
        layout.label(text="Color Mapping:")
        layout.prop(domain, "use_color_ramp")
        col = layout.column()
        col.enabled = domain.use_color_ramp
        col.prop(domain, "coba_field")
        col.template_color_ramp(domain, "color_ramp", expand=True)


classes = (
    PHYSICS_PT_smoke,
    PHYSICS_PT_smoke_flow_advanced,
    PHYSICS_PT_smoke_fire,
    PHYSICS_PT_smoke_adaptive_domain,
    PHYSICS_PT_smoke_highres,
    PHYSICS_PT_smoke_groups,
    PHYSICS_PT_smoke_cache,
    PHYSICS_PT_smoke_field_weights,
    PHYSICS_PT_smoke_display_settings,
)

if __name__ == "__main__":  # only for live edit.
    from bpy.utils import register_class
    for cls in classes:
        register_class(cls)<|MERGE_RESOLUTION|>--- conflicted
+++ resolved
@@ -358,12 +358,7 @@
     @classmethod
     def poll(cls, context):
         md = context.smoke
-<<<<<<< HEAD
-        view_render = context.scene.view_render
-        return md and (md.smoke_type == 'DOMAIN') and (not view_render.use_game_engine)
-=======
         return md and (md.smoke_type == 'DOMAIN')
->>>>>>> a8db1efb
 
     def draw(self, context):
         domain = context.smoke.domain_settings
