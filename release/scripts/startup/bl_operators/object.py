--- conflicted
+++ resolved
@@ -1100,7 +1100,48 @@
         pass
 
 
-<<<<<<< HEAD
+class OBJECT_OT_assign_property_defaults(Operator):
+    """Assign the current values of custom properties as their defaults, for use as part of the rest pose state in NLA track mixing"""
+    bl_idname = "object.assign_property_defaults"
+    bl_label = "Assign Custom Property Values as Default"
+    bl_options = {'UNDO', 'REGISTER'}
+
+    process_data: BoolProperty(name="Process data properties", default=True)
+    process_bones: BoolProperty(name="Process bone properties", default=True)
+
+    @classmethod
+    def poll(cls, context):
+        obj = context.active_object
+        return obj is not None and obj.library is None and obj.mode in {'POSE', 'OBJECT'}
+
+    @staticmethod
+    def assign_defaults(obj):
+        from rna_prop_ui import rna_idprop_ui_prop_default_set
+
+        rna_properties = {'_RNA_UI'} | {prop.identifier for prop in obj.bl_rna.properties if prop.is_runtime}
+
+        for prop, value in obj.items():
+            if prop not in rna_properties:
+                rna_idprop_ui_prop_default_set(obj, prop, value)
+
+    def execute(self, context):
+        obj = context.active_object
+
+        self.assign_defaults(obj)
+
+        if self.process_bones and obj.pose:
+            for pbone in obj.pose.bones:
+                self.assign_defaults(pbone)
+
+        if self.process_data and obj.data and obj.data.library is None:
+            self.assign_defaults(obj.data)
+
+            if self.process_bones and isinstance(obj.data, bpy.types.Armature):
+                for bone in obj.data.bones:
+                    self.assign_defaults(bone)
+
+        return {'FINISHED'}
+
 class LodByName(Operator):
     """Add levels of detail to this object based on object names"""
     bl_idname = "object.lod_by_name"
@@ -1167,47 +1208,6 @@
         if ob.lod_levels:
             while 'CANCELLED' not in bpy.ops.object.lod_remove():
                 pass
-=======
-class OBJECT_OT_assign_property_defaults(Operator):
-    """Assign the current values of custom properties as their defaults, for use as part of the rest pose state in NLA track mixing"""
-    bl_idname = "object.assign_property_defaults"
-    bl_label = "Assign Custom Property Values as Default"
-    bl_options = {'UNDO', 'REGISTER'}
-
-    process_data: BoolProperty(name="Process data properties", default=True)
-    process_bones: BoolProperty(name="Process bone properties", default=True)
-
-    @classmethod
-    def poll(cls, context):
-        obj = context.active_object
-        return obj is not None and obj.library is None and obj.mode in {'POSE', 'OBJECT'}
-
-    @staticmethod
-    def assign_defaults(obj):
-        from rna_prop_ui import rna_idprop_ui_prop_default_set
-
-        rna_properties = {'_RNA_UI'} | {prop.identifier for prop in obj.bl_rna.properties if prop.is_runtime}
-
-        for prop, value in obj.items():
-            if prop not in rna_properties:
-                rna_idprop_ui_prop_default_set(obj, prop, value)
-
-    def execute(self, context):
-        obj = context.active_object
-
-        self.assign_defaults(obj)
-
-        if self.process_bones and obj.pose:
-            for pbone in obj.pose.bones:
-                self.assign_defaults(pbone)
-
-        if self.process_data and obj.data and obj.data.library is None:
-            self.assign_defaults(obj.data)
-
-            if self.process_bones and isinstance(obj.data, bpy.types.Armature):
-                for bone in obj.data.bones:
-                    self.assign_defaults(bone)
->>>>>>> 217727cb
 
         return {'FINISHED'}
 
