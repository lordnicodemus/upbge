# ***** BEGIN GPL LICENSE BLOCK *****
#
# This program is free software; you can redistribute it and/or
# modify it under the terms of the GNU General Public License
# as published by the Free Software Foundation; either version 2
# of the License, or (at your option) any later version.
#
# This program is distributed in the hope that it will be useful,
# but WITHOUT ANY WARRANTY; without even the implied warranty of
# MERCHANTABILITY or FITNESS FOR A PARTICULAR PURPOSE.  See the
# GNU General Public License for more details.
#
# You should have received a copy of the GNU General Public License
# along with this program; if not, write to the Free Software Foundation,
# Inc., 51 Franklin Street, Fifth Floor, Boston, MA 02110-1301, USA.
#
# The Original Code is Copyright (C) 2006, Blender Foundation
# All rights reserved.
#
# The Original Code is: all of this file.
#
# Contributor(s): Jacques Beaurain.
#
# ***** END GPL LICENSE BLOCK *****

#-----------------------------------------------------------------------------
# We don't allow in-source builds. This causes no end of troubles because
# all out-of-source builds will use the CMakeCache.txt file there and even
# build the libs and objects in it.

if(${CMAKE_SOURCE_DIR} STREQUAL ${CMAKE_BINARY_DIR})
	if(NOT DEFINED WITH_IN_SOURCE_BUILD)
		message(FATAL_ERROR
			"CMake generation for blender is not allowed within the source directory!"
			"\n Remove \"${CMAKE_SOURCE_DIR}/CMakeCache.txt\" and try again from another folder, e.g.:"
			"\n "
			"\n rm CMakeCache.txt"
			"\n cd .."
			"\n mkdir cmake-make"
			"\n cd cmake-make"
			"\n cmake ../blender"
			"\n "
			"\n Alternately define WITH_IN_SOURCE_BUILD to force this option (not recommended!)"
		)
	endif()
endif()

cmake_minimum_required(VERSION 3.5)

# Prever LEGACY OpenGL to eb compatible with all the existing releases and
# platforms which don't hare GLVND yet. Only do it if preference was not set
# externally.
if(NOT DEFINED OpenGL_GL_PREFERENCE)
	set(OpenGL_GL_PREFERENCE "LEGACY")
endif()

if(NOT EXECUTABLE_OUTPUT_PATH)
	set(FIRST_RUN TRUE)
else()
	set(FIRST_RUN FALSE)
endif()

# this starts out unset
list(APPEND CMAKE_MODULE_PATH "${CMAKE_SOURCE_DIR}/build_files/cmake/Modules")
list(APPEND CMAKE_MODULE_PATH "${CMAKE_SOURCE_DIR}/build_files/cmake/platform")

# avoid having empty buildtype
if(NOT DEFINED CMAKE_BUILD_TYPE_INIT)
	set(CMAKE_BUILD_TYPE_INIT "Release")
endif()

# Omit superfluous "Up-to-date" messages.
if(NOT DEFINED CMAKE_INSTALL_MESSAGE)
	set(CMAKE_INSTALL_MESSAGE "LAZY")
endif()

# quiet output for Makefiles, 'make -s' helps too
# set_property(GLOBAL PROPERTY RULE_MESSAGES OFF)

# global compile definitions since add_definitions() adds for all.
set_property(DIRECTORY APPEND PROPERTY COMPILE_DEFINITIONS
	$<$<CONFIG:Debug>:DEBUG;_DEBUG>
	$<$<CONFIG:Release>:NDEBUG>
	$<$<CONFIG:MinSizeRel>:NDEBUG>
	$<$<CONFIG:RelWithDebInfo>:NDEBUG>
)

#-----------------------------------------------------------------------------
# Set policy

# see "cmake --help-policy CMP0003"
# So library linking is more sane
cmake_policy(SET CMP0003 NEW)

# So BUILDINFO and BLENDERPATH strings are automatically quoted
cmake_policy(SET CMP0005 NEW)

# So syntax problems are errors
cmake_policy(SET CMP0010 NEW)

# Input directories must have CMakeLists.txt
cmake_policy(SET CMP0014 NEW)

#-----------------------------------------------------------------------------
# Load some macros.
include(build_files/cmake/macros.cmake)


#-----------------------------------------------------------------------------
# Initialize project.

blender_project_hack_pre()

project(Blender)

blender_project_hack_post()

enable_testing()

#-----------------------------------------------------------------------------
# Redirect output files

set(EXECUTABLE_OUTPUT_PATH ${CMAKE_BINARY_DIR}/bin CACHE INTERNAL "" FORCE)
set(LIBRARY_OUTPUT_PATH ${CMAKE_BINARY_DIR}/lib CACHE INTERNAL "" FORCE)
if(MSVC)
	set(TESTS_OUTPUT_DIR ${EXECUTABLE_OUTPUT_PATH}/tests/$<CONFIG>/ CACHE INTERNAL "" FORCE)
else()
	set(TESTS_OUTPUT_DIR ${EXECUTABLE_OUTPUT_PATH}/tests/ CACHE INTERNAL "" FORCE)
endif()

#-----------------------------------------------------------------------------
# Set default config options

get_blender_version()


#-----------------------------------------------------------------------------
# Platform Specific Defaults

# list of var-names
set(_init_vars)

# initialize to ON
macro(option_defaults_init)
	foreach(_var ${ARGV})
		set(${_var} ON)
		list(APPEND _init_vars "${_var}")
	endforeach()
	unset(_var)
endmacro()

# remove from namespace
macro(option_defaults_clear)
	foreach(_var ${_init_vars})
		unset(${_var})
	endforeach()
	unset(_var)
	unset(_init_vars)
endmacro()


# values to initialize WITH_****
option_defaults_init(
	_init_BUILDINFO
	_init_CODEC_FFMPEG
	_init_CYCLES_OSL
	_init_IMAGE_OPENEXR
	_init_INPUT_NDOF
	_init_JACK
	_init_OPENCOLLADA
	_init_OPENCOLORIO
	_init_SDL
	_init_FFTW3
	_init_GAMEENGINE
	_init_OPENSUBDIV
)

# customize...
if(UNIX AND NOT APPLE)
	# some of these libraries are problematic on Linux
	# disable less important dependencies by default
	set(_init_CODEC_FFMPEG                   OFF)
	set(_init_CYCLES_OSL                     OFF)
	set(_init_IMAGE_OPENEXR                  OFF)
	set(_init_JACK                           OFF)
	set(_init_OPENCOLLADA                    OFF)
	set(_init_OPENCOLORIO                    OFF)
	set(_init_SDL                            OFF)
	set(_init_FFTW3                          OFF)
	set(_init_OPENSUBDIV                     OFF)
elseif(WIN32)
	set(_init_JACK                           OFF)
elseif(APPLE)
	set(_init_JACK                           OFF)
	set(_init_OPENCOLORIO                    OFF)
	set(_init_OPENSUBDIV                     OFF)
<<<<<<< HEAD
	set(_init_SYSTEM_OPENJPG                 OFF)
	set(_init_CYCLES_OSL                     OFF)
	set(_init_CYCLES_OPENSUBDIV              OFF)
=======
>>>>>>> 1ded3d2f
endif()


#-----------------------------------------------------------------------------
# Options

# First platform specific non-cached vars
if(UNIX AND NOT (APPLE OR HAIKU))
	set(WITH_X11 ON)
endif()

# Blender internal features
option(WITH_BLENDER "Build blender (disable to build only the blender player)" ON)
mark_as_advanced(WITH_BLENDER)

option(WITH_INTERNATIONAL "Enable I18N (International fonts and text)" ON)

option(WITH_PYTHON        "Enable Embedded Python API  (only disable for development)" ON)
<<<<<<< HEAD
option(WITH_PYTHON_SECURITY "Disables execution of scripts within blend files by default" OFF)
mark_as_advanced(WITH_PYTHON)  # dont want people disabling this unless they really know what they are doing.
=======
option(WITH_PYTHON_SECURITY "Disables execution of scripts within blend files by default" ON)
mark_as_advanced(WITH_PYTHON)  # don't want people disabling this unless they really know what they are doing.
>>>>>>> 1ded3d2f
mark_as_advanced(WITH_PYTHON_SECURITY)  # some distributions see this as a security issue, rather than have them patch it, make a build option.

option(WITH_PYTHON_SAFETY "Enable internal API error checking to track invalid data to prevent crash on access (at the expense of some efficiency, only enable for development)." OFF)
mark_as_advanced(WITH_PYTHON_SAFETY)
option(WITH_PYTHON_MODULE "Enable building as a python module which runs without a user interface, like running regular blender in background mode (experimental, only enable for development), installs to PYTHON_SITE_PACKAGES (or CMAKE_INSTALL_PREFIX if WITH_INSTALL_PORTABLE is enabled)." OFF)
if(APPLE)
	option(WITH_PYTHON_FRAMEWORK "Enable building using the Python available in the framework (OSX only)" OFF)
endif()

option(WITH_BUILDINFO     "Include extra build details (only disable for development & faster builds)" ${_init_BUILDINFO})
if(${CMAKE_VERSION} VERSION_LESS 2.8.8)
	# add_library OBJECT arg unsupported
	set(WITH_BUILDINFO OFF)
endif()
set(BUILDINFO_OVERRIDE_DATE "" CACHE STRING "Use instead of the current date for reproducible builds (empty string disables this option)")
set(BUILDINFO_OVERRIDE_TIME "" CACHE STRING "Use instead of the current time for reproducible builds (empty string disables this option)")
set(CPACK_OVERRIDE_PACKAGENAME "" CACHE STRING "Use instead of the standard packagename (empty string disables this option)")
mark_as_advanced(CPACK_OVERRIDE_PACKAGENAME)
mark_as_advanced(BUILDINFO_OVERRIDE_DATE)
mark_as_advanced(BUILDINFO_OVERRIDE_TIME)

option(WITH_IK_ITASC      "Enable ITASC IK solver (only disable for development & for incompatible C++ compilers)" ON)
option(WITH_IK_SOLVER     "Enable Legacy IK solver (only disable for development)" ON)
option(WITH_FFTW3         "Enable FFTW3 support (Used for smoke, ocean sim, and audio effects)" ${_init_FFTW3})
option(WITH_BULLET        "Enable Bullet (Physics Engine)" ON)
option(WITH_SYSTEM_BULLET "Use the systems bullet library (currently unsupported due to missing features in upstream!)" )
mark_as_advanced(WITH_SYSTEM_BULLET)
option(WITH_GAMEENGINE    "Enable Game Engine" ${_init_GAMEENGINE})

option(WITH_GAMEENGINE_SECURITY "Disable game engine python debugging tools" OFF)
mark_as_advanced(WITH_GAMEENGINE_SECURITY)

option(WITH_GAMEENGINE_GPU_SYNC "Enable GPU synchronization for VideoTexture module image rendering (ImageRender)" OFF)
mark_as_advanced(WITH_GAMEENGINE_GPU_SYNC)

if(APPLE)
	set(WITH_GAMEENGINE_DECKLINK OFF)
else()
	option(WITH_GAMEENGINE_DECKLINK "Support BlackMagicDesign DeckLink cards in the Game Engine" ON)
endif()

option(WITH_GAMEENGINE_BPPLAYER "Enable Blend encrypted (from BPPlayer application) reading capabilities" ON)
mark_as_advanced(WITH_GAMEENGINE_BPPLAYER)

option(WITH_PLAYER        "Build Player" ON)
option(WITH_OPENCOLORIO   "Enable OpenColorIO color management" ${_init_OPENCOLORIO})

# Compositor
option(WITH_COMPOSITOR         "Enable the tile based nodal compositor" ON)

option(WITH_OPENSUBDIV    "Enable OpenSubdiv for surface subdivision" ${_init_OPENSUBDIV})

option(WITH_OPENVDB       "Enable features relying on OpenVDB" OFF)
option(WITH_OPENVDB_BLOSC "Enable blosc compression for OpenVDB, only enable if OpenVDB was built with blosc support" OFF)
option(WITH_OPENVDB_3_ABI_COMPATIBLE "Assume OpenVDB library has been compiled with version 3 ABI compatibility" OFF)
mark_as_advanced(WITH_OPENVDB_3_ABI_COMPATIBLE)

# GHOST Windowing Library Options
option(WITH_GHOST_DEBUG   "Enable debugging output for the GHOST library" OFF)
mark_as_advanced(WITH_GHOST_DEBUG)

option(WITH_GHOST_SDL    "Enable building Blender against SDL for windowing rather than the native APIs" OFF)
mark_as_advanced(WITH_GHOST_SDL)

if(WITH_X11)
	option(WITH_GHOST_XDND    "Enable drag'n'drop support on X11 using XDND protocol" ON)
endif()

# Misc...
option(WITH_HEADLESS      "Build without graphical support (renderfarm, server mode only)" OFF)
mark_as_advanced(WITH_HEADLESS)

option(WITH_AUDASPACE    "Build with blenders audio library (only disable if you know what you're doing!)" ON)
option(WITH_SYSTEM_AUDASPACE "Build with external audaspace library installed on the system (only enable if you know what you're doing!)" OFF)
mark_as_advanced(WITH_AUDASPACE)
mark_as_advanced(WITH_SYSTEM_AUDASPACE)

if(NOT WITH_AUDASPACE)
	set(WITH_SYSTEM_AUDASPACE OFF)
endif()

option(WITH_OPENMP        "Enable OpenMP (has to be supported by the compiler)" ON)
if(UNIX AND NOT APPLE)
	option(WITH_OPENMP_STATIC "Link OpenMP statically (only used by the release environment)" OFF)
	mark_as_advanced(WITH_OPENMP_STATIC)
endif()

if(WITH_X11)
	option(WITH_X11_XINPUT    "Enable X11 Xinput (tablet support and unicode input)"  ON)
	option(WITH_X11_XINERAMA  "Enable multi-monitor support"                          ON)
	option(WITH_X11_XF86VMODE "Enable X11 video mode switching"                       ON)
	option(WITH_X11_XFIXES    "Enable X11 XWayland cursor warping workaround"         ON)
	option(WITH_X11_ALPHA     "Enable X11 transparent background"                     ON)
endif()

if(UNIX AND NOT APPLE)
	option(WITH_SYSTEM_GLEW "Use GLEW OpenGL wrapper library provided by the operating system" OFF)
	option(WITH_SYSTEM_GLES "Use OpenGL ES library provided by the operating system"           ON)
else()
	# not an option for other OS's
	set(WITH_SYSTEM_GLEW OFF)
	set(WITH_SYSTEM_GLES OFF)
endif()


if(UNIX AND NOT APPLE)
	option(WITH_SYSTEM_EIGEN3 "Use the systems Eigen3 library" OFF)
endif()


# Modifiers
option(WITH_MOD_FLUID           "Enable Elbeem Modifier (Fluid Simulation)" ON)
option(WITH_MOD_SMOKE           "Enable Smoke Modifier (Smoke Simulation)" ON)
option(WITH_MOD_REMESH          "Enable Remesh Modifier" ON)
# option(WITH_MOD_CLOTH_ELTOPO    "Enable Experimental cloth solver" OFF)  # this is now only available in a branch
# mark_as_advanced(WITH_MOD_CLOTH_ELTOPO)
option(WITH_MOD_OCEANSIM        "Enable Ocean Modifier" OFF)

# Image format support
option(WITH_OPENIMAGEIO         "Enable OpenImageIO Support (http://www.openimageio.org)" ON)
option(WITH_IMAGE_OPENEXR       "Enable OpenEXR Support (http://www.openexr.com)" ${_init_IMAGE_OPENEXR})
option(WITH_IMAGE_OPENJPEG      "Enable OpenJpeg Support (http://www.openjpeg.org)" ON)
option(WITH_IMAGE_TIFF          "Enable LibTIFF Support" ON)
option(WITH_IMAGE_DDS           "Enable DDS Image Support" ON)
option(WITH_IMAGE_CINEON        "Enable CINEON and DPX Image Support" ON)
option(WITH_IMAGE_HDR           "Enable HDR Image Support" ON)
option(WITH_IMAGE_FRAMESERVER   "Enable image FrameServer Support for rendering" ON)

# Audio/Video format support
option(WITH_CODEC_AVI           "Enable Blenders own AVI file support (raw/jpeg)" ON)
option(WITH_CODEC_FFMPEG        "Enable FFMPeg Support (http://ffmpeg.org)" ${_init_CODEC_FFMPEG})
option(WITH_CODEC_SNDFILE       "Enable libsndfile Support (http://www.mega-nerd.com/libsndfile)" OFF)

# Alembic support
option(WITH_ALEMBIC             "Enable Alembic Support" OFF)
option(WITH_ALEMBIC_HDF5        "Enable Legacy Alembic Support (not officially supported)" OFF)

# 3D format support
# Disable opencollada when we don't have precompiled libs
option(WITH_OPENCOLLADA   "Enable OpenCollada Support (http://www.opencollada.org)" ${_init_OPENCOLLADA})

# Sound output
option(WITH_SDL           "Enable SDL for sound and joystick support" ${_init_SDL})
option(WITH_OPENAL        "Enable OpenAL Support (http://www.openal.org)" ON)
option(WITH_JACK          "Enable JACK Support (http://www.jackaudio.org)" ${_init_JACK})
if(UNIX AND NOT APPLE)
	option(WITH_JACK_DYNLOAD  "Enable runtime dynamic JACK libraries loading" OFF)
endif()
if(UNIX AND NOT APPLE)
	option(WITH_SDL_DYNLOAD  "Enable runtime dynamic SDL libraries loading" OFF)
endif()

# Compression
option(WITH_LZO           "Enable fast LZO compression (used for pointcache)" ON)
option(WITH_LZMA          "Enable best LZMA compression, (used for pointcache)" ON)
if(UNIX AND NOT APPLE)
	option(WITH_SYSTEM_LZO    "Use the system LZO library" OFF)
endif()

# Camera/motion tracking
option(WITH_LIBMV         "Enable Libmv structure from motion library" ON)
option(WITH_LIBMV_SCHUR_SPECIALIZATIONS "Enable fixed-size schur specializations." OFF)
mark_as_advanced(WITH_LIBMV_SCHUR_SPECIALIZATIONS)

# Logging/unbit test libraries.
option(WITH_SYSTEM_GFLAGS   "Use system-wide Gflags instead of a bundled one" OFF)
option(WITH_SYSTEM_GLOG     "Use system-wide Glog instead of a bundled one" OFF)
mark_as_advanced(WITH_SYSTEM_GFLAGS)
mark_as_advanced(WITH_SYSTEM_GLOG)

# Freestyle
option(WITH_FREESTYLE     "Enable Freestyle (advanced edges rendering)" ON)

# Misc
if(WIN32)
	option(WITH_INPUT_IME "Enable Input Method Editor (IME) for complex Asian character input" ON)
endif()
option(WITH_INPUT_NDOF "Enable NDOF input devices (SpaceNavigator and friends)" ${_init_INPUT_NDOF})
option(WITH_RAYOPTIMIZATION	"Enable use of SIMD (SSE) optimizations for the raytracer" ON)
if(UNIX AND NOT APPLE)
	option(WITH_INSTALL_PORTABLE "Install redistributeable runtime, otherwise install into CMAKE_INSTALL_PREFIX" ON)
	option(WITH_STATIC_LIBS "Try to link with static libraries, as much as possible, to make blender more portable across distributions" OFF)
	if(WITH_STATIC_LIBS)
		option(WITH_BOOST_ICU "Boost uses ICU library (required for linking with static Boost built with libicu)." OFF)
		mark_as_advanced(WITH_BOOST_ICU)
	endif()
endif()

option(WITH_PYTHON_INSTALL       "Copy system python into the blender install folder" ON)
if(WITH_PYTHON_INSTALL)
	option(WITH_PYTHON_INSTALL_NUMPY "Copy system numpy into the blender install folder"  ON)
	set(PYTHON_NUMPY_PATH            "" CACHE PATH "Path to python site-packages or dist-packages containing 'numpy' module")
	mark_as_advanced(PYTHON_NUMPY_PATH)

	if(UNIX AND NOT APPLE)
		option(WITH_PYTHON_INSTALL_REQUESTS "Copy system requests into the blender install folder" ON)
		set(PYTHON_REQUESTS_PATH "" CACHE PATH "Path to python site-packages or dist-packages containing 'requests' module")
		mark_as_advanced(PYTHON_REQUESTS_PATH)
	endif()
endif()

option(WITH_CPU_SSE              "Enable SIMD instruction if they're detected on the host machine" ON)
mark_as_advanced(WITH_CPU_SSE)

# Cycles
option(WITH_CYCLES					"Enable Cycles Render Engine" ON)
option(WITH_CYCLES_STANDALONE		"Build Cycles standalone application" OFF)
option(WITH_CYCLES_STANDALONE_GUI	"Build Cycles standalone with GUI" OFF)
option(WITH_CYCLES_OSL				"Build Cycles with OSL support" ${_init_CYCLES_OSL})
option(WITH_CYCLES_EMBREE			"Build Cycles with Embree support" OFF)
option(WITH_CYCLES_CUDA_BINARIES	"Build Cycles CUDA binaries" OFF)
option(WITH_CYCLES_CUBIN_COMPILER	"Build cubins with nvrtc based compiler instead of nvcc" OFF)
option(WITH_CYCLES_CUDA_BUILD_SERIAL "Build cubins one after another (useful on machines with limited RAM)" OFF)
mark_as_advanced(WITH_CYCLES_CUDA_BUILD_SERIAL)
set(CYCLES_CUDA_BINARIES_ARCH sm_30 sm_35 sm_37 sm_50 sm_52 sm_60 sm_61 sm_70 sm_72 sm_75 CACHE STRING "CUDA architectures to build binaries for")
mark_as_advanced(CYCLES_CUDA_BINARIES_ARCH)
unset(PLATFORM_DEFAULT)
option(WITH_CYCLES_LOGGING	"Build Cycles with logging support" ON)
option(WITH_CYCLES_DEBUG	"Build Cycles with extra debug capabilities" OFF)
option(WITH_CYCLES_NATIVE_ONLY	"Build Cycles with native kernel only (which fits current CPU, use for development only)" OFF)
mark_as_advanced(WITH_CYCLES_CUBIN_COMPILER)
mark_as_advanced(WITH_CYCLES_LOGGING)
mark_as_advanced(WITH_CYCLES_DEBUG)
mark_as_advanced(WITH_CYCLES_NATIVE_ONLY)

option(WITH_CYCLES_DEVICE_CUDA				"Enable Cycles CUDA compute support" ON)
if(APPLE)
	option(WITH_CYCLES_DEVICE_OPENCL			"Enable Cycles OpenCL compute support" OFF) # Disabling OpenCL for MacOSX to avoid crashes (temporary)
else()
	option(WITH_CYCLES_DEVICE_OPENCL			"Enable Cycles OpenCL compute support" ON)
endif()
option(WITH_CYCLES_NETWORK				"Enable Cycles compute over network support (EXPERIMENTAL and unfinished)" OFF)
mark_as_advanced(WITH_CYCLES_DEVICE_CUDA)
mark_as_advanced(WITH_CYCLES_DEVICE_OPENCL)
mark_as_advanced(WITH_CYCLES_NETWORK)

option(WITH_CUDA_DYNLOAD "Dynamically load CUDA libraries at runtime" ON)
mark_as_advanced(WITH_CUDA_DYNLOAD)

# LLVM
option(WITH_LLVM					"Use LLVM" OFF)
if(APPLE)
	option(LLVM_STATIC					"Link with LLVM static libraries" ON) # we prefer static llvm build on Apple, dyn build possible though
else()
	option(LLVM_STATIC					"Link with LLVM static libraries" OFF)
endif()
mark_as_advanced(LLVM_STATIC)

# disable for now, but plan to support on all platforms eventually
option(WITH_MEM_JEMALLOC   "Enable malloc replacement (http://www.canonware.com/jemalloc)" ON)
mark_as_advanced(WITH_MEM_JEMALLOC)

# currently only used for BLI_mempool
option(WITH_MEM_VALGRIND "Enable extended valgrind support for better reporting" OFF)
mark_as_advanced(WITH_MEM_VALGRIND)

# Debug
option(WITH_CXX_GUARDEDALLOC "Enable GuardedAlloc for C++ memory allocation tracking (only enable for development)" OFF)
mark_as_advanced(WITH_CXX_GUARDEDALLOC)

option(WITH_ASSERT_ABORT "Call abort() when raising an assertion through BLI_assert()" ON)
mark_as_advanced(WITH_ASSERT_ABORT)

option(WITH_BOOST					"Enable features depending on boost" ON)

# Unit testsing
option(WITH_GTESTS "Enable GTest unit testing" OFF)
option(WITH_OPENGL_RENDER_TESTS "Enable OpenGL render related unit testing (Experimental)" OFF)
option(WITH_OPENGL_DRAW_TESTS "Enable OpenGL UI drawing related unit testing (Experimental)" OFF)


# Documentation
if(UNIX AND NOT APPLE)
	option(WITH_DOC_MANPAGE "Create a manual page (Unix manpage)" OFF)
endif()


# OpenGL

option(WITH_GLEW_MX             "Support multiple GLEW contexts (experimental)"                                                                     OFF )
option(WITH_GLEW_ES             "Switches to experimental copy of GLEW that has support for OpenGL ES. (temporary option for development purposes)" OFF)
option(WITH_GL_EGL              "Use the EGL OpenGL system library instead of the platform specific OpenGL system library (CGL, glX, or WGL)"       OFF)
option(WITH_GL_PROFILE_COMPAT   "Support using the OpenGL 'compatibility' profile. (deprecated)"                                                    ON )
option(WITH_GL_PROFILE_CORE     "Support using the OpenGL 3.2+ 'core' profile."                                                                     OFF)
option(WITH_GL_PROFILE_ES20     "Support using OpenGL ES 2.0. (thru either EGL or the AGL/WGL/XGL 'es20' profile)"                                  OFF)

mark_as_advanced(
	WITH_GLEW_MX
	WITH_GLEW_ES
	WITH_GL_EGL
	WITH_GL_PROFILE_COMPAT
	WITH_GL_PROFILE_CORE
	WITH_GL_PROFILE_ES20
)

if(WITH_GL_PROFILE_COMPAT)
	set(WITH_GLU ON)
else()
	set(WITH_GLU OFF)
endif()

if(WIN32)
	option(WITH_GL_ANGLE "Link with the ANGLE library, an OpenGL ES 2.0 implementation based on Direct3D, instead of the system OpenGL library." OFF)
	mark_as_advanced(WITH_GL_ANGLE)
endif()

if(WITH_GLEW_ES AND WITH_SYSTEM_GLEW)
	message(WARNING Ignoring WITH_SYSTEM_GLEW and using WITH_GLEW_ES)
	set(WITH_SYSTEM_GLEW OFF)
endif()

if(WIN32)
	getDefaultWindowsPrefixBase(CMAKE_GENERIC_PROGRAM_FILES)
	set(CPACK_INSTALL_PREFIX ${CMAKE_GENERIC_PROGRAM_FILES}/${})
endif()

# Compiler toolchain
if(CMAKE_COMPILER_IS_GNUCC)
	option(WITH_LINKER_GOLD "Use ld.gold linker which is usually faster than ld.bfd" ON)
	mark_as_advanced(WITH_LINKER_GOLD)
endif()

# GCCFilter, if appliciable
if(CMAKE_COMPILER_IS_GNUCC)
  option(WITH_COLOR_GCC "Use GCCFilter to color compiler output messages" OFF)
  set(COLOR_GCC_OPTIONS "-c -r -w" CACHE STRING "Arguments that are passed to gccfilter when output coloring is switchend on. Defaults to -c -r -w.")
  mark_as_advanced(COLOR_GCC_OPTIONS)
  if(WITH_COLOR_GCC)
    set_property(GLOBAL PROPERTY RULE_LAUNCH_COMPILE "${CMAKE_SOURCE_DIR}/build_files/utils/gccfilter ${COLOR_GCC_OPTIONS}")
  endif()
endif()

if(CMAKE_COMPILER_IS_GNUCC OR CMAKE_C_COMPILER_ID MATCHES "Clang")
	option(WITH_COMPILER_ASAN "Build and link against address sanitizer (only for Debug & RelWithDebInfo targets)." OFF)
	mark_as_advanced(WITH_COMPILER_ASAN)

	if(WITH_COMPILER_ASAN)
		set(_asan_defaults "\
-fsanitize=address \
-fsanitize=bool \
-fsanitize=bounds \
-fsanitize=enum \
-fsanitize=float-cast-overflow \
-fsanitize=float-divide-by-zero \
-fsanitize=nonnull-attribute \
-fsanitize=returns-nonnull-attribute \
-fsanitize=signed-integer-overflow \
-fsanitize=undefined \
-fsanitize=vla-bound \
-fno-sanitize=alignment \
")

		if(NOT MSVC) # not all sanitizers are supported with clang-cl, these two however are very vocal about it
			set(_asan_defaults "${_asan_defaults} -fsanitize=leak -fsanitize=object-size" )
		endif()
		set(COMPILER_ASAN_CFLAGS "${_asan_defaults}" CACHE STRING "C flags for address sanitizer")
		mark_as_advanced(COMPILER_ASAN_CFLAGS)
		set(COMPILER_ASAN_CXXFLAGS "${_asan_defaults}" CACHE STRING "C++ flags for address sanitizer")
		mark_as_advanced(COMPILER_ASAN_CXXFLAGS)

		unset(_asan_defaults)

		if(NOT MSVC)
			find_library(COMPILER_ASAN_LIBRARY asan ${CMAKE_C_IMPLICIT_LINK_DIRECTORIES})
		else()
			find_library( COMPILER_ASAN_LIBRARY NAMES clang_rt.asan-x86_64
				PATHS
				[HKEY_LOCAL_MACHINE\\SOFTWARE\\Wow6432Node\\LLVM\\LLVM;]/lib/clang/7.0.0/lib/windows
				[HKEY_LOCAL_MACHINE\\SOFTWARE\\Wow6432Node\\LLVM\\LLVM;]/lib/clang/6.0.0/lib/windows
			)
		endif()
		mark_as_advanced(COMPILER_ASAN_LIBRARY)
	endif()
endif()

# Dependency graph
option(WITH_LEGACY_DEPSGRAPH "Build Blender with legacy dependency graph" ON)
mark_as_advanced(WITH_LEGACY_DEPSGRAPH)

if(WIN32)
	# Use hardcoded paths or find_package to find externals
	option(WITH_WINDOWS_FIND_MODULES "Use find_package to locate libraries" OFF)
	mark_as_advanced(WITH_WINDOWS_FIND_MODULES)

	option(WITH_WINDOWS_CODESIGN "Use signtool to sign the final binary." OFF)
	mark_as_advanced(WITH_WINDOWS_CODESIGN)

	set(WINDOWS_CODESIGN_PFX CACHE FILEPATH  "Path to pfx file to use for codesigning.")
	mark_as_advanced(WINDOWS_CODESIGN_PFX)

	set(WINDOWS_CODESIGN_PFX_PASSWORD CACHE STRING  "password for pfx file used for codesigning.")
	mark_as_advanced(WINDOWS_CODESIGN_PFX_PASSWORD)

	option(WINDOWS_USE_VISUAL_STUDIO_FOLDERS "Organize the visual studio project according to source folders." ON)
	mark_as_advanced(WINDOWS_USE_VISUAL_STUDIO_FOLDERS)

	option(WINDOWS_PYTHON_DEBUG "Include the files needed for debugging python scripts with visual studio 2017+." OFF)
	mark_as_advanced(WINDOWS_PYTHON_DEBUG)
endif()

# avoid using again
option_defaults_clear()

# end option(...)



# By default we want to install to the directory we are compiling our executables
# unless specified otherwise, which we currently do not allow
if(CMAKE_INSTALL_PREFIX_INITIALIZED_TO_DEFAULT)
	if(WIN32)
		set(CMAKE_INSTALL_PREFIX ${EXECUTABLE_OUTPUT_PATH}/\${BUILD_TYPE} CACHE PATH "default install path" FORCE)
	elseif(APPLE)
		set(CMAKE_INSTALL_PREFIX ${EXECUTABLE_OUTPUT_PATH}/\${BUILD_TYPE} CACHE PATH "default install path" FORCE)
	else()
		if(WITH_INSTALL_PORTABLE)
			set(CMAKE_INSTALL_PREFIX ${EXECUTABLE_OUTPUT_PATH} CACHE PATH "default install path" FORCE)
		endif()
	endif()
endif()



# Apple

if(APPLE)
	include(platform_apple_xcode)
endif()


#-----------------------------------------------------------------------------
# Check for conflicting/unsupported configurations

if(NOT WITH_BLENDER AND NOT WITH_PLAYER AND NOT WITH_CYCLES_STANDALONE)
	message(FATAL_ERROR
		"At least one of WITH_BLENDER or WITH_PLAYER or "
		"WITH_CYCLES_STANDALONE must be enabled, nothing to do!"
	)
endif()

if(NOT WITH_GAMEENGINE AND WITH_PLAYER)
	message(FATAL_ERROR "WITH_PLAYER requires WITH_GAMEENGINE")
endif()

if(NOT WITH_AUDASPACE)
	if(WITH_OPENAL)
		message(WARNING "WITH_OPENAL requires WITH_AUDASPACE which is disabled")
		set(WITH_OPENAL OFF)
	endif()
	if(WITH_JACK)
		message(WARNING "WITH_JACK requires WITH_AUDASPACE which is disabled")
		set(WITH_JACK OFF)
	endif()
endif()

if(NOT WITH_SDL AND WITH_GHOST_SDL)
	message(FATAL_ERROR "WITH_GHOST_SDL requires WITH_SDL")
endif()

# python module, needs some different options
if(WITH_PYTHON_MODULE AND WITH_PLAYER)
	message(FATAL_ERROR "WITH_PYTHON_MODULE requires WITH_PLAYER to be OFF")
endif()

if(WITH_PYTHON_MODULE AND WITH_PYTHON_INSTALL)
	message(FATAL_ERROR "WITH_PYTHON_MODULE requires WITH_PYTHON_INSTALL to be OFF")
endif()


# may as well build python module without a UI
if(WITH_PYTHON_MODULE)
	set(WITH_HEADLESS ON)
endif()

if(NOT WITH_PYTHON)
	set(WITH_CYCLES OFF)
endif()

# enable boost for cycles, audaspace or i18n
# otherwise if the user disabled
if(NOT WITH_BOOST)
	# Explicitly disabled. so disable all deps.
	macro(set_and_warn
		_setting _val)
		if(${${_setting}})
			message(STATUS "'WITH_BOOST' is disabled: forcing 'set(${_setting} ${_val})'")
		endif()
		set(${_setting} ${_val})
	endmacro()

	set_and_warn(WITH_CYCLES         OFF)
	set_and_warn(WITH_AUDASPACE      OFF)
	set_and_warn(WITH_INTERNATIONAL  OFF)
	set_and_warn(WITH_OPENVDB        OFF)
	set_and_warn(WITH_OPENCOLORIO    OFF)

	set_and_warn(WITH_OPENAL         OFF)  # depends on AUDASPACE
	set_and_warn(WITH_GAMEENGINE     OFF)  # depends on AUDASPACE
	set_and_warn(WITH_PLAYER         OFF)  # depends on GAMEENGINE
elseif(WITH_CYCLES OR WITH_OPENIMAGEIO OR WITH_AUDASPACE OR WITH_INTERNATIONAL OR
       WITH_OPENVDB OR WITH_OPENCOLORIO)
	# Keep enabled
else()
	# Disable boost if not needed.
	set(WITH_BOOST OFF)
endif()

# auto enable openimageio for cycles
if(WITH_CYCLES)
	set(WITH_OPENIMAGEIO ON)

	# auto enable llvm for cycles_osl
	if(WITH_CYCLES_OSL)
		set(WITH_LLVM ON CACHE BOOL "" FORCE)
	endif()
else()
	set(WITH_CYCLES_OSL OFF)
endif()

# auto enable openimageio linking dependencies
if(WITH_OPENIMAGEIO)
	set(WITH_IMAGE_OPENEXR ON)
	set(WITH_IMAGE_TIFF ON)
endif()

# auto enable alembic linking dependencies
if(WITH_ALEMBIC)
	set(WITH_IMAGE_OPENEXR ON)
endif()

# don't store paths to libs for portable distribution
if(WITH_INSTALL_PORTABLE)
	set(CMAKE_SKIP_BUILD_RPATH TRUE)
endif()

if(WITH_GHOST_SDL OR WITH_HEADLESS)
	set(WITH_X11           OFF)
	set(WITH_X11_XINPUT    OFF)
	set(WITH_X11_XINERAMA  OFF)
	set(WITH_X11_XF86VMODE OFF)
	set(WITH_X11_XFIXES    OFF)
	set(WITH_X11_ALPHA     OFF)
	set(WITH_GHOST_XDND    OFF)
	set(WITH_INPUT_IME     OFF)
endif()

if(WITH_CPU_SSE)
	TEST_SSE_SUPPORT(COMPILER_SSE_FLAG COMPILER_SSE2_FLAG)
else()
	message(STATUS "SSE and SSE2 optimizations are DISABLED!")
	set(COMPILER_SSE_FLAG)
	set(COMPILER_SSE2_FLAG)
endif()

if(WITH_BUILDINFO)
	find_package(Git)
	if(NOT GIT_FOUND)
		message(WARNING "Git was not found, disabling WITH_BUILDINFO")
		set(WITH_BUILDINFO OFF)
	endif()
endif()

if(WITH_AUDASPACE)
	if(WITH_SYSTEM_AUDASPACE)
		set(AUDASPACE_DEFINITIONS
			-DWITH_AUDASPACE
			-DWITH_SYSTEM_AUDASPACE
			"-DAUD_DEVICE_H=<AUD_Device.h>"
			"-DAUD_SPECIAL_H=<AUD_Special.h>"
			"-DAUD_SOUND_H=<AUD_Sound.h>"
			"-DAUD_HANDLE_H=<AUD_Handle.h>"
			"-DAUD_SEQUENCE_H=<AUD_Sequence.h>"
			"-DAUD_TYPES_H=<AUD_Types.h>"
			"-DAUD_PYTHON_H=<python/PyAPI.h>"
		)
	else()
		set(AUDASPACE_C_INCLUDE_DIRS "${CMAKE_SOURCE_DIR}/intern/audaspace/intern")
		set(AUDASPACE_PY_INCLUDE_DIRS "${CMAKE_SOURCE_DIR}/intern/audaspace/intern")
		set(AUDASPACE_DEFINITIONS
			-DWITH_AUDASPACE
			"-DAUD_DEVICE_H=<AUD_C-API.h>"
			"-DAUD_SPECIAL_H=<AUD_C-API.h>"
			"-DAUD_SOUND_H=<AUD_C-API.h>"
			"-DAUD_HANDLE_H=<AUD_C-API.h>"
			"-DAUD_SEQUENCE_H=<AUD_C-API.h>"
			"-DAUD_TYPES_H=<AUD_Space.h>"
		)
	endif()
endif()

# Auto-enable CUDA dynload if toolkit is not found.
if(NOT WITH_CUDA_DYNLOAD)
	find_package(CUDA)
	if (NOT CUDA_FOUND)
		message("CUDA toolkit not found, using dynamic runtime loading of libraries instead")
		set(WITH_CUDA_DYNLOAD ON)
	endif()
endif()

#-----------------------------------------------------------------------------
# Check for valid directories
# ... a partial checkout may cause this.
#
# note: we need to check for a known subdir in both cases.
#       since uninitialized git submodules will give blank dirs

if(WITH_INTERNATIONAL)
	if(NOT EXISTS "${CMAKE_SOURCE_DIR}/release/datafiles/locale/languages")
		message(WARNING
			"Translation path '${CMAKE_SOURCE_DIR}/release/datafiles/locale' is missing, "
			"This is a 'git submodule', which are known not to work with bridges to other version "
			"control systems, disabling 'WITH_INTERNATIONAL'."
		)
		set(WITH_INTERNATIONAL OFF)
	endif()
endif()

if(WITH_PYTHON)
	# While we have this as an '#error' in 'bpy_capi_utils.h',
	# upgrading Python tends to cause confusion for users who build.
	# Give the error message early to make this more obvious.
	#
	# Do this before main 'platform_*' checks,
	# because UNIX will search for the old Python paths which may not exist.
	# giving errors about missing paths before this case is met.
	if(DEFINED PYTHON_VERSION AND "${PYTHON_VERSION}" VERSION_LESS "3.6")
		message(FATAL_ERROR "At least Python 3.6 is required to build")
	endif()

	if(NOT EXISTS "${CMAKE_SOURCE_DIR}/release/scripts/addons/modules")
		message(WARNING
			"Addons path '${CMAKE_SOURCE_DIR}/release/scripts/addons' is missing, "
			"This is a 'git submodule', which are known not to work with bridges to other version "
			"control systems: * CONTINUING WITHOUT ADDONS *"
		)
	endif()
endif()

#-----------------------------------------------------------------------------
# Initialize un-cached vars, avoid unused warning

# linux only, not cached
set(WITH_BINRELOC OFF)

# MACOSX only, set to avoid uninitialized
set(EXETYPE "")

# C/C++ flags
set(PLATFORM_CFLAGS)

# these are added to later on.
set(C_WARNINGS)
set(CXX_WARNINGS)

# for gcc -Wno-blah-blah
set(C_REMOVE_STRICT_FLAGS)
set(CXX_REMOVE_STRICT_FLAGS)

# libraries to link the binary with passed to target_link_libraries()
# known as LLIBS to scons
set(PLATFORM_LINKLIBS "")

# Added to linker flags in setup_liblinks
# - CMAKE_EXE_LINKER_FLAGS
# - CMAKE_EXE_LINKER_FLAGS_DEBUG
set(PLATFORM_LINKFLAGS "")
set(PLATFORM_LINKFLAGS_DEBUG "")

if (NOT CMAKE_BUILD_TYPE MATCHES "Release")
	if(WITH_COMPILER_ASAN)
		set(CMAKE_C_FLAGS_DEBUG "${CMAKE_C_FLAGS_DEBUG} ${COMPILER_ASAN_CFLAGS}")
		set(CMAKE_C_FLAGS_RELWITHDEBINFO "${CMAKE_C_FLAGS_RELWITHDEBINFO} ${COMPILER_ASAN_CFLAGS}")

		set(CMAKE_CXX_FLAGS_DEBUG "${CMAKE_CXX_FLAGS_DEBUG} ${COMPILER_ASAN_CXXFLAGS}")
		set(CMAKE_CXX_FLAGS_RELWITHDEBINFO "${CMAKE_CXX_FLAGS_RELWITHDEBINFO} ${COMPILER_ASAN_CXXFLAGS}")
		if(MSVC)
			set(COMPILER_ASAN_LINKER_FLAGS "/FUNCTIONPADMIN:6")
		endif()
		set(PLATFORM_LINKLIBS "${PLATFORM_LINKLIBS};${COMPILER_ASAN_LIBRARY}")
		set(PLATFORM_LINKFLAGS "${COMPILER_ASAN_LIBRARY} ${COMPILER_ASAN_LINKER_FLAGS}")
		set(PLATFORM_LINKFLAGS_DEBUG "${COMPILER_ASAN_LIBRARY} ${COMPILER_ASAN_LINKER_FLAGS}")
	endif()
endif()

#-----------------------------------------------------------------------------
#Platform specifics

if(WITH_X11)
	find_package(X11 REQUIRED)

	find_path(X11_XF86keysym_INCLUDE_PATH X11/XF86keysym.h ${X11_INC_SEARCH_PATH})
	mark_as_advanced(X11_XF86keysym_INCLUDE_PATH)

	list(APPEND PLATFORM_LINKLIBS ${X11_X11_LIB})

	if(WITH_X11_XINPUT)
		if(X11_Xinput_LIB)
			list(APPEND PLATFORM_LINKLIBS ${X11_Xinput_LIB})
		else()
			set(WITH_X11_XINPUT OFF)
		endif()
	endif()

	if(WITH_X11_XINERAMA)
		if(X11_Xinerama_LIB)
			list(APPEND PLATFORM_LINKLIBS ${X11_Xinerama_LIB})
		else()
			set(WITH_X11_XINERAMA OFF)
		endif()
	endif()

	if(WITH_X11_XF86VMODE)
		# XXX, why doesn't cmake make this available?
		find_library(X11_Xxf86vmode_LIB Xxf86vm   ${X11_LIB_SEARCH_PATH})
		mark_as_advanced(X11_Xxf86vmode_LIB)
		if(X11_Xxf86vmode_LIB)
			list(APPEND PLATFORM_LINKLIBS ${X11_Xxf86vmode_LIB})
		else()
			set(WITH_X11_XF86VMODE OFF)
		endif()
	endif()

	if(WITH_X11_XFIXES)
		if(X11_Xfixes_LIB)
			list(APPEND PLATFORM_LINKLIBS ${X11_Xfixes_LIB})
		else()
			set(WITH_X11_XFIXES OFF)
		endif()
	endif()

	if(WITH_X11_ALPHA)
		find_library(X11_Xrender_LIB Xrender  ${X11_LIB_SEARCH_PATH})
		mark_as_advanced(X11_Xrender_LIB)
		if(X11_Xrender_LIB)
			list(APPEND PLATFORM_LINKLIBS ${X11_Xrender_LIB})
		else()
			set(WITH_X11_ALPHA OFF)
		endif()
	endif()

endif()


# ----------------------------------------------------------------------------
# Main Platform Checks
#
# - UNIX
# - WIN32
# - APPLE

if(UNIX AND NOT APPLE)
	include(platform_unix)
elseif(WIN32)
	include(platform_win32)
elseif(APPLE)
	include(platform_apple)
endif()

#-----------------------------------------------------------------------------
# Common.

if(NOT WITH_FFTW3 AND WITH_MOD_OCEANSIM)
	message(FATAL_ERROR "WITH_MOD_OCEANSIM requires WITH_FFTW3 to be ON")
endif()

if(WITH_CYCLES)
	if(NOT WITH_OPENIMAGEIO)
		message(FATAL_ERROR
			"Cycles requires WITH_OPENIMAGEIO, the library may not have been found. "
			"Configure OIIO or disable WITH_CYCLES"
		)
	endif()
	if(NOT WITH_BOOST)
		message(FATAL_ERROR
			"Cycles requires WITH_BOOST, the library may not have been found. "
			"Configure BOOST or disable WITH_CYCLES"
		)
	endif()

	if(WITH_CYCLES_OSL)
		if(NOT WITH_LLVM)
			message(FATAL_ERROR
				"Cycles OSL requires WITH_LLVM, the library may not have been found. "
				"Configure LLVM or disable WITH_CYCLES_OSL"
			)
		endif()
	endif()
endif()

if(WITH_INTERNATIONAL)
	if(NOT WITH_BOOST)
		message(FATAL_ERROR
			"Internationalization requires WITH_BOOST, the library may not have been found. "
			"Configure BOOST or disable WITH_INTERNATIONAL"
		)
	endif()
endif()

# See TEST_SSE_SUPPORT() for how this is defined.

# Do it globally, SSE2 is required for quite some time now.
# Doing it now allows to use SSE/SSE2 in inline headers.
if(SUPPORT_SSE_BUILD)
	set(PLATFORM_CFLAGS " ${COMPILER_SSE_FLAG} ${PLATFORM_CFLAGS}")
	add_definitions(-D__SSE__ -D__MMX__)
endif()
if(SUPPORT_SSE2_BUILD)
	set(PLATFORM_CFLAGS " ${PLATFORM_CFLAGS} ${COMPILER_SSE2_FLAG}")
	add_definitions(-D__SSE2__)
	if(NOT SUPPORT_SSE_BUILD) # don't double up
		add_definitions(-D__MMX__)
	endif()
endif()


# set the endian define
if(MSVC)
	# for some reason this fails on msvc
	add_definitions(-D__LITTLE_ENDIAN__)

# OSX-Note: as we do cross-compiling with specific set architecture,
# endianess-detection and auto-setting is counterproductive
# so we just set endianness according CMAKE_OSX_ARCHITECTURES

elseif(CMAKE_OSX_ARCHITECTURES MATCHES i386 OR CMAKE_OSX_ARCHITECTURES MATCHES x86_64)
	add_definitions(-D__LITTLE_ENDIAN__)
elseif(CMAKE_OSX_ARCHITECTURES MATCHES ppc OR CMAKE_OSX_ARCHITECTURES MATCHES ppc64)
	add_definitions(-D__BIG_ENDIAN__)

else()
	include(TestBigEndian)
	test_big_endian(_SYSTEM_BIG_ENDIAN)
	if(_SYSTEM_BIG_ENDIAN)
		add_definitions(-D__BIG_ENDIAN__)
	else()
		add_definitions(-D__LITTLE_ENDIAN__)
	endif()
	unset(_SYSTEM_BIG_ENDIAN)
endif()
if(WITH_IMAGE_OPENJPEG)
	# Special handling of Windows platform where openjpeg is always static.
	if(WIN32)
		set(OPENJPEG_DEFINES "-DOPJ_STATIC")
	else()
		set(OPENJPEG_DEFINES "")
	endif()
endif()

if(NOT WITH_SYSTEM_EIGEN3)
	set(EIGEN3_INCLUDE_DIRS ${CMAKE_SOURCE_DIR}/extern/Eigen3)
endif()

#-----------------------------------------------------------------------------
# Configure OpenGL.

find_package(OpenGL)
blender_include_dirs_sys("${OPENGL_INCLUDE_DIR}")

if(WITH_GLU)
	list(APPEND BLENDER_GL_LIBRARIES "${OPENGL_glu_LIBRARY}")
	list(APPEND GL_DEFINITIONS -DWITH_GLU)
endif()

if(WITH_SYSTEM_GLES)
	find_package_wrapper(OpenGLES)
endif()

if(WITH_GL_PROFILE_COMPAT OR WITH_GL_PROFILE_CORE)
	list(APPEND BLENDER_GL_LIBRARIES "${OPENGL_LIBRARIES}")

elseif(WITH_GL_PROFILE_ES20)
	if(WITH_SYSTEM_GLES)
		if(NOT OPENGLES_LIBRARY)
			message(FATAL_ERROR
				"Unable to find OpenGL ES libraries. "
				"Install them or disable WITH_SYSTEM_GLES."
			)
		endif()

		list(APPEND BLENDER_GL_LIBRARIES OPENGLES_LIBRARY)

	else()
		set(OPENGLES_LIBRARY "" CACHE FILEPATH "OpenGL ES 2.0 library file")
		mark_as_advanced(OPENGLES_LIBRARY)

		list(APPEND BLENDER_GL_LIBRARIES "${OPENGLES_LIBRARY}")

		if(NOT OPENGLES_LIBRARY)
			message(FATAL_ERROR
				"To compile WITH_GL_EGL you need to set OPENGLES_LIBRARY "
				"to the file path of an OpenGL ES 2.0 library."
			)
		endif()

	endif()

	if(WIN32)
		# Setup paths to files needed to install and redistribute Windows Blender with OpenGL ES

		set(OPENGLES_DLL "" CACHE FILEPATH "OpenGL ES 2.0 redistributable DLL file")
		mark_as_advanced(OPENGLES_DLL)

		if(NOT OPENGLES_DLL)
			message(FATAL_ERROR
				"To compile WITH_GL_PROFILE_ES20 you need to set OPENGLES_DLL to the file "
				"path of an OpenGL ES 2.0 runtime dynamic link library (DLL)."
			)
		endif()

		if(WITH_GL_ANGLE)
			list(APPEND GL_DEFINITIONS -DWITH_ANGLE)

			set(D3DCOMPILER_DLL "" CACHE FILEPATH "Direct3D Compiler redistributable DLL file (needed by ANGLE)")

			get_filename_component(D3DCOMPILER_FILENAME "${D3DCOMPILER_DLL}" NAME)
			list(APPEND GL_DEFINITIONS "-DD3DCOMPILER=\"\\\"${D3DCOMPILER_FILENAME}\\\"\"")

			mark_as_advanced(D3DCOMPILER_DLL)

			if(D3DCOMPILER_DLL STREQUAL "")
				message(FATAL_ERROR
					"To compile WITH_GL_ANGLE you need to set D3DCOMPILER_DLL to the file "
					"path of a copy of the DirectX redistributable DLL file: D3DCompiler_46.dll"
				)
			endif()

		endif()

	endif()

endif()

if(WITH_GL_EGL)
	list(APPEND GL_DEFINITIONS -DWITH_GL_EGL)

	if(WITH_SYSTEM_GLES)
		if(NOT OPENGLES_EGL_LIBRARY)
			message(FATAL_ERROR
				"Unable to find OpenGL ES libraries. "
				"Install them or disable WITH_SYSTEM_GLES."
			)
		endif()

		list(APPEND BLENDER_GL_LIBRARIES OPENGLES_EGL_LIBRARY)

	else()
		set(OPENGLES_EGL_LIBRARY "" CACHE FILEPATH "EGL library file")
		mark_as_advanced(OPENGLES_EGL_LIBRARY)

		list(APPEND BLENDER_GL_LIBRARIES "${OPENGLES_LIBRARY}" "${OPENGLES_EGL_LIBRARY}")

		if(NOT OPENGLES_EGL_LIBRARY)
			message(FATAL_ERROR
				"To compile WITH_GL_EGL you need to set OPENGLES_EGL_LIBRARY "
				"to the file path of an EGL library."
			)
		endif()

	endif()

	if(WIN32)
		# Setup paths to files needed to install and redistribute Windows Blender with OpenGL ES

		set(OPENGLES_EGL_DLL "" CACHE FILEPATH "EGL redistributable DLL file")
		mark_as_advanced(OPENGLES_EGL_DLL)

		if(NOT OPENGLES_EGL_DLL)
			message(FATAL_ERROR
				"To compile WITH_GL_EGL you need to set OPENGLES_EGL_DLL "
				"to the file path of an EGL runtime dynamic link library (DLL)."
			)
		endif()

	endif()

endif()

if(WITH_GL_PROFILE_COMPAT)
	list(APPEND GL_DEFINITIONS -DWITH_GL_PROFILE_COMPAT)
endif()

if(WITH_GL_PROFILE_CORE)
	list(APPEND GL_DEFINITIONS -DWITH_GL_PROFILE_CORE)
endif()

if(WITH_GL_PROFILE_ES20)
	list(APPEND GL_DEFINITIONS -DWITH_GL_PROFILE_ES20)
endif()

if(WITH_GL_EGL)
	list(APPEND GL_DEFINITIONS -DWITH_EGL)
endif()

#-----------------------------------------------------------------------------
# Configure OpenMP.
if(WITH_OPENMP)
	find_package(OpenMP)
	if(OPENMP_FOUND)
		if(NOT WITH_OPENMP_STATIC)
			set(CMAKE_C_FLAGS "${CMAKE_C_FLAGS} ${OpenMP_C_FLAGS}")
			set(CMAKE_CXX_FLAGS "${CMAKE_CXX_FLAGS} ${OpenMP_CXX_FLAGS}")
		else()
			# Typically avoid adding flags as defines but we can't
			# pass OpenMP flags to the linker for static builds, meaning
			# we can't add any OpenMP related flags to CFLAGS variables
			# since they're passed to the linker as well.
			add_definitions("${OpenMP_C_FLAGS}")

			find_library_static(OpenMP_LIBRARIES gomp ${CMAKE_CXX_IMPLICIT_LINK_DIRECTORIES})
		endif()
	else()
		set(WITH_OPENMP OFF)
	endif()

	mark_as_advanced(
		OpenMP_C_FLAGS
		OpenMP_CXX_FLAGS
	)
endif()

#-----------------------------------------------------------------------------
# Configure GLEW

if(WITH_GLEW_MX)
	list(APPEND GL_DEFINITIONS -DWITH_GLEW_MX)
endif()

if(WITH_SYSTEM_GLEW)
	find_package(GLEW)

	# Note: There is an assumption here that the system GLEW is not a static library.

	if(NOT GLEW_FOUND)
		message(FATAL_ERROR "GLEW is required to build Blender. Install it or disable WITH_SYSTEM_GLEW.")
	endif()

	if(WITH_GLEW_MX)
		set(BLENDER_GLEW_LIBRARIES ${GLEW_MX_LIBRARY})
	else()
		set(BLENDER_GLEW_LIBRARIES ${GLEW_LIBRARY})
	endif()
else()
	if(WITH_GLEW_ES)
		set(GLEW_INCLUDE_PATH "${CMAKE_SOURCE_DIR}/extern/glew-es/include")

		list(APPEND GL_DEFINITIONS -DGLEW_STATIC -DWITH_GLEW_ES)

		# These definitions remove APIs from glew.h, making GLEW smaller, and catching unguarded API usage
		if(NOT WITH_GL_PROFILE_ES20)
			# No ES functions are needed
			list(APPEND GL_DEFINITIONS -DGLEW_NO_ES)
		elseif(NOT (WITH_GL_PROFILE_CORE OR WITH_GL_PROFILE_COMPAT))
			# ES is enabled, but the other functions are all disabled
			list(APPEND GL_DEFINITIONS -DGLEW_ES_ONLY)
		endif()

		if(WITH_GL_PROFILE_ES20)
			if(WITH_GL_EGL)
				list(APPEND GL_DEFINITIONS -DGLEW_USE_LIB_ES20)
			endif()

			# ToDo: This is an experiment to eliminate ES 1 symbols,
			# GLEW doesn't really properly provide this level of control
			# (for example, without modification it eliminates too many symbols)
			# so there are lots of modifications to GLEW to make this work,
			# and no attempt to make it work beyond Blender at this point.
			list(APPEND GL_DEFINITIONS -DGL_ES_VERSION_1_0=0 -DGL_ES_VERSION_CL_1_1=0 -DGL_ES_VERSION_CM_1_1=0)
		endif()

		if(WITH_GL_EGL)
			list(APPEND GL_DEFINITIONS -DGLEW_INC_EGL)
		endif()

		set(BLENDER_GLEW_LIBRARIES extern_glew_es bf_intern_glew_mx)

	else()
		set(GLEW_INCLUDE_PATH "${CMAKE_SOURCE_DIR}/extern/glew/include")

		list(APPEND GL_DEFINITIONS -DGLEW_STATIC)

		# This won't affect the non-experimental glew library,
		# but is used for conditional compilation elsewhere.
		list(APPEND GL_DEFINITIONS -DGLEW_NO_ES)

		set(BLENDER_GLEW_LIBRARIES extern_glew)

	endif()

endif()

if(NOT WITH_GLU)
	list(APPEND GL_DEFINITIONS -DGLEW_NO_GLU)
endif()

#-----------------------------------------------------------------------------
# Configure Bullet

if(WITH_BULLET AND WITH_SYSTEM_BULLET)
	find_package(Bullet)
	if(NOT BULLET_FOUND)
		set(WITH_BULLET OFF)
	endif()
else()
	set(BULLET_INCLUDE_DIRS "${CMAKE_SOURCE_DIR}/extern/bullet/src")
	# set(BULLET_LIBRARIES "")
endif()

#-----------------------------------------------------------------------------
# Configure Python.

if(WITH_PYTHON_MODULE)
	add_definitions(-DPy_ENABLE_SHARED)
endif()

#-----------------------------------------------------------------------------
# Configure GLog/GFlags

if(WITH_LIBMV OR WITH_GTESTS OR (WITH_CYCLES AND WITH_CYCLES_LOGGING))
	if(WITH_SYSTEM_GFLAGS)
		find_package(Gflags)
		if(NOT GFLAGS_FOUND)
			message(FATAL_ERROR "System wide Gflags is requested but was not found")
		endif()
		# FindGflags does not define this, and we are not even sure what to use here.
		set(GFLAGS_DEFINES)
	else()
		set(GFLAGS_DEFINES
			-DGFLAGS_DLL_DEFINE_FLAG=
			-DGFLAGS_DLL_DECLARE_FLAG=
			-DGFLAGS_DLL_DECL=
		)
		set(GFLAGS_NAMESPACE "gflags")
		set(GFLAGS_LIBRARIES extern_gflags)
		set(GFLAGS_INCLUDE_DIRS "${PROJECT_SOURCE_DIR}/extern/gflags/src")
	endif()

	if(WITH_SYSTEM_GLOG)
		find_package(Glog)
		if(NOT GLOG_FOUND)
			message(FATAL_ERROR "System wide Glog is requested but was not found")
		endif()
		# FindGlog does not define this, and we are not even sure what to use here.
		set(GLOG_DEFINES)
	else()
		set(GLOG_DEFINES
			-DGOOGLE_GLOG_DLL_DECL=
		)
		set(GLOG_LIBRARIES extern_glog)
		if(WIN32)
			set(GLOG_INCLUDE_DIRS ${CMAKE_SOURCE_DIR}/extern/glog/src/windows)
		else()
			set(GLOG_INCLUDE_DIRS ${CMAKE_SOURCE_DIR}/extern/glog/include)
		endif()
	endif()
endif()

#-----------------------------------------------------------------------------
# Configure Ceres

if(WITH_LIBMV)
	# We always have C++11 which includes unordered_map.
	set(CERES_DEFINES -DCERES_STD_UNORDERED_MAP)
endif()

#-----------------------------------------------------------------------------
# Extra compile flags

if(CMAKE_COMPILER_IS_GNUCC)

	ADD_CHECK_C_COMPILER_FLAG(C_WARNINGS C_WARN_ALL -Wall)
	ADD_CHECK_C_COMPILER_FLAG(C_WARNINGS C_WARN_CAST_ALIGN -Wcast-align)
	ADD_CHECK_C_COMPILER_FLAG(C_WARNINGS C_WARN_ERROR_IMPLICIT_FUNCTION_DECLARATION -Werror=implicit-function-declaration)
	ADD_CHECK_C_COMPILER_FLAG(C_WARNINGS C_WARN_ERROR_RETURN_TYPE  -Werror=return-type)
	ADD_CHECK_C_COMPILER_FLAG(C_WARNINGS C_WARN_ERROR_VLA -Werror=vla)
	# system headers sometimes do this, disable for now, was: -Werror=strict-prototypes
	ADD_CHECK_C_COMPILER_FLAG(C_WARNINGS C_WARN_STRICT_PROTOTYPES  -Wstrict-prototypes)
	ADD_CHECK_C_COMPILER_FLAG(C_WARNINGS C_WARN_MISSING_PROTOTYPES -Wmissing-prototypes)
	ADD_CHECK_C_COMPILER_FLAG(C_WARNINGS C_WARN_NO_CHAR_SUBSCRIPTS -Wno-char-subscripts)
	ADD_CHECK_C_COMPILER_FLAG(C_WARNINGS C_WARN_NO_UNKNOWN_PRAGMAS -Wno-unknown-pragmas)
	ADD_CHECK_C_COMPILER_FLAG(C_WARNINGS C_WARN_POINTER_ARITH -Wpointer-arith)
	ADD_CHECK_C_COMPILER_FLAG(C_WARNINGS C_WARN_UNUSED_PARAMETER -Wunused-parameter)
	ADD_CHECK_C_COMPILER_FLAG(C_WARNINGS C_WARN_WRITE_STRINGS -Wwrite-strings)
	ADD_CHECK_C_COMPILER_FLAG(C_WARNINGS C_WARN_LOGICAL_OP -Wlogical-op)
	ADD_CHECK_C_COMPILER_FLAG(C_WARNINGS C_WARN_UNDEF -Wundef)
	ADD_CHECK_C_COMPILER_FLAG(C_WARNINGS C_WARN_INIT_SELF -Winit-self)  # needs -Wuninitialized
	ADD_CHECK_C_COMPILER_FLAG(C_WARNINGS C_WARN_NO_NULL -Wnonnull)  # C only
	ADD_CHECK_C_COMPILER_FLAG(C_WARNINGS C_WARN_MISSING_INCLUDE_DIRS -Wmissing-include-dirs)
	ADD_CHECK_C_COMPILER_FLAG(C_WARNINGS C_WARN_NO_DIV_BY_ZERO -Wno-div-by-zero)
	ADD_CHECK_C_COMPILER_FLAG(C_WARNINGS C_WARN_TYPE_LIMITS -Wtype-limits)
	ADD_CHECK_C_COMPILER_FLAG(C_WARNINGS C_WARN_FORMAT_SIGN -Wformat-signedness)
	ADD_CHECK_C_COMPILER_FLAG(C_WARNINGS C_WARN_RESTRICT -Wrestrict)

	# gcc 4.2 gives annoying warnings on every file with this
	if(NOT "${CMAKE_C_COMPILER_VERSION}" VERSION_LESS "4.3")
		ADD_CHECK_C_COMPILER_FLAG(C_WARNINGS C_WARN_UNINITIALIZED -Wuninitialized)
	endif()

	# versions before gcc4.6 give many BLI_math warnings
	if(NOT "${CMAKE_C_COMPILER_VERSION}" VERSION_LESS "4.6")
		ADD_CHECK_C_COMPILER_FLAG(C_WARNINGS C_WARN_REDUNDANT_DECLS       -Wredundant-decls)
		ADD_CHECK_CXX_COMPILER_FLAG(CXX_WARNINGS CXX_WARN_REDUNDANT_DECLS -Wredundant-decls)
	endif()

	# versions before gcc4.8 include global name-space.
	if(NOT "${CMAKE_C_COMPILER_VERSION}" VERSION_LESS "4.8")
		ADD_CHECK_C_COMPILER_FLAG(C_WARNINGS C_WARN_SHADOW -Wshadow)
	endif()

	# disable because it gives warnings for printf() & friends.
	# ADD_CHECK_C_COMPILER_FLAG(C_WARNINGS C_WARN_DOUBLE_PROMOTION -Wdouble-promotion -Wno-error=double-promotion)

	if(NOT APPLE)
		ADD_CHECK_C_COMPILER_FLAG(C_WARNINGS C_WARN_NO_ERROR_UNUSED_BUT_SET_VARIABLE -Wno-error=unused-but-set-variable)
	endif()

	ADD_CHECK_CXX_COMPILER_FLAG(CXX_WARNINGS CXX_WARN_ALL -Wall)
	ADD_CHECK_CXX_COMPILER_FLAG(CXX_WARNINGS CXX_WARN_NO_INVALID_OFFSETOF -Wno-invalid-offsetof)
	ADD_CHECK_CXX_COMPILER_FLAG(CXX_WARNINGS CXX_WARN_NO_SIGN_COMPARE -Wno-sign-compare)
	ADD_CHECK_CXX_COMPILER_FLAG(CXX_WARNINGS CXX_WARN_LOGICAL_OP -Wlogical-op)
	ADD_CHECK_CXX_COMPILER_FLAG(CXX_WARNINGS CXX_WARN_INIT_SELF -Winit-self)  # needs -Wuninitialized
	ADD_CHECK_CXX_COMPILER_FLAG(CXX_WARNINGS CXX_WARN_MISSING_INCLUDE_DIRS -Wmissing-include-dirs)
	ADD_CHECK_CXX_COMPILER_FLAG(CXX_WARNINGS CXX_WARN_NO_DIV_BY_ZERO -Wno-div-by-zero)
	ADD_CHECK_CXX_COMPILER_FLAG(CXX_WARNINGS CXX_WARN_TYPE_LIMITS -Wtype-limits)
	ADD_CHECK_CXX_COMPILER_FLAG(CXX_WARNINGS CXX_WARN_ERROR_RETURN_TYPE  -Werror=return-type)
	ADD_CHECK_CXX_COMPILER_FLAG(CXX_WARNINGS CXX_WARN_ERROR_IMPLICIT_FUNCTION_DECLARATION -Werror=implicit-function-declaration)
	ADD_CHECK_CXX_COMPILER_FLAG(CXX_WARNINGS CXX_WARN_NO_CHAR_SUBSCRIPTS -Wno-char-subscripts)
	ADD_CHECK_CXX_COMPILER_FLAG(CXX_WARNINGS CXX_WARN_NO_UNKNOWN_PRAGMAS -Wno-unknown-pragmas)
	ADD_CHECK_CXX_COMPILER_FLAG(CXX_WARNINGS CXX_WARN_POINTER_ARITH -Wpointer-arith)
	ADD_CHECK_CXX_COMPILER_FLAG(CXX_WARNINGS CXX_WARN_UNUSED_PARAMETER -Wunused-parameter)
	ADD_CHECK_CXX_COMPILER_FLAG(CXX_WARNINGS CXX_WARN_WRITE_STRINGS -Wwrite-strings)
	ADD_CHECK_CXX_COMPILER_FLAG(CXX_WARNINGS CXX_WARN_UNDEF -Wundef)
	ADD_CHECK_CXX_COMPILER_FLAG(CXX_WARNINGS CXX_WARN_FORMAT_SIGN -Wformat-signedness)
	ADD_CHECK_CXX_COMPILER_FLAG(CXX_WARNINGS CXX_WARN_RESTRICT -Wrestrict)

	# gcc 4.2 gives annoying warnings on every file with this
	if(NOT "${CMAKE_C_COMPILER_VERSION}" VERSION_LESS "4.3")
		ADD_CHECK_CXX_COMPILER_FLAG(CXX_WARNINGS CXX_WARN_UNINITIALIZED -Wuninitialized)
	endif()

	# causes too many warnings
	if(NOT APPLE)
		ADD_CHECK_CXX_COMPILER_FLAG(CXX_WARNINGS CXX_WARN_UNDEF -Wundef)
		ADD_CHECK_CXX_COMPILER_FLAG(CXX_WARNINGS CXX_WARN_MISSING_DECLARATIONS -Wmissing-declarations)
	endif()

	# Use 'ATTR_FALLTHROUGH' macro to suppress.
	if(CMAKE_COMPILER_IS_GNUCC AND (NOT "${CMAKE_C_COMPILER_VERSION}" VERSION_LESS "7.0"))
		ADD_CHECK_C_COMPILER_FLAG(C_WARNINGS C_WARN_IMPLICIT_FALLTHROUGH -Wimplicit-fallthrough=5)
		ADD_CHECK_CXX_COMPILER_FLAG(CXX_WARNINGS CXX_WARN_IMPLICIT_FALLTHROUGH -Wimplicit-fallthrough=5)
	endif()

	# flags to undo strict flags
	ADD_CHECK_C_COMPILER_FLAG(C_REMOVE_STRICT_FLAGS C_WARN_NO_DEPRECATED_DECLARATIONS -Wno-deprecated-declarations)
	ADD_CHECK_C_COMPILER_FLAG(C_REMOVE_STRICT_FLAGS C_WARN_NO_UNUSED_PARAMETER        -Wno-unused-parameter)
	ADD_CHECK_C_COMPILER_FLAG(C_REMOVE_STRICT_FLAGS C_WARN_NO_UNUSED_FUNCTION         -Wno-unused-function)
	ADD_CHECK_C_COMPILER_FLAG(C_REMOVE_STRICT_FLAGS C_WARN_NO_TYPE_LIMITS             -Wno-type-limits)
	ADD_CHECK_C_COMPILER_FLAG(C_REMOVE_STRICT_FLAGS C_WARN_NO_INT_IN_BOOL_CONTEXT     -Wno-int-in-bool-context)
	ADD_CHECK_C_COMPILER_FLAG(C_REMOVE_STRICT_FLAGS C_WARN_NO_FORMAT                  -Wno-format)
	ADD_CHECK_C_COMPILER_FLAG(C_REMOVE_STRICT_FLAGS C_WARN_NO_SWITCH                  -Wno-switch)

	ADD_CHECK_CXX_COMPILER_FLAG(CXX_REMOVE_STRICT_FLAGS CXX_WARN_NO_CLASS_MEMACCESS     -Wno-class-memaccess)

	if(CMAKE_COMPILER_IS_GNUCC AND (NOT "${CMAKE_C_COMPILER_VERSION}" VERSION_LESS "7.0"))
		ADD_CHECK_C_COMPILER_FLAG(C_REMOVE_STRICT_FLAGS C_WARN_NO_IMPLICIT_FALLTHROUGH    -Wno-implicit-fallthrough)
	endif()

	if(NOT APPLE)
		ADD_CHECK_C_COMPILER_FLAG(C_REMOVE_STRICT_FLAGS C_WARN_NO_ERROR_UNUSED_BUT_SET_VARIABLE -Wno-error=unused-but-set-variable)
	endif()

elseif(CMAKE_C_COMPILER_ID MATCHES "Clang")

	# strange, clang complains these are not supported, but then uses them.
	ADD_CHECK_C_COMPILER_FLAG(C_WARNINGS C_WARN_ALL -Wall)
	ADD_CHECK_C_COMPILER_FLAG(C_WARNINGS C_WARN_ERROR_IMPLICIT_FUNCTION_DECLARATION -Werror=implicit-function-declaration)
	ADD_CHECK_C_COMPILER_FLAG(C_WARNINGS C_WARN_ERROR_RETURN_TYPE  -Werror=return-type)
	ADD_CHECK_C_COMPILER_FLAG(C_WARNINGS C_WARN_NO_AUTOLOGICAL_COMPARE -Wno-tautological-compare)
	ADD_CHECK_C_COMPILER_FLAG(C_WARNINGS C_WARN_NO_UNKNOWN_PRAGMAS -Wno-unknown-pragmas)
	ADD_CHECK_C_COMPILER_FLAG(C_WARNINGS C_WARN_NO_CHAR_SUBSCRIPTS -Wno-char-subscripts)
	ADD_CHECK_C_COMPILER_FLAG(C_WARNINGS C_WARN_STRICT_PROTOTYPES  -Wstrict-prototypes)
	ADD_CHECK_C_COMPILER_FLAG(C_WARNINGS C_WARN_MISSING_PROTOTYPES -Wmissing-prototypes)
	ADD_CHECK_C_COMPILER_FLAG(C_WARNINGS C_WARN_UNUSED_PARAMETER -Wunused-parameter)

	ADD_CHECK_CXX_COMPILER_FLAG(CXX_WARNINGS CXX_WARN_ALL -Wall)
	ADD_CHECK_CXX_COMPILER_FLAG(CXX_WARNINGS CXX_WARN_NO_AUTOLOGICAL_COMPARE -Wno-tautological-compare)
	ADD_CHECK_CXX_COMPILER_FLAG(CXX_WARNINGS CXX_WARN_NO_UNKNOWN_PRAGMAS     -Wno-unknown-pragmas)
	ADD_CHECK_CXX_COMPILER_FLAG(CXX_WARNINGS CXX_WARN_NO_CHAR_SUBSCRIPTS     -Wno-char-subscripts)
	ADD_CHECK_CXX_COMPILER_FLAG(CXX_WARNINGS CXX_WARN_NO_OVERLOADED_VIRTUAL  -Wno-overloaded-virtual)  # we get a lot of these, if its a problem a dev needs to look into it.
	ADD_CHECK_CXX_COMPILER_FLAG(CXX_WARNINGS CXX_WARN_NO_SIGN_COMPARE        -Wno-sign-compare)
	ADD_CHECK_CXX_COMPILER_FLAG(CXX_WARNINGS CXX_WARN_NO_INVALID_OFFSETOF    -Wno-invalid-offsetof)

	# gives too many unfixable warnings
	# ADD_CHECK_C_COMPILER_FLAG(C_WARNINGS C_WARN_UNUSED_MACROS      -Wunused-macros)
	# ADD_CHECK_CXX_COMPILER_FLAG(CXX_WARNINGS CXX_WARN_UNUSED_MACROS          -Wunused-macros)

	# flags to undo strict flags
	ADD_CHECK_C_COMPILER_FLAG(C_REMOVE_STRICT_FLAGS C_WARN_NO_UNUSED_PARAMETER -Wno-unused-parameter)
	ADD_CHECK_C_COMPILER_FLAG(C_REMOVE_STRICT_FLAGS C_WARN_NO_UNUSED_MACROS    -Wno-unused-macros)

	ADD_CHECK_C_COMPILER_FLAG(C_REMOVE_STRICT_FLAGS C_WARN_NO_MISSING_VARIABLE_DECLARATIONS -Wno-missing-variable-declarations)
	ADD_CHECK_C_COMPILER_FLAG(C_REMOVE_STRICT_FLAGS C_WARN_NO_INCOMPAT_PTR_DISCARD_QUAL -Wno-incompatible-pointer-types-discards-qualifiers)
	ADD_CHECK_C_COMPILER_FLAG(C_REMOVE_STRICT_FLAGS C_WARN_NO_UNUSED_FUNCTION -Wno-unused-function)
	ADD_CHECK_C_COMPILER_FLAG(C_REMOVE_STRICT_FLAGS C_WARN_NO_INT_TO_VOID_POINTER_CAST -Wno-int-to-void-pointer-cast)
	ADD_CHECK_C_COMPILER_FLAG(C_REMOVE_STRICT_FLAGS C_WARN_NO_MISSING_PROTOTYPES -Wno-missing-prototypes)
	ADD_CHECK_C_COMPILER_FLAG(C_REMOVE_STRICT_FLAGS C_WARN_NO_DUPLICATE_ENUM -Wno-duplicate-enum)
	ADD_CHECK_C_COMPILER_FLAG(C_REMOVE_STRICT_FLAGS C_WARN_NO_UNDEF -Wno-undef)
	ADD_CHECK_C_COMPILER_FLAG(C_REMOVE_STRICT_FLAGS C_WARN_NO_MISSING_NORETURN -Wno-missing-noreturn)

	ADD_CHECK_CXX_COMPILER_FLAG(CXX_REMOVE_STRICT_FLAGS CXX_WARN_NO_UNUSED_PRIVATE_FIELD -Wno-unused-private-field)
	ADD_CHECK_CXX_COMPILER_FLAG(CXX_REMOVE_STRICT_FLAGS CXX_WARN_NO_CXX11_NARROWING -Wno-c++11-narrowing)
	ADD_CHECK_CXX_COMPILER_FLAG(CXX_REMOVE_STRICT_FLAGS CXX_WARN_NO_NON_VIRTUAL_DTOR -Wno-non-virtual-dtor)
	ADD_CHECK_CXX_COMPILER_FLAG(CXX_REMOVE_STRICT_FLAGS CXX_WARN_NO_UNUSED_MACROS -Wno-unused-macros)
	ADD_CHECK_CXX_COMPILER_FLAG(CXX_REMOVE_STRICT_FLAGS CXX_WARN_NO_REORDER -Wno-reorder)

elseif(CMAKE_C_COMPILER_ID MATCHES "Intel")

	ADD_CHECK_C_COMPILER_FLAG(C_WARNINGS C_WARN_ALL -Wall)
	ADD_CHECK_C_COMPILER_FLAG(C_WARNINGS C_WARN_POINTER_ARITH -Wpointer-arith)
	ADD_CHECK_C_COMPILER_FLAG(C_WARNINGS C_WARN_NO_UNKNOWN_PRAGMAS -Wno-unknown-pragmas)

	ADD_CHECK_CXX_COMPILER_FLAG(CXX_WARNINGS CXX_WARN_ALL -Wall)
	ADD_CHECK_CXX_COMPILER_FLAG(CXX_WARNINGS CXX_WARN_NO_INVALID_OFFSETOF -Wno-invalid-offsetof)
	ADD_CHECK_CXX_COMPILER_FLAG(CXX_WARNINGS CXX_WARN_NO_SIGN_COMPARE -Wno-sign-compare)

	# disable numbered, false positives
	set(C_WARNINGS "${C_WARNINGS} -wd188,186,144,913,556,858,597,177,1292,167,279,592,94,2722,3199")
	set(CXX_WARNINGS "${CXX_WARNINGS} -wd188,186,144,913,556,858,597,177,1292,167,279,592,94,2722,3199")
elseif(CMAKE_C_COMPILER_ID MATCHES "MSVC")
	# most msvc warnings are C & C++
	set(_WARNINGS
		# warning level:
		"/W3"
		"/w34062"  # switch statement contains 'default' but no 'case' labels
		# disable:
		"/wd4018"  # signed/unsigned mismatch
		"/wd4146"  # unary minus operator applied to unsigned type, result still unsigned
		"/wd4065"  # switch statement contains 'default' but no 'case' labels
		"/wd4127"  # conditional expression is constant
		"/wd4181"  # qualifier applied to reference type; ignored
		"/wd4200"  # zero-sized array in struct/union
		"/wd4244"  # conversion from 'type1' to 'type2', possible loss of data
		"/wd4267"  # conversion from 'size_t' to 'type', possible loss of data
		"/wd4305"  # truncation from 'type1' to 'type2'
		"/wd4800"  # forcing value to bool 'true' or 'false'
		"/wd4828"  # The file contains a character that is illegal
		"/wd4996"  # identifier was declared deprecated
		# errors:
		"/we4013"  # 'function' undefined; assuming extern returning int
		"/we4133"  # incompatible pointer types
		"/we4431"  # missing type specifier - int assumed
	)

	if(MSVC_VERSION GREATER_EQUAL 1911)
		# see https://docs.microsoft.com/en-us/cpp/error-messages/compiler-warnings/c5038?view=vs-2017
		set(_WARNINGS "${_WARNINGS} /w35038") #order of initialisation in c++ constructors
	endif()

	string(REPLACE ";" " " _WARNINGS "${_WARNINGS}")
	set(C_WARNINGS "${_WARNINGS}")
	set(CXX_WARNINGS "${_WARNINGS}")
	unset(_WARNINGS)
endif()

# ensure python header is found since detection can fail, this could happen
# with _any_ library but since we used a fixed python version this tends to
# be most problematic.
if(WITH_PYTHON)
	if(NOT EXISTS "${PYTHON_INCLUDE_DIR}/Python.h")
		message(FATAL_ERROR
			"Missing: \"${PYTHON_INCLUDE_DIR}/Python.h\",\n"
			"Set the cache entry 'PYTHON_INCLUDE_DIR' to point "
			"to a valid python include path. Containing "
			"Python.h for python version \"${PYTHON_VERSION}\""
		)
	endif()

	if(WIN32 OR APPLE)
		# pass, we have this in an archive to extract
	elseif(WITH_PYTHON_INSTALL AND WITH_PYTHON_INSTALL_NUMPY)
		find_python_package(numpy)
	endif()

	if(WIN32 OR APPLE)
		# pass, we have this in lib/python/site-packages
	elseif(WITH_PYTHON_INSTALL_REQUESTS)
		find_python_package(requests)
	endif()
endif()

if(
	CMAKE_COMPILER_IS_GNUCC OR
	CMAKE_C_COMPILER_ID MATCHES "Clang" OR
	CMAKE_C_COMPILER_ID MATCHES "Intel"
)
	# TODO(sergey): Do we want c++11 or gnu-c++11 here?
	set(CMAKE_CXX_FLAGS "${CMAKE_CXX_FLAGS} -std=c++11")
elseif(MSVC)
	# Nothing special is needed, C++11 features are available by default.
else()
	message(FATAL_ERROR "Unknown compiler ${CMAKE_C_COMPILER_ID}, can't enable C++11 build")
endif()

# Visual Studio has all standards it supports available by default
# Clang on windows copies this behavior and does not support these switches
if(
	CMAKE_COMPILER_IS_GNUCC OR
	(CMAKE_C_COMPILER_ID MATCHES "Clang" AND (NOT MSVC)) OR
	(CMAKE_C_COMPILER_ID MATCHES "Intel")
)
	# Use C99 + GNU extensions, works with GCC, Clang, ICC
	if(WITH_C11)
		set(CMAKE_C_FLAGS "${CMAKE_C_FLAGS} -std=gnu11")
	else()
		set(CMAKE_C_FLAGS "${CMAKE_C_FLAGS} -std=gnu99")
	endif()
endif()

# Include warnings first, so its possible to disable them with user defined flags
# eg: -Wno-uninitialized
set(CMAKE_C_FLAGS "${C_WARNINGS} ${CMAKE_C_FLAGS} ${PLATFORM_CFLAGS}")
set(CMAKE_CXX_FLAGS "${CXX_WARNINGS} ${CMAKE_CXX_FLAGS} ${PLATFORM_CFLAGS}")

# defined above, platform specific but shared names
mark_as_advanced(
	CYCLES_OSL
	OSL_LIB_EXEC
	OSL_COMPILER
	OSL_LIB_COMP
	OSL_LIB_QUERY
	OSL_INCLUDE_DIR
)

mark_as_advanced(
	LLVM_CONFIG
	LLVM_ROOT_DIR
	LLVM_LIBRARY
	LLVM_VERSION
)

#-------------------------------------------------------------------------------
# Global Defines

# better not set includes here but this debugging option is off by default.
if(WITH_CXX_GUARDEDALLOC)
	include_directories(${CMAKE_SOURCE_DIR}/intern/guardedalloc)
	add_definitions(-DWITH_CXX_GUARDEDALLOC)
endif()

if(WITH_ASSERT_ABORT)
	add_definitions(-DWITH_ASSERT_ABORT)
endif()

# message(STATUS "Using CFLAGS: ${CMAKE_C_FLAGS}")
# message(STATUS "Using CXXFLAGS: ${CMAKE_CXX_FLAGS}")

#-----------------------------------------------------------------------------
# Libraries

if(WITH_GTESTS)
	include(GTestTesting)
endif()

if(WITH_BLENDER OR WITH_PLAYER)
	add_subdirectory(intern)
	add_subdirectory(extern)

	# source after intern and extern to gather all
	# internal and external library information first, for test linking
	add_subdirectory(source)
elseif(WITH_CYCLES_STANDALONE)
	add_subdirectory(intern/cycles)
	add_subdirectory(extern/clew)
	if(WITH_CUDA_DYNLOAD)
		add_subdirectory(extern/cuew)
	endif()
	if(NOT WITH_SYSTEM_GLEW)
		add_subdirectory(extern/glew)
	endif()
endif()

#-----------------------------------------------------------------------------
# Blender Application
if(WITH_BLENDER)
	add_subdirectory(source/creator)
endif()


#-----------------------------------------------------------------------------
# Blender Player
if(WITH_PLAYER)
	add_subdirectory(source/blenderplayer)
endif()


#-----------------------------------------------------------------------------
# Testing
add_subdirectory(tests)


#-----------------------------------------------------------------------------
# CPack for generating packages
include(build_files/cmake/packaging.cmake)

#-----------------------------------------------------------------------------
# Use dynamic loading for OpenMP
if(WITH_BLENDER)
	openmp_delayload(blender)
endif()
if(WITH_PLAYER)
	openmp_delayload(blenderplayer)
endif()

#-----------------------------------------------------------------------------
# Print Final Configuration

if(FIRST_RUN)

	set(_config_msg "\nBlender Configuration\n=====================")

	function(info_cfg_option
		_setting
		)

		set(_msg "  - ${_setting}")
		string(LENGTH "${_msg}" _len)
		while("32" GREATER "${_len}")
			set(_msg "${_msg} ")
			math(EXPR _len "${_len} + 1")
		endwhile()

		set(_config_msg "${_config_msg}\n${_msg}${${_setting}}" PARENT_SCOPE)
	endfunction()

	function(info_cfg_text
		_text
		)

		set(_config_msg "${_config_msg}\n\n  ${_text}" PARENT_SCOPE)
	endfunction()

	message(STATUS "C Compiler:   \"${CMAKE_C_COMPILER_ID}\"")
	message(STATUS "C++ Compiler: \"${CMAKE_CXX_COMPILER_ID}\"")

	info_cfg_text("Build Options:")
	info_cfg_option(WITH_GAMEENGINE)
	info_cfg_option(WITH_GAMEENGINE_SECURITY)
	info_cfg_option(WITH_PLAYER)
	info_cfg_option(WITH_GAMEENGINE_GPU_SYNC)
	info_cfg_option(WITH_BULLET)
	info_cfg_option(WITH_IK_SOLVER)
	info_cfg_option(WITH_IK_ITASC)
	info_cfg_option(WITH_OPENCOLLADA)
	info_cfg_option(WITH_FFTW3)
	info_cfg_option(WITH_INTERNATIONAL)
	info_cfg_option(WITH_INPUT_NDOF)
	info_cfg_option(WITH_CYCLES)
	info_cfg_option(WITH_FREESTYLE)
	info_cfg_option(WITH_OPENCOLORIO)
	info_cfg_option(WITH_OPENVDB)
	info_cfg_option(WITH_ALEMBIC)

	info_cfg_text("Compiler Options:")
	info_cfg_option(WITH_BUILDINFO)
	info_cfg_option(WITH_OPENMP)
	info_cfg_option(WITH_RAYOPTIMIZATION)

	info_cfg_text("System Options:")
	info_cfg_option(WITH_INSTALL_PORTABLE)
	info_cfg_option(WITH_X11_ALPHA)
	info_cfg_option(WITH_X11_XF86VMODE)
	info_cfg_option(WITH_X11_XFIXES)
	info_cfg_option(WITH_X11_XINPUT)
	info_cfg_option(WITH_X11_XINERAMA)
	info_cfg_option(WITH_MEM_JEMALLOC)
	info_cfg_option(WITH_MEM_VALGRIND)
	info_cfg_option(WITH_SYSTEM_GLEW)

	info_cfg_text("Image Formats:")
	info_cfg_option(WITH_OPENIMAGEIO)
	info_cfg_option(WITH_IMAGE_CINEON)
	info_cfg_option(WITH_IMAGE_DDS)
	info_cfg_option(WITH_IMAGE_HDR)
	info_cfg_option(WITH_IMAGE_OPENEXR)
	info_cfg_option(WITH_IMAGE_OPENJPEG)
	info_cfg_option(WITH_IMAGE_TIFF)

	info_cfg_text("Audio:")
	info_cfg_option(WITH_OPENAL)
	info_cfg_option(WITH_SDL)
	info_cfg_option(WITH_SDL_DYNLOAD)
	info_cfg_option(WITH_JACK)
	info_cfg_option(WITH_JACK_DYNLOAD)
	info_cfg_option(WITH_CODEC_AVI)
	info_cfg_option(WITH_CODEC_FFMPEG)
	info_cfg_option(WITH_CODEC_SNDFILE)

	info_cfg_text("Compression:")
	info_cfg_option(WITH_LZMA)
	info_cfg_option(WITH_LZO)

	info_cfg_text("Python:")
	info_cfg_option(WITH_PYTHON_INSTALL)
	info_cfg_option(WITH_PYTHON_INSTALL_NUMPY)
	info_cfg_option(WITH_PYTHON_MODULE)
	info_cfg_option(WITH_PYTHON_SAFETY)
	if(APPLE)
		info_cfg_option(WITH_PYTHON_FRAMEWORK)
	endif()

	info_cfg_text("Modifiers:")
	info_cfg_option(WITH_MOD_REMESH)
	info_cfg_option(WITH_MOD_FLUID)
	info_cfg_option(WITH_MOD_OCEANSIM)

	info_cfg_text("OpenGL:")
	info_cfg_option(WITH_GLEW_ES)
	info_cfg_option(WITH_GLU)
	info_cfg_option(WITH_GL_EGL)
	info_cfg_option(WITH_GL_PROFILE_COMPAT)
	info_cfg_option(WITH_GL_PROFILE_CORE)
	info_cfg_option(WITH_GL_PROFILE_ES20)
	if(WIN32)
		info_cfg_option(WITH_GL_ANGLE)
	endif()

	info_cfg_text("")

	message("${_config_msg}")
endif()

if(0)
	print_all_vars()
endif()<|MERGE_RESOLUTION|>--- conflicted
+++ resolved
@@ -194,12 +194,8 @@
 	set(_init_JACK                           OFF)
 	set(_init_OPENCOLORIO                    OFF)
 	set(_init_OPENSUBDIV                     OFF)
-<<<<<<< HEAD
-	set(_init_SYSTEM_OPENJPG                 OFF)
 	set(_init_CYCLES_OSL                     OFF)
 	set(_init_CYCLES_OPENSUBDIV              OFF)
-=======
->>>>>>> 1ded3d2f
 endif()
 
 
@@ -218,13 +214,8 @@
 option(WITH_INTERNATIONAL "Enable I18N (International fonts and text)" ON)
 
 option(WITH_PYTHON        "Enable Embedded Python API  (only disable for development)" ON)
-<<<<<<< HEAD
 option(WITH_PYTHON_SECURITY "Disables execution of scripts within blend files by default" OFF)
 mark_as_advanced(WITH_PYTHON)  # dont want people disabling this unless they really know what they are doing.
-=======
-option(WITH_PYTHON_SECURITY "Disables execution of scripts within blend files by default" ON)
-mark_as_advanced(WITH_PYTHON)  # don't want people disabling this unless they really know what they are doing.
->>>>>>> 1ded3d2f
 mark_as_advanced(WITH_PYTHON_SECURITY)  # some distributions see this as a security issue, rather than have them patch it, make a build option.
 
 option(WITH_PYTHON_SAFETY "Enable internal API error checking to track invalid data to prevent crash on access (at the expense of some efficiency, only enable for development)." OFF)
