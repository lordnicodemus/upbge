--- conflicted
+++ resolved
@@ -31,18 +31,12 @@
 struct wmOperator;
 
 /* *************** internal api ************** */
-<<<<<<< HEAD
 void		wm_ghost_init			(struct bContext *C);
 void		wm_ghost_exit(void);
-=======
-void wm_ghost_init(bContext *C);
-void wm_ghost_exit(void);
->>>>>>> c8fc23fd
 
 void wm_get_screensize(int *r_width, int *r_height);
 void wm_get_desktopsize(int *r_width, int *r_height);
 
-<<<<<<< HEAD
 wmWindow	*wm_window_new			(struct bContext *C, wmWindow *parent);
 wmWindow	*wm_window_copy			(struct bContext *C, wmWindow *win_src, const bool duplicate_layout, const bool child);
 wmWindow	*wm_window_copy_test	(struct bContext *C, wmWindow *win_src, const bool duplicate_layout, const bool child);
@@ -69,40 +63,6 @@
 void		wm_get_cursor_position			(wmWindow *win, int *x, int *y);
 void		wm_cursor_position_from_ghost	(wmWindow *win, int *x, int *y);
 void		wm_cursor_position_to_ghost		(wmWindow *win, int *x, int *y);
-=======
-wmWindow *wm_window_new(bContext *C, wmWindow *parent);
-wmWindow *wm_window_copy(bContext *C,
-                         wmWindow *win_src,
-                         const bool duplicate_layout,
-                         const bool child);
-wmWindow *wm_window_copy_test(bContext *C,
-                              wmWindow *win_src,
-                              const bool duplicate_layout,
-                              const bool child);
-void wm_window_free(bContext *C, wmWindowManager *wm, wmWindow *win);
-void wm_window_close(bContext *C, wmWindowManager *wm, wmWindow *win);
-
-void wm_window_title(wmWindowManager *wm, wmWindow *win);
-void wm_window_ghostwindows_ensure(wmWindowManager *wm);
-void wm_window_ghostwindows_remove_invalid(bContext *C, wmWindowManager *wm);
-void wm_window_process_events(const bContext *C);
-
-void wm_window_clear_drawable(wmWindowManager *wm);
-void wm_window_make_drawable(wmWindowManager *wm, wmWindow *win);
-void wm_window_reset_drawable(void);
-
-void wm_window_raise(wmWindow *win);
-void wm_window_lower(wmWindow *win);
-void wm_window_set_size(wmWindow *win, int width, int height);
-void wm_window_get_position(wmWindow *win, int *r_pos_x, int *r_pos_y);
-void wm_window_swap_buffers(wmWindow *win);
-void wm_window_set_swap_interval(wmWindow *win, int interval);
-bool wm_window_get_swap_interval(wmWindow *win, int *intervalOut);
-
-void wm_get_cursor_position(wmWindow *win, int *x, int *y);
-void wm_cursor_position_from_ghost(wmWindow *win, int *x, int *y);
-void wm_cursor_position_to_ghost(wmWindow *win, int *x, int *y);
->>>>>>> c8fc23fd
 
 #ifdef WITH_INPUT_IME
 void wm_window_IME_begin(wmWindow *win, int x, int y, int w, int h, bool complete);
@@ -110,7 +70,6 @@
 #endif
 
 /* *************** window operators ************** */
-<<<<<<< HEAD
 int			wm_window_close_exec(struct bContext *C, struct wmOperator *op);
 int			wm_window_fullscreen_toggle_exec(struct bContext *C, struct wmOperator *op);
 void		wm_quit_with_optional_confirmation_prompt(struct bContext *C, wmWindow *win) ATTR_NONNULL();
@@ -119,16 +78,6 @@
 int			wm_window_new_main_exec(struct bContext *C, struct wmOperator *op);
 
 void		wm_test_autorun_warning(struct bContext *C);
-=======
-int wm_window_close_exec(bContext *C, struct wmOperator *op);
-int wm_window_fullscreen_toggle_exec(bContext *C, struct wmOperator *op);
-void wm_quit_with_optional_confirmation_prompt(bContext *C, wmWindow *win) ATTR_NONNULL();
-
-int wm_window_new_exec(bContext *C, struct wmOperator *op);
-int wm_window_new_main_exec(bContext *C, struct wmOperator *op);
-
-void wm_test_autorun_warning(bContext *C);
->>>>>>> c8fc23fd
 
 /* Initial (unmaximized) size to start with for
  * systems that can't find it for themselves (X11).
