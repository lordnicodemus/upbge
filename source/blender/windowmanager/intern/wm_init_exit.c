--- conflicted
+++ resolved
@@ -232,13 +232,8 @@
 
 	ED_file_init();         /* for fsmenu */
 	ED_node_init_butfuncs();
-<<<<<<< HEAD
-	
+
 	BLF_init(); /* Please update source/gamengine/GamePlayer/GPG_ghost.cpp if you change this */
-=======
-
-	BLF_init();
->>>>>>> 800c3c5c
 	BLT_lang_init();
 
 	/* reports cant be initialized before the wm,
@@ -653,14 +648,10 @@
 	wm_ghost_exit();
 
 	CTX_free(C);
-<<<<<<< HEAD
 #ifdef WITH_GAMEENGINE
 	SYS_DeleteSystem(SYS_GetSystem());
 #endif
-	
-=======
-
->>>>>>> 800c3c5c
+
 	GHOST_DisposeSystemPaths();
 
 	DNA_sdna_current_free();
