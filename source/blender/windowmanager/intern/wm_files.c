/*
 * This program is free software; you can redistribute it and/or
 * modify it under the terms of the GNU General Public License
 * as published by the Free Software Foundation; either version 2
 * of the License, or (at your option) any later version.
 *
 * This program is distributed in the hope that it will be useful,
 * but WITHOUT ANY WARRANTY; without even the implied warranty of
 * MERCHANTABILITY or FITNESS FOR A PARTICULAR PURPOSE.  See the
 * GNU General Public License for more details.
 *
 * You should have received a copy of the GNU General Public License
 * along with this program; if not, write to the Free Software Foundation,
 * Inc., 51 Franklin Street, Fifth Floor, Boston, MA 02110-1301, USA.
 *
 * The Original Code is Copyright (C) 2001-2002 by NaN Holding BV.
 * All rights reserved.
 */

/** \file
 * \ingroup wm
 *
 * User level access for blend file read/write, file-history and user-preferences
 * (including relevant operators).
 */

/* placed up here because of crappy
 * winsock stuff.
 */
#include <errno.h>
#include <stddef.h>
#include <string.h>

#include "zlib.h" /* wm_read_exotic() */

#ifdef WIN32
/* Need to include windows.h so _WIN32_IE is defined. */
#  include <windows.h>
#  ifndef _WIN32_IE
/* Minimal requirements for SHGetSpecialFolderPath on MINGW MSVC has this defined already. */
#    define _WIN32_IE 0x0400
#  endif
/* For SHGetSpecialFolderPath, has to be done before BLI_winstuff
 * because 'near' is disabled through BLI_windstuff */
#  include "BLI_winstuff.h"
#  include <shlobj.h>
#endif

#include "MEM_CacheLimiterC-Api.h"
#include "MEM_guardedalloc.h"

#include "BLI_blenlib.h"
#include "BLI_linklist.h"
#include "BLI_system.h"
#include "BLI_threads.h"
#include "BLI_timer.h"
#include "BLI_utildefines.h"
#include BLI_SYSTEM_PID_H

#include "BLT_translation.h"

#include "BLF_api.h"

#include "DNA_object_types.h"
#include "DNA_scene_types.h"
#include "DNA_screen_types.h"
#include "DNA_space_types.h"
#include "DNA_userdef_types.h"
#include "DNA_windowmanager_types.h"
#include "DNA_workspace_types.h"

#include "BKE_appdir.h"
#include "BKE_autoexec.h"
#include "BKE_blender.h"
#include "BKE_blendfile.h"
#include "BKE_callbacks.h"
#include "BKE_context.h"
#include "BKE_global.h"
#include "BKE_idprop.h"
#include "BKE_lib_id.h"
#include "BKE_lib_override.h"
#include "BKE_main.h"
#include "BKE_packedFile.h"
#include "BKE_report.h"
#include "BKE_scene.h"
#include "BKE_screen.h"
#include "BKE_sound.h"
#include "BKE_undo_system.h"
#include "BKE_workspace.h"

#include "BLO_readfile.h"
#include "BLO_undofile.h" /* to save from an undo memfile */
#include "BLO_writefile.h"

#include "RNA_access.h"
#include "RNA_define.h"

#include "IMB_imbuf.h"
#include "IMB_imbuf_types.h"
#include "IMB_thumbs.h"

#include "ED_datafiles.h"
#include "ED_fileselect.h"
#include "ED_image.h"
#include "ED_outliner.h"
#include "ED_screen.h"
#include "ED_undo.h"
#include "ED_util.h"
#include "ED_view3d.h"
#include "ED_view3d_offscreen.h"

#include "GHOST_C-api.h"
#include "GHOST_Path-api.h"

#include "UI_interface.h"
#include "UI_interface_icons.h"
#include "UI_resources.h"
#include "UI_view2d.h"

/* only to report a missing engine */
#include "RE_engine.h"

#ifdef WITH_PYTHON
#  include "BPY_extern.h"
#endif

#include "DEG_depsgraph.h"

#include "WM_api.h"
#include "WM_message.h"
#include "WM_toolsystem.h"
#include "WM_types.h"

#include "wm.h"
#include "wm_event_system.h"
#include "wm_files.h"
#include "wm_window.h"

static RecentFile *wm_file_history_find(const char *filepath);
static void wm_history_file_free(RecentFile *recent);
static void wm_history_file_update(void);
static void wm_history_file_write(void);

/* To be able to read files without windows closing, opening, moving
 * we try to prepare for worst case:
 * - active window gets active screen from file
 * - restoring the screens from non-active windows
 * Best case is all screens match, in that case they get assigned to proper window
 */
static void wm_window_match_init(bContext *C, ListBase *wmlist)
{
  wmWindowManager *wm;
  wmWindow *win, *active_win;

  *wmlist = G_MAIN->wm;
  BLI_listbase_clear(&G_MAIN->wm);

  active_win = CTX_wm_window(C);

  /* first wrap up running stuff */
  /* code copied from wm_init_exit.c */
  for (wm = wmlist->first; wm; wm = wm->id.next) {

    WM_jobs_kill_all(wm);

    for (win = wm->windows.first; win; win = win->next) {

      CTX_wm_window_set(C, win); /* needed by operator close callbacks */
      WM_event_remove_handlers(C, &win->handlers);
      WM_event_remove_handlers(C, &win->modalhandlers);
      ED_screen_exit(C, win, WM_window_get_active_screen(win));
    }
  }

  /* reset active window */
  CTX_wm_window_set(C, active_win);

  /* XXX Hack! We have to clear context menu here, because removing all modalhandlers
   * above frees the active menu (at least, in the 'startup splash' case),
   * causing use-after-free error in later handling of the button callbacks in UI code
   * (see ui_apply_but_funcs_after()).
   * Tried solving this by always NULL-ing context's menu when setting wm/win/etc.,
   * but it broke popups refreshing (see T47632),
   * so for now just handling this specific case here. */
  CTX_wm_menu_set(C, NULL);

  ED_editors_exit(G_MAIN, true);
}

static void wm_window_substitute_old(wmWindowManager *oldwm,
                                     wmWindowManager *wm,
                                     wmWindow *oldwin,
                                     wmWindow *win)
{
  win->ghostwin = oldwin->ghostwin;
  win->gpuctx = oldwin->gpuctx;
  win->active = oldwin->active;
  if (win->active) {
    wm->winactive = win;
  }
  if (oldwm->windrawable == oldwin) {
    oldwm->windrawable = NULL;
    wm->windrawable = win;
  }

  /* File loading in background mode still calls this. */
  if (!G.background) {
    /* Pointer back. */
    GHOST_SetWindowUserData(win->ghostwin, win);
  }

  oldwin->ghostwin = NULL;
  oldwin->gpuctx = NULL;

  win->eventstate = oldwin->eventstate;
  oldwin->eventstate = NULL;

  /* ensure proper screen rescaling */
  win->sizex = oldwin->sizex;
  win->sizey = oldwin->sizey;
  win->posx = oldwin->posx;
  win->posy = oldwin->posy;
}

static void wm_window_match_keep_current_wm(const bContext *C,
                                            ListBase *current_wm_list,
                                            const bool load_ui,
                                            ListBase *r_new_wm_list)
{
  Main *bmain = CTX_data_main(C);
  wmWindowManager *wm = current_wm_list->first;
  bScreen *screen = NULL;

  /* match oldwm to new dbase, only old files */
  wm->initialized &= ~WM_WINDOW_IS_INITIALIZED;

  /* when loading without UI, no matching needed */
  if (load_ui && (screen = CTX_wm_screen(C))) {
    for (wmWindow *win = wm->windows.first; win; win = win->next) {
      WorkSpace *workspace;

      BKE_workspace_layout_find_global(bmain, screen, &workspace);
      BKE_workspace_active_set(win->workspace_hook, workspace);
      win->scene = CTX_data_scene(C);

      /* all windows get active screen from file */
      if (screen->winid == 0) {
        WM_window_set_active_screen(win, workspace, screen);
      }
      else {
        WorkSpaceLayout *layout_old = WM_window_get_active_layout(win);
        WorkSpaceLayout *layout_new = ED_workspace_layout_duplicate(
            bmain, workspace, layout_old, win);

        WM_window_set_active_layout(win, workspace, layout_new);
      }

      bScreen *win_screen = WM_window_get_active_screen(win);
      win_screen->winid = win->winid;
    }
  }

  *r_new_wm_list = *current_wm_list;
}

static void wm_window_match_replace_by_file_wm(bContext *C,
                                               ListBase *current_wm_list,
                                               ListBase *readfile_wm_list,
                                               ListBase *r_new_wm_list)
{
  wmWindowManager *oldwm = current_wm_list->first;
  wmWindowManager *wm = readfile_wm_list->first; /* will become our new WM */
  bool has_match = false;

  /* this code could move to setup_appdata */

  /* preserve key configurations in new wm, to preserve their keymaps */
  wm->keyconfigs = oldwm->keyconfigs;
  wm->addonconf = oldwm->addonconf;
  wm->defaultconf = oldwm->defaultconf;
  wm->userconf = oldwm->userconf;

  BLI_listbase_clear(&oldwm->keyconfigs);
  oldwm->addonconf = NULL;
  oldwm->defaultconf = NULL;
  oldwm->userconf = NULL;

  /* ensure making new keymaps and set space types */
  wm->initialized = 0;
  wm->winactive = NULL;

  /* Clearing drawable of before deleting any context
   * to avoid clearing the wrong wm. */
  wm_window_clear_drawable(oldwm);

  /* only first wm in list has ghostwins */
  for (wmWindow *win = wm->windows.first; win; win = win->next) {
    for (wmWindow *oldwin = oldwm->windows.first; oldwin; oldwin = oldwin->next) {
      if (oldwin->winid == win->winid) {
        has_match = true;

        wm_window_substitute_old(oldwm, wm, oldwin, win);
      }
    }
  }
  /* make sure at least one window is kept open so we don't lose the context, check T42303 */
  if (!has_match) {
    wm_window_substitute_old(oldwm, wm, oldwm->windows.first, wm->windows.first);
  }

  wm_close_and_free_all(C, current_wm_list);

  *r_new_wm_list = *readfile_wm_list;
}

/**
 * Match old WM with new, 4 cases:
 * 1) No current WM, no WM in file: Make new default.
 * 2) No current WM, but WM in file: Keep current WM, do nothing else.
 * 3) Current WM, but not in file: Keep current WM, update windows with screens from file.
 * 4) Current WM, and WM in file: Try to keep current GHOST windows, use WM from file.
 *
 * \param r_new_wm_list: Return argument for the wm list to be used from now on.
 */
static void wm_window_match_do(bContext *C,
                               ListBase *current_wm_list,
                               ListBase *readfile_wm_list,
                               ListBase *r_new_wm_list)
{
  if (BLI_listbase_is_empty(current_wm_list)) {
    /* case 1 */
    if (BLI_listbase_is_empty(readfile_wm_list)) {
      Main *bmain = CTX_data_main(C);
      /* Neither current, no newly read file have a WM -> add the default one. */
      wm_add_default(bmain, C);
      *r_new_wm_list = bmain->wm;
    }
    /* case 2 */
    else {
      *r_new_wm_list = *readfile_wm_list;
    }
  }
  else {
    /* case 3 */
    if (BLI_listbase_is_empty(readfile_wm_list)) {
      /* We've read file without wm, keep current one entirely alive.
       * Happens when reading pre 2.5 files (no WM back then) */
      wm_window_match_keep_current_wm(
          C, current_wm_list, (G.fileflags & G_FILE_NO_UI) == 0, r_new_wm_list);
    }
    /* case 4 */
    else {
      wm_window_match_replace_by_file_wm(C, current_wm_list, readfile_wm_list, r_new_wm_list);
    }
  }
}

/* in case UserDef was read, we re-initialize all, and do versioning */
static void wm_init_userdef(Main *bmain)
{
  /* versioning is here */
  UI_init_userdef(bmain);

  /* needed so loading a file from the command line respects user-pref [#26156] */
  SET_FLAG_FROM_TEST(G.fileflags, U.flag & USER_FILENOUI, G_FILE_NO_UI);

  /* set the python auto-execute setting from user prefs */
  /* enabled by default, unless explicitly enabled in the command line which overrides */
  if ((G.f & G_FLAG_SCRIPT_OVERRIDE_PREF) == 0) {
    SET_FLAG_FROM_TEST(G.f, (U.flag & USER_SCRIPT_AUTOEXEC_DISABLE) == 0, G_FLAG_SCRIPT_AUTOEXEC);
  }

  MEM_CacheLimiter_set_maximum(((size_t)U.memcachelimit) * 1024 * 1024);
  BKE_sound_init(bmain);

  /* update tempdir from user preferences */
  BKE_tempdir_init(U.tempdir);
}

/* return codes */
#define BKE_READ_EXOTIC_FAIL_PATH -3   /* file format is not supported */
#define BKE_READ_EXOTIC_FAIL_FORMAT -2 /* file format is not supported */
#define BKE_READ_EXOTIC_FAIL_OPEN -1   /* Can't open the file */
#define BKE_READ_EXOTIC_OK_BLEND 0     /* .blend file */
#if 0
#  define BKE_READ_EXOTIC_OK_OTHER 1 /* other supported formats */
#endif

/* intended to check for non-blender formats but for now it only reads blends */
static int wm_read_exotic(const char *name)
{
  int len;
  gzFile gzfile;
  char header[7];
  int retval;

  /* make sure we're not trying to read a directory.... */

  len = strlen(name);
  if (len > 0 && ELEM(name[len - 1], '/', '\\')) {
    retval = BKE_READ_EXOTIC_FAIL_PATH;
  }
  else {
    gzfile = BLI_gzopen(name, "rb");
    if (gzfile == NULL) {
      retval = BKE_READ_EXOTIC_FAIL_OPEN;
    }
    else {
      len = gzread(gzfile, header, sizeof(header));
      gzclose(gzfile);
      if (len == sizeof(header) && STREQLEN(header, "BLENDER", 7)) {
        retval = BKE_READ_EXOTIC_OK_BLEND;
      }
      else {
        /* We may want to support loading other file formats
         * from their header bytes or file extension.
         * This used to be supported in the code below and may be added
         * back at some point. */
#if 0
        WM_cursor_wait(true);

        if (is_foo_format(name)) {
          read_foo(name);
          retval = BKE_READ_EXOTIC_OK_OTHER;
        }
        else
#endif
        {
          retval = BKE_READ_EXOTIC_FAIL_FORMAT;
        }
#if 0
        WM_cursor_wait(false);
#endif
      }
    }
  }

  return retval;
}

void WM_file_autoexec_init(const char *filepath)
{
  if (G.f & G_FLAG_SCRIPT_OVERRIDE_PREF) {
    return;
  }

  if (G.f & G_FLAG_SCRIPT_AUTOEXEC) {
    char path[FILE_MAX];
    BLI_split_dir_part(filepath, path, sizeof(path));
    if (BKE_autoexec_match(path)) {
      G.f &= ~G_FLAG_SCRIPT_AUTOEXEC;
    }
  }
}

void wm_file_read_report(bContext *C, Main *bmain)
{
  ReportList *reports = NULL;
  Scene *sce;

  for (sce = bmain->scenes.first; sce; sce = sce->id.next) {
    if (sce->r.engine[0] &&
        BLI_findstring(&R_engines, sce->r.engine, offsetof(RenderEngineType, idname)) == NULL) {
      if (reports == NULL) {
        reports = CTX_wm_reports(C);
      }

      BKE_reportf(reports,
                  RPT_ERROR,
                  "Engine '%s' not available for scene '%s' (an add-on may need to be installed "
                  "or enabled)",
                  sce->r.engine,
                  sce->id.name + 2);
    }
  }

  if (reports) {
    if (!G.background) {
      WM_report_banner_show();
    }
  }
}

/**
 * Logic shared between #WM_file_read & #wm_homefile_read,
 * updates to make after reading a file.
 */
static void wm_file_read_post(bContext *C,
                              const bool is_startup_file,
                              const bool is_factory_startup,
                              const bool use_data,
                              const bool use_userdef,
                              const bool reset_app_template)
{
  bool addons_loaded = false;
  wmWindowManager *wm = CTX_wm_manager(C);

  if (use_data) {
    if (!G.background) {
      /* remove windows which failed to be added via WM_check */
      wm_window_ghostwindows_remove_invalid(C, wm);
    }
    CTX_wm_window_set(C, wm->windows.first);
  }

#ifdef WITH_PYTHON
  if (is_startup_file) {
    /* possible python hasn't been initialized */
    if (CTX_py_init_get(C)) {
      if (reset_app_template) {
        /* Only run when we have a template path found. */
        if (BKE_appdir_app_template_any()) {
          BPY_execute_string(
              C, (const char *[]){"bl_app_template_utils", NULL}, "bl_app_template_utils.reset()");
        }
        /* sync addons, these may have changed from the defaults */
        BPY_execute_string(C, (const char *[]){"addon_utils", NULL}, "addon_utils.reset_all()");
      }
      if (use_data) {
        BPY_python_reset(C);
      }
      addons_loaded = true;
    }
  }
  else {
    /* run any texts that were loaded in and flagged as modules */
    if (use_data) {
      BPY_python_reset(C);
    }
    addons_loaded = true;
  }
#else
  UNUSED_VARS(is_startup_file, reset_app_template);
#endif /* WITH_PYTHON */

  Main *bmain = CTX_data_main(C);

  if (use_userdef) {
    if (is_factory_startup) {
      BKE_callback_exec_null(bmain, BKE_CB_EVT_LOAD_FACTORY_USERDEF_POST);
    }
  }

  if (use_data) {
    /* important to do before NULL'ing the context */
    BKE_callback_exec_null(bmain, BKE_CB_EVT_VERSION_UPDATE);
    BKE_callback_exec_null(bmain, BKE_CB_EVT_LOAD_POST);
    if (is_factory_startup) {
      BKE_callback_exec_null(bmain, BKE_CB_EVT_LOAD_FACTORY_STARTUP_POST);
    }
  }

  if (use_data) {
    WM_operatortype_last_properties_clear_all();

    /* After load post, so for example the driver namespace can be filled
     * before evaluating the depsgraph. */
    wm_event_do_depsgraph(C, true);

    ED_editors_init(C);

#if 1
    WM_event_add_notifier(C, NC_WM | ND_FILEREAD, NULL);
#else
    WM_msg_publish_static(CTX_wm_message_bus(C), WM_MSG_STATICTYPE_FILE_READ);
#endif
  }

  /* report any errors.
   * currently disabled if addons aren't yet loaded */
  if (addons_loaded) {
    wm_file_read_report(C, bmain);
  }

  if (use_data) {
    if (!G.background) {
      if (wm->undo_stack == NULL) {
        wm->undo_stack = BKE_undosys_stack_create();
      }
      else {
        BKE_undosys_stack_clear(wm->undo_stack);
      }
      BKE_undosys_stack_init_from_main(wm->undo_stack, bmain);
      BKE_undosys_stack_init_from_context(wm->undo_stack, C);
    }
  }

  if (use_data) {
    if (!G.background) {
      /* in background mode this makes it hard to load
       * a blend file and do anything since the screen
       * won't be set to a valid value again */
      CTX_wm_window_set(C, NULL); /* exits queues */

      /* Ensure tools are registered. */
      WM_toolsystem_init(C);
    }
  }
}

bool WM_file_read(bContext *C, const char *filepath, ReportList *reports)
{
  /* assume automated tasks with background, don't write recent file list */
  const bool do_history = (G.background == false) && (CTX_wm_manager(C)->op_undo_depth == 0);
  bool success = false;

  /* so we can get the error message */
  errno = 0;

  WM_cursor_wait(1);

  BKE_callback_exec_null(CTX_data_main(C), BKE_CB_EVT_LOAD_PRE);
  BLI_timer_on_file_load();

  UI_view2d_zoom_cache_reset();

  /* Reset session-wise ID UUID counter. */
  BKE_lib_libblock_session_uuid_reset();

  /* first try to append data from exotic file formats... */
  /* it throws error box when file doesn't exist and returns -1 */
  /* note; it should set some error message somewhere... (ton) */
  const int retval = wm_read_exotic(filepath);

  /* we didn't succeed, now try to read Blender file */
  if (retval == BKE_READ_EXOTIC_OK_BLEND) {
    const int G_f_orig = G.f;
    ListBase wmbase;

    /* put aside screens to match with persistent windows later */
    /* also exit screens and editors */
    wm_window_match_init(C, &wmbase);

    /* confusing this global... */
    G.relbase_valid = 1;
    success = BKE_blendfile_read(
        C,
        filepath,
        /* Loading preferences when the user intended to load a regular file is a security risk,
         * because the excluded path list is also loaded.
         * Further it's just confusing if a user loads a file and various preferences change. */
        &(const struct BlendFileReadParams){
            .is_startup = false,
            .skip_flags = BLO_READ_SKIP_USERDEF,
        },
        reports);

    /* BKE_file_read sets new Main into context. */
    Main *bmain = CTX_data_main(C);

    /* when loading startup.blend's, we can be left with a blank path */
    if (BKE_main_blendfile_path(bmain)[0] != '\0') {
      G.save_over = 1;
    }
    else {
      G.save_over = 0;
      G.relbase_valid = 0;
    }

    /* this flag is initialized by the operator but overwritten on read.
     * need to re-enable it here else drivers + registered scripts wont work. */
    if (G.f != G_f_orig) {
      const int flags_keep = G_FLAG_ALL_RUNTIME;
      G.f &= G_FLAG_ALL_READFILE;
      G.f = (G.f & ~flags_keep) | (G_f_orig & flags_keep);
    }

    /* match the read WM with current WM */
    wm_window_match_do(C, &wmbase, &bmain->wm, &bmain->wm);
    WM_check(C); /* opens window(s), checks keymaps */

    if (success) {
      if (do_history) {
        wm_history_file_update();
      }
    }

    const bool use_data = true;
    const bool use_userdef = false;
    wm_file_read_post(C, false, false, use_data, use_userdef, false);
  }
#if 0
  else if (retval == BKE_READ_EXOTIC_OK_OTHER) {
    BKE_undo_write(C, "Import file");
  }
#endif
  else if (retval == BKE_READ_EXOTIC_FAIL_OPEN) {
    BKE_reportf(reports,
                RPT_ERROR,
                "Cannot read file '%s': %s",
                filepath,
                errno ? strerror(errno) : TIP_("unable to open the file"));
  }
  else if (retval == BKE_READ_EXOTIC_FAIL_FORMAT) {
    BKE_reportf(reports, RPT_ERROR, "File format is not supported in file '%s'", filepath);
  }
  else if (retval == BKE_READ_EXOTIC_FAIL_PATH) {
    BKE_reportf(reports, RPT_ERROR, "File path '%s' invalid", filepath);
  }
  else {
    BKE_reportf(reports, RPT_ERROR, "Unknown error loading '%s'", filepath);
    BLI_assert(!"invalid 'retval'");
  }

  if (success == false) {
    /* remove from recent files list */
    if (do_history) {
      RecentFile *recent = wm_file_history_find(filepath);
      if (recent) {
        wm_history_file_free(recent);
        wm_history_file_write();
      }
    }
  }

  WM_cursor_wait(0);

  return success;
}

static struct {
  char app_template[64];
  bool override;
} wm_init_state_app_template = {{0}};

/**
 * Used for setting app-template from the command line:
 * - non-empty string: overrides.
 * - empty string: override, using no app template.
 * - NULL: clears override.
 */
void WM_init_state_app_template_set(const char *app_template)
{
  if (app_template) {
    STRNCPY(wm_init_state_app_template.app_template, app_template);
    wm_init_state_app_template.override = true;
  }
  else {
    wm_init_state_app_template.app_template[0] = '\0';
    wm_init_state_app_template.override = false;
  }
}

const char *WM_init_state_app_template_get(void)
{
  return wm_init_state_app_template.override ? wm_init_state_app_template.app_template : NULL;
}

/**
 * Called on startup, (context entirely filled with NULLs)
 * or called for 'New File' both startup.blend and userpref.blend are checked.
 *
 * \param use_factory_settings:
 * Ignore on-disk startup file, use bundled ``datatoc_startup_blend`` instead.
 * Used for "Restore Factory Settings".
 *
 * \param use_userdef: Load factory settings as well as startup file.
 * Disabled for "File New" we don't want to reload preferences.
 *
 * \param filepath_startup_override:
 * Optional path pointing to an alternative blend file (may be NULL).
 *
 * \param app_template_override:
 * Template to use instead of the template defined in user-preferences.
 * When not-null, this is written into the user preferences.
 */
void wm_homefile_read(bContext *C,
                      ReportList *reports,
                      bool use_factory_settings,
                      bool use_empty_data,
                      bool use_data,
                      bool use_userdef,
                      const char *filepath_startup_override,
                      const char *app_template_override,
                      bool *r_is_factory_startup)
{
  Main *bmain = G_MAIN; /* Context does not always have valid main pointer here... */
  ListBase wmbase;
  bool success = false;

  bool filepath_startup_is_factory = true;
  char filepath_startup[FILE_MAX];
  char filepath_userdef[FILE_MAX];

  /* When 'app_template' is set:
   * '{BLENDER_USER_CONFIG}/{app_template}' */
  char app_template_system[FILE_MAX];
  /* When 'app_template' is set:
   * '{BLENDER_SYSTEM_SCRIPTS}/startup/bl_app_templates_system/{app_template}' */
  char app_template_config[FILE_MAX];

  eBLOReadSkip skip_flags = 0;

  if (use_data == false) {
    skip_flags |= BLO_READ_SKIP_DATA;
  }
  if (use_userdef == false) {
    skip_flags |= BLO_READ_SKIP_USERDEF;
  }

  /* True if we load startup.blend from memory
   * or use app-template startup.blend which the user hasn't saved. */
  bool is_factory_startup = true;

  /* options exclude eachother */
  BLI_assert((use_factory_settings && filepath_startup_override) == 0);

  if ((G.f & G_FLAG_SCRIPT_OVERRIDE_PREF) == 0) {
    SET_FLAG_FROM_TEST(G.f, (U.flag & USER_SCRIPT_AUTOEXEC_DISABLE) == 0, G_FLAG_SCRIPT_AUTOEXEC);
  }

  if (use_data) {
    BKE_callback_exec_null(CTX_data_main(C), BKE_CB_EVT_LOAD_PRE);
    BLI_timer_on_file_load();

    G.relbase_valid = 0;

    /* put aside screens to match with persistent windows later */
    wm_window_match_init(C, &wmbase);
  }

  UI_view2d_zoom_cache_reset();

  filepath_startup[0] = '\0';
  filepath_userdef[0] = '\0';
  app_template_system[0] = '\0';
  app_template_config[0] = '\0';

  const char *const cfgdir = BKE_appdir_folder_id(BLENDER_USER_CONFIG, NULL);
  if (!use_factory_settings) {
    if (cfgdir) {
      BLI_path_join(
          filepath_startup, sizeof(filepath_startup), cfgdir, BLENDER_STARTUP_FILE, NULL);
      filepath_startup_is_factory = false;
      if (use_userdef) {
        BLI_path_join(
            filepath_userdef, sizeof(filepath_startup), cfgdir, BLENDER_USERPREF_FILE, NULL);
      }
    }
    else {
      use_factory_settings = true;
    }

    if (filepath_startup_override) {
      BLI_strncpy(filepath_startup, filepath_startup_override, FILE_MAX);
      filepath_startup_is_factory = false;
    }
  }

  /* load preferences before startup.blend */
  if (use_userdef) {
    if (!use_factory_settings && BLI_exists(filepath_userdef)) {
      UserDef *userdef = BKE_blendfile_userdef_read(filepath_userdef, NULL);
      if (userdef != NULL) {
        BKE_blender_userdef_data_set_and_free(userdef);
        userdef = NULL;

        skip_flags |= BLO_READ_SKIP_USERDEF;
        printf("Read prefs: %s\n", filepath_userdef);
      }
    }
  }

  const char *app_template = NULL;
  bool update_defaults = false;
  bool reset_app_template = false;

  if (filepath_startup_override != NULL) {
    /* pass */
  }
  else if (app_template_override) {
    /* This may be clearing the current template by setting to an empty string. */
    app_template = app_template_override;
  }
  else if (!use_factory_settings && U.app_template[0]) {
    app_template = U.app_template;
  }

  if ((!app_template && U.app_template[0]) ||
      (app_template && !STREQ(app_template, U.app_template))) {
    /* Always load UI when switching to another template. */
    G.fileflags &= ~G_FILE_NO_UI;
    reset_app_template = true;
  }

  if ((app_template != NULL) && (app_template[0] != '\0')) {
    if (!BKE_appdir_app_template_id_search(
            app_template, app_template_system, sizeof(app_template_system))) {
      /* Can safely continue with code below, just warn it's not found. */
      BKE_reportf(reports, RPT_WARNING, "Application Template '%s' not found", app_template);
    }

    /* Insert template name into startup file. */

    /* note that the path is being set even when 'use_factory_settings == true'
     * this is done so we can load a templates factory-settings */
    if (!use_factory_settings) {
      BLI_path_join(app_template_config, sizeof(app_template_config), cfgdir, app_template, NULL);
      BLI_path_join(filepath_startup,
                    sizeof(filepath_startup),
                    app_template_config,
                    BLENDER_STARTUP_FILE,
                    NULL);
      filepath_startup_is_factory = false;
      if (BLI_access(filepath_startup, R_OK) != 0) {
        filepath_startup[0] = '\0';
      }
    }
    else {
      filepath_startup[0] = '\0';
    }

    if (filepath_startup[0] == '\0') {
      BLI_path_join(filepath_startup,
                    sizeof(filepath_startup),
                    app_template_system,
                    BLENDER_STARTUP_FILE,
                    NULL);
      filepath_startup_is_factory = true;

      /* Update defaults only for system templates. */
      update_defaults = true;
    }
  }

  /* Reset session-wise ID UUID counter. */
  BKE_lib_libblock_session_uuid_reset();

  if (!use_factory_settings || (filepath_startup[0] != '\0')) {
    if (BLI_access(filepath_startup, R_OK) == 0) {
      success = BKE_blendfile_read(C,
                                   filepath_startup,
                                   &(const struct BlendFileReadParams){
                                       .is_startup = true,
                                       .skip_flags = skip_flags | BLO_READ_SKIP_USERDEF,
                                   },
                                   NULL);
    }
    if (BLI_listbase_is_empty(&U.themes)) {
      if (G.debug & G_DEBUG) {
        printf("\nNote: No (valid) '%s' found, fall back to built-in default.\n\n",
               filepath_startup);
      }
      success = false;
    }
    if (success) {
      if (update_defaults) {
        if (use_data) {
          BLO_update_defaults_startup_blend(CTX_data_main(C), app_template);
        }
      }
      is_factory_startup = filepath_startup_is_factory;
    }
  }

  if (success == false && filepath_startup_override && reports) {
    /* We can not return from here because wm is already reset */
    BKE_reportf(reports, RPT_ERROR, "Could not read '%s'", filepath_startup_override);
  }

  if (success == false) {
    if (use_userdef) {
      if ((skip_flags & BLO_READ_SKIP_USERDEF) == 0) {
        UserDef *userdef_default = BKE_blendfile_userdef_from_defaults();
        BKE_blender_userdef_data_set_and_free(userdef_default);
        skip_flags |= BLO_READ_SKIP_USERDEF;
      }
    }

    success = BKE_blendfile_read_from_memory(C,
                                             datatoc_startup_blend,
                                             datatoc_startup_blend_size,
                                             true,
                                             &(const struct BlendFileReadParams){
                                                 .is_startup = true,
                                                 .skip_flags = skip_flags,
                                             },
                                             NULL);

    if (use_data && BLI_listbase_is_empty(&wmbase)) {
      wm_clear_default_size(C);
    }
  }

  if (use_empty_data) {
    BKE_blendfile_read_make_empty(C);
  }

  /* Load template preferences,
   * unlike regular preferences we only use some of the settings,
   * see: BKE_blender_userdef_set_app_template */
  if (app_template_system[0] != '\0') {
    char temp_path[FILE_MAX];
    temp_path[0] = '\0';
    if (!use_factory_settings) {
      BLI_path_join(
          temp_path, sizeof(temp_path), app_template_config, BLENDER_USERPREF_FILE, NULL);
      if (BLI_access(temp_path, R_OK) != 0) {
        temp_path[0] = '\0';
      }
    }

    if (temp_path[0] == '\0') {
      BLI_path_join(
          temp_path, sizeof(temp_path), app_template_system, BLENDER_USERPREF_FILE, NULL);
    }

    if (use_userdef) {
      UserDef *userdef_template = NULL;
      /* just avoids missing file warning */
      if (BLI_exists(temp_path)) {
        userdef_template = BKE_blendfile_userdef_read(temp_path, NULL);
      }
      if (userdef_template == NULL) {
        /* we need to have preferences load to overwrite preferences from previous template */
        userdef_template = BKE_blendfile_userdef_from_defaults();
      }
      if (userdef_template) {
        BKE_blender_userdef_app_template_data_set_and_free(userdef_template);
        userdef_template = NULL;
      }
    }
  }

  if (app_template_override) {
    BLI_strncpy(U.app_template, app_template_override, sizeof(U.app_template));
  }

  if (use_data) {
    /* Prevent buggy files that had G_FILE_RELATIVE_REMAP written out by mistake.
     * Screws up autosaves otherwise can remove this eventually,
     * only in a 2.53 and older, now its not written. */
    G.fileflags &= ~G_FILE_RELATIVE_REMAP;
  }

  bmain = CTX_data_main(C);

  if (use_userdef) {
    /* check userdef before open window, keymaps etc */
    wm_init_userdef(bmain);
    reset_app_template = true;
  }

  if (use_data) {
    /* match the read WM with current WM */
    wm_window_match_do(C, &wmbase, &bmain->wm, &bmain->wm);
  }

  if (use_userdef) {
    /* Clear keymaps because the current default keymap may have been initialized
     * from user preferences, which have been reset. */
    for (wmWindowManager *wm = bmain->wm.first; wm; wm = wm->id.next) {
      if (wm->defaultconf) {
        wm->defaultconf->flag &= ~KEYCONF_INIT_DEFAULT;
      }
    }
  }

  if (use_data) {
    WM_check(C); /* opens window(s), checks keymaps */

    bmain->name[0] = '\0';

    /* start with save preference untitled.blend */
    G.save_over = 0;

    /* disable auto-play in startup.blend... */
    G.fileflags &= ~G_FILE_AUTOPLAY;
  }

  wm_file_read_post(C, true, is_factory_startup, use_data, use_userdef, reset_app_template);

  if (r_is_factory_startup) {
    *r_is_factory_startup = is_factory_startup;
  }
}

/* -------------------------------------------------------------------- */
/** \name WM History File API
 * \{ */

void wm_history_file_read(void)
{
  char name[FILE_MAX];
  LinkNode *l, *lines;
  struct RecentFile *recent;
  const char *line;
  int num;
  const char *const cfgdir = BKE_appdir_folder_id(BLENDER_USER_CONFIG, NULL);

  if (!cfgdir) {
    return;
  }

  BLI_join_dirfile(name, sizeof(name), cfgdir, BLENDER_HISTORY_FILE);

  lines = BLI_file_read_as_lines(name);

  BLI_listbase_clear(&G.recent_files);

  /* read list of recent opened files from recent-files.txt to memory */
  for (l = lines, num = 0; l && (num < U.recent_files); l = l->next) {
    line = l->link;
    /* don't check if files exist, causes slow startup for remote/external drives */
    if (line[0]) {
      recent = (RecentFile *)MEM_mallocN(sizeof(RecentFile), "RecentFile");
      BLI_addtail(&(G.recent_files), recent);
      recent->filepath = BLI_strdup(line);
      num++;
    }
  }

  BLI_file_free_lines(lines);
}

static RecentFile *wm_history_file_new(const char *filepath)
{
  RecentFile *recent = MEM_mallocN(sizeof(RecentFile), "RecentFile");
  recent->filepath = BLI_strdup(filepath);
  return recent;
}

static void wm_history_file_free(RecentFile *recent)
{
  BLI_assert(BLI_findindex(&G.recent_files, recent) != -1);
  MEM_freeN(recent->filepath);
  BLI_freelinkN(&G.recent_files, recent);
}

static RecentFile *wm_file_history_find(const char *filepath)
{
  return BLI_findstring_ptr(&G.recent_files, filepath, offsetof(RecentFile, filepath));
}

/**
 * Write #BLENDER_HISTORY_FILE as-is, without checking the environment
 * (that's handled by #wm_history_file_update).
 */
static void wm_history_file_write(void)
{
  const char *user_config_dir;
  char name[FILE_MAX];
  FILE *fp;

  /* will be NULL in background mode */
  user_config_dir = BKE_appdir_folder_id_create(BLENDER_USER_CONFIG, NULL);
  if (!user_config_dir) {
    return;
  }

  BLI_join_dirfile(name, sizeof(name), user_config_dir, BLENDER_HISTORY_FILE);

  fp = BLI_fopen(name, "w");
  if (fp) {
    struct RecentFile *recent;
    for (recent = G.recent_files.first; recent; recent = recent->next) {
      fprintf(fp, "%s\n", recent->filepath);
    }
    fclose(fp);
  }
}

/**
 * Run after saving a file to refresh the #BLENDER_HISTORY_FILE list.
 */
static void wm_history_file_update(void)
{
  RecentFile *recent;
  const char *blendfile_name = BKE_main_blendfile_path_from_global();

  /* no write history for recovered startup files */
  if (blendfile_name[0] == '\0') {
    return;
  }

  recent = G.recent_files.first;
  /* refresh recent-files.txt of recent opened files, when current file was changed */
  if (!(recent) || (BLI_path_cmp(recent->filepath, blendfile_name) != 0)) {

    recent = wm_file_history_find(blendfile_name);
    if (recent) {
      BLI_remlink(&G.recent_files, recent);
    }
    else {
      RecentFile *recent_next;
      for (recent = BLI_findlink(&G.recent_files, U.recent_files - 1); recent;
           recent = recent_next) {
        recent_next = recent->next;
        wm_history_file_free(recent);
      }
      recent = wm_history_file_new(blendfile_name);
    }

    /* add current file to the beginning of list */
    BLI_addhead(&(G.recent_files), recent);

    /* write current file to recent-files.txt */
    wm_history_file_write();

    /* also update most recent files on System */
    GHOST_addToSystemRecentFiles(blendfile_name);
  }
}

/** \} */

/* -------------------------------------------------------------------- */
/** \name Save Main .blend File (internal)
 * \{ */

/* screen can be NULL */
static ImBuf *blend_file_thumb(const bContext *C,
                               Scene *scene,
                               bScreen *screen,
                               BlendThumbnail **thumb_pt)
{
  /* will be scaled down, but gives some nice oversampling */
  ImBuf *ibuf;
  BlendThumbnail *thumb;
  wmWindowManager *wm = CTX_wm_manager(C);
  wmWindow *windrawable_old = wm->windrawable;
  char err_out[256] = "unknown";

  /* screen if no camera found */
  ScrArea *sa = NULL;
  ARegion *region = NULL;
  View3D *v3d = NULL;

  /* In case we are given a valid thumbnail data, just generate image from it. */
  if (*thumb_pt) {
    thumb = *thumb_pt;
    return BKE_main_thumbnail_to_imbuf(NULL, thumb);
  }

  /* scene can be NULL if running a script at startup and calling the save operator */
  if (G.background || scene == NULL) {
    return NULL;
  }

  if ((scene->camera == NULL) && (screen != NULL)) {
    sa = BKE_screen_find_big_area(screen, SPACE_VIEW3D, 0);
    region = BKE_area_find_region_type(sa, RGN_TYPE_WINDOW);
    if (region) {
      v3d = sa->spacedata.first;
    }
  }

  if (scene->camera == NULL && v3d == NULL) {
    return NULL;
  }

  /* gets scaled to BLEN_THUMB_SIZE */
  Depsgraph *depsgraph = CTX_data_ensure_evaluated_depsgraph(C);

  if (scene->camera) {
    ibuf = ED_view3d_draw_offscreen_imbuf_simple(depsgraph,
                                                 scene,
                                                 NULL,
                                                 OB_SOLID,
                                                 scene->camera,
                                                 BLEN_THUMB_SIZE * 2,
                                                 BLEN_THUMB_SIZE * 2,
                                                 IB_rect,
                                                 V3D_OFSDRAW_NONE,
                                                 R_ALPHAPREMUL,
                                                 NULL,
                                                 NULL,
                                                 err_out);
  }
  else {
    ibuf = ED_view3d_draw_offscreen_imbuf(depsgraph,
                                          scene,
                                          OB_SOLID,
                                          v3d,
                                          region,
                                          BLEN_THUMB_SIZE * 2,
                                          BLEN_THUMB_SIZE * 2,
                                          IB_rect,
                                          R_ALPHAPREMUL,
                                          NULL,
                                          NULL,
                                          err_out);
  }

  /* Reset to old drawable. */
  if (windrawable_old) {
    wm_window_make_drawable(wm, windrawable_old);
  }
  else {
    wm_window_clear_drawable(wm);
  }

  if (ibuf) {
    float aspect = (scene->r.xsch * scene->r.xasp) / (scene->r.ysch * scene->r.yasp);

    /* dirty oversampling */
    IMB_scaleImBuf(ibuf, BLEN_THUMB_SIZE, BLEN_THUMB_SIZE);

    /* add pretty overlay */
    IMB_thumb_overlay_blend(ibuf->rect, ibuf->x, ibuf->y, aspect);

    thumb = BKE_main_thumbnail_from_imbuf(NULL, ibuf);
  }
  else {
    /* '*thumb_pt' needs to stay NULL to prevent a bad thumbnail from being handled */
    fprintf(stderr, "blend_file_thumb failed to create thumbnail: %s\n", err_out);
    thumb = NULL;
  }

  /* must be freed by caller */
  *thumb_pt = thumb;

  return ibuf;
}

/* easy access from gdb */
bool write_crash_blend(void)
{
  char path[FILE_MAX];
  int fileflags = G.fileflags & ~(G_FILE_HISTORY); /* don't do file history on crash file */

  BLI_strncpy(path, BKE_main_blendfile_path_from_global(), sizeof(path));
  BLI_path_extension_replace(path, sizeof(path), "_crash.blend");
  if (BLO_write_file(G_MAIN, path, fileflags, NULL, NULL)) {
    printf("written: %s\n", path);
    return 1;
  }
  else {
    printf("failed: %s\n", path);
    return 0;
  }
}

/**
 * \see #wm_homefile_write_exec wraps #BLO_write_file in a similar way.
 */
static bool wm_file_write(bContext *C, const char *filepath, int fileflags, ReportList *reports)
{
  Main *bmain = CTX_data_main(C);
  Library *li;
  int len;
  int ok = false;
  BlendThumbnail *thumb, *main_thumb;
  ImBuf *ibuf_thumb = NULL;

  len = strlen(filepath);

  if (len == 0) {
    BKE_report(reports, RPT_ERROR, "Path is empty, cannot save");
    return ok;
  }

  if (len >= FILE_MAX) {
    BKE_report(reports, RPT_ERROR, "Path too long, cannot save");
    return ok;
  }

  /* Check if file write permission is ok */
  if (BLI_exists(filepath) && !BLI_file_is_writable(filepath)) {
    BKE_reportf(reports, RPT_ERROR, "Cannot save blend file, path '%s' is not writable", filepath);
    return ok;
  }

  /* note: used to replace the file extension (to ensure '.blend'),
   * no need to now because the operator ensures,
   * its handy for scripts to save to a predefined name without blender editing it */

  /* send the OnSave event */
  for (li = bmain->libraries.first; li; li = li->id.next) {
    if (BLI_path_cmp(li->filepath, filepath) == 0) {
      BKE_reportf(reports, RPT_ERROR, "Cannot overwrite used library '%.240s'", filepath);
      return ok;
    }
  }

  /* Call pre-save callbacks before writing preview,
   * that way you can generate custom file thumbnail. */
  BKE_callback_exec_null(bmain, BKE_CB_EVT_SAVE_PRE);

  /* Enforce full override check/generation on file save. */
  BKE_lib_override_library_main_operations_create(bmain, true);

  /* blend file thumbnail */
  /* Save before exit_editmode, otherwise derivedmeshes for shared data corrupt T27765. */
  /* Main now can store a '.blend' thumbnail, useful for background mode
   * or thumbnail customization. */
  main_thumb = thumb = bmain->blen_thumb;
  if ((U.flag & USER_SAVE_PREVIEWS) && BLI_thread_is_main()) {
    ibuf_thumb = blend_file_thumb(C, CTX_data_scene(C), CTX_wm_screen(C), &thumb);
  }

  /* operator now handles overwrite checks */

  if (G.fileflags & G_FILE_AUTOPACK) {
    BKE_packedfile_pack_all(bmain, reports, false);
  }

  /* don't forget not to return without! */
  WM_cursor_wait(1);

  ED_editors_flush_edits(bmain);

  fileflags |= G_FILE_HISTORY; /* write file history */

  /* first time saving */
  /* XXX temp solution to solve bug, real fix coming (ton) */
  if ((BKE_main_blendfile_path(bmain)[0] == '\0') && !(fileflags & G_FILE_SAVE_COPY)) {
    BLI_strncpy(bmain->name, filepath, sizeof(bmain->name));
  }

  /* XXX temp solution to solve bug, real fix coming (ton) */
  bmain->recovered = 0;

  if (BLO_write_file(CTX_data_main(C), filepath, fileflags, reports, thumb)) {
    const bool do_history = (G.background == false) && (CTX_wm_manager(C)->op_undo_depth == 0);

    if (!(fileflags & G_FILE_SAVE_COPY)) {
      G.relbase_valid = 1;
      BLI_strncpy(bmain->name, filepath, sizeof(bmain->name)); /* is guaranteed current file */

      G.save_over = 1; /* disable untitled.blend convention */
    }

    SET_FLAG_FROM_TEST(G.fileflags, fileflags & G_FILE_COMPRESS, G_FILE_COMPRESS);
    SET_FLAG_FROM_TEST(G.fileflags, fileflags & G_FILE_AUTOPLAY, G_FILE_AUTOPLAY);

    /* prevent background mode scripts from clobbering history */
    if (do_history) {
      wm_history_file_update();
    }

    BKE_callback_exec_null(bmain, BKE_CB_EVT_SAVE_POST);

    /* run this function after because the file cant be written before the blend is */
    if (ibuf_thumb) {
      IMB_thumb_delete(filepath, THB_FAIL); /* without this a failed thumb overrides */
      ibuf_thumb = IMB_thumb_create(filepath, THB_LARGE, THB_SOURCE_BLEND, ibuf_thumb);
    }

    /* Success. */
    ok = true;
  }

  if (ibuf_thumb) {
    IMB_freeImBuf(ibuf_thumb);
  }
  if (thumb && thumb != main_thumb) {
    MEM_freeN(thumb);
  }

  WM_cursor_wait(0);

  return ok;
}

/** \} */

/* -------------------------------------------------------------------- */
/** \name Auto-Save API
 * \{ */

void wm_autosave_location(char *filepath)
{
  const int pid = abs(getpid());
  char path[1024];
#ifdef WIN32
  const char *savedir;
#endif

  if (G_MAIN && G.relbase_valid) {
    const char *basename = BLI_path_basename(BKE_main_blendfile_path_from_global());
    int len = strlen(basename) - 6;
    BLI_snprintf(path, sizeof(path), "%.*s_%d_autosave.blend", len, basename, pid);
  }
  else {
    BLI_snprintf(path, sizeof(path), "%d_autosave.blend", pid);
  }

#ifdef WIN32
  /* XXX Need to investigate how to handle default location of '/tmp/'
   * This is a relative directory on Windows, and it may be
   * found. Example:
   * Blender installed on D:\ drive, D:\ drive has D:\tmp\
   * Now, BLI_exists() will find '/tmp/' exists, but
   * BLI_make_file_string will create string that has it most likely on C:\
   * through get_default_root().
   * If there is no C:\tmp autosave fails. */
  if (!BLI_exists(BKE_tempdir_base())) {
    savedir = BKE_appdir_folder_id_create(BLENDER_USER_AUTOSAVE, NULL);
    BLI_make_file_string("/", filepath, savedir, path);
    return;
  }
#endif

  BLI_join_dirfile(filepath, FILE_MAX, BKE_tempdir_base(), path);
}

void WM_autosave_init(wmWindowManager *wm)
{
  wm_autosave_timer_ended(wm);

  if (U.flag & USER_AUTOSAVE) {
    wm->autosavetimer = WM_event_add_timer(wm, NULL, TIMERAUTOSAVE, U.savetime * 60.0);
  }
}

void wm_autosave_timer(Main *bmain, wmWindowManager *wm, wmTimer *UNUSED(wt))
{
  char filepath[FILE_MAX];

  WM_event_remove_timer(wm, NULL, wm->autosavetimer);

  /* if a modal operator is running, don't autosave, but try again in 10 seconds */
  for (wmWindow *win = wm->windows.first; win; win = win->next) {
    LISTBASE_FOREACH (wmEventHandler *, handler_base, &win->modalhandlers) {
      if (handler_base->type == WM_HANDLER_TYPE_OP) {
        wmEventHandler_Op *handler = (wmEventHandler_Op *)handler_base;
        if (handler->op) {
          wm->autosavetimer = WM_event_add_timer(wm, NULL, TIMERAUTOSAVE, 10.0);
          if (G.debug) {
            printf("Skipping auto-save, modal operator running, retrying in ten seconds...\n");
          }
          return;
        }
      }
    }
  }

  wm_autosave_location(filepath);

  if (U.uiflag & USER_GLOBALUNDO) {
    /* fast save of last undobuffer, now with UI */
    struct MemFile *memfile = ED_undosys_stack_memfile_get_active(wm->undo_stack);
    if (memfile) {
      BLO_memfile_write_file(memfile, filepath);
    }
  }
  else {
<<<<<<< HEAD
    /*  save as regular blend file */
    int fileflags = G.fileflags & ~(G_FILE_COMPRESS | G_FILE_HISTORY | G_FILE_AUTOPLAY);
=======
    /* Save as regular blend file. */
    int fileflags = G.fileflags & ~(G_FILE_COMPRESS | G_FILE_HISTORY);
>>>>>>> b9faf531

    ED_editors_flush_edits(bmain);

    /* Error reporting into console */
    BLO_write_file(bmain, filepath, fileflags, NULL, NULL);
  }
  /* do timer after file write, just in case file write takes a long time */
  wm->autosavetimer = WM_event_add_timer(wm, NULL, TIMERAUTOSAVE, U.savetime * 60.0);
}

void wm_autosave_timer_ended(wmWindowManager *wm)
{
  if (wm->autosavetimer) {
    WM_event_remove_timer(wm, NULL, wm->autosavetimer);
    wm->autosavetimer = NULL;
  }
}

void wm_autosave_delete(void)
{
  char filename[FILE_MAX];

  wm_autosave_location(filename);

  if (BLI_exists(filename)) {
    char str[FILE_MAX];
    BLI_join_dirfile(str, sizeof(str), BKE_tempdir_base(), BLENDER_QUIT_FILE);

    /* if global undo; remove tempsave, otherwise rename */
    if (U.uiflag & USER_GLOBALUNDO) {
      BLI_delete(filename, false, false);
    }
    else {
      BLI_rename(filename, str);
    }
  }
}

void wm_autosave_read(bContext *C, ReportList *reports)
{
  char filename[FILE_MAX];

  wm_autosave_location(filename);
  WM_file_read(C, filename, reports);
}

/** \} */

/* -------------------------------------------------------------------- */
/** \name Initialize WM_OT_open_xxx properties
 *
 * Check if load_ui was set by the caller.
 * Fall back to user preference when file flags not specified.
 *
 * \{ */

void wm_open_init_load_ui(wmOperator *op, bool use_prefs)
{
  PropertyRNA *prop = RNA_struct_find_property(op->ptr, "load_ui");
  if (!RNA_property_is_set(op->ptr, prop)) {
    bool value = use_prefs ? ((U.flag & USER_FILENOUI) == 0) : ((G.fileflags & G_FILE_NO_UI) == 0);

    RNA_property_boolean_set(op->ptr, prop, value);
  }
}

void wm_open_init_use_scripts(wmOperator *op, bool use_prefs)
{
  PropertyRNA *prop = RNA_struct_find_property(op->ptr, "use_scripts");
  if (!RNA_property_is_set(op->ptr, prop)) {
    /* use G_FLAG_SCRIPT_AUTOEXEC rather than the userpref because this means if
     * the flag has been disabled from the command line, then opening
     * from the menu wont enable this setting. */
    bool value = use_prefs ? ((U.flag & USER_SCRIPT_AUTOEXEC_DISABLE) == 0) :
                             ((G.f & G_FLAG_SCRIPT_AUTOEXEC) != 0);

    RNA_property_boolean_set(op->ptr, prop, value);
  }
}

/** \} */

void WM_file_tag_modified(void)
{
  wmWindowManager *wm = G_MAIN->wm.first;
  if (wm->file_saved) {
    wm->file_saved = 0;
    /* notifier that data changed, for save-over warning or header */
    WM_main_add_notifier(NC_WM | ND_DATACHANGED, NULL);
  }
}

/* -------------------------------------------------------------------- */
/** \name Preferences/startup save & load.
 * \{ */

/**
 * \see #wm_file_write wraps #BLO_write_file in a similar way.
 * \return success.
 */
static int wm_homefile_write_exec(bContext *C, wmOperator *op)
{
  Main *bmain = CTX_data_main(C);
  wmWindowManager *wm = CTX_wm_manager(C);
  wmWindow *win = CTX_wm_window(C);
  char filepath[FILE_MAX];
  int fileflags;

  const char *app_template = U.app_template[0] ? U.app_template : NULL;
  const char *const cfgdir = BKE_appdir_folder_id_create(BLENDER_USER_CONFIG, app_template);
  if (cfgdir == NULL) {
    BKE_report(op->reports, RPT_ERROR, "Unable to create user config path");
    return OPERATOR_CANCELLED;
  }

  BKE_callback_exec_null(bmain, BKE_CB_EVT_SAVE_PRE);

  /* check current window and close it if temp */
  if (win && WM_window_is_temp_screen(win)) {
    wm_window_close(C, wm, win);
  }

  /* update keymaps in user preferences */
  WM_keyconfig_update(wm);

  BLI_path_join(filepath, sizeof(filepath), cfgdir, BLENDER_STARTUP_FILE, NULL);

  printf("Writing homefile: '%s' ", filepath);

  ED_editors_flush_edits(bmain);

<<<<<<< HEAD
  /*  force save as regular blend file */
  fileflags = G.fileflags & ~(G_FILE_COMPRESS | G_FILE_HISTORY | G_FILE_AUTOPLAY);
=======
  /* Force save as regular blend file. */
  fileflags = G.fileflags & ~(G_FILE_COMPRESS | G_FILE_HISTORY);
>>>>>>> b9faf531

  if (BLO_write_file(bmain, filepath, fileflags, op->reports, NULL) == 0) {
    printf("fail\n");
    return OPERATOR_CANCELLED;
  }

  printf("ok\n");

  G.save_over = 0;

  BKE_callback_exec_null(bmain, BKE_CB_EVT_SAVE_POST);

  return OPERATOR_FINISHED;
}

void WM_OT_save_homefile(wmOperatorType *ot)
{
  ot->name = "Save Startup File";
  ot->idname = "WM_OT_save_homefile";
  ot->description = "Make the current file the default .blend file";

  ot->invoke = WM_operator_confirm;
  ot->exec = wm_homefile_write_exec;
}

static int wm_userpref_autoexec_add_exec(bContext *UNUSED(C), wmOperator *UNUSED(op))
{
  bPathCompare *path_cmp = MEM_callocN(sizeof(bPathCompare), "bPathCompare");
  BLI_addtail(&U.autoexec_paths, path_cmp);
  U.runtime.is_dirty = true;
  return OPERATOR_FINISHED;
}

void WM_OT_userpref_autoexec_path_add(wmOperatorType *ot)
{
  ot->name = "Add Autoexec Path";
  ot->idname = "WM_OT_userpref_autoexec_path_add";
  ot->description = "Add path to exclude from autoexecution";

  ot->exec = wm_userpref_autoexec_add_exec;

  ot->flag = OPTYPE_INTERNAL;
}

static int wm_userpref_autoexec_remove_exec(bContext *UNUSED(C), wmOperator *op)
{
  const int index = RNA_int_get(op->ptr, "index");
  bPathCompare *path_cmp = BLI_findlink(&U.autoexec_paths, index);
  if (path_cmp) {
    BLI_freelinkN(&U.autoexec_paths, path_cmp);
    U.runtime.is_dirty = true;
  }
  return OPERATOR_FINISHED;
}

void WM_OT_userpref_autoexec_path_remove(wmOperatorType *ot)
{
  ot->name = "Remove Autoexec Path";
  ot->idname = "WM_OT_userpref_autoexec_path_remove";
  ot->description = "Remove path to exclude from autoexecution";

  ot->exec = wm_userpref_autoexec_remove_exec;

  ot->flag = OPTYPE_INTERNAL;

  RNA_def_int(ot->srna, "index", 0, 0, INT_MAX, "Index", "", 0, 1000);
}

/* Only save the prefs block. operator entry */
static int wm_userpref_write_exec(bContext *C, wmOperator *op)
{
  wmWindowManager *wm = CTX_wm_manager(C);

  /* Update keymaps in user preferences. */
  WM_keyconfig_update(wm);

  const bool ok = BKE_blendfile_userdef_write_all(op->reports);

  return ok ? OPERATOR_FINISHED : OPERATOR_CANCELLED;
}

void WM_OT_save_userpref(wmOperatorType *ot)
{
  ot->name = "Save Preferences";
  ot->idname = "WM_OT_save_userpref";
  ot->description = "Make the current preferences default";

  ot->invoke = WM_operator_confirm;
  ot->exec = wm_userpref_write_exec;
}

/**
 * When reading preferences, there are some exceptions for values which are reset.
 */
static void wm_userpref_read_exceptions(UserDef *userdef_curr, const UserDef *userdef_prev)
{
#define USERDEF_RESTORE(member) \
  { \
    userdef_curr->member = userdef_prev->member; \
  } \
  ((void)0)

  /* Current visible preferences category. */
  USERDEF_RESTORE(space_data.section_active);

#undef USERDEF_RESTORE
}

static void rna_struct_update_when_changed(bContext *C,
                                           Main *bmain,
                                           PointerRNA *ptr_a,
                                           PointerRNA *ptr_b)
{
  CollectionPropertyIterator iter;
  PropertyRNA *iterprop = RNA_struct_iterator_property(ptr_a->type);
  BLI_assert(ptr_a->type == ptr_b->type);
  RNA_property_collection_begin(ptr_a, iterprop, &iter);
  for (; iter.valid; RNA_property_collection_next(&iter)) {
    PropertyRNA *prop = iter.ptr.data;
    if (STREQ(RNA_property_identifier(prop), "rna_type")) {
      continue;
    }
    switch (RNA_property_type(prop)) {
      case PROP_POINTER: {
        PointerRNA ptr_sub_a = RNA_property_pointer_get(ptr_a, prop);
        PointerRNA ptr_sub_b = RNA_property_pointer_get(ptr_b, prop);
        rna_struct_update_when_changed(C, bmain, &ptr_sub_a, &ptr_sub_b);
        break;
      }
      case PROP_COLLECTION:
        /* Don't handle collections. */
        break;
      default: {
        if (!RNA_property_equals(bmain, ptr_a, ptr_b, prop, RNA_EQ_STRICT)) {
          RNA_property_update(C, ptr_b, prop);
        }
      }
    }
  }
  RNA_property_collection_end(&iter);
}

static void wm_userpref_update_when_changed(bContext *C,
                                            Main *bmain,
                                            UserDef *userdef_prev,
                                            UserDef *userdef_curr)
{
  PointerRNA ptr_a, ptr_b;
  RNA_pointer_create(NULL, &RNA_Preferences, userdef_prev, &ptr_a);
  RNA_pointer_create(NULL, &RNA_Preferences, userdef_curr, &ptr_b);
  const bool is_dirty = userdef_curr->runtime.is_dirty;

  rna_struct_update_when_changed(C, bmain, &ptr_a, &ptr_b);

#ifdef WITH_PYTHON
  BPY_execute_string(C, (const char *[]){"addon_utils", NULL}, "addon_utils.reset_all()");
#endif

  WM_reinit_gizmomap_all(bmain);
  WM_keyconfig_reload(C);

  userdef_curr->runtime.is_dirty = is_dirty;
}

static int wm_userpref_read_exec(bContext *C, wmOperator *op)
{
  const bool use_data = false;
  const bool use_userdef = true;
  const bool use_factory_settings = STREQ(op->type->idname, "WM_OT_read_factory_userpref");

  UserDef U_backup = U;

  wm_homefile_read(C,
                   op->reports,
                   use_factory_settings,
                   false,
                   use_data,
                   use_userdef,
                   NULL,
                   WM_init_state_app_template_get(),
                   NULL);

  wm_userpref_read_exceptions(&U, &U_backup);
  SET_FLAG_FROM_TEST(G.f, use_factory_settings, G_FLAG_USERPREF_NO_SAVE_ON_EXIT);

  Main *bmain = CTX_data_main(C);

  wm_userpref_update_when_changed(C, bmain, &U_backup, &U);

  if (use_factory_settings) {
    U.runtime.is_dirty = true;
  }

  /* Needed to recalculate UI scaling values (eg, #UserDef.inv_dpi_fac). */
  wm_window_clear_drawable(bmain->wm.first);

  WM_event_add_notifier(C, NC_WINDOW, NULL);

  return OPERATOR_FINISHED;
}

void WM_OT_read_userpref(wmOperatorType *ot)
{
  ot->name = "Load Preferences";
  ot->idname = "WM_OT_read_userpref";
  ot->description = "Load last saved preferences";

  ot->invoke = WM_operator_confirm;
  ot->exec = wm_userpref_read_exec;
}

void WM_OT_read_factory_userpref(wmOperatorType *ot)
{
  ot->name = "Load Factory Preferences";
  ot->idname = "WM_OT_read_factory_userpref";
  ot->description =
      "Load factory default preferences. "
      "To make changes to preferences permanent, use \"Save Preferences\"";

  ot->invoke = WM_operator_confirm;
  ot->exec = wm_userpref_read_exec;
}

static int wm_history_file_read_exec(bContext *UNUSED(C), wmOperator *UNUSED(op))
{
  ED_file_read_bookmarks();
  wm_history_file_read();
  return OPERATOR_FINISHED;
}

void WM_OT_read_history(wmOperatorType *ot)
{
  ot->name = "Reload History File";
  ot->idname = "WM_OT_read_history";
  ot->description = "Reloads history and bookmarks";

  ot->invoke = WM_operator_confirm;
  ot->exec = wm_history_file_read_exec;

  /* this operator is only used for loading settings from a previous blender install */
  ot->flag = OPTYPE_INTERNAL;
}

static int wm_homefile_read_exec(bContext *C, wmOperator *op)
{
  const bool use_factory_settings = (STREQ(op->type->idname, "WM_OT_read_factory_settings"));
  bool use_userdef = false;
  char filepath_buf[FILE_MAX];
  const char *filepath = NULL;
  UserDef U_backup = U;

  if (!use_factory_settings) {
    PropertyRNA *prop = RNA_struct_find_property(op->ptr, "filepath");

    /* This can be used when loading of a start-up file should only change
     * the scene content but keep the blender UI as it is. */
    wm_open_init_load_ui(op, true);
    SET_FLAG_FROM_TEST(G.fileflags, !RNA_boolean_get(op->ptr, "load_ui"), G_FILE_NO_UI);

    if (RNA_property_is_set(op->ptr, prop)) {
      RNA_property_string_get(op->ptr, prop, filepath_buf);
      filepath = filepath_buf;
      if (BLI_access(filepath, R_OK)) {
        BKE_reportf(
            op->reports, RPT_ERROR, "Can't read alternative start-up file: '%s'", filepath);
        return OPERATOR_CANCELLED;
      }
    }
  }
  else {
    /* always load UI for factory settings (prefs will re-init) */
    G.fileflags &= ~G_FILE_NO_UI;
    /* Always load preferences with factory settings. */
    use_userdef = true;
  }

  char app_template_buf[sizeof(U.app_template)];
  const char *app_template;
  PropertyRNA *prop_app_template = RNA_struct_find_property(op->ptr, "app_template");
  const bool use_splash = !use_factory_settings && RNA_boolean_get(op->ptr, "use_splash");
  const bool use_empty_data = RNA_boolean_get(op->ptr, "use_empty");

  if (prop_app_template && RNA_property_is_set(op->ptr, prop_app_template)) {
    RNA_property_string_get(op->ptr, prop_app_template, app_template_buf);
    app_template = app_template_buf;

    /* Always load preferences when switching templates with own preferences. */
    use_userdef = BKE_appdir_app_template_has_userpref(app_template) ||
                  BKE_appdir_app_template_has_userpref(U.app_template);

    /* Turn override off, since we're explicitly loading a different app-template. */
    WM_init_state_app_template_set(NULL);
  }
  else {
    /* Normally NULL, only set when overriding from the command-line. */
    app_template = WM_init_state_app_template_get();
  }

  bool use_data = true;
  wm_homefile_read(C,
                   op->reports,
                   use_factory_settings,
                   use_empty_data,
                   use_data,
                   use_userdef,
                   filepath,
                   app_template,
                   NULL);
  if (use_splash) {
    WM_init_splash(C);
  }

  if (use_userdef) {
    wm_userpref_read_exceptions(&U, &U_backup);
    SET_FLAG_FROM_TEST(G.f, use_factory_settings, G_FLAG_USERPREF_NO_SAVE_ON_EXIT);

    if (use_factory_settings) {
      U.runtime.is_dirty = true;
    }
  }

  if (G.fileflags & G_FILE_NO_UI) {
    ED_outliner_select_sync_from_all_tag(C);
  }

  return OPERATOR_FINISHED;
}

static void wm_homefile_read_after_dialog_callback(bContext *C, void *user_data)
{
  WM_operator_name_call_with_properties(
      C, "WM_OT_read_homefile", WM_OP_EXEC_DEFAULT, (IDProperty *)user_data);
}

static void wm_free_operator_properties_callback(void *user_data)
{
  IDProperty *properties = (IDProperty *)user_data;
  IDP_FreeProperty(properties);
}

static int wm_homefile_read_invoke(bContext *C, wmOperator *op, const wmEvent *UNUSED(event))
{
  if (U.uiflag & USER_SAVE_PROMPT &&
      wm_file_or_image_is_modified(CTX_data_main(C), CTX_wm_manager(C))) {
    wmGenericCallback *callback = MEM_callocN(sizeof(*callback), __func__);
    callback->exec = wm_homefile_read_after_dialog_callback;
    callback->user_data = IDP_CopyProperty(op->properties);
    callback->free_user_data = wm_free_operator_properties_callback;
    wm_close_file_dialog(C, callback);
    return OPERATOR_INTERFACE;
  }
  else {
    return wm_homefile_read_exec(C, op);
  }
}

static void read_homefile_props(wmOperatorType *ot)
{
  PropertyRNA *prop;

  prop = RNA_def_string(ot->srna, "app_template", "Template", sizeof(U.app_template), "", "");
  RNA_def_property_flag(prop, PROP_HIDDEN | PROP_SKIP_SAVE);

  prop = RNA_def_boolean(ot->srna, "use_empty", false, "Empty", "");
  RNA_def_property_flag(prop, PROP_HIDDEN | PROP_SKIP_SAVE);
}

void WM_OT_read_homefile(wmOperatorType *ot)
{
  PropertyRNA *prop;
  ot->name = "Reload Start-Up File";
  ot->idname = "WM_OT_read_homefile";
  ot->description = "Open the default file (doesn't save the current file)";

  ot->invoke = wm_homefile_read_invoke;
  ot->exec = wm_homefile_read_exec;

  prop = RNA_def_string_file_path(
      ot->srna, "filepath", NULL, FILE_MAX, "File Path", "Path to an alternative start-up file");
  RNA_def_property_flag(prop, PROP_HIDDEN);

  /* So scripts can use an alternative start-up file without the UI */
  prop = RNA_def_boolean(
      ot->srna, "load_ui", true, "Load UI", "Load user interface setup from the .blend file");
  RNA_def_property_flag(prop, PROP_HIDDEN | PROP_SKIP_SAVE);

  /* So the splash can be kept open after loading a file (for templates). */
  prop = RNA_def_boolean(ot->srna, "use_splash", false, "Splash", "");
  RNA_def_property_flag(prop, PROP_HIDDEN | PROP_SKIP_SAVE);

  read_homefile_props(ot);

  /* omit poll to run in background mode */
}

void WM_OT_read_factory_settings(wmOperatorType *ot)
{
  ot->name = "Load Factory Settings";
  ot->idname = "WM_OT_read_factory_settings";
  ot->description =
      "Load factory default startup file and preferences. "
      "To make changes permanent, use \"Save Startup File\" and \"Save Preferences\"";

  ot->invoke = WM_operator_confirm;
  ot->exec = wm_homefile_read_exec;

  read_homefile_props(ot);
  /* omit poll to run in background mode */
}

/** \} */

/* -------------------------------------------------------------------- */
/** \name Open Main .blend File Utilities
 * \{ */

/**
 * Wrap #WM_file_read, shared by file reading operators.
 */
static bool wm_file_read_opwrap(bContext *C,
                                const char *filepath,
                                ReportList *reports,
                                const bool autoexec_init)
{
  bool success;

  /* XXX wm in context is not set correctly after WM_file_read -> crash */
  /* do it before for now, but is this correct with multiple windows? */
  WM_event_add_notifier(C, NC_WINDOW, NULL);

  if (autoexec_init) {
    WM_file_autoexec_init(filepath);
  }

  success = WM_file_read(C, filepath, reports);

  return success;
}

/* Generic operator state utilities */

static void create_operator_state(wmOperatorType *ot, int first_state)
{
  PropertyRNA *prop = RNA_def_int(
      ot->srna, "state", first_state, INT32_MIN, INT32_MAX, "State", "", INT32_MIN, INT32_MAX);
  RNA_def_property_flag(prop, PROP_SKIP_SAVE);
  RNA_def_property_flag(prop, PROP_HIDDEN);
}

static int get_operator_state(wmOperator *op)
{
  return RNA_int_get(op->ptr, "state");
}

static void set_next_operator_state(wmOperator *op, int state)
{
  RNA_int_set(op->ptr, "state", state);
}

typedef struct OperatorDispatchTarget {
  int state;
  int (*run)(bContext *C, wmOperator *op);
} OperatorDispatchTarget;

static int operator_state_dispatch(bContext *C, wmOperator *op, OperatorDispatchTarget *targets)
{
  int state = get_operator_state(op);
  for (int i = 0; targets[i].run; i++) {
    OperatorDispatchTarget target = targets[i];
    if (target.state == state) {
      return target.run(C, op);
    }
  }
  BLI_assert(false);
  return OPERATOR_CANCELLED;
}

/** \} */

/* -------------------------------------------------------------------- */
/** \name Open Main .blend File Operator
 * \{ */

enum {
  OPEN_MAINFILE_STATE_DISCARD_CHANGES,
  OPEN_MAINFILE_STATE_SELECT_FILE_PATH,
  OPEN_MAINFILE_STATE_OPEN,
};

static int wm_open_mainfile_dispatch(bContext *C, wmOperator *op);

static void wm_open_mainfile_after_dialog_callback(bContext *C, void *user_data)
{
  WM_operator_name_call_with_properties(
      C, "WM_OT_open_mainfile", WM_OP_INVOKE_DEFAULT, (IDProperty *)user_data);
}

static int wm_open_mainfile__discard_changes(bContext *C, wmOperator *op)
{
  if (RNA_boolean_get(op->ptr, "display_file_selector")) {
    set_next_operator_state(op, OPEN_MAINFILE_STATE_SELECT_FILE_PATH);
  }
  else {
    set_next_operator_state(op, OPEN_MAINFILE_STATE_OPEN);
  }

  if (U.uiflag & USER_SAVE_PROMPT &&
      wm_file_or_image_is_modified(CTX_data_main(C), CTX_wm_manager(C))) {
    wmGenericCallback *callback = MEM_callocN(sizeof(*callback), __func__);
    callback->exec = wm_open_mainfile_after_dialog_callback;
    callback->user_data = IDP_CopyProperty(op->properties);
    callback->free_user_data = wm_free_operator_properties_callback;
    wm_close_file_dialog(C, callback);
    return OPERATOR_INTERFACE;
  }
  else {
    return wm_open_mainfile_dispatch(C, op);
  }
}

static int wm_open_mainfile__select_file_path(bContext *C, wmOperator *op)
{
  set_next_operator_state(op, OPEN_MAINFILE_STATE_OPEN);

  Main *bmain = CTX_data_main(C);
  const char *openname = BKE_main_blendfile_path(bmain);

  if (CTX_wm_window(C) == NULL) {
    /* in rare cases this could happen, when trying to invoke in background
     * mode on load for example. Don't use poll for this because exec()
     * can still run without a window */
    BKE_report(op->reports, RPT_ERROR, "Context window not set");
    return OPERATOR_CANCELLED;
  }

  /* if possible, get the name of the most recently used .blend file */
  if (G.recent_files.first) {
    struct RecentFile *recent = G.recent_files.first;
    openname = recent->filepath;
  }

  RNA_string_set(op->ptr, "filepath", openname);
  wm_open_init_load_ui(op, true);
  wm_open_init_use_scripts(op, true);
  op->customdata = NULL;

  WM_event_add_fileselect(C, op);

  return OPERATOR_RUNNING_MODAL;
}

static int wm_open_mainfile__open(bContext *C, wmOperator *op)
{
  char filepath[FILE_MAX];
  bool success;

  RNA_string_get(op->ptr, "filepath", filepath);

  /* re-use last loaded setting so we can reload a file without changing */
  wm_open_init_load_ui(op, false);
  wm_open_init_use_scripts(op, false);

  if (RNA_boolean_get(op->ptr, "load_ui")) {
    G.fileflags &= ~G_FILE_NO_UI;
  }
  else {
    G.fileflags |= G_FILE_NO_UI;
  }

  if (RNA_boolean_get(op->ptr, "use_scripts")) {
    G.f |= G_FLAG_SCRIPT_AUTOEXEC;
  }
  else {
    G.f &= ~G_FLAG_SCRIPT_AUTOEXEC;
  }

  success = wm_file_read_opwrap(C, filepath, op->reports, !(G.f & G_FLAG_SCRIPT_AUTOEXEC));

  /* for file open also popup for warnings, not only errors */
  BKE_report_print_level_set(op->reports, RPT_WARNING);

  if (success) {
    if (G.fileflags & G_FILE_NO_UI) {
      ED_outliner_select_sync_from_all_tag(C);
    }
    ED_view3d_local_collections_reset(C, (G.fileflags & G_FILE_NO_UI) != 0);
    return OPERATOR_FINISHED;
  }
  else {
    return OPERATOR_CANCELLED;
  }
}

static OperatorDispatchTarget wm_open_mainfile_dispatch_targets[] = {
    {OPEN_MAINFILE_STATE_DISCARD_CHANGES, wm_open_mainfile__discard_changes},
    {OPEN_MAINFILE_STATE_SELECT_FILE_PATH, wm_open_mainfile__select_file_path},
    {OPEN_MAINFILE_STATE_OPEN, wm_open_mainfile__open},
    {0, NULL},
};

static int wm_open_mainfile_dispatch(bContext *C, wmOperator *op)
{
  return operator_state_dispatch(C, op, wm_open_mainfile_dispatch_targets);
}

static int wm_open_mainfile_invoke(bContext *C, wmOperator *op, const wmEvent *UNUSED(event))
{
  return wm_open_mainfile_dispatch(C, op);
}

static int wm_open_mainfile_exec(bContext *C, wmOperator *op)
{
  return wm_open_mainfile__open(C, op);
}

/* currently fits in a pointer */
struct FileRuntime {
  bool is_untrusted;
};

static bool wm_open_mainfile_check(bContext *UNUSED(C), wmOperator *op)
{
  struct FileRuntime *file_info = (struct FileRuntime *)&op->customdata;
  PropertyRNA *prop = RNA_struct_find_property(op->ptr, "use_scripts");
  bool is_untrusted = false;
  char path[FILE_MAX];
  char *lslash;

  RNA_string_get(op->ptr, "filepath", path);

  /* get the dir */
  lslash = (char *)BLI_last_slash(path);
  if (lslash) {
    *(lslash + 1) = '\0';
  }

  if ((U.flag & USER_SCRIPT_AUTOEXEC_DISABLE) == 0) {
    if (BKE_autoexec_match(path) == true) {
      RNA_property_boolean_set(op->ptr, prop, false);
      is_untrusted = true;
    }
  }

  if (file_info) {
    file_info->is_untrusted = is_untrusted;
  }

  return is_untrusted;
}

static void wm_open_mainfile_ui(bContext *UNUSED(C), wmOperator *op)
{
  struct FileRuntime *file_info = (struct FileRuntime *)&op->customdata;
  uiLayout *layout = op->layout;
  uiLayout *col = op->layout;
  const char *autoexec_text;

  uiItemR(layout, op->ptr, "load_ui", 0, NULL, ICON_NONE);

  col = uiLayoutColumn(layout, false);
  if (file_info->is_untrusted) {
    autoexec_text = IFACE_("Trusted Source [Untrusted Path]");
    uiLayoutSetActive(col, false);
    uiLayoutSetEnabled(col, false);
  }
  else {
    autoexec_text = IFACE_("Trusted Source");
  }

  uiItemR(col, op->ptr, "use_scripts", 0, autoexec_text, ICON_NONE);
}

void WM_OT_open_mainfile(wmOperatorType *ot)
{
  ot->name = "Open";
  ot->idname = "WM_OT_open_mainfile";
  ot->description = "Open a Blender file";

  ot->invoke = wm_open_mainfile_invoke;
  ot->exec = wm_open_mainfile_exec;
  ot->check = wm_open_mainfile_check;
  ot->ui = wm_open_mainfile_ui;
  /* omit window poll so this can work in background mode */

  WM_operator_properties_filesel(ot,
                                 FILE_TYPE_FOLDER | FILE_TYPE_BLENDER,
                                 FILE_BLENDER,
                                 FILE_OPENFILE,
                                 WM_FILESEL_FILEPATH,
                                 FILE_DEFAULTDISPLAY,
                                 FILE_SORT_ALPHA);

  RNA_def_boolean(
      ot->srna, "load_ui", true, "Load UI", "Load user interface setup in the .blend file");
  RNA_def_boolean(ot->srna,
                  "use_scripts",
                  true,
                  "Trusted Source",
                  "Allow .blend file to execute scripts automatically, default available from "
                  "system preferences");

  PropertyRNA *prop = RNA_def_boolean(
      ot->srna, "display_file_selector", true, "Display File Selector", "");
  RNA_def_property_flag(prop, PROP_SKIP_SAVE);

  create_operator_state(ot, OPEN_MAINFILE_STATE_DISCARD_CHANGES);
}

/** \} */

/* -------------------------------------------------------------------- */
/** \name Reload (revert) Main .blend File Operator
 * \{ */

static int wm_revert_mainfile_exec(bContext *C, wmOperator *op)
{
  Main *bmain = CTX_data_main(C);
  bool success;
  char filepath[FILE_MAX];

  wm_open_init_use_scripts(op, false);

  if (RNA_boolean_get(op->ptr, "use_scripts")) {
    G.f |= G_FLAG_SCRIPT_AUTOEXEC;
  }
  else {
    G.f &= ~G_FLAG_SCRIPT_AUTOEXEC;
  }

  BLI_strncpy(filepath, BKE_main_blendfile_path(bmain), sizeof(filepath));
  success = wm_file_read_opwrap(C, filepath, op->reports, !(G.f & G_FLAG_SCRIPT_AUTOEXEC));

  if (success) {
    return OPERATOR_FINISHED;
  }
  else {
    return OPERATOR_CANCELLED;
  }
}

static bool wm_revert_mainfile_poll(bContext *UNUSED(C))
{
  return G.relbase_valid;
}

void WM_OT_revert_mainfile(wmOperatorType *ot)
{
  ot->name = "Revert";
  ot->idname = "WM_OT_revert_mainfile";
  ot->description = "Reload the saved file";

  ot->invoke = WM_operator_confirm;
  ot->exec = wm_revert_mainfile_exec;
  ot->poll = wm_revert_mainfile_poll;

  RNA_def_boolean(ot->srna,
                  "use_scripts",
                  true,
                  "Trusted Source",
                  "Allow .blend file to execute scripts automatically, default available from "
                  "system preferences");
}

/** \} */

/* -------------------------------------------------------------------- */
/** \name Recover last session & auto-save.
 * \{ */

void WM_recover_last_session(bContext *C, ReportList *reports)
{
  char filepath[FILE_MAX];

  BLI_join_dirfile(filepath, sizeof(filepath), BKE_tempdir_base(), BLENDER_QUIT_FILE);
  /* if reports==NULL, it's called directly without operator, we add a quick check here */
  if (reports || BLI_exists(filepath)) {
    G.fileflags |= G_FILE_RECOVER;

    wm_file_read_opwrap(C, filepath, reports, true);

    G.fileflags &= ~G_FILE_RECOVER;

    /* XXX bad global... fixme */
    Main *bmain = CTX_data_main(C);
    if (BKE_main_blendfile_path(bmain)[0] != '\0') {
      G.file_loaded = 1; /* prevents splash to show */
    }
    else {
      G.relbase_valid = 0;
      G.save_over = 0; /* start with save preference untitled.blend */
    }
  }
}

static int wm_recover_last_session_exec(bContext *C, wmOperator *op)
{
  WM_recover_last_session(C, op->reports);
  return OPERATOR_FINISHED;
}

void WM_OT_recover_last_session(wmOperatorType *ot)
{
  ot->name = "Recover Last Session";
  ot->idname = "WM_OT_recover_last_session";
  ot->description = "Open the last closed file (\"" BLENDER_QUIT_FILE "\")";

  ot->invoke = WM_operator_confirm;
  ot->exec = wm_recover_last_session_exec;
}

static int wm_recover_auto_save_exec(bContext *C, wmOperator *op)
{
  char filepath[FILE_MAX];
  bool success;

  RNA_string_get(op->ptr, "filepath", filepath);

  G.fileflags |= G_FILE_RECOVER;

  success = wm_file_read_opwrap(C, filepath, op->reports, true);

  G.fileflags &= ~G_FILE_RECOVER;

  if (success) {
    return OPERATOR_FINISHED;
  }
  else {
    return OPERATOR_CANCELLED;
  }
}

static int wm_recover_auto_save_invoke(bContext *C, wmOperator *op, const wmEvent *UNUSED(event))
{
  char filename[FILE_MAX];

  wm_autosave_location(filename);
  RNA_string_set(op->ptr, "filepath", filename);
  WM_event_add_fileselect(C, op);

  return OPERATOR_RUNNING_MODAL;
}

void WM_OT_recover_auto_save(wmOperatorType *ot)
{
  ot->name = "Recover Auto Save";
  ot->idname = "WM_OT_recover_auto_save";
  ot->description = "Open an automatically saved file to recover it";

  ot->invoke = wm_recover_auto_save_invoke;
  ot->exec = wm_recover_auto_save_exec;

  WM_operator_properties_filesel(ot,
                                 FILE_TYPE_BLENDER,
                                 FILE_BLENDER,
                                 FILE_OPENFILE,
                                 WM_FILESEL_FILEPATH,
                                 FILE_VERTICALDISPLAY,
                                 FILE_SORT_TIME);
}

/** \} */

/* -------------------------------------------------------------------- */
/** \name Save Main .blend File Operator
 * \{ */

static void wm_filepath_default(char *filepath)
{
  if (G.save_over == false) {
    BLI_ensure_filename(filepath, FILE_MAX, "untitled.blend");
  }
}

static void save_set_compress(wmOperator *op)
{
  PropertyRNA *prop;

  prop = RNA_struct_find_property(op->ptr, "compress");
  if (!RNA_property_is_set(op->ptr, prop)) {
    if (G.save_over) { /* keep flag for existing file */
      RNA_property_boolean_set(op->ptr, prop, (G.fileflags & G_FILE_COMPRESS) != 0);
    }
    else { /* use userdef for new file */
      RNA_property_boolean_set(op->ptr, prop, (U.flag & USER_FILECOMPRESS) != 0);
    }
  }
}

static void save_set_filepath(bContext *C, wmOperator *op)
{
  Main *bmain = CTX_data_main(C);
  PropertyRNA *prop;
  char name[FILE_MAX];

  prop = RNA_struct_find_property(op->ptr, "filepath");
  if (!RNA_property_is_set(op->ptr, prop)) {
    /* if not saved before, get the name of the most recently used .blend file */
    if (BKE_main_blendfile_path(bmain)[0] == '\0' && G.recent_files.first) {
      struct RecentFile *recent = G.recent_files.first;
      BLI_strncpy(name, recent->filepath, FILE_MAX);
    }
    else {
      BLI_strncpy(name, bmain->name, FILE_MAX);
    }

    wm_filepath_default(name);
    RNA_property_string_set(op->ptr, prop, name);
  }
}

static int wm_save_as_mainfile_invoke(bContext *C, wmOperator *op, const wmEvent *UNUSED(event))
{

  save_set_compress(op);
  save_set_filepath(C, op);

  WM_event_add_fileselect(C, op);

  return OPERATOR_RUNNING_MODAL;
}

/* function used for WM_OT_save_mainfile too */
static int wm_save_as_mainfile_exec(bContext *C, wmOperator *op)
{
  Main *bmain = CTX_data_main(C);
  char path[FILE_MAX];
  const bool is_save_as = (op->type->invoke == wm_save_as_mainfile_invoke);

  save_set_compress(op);

  if (RNA_struct_property_is_set(op->ptr, "filepath")) {
    RNA_string_get(op->ptr, "filepath", path);
  }
  else {
    BLI_strncpy(path, BKE_main_blendfile_path(bmain), FILE_MAX);
    wm_filepath_default(path);
  }

  const int fileflags_orig = G.fileflags;
  int fileflags = G.fileflags & ~G_FILE_USERPREFS;

  /* set compression flag */
  SET_FLAG_FROM_TEST(fileflags, RNA_boolean_get(op->ptr, "compress"), G_FILE_COMPRESS);
  SET_FLAG_FROM_TEST(fileflags, RNA_boolean_get(op->ptr, "relative_remap"), G_FILE_RELATIVE_REMAP);
  SET_FLAG_FROM_TEST(
      fileflags,
      (RNA_struct_property_is_set(op->ptr, "copy") && RNA_boolean_get(op->ptr, "copy")),
      G_FILE_SAVE_COPY);

  const bool ok = wm_file_write(C, path, fileflags, op->reports);

  if ((op->flag & OP_IS_INVOKE) == 0) {
    /* OP_IS_INVOKE is set when the operator is called from the GUI.
     * If it is not set, the operator is called from a script and
     * shouldn't influence G.fileflags. */
    G.fileflags = fileflags_orig;
  }

  if (ok == false) {
    return OPERATOR_CANCELLED;
  }

  WM_event_add_notifier(C, NC_WM | ND_FILESAVE, NULL);

  if (!is_save_as && RNA_boolean_get(op->ptr, "exit")) {
    wm_exit_schedule_delayed(C);
  }

  return OPERATOR_FINISHED;
}

/* function used for WM_OT_save_mainfile too */
static bool blend_save_check(bContext *UNUSED(C), wmOperator *op)
{
  char filepath[FILE_MAX];
  RNA_string_get(op->ptr, "filepath", filepath);
  if (!BLO_has_bfile_extension(filepath)) {
    /* some users would prefer BLI_path_extension_replace(),
     * we keep getting nitpicking bug reports about this - campbell */
    BLI_path_extension_ensure(filepath, FILE_MAX, ".blend");
    RNA_string_set(op->ptr, "filepath", filepath);
    return true;
  }
  return false;
}

void WM_OT_save_as_mainfile(wmOperatorType *ot)
{
  PropertyRNA *prop;

  ot->name = "Save As";
  ot->idname = "WM_OT_save_as_mainfile";
  ot->description = "Save the current file in the desired location";

  ot->invoke = wm_save_as_mainfile_invoke;
  ot->exec = wm_save_as_mainfile_exec;
  ot->check = blend_save_check;
  /* omit window poll so this can work in background mode */

  WM_operator_properties_filesel(ot,
                                 FILE_TYPE_FOLDER | FILE_TYPE_BLENDER,
                                 FILE_BLENDER,
                                 FILE_SAVE,
                                 WM_FILESEL_FILEPATH,
                                 FILE_DEFAULTDISPLAY,
                                 FILE_SORT_ALPHA);
  RNA_def_boolean(ot->srna, "compress", false, "Compress", "Write compressed .blend file");
  RNA_def_boolean(ot->srna,
                  "relative_remap",
                  true,
                  "Remap Relative",
                  "Remap relative paths when saving to a different directory");
  prop = RNA_def_boolean(
      ot->srna,
      "copy",
      false,
      "Save Copy",
      "Save a copy of the actual working state but does not make saved file active");
  RNA_def_property_flag(prop, PROP_SKIP_SAVE);
}

static int wm_save_mainfile_invoke(bContext *C, wmOperator *op, const wmEvent *UNUSED(event))
{
  int ret;

  /* cancel if no active window */
  if (CTX_wm_window(C) == NULL) {
    return OPERATOR_CANCELLED;
  }

  save_set_compress(op);
  save_set_filepath(C, op);

  /* if we're saving for the first time and prefer relative paths -
   * any existing paths will be absolute,
   * enable the option to remap paths to avoid confusion T37240. */
  if ((G.relbase_valid == false) && (U.flag & USER_RELPATHS)) {
    PropertyRNA *prop = RNA_struct_find_property(op->ptr, "relative_remap");
    if (!RNA_property_is_set(op->ptr, prop)) {
      RNA_property_boolean_set(op->ptr, prop, true);
    }
  }

  if (G.save_over) {
    char path[FILE_MAX];

    RNA_string_get(op->ptr, "filepath", path);
    ret = wm_save_as_mainfile_exec(C, op);
    /* Without this there is no feedback the file was saved. */
    BKE_reportf(op->reports, RPT_INFO, "Saved \"%s\"", BLI_path_basename(path));
  }
  else {
    WM_event_add_fileselect(C, op);
    ret = OPERATOR_RUNNING_MODAL;
  }

  return ret;
}

void WM_OT_save_mainfile(wmOperatorType *ot)
{
  ot->name = "Save Blender File";
  ot->idname = "WM_OT_save_mainfile";
  ot->description = "Save the current Blender file";

  ot->invoke = wm_save_mainfile_invoke;
  ot->exec = wm_save_as_mainfile_exec;
  ot->check = blend_save_check;
  /* omit window poll so this can work in background mode */

  PropertyRNA *prop;
  WM_operator_properties_filesel(ot,
                                 FILE_TYPE_FOLDER | FILE_TYPE_BLENDER,
                                 FILE_BLENDER,
                                 FILE_SAVE,
                                 WM_FILESEL_FILEPATH,
                                 FILE_DEFAULTDISPLAY,
                                 FILE_SORT_ALPHA);
  RNA_def_boolean(ot->srna, "compress", false, "Compress", "Write compressed .blend file");
  RNA_def_boolean(ot->srna,
                  "relative_remap",
                  false,
                  "Remap Relative",
                  "Remap relative paths when saving to a different directory");

  prop = RNA_def_boolean(ot->srna, "exit", false, "Exit", "Exit Blender after saving");
  RNA_def_property_flag(prop, PROP_HIDDEN | PROP_SKIP_SAVE);
}

/** \} */

/* -------------------------------------------------------------------- */
/** \name Auto-execution of scripts warning popup
 * \{ */

static void wm_block_autorun_warning_ignore(bContext *C, void *arg_block, void *UNUSED(arg))
{
  wmWindow *win = CTX_wm_window(C);
  UI_popup_block_close(C, win, arg_block);
}

static void wm_block_autorun_warning_reload_with_scripts(bContext *C,
                                                         void *arg_block,
                                                         void *UNUSED(arg))
{
  wmWindow *win = CTX_wm_window(C);

  UI_popup_block_close(C, win, arg_block);

  /* Save user preferences for permanent execution. */
  if ((U.flag & USER_SCRIPT_AUTOEXEC_DISABLE) == 0) {
    WM_operator_name_call(C, "WM_OT_save_userpref", WM_OP_EXEC_DEFAULT, NULL);
  }

  /* Load file again with scripts enabled.
   * The reload is necessary to allow scripts to run when the files loads. */
  wmOperatorType *ot = WM_operatortype_find("WM_OT_revert_mainfile", false);

  PointerRNA props_ptr;
  WM_operator_properties_create_ptr(&props_ptr, ot);
  RNA_boolean_set(&props_ptr, "use_scripts", true);
  WM_operator_name_call_ptr(C, ot, WM_OP_EXEC_DEFAULT, &props_ptr);
  WM_operator_properties_free(&props_ptr);
}

static void wm_block_autorun_warning_enable_scripts(bContext *C,
                                                    void *arg_block,
                                                    void *UNUSED(arg))
{
  wmWindow *win = CTX_wm_window(C);
  Main *bmain = CTX_data_main(C);

  UI_popup_block_close(C, win, arg_block);

  /* Save user preferences for permanent execution. */
  if ((U.flag & USER_SCRIPT_AUTOEXEC_DISABLE) == 0) {
    WM_operator_name_call(C, "WM_OT_save_userpref", WM_OP_EXEC_DEFAULT, NULL);
  }

  /* Force a full refresh, but without reloading the file. */
  LISTBASE_FOREACH (Scene *, scene, &bmain->scenes) {
    BKE_scene_free_depsgraph_hash(scene);
  }
}

/* Build the autorun warning dialog UI */
static uiBlock *block_create_autorun_warning(struct bContext *C,
                                             struct ARegion *region,
                                             void *UNUSED(arg1))
{
  wmWindowManager *wm = CTX_wm_manager(C);
  const uiStyle *style = UI_style_get_dpi();
  uiBlock *block = UI_block_begin(C, region, "autorun_warning_popup", UI_EMBOSS);

  UI_block_flag_enable(
      block, UI_BLOCK_KEEP_OPEN | UI_BLOCK_LOOP | UI_BLOCK_NO_WIN_CLIP | UI_BLOCK_NUMSELECT);
  UI_block_theme_style_set(block, UI_BLOCK_THEME_STYLE_POPUP);
  UI_block_emboss_set(block, UI_EMBOSS);

  uiLayout *layout = UI_block_layout(block,
                                     UI_LAYOUT_VERTICAL,
                                     UI_LAYOUT_PANEL,
                                     10,
                                     2,
                                     U.widget_unit * 24,
                                     U.widget_unit * 6,
                                     0,
                                     style);

  /* Text and some vertical space */
  uiLayout *col = uiLayoutColumn(layout, true);
  uiItemL_ex(col,
             TIP_("For security reasons, automatic execution of Python scripts "
                  "in this file was disabled:"),
             ICON_ERROR,
             true,
             false);
  uiItemL_ex(col, G.autoexec_fail, ICON_BLANK1, false, true);
  uiItemL(col, TIP_("This may lead to unexpected behavior"), ICON_BLANK1);

  uiItemS(layout);

  PointerRNA pref_ptr;
  RNA_pointer_create(NULL, &RNA_PreferencesFilePaths, &U, &pref_ptr);
  uiItemR(layout,
          &pref_ptr,
          "use_scripts_auto_execute",
          0,
          TIP_("Permanently allow execution of scripts"),
          ICON_NONE);

  uiItemS(layout);

  /* Buttons */
  uiBut *but;
  uiLayout *split = uiLayoutSplit(layout, 0.0f, true);
  uiLayoutSetScaleY(split, 1.2f);

  /* empty space */
  col = uiLayoutColumn(split, false);
  uiItemS(col);

  col = uiLayoutColumn(split, false);

  /* Allow reload if we have a saved file.
   * Otherwise just enable scripts and reset the depsgraphs. */
  if (G.relbase_valid && wm->file_saved) {
    but = uiDefIconTextBut(block,
                           UI_BTYPE_BUT,
                           0,
                           ICON_NONE,
                           IFACE_("Allow Execution"),
                           0,
                           0,
                           50,
                           UI_UNIT_Y,
                           NULL,
                           0,
                           0,
                           0,
                           0,
                           TIP_("Reload file with execution of Python scripts enabled"));
    UI_but_func_set(but, wm_block_autorun_warning_reload_with_scripts, block, NULL);
  }
  else {
    but = uiDefIconTextBut(block,
                           UI_BTYPE_BUT,
                           0,
                           ICON_NONE,
                           IFACE_("Allow Execution"),
                           0,
                           0,
                           50,
                           UI_UNIT_Y,
                           NULL,
                           0,
                           0,
                           0,
                           0,
                           TIP_("Enable scripts"));
    UI_but_func_set(but, wm_block_autorun_warning_enable_scripts, block, NULL);
  }
  UI_but_drawflag_disable(but, UI_BUT_TEXT_LEFT);

  col = uiLayoutColumn(split, false);
  but = uiDefIconTextBut(block,
                         UI_BTYPE_BUT,
                         0,
                         ICON_NONE,
                         IFACE_("Ignore"),
                         0,
                         0,
                         50,
                         UI_UNIT_Y,
                         NULL,
                         0,
                         0,
                         0,
                         0,
                         TIP_("Continue using file without Python scripts"));
  UI_but_func_set(but, wm_block_autorun_warning_ignore, block, NULL);
  UI_but_drawflag_disable(but, UI_BUT_TEXT_LEFT);
  UI_but_flag_enable(but, UI_BUT_ACTIVE_DEFAULT);

  UI_block_bounds_set_centered(block, 14 * U.dpi_fac);

  return block;
}

void wm_test_autorun_warning(bContext *C)
{
  /* Test if any auto-execution of scripts failed. */
  if ((G.f & G_FLAG_SCRIPT_AUTOEXEC_FAIL) == 0) {
    return;
  }

  /* Only show the warning once. */
  if (G.f & G_FLAG_SCRIPT_AUTOEXEC_FAIL_QUIET) {
    return;
  }

  G.f |= G_FLAG_SCRIPT_AUTOEXEC_FAIL_QUIET;

  wmWindowManager *wm = CTX_wm_manager(C);
  wmWindow *win = (wm->winactive) ? wm->winactive : wm->windows.first;

  if (win) {
    wmWindow *prevwin = CTX_wm_window(C);
    CTX_wm_window_set(C, win);
    UI_popup_block_invoke(C, block_create_autorun_warning, NULL, NULL);
    CTX_wm_window_set(C, prevwin);
  }
}

/* Close File Dialog
 *************************************/

static char save_images_when_file_is_closed = true;

static void wm_block_file_close_cancel(bContext *C, void *arg_block, void *UNUSED(arg_data))
{
  wmWindow *win = CTX_wm_window(C);
  UI_popup_block_close(C, win, arg_block);
}

static void wm_block_file_close_discard(bContext *C, void *arg_block, void *arg_data)
{
  wmGenericCallback *callback = WM_generic_callback_steal((wmGenericCallback *)arg_data);

  /* Close the popup before executing the callback. Otherwise
   * the popup might be closed by the callback, which will lead
   * to a crash. */
  wmWindow *win = CTX_wm_window(C);
  UI_popup_block_close(C, win, arg_block);

  callback->exec(C, callback->user_data);
  WM_generic_callback_free(callback);
}

static void wm_block_file_close_save(bContext *C, void *arg_block, void *arg_data)
{
  const Main *bmain = CTX_data_main(C);
  wmGenericCallback *callback = WM_generic_callback_steal((wmGenericCallback *)arg_data);
  bool execute_callback = true;

  wmWindow *win = CTX_wm_window(C);
  UI_popup_block_close(C, win, arg_block);

  int modified_images_count = ED_image_save_all_modified_info(CTX_data_main(C), NULL);
  if (modified_images_count > 0 && save_images_when_file_is_closed) {
    if (ED_image_should_save_modified(bmain)) {
      ReportList *reports = CTX_wm_reports(C);
      ED_image_save_all_modified(C, reports);
      WM_report_banner_show();
    }
    else {
      execute_callback = false;
    }
  }

  bool file_has_been_saved_before = BKE_main_blendfile_path(bmain)[0] != '\0';

  if (file_has_been_saved_before) {
    WM_operator_name_call(C, "WM_OT_save_mainfile", WM_OP_EXEC_DEFAULT, NULL);
  }
  else {
    WM_operator_name_call(C, "WM_OT_save_mainfile", WM_OP_INVOKE_DEFAULT, NULL);
    execute_callback = false;
  }

  if (execute_callback) {
    callback->exec(C, callback->user_data);
  }
  WM_generic_callback_free(callback);
}

static void wm_block_file_close_cancel_button(uiBlock *block, wmGenericCallback *post_action)
{
  uiBut *but = uiDefIconTextBut(
      block, UI_BTYPE_BUT, 0, 0, IFACE_("Cancel"), 0, 0, 0, UI_UNIT_Y, 0, 0, 0, 0, 0, "");
  UI_but_func_set(but, wm_block_file_close_cancel, block, post_action);
  UI_but_drawflag_disable(but, UI_BUT_TEXT_LEFT);
}

static void wm_block_file_close_discard_button(uiBlock *block, wmGenericCallback *post_action)
{
  uiBut *but = uiDefIconTextBut(
      block, UI_BTYPE_BUT, 0, 0, IFACE_("Don't Save"), 0, 0, 0, UI_UNIT_Y, 0, 0, 0, 0, 0, "");
  UI_but_func_set(but, wm_block_file_close_discard, block, post_action);
  UI_but_drawflag_disable(but, UI_BUT_TEXT_LEFT);
}

static void wm_block_file_close_save_button(uiBlock *block, wmGenericCallback *post_action)
{
  uiBut *but = uiDefIconTextBut(
      block, UI_BTYPE_BUT, 0, 0, IFACE_("Save"), 0, 0, 0, UI_UNIT_Y, 0, 0, 0, 0, 0, "");
  UI_but_func_set(but, wm_block_file_close_save, block, post_action);
  UI_but_drawflag_disable(but, UI_BUT_TEXT_LEFT);
  UI_but_flag_enable(but, UI_BUT_ACTIVE_DEFAULT);
}

static const char *close_file_dialog_name = "file_close_popup";

static uiBlock *block_create__close_file_dialog(struct bContext *C,
                                                struct ARegion *region,
                                                void *arg1)
{
  wmGenericCallback *post_action = (wmGenericCallback *)arg1;
  Main *bmain = CTX_data_main(C);
  const uiStyle *style = UI_style_get_dpi();
  const int dialog_width = U.widget_unit * 22;
  const short icon_size = 64 * U.dpi_fac;

  /* Calculate icon column factor. */
  const float split_factor = (float)icon_size / (float)(dialog_width - style->columnspace);

  uiBlock *block = UI_block_begin(C, region, close_file_dialog_name, UI_EMBOSS);

  UI_block_flag_enable(
      block, UI_BLOCK_KEEP_OPEN | UI_BLOCK_LOOP | UI_BLOCK_NO_WIN_CLIP | UI_BLOCK_NUMSELECT);
  UI_block_theme_style_set(block, UI_BLOCK_THEME_STYLE_POPUP);
  UI_block_emboss_set(block, UI_EMBOSS);

  uiLayout *block_layout = UI_block_layout(
      block, UI_LAYOUT_VERTICAL, UI_LAYOUT_PANEL, 0, 0, dialog_width, 0, 0, style);

  /* Split layout to put alert icon on left side. */
  uiLayout *split_block = uiLayoutSplit(block_layout, split_factor, false);

  /* Alert Icon. */
  uiLayout *layout = uiLayoutColumn(split_block, false);
  uiDefButAlert(block, ALERT_ICON_WARNING, 0, 0, 0, icon_size);

  /* The rest of the content on the right. */
  layout = uiLayoutColumn(split_block, false);

  /* Title. */
  uiItemL_ex(layout, TIP_("Save changes before closing?"), ICON_NONE, true, false);

  /* Filename. */
  const char *blendfile_pathpath = BKE_main_blendfile_path(CTX_data_main(C));
  char filename[FILE_MAX];
  if (blendfile_pathpath[0] != '\0') {
    BLI_split_file_part(blendfile_pathpath, filename, sizeof(filename));
    BLI_path_extension_replace(filename, sizeof(filename), "");
  }
  else {
    STRNCPY(filename, IFACE_("Untitled"));
  }
  uiItemL(layout, filename, ICON_NONE);

  /* Image Saving Warnings. */
  ReportList reports;
  BKE_reports_init(&reports, RPT_STORE);
  uint modified_images_count = ED_image_save_all_modified_info(bmain, &reports);

  LISTBASE_FOREACH (Report *, report, &reports.list) {
    uiLayout *row = uiLayoutColumn(layout, false);
    uiLayoutSetScaleY(row, 0.6f);
    uiItemS_ex(row, 1.2f);

    /* Error messages created in ED_image_save_all_modified_info() can be long,
     * but are made to separate into two parts at first colon between text and paths.
     */
    char *message = BLI_strdupn(report->message, report->len);
    char *path_info = strstr(message, ": ");
    if (path_info) {
      /* Terminate message string at colon. */
      path_info[1] = '\0';
      /* Skip over the ": " */
      path_info += 2;
    }
    uiItemL_ex(row, message, ICON_NONE, false, true);
    if (path_info) {
      uiItemL_ex(row, path_info, ICON_NONE, false, true);
    }
    MEM_freeN(message);
  }

  /* Modified Images Checkbox. */
  if (modified_images_count > 0) {
    char message[64];
    BLI_snprintf(message,
                 sizeof(message),
                 (modified_images_count == 1) ? "Save %u modified image" :
                                                "Save %u modified images",
                 modified_images_count);
    uiItemS_ex(layout, 2.0f);
    uiDefButBitC(block,
                 UI_BTYPE_CHECKBOX,
                 1,
                 0,
                 message,
                 0,
                 0,
                 0,
                 UI_UNIT_Y,
                 &save_images_when_file_is_closed,
                 0,
                 0,
                 0,
                 0,
                 "");
  }

  BKE_reports_clear(&reports);

  uiItemS_ex(layout, 1.0f);

  /* Buttons. */
#ifdef _WIN32
  const bool windows_layout = true;
#else
  const bool windows_layout = false;
#endif

  if (windows_layout) {
    /* Windows standard layout. */

    uiLayout *split = uiLayoutSplit(block_layout, 0.174f, true);
    uiLayoutSetScaleY(split, 1.2f);

    uiLayoutColumn(split, false);
    uiItemS(layout);

    uiLayoutColumn(split, false);
    wm_block_file_close_save_button(block, post_action);

    uiLayoutColumn(split, false);
    wm_block_file_close_discard_button(block, post_action);

    uiLayoutColumn(split, false);
    wm_block_file_close_cancel_button(block, post_action);
  }
  else {
    /* Non-Windows layout (macOS and Linux). */

    uiLayout *split = uiLayoutSplit(block_layout, 0.167f, true);
    uiLayoutSetScaleY(split, 1.2f);

    layout = uiLayoutColumn(split, false);
    uiItemS(layout);

    /* Split button area into two sections: 40/60. */
    uiLayout *split_left = uiLayoutSplit(split, 0.40f, true);

    /* First button uses 75% of left side (30% of original). */
    uiLayoutSplit(split_left, 0.75f, true);
    wm_block_file_close_discard_button(block, post_action);

    /* The right side is split 50/50 (each 30% of original). */
    uiLayout *split_right = uiLayoutSplit(split_left, 0.50f, true);

    uiLayoutColumn(split_right, false);
    wm_block_file_close_cancel_button(block, post_action);

    uiLayoutColumn(split_right, false);
    wm_block_file_close_save_button(block, post_action);
  }

  UI_block_bounds_set_centered(block, 14 * U.dpi_fac);
  return block;
}

static void free_post_file_close_action(void *arg)
{
  wmGenericCallback *action = (wmGenericCallback *)arg;
  WM_generic_callback_free(action);
}

void wm_close_file_dialog(bContext *C, wmGenericCallback *post_action)
{
  if (!UI_popup_block_name_exists(CTX_wm_screen(C), close_file_dialog_name)) {
    UI_popup_block_invoke(
        C, block_create__close_file_dialog, post_action, free_post_file_close_action);
  }
  else {
    WM_generic_callback_free(post_action);
  }
}

bool wm_file_or_image_is_modified(const Main *bmain, const wmWindowManager *wm)
{
  return !wm->file_saved || ED_image_should_save_modified(bmain);
}

/** \} */<|MERGE_RESOLUTION|>--- conflicted
+++ resolved
@@ -1536,13 +1536,8 @@
     }
   }
   else {
-<<<<<<< HEAD
-    /*  save as regular blend file */
+    /* Save as regular blend file. */
     int fileflags = G.fileflags & ~(G_FILE_COMPRESS | G_FILE_HISTORY | G_FILE_AUTOPLAY);
-=======
-    /* Save as regular blend file. */
-    int fileflags = G.fileflags & ~(G_FILE_COMPRESS | G_FILE_HISTORY);
->>>>>>> b9faf531
 
     ED_editors_flush_edits(bmain);
 
@@ -1674,13 +1669,8 @@
 
   ED_editors_flush_edits(bmain);
 
-<<<<<<< HEAD
-  /*  force save as regular blend file */
+  /* Force save as regular blend file. */
   fileflags = G.fileflags & ~(G_FILE_COMPRESS | G_FILE_HISTORY | G_FILE_AUTOPLAY);
-=======
-  /* Force save as regular blend file. */
-  fileflags = G.fileflags & ~(G_FILE_COMPRESS | G_FILE_HISTORY);
->>>>>>> b9faf531
 
   if (BLO_write_file(bmain, filepath, fileflags, op->reports, NULL) == 0) {
     printf("fail\n");
