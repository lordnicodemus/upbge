--- conflicted
+++ resolved
@@ -1642,11 +1642,7 @@
   }
   else {
     /* Save as regular blend file. */
-<<<<<<< HEAD
-    int fileflags = G.fileflags & ~(G_FILE_COMPRESS | G_FILE_HISTORY | G_FILE_AUTOPLAY);
-=======
-    const int fileflags = G.fileflags & ~G_FILE_COMPRESS;
->>>>>>> ab72cd2f
+    const int fileflags = G.fileflags & ~(G_FILE_COMPRESS | G_FILE_AUTOPLAY);
 
     ED_editors_flush_edits(bmain);
 
@@ -1769,13 +1765,7 @@
   ED_editors_flush_edits(bmain);
 
   /* Force save as regular blend file. */
-<<<<<<< HEAD
-  fileflags = G.fileflags & ~(G_FILE_COMPRESS | G_FILE_HISTORY | G_FILE_AUTOPLAY);
-
-  if (BLO_write_file_ex(
-          bmain, filepath, fileflags, op->reports, BLO_WRITE_PATH_REMAP_RELATIVE, NULL) == 0) {
-=======
-  fileflags = G.fileflags & ~G_FILE_COMPRESS;
+  fileflags = G.fileflags & ~(G_FILE_COMPRESS | G_FILE_AUTOPLAY);
 
   if (BLO_write_file(bmain,
                      filepath,
@@ -1784,7 +1774,6 @@
                          .remap_mode = BLO_WRITE_PATH_REMAP_RELATIVE,
                      },
                      op->reports) == 0) {
->>>>>>> ab72cd2f
     printf("fail\n");
     return OPERATOR_CANCELLED;
   }
