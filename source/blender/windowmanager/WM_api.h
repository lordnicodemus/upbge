--- conflicted
+++ resolved
@@ -44,10 +44,6 @@
 
 /* Include external manipulator API's */
 #include "manipulators/WM_manipulator_api.h"
-<<<<<<< HEAD
-#include "manipulators/WM_manipulator_library.h"
-=======
->>>>>>> a5b3df75
 
 #ifdef __cplusplus
 extern "C" {
