/*
 * ***** BEGIN GPL LICENSE BLOCK *****
 *
 * This program is free software; you can redistribute it and/or
 * modify it under the terms of the GNU General Public License
 * as published by the Free Software Foundation; either version 2
 * of the License, or (at your option) any later version. 
 *
 * This program is distributed in the hope that it will be useful,
 * but WITHOUT ANY WARRANTY; without even the implied warranty of
 * MERCHANTABILITY or FITNESS FOR A PARTICULAR PURPOSE.  See the
 * GNU General Public License for more details.
 *
 * You should have received a copy of the GNU General Public License
 * along with this program; if not, write to the Free Software Foundation,
 * Inc., 51 Franklin Street, Fifth Floor, Boston, MA 02110-1301, USA.
 *
 * The Original Code is Copyright (C) 2005 Blender Foundation.
 * All rights reserved.
 *
 * The Original Code is: all of this file.
 *
 * Contributor(s): none yet.
 *
 * ***** END GPL LICENSE BLOCK *****
 */

#include "../node_shader_util.h"

/* **************** OUTPUT ******************** */

static bNodeSocketTemplate sh_node_subsurface_scattering_in[] = {
	{	SOCK_RGBA, 1, N_("Color"),			0.8f, 0.8f, 0.8f, 1.0f, 0.0f, 1.0f},
	{	SOCK_FLOAT, 1, N_("Scale"),			1.0, 0.0f, 0.0f, 0.0f, 0.0f, 1000.0f},
	{	SOCK_VECTOR, 1, N_("Radius"),		1.0f, 1.0f, 1.0f, 0.0f, 0.0f, 100.0f},
	{	SOCK_FLOAT, 1, N_("Sharpness"),		0.0f, 0.0f, 0.0f, 0.0f, 0.0f, 1.0f, PROP_FACTOR},
	{	SOCK_FLOAT, 1, N_("Texture Blur"),	0.0f, 0.0f, 0.0f, 0.0f, 0.0f, 1.0f, PROP_FACTOR},
	{	SOCK_VECTOR, 1, N_("Normal"),		0.0f, 0.0f, 0.0f, 1.0f, -1.0f, 1.0f, PROP_NONE, SOCK_HIDE_VALUE},
	{	-1, 0, ""	}
};

static bNodeSocketTemplate sh_node_subsurface_scattering_out[] = {
	{	SOCK_SHADER, 0, N_("BSSRDF")},
	{	-1, 0, ""	}
};

static void node_shader_init_subsurface_scattering(bNodeTree *UNUSED(ntree), bNode *node)
{
	node->custom1 = SHD_SUBSURFACE_BURLEY;
}

static int node_shader_gpu_subsurface_scattering(GPUMaterial *mat, bNode *node, bNodeExecData *UNUSED(execdata), GPUNodeStack *in, GPUNodeStack *out)
{
	if (!in[5].link)
		GPU_link(mat, "world_normals_get", &in[5].link);

	if (node->sss_id == 1) {
		bNodeSocket *socket = BLI_findlink(&node->original->inputs, 2);
		bNodeSocketValueRGBA *socket_data = socket->default_value;
		bNodeSocket *socket_sharp = BLI_findlink(&node->original->inputs, 3);
		bNodeSocketValueFloat *socket_data_sharp = socket_sharp->default_value;
		/* For some reason it seems that the socket value is in ARGB format. */
<<<<<<< HEAD
		GPU_material_sss_profile_create(mat, &socket_data->value[1], (int *)&node->original->custom1);
=======
		GPU_material_sss_profile_create(mat, &socket_data->value[1],
		                                     &node->original->custom1,
		                                     &socket_data_sharp->value);
>>>>>>> ff810f08
	}

	return GPU_stack_link(mat, node, "node_subsurface_scattering", in, out, GPU_uniform(&node->sss_id));
}

static void node_shader_update_subsurface_scattering(bNodeTree *UNUSED(ntree), bNode *node)
{
	bNodeSocket *sock;
	int falloff = node->custom1;

	for (sock = node->inputs.first; sock; sock = sock->next) {
		if (STREQ(sock->name, "Sharpness")) {
			if (falloff == SHD_SUBSURFACE_CUBIC)
				sock->flag &= ~SOCK_UNAVAIL;
			else
				sock->flag |= SOCK_UNAVAIL;

		}
	}
}

/* node type definition */
void register_node_type_sh_subsurface_scattering(void)
{
	static bNodeType ntype;

	sh_node_type_base(&ntype, SH_NODE_SUBSURFACE_SCATTERING, "Subsurface Scattering", NODE_CLASS_SHADER, 0);
	node_type_compatibility(&ntype, NODE_NEW_SHADING);
	node_type_socket_templates(&ntype, sh_node_subsurface_scattering_in, sh_node_subsurface_scattering_out);
	node_type_size_preset(&ntype, NODE_SIZE_MIDDLE);
	node_type_init(&ntype, node_shader_init_subsurface_scattering);
	node_type_storage(&ntype, "", NULL, NULL);
	node_type_gpu(&ntype, node_shader_gpu_subsurface_scattering);
	node_type_update(&ntype, node_shader_update_subsurface_scattering, NULL);

	nodeRegisterType(&ntype);
}
<|MERGE_RESOLUTION|>--- conflicted
+++ resolved
@@ -60,13 +60,9 @@
 		bNodeSocket *socket_sharp = BLI_findlink(&node->original->inputs, 3);
 		bNodeSocketValueFloat *socket_data_sharp = socket_sharp->default_value;
 		/* For some reason it seems that the socket value is in ARGB format. */
-<<<<<<< HEAD
-		GPU_material_sss_profile_create(mat, &socket_data->value[1], (int *)&node->original->custom1);
-=======
 		GPU_material_sss_profile_create(mat, &socket_data->value[1],
 		                                     &node->original->custom1,
 		                                     &socket_data_sharp->value);
->>>>>>> ff810f08
 	}
 
 	return GPU_stack_link(mat, node, "node_subsurface_scattering", in, out, GPU_uniform(&node->sss_id));
