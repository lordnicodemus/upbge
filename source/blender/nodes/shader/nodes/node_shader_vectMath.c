--- conflicted
+++ resolved
@@ -132,13 +132,9 @@
 		case 2:
 		case 3:
 		case 4:
-<<<<<<< HEAD
 		case 6:
 		case 7:
-			GPU_stack_link(mat, names[node->custom1], in, out);
-=======
 			GPU_stack_link(mat, node, names[node->custom1], in, out);
->>>>>>> 231d6882
 			break;
 		case 5:
 			if (in[0].hasinput || !in[1].hasinput) {
