/*
 * ***** BEGIN GPL LICENSE BLOCK *****
 *
 * This program is free software; you can redistribute it and/or
 * modify it under the terms of the GNU General Public License
 * as published by the Free Software Foundation; either version 2
 * of the License, or (at your option) any later version.
 *
 * This program is distributed in the hope that it will be useful,
 * but WITHOUT ANY WARRANTY; without even the implied warranty of
 * MERCHANTABILITY or FITNESS FOR A PARTICULAR PURPOSE.  See the
 * GNU General Public License for more details.
 *
 * You should have received a copy of the GNU General Public License
 * along with this program; if not, write to the Free Software Foundation,
 * Inc., 51 Franklin Street, Fifth Floor, Boston, MA 02110-1301, USA.
 *
 * The Original Code is Copyright (C) 2005 Blender Foundation.
 * All rights reserved.
 *
 * The Original Code is: all of this file.
 *
 * Contributor(s): none yet.
 *
 * ***** END GPL LICENSE BLOCK *****
 */

/** \file blender/nodes/shader/nodes/node_shader_vectMath.c
 *  \ingroup shdnodes
 */

#include "node_shader_util.h"

/* **************** VECTOR MATH ******************** */
static bNodeSocketTemplate sh_node_vect_math_in[] = {
	{ SOCK_VECTOR, 1, N_("Vector"), 0.5f, 0.5f, 0.5f, 1.0f, -10000.0f, 10000.0f, PROP_NONE},
	{ SOCK_VECTOR, 1, N_("Vector"), 0.5f, 0.5f, 0.5f, 1.0f, -10000.0f, 10000.0f, PROP_NONE},
	{ -1, 0, "" }
};

static bNodeSocketTemplate sh_node_vect_math_out[] = {
	{ SOCK_VECTOR, 0, N_("Vector")},
	{ SOCK_FLOAT, 0, N_("Value")},
	{ -1, 0, "" }
};

static void node_shader_exec_vect_math(void *UNUSED(data), int UNUSED(thread), bNode *node, bNodeExecData *UNUSED(execdata), bNodeStack **in, bNodeStack **out)
{
	float vec1[3], vec2[3];

	nodestack_get_vec(vec1, SOCK_VECTOR, in[0]);
	nodestack_get_vec(vec2, SOCK_VECTOR, in[1]);

	if (node->custom1 == 0) {	/* Add */
		out[0]->vec[0] = vec1[0] + vec2[0];
		out[0]->vec[1] = vec1[1] + vec2[1];
		out[0]->vec[2] = vec1[2] + vec2[2];

		out[1]->vec[0] = (fabsf(out[0]->vec[0]) + fabsf(out[0]->vec[1]) + fabsf(out[0]->vec[2])) / 3.0f;
	}
	else if (node->custom1 == 1) {	/* Subtract */
		out[0]->vec[0] = vec1[0] - vec2[0];
		out[0]->vec[1] = vec1[1] - vec2[1];
		out[0]->vec[2] = vec1[2] - vec2[2];

		out[1]->vec[0] = (fabsf(out[0]->vec[0]) + fabsf(out[0]->vec[1]) + fabsf(out[0]->vec[2])) / 3.0f;
	}
	else if (node->custom1 == 2) {	/* Average */
		out[0]->vec[0] = vec1[0] + vec2[0];
		out[0]->vec[1] = vec1[1] + vec2[1];
		out[0]->vec[2] = vec1[2] + vec2[2];

		out[1]->vec[0] = normalize_v3(out[0]->vec);
	}
	else if (node->custom1 == 3) {	/* Dot product */
		out[1]->vec[0] = (vec1[0] * vec2[0]) + (vec1[1] * vec2[1]) + (vec1[2] * vec2[2]);
	}
	else if (node->custom1 == 4) {	/* Cross product */
		out[0]->vec[0] = (vec1[1] * vec2[2]) - (vec1[2] * vec2[1]);
		out[0]->vec[1] = (vec1[2] * vec2[0]) - (vec1[0] * vec2[2]);
		out[0]->vec[2] = (vec1[0] * vec2[1]) - (vec1[1] * vec2[0]);

		out[1]->vec[0] = normalize_v3(out[0]->vec);
	}
	else if (node->custom1 == 5) {	/* Normalize */
		if (in[0]->hasinput || !in[1]->hasinput) {	/* This one only takes one input, so we've got to choose. */
			out[0]->vec[0] = vec1[0];
			out[0]->vec[1] = vec1[1];
			out[0]->vec[2] = vec1[2];
		}
		else {
			out[0]->vec[0] = vec2[0];
			out[0]->vec[1] = vec2[1];
			out[0]->vec[2] = vec2[2];
		}

		out[1]->vec[0] = normalize_v3(out[0]->vec);
	}
<<<<<<< HEAD
	else if (node->custom1 == 6) {	/* Reflect */
		float dotNI = 2.0f * dot_v3v3(vec1, vec2);
		float v[3] = { 0.0f, 0.0f, 0.0f };
		mul_v3_v3fl(v, vec2, dotNI);

		float fv[3] = { 0.0f, 0.0f, 0.0f };
		sub_v3_v3v3(fv, vec1, v);

		out[0]->vec[0] = fv[0];
		out[0]->vec[1] = fv[1];
		out[0]->vec[2] = fv[2];

		out[1]->vec[0] = normalize_v3(out[0]->vec);
	}
	else if (node->custom1 == 7) {	/* Multiply */
		out[0]->vec[0] = vec1[0] * vec2[0];
		out[0]->vec[1] = vec1[1] * vec2[1];
		out[0]->vec[2] = vec1[2] * vec2[2];

		out[1]->vec[0] = (fabsf(out[0]->vec[0]) + fabsf(out[0]->vec[1]) + fabsf(out[0]->vec[2])) / 3.0f;
	}
	
=======

>>>>>>> 36e82b77
}

static int gpu_shader_vect_math(GPUMaterial *mat, bNode *node, bNodeExecData *UNUSED(execdata), GPUNodeStack *in, GPUNodeStack *out)
{
	static const char *names[] = {"vec_math_add", "vec_math_sub",
		"vec_math_average", "vec_math_dot", "vec_math_cross",
		"vec_math_normalize", "vec_math_reflect", "vec_math_mul"};

	switch (node->custom1) {
		case 0:
		case 1:
		case 2:
		case 3:
		case 4:
		case 6:
		case 7:
			GPU_stack_link(mat, names[node->custom1], in, out);
			break;
		case 5:
			if (in[0].hasinput || !in[1].hasinput) {
				/* use only first item and terminator */
				GPUNodeStack tmp_in[2];
				memcpy(&tmp_in[0], &in[0], sizeof(GPUNodeStack));
				memcpy(&tmp_in[1], &in[2], sizeof(GPUNodeStack));
				GPU_stack_link(mat, names[node->custom1], tmp_in, out);
			}
			else {
				/* use only second item and terminator */
				GPUNodeStack tmp_in[2];
				memcpy(&tmp_in[0], &in[1], sizeof(GPUNodeStack));
				memcpy(&tmp_in[1], &in[2], sizeof(GPUNodeStack));
				GPU_stack_link(mat, names[node->custom1], tmp_in, out);
			}
			break;
		default:
			return false;
	}

	return true;
}

void register_node_type_sh_vect_math(void)
{
	static bNodeType ntype;

	sh_node_type_base(&ntype, SH_NODE_VECT_MATH, "Vector Math", NODE_CLASS_CONVERTOR, 0);
	node_type_compatibility(&ntype, NODE_OLD_SHADING | NODE_NEW_SHADING);
	node_type_socket_templates(&ntype, sh_node_vect_math_in, sh_node_vect_math_out);
	node_type_label(&ntype, node_vect_math_label);
	node_type_storage(&ntype, "", NULL, NULL);
	node_type_exec(&ntype, NULL, NULL, node_shader_exec_vect_math);
	node_type_gpu(&ntype, gpu_shader_vect_math);

	nodeRegisterType(&ntype);
}<|MERGE_RESOLUTION|>--- conflicted
+++ resolved
@@ -96,7 +96,6 @@
 
 		out[1]->vec[0] = normalize_v3(out[0]->vec);
 	}
-<<<<<<< HEAD
 	else if (node->custom1 == 6) {	/* Reflect */
 		float dotNI = 2.0f * dot_v3v3(vec1, vec2);
 		float v[3] = { 0.0f, 0.0f, 0.0f };
@@ -118,10 +117,7 @@
 
 		out[1]->vec[0] = (fabsf(out[0]->vec[0]) + fabsf(out[0]->vec[1]) + fabsf(out[0]->vec[2])) / 3.0f;
 	}
-	
-=======
 
->>>>>>> 36e82b77
 }
 
 static int gpu_shader_vect_math(GPUMaterial *mat, bNode *node, bNodeExecData *UNUSED(execdata), GPUNodeStack *in, GPUNodeStack *out)
