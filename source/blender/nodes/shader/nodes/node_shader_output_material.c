/*
 * ***** BEGIN GPL LICENSE BLOCK *****
 *
 * This program is free software; you can redistribute it and/or
 * modify it under the terms of the GNU General Public License
 * as published by the Free Software Foundation; either version 2
 * of the License, or (at your option) any later version. 
 *
 * This program is distributed in the hope that it will be useful,
 * but WITHOUT ANY WARRANTY; without even the implied warranty of
 * MERCHANTABILITY or FITNESS FOR A PARTICULAR PURPOSE.  See the
 * GNU General Public License for more details.
 *
 * You should have received a copy of the GNU General Public License
 * along with this program; if not, write to the Free Software Foundation,
 * Inc., 51 Franklin Street, Fifth Floor, Boston, MA 02110-1301, USA.
 *
 * The Original Code is Copyright (C) 2005 Blender Foundation.
 * All rights reserved.
 *
 * The Original Code is: all of this file.
 *
 * Contributor(s): none yet.
 *
 * ***** END GPL LICENSE BLOCK *****
 */

#include "../node_shader_util.h"

#include "BKE_scene.h"

/* **************** OUTPUT ******************** */

static bNodeSocketTemplate sh_node_output_material_in[] = {
	{	SOCK_SHADER, 1, N_("Surface")},
	{	SOCK_SHADER, 1, N_("Volume")},
	{	SOCK_FLOAT, 1, N_("Displacement"),	0.0f, 0.0f, 0.0f, 0.0f, 0.0f, 1.0f, PROP_NONE, SOCK_HIDE_VALUE},
	{	-1, 0, ""	}
};

static int node_shader_gpu_output_material(GPUMaterial *mat, bNode *node, bNodeExecData *UNUSED(execdata), GPUNodeStack *in, GPUNodeStack *out)
{
	GPUNodeLink *outlink;

<<<<<<< HEAD
	if (BKE_scene_uses_blender_eevee(GPU_material_scene(mat)) || BKE_scene_uses_blender_game(GPU_material_scene(mat))) {
		return false;
	}

=======
>>>>>>> 76444a13
	GPU_stack_link(mat, node, "node_output_material", in, out, &outlink);
	GPU_material_output_link(mat, outlink);

	return true;
}


/* node type definition */
void register_node_type_sh_output_material(void)
{
	static bNodeType ntype;

	sh_node_type_base(&ntype, SH_NODE_OUTPUT_MATERIAL, "Material Output", NODE_CLASS_OUTPUT, 0);
	node_type_compatibility(&ntype, NODE_NEW_SHADING);
	node_type_socket_templates(&ntype, sh_node_output_material_in, NULL);
	node_type_init(&ntype, NULL);
	node_type_storage(&ntype, "", NULL, NULL);
	node_type_gpu(&ntype, node_shader_gpu_output_material);

	/* Do not allow muting output node. */
	node_type_internal_links(&ntype, NULL);

	nodeRegisterType(&ntype);
}<|MERGE_RESOLUTION|>--- conflicted
+++ resolved
@@ -42,13 +42,6 @@
 {
 	GPUNodeLink *outlink;
 
-<<<<<<< HEAD
-	if (BKE_scene_uses_blender_eevee(GPU_material_scene(mat)) || BKE_scene_uses_blender_game(GPU_material_scene(mat))) {
-		return false;
-	}
-
-=======
->>>>>>> 76444a13
 	GPU_stack_link(mat, node, "node_output_material", in, out, &outlink);
 	GPU_material_output_link(mat, outlink);
 
