--- conflicted
+++ resolved
@@ -76,13 +76,6 @@
 		GPU_material_enable_alpha(mat);
 #endif
 
-<<<<<<< HEAD
-	if (BKE_scene_uses_blender_eevee(GPU_material_scene(mat)) || BKE_scene_uses_blender_game(GPU_material_scene(mat))) {
-		return false;
-	}
-
-=======
->>>>>>> 86899c1a
 	GPU_stack_link(mat, node, "output_node", in, out, &outlink);
 	GPU_material_output_link(mat, outlink);
 
