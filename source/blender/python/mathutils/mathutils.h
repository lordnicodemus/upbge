/*
 * This program is free software; you can redistribute it and/or
 * modify it under the terms of the GNU General Public License
 * as published by the Free Software Foundation; either version 2
 * of the License, or (at your option) any later version.
 *
 * This program is distributed in the hope that it will be useful,
 * but WITHOUT ANY WARRANTY; without even the implied warranty of
 * MERCHANTABILITY or FITNESS FOR A PARTICULAR PURPOSE.  See the
 * GNU General Public License for more details.
 *
 * You should have received a copy of the GNU General Public License
 * along with this program; if not, write to the Free Software Foundation,
 * Inc., 51 Franklin Street, Fifth Floor, Boston, MA 02110-1301, USA.
 */

#pragma once

/** \file
 * \ingroup pymathutils
 */

#ifdef __cplusplus
extern "C" {
#endif

/* Can cast different mathutils types to this, use for generic funcs */

#include "BLI_compiler_attrs.h"

struct DynStr;

extern char BaseMathObject_is_wrapped_doc[];
extern char BaseMathObject_is_frozen_doc[];
extern char BaseMathObject_owner_doc[];

#define BASE_MATH_NEW(struct_name, root_type, base_type) \
  ((struct_name *)((base_type ? (base_type)->tp_alloc(base_type, 0) : \
                                _PyObject_GC_New(&(root_type)))))

/** BaseMathObject.flag */
enum {
  /**
   * Do not own the memory used in this vector,
   * \note This is error prone if the memory may be freed while this vector is in use.
   * Prefer using callbacks where possible, see: #Mathutils_RegisterCallback
   */
  BASE_MATH_FLAG_IS_WRAP = (1 << 0),
  /**
   * Prevent changes to the vector so it can be used as a set or dictionary key for example.
   * (typical use cases for tuple).
   */
  BASE_MATH_FLAG_IS_FROZEN = (1 << 1),
};
#define BASE_MATH_FLAG_DEFAULT 0

#define BASE_MATH_MEMBERS(_data) \
  PyObject_VAR_HEAD float \
      *_data;            /* array of data (alias), wrapped status depends on wrapped status */ \
  PyObject *cb_user;     /* if this vector references another object, otherwise NULL, \
                          * *Note* this owns its reference */ \
  unsigned char cb_type; /* which user funcs do we adhere to, RNA, GameObject, etc */ \
  unsigned char \
      cb_subtype;    /* subtype: location, rotation... \
                      * to avoid defining many new functions for every attribute of the same type */ \
  unsigned char flag /* wrapped data type? */

typedef struct {
  BASE_MATH_MEMBERS(data);
} BaseMathObject;

/* types */
#include "mathutils_Color.h"
#include "mathutils_Euler.h"
#include "mathutils_Matrix.h"
#include "mathutils_Quaternion.h"
#include "mathutils_Vector.h"

/* avoid checking all types */
#define BaseMathObject_CheckExact(v) (Py_TYPE(v)->tp_dealloc == (destructor)BaseMathObject_dealloc)

PyObject *BaseMathObject_owner_get(BaseMathObject *self, void *);
PyObject *BaseMathObject_is_wrapped_get(BaseMathObject *self, void *);
PyObject *BaseMathObject_is_frozen_get(BaseMathObject *self, void *);

extern char BaseMathObject_freeze_doc[];
PyObject *BaseMathObject_freeze(BaseMathObject *self);

int BaseMathObject_traverse(BaseMathObject *self, visitproc visit, void *arg);
int BaseMathObject_clear(BaseMathObject *self);
void BaseMathObject_dealloc(BaseMathObject *self);

PyMODINIT_FUNC PyInit_mathutils(void);

int EXPP_FloatsAreEqual(float A, float B, int floatSteps);
int EXPP_VectorsAreEqual(const float *vecA, const float *vecB, int size, int floatSteps);

typedef struct Mathutils_Callback Mathutils_Callback;

/** Checks the user is still valid. */
typedef int (*BaseMathCheckFunc)(BaseMathObject *);
/** Gets the vector from the user. */
typedef int (*BaseMathGetFunc)(BaseMathObject *, int);
/** Sets the users vector values once its modified. */
typedef int (*BaseMathSetFunc)(BaseMathObject *, int);
/** Same as above but only for an index. */
typedef int (*BaseMathGetIndexFunc)(BaseMathObject *, int, int);
/** Same as above but only for an index. */
typedef int (*BaseMathSetIndexFunc)(BaseMathObject *, int, int);

struct Mathutils_Callback {
  BaseMathCheckFunc check;
  BaseMathGetFunc get;
  BaseMathSetFunc set;
  BaseMathGetIndexFunc get_index;
  BaseMathSetIndexFunc set_index;
};

unsigned char Mathutils_RegisterCallback(Mathutils_Callback *cb);

int _BaseMathObject_ReadCallback(BaseMathObject *self);
int _BaseMathObject_WriteCallback(BaseMathObject *self);
int _BaseMathObject_ReadIndexCallback(BaseMathObject *self, int index);
int _BaseMathObject_WriteIndexCallback(BaseMathObject *self, int index);

void _BaseMathObject_RaiseFrozenExc(const BaseMathObject *self);
void _BaseMathObject_RaiseNotFrozenExc(const BaseMathObject *self);

/* since this is called so often avoid where possible */
#define BaseMath_ReadCallback(_self) \
  (((_self)->cb_user ? _BaseMathObject_ReadCallback((BaseMathObject *)_self) : 0))
#define BaseMath_WriteCallback(_self) \
  (((_self)->cb_user ? _BaseMathObject_WriteCallback((BaseMathObject *)_self) : 0))
#define BaseMath_ReadIndexCallback(_self, _index) \
  (((_self)->cb_user ? _BaseMathObject_ReadIndexCallback((BaseMathObject *)_self, _index) : 0))
#define BaseMath_WriteIndexCallback(_self, _index) \
  (((_self)->cb_user ? _BaseMathObject_WriteIndexCallback((BaseMathObject *)_self, _index) : 0))

/* support BASE_MATH_FLAG_IS_FROZEN */
#define BaseMath_ReadCallback_ForWrite(_self) \
  (UNLIKELY((_self)->flag & BASE_MATH_FLAG_IS_FROZEN) ? \
       (_BaseMathObject_RaiseFrozenExc((BaseMathObject *)_self), -1) : \
       (BaseMath_ReadCallback(_self)))

#define BaseMath_ReadIndexCallback_ForWrite(_self, _index) \
  (UNLIKELY((_self)->flag & BASE_MATH_FLAG_IS_FROZEN) ? \
       (_BaseMathObject_RaiseFrozenExc((BaseMathObject *)_self), -1) : \
       (BaseMath_ReadIndexCallback(_self, _index)))

#define BaseMath_Prepare_ForWrite(_self) \
  (UNLIKELY((_self)->flag & BASE_MATH_FLAG_IS_FROZEN) ? \
       (_BaseMathObject_RaiseFrozenExc((BaseMathObject *)_self), -1) : \
       0)

#define BaseMathObject_Prepare_ForHash(_self) \
  (UNLIKELY(((_self)->flag & BASE_MATH_FLAG_IS_FROZEN) == 0) ? \
       (_BaseMathObject_RaiseNotFrozenExc((BaseMathObject *)_self), -1) : \
       0)

/* utility func */
int mathutils_array_parse(
    float *array, int array_min, int array_max, PyObject *value, const char *error_prefix);
int mathutils_array_parse_alloc(float **array,
                                int array_min,
                                PyObject *value,
                                const char *error_prefix);
int mathutils_array_parse_alloc_v(float **array,
                                  int array_dim,
                                  PyObject *value,
                                  const char *error_prefix);
int mathutils_int_array_parse(int *array,
                              int array_dim,
                              PyObject *value,
                              const char *error_prefix);
int mathutils_array_parse_alloc_vi(int **array,
                                   int array_dim,
                                   PyObject *value,
                                   const char *error_prefix);
int mathutils_array_parse_alloc_viseq(
    int **array, int **start_table, int **len_table, PyObject *value, const char *error_prefix);
int mathutils_any_to_rotmat(float rmat[3][3], PyObject *value, const char *error_prefix);

Py_hash_t mathutils_array_hash(const float *float_array, size_t array_len);

/* zero remaining unused elements of the array */
#define MU_ARRAY_ZERO (1u << 30)
/* ignore larger py sequences than requested (just use first elements),
 * handy when using 3d vectors as 2d */
#define MU_ARRAY_SPILL (1u << 31)

#define MU_ARRAY_FLAGS (MU_ARRAY_ZERO | MU_ARRAY_SPILL)

int column_vector_multiplication(float rvec[4], VectorObject *vec, MatrixObject *mat);

#ifndef MATH_STANDALONE
/* dynstr as python string utility functions */
PyObject *mathutils_dynstr_to_py(struct DynStr *ds);
<<<<<<< HEAD
#endif

#ifdef __cplusplus
}
#endif

#endif /* __MATHUTILS_H__ */
=======
#endif
>>>>>>> e3f369e1
<|MERGE_RESOLUTION|>--- conflicted
+++ resolved
@@ -55,15 +55,17 @@
 #define BASE_MATH_FLAG_DEFAULT 0
 
 #define BASE_MATH_MEMBERS(_data) \
-  PyObject_VAR_HEAD float \
-      *_data;            /* array of data (alias), wrapped status depends on wrapped status */ \
-  PyObject *cb_user;     /* if this vector references another object, otherwise NULL, \
-                          * *Note* this owns its reference */ \
-  unsigned char cb_type; /* which user funcs do we adhere to, RNA, GameObject, etc */ \
-  unsigned char \
-      cb_subtype;    /* subtype: location, rotation... \
-                      * to avoid defining many new functions for every attribute of the same type */ \
-  unsigned char flag /* wrapped data type? */
+  /** Array of data (alias), wrapped status depends on wrapped status. */ \
+  PyObject_VAR_HEAD float *_data; \
+  /** If this vector references another object, otherwise NULL, *Note* this owns its reference */ \
+  PyObject *cb_user; \
+  /** Which user funcs do we adhere to, RNA, etc */ \
+  unsigned char cb_type; \
+  /** Subtype: location, rotation... \
+   * to avoid defining many new functions for every attribute of the same type */ \
+  unsigned char cb_subtype; \
+  /** Wrapped data type. */ \
+  unsigned char flag
 
 typedef struct {
   BASE_MATH_MEMBERS(data);
@@ -195,14 +197,9 @@
 #ifndef MATH_STANDALONE
 /* dynstr as python string utility functions */
 PyObject *mathutils_dynstr_to_py(struct DynStr *ds);
-<<<<<<< HEAD
 #endif
+
 
 #ifdef __cplusplus
 }
-#endif
-
-#endif /* __MATHUTILS_H__ */
-=======
-#endif
->>>>>>> e3f369e1
+#endif