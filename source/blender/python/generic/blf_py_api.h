/*
 * This program is free software; you can redistribute it and/or
 * modify it under the terms of the GNU General Public License
 * as published by the Free Software Foundation; either version 2
 * of the License, or (at your option) any later version.
 *
 * This program is distributed in the hope that it will be useful,
 * but WITHOUT ANY WARRANTY; without even the implied warranty of
 * MERCHANTABILITY or FITNESS FOR A PARTICULAR PURPOSE.  See the
 * GNU General Public License for more details.
 *
 * You should have received a copy of the GNU General Public License
 * along with this program; if not, write to the Free Software Foundation,
 * Inc., 51 Franklin Street, Fifth Floor, Boston, MA 02110-1301, USA.
 */

#pragma once

/** \file
 * \ingroup pygen
 */

#ifdef __cplusplus
extern "C" {
#endif

#include <Python.h>

<<<<<<< HEAD
PyObject *BPyInit_blf(void);

#ifdef __cplusplus
}
#endif

#endif /* __BLF_PY_API_H__ */
=======
PyObject *BPyInit_blf(void);
>>>>>>> e3f369e1
<|MERGE_RESOLUTION|>--- conflicted
+++ resolved
@@ -26,14 +26,9 @@
 
 #include <Python.h>
 
-<<<<<<< HEAD
 PyObject *BPyInit_blf(void);
+
 
 #ifdef __cplusplus
 }
-#endif
-
-#endif /* __BLF_PY_API_H__ */
-=======
-PyObject *BPyInit_blf(void);
->>>>>>> e3f369e1
+#endif