--- conflicted
+++ resolved
@@ -38,14 +38,9 @@
   if (UNLIKELY(!bpygpu_is_init_or_error())) { \
     return -1; \
   } \
-<<<<<<< HEAD
   ((void)0)
+
 
 #ifdef __cplusplus
 }
-#endif
-
-#endif /* __GPU_PY_API_H__ */
-=======
-  ((void)0)
->>>>>>> e3f369e1
+#endif