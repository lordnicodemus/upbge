/*
 * This program is free software; you can redistribute it and/or
 * modify it under the terms of the GNU General Public License
 * as published by the Free Software Foundation; either version 2
 * of the License, or (at your option) any later version.
 *
 * This program is distributed in the hope that it will be useful,
 * but WITHOUT ANY WARRANTY; without even the implied warranty of
 * MERCHANTABILITY or FITNESS FOR A PARTICULAR PURPOSE.  See the
 * GNU General Public License for more details.
 *
 * You should have received a copy of the GNU General Public License
 * along with this program; if not, write to the Free Software Foundation,
 * Inc., 51 Franklin Street, Fifth Floor, Boston, MA 02110-1301, USA.
 */

/** \file
 * \ingroup python
 */

#ifndef __BPY_EXTERN_H__
#define __BPY_EXTERN_H__

struct AnimationEvalContext;
struct ChannelDriver; /* DNA_anim_types.h */
struct ID;            /* DNA_ID.h */
struct ListBase;      /* DNA_listBase.h */
struct Object;        /* DNA_object_types.h */
struct PathResolvedRNA;
struct ReportList;
struct Text;              /* defined in DNA_text_types.h */
struct bConstraint;       /* DNA_constraint_types.h */
struct bConstraintOb;     /* DNA_constraint_types.h */
struct bConstraintTarget; /* DNA_constraint_types.h*/
struct bContext;
struct bContextDataResult;
struct bPythonConstraint; /* DNA_constraint_types.h */

#include "BLI_utildefines.h"

#ifdef __cplusplus
extern "C" {
#endif

void BPY_pyconstraint_exec(struct bPythonConstraint *con,
                           struct bConstraintOb *cob,
                           struct ListBase *targets);
//  void BPY_pyconstraint_settings(void *arg1, void *arg2);
void BPY_pyconstraint_target(struct bPythonConstraint *con, struct bConstraintTarget *ct);
void BPY_pyconstraint_update(struct Object *owner, struct bConstraint *con);
int BPY_is_pyconstraint(struct Text *text);
//  void BPY_free_pyconstraint_links(struct Text *text);

void BPY_python_start(int argc, const char **argv);
void BPY_python_end(void);
void BPY_python_reset(struct bContext *C);
void BPY_python_use_system_env(void);
<<<<<<< HEAD
bool BPY_python_get_use_system_env(void); /* Game Engine Integration */
=======
void BPY_python_backtrace(/* FILE */ void *file);
>>>>>>> 21fec951

/* global interpreter lock */

typedef void *BPy_ThreadStatePtr;

BPy_ThreadStatePtr BPY_thread_save(void);
void BPY_thread_restore(BPy_ThreadStatePtr tstate);

/* our own wrappers to Py_BEGIN_ALLOW_THREADS/Py_END_ALLOW_THREADS */
#define BPy_BEGIN_ALLOW_THREADS \
  { \
    BPy_ThreadStatePtr _bpy_saved_tstate = BPY_thread_save(); \
    (void)0
#define BPy_END_ALLOW_THREADS \
  BPY_thread_restore(_bpy_saved_tstate); \
  } \
  (void)0

bool BPY_execute_filepath(struct bContext *C, const char *filepath, struct ReportList *reports);
bool BPY_execute_text(struct bContext *C,
                      struct Text *text,
                      struct ReportList *reports,
                      const bool do_jump);

bool BPY_execute_string_as_number(struct bContext *C,
                                  const char *imports[],
                                  const char *expr,
                                  const char *report_prefix,
                                  double *r_value);
bool BPY_execute_string_as_intptr(struct bContext *C,
                                  const char *imports[],
                                  const char *expr,
                                  const char *report_prefix,
                                  intptr_t *r_value);
bool BPY_execute_string_as_string_and_size(struct bContext *C,
                                           const char *imports[],
                                           const char *expr,
                                           const char *report_prefix,
                                           char **r_value,
                                           size_t *r_value_size);
bool BPY_execute_string_as_string(struct bContext *C,
                                  const char *imports[],
                                  const char *expr,
                                  const char *report_prefix,
                                  char **r_value);

bool BPY_execute_string_ex(struct bContext *C,
                           const char *imports[],
                           const char *expr,
                           bool use_eval);
bool BPY_execute_string(struct bContext *C, const char *imports[], const char *expr);

void BPY_text_free_code(struct Text *text);
void BPY_modules_update(
    struct bContext *C);  // XXX - annoying, need this for pointers that get out of date
void BPY_modules_load_user(struct bContext *C);

void BPY_app_handlers_reset(const short do_all);

void BPY_driver_reset(void);
float BPY_driver_exec(struct PathResolvedRNA *anim_rna,
                      struct ChannelDriver *driver,
                      struct ChannelDriver *driver_orig,
                      const struct AnimationEvalContext *anim_eval_context);

void BPY_DECREF(void *pyob_ptr); /* Py_DECREF() */
void BPY_DECREF_RNA_INVALIDATE(void *pyob_ptr);
int BPY_context_member_get(struct bContext *C,
                           const char *member,
                           struct bContextDataResult *result);
void BPY_context_set(struct bContext *C);
void BPY_context_update(struct bContext *C);

void BPY_id_release(struct ID *id);

bool BPY_string_is_keyword(const char *str);

/* I18n for addons */
#ifdef WITH_INTERNATIONAL
const char *BPY_app_translations_py_pgettext(const char *msgctxt, const char *msgid);
#endif

/********** Game engine transition **********/
void BPY_python_rna_alloc_types(void);
/********************************************/

#ifdef __cplusplus
} /* extern "C" */
#endif

#endif /* __BPY_EXTERN_H__ */<|MERGE_RESOLUTION|>--- conflicted
+++ resolved
@@ -55,11 +55,8 @@
 void BPY_python_end(void);
 void BPY_python_reset(struct bContext *C);
 void BPY_python_use_system_env(void);
-<<<<<<< HEAD
+void BPY_python_backtrace(/* FILE */ void *file);
 bool BPY_python_get_use_system_env(void); /* Game Engine Integration */
-=======
-void BPY_python_backtrace(/* FILE */ void *file);
->>>>>>> 21fec951
 
 /* global interpreter lock */
 
