--- conflicted
+++ resolved
@@ -122,10 +122,6 @@
 	                                       int name_tag = -1);
 
 	void build_scene(Main *bmain, Scene *scene);
-<<<<<<< HEAD
-	SubgraphDepsNode *build_subgraph(Group *group);
-=======
->>>>>>> a5b3df75
 	void build_group(Scene *scene, Group *group);
 	void build_object(Scene *scene, Object *ob);
 	void build_object_transform(Scene *scene, Object *ob);
@@ -161,10 +157,7 @@
 	void build_cachefile(CacheFile *cache_file);
 	void build_mask(Mask *mask);
 	void build_movieclip(MovieClip *clip);
-<<<<<<< HEAD
-=======
 	void build_probe(Object *object);
->>>>>>> a5b3df75
 
 	struct LayerCollectionState {
 		int index;
