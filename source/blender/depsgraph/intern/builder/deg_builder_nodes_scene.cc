--- conflicted
+++ resolved
@@ -81,20 +81,12 @@
 	}
 
 	/* scene objects */
-<<<<<<< HEAD
-	int selection_color = 1;
-=======
 	int select_color = 1;
->>>>>>> a5b3df75
 	for (SceneLayer *sl = (SceneLayer *)scene->render_layers.first; sl; sl = sl->next) {
 		for (Base *base = (Base *)sl->object_bases.first; base; base = base->next) {
 			/* object itself */
 			build_object(scene, base->object);
-<<<<<<< HEAD
-			base->selcol = selection_color++;
-=======
 			base->object->select_color = select_color++;
->>>>>>> a5b3df75
 		}
 	}
 
