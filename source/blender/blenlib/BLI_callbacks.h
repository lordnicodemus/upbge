--- conflicted
+++ resolved
@@ -32,7 +32,6 @@
  *   For handling jobs (which may in turn cause other handlers to be called).
  */
 typedef enum {
-<<<<<<< HEAD
 	BLI_CB_EVT_FRAME_CHANGE_PRE,
 	BLI_CB_EVT_FRAME_CHANGE_POST,
 	BLI_CB_EVT_RENDER_PRE,
@@ -57,30 +56,6 @@
 	BLI_CB_EVT_VERSION_UPDATE,
 	BLI_CB_EVT_LOAD_FACTORY_STARTUP_POST,
 	BLI_CB_EVT_TOT
-=======
-  BLI_CB_EVT_FRAME_CHANGE_PRE,
-  BLI_CB_EVT_FRAME_CHANGE_POST,
-  BLI_CB_EVT_RENDER_PRE,
-  BLI_CB_EVT_RENDER_POST,
-  BLI_CB_EVT_RENDER_WRITE,
-  BLI_CB_EVT_RENDER_STATS,
-  BLI_CB_EVT_RENDER_INIT,
-  BLI_CB_EVT_RENDER_COMPLETE,
-  BLI_CB_EVT_RENDER_CANCEL,
-  BLI_CB_EVT_LOAD_PRE,
-  BLI_CB_EVT_LOAD_POST,
-  BLI_CB_EVT_SAVE_PRE,
-  BLI_CB_EVT_SAVE_POST,
-  BLI_CB_EVT_UNDO_PRE,
-  BLI_CB_EVT_UNDO_POST,
-  BLI_CB_EVT_REDO_PRE,
-  BLI_CB_EVT_REDO_POST,
-  BLI_CB_EVT_DEPSGRAPH_UPDATE_PRE,
-  BLI_CB_EVT_DEPSGRAPH_UPDATE_POST,
-  BLI_CB_EVT_VERSION_UPDATE,
-  BLI_CB_EVT_LOAD_FACTORY_STARTUP_POST,
-  BLI_CB_EVT_TOT,
->>>>>>> c8fc23fd
 } eCbEvent;
 
 typedef struct bCallbackFuncStore {
