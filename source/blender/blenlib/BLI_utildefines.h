/*
 * ***** BEGIN GPL LICENSE BLOCK *****
 *
 * This program is free software; you can redistribute it and/or
 * modify it under the terms of the GNU General Public License
 * as published by the Free Software Foundation; either version 2
 * of the License, or (at your option) any later version.
 *
 * This program is distributed in the hope that it will be useful,
 * but WITHOUT ANY WARRANTY; without even the implied warranty of
 * MERCHANTABILITY or FITNESS FOR A PARTICULAR PURPOSE.  See the
 * GNU General Public License for more details.
 *
 * You should have received a copy of the GNU General Public License
 * along with this program; if not, write to the Free Software Foundation,
 * Inc., 51 Franklin Street, Fifth Floor, Boston, MA 02110-1301, USA.
 *
 * The Original Code is Copyright (C) 2001-2002 by NaN Holding BV.
 * All rights reserved.
 *
 * The Original Code is: all of this file.
 *
 * Contributor(s): none yet.
 *
 * ***** END GPL LICENSE BLOCK *****
 */

#ifndef __BLI_UTILDEFINES_H__
#define __BLI_UTILDEFINES_H__

/** \file BLI_utildefines.h
 *  \ingroup bli
 */

#ifdef __cplusplus
extern "C" {
#endif

/* avoid many includes for now */
#include "BLI_sys_types.h"
#include "BLI_compiler_compat.h"
#include "BLI_variadic_defines.h"

#ifndef NDEBUG /* for BLI_assert */
#include <stdio.h>
#endif

<<<<<<< HEAD
#ifdef WITH_ASSERT_ABORT
#include <stdlib.h>
#endif


/* varargs macros (keep first so others can use) */
/* --- internal helpers --- */
#define _VA_NARGS_GLUE(x, y) x y
#define _VA_NARGS_RETURN_COUNT(\
	_1_, _2_, _3_, _4_, _5_, _6_, _7_, _8_, _9_, _10_, _11_, _12_, _13_, _14_, _15_, _16_, \
	_17_, _18_, _19_, _20_, _21_, _22_, _23_, _24_, _25_, _26_, _27_, _28_, _29_, _30_, _31_, _32_, \
	_33_, _34_, _35_, _36_, _37_, _38_, _39_, _40_, _41_, _42_, _43_, _44_, _45_, _46_, _47_, _48_, \
	_49_, _50_, _51_, _52_, _53_, _54_, _55_, _56_, _57_, _58_, _59_, _60_, _61_, _62_, _63_, _64_, \
	count, ...) count
#define _VA_NARGS_EXPAND(args) _VA_NARGS_RETURN_COUNT args
/* 64 args max */
#define _VA_NARGS_COUNT(...) _VA_NARGS_EXPAND((__VA_ARGS__, \
	64, 63, 62, 61, 60, 59, 58, 57, 56, 55, 54, 53, 52, 51, 50, 49, \
	48, 47, 46, 45, 44, 43, 42, 41, 40, 39, 38, 37, 36, 35, 34, 33, \
	32, 31, 30, 29, 28, 27, 26, 25, 24, 23, 22, 21, 20, 19, 18, 17, \
	16, 15, 14, 13, 12, 11, 10,  9,  8,  7,  6,  5,  4,  3,  2, 1, 0))
#define _VA_NARGS_OVERLOAD_MACRO2(name, count) name##count
#define _VA_NARGS_OVERLOAD_MACRO1(name, count) _VA_NARGS_OVERLOAD_MACRO2(name, count)
#define _VA_NARGS_OVERLOAD_MACRO(name,  count) _VA_NARGS_OVERLOAD_MACRO1(name, count)
/* --- expose for re-use --- */
#define VA_NARGS_CALL_OVERLOAD(name, ...) \
	_VA_NARGS_GLUE(_VA_NARGS_OVERLOAD_MACRO(name, _VA_NARGS_COUNT(__VA_ARGS__)), (__VA_ARGS__))

=======
>>>>>>> d0344d7b
/* useful for finding bad use of min/max */
#if 0
/* gcc only */
#  define _TYPECHECK(a, b)  ((void)(((typeof(a) *)0) == ((typeof(b) *)0)))
#  define MIN2(x, y)          (_TYPECHECK(x, y), (((x) < (y) ? (x) : (y))))
#  define MAX2(x, y)          (_TYPECHECK(x, y), (((x) > (y) ? (x) : (y))))
#endif

/* include after _VA_NARGS macro */
#include "BLI_compiler_typecheck.h"

/* min/max */
#if defined(__GNUC__) || defined(__clang__)

#define MIN2(a, b) __extension__ ({  \
	typeof(a) a_ = (a); typeof(b) b_ = (b); \
	((a_) < (b_) ? (a_) : (b_)); })

#define MAX2(a, b) __extension__ ({  \
	typeof(a) a_ = (a); typeof(b) b_ = (b); \
	((a_) > (b_) ? (a_) : (b_)); })

#define MIN3(a, b, c) __extension__ ({  \
	typeof(a) a_ = (a); typeof(b) b_ = (b); typeof(c) c_ = (c); \
	((a_ < b_) ? ((a_ < c_) ? a_ : c_) : ((b_ < c_) ? b_ : c_)); })

#define MAX3(a, b, c) __extension__ ({  \
	typeof(a) a_ = (a); typeof(b) b_ = (b);  typeof(c) c_ = (c); \
	((a_ > b_) ? ((a_ > c_) ? a_ : c_) : ((b_ > c_) ? b_ : c_)); })

#define MIN4(a, b, c, d) __extension__ ({  \
	typeof(a) a_ = (a); typeof(b) b_ = (b); typeof(c) c_ = (c); typeof(d) d_ = (d); \
	((a_ < b_) ? ((a_ < c_) ? ((a_ < d_) ? a_ : d_) : ((c_ < d_) ? c_ : d_)) : \
	             ((b_ < c_) ? ((b_ < d_) ? b_ : d_) : ((c_ < d_) ? c_ : d_))); })

#define MAX4(a, b, c, d) __extension__ ({  \
	typeof(a) a_ = (a); typeof(b) b_ = (b); typeof(c) c_ = (c); typeof(d) d_ = (d); \
	((a_ > b_) ? ((a_ > c_) ? ((a_ > d_) ? a_ : d_) : ((c_ > d_) ? c_ : d_)) : \
	             ((b_ > c_) ? ((b_ > d_) ? b_ : d_) : ((c_ > d_) ? c_ : d_))); })

#else
#define MIN2(a, b)  ((a) < (b) ? (a) : (b))
#define MAX2(a, b)  ((a) > (b) ? (a) : (b))

#define MIN3(a, b, c)       (MIN2(MIN2((a), (b)), (c)))
#define MIN4(a, b, c, d)    (MIN2(MIN2((a), (b)), MIN2((c), (d))))

#define MAX3(a, b, c)       (MAX2(MAX2((a), (b)), (c)))
#define MAX4(a, b, c, d)    (MAX2(MAX2((a), (b)), MAX2((c), (d))))
#endif

/* min/max that return a value of our choice */
#define MAX3_PAIR(cmp_a, cmp_b, cmp_c, ret_a, ret_b, ret_c) \
	((cmp_a > cmp_b) ? ((cmp_a > cmp_c) ? ret_a : ret_c) : \
	                   ((cmp_b > cmp_c) ? ret_b : ret_c))

#define MIN3_PAIR(cmp_a, cmp_b, cmp_c, ret_a, ret_b, ret_c) \
	((cmp_a < cmp_b) ? ((cmp_a < cmp_c) ? ret_a : ret_c) : \
	                   ((cmp_b < cmp_c) ? ret_b : ret_c))

#define INIT_MINMAX(min, max) {                                               \
		(min)[0] = (min)[1] = (min)[2] =  1.0e30f;                            \
		(max)[0] = (max)[1] = (max)[2] = -1.0e30f;                            \
	} (void)0
#define INIT_MINMAX2(min, max) {                                              \
		(min)[0] = (min)[1] = 1.0e30f;                                        \
		(max)[0] = (max)[1] = -1.0e30f;                                       \
	} (void)0
#define DO_MIN(vec, min) {                                                    \
		if ((min)[0] > (vec)[0]) (min)[0] = (vec)[0];                         \
		if ((min)[1] > (vec)[1]) (min)[1] = (vec)[1];                         \
		if ((min)[2] > (vec)[2]) (min)[2] = (vec)[2];                         \
	} (void)0
#define DO_MAX(vec, max) {                                                    \
		if ((max)[0] < (vec)[0]) (max)[0] = (vec)[0];                         \
		if ((max)[1] < (vec)[1]) (max)[1] = (vec)[1];                         \
		if ((max)[2] < (vec)[2]) (max)[2] = (vec)[2];                         \
	} (void)0
#define DO_MINMAX(vec, min, max) {                                            \
		if ((min)[0] > (vec)[0] ) (min)[0] = (vec)[0];                        \
		if ((min)[1] > (vec)[1] ) (min)[1] = (vec)[1];                        \
		if ((min)[2] > (vec)[2] ) (min)[2] = (vec)[2];                        \
		if ((max)[0] < (vec)[0] ) (max)[0] = (vec)[0];                        \
		if ((max)[1] < (vec)[1] ) (max)[1] = (vec)[1];                        \
		if ((max)[2] < (vec)[2] ) (max)[2] = (vec)[2];                        \
	} (void)0
#define DO_MINMAX2(vec, min, max) {                                           \
		if ((min)[0] > (vec)[0] ) (min)[0] = (vec)[0];                        \
		if ((min)[1] > (vec)[1] ) (min)[1] = (vec)[1];                        \
		if ((max)[0] < (vec)[0] ) (max)[0] = (vec)[0];                        \
		if ((max)[1] < (vec)[1] ) (max)[1] = (vec)[1];                        \
	} (void)0

/* some math and copy defines */


#define SWAP(type, a, b)  {    \
	type sw_ap;                \
	CHECK_TYPE(a, type);       \
	CHECK_TYPE(b, type);       \
	sw_ap = (a);               \
	(a) = (b);                 \
	(b) = sw_ap;               \
} (void)0

/* swap with a temp value */
#define SWAP_TVAL(tval, a, b)  {  \
	CHECK_TYPE_PAIR(tval, a);     \
	CHECK_TYPE_PAIR(tval, b);     \
	(tval) = (a);                 \
	(a) = (b);                    \
	(b) = (tval);                 \
} (void)0

/* ELEM#(v, ...): is the first arg equal any others? */
/* internal helpers*/
#define _VA_ELEM2(v, a) \
       ((v) == (a))
#define _VA_ELEM3(v, a, b) \
       (_VA_ELEM2(v, a) || ((v) == (b)))
#define _VA_ELEM4(v, a, b, c) \
       (_VA_ELEM3(v, a, b) || ((v) == (c)))
#define _VA_ELEM5(v, a, b, c, d) \
       (_VA_ELEM4(v, a, b, c) || ((v) == (d)))
#define _VA_ELEM6(v, a, b, c, d, e) \
       (_VA_ELEM5(v, a, b, c, d) || ((v) == (e)))
#define _VA_ELEM7(v, a, b, c, d, e, f) \
       (_VA_ELEM6(v, a, b, c, d, e) || ((v) == (f)))
#define _VA_ELEM8(v, a, b, c, d, e, f, g) \
       (_VA_ELEM7(v, a, b, c, d, e, f) || ((v) == (g)))
#define _VA_ELEM9(v, a, b, c, d, e, f, g, h) \
       (_VA_ELEM8(v, a, b, c, d, e, f, g) || ((v) == (h)))
#define _VA_ELEM10(v, a, b, c, d, e, f, g, h, i) \
       (_VA_ELEM9(v, a, b, c, d, e, f, g, h) || ((v) == (i)))
#define _VA_ELEM11(v, a, b, c, d, e, f, g, h, i, j) \
       (_VA_ELEM10(v, a, b, c, d, e, f, g, h, i) || ((v) == (j)))
#define _VA_ELEM12(v, a, b, c, d, e, f, g, h, i, j, k) \
       (_VA_ELEM11(v, a, b, c, d, e, f, g, h, i, j) || ((v) == (k)))
#define _VA_ELEM13(v, a, b, c, d, e, f, g, h, i, j, k, l) \
       (_VA_ELEM12(v, a, b, c, d, e, f, g, h, i, j, k) || ((v) == (l)))
#define _VA_ELEM14(v, a, b, c, d, e, f, g, h, i, j, k, l, m) \
       (_VA_ELEM13(v, a, b, c, d, e, f, g, h, i, j, k, l) || ((v) == (m)))
#define _VA_ELEM15(v, a, b, c, d, e, f, g, h, i, j, k, l, m, n) \
       (_VA_ELEM14(v, a, b, c, d, e, f, g, h, i, j, k, l, m) || ((v) == (n)))
#define _VA_ELEM16(v, a, b, c, d, e, f, g, h, i, j, k, l, m, n, o) \
       (_VA_ELEM15(v, a, b, c, d, e, f, g, h, i, j, k, l, m, n) || ((v) == (o)))
#define _VA_ELEM17(v, a, b, c, d, e, f, g, h, i, j, k, l, m, n, o, p) \
       (_VA_ELEM16(v, a, b, c, d, e, f, g, h, i, j, k, l, m, n, o) || ((v) == (p)))

/* reusable ELEM macro */
#define ELEM(...) VA_NARGS_CALL_OVERLOAD(_VA_ELEM, __VA_ARGS__)

/* no-op for expressions we don't want to instansiate, but must remian valid */
#define EXPR_NOP(expr) (void)(0 ? ((void)(expr), 1) : 0)

/* shift around elements */
#define SHIFT3(type, a, b, c)  {                                              \
	type tmp;                                                                 \
	CHECK_TYPE(a, type);                                                      \
	CHECK_TYPE(b, type);                                                      \
	CHECK_TYPE(c, type);                                                      \
	tmp = a;                                                                  \
	a = c;                                                                    \
	c = b;                                                                    \
	b = tmp;                                                                  \
} (void)0

#define SHIFT4(type, a, b, c, d)  {                                           \
	type tmp;                                                                 \
	CHECK_TYPE(a, type);                                                      \
	CHECK_TYPE(b, type);                                                      \
	CHECK_TYPE(c, type);                                                      \
	CHECK_TYPE(d, type);                                                      \
	tmp = a;                                                                  \
	a = d;                                                                    \
	d = c;                                                                    \
	c = b;                                                                    \
	b = tmp;                                                                  \
} (void)0


#define FTOCHAR(val) ((CHECK_TYPE_INLINE(val, float)), \
		(char)(((val) <= 0.0f) ? 0 : (((val) > (1.0f - 0.5f / 255.0f)) ? 255 : ((255.0f * (val)) + 0.5f))))
#define FTOUSHORT(val) ((CHECK_TYPE_INLINE(val, float)), \
		(unsigned short)((val >= 1.0f - 0.5f / 65535) ? 65535 : (val <= 0.0f) ? 0 : (val * 65535.0f + 0.5f)))
#define USHORTTOUCHAR(val) ((unsigned char)(((val) >= 65535 - 128) ? 255 : ((val) + 128) >> 8))
#define F3TOCHAR3(v2, v1) {                                                   \
		(v1)[0] = FTOCHAR((v2[0]));                                           \
		(v1)[1] = FTOCHAR((v2[1]));                                           \
		(v1)[2] = FTOCHAR((v2[2]));                                           \
} (void)0
#define F3TOCHAR4(v2, v1) {                                                   \
		(v1)[0] = FTOCHAR((v2[0]));                                           \
		(v1)[1] = FTOCHAR((v2[1]));                                           \
		(v1)[2] = FTOCHAR((v2[2]));                                           \
		(v1)[3] = 255;                                                        \
} (void)0
#define F4TOCHAR4(v2, v1) {                                                   \
		(v1)[0] = FTOCHAR((v2[0]));                                           \
		(v1)[1] = FTOCHAR((v2[1]));                                           \
		(v1)[2] = FTOCHAR((v2[2]));                                           \
		(v1)[3] = FTOCHAR((v2[3]));                                           \
} (void)0
#define VECCOPY(v1, v2) {                                                     \
		*(v1) =   *(v2);                                                      \
		*(v1 + 1) = *(v2 + 1);                                                \
		*(v1 + 2) = *(v2 + 2);                                                \
} (void)0
#define VECCOPY2D(v1, v2) {                                                   \
		*(v1) =   *(v2);                                                      \
		*(v1 + 1) = *(v2 + 1);                                                \
} (void)0
#define VECADD(v1, v2, v3) {                                                  \
		*(v1) =   *(v2)   + *(v3);                                            \
		*(v1 + 1) = *(v2 + 1) + *(v3 + 1);                                    \
		*(v1 + 2) = *(v2 + 2) + *(v3 + 2);                                    \
} (void)0
#define VECSUB(v1, v2, v3) {                                                  \
		*(v1) =   *(v2)   - *(v3);                                            \
		*(v1 + 1) = *(v2 + 1) - *(v3 + 1);                                    \
		*(v1 + 2) = *(v2 + 2) - *(v3 + 2);                                    \
} (void)0
#define VECSUB2D(v1, v2, v3)     {                                            \
		*(v1) =   *(v2)   - *(v3);                                            \
		*(v1 + 1) = *(v2 + 1) - *(v3 + 1);                                    \
} (void)0
#define VECADDFAC(v1, v2, v3, fac) {                                          \
		*(v1) =   *(v2)   + *(v3) * (fac);                                    \
		*(v1 + 1) = *(v2 + 1) + *(v3 + 1) * (fac);                            \
		*(v1 + 2) = *(v2 + 2) + *(v3 + 2) * (fac);                            \
} (void)0
#define VECMADD(v1, v2, v3, v4) {                                             \
		*(v1) =   *(v2)   + *(v3) * (*(v4));                                  \
		*(v1 + 1) = *(v2 + 1) + *(v3 + 1) * (*(v4 + 1));                      \
		*(v1 + 2) = *(v2 + 2) + *(v3 + 2) * (*(v4 + 2));                      \
} (void)0
#define VECSUBFAC(v1, v2, v3, fac) {                                          \
		*(v1) =   *(v2)   - *(v3) * (fac);                                    \
		*(v1 + 1) = *(v2 + 1) - *(v3 + 1) * (fac);                            \
		*(v1 + 2) = *(v2 + 2) - *(v3 + 2) * (fac);                            \
} (void)0

/* some misc stuff.... */

/* avoid multiple access for supported compilers */
#if defined(__GNUC__) || defined(__clang__)

#define ABS(a)  ({ \
	typeof(a) a_ = (a); \
	((a_) < 0 ? (-(a_)) : (a_)); })
#define SQUARE(a)  ({ \
	typeof(a) a_ = (a); \
	((a_) * (a_)); })

#else

#define ABS(a)  ((a) < 0 ? (-(a)) : (a))
#define SQUARE(a)  ((a) * (a))

#endif

#define CLAMPIS(a, b, c)  ((a) < (b) ? (b) : (a) > (c) ? (c) : (a))

#define CLAMP(a, b, c)  {           \
	if      ((a) < (b)) (a) = (b);  \
	else if ((a) > (c)) (a) = (c);  \
} (void)0

#define CLAMP_MAX(a, c)  {          \
	if ((a) > (c)) (a) = (c);       \
} (void)0

#define CLAMP_MIN(a, b)  {          \
	if      ((a) < (b)) (a) = (b);  \
} (void)0

#define CLAMP2(vec, b, c) { \
	CLAMP((vec)[0], b, c); \
	CLAMP((vec)[1], b, c); \
} (void)0

#define CLAMP2_MIN(vec, b) { \
	CLAMP_MIN((vec)[0], b); \
	CLAMP_MIN((vec)[1], b); \
} (void)0

#define CLAMP2_MAX(vec, b) { \
	CLAMP_MAX((vec)[0], b); \
	CLAMP_MAX((vec)[1], b); \
} (void)0

#define CLAMP3(vec, b, c) { \
	CLAMP((vec)[0], b, c); \
	CLAMP((vec)[1], b, c); \
	CLAMP((vec)[2], b, c); \
} (void)0

#define CLAMP3_MIN(vec, b) { \
	CLAMP_MIN((vec)[0], b); \
	CLAMP_MIN((vec)[1], b); \
	CLAMP_MIN((vec)[2], b); \
} (void)0

#define CLAMP3_MAX(vec, b) { \
	CLAMP_MAX((vec)[0], b); \
	CLAMP_MAX((vec)[1], b); \
	CLAMP_MAX((vec)[2], b); \
} (void)0

#define CLAMP4(vec, b, c) { \
	CLAMP((vec)[0], b, c); \
	CLAMP((vec)[1], b, c); \
	CLAMP((vec)[2], b, c); \
	CLAMP((vec)[3], b, c); \
} (void)0

#define CLAMP4_MIN(vec, b) { \
	CLAMP_MIN((vec)[0], b); \
	CLAMP_MIN((vec)[1], b); \
	CLAMP_MIN((vec)[2], b); \
	CLAMP_MIN((vec)[3], b); \
} (void)0

#define CLAMP4_MAX(vec, b) { \
	CLAMP_MAX((vec)[0], b); \
	CLAMP_MAX((vec)[1], b); \
	CLAMP_MAX((vec)[2], b); \
	CLAMP_MAX((vec)[3], b); \
} (void)0

#define IS_EQ(a, b)  ( \
	CHECK_TYPE_INLINE(a, double), CHECK_TYPE_INLINE(b, double), \
	((fabs((double)((a) - (b))) >= (double) FLT_EPSILON) ? false : true))

#define IS_EQF(a, b)  ( \
	CHECK_TYPE_INLINE(a, float), CHECK_TYPE_INLINE(b, float), \
	((fabsf((float)((a) - (b))) >= (float) FLT_EPSILON) ? false : true))

#define IS_EQT(a, b, c)        (((a) > (b)) ? ((((a) - (b)) <= (c))) : (((((b) - (a)) <= (c)))))
#define IN_RANGE(a, b, c)      (((b) < (c)) ? (((b) <  (a) && (a) <  (c))) : (((c) <  (a) && (a) <  (b))))
#define IN_RANGE_INCL(a, b, c) (((b) < (c)) ? (((b) <= (a) && (a) <= (c))) : (((c) <= (a) && (a) <= (b))))

/* unpack vector for args */
#define UNPACK2(a)  ((a)[0]),   ((a)[1])
#define UNPACK3(a)  UNPACK2(a), ((a)[2])
#define UNPACK4(a)  UNPACK3(a), ((a)[3])
/* pre may be '&', '*' or func, post may be '->member' */
#define UNPACK2_EX(pre, a, post)  (pre((a)[0])post),        (pre((a)[1])post)
#define UNPACK3_EX(pre, a, post)  UNPACK2_EX(pre, a, post), (pre((a)[2])post)
#define UNPACK4_EX(pre, a, post)  UNPACK3_EX(pre, a, post), (pre((a)[3])post)

/* array helpers */
#define ARRAY_LAST_ITEM(arr_start, arr_dtype, tot) \
	(arr_dtype *)((char *)(arr_start) + (sizeof(*((arr_dtype *)NULL)) * (size_t)(tot - 1)))

#define ARRAY_HAS_ITEM(arr_item, arr_start, tot)  ( \
	CHECK_TYPE_PAIR_INLINE(arr_start, arr_item), \
	((unsigned int)((arr_item) - (arr_start)) < (unsigned int)(tot)))

#define ARRAY_DELETE(arr, index, tot_delete, tot)  { \
		BLI_assert(index + tot_delete <= tot);  \
		memmove(&(arr)[(index)], \
		        &(arr)[(index) + (tot_delete)], \
		         (((tot) - (index)) - (tot_delete)) * sizeof(*(arr))); \
	} (void)0

/* assuming a static array */
#if defined(__GNUC__) && !defined(__cplusplus) && !defined(__clang__)
#  define ARRAY_SIZE(arr) \
	((sizeof(struct {int isnt_array : ((const void *)&(arr) == &(arr)[0]);}) * 0) + \
	 (sizeof(arr) / sizeof(*(arr))))
#else
#  define ARRAY_SIZE(arr)  (sizeof(arr) / sizeof(*(arr)))
#endif

/* ARRAY_SET_ITEMS#(v, ...): set indices of array 'v'  */
/* internal helpers */
#define _VA_ARRAY_SET_ITEMS2(v, a) \
        ((v)[0] = (a))
#define _VA_ARRAY_SET_ITEMS3(v, a, b) \
        _VA_ARRAY_SET_ITEMS2(v, a); ((v)[1] = (b))
#define _VA_ARRAY_SET_ITEMS4(v, a, b, c) \
        _VA_ARRAY_SET_ITEMS3(v, a, b); ((v)[2] = (c))
#define _VA_ARRAY_SET_ITEMS5(v, a, b, c, d) \
        _VA_ARRAY_SET_ITEMS4(v, a, b, c); ((v)[3] = (d))
#define _VA_ARRAY_SET_ITEMS6(v, a, b, c, d, e) \
        _VA_ARRAY_SET_ITEMS5(v, a, b, c, d); ((v)[4] = (e))
#define _VA_ARRAY_SET_ITEMS7(v, a, b, c, d, e, f) \
        _VA_ARRAY_SET_ITEMS6(v, a, b, c, d, e); ((v)[5] = (f))
#define _VA_ARRAY_SET_ITEMS8(v, a, b, c, d, e, f, g) \
        _VA_ARRAY_SET_ITEMS7(v, a, b, c, d, e, f); ((v)[6] = (g))
#define _VA_ARRAY_SET_ITEMS9(v, a, b, c, d, e, f, g, h) \
        _VA_ARRAY_SET_ITEMS8(v, a, b, c, d, e, f, g); ((v)[7] = (h))
#define _VA_ARRAY_SET_ITEMS10(v, a, b, c, d, e, f, g, h, i) \
        _VA_ARRAY_SET_ITEMS9(v, a, b, c, d, e, f, g, h); ((v)[8] = (i))
#define _VA_ARRAY_SET_ITEMS11(v, a, b, c, d, e, f, g, h, i, j) \
        _VA_ARRAY_SET_ITEMS10(v, a, b, c, d, e, f, g, h, i); ((v)[9] = (j))
#define _VA_ARRAY_SET_ITEMS12(v, a, b, c, d, e, f, g, h, i, j, k) \
        _VA_ARRAY_SET_ITEMS11(v, a, b, c, d, e, f, g, h, i, j); ((v)[10] = (k))
#define _VA_ARRAY_SET_ITEMS13(v, a, b, c, d, e, f, g, h, i, j, k, l) \
        _VA_ARRAY_SET_ITEMS12(v, a, b, c, d, e, f, g, h, i, j, k); ((v)[11] = (l))
#define _VA_ARRAY_SET_ITEMS14(v, a, b, c, d, e, f, g, h, i, j, k, l, m) \
        _VA_ARRAY_SET_ITEMS13(v, a, b, c, d, e, f, g, h, i, j, k, l); ((v)[12] = (m))
#define _VA_ARRAY_SET_ITEMS15(v, a, b, c, d, e, f, g, h, i, j, k, l, m, n) \
        _VA_ARRAY_SET_ITEMS14(v, a, b, c, d, e, f, g, h, i, j, k, l, m); ((v)[13] = (n))
#define _VA_ARRAY_SET_ITEMS16(v, a, b, c, d, e, f, g, h, i, j, k, l, m, n, o) \
        _VA_ARRAY_SET_ITEMS15(v, a, b, c, d, e, f, g, h, i, j, k, l, m, n); ((v)[14] = (o))
#define _VA_ARRAY_SET_ITEMS17(v, a, b, c, d, e, f, g, h, i, j, k, l, m, n, o, p) \
        _VA_ARRAY_SET_ITEMS16(v, a, b, c, d, e, f, g, h, i, j, k, l, m, n, o); ((v)[15] = (p))

/* reusable ARRAY_SET_ITEMS macro */
#define ARRAY_SET_ITEMS(...) { VA_NARGS_CALL_OVERLOAD(_VA_ARRAY_SET_ITEMS, __VA_ARGS__); } (void)0

#if defined(__GNUC__) || defined(__clang__)
#define POINTER_OFFSET(v, ofs) \
	((typeof(v))((char *)(v) + (ofs)))
#else
#define POINTER_OFFSET(v, ofs) \
	((void *)((char *)(v) + (ofs)))
#endif

/* Like offsetof(typeof(), member), for non-gcc compilers */
#define OFFSETOF_STRUCT(_struct, _member) \
	((((char *)&((_struct)->_member)) - ((char *)(_struct))) + sizeof((_struct)->_member))

/**
 * memcpy helper, skipping the first part of a struct,
 * ensures 'struct_dst' isn't const and the offset can be computed at compile time.
 * This isn't inclusive, the value of \a member isn't copied.
 */
#define MEMCPY_STRUCT_OFS(struct_dst, struct_src, member)  { \
	CHECK_TYPE_NONCONST(struct_dst); \
	((void)(struct_dst == struct_src), \
	 memcpy((char *)(struct_dst)  + OFFSETOF_STRUCT(struct_dst, member), \
	        (char *)(struct_src)  + OFFSETOF_STRUCT(struct_dst, member), \
	        sizeof(*(struct_dst)) - OFFSETOF_STRUCT(struct_dst, member))); \
} (void)0

#define MEMSET_STRUCT_OFS(struct_var, value, member)  { \
	CHECK_TYPE_NONCONST(struct_var); \
	memset((char *)(struct_var)  + OFFSETOF_STRUCT(struct_var, member), \
	       value, \
	       sizeof(*(struct_var)) - OFFSETOF_STRUCT(struct_var, member)); \
} (void)0

/* defined
 * in memory_utils.c for now. I do not know where we should put it actually... */
#ifndef __BLI_MEMORY_UTILS_H__
extern bool BLI_memory_is_zero(const void *arr, const size_t arr_size);
#endif

#define MEMCMP_STRUCT_OFS_IS_ZERO(struct_var, member) \
	(BLI_memory_is_zero( \
	       (char *)(struct_var)  + OFFSETOF_STRUCT(struct_var, member), \
	       sizeof(*(struct_var)) - OFFSETOF_STRUCT(struct_var, member)))

/* Warning-free macros for storing ints in pointers. Use these _only_
 * for storing an int in a pointer, not a pointer in an int (64bit)! */
#define SET_INT_IN_POINTER(i)    ((void *)(intptr_t)(i))
#define GET_INT_FROM_POINTER(i)  ((void)0, ((int)(intptr_t)(i)))

#define SET_UINT_IN_POINTER(i)    ((void *)(uintptr_t)(i))
#define GET_UINT_FROM_POINTER(i)  ((void)0, ((unsigned int)(uintptr_t)(i)))


/* Macro to convert a value to string in the preprocessor
 * STRINGIFY_ARG: gives the argument as a string
 * STRINGIFY_APPEND: appends any argument 'b' onto the string argument 'a',
 *   used by STRINGIFY because some preprocessors warn about zero arguments
 * STRINGIFY: gives the argument's value as a string */
#define STRINGIFY_ARG(x) "" #x
#define STRINGIFY_APPEND(a, b) "" a #b
#define STRINGIFY(x) STRINGIFY_APPEND("", x)


/* generic strcmp macros */
#if defined(_MSC_VER)
#  define strcasecmp _stricmp
#  define strncasecmp _strnicmp
#endif

#define STREQ(a, b) (strcmp(a, b) == 0)
#define STRCASEEQ(a, b) (strcasecmp(a, b) == 0)
#define STREQLEN(a, b, n) (strncmp(a, b, n) == 0)
#define STRCASEEQLEN(a, b, n) (strncasecmp(a, b, n) == 0)

#define STRPREFIX(a, b) (strncmp((a), (b), strlen(b)) == 0)
/* useful for debugging */
#define AT __FILE__ ":" STRINGIFY(__LINE__)


/* UNUSED macro, for function argument */
#ifdef __GNUC__
#  define UNUSED(x) UNUSED_ ## x __attribute__((__unused__))
#else
#  define UNUSED(x) UNUSED_ ## x
#endif

#ifdef __GNUC__
#  define UNUSED_FUNCTION(x) __attribute__((__unused__)) UNUSED_ ## x
#else
#  define UNUSED_FUNCTION(x) UNUSED_ ## x
#endif

/**
 * UNUSED_VARS#(a, ...): quiet unused warnings
 *
 * \code{.py}
 * for i in range(16):
 *     args = [(chr(ord('a') + (c % 26)) + (chr(ord('0') + (c // 26)))) for c in range(i + 1)]
 *     print("#define _VA_UNUSED_VARS_%d(%s) \\" % (i + 1, ", ".join(args)))
 *     print("\t((void)(%s)%s)" %
 *             (args[0], ((", _VA_UNUSED_VARS_" + str(i) + "(%s)") if i else "%s") % ", ".join((args[1:]))))
 * \endcode
 */

#define _VA_UNUSED_VARS_1(a0) \
	((void)(a0))
#define _VA_UNUSED_VARS_2(a0, b0) \
	((void)(a0), _VA_UNUSED_VARS_1(b0))
#define _VA_UNUSED_VARS_3(a0, b0, c0) \
	((void)(a0), _VA_UNUSED_VARS_2(b0, c0))
#define _VA_UNUSED_VARS_4(a0, b0, c0, d0) \
	((void)(a0), _VA_UNUSED_VARS_3(b0, c0, d0))
#define _VA_UNUSED_VARS_5(a0, b0, c0, d0, e0) \
	((void)(a0), _VA_UNUSED_VARS_4(b0, c0, d0, e0))
#define _VA_UNUSED_VARS_6(a0, b0, c0, d0, e0, f0) \
	((void)(a0), _VA_UNUSED_VARS_5(b0, c0, d0, e0, f0))
#define _VA_UNUSED_VARS_7(a0, b0, c0, d0, e0, f0, g0) \
	((void)(a0), _VA_UNUSED_VARS_6(b0, c0, d0, e0, f0, g0))
#define _VA_UNUSED_VARS_8(a0, b0, c0, d0, e0, f0, g0, h0) \
	((void)(a0), _VA_UNUSED_VARS_7(b0, c0, d0, e0, f0, g0, h0))
#define _VA_UNUSED_VARS_9(a0, b0, c0, d0, e0, f0, g0, h0, i0) \
	((void)(a0), _VA_UNUSED_VARS_8(b0, c0, d0, e0, f0, g0, h0, i0))
#define _VA_UNUSED_VARS_10(a0, b0, c0, d0, e0, f0, g0, h0, i0, j0) \
	((void)(a0), _VA_UNUSED_VARS_9(b0, c0, d0, e0, f0, g0, h0, i0, j0))
#define _VA_UNUSED_VARS_11(a0, b0, c0, d0, e0, f0, g0, h0, i0, j0, k0) \
	((void)(a0), _VA_UNUSED_VARS_10(b0, c0, d0, e0, f0, g0, h0, i0, j0, k0))
#define _VA_UNUSED_VARS_12(a0, b0, c0, d0, e0, f0, g0, h0, i0, j0, k0, l0) \
	((void)(a0), _VA_UNUSED_VARS_11(b0, c0, d0, e0, f0, g0, h0, i0, j0, k0, l0))
#define _VA_UNUSED_VARS_13(a0, b0, c0, d0, e0, f0, g0, h0, i0, j0, k0, l0, m0) \
	((void)(a0), _VA_UNUSED_VARS_12(b0, c0, d0, e0, f0, g0, h0, i0, j0, k0, l0, m0))
#define _VA_UNUSED_VARS_14(a0, b0, c0, d0, e0, f0, g0, h0, i0, j0, k0, l0, m0, n0) \
	((void)(a0), _VA_UNUSED_VARS_13(b0, c0, d0, e0, f0, g0, h0, i0, j0, k0, l0, m0, n0))
#define _VA_UNUSED_VARS_15(a0, b0, c0, d0, e0, f0, g0, h0, i0, j0, k0, l0, m0, n0, o0) \
	((void)(a0), _VA_UNUSED_VARS_14(b0, c0, d0, e0, f0, g0, h0, i0, j0, k0, l0, m0, n0, o0))
#define _VA_UNUSED_VARS_16(a0, b0, c0, d0, e0, f0, g0, h0, i0, j0, k0, l0, m0, n0, o0, p0) \
	((void)(a0), _VA_UNUSED_VARS_15(b0, c0, d0, e0, f0, g0, h0, i0, j0, k0, l0, m0, n0, o0, p0))


/* reusable ELEM macro */
#define UNUSED_VARS(...) VA_NARGS_CALL_OVERLOAD(_VA_UNUSED_VARS_, __VA_ARGS__)

/* for debug-only variables */
#ifndef NDEBUG
#  define UNUSED_VARS_NDEBUG(...)
#else
#  define UNUSED_VARS_NDEBUG UNUSED_VARS
#endif


/* BLI_assert(), default only to print
 * for aborting need to define WITH_ASSERT_ABORT
 */
#ifndef NDEBUG
#  include "BLI_system.h"
#  ifdef WITH_ASSERT_ABORT
#    define _BLI_DUMMY_ABORT abort
#  else
#    define _BLI_DUMMY_ABORT() (void)0
#  endif
#  if defined(__GNUC__) || defined(_MSC_VER) /* check __func__ is available */
#    define BLI_assert(a)                                                     \
	(void)((!(a)) ?  (                                                        \
		(                                                                     \
		BLI_system_backtrace(stderr),                                         \
		fprintf(stderr,                                                       \
			"BLI_assert failed: %s:%d, %s(), at \'%s\'\n",                    \
			__FILE__, __LINE__, __func__, STRINGIFY(a)),                      \
		_BLI_DUMMY_ABORT(),                                                   \
		NULL)) : NULL)
#  else
#    define BLI_assert(a)                                                     \
	(void)((!(a)) ?  (                                                        \
		(                                                                     \
		fprintf(stderr,                                                       \
			"BLI_assert failed: %s:%d, at \'%s\'\n",                          \
			__FILE__, __LINE__, STRINGIFY(a)),                                \
		_BLI_DUMMY_ABORT(),                                                   \
		NULL)) : NULL)
#  endif
#else
#  define BLI_assert(a) (void)0
#endif

/* C++ can't use _Static_assert, expects static_assert() but c++0x only,
 * Coverity also errors out. */
#if (!defined(__cplusplus)) && \
    (!defined(__COVERITY__)) && \
    (defined(__GNUC__) && ((__GNUC__ * 100 + __GNUC_MINOR__) >= 406))  /* gcc4.6+ only */
#  define BLI_STATIC_ASSERT(a, msg) __extension__ _Static_assert(a, msg);
#else
   /* TODO msvc, clang */
#  define BLI_STATIC_ASSERT(a, msg)
#endif

/* hints for branch prediction, only use in code that runs a _lot_ where */
#ifdef __GNUC__
#  define LIKELY(x)       __builtin_expect(!!(x), 1)
#  define UNLIKELY(x)     __builtin_expect(!!(x), 0)
#else
#  define LIKELY(x)       (x)
#  define UNLIKELY(x)     (x)
#endif

#ifdef __cplusplus
}
#endif

#endif  /* __BLI_UTILDEFINES_H__ */<|MERGE_RESOLUTION|>--- conflicted
+++ resolved
@@ -45,37 +45,10 @@
 #include <stdio.h>
 #endif
 
-<<<<<<< HEAD
 #ifdef WITH_ASSERT_ABORT
 #include <stdlib.h>
 #endif
 
-
-/* varargs macros (keep first so others can use) */
-/* --- internal helpers --- */
-#define _VA_NARGS_GLUE(x, y) x y
-#define _VA_NARGS_RETURN_COUNT(\
-	_1_, _2_, _3_, _4_, _5_, _6_, _7_, _8_, _9_, _10_, _11_, _12_, _13_, _14_, _15_, _16_, \
-	_17_, _18_, _19_, _20_, _21_, _22_, _23_, _24_, _25_, _26_, _27_, _28_, _29_, _30_, _31_, _32_, \
-	_33_, _34_, _35_, _36_, _37_, _38_, _39_, _40_, _41_, _42_, _43_, _44_, _45_, _46_, _47_, _48_, \
-	_49_, _50_, _51_, _52_, _53_, _54_, _55_, _56_, _57_, _58_, _59_, _60_, _61_, _62_, _63_, _64_, \
-	count, ...) count
-#define _VA_NARGS_EXPAND(args) _VA_NARGS_RETURN_COUNT args
-/* 64 args max */
-#define _VA_NARGS_COUNT(...) _VA_NARGS_EXPAND((__VA_ARGS__, \
-	64, 63, 62, 61, 60, 59, 58, 57, 56, 55, 54, 53, 52, 51, 50, 49, \
-	48, 47, 46, 45, 44, 43, 42, 41, 40, 39, 38, 37, 36, 35, 34, 33, \
-	32, 31, 30, 29, 28, 27, 26, 25, 24, 23, 22, 21, 20, 19, 18, 17, \
-	16, 15, 14, 13, 12, 11, 10,  9,  8,  7,  6,  5,  4,  3,  2, 1, 0))
-#define _VA_NARGS_OVERLOAD_MACRO2(name, count) name##count
-#define _VA_NARGS_OVERLOAD_MACRO1(name, count) _VA_NARGS_OVERLOAD_MACRO2(name, count)
-#define _VA_NARGS_OVERLOAD_MACRO(name,  count) _VA_NARGS_OVERLOAD_MACRO1(name, count)
-/* --- expose for re-use --- */
-#define VA_NARGS_CALL_OVERLOAD(name, ...) \
-	_VA_NARGS_GLUE(_VA_NARGS_OVERLOAD_MACRO(name, _VA_NARGS_COUNT(__VA_ARGS__)), (__VA_ARGS__))
-
-=======
->>>>>>> d0344d7b
 /* useful for finding bad use of min/max */
 #if 0
 /* gcc only */
