/*
 * ***** BEGIN GPL LICENSE BLOCK *****
 *
 * This program is free software; you can redistribute it and/or
 * modify it under the terms of the GNU General Public License
 * as published by the Free Software Foundation; either version 2
 * of the License, or (at your option) any later version.
 *
 * This program is distributed in the hope that it will be useful,
 * but WITHOUT ANY WARRANTY; without even the implied warranty of
 * MERCHANTABILITY or FITNESS FOR A PARTICULAR PURPOSE.  See the
 * GNU General Public License for more details.
 *
 * You should have received a copy of the GNU General Public License
 * along with this program; if not, write to the Free Software Foundation,
 * Inc., 51 Franklin Street, Fifth Floor, Boston, MA 02110-1301, USA.
 *
 * The Original Code is Copyright (C) 2001-2002 by NaN Holding BV.
 * All rights reserved.
 *
 * The Original Code is: none of this file.
 *
 * Contributor(s): Daniel Dunbar, Joseph Eagar
 *
 * ***** END GPL LICENSE BLOCK *****
 * A general (pointer -> pointer) hash table ADT
 */

/** \file blender/blenlib/intern/edgehash.c
 *  \ingroup bli
 */


#include <stdlib.h>
#include <string.h>

#include "MEM_guardedalloc.h"

#include "BLI_utildefines.h"
#include "BLI_edgehash.h"
#include "BLI_mempool.h"

/***/

<<<<<<< HEAD
EdgeHash *BLI_edgehash_new(void) {
	EdgeHash *eh= MEM_callocN(sizeof(*eh), "EdgeHash");
	eh->cursize= 0;
	eh->nentries= 0;
	eh->nbuckets= _ehash_hashsizes[eh->cursize];
	
	eh->buckets= MEM_callocN(eh->nbuckets*sizeof(*eh->buckets), "eh buckets 2");
	eh->epool = BLI_mempool_create(sizeof(EdgeEntry), 512, 512, TRUE, FALSE);

	return eh;
=======
EdgeHash *BLI_edgehash_new(void)
{
	EdgeHash *eh= MEM_mallocN(sizeof(*eh), "EdgeHash");
	eh->cursize= 0;
	eh->nentries= 0;
	eh->nbuckets= hashsizes[eh->cursize];
	
	eh->buckets= malloc(eh->nbuckets*sizeof(*eh->buckets));
	memset(eh->buckets, 0, eh->nbuckets*sizeof(*eh->buckets));
	
	return eh;
}

void BLI_edgehash_insert(EdgeHash *eh, int v0, int v1, void *val)
{
	unsigned int hash;
	Entry *e= malloc(sizeof(*e));

	if (v1<v0) {
		v0 ^= v1;
		v1 ^= v0;
		v0 ^= v1;
	}
	hash = EDGEHASH(v0,v1)%eh->nbuckets;

	e->v0 = v0;
	e->v1 = v1;
	e->val = val;
	e->next= eh->buckets[hash];
	eh->buckets[hash]= e;
	
	if (++eh->nentries>eh->nbuckets*3) {
		Entry **old= eh->buckets;
		int i, nold= eh->nbuckets;
		
		eh->nbuckets= hashsizes[++eh->cursize];
		eh->buckets= malloc(eh->nbuckets*sizeof(*eh->buckets));
		memset(eh->buckets, 0, eh->nbuckets*sizeof(*eh->buckets));
		
		for (i=0; i<nold; i++) {
			for (e= old[i]; e;) {
				Entry *n= e->next;
				
				hash= EDGEHASH(e->v0,e->v1)%eh->nbuckets;
				e->next= eh->buckets[hash];
				eh->buckets[hash]= e;
				
				e= n;
			}
		}
		
		free(old);
	}
}

void** BLI_edgehash_lookup_p(EdgeHash *eh, int v0, int v1)
{
	unsigned int hash;
	Entry *e;

	if (v1<v0) {
		v0 ^= v1;
		v1 ^= v0;
		v0 ^= v1;
	}
	hash = EDGEHASH(v0,v1)%eh->nbuckets;
	for (e= eh->buckets[hash]; e; e= e->next)
		if (v0==e->v0 && v1==e->v1)
			return &e->val;
	
	return NULL;
}

void* BLI_edgehash_lookup(EdgeHash *eh, int v0, int v1)
{
	void **value_p = BLI_edgehash_lookup_p(eh,v0,v1);

	return value_p?*value_p:NULL;
}

int BLI_edgehash_haskey(EdgeHash *eh, int v0, int v1)
{
	return BLI_edgehash_lookup_p(eh, v0, v1)!=NULL;
>>>>>>> 994f4bb3
}

int BLI_edgehash_size(EdgeHash *eh)
{
	return eh->nentries;
}

void BLI_edgehash_clear(EdgeHash *eh, EdgeHashFreeFP valfreefp)
{
	int i;
	
	for (i=0; i<eh->nbuckets; i++) {
		EdgeEntry *e;
		
		for (e= eh->buckets[i]; e; ) {
			EdgeEntry *n= e->next;
			
			if (valfreefp) valfreefp(e->val);
			BLI_mempool_free(eh->epool, e);
			
			e= n;
		}
		eh->buckets[i]= NULL;
	}

	eh->nentries= 0;
}

void BLI_edgehash_free(EdgeHash *eh, EdgeHashFreeFP valfreefp)
{
	BLI_edgehash_clear(eh, valfreefp);

	BLI_mempool_destroy(eh->epool);

	MEM_freeN(eh->buckets);
	MEM_freeN(eh);
}


/***/

struct EdgeHashIterator {
	EdgeHash *eh;
	int curBucket;
	EdgeEntry *curEntry;
};

<<<<<<< HEAD
EdgeHashIterator *BLI_edgehashIterator_new(EdgeHash *eh) {
	EdgeHashIterator *ehi= MEM_mallocN(sizeof(*ehi), "eh iter");
=======
EdgeHashIterator *BLI_edgehashIterator_new(EdgeHash *eh)
{
	EdgeHashIterator *ehi= malloc(sizeof(*ehi));
>>>>>>> 994f4bb3
	ehi->eh= eh;
	ehi->curEntry= NULL;
	ehi->curBucket= -1;
	while (!ehi->curEntry) {
		ehi->curBucket++;
		if (ehi->curBucket==ehi->eh->nbuckets)
			break;
		ehi->curEntry= ehi->eh->buckets[ehi->curBucket];
	}
	return ehi;
}
<<<<<<< HEAD
void BLI_edgehashIterator_free(EdgeHashIterator *ehi) {
	MEM_freeN(ehi);
=======
void BLI_edgehashIterator_free(EdgeHashIterator *ehi)
{
	free(ehi);
>>>>>>> 994f4bb3
}

void BLI_edgehashIterator_getKey(EdgeHashIterator *ehi, int *v0_r, int *v1_r)
{
	if (ehi->curEntry) {
		*v0_r = ehi->curEntry->v0;
		*v1_r = ehi->curEntry->v1;
	}
}
void *BLI_edgehashIterator_getValue(EdgeHashIterator *ehi)
{
	return ehi->curEntry?ehi->curEntry->val:NULL;
}

void BLI_edgehashIterator_setValue(EdgeHashIterator *ehi, void *val)
{
	if(ehi->curEntry)
		ehi->curEntry->val= val;
}

void BLI_edgehashIterator_step(EdgeHashIterator *ehi)
{
	if (ehi->curEntry) {
		ehi->curEntry= ehi->curEntry->next;
		while (!ehi->curEntry) {
			ehi->curBucket++;
			if (ehi->curBucket==ehi->eh->nbuckets)
				break;
			ehi->curEntry= ehi->eh->buckets[ehi->curBucket];
		}
	}
}
int BLI_edgehashIterator_isDone(EdgeHashIterator *ehi)
{
	return !ehi->curEntry;
}
<|MERGE_RESOLUTION|>--- conflicted
+++ resolved
@@ -42,8 +42,8 @@
 
 /***/
 
-<<<<<<< HEAD
-EdgeHash *BLI_edgehash_new(void) {
+EdgeHash *BLI_edgehash_new(void)
+{
 	EdgeHash *eh= MEM_callocN(sizeof(*eh), "EdgeHash");
 	eh->cursize= 0;
 	eh->nentries= 0;
@@ -53,91 +53,6 @@
 	eh->epool = BLI_mempool_create(sizeof(EdgeEntry), 512, 512, TRUE, FALSE);
 
 	return eh;
-=======
-EdgeHash *BLI_edgehash_new(void)
-{
-	EdgeHash *eh= MEM_mallocN(sizeof(*eh), "EdgeHash");
-	eh->cursize= 0;
-	eh->nentries= 0;
-	eh->nbuckets= hashsizes[eh->cursize];
-	
-	eh->buckets= malloc(eh->nbuckets*sizeof(*eh->buckets));
-	memset(eh->buckets, 0, eh->nbuckets*sizeof(*eh->buckets));
-	
-	return eh;
-}
-
-void BLI_edgehash_insert(EdgeHash *eh, int v0, int v1, void *val)
-{
-	unsigned int hash;
-	Entry *e= malloc(sizeof(*e));
-
-	if (v1<v0) {
-		v0 ^= v1;
-		v1 ^= v0;
-		v0 ^= v1;
-	}
-	hash = EDGEHASH(v0,v1)%eh->nbuckets;
-
-	e->v0 = v0;
-	e->v1 = v1;
-	e->val = val;
-	e->next= eh->buckets[hash];
-	eh->buckets[hash]= e;
-	
-	if (++eh->nentries>eh->nbuckets*3) {
-		Entry **old= eh->buckets;
-		int i, nold= eh->nbuckets;
-		
-		eh->nbuckets= hashsizes[++eh->cursize];
-		eh->buckets= malloc(eh->nbuckets*sizeof(*eh->buckets));
-		memset(eh->buckets, 0, eh->nbuckets*sizeof(*eh->buckets));
-		
-		for (i=0; i<nold; i++) {
-			for (e= old[i]; e;) {
-				Entry *n= e->next;
-				
-				hash= EDGEHASH(e->v0,e->v1)%eh->nbuckets;
-				e->next= eh->buckets[hash];
-				eh->buckets[hash]= e;
-				
-				e= n;
-			}
-		}
-		
-		free(old);
-	}
-}
-
-void** BLI_edgehash_lookup_p(EdgeHash *eh, int v0, int v1)
-{
-	unsigned int hash;
-	Entry *e;
-
-	if (v1<v0) {
-		v0 ^= v1;
-		v1 ^= v0;
-		v0 ^= v1;
-	}
-	hash = EDGEHASH(v0,v1)%eh->nbuckets;
-	for (e= eh->buckets[hash]; e; e= e->next)
-		if (v0==e->v0 && v1==e->v1)
-			return &e->val;
-	
-	return NULL;
-}
-
-void* BLI_edgehash_lookup(EdgeHash *eh, int v0, int v1)
-{
-	void **value_p = BLI_edgehash_lookup_p(eh,v0,v1);
-
-	return value_p?*value_p:NULL;
-}
-
-int BLI_edgehash_haskey(EdgeHash *eh, int v0, int v1)
-{
-	return BLI_edgehash_lookup_p(eh, v0, v1)!=NULL;
->>>>>>> 994f4bb3
 }
 
 int BLI_edgehash_size(EdgeHash *eh)
@@ -185,14 +100,9 @@
 	EdgeEntry *curEntry;
 };
 
-<<<<<<< HEAD
-EdgeHashIterator *BLI_edgehashIterator_new(EdgeHash *eh) {
-	EdgeHashIterator *ehi= MEM_mallocN(sizeof(*ehi), "eh iter");
-=======
 EdgeHashIterator *BLI_edgehashIterator_new(EdgeHash *eh)
 {
-	EdgeHashIterator *ehi= malloc(sizeof(*ehi));
->>>>>>> 994f4bb3
+	EdgeHashIterator *ehi= MEM_mallocN(sizeof(*ehi), "eh iter");
 	ehi->eh= eh;
 	ehi->curEntry= NULL;
 	ehi->curBucket= -1;
@@ -204,14 +114,9 @@
 	}
 	return ehi;
 }
-<<<<<<< HEAD
-void BLI_edgehashIterator_free(EdgeHashIterator *ehi) {
-	MEM_freeN(ehi);
-=======
 void BLI_edgehashIterator_free(EdgeHashIterator *ehi)
 {
-	free(ehi);
->>>>>>> 994f4bb3
+	MEM_freeN(ehi);
 }
 
 void BLI_edgehashIterator_getKey(EdgeHashIterator *ehi, int *v0_r, int *v1_r)
@@ -244,7 +149,6 @@
 		}
 	}
 }
-int BLI_edgehashIterator_isDone(EdgeHashIterator *ehi)
-{
+int BLI_edgehashIterator_isDone(EdgeHashIterator *ehi) {
 	return !ehi->curEntry;
 }
