--- conflicted
+++ resolved
@@ -334,16 +334,12 @@
 	ListBase drawdata;		/* runtime, ObjectEngineData */
 	int deg_update_flag; /* what has been updated in this object */
 	int select_color;
-<<<<<<< HEAD
 	int pad3[2];
-
-=======
-
 	/* Mesh structure createrd during object evaluaiton.
 	 * It has all modifiers applied.
 	 */
 	struct Mesh *mesh_evaluated;
->>>>>>> 3c7355b3
+
 } Object;
 
 /* Warning, this is not used anymore because hooks are now modifiers */
