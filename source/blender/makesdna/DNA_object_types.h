--- conflicted
+++ resolved
@@ -278,10 +278,7 @@
 
 	/* Depsgraph */
 	short base_flag; /* used by depsgraph, flushed from base */
-<<<<<<< HEAD
-=======
 	unsigned short base_local_view_bits; /* used by viewport, synced from base */
->>>>>>> 945fddc4
 
 	/** Collision mask settings */
 	unsigned short col_group, col_mask;
@@ -294,6 +291,7 @@
 	short dtx;			/* viewport draw extra settings */
 	char dt;			/* viewport draw type */
 	char empty_drawtype;
+	char pad52[6];
 	float empty_drawsize;
 	float dupfacesca;	/* dupliface scale */
 	
