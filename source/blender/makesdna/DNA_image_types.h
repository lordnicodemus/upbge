/*
 * This program is free software; you can redistribute it and/or
 * modify it under the terms of the GNU General Public License
 * as published by the Free Software Foundation; either version 2
 * of the License, or (at your option) any later version.
 *
 * This program is distributed in the hope that it will be useful,
 * but WITHOUT ANY WARRANTY; without even the implied warranty of
 * MERCHANTABILITY or FITNESS FOR A PARTICULAR PURPOSE.  See the
 * GNU General Public License for more details.
 *
 * You should have received a copy of the GNU General Public License
 * along with this program; if not, write to the Free Software Foundation,
 * Inc., 51 Franklin Street, Fifth Floor, Boston, MA 02110-1301, USA.
 *
 * The Original Code is Copyright (C) 2001-2002 by NaN Holding BV.
 * All rights reserved.
 */

/** \file
 * \ingroup DNA
 */

#ifndef __DNA_IMAGE_TYPES_H__
#define __DNA_IMAGE_TYPES_H__

#include "DNA_defs.h"
#include "DNA_ID.h"
#include "DNA_color_types.h"  /* for color management */

struct GPUTexture;
struct MovieCache;
struct PackedFile;
struct RenderResult;
struct Scene;
struct anim;

/* ImageUser is in Texture, in Nodes, Background Image, Image Window, .... */
/* should be used in conjunction with an ID * to Image. */
typedef struct ImageUser {
	/** To retrieve render result. */
	struct Scene *scene;

	/** Movies, sequences: current to display. */
	int framenr;
	/** Total amount of frames to use. */
	int frames;
	/** Offset within movie, start frame in global time. */
	int offset, sfra;
	/** Cyclic flag. */
	char _pad0, cycl;
	char ok;

	/** Multiview current eye - for internal use of drawing routines. */
	char multiview_eye;
	short pass;
	char _pad1[2];

	/** Listbase indices, for menu browsing or retrieve buffer. */
	short multi_index, view, layer;
	short flag;
} ImageUser;

typedef struct ImageAnim {
	struct ImageAnim *next, *prev;
	struct anim *anim;
} ImageAnim;

typedef struct ImageView {
	struct ImageView *next, *prev;
	/** MAX_NAME. */
	char name[64];
	/** 1024 = FILE_MAX. */
	char filepath[1024];
} ImageView;

typedef struct ImagePackedFile {
	struct ImagePackedFile *next, *prev;
	struct PackedFile *packedfile;
	/** 1024 = FILE_MAX. */
	char filepath[1024];
} ImagePackedFile;

typedef struct RenderSlot {
	struct RenderSlot *next, *prev;
	/** 64 = MAX_NAME. */
	char name[64];
	struct RenderResult *render;
} RenderSlot;

/* iuser->flag */
#define IMA_ANIM_ALWAYS         (1 << 0)
/* #define IMA_DEPRECATED_1     (1 << 1) */
/* #define IMA_DEPRECATED_2     (1 << 2) */
#define IMA_NEED_FRAME_RECALC   (1 << 3)
#define IMA_SHOW_STEREO         (1 << 4)

enum {
	TEXTARGET_TEXTURE_2D = 0,
	TEXTARGET_TEXTURE_CUBE_MAP = 1,
	TEXTARGET_COUNT = 2,
};

typedef struct Image {
	ID id;

	/** File path, 1024 = FILE_MAX. */
	char name[1024];

	/** Not written in file. */
	struct MovieCache *cache;
	/** Not written in file 2 = TEXTARGET_COUNT. */
	struct GPUTexture *gputexture[2];

	/* sources from: */
	ListBase anims;
	struct RenderResult *rr;

	ListBase renderslots;
	short render_slot, last_render_slot;

	int flag;
	short source, type;
	int lastframe;

	/* GPU texture flag. */
	short gpuflag;
	char _pad2[6];

	/** Deprecated. */
	struct PackedFile *packedfile DNA_DEPRECATED;
	struct ListBase packedfiles;
	struct PreviewImage *preview;

	/* game engine tile animation */
	float lastupdate;
	int lastused;
<<<<<<< HEAD
	short animspeed;
=======
	short ok;
	char _pad4[6];
>>>>>>> e097e0c8

	short ok;
	
	/* for generated images */
	int gen_x, gen_y;
	char gen_type, gen_flag;
	short gen_depth;
	float gen_color[4];

	/* display aspect - for UV editing images resized for faster openGL display */
	float aspx, aspy;

	/* color management */
	ColorManagedColorspaceSettings colorspace_settings;
	char alpha_mode;

	char _pad[5];

	/* Multiview */
	/** For viewer node stereoscopy. */
	char eye;
	char views_format;
	/** ImageView. */
	ListBase views;
	struct Stereo3dFormat *stereo3d_format;
} Image;


/* **************** IMAGE ********************* */

/* Image.flag */
enum {
	IMA_FLAG_DEPRECATED_0   = (1 << 0),  /* cleared */
	IMA_FLAG_DEPRECATED_1   = (1 << 1),  /* cleared */
#ifdef DNA_DEPRECATED
	IMA_DO_PREMUL           = (1 << 2),
#endif
	IMA_FLAG_DEPRECATED_4   = (1 << 4),  /* cleared */
	IMA_NOCOLLECT           = (1 << 5),
	IMA_FLAG_DEPRECATED_6   = (1 << 6),  /* cleared */
	IMA_OLD_PREMUL          = (1 << 7),
	IMA_FLAG_DEPRECATED_8   = (1 << 8),  /* cleared */
	IMA_USED_FOR_RENDER     = (1 << 9),
	/** For image user, but these flags are mixed. */
	IMA_USER_FRAME_IN_RANGE = (1 << 10),
	IMA_VIEW_AS_RENDER      = (1 << 11),
	IMA_IGNORE_ALPHA        = (1 << 12),
	IMA_DEINTERLACE         = (1 << 13),
	IMA_USE_VIEWS           = (1 << 14),
	IMA_FLAG_DEPRECATED_15  = (1 << 15),  /* cleared */
	IMA_FLAG_DEPRECATED_16  = (1 << 16),  /* cleared */
};

/* Image.gpuflag */
enum {
	/** GPU texture needs to be refreshed. */
	IMA_GPU_REFRESH =                 (1 << 0),
	/** All mipmap levels in OpenGL texture set? */
	IMA_GPU_MIPMAP_COMPLETE =         (1 << 1),
	/** OpenGL image texture bound as non-color data. */
	IMA_GPU_IS_DATA =                 (1 << 2),
};

/* ima->type and ima->source moved to BKE_image.h, for API */

/* render */
#define IMA_MAX_RENDER_TEXT		(1 << 9)

/* gen_flag */
#define IMA_GEN_FLOAT		1

/* alpha_mode */
enum {
	IMA_ALPHA_STRAIGHT = 0,
	IMA_ALPHA_PREMUL = 1,
};

#endif<|MERGE_RESOLUTION|>--- conflicted
+++ resolved
@@ -132,18 +132,10 @@
 	struct ListBase packedfiles;
 	struct PreviewImage *preview;
 
-	/* game engine tile animation */
-	float lastupdate;
 	int lastused;
-<<<<<<< HEAD
-	short animspeed;
-=======
 	short ok;
 	char _pad4[6];
->>>>>>> e097e0c8
-
-	short ok;
-	
+
 	/* for generated images */
 	int gen_x, gen_y;
 	char gen_type, gen_flag;
