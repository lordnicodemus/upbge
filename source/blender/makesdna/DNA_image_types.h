--- conflicted
+++ resolved
@@ -132,23 +132,12 @@
 	int lastframe;
 
 	/* texture page */
-<<<<<<< HEAD
-	short tpageflag, totbind;
-	short xrep, yrep;
-	short twsta, twend;
-	unsigned int bindcode[2]; /* only for current image... 2 = TEXTARGET_COUNT */
-	char pad1[4];
-	unsigned int *repbind;	/* for repeat of parts of images */
-	
-	struct PackedFile *packedfile DNA_DEPRECATED; /* deprecated */
-=======
 	short tpageflag;
 	short pad2;
 	unsigned int pad3;
 
 	/** Deprecated. */
 	struct PackedFile *packedfile DNA_DEPRECATED;
->>>>>>> 91a15583
 	struct ListBase packedfiles;
 	struct PreviewImage *preview;
 
