/*
 * ***** BEGIN GPL LICENSE BLOCK *****
 *
 * This program is free software; you can redistribute it and/or
 * modify it under the terms of the GNU General Public License
 * as published by the Free Software Foundation; either version 2
 * of the License, or (at your option) any later version.
 *
 * This program is distributed in the hope that it will be useful,
 * but WITHOUT ANY WARRANTY; without even the implied warranty of
 * MERCHANTABILITY or FITNESS FOR A PARTICULAR PURPOSE.  See the
 * GNU General Public License for more details.
 *
 * You should have received a copy of the GNU General Public License
 * along with this program; if not, write to the Free Software Foundation,
 * Inc., 51 Franklin Street, Fifth Floor, Boston, MA 02110-1301, USA.
 *
 * The Original Code is Copyright (C) 2001-2002 by NaN Holding BV.
 * All rights reserved.
 *
 * The Original Code is: all of this file.
 *
 * Contributor(s): none yet.
 *
 * ***** END GPL LICENSE BLOCK *****
 */

/** \file DNA_scene_types.h
 *  \ingroup DNA
 */

#ifndef __DNA_SCENE_TYPES_H__
#define __DNA_SCENE_TYPES_H__

#include "DNA_defs.h"

/* XXX, temp feature - campbell */
#define DURIAN_CAMERA_SWITCH

#ifdef __cplusplus
extern "C" {
#endif

#include "DNA_color_types.h"  /* color management */
#include "DNA_vec_types.h"
#include "DNA_listBase.h"
#include "DNA_ID.h"
#include "DNA_freestyle_types.h"
#include "DNA_gpu_types.h"
#include "DNA_userdef_types.h"

struct CurveMapping;
struct Object;
struct Brush;
struct World;
struct Scene;
struct Image;
struct Group;
struct Text;
struct bNodeTree;
struct AnimData;
struct Editing;
struct SceneStats;
struct bGPdata;
struct bGPDbrush;
struct MovieClip;
struct ColorSpace;

/* ************************************************************* */
/* Scene Data */

/* Base - Wrapper for referencing Objects in a Scene */
typedef struct Base {
	struct Base *next, *prev;
	unsigned int lay, selcol;
	int flag;
	short sx, sy;
	struct Object *object;
} Base;

/* ************************************************************* */
/* Output Format Data */

typedef struct AviCodecData {
	void			*lpFormat;  /* save format */
	void			*lpParms;   /* compressor options */
	unsigned int	cbFormat;	    /* size of lpFormat buffer */
	unsigned int	cbParms;	    /* size of lpParms buffer */

	unsigned int	fccType;            /* stream type, for consistency */
	unsigned int	fccHandler;         /* compressor */
	unsigned int	dwKeyFrameEvery;    /* keyframe rate */
	unsigned int	dwQuality;          /* compress quality 0-10,000 */
	unsigned int	dwBytesPerSecond;   /* bytes per second */
	unsigned int	dwFlags;            /* flags... see below */
	unsigned int	dwInterleaveEvery;  /* for non-video streams only */
	unsigned int	pad;

	char			avicodecname[128];
} AviCodecData;

typedef enum eFFMpegPreset {
	FFM_PRESET_NONE,

#ifdef DNA_DEPRECATED
	/* Previously used by h.264 to control encoding speed vs. file size. */
	FFM_PRESET_ULTRAFAST, /* DEPRECATED */
	FFM_PRESET_SUPERFAST, /* DEPRECATED */
	FFM_PRESET_VERYFAST,  /* DEPRECATED */
	FFM_PRESET_FASTER,    /* DEPRECATED */
	FFM_PRESET_FAST,      /* DEPRECATED */
	FFM_PRESET_MEDIUM,    /* DEPRECATED */
	FFM_PRESET_SLOW,      /* DEPRECATED */
	FFM_PRESET_SLOWER,    /* DEPRECATED */
	FFM_PRESET_VERYSLOW,  /* DEPRECATED */
#endif

	/* Used by WEBM/VP9 and h.264 to control encoding speed vs. file size.
	 * WEBM/VP9 use these values directly, whereas h.264 map those to
	 * respectively the MEDIUM, SLOWER, and SUPERFAST presets.
	*/
	FFM_PRESET_GOOD = 10, /* the default and recommended for most applications */
	FFM_PRESET_BEST, /* recommended if you have lots of time and want the best compression efficiency */
	FFM_PRESET_REALTIME, /* recommended for live / fast encoding */
} eFFMpegPreset;

/* Mapping from easily-understandable descriptions to CRF values.
 * Assumes we output 8-bit video. Needs to be remapped if 10-bit
 * is output.
 * We use a slightly wider than "subjectively sane range" according
 * to https://trac.ffmpeg.org/wiki/Encode/H.264#a1.ChooseaCRFvalue
 */
typedef enum eFFMpegCrf {
	FFM_CRF_NONE = -1,
	FFM_CRF_LOSSLESS = 0,
	FFM_CRF_PERC_LOSSLESS = 17,
	FFM_CRF_HIGH = 20,
	FFM_CRF_MEDIUM = 23,
	FFM_CRF_LOW = 26,
	FFM_CRF_VERYLOW = 29,
	FFM_CRF_LOWEST = 32,
} eFFMpegCrf;

typedef struct FFMpegCodecData {
	int type;
	int codec;
	int audio_codec;
	int video_bitrate;
	int audio_bitrate;
	int audio_mixrate;
	int audio_channels;
	int audio_pad;
	float audio_volume;
	int gop_size;
	int max_b_frames; /* only used if FFMPEG_USE_MAX_B_FRAMES flag is set. */
	int flags;
	int constant_rate_factor;
	int ffmpeg_preset; /* see eFFMpegPreset */

	int rc_min_rate;
	int rc_max_rate;
	int rc_buffer_size;
	int mux_packet_size;
	int mux_rate;
	int pad1;

	IDProperty *properties;
} FFMpegCodecData;

/* ************************************************************* */
/* Audio */

typedef struct AudioData {
	int mixrate; // 2.5: now in FFMpegCodecData: audio_mixrate
	float main; // 2.5: now in FFMpegCodecData: audio_volume
	float speed_of_sound;
	float doppler_factor;
	int distance_model;
	short flag;
	short pad;
	float volume;
	float pad2;
} AudioData;

/* *************************************************************** */
/* Render Layers */

/* Render Layer */
typedef struct SceneRenderLayer {
	struct SceneRenderLayer *next, *prev;
	
	char name[64];	/* MAX_NAME */
	
	struct Material *mat_override;
	struct Group *light_override;
	
	unsigned int lay;		  /* Scene.lay itself has priority over this */
	unsigned int lay_zmask;	  /* has to be after lay, this is for Z-masking */
	unsigned int lay_exclude; /* not used by internal, exclude */
	int layflag;

	/* pass_xor has to be after passflag */
	/* note, this is treestore element 'nr' in outliner, short still... */
	int passflag;
	int pass_xor;

	int samples;
	float pass_alpha_threshold;

	IDProperty *prop;

	struct FreestyleConfig freestyleConfig;
} SceneRenderLayer;

/* SceneRenderLayer.layflag */
#define SCE_LAY_SOLID	1
#define SCE_LAY_ZTRA	2
#define SCE_LAY_HALO	4
#define SCE_LAY_EDGE	8
#define SCE_LAY_SKY		16
#define SCE_LAY_STRAND	32
#define SCE_LAY_FRS		64
#define SCE_LAY_AO		128
	/* flags between 256 and 0x8000 are set to 1 already, for future options */

#define SCE_LAY_ALL_Z		0x8000
#define SCE_LAY_XOR			0x10000
#define SCE_LAY_DISABLE		0x20000
#define SCE_LAY_ZMASK		0x40000
#define SCE_LAY_NEG_ZMASK	0x80000

/* SceneRenderLayer.passflag */
typedef enum eScenePassType {
	SCE_PASS_COMBINED                 = (1 << 0),
	SCE_PASS_Z                        = (1 << 1),
	SCE_PASS_RGBA                     = (1 << 2),
	SCE_PASS_DIFFUSE                  = (1 << 3),
	SCE_PASS_SPEC                     = (1 << 4),
	SCE_PASS_SHADOW                   = (1 << 5),
	SCE_PASS_AO                       = (1 << 6),
	SCE_PASS_REFLECT                  = (1 << 7),
	SCE_PASS_NORMAL                   = (1 << 8),
	SCE_PASS_VECTOR                   = (1 << 9),
	SCE_PASS_REFRACT                  = (1 << 10),
	SCE_PASS_INDEXOB                  = (1 << 11),
	SCE_PASS_UV                       = (1 << 12),
	SCE_PASS_INDIRECT                 = (1 << 13),
	SCE_PASS_MIST                     = (1 << 14),
	SCE_PASS_RAYHITS                  = (1 << 15),
	SCE_PASS_EMIT                     = (1 << 16),
	SCE_PASS_ENVIRONMENT              = (1 << 17),
	SCE_PASS_INDEXMA                  = (1 << 18),
	SCE_PASS_DIFFUSE_DIRECT           = (1 << 19),
	SCE_PASS_DIFFUSE_INDIRECT         = (1 << 20),
	SCE_PASS_DIFFUSE_COLOR            = (1 << 21),
	SCE_PASS_GLOSSY_DIRECT            = (1 << 22),
	SCE_PASS_GLOSSY_INDIRECT          = (1 << 23),
	SCE_PASS_GLOSSY_COLOR             = (1 << 24),
	SCE_PASS_TRANSM_DIRECT            = (1 << 25),
	SCE_PASS_TRANSM_INDIRECT          = (1 << 26),
	SCE_PASS_TRANSM_COLOR             = (1 << 27),
	SCE_PASS_SUBSURFACE_DIRECT        = (1 << 28),
	SCE_PASS_SUBSURFACE_INDIRECT      = (1 << 29),
	SCE_PASS_SUBSURFACE_COLOR         = (1 << 30),
	SCE_PASS_ROUGHNESS                = (1 << 31),
} eScenePassType;

#define RE_PASSNAME_COMBINED "Combined"
#define RE_PASSNAME_Z "Depth"
#define RE_PASSNAME_VECTOR "Vector"
#define RE_PASSNAME_NORMAL "Normal"
#define RE_PASSNAME_UV "UV"
#define RE_PASSNAME_RGBA "Color"
#define RE_PASSNAME_EMIT "Emit"
#define RE_PASSNAME_DIFFUSE "Diffuse"
#define RE_PASSNAME_SPEC "Spec"
#define RE_PASSNAME_SHADOW "Shadow"

#define RE_PASSNAME_AO "AO"
#define RE_PASSNAME_ENVIRONMENT "Env"
#define RE_PASSNAME_INDIRECT "Indirect"
#define RE_PASSNAME_REFLECT "Reflect"
#define RE_PASSNAME_REFRACT "Refract"
#define RE_PASSNAME_INDEXOB "IndexOB"
#define RE_PASSNAME_INDEXMA "IndexMA"
#define RE_PASSNAME_MIST "Mist"

#define RE_PASSNAME_RAYHITS "RayHits"
#define RE_PASSNAME_DIFFUSE_DIRECT "DiffDir"
#define RE_PASSNAME_DIFFUSE_INDIRECT "DiffInd"
#define RE_PASSNAME_DIFFUSE_COLOR "DiffCol"
#define RE_PASSNAME_GLOSSY_DIRECT "GlossDir"
#define RE_PASSNAME_GLOSSY_INDIRECT "GlossInd"
#define RE_PASSNAME_GLOSSY_COLOR "GlossCol"
#define RE_PASSNAME_TRANSM_DIRECT "TransDir"
#define RE_PASSNAME_TRANSM_INDIRECT "TransInd"
#define RE_PASSNAME_TRANSM_COLOR "TransCol"

#define RE_PASSNAME_SUBSURFACE_DIRECT "SubsurfaceDir"
#define RE_PASSNAME_SUBSURFACE_INDIRECT "SubsurfaceInd"
#define RE_PASSNAME_SUBSURFACE_COLOR "SubsurfaceCol"


/* View - MultiView */
typedef struct SceneRenderView {
	struct SceneRenderView *next, *prev;

	char name[64];	/* MAX_NAME */
	char suffix[64];	/* MAX_NAME */

	int viewflag;
	int pad[2];
	char pad2[4];

} SceneRenderView;

/* SceneRenderView.viewflag */
#define SCE_VIEW_DISABLE		(1<<0)

/* RenderData.views_format */
enum {
	SCE_VIEWS_FORMAT_STEREO_3D = 0,
	SCE_VIEWS_FORMAT_MULTIVIEW = 1,
};

/* ImageFormatData.views_format (also used for Sequence.views_format) */
enum {
	R_IMF_VIEWS_INDIVIDUAL = 0,
	R_IMF_VIEWS_STEREO_3D  = 1,
	R_IMF_VIEWS_MULTIVIEW  = 2,
};

typedef struct Stereo3dFormat {
	short flag;
	char display_mode; /* encoding mode */
	char anaglyph_type; /* anaglyph scheme for the user display */
	char interlace_type;  /* interlace type for the user display */
	char pad[3];
} Stereo3dFormat;

/* Stereo3dFormat.display_mode */
typedef enum eStereoDisplayMode {
	S3D_DISPLAY_ANAGLYPH    = 0,
	S3D_DISPLAY_INTERLACE   = 1,
	S3D_DISPLAY_PAGEFLIP    = 2,
	S3D_DISPLAY_SIDEBYSIDE  = 3,
	S3D_DISPLAY_TOPBOTTOM   = 4,
} eStereoDisplayMode;

/* Stereo3dFormat.flag */
typedef enum eStereo3dFlag {
	S3D_INTERLACE_SWAP        = (1 << 0),
	S3D_SIDEBYSIDE_CROSSEYED  = (1 << 1),
	S3D_SQUEEZED_FRAME        = (1 << 2),
} eStereo3dFlag;

/* Stereo3dFormat.anaglyph_type */
typedef enum eStereo3dAnaglyphType {
	S3D_ANAGLYPH_REDCYAN      = 0,
	S3D_ANAGLYPH_GREENMAGENTA = 1,
	S3D_ANAGLYPH_YELLOWBLUE   = 2,
} eStereo3dAnaglyphType;

/* Stereo3dFormat.interlace_type */
typedef enum eStereo3dInterlaceType {
	S3D_INTERLACE_ROW          = 0,
	S3D_INTERLACE_COLUMN       = 1,
	S3D_INTERLACE_CHECKERBOARD = 2,
} eStereo3dInterlaceType;

/* *************************************************************** */

/* Generic image format settings,
 * this is used for NodeImageFile and IMAGE_OT_save_as operator too.
 *
 * note: its a bit strange that even though this is an image format struct
 *  the imtype can still be used to select video formats.
 *  RNA ensures these enum's are only selectable for render output.
 */
typedef struct ImageFormatData {
	char imtype;   /* R_IMF_IMTYPE_PNG, R_... */
	               /* note, video types should only ever be set from this
	                * structure when used from RenderData */
	char depth;    /* bits per channel, R_IMF_CHAN_DEPTH_8 -> 32,
	                * not a flag, only set 1 at a time */

	char planes;   /* - R_IMF_PLANES_BW, R_IMF_PLANES_RGB, R_IMF_PLANES_RGBA */
	char flag;     /* generic options for all image types, alpha zbuffer */

	char quality;  /* (0 - 100), eg: jpeg quality */
	char compress; /* (0 - 100), eg: png compression */


	/* --- format specific --- */

	/* OpenEXR */
	char  exr_codec;

	/* Cineon */
	char  cineon_flag;
	short cineon_white, cineon_black;
	float cineon_gamma;

	/* Jpeg2000 */
	char  jp2_flag;
	char jp2_codec;

	/* TIFF */
	char tiff_codec;

	char pad[4];

	/* Multiview */
	char views_format;
	Stereo3dFormat stereo3d_format;

	/* color management */
	ColorManagedViewSettings view_settings;
	ColorManagedDisplaySettings display_settings;
} ImageFormatData;


/* ImageFormatData.imtype */
#define R_IMF_IMTYPE_TARGA           0
#define R_IMF_IMTYPE_IRIS            1
/* #define R_HAMX                    2 */ /* hamx is nomore */
/* #define R_FTYPE                   3 */ /* ftype is nomore */
#define R_IMF_IMTYPE_JPEG90          4
/* #define R_MOVIE                   5 */ /* movie is nomore */
#define R_IMF_IMTYPE_IRIZ            7
#define R_IMF_IMTYPE_RAWTGA         14
#define R_IMF_IMTYPE_AVIRAW         15
#define R_IMF_IMTYPE_AVIJPEG        16
#define R_IMF_IMTYPE_PNG            17
/* #define R_IMF_IMTYPE_AVICODEC    18 */ /* avicodec is nomore */
/* #define R_IMF_IMTYPE_QUICKTIME   19 */ /* quicktime is nomore */
#define R_IMF_IMTYPE_BMP            20
#define R_IMF_IMTYPE_RADHDR         21
#define R_IMF_IMTYPE_TIFF           22
#define R_IMF_IMTYPE_OPENEXR        23
#define R_IMF_IMTYPE_FFMPEG         24
#define R_IMF_IMTYPE_FRAMESERVER    25
#define R_IMF_IMTYPE_CINEON         26
#define R_IMF_IMTYPE_DPX            27
#define R_IMF_IMTYPE_MULTILAYER     28
#define R_IMF_IMTYPE_DDS            29
#define R_IMF_IMTYPE_JP2            30
#define R_IMF_IMTYPE_H264           31
#define R_IMF_IMTYPE_XVID           32
#define R_IMF_IMTYPE_THEORA         33
#define R_IMF_IMTYPE_PSD            34

#define R_IMF_IMTYPE_INVALID        255

/* ImageFormatData.flag */
#define R_IMF_FLAG_ZBUF         (1<<0)   /* was R_OPENEXR_ZBUF */
#define R_IMF_FLAG_PREVIEW_JPG  (1<<1)   /* was R_PREVIEW_JPG */

/* return values from BKE_imtype_valid_depths, note this is depts per channel */
#define R_IMF_CHAN_DEPTH_1  (1<<0) /* 1bits  (unused) */
#define R_IMF_CHAN_DEPTH_8  (1<<1) /* 8bits  (default) */
#define R_IMF_CHAN_DEPTH_10 (1<<2) /* 10bits (uncommon, Cineon/DPX support) */
#define R_IMF_CHAN_DEPTH_12 (1<<3) /* 12bits (uncommon, jp2/DPX support) */
#define R_IMF_CHAN_DEPTH_16 (1<<4) /* 16bits (tiff, halff float exr) */
#define R_IMF_CHAN_DEPTH_24 (1<<5) /* 24bits (unused) */
#define R_IMF_CHAN_DEPTH_32 (1<<6) /* 32bits (full float exr) */

/* ImageFormatData.planes */
#define R_IMF_PLANES_RGB   24
#define R_IMF_PLANES_RGBA  32
#define R_IMF_PLANES_BW    8

/* ImageFormatData.exr_codec */
#define R_IMF_EXR_CODEC_NONE  0
#define R_IMF_EXR_CODEC_PXR24 1
#define R_IMF_EXR_CODEC_ZIP   2
#define R_IMF_EXR_CODEC_PIZ   3
#define R_IMF_EXR_CODEC_RLE   4
#define R_IMF_EXR_CODEC_ZIPS  5
#define R_IMF_EXR_CODEC_B44   6
#define R_IMF_EXR_CODEC_B44A  7
#define R_IMF_EXR_CODEC_DWAA  8
#define R_IMF_EXR_CODEC_DWAB  9
#define R_IMF_EXR_CODEC_MAX  10

/* ImageFormatData.jp2_flag */
#define R_IMF_JP2_FLAG_YCC          (1<<0)  /* when disabled use RGB */ /* was R_JPEG2K_YCC */
#define R_IMF_JP2_FLAG_CINE_PRESET  (1<<1)  /* was R_JPEG2K_CINE_PRESET */
#define R_IMF_JP2_FLAG_CINE_48      (1<<2)  /* was R_JPEG2K_CINE_48FPS */

/* ImageFormatData.jp2_codec */
#define R_IMF_JP2_CODEC_JP2  0
#define R_IMF_JP2_CODEC_J2K  1

/* ImageFormatData.cineon_flag */
#define R_IMF_CINEON_FLAG_LOG (1<<0)  /* was R_CINEON_LOG */

/* ImageFormatData.tiff_codec */
enum {
	R_IMF_TIFF_CODEC_DEFLATE   = 0,
	R_IMF_TIFF_CODEC_LZW       = 1,
	R_IMF_TIFF_CODEC_PACKBITS  = 2,
	R_IMF_TIFF_CODEC_NONE      = 3,
};

typedef struct BakeData {
	struct ImageFormatData im_format;

	char filepath[1024]; /* FILE_MAX */

	short width, height;
	short margin, flag;

	float cage_extrusion;
	int pass_filter;

	char normal_swizzle[3];
	char normal_space;

	char save_mode;
	char pad[3];

	char cage[64];  /* MAX_NAME */
} BakeData;

/* BakeData.normal_swizzle (char) */
typedef enum eBakeNormalSwizzle {
	R_BAKE_POSX = 0,
	R_BAKE_POSY = 1,
	R_BAKE_POSZ = 2,
	R_BAKE_NEGX = 3,
	R_BAKE_NEGY = 4,
	R_BAKE_NEGZ = 5,
} eBakeNormalSwizzle;

/* BakeData.save_mode (char) */
typedef enum eBakeSaveMode {
	R_BAKE_SAVE_INTERNAL = 0,
	R_BAKE_SAVE_EXTERNAL = 1,
} eBakeSaveMode;

/* BakeData.pass_filter */
typedef enum eBakePassFilter {
	R_BAKE_PASS_FILTER_NONE           = 0,
	R_BAKE_PASS_FILTER_AO             = (1 << 0),
	R_BAKE_PASS_FILTER_EMIT           = (1 << 1),
	R_BAKE_PASS_FILTER_DIFFUSE        = (1 << 2),
	R_BAKE_PASS_FILTER_GLOSSY         = (1 << 3),
	R_BAKE_PASS_FILTER_TRANSM         = (1 << 4),
	R_BAKE_PASS_FILTER_SUBSURFACE     = (1 << 5),
	R_BAKE_PASS_FILTER_DIRECT         = (1 << 6),
	R_BAKE_PASS_FILTER_INDIRECT       = (1 << 7),
	R_BAKE_PASS_FILTER_COLOR          = (1 << 8),
} eBakePassFilter;

#define R_BAKE_PASS_FILTER_ALL (~0)

/* *************************************************************** */
/* Render Data */

typedef struct RenderData {
	struct ImageFormatData im_format;
	
	struct AviCodecData *avicodecdata;
	struct FFMpegCodecData ffcodecdata;

	int cfra, sfra, efra;	/* frames as in 'images' */
	float subframe;			/* subframe offset from cfra, in 0.0-1.0 */
	int psfra, pefra;		/* start+end frames of preview range */

	int images, framapto;
	short flag, threads;

	float framelen, blurfac;

	/** For UR edge rendering: give the edges this color */
	float edgeR, edgeG, edgeB;


	/* standalone player */  //  XXX deprecated since 2.5
	short fullscreen  DNA_DEPRECATED, xplay  DNA_DEPRECATED, yplay  DNA_DEPRECATED;
	short freqplay  DNA_DEPRECATED;
	/* standalone player */  //  XXX deprecated since 2.5
	short depth  DNA_DEPRECATED, attrib  DNA_DEPRECATED;


	int frame_step;		/* frames to jump during render/playback */

	short stereomode  DNA_DEPRECATED;	/* standalone player stereo settings */  //  XXX deprecated since 2.5
	
	short dimensionspreset;		/* for the dimensions presets menu */

	short filtertype;	/* filter is box, tent, gauss, mitch, etc */

	short size; /* size in % */
	
	short maximsize DNA_DEPRECATED; /* max in Kb */

	short pad6;

	/* from buttons: */
	/**
	 * The desired number of pixels in the x direction
	 */
	int xsch;
	/**
	 * The desired number of pixels in the y direction
	 */
	int ysch;

	/**
	 * The number of part to use in the x direction
	 */
	short xparts DNA_DEPRECATED;
	/**
	 * The number of part to use in the y direction
	 */
	short yparts DNA_DEPRECATED;

	/**
	 * render tile dimensions
	 */
	int tilex, tiley;

	short planes  DNA_DEPRECATED, imtype  DNA_DEPRECATED, subimtype  DNA_DEPRECATED, quality  DNA_DEPRECATED; /*deprecated!*/
	
	/**
	 * Render to image editor, fullscreen or to new window.
	 */
	short displaymode;
	char use_lock_interface;
	char pad7;

	/**
	 * Flags for render settings. Use bit-masking to access the settings.
	 */
	int scemode;

	/**
	 * Flags for render settings. Use bit-masking to access the settings.
	 */
	int mode;

	/**
	 * Flags for raytrace settings. Use bit-masking to access the settings.
	 */
	int raytrace_options;
	
	/**
	 * Raytrace acceleration structure
	 */
	short raytrace_structure;

	short pad1;

	/* octree resolution */
	short ocres;
	short pad4;
	
	/**
	 * What to do with the sky/background. Picks sky/premul/key
	 * blending for the background
	 */
	short alphamode;

	/**
	 * The number of samples to use per pixel.
	 */
	short osa;

	short frs_sec, edgeint;

	
	/* safety, border and display rect */
	rctf safety, border;
	rcti disprect;
	
	/* information on different layers to be rendered */
	ListBase layers;
	short actlay;
	
	/* number of mblur samples */
	short mblur_samples;
	
	/**
	 * Adjustment factors for the aspect ratio in the x direction, was a short in 2.45
	 */
	float xasp, yasp;

	float frs_sec_base;
	
	/**
	 * Value used to define filter size for all filter options  */
	float gauss;
	
	
	/* color management settings - color profiles, gamma correction, etc */
	int color_mgt_flag;
	
	/** post-production settings. deprecated, but here for upwards compat (initialized to 1) */
	float postgamma, posthue, postsat;
	
	 /* Dither noise intensity */
	float dither_intensity;
	
	/* Bake Render options */
	short bake_osa, bake_filter, bake_mode, bake_flag;
	short bake_normal_space, bake_quad_split;
	float bake_maxdist, bake_biasdist;
	short bake_samples, bake_pad;
	float bake_user_scale, bake_pad1;

	/* path to render output */
	char pic[1024]; /* 1024 = FILE_MAX */

	/* stamps flags. */
	int stamp;
	short stamp_font_id, pad3; /* select one of blenders bitmap fonts */

	/* stamp info user data. */
	char stamp_udata[768];

	/* foreground/background color. */
	float fg_stamp[4];
	float bg_stamp[4];

	/* sequencer options */
	char seq_prev_type;
	char seq_rend_type;  /* UNUSED! */
	char seq_flag; /* flag use for sequence render/draw */
	char pad5[5];

	/* render simplify */
	int simplify_flag;
	short simplify_subsurf;
	short simplify_subsurf_render;
	short simplify_shadowsamples, pad9;
	float simplify_particles;
	float simplify_particles_render;
	float simplify_aosss;

	/* cineon */
	short cineonwhite  DNA_DEPRECATED, cineonblack  DNA_DEPRECATED;  /*deprecated*/
	float cineongamma  DNA_DEPRECATED;  /*deprecated*/
	
	/* jpeg2000 */
	short jp2_preset  DNA_DEPRECATED, jp2_depth  DNA_DEPRECATED;  /*deprecated*/
	int rpad3;

	/* Freestyle line thickness options */
	int line_thickness_mode;
	float unit_line_thickness; /* in pixels */

	/* render engine */
	char engine[32];

	/* Cycles baking */
	struct BakeData bake;

	int preview_start_resolution;
	short preview_pixel_size;

	/* Type of the debug pass to use.
	 * Only used when built with debug passes support.
	 */
	short debug_pass_type;

	/* MultiView */
	ListBase views;  /* SceneRenderView */
	short actview;
	short views_format;
	short pad8[2];

	/* Motion blur shutter */
	struct CurveMapping mblur_shutter_curve;
} RenderData;

/* *************************************************************** */
/* Render Conversion/Simplfication Settings */

/* control render convert and shading engine */
typedef struct RenderProfile {
	struct RenderProfile *next, *prev;
	char name[32];
	
	short particle_perc;
	short subsurf_max;
	short shadbufsample_max;
	short pad1;
	
	float ao_error, pad2;
	
} RenderProfile;

/* *************************************************************** */
<<<<<<< HEAD
=======
/* Game Engine - Dome */

typedef struct GameDome {
	short res, mode;
	short angle, tilt;
	float resbuf, pad2;
	struct Text *warptext;
} GameDome;

/* GameDome.mode */
#define DOME_FISHEYE			1
#define DOME_TRUNCATED_FRONT	2
#define DOME_TRUNCATED_REAR		3
#define DOME_ENVMAP				4
#define DOME_PANORAM_SPH		5
#define DOME_NUM_MODES			6

/* *************************************************************** */
>>>>>>> 36e82b77
/* Game Engine */

typedef struct GameFraming {
	float col[3];
	char type, pad1, pad2, pad3;
} GameFraming;

/* GameFraming.type */
#define SCE_GAMEFRAMING_BARS   0
#define SCE_GAMEFRAMING_EXTEND 1
#define SCE_GAMEFRAMING_SCALE  2

typedef struct RecastData {
	float cellsize;
	float cellheight;
	float agentmaxslope;
	float agentmaxclimb;
	float agentheight;
	float agentradius;
	float edgemaxlen;
	float edgemaxerror;
	float regionminsize;
	float regionmergesize;
	int vertsperpoly;
	float detailsampledist;
	float detailsamplemaxerror;
	char partitioning;
	char pad1;
	short pad2;
} RecastData;

/* RecastData.partitioning */
#define RC_PARTITION_WATERSHED 0
#define RC_PARTITION_MONOTONE 1
#define RC_PARTITION_LAYERS 2

typedef struct GameData {

	/* standalone player */
	struct GameFraming framing;
	short playerflag, xplay, yplay, freqplay;
	short depth, attrib, rt1, rt2;
	short aasamples;
	short hdr;

	/* physics (it was in world)*/
	float gravity; /*Gravitation constant for the game world*/

	short stereoflag, stereomode;
	float eyeseparation;
	RecastData recastData;

	/*
	 * bit 3: (gameengine): Activity culling is enabled.
	 * bit 5: (gameengine) : enable Bullet DBVT tree for view frustum culling
	 */
	int flag;
	short mode;
	short occlusionRes;		/* resolution of occlusion Z buffer in pixel */
	short physicsEngine;
	short solverType;
	short exitkey;
	short pythonkeys[4];
	short vsync; /* Controls vsync: off, on, or adaptive (if supported) */
	short obstacleSimulation;
	short ticrate, maxlogicstep, physubstep, maxphystep;
	short pad5;
	float timeScale;
	float levelHeight;
	float deactivationtime, lineardeactthreshold, angulardeactthreshold;

	/* Debug options */
	short showBoundingBox;
	short showArmatures;
	short showCameraFrustum;
	short showShadowFrustum;

	/* Scene LoD */
	short lodflag, pad2;
	int scehysteresis;
} GameData;

/* GameData.stereoflag */
#define STEREO_NOSTEREO		1
#define STEREO_ENABLED		2

<<<<<<< HEAD
=======
/* GameData.stereomode */
//#define STEREO_NOSTEREO		 1
>>>>>>> 36e82b77
#define STEREO_QUADBUFFERED 2
#define STEREO_ABOVEBELOW	 3
#define STEREO_INTERLACED	 4
#define STEREO_ANAGLYPH		5
#define STEREO_SIDEBYSIDE	6
#define STEREO_VINTERLACE	7
#define STEREO_3DTVTOPBOTTOM 9

/* GameData.physicsEngine */
#define WOPHY_NONE		0
#define WOPHY_BULLET	5

/* obstacleSimulation */
#define OBSTSIMULATION_NONE		0
#define OBSTSIMULATION_TOI_rays		1
#define OBSTSIMULATION_TOI_cells	2

<<<<<<< HEAD
/* vsync */
=======
/* GameData.raster_storage */
#define RAS_STORE_AUTO		0
/* #define RAS_STORE_IMMEDIATE	1 */  /* DEPRECATED */
#define RAS_STORE_VA		2
#define RAS_STORE_VBO		3

/* GameData.vsync */
>>>>>>> 36e82b77
#define VSYNC_ON	0
#define VSYNC_OFF	1
#define VSYNC_ADAPTIVE	2

/* GameData.flag */
#define GAME_RESTRICT_ANIM_UPDATES			(1 << 0)
#define GAME_ENABLE_ALL_FRAMES				(1 << 1)
#define GAME_SHOW_DEBUG_PROPS				(1 << 2)
#define GAME_SHOW_FRAMERATE					(1 << 3)
#define GAME_SHOW_PHYSICS					(1 << 4)
#define GAME_GLSL_NO_LIGHTS					(1 << 6)
#define GAME_GLSL_NO_SHADERS				(1 << 7)
#define GAME_GLSL_NO_SHADOWS				(1 << 8)
#define GAME_GLSL_NO_RAMPS					(1 << 9)
#define GAME_GLSL_NO_NODES					(1 << 10)
#define GAME_GLSL_NO_EXTRA_TEX				(1 << 11)
#define GAME_IGNORE_DEPRECATION_WARNINGS	(1 << 12)
#define GAME_SHOW_MOUSE						(1 << 14)
#define GAME_GLSL_NO_COLOR_MANAGEMENT		(1 << 15)
#define GAME_SHOW_OBSTACLE_SIMULATION		(1 << 16)
#ifdef DNA_DEPRECATED
#  define GAME_SHOW_BOUNDING_BOX			(1 << 18)
#  define GAME_SHOW_ARMATURES				(1 << 19)
#endif
#define GAME_PYTHON_CONSOLE					(1 << 20)
#define GAME_GLSL_NO_ENV_LIGHTING			(1 << 21)
#define GAME_SHOW_RENDER_QUERIES			(1 << 22)
/* Note: GameData.flag is now an int (max 32 flags). A short could only take 16 flags */

#define GAME_DEBUG_DISABLE	0
#define GAME_DEBUG_FORCE	1
#define GAME_DEBUG_ALLOW	2

/* GameData.playerflag */
#define GAME_PLAYER_FULLSCREEN				(1 << 0)
#define GAME_PLAYER_DESKTOP_RESOLUTION		(1 << 1)

/* GameData.matmode */
enum {
#ifdef DNA_DEPRECATED
	GAME_MAT_TEXFACE    = 0, /* deprecated */
	GAME_MAT_MULTITEX   = 1,
	GAME_MAT_GLSL       = 2,
#endif
};

/* GameData.lodflag */
#define SCE_LOD_USE_HYST		(1 << 0)

/* GameData.hdr */
#define GAME_HDR_NONE		0
#define GAME_HDR_HALF_FLOAT	1
#define GAME_HDR_FULL_FLOAT	2

/* GameData.solverType */
enum {
	GAME_SOLVER_SEQUENTIAL = 0,
	GAME_SOLVER_NNCG,
	GAME_SOLVER_MLCP_DANTZIG,
	GAME_SOLVER_MLCP_LEMKE,
};

/* UV Paint */
/* ToolSettings.uv_sculpt_settings */
#define UV_SCULPT_LOCK_BORDERS				1
#define UV_SCULPT_ALL_ISLANDS				2

/* ToolSettings.uv_sculpt_tool */
#define UV_SCULPT_TOOL_PINCH				1
#define UV_SCULPT_TOOL_RELAX				2
#define UV_SCULPT_TOOL_GRAB					3

/* ToolSettings.uv_relax_method */
#define UV_SCULPT_TOOL_RELAX_LAPLACIAN	1
#define UV_SCULPT_TOOL_RELAX_HC			2

/* Stereo Flags */
#define STEREO_RIGHT_NAME "right"
#define STEREO_LEFT_NAME "left"
#define STEREO_RIGHT_SUFFIX "_R"
#define STEREO_LEFT_SUFFIX "_L"

/* View3D.stereo3d_camera / View3D.multiview_eye / ImageUser.multiview_eye */
typedef enum eStereoViews {
	STEREO_LEFT_ID = 0,
	STEREO_RIGHT_ID = 1,
	STEREO_3D_ID = 2,
	STEREO_MONO_ID = 3,
} eStereoViews;

/* *************************************************************** */
/* Markers */

typedef struct TimeMarker {
	struct TimeMarker *next, *prev;
	int frame;
	char name[64];
	unsigned int flag;
	struct Object *camera;
} TimeMarker;

/* *************************************************************** */
/* Paint Mode/Tool Data */

#define PAINT_MAX_INPUT_SAMPLES 64

/* Paint Tool Base */
typedef struct Paint {
	struct Brush *brush;
	struct Palette *palette;
	struct CurveMapping *cavity_curve; /* cavity curve */

	/* WM Paint cursor */
	void *paint_cursor;
	unsigned char paint_cursor_col[4];

	/* enum ePaintFlags */
	int flags;

	/* Paint stroke can use up to PAINT_MAX_INPUT_SAMPLES inputs to
	 * smooth the stroke */
	int num_input_samples;
	
	/* flags used for symmetry */
	int symmetry_flags;

	float tile_offset[3];
	int pad2;
} Paint;

/* ------------------------------------------- */
/* Image Paint */

/* Texture/Image Editor */
typedef struct ImagePaintSettings {
	Paint paint;

	short flag, missing_data;
	
	/* for projection painting only */
	short seam_bleed, normal_angle;
	short screen_grab_size[2]; /* capture size for re-projection */

	int mode;                  /* mode used for texture painting */

	void *paintcursor;		   /* wm handle */
	struct Image *stencil;     /* workaround until we support true layer masks */
	struct Image *clone;       /* clone layer for image mode for projective texture painting */
	struct Image *canvas;      /* canvas when the explicit system is used for painting */
	float stencil_col[3];
	float dither;              /* dither amount used when painting on byte images */
} ImagePaintSettings;

/* ------------------------------------------- */
/* Particle Edit */

/* Settings for a Particle Editing Brush */
typedef struct ParticleBrushData {
	short size;						/* common setting */
	short step, invert, count;		/* for specific brushes only */
	int flag;
	float strength;
} ParticleBrushData;

/* Particle Edit Mode Settings */
typedef struct ParticleEditSettings {
	short flag;
	short totrekey;
	short totaddkey;
	short brushtype;

	ParticleBrushData brush[7];
	void *paintcursor;			/* runtime */

	float emitterdist, rt;

	int selectmode;
	int edittype;

	int draw_step, fade_frames;

	struct Scene *scene;
	struct Object *object;
	struct Object *shape_object;
} ParticleEditSettings;

/* ------------------------------------------- */
/* Sculpt */

/* Sculpt */
typedef struct Sculpt {
	Paint paint;

	/* For rotating around a pivot point */
	//float pivot[3]; XXX not used?
	int flags;

	/* Control tablet input */
	//char tablet_size, tablet_strength; XXX not used?
	int radial_symm[3];

	/* Maximum edge length for dynamic topology sculpting (in pixels) */
	float detail_size;

	/* Direction used for SCULPT_OT_symmetrize operator */
	int symmetrize_direction;

	/* gravity factor for sculpting */
	float gravity_factor;

	/* scale for constant detail size */
	float constant_detail; /* Constant detail resolution (Blender unit / constant_detail) */
	float detail_percent;
	float pad;

	struct Object *gravity_object;
} Sculpt;

typedef struct UvSculpt {
	Paint paint;
} UvSculpt;

/* ------------------------------------------- */
/* Vertex Paint */

/* Vertex Paint */
typedef struct VPaint {
	Paint paint;
	char flag;
	char pad[3];
	int radial_symm[3]; /* For mirrored painting */
} VPaint;

/* VPaint.flag */
enum {
	/* weight paint only */
	VP_FLAG_VGROUP_RESTRICT     = (1 << 7)
};

/* ------------------------------------------- */
/* GPencil Stroke Sculpting */

/* GP_BrushEdit_Settings.brushtype */
typedef enum eGP_EditBrush_Types {
	GP_EDITBRUSH_TYPE_SMOOTH    = 0,
	GP_EDITBRUSH_TYPE_THICKNESS = 1,
	GP_EDITBRUSH_TYPE_GRAB      = 2,
	GP_EDITBRUSH_TYPE_PUSH      = 3,
	GP_EDITBRUSH_TYPE_TWIST     = 4,
	GP_EDITBRUSH_TYPE_PINCH     = 5,
	GP_EDITBRUSH_TYPE_RANDOMIZE = 6,
	GP_EDITBRUSH_TYPE_SUBDIVIDE = 7,
	GP_EDITBRUSH_TYPE_SIMPLIFY  = 8,
	GP_EDITBRUSH_TYPE_CLONE     = 9,
	GP_EDITBRUSH_TYPE_STRENGTH  = 10,

	/* !!! Update GP_EditBrush_Data brush[###]; below !!! */
	TOT_GP_EDITBRUSH_TYPES
} eGP_EditBrush_Types;

/* GP_BrushEdit_Settings.lock_axis */
typedef enum eGP_Lockaxis_Types {
	GP_LOCKAXIS_NONE = 0,
	GP_LOCKAXIS_X = 1,
	GP_LOCKAXIS_Y = 2,
	GP_LOCKAXIS_Z = 3
} eGP_Lockaxis_Types;

/* Settings for a GPencil Stroke Sculpting Brush */
typedef struct GP_EditBrush_Data {
	short size;             /* radius of brush */
	short flag;             /* eGP_EditBrush_Flag */
	float strength;         /* strength of effect */
} GP_EditBrush_Data;

/* GP_EditBrush_Data.flag */
typedef enum eGP_EditBrush_Flag {
	/* invert the effect of the brush */
	GP_EDITBRUSH_FLAG_INVERT       = (1 << 0),
	/* adjust strength using pen pressure */
	GP_EDITBRUSH_FLAG_USE_PRESSURE = (1 << 1),
	
	/* strength of brush falls off with distance from cursor */
	GP_EDITBRUSH_FLAG_USE_FALLOFF  = (1 << 2),
	
	/* smooth brush affects pressure values as well */
	GP_EDITBRUSH_FLAG_SMOOTH_PRESSURE  = (1 << 3)
} eGP_EditBrush_Flag;



/* GPencil Stroke Sculpting Settings */
typedef struct GP_BrushEdit_Settings {
	GP_EditBrush_Data brush[11];  /* TOT_GP_EDITBRUSH_TYPES */
	void *paintcursor;            /* runtime */
	
	int brushtype;                /* eGP_EditBrush_Types */
	int flag;                     /* eGP_BrushEdit_SettingsFlag */
	int lock_axis;                /* eGP_Lockaxis_Types lock drawing to one axis */
	float alpha;                  /* alpha factor for selection color */
} GP_BrushEdit_Settings;

/* GP_BrushEdit_Settings.flag */
typedef enum eGP_BrushEdit_SettingsFlag {
	/* only affect selected points */
	GP_BRUSHEDIT_FLAG_SELECT_MASK = (1 << 0),
	/* apply brush to position */
	GP_BRUSHEDIT_FLAG_APPLY_POSITION = (1 << 1),
	/* apply brush to strength */
	GP_BRUSHEDIT_FLAG_APPLY_STRENGTH = (1 << 2),
	/* apply brush to thickness */
	GP_BRUSHEDIT_FLAG_APPLY_THICKNESS = (1 << 3),
} eGP_BrushEdit_SettingsFlag;


/* Settings for GP Interpolation Operators */
typedef struct GP_Interpolate_Settings {
	short flag;                        /* eGP_Interpolate_SettingsFlag */
	
	char type;                         /* eGP_Interpolate_Type - Interpolation Mode */ 
	char easing;                       /* eBezTriple_Easing - Easing mode (if easing equation used) */
	
	float back;                        /* BEZT_IPO_BACK */
	float amplitude, period;           /* BEZT_IPO_ELASTIC */
	
	struct CurveMapping *custom_ipo;   /* custom interpolation curve (for use with GP_IPO_CURVEMAP) */
} GP_Interpolate_Settings;

/* GP_Interpolate_Settings.flag */
typedef enum eGP_Interpolate_SettingsFlag {
	/* apply interpolation to all layers */
	GP_TOOLFLAG_INTERPOLATE_ALL_LAYERS    = (1 << 0),
	/* apply interpolation to only selected */
	GP_TOOLFLAG_INTERPOLATE_ONLY_SELECTED = (1 << 1),
} eGP_Interpolate_SettingsFlag;

/* GP_Interpolate_Settings.type */
typedef enum eGP_Interpolate_Type {
	/* Traditional Linear Interpolation */
	GP_IPO_LINEAR   = 0,
	
	/* CurveMap Defined Interpolation */
	GP_IPO_CURVEMAP = 1,
	
	/* Easing Equations */
	GP_IPO_BACK = 3,
	GP_IPO_BOUNCE = 4,
	GP_IPO_CIRC = 5,
	GP_IPO_CUBIC = 6,
	GP_IPO_ELASTIC = 7,
	GP_IPO_EXPO = 8,
	GP_IPO_QUAD = 9,
	GP_IPO_QUART = 10,
	GP_IPO_QUINT = 11,
	GP_IPO_SINE = 12,
} eGP_Interpolate_Type;


/* *************************************************************** */
/* Transform Orientations */

typedef struct TransformOrientation {
	struct TransformOrientation *next, *prev;
	char name[64];	/* MAX_NAME */
	float mat[3][3];
	int pad;
} TransformOrientation;

/* *************************************************************** */
/* Unified Paint Settings
 */

/* These settings can override the equivalent fields in the active
 * Brush for any paint mode; the flag field controls whether these
 * values are used */
typedef struct UnifiedPaintSettings {
	/* unified radius of brush in pixels */
	int size;

	/* unified radius of brush in Blender units */
	float unprojected_radius;

	/* unified strength of brush */
	float alpha;

	/* unified brush weight, [0, 1] */
	float weight;

	/* unified brush color */
	float rgb[3];
	/* unified brush secondary color */
	float secondary_rgb[3];

	/* user preferences for sculpt and paint */
	int flag;

	/* rake rotation */

	/* record movement of mouse so that rake can start at an intuitive angle */
	float last_rake[2];
	float last_rake_angle;
	
	int last_stroke_valid;
	float average_stroke_accum[3];
	int average_stroke_counter;
	

	float brush_rotation;
	float brush_rotation_sec;

	/*********************************************************************************
	 *  all data below are used to communicate with cursor drawing and tex sampling  *
	 *********************************************************************************/
	int anchored_size;

	float overlap_factor; /* normalization factor due to accumulated value of curve along spacing.
	                       * Calculated when brush spacing changes to dampen strength of stroke
	                       * if space attenuation is used*/
	char draw_inverted;
	/* check is there an ongoing stroke right now */
	char stroke_active;

	char draw_anchored;
	char do_linear_conversion;

	/* store last location of stroke or whether the mesh was hit. Valid only while stroke is active */
	float last_location[3];
	int last_hit;

	float anchored_initial_mouse[2];

	/* radius of brush, premultiplied with pressure.
	 * In case of anchored brushes contains the anchored radius */
	float pixel_radius;

	/* drawing pressure */
	float size_pressure_value;

	/* position of mouse, used to sample the texture */
	float tex_mouse[2];

	/* position of mouse, used to sample the mask texture */
	float mask_tex_mouse[2];

	/* ColorSpace cache to avoid locking up during sampling */
	struct ColorSpace *colorspace;
} UnifiedPaintSettings;

/* UnifiedPaintSettings.flag */
typedef enum {
	UNIFIED_PAINT_SIZE  = (1 << 0),
	UNIFIED_PAINT_ALPHA = (1 << 1),
	UNIFIED_PAINT_WEIGHT = (1 << 5),
	UNIFIED_PAINT_COLOR = (1 << 6),

	/* only used if unified size is enabled, mirrors the brush flags
	 * BRUSH_LOCK_SIZE and BRUSH_SIZE_PRESSURE */
	UNIFIED_PAINT_BRUSH_LOCK_SIZE = (1 << 2),
	UNIFIED_PAINT_BRUSH_SIZE_PRESSURE   = (1 << 3),

	/* only used if unified alpha is enabled, mirrors the brush flag
	 * BRUSH_ALPHA_PRESSURE */
	UNIFIED_PAINT_BRUSH_ALPHA_PRESSURE  = (1 << 4)
} eUnifiedPaintSettingsFlags;


typedef struct CurvePaintSettings {
	char curve_type;
	char flag;
	char depth_mode;
	char surface_plane;
	char fit_method;
	char pad;
	short error_threshold;
	float radius_min, radius_max;
	float radius_taper_start, radius_taper_end;
	float surface_offset;
	float corner_angle;
} CurvePaintSettings;

/* CurvePaintSettings.flag */
enum {
	CURVE_PAINT_FLAG_CORNERS_DETECT             = (1 << 0),
	CURVE_PAINT_FLAG_PRESSURE_RADIUS            = (1 << 1),
	CURVE_PAINT_FLAG_DEPTH_STROKE_ENDPOINTS     = (1 << 2),
	CURVE_PAINT_FLAG_DEPTH_STROKE_OFFSET_ABS    = (1 << 3),
};

/* CurvePaintSettings.fit_method */
enum {
	CURVE_PAINT_FIT_METHOD_REFIT            = 0,
	CURVE_PAINT_FIT_METHOD_SPLIT            = 1,
};

/* CurvePaintSettings.depth_mode */
enum {
	CURVE_PAINT_PROJECT_CURSOR              = 0,
	CURVE_PAINT_PROJECT_SURFACE             = 1,
};

/* CurvePaintSettings.surface_plane */
enum {
	CURVE_PAINT_SURFACE_PLANE_NORMAL_VIEW           = 0,
	CURVE_PAINT_SURFACE_PLANE_NORMAL_SURFACE        = 1,
	CURVE_PAINT_SURFACE_PLANE_VIEW                  = 2,
};


/* *************************************************************** */
/* Stats */

/* Stats for Meshes */
typedef struct MeshStatVis {
	char type;
	char _pad1[2];

	/* overhang */
	char  overhang_axis;
	float overhang_min, overhang_max;

	/* thickness */
	float thickness_min, thickness_max;
	char thickness_samples;
	char _pad2[3];

	/* distort */
	float distort_min, distort_max;

	/* sharp */
	float sharp_min, sharp_max;
} MeshStatVis;


/* *************************************************************** */
/* Tool Settings */

typedef struct ToolSettings {
	VPaint *vpaint;		/* vertex paint */
	VPaint *wpaint;		/* weight paint */
	Sculpt *sculpt;
	UvSculpt *uvsculpt;	/* uv smooth */
	
	/* Vertex group weight - used only for editmode, not weight
	 * paint */
	float vgroup_weight;

	float doublimit;	/* remove doubles limit */
	float normalsize;	/* size of normals */
	short automerge;

	/* Selection Mode for Mesh */
	short selectmode;

	/* UV Calculation */
	char unwrapper;
	char uvcalc_flag;
	char uv_flag;
	char uv_selectmode;

	float uvcalc_margin;

	/* Auto-IK */
	short autoik_chainlen;  /* runtime only */

	/* Grease Pencil */
	char gpencil_flags;		/* flags/options for how the tool works */
	char gpencil_src;		/* for main 3D view Grease Pencil, where data comes from */

	char gpencil_v3d_align; /* stroke placement settings: 3D View */
	char gpencil_v2d_align; /*                          : General 2D Editor */
	char gpencil_seq_align; /*                          : Sequencer Preview */
	char gpencil_ima_align; /*                          : Image Editor */
	
	/* Grease Pencil Sculpt */
	struct GP_BrushEdit_Settings gp_sculpt;
	
	/* Grease Pencil Interpolation Tool(s) */
	struct GP_Interpolate_Settings gp_interpolate;
	
	/* Grease Pencil Drawing Brushes (bGPDbrush) */
	ListBase gp_brushes; 

	/* Image Paint (8 byttse aligned please!) */
	struct ImagePaintSettings imapaint;

	/* Particle Editing */
	struct ParticleEditSettings particle;
	
	/* Transform Proportional Area of Effect */
	float proportional_size;

	/* Select Group Threshold */
	float select_thresh;

	/* Auto-Keying Mode */
	short autokey_mode, autokey_flag;	/* defines in DNA_userdef_types.h */
	char keyframe_type;                 /* keyframe type (see DNA_curve_types.h) */

	/* Multires */
	char multires_subdiv_type;

	/* Skeleton generation */
	short skgen_resolution;
	float skgen_threshold_internal;
	float skgen_threshold_external;
	float skgen_length_ratio;
	float skgen_length_limit;
	float skgen_angle_limit;
	float skgen_correlation_limit;
	float skgen_symmetry_limit;
	float skgen_retarget_angle_weight;
	float skgen_retarget_length_weight;
	float skgen_retarget_distance_weight;
	short skgen_options;
	char  skgen_postpro;
	char  skgen_postpro_passes;
	char  skgen_subdivisions[3];
	char  skgen_multi_level;

	/* Skeleton Sketching */
	struct Object *skgen_template;
	char bone_sketching;
	char bone_sketching_convert;
	char skgen_subdivision_number;
	char skgen_retarget_options;
	char skgen_retarget_roll;
	char skgen_side_string[8];
	char skgen_num_string[8];
	
	/* Alt+RMB option */
	char edge_mode;
	char edge_mode_live_unwrap;

	/* Transform */
	char snap_mode, snap_node_mode;
	char snap_uv_mode;
	short snap_flag, snap_target;
	short proportional, prop_mode;
	char proportional_objects; /* proportional edit, object mode */
	char proportional_mask; /* proportional edit, mask editing */
	char proportional_action; /* proportional edit, action editor */
	char proportional_fcurve; /* proportional edit, graph editor */
	char lock_markers; /* lock marker editing */
	char pad4[5];

	char auto_normalize; /*auto normalizing mode in wpaint*/
	char multipaint; /* paint multiple bones in wpaint */
	char weightuser;
	char vgroupsubset; /* subset selection filter in wpaint */

	/* UV painting */
	int use_uv_sculpt;
	int uv_sculpt_settings;
	int uv_sculpt_tool;
	int uv_relax_method;
	/* XXX: these sculpt_paint_* fields are deprecated, use the
	 * unified_paint_settings field instead! */
	short sculpt_paint_settings DNA_DEPRECATED;	short pad5;
	int sculpt_paint_unified_size DNA_DEPRECATED;
	float sculpt_paint_unified_unprojected_radius DNA_DEPRECATED;
	float sculpt_paint_unified_alpha DNA_DEPRECATED;

	/* Unified Paint Settings */
	struct UnifiedPaintSettings unified_paint_settings;

	struct CurvePaintSettings curve_paint_settings;

	struct MeshStatVis statvis;
} ToolSettings;

/* *************************************************************** */
/* Assorted Scene Data */

/* ------------------------------------------- */
/* Stats (show in Info header) */

typedef struct bStats {
	/* scene totals for visible layers */
	int totobj, totlamp, totobjsel, totcurve, totmesh, totarmature;
	int totvert, totface;
} bStats;

/* ------------------------------------------- */
/* Unit Settings */

typedef struct UnitSettings {
	/* Display/Editing unit options for each scene */
	float scale_length; /* maybe have other unit conversions? */
	char system; /* imperial, metric etc */
	char system_rotation; /* not implemented as a proper unit system yet */
	short flag;
} UnitSettings;

/* ------------------------------------------- */
/* Global/Common Physics Settings */

typedef struct PhysicsSettings {
	float gravity[3];
	int flag, quick_cache_step, rt;
} PhysicsSettings;

/* ------------------------------------------- */
/* Safe Area options used in Camera View & VSE
 */
typedef struct DisplaySafeAreas {
	/* each value represents the (x,y) margins as a multiplier.
	 * 'center' in this context is just the name for a different kind of safe-area */

	float title[2];		/* Title Safe */
	float action[2];	/* Image/Graphics Safe */

	/* use for alternate aspect ratio */
	float title_center[2];
	float action_center[2];
} DisplaySafeAreas;

/* *************************************************************** */
/* Scene ID-Block */

typedef struct Scene {
	ID id;
	struct AnimData *adt;	/* animation data (must be immediately after id for utilities to use it) */ 
	
	struct Object *camera;
	struct World *world;
	
	struct Scene *set;
	
	ListBase base;
	struct Base *basact;		/* active base */
	struct Object *obedit;		/* name replaces old G.obedit */
	
	float cursor[3];			/* 3d cursor location */
	char _pad[4];
	
	unsigned int lay;			/* bitflags for layer visibility */
	int layact;		/* active layer */
	unsigned int lay_updated;       /* runtime flag, has layer ever been updated since load? */
	
	short flag;								/* various settings */
	
	char use_nodes;
	char pad[1];
	
	struct bNodeTree *nodetree;
	
	struct Editing *ed;								/* sequence editor data is allocated here */
	
	struct ToolSettings *toolsettings;		/* default allocated now */
	struct SceneStats *stats;				/* default allocated now */
	struct DisplaySafeAreas safe_areas;

	/* migrate or replace? depends on some internal things... */
	/* no, is on the right place (ton) */
	struct RenderData r;
	struct AudioData audio;
	
	ListBase markers;
	ListBase transform_spaces;
	
	void *sound_scene;
	void *playback_handle;
	void *sound_scrub_handle;
	void *speaker_handles;
	
	void *fps_info;					/* (runtime) info/cache used for presenting playback framerate info to the user */
	
	/* none of the dependency graph  vars is mean to be saved */
	struct Depsgraph *depsgraph;
	void *pad1;
	struct  DagForest *theDag;
	short dagflags;
	short pad3;

	/* User-Defined KeyingSets */
	int active_keyingset;			/* index of the active KeyingSet. first KeyingSet has index 1, 'none' active is 0, 'add new' is -1 */
	ListBase keyingsets;			/* KeyingSets for this scene */
	
	/* Game Settings */
	struct GameFraming framing  DNA_DEPRECATED; // XXX  deprecated since 2.5
	struct GameData gm;

	/* Units */
	struct UnitSettings unit;
	
	/* Grease Pencil */
	struct bGPdata *gpd;

	/* Movie Tracking */
	struct MovieClip *clip;			/* active movie clip */

	/* Physics simulation settings */
	struct PhysicsSettings physics_settings;

	uint64_t customdata_mask;	/* XXX. runtime flag for drawing, actually belongs in the window, only used by BKE_object_handle_update() */
	uint64_t customdata_mask_modal; /* XXX. same as above but for temp operator use (gl renders) */

	/* Color Management */
	ColorManagedViewSettings view_settings;
	ColorManagedDisplaySettings display_settings;
	ColorManagedColorspaceSettings sequencer_colorspace_settings;
	
	/* RigidBody simulation world+settings */
	struct RigidBodyWorld *rigidbody_world;

	struct PreviewImage *preview;
} Scene;

/* **************** RENDERDATA ********************* */

/* RenderData.flag */
	/* use preview range */
#define SCER_PRV_RANGE	(1<<0)
#define SCER_LOCK_FRAME_SELECTION	(1<<1)
	/* show/use subframes (for checking motion blur) */
#define SCER_SHOW_SUBFRAME	(1<<3)

/* RenderData.mode */
#define R_OSA			0x0001
#define R_SHADOW		0x0002
#define R_GAMMA			0x0004
#define R_ORTHO			0x0008
#define R_ENVMAP		0x0010
#define R_EDGE			0x0020
#define R_FIELDS		0x0040
#define R_FIELDSTILL	0x0080
/*#define R_RADIO			0x0100 */ /* deprecated */
#define R_BORDER		0x0200
#define R_PANORAMA		0x0400	/* deprecated as scene option, still used in renderer */
#define R_CROP			0x0800
		/* Disable camera switching: runtime (DURIAN_CAMERA_SWITCH) */
#define R_NO_CAMERA_SWITCH	0x1000
#define R_ODDFIELD		0x2000
#define R_MBLUR			0x4000
		/* unified was here */
#define R_RAYTRACE      0x10000
		/* R_GAUSS is obsolete, but used to retrieve setting from old files */
#define R_GAUSS      	0x20000
		/* fbuf obsolete... */
/*#define R_FBUF			0x40000*/
		/* threads obsolete... is there for old files, now use for autodetect threads */
#define R_THREADS		0x80000
		/* Use the same flag for autothreads */
#define R_FIXED_THREADS		0x80000 

#define R_SPEED				0x100000
#define R_SSS				0x200000
#define R_NO_OVERWRITE		0x400000  /* skip existing files */
#define R_TOUCH				0x800000  /* touch files before rendering */
#define R_SIMPLIFY			0x1000000
#define R_EDGE_FRS			0x2000000 /* R_EDGE reserved for Freestyle */
#define R_PERSISTENT_DATA	0x4000000 /* keep data around for re-render */
#define R_USE_WS_SHADING	0x8000000 /* use world space interpretation of lighting data */

/* RenderData.seq_flag */
enum {
	// R_SEQ_GL_PREV = (1 << 1),  // UNUSED, we just use setting from seq_prev_type now.
	// R_SEQ_GL_REND = (1 << 2),  // UNUSED, opengl render has its own operator now.
	R_SEQ_SOLID_TEX  = (1 << 3),
	R_SEQ_CAMERA_DOF = (1 << 4),
};

/* RenderData.displaymode */
#define R_OUTPUT_SCREEN	0
#define R_OUTPUT_AREA	1
#define R_OUTPUT_WINDOW	2
#define R_OUTPUT_NONE	3
/*#define R_OUTPUT_FORKED	4*/

/* RenderData.filtertype */
#define R_FILTER_BOX	0
#define R_FILTER_TENT	1
#define R_FILTER_QUAD	2
#define R_FILTER_CUBIC	3
#define R_FILTER_CATROM	4
#define R_FILTER_GAUSS	5
#define R_FILTER_MITCH	6
#define R_FILTER_FAST_GAUSS	7 /* note, this is only used for nodes at the moment */

/* RenderData.raytrace_structure */
#define R_RAYSTRUCTURE_AUTO				0
#define R_RAYSTRUCTURE_OCTREE			1
#define R_RAYSTRUCTURE_BLIBVH			2	/* removed */
#define R_RAYSTRUCTURE_VBVH				3
#define R_RAYSTRUCTURE_SIMD_SVBVH		4	/* needs SIMD */
#define R_RAYSTRUCTURE_SIMD_QBVH		5	/* needs SIMD */

/* RenderData.raytrace_options */
#define R_RAYTRACE_USE_LOCAL_COORDS		0x0001
#define R_RAYTRACE_USE_INSTANCES		0x0002

/* RenderData.scemode (int now) */
#define R_DOSEQ				0x0001
#define R_BG_RENDER			0x0002
		/* passepartout is camera option now, keep this for backward compatibility */
#define R_PASSEPARTOUT		0x0004
#define R_BUTS_PREVIEW		0x0008
#define R_EXTENSION			0x0010
#define R_MATNODE_PREVIEW	0x0020
#define R_DOCOMP			0x0040
#define R_COMP_CROP			0x0080
#define R_FREE_IMAGE		0x0100
#define R_SINGLE_LAYER		0x0200
#define R_EXR_TILE_FILE		0x0400
/* #define R_COMP_FREE			0x0800 */
#define R_NO_IMAGE_LOAD		0x1000
#define R_NO_TEX			0x2000
#define R_NO_FRAME_UPDATE	0x4000
#define R_FULL_SAMPLE		0x8000
/* #define R_DEPRECATED		0x10000 */
/* #define R_RECURS_PROTECTION	0x20000 */
#define R_TEXNODE_PREVIEW	0x40000
#define R_VIEWPORT_PREVIEW	0x80000
#define R_EXR_CACHE_FILE	0x100000
#define R_MULTIVIEW			0x200000

/* RenderData.stamp */
#define R_STAMP_TIME 	0x0001
#define R_STAMP_FRAME	0x0002
#define R_STAMP_DATE	0x0004
#define R_STAMP_CAMERA	0x0008
#define R_STAMP_SCENE	0x0010
#define R_STAMP_NOTE	0x0020
#define R_STAMP_DRAW	0x0040 /* draw in the image */
#define R_STAMP_MARKER	0x0080
#define R_STAMP_FILENAME	0x0100
#define R_STAMP_SEQSTRIP	0x0200
#define R_STAMP_RENDERTIME	0x0400
#define R_STAMP_CAMERALENS	0x0800
#define R_STAMP_STRIPMETA	0x1000
#define R_STAMP_MEMORY		0x2000
#define R_STAMP_HIDE_LABELS	0x4000
#define R_STAMP_FRAME_RANGE	0x8000
#define R_STAMP_ALL (R_STAMP_TIME|R_STAMP_FRAME|R_STAMP_DATE|R_STAMP_CAMERA|R_STAMP_SCENE| \
                     R_STAMP_NOTE|R_STAMP_MARKER|R_STAMP_FILENAME|R_STAMP_SEQSTRIP|        \
                     R_STAMP_RENDERTIME|R_STAMP_CAMERALENS|R_STAMP_MEMORY|                 \
                     R_STAMP_HIDE_LABELS|R_STAMP_FRAME_RANGE)

/* RenderData.alphamode */
#define R_ADDSKY		0
#define R_ALPHAPREMUL	1
/*#define R_ALPHAKEY		2*/ /* deprecated, shouldn't be used */

/* RenderData.color_mgt_flag */
enum {
	R_COLOR_MANAGEMENT              = (1 << 0),  /* deprecated, should only be used in versioning code only */
	/*R_COLOR_MANAGEMENT_PREDIVIDE    = (1 << 1)*/  /* deprecated, shouldn't be used */
};

#ifdef DNA_DEPRECATED
/* RenderData.subimtype flag options for imtype */
enum {
	R_OPENEXR_HALF	= 1,  /*deprecated*/
	R_OPENEXR_ZBUF	= 2,  /*deprecated*/
	R_PREVIEW_JPG	= 4,  /*deprecated*/
	R_CINEON_LOG	= 8,  /*deprecated*/
	R_TIFF_16BIT	= 16, /*deprecated*/

	R_JPEG2K_12BIT			=     32,  /* Jpeg2000 */                    /*deprecated*/
	R_JPEG2K_16BIT			=     64,                                    /*deprecated*/
	R_JPEG2K_YCC			=     128,  /* when disabled use RGB */      /*deprecated*/
	R_JPEG2K_CINE_PRESET	=     256,                                   /*deprecated*/
	R_JPEG2K_CINE_48FPS		=     512,                                   /*deprecated*/
};
#endif

/* bake_mode: same as RE_BAKE_xxx defines */
/* RenderData.bake_flag */
#define R_BAKE_CLEAR		1
#define R_BAKE_OSA			2
#define R_BAKE_TO_ACTIVE	4
#define R_BAKE_NORMALIZE	8
#define R_BAKE_MULTIRES		16
#define R_BAKE_LORES_MESH	32
#define R_BAKE_VCOL			64
#define R_BAKE_USERSCALE	128
#define R_BAKE_CAGE			256
#define R_BAKE_SPLIT_MAT	512
#define R_BAKE_AUTO_NAME	1024

/* RenderData.bake_normal_space */
#define R_BAKE_SPACE_CAMERA	 0
#define R_BAKE_SPACE_WORLD	 1
#define R_BAKE_SPACE_OBJECT	 2
#define R_BAKE_SPACE_TANGENT 3

/* RenderData.simplify_flag */
#define R_SIMPLE_NO_TRIANGULATE		1

/* RenderData.line_thickness_mode */
#define R_LINE_THICKNESS_ABSOLUTE 1
#define R_LINE_THICKNESS_RELATIVE 2

/* sequencer seq_prev_type seq_rend_type */

/* RenderData.engine (scene.c) */
extern const char *RE_engine_id_BLENDER_RENDER;
extern const char *RE_engine_id_BLENDER_GAME;
extern const char *RE_engine_id_CYCLES;

/* **************** SCENE ********************* */

/* note that much higher maxframes give imprecise sub-frames, see: T46859 */
/* Current precision is 16 for the sub-frames closer to MAXFRAME. */

/* for general use */
#define MAXFRAME	1048574
#define MAXFRAMEF	1048574.0f

#define MINFRAME	0
#define MINFRAMEF	0.0f

/* (minimum frame number for current-frame) */
#define MINAFRAME	-1048574
#define MINAFRAMEF	-1048574.0f

/* depricate this! */
#define TESTBASE(v3d, base)  (                                                \
	((base)->flag & SELECT) &&                                                \
	((base)->lay & v3d->lay) &&                                               \
	(((base)->object->restrictflag & OB_RESTRICT_VIEW) == 0))
#define TESTBASELIB(v3d, base)  (                                             \
	((base)->flag & SELECT) &&                                                \
	((base)->lay & v3d->lay) &&                                               \
	((base)->object->id.lib == NULL) &&                                       \
	(((base)->object->restrictflag & OB_RESTRICT_VIEW) == 0))
#define TESTBASELIB_BGMODE(v3d, scene, base)  (                               \
	((base)->flag & SELECT) &&                                                \
	((base)->lay & (v3d ? v3d->lay : scene->lay)) &&                          \
	((base)->object->id.lib == NULL) &&                                       \
	(((base)->object->restrictflag & OB_RESTRICT_VIEW) == 0))
#define BASE_EDITABLE_BGMODE(v3d, scene, base)  (                             \
	((base)->lay & (v3d ? v3d->lay : scene->lay)) &&                          \
	((base)->object->id.lib == NULL) &&                                       \
	(((base)->object->restrictflag & OB_RESTRICT_VIEW) == 0))
#define BASE_SELECTABLE(v3d, base)  (                                         \
	(base->lay & v3d->lay) &&                                                 \
	(base->object->restrictflag & (OB_RESTRICT_SELECT | OB_RESTRICT_VIEW)) == 0)
#define BASE_VISIBLE(v3d, base)  (                                            \
	(base->lay & v3d->lay) &&                                                 \
	(base->object->restrictflag & OB_RESTRICT_VIEW) == 0)
#define BASE_VISIBLE_BGMODE(v3d, scene, base)  (                              \
	(base->lay & (v3d ? v3d->lay : scene->lay)) &&                            \
	(base->object->restrictflag & OB_RESTRICT_VIEW) == 0)

#define FIRSTBASE		scene->base.first
#define LASTBASE		scene->base.last
#define BASACT			(scene->basact)
#define OBACT			(BASACT ? BASACT->object: NULL)

#define V3D_CAMERA_LOCAL(v3d) ((!(v3d)->scenelock && (v3d)->camera) ? (v3d)->camera : NULL)
#define V3D_CAMERA_SCENE(scene, v3d) ((!(v3d)->scenelock && (v3d)->camera) ? (v3d)->camera : (scene)->camera)

#define CFRA            (scene->r.cfra)
#define SUBFRA          (scene->r.subframe)
#define SFRA            (scene->r.sfra)
#define EFRA            (scene->r.efra)
#define PRVRANGEON      (scene->r.flag & SCER_PRV_RANGE)
#define PSFRA           ((PRVRANGEON) ? (scene->r.psfra) : (scene->r.sfra))
#define PEFRA           ((PRVRANGEON) ? (scene->r.pefra) : (scene->r.efra))
#define FRA2TIME(a)     ((((double) scene->r.frs_sec_base) * (double)(a)) / (double)scene->r.frs_sec)
#define TIME2FRA(a)     ((((double) scene->r.frs_sec) * (double)(a)) / (double)scene->r.frs_sec_base)
#define FPS              (((double) scene->r.frs_sec) / (double)scene->r.frs_sec_base)

/* Base.flag is in DNA_object_types.h */

/* ToolSettings.snap_flag */
#define SCE_SNAP				1
#define SCE_SNAP_ROTATE			2
#define SCE_SNAP_PEEL_OBJECT	4
#define SCE_SNAP_PROJECT		8
#define SCE_SNAP_NO_SELF		16
#define SCE_SNAP_ABS_GRID		32

/* ToolSettings.snap_target */
#define SCE_SNAP_TARGET_CLOSEST	0
#define SCE_SNAP_TARGET_CENTER	1
#define SCE_SNAP_TARGET_MEDIAN	2
#define SCE_SNAP_TARGET_ACTIVE	3
/* ToolSettings.snap_mode */
#define SCE_SNAP_MODE_INCREMENT	0
#define SCE_SNAP_MODE_VERTEX	1
#define SCE_SNAP_MODE_EDGE		2
#define SCE_SNAP_MODE_FACE		3
#define SCE_SNAP_MODE_VOLUME	4
#define SCE_SNAP_MODE_NODE_X	5
#define SCE_SNAP_MODE_NODE_Y	6
#define SCE_SNAP_MODE_NODE_XY	7
#define SCE_SNAP_MODE_GRID		8

/* ToolSettings.selectmode */
#define SCE_SELECT_VERTEX	1 /* for mesh */
#define SCE_SELECT_EDGE		2
#define SCE_SELECT_FACE		4

/* MeshStatVis.type */
#define SCE_STATVIS_OVERHANG	0
#define SCE_STATVIS_THICKNESS	1
#define SCE_STATVIS_INTERSECT	2
#define SCE_STATVIS_DISTORT		3
#define SCE_STATVIS_SHARP		4

/* ParticleEditSettings.selectmode for particles */
#define SCE_SELECT_PATH		1
#define SCE_SELECT_POINT	2
#define SCE_SELECT_END		4

/* ToolSettings.prop_mode (proportional falloff) */
#define PROP_SMOOTH            0
#define PROP_SPHERE            1
#define PROP_ROOT              2
#define PROP_SHARP             3
#define PROP_LIN               4
#define PROP_CONST             5
#define PROP_RANDOM            6
#define PROP_INVSQUARE         7
#define PROP_MODE_MAX          8

/* ToolSettings.proportional */
#define PROP_EDIT_OFF			0
#define PROP_EDIT_ON			1
#define PROP_EDIT_CONNECTED		2
#define PROP_EDIT_PROJECTED		3

/* ToolSettings.weightuser */
enum {
	OB_DRAW_GROUPUSER_NONE      = 0,
	OB_DRAW_GROUPUSER_ACTIVE    = 1,
	OB_DRAW_GROUPUSER_ALL       = 2
};

/* object_vgroup.c */
/* ToolSettings.vgroupsubset */
typedef enum eVGroupSelect {
	WT_VGROUP_ALL = 0,
	WT_VGROUP_ACTIVE = 1,
	WT_VGROUP_BONE_SELECT = 2,
	WT_VGROUP_BONE_DEFORM = 3,
	WT_VGROUP_BONE_DEFORM_OFF = 4
} eVGroupSelect;

#define WT_VGROUP_MASK_ALL \
	((1 << WT_VGROUP_ACTIVE) | \
	 (1 << WT_VGROUP_BONE_SELECT) | \
	 (1 << WT_VGROUP_BONE_DEFORM) | \
	 (1 << WT_VGROUP_BONE_DEFORM_OFF) | \
	 (1 << WT_VGROUP_ALL))


/* Scene.flag */
#define SCE_DS_SELECTED			(1<<0)
#define SCE_DS_COLLAPSED		(1<<1)
#define SCE_NLA_EDIT_ON			(1<<2)
#define SCE_FRAME_DROP			(1<<3)
#define SCE_KEYS_NO_SELONLY	    (1<<4)

	/* return flag BKE_scene_base_iter_next functions */
/* #define F_ERROR			-1 */  /* UNUSED */
#define F_START			0
#define F_SCENE			1
#define F_DUPLI			3

/* AudioData.flag */
#define AUDIO_MUTE                (1<<0)
#define AUDIO_SYNC                (1<<1)
#define AUDIO_SCRUB		          (1<<2)
#define AUDIO_VOLUME_ANIMATED     (1<<3)

/* FFMpegCodecData.flags */
enum {
#ifdef DNA_DEPRECATED
	FFMPEG_MULTIPLEX_AUDIO  = 1,  /* deprecated, you can choose none as audiocodec now */
#endif
	FFMPEG_AUTOSPLIT_OUTPUT = 2,
	FFMPEG_LOSSLESS_OUTPUT  = 4,
	FFMPEG_USE_MAX_B_FRAMES = (1 << 3),
};

/* Paint.flags */
typedef enum ePaintFlags {
	PAINT_SHOW_BRUSH = (1 << 0),
	PAINT_FAST_NAVIGATE = (1 << 1),
	PAINT_SHOW_BRUSH_ON_SURFACE = (1 << 2),
	PAINT_USE_CAVITY_MASK = (1 << 3)
} ePaintFlags;

/* Paint.symmetry_flags
 * (for now just a duplicate of sculpt symmetry flags) */
typedef enum ePaintSymmetryFlags {
	PAINT_SYMM_X = (1 << 0),
	PAINT_SYMM_Y = (1 << 1),
	PAINT_SYMM_Z = (1 << 2),
	PAINT_SYMMETRY_FEATHER = (1 << 3),
	PAINT_TILE_X = (1 << 4),
	PAINT_TILE_Y = (1 << 5),
	PAINT_TILE_Z = (1 << 6),
} ePaintSymmetryFlags;

#define PAINT_SYMM_AXIS_ALL (PAINT_SYMM_X | PAINT_SYMM_Y | PAINT_SYMM_Z)

/* Sculpt.flags */
/* These can eventually be moved to paint flags? */
typedef enum eSculptFlags {
#ifdef DNA_DEPRECATED
	/* deprecated, part of paint struct symmetry_flags now */
	SCULPT_SYMM_X = (1 << 0),
	SCULPT_SYMM_Y = (1 << 1),
	SCULPT_SYMM_Z = (1 << 2),
#endif

	SCULPT_LOCK_X = (1 << 3),
	SCULPT_LOCK_Y = (1 << 4),
	SCULPT_LOCK_Z = (1 << 5),
	/* deprecated, part of paint struct symmetry_flags now */
	SCULPT_SYMMETRY_FEATHER = (1 << 6),

	SCULPT_USE_OPENMP = (1 << 7),
	SCULPT_ONLY_DEFORM = (1 << 8),
	SCULPT_SHOW_DIFFUSE = (1 << 9),

	/* If set, the mesh will be drawn with smooth-shading in
	 * dynamic-topology mode */
	SCULPT_DYNTOPO_SMOOTH_SHADING = (1 << 10),

	/* If set, dynamic-topology brushes will subdivide short edges */
	SCULPT_DYNTOPO_SUBDIVIDE = (1 << 12),
	/* If set, dynamic-topology brushes will collapse short edges */
	SCULPT_DYNTOPO_COLLAPSE = (1 << 11),

	/* If set, dynamic-topology detail size will be constant in object space */
	SCULPT_DYNTOPO_DETAIL_CONSTANT = (1 << 13),
	SCULPT_DYNTOPO_DETAIL_BRUSH = (1 << 14),

	/* Don't display mask in viewport, but still use it for strokes. */
	SCULPT_HIDE_MASK = (1 << 15),
} eSculptFlags;

/* ImagePaintSettings.mode */
typedef enum eImagePaintMode {
	IMAGEPAINT_MODE_MATERIAL, /* detect texture paint slots from the material */
	IMAGEPAINT_MODE_IMAGE,    /* select texture paint image directly */
} eImagePaintMode;

/* ImagePaintSettings.flag */
#define IMAGEPAINT_DRAWING				1
// #define IMAGEPAINT_DRAW_TOOL			2 // deprecated
// #define IMAGEPAINT_DRAW_TOOL_DRAWING	4 // deprecated

/* projection painting only */
/* ImagePaintSettings.flag */
#define IMAGEPAINT_PROJECT_XRAY			(1 << 4)
#define IMAGEPAINT_PROJECT_BACKFACE		(1 << 5)
#define IMAGEPAINT_PROJECT_FLAT			(1 << 6)
#define IMAGEPAINT_PROJECT_LAYER_CLONE	(1 << 7)
#define IMAGEPAINT_PROJECT_LAYER_STENCIL	(1 << 8)
#define IMAGEPAINT_PROJECT_LAYER_STENCIL_INV	(1 << 9)

/* ImagePaintSettings.missing_data */
#define IMAGEPAINT_MISSING_UVS       (1 << 0)
#define IMAGEPAINT_MISSING_MATERIAL  (1 << 1)
#define IMAGEPAINT_MISSING_TEX       (1 << 2)
#define IMAGEPAINT_MISSING_STENCIL   (1 << 3)

/* ToolSettings.uvcalc_flag */
#define UVCALC_FILLHOLES			1
#define UVCALC_NO_ASPECT_CORRECT	2	/* would call this UVCALC_ASPECT_CORRECT, except it should be default with old file */
#define UVCALC_TRANSFORM_CORRECT	4	/* adjust UV's while transforming to avoid distortion */
#define UVCALC_USESUBSURF			8	/* Use mesh data after subsurf to compute UVs*/

/* ToolSettings.uv_flag */
#define UV_SYNC_SELECTION	1
#define UV_SHOW_SAME_IMAGE	2

/* ToolSettings.uv_selectmode */
#define UV_SELECT_VERTEX	1
#define UV_SELECT_EDGE		2
#define UV_SELECT_FACE		4
#define UV_SELECT_ISLAND	8

/* ToolSettings.edge_mode */
#define EDGE_MODE_SELECT				0
#define EDGE_MODE_TAG_SEAM				1
#define EDGE_MODE_TAG_SHARP				2
#define EDGE_MODE_TAG_CREASE			3
#define EDGE_MODE_TAG_BEVEL				4
#define EDGE_MODE_TAG_FREESTYLE			5

/* ToolSettings.gpencil_flags */
typedef enum eGPencil_Flags {
	/* "Continuous Drawing" - The drawing operator enters a mode where multiple strokes can be drawn */
	GP_TOOL_FLAG_PAINTSESSIONS_ON       = (1 << 0),
	/* When creating new frames, the last frame gets used as the basis for the new one */
	GP_TOOL_FLAG_RETAIN_LAST            = (1 << 1),
	/* Add the strokes below all strokes in the layer */
	GP_TOOL_FLAG_PAINT_ONBACK = (1 << 2)
} eGPencil_Flags;

/* ToolSettings.gpencil_src */
typedef enum eGPencil_Source_3D {
	GP_TOOL_SOURCE_SCENE    = 0,
	GP_TOOL_SOURCE_OBJECT   = 1
} eGPencil_Source_3d;

/* ToolSettings.gpencil_*_align - Stroke Placement mode flags */
typedef enum eGPencil_Placement_Flags {
	/* New strokes are added in viewport/data space (i.e. not screen space) */
	GP_PROJECT_VIEWSPACE    = (1 << 0),
	
	/* Viewport space, but relative to render canvas (Sequencer Preview Only) */
	GP_PROJECT_CANVAS       = (1 << 1),
	
	/* Project into the screen's Z values */
	GP_PROJECT_DEPTH_VIEW	= (1 << 2),
	GP_PROJECT_DEPTH_STROKE = (1 << 3),
	
	/* "Use Endpoints" */
	GP_PROJECT_DEPTH_STROKE_ENDPOINTS = (1 << 4),
} eGPencil_Placement_Flags;

/* ToolSettings.particle flag */
#define PE_KEEP_LENGTHS			1
#define PE_LOCK_FIRST			2
#define PE_DEFLECT_EMITTER		4
#define PE_INTERPOLATE_ADDED	8
#define PE_DRAW_PART			16
/* #define PE_X_MIRROR			64 */	/* deprecated */
#define PE_FADE_TIME			128
#define PE_AUTO_VELOCITY		256

/* ParticleEditSettings.brushtype */
#define PE_BRUSH_NONE		-1
#define PE_BRUSH_COMB		0
#define PE_BRUSH_CUT		1
#define PE_BRUSH_LENGTH		2
#define PE_BRUSH_PUFF		3
#define PE_BRUSH_ADD		4
#define PE_BRUSH_SMOOTH		5
#define PE_BRUSH_WEIGHT		6

/* ParticleBrushData.flag */
#define PE_BRUSH_DATA_PUFF_VOLUME 1

/* ParticleBrushData.edittype */
#define PE_TYPE_PARTICLES	0
#define PE_TYPE_SOFTBODY	1
#define PE_TYPE_CLOTH		2

/* ToolSettings.skgen_options */
#define SKGEN_FILTER_INTERNAL	(1 << 0)
#define SKGEN_FILTER_EXTERNAL	(1 << 1)
#define	SKGEN_SYMMETRY			(1 << 2)
#define	SKGEN_CUT_LENGTH		(1 << 3)
#define	SKGEN_CUT_ANGLE			(1 << 4)
#define	SKGEN_CUT_CORRELATION	(1 << 5)
#define	SKGEN_HARMONIC			(1 << 6)
#define	SKGEN_STICK_TO_EMBEDDING	(1 << 7)
#define	SKGEN_ADAPTIVE_DISTANCE		(1 << 8)
#define SKGEN_FILTER_SMART		(1 << 9)
#define SKGEN_DISP_LENGTH		(1 << 10)
#define SKGEN_DISP_WEIGHT		(1 << 11)
#define SKGEN_DISP_ORIG			(1 << 12)
#define SKGEN_DISP_EMBED		(1 << 13)
#define SKGEN_DISP_INDEX		(1 << 14)

#define	SKGEN_SUB_LENGTH		0
#define	SKGEN_SUB_ANGLE			1
#define	SKGEN_SUB_CORRELATION	2
#define	SKGEN_SUB_TOTAL			3

/* ToolSettings.skgen_postpro */
#define SKGEN_SMOOTH			0
#define SKGEN_AVERAGE			1
#define SKGEN_SHARPEN			2

/* ToolSettings.bone_sketching */
#define BONE_SKETCHING			1
#define BONE_SKETCHING_QUICK	2
#define BONE_SKETCHING_ADJUST	4

/* ToolSettings.bone_sketching_convert */
#define	SK_CONVERT_CUT_FIXED			0
#define	SK_CONVERT_CUT_LENGTH			1
#define	SK_CONVERT_CUT_ADAPTATIVE		2
#define	SK_CONVERT_RETARGET				3

/* ToolSettings.skgen_retarget_options */
#define	SK_RETARGET_AUTONAME			1

/* ToolSettings.skgen_retarget_roll */
#define	SK_RETARGET_ROLL_NONE			0
#define	SK_RETARGET_ROLL_VIEW			1
#define	SK_RETARGET_ROLL_JOINT			2

/* PhysicsSettings.flag */
#define PHYS_GLOBAL_GRAVITY		1

/* UnitSettings */

/* UnitSettings.system */
#define	USER_UNIT_NONE			0
#define	USER_UNIT_METRIC		1
#define	USER_UNIT_IMPERIAL		2
/* UnitSettings.flag */
#define	USER_UNIT_OPT_SPLIT		1
#define USER_UNIT_ROT_RADIANS	2

#ifdef __cplusplus
}
#endif

#endif  /* __DNA_SCENE_TYPES_H__ */<|MERGE_RESOLUTION|>--- conflicted
+++ resolved
@@ -793,27 +793,6 @@
 } RenderProfile;
 
 /* *************************************************************** */
-<<<<<<< HEAD
-=======
-/* Game Engine - Dome */
-
-typedef struct GameDome {
-	short res, mode;
-	short angle, tilt;
-	float resbuf, pad2;
-	struct Text *warptext;
-} GameDome;
-
-/* GameDome.mode */
-#define DOME_FISHEYE			1
-#define DOME_TRUNCATED_FRONT	2
-#define DOME_TRUNCATED_REAR		3
-#define DOME_ENVMAP				4
-#define DOME_PANORAM_SPH		5
-#define DOME_NUM_MODES			6
-
-/* *************************************************************** */
->>>>>>> 36e82b77
 /* Game Engine */
 
 typedef struct GameFraming {
@@ -900,11 +879,7 @@
 #define STEREO_NOSTEREO		1
 #define STEREO_ENABLED		2
 
-<<<<<<< HEAD
-=======
 /* GameData.stereomode */
-//#define STEREO_NOSTEREO		 1
->>>>>>> 36e82b77
 #define STEREO_QUADBUFFERED 2
 #define STEREO_ABOVEBELOW	 3
 #define STEREO_INTERLACED	 4
@@ -922,17 +897,7 @@
 #define OBSTSIMULATION_TOI_rays		1
 #define OBSTSIMULATION_TOI_cells	2
 
-<<<<<<< HEAD
-/* vsync */
-=======
-/* GameData.raster_storage */
-#define RAS_STORE_AUTO		0
-/* #define RAS_STORE_IMMEDIATE	1 */  /* DEPRECATED */
-#define RAS_STORE_VA		2
-#define RAS_STORE_VBO		3
-
 /* GameData.vsync */
->>>>>>> 36e82b77
 #define VSYNC_ON	0
 #define VSYNC_OFF	1
 #define VSYNC_ADAPTIVE	2
