--- conflicted
+++ resolved
@@ -1712,13 +1712,6 @@
 
 	IDProperty *collection_properties;  /* settings to be overriden by layer collections */
 	IDProperty *layer_properties;  /* settings to be override by workspaces */
-<<<<<<< HEAD
-
-	int pad5[2];
-
-	ViewRender view_render;
-=======
->>>>>>> a8db1efb
 } Scene;
 
 /* **************** RENDERDATA ********************* */
