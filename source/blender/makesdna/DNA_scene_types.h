/*
 * ***** BEGIN GPL LICENSE BLOCK *****
 *
 * This program is free software; you can redistribute it and/or
 * modify it under the terms of the GNU General Public License
 * as published by the Free Software Foundation; either version 2
 * of the License, or (at your option) any later version.
 *
 * This program is distributed in the hope that it will be useful,
 * but WITHOUT ANY WARRANTY; without even the implied warranty of
 * MERCHANTABILITY or FITNESS FOR A PARTICULAR PURPOSE.  See the
 * GNU General Public License for more details.
 *
 * You should have received a copy of the GNU General Public License
 * along with this program; if not, write to the Free Software Foundation,
 * Inc., 51 Franklin Street, Fifth Floor, Boston, MA 02110-1301, USA.
 *
 * The Original Code is Copyright (C) 2001-2002 by NaN Holding BV.
 * All rights reserved.
 *
 * The Original Code is: all of this file.
 *
 * Contributor(s): none yet.
 *
 * ***** END GPL LICENSE BLOCK *****
 */

/** \file DNA_scene_types.h
 *  \ingroup DNA
 */

#ifndef __DNA_SCENE_TYPES_H__
#define __DNA_SCENE_TYPES_H__

#include "DNA_defs.h"

/* XXX, temp feature - campbell */
#define DURIAN_CAMERA_SWITCH

#ifdef __cplusplus
extern "C" {
#endif

#include "DNA_color_types.h"  /* color management */
#include "DNA_vec_types.h"
#include "DNA_listBase.h"
#include "DNA_ID.h"
#include "DNA_freestyle_types.h"
#include "DNA_gpu_types.h"
#include "DNA_userdef_types.h"

struct CurveMapping;
struct Object;
struct Brush;
struct World;
struct Scene;
struct Image;
struct Group;
struct Text;
struct bNodeTree;
struct AnimData;
struct Editing;
struct SceneStats;
struct bGPdata;
struct MovieClip;
struct ColorSpace;

/* ************************************************************* */
/* Scene Data */

/* Base - Wrapper for referencing Objects in a Scene */
typedef struct Base {
	struct Base *next, *prev;
	unsigned int lay, selcol;
	int flag;
	short sx, sy;
	struct Object *object;
} Base;

/* ************************************************************* */
/* Output Format Data */

typedef struct AviCodecData {
	void			*lpFormat;  /* save format */
	void			*lpParms;   /* compressor options */
	unsigned int	cbFormat;	    /* size of lpFormat buffer */
	unsigned int	cbParms;	    /* size of lpParms buffer */

	unsigned int	fccType;            /* stream type, for consistency */
	unsigned int	fccHandler;         /* compressor */
	unsigned int	dwKeyFrameEvery;    /* keyframe rate */
	unsigned int	dwQuality;          /* compress quality 0-10,000 */
	unsigned int	dwBytesPerSecond;   /* bytes per second */
	unsigned int	dwFlags;            /* flags... see below */
	unsigned int	dwInterleaveEvery;  /* for non-video streams only */
	unsigned int	pad;

	char			avicodecname[128];
} AviCodecData;

typedef struct QuicktimeCodecData {
	/*Old quicktime implementation compatibility fields, read only in 2.5 - deprecated*/
	void			*cdParms;   /* codec/compressor options */
	void			*pad;	    /* padding */

	unsigned int	cdSize;		    /* size of cdParms buffer */
	unsigned int	pad2;		    /* padding */

	char			qtcodecname[128];
} QuicktimeCodecData;
	
typedef struct QuicktimeCodecSettings {
	/* Codec settings detailed for 2.5 implementation*/
	int codecType; /* Types defined in quicktime_export.h */
	int	codecSpatialQuality; /* in 0-100 scale, to be translated in 0-1024 for qt use */

	/* Settings not available in current QTKit API */
	int	codec;
	int	codecFlags;
	int	colorDepth;
	int	codecTemporalQuality; /* in 0-100 scale, to be translated in 0-1024 for qt use */
	int	minSpatialQuality; /* in 0-100 scale, to be translated in 0-1024 for qt use */
	int	minTemporalQuality; /* in 0-100 scale, to be translated in 0-1024 for qt use */
	int	keyFrameRate;
	int	bitRate;	/* bitrate in bps */
	
	/* Audio Codec settings */
	int audiocodecType;
	int audioSampleRate;
	short audioBitDepth;
	short audioChannels;
	int audioCodecFlags;
	int audioBitRate;
	int pad1;
} QuicktimeCodecSettings;

typedef struct FFMpegCodecData {
	int type;
	int codec;
	int audio_codec;
	int video_bitrate;
	int audio_bitrate;
	int audio_mixrate;
	int audio_channels;
	int audio_pad;
	float audio_volume;
	int gop_size;
	int flags;

	int rc_min_rate;
	int rc_max_rate;
	int rc_buffer_size;
	int mux_packet_size;
	int mux_rate;
	IDProperty *properties;
} FFMpegCodecData;

/* ************************************************************* */
/* Audio */

typedef struct AudioData {
	int mixrate; // 2.5: now in FFMpegCodecData: audio_mixrate
	float main; // 2.5: now in FFMpegCodecData: audio_volume
	float speed_of_sound;
	float doppler_factor;
	int distance_model;
	short flag;
	short pad;
	float volume;
	float pad2;
} AudioData;

/* *************************************************************** */
/* Render Layers */

/* Render Layer */
typedef struct SceneRenderLayer {
	struct SceneRenderLayer *next, *prev;
	
	char name[64];	/* MAX_NAME */
	
	struct Material *mat_override;
	struct Group *light_override;
	
	unsigned int lay;		  /* scene->lay itself has priority over this */
	unsigned int lay_zmask;	  /* has to be after lay, this is for Z-masking */
	unsigned int lay_exclude; /* not used by internal, exclude */
	int layflag;
	
	int passflag;			/* pass_xor has to be after passflag */
	int pass_xor;

	int samples;
	float pass_alpha_threshold;
	
	struct FreestyleConfig freestyleConfig;
} SceneRenderLayer;

/* srl->layflag */
#define SCE_LAY_SOLID	1
#define SCE_LAY_ZTRA	2
#define SCE_LAY_HALO	4
#define SCE_LAY_EDGE	8
#define SCE_LAY_SKY		16
#define SCE_LAY_STRAND	32
#define SCE_LAY_FRS		64
#define SCE_LAY_AO		128
	/* flags between 256 and 0x8000 are set to 1 already, for future options */

#define SCE_LAY_ALL_Z		0x8000
#define SCE_LAY_XOR			0x10000
#define SCE_LAY_DISABLE		0x20000
#define SCE_LAY_ZMASK		0x40000
#define SCE_LAY_NEG_ZMASK	0x80000

/* srl->passflag */
typedef enum ScenePassType {
	SCE_PASS_COMBINED                 = (1 << 0),
	SCE_PASS_Z                        = (1 << 1),
	SCE_PASS_RGBA                     = (1 << 2),
	SCE_PASS_DIFFUSE                  = (1 << 3),
	SCE_PASS_SPEC                     = (1 << 4),
	SCE_PASS_SHADOW                   = (1 << 5),
	SCE_PASS_AO                       = (1 << 6),
	SCE_PASS_REFLECT                  = (1 << 7),
	SCE_PASS_NORMAL                   = (1 << 8),
	SCE_PASS_VECTOR                   = (1 << 9),
	SCE_PASS_REFRACT                  = (1 << 10),
	SCE_PASS_INDEXOB                  = (1 << 11),
	SCE_PASS_UV                       = (1 << 12),
	SCE_PASS_INDIRECT                 = (1 << 13),
	SCE_PASS_MIST                     = (1 << 14),
	SCE_PASS_RAYHITS                  = (1 << 15),
	SCE_PASS_EMIT                     = (1 << 16),
	SCE_PASS_ENVIRONMENT              = (1 << 17),
	SCE_PASS_INDEXMA                  = (1 << 18),
	SCE_PASS_DIFFUSE_DIRECT           = (1 << 19),
	SCE_PASS_DIFFUSE_INDIRECT         = (1 << 20),
	SCE_PASS_DIFFUSE_COLOR            = (1 << 21),
	SCE_PASS_GLOSSY_DIRECT            = (1 << 22),
	SCE_PASS_GLOSSY_INDIRECT          = (1 << 23),
	SCE_PASS_GLOSSY_COLOR             = (1 << 24),
	SCE_PASS_TRANSM_DIRECT            = (1 << 25),
	SCE_PASS_TRANSM_INDIRECT          = (1 << 26),
	SCE_PASS_TRANSM_COLOR             = (1 << 27),
	SCE_PASS_SUBSURFACE_DIRECT        = (1 << 28),
	SCE_PASS_SUBSURFACE_INDIRECT      = (1 << 29),
	SCE_PASS_SUBSURFACE_COLOR         = (1 << 30),
	SCE_PASS_DEBUG                    = (1 << 31),  /* This is a virtual pass. */
} ScenePassType;

/* note, srl->passflag is treestore element 'nr' in outliner, short still... */

/* View - MultiView */
typedef struct SceneRenderView {
	struct SceneRenderView *next, *prev;

	char name[64];	/* MAX_NAME */
	char suffix[64];	/* MAX_NAME */

	int viewflag;
	int pad[2];
	char pad2[4];

} SceneRenderView;

/* srv->viewflag */
#define SCE_VIEW_DISABLE		(1<<0)

/* scene.render.views_format */
enum {
	SCE_VIEWS_FORMAT_STEREO_3D = 0,
	SCE_VIEWS_FORMAT_MULTIVIEW = 1,
};

/* ImageFormatData.views_output */
enum {
	R_IMF_VIEWS_INDIVIDUAL = 0,
	R_IMF_VIEWS_STEREO_3D  = 1,
	R_IMF_VIEWS_MULTIVIEW  = 2,
};

typedef struct Stereo3dFormat {
	short flag;
	char display_mode; /* encoding mode */
	char anaglyph_type; /* anaglyph scheme for the user display */
	char interlace_type;  /* interlace type for the user display */
	char pad[3];
} Stereo3dFormat;

/* Stereo3dFormat.display_mode */
typedef enum eStereoDisplayMode {
	S3D_DISPLAY_ANAGLYPH    = 0,
	S3D_DISPLAY_INTERLACE   = 1,
	S3D_DISPLAY_PAGEFLIP    = 2,
	S3D_DISPLAY_SIDEBYSIDE  = 3,
	S3D_DISPLAY_TOPBOTTOM   = 4,
} eStereoDisplayMode;

/* Stereo3dFormat.flag */
typedef enum eStereo3dFlag {
	S3D_INTERLACE_SWAP        = (1 << 0),
	S3D_SIDEBYSIDE_CROSSEYED  = (1 << 1),
	S3D_SQUEEZED_FRAME        = (1 << 2),
} eStereo3dFlag;

/* Stereo3dFormat.anaglyph_type */
typedef enum eStereo3dAnaglyphType {
	S3D_ANAGLYPH_REDCYAN      = 0,
	S3D_ANAGLYPH_GREENMAGENTA = 1,
	S3D_ANAGLYPH_YELLOWBLUE   = 2,
} eStereo3dAnaglyphType;

/* Stereo3dFormat.interlace_type */
typedef enum eStereo3dInterlaceType {
	S3D_INTERLACE_ROW          = 0,
	S3D_INTERLACE_COLUMN       = 1,
	S3D_INTERLACE_CHECKERBOARD = 2,
} eStereo3dInterlaceType;

/* *************************************************************** */

/* Generic image format settings,
 * this is used for NodeImageFile and IMAGE_OT_save_as operator too.
 *
 * note: its a bit strange that even though this is an image format struct
 *  the imtype can still be used to select video formats.
 *  RNA ensures these enum's are only selectable for render output.
 */
typedef struct ImageFormatData {
	char imtype;   /* R_IMF_IMTYPE_PNG, R_... */
	               /* note, video types should only ever be set from this
	                * structure when used from RenderData */
	char depth;    /* bits per channel, R_IMF_CHAN_DEPTH_8 -> 32,
	                * not a flag, only set 1 at a time */

	char planes;   /* - R_IMF_PLANES_BW, R_IMF_PLANES_RGB, R_IMF_PLANES_RGBA */
	char flag;     /* generic options for all image types, alpha zbuffer */

	char quality;  /* (0 - 100), eg: jpeg quality */
	char compress; /* (0 - 100), eg: png compression */


	/* --- format specific --- */

	/* OpenEXR */
	char  exr_codec;

	/* Cineon */
	char  cineon_flag;
	short cineon_white, cineon_black;
	float cineon_gamma;

	/* Jpeg2000 */
	char  jp2_flag;
	char jp2_codec;

	/* TIFF */
	char tiff_codec;

	char pad[4];

	/* Multiview */
	char views_format;
	Stereo3dFormat stereo3d_format;

	/* color management */
	ColorManagedViewSettings view_settings;
	ColorManagedDisplaySettings display_settings;
} ImageFormatData;


/* ImageFormatData.imtype */
#define R_IMF_IMTYPE_TARGA           0
#define R_IMF_IMTYPE_IRIS            1
/* #define R_HAMX                    2 */ /* hamx is nomore */
/* #define R_FTYPE                   3 */ /* ftype is nomore */
#define R_IMF_IMTYPE_JPEG90          4
/* #define R_MOVIE                   5 */ /* movie is nomore */
#define R_IMF_IMTYPE_IRIZ            7
#define R_IMF_IMTYPE_RAWTGA         14
#define R_IMF_IMTYPE_AVIRAW         15
#define R_IMF_IMTYPE_AVIJPEG        16
#define R_IMF_IMTYPE_PNG            17
/* #define R_IMF_IMTYPE_AVICODEC    18 */ /* avicodec is nomore */
#define R_IMF_IMTYPE_QUICKTIME      19
#define R_IMF_IMTYPE_BMP            20
#define R_IMF_IMTYPE_RADHDR         21
#define R_IMF_IMTYPE_TIFF           22
#define R_IMF_IMTYPE_OPENEXR        23
#define R_IMF_IMTYPE_FFMPEG         24
#define R_IMF_IMTYPE_FRAMESERVER    25
#define R_IMF_IMTYPE_CINEON         26
#define R_IMF_IMTYPE_DPX            27
#define R_IMF_IMTYPE_MULTILAYER     28
#define R_IMF_IMTYPE_DDS            29
#define R_IMF_IMTYPE_JP2            30
#define R_IMF_IMTYPE_H264           31
#define R_IMF_IMTYPE_XVID           32
#define R_IMF_IMTYPE_THEORA         33
#define R_IMF_IMTYPE_PSD            34

#define R_IMF_IMTYPE_INVALID        255

/* ImageFormatData.flag */
#define R_IMF_FLAG_ZBUF         (1<<0)   /* was R_OPENEXR_ZBUF */
#define R_IMF_FLAG_PREVIEW_JPG  (1<<1)   /* was R_PREVIEW_JPG */

/* return values from BKE_imtype_valid_depths, note this is depts per channel */
#define R_IMF_CHAN_DEPTH_1  (1<<0) /* 1bits  (unused) */
#define R_IMF_CHAN_DEPTH_8  (1<<1) /* 8bits  (default) */
#define R_IMF_CHAN_DEPTH_10 (1<<2) /* 10bits (uncommon, Cineon/DPX support) */
#define R_IMF_CHAN_DEPTH_12 (1<<3) /* 12bits (uncommon, jp2/DPX support) */
#define R_IMF_CHAN_DEPTH_16 (1<<4) /* 16bits (tiff, halff float exr) */
#define R_IMF_CHAN_DEPTH_24 (1<<5) /* 24bits (unused) */
#define R_IMF_CHAN_DEPTH_32 (1<<6) /* 32bits (full float exr) */

/* ImageFormatData.planes */
#define R_IMF_PLANES_RGB   24
#define R_IMF_PLANES_RGBA  32
#define R_IMF_PLANES_BW    8

/* ImageFormatData.exr_codec */
#define R_IMF_EXR_CODEC_NONE  0
#define R_IMF_EXR_CODEC_PXR24 1
#define R_IMF_EXR_CODEC_ZIP   2
#define R_IMF_EXR_CODEC_PIZ   3
#define R_IMF_EXR_CODEC_RLE   4
#define R_IMF_EXR_CODEC_ZIPS  5
#define R_IMF_EXR_CODEC_B44   6
#define R_IMF_EXR_CODEC_B44A  7
#define R_IMF_EXR_CODEC_DWAA  8
#define R_IMF_EXR_CODEC_DWAB  9
#define R_IMF_EXR_CODEC_MAX  10

/* ImageFormatData.jp2_flag */
#define R_IMF_JP2_FLAG_YCC          (1<<0)  /* when disabled use RGB */ /* was R_JPEG2K_YCC */
#define R_IMF_JP2_FLAG_CINE_PRESET  (1<<1)  /* was R_JPEG2K_CINE_PRESET */
#define R_IMF_JP2_FLAG_CINE_48      (1<<2)  /* was R_JPEG2K_CINE_48FPS */

/* ImageFormatData.jp2_codec */
#define R_IMF_JP2_CODEC_JP2  0
#define R_IMF_JP2_CODEC_J2K  1

/* ImageFormatData.cineon_flag */
#define R_IMF_CINEON_FLAG_LOG (1<<0)  /* was R_CINEON_LOG */

/* ImageFormatData.tiff_codec */
enum {
	R_IMF_TIFF_CODEC_DEFLATE   = 0,
	R_IMF_TIFF_CODEC_LZW       = 1,
	R_IMF_TIFF_CODEC_PACKBITS  = 2,
	R_IMF_TIFF_CODEC_NONE      = 3,
};

typedef struct BakeData {
	struct ImageFormatData im_format;

	char filepath[1024]; /* FILE_MAX */

	short width, height;
	short margin, flag;

	float cage_extrusion;
	int pass_filter;

	char normal_swizzle[3];
	char normal_space;

	char save_mode;
	char pad[3];

	char cage[64];  /* MAX_NAME */
} BakeData;

/* (char) normal_swizzle */
typedef enum BakeNormalSwizzle {
	R_BAKE_POSX = 0,
	R_BAKE_POSY = 1,
	R_BAKE_POSZ = 2,
	R_BAKE_NEGX = 3,
	R_BAKE_NEGY = 4,
	R_BAKE_NEGZ = 5,
} BakeNormalSwizzle;

/* (char) save_mode */
typedef enum BakeSaveMode {
	R_BAKE_SAVE_INTERNAL = 0,
	R_BAKE_SAVE_EXTERNAL = 1,
} BakeSaveMode;

/* bake->pass_filter */
typedef enum BakePassFilter {
	R_BAKE_PASS_FILTER_NONE           = 0,
	R_BAKE_PASS_FILTER_AO             = (1 << 0),
	R_BAKE_PASS_FILTER_EMIT           = (1 << 1),
	R_BAKE_PASS_FILTER_DIFFUSE        = (1 << 2),
	R_BAKE_PASS_FILTER_GLOSSY         = (1 << 3),
	R_BAKE_PASS_FILTER_TRANSM         = (1 << 4),
	R_BAKE_PASS_FILTER_SUBSURFACE     = (1 << 5),
	R_BAKE_PASS_FILTER_DIRECT         = (1 << 6),
	R_BAKE_PASS_FILTER_INDIRECT       = (1 << 7),
	R_BAKE_PASS_FILTER_COLOR          = (1 << 8),
} BakePassFilter;

#define R_BAKE_PASS_FILTER_ALL (~0)

/* *************************************************************** */
/* Render Data */

typedef struct RenderData {
	struct ImageFormatData im_format;
	
	struct AviCodecData *avicodecdata;
	struct QuicktimeCodecData *qtcodecdata;
	struct QuicktimeCodecSettings qtcodecsettings;
	struct FFMpegCodecData ffcodecdata;

	int cfra, sfra, efra;	/* frames as in 'images' */
	float subframe;			/* subframe offset from cfra, in 0.0-1.0 */
	int psfra, pefra;		/* start+end frames of preview range */

	int images, framapto;
	short flag, threads;

	float framelen, blurfac;

	/** For UR edge rendering: give the edges this color */
	float edgeR, edgeG, edgeB;


	/* standalone player */  //  XXX deprecated since 2.5
	short fullscreen  DNA_DEPRECATED, xplay  DNA_DEPRECATED, yplay  DNA_DEPRECATED;
	short freqplay  DNA_DEPRECATED;
	/* standalone player */  //  XXX deprecated since 2.5
	short depth  DNA_DEPRECATED, attrib  DNA_DEPRECATED;


	int frame_step;		/* frames to jump during render/playback */

	short stereomode  DNA_DEPRECATED;	/* standalone player stereo settings */  //  XXX deprecated since 2.5
	
	short dimensionspreset;		/* for the dimensions presets menu */

	short filtertype;	/* filter is box, tent, gauss, mitch, etc */

	short size; /* size in % */
	
	short maximsize DNA_DEPRECATED; /* max in Kb */

	short pad6;

	/* from buttons: */
	/**
	 * The desired number of pixels in the x direction
	 */
	int xsch;
	/**
	 * The desired number of pixels in the y direction
	 */
	int ysch;

	/**
	 * The number of part to use in the x direction
	 */
	short xparts DNA_DEPRECATED;
	/**
	 * The number of part to use in the y direction
	 */
	short yparts DNA_DEPRECATED;

	/**
	 * render tile dimensions
	 */
	int tilex, tiley;

	short planes  DNA_DEPRECATED, imtype  DNA_DEPRECATED, subimtype  DNA_DEPRECATED, quality  DNA_DEPRECATED; /*deprecated!*/
	
	/**
	 * Render to image editor, fullscreen or to new window.
	 */
	short displaymode;
	char use_lock_interface;
	char pad7;

	/**
	 * Flags for render settings. Use bit-masking to access the settings.
	 */
	int scemode;

	/**
	 * Flags for render settings. Use bit-masking to access the settings.
	 */
	int mode;

	/**
	 * Flags for raytrace settings. Use bit-masking to access the settings.
	 */
	int raytrace_options;
	
	/**
	 * Raytrace acceleration structure
	 */
	short raytrace_structure;

	short pad1;

	/* octree resolution */
	short ocres;
	short pad4;
	
	/**
	 * What to do with the sky/background. Picks sky/premul/key
	 * blending for the background
	 */
	short alphamode;

	/**
	 * The number of samples to use per pixel.
	 */
	short osa;

	short frs_sec, edgeint;

	
	/* safety, border and display rect */
	rctf safety, border;
	rcti disprect;
	
	/* information on different layers to be rendered */
	ListBase layers;
	short actlay;
	
	/* number of mblur samples */
	short mblur_samples;
	
	/**
	 * Adjustment factors for the aspect ratio in the x direction, was a short in 2.45
	 */
	float xasp, yasp;

	float frs_sec_base;
	
	/**
	 * Value used to define filter size for all filter options  */
	float gauss;
	
	
	/* color management settings - color profiles, gamma correction, etc */
	int color_mgt_flag;
	
	/** post-production settings. deprecated, but here for upwards compat (initialized to 1) */
	float postgamma, posthue, postsat;
	
	 /* Dither noise intensity */
	float dither_intensity;
	
	/* Bake Render options */
	short bake_osa, bake_filter, bake_mode, bake_flag;
	short bake_normal_space, bake_quad_split;
	float bake_maxdist, bake_biasdist;
	short bake_samples, bake_pad;
	float bake_user_scale, bake_pad1;

	/* path to render output */
	char pic[1024]; /* 1024 = FILE_MAX */

	/* stamps flags. */
	int stamp;
	short stamp_font_id, pad3; /* select one of blenders bitmap fonts */

	/* stamp info user data. */
	char stamp_udata[768];

	/* foreground/background color. */
	float fg_stamp[4];
	float bg_stamp[4];

	/* sequencer options */
	char seq_prev_type;
	char seq_rend_type;
	char seq_flag; /* flag use for sequence render/draw */
	char pad5[5];

	/* render simplify */
	int simplify_flag;
	short simplify_subsurf;
	short simplify_subsurf_render;
	short simplify_shadowsamples, pad9;
	float simplify_particles;
	float simplify_particles_render;
	float simplify_aosss;

	/* cineon */
	short cineonwhite  DNA_DEPRECATED, cineonblack  DNA_DEPRECATED;  /*deprecated*/
	float cineongamma  DNA_DEPRECATED;  /*deprecated*/
	
	/* jpeg2000 */
	short jp2_preset  DNA_DEPRECATED, jp2_depth  DNA_DEPRECATED;  /*deprecated*/
	int rpad3;

	/* Dome variables */ //  XXX deprecated since 2.5
	short domeres  DNA_DEPRECATED, domemode  DNA_DEPRECATED;	//  XXX deprecated since 2.5
	short domeangle  DNA_DEPRECATED, dometilt  DNA_DEPRECATED;	//  XXX deprecated since 2.5
	float domeresbuf  DNA_DEPRECATED;	//  XXX deprecated since 2.5
	float pad2;
	struct Text *dometext  DNA_DEPRECATED;	//  XXX deprecated since 2.5

	/* Freestyle line thickness options */
	int line_thickness_mode;
	float unit_line_thickness; /* in pixels */

	/* render engine */
	char engine[32];

	/* Cycles baking */
	struct BakeData bake;

	int preview_start_resolution;

	/* Type of the debug pass to use.
	 * Only used when built with debug passes support.
	 */
	short debug_pass_type;

	short pad;

	/* MultiView */
	ListBase views;  /* SceneRenderView */
	short actview;
	short views_format;
	short pad8[2];

	/* Motion blur shutter */
	struct CurveMapping mblur_shutter_curve;
} RenderData;

/* *************************************************************** */
/* Render Conversion/Simplfication Settings */

/* control render convert and shading engine */
typedef struct RenderProfile {
	struct RenderProfile *next, *prev;
	char name[32];
	
	short particle_perc;
	short subsurf_max;
	short shadbufsample_max;
	short pad1;
	
	float ao_error, pad2;
	
} RenderProfile;

/* *************************************************************** */
/* Game Engine - Dome */

typedef struct GameDome {
	short res, mode;
	short angle, tilt;
	float resbuf, pad2;
	struct Text *warptext;
} GameDome;

#define DOME_FISHEYE			1
#define DOME_TRUNCATED_FRONT	2
#define DOME_TRUNCATED_REAR		3
#define DOME_ENVMAP				4
#define DOME_PANORAM_SPH		5
#define DOME_NUM_MODES			6

/* *************************************************************** */
/* Game Engine */

typedef struct GameFraming {
	float col[3];
	char type, pad1, pad2, pad3;
} GameFraming;

#define SCE_GAMEFRAMING_BARS   0
#define SCE_GAMEFRAMING_EXTEND 1
#define SCE_GAMEFRAMING_SCALE  2

typedef struct RecastData {
	float cellsize;
	float cellheight;
	float agentmaxslope;
	float agentmaxclimb;
	float agentheight;
	float agentradius;
	float edgemaxlen;
	float edgemaxerror;
	float regionminsize;
	float regionmergesize;
	int vertsperpoly;
	float detailsampledist;
	float detailsamplemaxerror;
	char partitioning;
	char pad1;
	short pad2;
} RecastData;

#define RC_PARTITION_WATERSHED 0
#define RC_PARTITION_MONOTONE 1
#define RC_PARTITION_LAYERS 2

typedef struct GameData {

	/* standalone player */
	struct GameFraming framing;
	short playerflag, xplay, yplay, freqplay;
	short depth, attrib, rt1, rt2;
	short aasamples, pad4[3];

	/* stereo/dome mode */
	struct GameDome dome;
	short stereoflag, stereomode;
	float eyeseparation;
	RecastData recastData;


	/* physics (it was in world)*/
	float gravity; /*Gravitation constant for the game world*/

	/*
	 * Radius of the activity bubble, in Manhattan length. Objects
	 * outside the box are activity-culled. */
	float activityBoxRadius;

	/*
	 * bit 3: (gameengine): Activity culling is enabled.
	 * bit 5: (gameengine) : enable Bullet DBVT tree for view frustum culling
	 */
	int flag;
	short mode, pad1;
	short occlusionRes;		/* resolution of occlusion Z buffer in pixel */
	short physicsEngine;
	short exitkey;
	short pythonkeys[4];
	short vsync; /* Controls vsync: off, on, or adaptive (if supported) */
	short ticrate, maxlogicstep, physubstep, maxphystep;
	short obstacleSimulation;
	short raster_storage;
	float levelHeight;
	float deactivationtime, lineardeactthreshold, angulardeactthreshold;

	/* Scene LoD */
	short lodflag, pad2;
	int scehysteresis, pad5;

} GameData;

#define STEREO_NOSTEREO		1
#define STEREO_ENABLED		2
#define STEREO_DOME			3

//#define STEREO_NOSTEREO		 1
#define STEREO_QUADBUFFERED 2
#define STEREO_ABOVEBELOW	 3
#define STEREO_INTERLACED	 4
#define STEREO_ANAGLYPH		5
#define STEREO_SIDEBYSIDE	6
#define STEREO_VINTERLACE	7
//#define STEREO_DOME		8
#define STEREO_3DTVTOPBOTTOM 9

/* physicsEngine */
#define WOPHY_NONE		0
#define WOPHY_BULLET	5

/* obstacleSimulation */
#define OBSTSIMULATION_NONE		0
#define OBSTSIMULATION_TOI_rays		1
#define OBSTSIMULATION_TOI_cells	2

/* Raster storage */
#define RAS_STORE_AUTO		0
#define RAS_STORE_IMMEDIATE	1
#define RAS_STORE_VA		2
#define RAS_STORE_VBO		3

/* vsync */
#define VSYNC_ON	0
#define VSYNC_OFF	1
#define VSYNC_ADAPTIVE	2

/* GameData.flag */
#define GAME_RESTRICT_ANIM_UPDATES			(1 << 0)
#define GAME_ENABLE_ALL_FRAMES				(1 << 1)
#define GAME_SHOW_DEBUG_PROPS				(1 << 2)
#define GAME_SHOW_FRAMERATE					(1 << 3)
#define GAME_SHOW_PHYSICS					(1 << 4)
#define GAME_DISPLAY_LISTS					(1 << 5)
#define GAME_GLSL_NO_LIGHTS					(1 << 6)
#define GAME_GLSL_NO_SHADERS				(1 << 7)
#define GAME_GLSL_NO_SHADOWS				(1 << 8)
#define GAME_GLSL_NO_RAMPS					(1 << 9)
#define GAME_GLSL_NO_NODES					(1 << 10)
#define GAME_GLSL_NO_EXTRA_TEX				(1 << 11)
#define GAME_IGNORE_DEPRECATION_WARNINGS	(1 << 12)
#define GAME_SHOW_MOUSE						(1 << 14)
#define GAME_GLSL_NO_COLOR_MANAGEMENT		(1 << 15)
#define GAME_SHOW_OBSTACLE_SIMULATION		(1 << 16)
<<<<<<< HEAD
#define GAME_SHOW_BOUNDING_BOX				(1 << 18)
#define GAME_SHOW_ARMATURES					(1 << 19)
#define GAME_PYTHON_CONSOLE					(1 << 20)
=======
#define GAME_NO_MATERIAL_CACHING			(1 << 17)
#define GAME_GLSL_NO_ENV_LIGHTING			(1 << 18)
>>>>>>> 47c47c7e
/* Note: GameData.flag is now an int (max 32 flags). A short could only take 16 flags */

/* GameData.playerflag */
#define GAME_PLAYER_FULLSCREEN				(1 << 0)
#define GAME_PLAYER_DESKTOP_RESOLUTION		(1 << 1)

/* GameData.matmode */
enum {
#ifdef DNA_DEPRECATED
	GAME_MAT_TEXFACE    = 0, /* deprecated */
	GAME_MAT_MULTITEX   = 1,
	GAME_MAT_GLSL       = 2,
#endif
};

/* GameData.lodflag */
#define SCE_LOD_USE_HYST		(1 << 0)

/* UV Paint */
#define UV_SCULPT_LOCK_BORDERS				1
#define UV_SCULPT_ALL_ISLANDS				2

#define UV_SCULPT_TOOL_PINCH				1
#define UV_SCULPT_TOOL_RELAX				2
#define UV_SCULPT_TOOL_GRAB					3

#define UV_SCULPT_TOOL_RELAX_LAPLACIAN	1
#define UV_SCULPT_TOOL_RELAX_HC			2

/* Stereo Flags */
#define STEREO_RIGHT_NAME "right"
#define STEREO_LEFT_NAME "left"
#define STEREO_RIGHT_SUFFIX "_R"
#define STEREO_LEFT_SUFFIX "_L"

typedef enum StereoViews {
	STEREO_LEFT_ID = 0,
	STEREO_RIGHT_ID = 1,
	STEREO_3D_ID = 2,
	STEREO_MONO_ID = 3,
} StereoViews;

/* *************************************************************** */
/* Markers */

typedef struct TimeMarker {	
	struct TimeMarker *next, *prev;
	int frame;
	char name[64];
	unsigned int flag;
	struct Object *camera;
} TimeMarker;

/* *************************************************************** */
/* Paint Mode/Tool Data */

#define PAINT_MAX_INPUT_SAMPLES 64

/* Paint Tool Base */
typedef struct Paint {
	struct Brush *brush;
	struct Palette *palette;
	struct CurveMapping *cavity_curve; /* cavity curve */

	/* WM Paint cursor */
	void *paint_cursor;
	unsigned char paint_cursor_col[4];

	/* enum PaintFlags */
	int flags;

	/* Paint stroke can use up to PAINT_MAX_INPUT_SAMPLES inputs to
	 * smooth the stroke */
	int num_input_samples;
	
	/* flags used for symmetry */
	int symmetry_flags;

	float tile_offset[3];
	int pad2;
} Paint;

/* ------------------------------------------- */
/* Image Paint */

/* Texture/Image Editor */
typedef struct ImagePaintSettings {
	Paint paint;

	short flag, missing_data;
	
	/* for projection painting only */
	short seam_bleed, normal_angle;
	short screen_grab_size[2]; /* capture size for re-projection */

	int mode;                  /* mode used for texture painting */

	void *paintcursor;		   /* wm handle */
	struct Image *stencil;     /* workaround until we support true layer masks */
	struct Image *clone;       /* clone layer for image mode for projective texture painting */
	struct Image *canvas;      /* canvas when the explicit system is used for painting */
	float stencil_col[3];
	float dither;              /* dither amount used when painting on byte images */
} ImagePaintSettings;

/* ------------------------------------------- */
/* Particle Edit */

/* Settings for a Particle Editing Brush */
typedef struct ParticleBrushData {
	short size;						/* common setting */
	short step, invert, count;		/* for specific brushes only */
	int flag;
	float strength;
} ParticleBrushData;

/* Particle Edit Mode Settings */
typedef struct ParticleEditSettings {
	short flag;
	short totrekey;
	short totaddkey;
	short brushtype;

	ParticleBrushData brush[7]; /* 7 = PE_TOT_BRUSH */
	void *paintcursor;			/* runtime */

	float emitterdist, rt;

	int selectmode;
	int edittype;

	int draw_step, fade_frames;

	struct Scene *scene;
	struct Object *object;
	struct Object *shape_object;
} ParticleEditSettings;

/* ------------------------------------------- */
/* Sculpt */

/* Sculpt */
typedef struct Sculpt {
	Paint paint;

	/* For rotating around a pivot point */
	//float pivot[3]; XXX not used?
	int flags;

	/* Control tablet input */
	//char tablet_size, tablet_strength; XXX not used?
	int radial_symm[3];

	/* Maximum edge length for dynamic topology sculpting (in pixels) */
	float detail_size;

	/* Direction used for SCULPT_OT_symmetrize operator */
	int symmetrize_direction;

	/* gravity factor for sculpting */
	float gravity_factor;

	/* scale for constant detail size */
	float constant_detail;
	float detail_percent;
	float pad;

	struct Object *gravity_object;
} Sculpt;

typedef struct UvSculpt {
	Paint paint;
} UvSculpt;

/* ------------------------------------------- */
/* Vertex Paint */

/* Vertex Paint */
typedef struct VPaint {
	Paint paint;

	short flag, pad;
	int tot;							/* allocation size of prev buffers */
	unsigned int *vpaint_prev;			/* previous mesh colors */
	struct MDeformVert *wpaint_prev;	/* previous vertex weights */
	
	void *paintcursor;					/* wm handle */
} VPaint;

/* VPaint.flag */
enum {
	// VP_COLINDEX  = (1 << 0),  /* only paint onto active material*/  /* deprecated since before 2.49 */
	// VP_AREA      = (1 << 1),  /* deprecated since 2.70 */
	VP_NORMALS      = (1 << 3),
	VP_SPRAY        = (1 << 4),
	// VP_MIRROR_X  = (1 << 5),  /* deprecated in 2.5x use (me->editflag & ME_EDIT_MIRROR_X) */
	VP_ONLYVGROUP   = (1 << 7)   /* weight paint only */
};

/* ------------------------------------------- */
/* GPencil Stroke Sculpting */

/* Brush types */
typedef enum eGP_EditBrush_Types {
	GP_EDITBRUSH_TYPE_SMOOTH    = 0,
	GP_EDITBRUSH_TYPE_THICKNESS = 1,
	GP_EDITBRUSH_TYPE_GRAB      = 2,
	GP_EDITBRUSH_TYPE_PUSH      = 3,
	GP_EDITBRUSH_TYPE_TWIST     = 4,
	GP_EDITBRUSH_TYPE_PINCH     = 5,
	GP_EDITBRUSH_TYPE_RANDOMIZE = 6,
	GP_EDITBRUSH_TYPE_SUBDIVIDE = 7,
	GP_EDITBRUSH_TYPE_SIMPLIFY  = 8,
	GP_EDITBRUSH_TYPE_CLONE     = 9,
	
	/* !!! Update GP_EditBrush_Data brush[###]; below !!! */
	TOT_GP_EDITBRUSH_TYPES
} eGP_EditBrush_Types;


/* Settings for a GPencil Stroke Sculpting Brush */
typedef struct GP_EditBrush_Data {
	short size;             /* radius of brush */
	short flag;             /* eGP_EditBrush_Flag */
	float strength;         /* strength of effect */
} GP_EditBrush_Data;

/* GP_EditBrush_Data.flag */
typedef enum eGP_EditBrush_Flag {
	/* invert the effect of the brush */
	GP_EDITBRUSH_FLAG_INVERT       = (1 << 0),
	/* adjust strength using pen pressure */
	GP_EDITBRUSH_FLAG_USE_PRESSURE = (1 << 1),
	
	/* strength of brush falls off with distance from cursor */
	GP_EDITBRUSH_FLAG_USE_FALLOFF  = (1 << 2),
	
	/* smooth brush affects pressure values as well */
	GP_EDITBRUSH_FLAG_SMOOTH_PRESSURE  = (1 << 3)
} eGP_EditBrush_Flag;



/* GPencil Stroke Sculpting Settings */
typedef struct GP_BrushEdit_Settings {
	GP_EditBrush_Data brush[10];  /* TOT_GP_EDITBRUSH_TYPES */
	void *paintcursor;            /* runtime */
	
	int brushtype;                /* eGP_EditBrush_Types */
	int flag;                     /* eGP_BrushEdit_SettingsFlag */
} GP_BrushEdit_Settings;

/* GP_BrushEdit_Settings.flag */
typedef enum eGP_BrushEdit_SettingsFlag {
	/* only affect selected points */
	GP_BRUSHEDIT_FLAG_SELECT_MASK = (1 << 0)
} eGP_BrushEdit_SettingsFlag;

/* *************************************************************** */
/* Transform Orientations */

typedef struct TransformOrientation {
	struct TransformOrientation *next, *prev;
	char name[64];	/* MAX_NAME */
	float mat[3][3];
	int pad;
} TransformOrientation;

/* *************************************************************** */
/* Unified Paint Settings
 */

/* These settings can override the equivalent fields in the active
 * Brush for any paint mode; the flag field controls whether these
 * values are used */
typedef struct UnifiedPaintSettings {
	/* unified radius of brush in pixels */
	int size;

	/* unified radius of brush in Blender units */
	float unprojected_radius;

	/* unified strength of brush */
	float alpha;

	/* unified brush weight, [0, 1] */
	float weight;

	/* unified brush color */
	float rgb[3];
	/* unified brush secondary color */
	float secondary_rgb[3];

	/* user preferences for sculpt and paint */
	int flag;

	/* rake rotation */

	/* record movement of mouse so that rake can start at an intuitive angle */
	float last_rake[2];
	float last_rake_angle;
	
	int last_stroke_valid;
	float average_stroke_accum[3];
	int average_stroke_counter;
	

	float brush_rotation;
	float brush_rotation_sec;

	/*********************************************************************************
	 *  all data below are used to communicate with cursor drawing and tex sampling  *
	 *********************************************************************************/
	int anchored_size;

	float overlap_factor; /* normalization factor due to accumulated value of curve along spacing.
	                       * Calculated when brush spacing changes to dampen strength of stroke
	                       * if space attenuation is used*/
	char draw_inverted;
	/* check is there an ongoing stroke right now */
	char stroke_active;

	char draw_anchored;
	char do_linear_conversion;

	/* store last location of stroke or whether the mesh was hit. Valid only while stroke is active */
	float last_location[3];
	int last_hit;

	float anchored_initial_mouse[2];

	/* radius of brush, premultiplied with pressure.
	 * In case of anchored brushes contains the anchored radius */
	float pixel_radius;

	/* drawing pressure */
	float size_pressure_value;

	/* position of mouse, used to sample the texture */
	float tex_mouse[2];

	/* position of mouse, used to sample the mask texture */
	float mask_tex_mouse[2];

	/* ColorSpace cache to avoid locking up during sampling */
	struct ColorSpace *colorspace;
} UnifiedPaintSettings;

typedef enum {
	UNIFIED_PAINT_SIZE  = (1 << 0),
	UNIFIED_PAINT_ALPHA = (1 << 1),
	UNIFIED_PAINT_WEIGHT = (1 << 5),
	UNIFIED_PAINT_COLOR = (1 << 6),

	/* only used if unified size is enabled, mirrors the brush flags
	 * BRUSH_LOCK_SIZE and BRUSH_SIZE_PRESSURE */
	UNIFIED_PAINT_BRUSH_LOCK_SIZE = (1 << 2),
	UNIFIED_PAINT_BRUSH_SIZE_PRESSURE   = (1 << 3),

	/* only used if unified alpha is enabled, mirrors the brush flag
	 * BRUSH_ALPHA_PRESSURE */
	UNIFIED_PAINT_BRUSH_ALPHA_PRESSURE  = (1 << 4)
} UnifiedPaintSettingsFlags;


typedef struct CurvePaintSettings {
	char curve_type;
	char flag;
	char depth_mode;
	char surface_plane;
	int error_threshold;
	float radius_min, radius_max;
	float radius_taper_start, radius_taper_end;
	float surface_offset;
	float corner_angle;
} CurvePaintSettings;

/* CurvePaintSettings.flag */
enum {
	CURVE_PAINT_FLAG_CORNERS_DETECT             = (1 << 0),
	CURVE_PAINT_FLAG_PRESSURE_RADIUS            = (1 << 1),
	CURVE_PAINT_FLAG_DEPTH_STROKE_ENDPOINTS     = (1 << 2),
	CURVE_PAINT_FLAG_DEPTH_STROKE_OFFSET_ABS    = (1 << 3),
};

/* CurvePaintSettings.depth_mode */
enum {
	CURVE_PAINT_PROJECT_CURSOR              = 0,
	CURVE_PAINT_PROJECT_SURFACE             = 1,
};

/* CurvePaintSettings.surface_plane */
enum {
	CURVE_PAINT_SURFACE_PLANE_NORMAL_VIEW           = 0,
	CURVE_PAINT_SURFACE_PLANE_NORMAL_SURFACE        = 1,
	CURVE_PAINT_SURFACE_PLANE_VIEW                  = 2,
};


/* *************************************************************** */
/* Stats */

/* Stats for Meshes */
typedef struct MeshStatVis {
	char type;
	char _pad1[2];

	/* overhang */
	char  overhang_axis;
	float overhang_min, overhang_max;

	/* thickness */
	float thickness_min, thickness_max;
	char thickness_samples;
	char _pad2[3];

	/* distort */
	float distort_min, distort_max;

	/* sharp */
	float sharp_min, sharp_max;
} MeshStatVis;


/* *************************************************************** */
/* Tool Settings */

typedef struct ToolSettings {
	VPaint *vpaint;		/* vertex paint */
	VPaint *wpaint;		/* weight paint */
	Sculpt *sculpt;
	UvSculpt *uvsculpt;	/* uv smooth */
	
	/* Vertex group weight - used only for editmode, not weight
	 * paint */
	float vgroup_weight;

	float doublimit;	/* remove doubles limit */
	float normalsize;	/* size of normals */
	short automerge;

	/* Selection Mode for Mesh */
	short selectmode;

	/* UV Calculation */
	char unwrapper;
	char uvcalc_flag;
	char uv_flag;
	char uv_selectmode;

	float uvcalc_margin;

	/* Auto-IK */
	short autoik_chainlen;  /* runtime only */

	/* Grease Pencil */
	char gpencil_flags;		/* flags/options for how the tool works */
	char gpencil_src;		/* for main 3D view Grease Pencil, where data comes from */

	char gpencil_v3d_align; /* stroke placement settings: 3D View */
	char gpencil_v2d_align; /*                          : General 2D Editor */
	char gpencil_seq_align; /*                          : Sequencer Preview */
	char gpencil_ima_align; /*                          : Image Editor */
	
	/* Grease Pencil Sculpt */
	struct GP_BrushEdit_Settings gp_sculpt;

	/* Image Paint (8 byttse aligned please!) */
	struct ImagePaintSettings imapaint;

	/* Particle Editing */
	struct ParticleEditSettings particle;
	
	/* Transform Proportional Area of Effect */
	float proportional_size;

	/* Select Group Threshold */
	float select_thresh;

	/* Auto-Keying Mode */
	short autokey_mode, autokey_flag;	/* defines in DNA_userdef_types.h */
	char keyframe_type;                 /* keyframe type (see DNA_curve_types.h) */

	/* Multires */
	char multires_subdiv_type;

	/* Skeleton generation */
	short skgen_resolution;
	float skgen_threshold_internal;
	float skgen_threshold_external;
	float skgen_length_ratio;
	float skgen_length_limit;
	float skgen_angle_limit;
	float skgen_correlation_limit;
	float skgen_symmetry_limit;
	float skgen_retarget_angle_weight;
	float skgen_retarget_length_weight;
	float skgen_retarget_distance_weight;
	short skgen_options;
	char  skgen_postpro;
	char  skgen_postpro_passes;
	char  skgen_subdivisions[3];
	char  skgen_multi_level;

	/* Skeleton Sketching */
	struct Object *skgen_template;
	char bone_sketching;
	char bone_sketching_convert;
	char skgen_subdivision_number;
	char skgen_retarget_options;
	char skgen_retarget_roll;
	char skgen_side_string[8];
	char skgen_num_string[8];
	
	/* Alt+RMB option */
	char edge_mode;
	char edge_mode_live_unwrap;

	/* Transform */
	char snap_mode, snap_node_mode;
	char snap_uv_mode;
	short snap_flag, snap_target;
	short proportional, prop_mode;
	char proportional_objects; /* proportional edit, object mode */
	char proportional_mask; /* proportional edit, mask editing */
	char proportional_action; /* proportional edit, action editor */
	char proportional_fcurve; /* proportional edit, graph editor */
	char lock_markers; /* lock marker editing */
	char pad4[5];

	char auto_normalize; /*auto normalizing mode in wpaint*/
	char multipaint; /* paint multiple bones in wpaint */
	char weightuser;
	char vgroupsubset; /* subset selection filter in wpaint */

	/* UV painting */
	int use_uv_sculpt;
	int uv_sculpt_settings;
	int uv_sculpt_tool;
	int uv_relax_method;
	/* XXX: these sculpt_paint_* fields are deprecated, use the
	 * unified_paint_settings field instead! */
	short sculpt_paint_settings DNA_DEPRECATED;	short pad5;
	int sculpt_paint_unified_size DNA_DEPRECATED;
	float sculpt_paint_unified_unprojected_radius DNA_DEPRECATED;
	float sculpt_paint_unified_alpha DNA_DEPRECATED;

	/* Unified Paint Settings */
	struct UnifiedPaintSettings unified_paint_settings;

	struct CurvePaintSettings curve_paint_settings;

	struct MeshStatVis statvis;
} ToolSettings;

/* *************************************************************** */
/* Assorted Scene Data */

/* ------------------------------------------- */
/* Stats (show in Info header) */

typedef struct bStats {
	/* scene totals for visible layers */
	int totobj, totlamp, totobjsel, totcurve, totmesh, totarmature;
	int totvert, totface;
} bStats;

/* ------------------------------------------- */
/* Unit Settings */

typedef struct UnitSettings {
	/* Display/Editing unit options for each scene */
	float scale_length; /* maybe have other unit conversions? */
	char system; /* imperial, metric etc */
	char system_rotation; /* not implemented as a proper unit system yet */
	short flag;
} UnitSettings;

/* ------------------------------------------- */
/* Global/Common Physics Settings */

typedef struct PhysicsSettings {
	float gravity[3];
	int flag, quick_cache_step, rt;
} PhysicsSettings;

/* ------------------------------------------- */
/* Safe Area options used in Camera View & VSE
 */
typedef struct DisplaySafeAreas {
	/* each value represents the (x,y) margins as a multiplier.
	 * 'center' in this context is just the name for a different kind of safe-area */

	float title[2];		/* Title Safe */
	float action[2];	/* Image/Graphics Safe */

	/* use for alternate aspect ratio */
	float title_center[2];
	float action_center[2];
} DisplaySafeAreas;

/* *************************************************************** */
/* Scene ID-Block */

typedef struct Scene {
	ID id;
	struct AnimData *adt;	/* animation data (must be immediately after id for utilities to use it) */ 
	
	struct Object *camera;
	struct World *world;
	
	struct Scene *set;
	
	ListBase base;
	struct Base *basact;		/* active base */
	struct Object *obedit;		/* name replaces old G.obedit */
	
	float cursor[3];			/* 3d cursor location */
	float twcent[3];			/* center for transform widget */
	float twmin[3], twmax[3];	/* boundbox of selection for transform widget */
	
	unsigned int lay;			/* bitflags for layer visibility */
	int layact;		/* active layer */
	unsigned int lay_updated;       /* runtime flag, has layer ever been updated since load? */
	
	short flag;								/* various settings */
	
	char use_nodes;
	char pad[1];
	
	struct bNodeTree *nodetree;
	
	struct Editing *ed;								/* sequence editor data is allocated here */
	
	struct ToolSettings *toolsettings;		/* default allocated now */
	struct SceneStats *stats;				/* default allocated now */
	struct DisplaySafeAreas safe_areas;

	/* migrate or replace? depends on some internal things... */
	/* no, is on the right place (ton) */
	struct RenderData r;
	struct AudioData audio;
	
	ListBase markers;
	ListBase transform_spaces;
	
	void *sound_scene;
	void *playback_handle;
	void *sound_scrub_handle;
	void *speaker_handles;
	
	void *fps_info;					/* (runtime) info/cache used for presenting playback framerate info to the user */
	
	/* none of the dependency graph  vars is mean to be saved */
	struct Depsgraph *depsgraph;
	void *pad1;
	struct  DagForest *theDag;
	short dagflags;
	short pad3;

	/* User-Defined KeyingSets */
	int active_keyingset;			/* index of the active KeyingSet. first KeyingSet has index 1, 'none' active is 0, 'add new' is -1 */
	ListBase keyingsets;			/* KeyingSets for this scene */
	
	/* Game Settings */
	struct GameFraming framing  DNA_DEPRECATED; // XXX  deprecated since 2.5
	struct GameData gm;

	/* Units */
	struct UnitSettings unit;
	
	/* Grease Pencil */
	struct bGPdata *gpd;

	/* Physics simulation settings */
	struct PhysicsSettings physics_settings;

	/* Movie Tracking */
	struct MovieClip *clip;			/* active movie clip */

	uint64_t customdata_mask;	/* XXX. runtime flag for drawing, actually belongs in the window, only used by BKE_object_handle_update() */
	uint64_t customdata_mask_modal; /* XXX. same as above but for temp operator use (gl renders) */

	/* Color Management */
	ColorManagedViewSettings view_settings;
	ColorManagedDisplaySettings display_settings;
	ColorManagedColorspaceSettings sequencer_colorspace_settings;
	
	/* RigidBody simulation world+settings */
	struct RigidBodyWorld *rigidbody_world;

	struct PreviewImage *preview;
} Scene;

/* **************** RENDERDATA ********************* */

/* flag */
	/* use preview range */
#define SCER_PRV_RANGE	(1<<0)
#define SCER_LOCK_FRAME_SELECTION	(1<<1)
	/* timeline/keyframe jumping - only selected items (on by default) */
#define SCE_KEYS_NO_SELONLY	(1<<2)

/* mode (int now) */
#define R_OSA			0x0001
#define R_SHADOW		0x0002
#define R_GAMMA			0x0004
#define R_ORTHO			0x0008
#define R_ENVMAP		0x0010
#define R_EDGE			0x0020
#define R_FIELDS		0x0040
#define R_FIELDSTILL	0x0080
/*#define R_RADIO			0x0100 */ /* deprecated */
#define R_BORDER		0x0200
#define R_PANORAMA		0x0400	/* deprecated as scene option, still used in renderer */
#define R_CROP			0x0800
/*#define R_COSMO			0x1000 deprecated */
#define R_ODDFIELD		0x2000
#define R_MBLUR			0x4000
		/* unified was here */
#define R_RAYTRACE      0x10000
		/* R_GAUSS is obsolete, but used to retrieve setting from old files */
#define R_GAUSS      	0x20000
		/* fbuf obsolete... */
/*#define R_FBUF			0x40000*/
		/* threads obsolete... is there for old files, now use for autodetect threads */
#define R_THREADS		0x80000
		/* Use the same flag for autothreads */
#define R_FIXED_THREADS		0x80000 

#define R_SPEED				0x100000
#define R_SSS				0x200000
#define R_NO_OVERWRITE		0x400000  /* skip existing files */
#define R_TOUCH				0x800000  /* touch files before rendering */
#define R_SIMPLIFY			0x1000000
#define R_EDGE_FRS			0x2000000 /* R_EDGE reserved for Freestyle */
#define R_PERSISTENT_DATA	0x4000000 /* keep data around for re-render */
#define R_USE_WS_SHADING	0x8000000 /* use world space interpretation of lighting data */

/* seq_flag */
#define R_SEQ_GL_PREV 1
// #define R_SEQ_GL_REND 2  // UNUSED, opengl render has its own operator now.
#define R_SEQ_SOLID_TEX 4

/* displaymode */

#define R_OUTPUT_SCREEN	0
#define R_OUTPUT_AREA	1
#define R_OUTPUT_WINDOW	2
#define R_OUTPUT_NONE	3
/*#define R_OUTPUT_FORKED	4*/

/* filtertype */
#define R_FILTER_BOX	0
#define R_FILTER_TENT	1
#define R_FILTER_QUAD	2
#define R_FILTER_CUBIC	3
#define R_FILTER_CATROM	4
#define R_FILTER_GAUSS	5
#define R_FILTER_MITCH	6
#define R_FILTER_FAST_GAUSS	7 /* note, this is only used for nodes at the moment */

/* raytrace structure */
#define R_RAYSTRUCTURE_AUTO				0
#define R_RAYSTRUCTURE_OCTREE			1
#define R_RAYSTRUCTURE_BLIBVH			2	/* removed */
#define R_RAYSTRUCTURE_VBVH				3
#define R_RAYSTRUCTURE_SIMD_SVBVH		4	/* needs SIMD */
#define R_RAYSTRUCTURE_SIMD_QBVH		5	/* needs SIMD */

/* raytrace_options */
#define R_RAYTRACE_USE_LOCAL_COORDS		0x0001
#define R_RAYTRACE_USE_INSTANCES		0x0002

/* scemode (int now) */
#define R_DOSEQ				0x0001
#define R_BG_RENDER			0x0002
		/* passepartout is camera option now, keep this for backward compatibility */
#define R_PASSEPARTOUT		0x0004
#define R_BUTS_PREVIEW		0x0008
#define R_EXTENSION			0x0010
#define R_MATNODE_PREVIEW	0x0020
#define R_DOCOMP			0x0040
#define R_COMP_CROP			0x0080
#define R_FREE_IMAGE		0x0100
#define R_SINGLE_LAYER		0x0200
#define R_EXR_TILE_FILE		0x0400
/* #define R_COMP_FREE			0x0800 */
#define R_NO_IMAGE_LOAD		0x1000
#define R_NO_TEX			0x2000
#define R_NO_FRAME_UPDATE	0x4000
#define R_FULL_SAMPLE		0x8000
/* #define R_DEPRECATED		0x10000 */
/* #define R_RECURS_PROTECTION	0x20000 */
#define R_TEXNODE_PREVIEW	0x40000
#define R_VIEWPORT_PREVIEW	0x80000
#define R_EXR_CACHE_FILE	0x100000
#define R_MULTIVIEW			0x200000

/* r->stamp */
#define R_STAMP_TIME 	0x0001
#define R_STAMP_FRAME	0x0002
#define R_STAMP_DATE	0x0004
#define R_STAMP_CAMERA	0x0008
#define R_STAMP_SCENE	0x0010
#define R_STAMP_NOTE	0x0020
#define R_STAMP_DRAW	0x0040 /* draw in the image */
#define R_STAMP_MARKER	0x0080
#define R_STAMP_FILENAME	0x0100
#define R_STAMP_SEQSTRIP	0x0200
#define R_STAMP_RENDERTIME	0x0400
#define R_STAMP_CAMERALENS	0x0800
#define R_STAMP_STRIPMETA	0x1000
#define R_STAMP_MEMORY		0x2000
#define R_STAMP_ALL (R_STAMP_TIME|R_STAMP_FRAME|R_STAMP_DATE|R_STAMP_CAMERA|R_STAMP_SCENE| \
                     R_STAMP_NOTE|R_STAMP_MARKER|R_STAMP_FILENAME|R_STAMP_SEQSTRIP|        \
                     R_STAMP_RENDERTIME|R_STAMP_CAMERALENS|R_STAMP_MEMORY)

/* alphamode */
#define R_ADDSKY		0
#define R_ALPHAPREMUL	1
/*#define R_ALPHAKEY		2*/ /* deprecated, shouldn't be used */

/* color_mgt_flag */
enum {
	R_COLOR_MANAGEMENT              = (1 << 0),  /* deprecated, should only be used in versioning code only */
	/*R_COLOR_MANAGEMENT_PREDIVIDE    = (1 << 1)*/  /* deprecated, shouldn't be used */
};

#ifdef DNA_DEPRECATED
/* subimtype, flag options for imtype */
enum {
	R_OPENEXR_HALF	= 1,  /*deprecated*/
	R_OPENEXR_ZBUF	= 2,  /*deprecated*/
	R_PREVIEW_JPG	= 4,  /*deprecated*/
	R_CINEON_LOG	= 8,  /*deprecated*/
	R_TIFF_16BIT	= 16, /*deprecated*/

	R_JPEG2K_12BIT			=     32,  /* Jpeg2000 */                    /*deprecated*/
	R_JPEG2K_16BIT			=     64,                                    /*deprecated*/
	R_JPEG2K_YCC			=     128,  /* when disabled use RGB */      /*deprecated*/
	R_JPEG2K_CINE_PRESET	=     256,                                   /*deprecated*/
	R_JPEG2K_CINE_48FPS		=     512,                                   /*deprecated*/
};
#endif

/* bake_mode: same as RE_BAKE_xxx defines */
/* bake_flag: */
#define R_BAKE_CLEAR		1
#define R_BAKE_OSA			2
#define R_BAKE_TO_ACTIVE	4
#define R_BAKE_NORMALIZE	8
#define R_BAKE_MULTIRES		16
#define R_BAKE_LORES_MESH	32
#define R_BAKE_VCOL			64
#define R_BAKE_USERSCALE	128
#define R_BAKE_CAGE			256
#define R_BAKE_SPLIT_MAT	512
#define R_BAKE_AUTO_NAME	1024

/* bake_normal_space */
#define R_BAKE_SPACE_CAMERA	 0
#define R_BAKE_SPACE_WORLD	 1
#define R_BAKE_SPACE_OBJECT	 2
#define R_BAKE_SPACE_TANGENT 3

/* simplify_flag */
#define R_SIMPLE_NO_TRIANGULATE		1

/* line_thickness_mode */
#define R_LINE_THICKNESS_ABSOLUTE 1
#define R_LINE_THICKNESS_RELATIVE 2

/* sequencer seq_prev_type seq_rend_type */

/* scene->r.engine (scene.c) */
extern const char *RE_engine_id_BLENDER_RENDER;
extern const char *RE_engine_id_BLENDER_GAME;
extern const char *RE_engine_id_CYCLES;

/* **************** SCENE ********************* */

/* note that much higher maxframes give imprecise sub-frames, see: T46859 */
/* for general use */
#define MAXFRAME	500000
#define MAXFRAMEF	500000.0f

#define MINFRAME	0
#define MINFRAMEF	0.0f

/* (minimum frame number for current-frame) */
#define MINAFRAME	-500000
#define MINAFRAMEF	-500000.0f

/* depricate this! */
#define TESTBASE(v3d, base)  (                                                \
	((base)->flag & SELECT) &&                                                \
	((base)->lay & v3d->lay) &&                                               \
	(((base)->object->restrictflag & OB_RESTRICT_VIEW) == 0))
#define TESTBASELIB(v3d, base)  (                                             \
	((base)->flag & SELECT) &&                                                \
	((base)->lay & v3d->lay) &&                                               \
	((base)->object->id.lib == NULL) &&                                       \
	(((base)->object->restrictflag & OB_RESTRICT_VIEW) == 0))
#define TESTBASELIB_BGMODE(v3d, scene, base)  (                               \
	((base)->flag & SELECT) &&                                                \
	((base)->lay & (v3d ? v3d->lay : scene->lay)) &&                          \
	((base)->object->id.lib == NULL) &&                                       \
	(((base)->object->restrictflag & OB_RESTRICT_VIEW) == 0))
#define BASE_EDITABLE_BGMODE(v3d, scene, base)  (                             \
	((base)->lay & (v3d ? v3d->lay : scene->lay)) &&                          \
	((base)->object->id.lib == NULL) &&                                       \
	(((base)->object->restrictflag & OB_RESTRICT_VIEW) == 0))
#define BASE_SELECTABLE(v3d, base)  (                                         \
	(base->lay & v3d->lay) &&                                                 \
	(base->object->restrictflag & (OB_RESTRICT_SELECT | OB_RESTRICT_VIEW)) == 0)
#define BASE_VISIBLE(v3d, base)  (                                            \
	(base->lay & v3d->lay) &&                                                 \
	(base->object->restrictflag & OB_RESTRICT_VIEW) == 0)
#define BASE_VISIBLE_BGMODE(v3d, scene, base)  (                              \
	(base->lay & (v3d ? v3d->lay : scene->lay)) &&                            \
	(base->object->restrictflag & OB_RESTRICT_VIEW) == 0)

#define FIRSTBASE		scene->base.first
#define LASTBASE		scene->base.last
#define BASACT			(scene->basact)
#define OBACT			(BASACT ? BASACT->object: NULL)

#define V3D_CAMERA_LOCAL(v3d) ((!(v3d)->scenelock && (v3d)->camera) ? (v3d)->camera : NULL)
#define V3D_CAMERA_SCENE(scene, v3d) ((!(v3d)->scenelock && (v3d)->camera) ? (v3d)->camera : (scene)->camera)

#define CFRA            (scene->r.cfra)
#define SUBFRA          (scene->r.subframe)
#define SFRA            (scene->r.sfra)
#define EFRA            (scene->r.efra)
#define PRVRANGEON      (scene->r.flag & SCER_PRV_RANGE)
#define PSFRA           ((PRVRANGEON) ? (scene->r.psfra) : (scene->r.sfra))
#define PEFRA           ((PRVRANGEON) ? (scene->r.pefra) : (scene->r.efra))
#define FRA2TIME(a)     ((((double) scene->r.frs_sec_base) * (double)(a)) / (double)scene->r.frs_sec)
#define TIME2FRA(a)     ((((double) scene->r.frs_sec) * (double)(a)) / (double)scene->r.frs_sec_base)
#define FPS              (((double) scene->r.frs_sec) / (double)scene->r.frs_sec_base)

/* base->flag is in DNA_object_types.h */

/* toolsettings->snap_flag */
#define SCE_SNAP				1
#define SCE_SNAP_ROTATE			2
#define SCE_SNAP_PEEL_OBJECT	4
#define SCE_SNAP_PROJECT		8
#define SCE_SNAP_NO_SELF		16
#define SCE_SNAP_ABS_GRID		32

/* toolsettings->snap_target */
#define SCE_SNAP_TARGET_CLOSEST	0
#define SCE_SNAP_TARGET_CENTER	1
#define SCE_SNAP_TARGET_MEDIAN	2
#define SCE_SNAP_TARGET_ACTIVE	3
/* toolsettings->snap_mode */
#define SCE_SNAP_MODE_INCREMENT	0
#define SCE_SNAP_MODE_VERTEX	1
#define SCE_SNAP_MODE_EDGE		2
#define SCE_SNAP_MODE_FACE		3
#define SCE_SNAP_MODE_VOLUME	4
#define SCE_SNAP_MODE_NODE_X	5
#define SCE_SNAP_MODE_NODE_Y	6
#define SCE_SNAP_MODE_NODE_XY	7
#define SCE_SNAP_MODE_GRID		8

/* toolsettings->selectmode */
#define SCE_SELECT_VERTEX	1 /* for mesh */
#define SCE_SELECT_EDGE		2
#define SCE_SELECT_FACE		4

/* toolsettings->statvis->type */
#define SCE_STATVIS_OVERHANG	0
#define SCE_STATVIS_THICKNESS	1
#define SCE_STATVIS_INTERSECT	2
#define SCE_STATVIS_DISTORT		3
#define SCE_STATVIS_SHARP		4

/* toolsettings->particle.selectmode for particles */
#define SCE_SELECT_PATH		1
#define SCE_SELECT_POINT	2
#define SCE_SELECT_END		4

/* toolsettings->prop_mode (proportional falloff) */
#define PROP_SMOOTH            0
#define PROP_SPHERE            1
#define PROP_ROOT              2
#define PROP_SHARP             3
#define PROP_LIN               4
#define PROP_CONST             5
#define PROP_RANDOM            6
#define PROP_INVSQUARE         7
#define PROP_MODE_MAX          8

/* toolsettings->proportional */
#define PROP_EDIT_OFF			0
#define PROP_EDIT_ON			1
#define PROP_EDIT_CONNECTED		2
#define PROP_EDIT_PROJECTED		3

/* toolsettings->weightuser */
enum {
	OB_DRAW_GROUPUSER_NONE      = 0,
	OB_DRAW_GROUPUSER_ACTIVE    = 1,
	OB_DRAW_GROUPUSER_ALL       = 2
};

/* toolsettings->vgroupsubset */
/* object_vgroup.c */
typedef enum eVGroupSelect {
	WT_VGROUP_ALL = 0,
	WT_VGROUP_ACTIVE = 1,
	WT_VGROUP_BONE_SELECT = 2,
	WT_VGROUP_BONE_DEFORM = 3,
	WT_VGROUP_BONE_DEFORM_OFF = 4
} eVGroupSelect;

#define WT_VGROUP_MASK_ALL \
	((1 << WT_VGROUP_ACTIVE) | \
	 (1 << WT_VGROUP_BONE_SELECT) | \
	 (1 << WT_VGROUP_BONE_DEFORM) | \
	 (1 << WT_VGROUP_BONE_DEFORM_OFF) | \
	 (1 << WT_VGROUP_ALL))


/* sce->flag */
#define SCE_DS_SELECTED			(1<<0)
#define SCE_DS_COLLAPSED		(1<<1)
#define SCE_NLA_EDIT_ON			(1<<2)
#define SCE_FRAME_DROP			(1<<3)


	/* return flag BKE_scene_base_iter_next functions */
/* #define F_ERROR			-1 */  /* UNUSED */
#define F_START			0
#define F_SCENE			1
#define F_DUPLI			3

/* audio->flag */
#define AUDIO_MUTE                (1<<0)
#define AUDIO_SYNC                (1<<1)
#define AUDIO_SCRUB		          (1<<2)
#define AUDIO_VOLUME_ANIMATED     (1<<3)

enum {
#ifdef DNA_DEPRECATED
	FFMPEG_MULTIPLEX_AUDIO  = 1,  /* deprecated, you can choose none as audiocodec now */
#endif
	FFMPEG_AUTOSPLIT_OUTPUT = 2,
	FFMPEG_LOSSLESS_OUTPUT  = 4,
};

/* Paint.flags */
typedef enum {
	PAINT_SHOW_BRUSH = (1 << 0),
	PAINT_FAST_NAVIGATE = (1 << 1),
	PAINT_SHOW_BRUSH_ON_SURFACE = (1 << 2),
	PAINT_USE_CAVITY_MASK = (1 << 3)
} PaintFlags;

/* Paint.symmetry_flags
 * (for now just a duplicate of sculpt symmetry flags) */
typedef enum SymmetryFlags {
	PAINT_SYMM_X = (1 << 0),
	PAINT_SYMM_Y = (1 << 1),
	PAINT_SYMM_Z = (1 << 2),
	PAINT_SYMMETRY_FEATHER = (1 << 3),
	PAINT_TILE_X = (1 << 4),
	PAINT_TILE_Y = (1 << 5),
	PAINT_TILE_Z = (1 << 6),
} SymmetryFlags;

#define PAINT_SYMM_AXIS_ALL (PAINT_SYMM_X | PAINT_SYMM_Y | PAINT_SYMM_Z)

/* Sculpt.flags */
/* These can eventually be moved to paint flags? */
typedef enum SculptFlags {
#ifdef DNA_DEPRECATED
	/* deprecated, part of paint struct symmetry_flags now */
	SCULPT_SYMM_X = (1 << 0),
	SCULPT_SYMM_Y = (1 << 1),
	SCULPT_SYMM_Z = (1 << 2),
#endif

	SCULPT_LOCK_X = (1 << 3),
	SCULPT_LOCK_Y = (1 << 4),
	SCULPT_LOCK_Z = (1 << 5),
	/* deprecated, part of paint struct symmetry_flags now */
	SCULPT_SYMMETRY_FEATHER = (1 << 6),

	SCULPT_USE_OPENMP = (1 << 7),
	SCULPT_ONLY_DEFORM = (1 << 8),
	SCULPT_SHOW_DIFFUSE = (1 << 9),

	/* If set, the mesh will be drawn with smooth-shading in
	 * dynamic-topology mode */
	SCULPT_DYNTOPO_SMOOTH_SHADING = (1 << 10),

	/* If set, dynamic-topology brushes will subdivide short edges */
	SCULPT_DYNTOPO_SUBDIVIDE = (1 << 12),
	/* If set, dynamic-topology brushes will collapse short edges */
	SCULPT_DYNTOPO_COLLAPSE = (1 << 11),

	/* If set, dynamic-topology detail size will be constant in object space */
	SCULPT_DYNTOPO_DETAIL_CONSTANT = (1 << 13),
	SCULPT_DYNTOPO_DETAIL_BRUSH = (1 << 14),
} SculptFlags;

typedef enum ImagePaintMode {
	IMAGEPAINT_MODE_MATERIAL, /* detect texture paint slots from the material */
	IMAGEPAINT_MODE_IMAGE,    /* select texture paint image directly */
} ImagePaintMode;

/* ImagePaintSettings.flag */
#define IMAGEPAINT_DRAWING				1
// #define IMAGEPAINT_DRAW_TOOL			2 // deprecated
// #define IMAGEPAINT_DRAW_TOOL_DRAWING	4 // deprecated

/* projection painting only */
#define IMAGEPAINT_PROJECT_XRAY			(1 << 4)
#define IMAGEPAINT_PROJECT_BACKFACE		(1 << 5)
#define IMAGEPAINT_PROJECT_FLAT			(1 << 6)
#define IMAGEPAINT_PROJECT_LAYER_CLONE	(1 << 7)
#define IMAGEPAINT_PROJECT_LAYER_STENCIL	(1 << 8)
#define IMAGEPAINT_PROJECT_LAYER_STENCIL_INV	(1 << 9)


#define IMAGEPAINT_MISSING_UVS       (1 << 0)
#define IMAGEPAINT_MISSING_MATERIAL  (1 << 1)
#define IMAGEPAINT_MISSING_TEX       (1 << 2)
#define IMAGEPAINT_MISSING_STENCIL   (1 << 3)

/* toolsettings->uvcalc_flag */
#define UVCALC_FILLHOLES			1
#define UVCALC_NO_ASPECT_CORRECT	2	/* would call this UVCALC_ASPECT_CORRECT, except it should be default with old file */
#define UVCALC_TRANSFORM_CORRECT	4	/* adjust UV's while transforming to avoid distortion */
#define UVCALC_USESUBSURF			8	/* Use mesh data after subsurf to compute UVs*/

/* toolsettings->uv_flag */
#define UV_SYNC_SELECTION	1
#define UV_SHOW_SAME_IMAGE	2

/* toolsettings->uv_selectmode */
#define UV_SELECT_VERTEX	1
#define UV_SELECT_EDGE		2
#define UV_SELECT_FACE		4
#define UV_SELECT_ISLAND	8

/* toolsettings->edge_mode */
#define EDGE_MODE_SELECT				0
#define EDGE_MODE_TAG_SEAM				1
#define EDGE_MODE_TAG_SHARP				2
#define EDGE_MODE_TAG_CREASE			3
#define EDGE_MODE_TAG_BEVEL				4
#define EDGE_MODE_TAG_FREESTYLE			5

/* toolsettings->gpencil_flags */
typedef enum eGPencil_Flags {
	/* "Continuous Drawing" - The drawing operator enters a mode where multiple strokes can be drawn */
	GP_TOOL_FLAG_PAINTSESSIONS_ON       = (1 << 0),
	/* When creating new frames, the last frame gets used as the basis for the new one */
	GP_TOOL_FLAG_RETAIN_LAST            = (1 << 1),
} eGPencil_Flags;

/* toolsettings->gpencil_src */
typedef enum eGPencil_Source_3D {
	GP_TOOL_SOURCE_SCENE    = 0,
	GP_TOOL_SOURCE_OBJECT   = 1
} eGPencil_Source_3d;

/* toolsettings->gpencil_*_align - Stroke Placement mode flags */
typedef enum eGPencil_Placement_Flags {
	/* New strokes are added in viewport/data space (i.e. not screen space) */
	GP_PROJECT_VIEWSPACE    = (1 << 0),
	
	/* Viewport space, but relative to render canvas (Sequencer Preview Only) */
	GP_PROJECT_CANVAS       = (1 << 1),
	
	/* Project into the screen's Z values */
	GP_PROJECT_DEPTH_VIEW	= (1 << 2),
	GP_PROJECT_DEPTH_STROKE = (1 << 3),
	
	/* "Use Endpoints" */
	GP_PROJECT_DEPTH_STROKE_ENDPOINTS = (1 << 4),
} eGPencil_Placement_Flags;

/* toolsettings->particle flag */
#define PE_KEEP_LENGTHS			1
#define PE_LOCK_FIRST			2
#define PE_DEFLECT_EMITTER		4
#define PE_INTERPOLATE_ADDED	8
#define PE_DRAW_PART			16
/* #define PE_X_MIRROR			64 */	/* deprecated */
#define PE_FADE_TIME			128
#define PE_AUTO_VELOCITY		256

/* toolsetting->particle brushtype */
#define PE_BRUSH_NONE		-1
#define PE_BRUSH_COMB		0
#define PE_BRUSH_CUT		1
#define PE_BRUSH_LENGTH		2
#define PE_BRUSH_PUFF		3
#define PE_BRUSH_ADD		4
#define PE_BRUSH_SMOOTH		5
#define PE_BRUSH_WEIGHT		6

/* this must equal ParticleEditSettings.brush array size */
#define PE_TOT_BRUSH		6

/* ParticleBrushData->flag */
#define PE_BRUSH_DATA_PUFF_VOLUME 1

/* tooksettings->particle edittype */
#define PE_TYPE_PARTICLES	0
#define PE_TYPE_SOFTBODY	1
#define PE_TYPE_CLOTH		2

/* toolsettings->skgen_options */
#define SKGEN_FILTER_INTERNAL	(1 << 0)
#define SKGEN_FILTER_EXTERNAL	(1 << 1)
#define	SKGEN_SYMMETRY			(1 << 2)
#define	SKGEN_CUT_LENGTH		(1 << 3)
#define	SKGEN_CUT_ANGLE			(1 << 4)
#define	SKGEN_CUT_CORRELATION	(1 << 5)
#define	SKGEN_HARMONIC			(1 << 6)
#define	SKGEN_STICK_TO_EMBEDDING	(1 << 7)
#define	SKGEN_ADAPTIVE_DISTANCE		(1 << 8)
#define SKGEN_FILTER_SMART		(1 << 9)
#define SKGEN_DISP_LENGTH		(1 << 10)
#define SKGEN_DISP_WEIGHT		(1 << 11)
#define SKGEN_DISP_ORIG			(1 << 12)
#define SKGEN_DISP_EMBED		(1 << 13)
#define SKGEN_DISP_INDEX		(1 << 14)

#define	SKGEN_SUB_LENGTH		0
#define	SKGEN_SUB_ANGLE			1
#define	SKGEN_SUB_CORRELATION	2
#define	SKGEN_SUB_TOTAL			3

/* toolsettings->skgen_postpro */
#define SKGEN_SMOOTH			0
#define SKGEN_AVERAGE			1
#define SKGEN_SHARPEN			2

/* toolsettings->bone_sketching */
#define BONE_SKETCHING			1
#define BONE_SKETCHING_QUICK	2
#define BONE_SKETCHING_ADJUST	4

/* toolsettings->bone_sketching_convert */
#define	SK_CONVERT_CUT_FIXED			0
#define	SK_CONVERT_CUT_LENGTH			1
#define	SK_CONVERT_CUT_ADAPTATIVE		2
#define	SK_CONVERT_RETARGET				3

/* toolsettings->skgen_retarget_options */
#define	SK_RETARGET_AUTONAME			1

/* toolsettings->skgen_retarget_roll */
#define	SK_RETARGET_ROLL_NONE			0
#define	SK_RETARGET_ROLL_VIEW			1
#define	SK_RETARGET_ROLL_JOINT			2

/* physics_settings->flag */
#define PHYS_GLOBAL_GRAVITY		1

/* UnitSettings */

/* UnitSettings->system */
#define	USER_UNIT_NONE			0
#define	USER_UNIT_METRIC		1
#define	USER_UNIT_IMPERIAL		2
/* UnitSettings->flag */
#define	USER_UNIT_OPT_SPLIT		1
#define USER_UNIT_ROT_RADIANS	2

#ifdef __cplusplus
}
#endif

#endif  /* __DNA_SCENE_TYPES_H__ */<|MERGE_RESOLUTION|>--- conflicted
+++ resolved
@@ -901,14 +901,10 @@
 #define GAME_SHOW_MOUSE						(1 << 14)
 #define GAME_GLSL_NO_COLOR_MANAGEMENT		(1 << 15)
 #define GAME_SHOW_OBSTACLE_SIMULATION		(1 << 16)
-<<<<<<< HEAD
 #define GAME_SHOW_BOUNDING_BOX				(1 << 18)
 #define GAME_SHOW_ARMATURES					(1 << 19)
 #define GAME_PYTHON_CONSOLE					(1 << 20)
-=======
-#define GAME_NO_MATERIAL_CACHING			(1 << 17)
 #define GAME_GLSL_NO_ENV_LIGHTING			(1 << 18)
->>>>>>> 47c47c7e
 /* Note: GameData.flag is now an int (max 32 flags). A short could only take 16 flags */
 
 /* GameData.playerflag */
