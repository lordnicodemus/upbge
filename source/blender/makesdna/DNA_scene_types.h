/*
 * This program is free software; you can redistribute it and/or
 * modify it under the terms of the GNU General Public License
 * as published by the Free Software Foundation; either version 2
 * of the License, or (at your option) any later version.
 *
 * This program is distributed in the hope that it will be useful,
 * but WITHOUT ANY WARRANTY; without even the implied warranty of
 * MERCHANTABILITY or FITNESS FOR A PARTICULAR PURPOSE.  See the
 * GNU General Public License for more details.
 *
 * You should have received a copy of the GNU General Public License
 * along with this program; if not, write to the Free Software Foundation,
 * Inc., 51 Franklin Street, Fifth Floor, Boston, MA 02110-1301, USA.
 *
 * The Original Code is Copyright (C) 2001-2002 by NaN Holding BV.
 * All rights reserved.
 */

/** \file
 * \ingroup DNA
 */

#ifndef __DNA_SCENE_TYPES_H__
#define __DNA_SCENE_TYPES_H__

#include "DNA_defs.h"

/* XXX, temp feature - campbell */
#define DURIAN_CAMERA_SWITCH

#ifdef __cplusplus
extern "C" {
#endif

#include "DNA_color_types.h"  /* color management */
#include "DNA_customdata_types.h"  /* Scene's runtime cddata masks. */
#include "DNA_vec_types.h"
#include "DNA_listBase.h"
#include "DNA_ID.h"
#include "DNA_freestyle_types.h"
#include "DNA_gpu_types.h"
#include "DNA_collection_types.h"
#include "DNA_layer_types.h"
#include "DNA_material_types.h"
#include "DNA_userdef_types.h"
#include "DNA_view3d_types.h"

struct AnimData;
struct Brush;
struct Collection;
struct ColorSpace;
struct CurveMapping;
struct CustomData_MeshMasks;
struct Editing;
struct Image;
struct MovieClip;
struct Object;
struct Scene;
struct SceneCollection;
struct SceneStats;
struct Text;
struct World;
struct bGPdata;
struct bNodeTree;

/* ************************************************************* */
/* Scene Data */

/* ************************************************************* */
/* Output Format Data */

typedef struct AviCodecData {
	/** Save format. */
	void			*lpFormat;
	/** Compressor options. */
	void			*lpParms;
	/** Size of lpFormat buffer. */
	unsigned int	cbFormat;
	/** Size of lpParms buffer. */
	unsigned int	cbParms;

	/** Stream type, for consistency. */
	unsigned int	fccType;
	/** Compressor. */
	unsigned int	fccHandler;
	/** Keyframe rate. */
	unsigned int	dwKeyFrameEvery;
	/** Compress quality 0-10,000. */
	unsigned int	dwQuality;
	/** Bytes per second. */
	unsigned int	dwBytesPerSecond;
	/** Flags... see below. */
	unsigned int	dwFlags;
	/** For non-video streams only. */
	unsigned int	dwInterleaveEvery;
	char _pad[4];

	char			avicodecname[128];
} AviCodecData;

typedef enum eFFMpegPreset {
	FFM_PRESET_NONE,

#ifdef DNA_DEPRECATED
	/* Previously used by h.264 to control encoding speed vs. file size. */
	FFM_PRESET_ULTRAFAST, /* DEPRECATED */
	FFM_PRESET_SUPERFAST, /* DEPRECATED */
	FFM_PRESET_VERYFAST,  /* DEPRECATED */
	FFM_PRESET_FASTER,    /* DEPRECATED */
	FFM_PRESET_FAST,      /* DEPRECATED */
	FFM_PRESET_MEDIUM,    /* DEPRECATED */
	FFM_PRESET_SLOW,      /* DEPRECATED */
	FFM_PRESET_SLOWER,    /* DEPRECATED */
	FFM_PRESET_VERYSLOW,  /* DEPRECATED */
#endif

	/* Used by WEBM/VP9 and h.264 to control encoding speed vs. file size.
	 * WEBM/VP9 use these values directly, whereas h.264 map those to
	 * respectively the MEDIUM, SLOWER, and SUPERFAST presets.
	 */
	/** the default and recommended for most applications */
	FFM_PRESET_GOOD = 10,
	/** recommended if you have lots of time and want the best compression efficiency */
	FFM_PRESET_BEST,
	/** recommended for live / fast encoding */
	FFM_PRESET_REALTIME,
} eFFMpegPreset;

/* Mapping from easily-understandable descriptions to CRF values.
 * Assumes we output 8-bit video. Needs to be remapped if 10-bit
 * is output.
 * We use a slightly wider than "subjectively sane range" according
 * to https://trac.ffmpeg.org/wiki/Encode/H.264#a1.ChooseaCRFvalue
 */
typedef enum eFFMpegCrf {
	FFM_CRF_NONE = -1,
	FFM_CRF_LOSSLESS = 0,
	FFM_CRF_PERC_LOSSLESS = 17,
	FFM_CRF_HIGH = 20,
	FFM_CRF_MEDIUM = 23,
	FFM_CRF_LOW = 26,
	FFM_CRF_VERYLOW = 29,
	FFM_CRF_LOWEST = 32,
} eFFMpegCrf;

typedef enum eFFMpegAudioChannels {
	FFM_CHANNELS_MONO = 1,
	FFM_CHANNELS_STEREO = 2,
	FFM_CHANNELS_SURROUND4 = 4,
	FFM_CHANNELS_SURROUND51 = 6,
	FFM_CHANNELS_SURROUND71 = 8,
} eFFMpegAudioChannels;

typedef struct FFMpegCodecData {
	int type;
	int codec;
	int audio_codec;
	int video_bitrate;
	int audio_bitrate;
	int audio_mixrate;
	int audio_channels;
	char _pad0[4];
	float audio_volume;
	int gop_size;
	/** Only used if FFMPEG_USE_MAX_B_FRAMES flag is set. */
	int max_b_frames;
	int flags;
	int constant_rate_factor;
	/** See eFFMpegPreset. */
	int ffmpeg_preset;

	int rc_min_rate;
	int rc_max_rate;
	int rc_buffer_size;
	int mux_packet_size;
	int mux_rate;
	char _pad1[4];

	IDProperty *properties;
} FFMpegCodecData;

/* ************************************************************* */
/* Audio */

typedef struct AudioData {
	int mixrate; // 2.5: now in FFMpegCodecData: audio_mixrate
	float main; // 2.5: now in FFMpegCodecData: audio_volume
	float speed_of_sound;
	float doppler_factor;
	int distance_model;
	short flag;
	char _pad[2];
	float volume;
	char _pad2[4];
} AudioData;

/* *************************************************************** */
/* Render Layers */

/* Render Layer */
typedef struct SceneRenderLayer {
	struct SceneRenderLayer *next, *prev;

	/** MAX_NAME. */
	char name[64] DNA_DEPRECATED;

	/** Converted to ViewLayer setting. */
	struct Material *mat_override DNA_DEPRECATED;

	/** Converted to LayerCollection cycles camera visibility override. */
	unsigned int lay DNA_DEPRECATED;
	/** Converted to LayerCollection cycles holdout override. */
	unsigned int lay_zmask DNA_DEPRECATED;
	unsigned int lay_exclude DNA_DEPRECATED;
	/** Converted to ViewLayer layflag and flag. */
	int layflag DNA_DEPRECATED;

	/* pass_xor has to be after passflag */
	/** Pass_xor has to be after passflag. */
	int passflag DNA_DEPRECATED;
	/** Converted to ViewLayer passflag and flag. */
	int pass_xor DNA_DEPRECATED;

	/** Converted to ViewLayer setting. */
	int samples DNA_DEPRECATED;
	/** Converted to ViewLayer pass_alpha_threshold. */
	float pass_alpha_threshold DNA_DEPRECATED;

	/** Converted to ViewLayer id_properties. */
	IDProperty *prop DNA_DEPRECATED;

	/** Converted to ViewLayer freestyleConfig. */
	struct FreestyleConfig freestyleConfig DNA_DEPRECATED;
} SceneRenderLayer;

/* SceneRenderLayer.layflag */
#define SCE_LAY_SOLID   (1 << 0)
#define SCE_LAY_ZTRA    (1 << 1)
#define SCE_LAY_HALO    (1 << 2)
#define SCE_LAY_EDGE    (1 << 3)
#define SCE_LAY_SKY     (1 << 4)
#define SCE_LAY_STRAND  (1 << 5)
#define SCE_LAY_FRS     (1 << 6)
#define SCE_LAY_AO      (1 << 7)
	/* flags between (1 << 8) and (1 << 15) are set to 1 already, for future options */

#define SCE_LAY_ALL_Z       (1 << 15)
/* #define SCE_LAY_XOR         (1 << 16) */  /* UNUSED */
#define SCE_LAY_DISABLE     (1 << 17)
#define SCE_LAY_ZMASK       (1 << 18)
#define SCE_LAY_NEG_ZMASK   (1 << 19)

/* SceneRenderLayer.passflag */
typedef enum eScenePassType {
	SCE_PASS_COMBINED                 = (1 << 0),
	SCE_PASS_Z                        = (1 << 1),
	SCE_PASS_UNUSED_1                 = (1 << 2), /* RGBA */
	SCE_PASS_UNUSED_2                 = (1 << 3), /* DIFFUSE */
	SCE_PASS_UNUSED_3                 = (1 << 4), /* SPEC */
	SCE_PASS_SHADOW                   = (1 << 5),
	SCE_PASS_AO                       = (1 << 6),
	SCE_PASS_UNUSED_4                 = (1 << 7), /* REFLECT */
	SCE_PASS_NORMAL                   = (1 << 8),
	SCE_PASS_VECTOR                   = (1 << 9),
	SCE_PASS_UNUSED_5                 = (1 << 10), /* REFRACT */
	SCE_PASS_INDEXOB                  = (1 << 11),
	SCE_PASS_UV                       = (1 << 12),
	SCE_PASS_UNUSED_6                 = (1 << 13), /* INDIRECT */
	SCE_PASS_MIST                     = (1 << 14),
	SCE_PASS_RAYHITS                  = (1 << 15),
	SCE_PASS_EMIT                     = (1 << 16),
	SCE_PASS_ENVIRONMENT              = (1 << 17),
	SCE_PASS_INDEXMA                  = (1 << 18),
	SCE_PASS_DIFFUSE_DIRECT           = (1 << 19),
	SCE_PASS_DIFFUSE_INDIRECT         = (1 << 20),
	SCE_PASS_DIFFUSE_COLOR            = (1 << 21),
	SCE_PASS_GLOSSY_DIRECT            = (1 << 22),
	SCE_PASS_GLOSSY_INDIRECT          = (1 << 23),
	SCE_PASS_GLOSSY_COLOR             = (1 << 24),
	SCE_PASS_TRANSM_DIRECT            = (1 << 25),
	SCE_PASS_TRANSM_INDIRECT          = (1 << 26),
	SCE_PASS_TRANSM_COLOR             = (1 << 27),
	SCE_PASS_SUBSURFACE_DIRECT        = (1 << 28),
	SCE_PASS_SUBSURFACE_INDIRECT      = (1 << 29),
	SCE_PASS_SUBSURFACE_COLOR         = (1 << 30),
	SCE_PASS_ROUGHNESS                = (1u << 31u),
} eScenePassType;

#define RE_PASSNAME_DEPRECATED "Deprecated"

#define RE_PASSNAME_COMBINED "Combined"
#define RE_PASSNAME_Z "Depth"
#define RE_PASSNAME_VECTOR "Vector"
#define RE_PASSNAME_NORMAL "Normal"
#define RE_PASSNAME_UV "UV"
#define RE_PASSNAME_EMIT "Emit"
#define RE_PASSNAME_SHADOW "Shadow"

#define RE_PASSNAME_AO "AO"
#define RE_PASSNAME_ENVIRONMENT "Env"
#define RE_PASSNAME_INDEXOB "IndexOB"
#define RE_PASSNAME_INDEXMA "IndexMA"
#define RE_PASSNAME_MIST "Mist"

#define RE_PASSNAME_RAYHITS "RayHits"
#define RE_PASSNAME_DIFFUSE_DIRECT "DiffDir"
#define RE_PASSNAME_DIFFUSE_INDIRECT "DiffInd"
#define RE_PASSNAME_DIFFUSE_COLOR "DiffCol"
#define RE_PASSNAME_GLOSSY_DIRECT "GlossDir"
#define RE_PASSNAME_GLOSSY_INDIRECT "GlossInd"
#define RE_PASSNAME_GLOSSY_COLOR "GlossCol"
#define RE_PASSNAME_TRANSM_DIRECT "TransDir"
#define RE_PASSNAME_TRANSM_INDIRECT "TransInd"
#define RE_PASSNAME_TRANSM_COLOR "TransCol"

#define RE_PASSNAME_SUBSURFACE_DIRECT "SubsurfaceDir"
#define RE_PASSNAME_SUBSURFACE_INDIRECT "SubsurfaceInd"
#define RE_PASSNAME_SUBSURFACE_COLOR "SubsurfaceCol"


/* View - MultiView */
typedef struct SceneRenderView {
	struct SceneRenderView *next, *prev;

	/** MAX_NAME. */
	char name[64];
	/** MAX_NAME. */
	char suffix[64];

	int viewflag;
	char _pad2[4];

} SceneRenderView;

/* SceneRenderView.viewflag */
#define SCE_VIEW_DISABLE		(1 << 0)

/* RenderData.views_format */
enum {
	SCE_VIEWS_FORMAT_STEREO_3D = 0,
	SCE_VIEWS_FORMAT_MULTIVIEW = 1,
};

/* ImageFormatData.views_format (also used for Sequence.views_format) */
enum {
	R_IMF_VIEWS_INDIVIDUAL = 0,
	R_IMF_VIEWS_STEREO_3D  = 1,
	R_IMF_VIEWS_MULTIVIEW  = 2,
};

typedef struct Stereo3dFormat {
	short flag;
	/** Encoding mode. */
	char display_mode;
	/** Anaglyph scheme for the user display. */
	char anaglyph_type;
	/** Interlace type for the user display. */
	char interlace_type;
	char _pad[3];
} Stereo3dFormat;

/* Stereo3dFormat.display_mode */
typedef enum eStereoDisplayMode {
	S3D_DISPLAY_ANAGLYPH    = 0,
	S3D_DISPLAY_INTERLACE   = 1,
	S3D_DISPLAY_PAGEFLIP    = 2,
	S3D_DISPLAY_SIDEBYSIDE  = 3,
	S3D_DISPLAY_TOPBOTTOM   = 4,
} eStereoDisplayMode;

/* Stereo3dFormat.flag */
typedef enum eStereo3dFlag {
	S3D_INTERLACE_SWAP        = (1 << 0),
	S3D_SIDEBYSIDE_CROSSEYED  = (1 << 1),
	S3D_SQUEEZED_FRAME        = (1 << 2),
} eStereo3dFlag;

/* Stereo3dFormat.anaglyph_type */
typedef enum eStereo3dAnaglyphType {
	S3D_ANAGLYPH_REDCYAN      = 0,
	S3D_ANAGLYPH_GREENMAGENTA = 1,
	S3D_ANAGLYPH_YELLOWBLUE   = 2,
} eStereo3dAnaglyphType;

/* Stereo3dFormat.interlace_type */
typedef enum eStereo3dInterlaceType {
	S3D_INTERLACE_ROW          = 0,
	S3D_INTERLACE_COLUMN       = 1,
	S3D_INTERLACE_CHECKERBOARD = 2,
} eStereo3dInterlaceType;

/* *************************************************************** */

/* Generic image format settings,
 * this is used for NodeImageFile and IMAGE_OT_save_as operator too.
 *
 * note: its a bit strange that even though this is an image format struct
 * the imtype can still be used to select video formats.
 * RNA ensures these enum's are only selectable for render output.
 */
typedef struct ImageFormatData {
	/**
	 * R_IMF_IMTYPE_PNG, R_...
	 * \note, video types should only ever be set from this structure when used from RenderData.
	 */
	char imtype;
	/**
	 * bits per channel, R_IMF_CHAN_DEPTH_8 -> 32,
	 * not a flag, only set 1 at a time. */
	char depth;

	/** R_IMF_PLANES_BW, R_IMF_PLANES_RGB, R_IMF_PLANES_RGBA. */
	char planes;
	/** Generic options for all image types, alpha zbuffer. */
	char flag;

	/** (0 - 100), eg: jpeg quality. */
	char quality;
	/** (0 - 100), eg: png compression. */
	char compress;


	/* --- format specific --- */

	/* OpenEXR */
	char  exr_codec;

	/* Cineon */
	char  cineon_flag;
	short cineon_white, cineon_black;
	float cineon_gamma;

	/* Jpeg2000 */
	char  jp2_flag;
	char jp2_codec;

	/* TIFF */
	char tiff_codec;

	char _pad[4];

	/* Multiview */
	char views_format;
	Stereo3dFormat stereo3d_format;

	/* color management */
	ColorManagedViewSettings view_settings;
	ColorManagedDisplaySettings display_settings;
} ImageFormatData;


/* ImageFormatData.imtype */
#define R_IMF_IMTYPE_TARGA           0
#define R_IMF_IMTYPE_IRIS            1
/* #define R_HAMX                    2 */ /* hamx is nomore */
/* #define R_FTYPE                   3 */ /* ftype is nomore */
#define R_IMF_IMTYPE_JPEG90          4
/* #define R_MOVIE                   5 */ /* movie is nomore */
#define R_IMF_IMTYPE_IRIZ            7
#define R_IMF_IMTYPE_RAWTGA         14
#define R_IMF_IMTYPE_AVIRAW         15
#define R_IMF_IMTYPE_AVIJPEG        16
#define R_IMF_IMTYPE_PNG            17
/* #define R_IMF_IMTYPE_AVICODEC    18 */ /* avicodec is nomore */
/* #define R_IMF_IMTYPE_QUICKTIME   19 */ /* quicktime is nomore */
#define R_IMF_IMTYPE_BMP            20
#define R_IMF_IMTYPE_RADHDR         21
#define R_IMF_IMTYPE_TIFF           22
#define R_IMF_IMTYPE_OPENEXR        23
#define R_IMF_IMTYPE_FFMPEG         24
/* #define R_IMF_IMTYPE_FRAMESERVER    25 */ /* frame server is nomore */
#define R_IMF_IMTYPE_CINEON         26
#define R_IMF_IMTYPE_DPX            27
#define R_IMF_IMTYPE_MULTILAYER     28
#define R_IMF_IMTYPE_DDS            29
#define R_IMF_IMTYPE_JP2            30
#define R_IMF_IMTYPE_H264           31
#define R_IMF_IMTYPE_XVID           32
#define R_IMF_IMTYPE_THEORA         33
#define R_IMF_IMTYPE_PSD            34

#define R_IMF_IMTYPE_INVALID        255

/* ImageFormatData.flag */
#define R_IMF_FLAG_ZBUF         (1 << 0)   /* was R_OPENEXR_ZBUF */
#define R_IMF_FLAG_PREVIEW_JPG  (1 << 1)   /* was R_PREVIEW_JPG */

/* return values from BKE_imtype_valid_depths, note this is depts per channel */
#define R_IMF_CHAN_DEPTH_1  (1 << 0) /* 1bits  (unused) */
#define R_IMF_CHAN_DEPTH_8  (1 << 1) /* 8bits  (default) */
#define R_IMF_CHAN_DEPTH_10 (1 << 2) /* 10bits (uncommon, Cineon/DPX support) */
#define R_IMF_CHAN_DEPTH_12 (1 << 3) /* 12bits (uncommon, jp2/DPX support) */
#define R_IMF_CHAN_DEPTH_16 (1 << 4) /* 16bits (tiff, halff float exr) */
#define R_IMF_CHAN_DEPTH_24 (1 << 5) /* 24bits (unused) */
#define R_IMF_CHAN_DEPTH_32 (1 << 6) /* 32bits (full float exr) */

/* ImageFormatData.planes */
#define R_IMF_PLANES_RGB   24
#define R_IMF_PLANES_RGBA  32
#define R_IMF_PLANES_BW    8

/* ImageFormatData.exr_codec */
#define R_IMF_EXR_CODEC_NONE  0
#define R_IMF_EXR_CODEC_PXR24 1
#define R_IMF_EXR_CODEC_ZIP   2
#define R_IMF_EXR_CODEC_PIZ   3
#define R_IMF_EXR_CODEC_RLE   4
#define R_IMF_EXR_CODEC_ZIPS  5
#define R_IMF_EXR_CODEC_B44   6
#define R_IMF_EXR_CODEC_B44A  7
#define R_IMF_EXR_CODEC_DWAA  8
#define R_IMF_EXR_CODEC_DWAB  9
#define R_IMF_EXR_CODEC_MAX  10

/* ImageFormatData.jp2_flag */
#define R_IMF_JP2_FLAG_YCC          (1 << 0)  /* when disabled use RGB */ /* was R_JPEG2K_YCC */
#define R_IMF_JP2_FLAG_CINE_PRESET  (1 << 1)  /* was R_JPEG2K_CINE_PRESET */
#define R_IMF_JP2_FLAG_CINE_48      (1 << 2)  /* was R_JPEG2K_CINE_48FPS */

/* ImageFormatData.jp2_codec */
#define R_IMF_JP2_CODEC_JP2  0
#define R_IMF_JP2_CODEC_J2K  1

/* ImageFormatData.cineon_flag */
#define R_IMF_CINEON_FLAG_LOG (1 << 0)  /* was R_CINEON_LOG */

/* ImageFormatData.tiff_codec */
enum {
	R_IMF_TIFF_CODEC_DEFLATE   = 0,
	R_IMF_TIFF_CODEC_LZW       = 1,
	R_IMF_TIFF_CODEC_PACKBITS  = 2,
	R_IMF_TIFF_CODEC_NONE      = 3,
};

typedef struct BakeData {
	struct ImageFormatData im_format;

	/** FILE_MAX. */
	char filepath[1024];

	short width, height;
	short margin, flag;

	float cage_extrusion;
	int pass_filter;

	char normal_swizzle[3];
	char normal_space;

	char save_mode;
	char _pad[3];

	struct Object *cage_object;
} BakeData;

/* BakeData.normal_swizzle (char) */
typedef enum eBakeNormalSwizzle {
	R_BAKE_POSX = 0,
	R_BAKE_POSY = 1,
	R_BAKE_POSZ = 2,
	R_BAKE_NEGX = 3,
	R_BAKE_NEGY = 4,
	R_BAKE_NEGZ = 5,
} eBakeNormalSwizzle;

/* BakeData.save_mode (char) */
typedef enum eBakeSaveMode {
	R_BAKE_SAVE_INTERNAL = 0,
	R_BAKE_SAVE_EXTERNAL = 1,
} eBakeSaveMode;

/* BakeData.pass_filter */
typedef enum eBakePassFilter {
	R_BAKE_PASS_FILTER_NONE           = 0,
	R_BAKE_PASS_FILTER_AO             = (1 << 0),
	R_BAKE_PASS_FILTER_EMIT           = (1 << 1),
	R_BAKE_PASS_FILTER_DIFFUSE        = (1 << 2),
	R_BAKE_PASS_FILTER_GLOSSY         = (1 << 3),
	R_BAKE_PASS_FILTER_TRANSM         = (1 << 4),
	R_BAKE_PASS_FILTER_SUBSURFACE     = (1 << 5),
	R_BAKE_PASS_FILTER_DIRECT         = (1 << 6),
	R_BAKE_PASS_FILTER_INDIRECT       = (1 << 7),
	R_BAKE_PASS_FILTER_COLOR          = (1 << 8),
} eBakePassFilter;

#define R_BAKE_PASS_FILTER_ALL (~0)

/* RenderEngineSettingsClay.options */
typedef enum ClayFlagSettings {
	CLAY_USE_AO     = (1 << 0),
	CLAY_USE_HSV    = (1 << 1),
} ClayFlagSettings;

/* *************************************************************** */
/* Render Data */

typedef struct RenderData {
	struct ImageFormatData im_format;

	struct AviCodecData *avicodecdata;
	struct FFMpegCodecData ffcodecdata;

	/** Frames as in 'images'. */
	int cfra, sfra, efra;
	/** Subframe offset from cfra, in 0.0-1.0. */
	float subframe;
	/** Start+end frames of preview range. */
	int psfra, pefra;

	int images, framapto;
	short flag, threads;

	float framelen, blurfac;

	/** Frames to jump during render/playback. */
	int frame_step;

	/** Standalone player stereo settings */  //  XXX deprecated since .2.5
	short stereomode  DNA_DEPRECATED;

	/** For the dimensions presets menu. */
	short dimensionspreset;

	/** Size in %. */
	short size;

	char _pad6[2];

	/* from buttons: */
	/**
	 * The desired number of pixels in the x direction
	 */
	int xsch;
	/**
	 * The desired number of pixels in the y direction
	 */
	int ysch;

	/**
	 * render tile dimensions
	 */
	int tilex, tiley;

	short planes DNA_DEPRECATED;
	short imtype DNA_DEPRECATED;
	short subimtype  DNA_DEPRECATED;
	short quality  DNA_DEPRECATED;

	/**
	 * Render to image editor, fullscreen or to new window.
	 */
	short displaymode;
	char use_lock_interface;
	char _pad7;

	/**
	 * Flags for render settings. Use bit-masking to access the settings.
	 */
	int scemode;

	/**
	 * Flags for render settings. Use bit-masking to access the settings.
	 */
	int mode;

	/**
	 * What to do with the sky/background.
	 * Picks sky/premul blending for the background.
	 */
	short alphamode;

	/**
	 * The number of samples to use per pixel.
	 */
	short osa;

	short frs_sec;
	char _pad[6];


	/* safety, border and display rect */
	rctf safety, border;
	rcti disprect;

	/* information on different layers to be rendered */
	/** Converted to Scene->view_layers. */
	ListBase layers DNA_DEPRECATED;
	/** Converted to Scene->active_layer. */
	short actlay DNA_DEPRECATED;
	char _pad1[2];

	/**
	 * Adjustment factors for the aspect ratio in the x direction, was a short in 2.45
	 */
	float xasp, yasp;

	float frs_sec_base;

	/**
	 * Value used to define filter size for all filter options  */
	float gauss;


	/* color management settings - color profiles, gamma correction, etc */
	int color_mgt_flag;

	 /* Dither noise intensity */
	float dither_intensity;

	/* Bake Render options */
	short bake_mode, bake_flag;
	short bake_filter, bake_samples;
	float bake_biasdist, bake_user_scale;

	/* path to render output */
	/** 1024 = FILE_MAX. */
	char pic[1024];

	/* stamps flags. */
	int stamp;
	/** Select one of blenders bitmap fonts. */
	short stamp_font_id;
	char _pad3[2];

	/* stamp info user data. */
	char stamp_udata[768];

	/* foreground/background color. */
	float fg_stamp[4];
	float bg_stamp[4];

	/* sequencer options */
	char seq_prev_type;
	/** UNUSED!. */
	char seq_rend_type;
	/** Flag use for sequence render/draw. */
	char seq_flag;
	char _pad5[5];

	/* render simplify */
	short simplify_subsurf;
	short simplify_subsurf_render;
	short simplify_gpencil;
	short simplify_smoke_ignore_highres;
	float simplify_particles;
	float simplify_particles_render;

	/* Freestyle line thickness options */
	int line_thickness_mode;
	/** In pixels. */
	float unit_line_thickness;

	/* render engine */
	char engine[32];
	char _pad2[4];

	/* Cycles baking */
	struct BakeData bake;

	int preview_start_resolution;
	short preview_pixel_size;

	/* Type of the debug pass to use.
	 * Only used when built with debug passes support.
	 */
	short debug_pass_type;

	/* MultiView */
	/** SceneRenderView. */
	ListBase views;
	short actview;
	short views_format;

	/* Hair Display */
	short hair_type, hair_subdiv;

	/* Motion blur shutter */
	struct CurveMapping mblur_shutter_curve;
} RenderData;

/* RenderData.hair_type */
typedef enum eHairType {
	SCE_HAIR_SHAPE_STRAND      = 0,
	SCE_HAIR_SHAPE_STRIP       = 1,
} eHairType;


/* *************************************************************** */
/* Render Conversion/Simplfication Settings */

/* control render convert and shading engine */
typedef struct RenderProfile {
	struct RenderProfile *next, *prev;
	char name[32];

	short particle_perc;
	short subsurf_max;
	short shadbufsample_max;
	char _pad1[2];

	float ao_error;
	char _pad2[4];

} RenderProfile;

/* *************************************************************** */
/* Game Engine */

typedef struct GameFraming {
	float col[3];
	char type, _pad1, _pad2, _pad3;
} GameFraming;

/* GameFraming.type */
#define SCE_GAMEFRAMING_BARS   0
#define SCE_GAMEFRAMING_EXTEND 1
#define SCE_GAMEFRAMING_SCALE  2

typedef struct RecastData {
	float cellsize;
	float cellheight;
	float agentmaxslope;
	float agentmaxclimb;
	float agentheight;
	float agentradius;
	float edgemaxlen;
	float edgemaxerror;
	float regionminsize;
	float regionmergesize;
	int vertsperpoly;
	float detailsampledist;
	float detailsamplemaxerror;
	char partitioning;
	char _pad1;
	short _pad2;
} RecastData;

/* RecastData.partitioning */
#define RC_PARTITION_WATERSHED 0
#define RC_PARTITION_MONOTONE 1
#define RC_PARTITION_LAYERS 2

typedef struct GameData {

	/* standalone player */
	struct GameFraming framing;
	short playerflag, xplay, yplay, freqplay;
	short depth, attrib, rt1, rt2;
	short aasamples, _pad4[3];

	/* stereo */
	short stereoflag, stereomode;
	float eyeseparation;
	RecastData recastData;


	/* physics (it was in world)*/
	float gravity; /*Gravitation constant for the game world*/

	/*
	 * Radius of the activity bubble, in Manhattan length. Objects
	 * outside the box are activity-culled. */
	float activityBoxRadius;

	/*
	 * bit 3: (gameengine): Activity culling is enabled.
	 * bit 5: (gameengine) : enable Bullet DBVT tree for view frustum culling
	 */
	int flag;
	short mode, matmode;
	short occlusionRes;		/* resolution of occlusion Z buffer in pixel */
	short physicsEngine;
	short exitkey;
	short vsync; /* Controls vsync: off, on, or adaptive (if supported) */
	short ticrate, maxlogicstep, physubstep, maxphystep;
	short obstacleSimulation;
	short raster_storage;
	float levelHeight;
	float deactivationtime, lineardeactthreshold, angulardeactthreshold;
	int _pad;

} GameData;

/* GameData.stereoflag */
#define STEREO_NOSTEREO		1
#define STEREO_ENABLED		2

/* GameData.stereomode */
//#define STEREO_NOSTEREO		 1
#define STEREO_QUADBUFFERED 2
#define STEREO_ABOVEBELOW	 3
#define STEREO_INTERLACED	 4
#define STEREO_ANAGLYPH		5
#define STEREO_SIDEBYSIDE	6
#define STEREO_VINTERLACE	7
#define STEREO_3DTVTOPBOTTOM 9

/* GameData.physicsEngine */
#define WOPHY_NONE		0
#define WOPHY_BULLET	5

/* obstacleSimulation */
#define OBSTSIMULATION_NONE		0
#define OBSTSIMULATION_TOI_rays		1
#define OBSTSIMULATION_TOI_cells	2

/* GameData.raster_storage */
#define RAS_STORE_AUTO		0
/* #define RAS_STORE_IMMEDIATE	1 */  /* DEPRECATED */
#define RAS_STORE_VA		2
#define RAS_STORE_VBO		3

/* GameData.vsync */
#define VSYNC_ON	0
#define VSYNC_OFF	1
#define VSYNC_ADAPTIVE	2

/* GameData.flag */
#define GAME_RESTRICT_ANIM_UPDATES			(1 << 0)
#define GAME_ENABLE_ALL_FRAMES				(1 << 1)
#define GAME_SHOW_DEBUG_PROPS				(1 << 2)
#define GAME_SHOW_FRAMERATE					(1 << 3)
#define GAME_SHOW_PHYSICS					(1 << 4)
// #define GAME_DISPLAY_LISTS					(1 << 5)   /* deprecated */
#define GAME_GLSL_NO_LIGHTS					(1 << 6)
#define GAME_GLSL_NO_SHADERS				(1 << 7)
#define GAME_GLSL_NO_SHADOWS				(1 << 8)
#define GAME_GLSL_NO_RAMPS					(1 << 9)
#define GAME_GLSL_NO_NODES					(1 << 10)
#define GAME_GLSL_NO_EXTRA_TEX				(1 << 11)
#define GAME_IGNORE_DEPRECATION_WARNINGS	(1 << 12)
#define GAME_ENABLE_ANIMATION_RECORD		(1 << 13)
#define GAME_SHOW_MOUSE						(1 << 14)
#define GAME_GLSL_NO_COLOR_MANAGEMENT		(1 << 15)
#define GAME_SHOW_OBSTACLE_SIMULATION		(1 << 16)
#define GAME_NO_MATERIAL_CACHING			(1 << 17)
#define GAME_GLSL_NO_ENV_LIGHTING			(1 << 18)
/* Note: GameData.flag is now an int (max 32 flags). A short could only take 16 flags */

/* GameData.playerflag */
#define GAME_PLAYER_FULLSCREEN				(1 << 0)
#define GAME_PLAYER_DESKTOP_RESOLUTION		(1 << 1)

/* GameData.matmode */
enum {
#ifdef DNA_DEPRECATED
	GAME_MAT_TEXFACE    = 0, /* deprecated */
#endif
	GAME_MAT_MULTITEX   = 1,
	GAME_MAT_GLSL       = 2,
};

/* UV Paint */
/* ToolSettings.uv_sculpt_settings */
#define UV_SCULPT_LOCK_BORDERS				1
#define UV_SCULPT_ALL_ISLANDS				2

/* ToolSettings.uv_sculpt_tool */
#define UV_SCULPT_TOOL_PINCH				1
#define UV_SCULPT_TOOL_RELAX				2
#define UV_SCULPT_TOOL_GRAB					3

/* ToolSettings.uv_relax_method */
#define UV_SCULPT_TOOL_RELAX_LAPLACIAN	1
#define UV_SCULPT_TOOL_RELAX_HC			2

/* Stereo Flags */
#define STEREO_RIGHT_NAME "right"
#define STEREO_LEFT_NAME "left"
#define STEREO_RIGHT_SUFFIX "_R"
#define STEREO_LEFT_SUFFIX "_L"

/* View3D.stereo3d_camera / View3D.multiview_eye / ImageUser.multiview_eye */
typedef enum eStereoViews {
	STEREO_LEFT_ID = 0,
	STEREO_RIGHT_ID = 1,
	STEREO_3D_ID = 2,
	STEREO_MONO_ID = 3,
} eStereoViews;

/* *************************************************************** */
/* Markers */

typedef struct TimeMarker {
	struct TimeMarker *next, *prev;
	int frame;
	char name[64];
	unsigned int flag;
	struct Object *camera;
} TimeMarker;

/* *************************************************************** */
/* Paint Mode/Tool Data */

#define PAINT_MAX_INPUT_SAMPLES 64

typedef struct Paint_Runtime {
	/* Avoid having to compare with scene pointer everywhere. */
	unsigned int tool_offset;
	unsigned short ob_mode;
	char _pad[2];
} Paint_Runtime;

/* We might want to store other things here. */
typedef struct PaintToolSlot {
	struct Brush *brush;
} PaintToolSlot;

/* Paint Tool Base */
typedef struct Paint {
	struct Brush *brush;

	/* Each tool has it's own active brush,
	 * The currently active tool is defined by the current 'brush'. */
	struct PaintToolSlot *tool_slots;
	int                   tool_slots_len;
	char _pad1[4];

	struct Palette *palette;
	/** Cavity curve. */
	struct CurveMapping *cavity_curve;

	/* WM Paint cursor */
	void *paint_cursor;
	unsigned char paint_cursor_col[4];

	/* enum ePaintFlags */
	int flags;

	/* Paint stroke can use up to PAINT_MAX_INPUT_SAMPLES inputs to
	 * smooth the stroke */
	int num_input_samples;

	/* flags used for symmetry */
	int symmetry_flags;

	float tile_offset[3];
	char _pad2[4];

	struct Paint_Runtime runtime;
} Paint;

/* ------------------------------------------- */
/* Image Paint */

/* Texture/Image Editor */
typedef struct ImagePaintSettings {
	Paint paint;

	short flag, missing_data;

	/* for projection painting only */
	short seam_bleed, normal_angle;
	/** Capture size for re-projection. */
	short screen_grab_size[2];

	/** Mode used for texture painting. */
	int mode;

	/** Wm handle. */
	void *paintcursor;
	/** Workaround until we support true layer masks. */
	struct Image *stencil;
	/** Clone layer for image mode for projective texture painting. */
	struct Image *clone;
	/** Canvas when the explicit system is used for painting. */
	struct Image *canvas;
	float stencil_col[3];
	/** Dither amount used when painting on byte images. */
	float dither;
	/** Display texture interpolation method. */
	int interp;
	char _pad[4];
} ImagePaintSettings;

/* ------------------------------------------- */
/* Particle Edit */

/* Settings for a Particle Editing Brush */
typedef struct ParticleBrushData {
	/** Common setting. */
	short size;
	/** For specific brushes only. */
	short step, invert, count;
	int flag;
	float strength;
} ParticleBrushData;

/* Particle Edit Mode Settings */
typedef struct ParticleEditSettings {
	short flag;
	short totrekey;
	short totaddkey;
	short brushtype;

	ParticleBrushData brush[7];
	/** Runtime. */
	void *paintcursor;

	float emitterdist, rt;

	int selectmode;
	int edittype;

	int draw_step, fade_frames;

	struct Scene *scene;
	struct Object *object;
	struct Object *shape_object;
} ParticleEditSettings;

/* ------------------------------------------- */
/* Sculpt */

/* Sculpt */
typedef struct Sculpt {
	Paint paint;

	/* For rotating around a pivot point */
	//float pivot[3]; XXX not used?
	int flags;

	/* Control tablet input */
	//char tablet_size, tablet_strength; XXX not used?
	int radial_symm[3];

	/* Maximum edge length for dynamic topology sculpting (in pixels) */
	float detail_size;

	/* Direction used for SCULPT_OT_symmetrize operator */
	int symmetrize_direction;

	/* gravity factor for sculpting */
	float gravity_factor;

	/* scale for constant detail size */
	/** Constant detail resolution (Blender unit / constant_detail). */
	float constant_detail;
	float detail_percent;
	char _pad[4];

	struct Object *gravity_object;
} Sculpt;

typedef struct UvSculpt {
	Paint paint;
} UvSculpt;

/* grease pencil drawing brushes */
typedef struct GpPaint {
	Paint paint;
} GpPaint;

/* ------------------------------------------- */
/* Vertex Paint */

/* Vertex Paint */
typedef struct VPaint {
	Paint paint;
	char flag;
	char _pad[3];
	/** For mirrored painting. */
	int radial_symm[3];
} VPaint;

/* VPaint.flag */
enum {
	/* weight paint only */
	VP_FLAG_VGROUP_RESTRICT     = (1 << 7),
};

/* ------------------------------------------- */
/* GPencil Stroke Sculpting */

/* GP_Sculpt_Settings.brushtype */
typedef enum eGP_Sculpt_Types {
	GP_SCULPT_TYPE_SMOOTH    = 0,
	GP_SCULPT_TYPE_THICKNESS = 1,
	GP_SCULPT_TYPE_STRENGTH  = 2,
	GP_SCULPT_TYPE_GRAB      = 3,
	GP_SCULPT_TYPE_PUSH      = 4,
	GP_SCULPT_TYPE_TWIST     = 5,
	GP_SCULPT_TYPE_PINCH     = 6,
	GP_SCULPT_TYPE_RANDOMIZE = 7,
	GP_SCULPT_TYPE_CLONE     = 8,
	GP_SCULPT_TYPE_SUBDIVIDE = 9,
	GP_SCULPT_TYPE_SIMPLIFY  = 10,
	/* add any sculpt brush above this value */
	GP_SCULPT_TYPE_WEIGHT    = 11,
	/* add any weight paint brush below this value. Do no mix brushes */

	/* !!! Update GP_Sculpt_Data brush[###]; below !!! */
	GP_SCULPT_TYPE_MAX,
} eGP_Sculpt_Types;

/* GP_Sculpt_Settings.lock_axis */
typedef enum eGP_Lockaxis_Types {
	GP_LOCKAXIS_VIEW = 0,
	GP_LOCKAXIS_X = 1,
	GP_LOCKAXIS_Y = 2,
	GP_LOCKAXIS_Z = 3,
	GP_LOCKAXIS_CURSOR = 4
} eGP_Lockaxis_Types;

/* Settings for a GPencil Stroke Sculpting Brush */
typedef struct GP_Sculpt_Data {
	/** Radius of brush. */
	short size;
	/** EGP_Sculpt_Flag. */
	short flag;
	/** Strength of effect. */
	float strength;
	/** Cursor color for add. */
	float curcolor_add[3];
	/** Cursor color for sub. */
	float curcolor_sub[3];
	/** Target weight. */
	float weight;
	char _pad[4];
} GP_Sculpt_Data;

/* Settings for a GPencil Speed Guide */
typedef struct GP_Sculpt_Guide {
	char use_guide;
	char use_snapping;
	char reference_point;
	char type;
	char _pad2[4];
	float angle;
	float angle_snap;
	float spacing;
	float location[3];
	struct Object *reference_object;
} GP_Sculpt_Guide;

/* GP_Sculpt_Data.flag */
typedef enum eGP_Sculpt_Flag {
	/* invert the effect of the brush */
	GP_SCULPT_FLAG_INVERT       = (1 << 0),
	/* adjust strength using pen pressure */
	GP_SCULPT_FLAG_USE_PRESSURE = (1 << 1),

	/* strength of brush falls off with distance from cursor */
	GP_SCULPT_FLAG_USE_FALLOFF  = (1 << 2),

	/* smooth brush affects pressure values as well */
	GP_SCULPT_FLAG_SMOOTH_PRESSURE  = (1 << 3),
	/* enable screen cursor */
	GP_SCULPT_FLAG_ENABLE_CURSOR = (1 << 4),
	/* temporary invert action */
	GP_SCULPT_FLAG_TMP_INVERT = (1 << 5),
	/* adjust radius using pen pressure */
	GP_SCULPT_FLAG_PRESSURE_RADIUS = (1 << 6),
} eGP_Sculpt_Flag;

/* GPencil Stroke Sculpting Settings */
typedef struct GP_Sculpt_Settings {
	/** GP_SCULPT_TYPE_MAX. */
	GP_Sculpt_Data brush[12];
	/** Runtime. */
	void *paintcursor;

	/** #eGP_Sculpt_Types (sculpt). */
	int brushtype;
	/** #eGP_Sculpt_SettingsFlag. */
	int flag;
	/** #eGP_Lockaxis_Types lock drawing to one axis. */
	int lock_axis;
	/** Threshold for intersections */
	float isect_threshold;

	/* weight paint is a submode of sculpt but use its own index. All weight paint
	 * brushes must be defined at the end of the brush array.
	 */
	/** #eGP_Sculpt_Types (weight paint). */
	int weighttype;
	char _pad[4];
	/** Multiframe edit falloff effect by frame. */
	struct CurveMapping *cur_falloff;
	/** Curve used for primitve tools. */
	struct CurveMapping *cur_primitive;
	/** Guides used for paint tools */
	struct GP_Sculpt_Guide guide;
} GP_Sculpt_Settings;

/* GP_Sculpt_Settings.flag */
typedef enum eGP_Sculpt_SettingsFlag {
	/* only affect selected points */
	GP_SCULPT_SETT_FLAG_SELECT_MASK = (1 << 0),
	/* apply brush to position */
	GP_SCULPT_SETT_FLAG_APPLY_POSITION = (1 << 1),
	/* apply brush to strength */
	GP_SCULPT_SETT_FLAG_APPLY_STRENGTH = (1 << 2),
	/* apply brush to thickness */
	GP_SCULPT_SETT_FLAG_APPLY_THICKNESS = (1 << 3),
	/* apply brush to thickness */
	GP_SCULPT_SETT_FLAG_WEIGHT_MODE = (1 << 4),
	/* enable falloff for multiframe editing */
	GP_SCULPT_SETT_FLAG_FRAME_FALLOFF = (1 << 5),
	/* apply brush to uv data */
	GP_SCULPT_SETT_FLAG_APPLY_UV = (1 << 6),
	/* apply primitve curve */
	GP_SCULPT_SETT_FLAG_PRIMITIVE_CURVE = (1 << 7),
} eGP_Sculpt_SettingsFlag;

/* Settings for GP Interpolation Operators */
typedef struct GP_Interpolate_Settings {
	/** #eGP_Interpolate_SettingsFlag. */
	short flag;

	/** #eGP_Interpolate_Type - Interpolation Mode. */
	char type;
	/** #eBezTriple_Easing - Easing mode (if easing equation used). */
	char easing;

	/** BEZT_IPO_BACK. */
	float back;
	/** BEZT_IPO_ELASTIC. */
	float amplitude, period;

	/** Custom interpolation curve (for use with GP_IPO_CURVEMAP). */
	struct CurveMapping *custom_ipo;
} GP_Interpolate_Settings;

/* GP_Interpolate_Settings.flag */
typedef enum eGP_Interpolate_SettingsFlag {
	/* apply interpolation to all layers */
	GP_TOOLFLAG_INTERPOLATE_ALL_LAYERS    = (1 << 0),
	/* apply interpolation to only selected */
	GP_TOOLFLAG_INTERPOLATE_ONLY_SELECTED = (1 << 1),
} eGP_Interpolate_SettingsFlag;

/* GP_Interpolate_Settings.type */
typedef enum eGP_Interpolate_Type {
	/* Traditional Linear Interpolation */
	GP_IPO_LINEAR   = 0,

	/* CurveMap Defined Interpolation */
	GP_IPO_CURVEMAP = 1,

	/* Easing Equations */
	GP_IPO_BACK = 3,
	GP_IPO_BOUNCE = 4,
	GP_IPO_CIRC = 5,
	GP_IPO_CUBIC = 6,
	GP_IPO_ELASTIC = 7,
	GP_IPO_EXPO = 8,
	GP_IPO_QUAD = 9,
	GP_IPO_QUART = 10,
	GP_IPO_QUINT = 11,
	GP_IPO_SINE = 12,
} eGP_Interpolate_Type;

/* *************************************************************** */
/* Unified Paint Settings
 */

/* These settings can override the equivalent fields in the active
 * Brush for any paint mode; the flag field controls whether these
 * values are used */
typedef struct UnifiedPaintSettings {
	/* unified radius of brush in pixels */
	int size;

	/* unified radius of brush in Blender units */
	float unprojected_radius;

	/* unified strength of brush */
	float alpha;

	/* unified brush weight, [0, 1] */
	float weight;

	/* unified brush color */
	float rgb[3];
	/* unified brush secondary color */
	float secondary_rgb[3];

	/* user preferences for sculpt and paint */
	int flag;

	/* rake rotation */

	/* record movement of mouse so that rake can start at an intuitive angle */
	float last_rake[2];
	float last_rake_angle;

	int last_stroke_valid;
	float average_stroke_accum[3];
	int average_stroke_counter;


	float brush_rotation;
	float brush_rotation_sec;

	/*******************************************************************************
	 * all data below are used to communicate with cursor drawing and tex sampling *
	 *******************************************************************************/
	int anchored_size;

	/**
	 * Normalization factor due to accumulated value of curve along spacing.
	 * Calculated when brush spacing changes to dampen strength of stroke
	 * if space attenuation is used.
	 */
	float overlap_factor;
	char draw_inverted;
	/* check is there an ongoing stroke right now */
	char stroke_active;

	char draw_anchored;
	char do_linear_conversion;

	/* store last location of stroke or whether the mesh was hit.
	 * Valid only while stroke is active */
	float last_location[3];
	int last_hit;

	float anchored_initial_mouse[2];

	/* radius of brush, premultiplied with pressure.
	 * In case of anchored brushes contains the anchored radius */
	float pixel_radius;

	/* drawing pressure */
	float size_pressure_value;

	/* position of mouse, used to sample the texture */
	float tex_mouse[2];

	/* position of mouse, used to sample the mask texture */
	float mask_tex_mouse[2];

	/* ColorSpace cache to avoid locking up during sampling */
	struct ColorSpace *colorspace;
} UnifiedPaintSettings;

/* UnifiedPaintSettings.flag */
typedef enum {
	UNIFIED_PAINT_SIZE  = (1 << 0),
	UNIFIED_PAINT_ALPHA = (1 << 1),
	UNIFIED_PAINT_WEIGHT = (1 << 5),
	UNIFIED_PAINT_COLOR = (1 << 6),

	/* only used if unified size is enabled, mirrors the brush flags
	 * BRUSH_LOCK_SIZE and BRUSH_SIZE_PRESSURE */
	UNIFIED_PAINT_BRUSH_LOCK_SIZE = (1 << 2),
	UNIFIED_PAINT_BRUSH_SIZE_PRESSURE   = (1 << 3),

	/* only used if unified alpha is enabled, mirrors the brush flag
	 * BRUSH_ALPHA_PRESSURE */
	UNIFIED_PAINT_BRUSH_ALPHA_PRESSURE  = (1 << 4),
} eUnifiedPaintSettingsFlags;


typedef struct CurvePaintSettings {
	char curve_type;
	char flag;
	char depth_mode;
	char surface_plane;
	char fit_method;
	char _pad;
	short error_threshold;
	float radius_min, radius_max;
	float radius_taper_start, radius_taper_end;
	float surface_offset;
	float corner_angle;
} CurvePaintSettings;

/* CurvePaintSettings.flag */
enum {
	CURVE_PAINT_FLAG_CORNERS_DETECT             = (1 << 0),
	CURVE_PAINT_FLAG_PRESSURE_RADIUS            = (1 << 1),
	CURVE_PAINT_FLAG_DEPTH_STROKE_ENDPOINTS     = (1 << 2),
	CURVE_PAINT_FLAG_DEPTH_STROKE_OFFSET_ABS    = (1 << 3),
};

/* CurvePaintSettings.fit_method */
enum {
	CURVE_PAINT_FIT_METHOD_REFIT            = 0,
	CURVE_PAINT_FIT_METHOD_SPLIT            = 1,
};

/* CurvePaintSettings.depth_mode */
enum {
	CURVE_PAINT_PROJECT_CURSOR              = 0,
	CURVE_PAINT_PROJECT_SURFACE             = 1,
};

/* CurvePaintSettings.surface_plane */
enum {
	CURVE_PAINT_SURFACE_PLANE_NORMAL_VIEW           = 0,
	CURVE_PAINT_SURFACE_PLANE_NORMAL_SURFACE        = 1,
	CURVE_PAINT_SURFACE_PLANE_VIEW                  = 2,
};


/* *************************************************************** */
/* Stats */

/* Stats for Meshes */
typedef struct MeshStatVis {
	char type;
	char _pad1[2];

	/* overhang */
	char  overhang_axis;
	float overhang_min, overhang_max;

	/* thickness */
	float thickness_min, thickness_max;
	char thickness_samples;
	char _pad2[3];

	/* distort */
	float distort_min, distort_max;

	/* sharp */
	float sharp_min, sharp_max;
} MeshStatVis;


/* *************************************************************** */
/* Tool Settings */

typedef struct ToolSettings {
	/** Vertex paint. */
	VPaint *vpaint;
	/** Weight paint. */
	VPaint *wpaint;
	Sculpt *sculpt;
	/** Uv smooth. */
	UvSculpt *uvsculpt;
	/** Gpencil paint. */
	GpPaint *gp_paint;

	/* Vertex group weight - used only for editmode, not weight
	 * paint */
	float vgroup_weight;

	/** Remove doubles limit. */
	float doublimit;
	char automerge;
	char object_flag;

	/* Selection Mode for Mesh */
	short selectmode;

	/* UV Calculation */
	char unwrapper;
	char uvcalc_flag;
	char uv_flag;
	char uv_selectmode;

	float uvcalc_margin;

	/* Auto-IK */
	/** Runtime only. */
	short autoik_chainlen;

	/* Grease Pencil */
	/** Flags/options for how the tool works. */
	char gpencil_flags;

	/** Stroke placement settings: 3D View. */
	char gpencil_v3d_align;
	/** General 2D Editor. */
	char gpencil_v2d_align;
	/** Sequencer Preview. */
	char gpencil_seq_align;
	/** Image Editor. */
	char gpencil_ima_align;

	/* Annotations */
	/** Stroke placement settings - 3D View. */
	char annotate_v3d_align;

	/** Default stroke thickness for annotation strokes. */
	short annotate_thickness;
	/** Stroke selection mode. */
	short gpencil_selectmode;

	/* Grease Pencil Sculpt */
	struct GP_Sculpt_Settings gp_sculpt;

	/* Grease Pencil Interpolation Tool(s) */
	struct GP_Interpolate_Settings gp_interpolate;

	/* Image Paint (8 bytes aligned please!) */
	struct ImagePaintSettings imapaint;

	/* Particle Editing */
	struct ParticleEditSettings particle;

	/* Transform Proportional Area of Effect */
	float proportional_size;

	/* Select Group Threshold */
	float select_thresh;

	/* Auto-Keying Mode */
	/** Defines in DNA_userdef_types.h. */
	short autokey_flag;
	char  autokey_mode;
	/** Keyframe type (see DNA_curve_types.h). */
	char keyframe_type;

	/* Multires */
	char multires_subdiv_type;

	/* Alt+RMB option */
	char edge_mode;
	char edge_mode_live_unwrap;

	/* SCE_GIZMO_SHOW_* */
	char gizmo_flag;

	/* Transform */
	char transform_pivot_point;
	char transform_flag;
	char snap_mode, snap_node_mode;
	char snap_uv_mode;
	char snap_flag;
	char snap_target;
	char snap_transform_mode_flag;


	char proportional, prop_mode;
	/** Proportional edit, object mode. */
	char proportional_objects;
	/** Proportional edit, mask editing. */
	char proportional_mask;
	/** Proportional edit, action editor. */
	char proportional_action;
	/** Proportional edit, graph editor. */
	char proportional_fcurve;
	/** Lock marker editing. */
	char lock_markers;

	/**aUto normalizing mode in wpain.t*/
	char auto_normalize;
	/** Paint multiple bones in wpaint. */
	char multipaint;
	char weightuser;
	/** Subset selection filter in wpaint. */
	char vgroupsubset;

	/* UV painting */
	char _pad2[1];
	char use_uv_sculpt;
	char uv_sculpt_settings;
	char uv_sculpt_tool;
	char uv_relax_method;
	/* XXX: these sculpt_paint_* fields are deprecated, use the
	 * unified_paint_settings field instead! */
	short sculpt_paint_settings DNA_DEPRECATED;
	char _pad5[2];
	int sculpt_paint_unified_size DNA_DEPRECATED;
	float sculpt_paint_unified_unprojected_radius DNA_DEPRECATED;
	float sculpt_paint_unified_alpha DNA_DEPRECATED;

	/* Unified Paint Settings */
	struct UnifiedPaintSettings unified_paint_settings;

	struct CurvePaintSettings curve_paint_settings;

	struct MeshStatVis statvis;

	/* Normal Editing */
	float normal_vector[3];
	int face_strength;
} ToolSettings;

/* *************************************************************** */
/* Assorted Scene Data */

/* ------------------------------------------- */
/* Unit Settings */

typedef struct UnitSettings {
	/* Display/Editing unit options for each scene */
	/** Maybe have other unit conversions?. */
	float scale_length;
	/** Imperial, metric etc. */
	char system;
	/** Not implemented as a proper unit system yet. */
	char system_rotation;
	short flag;

	char length_unit;
	char mass_unit;
	char time_unit;

	char _pad[5];
} UnitSettings;

/* ------------------------------------------- */
/* Global/Common Physics Settings */

typedef struct PhysicsSettings {
	float gravity[3];
	int flag, quick_cache_step, rt;
} PhysicsSettings;

/* ------------------------------------------- */
/* Safe Area options used in Camera View & Sequencer
 */
typedef struct DisplaySafeAreas {
	/* each value represents the (x,y) margins as a multiplier.
	 * 'center' in this context is just the name for a different kind of safe-area */

	/** Title Safe. */
	float title[2];
	/** Image/Graphics Safe. */
	float action[2];

	/* use for alternate aspect ratio */
	float title_center[2];
	float action_center[2];
} DisplaySafeAreas;

/* ------------------------------------------- */
/* Scene Display - used for store scene specific display settings for the 3d view */
typedef struct SceneDisplay {
	/** Light direction for shadows/highlight. */
	float light_direction[3];
	float shadow_shift, shadow_focus;

	/** Settings for Cavity Shader. */
	float matcap_ssao_distance;
	float matcap_ssao_attenuation;
	int matcap_ssao_samples;

	/** OpenGL render engine settings. */
	View3DShading shading;
} SceneDisplay;

typedef struct SceneEEVEE {
	int flag;
	int gi_diffuse_bounces;
	int gi_cubemap_resolution;
	int gi_visibility_resolution;
	float gi_irradiance_smoothing;
	float gi_glossy_clamp;
	float gi_filter_quality;
	char _pad[4];

	float gi_cubemap_draw_size;
	float gi_irradiance_draw_size;

	int taa_samples;
	int taa_render_samples;
	int sss_samples;
	float sss_jitter_threshold;

	float ssr_quality;
	float ssr_max_roughness;
	float ssr_thickness;
	float ssr_border_fade;
	float ssr_firefly_fac;

	float volumetric_start;
	float volumetric_end;
	int volumetric_tile_size;
	int volumetric_samples;
	float volumetric_sample_distribution;
	float volumetric_light_clamp;
	int volumetric_shadow_samples;

	float gtao_distance;
	float gtao_factor;
	float gtao_quality;

	float bokeh_max_size;
	float bokeh_threshold;

	float bloom_color[3];
	float bloom_threshold;
	float bloom_knee;
	float bloom_intensity;
	float bloom_radius;
	float bloom_clamp;

	int motion_blur_samples;
	float motion_blur_shutter;

	int shadow_method;
	int shadow_cube_size;
	int shadow_cascade_size;

	struct LightCache *light_cache;
	char light_cache_info[64];

	float overscan;
	float light_threshold;
} SceneEEVEE;

/* *************************************************************** */
/* Scene ID-Block */

typedef struct TransformOrientationSlot {
	int type;
	int index_custom;
	char flag;
	char _pad0[7];
} TransformOrientationSlot;

/* Indices when used in Scene.orientation. */
enum {
	SCE_ORIENT_DEFAULT = 0,
	SCE_ORIENT_TRANSLATE = 1,
	SCE_ORIENT_ROTATE = 2,
	SCE_ORIENT_SCALE = 3,
};

typedef struct Scene {
	ID id;
	/** Animation data (must be immediately after id for utilities to use it). */
	struct AnimData *adt;

	struct Object *camera;
	struct World *world;

	struct Scene *set;

	ListBase base DNA_DEPRECATED;
	/** Active base. */
	struct Base  *basact DNA_DEPRECATED;
	void *_pad1;

	/** 3d cursor location. */
	View3DCursor cursor;

	/** Bitflags for layer visibility (deprecated). */
	unsigned int lay DNA_DEPRECATED;
	/** Active layer (deprecated) */
	int layact DNA_DEPRECATED;
	char _pad2[4];

	/** Various settings. */
	short flag;

	char use_nodes;
	char _pad3[1];

	struct bNodeTree *nodetree;

	/** Sequence editor data is allocated here. */
	struct Editing *ed;

	/** Default allocated now. */
	struct ToolSettings *toolsettings;
	void *_pad4;
	struct DisplaySafeAreas safe_areas;

	/* migrate or replace? depends on some internal things... */
	/* no, is on the right place (ton) */
	struct RenderData r;
	struct AudioData audio;

	ListBase markers;
	ListBase transform_spaces;

	/** First is the [scene, translate, rotate, scale]. */
	TransformOrientationSlot orientation_slots[4];

	void *sound_scene;
	void *playback_handle;
	void *sound_scrub_handle;
	void *speaker_handles;

	/** (runtime) info/cache used for presenting playback framerate info to the user. */
	void *fps_info;

	/* none of the dependency graph  vars is mean to be saved */
	struct GHash *depsgraph_hash;
	char _pad7[4];

	/* User-Defined KeyingSets */
	int active_keyingset;			/* index of the active KeyingSet. first KeyingSet has index 1, 'none' active is 0, 'add new' is -1 */
	ListBase keyingsets;			/* KeyingSets for this scene */
	
	/* Game Settings */
	struct GameFraming framing  DNA_DEPRECATED; // XXX  deprecated since 2.5
	struct GameData gm;

	/* Units */
	struct UnitSettings unit;

	/* Grease Pencil - Annotations */
	struct bGPdata *gpd;

	/* Movie Tracking */
	/** Active movie clip. */
	struct MovieClip *clip;

	/* Physics simulation settings */
	struct PhysicsSettings physics_settings;

	void *_pad8;
	/* XXX. runtime flag for drawing, actually belongs in the window,
	 * only used by BKE_object_handle_update() */
	struct CustomData_MeshMasks customdata_mask;
	/* XXX. same as above but for temp operator use (gl renders) */
	struct CustomData_MeshMasks customdata_mask_modal;

	/* Color Management */
	ColorManagedViewSettings view_settings;
	ColorManagedDisplaySettings display_settings;
	ColorManagedColorspaceSettings sequencer_colorspace_settings;

	/* RigidBody simulation world+settings */
	struct RigidBodyWorld *rigidbody_world;

	struct PreviewImage *preview;

	ListBase view_layers;
	/* Not an actual datablock, but memory owned by scene. */
	Collection *master_collection;
	struct SceneCollection *collection DNA_DEPRECATED;

	/** Settings to be override by workspaces. */
	IDProperty *layer_properties;

	struct SceneDisplay display;
	struct SceneEEVEE eevee;
} Scene;

/* **************** RENDERDATA ********************* */

/* RenderData.flag */
	/* use preview range */
#define SCER_PRV_RANGE	(1 << 0)
#define SCER_LOCK_FRAME_SELECTION	(1 << 1)
	/* show/use subframes (for checking motion blur) */
#define SCER_SHOW_SUBFRAME	(1 << 3)

/* RenderData.mode */
#define R_OSA                   (1 << 0)
#define R_MODE_UNUSED_1         (1 << 1)  /* cleared */
#define R_MODE_UNUSED_2         (1 << 2)  /* cleared */
#define R_MODE_UNUSED_3         (1 << 3)  /* cleared */
#define R_MODE_UNUSED_4         (1 << 4)  /* cleared */
#define R_MODE_UNUSED_5         (1 << 5)  /* cleared */
#define R_MODE_UNUSED_6         (1 << 6)  /* cleared */
#define R_MODE_UNUSED_7         (1 << 7)  /* cleared */
#define R_MODE_UNUSED_8         (1 << 8)  /* cleared */
#define R_BORDER                (1 << 9)
#define R_MODE_UNUSED_10        (1 << 10)  /* cleared */
#define R_CROP                  (1 << 11)
/* Disable camera switching: runtime (DURIAN_CAMERA_SWITCH) */
#define R_NO_CAMERA_SWITCH      (1 << 12)
#define R_MODE_UNUSED_13        (1 << 13)  /* cleared */
#define R_MBLUR                 (1 << 14)
		/* unified was here */
#define R_MODE_UNUSED_16        (1 << 16)  /* cleared */
#define R_MODE_UNUSED_17        (1 << 17)  /* cleared */
#define R_MODE_UNUSED_18        (1 << 18)  /* cleared */
#define R_MODE_UNUSED_19        (1 << 19)  /* cleared */
#define R_FIXED_THREADS         (1 << 19)

#define R_MODE_UNUSED_20        (1 << 20)  /* cleared */
#define R_MODE_UNUSED_21        (1 << 21)  /* cleared */
#define R_NO_OVERWRITE          (1 << 22)  /* skip existing files */
#define R_TOUCH                 (1 << 23)  /* touch files before rendering */
#define R_SIMPLIFY              (1 << 24)
#define R_EDGE_FRS              (1 << 25) /* R_EDGE reserved for Freestyle */
#define R_PERSISTENT_DATA       (1 << 26) /* keep data around for re-render */
#define R_MODE_UNUSED_27        (1 << 27)  /* cleared */

/* RenderData.seq_flag */
enum {
	R_SEQ_UNUSED_0   = (1 << 0),  /* cleared */
	R_SEQ_UNUSED_1   = (1 << 1),  /* cleared */
	R_SEQ_UNUSED_2   = (1 << 2),  /* cleared */
	R_SEQ_SOLID_TEX  = (1 << 3),
	R_SEQ_CAMERA_DOF = (1 << 4),
};

/* RenderData.displaymode */
#define R_OUTPUT_SCREEN	0
#define R_OUTPUT_AREA	1
#define R_OUTPUT_WINDOW	2
#define R_OUTPUT_NONE	3
/*#define R_OUTPUT_FORKED	4*/

/* RenderData.filtertype (used for nodes) */
#define R_FILTER_BOX	0
#define R_FILTER_TENT	1
#define R_FILTER_QUAD	2
#define R_FILTER_CUBIC	3
#define R_FILTER_CATROM	4
#define R_FILTER_GAUSS	5
#define R_FILTER_MITCH	6
#define R_FILTER_FAST_GAUSS	7

/* RenderData.scemode */
#define R_DOSEQ                 (1 << 0)
#define R_BG_RENDER             (1 << 1)
		/* passepartout is camera option now, keep this for backward compatibility */
#define R_PASSEPARTOUT          (1 << 2)
#define R_BUTS_PREVIEW          (1 << 3)
#define R_EXTENSION             (1 << 4)
#define R_MATNODE_PREVIEW       (1 << 5)
#define R_DOCOMP                (1 << 6)
#define R_COMP_CROP             (1 << 7)
#define R_SCEMODE_UNUSED_8      (1 << 8)  /* cleared */
#define R_SINGLE_LAYER          (1 << 9)
#define R_EXR_TILE_FILE         (1 << 10)
#define R_SCEMODE_UNUSED_11     (1 << 11)  /* cleared */
#define R_NO_IMAGE_LOAD         (1 << 12)
#define R_SCEMODE_UNUSED_13     (1 << 13)  /* cleared */
#define R_NO_FRAME_UPDATE       (1 << 14)
#define R_FULL_SAMPLE           (1 << 15)
#define R_SCEMODE_UNUSED_16     (1 << 16)  /* cleared */
#define R_SCEMODE_UNUSED_17     (1 << 17)  /* cleared */
#define R_TEXNODE_PREVIEW       (1 << 18)
#define R_SCEMODE_UNUSED_19     (1 << 19)  /* cleared */
#define R_EXR_CACHE_FILE        (1 << 20)
#define R_MULTIVIEW             (1 << 21)

/* RenderData.stamp */
#define R_STAMP_TIME 	(1 << 0)
#define R_STAMP_FRAME	(1 << 1)
#define R_STAMP_DATE	(1 << 2)
#define R_STAMP_CAMERA	(1 << 3)
#define R_STAMP_SCENE	(1 << 4)
#define R_STAMP_NOTE	(1 << 5)
#define R_STAMP_DRAW	(1 << 6) /* draw in the image */
#define R_STAMP_MARKER	(1 << 7)
#define R_STAMP_FILENAME	(1 << 8)
#define R_STAMP_SEQSTRIP	(1 << 9)
#define R_STAMP_RENDERTIME	(1 << 10)
#define R_STAMP_CAMERALENS	(1 << 11)
#define R_STAMP_STRIPMETA	(1 << 12)
#define R_STAMP_MEMORY		(1 << 13)
#define R_STAMP_HIDE_LABELS	(1 << 14)
#define R_STAMP_FRAME_RANGE	(1 << 15)
#define R_STAMP_HOSTNAME	(1 << 16)
#define R_STAMP_ALL (R_STAMP_TIME|R_STAMP_FRAME|R_STAMP_DATE|R_STAMP_CAMERA|R_STAMP_SCENE| \
                     R_STAMP_NOTE|R_STAMP_MARKER|R_STAMP_FILENAME|R_STAMP_SEQSTRIP|        \
                     R_STAMP_RENDERTIME|R_STAMP_CAMERALENS|R_STAMP_MEMORY|                 \
                     R_STAMP_HIDE_LABELS|R_STAMP_FRAME_RANGE|R_STAMP_HOSTNAME)

/** #RenderData.alphamode */
#define R_ADDSKY		0
#define R_ALPHAPREMUL	1

/* RenderData.color_mgt_flag */
enum {
	/** deprecated, should only be used in versioning code only */
	R_COLOR_MANAGEMENT              = (1 << 0),
	R_COLOR_MANAGEMENT_UNUSED_1 = (1 << 1),
};

#ifdef DNA_DEPRECATED
/* RenderData.subimtype flag options for imtype */
enum {
	R_OPENEXR_HALF  = (1 << 0),  /*deprecated*/
	R_OPENEXR_ZBUF  = (1 << 1),  /*deprecated*/
	R_PREVIEW_JPG   = (1 << 2),  /*deprecated*/
	R_CINEON_LOG    = (1 << 3),  /*deprecated*/
	R_TIFF_16BIT    = (1 << 4),  /*deprecated*/

	R_JPEG2K_12BIT          =     (1 << 5),  /* Jpeg2000 */                    /*deprecated*/
	R_JPEG2K_16BIT          =     (1 << 6),                                    /*deprecated*/
	R_JPEG2K_YCC            =     (1 << 7),  /* when disabled use RGB */      /*deprecated*/
	R_JPEG2K_CINE_PRESET    =     (1 << 8),                                   /*deprecated*/
	R_JPEG2K_CINE_48FPS     =     (1 << 9),                                   /*deprecated*/
};
#endif

/* bake_mode: same as RE_BAKE_xxx defines */
/* RenderData.bake_flag */
#define R_BAKE_CLEAR        (1 << 0)
/* #define R_BAKE_OSA       (1 << 1) */ /* deprecated */
#define R_BAKE_TO_ACTIVE    (1 << 2)
/* #define R_BAKE_NORMALIZE (1 << 3) */ /* deprecated */
#define R_BAKE_MULTIRES     (1 << 4)
#define R_BAKE_LORES_MESH   (1 << 5)
/* #define R_BAKE_VCOL      (1 << 6) */ /* deprecated */
#define R_BAKE_USERSCALE    (1 << 7)
#define R_BAKE_CAGE         (1 << 8)
#define R_BAKE_SPLIT_MAT    (1 << 9)
#define R_BAKE_AUTO_NAME    (1 << 10)

/* RenderData.bake_normal_space */
#define R_BAKE_SPACE_CAMERA	 0
#define R_BAKE_SPACE_WORLD	 1
#define R_BAKE_SPACE_OBJECT	 2
#define R_BAKE_SPACE_TANGENT 3

/* RenderData.line_thickness_mode */
#define R_LINE_THICKNESS_ABSOLUTE 1
#define R_LINE_THICKNESS_RELATIVE 2

/* sequencer seq_prev_type seq_rend_type */

/* RenderData.engine (scene.c) */
extern const char *RE_engine_id_BLENDER_EEVEE;
extern const char *RE_engine_id_BLENDER_WORKBENCH;
extern const char *RE_engine_id_CYCLES;

/* **************** SCENE ********************* */

/* note that much higher maxframes give imprecise sub-frames, see: T46859 */
/* Current precision is 16 for the sub-frames closer to MAXFRAME. */

/* for general use */
#define MAXFRAME	1048574
#define MAXFRAMEF	1048574.0f

#define MINFRAME	0
#define MINFRAMEF	0.0f

/* (minimum frame number for current-frame) */
#define MINAFRAME	-1048574
#define MINAFRAMEF	-1048574.0f

#define BASE_VISIBLE(v3d, base) (                                                                        \
	((v3d == NULL) || ((v3d)->localvd == NULL) || ((v3d)->local_view_uuid & (base)->local_view_bits)) && \
	((v3d == NULL) || (((1 << (base)->object->type) & (v3d)->object_type_exclude_viewport) == 0)) &&     \
	(((base)->flag & BASE_VISIBLE) != 0))
#define BASE_SELECTABLE(v3d, base) (                                                               \
	BASE_VISIBLE(v3d, base) &&                                                                     \
	((v3d == NULL) || (((1 << (base)->object->type) & (v3d)->object_type_exclude_select) == 0)) && \
	(((base)->flag & BASE_SELECTABLE) != 0))
#define BASE_SELECTED(v3d, base) \
	(BASE_VISIBLE(v3d, base) && (((base)->flag & BASE_SELECTED) != 0))
#define BASE_EDITABLE(v3d, base) \
	(BASE_VISIBLE(v3d, base) && ((base)->object->id.lib == NULL))
#define BASE_SELECTED_EDITABLE(v3d, base) \
	(BASE_EDITABLE(v3d, base) && (((base)->flag & BASE_SELECTED) != 0))

/* deprecate this! */
#define FIRSTBASE(_view_layer)  ((_view_layer)->object_bases.first)
#define LASTBASE(_view_layer)   ((_view_layer)->object_bases.last)
#define BASACT(_view_layer)     ((_view_layer)->basact)
#define OBACT(_view_layer)      (BASACT(_view_layer) ? BASACT(_view_layer)->object: NULL)

#define OBEDIT_FROM_WORKSPACE(workspace, _view_layer) \
	(((workspace)->object_mode & OD_MODE_EDIT) ? OBACT(_view_layer) : NULL)
#define OBEDIT_FROM_OBACT(ob) \
	((ob) ? (((ob)->mode & OB_MODE_EDIT) ? ob : NULL) : NULL)
#define OBPOSE_FROM_OBACT(ob) \
	((ob) ? (((ob)->mode & OB_MODE_POSE) ? ob : NULL) : NULL)
#define OBEDIT_FROM_VIEW_LAYER(view_layer) \
	OBEDIT_FROM_OBACT(OBACT(view_layer))

#define V3D_CAMERA_LOCAL(v3d) ((!(v3d)->scenelock && (v3d)->camera) ? (v3d)->camera : NULL)
#define V3D_CAMERA_SCENE(scene, v3d) ((!(v3d)->scenelock && (v3d)->camera) ? (v3d)->camera : (scene)->camera)

#define CFRA            (scene->r.cfra)
#define SUBFRA          (scene->r.subframe)
#define SFRA            (scene->r.sfra)
#define EFRA            (scene->r.efra)
#define PRVRANGEON      (scene->r.flag & SCER_PRV_RANGE)
#define PSFRA           ((PRVRANGEON) ? (scene->r.psfra) : (scene->r.sfra))
#define PEFRA           ((PRVRANGEON) ? (scene->r.pefra) : (scene->r.efra))
#define FRA2TIME(a)     ((((double) scene->r.frs_sec_base) * (double)(a)) / (double)scene->r.frs_sec)
#define TIME2FRA(a)     ((((double) scene->r.frs_sec) * (double)(a)) / (double)scene->r.frs_sec_base)
#define FPS              (((double) scene->r.frs_sec) / (double)scene->r.frs_sec_base)

/* Base.flag is in DNA_object_types.h */

/* ToolSettings.transform_flag */
enum {
	SCE_XFORM_AXIS_ALIGN = (1 << 0),
};

/* ToolSettings.object_flag */
enum {
	SCE_OBJECT_MODE_LOCK = (1 << 0),
};

/* ToolSettings.snap_flag */
#define SCE_SNAP				(1 << 0)
#define SCE_SNAP_ROTATE			(1 << 1)
#define SCE_SNAP_PEEL_OBJECT	(1 << 2)
#define SCE_SNAP_PROJECT		(1 << 3)
#define SCE_SNAP_NO_SELF		(1 << 4)
#define SCE_SNAP_ABS_GRID		(1 << 5)

/* ToolSettings.snap_target */
#define SCE_SNAP_TARGET_CLOSEST	0
#define SCE_SNAP_TARGET_CENTER	1
#define SCE_SNAP_TARGET_MEDIAN	2
#define SCE_SNAP_TARGET_ACTIVE	3

/* ToolSettings.snap_mode */
#define SCE_SNAP_MODE_VERTEX    (1 << 0)
#define SCE_SNAP_MODE_EDGE      (1 << 1)
#define SCE_SNAP_MODE_FACE      (1 << 2)
#define SCE_SNAP_MODE_VOLUME    (1 << 3)
#define SCE_SNAP_MODE_INCREMENT (1 << 4)

/* ToolSettings.snap_node_mode */
#define SCE_SNAP_MODE_GRID      (1 << 5)
#define SCE_SNAP_MODE_NODE_X    (1 << 6)
#define SCE_SNAP_MODE_NODE_Y    (1 << 7)

/** #ToolSettings.snap_transform_mode_flag */
enum {
	SCE_SNAP_TRANSFORM_MODE_TRANSLATE  = (1 << 0),
	SCE_SNAP_TRANSFORM_MODE_ROTATE     = (1 << 1),
	SCE_SNAP_TRANSFORM_MODE_SCALE      = (1 << 2),
};

/* ToolSettings.selectmode */
#define SCE_SELECT_VERTEX	(1 << 0) /* for mesh */
#define SCE_SELECT_EDGE		(1 << 1)
#define SCE_SELECT_FACE		(1 << 2)

/* MeshStatVis.type */
#define SCE_STATVIS_OVERHANG	0
#define SCE_STATVIS_THICKNESS	1
#define SCE_STATVIS_INTERSECT	2
#define SCE_STATVIS_DISTORT		3
#define SCE_STATVIS_SHARP		4

/* ParticleEditSettings.selectmode for particles */
#define SCE_SELECT_PATH		(1 << 0)
#define SCE_SELECT_POINT	(1 << 1)
#define SCE_SELECT_END		(1 << 2)

/* ToolSettings.prop_mode (proportional falloff) */
#define PROP_SMOOTH            0
#define PROP_SPHERE            1
#define PROP_ROOT              2
#define PROP_SHARP             3
#define PROP_LIN               4
#define PROP_CONST             5
#define PROP_RANDOM            6
#define PROP_INVSQUARE         7
#define PROP_MODE_MAX          8

/* ToolSettings.proportional */
#define PROP_EDIT_OFF			0
#define PROP_EDIT_ON			1
#define PROP_EDIT_CONNECTED		2
#define PROP_EDIT_PROJECTED		3

/* ToolSettings.weightuser */
enum {
	OB_DRAW_GROUPUSER_NONE      = 0,
	OB_DRAW_GROUPUSER_ACTIVE    = 1,
	OB_DRAW_GROUPUSER_ALL       = 2,
};

/* toolsettings->face_strength */
enum {
	FACE_STRENGTH_WEAK = -16384,
	FACE_STRENGTH_MEDIUM = 0,
	FACE_STRENGTH_STRONG = 16384,
};

/* object_vgroup.c */
/* ToolSettings.vgroupsubset */
typedef enum eVGroupSelect {
	WT_VGROUP_ALL = 0,
	WT_VGROUP_ACTIVE = 1,
	WT_VGROUP_BONE_SELECT = 2,
	WT_VGROUP_BONE_DEFORM = 3,
	WT_VGROUP_BONE_DEFORM_OFF = 4,
} eVGroupSelect;

#define WT_VGROUP_MASK_ALL \
	((1 << WT_VGROUP_ACTIVE) | \
	 (1 << WT_VGROUP_BONE_SELECT) | \
	 (1 << WT_VGROUP_BONE_DEFORM) | \
	 (1 << WT_VGROUP_BONE_DEFORM_OFF) | \
	 (1 << WT_VGROUP_ALL))


/* Scene.flag */
<<<<<<< HEAD
#define SCE_DS_SELECTED			(1<<0)
#define SCE_DS_COLLAPSED		(1<<1)
#define SCE_NLA_EDIT_ON			(1<<2)
#define SCE_FRAME_DROP			(1<<3)
#define SCE_KEYS_NO_SELONLY	    (1<<4)
#define SCE_INTERACTIVE         (1<<5)
=======
#define SCE_DS_SELECTED			(1 << 0)
#define SCE_DS_COLLAPSED		(1 << 1)
#define SCE_NLA_EDIT_ON			(1 << 2)
#define SCE_FRAME_DROP			(1 << 3)
#define SCE_KEYS_NO_SELONLY	    (1 << 4)
>>>>>>> 4070bb24

	/* return flag BKE_scene_base_iter_next functions */
/* #define F_ERROR			-1 */  /* UNUSED */
#define F_START			0
#define F_SCENE			1
#define F_DUPLI			3

/* AudioData.flag */
#define AUDIO_MUTE                (1 << 0)
#define AUDIO_SYNC                (1 << 1)
#define AUDIO_SCRUB		          (1 << 2)
#define AUDIO_VOLUME_ANIMATED     (1 << 3)

/* FFMpegCodecData.flags */
enum {
#ifdef DNA_DEPRECATED
	FFMPEG_MULTIPLEX_AUDIO  = (1 << 0),  /* deprecated, you can choose none as audiocodec now */
#endif
	FFMPEG_AUTOSPLIT_OUTPUT = (1 << 1),
	FFMPEG_LOSSLESS_OUTPUT  = (1 << 2),
	FFMPEG_USE_MAX_B_FRAMES = (1 << 3),
};

/* Paint.flags */
typedef enum ePaintFlags {
	PAINT_SHOW_BRUSH = (1 << 0),
	PAINT_FAST_NAVIGATE = (1 << 1),
	PAINT_SHOW_BRUSH_ON_SURFACE = (1 << 2),
	PAINT_USE_CAVITY_MASK = (1 << 3),
} ePaintFlags;

/* Paint.symmetry_flags
 * (for now just a duplicate of sculpt symmetry flags) */
typedef enum ePaintSymmetryFlags {
	PAINT_SYMM_X = (1 << 0),
	PAINT_SYMM_Y = (1 << 1),
	PAINT_SYMM_Z = (1 << 2),
	PAINT_SYMMETRY_FEATHER = (1 << 3),
	PAINT_TILE_X = (1 << 4),
	PAINT_TILE_Y = (1 << 5),
	PAINT_TILE_Z = (1 << 6),
} ePaintSymmetryFlags;

#define PAINT_SYMM_AXIS_ALL (PAINT_SYMM_X | PAINT_SYMM_Y | PAINT_SYMM_Z)

/* Sculpt.flags */
/* These can eventually be moved to paint flags? */
typedef enum eSculptFlags {
	SCULPT_FLAG_UNUSED_0 = (1 << 0),  /* cleared */
	SCULPT_FLAG_UNUSED_1 = (1 << 1),  /* cleared */
	SCULPT_FLAG_UNUSED_2 = (1 << 2),  /* cleared */

	SCULPT_LOCK_X = (1 << 3),
	SCULPT_LOCK_Y = (1 << 4),
	SCULPT_LOCK_Z = (1 << 5),

	SCULPT_FLAG_UNUSED_6 = (1 << 6),  /* cleared */

	SCULPT_USE_OPENMP = (1 << 7),
	SCULPT_ONLY_DEFORM = (1 << 8),
	SCULPT_SHOW_DIFFUSE = (1 << 9),

	/* If set, the mesh will be drawn with smooth-shading in
	 * dynamic-topology mode */
	SCULPT_DYNTOPO_SMOOTH_SHADING = (1 << 10),

	/* If set, dynamic-topology brushes will subdivide short edges */
	SCULPT_DYNTOPO_SUBDIVIDE = (1 << 12),
	/* If set, dynamic-topology brushes will collapse short edges */
	SCULPT_DYNTOPO_COLLAPSE = (1 << 11),

	/* If set, dynamic-topology detail size will be constant in object space */
	SCULPT_DYNTOPO_DETAIL_CONSTANT = (1 << 13),
	SCULPT_DYNTOPO_DETAIL_BRUSH = (1 << 14),
	SCULPT_DYNTOPO_DETAIL_MANUAL = (1 << 16),

	/* Don't display mask in viewport, but still use it for strokes. */
	SCULPT_HIDE_MASK = (1 << 15),
} eSculptFlags;

/* ImagePaintSettings.mode */
typedef enum eImagePaintMode {
	IMAGEPAINT_MODE_MATERIAL, /* detect texture paint slots from the material */
	IMAGEPAINT_MODE_IMAGE,    /* select texture paint image directly */
} eImagePaintMode;

/* ImagePaintSettings.interp */
enum {
	IMAGEPAINT_INTERP_LINEAR = 0,
	IMAGEPAINT_INTERP_CLOSEST,
};

/* ImagePaintSettings.flag */
#define IMAGEPAINT_DRAWING				(1 << 0)
// #define IMAGEPAINT_DRAW_TOOL			(1 << 1) // deprecated
// #define IMAGEPAINT_DRAW_TOOL_DRAWING	(1 << 2) // deprecated

/* projection painting only */
/* ImagePaintSettings.flag */
#define IMAGEPAINT_PROJECT_XRAY			(1 << 4)
#define IMAGEPAINT_PROJECT_BACKFACE		(1 << 5)
#define IMAGEPAINT_PROJECT_FLAT			(1 << 6)
#define IMAGEPAINT_PROJECT_LAYER_CLONE	(1 << 7)
#define IMAGEPAINT_PROJECT_LAYER_STENCIL	(1 << 8)
#define IMAGEPAINT_PROJECT_LAYER_STENCIL_INV	(1 << 9)

/* ImagePaintSettings.missing_data */
#define IMAGEPAINT_MISSING_UVS       (1 << 0)
#define IMAGEPAINT_MISSING_MATERIAL  (1 << 1)
#define IMAGEPAINT_MISSING_TEX       (1 << 2)
#define IMAGEPAINT_MISSING_STENCIL   (1 << 3)

/* ToolSettings.uvcalc_flag */
#define UVCALC_FILLHOLES			(1 << 0)
/** would call this UVCALC_ASPECT_CORRECT, except it should be default with old file */
#define UVCALC_NO_ASPECT_CORRECT	(1 << 1)
/** adjust UV's while transforming to avoid distortion */
#define UVCALC_TRANSFORM_CORRECT	(1 << 2)
/** Use mesh data after subsurf to compute UVs*/
#define UVCALC_USESUBSURF			(1 << 3)

/* ToolSettings.uv_flag */
#define UV_SYNC_SELECTION	1
#define UV_SHOW_SAME_IMAGE	2

/* ToolSettings.uv_selectmode */
#define UV_SELECT_VERTEX	1
#define UV_SELECT_EDGE		2
#define UV_SELECT_FACE		4
#define UV_SELECT_ISLAND	8

/* ToolSettings.edge_mode */
#define EDGE_MODE_SELECT				0
#define EDGE_MODE_TAG_SEAM				1
#define EDGE_MODE_TAG_SHARP				2
#define EDGE_MODE_TAG_CREASE			3
#define EDGE_MODE_TAG_BEVEL				4
#define EDGE_MODE_TAG_FREESTYLE			5

/* ToolSettings.gizmo_flag */
enum {
	SCE_GIZMO_SHOW_TRANSLATE = (1 << 0),
	SCE_GIZMO_SHOW_ROTATE    = (1 << 1),
	SCE_GIZMO_SHOW_SCALE     = (1 << 2),
};

/* ToolSettings.gpencil_flags */
typedef enum eGPencil_Flags {
	/* When creating new frames, the last frame gets used as the basis for the new one */
	GP_TOOL_FLAG_RETAIN_LAST            = (1 << 1),
	/* Add the strokes below all strokes in the layer */
	GP_TOOL_FLAG_PAINT_ONBACK           = (1 << 2),
	/* Show compact list of colors */
	GP_TOOL_FLAG_THUMBNAIL_LIST         = (1 << 3),
	/* Generate wheight data for new strokes */
	GP_TOOL_FLAG_CREATE_WEIGHTS         = (1 << 4),
} eGPencil_Flags;

/* scene->r.simplify_gpencil */
typedef enum eGPencil_SimplifyFlags {
	/* Simplify */
	SIMPLIFY_GPENCIL_ENABLE           = (1 << 0),
	/* Simplify on play */
	SIMPLIFY_GPENCIL_ON_PLAY          = (1 << 1),
	/* Simplify fill on viewport */
	SIMPLIFY_GPENCIL_FILL             = (1 << 2),
	/* Simplify modifier on viewport */
	SIMPLIFY_GPENCIL_MODIFIER         = (1 << 3),
	/* Remove fill external line */
	SIMPLIFY_GPENCIL_REMOVE_FILL_LINE = (1 << 4),
	/* Simplify Shader FX */
	SIMPLIFY_GPENCIL_FX               = (1 << 5),
	/* Simplify layer blending */
	SIMPLIFY_GPENCIL_BLEND            = (1 << 6),
} eGPencil_SimplifyFlags;

/* ToolSettings.gpencil_*_align - Stroke Placement mode flags */
typedef enum eGPencil_Placement_Flags {
	/* New strokes are added in viewport/data space (i.e. not screen space) */
	GP_PROJECT_VIEWSPACE    = (1 << 0),

	/* Viewport space, but relative to render canvas (Sequencer Preview Only) */
	GP_PROJECT_CANVAS       = (1 << 1),

	/* Project into the screen's Z values */
	GP_PROJECT_DEPTH_VIEW	= (1 << 2),
	GP_PROJECT_DEPTH_STROKE = (1 << 3),

	/* "Use Endpoints" */
	GP_PROJECT_DEPTH_STROKE_ENDPOINTS = (1 << 4),
	GP_PROJECT_CURSOR = (1 << 5),
	GP_PROJECT_DEPTH_STROKE_FIRST = (1 << 6),
} eGPencil_Placement_Flags;

/* ToolSettings.gpencil_selectmode */
typedef enum eGPencil_Selectmode_types {
	GP_SELECTMODE_POINT   = 0,
	GP_SELECTMODE_STROKE  = 1,
	GP_SELECTMODE_SEGMENT = 2,
} eGPencil_Selectmode_types;

/* ToolSettings.gpencil_guide_types */
typedef enum eGPencil_GuideTypes {
	GP_GUIDE_CIRCULAR = 0,
	GP_GUIDE_RADIAL,
	GP_GUIDE_PARALLEL,
	GP_GUIDE_GRID
} eGPencil_GuideTypes;

/* ToolSettings.gpencil_guide_references */
typedef enum eGPencil_Guide_Reference {
	GP_GUIDE_REF_CURSOR = 0,
	GP_GUIDE_REF_CUSTOM,
	GP_GUIDE_REF_OBJECT
} eGPencil_Guide_Reference;

/* ToolSettings.particle flag */
#define PE_KEEP_LENGTHS         (1 << 0)
#define PE_LOCK_FIRST           (1 << 1)
#define PE_DEFLECT_EMITTER      (1 << 2)
#define PE_INTERPOLATE_ADDED    (1 << 3)
#define PE_DRAW_PART            (1 << 4)
#define PE_UNUSED_6             (1 << 6)  /* cleared */
#define PE_FADE_TIME            (1 << 7)
#define PE_AUTO_VELOCITY        (1 << 8)

/* ParticleEditSettings.brushtype */
#define PE_BRUSH_NONE		-1
#define PE_BRUSH_COMB		0
#define PE_BRUSH_CUT		1
#define PE_BRUSH_LENGTH		2
#define PE_BRUSH_PUFF		3
#define PE_BRUSH_ADD		4
#define PE_BRUSH_SMOOTH		5
#define PE_BRUSH_WEIGHT		6

/* ParticleBrushData.flag */
#define PE_BRUSH_DATA_PUFF_VOLUME 1

/* ParticleBrushData.edittype */
#define PE_TYPE_PARTICLES	0
#define PE_TYPE_SOFTBODY	1
#define PE_TYPE_CLOTH		2

/* PhysicsSettings.flag */
#define PHYS_GLOBAL_GRAVITY		1

/* UnitSettings */

#define USER_UNIT_ADAPTIVE 0xFF
/* UnitSettings.system */
#define	USER_UNIT_NONE			0
#define	USER_UNIT_METRIC		1
#define	USER_UNIT_IMPERIAL		2
/* UnitSettings.flag */
#define	USER_UNIT_OPT_SPLIT		1
#define USER_UNIT_ROT_RADIANS	2

/* SceneEEVEE->flag */
enum {
	SCE_EEVEE_VOLUMETRIC_ENABLED	= (1 << 0),
	SCE_EEVEE_VOLUMETRIC_LIGHTS		= (1 << 1),
	SCE_EEVEE_VOLUMETRIC_SHADOWS	= (1 << 2),
//	SCE_EEVEE_VOLUMETRIC_COLORED	= (1 << 3), /* Unused */
	SCE_EEVEE_GTAO_ENABLED			= (1 << 4),
	SCE_EEVEE_GTAO_BENT_NORMALS		= (1 << 5),
	SCE_EEVEE_GTAO_BOUNCE			= (1 << 6),
	SCE_EEVEE_DOF_ENABLED			= (1 << 7),
	SCE_EEVEE_BLOOM_ENABLED			= (1 << 8),
	SCE_EEVEE_MOTION_BLUR_ENABLED	= (1 << 9),
	SCE_EEVEE_SHADOW_HIGH_BITDEPTH	= (1 << 10),
	SCE_EEVEE_TAA_REPROJECTION		= (1 << 11),
	SCE_EEVEE_SSS_ENABLED			= (1 << 12),
	SCE_EEVEE_SSS_SEPARATE_ALBEDO	= (1 << 13),
	SCE_EEVEE_SSR_ENABLED			= (1 << 14),
	SCE_EEVEE_SSR_REFRACTION		= (1 << 15),
	SCE_EEVEE_SSR_HALF_RESOLUTION	= (1 << 16),
	SCE_EEVEE_SHOW_IRRADIANCE		= (1 << 17),
	SCE_EEVEE_SHOW_CUBEMAPS			= (1 << 18),
	SCE_EEVEE_GI_AUTOBAKE			= (1 << 19),
	SCE_EEVEE_SHADOW_SOFT			= (1 << 20),
	SCE_EEVEE_OVERSCAN				= (1 << 21),
};

/* SceneEEVEE->shadow_method */
enum {
	SHADOW_ESM = 1,
	SHADOW_VSM = 2,
	SHADOW_METHOD_MAX = 3,
};

#ifdef __cplusplus
}
#endif

#endif  /* __DNA_SCENE_TYPES_H__ */<|MERGE_RESOLUTION|>--- conflicted
+++ resolved
@@ -2274,20 +2274,12 @@
 
 
 /* Scene.flag */
-<<<<<<< HEAD
-#define SCE_DS_SELECTED			(1<<0)
-#define SCE_DS_COLLAPSED		(1<<1)
-#define SCE_NLA_EDIT_ON			(1<<2)
-#define SCE_FRAME_DROP			(1<<3)
-#define SCE_KEYS_NO_SELONLY	    (1<<4)
-#define SCE_INTERACTIVE         (1<<5)
-=======
 #define SCE_DS_SELECTED			(1 << 0)
 #define SCE_DS_COLLAPSED		(1 << 1)
 #define SCE_NLA_EDIT_ON			(1 << 2)
 #define SCE_FRAME_DROP			(1 << 3)
 #define SCE_KEYS_NO_SELONLY	    (1 << 4)
->>>>>>> 4070bb24
+#define SCE_INTERACTIVE         (1 << 5)
 
 	/* return flag BKE_scene_base_iter_next functions */
 /* #define F_ERROR			-1 */  /* UNUSED */
