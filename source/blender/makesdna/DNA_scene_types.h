--- conflicted
+++ resolved
@@ -1899,22 +1899,12 @@
 	int pad7;
 
 	/* User-Defined KeyingSets */
-<<<<<<< HEAD
 	int active_keyingset;			/* index of the active KeyingSet. first KeyingSet has index 1, 'none' active is 0, 'add new' is -1 */
 	ListBase keyingsets;			/* KeyingSets for this scene */
 	
 	/* Game Settings */
 	struct GameFraming framing  DNA_DEPRECATED; // XXX  deprecated since 2.5
 	struct GameData gm;
-=======
-	/**
-	 * Index of the active KeyingSet.
-	 * first KeyingSet has index 1, 'none' active is 0, 'add new' is -1
-	 */
-	int active_keyingset;
-	/** KeyingSets for this scene */
-	ListBase keyingsets;
->>>>>>> 91a15583
 
 	/* Units */
 	struct UnitSettings unit;
