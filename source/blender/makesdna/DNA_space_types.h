/**
 * blenlib/DNA_space_types.h (mar-2001 nzc)
 *	
 * $Id$ 
 *
 * ***** BEGIN GPL LICENSE BLOCK *****
 *
 * This program is free software; you can redistribute it and/or
 * modify it under the terms of the GNU General Public License
 * as published by the Free Software Foundation; either version 2
 * of the License, or (at your option) any later version.
 *
 * This program is distributed in the hope that it will be useful,
 * but WITHOUT ANY WARRANTY; without even the implied warranty of
 * MERCHANTABILITY or FITNESS FOR A PARTICULAR PURPOSE.  See the
 * GNU General Public License for more details.
 *
 * You should have received a copy of the GNU General Public License
 * along with this program; if not, write to the Free Software Foundation,
 * Inc., 59 Temple Place - Suite 330, Boston, MA  02111-1307, USA.
 *
 * The Original Code is Copyright (C) 2001-2002 by NaN Holding BV.
 * All rights reserved.
 *
 * The Original Code is: all of this file.
 *
 * Contributor(s): none yet.
 *
 * ***** END GPL LICENSE BLOCK *****
 */
#ifndef DNA_SPACE_TYPES_H
#define DNA_SPACE_TYPES_H

#include "DNA_listBase.h"
#include "DNA_vec_types.h"
#include "DNA_outliner_types.h"		/* for TreeStoreElem */
#include "DNA_image_types.h"	/* ImageUser */
/* Hum ... Not really nice... but needed for spacebuts. */
#include "DNA_view2d_types.h"

struct ID;
struct Text;
struct Script;
struct ImBuf;
struct Image;
struct SpaceIpo;
struct BlendHandle;
struct RenderInfo;
struct bNodeTree;
struct uiBlock;
struct FileList;
struct bGPdata;
struct bDopeSheet;
struct FileSelectParams;
struct FileLayout;
struct bScreen;
struct Scene;
struct wmOperator;
struct wmTimer;

	/**
	 * The base structure all the other spaces
	 * are derived (implicitly) from. Would be
	 * good to make this explicit.
	 */

typedef struct SpaceLink {
	struct SpaceLink *next, *prev;
	ListBase regionbase;		/* storage of regions for inactive spaces */
	int spacetype;
	float blockscale;			/* XXX depricate this */
	short blockhandler[8];		/* XXX depricate this */
} SpaceLink;

typedef struct SpaceInfo {
	SpaceLink *next, *prev;
	ListBase regionbase;		/* storage of regions for inactive spaces */
	int spacetype;
	float blockscale;

	short blockhandler[8];		/* XXX depricate this */
	
	struct bScreen *screen;		/* browse screen */
	struct Scene *scene;		/* browse scene */
	
} SpaceInfo;

/* 'Graph' Editor (formerly known as the IPO Editor) */
/* XXX for now, we keep all old data... */
typedef struct SpaceIpo {
	SpaceLink *next, *prev;
	ListBase regionbase;		/* storage of regions for inactive spaces */
	int spacetype;
	float blockscale;

	short blockhandler[8];
	View2D v2d; /* deprecated, copied to region */
	
	struct bDopeSheet *ads;	/* settings for filtering animation data (NOTE: we use a pointer due to code-linking issues) */
	
	ListBase ghostCurves;	/* sampled snapshots of F-Curves used as in-session guides */
	
	short mode;				/* mode for the Graph editor (eGraphEdit_Mode) */
	short flag;				/* settings for Graph editor */
	short autosnap;			/* time-transform autosnapping settings for Graph editor (eAnimEdit_AutoSnap in DNA_action_types.h) */
	char pin, lock;			// XXX old, unused vars that are probably going to be depreceated soon...
} SpaceIpo;

typedef struct SpaceButs {
	SpaceLink *next, *prev;
	ListBase regionbase;		/* storage of regions for inactive spaces */
	int spacetype;
	float blockscale;
	
	short blockhandler[8];
	
	struct RenderInfo *ri;

	View2D v2d;						/* deprecated, copied to region */
	
	short mainb, mainbo, mainbuser;	/* context tabs */
	short re_align, align;			/* align for panels */
	short preview;					/* preview is signal to refresh */
	char flag, pad[3];
	
	void *path;				/* runtime */
	int pathflag, dataicon;	/* runtime */
	ID *pinid;
} SpaceButs;

typedef struct SpaceSeq {
	SpaceLink *next, *prev;
	ListBase regionbase;		/* storage of regions for inactive spaces */
	int spacetype;
	float blockscale;

	short blockhandler[8];

	View2D v2d; /* deprecated, copied to region */
	
	float xof, yof;	/* offset for drawing the image preview */
	short mainb;
	short render_size;
	short chanshown;
	short zebra;
	int flag;
	float zoom;
	
	struct bGPdata *gpd;		/* grease-pencil data */
} SpaceSeq;

typedef struct FileSelectParams {
	char title[24]; /* title, also used for the text of the execute button */
	char dir[240]; /* directory */
	char file[80]; /* file */
	char renamefile[80];

	short type; /* XXXXX for now store type here, should be moved to the operator */
	short flag; /* settings for filter, hiding dots files,...  */
	short sort; /* sort order */
	short display; /* display mode flag */
	short filter; /* filter when (flags & FILE_FILTER) is true */

	/* XXX - temporary, better move to filelist */
	short active_bookmark;
	int	active_file;
	int selstate;

	/* short */
	/* XXX --- still unused -- */
	short f_fp; /* show font preview */
	short menu; /* currently selected option in pupmenu */
	char fp_str[8]; /* string to use for font preview */
	char *pupmenu; /* allows menu for save options - result stored in menup */
	/* XXX --- end unused -- */
} FileSelectParams;


typedef struct SpaceFile {
	SpaceLink *next, *prev;
	ListBase regionbase;		/* storage of regions for inactive spaces */
	int spacetype;
	int pad;

	struct FileSelectParams *params; /* config and input for file select */
	
	struct FileList *files; /* holds the list of files to show */

	ListBase *folders_prev; /* holds the list of previous directories to show */
	ListBase *folders_next; /* holds the list of next directories (pushed from previous) to show */

	/* operator that is invoking fileselect 
	   op->exec() will be called on the 'Load' button.
	   if operator provides op->cancel(), then this will be invoked
	   on the cancel button.
	*/
	struct wmOperator *op; 

	struct wmTimer *loadimage_timer;

	struct FileLayout *layout;
	
	short recentnr, bookmarknr;
	short systemnr, pad2;
} SpaceFile;

typedef struct SpaceOops {
	SpaceLink *next, *prev;
	ListBase regionbase;		/* storage of regions for inactive spaces */
	int spacetype;
	float blockscale;

	short blockhandler[8];

	View2D v2d; /* deprecated, copied to region */
	
	ListBase tree;
	struct TreeStore *treestore;
	
	/* search stuff */
	char search_string[32];
	struct TreeStoreElem search_tse;
	int search_flags, do_;
	
	short flag, outlinevis, storeflag, pad;
} SpaceOops;

typedef struct SpaceImage {
	SpaceLink *next, *prev;
	ListBase regionbase;		/* storage of regions for inactive spaces */
	int spacetype;

	float blockscale;
	short blockhandler[8];
	
	struct Image *image;
	struct ImageUser iuser;
	
	struct CurveMapping *cumap;
	short menunr, imanr, pad2;
	short curtile; /* the currently active tile of the image when tile is enabled, is kept in sync with the active faces tile */
	int flag;
	short imtypenr, lock;
	short pin, pad3;
	char dt_uv; /* UV draw type */
	char sticky; /* sticky selection type */
	char dt_uvstretch;
	char around;
	
	float xof, yof;					/* user defined offset, image is centered */
	float zoom, pad4;				/* user defined zoom level */
	float centx, centy;				/* storage for offset while render drawing */
	
	struct bGPdata *gpd;			/* grease pencil data */
} SpaceImage;

typedef struct SpaceNla {
	struct SpaceLink *next, *prev;
	ListBase regionbase;		/* storage of regions for inactive spaces */
	int spacetype;
	float blockscale;

	short blockhandler[8];

	short autosnap;			/* this uses the same settings as autosnap for Action Editor */
	short flag;
	int pad;
	
	struct bDopeSheet *ads;
	View2D v2d;	 /* deprecated, copied to region */
} SpaceNla;

typedef struct SpaceText {
	SpaceLink *next, *prev;
	ListBase regionbase;		/* storage of regions for inactive spaces */
	int spacetype;
	float blockscale;

	short blockhandler[8];

	struct Text *text;	

	int top, viewlines;
	short flags, menunr;	

	short lheight;		/* user preference */
	char cwidth, linenrs_tot;		/* runtime computed, character width and the number of chars to use when showing line numbers */
	int left;
	int showlinenrs;
	int tabnumber;

	int showsyntax;
	short overwrite;
	short live_edit; /* run python while editing, evil */
	float pix_per_line;

	struct rcti txtscroll, txtbar;

	int wordwrap, doplugins;

	char findstr[256];		/* ST_MAX_FIND_STR */
	char replacestr[256];	/* ST_MAX_FIND_STR */
} SpaceText;

typedef struct Script {
	ID id;

	void *py_draw;
	void *py_event;
	void *py_button;
	void *py_browsercallback;
	void *py_globaldict;

	int flags, lastspace;
	char scriptname[256]; /* store the script file here so we can re-run it on loading blender, if "Enable Scripts" is on */
	char scriptarg[256];
} Script;
#define SCRIPT_SET_NULL(_script) _script->py_draw = _script->py_event = _script->py_button = _script->py_browsercallback = _script->py_globaldict = NULL; _script->flags = 0;
#define SCRIPT_RUNNING	0x01
#define SCRIPT_GUI		0x02
#define SCRIPT_FILESEL	0x04

typedef struct SpaceScript {
	SpaceLink *next, *prev;
	ListBase regionbase;		/* storage of regions for inactive spaces */
	int spacetype;
	float blockscale;
	struct Script *script;

	short flags, menunr;
	int pad1;
	
	void *but_refs;
} SpaceScript;

typedef struct SpaceTime {
	SpaceLink *next, *prev;
	ListBase regionbase;		/* storage of regions for inactive spaces */
	int spacetype;
	float blockscale;
	
	View2D v2d; /* deprecated, copied to region */
	
	int flag, redraws;
	
} SpaceTime;

typedef struct SpaceNode {
	SpaceLink *next, *prev;
	ListBase regionbase;		/* storage of regions for inactive spaces */
	int spacetype;
	float blockscale;
	
	short blockhandler[8];
	
	View2D v2d; /* deprecated, copied to region */
	
	struct ID *id, *from;		/* context, no need to save in file? well... pinning... */
	short flag, menunr;			/* menunr: browse id block in header */
	float aspect;
	void *curfont;
	
	float xof, yof;	/* offset for drawing the backdrop */
	float mx, my;	/* mousepos for drawing socketless link */
	
	struct bNodeTree *nodetree, *edittree;
	int treetype;			/* treetype: as same nodetree->type */
	short texfrom, pad;		/* texfrom object, world or brush */
	
	struct bGPdata *gpd;		/* grease-pencil data */
} SpaceNode;

/* snode->flag */
#define SNODE_BACKDRAW		2
#define SNODE_DISPGP		4

/* snode->texfrom */
#define SNODE_TEX_OBJECT	0
#define SNODE_TEX_WORLD		1
#define SNODE_TEX_BRUSH		2

typedef struct SpaceLogic {
	SpaceLink *next, *prev;
	ListBase regionbase;		/* storage of regions for inactive spaces */
	int spacetype;
	float blockscale;
	
	short blockhandler[8];
	
	short flag, scaflag;
	int pad;
	
	struct bGPdata *gpd;		/* grease-pencil data */
} SpaceLogic;


typedef struct SpaceImaSel {
	SpaceLink *next, *prev;
	ListBase regionbase;		/* storage of regions for inactive spaces */
	int spacetype;
	float blockscale;
	
	short blockhandler[8];

	View2D v2d; /* deprecated, copied to region */

	struct FileList *files;

	/* specific stuff for drawing */
	char title[24];
	char dir[240];
	char file[80];

	short type, menu, flag, sort;

	void *curfont;
	int	active_file;

	int numtilesx;
	int numtilesy;

	int selstate;

	struct rcti viewrect;
	struct rcti bookmarkrect;

	float scrollpos; /* current position of scrollhandle */
	float scrollheight; /* height of the scrollhandle */
	float scrollarea; /* scroll region, scrollpos is from 0 to scrollarea */

	float aspect;
	unsigned short retval;		/* event */

	short ipotype;
	
	short filter;
	short active_bookmark;
	short pad, pad1;

	/* view settings */
	short prv_w;
	short prv_h;

	/* one day we'll add unions to dna */
	void (*returnfunc)(char *);
	void (*returnfunc_event)(unsigned short);
	void (*returnfunc_args)(char *, void *, void *);
	
	void *arg1, *arg2;
	short *menup;	/* pointer to menu result or ID browsing */
	char *pupmenu;	/* optional menu in header */

	struct ImBuf *img;
} SpaceImaSel;


typedef struct ConsoleLine {
	struct ConsoleLine *next, *prev;
	
	/* keep these 3 vars so as to share free, realloc funcs */
	int len_alloc;	/* allocated length */
	int len;	/* real len - strlen() */
	char *line; 
	
	int cursor;
	int type; /* only for use when in the 'scrollback' listbase */
} ConsoleLine;

/* ConsoleLine.type */
enum {
	CONSOLE_LINE_OUTPUT=0,
	CONSOLE_LINE_INPUT,
	CONSOLE_LINE_INFO, /* autocomp feedback */
	CONSOLE_LINE_ERROR
};

/* SpaceConsole.rpt_mask */
enum {
	CONSOLE_TYPE_PYTHON=0,
	CONSOLE_TYPE_REPORT,
};

/* SpaceConsole.type see BKE_report.h */
enum {
	CONSOLE_RPT_DEBUG	= 1<<0,
	CONSOLE_RPT_INFO	= 1<<1,
	CONSOLE_RPT_OP		= 1<<2,
	CONSOLE_RPT_WARN	= 1<<3,
	CONSOLE_RPT_ERR		= 1<<4,
};

typedef struct SpaceConsole {
	SpaceLink *next, *prev;
	ListBase regionbase;		/* storage of regions for inactive spaces */
	int spacetype;
	float blockscale;			// XXX are these needed?
	
	short blockhandler[8];		// XXX are these needed?
	
	/* space vars */
	int type; /* console/report/..? */
	int rpt_mask; /* which reports to display */
	int flag, lheight;

	ListBase scrollback; /* ConsoleLine; output */
	ListBase history; /* ConsoleLine; command history, current edited line is the first */
	char prompt[8];
	
} SpaceConsole;

typedef struct SpaceUserPref {
	SpaceLink *next, *prev;
	ListBase regionbase;		/* storage of regions for inactive spaces */
	int spacetype;

	int pad;
} SpaceUserPref;

/* view3d  Now in DNA_view3d_types.h */



/* **************** SPACE DEFINES ********************* */

/* button defines (deprecated) */
/* warning: the values of these defines are used in sbuts->tabs[8] */
/* sbuts->mainb new */
#define CONTEXT_SCENE	0
#define CONTEXT_OBJECT	1
#define CONTEXT_TYPES	2
#define CONTEXT_SHADING	3
#define CONTEXT_EDITING	4
#define CONTEXT_SCRIPT	5
#define CONTEXT_LOGIC	6

/* sbuts->mainb old (deprecated) */
#define BUTS_VIEW			0
#define BUTS_LAMP			1
#define BUTS_MAT			2
#define BUTS_TEX			3
#define BUTS_ANIM			4
#define BUTS_WORLD			5
#define BUTS_RENDER			6
#define BUTS_EDIT			7
#define BUTS_GAME			8
#define BUTS_FPAINT			9
#define BUTS_RADIO			10
#define BUTS_SCRIPT			11
#define BUTS_SOUND			12
#define BUTS_CONSTRAINT		13
#define BUTS_EFFECTS		14

/* sbuts->tab new (deprecated) */
#define TAB_SHADING_MAT 	0
#define TAB_SHADING_TEX 	1
#define TAB_SHADING_RAD 	2
#define TAB_SHADING_WORLD	3
#define TAB_SHADING_LAMP	4

#define TAB_OBJECT_OBJECT	0
#define TAB_OBJECT_PHYSICS 	1
#define TAB_OBJECT_PARTICLE	2

#define TAB_SCENE_RENDER	0
#define TAB_SCENE_WORLD     	1
#define TAB_SCENE_ANIM		2
#define TAB_SCENE_SOUND		3
#define TAB_SCENE_SEQUENCER	4


/* buts->mainb new */
<<<<<<< HEAD
#define BCONTEXT_SCENE		0
#define BCONTEXT_WORLD		1
#define BCONTEXT_OBJECT		2
#define BCONTEXT_DATA		3
#define BCONTEXT_MATERIAL	4
#define BCONTEXT_TEXTURE	5
#define BCONTEXT_PARTICLE	6
#define BCONTEXT_PHYSICS	7
#define BCONTEXT_BONE		9
#define BCONTEXT_MODIFIER	10
#define BCONTEXT_CONSTRAINT 12
#define BCONTEXT_TOT		13
=======
#define BCONTEXT_SCENE			0
#define BCONTEXT_WORLD				1
#define BCONTEXT_OBJECT				2
#define BCONTEXT_DATA				3
#define BCONTEXT_MATERIAL			4
#define BCONTEXT_TEXTURE			5
#define BCONTEXT_PARTICLE			6
#define BCONTEXT_PHYSICS			7
#define BCONTEXT_BONE				9
#define BCONTEXT_MODIFIER			10
#define BCONTEXT_CONSTRAINT			12
#define BCONTEXT_BONE_CONSTRAINT	13
#define BCONTEXT_TOT				14
>>>>>>> 8ea29046

/* sbuts->flag */
#define SB_PRV_OSA			1
#define SB_PIN_CONTEXT		2
#define SB_WORLD_TEX		4
#define SB_BRUSH_TEX		8

/* sbuts->align */
#define BUT_FREE  		0
#define BUT_HORIZONTAL  1
#define BUT_VERTICAL    2
#define BUT_AUTO		3

/* sbuts->scaflag */		
#define BUTS_SENS_SEL		1
#define BUTS_SENS_ACT		2
#define BUTS_SENS_LINK		4
#define BUTS_CONT_SEL		8
#define BUTS_CONT_ACT		16
#define BUTS_CONT_LINK		32
#define BUTS_ACT_SEL		64
#define BUTS_ACT_ACT		128
#define BUTS_ACT_LINK		256
#define BUTS_SENS_STATE		512
#define BUTS_ACT_STATE		1024

/* FileSelectParams.display */
enum FileDisplayTypeE {
	FILE_SHORTDISPLAY = 1,
	FILE_LONGDISPLAY,
	FILE_IMGDISPLAY
};

/* FileSelectParams.sort */
enum FileSortTypeE {
	FILE_SORT_NONE = 0,
	FILE_SORT_ALPHA = 1,
	FILE_SORT_EXTENSION,
	FILE_SORT_TIME,
	FILE_SORT_SIZE
};

/* these values need to be hardcoded in structs, dna does not recognize defines */
/* also defined in BKE */
#define FILE_MAXDIR			160
#define FILE_MAXFILE		80
#define FILE_MAX			240

/* filesel types */
#define FILE_UNIX			8
#define FILE_BLENDER		8 /* dont display relative paths */
#define FILE_SPECIAL		9

#define FILE_LOADLIB		1
#define FILE_MAIN			2
#define FILE_LOADFONT		3

/* sfile->flag and simasel->flag */
#define FILE_SHOWSHORT		1
#define FILE_STRINGCODE		2
#define FILE_LINK			4
#define FILE_HIDE_DOT		8
#define FILE_AUTOSELECT		16
#define FILE_ACTIVELAY		32
#define FILE_ATCURSOR		64
#define FILE_SYNCPOSE		128
#define FILE_FILTER			256
#define FILE_BOOKMARKS		512

/* files in filesel list: 2=ACTIVE  */
#define EDITING				1
#define ACTIVE				2
#define BLENDERFILE			4
#define PSXFILE				8
#define IMAGEFILE			16
#define MOVIEFILE			32
#define PYSCRIPTFILE		64
#define FTFONTFILE			128
#define SOUNDFILE			256
#define TEXTFILE			512
#define MOVIEFILE_ICON		1024 /* movie file that preview can't load */
#define FOLDERFILE			2048 /* represents folders for filtering */

/* SpaceImage->dt_uv */
#define SI_UVDT_OUTLINE	0
#define SI_UVDT_DASH	1
#define SI_UVDT_BLACK	2
#define SI_UVDT_WHITE	3

/* SpaceImage->dt_uvstretch */
#define SI_UVDT_STRETCH_ANGLE	0
#define SI_UVDT_STRETCH_AREA	1

/* SpaceImage->sticky
 * Note DISABLE should be 0, however would also need to re-arrange icon order,
 * also, sticky loc is the default mode so this means we dont need to 'do_versons' */
#define SI_STICKY_LOC		0
#define SI_STICKY_DISABLE	1
#define SI_STICKY_VERTEX	2

/* SpaceImage->flag */
#define SI_BE_SQUARE	1<<0
#define SI_EDITTILE		1<<1
#define SI_CLIP_UV		1<<2
#define SI_DRAWTOOL		1<<3
#define SI_DEPRECATED1  1<<4	/* stick UVs to others in the same location */
#define SI_DRAWSHADOW   1<<5
#define SI_SELACTFACE   1<<6	/* deprecated */
#define SI_DEPRECATED2	1<<7
#define SI_DEPRECATED3  1<<8	/* stick UV selection to mesh vertex (UVs wont always be touching) */
#define SI_COORDFLOATS  1<<9
#define SI_PIXELSNAP	1<<10
#define SI_LIVE_UNWRAP	1<<11
#define SI_USE_ALPHA	1<<12
#define SI_SHOW_ALPHA	1<<13
#define SI_SHOW_ZBUF	1<<14
		/* next two for render window dislay */
#define SI_PREVSPACE	1<<15
#define SI_FULLWINDOW	1<<16
#define SI_DEPRECATED4	1<<17
#define SI_DEPRECATED5	1<<18
		/* this means that the image is drawn until it reaches the view edge,
		 * in the image view, its unrelated to the 'tile' mode for texface */
#define SI_DRAW_TILE	1<<19 
#define SI_SMOOTH_UV	1<<20
#define SI_DRAW_STRETCH	1<<21
#define SI_DISPGP		1<<22
#define SI_DRAW_OTHER	1<<23

#define SI_COLOR_CORRECTION	1<<24

/* SpaceIpo->flag (Graph Editor Settings) */
#define SIPO_LOCK_VIEW			(1<<0)
#define SIPO_NOTRANSKEYCULL		(1<<1)
#define SIPO_NOHANDLES			(1<<2)
#define SIPO_NODRAWCFRANUM		(1<<3)
#define SIPO_DRAWTIME			(1<<4)
#define SIPO_SELCUVERTSONLY		(1<<5)
#define SIPO_DRAWNAMES			(1<<6)
#define SIPO_SLIDERS			(1<<7)

/* SpaceIpo->mode (Graph Editor Mode) */
enum {
		/* all animation curves (from all over Blender) */
	SIPO_MODE_ANIMATION	= 0,
		/* drivers only */
	SIPO_MODE_DRIVERS,
} eGraphEdit_Mode;

/* SpaceText flags (moved from DNA_text_types.h) */

#define ST_SCROLL_SELECT        0x0001 // scrollable
#define ST_CLEAR_NAMESPACE      0x0010 // clear namespace after script
                                       // execution (see BPY_main.c)
#define	ST_FIND_WRAP			0x0020
#define	ST_FIND_ALL				0x0040


/* stext->findstr/replacestr */
#define ST_MAX_FIND_STR		256

/* SpaceOops->flag */
#define SO_TESTBLOCKS	1
#define SO_NEWSELECTED	2
#define SO_HIDE_RESTRICTCOLS		4
#define SO_HIDE_KEYINGSETINFO		8

/* SpaceOops->outlinevis */
#define SO_ALL_SCENES	0
#define SO_CUR_SCENE	1
#define SO_VISIBLE		2
#define SO_SELECTED		3
#define SO_ACTIVE		4
#define SO_SAME_TYPE	5
#define SO_GROUPS		6
#define SO_LIBRARIES	7
#define SO_VERSE_SESSION	8
#define SO_VERSE_MS		9
#define SO_SEQUENCE		10
#define SO_DATABLOCKS	11
#define SO_USERDEF		12
#define SO_KEYMAP		13

/* SpaceOops->storeflag */
#define SO_TREESTORE_CLEANUP	1
		/* if set, it allows redraws. gets set for some allqueue events */
#define SO_TREESTORE_REDRAW		2

/* headerbuttons: 450-499 */

#define B_IMASELHOME		451
#define B_IMASELREMOVEBIP	452

#define C_BACK  0xBAAAAA
#define C_DARK  0x665656
#define C_DERK  0x766666
#define C_HI	0xCBBBBB
#define C_LO	0x544444

/* queue settings */
#define IMS_KNOW_WIN        1
#define IMS_KNOW_BIP        2
#define IMS_KNOW_DIR        4
#define IMS_DOTHE_INF		8
#define IMS_KNOW_INF	   16
#define IMS_DOTHE_IMA	   32
#define IMS_KNOW_IMA	   64
#define IMS_FOUND_BIP	  128
#define IMS_DOTHE_BIP	  256
#define IMS_WRITE_NO_BIP  512

/* imasel->mode */
#define IMS_NOIMA			0
#define IMS_IMA				1
#define IMS_ANIM			2
#define IMS_DIR				4
#define IMS_FILE			8
#define IMS_STRINGCODE		16

#define IMS_INDIR			1
#define IMS_INDIRSLI		2
#define IMS_INFILE			3
#define IMS_INFILESLI		4

/* nla->flag */
	// depreceated
#define SNLA_ALLKEYED		(1<<0)
	// depreceated
#define SNLA_ACTIVELAYERS	(1<<1)

#define SNLA_DRAWTIME		(1<<2)
#define SNLA_NOTRANSKEYCULL	(1<<3)
#define SNLA_NODRAWCFRANUM	(1<<4)
#define SNLA_NOSTRIPCURVES	(1<<5)

/* time->flag */
	/* show timing in frames instead of in seconds */
#define TIME_DRAWFRAMES		1
	/* temporary flag set when scrubbing time */
#define TIME_CFRA_NUM		2
	/* only keyframes from active/selected channels get shown */
#define TIME_ONLYACTSEL		4

/* time->redraws */
#define TIME_REGION				1
#define TIME_ALL_3D_WIN			2
#define TIME_ALL_ANIM_WIN		4
#define TIME_ALL_BUTS_WIN		8
#define TIME_WITH_SEQ_AUDIO		16		// deprecated
#define TIME_SEQ				32
#define TIME_ALL_IMAGE_WIN		64
#define TIME_CONTINUE_PHYSICS	128
#define TIME_NODES				256

/* sseq->mainb */
#define SEQ_DRAW_SEQUENCE         0
#define SEQ_DRAW_IMG_IMBUF        1
#define SEQ_DRAW_IMG_WAVEFORM     2
#define SEQ_DRAW_IMG_VECTORSCOPE  3
#define SEQ_DRAW_IMG_HISTOGRAM    4

/* sseq->flag */
#define SEQ_DRAWFRAMES   1
#define SEQ_MARKER_TRANS 2
#define SEQ_DRAW_COLOR_SEPERATED     4
#define SEQ_DRAW_SAFE_MARGINS        8
#define SEQ_DRAW_GPENCIL			16

/* space types, moved from DNA_screen_types.h */
enum {
	SPACE_EMPTY,
	SPACE_VIEW3D,
	SPACE_IPO,
	SPACE_OUTLINER,
	SPACE_BUTS,
	SPACE_FILE,
	SPACE_IMAGE,		
	SPACE_INFO,
	SPACE_SEQ,
	SPACE_TEXT,
	SPACE_IMASEL,
	SPACE_SOUND,
	SPACE_ACTION,
	SPACE_NLA,
	SPACE_SCRIPT,
	SPACE_TIME,
	SPACE_NODE,
	SPACE_LOGIC,
	SPACE_CONSOLE,
	SPACE_USERPREF,
	SPACEICONMAX = SPACE_USERPREF
};

#endif<|MERGE_RESOLUTION|>--- conflicted
+++ resolved
@@ -569,20 +569,6 @@
 
 
 /* buts->mainb new */
-<<<<<<< HEAD
-#define BCONTEXT_SCENE		0
-#define BCONTEXT_WORLD		1
-#define BCONTEXT_OBJECT		2
-#define BCONTEXT_DATA		3
-#define BCONTEXT_MATERIAL	4
-#define BCONTEXT_TEXTURE	5
-#define BCONTEXT_PARTICLE	6
-#define BCONTEXT_PHYSICS	7
-#define BCONTEXT_BONE		9
-#define BCONTEXT_MODIFIER	10
-#define BCONTEXT_CONSTRAINT 12
-#define BCONTEXT_TOT		13
-=======
 #define BCONTEXT_SCENE			0
 #define BCONTEXT_WORLD				1
 #define BCONTEXT_OBJECT				2
@@ -596,7 +582,6 @@
 #define BCONTEXT_CONSTRAINT			12
 #define BCONTEXT_BONE_CONSTRAINT	13
 #define BCONTEXT_TOT				14
->>>>>>> 8ea29046
 
 /* sbuts->flag */
 #define SB_PRV_OSA			1
