--- conflicted
+++ resolved
@@ -1260,11 +1260,8 @@
 
 	short flag, scaflag;
 	int pad;
-<<<<<<< HEAD
-	
+
 	char import_string[64];
-=======
->>>>>>> 36e82b77
 
 	struct bGPdata *gpd;        /* grease-pencil data */
 } SpaceLogic;
