/*
 * This program is free software; you can redistribute it and/or
 * modify it under the terms of the GNU General Public License
 * as published by the Free Software Foundation; either version 2
 * of the License, or (at your option) any later version.
 *
 * This program is distributed in the hope that it will be useful,
 * but WITHOUT ANY WARRANTY; without even the implied warranty of
 * MERCHANTABILITY or FITNESS FOR A PARTICULAR PURPOSE.  See the
 * GNU General Public License for more details.
 *
 * You should have received a copy of the GNU General Public License
 * along with this program; if not, write to the Free Software Foundation,
 * Inc., 51 Franklin Street, Fifth Floor, Boston, MA 02110-1301, USA.
 *
 * The Original Code is Copyright (C) 2001-2002 by NaN Holding BV.
 * All rights reserved.
 */
/** \file
 * \ingroup DNA
 *
 * Structs for each of space type in the user interface.
 */

#ifndef __DNA_SPACE_TYPES_H__
#define __DNA_SPACE_TYPES_H__

#include "DNA_defs.h"
#include "DNA_listBase.h"
#include "DNA_color_types.h" /* for Histogram */
#include "DNA_vec_types.h"
#include "DNA_outliner_types.h"  /* for TreeStoreElem */
#include "DNA_image_types.h"     /* ImageUser */
#include "DNA_movieclip_types.h" /* MovieClipUser */
#include "DNA_sequence_types.h"  /* SequencerScopes */
#include "DNA_node_types.h"      /* for bNodeInstanceKey */
/* Hum ... Not really nice... but needed for spacebuts. */
#include "DNA_view2d_types.h"

struct BLI_mempool;
struct FileLayout;
struct FileList;
struct FileSelectParams;
struct Histogram;
struct ID;
struct Image;
struct Mask;
struct MovieClip;
struct MovieClipScopes;
struct Scopes;
struct Script;
struct SpaceGraph;
struct Text;
struct bDopeSheet;
struct bGPdata;
struct bNodeTree;
struct wmOperator;
struct wmTimer;

/* TODO 2.8: We don't write the global areas to files currently. Uncomment
 * define to enable writing (should become the default in a bit). */
//#define WITH_GLOBAL_AREA_WRITING

/* -------------------------------------------------------------------- */
/** \name SpaceLink (Base)
 * \{ */

/**
 * The base structure all the other spaces
 * are derived (implicitly) from. Would be
 * good to make this explicit.
 */
typedef struct SpaceLink {
  struct SpaceLink *next, *prev;
  /** Storage of regions for inactive spaces. */
  ListBase regionbase;
  char spacetype;
  char link_flag;
  char _pad0[6];
} SpaceLink;

/** \} */

/* -------------------------------------------------------------------- */
/** \name Space Info
 * \{ */

/* Info Header */
typedef struct SpaceInfo {
  SpaceLink *next, *prev;
  /** Storage of regions for inactive spaces. */
  ListBase regionbase;
  char spacetype;
  char link_flag;
  char _pad0[6];
  /* End 'SpaceLink' header. */

  char rpt_mask;
  char _pad[7];
} SpaceInfo;

/* SpaceInfo.rpt_mask */
typedef enum eSpaceInfo_RptMask {
  INFO_RPT_DEBUG = (1 << 0),
  INFO_RPT_INFO = (1 << 1),
  INFO_RPT_OP = (1 << 2),
  INFO_RPT_WARN = (1 << 3),
  INFO_RPT_ERR = (1 << 4),
} eSpaceInfo_RptMask;

/** \} */

/* -------------------------------------------------------------------- */
/** \name Properties Editor
 * \{ */

/* Properties Editor */
typedef struct SpaceProperties {
  SpaceLink *next, *prev;
  /** Storage of regions for inactive spaces. */
  ListBase regionbase;
  char spacetype;
  char link_flag;
  char _pad0[6];
  /* End 'SpaceLink' header. */

  /** Deprecated, copied to region. */
  View2D v2d DNA_DEPRECATED;

  /* For different kinds of property editors (exposed in the space type selector). */
  short space_subtype;

  /** Context tabs. */
  short mainb, mainbo, mainbuser;
  /** Preview is signal to refresh. */
  short preview;
  char _pad[5];
  char flag;

  /** Runtime. */
  void *path;
  /** Runtime. */
  int pathflag, dataicon;
  ID *pinid;

  void *texuser;
} SpaceProperties;

/* button defines (deprecated) */
#ifdef DNA_DEPRECATED_ALLOW
/* warning: the values of these defines are used in SpaceProperties.tabs[8] */
/* SpaceProperties.mainb new */
#  define CONTEXT_SCENE 0
#  define CONTEXT_OBJECT 1
// #define CONTEXT_TYPES   2
#define CONTEXT_SHADING 3
#define CONTEXT_EDITING 4
#define CONTEXT_SCRIPT  5
#define CONTEXT_LOGIC   6

/* SpaceProperties.mainb old (deprecated) */
// #define BUTS_VIEW           0
#define BUTS_LAMP           1
#define BUTS_MAT            2
#define BUTS_TEX            3
#define BUTS_ANIM           4
#define BUTS_WORLD          5
#define BUTS_RENDER         6
#define BUTS_EDIT           7
#define BUTS_GAME           8
#define BUTS_FPAINT         9
#define BUTS_RADIO          10
#define BUTS_SCRIPT         11
// #define BUTS_SOUND          12
#  define BUTS_CONSTRAINT 13
// #define BUTS_EFFECTS        14
#endif /* DNA_DEPRECATED_ALLOW */

/* SpaceProperties.mainb new */
typedef enum eSpaceButtons_Context {
  BCONTEXT_RENDER = 0,
  BCONTEXT_SCENE = 1,
  BCONTEXT_WORLD = 2,
  BCONTEXT_OBJECT = 3,
  BCONTEXT_DATA = 4,
  BCONTEXT_MATERIAL = 5,
  BCONTEXT_TEXTURE = 6,
  BCONTEXT_PARTICLE = 7,
  BCONTEXT_PHYSICS = 8,
  BCONTEXT_BONE = 9,
  BCONTEXT_MODIFIER = 10,
  BCONTEXT_CONSTRAINT = 11,
  BCONTEXT_BONE_CONSTRAINT = 12,
  BCONTEXT_VIEW_LAYER = 13,
  BCONTEXT_TOOL = 14,
  BCONTEXT_SHADERFX = 15,
  BCONTEXT_OUTPUT = 16,

  /* always as last... */
  BCONTEXT_TOT,
} eSpaceButtons_Context;

/* SpaceProperties.flag */
typedef enum eSpaceButtons_Flag {
  SB_PRV_OSA = (1 << 0),
  SB_PIN_CONTEXT = (1 << 1),
  SB_FLAG_UNUSED_2 = (1 << 2),
  SB_FLAG_UNUSED_3 = (1 << 3),
  /** Do not add materials, particles, etc. in TemplateTextureUser list. */
  SB_TEX_USER_LIMITED = (1 << 3),
  SB_SHADING_CONTEXT = (1 << 4),
} eSpaceButtons_Flag;

/** \} */

/* sbuts->scaflag */
#define BUTS_SENS_SEL           1
#define BUTS_SENS_ACT           2
#define BUTS_SENS_LINK          4
#define BUTS_CONT_SEL           8
#define BUTS_CONT_ACT           16
#define BUTS_CONT_LINK          32
#define BUTS_ACT_SEL            64
#define BUTS_ACT_ACT            128
#define BUTS_ACT_LINK           256
#define BUTS_SENS_STATE         512
#define BUTS_ACT_STATE          1024
#define BUTS_CONT_INIT_STATE    2048

/* -------------------------------------------------------------------- */
/** \name Outliner
 * \{ */

/* Outliner */
typedef struct SpaceOutliner {
  SpaceLink *next, *prev;
  /** Storage of regions for inactive spaces. */
  ListBase regionbase;
  char spacetype;
  char link_flag;
  char _pad0[6];
  /* End 'SpaceLink' header. */

  /** Deprecated, copied to region. */
  View2D v2d DNA_DEPRECATED;

  ListBase tree;

  /* treestore is an ordered list of TreeStoreElem's from outliner tree;
   * Note that treestore may contain duplicate elements if element
   * is used multiple times in outliner tree (e. g. linked objects)
   * Also note that BLI_mempool can not be read/written in DNA directly,
   * therefore readfile.c/writefile.c linearize treestore into TreeStore structure
   */
  struct BLI_mempool *treestore;

  /* search stuff */
  char search_string[64];
  struct TreeStoreElem search_tse;

  short flag, outlinevis, storeflag, search_flags;
  int filter;
  char filter_state;
  char show_restrict_flags;
  short filter_id_type;

  /**
   * Pointers to treestore elements, grouped by (id, type, nr)
   * in hashtable for faster searching */
  void *treehash;
} SpaceOutliner;

/* SpaceOutliner.flag */
typedef enum eSpaceOutliner_Flag {
  SO_TESTBLOCKS = (1 << 0),
  SO_NEWSELECTED = (1 << 1),
  SO_FLAG_UNUSED_1 = (1 << 2), /* cleared */
  SO_HIDE_KEYINGSETINFO = (1 << 3),
  SO_SKIP_SORT_ALPHA = (1 << 4),
} eSpaceOutliner_Flag;

/* SpaceOutliner.filter */
typedef enum eSpaceOutliner_Filter {
  SO_FILTER_SEARCH = (1 << 0),   /* Run-time flag. */
  SO_FILTER_UNUSED_1 = (1 << 1), /* cleared */
  SO_FILTER_NO_OBJECT = (1 << 2),
  SO_FILTER_NO_OB_CONTENT = (1 << 3), /* Not only mesh, but modifiers, constraints, ... */
  SO_FILTER_NO_CHILDREN = (1 << 4),

  SO_FILTER_UNUSED_5 = (1 << 5), /* cleared */
  SO_FILTER_NO_OB_MESH = (1 << 6),
  SO_FILTER_NO_OB_ARMATURE = (1 << 7),
  SO_FILTER_NO_OB_EMPTY = (1 << 8),
  SO_FILTER_NO_OB_LAMP = (1 << 9),
  SO_FILTER_NO_OB_CAMERA = (1 << 10),
  SO_FILTER_NO_OB_OTHERS = (1 << 11),

  SO_FILTER_UNUSED_12 = (1 << 12),         /* cleared */
  SO_FILTER_OB_STATE_VISIBLE = (1 << 13),  /* Not set via DNA. */
  SO_FILTER_OB_STATE_SELECTED = (1 << 14), /* Not set via DNA. */
  SO_FILTER_OB_STATE_ACTIVE = (1 << 15),   /* Not set via DNA. */
  SO_FILTER_NO_COLLECTION = (1 << 16),

  SO_FILTER_ID_TYPE = (1 << 17),
} eSpaceOutliner_Filter;

#define SO_FILTER_OB_TYPE \
  (SO_FILTER_NO_OB_MESH | SO_FILTER_NO_OB_ARMATURE | SO_FILTER_NO_OB_EMPTY | \
   SO_FILTER_NO_OB_LAMP | SO_FILTER_NO_OB_CAMERA | SO_FILTER_NO_OB_OTHERS)

#define SO_FILTER_OB_STATE \
  (SO_FILTER_OB_STATE_VISIBLE | SO_FILTER_OB_STATE_SELECTED | SO_FILTER_OB_STATE_ACTIVE)

#define SO_FILTER_ANY \
  (SO_FILTER_NO_OB_CONTENT | SO_FILTER_NO_CHILDREN | SO_FILTER_OB_TYPE | SO_FILTER_OB_STATE | \
   SO_FILTER_NO_COLLECTION)

/* SpaceOutliner.filter_state */
typedef enum eSpaceOutliner_StateFilter {
  SO_FILTER_OB_ALL = 0,
  SO_FILTER_OB_VISIBLE = 1,
  SO_FILTER_OB_SELECTED = 2,
  SO_FILTER_OB_ACTIVE = 3,
} eSpaceOutliner_StateFilter;

/* SpaceOutliner.show_restrict_flags */
typedef enum eSpaceOutliner_ShowRestrictFlag {
  SO_RESTRICT_ENABLE = (1 << 0),
  SO_RESTRICT_SELECT = (1 << 1),
  SO_RESTRICT_HIDE = (1 << 2),
  SO_RESTRICT_VIEWPORT = (1 << 3),
  SO_RESTRICT_RENDER = (1 << 4),
  SO_RESTRICT_HOLDOUT = (1 << 5),
  SO_RESTRICT_INDIRECT_ONLY = (1 << 6),
} eSpaceOutliner_Restrict;

/* SpaceOutliner.outlinevis */
typedef enum eSpaceOutliner_Mode {
  SO_SCENES = 0,
  /* SO_CUR_SCENE      = 1, */ /* deprecated! */
  /* SO_VISIBLE        = 2, */ /* deprecated! */
  /* SO_SELECTED       = 3, */ /* deprecated! */
  /* SO_ACTIVE         = 4, */ /* deprecated! */
  /* SO_SAME_TYPE      = 5, */ /* deprecated! */
  /* SO_GROUPS         = 6, */ /* deprecated! */
  SO_LIBRARIES = 7,
  /* SO_VERSE_SESSION  = 8, */ /* deprecated! */
  /* SO_VERSE_MS       = 9, */ /* deprecated! */
  SO_SEQUENCE = 10,
  SO_DATA_API = 11,
  /* SO_USERDEF        = 12, */ /* deprecated! */
  /* SO_KEYMAP         = 13, */ /* deprecated! */
  SO_ID_ORPHANS = 14,
  SO_VIEW_LAYER = 15,
} eSpaceOutliner_Mode;

/* SpaceOutliner.storeflag */
typedef enum eSpaceOutliner_StoreFlag {
  /* cleanup tree */
  SO_TREESTORE_CLEANUP = (1 << 0),
  SO_TREESTORE_UNUSED_1 = (1 << 1), /* cleared */
  /* rebuild the tree, similar to cleanup,
   * but defer a call to BKE_outliner_treehash_rebuild_from_treestore instead */
  SO_TREESTORE_REBUILD = (1 << 2),
} eSpaceOutliner_StoreFlag;

/* outliner search flags (SpaceOutliner.search_flags) */
typedef enum eSpaceOutliner_Search_Flags {
  SO_FIND_CASE_SENSITIVE = (1 << 0),
  SO_FIND_COMPLETE = (1 << 1),
  SO_SEARCH_RECURSIVE = (1 << 2),
} eSpaceOutliner_Search_Flags;

/** \} */

/* -------------------------------------------------------------------- */
/** \name Graph Editor
 * \{ */

typedef struct SpaceGraph_Runtime {
  /** #eGraphEdit_Runtime_Flag */
  char flag;
  char _pad[7];
  /** Sampled snapshots of F-Curves used as in-session guides */
  ListBase ghost_curves;
} SpaceGraph_Runtime;

/* 'Graph' Editor (formerly known as the IPO Editor) */
typedef struct SpaceGraph {
  SpaceLink *next, *prev;
  /** Storage of regions for inactive spaces. */
  ListBase regionbase;
  char spacetype;
  char link_flag;
  char _pad0[6];
  /* End 'SpaceLink' header. */

  /** Deprecated, copied to region. */
  View2D v2d DNA_DEPRECATED;

  /** Settings for filtering animation data
   * \note we use a pointer due to code-linking issues. */
  struct bDopeSheet *ads;

  /** Mode for the Graph editor (eGraphEdit_Mode). */
  short mode;
  /**
   * Time-transform autosnapping settings for Graph editor
   * (eAnimEdit_AutoSnap in DNA_action_types.h).
   */
  short autosnap;
  /** Settings for Graph editor (eGraphEdit_Flag). */
  int flag;

  /** Time value for cursor (when in drivers mode; animation uses current frame). */
  float cursorTime;
  /** Cursor value (y-value, x-value is current frame). */
  float cursorVal;
  /** Pivot point for transforms. */
  int around;
  char _pad[4];

  SpaceGraph_Runtime runtime;
} SpaceGraph;

/* SpaceGraph.flag (Graph Editor Settings) */
typedef enum eGraphEdit_Flag {
  /* OLD DEPRECEATED SETTING */
  /* SIPO_LOCK_VIEW            = (1 << 0), */

  /* don't merge keyframes on the same frame after a transform */
  SIPO_NOTRANSKEYCULL = (1 << 1),
  /* don't show any keyframe handles at all */
  SIPO_NOHANDLES = (1 << 2),
  /* don't show current frame number beside indicator line */
  SIPO_NODRAWCFRANUM = (1 << 3),
  /* show timing in seconds instead of frames */
  SIPO_DRAWTIME = (1 << 4),
  /* only show keyframes for selected F-Curves */
  SIPO_SELCUVERTSONLY = (1 << 5),
  /* draw names of F-Curves beside the respective curves */
  /* NOTE: currently not used */
  SIPO_DRAWNAMES = (1 << 6),
  /* show sliders in channels list */
  SIPO_SLIDERS = (1 << 7),
  /* don't show the horizontal component of the cursor */
  SIPO_NODRAWCURSOR = (1 << 8),
  /* only show handles of selected keyframes */
  SIPO_SELVHANDLESONLY = (1 << 9),
  /* don't perform realtime updates */
  SIPO_NOREALTIMEUPDATES = (1 << 11),
  /* don't draw curves with AA ("beauty-draw") for performance */
  SIPO_BEAUTYDRAW_OFF = (1 << 12),
  /* draw grouped channels with colors set in group */
  SIPO_NODRAWGCOLORS = (1 << 13),
  /* normalize curves on display */
  SIPO_NORMALIZE = (1 << 14),
  SIPO_NORMALIZE_FREEZE = (1 << 15),
  /* show vertical line for every marker */
  SIPO_MARKER_LINES = (1 << 16),
} eGraphEdit_Flag;

/* SpaceGraph.mode (Graph Editor Mode) */
typedef enum eGraphEdit_Mode {
  /* all animation curves (from all over Blender) */
  SIPO_MODE_ANIMATION = 0,
  /* drivers only */
  SIPO_MODE_DRIVERS = 1,
} eGraphEdit_Mode;

typedef enum eGraphEdit_Runtime_Flag {
  /** Temporary flag to force channel selections to be synced with main. */
  SIPO_RUNTIME_FLAG_NEED_CHAN_SYNC = (1 << 0),
  /** Temporary flag to force fcurves to recalculate colors. */
  SIPO_RUNTIME_FLAG_NEED_CHAN_SYNC_COLOR = (1 << 1),
} eGraphEdit_Runtime_Flag;

/** \} */

/* -------------------------------------------------------------------- */
/** \name NLA Editor
 * \{ */

/* NLA Editor */
typedef struct SpaceNla {
  struct SpaceLink *next, *prev;
  /** Storage of regions for inactive spaces. */
  ListBase regionbase;
  char spacetype;
  char link_flag;
  char _pad0[6];
  /* End 'SpaceLink' header. */

  /** This uses the same settings as autosnap for Action Editor. */
  short autosnap;
  short flag;
  char _pad[4];

  struct bDopeSheet *ads;
  /** Deprecated, copied to region. */
  View2D v2d DNA_DEPRECATED;
} SpaceNla;

/* SpaceNla.flag */
typedef enum eSpaceNla_Flag {
  SNLA_FLAG_UNUSED_0 = (1 << 0),
  SNLA_FLAG_UNUSED_1 = (1 << 1),
  /* draw timing in seconds instead of frames */
  SNLA_DRAWTIME = (1 << 2),
  SNLA_FLAG_UNUSED_3 = (1 << 3),
  /* don't draw frame number beside frame indicator */
  SNLA_NODRAWCFRANUM = (1 << 4),
  /* don't draw influence curves on strips */
  SNLA_NOSTRIPCURVES = (1 << 5),
  /* don't perform realtime updates */
  SNLA_NOREALTIMEUPDATES = (1 << 6),
  /* don't show local strip marker indications */
  SNLA_NOLOCALMARKERS = (1 << 7),
  /* show vertical line for every marker */
  SNLA_SHOW_MARKER_LINES = (1 << 8),
} eSpaceNla_Flag;

/** \} */

/* -------------------------------------------------------------------- */
/** \name Sequence Editor
 * \{ */

/* Sequencer */
typedef struct SpaceSeq {
  SpaceLink *next, *prev;
  /** Storage of regions for inactive spaces. */
  ListBase regionbase;
  char spacetype;
  char link_flag;
  char _pad0[6];
  /* End 'SpaceLink' header. */

  /** Deprecated, copied to region. */
  View2D v2d DNA_DEPRECATED;

  /** Deprecated: offset for drawing the image preview. */
  float xof DNA_DEPRECATED, yof DNA_DEPRECATED;
  /** Weird name for the sequencer subtype (seq, image, luma... etc). */
  short mainb;
  /** ESpaceSeq_Proxy_RenderSize. */
  short render_size;
  short chanshown;
  short zebra;
  int flag;
  /** Deprecated, handled by View2D now. */
  float zoom DNA_DEPRECATED;
  /** See SEQ_VIEW_* below. */
  int view;
  int overlay_type;
  /** Overlay an image of the editing on below the strips. */
  int draw_flag;
  char _pad[4];

  /** Grease-pencil data. */
  struct bGPdata *gpd;

  /** Different scoped displayed in space. */
  struct SequencerScopes scopes;

  /** Multiview current eye - for internal use. */
  char multiview_eye;
  char _pad2[7];

  struct GPUFX *compositor;
  void *_pad3;
} SpaceSeq;

/* SpaceSeq.mainb */
typedef enum eSpaceSeq_RegionType {
  SEQ_DRAW_SEQUENCE = 0,
  SEQ_DRAW_IMG_IMBUF = 1,
  SEQ_DRAW_IMG_WAVEFORM = 2,
  SEQ_DRAW_IMG_VECTORSCOPE = 3,
  SEQ_DRAW_IMG_HISTOGRAM = 4,
} eSpaceSeq_RegionType;

/* SpaceSeq.draw_flag */
typedef enum eSpaceSeq_DrawFlag {
  SEQ_DRAW_BACKDROP = (1 << 0),
  SEQ_DRAW_OFFSET_EXT = (1 << 1),
} eSpaceSeq_DrawFlag;

/* SpaceSeq.flag */
typedef enum eSpaceSeq_Flag {
  SEQ_DRAWFRAMES = (1 << 0),
  SEQ_MARKER_TRANS = (1 << 1),
  SEQ_DRAW_COLOR_SEPARATED = (1 << 2),
  SEQ_SHOW_SAFE_MARGINS = (1 << 3),
  SEQ_SHOW_GPENCIL = (1 << 4),
  SEQ_NO_DRAW_CFRANUM = (1 << 5),
  SEQ_USE_ALPHA = (1 << 6),     /* use RGBA display mode for preview */
  SEQ_ALL_WAVEFORMS = (1 << 7), /* draw all waveforms */
  SEQ_NO_WAVEFORMS = (1 << 8),  /* draw no waveforms */
  SEQ_SHOW_SAFE_CENTER = (1 << 9),
  SEQ_SHOW_METADATA = (1 << 10),
  SEQ_SHOW_MARKER_LINES = (1 << 11),
} eSpaceSeq_Flag;

/* SpaceSeq.view */
typedef enum eSpaceSeq_Displays {
  SEQ_VIEW_SEQUENCE = 1,
  SEQ_VIEW_PREVIEW = 2,
  SEQ_VIEW_SEQUENCE_PREVIEW = 3,
} eSpaceSeq_Dispays;

/* SpaceSeq.render_size */
typedef enum eSpaceSeq_Proxy_RenderSize {
  SEQ_PROXY_RENDER_SIZE_NONE = -1,
  SEQ_PROXY_RENDER_SIZE_SCENE = 0,
  SEQ_PROXY_RENDER_SIZE_25 = 25,
  SEQ_PROXY_RENDER_SIZE_50 = 50,
  SEQ_PROXY_RENDER_SIZE_75 = 75,
  SEQ_PROXY_RENDER_SIZE_100 = 99,
  SEQ_PROXY_RENDER_SIZE_FULL = 100,
} eSpaceSeq_Proxy_RenderSize;

typedef struct MaskSpaceInfo {
  /* **** mask editing **** */
  struct Mask *mask;
  /* draw options */
  char draw_flag;
  char draw_type;
  char overlay_mode;
  char _pad3[5];
} MaskSpaceInfo;

/* SpaceSeq.mainb */
typedef enum eSpaceSeq_OverlayType {
  SEQ_DRAW_OVERLAY_RECT = 0,
  SEQ_DRAW_OVERLAY_REFERENCE = 1,
  SEQ_DRAW_OVERLAY_CURRENT = 2,
} eSpaceSeq_OverlayType;

/** \} */

/* -------------------------------------------------------------------- */
/** \name File Selector
 * \{ */

/* Config and Input for File Selector */
typedef struct FileSelectParams {
  /** Title, also used for the text of the execute button. */
  char title[96];
  /**
   * Directory, FILE_MAX_LIBEXTRA, 1024 + 66, this is for extreme case when 1023 length path
   * needs to be linked in, where foo.blend/Armature need adding
   */
  char dir[1090];
  char file[256];

  char renamefile[256];
  short rename_flag;

  /** List of filetypes to filter (FILE_MAXFILE). */
  char filter_glob[256];

  /** Text items name must match to be shown. */
  char filter_search[64];
  /** Same as filter, but for ID types (aka library groups). */
  int filter_id;

  /** Active file used for keyboard navigation. */
  int active_file;
  /** File under cursor. */
  int highlight_file;
  int sel_first;
  int sel_last;
  unsigned short thumbnail_size;
  char _pad1[2];

  /* short */
  /** XXXXX for now store type here, should be moved to the operator. */
  short type;
  /** Settings for filter, hiding dots files. */
  short flag;
  /** Sort order. */
  short sort;
  /** Display mode flag. */
  short display;
  short display_previous;
  /** Filter when (flags & FILE_FILTER) is true. */
  char _pad2[2];
  int filter;

  /** Max number of levels in dirtree to show at once, 0 to disable recursion. */
  short recursion_level;

  /* XXX --- still unused -- */
  /** Show font preview. */
  short f_fp;
  /** String to use for font preview. */
  char fp_str[8];

  /* XXX --- end unused -- */
} FileSelectParams;

/* File Browser */
typedef struct SpaceFile {
  SpaceLink *next, *prev;
  /** Storage of regions for inactive spaces. */
  ListBase regionbase;
  char spacetype;
  char link_flag;
  char _pad0[6];
  /* End 'SpaceLink' header. */

  char _pad1[4];
  int scroll_offset;

  /** Config and input for file select. */
  struct FileSelectParams *params;

  /** Holds the list of files to show. */
  struct FileList *files;

  /** Holds the list of previous directories to show. */
  ListBase *folders_prev;
  /** Holds the list of next directories (pushed from previous) to show. */
  ListBase *folders_next;

  /* operator that is invoking fileselect
   * op->exec() will be called on the 'Load' button.
   * if operator provides op->cancel(), then this will be invoked
   * on the cancel button.
   */
  struct wmOperator *op;

  struct wmTimer *smoothscroll_timer;
  struct wmTimer *previews_timer;

  struct FileLayout *layout;

  short recentnr, bookmarknr;
  short systemnr, system_bookmarknr;
} SpaceFile;

/* FileSelectParams.display */
enum eFileDisplayType {
  FILE_DEFAULTDISPLAY = 0,
  FILE_SHORTDISPLAY = 1,
  FILE_LONGDISPLAY = 2,
  FILE_IMGDISPLAY = 3,
};

/* FileSelectParams.sort */
enum eFileSortType {
  FILE_SORT_NONE = 0,
  FILE_SORT_ALPHA = 1,
  FILE_SORT_EXTENSION = 2,
  FILE_SORT_TIME = 3,
  FILE_SORT_SIZE = 4,
};

/* these values need to be hardcoded in structs, dna does not recognize defines */
/* also defined in BKE */
#define FILE_MAXDIR 768
#define FILE_MAXFILE 256
#define FILE_MAX 1024

#define FILE_MAX_LIBEXTRA (FILE_MAX + MAX_ID_NAME)

/* filesel types */
#define FILE_UNIX 8
#define FILE_BLENDER 8 /* don't display relative paths */
#define FILE_SPECIAL 9

#define FILE_LOADLIB 1
#define FILE_MAIN 2

/* filesel op property -> action */
typedef enum eFileSel_Action {
  FILE_OPENFILE = 0,
  FILE_SAVE = 1,
} eFileSel_Action;

/* sfile->params->flag */
/* Note: short flag, also used as 16 lower bits of flags in link/append code
 *       (WM and BLO code area, see BLO_LibLinkFlags in BLO_readfile.h). */
typedef enum eFileSel_Params_Flag {
  FILE_PARAMS_FLAG_UNUSED_1 = (1 << 0), /* cleared */
  FILE_RELPATH = (1 << 1),
  FILE_LINK = (1 << 2),
  FILE_HIDE_DOT = (1 << 3),
  FILE_AUTOSELECT = (1 << 4),
  FILE_ACTIVE_COLLECTION = (1 << 5),
  FILE_PARAMS_FLAG_UNUSED_6 = (1 << 6), /* cleared */
  FILE_DIRSEL_ONLY = (1 << 7),
  FILE_FILTER = (1 << 8),
  FILE_PARAMS_FLAG_UNUSED_9 = (1 << 9), /* cleared */
  FILE_GROUP_INSTANCE = (1 << 10),
} eFileSel_Params_Flag;

/* sfile->params->rename_flag */
/* Note: short flag. Defined as bitflags, but currently only used as exclusive status markers... */
typedef enum eFileSel_Params_RenameFlag {
  /** Used when we only have the name of the entry we want to rename,
   * but not yet access to its matching file entry. */
  FILE_PARAMS_RENAME_PENDING = 1 << 0,
  /** We are actually renaming an entry. */
  FILE_PARAMS_RENAME_ACTIVE = 1 << 1,
  /** Used to scroll to newly renamed entry. */
  FILE_PARAMS_RENAME_POSTSCROLL_PENDING = 1 << 2,
  FILE_PARAMS_RENAME_POSTSCROLL_ACTIVE = 1 << 3,
} eFileSel_Params_RenameFlag;

/* files in filesel list: file types
 * Note we could use mere values (instead of bitflags) for file types themselves,
 * but since we do not lack of bytes currently...
 */
typedef enum eFileSel_File_Types {
  FILE_TYPE_BLENDER = (1 << 2),
  FILE_TYPE_BLENDER_BACKUP = (1 << 3),
  FILE_TYPE_IMAGE = (1 << 4),
  FILE_TYPE_MOVIE = (1 << 5),
  FILE_TYPE_PYSCRIPT = (1 << 6),
  FILE_TYPE_FTFONT = (1 << 7),
  FILE_TYPE_SOUND = (1 << 8),
  FILE_TYPE_TEXT = (1 << 9),
  /* 1 << 10 was FILE_TYPE_MOVIE_ICON, got rid of this so free slot for future type... */
  /** represents folders for filtering */
  FILE_TYPE_FOLDER = (1 << 11),
  FILE_TYPE_BTX = (1 << 12),
  FILE_TYPE_COLLADA = (1 << 13),
  /** from filter_glob operator property */
  FILE_TYPE_OPERATOR = (1 << 14),
  FILE_TYPE_APPLICATIONBUNDLE = (1 << 15),
  FILE_TYPE_ALEMBIC = (1 << 16),

  /** An FS directory (i.e. S_ISDIR on its path is true). */
  FILE_TYPE_DIR = (1 << 30),
  FILE_TYPE_BLENDERLIB = (1u << 31),
} eFileSel_File_Types;

/* Selection Flags in filesel: struct direntry, unsigned char selflag */
typedef enum eDirEntry_SelectFlag {
  /*  FILE_SEL_ACTIVE         = (1 << 1), */ /* UNUSED */
  FILE_SEL_HIGHLIGHTED = (1 << 2),
  FILE_SEL_SELECTED = (1 << 3),
  FILE_SEL_EDITING = (1 << 4),
} eDirEntry_SelectFlag;

/* ***** Related to file browser, but never saved in DNA, only here to help with RNA. ***** */

/**
 * About Unique identifier.
 *
 * Stored in a CustomProps once imported.
 * Each engine is free to use it as it likes - it will be the only thing passed to it by blender to
 * identify asset/variant/version (concatenating the three into a single 48 bytes one).
 * Assumed to be 128bits, handled as four integers due to lack of real bytes proptype in RNA :|.
 */
#define ASSET_UUID_LENGTH 16

/* Used to communicate with asset engines outside of 'import' context. */
#
#
typedef struct AssetUUID {
  int uuid_asset[4];
  int uuid_variant[4];
  int uuid_revision[4];
} AssetUUID;

#
#
typedef struct AssetUUIDList {
  AssetUUID *uuids;
  int nbr_uuids;
  char _pad[4];
} AssetUUIDList;

/* Container for a revision, only relevant in asset context. */
#
#
typedef struct FileDirEntryRevision {
  struct FileDirEntryRevision *next, *prev;

  char *comment;
  void *_pad;

  int uuid[4];

  uint64_t size;
  int64_t time;
  /* Temp caching of UI-generated strings... */
  char size_str[16];
  char time_str[8];
  char date_str[16];
} FileDirEntryRevision;

/* Container for a variant, only relevant in asset context.
 * In case there are no variants, a single one shall exist, with NULL name/description. */
#
#
typedef struct FileDirEntryVariant {
  struct FileDirEntryVariant *next, *prev;

  int uuid[4];
  char *name;
  char *description;

  ListBase revisions;
  int nbr_revisions;
  int act_revision;
} FileDirEntryVariant;

/* Container for mere direntry, with additional asset-related data. */
#
#
typedef struct FileDirEntry {
  struct FileDirEntry *next, *prev;

  int uuid[4];
  char *name;
  char *description;

  /* Either point to active variant/revision if available, or own entry
   * (in mere filebrowser case). */
  FileDirEntryRevision *entry;

  /** #eFileSel_File_Types. */
  int typeflag;
  /** ID type, in case typeflag has FILE_TYPE_BLENDERLIB set. */
  int blentype;

  char *relpath;

  /** TODO: make this a real ID pointer? */
  void *poin;
  struct ImBuf *image;

  /* Tags are for info only, most of filtering is done in asset engine. */
  char **tags;
  int nbr_tags;

  short status;
  short flags;

  ListBase variants;
  int nbr_variants;
  int act_variant;
} FileDirEntry;

/** Array of direntries.
 *
 * This struct is used in various, different contexts.
 *
 * In Filebrowser UI, it stores the total number of available entries, the number of visible
 * (filtered) entries, and a subset of those in 'entries' ListBase, from idx_start (included)
 * to idx_end (excluded).
 *
 * In AssetEngine context (i.e. outside of 'browsing' context), entries contain all needed data,
 * there is no filtering, so nbr_entries_filtered, entry_idx_start and entry_idx_end
 * should all be set to -1.
 */
#
#
typedef struct FileDirEntryArr {
  ListBase entries;
  int nbr_entries;
  int nbr_entries_filtered;
  int entry_idx_start, entry_idx_end;

  /** FILE_MAX. */
  char root[1024];
} FileDirEntryArr;

/* FileDirEntry.status */
enum {
  ASSET_STATUS_LOCAL = 1 << 0,  /* If active uuid is available locally/immediately. */
  ASSET_STATUS_LATEST = 1 << 1, /* If active uuid is latest available version. */
};

/* FileDirEntry.flags */
enum {
  FILE_ENTRY_INVALID_PREVIEW = 1 << 0, /* The preview for this entry could not be generated. */
};

/** \} */

/* -------------------------------------------------------------------- */
/** \name Image/UV Editor
 * \{ */

/* Image/UV Editor */
typedef struct SpaceImage {
  SpaceLink *next, *prev;
  /** Storage of regions for inactive spaces. */
  ListBase regionbase;
  char spacetype;
  char link_flag;
  char _pad0[6];
  /* End 'SpaceLink' header. */

  struct Image *image;
  struct ImageUser iuser;

  /** Histogram waveform and vectorscope. */
  struct Scopes scopes;
  /** Sample line histogram. */
  struct Histogram sample_line_hist;

  /** Grease pencil data. */
  struct bGPdata *gpd;

  /** UV editor 2d cursor. */
  float cursor[2];
  /** User defined offset, image is centered. */
  float xof, yof;
  /** User defined zoom level. */
  float zoom;
  /** Storage for offset while render drawing. */
  float centx, centy;

  /** View/paint/mask. */
  char mode;
  /* Storage for sub-space types. */
  char mode_prev;

  char pin;
  char _pad1;
  /**
   * The currently active tile of the image when tile is enabled,
   * is kept in sync with the active faces tile.
   */
  short curtile;
  short lock;
  /** UV draw type. */
  char dt_uv;
  /** Sticky selection type. */
  char sticky;
  char dt_uvstretch;
  char around;

  int flag;

  char pixel_snap_mode;
  char _pad2[3];

  MaskSpaceInfo mask_info;
} SpaceImage;

/* SpaceImage.dt_uv */
typedef enum eSpaceImage_UVDT {
  SI_UVDT_OUTLINE = 0,
  SI_UVDT_DASH = 1,
  SI_UVDT_BLACK = 2,
  SI_UVDT_WHITE = 3,
} eSpaceImage_UVDT;

/* SpaceImage.dt_uvstretch */
typedef enum eSpaceImage_UVDT_Stretch {
  SI_UVDT_STRETCH_ANGLE = 0,
  SI_UVDT_STRETCH_AREA = 1,
} eSpaceImage_UVDT_Stretch;

/* SpaceImage.pixel_snap_mode */
typedef enum eSpaceImage_PixelSnapMode {
  SI_PIXEL_SNAP_DISABLED = 0,
  SI_PIXEL_SNAP_CENTER = 1,
  SI_PIXEL_SNAP_CORNER = 2,
} eSpaceImage_Snap_Mode;

/* SpaceImage.mode */
typedef enum eSpaceImage_Mode {
  SI_MODE_VIEW = 0,
  SI_MODE_PAINT = 1,
  SI_MODE_MASK = 2,
  SI_MODE_UV = 3,
} eSpaceImage_Mode;

/* SpaceImage.sticky
 * Note DISABLE should be 0, however would also need to re-arrange icon order,
 * also, sticky loc is the default mode so this means we don't need to 'do_versions' */
typedef enum eSpaceImage_Sticky {
  SI_STICKY_LOC = 0,
  SI_STICKY_DISABLE = 1,
  SI_STICKY_VERTEX = 2,
} eSpaceImage_Sticky;

/* SpaceImage.flag */
typedef enum eSpaceImage_Flag {
  SI_FLAG_UNUSED_0 = (1 << 0), /* cleared */
  SI_FLAG_UNUSED_1 = (1 << 1), /* cleared */
  SI_CLIP_UV = (1 << 2),
  SI_FLAG_UNUSED_3 = (1 << 3), /* cleared */
  SI_NO_DRAWFACES = (1 << 4),
  SI_DRAWSHADOW = (1 << 5),
  SI_FLAG_UNUSED_6 = (1 << 6), /* cleared */
  SI_FLAG_UNUSED_7 = (1 << 7), /* cleared */
  SI_FLAG_UNUSED_8 = (1 << 8), /* cleared */
  SI_COORDFLOATS = (1 << 9),
  SI_FLAG_UNUSED_10 = (1 << 10),
  SI_LIVE_UNWRAP = (1 << 11),
  SI_USE_ALPHA = (1 << 12),
  SI_SHOW_ALPHA = (1 << 13),
  SI_SHOW_ZBUF = (1 << 14),

  /* next two for render window display */
  SI_PREVSPACE = (1 << 15),
  SI_FULLWINDOW = (1 << 16),

  SI_FLAG_UNUSED_17 = (1 << 17), /* cleared */
  SI_FLAG_UNUSED_18 = (1 << 18), /* cleared */

  /* this means that the image is drawn until it reaches the view edge,
   * in the image view, it's unrelated to the 'tile' mode for texface
   */
  SI_DRAW_TILE = (1 << 19),
  SI_SMOOTH_UV = (1 << 20),
  SI_DRAW_STRETCH = (1 << 21),
  SI_SHOW_GPENCIL = (1 << 22),
  SI_FLAG_UNUSED_23 = (1 << 23), /* cleared */

  SI_FLAG_UNUSED_24 = (1 << 24),

  SI_NO_DRAW_TEXPAINT = (1 << 25),
  SI_DRAW_METADATA = (1 << 26),

  SI_SHOW_R = (1 << 27),
  SI_SHOW_G = (1 << 28),
  SI_SHOW_B = (1 << 29),

  SI_NO_DRAWEDGES = (1 << 30),
} eSpaceImage_Flag;

/* SpaceImage.other_uv_filter */
typedef enum eSpaceImage_OtherUVFilter {
  SI_FILTER_SAME_IMAGE = 0,
  SI_FILTER_ALL = 1,
} eSpaceImage_OtherUVFilter;

/** \} */

/* -------------------------------------------------------------------- */
/** \name Text Editor
 * \{ */

/* Text Editor */
typedef struct SpaceText {
  SpaceLink *next, *prev;
  /** Storage of regions for inactive spaces. */
  ListBase regionbase;
  char spacetype;
  char link_flag;
  char _pad0[6];
  /* End 'SpaceLink' header. */

  struct Text *text;

  int top, viewlines;
  short flags, menunr;

  /** User preference, is font_size! */
  short lheight;
  /**
   * Runtime computed, character width
   * and the number of chars to use when showing line numbers.
   */
  char cwidth, linenrs_tot;
  int left;
  int showlinenrs;
  int tabnumber;

  short showsyntax;
  short line_hlight;
  short overwrite;
  /** Run python while editing, evil. */
  short live_edit;
  float pix_per_line;

  struct rcti txtscroll, txtbar;

  int wordwrap, doplugins;

  /** ST_MAX_FIND_STR. */
  char findstr[256];
  /** ST_MAX_FIND_STR. */
  char replacestr[256];

  /** Column number to show right margin at. */
  short margin_column;
  /** Actual lineheight, dpi controlled. */
  short lheight_dpi;
  char _pad[4];

  /** Cache for faster drawing. */
  void *drawcache;

  /** Runtime, for scroll increments smaller than a line. */
  float scroll_accum[2];
} SpaceText;

/* SpaceText flags (moved from DNA_text_types.h) */
typedef enum eSpaceText_Flags {
  /* scrollable */
  ST_SCROLL_SELECT = (1 << 0),
  /* clear namespace after script execution (BPY_main.c) */
  ST_CLEAR_NAMESPACE = (1 << 4),

  ST_FIND_WRAP = (1 << 5),
  ST_FIND_ALL = (1 << 6),
  ST_SHOW_MARGIN = (1 << 7),
  ST_MATCH_CASE = (1 << 8),

  ST_FIND_ACTIVATE = (1 << 9),
} eSpaceText_Flags;

/* SpaceText.findstr/replacestr */
#define ST_MAX_FIND_STR 256

/** \} */

/* -------------------------------------------------------------------- */
/** \name Script View (Obsolete)
 * \{ */

/* Script Runtime Data - Obsolete (pre 2.5) */
typedef struct Script {
  ID id;

  void *py_draw;
  void *py_event;
  void *py_button;
  void *py_browsercallback;
  void *py_globaldict;

  int flags, lastspace;
  /**
   * Store the script file here so we can re-run it on loading blender,
   * if "Enable Scripts" is on
   */
  /** 1024 = FILE_MAX. */
  char scriptname[1024];
  /** 1024 = FILE_MAX. */
  char scriptarg[256];
} Script;
#define SCRIPT_SET_NULL(_script) \
  _script->py_draw = _script->py_event = _script->py_button = _script->py_browsercallback = \
      _script->py_globaldict = NULL; \
  _script->flags = 0

/* Script View - Obsolete (pre 2.5) */
typedef struct SpaceScript {
  SpaceLink *next, *prev;
  /** Storage of regions for inactive spaces. */
  ListBase regionbase;
  char spacetype;
  char link_flag;
  char _pad0[6];
  /* End 'SpaceLink' header. */

  struct Script *script;

  short flags, menunr;
  char _pad1[4];

  void *but_refs;
} SpaceScript;

/** \} */

/* -------------------------------------------------------------------- */
/** \name Nodes Editor
 * \{ */

typedef struct bNodeTreePath {
  struct bNodeTreePath *next, *prev;

  struct bNodeTree *nodetree;
  /** Base key for nodes in this tree instance. */
  bNodeInstanceKey parent_key;
  char _pad[4];
  /** V2d center point, so node trees can have different offsets in editors. */
  float view_center[2];

  /** MAX_NAME. */
  char node_name[64];
} bNodeTreePath;

typedef struct SpaceNode {
  SpaceLink *next, *prev;
  /** Storage of regions for inactive spaces. */
  ListBase regionbase;
  char spacetype;
  char link_flag;
  char _pad0[6];
  /* End 'SpaceLink' header. */

  /** Deprecated, copied to region. */
  View2D v2d DNA_DEPRECATED;

  /** Context, no need to save in file? well... pinning... */
  struct ID *id, *from;
  /** Menunr: browse id block in header. */
  short flag;
  char _pad1[2];
  /** Internal state variables. */
  float aspect;
  char _pad2[4];

  /** Offset for drawing the backdrop. */
  float xof, yof;
  /** Zoom for backdrop. */
  float zoom;
  /** Mouse pos for drawing socketless link and adding nodes. */
  float cursor[2];

  /**
   * XXX nodetree pointer info is all in the path stack now,
   * remove later on and use bNodeTreePath instead.
   * For now these variables are set when pushing/popping
   * from path stack, to avoid having to update all the functions and operators.
   * Can be done when design is accepted and everything is properly tested.
   */
  ListBase treepath;

  struct bNodeTree *nodetree, *edittree;

  /* tree type for the current node tree */
  char tree_idname[64];
  /** Treetype: as same nodetree->type. */
  int treetype DNA_DEPRECATED;
  char _pad3[4];

  /** Texfrom object, world or brush. */
  short texfrom;
  /** Shader from object or world. */
  short shaderfrom;
  /** Currently on 0/1, for auto compo. */
  short recalc;

  /** Direction for offsetting nodes on insertion. */
  char insert_ofs_dir;
  char _pad4;

  /** Temporary data for modal linking operator. */
  ListBase linkdrag;
  /* XXX hack for translate_attach op-macros to pass data from transform op to insert_offset op */
  /** Temporary data for node insert offset (in UI called Auto-offset). */
  struct NodeInsertOfsData *iofsd;

  /** Grease-pencil data. */
  struct bGPdata *gpd;
} SpaceNode;

/* SpaceNode.flag */
typedef enum eSpaceNode_Flag {
  SNODE_BACKDRAW = (1 << 1),
  SNODE_SHOW_GPENCIL = (1 << 2),
  SNODE_USE_ALPHA = (1 << 3),
  SNODE_SHOW_ALPHA = (1 << 4),
  SNODE_SHOW_R = (1 << 7),
  SNODE_SHOW_G = (1 << 8),
  SNODE_SHOW_B = (1 << 9),
  SNODE_AUTO_RENDER = (1 << 5),
  SNODE_FLAG_UNUSED_6 = (1 << 6),   /* cleared */
  SNODE_FLAG_UNUSED_10 = (1 << 10), /* cleared */
  SNODE_FLAG_UNUSED_11 = (1 << 11), /* cleared */
  SNODE_PIN = (1 << 12),
  /** automatically offset following nodes in a chain on insertion */
  SNODE_SKIP_INSOFFSET = (1 << 13),
} eSpaceNode_Flag;

/* SpaceNode.texfrom */
typedef enum eSpaceNode_TexFrom {
  /* SNODE_TEX_OBJECT   = 0, */
  SNODE_TEX_WORLD = 1,
  SNODE_TEX_BRUSH = 2,
  SNODE_TEX_LINESTYLE = 3,
} eSpaceNode_TexFrom;

/* SpaceNode.shaderfrom */
typedef enum eSpaceNode_ShaderFrom {
  SNODE_SHADER_OBJECT = 0,
  SNODE_SHADER_WORLD = 1,
  SNODE_SHADER_LINESTYLE = 2,
} eSpaceNode_ShaderFrom;

/* SpaceNode.insert_ofs_dir */
enum {
  SNODE_INSERTOFS_DIR_RIGHT = 0,
  SNODE_INSERTOFS_DIR_LEFT = 1,
};

/* Game Logic Editor ===================================== */

/* Logic Editor */
typedef struct SpaceLogic {
	SpaceLink *next, *prev;
	ListBase regionbase;        /* storage of regions for inactive spaces */
	int spacetype;
	float blockscale DNA_DEPRECATED;
	
	short blockhandler[8]  DNA_DEPRECATED;
	
	short flag, scaflag;
	int _pad;
	
	struct bGPdata *gpd;        /* grease-pencil data */
} SpaceLogic;

/** \} */

/* -------------------------------------------------------------------- */
/** \name Console
 * \{ */

/* Console content */
typedef struct ConsoleLine {
  struct ConsoleLine *next, *prev;

  /* keep these 3 vars so as to share free, realloc funcs */
  /** Allocated length. */
  int len_alloc;
  /** Real len - strlen(). */
  int len;
  char *line;

  int cursor;
  /** Only for use when in the 'scrollback' listbase. */
  int type;
} ConsoleLine;

/* ConsoleLine.type */
typedef enum eConsoleLine_Type {
  CONSOLE_LINE_OUTPUT = 0,
  CONSOLE_LINE_INPUT = 1,
  CONSOLE_LINE_INFO = 2, /* autocomp feedback */
  CONSOLE_LINE_ERROR = 3,
} eConsoleLine_Type;

/* Console View */
typedef struct SpaceConsole {
  SpaceLink *next, *prev;
  /** Storage of regions for inactive spaces. */
  ListBase regionbase;
  char spacetype;
  char link_flag;
  char _pad0[6];
  /* End 'SpaceLink' header. */

  /* space vars */
  int lheight;
  char _pad[4];

  /** ConsoleLine; output. */
  ListBase scrollback;
  /** ConsoleLine; command history, current edited line is the first. */
  ListBase history;
  char prompt[256];
  /** Multiple consoles are possible, not just python. */
  char language[32];

  int sel_start;
  int sel_end;
} SpaceConsole;

/** \} */

/* -------------------------------------------------------------------- */
/** \name User Preferences
 * \{ */

typedef struct SpaceUserPref {
  SpaceLink *next, *prev;
  /** Storage of regions for inactive spaces. */
  ListBase regionbase;
  char spacetype;
  char link_flag;
  char _pad0[6];
  /* End 'SpaceLink' header. */

  char _pad1[7];
  char filter_type;
  /** Search term for filtering in the UI. */
  char filter[64];
} SpaceUserPref;

/** \} */

/* -------------------------------------------------------------------- */
/** \name Motion Tracking
 * \{ */

/* Clip Editor */
typedef struct SpaceClip {
  SpaceLink *next, *prev;
  /** Storage of regions for inactive spaces. */
  ListBase regionbase;
  char spacetype;
  char link_flag;
  char _pad0[6];
  /* End 'SpaceLink' header. */

  char _pad1[4];

  /** User defined offset, image is centered. */
  float xof, yof;
  /** User defined offset from locked position. */
  float xlockof, ylockof;
  /** User defined zoom level. */
  float zoom;

  /** User of clip. */
  struct MovieClipUser user;
  /** Clip data. */
  struct MovieClip *clip;
  /** Different scoped displayed in space panels. */
  struct MovieClipScopes scopes;

  /** Flags. */
  int flag;
  /** Editor mode (editing context being displayed). */
  short mode;
  /** Type of the clip editor view. */
  short view;

  /** Length of displaying path, in frames. */
  int path_length;

  /* current stabilization data */
  /** Pre-composed stabilization data. */
  float loc[2], scale, angle;
  char _pad[4];
  /**
   * Current stabilization matrix and the same matrix in unified space,
   * defined when drawing and used for mouse position calculation.
   */
  float stabmat[4][4], unistabmat[4][4];

  /* movie postprocessing */
  int postproc_flag;

  /* grease pencil */
  short gpencil_src;
  char _pad2[2];

  /** Pivot point for transforms. */
  int around;
  char _pad4[4];

  /** Mask editor 2d cursor. */
  float cursor[2];

  MaskSpaceInfo mask_info;
} SpaceClip;

/* SpaceClip.flag */
typedef enum eSpaceClip_Flag {
  SC_SHOW_MARKER_PATTERN = (1 << 0),
  SC_SHOW_MARKER_SEARCH = (1 << 1),
  SC_LOCK_SELECTION = (1 << 2),
  SC_SHOW_TINY_MARKER = (1 << 3),
  SC_SHOW_TRACK_PATH = (1 << 4),
  SC_SHOW_BUNDLES = (1 << 5),
  SC_MUTE_FOOTAGE = (1 << 6),
  SC_HIDE_DISABLED = (1 << 7),
  SC_SHOW_NAMES = (1 << 8),
  SC_SHOW_GRID = (1 << 9),
  SC_SHOW_STABLE = (1 << 10),
  SC_MANUAL_CALIBRATION = (1 << 11),
  SC_SHOW_ANNOTATION = (1 << 12),
  SC_SHOW_FILTERS = (1 << 13),
  SC_SHOW_GRAPH_FRAMES = (1 << 14),
  SC_SHOW_GRAPH_TRACKS_MOTION = (1 << 15),
  /*  SC_SHOW_PYRAMID_LEVELS      = (1 << 16), */ /* UNUSED */
  SC_LOCK_TIMECURSOR = (1 << 17),
  SC_SHOW_SECONDS = (1 << 18),
  SC_SHOW_GRAPH_SEL_ONLY = (1 << 19),
  SC_SHOW_GRAPH_HIDDEN = (1 << 20),
  SC_SHOW_GRAPH_TRACKS_ERROR = (1 << 21),
  SC_SHOW_METADATA = (1 << 22),
} eSpaceClip_Flag;

/* SpaceClip.mode */
typedef enum eSpaceClip_Mode {
  SC_MODE_TRACKING = 0,
  /*SC_MODE_RECONSTRUCTION = 1,*/ /* DEPRECATED */
  /*SC_MODE_DISTORTION = 2,*/     /* DEPRECATED */
  SC_MODE_MASKEDIT = 3,
} eSpaceClip_Mode;

/* SpaceClip.view */
typedef enum eSpaceClip_View {
  SC_VIEW_CLIP = 0,
  SC_VIEW_GRAPH = 1,
  SC_VIEW_DOPESHEET = 2,
} eSpaceClip_View;

/* SpaceClip.gpencil_src */
typedef enum eSpaceClip_GPencil_Source {
  SC_GPENCIL_SRC_CLIP = 0,
  SC_GPENCIL_SRC_TRACK = 1,
} eSpaceClip_GPencil_Source;

/** \} */

/* -------------------------------------------------------------------- */
/** \name Top Bar
 * \{ */

/* These two lines with # tell makesdna this struct can be excluded.
 * Should be: #ifndef WITH_GLOBAL_AREA_WRITING */
#
#
typedef struct SpaceTopBar {
  SpaceLink *next, *prev;
  /** Storage of regions for inactive spaces. */
  ListBase regionbase;
  char spacetype;
  char link_flag;
  char _pad0[6];
  /* End 'SpaceLink' header. */
} SpaceTopBar;

/** \} */

/* -------------------------------------------------------------------- */
/** \name Status Bar
 * \{ */

/* These two lines with # tell makesdna this struct can be excluded.
 * Should be: #ifndef WITH_GLOBAL_AREA_WRITING */
#
#
typedef struct SpaceStatusBar {
  SpaceLink *next, *prev;
  /** Storage of regions for inactive spaces. */
  ListBase regionbase;
  char spacetype;
  char link_flag;
  char _pad0[6];
  /* End 'SpaceLink' header. */
} SpaceStatusBar;

/** \} */

/* -------------------------------------------------------------------- */
/** \name Space Defines (eSpace_Type)
 * \{ */

/* space types, moved from DNA_screen_types.h */
/* Do NOT change order, append on end. types are hardcoded needed */
typedef enum eSpace_Type {
  SPACE_EMPTY = 0,
  SPACE_VIEW3D = 1,
  SPACE_GRAPH = 2,
  SPACE_OUTLINER = 3,
  SPACE_PROPERTIES = 4,
  SPACE_FILE = 5,
  SPACE_IMAGE = 6,
  SPACE_INFO = 7,
  SPACE_SEQ = 8,
  SPACE_TEXT = 9,
#ifdef DNA_DEPRECATED
  SPACE_IMASEL = 10, /* Deprecated */
  SPACE_SOUND = 11,  /* Deprecated */
#endif
<<<<<<< HEAD
	SPACE_ACTION   = 12,
	SPACE_NLA      = 13,
	/* TODO: fully deprecate */
	SPACE_SCRIPT   = 14, /* Deprecated */
	SPACE_TIME     = 15, /* Deprecated */
	SPACE_NODE     = 16,
	SPACE_LOGIC    = 17,
	SPACE_CONSOLE  = 18,
	SPACE_USERPREF = 19,
	SPACE_CLIP     = 20,
	SPACE_TOPBAR   = 21,
	SPACE_STATUSBAR = 22,

	SPACE_TYPE_LAST = SPACE_STATUSBAR,
=======
  SPACE_ACTION = 12,
  SPACE_NLA = 13,
  /* TODO: fully deprecate */
  SPACE_SCRIPT = 14, /* Deprecated */
#ifdef DNA_DEPRECATED
  SPACE_TIME = 15, /* Deprecated */
#endif
  SPACE_NODE = 16,
#ifdef DNA_DEPRECATED
  SPACE_LOGIC = 17, /* Deprecated */
#endif
  SPACE_CONSOLE = 18,
  SPACE_USERPREF = 19,
  SPACE_CLIP = 20,
  SPACE_TOPBAR = 21,
  SPACE_STATUSBAR = 22,

  SPACE_TYPE_LAST = SPACE_STATUSBAR,
>>>>>>> a571ff2c
} eSpace_Type;

/* use for function args */
#define SPACE_TYPE_ANY -1

#define IMG_SIZE_FALLBACK 256

/** \} */

#endif /* __DNA_SPACE_TYPES_H__ */<|MERGE_RESOLUTION|>--- conflicted
+++ resolved
@@ -1662,22 +1662,6 @@
   SPACE_IMASEL = 10, /* Deprecated */
   SPACE_SOUND = 11,  /* Deprecated */
 #endif
-<<<<<<< HEAD
-	SPACE_ACTION   = 12,
-	SPACE_NLA      = 13,
-	/* TODO: fully deprecate */
-	SPACE_SCRIPT   = 14, /* Deprecated */
-	SPACE_TIME     = 15, /* Deprecated */
-	SPACE_NODE     = 16,
-	SPACE_LOGIC    = 17,
-	SPACE_CONSOLE  = 18,
-	SPACE_USERPREF = 19,
-	SPACE_CLIP     = 20,
-	SPACE_TOPBAR   = 21,
-	SPACE_STATUSBAR = 22,
-
-	SPACE_TYPE_LAST = SPACE_STATUSBAR,
-=======
   SPACE_ACTION = 12,
   SPACE_NLA = 13,
   /* TODO: fully deprecate */
@@ -1686,9 +1670,7 @@
   SPACE_TIME = 15, /* Deprecated */
 #endif
   SPACE_NODE = 16,
-#ifdef DNA_DEPRECATED
   SPACE_LOGIC = 17, /* Deprecated */
-#endif
   SPACE_CONSOLE = 18,
   SPACE_USERPREF = 19,
   SPACE_CLIP = 20,
@@ -1696,7 +1678,6 @@
   SPACE_STATUSBAR = 22,
 
   SPACE_TYPE_LAST = SPACE_STATUSBAR,
->>>>>>> a571ff2c
 } eSpace_Type;
 
 /* use for function args */
