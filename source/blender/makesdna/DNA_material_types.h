--- conflicted
+++ resolved
@@ -46,32 +46,6 @@
 struct Ipo;
 
 /* WATCH IT: change type? also make changes in ipo.h  */
-
-<<<<<<< HEAD
-typedef struct VolumeSettings {
-	float density;
-	float emission;
-	float scattering;
-	float reflection;
-
-	float emission_col[3];
-	float transmission_col[3];
-	float reflection_col[3];
-
-	float density_scale;
-	float depth_cutoff;
-	float asymmetry;
-	
-	short stepsize_type;
-	short shadeflag;
-	short shade_type;
-	short precache_resolution;
-
-	float stepsize;
-	float ms_diff;
-	float ms_intensity;
-	float ms_spread;
-} VolumeSettings;
 
 /* Game Engine Options (old Texface mode, transp and flag) */
 typedef struct GameSettings {
@@ -81,8 +55,6 @@
 	int pad1;
 } GameSettings;
 
-=======
->>>>>>> bca7563d
 typedef struct TexPaintSlot {
 	struct Image *ima; /* image to be painted on */
 	char *uvname;      /* customdata index for uv layer, MAX_NAME*/
@@ -109,99 +81,26 @@
 	/* Colors from Blender Internal that we are still using. */
 	float r, g, b;
 	float specr, specg, specb;
-<<<<<<< HEAD
-	float mirr, mirg, mirb;
-	float ambr, ambb, ambg;
-	float amb, emit, ang, spectra, ray_mirror;
-	float alpha, ref, spec, zoffs, add;
-	float translucency;
-	/* end synced with render_types.h */
-	
-	struct VolumeSettings vol;
+	float alpha, ray_mirror, spec, gloss_mir;
 	struct GameSettings game;
 
-	float fresnel_mir, fresnel_mir_i;
-	float fresnel_tra, fresnel_tra_i;
-	float filter;		/* filter added, for raytrace transparency and transmissivity */
-	float tx_limit, tx_falloff;
-	short ray_depth, ray_depth_tra;
-	short har;
-	char seed1, seed2;
-	
-	float gloss_mir, gloss_tra;
-	short samp_gloss_mir, samp_gloss_tra;
-	float adapt_thresh_mir, adapt_thresh_tra;
-	float aniso_gloss_mir;
-	float dist_mir;
-	short fadeto_mir;
-	short shade_flag;		/* like Cubic interpolation */
-		
-	int mode, mode_l;		/* mode_l is the or-ed result of all layer modes */
-	int mode2, mode2_l;		/* additional mode flags */
-	short flarec, starc, linec, ringc;
-	float hasize, flaresize, subsize, flareboost;
-	float strand_sta, strand_end, strand_ease, strand_surfnor;
-	float strand_min, strand_widthfade;
-	char strand_uvname[64];	/* MAX_CUSTOMDATA_LAYER_NAME */
-	
-	float sbias;			/* shadow bias to prevent terminator prob */
-	float lbias;			/* factor to multiply lampbias with (0.0 = no mult) */
-	float shad_alpha;		/* in use for irregular shadowbuffer */
-	int	septex;
-	
-	/* for buttons and render*/
-	char rgbsel, texact, pr_type, use_nodes;
-	short pr_lamp, pr_texture, ml_flag;	/* ml_flag is for disable base material */
-	
-	/* mapping */
-	char mapflag, pad;
-
-	/* shaders */
-	short diff_shader, spec_shader;
-	float roughness, refrac;
-	/* XXX param[4] needs review and improvement (shader system as whole anyway)
-	 * This is nasty reused variable for different goals and not easy to RNAify nicely. -jesterKing */
-	float param[4];		/* size, smooth, size, smooth, for toonshader, 0 (fac) and 1 (fresnel) also for fresnel shader */
-	float rms;
-	float darkness;
-
-	/* runtime - OR'd from 'mtex' */
-	short texco, mapto;
-	
-	/* ramp colors */
-	struct ColorBand *ramp_col;
-	struct ColorBand *ramp_spec;
-	char rampin_col, rampin_spec;
-	char rampblend_col, rampblend_spec;
-	short ramp_show, pad3;
-	float rampfac_col, rampfac_spec;
-
-	struct MTex *mtex[18];		/* MAX_MTEX */
+	/* Ror buttons and render. */
+	char pr_type, use_nodes;
+	short pr_lamp, pr_texture;
+
+	/* Index for render passes. */
+	short index;
+
 	struct bNodeTree *nodetree;
 	struct Ipo *ipo  DNA_DEPRECATED;  /* old animation system, deprecated for 2.5 */
-	struct Group *group;	/* light group */
 	struct PreviewImage *preview;
 
 	/* dynamic properties */
 	float friction DNA_DEPRECATED, fh DNA_DEPRECATED, reflect DNA_DEPRECATED;
 	float fhdist DNA_DEPRECATED, xyfrict DNA_DEPRECATED;
-	short dynamode DNA_DEPRECATED, pad2;
-=======
-	float alpha, ray_mirror, spec, gloss_mir;
-
-	/* Ror buttons and render. */
-	char pr_type, use_nodes;
-	short pr_lamp, pr_texture;
->>>>>>> bca7563d
-
-	/* Index for render passes. */
-	short index;
-
-	struct bNodeTree *nodetree;
-	struct Ipo *ipo  DNA_DEPRECATED;  /* old animation system, deprecated for 2.5 */
-	struct PreviewImage *preview;
-
-	/* Freestyle line settings. */
+	short dynamode DNA_DEPRECATED, pad50;
+
+	/* Freestyle line settings */
 	float line_col[4];
 	short line_priority;
 	short vcol_alpha;
