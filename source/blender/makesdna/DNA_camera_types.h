--- conflicted
+++ resolved
@@ -130,7 +130,6 @@
 	CAM_SHOW_SAFE_CENTER    = (1 << 9),
 };
 
-<<<<<<< HEAD
 /* gameflag */
 enum {
 	GAME_CAM_SHOW_FRUSTUM				= (1 << 0),
@@ -139,11 +138,6 @@
 	GAME_CAM_VIEWPORT					= (1 << 3),
 };
 
-/* yafray: dof sampling switch */
-/* #define CAM_YF_NO_QMC	512 */ /* deprecated */
-
-=======
->>>>>>> 054dbb83
 /* Sensor fit */
 enum {
 	CAMERA_SENSOR_FIT_AUTO  = 0,
