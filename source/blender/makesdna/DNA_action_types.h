--- conflicted
+++ resolved
@@ -497,24 +497,6 @@
 
 /* Pose->flag */
 typedef enum ePose_Flags {
-<<<<<<< HEAD
-	/* results in BKE_pose_rebuild being called */
-	POSE_RECALC = (1 << 0),
-	/* prevents any channel from getting overridden by anim from IPO */
-	POSE_LOCKED = (1 << 1),
-	/* clears the POSE_LOCKED flag for the next time the pose is evaluated */
-	POSE_DO_UNLOCK  = (1 << 2),
-	/* pose has constraints which depend on time (used when depsgraph updates for a new frame) */
-	POSE_CONSTRAINTS_TIMEDEPEND = (1 << 3),
-	/* recalculate bone paths */
-	POSE_RECALCPATHS = (1 << 4),
-	/* set by BKE_pose_rebuild to give a chance to the IK solver to rebuild IK tree */
-	POSE_WAS_REBUILT = (1 << 5),
-	/* set by game_copy_pose to indicate that this pose is used in the game engine */
-	POSE_GAME_ENGINE = (1 << 6),
-	/* pose constraint flags needs to be updated */
-	POSE_CONSTRAINTS_NEED_UPDATE_FLAGS = (1 << 7),
-=======
   /* results in BKE_pose_rebuild being called */
   POSE_RECALC = (1 << 0),
   /* prevents any channel from getting overridden by anim from IPO */
@@ -536,7 +518,6 @@
   POSE_MIRROR_EDIT = (1 << 9),
   /* Use relative mirroring in mirror mode */
   POSE_MIRROR_RELATIVE = (1 << 10),
->>>>>>> 7c9e6490
 } ePose_Flags;
 
 /* IK Solvers ------------------------------------ */
