--- conflicted
+++ resolved
@@ -404,13 +404,10 @@
 			return false;
 		}
 
-<<<<<<< HEAD
 		/* Temporary DNA doversion for files that were created with Blender 2.80
 		 * between 280.0 and 280.2. */
 		const bool doversion_280 = need_doversion_280(sdna, data, data_alloc);
-		
-=======
->>>>>>> a24b4e60
+
 		cp = (char *)data;
 		for (int nr = 0; nr < sdna->nr_names; nr++) {
 			sdna->names[nr] = cp;
@@ -478,8 +475,7 @@
 
 			/* this is a patch, to change struct names without a conflict with SDNA */
 			/* be careful to use it, in this case for a system-struct (opengl/X) */
-<<<<<<< HEAD
-			
+
 			/* struct Screen was already used by X, 'bScreen' replaces the old IrisGL 'Screen' struct */
 			if (strcmp("bScreen", cp) == 0) {
 				sdna->types[nr] = cp + 1;
@@ -498,12 +494,6 @@
 				else if (strcmp(cp, "SceneLayerEngineData") == 0) {
 					sdna->types[nr] = "ViewLayerEngineData";
 				}
-=======
-
-			if (*cp == 'b') {
-				/* struct Screen was already used by X, 'bScreen' replaces the old IrisGL 'Screen' struct */
-				if (strcmp("bScreen", cp) == 0) sdna->types[nr] = cp + 1;
->>>>>>> a24b4e60
 			}
 
 			while (*cp) cp++;
