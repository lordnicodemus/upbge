--- conflicted
+++ resolved
@@ -219,7 +219,15 @@
 	float vec[4];
 } SBVertex;
 
-<<<<<<< HEAD
+/* Container for data that is shared among CoW copies.
+ *
+ * This is placed in a separate struct so that values can be changed
+ * without having to update all CoW copies. */
+typedef struct SoftBody_Shared {
+	struct PointCache *pointcache;
+	struct ListBase ptcaches;
+} SoftBody_Shared;
+
 typedef struct BulletSoftBody {
 	int flag;				/* various boolean options */
 	float linStiff;			/* linear stiffness 0..1 */
@@ -272,16 +280,6 @@
 #define OB_BSB_COL_CL_SS	8 /* Cluster based soft vs soft */
 #define OB_BSB_COL_VF_SS	16 /* Vertex/Face based soft vs soft */
 
-=======
-/* Container for data that is shared among CoW copies.
- *
- * This is placed in a separate struct so that values can be changed
- * without having to update all CoW copies. */
-typedef struct SoftBody_Shared {
-	struct PointCache *pointcache;
-	struct ListBase ptcaches;
-} SoftBody_Shared;
->>>>>>> 53c63db2
 
 typedef struct SoftBody {
 	/* dynamic data */
