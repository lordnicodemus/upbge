--- conflicted
+++ resolved
@@ -76,13 +76,10 @@
 	eModifierType_WeightVGProximity,
 	eModifierType_Ocean,
 	eModifierType_DynamicPaint,
-<<<<<<< HEAD
+	eModifierType_Remesh,
 
 	/* BMESH ONLY - keeps getting bumped by new modifiers in trunk */
 	eModifierType_NgonInterp,
-=======
-	eModifierType_Remesh,
->>>>>>> bac6757e
 	NUM_MODIFIER_TYPES
 } ModifierType;
 
