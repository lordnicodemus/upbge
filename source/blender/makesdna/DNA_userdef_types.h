--- conflicted
+++ resolved
@@ -423,26 +423,6 @@
 
 	/* Individual Spacetypes */
 	/* note: ensure UI_THEMESPACE_END is updated when adding */
-<<<<<<< HEAD
-	ThemeSpace tbuts;
-	ThemeSpace tv3d;
-	ThemeSpace tfile;
-	ThemeSpace tipo;
-	ThemeSpace tinfo;
-	ThemeSpace tact;
-	ThemeSpace tnla;
-	ThemeSpace tseq;
-	ThemeSpace tima;
-	ThemeSpace text;
-	ThemeSpace toops;
-	ThemeSpace tnode;
-	ThemeSpace tlogic;
-	ThemeSpace tuserpref;
-	ThemeSpace tconsole;
-	ThemeSpace tclip;
-	ThemeSpace ttopbar;
-	ThemeSpace tstatusbar;
-=======
 	ThemeSpace space_properties;
 	ThemeSpace space_view3d;
 	ThemeSpace space_file;
@@ -455,12 +435,12 @@
 	ThemeSpace space_text;
 	ThemeSpace space_outliner;
 	ThemeSpace space_node;
+	ThemeSpace tlogic;
 	ThemeSpace space_preferences;
 	ThemeSpace space_console;
 	ThemeSpace space_clip;
 	ThemeSpace space_topbar;
 	ThemeSpace space_statusbar;
->>>>>>> 2d1c14f0
 
 	/* 20 sets of bone colors for this theme */
 	ThemeWireColor tarm[20];
