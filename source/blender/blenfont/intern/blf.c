/*
 * ***** BEGIN GPL LICENSE BLOCK *****
 *
 * This program is free software; you can redistribute it and/or
 * modify it under the terms of the GNU General Public License
 * as published by the Free Software Foundation; either version 2
 * of the License, or (at your option) any later version.
 *
 * This program is distributed in the hope that it will be useful,
 * but WITHOUT ANY WARRANTY; without even the implied warranty of
 * MERCHANTABILITY or FITNESS FOR A PARTICULAR PURPOSE.  See the
 * GNU General Public License for more details.
 *
 * You should have received a copy of the GNU General Public License
 * along with this program; if not, write to the Free Software Foundation,
 * Inc., 51 Franklin Street, Fifth Floor, Boston, MA 02110-1301, USA.
 *
 * The Original Code is Copyright (C) 2009 Blender Foundation.
 * All rights reserved.
 *
 *
 * Contributor(s): Blender Foundation
 *
 * ***** END GPL LICENSE BLOCK *****
 */

/** \file blender/blenfont/intern/blf.c
 *  \ingroup blf
 *
 * Main BlenFont (BLF) API, public functions for font handling.
 *
 * Wraps OpenGL and FreeType.
 */

#include <stdio.h>
#include <stdlib.h>
#include <string.h>
#include <math.h>

#include <ft2build.h>

#include FT_FREETYPE_H
#include FT_GLYPH_H

#include "MEM_guardedalloc.h"

#include "DNA_listBase.h"
#include "DNA_vec_types.h"

#include "BLI_math.h"
#include "BLI_threads.h"

#include "BLF_api.h"

#include "IMB_colormanagement.h"

#ifndef BLF_STANDALONE
#include "GPU_shader.h"
#include "GPU_matrix.h"
#include "GPU_immediate.h"
#endif

#include "blf_internal_types.h"
#include "blf_internal.h"

/* Max number of font in memory.
 * Take care that now every font have a glyph cache per size/dpi,
 * so we don't need load the same font with different size, just
 * load one and call BLF_size.
 */
#define BLF_MAX_FONT 16

/* call BLF_default_set first! */
#define ASSERT_DEFAULT_SET BLI_assert(global_font_default != -1)

#define BLF_RESULT_CHECK_INIT(r_info) \
if (r_info) { \
	memset(r_info, 0, sizeof(*(r_info))); \
} ((void)0)

/* Font array. */
static FontBLF *global_font[BLF_MAX_FONT] = {NULL};

/* Default size and dpi, for BLF_draw_default. */
static int global_font_default = -1;
static int global_font_points = 11;
static int global_font_dpi = 72;

/* XXX, should these be made into global_font_'s too? */
int blf_mono_font = -1;
int blf_mono_font_render = -1;

static FontBLF *blf_get(int fontid)
{
	if (fontid >= 0 && fontid < BLF_MAX_FONT)
		return global_font[fontid];
	return NULL;
}

int BLF_init(int points, int dpi)
{
	int i;

	for (i = 0; i < BLF_MAX_FONT; i++)
		global_font[i] = NULL;

	global_font_points = points;
	global_font_dpi = dpi;
	return blf_font_init();
}

void BLF_default_dpi(int dpi)
{
	global_font_dpi = dpi;
}

void BLF_exit(void)
{
	FontBLF *font;
	int i;

	for (i = 0; i < BLF_MAX_FONT; i++) {
		font = global_font[i];
		if (font) {
			blf_font_free(font);
			global_font[i] = NULL;
		}
	}

	blf_font_exit();
}

void BLF_cache_clear(void)
{
	FontBLF *font;
	int i;

	for (i = 0; i < BLF_MAX_FONT; i++) {
		font = global_font[i];
		if (font)
			blf_glyph_cache_clear(font);
	}
}

static int blf_search(const char *name)
{
	FontBLF *font;
	int i;

	for (i = 0; i < BLF_MAX_FONT; i++) {
		font = global_font[i];
		if (font && (STREQ(font->name, name)))
			return i;
	}

	return -1;
}

static int blf_search_available(void)
{
	int i;

	for (i = 0; i < BLF_MAX_FONT; i++)
		if (!global_font[i])
			return i;
	
	return -1;
}

void BLF_default_set(int fontid)
{
	FontBLF *font = blf_get(fontid);
	if (font || fontid == -1) {
		global_font_default = fontid;
	}
}

int BLF_default(void)
{
	ASSERT_DEFAULT_SET;
	return global_font_default;
}

int BLF_load(const char *name)
{
	FontBLF *font;
	char *filename;
	int i;

	/* check if we already load this font. */
	i = blf_search(name);
	if (i >= 0) {
		/*font = global_font[i];*/ /*UNUSED*/
		return i;
	}

	i = blf_search_available();
	if (i == -1) {
		printf("Too many fonts!!!\n");
		return -1;
	}

	filename = blf_dir_search(name);
	if (!filename) {
		printf("Can't find font: %s\n", name);
		return -1;
	}

	font = blf_font_new(name, filename);
	MEM_freeN(filename);

	if (!font) {
		printf("Can't load font: %s\n", name);
		return -1;
	}

	global_font[i] = font;
	return i;
}

int BLF_load_unique(const char *name)
{
	FontBLF *font;
	char *filename;
	int i;

	/* Don't search in the cache!! make a new
	 * object font, this is for keep fonts threads safe.
	 */
	i = blf_search_available();
	if (i == -1) {
		printf("Too many fonts!!!\n");
		return -1;
	}

	filename = blf_dir_search(name);
	if (!filename) {
		printf("Can't find font: %s\n", name);
		return -1;
	}

	font = blf_font_new(name, filename);
	MEM_freeN(filename);

	if (!font) {
		printf("Can't load font: %s\n", name);
		return -1;
	}

	global_font[i] = font;
	return i;
}

void BLF_metrics_attach(int fontid, unsigned char *mem, int mem_size)
{
	FontBLF *font = blf_get(fontid);

	if (font) {
		blf_font_attach_from_mem(font, mem, mem_size);
	}
}

int BLF_load_mem(const char *name, const unsigned char *mem, int mem_size)
{
	FontBLF *font;
	int i;

	i = blf_search(name);
	if (i >= 0) {
		/*font = global_font[i];*/ /*UNUSED*/
		return i;
	}

	i = blf_search_available();
	if (i == -1) {
		printf("Too many fonts!!!\n");
		return -1;
	}

	if (!mem_size) {
		printf("Can't load font: %s from memory!!\n", name);
		return -1;
	}

	font = blf_font_new_from_mem(name, mem, mem_size);
	if (!font) {
		printf("Can't load font: %s from memory!!\n", name);
		return -1;
	}

	global_font[i] = font;
	return i;
}

int BLF_load_mem_unique(const char *name, const unsigned char *mem, int mem_size)
{
	FontBLF *font;
	int i;

	/*
	 * Don't search in the cache, make a new object font!
	 * this is to keep the font thread safe.
	 */
	i = blf_search_available();
	if (i == -1) {
		printf("Too many fonts!!!\n");
		return -1;
	}

	if (!mem_size) {
		printf("Can't load font: %s from memory!!\n", name);
		return -1;
	}

	font = blf_font_new_from_mem(name, mem, mem_size);
	if (!font) {
		printf("Can't load font: %s from memory!!\n", name);
		return -1;
	}

	global_font[i] = font;
	return i;
}

void BLF_unload(const char *name)
{
	FontBLF *font;
	int i;

	for (i = 0; i < BLF_MAX_FONT; i++) {
		font = global_font[i];

		if (font && (STREQ(font->name, name))) {
			blf_font_free(font);
			global_font[i] = NULL;
		}
	}
}

void BLF_unload_id(int fontid)
{
	FontBLF *font = blf_get(fontid);
	if (font) {
		blf_font_free(font);
		global_font[fontid] = NULL;
	}
}

void BLF_enable(int fontid, int option)
{
	FontBLF *font = blf_get(fontid);

	if (font) {
		font->flags |= option;
	}
}

void BLF_disable(int fontid, int option)
{
	FontBLF *font = blf_get(fontid);

	if (font) {
		font->flags &= ~option;
	}
}

void BLF_aspect(int fontid, float x, float y, float z)
{
	FontBLF *font = blf_get(fontid);

	if (font) {
		font->aspect[0] = x;
		font->aspect[1] = y;
		font->aspect[2] = z;
	}
}

void BLF_matrix(int fontid, const float m[16])
{
	FontBLF *font = blf_get(fontid);

	if (font) {
		memcpy(font->m, m, sizeof(font->m));
	}
}

void BLF_position(int fontid, float x, float y, float z)
{
	FontBLF *font = blf_get(fontid);

	if (font) {
		float xa, ya, za;
		float remainder;

		if (font->flags & BLF_ASPECT) {
			xa = font->aspect[0];
			ya = font->aspect[1];
			za = font->aspect[2];
		}
		else {
			xa = 1.0f;
			ya = 1.0f;
			za = 1.0f;
		}

		remainder = x - floorf(x);
		if (remainder > 0.4f && remainder < 0.6f) {
			if (remainder < 0.5f)
				x -= 0.1f * xa;
			else
				x += 0.1f * xa;
		}

		remainder = y - floorf(y);
		if (remainder > 0.4f && remainder < 0.6f) {
			if (remainder < 0.5f)
				y -= 0.1f * ya;
			else
				y += 0.1f * ya;
		}

		remainder = z - floorf(z);
		if (remainder > 0.4f && remainder < 0.6f) {
			if (remainder < 0.5f)
				z -= 0.1f * za;
			else
				z += 0.1f * za;
		}

		font->pos[0] = x;
		font->pos[1] = y;
		font->pos[2] = z;
	}
}

void BLF_size(int fontid, int size, int dpi)
{
	FontBLF *font = blf_get(fontid);

	if (font) {
		blf_font_size(font, size, dpi);
	}
}

#if BLF_BLUR_ENABLE
void BLF_blur(int fontid, int size)
{
	FontBLF *font = blf_get(fontid);

	if (font) {
		font->blur = size;
	}
}
#endif

void BLF_color4ubv(int fontid, const unsigned char rgba[4])
{
	FontBLF *font = blf_get(fontid);

	if (font) {
		font->color[0] = rgba[0];
		font->color[1] = rgba[1];
		font->color[2] = rgba[2];
		font->color[3] = rgba[3];
	}
}

void BLF_color3ubv_alpha(int fontid, const unsigned char rgb[3], unsigned char alpha)
{
	FontBLF *font = blf_get(fontid);

	if (font) {
		font->color[0] = rgb[0];
		font->color[1] = rgb[1];
		font->color[2] = rgb[2];
		font->color[3] = alpha;
	}
}

void BLF_color3ubv(int fontid, const unsigned char rgb[3])
{
	BLF_color3ubv_alpha(fontid, rgb, 255);
}

void BLF_color3ub(int fontid, unsigned char r, unsigned char g, unsigned char b)
{
	FontBLF *font = blf_get(fontid);

	if (font) {
		font->color[0] = r;
		font->color[1] = g;
		font->color[2] = b;
		font->color[3] = 255;
	}
}

void BLF_color4fv(int fontid, const float rgba[4])
{
	FontBLF *font = blf_get(fontid);

	if (font) {
		rgba_float_to_uchar(font->color, rgba);
	}
}

void BLF_color4f(int fontid, float r, float g, float b, float a)
{
	float rgba[4] = { r, g, b, a };
	BLF_color4fv(fontid, rgba);
}

void BLF_color3fv_alpha(int fontid, const float rgb[3], float alpha)
{
	float rgba[4];
	copy_v3_v3(rgba, rgb);
	rgba[3] = alpha;
	BLF_color4fv(fontid, rgba);
}

void BLF_color3f(int fontid, float r, float g, float b)
{
	float rgba[4] = { r, g, b, 1.0f };
	BLF_color4fv(fontid, rgba);
}

void BLF_draw_default(float x, float y, float z, const char *str, size_t len)
{
	ASSERT_DEFAULT_SET;

	BLF_size(global_font_default, global_font_points, global_font_dpi);
	BLF_position(global_font_default, x, y, z);
	BLF_draw(global_font_default, str, len);
}

/* same as above but call 'BLF_draw_ascii' */
void BLF_draw_default_ascii(float x, float y, float z, const char *str, size_t len)
{
	ASSERT_DEFAULT_SET;

	BLF_size(global_font_default, global_font_points, global_font_dpi);
	BLF_position(global_font_default, x, y, z);
	BLF_draw_ascii(global_font_default, str, len); /* XXX, use real length */
}

static void blf_draw_gl__start(FontBLF *font)
{
	/*
	 * The pixmap alignment hack is handle
	 * in BLF_position (old ui_rasterpos_safe).
	 */

	glEnable(GL_BLEND);
	glBlendFunc(GL_SRC_ALPHA, GL_ONE_MINUS_SRC_ALPHA);

	gpuPushMatrix();
<<<<<<< HEAD

	if (font->flags & BLF_MATRIX)
		gpuMultMatrix(font->m);

	gpuTranslate3fv(font->pos);

	if (font->flags & BLF_ASPECT)
		gpuScale3fv(font->aspect);

	if (font->flags & BLF_ROTATION)
		gpuRotate2D(RAD2DEG(font->angle));

#ifndef BLF_STANDALONE
	VertexFormat *format = immVertexFormat();
	unsigned int pos = VertexFormat_add_attrib(format, "pos", COMP_F32, 2, KEEP_FLOAT);
	unsigned int texCoord = VertexFormat_add_attrib(format, "texCoord", COMP_F32, 2, KEEP_FLOAT);
	unsigned int color = VertexFormat_add_attrib(format, "color", COMP_U8, 4, NORMALIZE_INT_TO_FLOAT);

	BLI_assert(pos == BLF_POS_ID);
	BLI_assert(texCoord == BLF_COORD_ID);
	BLI_assert(color == BLF_COLOR_ID);

=======

	if (font->flags & BLF_MATRIX)
		gpuMultMatrix(font->m);

	gpuTranslate3fv(font->pos);

	if (font->flags & BLF_ASPECT)
		gpuScale3fv(font->aspect);

	if (font->flags & BLF_ROTATION)
		gpuRotate2D(RAD2DEG(font->angle));

#ifndef BLF_STANDALONE
	VertexFormat *format = immVertexFormat();
	unsigned int pos = VertexFormat_add_attrib(format, "pos", COMP_F32, 2, KEEP_FLOAT);
	unsigned int texCoord = VertexFormat_add_attrib(format, "texCoord", COMP_F32, 2, KEEP_FLOAT);
	unsigned int color = VertexFormat_add_attrib(format, "color", COMP_U8, 4, NORMALIZE_INT_TO_FLOAT);

	BLI_assert(pos == BLF_POS_ID);
	BLI_assert(texCoord == BLF_COORD_ID);
	BLI_assert(color == BLF_COLOR_ID);

	UNUSED_VARS_NDEBUG(pos, texCoord, color);

>>>>>>> a5b3df75
	immBindBuiltinProgram(GPU_SHADER_TEXT);
#endif

	/* always bind the texture for the first glyph */
	font->tex_bind_state = -1;
}

static void blf_draw_gl__end(void)
{
	gpuPopMatrix();

#ifndef BLF_STANDALONE
	immUnbindProgram();
#endif

	glDisable(GL_BLEND);
}

void BLF_draw_ex(
        int fontid, const char *str, size_t len,
        struct ResultBLF *r_info)
{
	FontBLF *font = blf_get(fontid);

	BLF_RESULT_CHECK_INIT(r_info);

	if (font && font->glyph_cache) {
		blf_draw_gl__start(font);
		if (font->flags & BLF_WORD_WRAP) {
			blf_font_draw__wrap(font, str, len, r_info);
		}
		else {
			blf_font_draw(font, str, len, r_info);
		}
		blf_draw_gl__end();
	}
}
void BLF_draw(int fontid, const char *str, size_t len)
{
	if (len == 0 || str[0] == '\0') {
		return;
	}

	BLF_draw_ex(fontid, str, len, NULL);
}

void BLF_draw_ascii_ex(
        int fontid, const char *str, size_t len,
        struct ResultBLF *r_info)
{
	FontBLF *font = blf_get(fontid);

	BLF_RESULT_CHECK_INIT(r_info);

	if (font && font->glyph_cache) {
		blf_draw_gl__start(font);
		if (font->flags & BLF_WORD_WRAP) {
			/* use non-ascii draw function for word-wrap */
			blf_font_draw__wrap(font, str, len, r_info);
		}
		else {
			blf_font_draw_ascii(font, str, len, r_info);
		}
		blf_draw_gl__end();
	}
}
void BLF_draw_ascii(int fontid, const char *str, size_t len)
{
	if (len == 0 || str[0] == '\0') {
		return;
	}

	BLF_draw_ascii_ex(fontid, str, len, NULL);
}

int BLF_draw_mono(int fontid, const char *str, size_t len, int cwidth)
{
	if (len == 0 || str[0] == '\0') {
		return 0;
	}

	FontBLF *font = blf_get(fontid);
	int columns = 0;

	if (font && font->glyph_cache) {
		blf_draw_gl__start(font);
		columns = blf_font_draw_mono(font, str, len, cwidth);
		blf_draw_gl__end();
	}

	return columns;
}

size_t BLF_width_to_strlen(int fontid, const char *str, size_t len, float width, float *r_width)
{
	FontBLF *font = blf_get(fontid);

	if (font) {
		const float xa = (font->flags & BLF_ASPECT) ? font->aspect[0] : 1.0f;
		size_t ret;
		ret = blf_font_width_to_strlen(font, str, len, width / xa, r_width);
		if (r_width) {
			*r_width *= xa;
		}
		return ret;
	}

	if (r_width) {
		*r_width = 0.0f;
	}
	return 0;
}

size_t BLF_width_to_rstrlen(int fontid, const char *str, size_t len, float width, float *r_width)
{
	FontBLF *font = blf_get(fontid);

	if (font) {
		const float xa = (font->flags & BLF_ASPECT) ? font->aspect[0] : 1.0f;
		size_t ret;
		ret = blf_font_width_to_rstrlen(font, str, len, width / xa, r_width);
		if (r_width) {
			*r_width *= xa;
		}
		return ret;
	}

	if (r_width) {
		*r_width = 0.0f;
	}
	return 0;
}

void BLF_boundbox_ex(
        int fontid, const char *str, size_t len, rctf *r_box,
        struct ResultBLF *r_info)
{
	FontBLF *font = blf_get(fontid);

	BLF_RESULT_CHECK_INIT(r_info);

	if (font) {
		if (font->flags & BLF_WORD_WRAP) {
			blf_font_boundbox__wrap(font, str, len, r_box, r_info);
		}
		else {
			blf_font_boundbox(font, str, len, r_box, r_info);
		}
	}
}
void BLF_boundbox(int fontid, const char *str, size_t len, rctf *r_box)
{
	BLF_boundbox_ex(fontid, str, len, r_box, NULL);
}

void BLF_width_and_height(int fontid, const char *str, size_t len, float *r_width, float *r_height)
{
	FontBLF *font = blf_get(fontid);

	if (font && font->glyph_cache) {
		blf_font_width_and_height(font, str, len, r_width, r_height, NULL);
	}
	else {
		*r_width = *r_height = 0.0f;
	}
}

float BLF_width_ex(
        int fontid, const char *str, size_t len,
        struct ResultBLF *r_info)
{
	FontBLF *font = blf_get(fontid);

	BLF_RESULT_CHECK_INIT(r_info);

	if (font && font->glyph_cache) {
		return blf_font_width(font, str, len, r_info);
	}

	return 0.0f;
}
float BLF_width(int fontid, const char *str, size_t len)
{
	return BLF_width_ex(fontid, str, len, NULL);
}

float BLF_fixed_width(int fontid)
{
	FontBLF *font = blf_get(fontid);

	if (font && font->glyph_cache) {
		return blf_font_fixed_width(font);
	}

	return 0.0f;
}

float BLF_height_ex(
        int fontid, const char *str, size_t len,
        struct ResultBLF *r_info)
{
	FontBLF *font = blf_get(fontid);

	BLF_RESULT_CHECK_INIT(r_info);

	if (font && font->glyph_cache) {
		return blf_font_height(font, str, len, r_info);
	}

	return 0.0f;
}
float BLF_height(int fontid, const char *str, size_t len)
{
	return BLF_height_ex(fontid, str, len, NULL);
}

int BLF_height_max(int fontid)
{
	FontBLF *font = blf_get(fontid);

	if (font && font->glyph_cache) {
		return font->glyph_cache->max_glyph_height;
	}

	return 0;
}

float BLF_width_max(int fontid)
{
	FontBLF *font = blf_get(fontid);

	if (font && font->glyph_cache) {
		return font->glyph_cache->max_glyph_width;
	}

	return 0.0f;
}

float BLF_descender(int fontid)
{
	FontBLF *font = blf_get(fontid);

	if (font && font->glyph_cache) {
		return font->glyph_cache->descender;
	}

	return 0.0f;
}

float BLF_ascender(int fontid)
{
	FontBLF *font = blf_get(fontid);

	if (font && font->glyph_cache) {
		return font->glyph_cache->ascender;
	}

	return 0.0f;
}

void BLF_rotation(int fontid, float angle)
{
	FontBLF *font = blf_get(fontid);

	if (font) {
		font->angle = angle;
	}
}

void BLF_clipping(int fontid, float xmin, float ymin, float xmax, float ymax)
{
	FontBLF *font = blf_get(fontid);

	if (font) {
		font->clip_rec.xmin = xmin;
		font->clip_rec.ymin = ymin;
		font->clip_rec.xmax = xmax;
		font->clip_rec.ymax = ymax;
	}
}

void BLF_wordwrap(int fontid, int wrap_width)
{
	FontBLF *font = blf_get(fontid);

	if (font) {
		font->wrap_width = wrap_width;
	}
}

void BLF_shadow(int fontid, int level, const float rgba[4])
{
	FontBLF *font = blf_get(fontid);

	if (font) {
		font->shadow = level;
		rgba_float_to_uchar(font->shadow_color, rgba);
	}
}

void BLF_shadow_offset(int fontid, int x, int y)
{
	FontBLF *font = blf_get(fontid);

	if (font) {
		font->shadow_x = x;
		font->shadow_y = y;
	}
}

void BLF_buffer(int fontid, float *fbuf, unsigned char *cbuf, int w, int h, int nch, struct ColorManagedDisplay *display)
{
	FontBLF *font = blf_get(fontid);

	if (font) {
		font->buf_info.fbuf = fbuf;
		font->buf_info.cbuf = cbuf;
		font->buf_info.w = w;
		font->buf_info.h = h;
		font->buf_info.ch = nch;
		font->buf_info.display = display;
	}
}

void BLF_buffer_col(int fontid, const float rgba[4])
{
	FontBLF *font = blf_get(fontid);

	if (font) {
		copy_v4_v4(font->buf_info.col_init, rgba);
	}
}


void blf_draw_buffer__start(FontBLF *font)
{
	FontBufInfoBLF *buf_info = &font->buf_info;

	buf_info->col_char[0] = buf_info->col_init[0] * 255;
	buf_info->col_char[1] = buf_info->col_init[1] * 255;
	buf_info->col_char[2] = buf_info->col_init[2] * 255;
	buf_info->col_char[3] = buf_info->col_init[3] * 255;

	if (buf_info->display) {
		copy_v4_v4(buf_info->col_float, buf_info->col_init);
		IMB_colormanagement_display_to_scene_linear_v3(buf_info->col_float, buf_info->display);
	}
	else {
		srgb_to_linearrgb_v4(buf_info->col_float, buf_info->col_init);
	}
}
void blf_draw_buffer__end(void) {}

void BLF_draw_buffer_ex(
        int fontid, const char *str, size_t len,
        struct ResultBLF *r_info)
{
	FontBLF *font = blf_get(fontid);

	if (font && font->glyph_cache && (font->buf_info.fbuf || font->buf_info.cbuf)) {
		blf_draw_buffer__start(font);
		if (font->flags & BLF_WORD_WRAP) {
			blf_font_draw_buffer__wrap(font, str, len, r_info);
		}
		else {
			blf_font_draw_buffer(font, str, len, r_info);
		}
		blf_draw_buffer__end();
	}
}
void BLF_draw_buffer(
        int fontid, const char *str, size_t len)
{
	BLF_draw_buffer_ex(fontid, str, len, NULL);
}

#ifdef DEBUG
void BLF_state_print(int fontid)
{
	FontBLF *font = blf_get(fontid);
	if (font) {
		printf("fontid %d %p\n", fontid, (void *)font);
		printf("  name:    '%s'\n", font->name);
		printf("  size:     %u\n", font->size);
		printf("  dpi:      %u\n", font->dpi);
		printf("  pos:      %.6f %.6f %.6f\n", UNPACK3(font->pos));
		printf("  aspect:   (%d) %.6f %.6f %.6f\n", (font->flags & BLF_ROTATION) != 0, UNPACK3(font->aspect));
		printf("  angle:    (%d) %.6f\n", (font->flags & BLF_ASPECT) != 0, font->angle);
		printf("  flag:     %d\n", font->flags);
	}
	else {
		printf("fontid %d (NULL)\n", fontid);
	}
	fflush(stdout);
}
#endif<|MERGE_RESOLUTION|>--- conflicted
+++ resolved
@@ -553,7 +553,6 @@
 	glBlendFunc(GL_SRC_ALPHA, GL_ONE_MINUS_SRC_ALPHA);
 
 	gpuPushMatrix();
-<<<<<<< HEAD
 
 	if (font->flags & BLF_MATRIX)
 		gpuMultMatrix(font->m);
@@ -576,32 +575,8 @@
 	BLI_assert(texCoord == BLF_COORD_ID);
 	BLI_assert(color == BLF_COLOR_ID);
 
-=======
-
-	if (font->flags & BLF_MATRIX)
-		gpuMultMatrix(font->m);
-
-	gpuTranslate3fv(font->pos);
-
-	if (font->flags & BLF_ASPECT)
-		gpuScale3fv(font->aspect);
-
-	if (font->flags & BLF_ROTATION)
-		gpuRotate2D(RAD2DEG(font->angle));
-
-#ifndef BLF_STANDALONE
-	VertexFormat *format = immVertexFormat();
-	unsigned int pos = VertexFormat_add_attrib(format, "pos", COMP_F32, 2, KEEP_FLOAT);
-	unsigned int texCoord = VertexFormat_add_attrib(format, "texCoord", COMP_F32, 2, KEEP_FLOAT);
-	unsigned int color = VertexFormat_add_attrib(format, "color", COMP_U8, 4, NORMALIZE_INT_TO_FLOAT);
-
-	BLI_assert(pos == BLF_POS_ID);
-	BLI_assert(texCoord == BLF_COORD_ID);
-	BLI_assert(color == BLF_COLOR_ID);
-
 	UNUSED_VARS_NDEBUG(pos, texCoord, color);
 
->>>>>>> a5b3df75
 	immBindBuiltinProgram(GPU_SHADER_TEXT);
 #endif
 
