--- conflicted
+++ resolved
@@ -1635,27 +1635,6 @@
 	}
 }
 
-<<<<<<< HEAD
-static int rna_GameSettings_auto_start_get(PointerRNA *UNUSED(ptr))
-{
-	return (G.fileflags & G_FILE_AUTOPLAY) != 0;
-}
-
-static void rna_GameSettings_auto_start_set(PointerRNA *UNUSED(ptr), int value)
-{
-	if (value)
-		G.fileflags |= G_FILE_AUTOPLAY;
-	else
-		G.fileflags &= ~G_FILE_AUTOPLAY;
-}
-
-static void rna_GameSettings_exit_key_set(PointerRNA *ptr, int value)
-{
-	GameData *gm = (GameData *)ptr->data;
-
-	if (ISKEYBOARD(value))
-		gm->exitkey = value;
-=======
 static void rna_Scene_cursor_rotation_mode_set(PointerRNA *ptr, int value)
 {
 	Scene *scene = ptr->id.data;
@@ -1685,7 +1664,27 @@
 	View3DCursor *cursor = &scene->cursor;
 	cursor->rotation_angle = value[0];
 	copy_v3_v3(cursor->rotation_axis, &value[1]);
->>>>>>> a7acd469
+}
+
+static int rna_GameSettings_auto_start_get(PointerRNA *UNUSED(ptr))
+{
+	return (G.fileflags & G_FILE_AUTOPLAY) != 0;
+}
+
+static void rna_GameSettings_auto_start_set(PointerRNA *UNUSED(ptr), int value)
+{
+	if (value)
+		G.fileflags |= G_FILE_AUTOPLAY;
+	else
+		G.fileflags &= ~G_FILE_AUTOPLAY;
+}
+
+static void rna_GameSettings_exit_key_set(PointerRNA *ptr, int value)
+{
+	GameData *gm = (GameData *)ptr->data;
+
+	if (ISKEYBOARD(value))
+		gm->exitkey = value;
 }
 
 static TimeMarker *rna_TimeLine_add(Scene *scene, const char name[], int frame)
