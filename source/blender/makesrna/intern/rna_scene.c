--- conflicted
+++ resolved
@@ -1933,7 +1933,6 @@
 		gm->exitkey = value;
 }
 
-<<<<<<< HEAD
 static void rna_GameSettings_python_key1_set(PointerRNA *ptr, int value)
 {
 	GameData *gm = (GameData *)ptr->data;
@@ -1980,7 +1979,8 @@
 	else {
 		gm->pythonkeys[3] = EVENT_NONE;
 	}
-=======
+}
+
 static StructRNA *rna_SceneLayerSettings_refine(PointerRNA *ptr)
 {
 	IDProperty *props = (IDProperty *)ptr->data;
@@ -2044,7 +2044,6 @@
 	}
 
 	return &RNA_LayerCollectionSettings;
->>>>>>> 41c4c3f8
 }
 
 static TimeMarker *rna_TimeLine_add(Scene *scene, const char name[], int frame)
@@ -2420,19 +2419,8 @@
 	DAG_relations_tag_update(bmain);
 	WM_main_add_notifier(NC_SCENE | ND_LAYER, NULL);
 
-<<<<<<< HEAD
-	/* Angle when brush is full size */
-	prop = RNA_def_property(srna, "angle", PROP_FLOAT, PROP_ANGLE);
-	RNA_def_property_float_sdna(prop, NULL, "draw_angle");
-	RNA_def_property_range(prop, -M_PI_2, M_PI_2);
-	RNA_def_property_ui_text(prop, "Angle",
-	                         "Direction of the stroke at which brush gives maximal thickness "
-	                         "(0?? for horizontal)");
-	RNA_def_property_update(prop, NC_GPENCIL | ND_DATA, NULL);
-=======
 	return 1;
 }
->>>>>>> 41c4c3f8
 
 static int rna_SceneCollection_move_into(ID *id, SceneCollection *sc_src, Main *bmain, SceneCollection *sc_dst)
 {
@@ -3312,7 +3300,7 @@
 	RNA_def_property_range(prop, -M_PI_2, M_PI_2);
 	RNA_def_property_ui_text(prop, "Angle",
 	                         "Direction of the stroke at which brush gives maximal thickness "
-	                         "(0° for horizontal)");
+	                         "(0?? for horizontal)");
 	RNA_def_property_update(prop, NC_GPENCIL | ND_DATA, NULL);
 
 	/* Factor to change brush size depending of angle */
@@ -5453,6 +5441,13 @@
 		{0, NULL, 0, NULL, NULL}
 	};
 
+	static EnumPropertyItem hdr_items[] = {
+		{GAME_HDR_NONE, "HDR_NONE", 0, "None", "8 bits per channel"},
+		{GAME_HDR_HALF_FLOAT, "HDR_HALF_FLOAT", 0, "Half", "16 bits per channel"},
+		{GAME_HDR_FULL_FLOAT, "HDR_FULL_FLOAT", 0, "Full", "32 bits per channel"},
+		{0, NULL, 0, NULL, NULL}
+	};
+
 	static EnumPropertyItem framing_types_items[] = {
 		{SCE_GAMEFRAMING_BARS, "LETTERBOX", 0, "Letterbox",
 		                       "Show the entire viewport in the display window, using bar horizontally or vertically"},
@@ -5463,15 +5458,6 @@
 		{0, NULL, 0, NULL, NULL}
 	};
 
-	static EnumPropertyItem dome_modes_items[] = {
-		{DOME_FISHEYE, "FISHEYE", 0, "Fisheye", ""},
-		{DOME_TRUNCATED_FRONT, "TRUNCATED_FRONT", 0, "Front-Truncated", ""},
-		{DOME_TRUNCATED_REAR, "TRUNCATED_REAR", 0, "Rear-Truncated", ""},
-		{DOME_ENVMAP, "ENVMAP", 0, "Cube Map", ""},
-		{DOME_PANORAM_SPH, "PANORAM_SPH", 0, "Spherical Panoramic", ""},
-		{0, NULL, 0, NULL, NULL}
-	};
-		
 	static EnumPropertyItem stereo_modes_items[] = {
 		{STEREO_QUADBUFFERED, "QUADBUFFERED", 0, "Quad-Buffer", ""},
 		{STEREO_ABOVEBELOW, "ABOVEBELOW", 0, "Above-Below", ""},
@@ -5486,19 +5472,12 @@
 	static EnumPropertyItem stereo_items[] = {
 		{STEREO_NOSTEREO, "NONE", 0, "None", "Disable Stereo and Dome environments"},
 		{STEREO_ENABLED, "STEREO", 0, "Stereo", "Enable Stereo environment"},
-		{STEREO_DOME, "DOME", 0, "Dome", "Enable Dome environment"},
 		{0, NULL, 0, NULL, NULL}
 	};
 
 	static EnumPropertyItem physics_engine_items[] = {
 		{WOPHY_NONE, "NONE", 0, "None", "Don't use a physics engine"},
 		{WOPHY_BULLET, "BULLET", 0, "Bullet", "Use the Bullet physics engine"},
-		{0, NULL, 0, NULL, NULL}
-	};
-
-	static EnumPropertyItem material_items[] = {
-		{GAME_MAT_MULTITEX, "MULTITEXTURE", 0, "Multitexture", "Multitexture materials"},
-		{GAME_MAT_GLSL, "GLSL", 0, "GLSL", "OpenGL shading language shaders"},
 		{0, NULL, 0, NULL, NULL}
 	};
 
@@ -5516,12 +5495,12 @@
 		{0, NULL, 0, NULL, NULL}
 	};
 
-	static EnumPropertyItem storage_items[] = {
-		{RAS_STORE_AUTO, "AUTO", 0, "Auto Select", "Choose the best supported mode"},
-		{RAS_STORE_VA, "VERTEX_ARRAY", 0, "Vertex Arrays", "Usually the best choice (good performance with display lists)"},
-		{RAS_STORE_VBO, "VERTEX_BUFFER_OBJECT", 0, "Vertex Buffer Objects",
-		                "Typically slower than vertex arrays with display lists, requires at least OpenGL 1.4"},
-		{0, NULL, 0, NULL, NULL}};
+	static EnumPropertyItem debug_items[] = {
+		{GAME_DEBUG_DISABLE, "DISABLE", 0, "Disable", "Disable debugging"},
+		{GAME_DEBUG_FORCE, "FORCE", 0, "Force", "Force debugging"},
+		{GAME_DEBUG_ALLOW, "ALLOW", 0, "Allow", "Allow debugging from individual settings"},
+		{0, NULL, 0, NULL, NULL}
+	};
 
 	srna = RNA_def_struct(brna, "SceneGameData", NULL);
 	RNA_def_struct_sdna(srna, "GameData");
@@ -5551,7 +5530,12 @@
 	RNA_def_property_enum_sdna(prop, NULL, "aasamples");
 	RNA_def_property_enum_items(prop, aasamples_items);
 	RNA_def_property_ui_text(prop, "AA Samples", "The number of AA Samples to use for MSAA");
-	
+
+	prop = RNA_def_property(srna, "hdr", PROP_ENUM, PROP_NONE);
+	RNA_def_property_enum_sdna(prop, NULL, "hdr");
+	RNA_def_property_enum_items(prop, hdr_items);
+	RNA_def_property_ui_text(prop, "HDR", "The precision of screen display");
+
 	prop = RNA_def_property(srna, "depth", PROP_INT, PROP_UNSIGNED);
 	RNA_def_property_int_sdna(prop, NULL, "depth");
 	RNA_def_property_range(prop, 8, 32);
@@ -5567,13 +5551,7 @@
 	RNA_def_property_enum_funcs(prop, NULL, "rna_GameSettings_exit_key_set", NULL);
 	RNA_def_property_ui_text(prop, "Exit Key", "The key that exits the Game Engine");
 	RNA_def_property_update(prop, NC_SCENE, NULL);
-	
-	prop = RNA_def_property(srna, "raster_storage", PROP_ENUM, PROP_NONE);
-	RNA_def_property_enum_sdna(prop, NULL, "raster_storage");
-	RNA_def_property_enum_items(prop, storage_items);
-	RNA_def_property_ui_text(prop, "Storage", "Set the storage mode used by the rasterizer");
-	RNA_def_property_update(prop, NC_SCENE, NULL);
-	
+
 	/* Do we need it here ? (since we already have it in World */
 	prop = RNA_def_property(srna, "frequency", PROP_INT, PROP_NONE);
 	RNA_def_property_int_sdna(prop, NULL, "freqplay");
@@ -5627,48 +5605,7 @@
 	RNA_def_property_ui_text(prop, "Eye Separation",
 	                         "Set the distance between the eyes - the camera focal distance/30 should be fine");
 	RNA_def_property_update(prop, NC_SCENE, NULL);
-	
-	/* Dome */
-	prop = RNA_def_property(srna, "dome_mode", PROP_ENUM, PROP_NONE);
-	RNA_def_property_enum_sdna(prop, NULL, "dome.mode");
-	RNA_def_property_enum_items(prop, dome_modes_items);
-	RNA_def_property_ui_text(prop, "Dome Mode", "Dome physical configurations");
-	RNA_def_property_update(prop, NC_SCENE, NULL);
-	
-	prop = RNA_def_property(srna, "dome_tessellation", PROP_INT, PROP_NONE);
-	RNA_def_property_int_sdna(prop, NULL, "dome.res");
-	RNA_def_property_ui_range(prop, 1, 8, 1, 1);
-	RNA_def_property_int_default(prop, 4);
-	RNA_def_property_ui_text(prop, "Tessellation", "Tessellation level - check the generated mesh in wireframe mode");
-	RNA_def_property_update(prop, NC_SCENE, NULL);
-	
-	prop = RNA_def_property(srna, "dome_buffer_resolution", PROP_FLOAT, PROP_NONE);
-	RNA_def_property_float_sdna(prop, NULL, "dome.resbuf");
-	RNA_def_property_ui_range(prop, 0.1, 1.0, 0.1, 2);
-	RNA_def_property_float_default(prop, 1.0f);
-	RNA_def_property_ui_text(prop, "Buffer Resolution", "Buffer Resolution - decrease it to increase speed");
-	RNA_def_property_update(prop, NC_SCENE, NULL);
-	
-	prop = RNA_def_property(srna, "dome_angle", PROP_INT, PROP_NONE);
-	RNA_def_property_int_sdna(prop, NULL, "dome.angle");
-	RNA_def_property_ui_range(prop, 90, 250, 1, 1);
-	RNA_def_property_int_default(prop, 180);
-	RNA_def_property_ui_text(prop, "Angle", "Field of View of the Dome - it only works in mode Fisheye and Truncated");
-	RNA_def_property_update(prop, NC_SCENE, NULL);
-	
-	prop = RNA_def_property(srna, "dome_tilt", PROP_INT, PROP_NONE);
-	RNA_def_property_int_sdna(prop, NULL, "dome.tilt");
-	RNA_def_property_ui_range(prop, -180, 180, 1, 1);
-	RNA_def_property_ui_text(prop, "Tilt", "Camera rotation in horizontal axis");
-	RNA_def_property_update(prop, NC_SCENE, NULL);
-	
-	prop = RNA_def_property(srna, "dome_text", PROP_POINTER, PROP_NONE);
-	RNA_def_property_pointer_sdna(prop, NULL, "dome.warptext");
-	RNA_def_property_struct_type(prop, "Text");
-	RNA_def_property_flag(prop, PROP_EDITABLE);
-	RNA_def_property_ui_text(prop, "Warp Data", "Custom Warp Mesh data file");
-	RNA_def_property_update(prop, NC_SCENE, NULL);
-	
+
 	/* physics */
 	prop = RNA_def_property(srna, "physics_engine", PROP_ENUM, PROP_NONE);
 	RNA_def_property_enum_sdna(prop, NULL, "physicsEngine");
@@ -5734,6 +5671,15 @@
 	                         "higher value give better physics precision");
 	RNA_def_property_update(prop, NC_SCENE, NULL);
 
+	prop = RNA_def_property(srna, "time_scale", PROP_FLOAT, PROP_NONE);
+	RNA_def_property_float_sdna(prop, NULL, "timeScale");
+	RNA_def_property_ui_range(prop, 0.001, 10000.0, 2, 3);
+	RNA_def_property_range(prop, 0.001, 10000.0);
+	RNA_def_property_float_default(prop, 1.0f);
+	RNA_def_property_ui_text(prop, "Time Scale",
+	                         "Time scale to slow down or speed up animations and physics in game");
+	RNA_def_property_update(prop, NC_SCENE, NULL);
+
 	prop = RNA_def_property(srna, "deactivation_linear_threshold", PROP_FLOAT, PROP_NONE);
 	RNA_def_property_float_sdna(prop, NULL, "lineardeactthreshold");
 	RNA_def_property_ui_range(prop, 0.001, 10000.0, 2, 3);
@@ -5808,19 +5754,10 @@
 	                         "Respect the frame rate from the Physics panel in the world properties "
 	                         "rather than rendering as many frames as possible");
 
-	prop = RNA_def_property(srna, "use_display_lists", PROP_BOOLEAN, PROP_NONE);
-	RNA_def_property_boolean_sdna(prop, NULL, "flag", GAME_DISPLAY_LISTS);
-	RNA_def_property_ui_text(prop, "Display Lists",
-	                         "Use display lists to speed up rendering by keeping geometry on the GPU");
-
 	prop = RNA_def_property(srna, "use_deprecation_warnings", PROP_BOOLEAN, PROP_NONE);
 	RNA_def_property_boolean_negative_sdna(prop, NULL, "flag", GAME_IGNORE_DEPRECATION_WARNINGS);
 	RNA_def_property_ui_text(prop, "Deprecation Warnings",
 	                         "Print warnings when using deprecated features in the python API");
-
-	prop = RNA_def_property(srna, "use_animation_record", PROP_BOOLEAN, PROP_NONE);
-	RNA_def_property_boolean_sdna(prop, NULL, "flag", GAME_ENABLE_ANIMATION_RECORD);
-	RNA_def_property_ui_text(prop, "Record Animation", "Record animation to F-Curves");
 
 	prop = RNA_def_property(srna, "use_auto_start", PROP_BOOLEAN, PROP_NONE);
 	RNA_def_property_boolean_funcs(prop, "rna_GameSettings_auto_start_get", "rna_GameSettings_auto_start_set");
@@ -5831,14 +5768,66 @@
 	RNA_def_property_ui_text(prop, "Restrict Animation Updates",
 	                         "Restrict the number of animation updates to the animation FPS (this is "
 	                         "better for performance, but can cause issues with smooth playback)");
-	
+
+
+	prop = RNA_def_property(srna, "show_bounding_box", PROP_ENUM, PROP_NONE);
+	RNA_def_property_enum_sdna(prop, NULL, "showBoundingBox");
+	RNA_def_property_enum_items(prop, debug_items);
+	RNA_def_property_ui_text(prop, "Show Bounding Box", "Show a visualization of bounding volume box");
+
+	prop = RNA_def_property(srna, "show_armatures", PROP_ENUM, PROP_NONE);
+	RNA_def_property_enum_sdna(prop, NULL, "showArmatures");
+	RNA_def_property_enum_items(prop, debug_items);
+	RNA_def_property_ui_text(prop, "Show Armatures", "Show a visualization of armatures");
+
+	prop = RNA_def_property(srna, "show_camera_frustum", PROP_ENUM, PROP_NONE);
+	RNA_def_property_enum_sdna(prop, NULL, "showCameraFrustum");
+	RNA_def_property_enum_items(prop, debug_items);
+	RNA_def_property_ui_text(prop, "Show Camera Frustum", "Show a visualization of the camera frustum "
+							 "according to the current viewport dimensions");
+
+	prop = RNA_def_property(srna, "show_shadow_frustum", PROP_ENUM, PROP_NONE);
+	RNA_def_property_enum_sdna(prop, NULL, "showShadowFrustum");
+	RNA_def_property_enum_items(prop, debug_items);
+	RNA_def_property_ui_text(prop, "Show Shadow Frustum", "Show a visualization of the light shadow frustum");
+
+	prop = RNA_def_property(srna, "use_python_console", PROP_BOOLEAN, PROP_NONE);
+	RNA_def_property_boolean_sdna(prop, NULL, "flag", GAME_PYTHON_CONSOLE);
+	RNA_def_property_ui_text(prop, "Python Console", "Create a python interpreter console in game");
+
+	prop = RNA_def_property(srna, "python_console_key1", PROP_ENUM, PROP_NONE);
+	RNA_def_property_enum_sdna(prop, NULL, "pythonkeys[0]");
+	RNA_def_property_enum_items(prop, rna_enum_event_type_items);
+	RNA_def_property_enum_funcs(prop, NULL, "rna_GameSettings_python_key1_set", NULL);
+	RNA_def_property_enum_default(prop, LEFTCTRLKEY);
+	RNA_def_property_translation_context(prop, BLT_I18NCONTEXT_UI_EVENTS);
+	RNA_def_property_ui_text(prop, "Python Console Key", "First python console shortcut key");
+
+	prop = RNA_def_property(srna, "python_console_key2", PROP_ENUM, PROP_NONE);
+	RNA_def_property_enum_sdna(prop, NULL, "pythonkeys[1]");
+	RNA_def_property_enum_items(prop, rna_enum_event_type_items);
+	RNA_def_property_enum_funcs(prop, NULL, "rna_GameSettings_python_key2_set", NULL);
+	RNA_def_property_enum_default(prop, LEFTSHIFTKEY);
+	RNA_def_property_translation_context(prop, BLT_I18NCONTEXT_UI_EVENTS);
+	RNA_def_property_ui_text(prop, "Python Console Key", "Second python console shortcut key");
+
+	prop = RNA_def_property(srna, "python_console_key3", PROP_ENUM, PROP_NONE);
+	RNA_def_property_enum_sdna(prop, NULL, "pythonkeys[2]");
+	RNA_def_property_enum_items(prop, rna_enum_event_type_items);
+	RNA_def_property_enum_funcs(prop, NULL, "rna_GameSettings_python_key3_set", NULL);
+	RNA_def_property_enum_default(prop, LEFTALTKEY);
+	RNA_def_property_translation_context(prop, BLT_I18NCONTEXT_UI_EVENTS);
+	RNA_def_property_ui_text(prop, "Python Console Key", "Third python console shortcut key");
+
+	prop = RNA_def_property(srna, "python_console_key4", PROP_ENUM, PROP_NONE);
+	RNA_def_property_enum_sdna(prop, NULL, "pythonkeys[3]");
+	RNA_def_property_enum_items(prop, rna_enum_event_type_items);
+	RNA_def_property_enum_funcs(prop, NULL, "rna_GameSettings_python_key4_set", NULL);
+	RNA_def_property_enum_default(prop, TKEY);
+	RNA_def_property_translation_context(prop, BLT_I18NCONTEXT_UI_EVENTS);
+	RNA_def_property_ui_text(prop, "Python Console Key", "Fourth python console shortcut key");
+
 	/* materials */
-	prop = RNA_def_property(srna, "material_mode", PROP_ENUM, PROP_NONE);
-	RNA_def_property_enum_sdna(prop, NULL, "matmode");
-	RNA_def_property_enum_items(prop, material_items);
-	RNA_def_property_ui_text(prop, "Material Mode", "Material mode to use for rendering");
-	RNA_def_property_update(prop, NC_SCENE | NA_EDITED, NULL);
-
 	prop = RNA_def_property(srna, "use_glsl_lights", PROP_BOOLEAN, PROP_NONE);
 	RNA_def_property_boolean_negative_sdna(prop, NULL, "flag", GAME_GLSL_NO_LIGHTS);
 	RNA_def_property_ui_text(prop, "GLSL Lights", "Use lights for GLSL rendering");
@@ -5879,12 +5868,6 @@
 	RNA_def_property_boolean_negative_sdna(prop, NULL, "flag", GAME_GLSL_NO_ENV_LIGHTING);
 	RNA_def_property_ui_text(prop, "GLSL Environment Lighting", "Use environment lighting for GLSL rendering");
 	RNA_def_property_update(prop, NC_SCENE | NA_EDITED, "rna_Scene_glsl_update");
-
-	prop = RNA_def_property(srna, "use_material_caching", PROP_BOOLEAN, PROP_NONE);
-	RNA_def_property_boolean_negative_sdna(prop, NULL, "flag", GAME_NO_MATERIAL_CACHING);
-	RNA_def_property_ui_text(prop, "Use Material Caching",
-	                         "Cache materials in the converter (this is faster, but can cause problems with older "
-	                         "Singletexture and Multitexture games)");
 
 	/* obstacle simulation */
 	prop = RNA_def_property(srna, "obstacle_simulation", PROP_ENUM, PROP_NONE);
@@ -6509,41 +6492,6 @@
 	RNA_def_struct_ui_text(srna, "Collections Object Mode Settings", "Object Mode specific settings for this collection");
 	RNA_define_verify_sdna(0); /* not in sdna */
 
-<<<<<<< HEAD
-	static EnumPropertyItem hdr_items[] = {
-		{GAME_HDR_NONE, "HDR_NONE", 0, "None", "8 bits per channel"},
-		{GAME_HDR_HALF_FLOAT, "HDR_HALF_FLOAT", 0, "Half", "16 bits per channel"},
-		{GAME_HDR_FULL_FLOAT, "HDR_FULL_FLOAT", 0, "Full", "32 bits per channel"},
-		{0, NULL, 0, NULL, NULL}
-	};
-
-	static EnumPropertyItem framing_types_items[] = {
-		{SCE_GAMEFRAMING_BARS, "LETTERBOX", 0, "Letterbox",
-		                       "Show the entire viewport in the display window, using bar horizontally or vertically"},
-		{SCE_GAMEFRAMING_EXTEND, "EXTEND", 0, "Extend",
-		                         "Show the entire viewport in the display window, viewing more horizontally "
-		                         "or vertically"},
-		{SCE_GAMEFRAMING_SCALE, "SCALE", 0, "Scale", "Stretch or squeeze the viewport to fill the display window"},
-		{0, NULL, 0, NULL, NULL}
-	};
-
-	static EnumPropertyItem stereo_modes_items[] = {
-		{STEREO_QUADBUFFERED, "QUADBUFFERED", 0, "Quad-Buffer", ""},
-		{STEREO_ABOVEBELOW, "ABOVEBELOW", 0, "Above-Below", ""},
-		{STEREO_INTERLACED, "INTERLACED", 0, "Interlaced", ""},
-		{STEREO_ANAGLYPH, "ANAGLYPH", 0, "Anaglyph", ""},
-		{STEREO_SIDEBYSIDE, "SIDEBYSIDE", 0, "Side-by-side", ""},
-		{STEREO_VINTERLACE, "VINTERLACE", 0, "Vinterlace", ""},
-		{STEREO_3DTVTOPBOTTOM, "3DTVTOPBOTTOM", 0, "3DTV Top-Bottom", ""},
-		{0, NULL, 0, NULL, NULL}
-	};
-		
-	static EnumPropertyItem stereo_items[] = {
-		{STEREO_NOSTEREO, "NONE", 0, "None", "Disable Stereo and Dome environments"},
-		{STEREO_ENABLED, "STEREO", 0, "Stereo", "Enable Stereo environment"},
-		{0, NULL, 0, NULL, NULL}
-	};
-=======
 	/* see RNA_LAYER_ENGINE_GET_SET macro */
 
 	prop = RNA_def_property(srna, "show_wire", PROP_BOOLEAN, PROP_NONE);
@@ -6551,7 +6499,6 @@
 	RNA_def_property_boolean_funcs(prop, "rna_LayerEngineSettings_ObjectMode_show_wire_get", "rna_LayerEngineSettings_ObjectMode_show_wire_set");
 	RNA_def_property_flag(prop, PROP_CONTEXT_UPDATE);
 	RNA_def_property_update(prop, NC_SCENE | ND_LAYER_CONTENT, "rna_LayerCollectionEngineSettings_update");
->>>>>>> 41c4c3f8
 
 	prop = RNA_def_property(srna, "show_backface_culling", PROP_BOOLEAN, PROP_NONE);
 	RNA_def_property_ui_text(prop, "Backface Culling", "");
@@ -6559,14 +6506,6 @@
 	RNA_def_property_flag(prop, PROP_CONTEXT_UPDATE);
 	RNA_def_property_update(prop, NC_SCENE | ND_LAYER_CONTENT, "rna_LayerCollectionEngineSettings_update");
 
-<<<<<<< HEAD
-	static EnumPropertyItem obstacle_simulation_items[] = {
-		{OBSTSIMULATION_NONE, "NONE", 0, "None", ""},
-		{OBSTSIMULATION_TOI_rays, "RVO_RAYS", 0, "RVO (rays)", ""},
-		{OBSTSIMULATION_TOI_cells, "RVO_CELLS", 0, "RVO (cells)", ""},
-		{0, NULL, 0, NULL, NULL}
-	};
-=======
 	RNA_define_verify_sdna(1); /* not in sdna */
 }
 
@@ -6574,22 +6513,12 @@
 {
 	StructRNA *srna;
 	PropertyRNA *prop;
->>>>>>> 41c4c3f8
 
 	srna = RNA_def_struct(brna, "LayerCollectionModeSettingsEdit", "LayerCollectionSettings");
 	RNA_def_struct_ui_text(srna, "Collections Edit Mode Settings", "Edit Mode specific settings to be overridden per collection");
 	RNA_define_verify_sdna(0); /* not in sdna */
 
-<<<<<<< HEAD
-	static EnumPropertyItem debug_items[] = {
-		{GAME_DEBUG_DISABLE, "DISABLE", 0, "Disable", "Disable debugging"},
-		{GAME_DEBUG_FORCE, "FORCE", 0, "Force", "Force debugging"},
-		{GAME_DEBUG_ALLOW, "ALLOW", 0, "Allow", "Allow debugging from individual settings"},
-		{0, NULL, 0, NULL, NULL}
-	};
-=======
 	/* see RNA_LAYER_ENGINE_GET_SET macro */
->>>>>>> 41c4c3f8
 
 	prop = RNA_def_property(srna, "show_occlude_wire", PROP_BOOLEAN, PROP_NONE);
 	RNA_def_property_ui_text(prop, "Hidden Wire", "Use hidden wireframe display");
@@ -6597,51 +6526,6 @@
 	RNA_def_property_flag(prop, PROP_CONTEXT_UPDATE);
 	RNA_def_property_update(prop, NC_SCENE | ND_LAYER_CONTENT, "rna_LayerCollectionEngineSettings_update");
 
-<<<<<<< HEAD
-	prop = RNA_def_property(srna, "vsync", PROP_ENUM, PROP_NONE);
-	RNA_def_property_enum_sdna(prop, NULL, "vsync");
-	RNA_def_property_enum_items(prop, vsync_items);
-	RNA_def_property_ui_text(prop, "Vsync", "Change vsync settings");
-	
-	prop = RNA_def_property(srna, "samples", PROP_ENUM, PROP_NONE);
-	RNA_def_property_enum_sdna(prop, NULL, "aasamples");
-	RNA_def_property_enum_items(prop, aasamples_items);
-	RNA_def_property_ui_text(prop, "AA Samples", "The number of AA Samples to use for MSAA");
-
-	prop = RNA_def_property(srna, "hdr", PROP_ENUM, PROP_NONE);
-	RNA_def_property_enum_sdna(prop, NULL, "hdr");
-	RNA_def_property_enum_items(prop, hdr_items);
-	RNA_def_property_ui_text(prop, "HDR", "The precision of screen display");
-
-	prop = RNA_def_property(srna, "depth", PROP_INT, PROP_UNSIGNED);
-	RNA_def_property_int_sdna(prop, NULL, "depth");
-	RNA_def_property_range(prop, 8, 32);
-	RNA_def_property_int_default(prop, 32);
-	RNA_def_property_ui_text(prop, "Bits", "Display bit depth of full screen display");
-	RNA_def_property_update(prop, NC_SCENE, NULL);
-
-	prop = RNA_def_property(srna, "exit_key", PROP_ENUM, PROP_NONE);
-	RNA_def_property_enum_sdna(prop, NULL, "exitkey");
-	RNA_def_property_enum_items(prop, rna_enum_event_type_items);
-	RNA_def_property_translation_context(prop, BLT_I18NCONTEXT_UI_EVENTS);
-	RNA_def_property_enum_default(prop, ESCKEY);
-	RNA_def_property_enum_funcs(prop, NULL, "rna_GameSettings_exit_key_set", NULL);
-	RNA_def_property_ui_text(prop, "Exit Key", "The key that exits the Game Engine");
-	RNA_def_property_update(prop, NC_SCENE, NULL);
-
-	/* Do we need it here ? (since we already have it in World */
-	prop = RNA_def_property(srna, "frequency", PROP_INT, PROP_NONE);
-	RNA_def_property_int_sdna(prop, NULL, "freqplay");
-	RNA_def_property_range(prop, 4, 2000);
-	RNA_def_property_int_default(prop, 60);
-	RNA_def_property_ui_text(prop, "Freq", "Display clock frequency of fullscreen display");
-	RNA_def_property_update(prop, NC_SCENE, NULL);
-	
-	prop = RNA_def_property(srna, "show_fullscreen", PROP_BOOLEAN, PROP_NONE);
-	RNA_def_property_boolean_sdna(prop, NULL, "playerflag", GAME_PLAYER_FULLSCREEN);
-	RNA_def_property_ui_text(prop, "Fullscreen", "Start player in a new fullscreen display");
-	RNA_def_property_update(prop, NC_SCENE, NULL);
-=======
 	prop = RNA_def_property(srna, "show_weight", PROP_BOOLEAN, PROP_NONE);
 	RNA_def_property_ui_text(prop, "Show Weights", "Draw weights in editmode");
 	RNA_def_property_boolean_funcs(prop, "rna_LayerEngineSettings_EditMode_show_weight_get", "rna_LayerEngineSettings_EditMode_show_weight_set");
@@ -6653,7 +6537,6 @@
 	RNA_def_property_boolean_funcs(prop, "rna_LayerEngineSettings_EditMode_face_normals_show_get", "rna_LayerEngineSettings_EditMode_face_normals_show_set");
 	RNA_def_property_flag(prop, PROP_CONTEXT_UPDATE);
 	RNA_def_property_update(prop, NC_SCENE | ND_LAYER_CONTENT, "rna_LayerCollectionEngineSettings_update");
->>>>>>> 41c4c3f8
 
 	prop = RNA_def_property(srna, "vert_normals_show", PROP_BOOLEAN, PROP_NONE);
 	RNA_def_property_ui_text(prop, "Draw Vertex Normals", "Display vertex normals as lines");
@@ -6696,29 +6579,11 @@
 
 	/* see RNA_LAYER_ENGINE_GET_SET macro */
 
-<<<<<<< HEAD
-	prop = RNA_def_property(srna, "stereo_eye_separation", PROP_FLOAT, PROP_NONE);
-	RNA_def_property_float_sdna(prop, NULL, "eyeseparation");
-	RNA_def_property_range(prop, 0.01, 5.0);
-	RNA_def_property_float_default(prop, 0.1f);
-	RNA_def_property_ui_text(prop, "Eye Separation",
-	                         "Set the distance between the eyes - the camera focal distance/30 should be fine");
-	RNA_def_property_update(prop, NC_SCENE, NULL);
-
-	/* physics */
-	prop = RNA_def_property(srna, "physics_engine", PROP_ENUM, PROP_NONE);
-	RNA_def_property_enum_sdna(prop, NULL, "physicsEngine");
-	RNA_def_property_enum_items(prop, physics_engine_items);
-	RNA_def_property_enum_default(prop, WOPHY_BULLET);
-	RNA_def_property_ui_text(prop, "Physics Engine", "Physics engine used for physics simulation in the game engine");
-	RNA_def_property_update(prop, NC_SCENE, NULL);
-=======
 	prop = RNA_def_property(srna, "use_shading", PROP_BOOLEAN, PROP_NONE);
 	RNA_def_property_ui_text(prop, "Use Shading", "Whether to use shaded or shadeless drawing");
 	RNA_def_property_boolean_funcs(prop, "rna_LayerEngineSettings_PaintWeightMode_use_shading_get", "rna_LayerEngineSettings_PaintWeightMode_use_shading_set");
 	RNA_def_property_flag(prop, PROP_CONTEXT_UPDATE);
 	RNA_def_property_update(prop, NC_SCENE | ND_LAYER_CONTENT, "rna_LayerCollectionEngineSettings_update");
->>>>>>> 41c4c3f8
 
 	prop = RNA_def_property(srna, "use_wire", PROP_BOOLEAN, PROP_NONE);
 	RNA_def_property_ui_text(prop, "Show Wire", "Whether to overlay wireframe onto the mesh");
@@ -6746,31 +6611,11 @@
 	RNA_def_property_flag(prop, PROP_CONTEXT_UPDATE);
 	RNA_def_property_update(prop, NC_SCENE | ND_LAYER_CONTENT, "rna_LayerCollectionEngineSettings_update");
 
-<<<<<<< HEAD
-	prop = RNA_def_property(srna, "time_scale", PROP_FLOAT, PROP_NONE);
-	RNA_def_property_float_sdna(prop, NULL, "timeScale");
-	RNA_def_property_ui_range(prop, 0.001, 10000.0, 2, 3);
-	RNA_def_property_range(prop, 0.001, 10000.0);
-	RNA_def_property_float_default(prop, 1.0f);
-	RNA_def_property_ui_text(prop, "Time Scale",
-	                         "Time scale to slow down or speed up animations and physics in game");
-	RNA_def_property_update(prop, NC_SCENE, NULL);
-
-	prop = RNA_def_property(srna, "deactivation_linear_threshold", PROP_FLOAT, PROP_NONE);
-	RNA_def_property_float_sdna(prop, NULL, "lineardeactthreshold");
-	RNA_def_property_ui_range(prop, 0.001, 10000.0, 2, 3);
-	RNA_def_property_range(prop, 0.001, 10000.0);
-	RNA_def_property_float_default(prop, 0.8f);
-	RNA_def_property_ui_text(prop, "Deactivation Linear Threshold",
-	                         "Linear velocity that an object must be below before the deactivation timer can start");
-	RNA_def_property_update(prop, NC_SCENE, NULL);
-=======
 	prop = RNA_def_property(srna, "use_wire", PROP_BOOLEAN, PROP_NONE);
 	RNA_def_property_ui_text(prop, "Show Wire", "Whether to overlay wireframe onto the mesh");
 	RNA_def_property_boolean_funcs(prop, "rna_LayerEngineSettings_PaintVertexMode_use_wire_get", "rna_LayerEngineSettings_PaintVertexMode_use_wire_set");
 	RNA_def_property_flag(prop, PROP_CONTEXT_UPDATE);
 	RNA_def_property_update(prop, NC_SCENE | ND_LAYER_CONTENT, "rna_LayerCollectionEngineSettings_wire_update");
->>>>>>> 41c4c3f8
 
 	RNA_define_verify_sdna(1); /* not in sdna */
 }
@@ -6820,86 +6665,6 @@
 	rna_def_scene_layer_mode_settings_paint_vertex(brna);
 #endif
 
-<<<<<<< HEAD
-	prop = RNA_def_property(srna, "use_deprecation_warnings", PROP_BOOLEAN, PROP_NONE);
-	RNA_def_property_boolean_negative_sdna(prop, NULL, "flag", GAME_IGNORE_DEPRECATION_WARNINGS);
-	RNA_def_property_ui_text(prop, "Deprecation Warnings",
-	                         "Print warnings when using deprecated features in the python API");
-
-	prop = RNA_def_property(srna, "use_auto_start", PROP_BOOLEAN, PROP_NONE);
-	RNA_def_property_boolean_funcs(prop, "rna_GameSettings_auto_start_get", "rna_GameSettings_auto_start_set");
-	RNA_def_property_ui_text(prop, "Auto Start", "Automatically start game at load time");
-
-	prop = RNA_def_property(srna, "use_restrict_animation_updates", PROP_BOOLEAN, PROP_NONE);
-	RNA_def_property_boolean_sdna(prop, NULL, "flag", GAME_RESTRICT_ANIM_UPDATES);
-	RNA_def_property_ui_text(prop, "Restrict Animation Updates",
-	                         "Restrict the number of animation updates to the animation FPS (this is "
-	                         "better for performance, but can cause issues with smooth playback)");
-
-
-	prop = RNA_def_property(srna, "show_bounding_box", PROP_ENUM, PROP_NONE);
-	RNA_def_property_enum_sdna(prop, NULL, "showBoundingBox");
-	RNA_def_property_enum_items(prop, debug_items);
-	RNA_def_property_ui_text(prop, "Show Bounding Box", "Show a visualization of bounding volume box");
-
-	prop = RNA_def_property(srna, "show_armatures", PROP_ENUM, PROP_NONE);
-	RNA_def_property_enum_sdna(prop, NULL, "showArmatures");
-	RNA_def_property_enum_items(prop, debug_items);
-	RNA_def_property_ui_text(prop, "Show Armatures", "Show a visualization of armatures");
-
-	prop = RNA_def_property(srna, "show_camera_frustum", PROP_ENUM, PROP_NONE);
-	RNA_def_property_enum_sdna(prop, NULL, "showCameraFrustum");
-	RNA_def_property_enum_items(prop, debug_items);
-	RNA_def_property_ui_text(prop, "Show Camera Frustum", "Show a visualization of the camera frustum "
-							 "according to the current viewport dimensions");
-
-	prop = RNA_def_property(srna, "show_shadow_frustum", PROP_ENUM, PROP_NONE);
-	RNA_def_property_enum_sdna(prop, NULL, "showShadowFrustum");
-	RNA_def_property_enum_items(prop, debug_items);
-	RNA_def_property_ui_text(prop, "Show Shadow Frustum", "Show a visualization of the light shadow frustum");
-
-	prop = RNA_def_property(srna, "use_python_console", PROP_BOOLEAN, PROP_NONE);
-	RNA_def_property_boolean_sdna(prop, NULL, "flag", GAME_PYTHON_CONSOLE);
-	RNA_def_property_ui_text(prop, "Python Console", "Create a python interpreter console in game");
-
-	prop = RNA_def_property(srna, "python_console_key1", PROP_ENUM, PROP_NONE);
-	RNA_def_property_enum_sdna(prop, NULL, "pythonkeys[0]");
-	RNA_def_property_enum_items(prop, rna_enum_event_type_items);
-	RNA_def_property_enum_funcs(prop, NULL, "rna_GameSettings_python_key1_set", NULL);
-	RNA_def_property_enum_default(prop, LEFTCTRLKEY);
-	RNA_def_property_translation_context(prop, BLT_I18NCONTEXT_UI_EVENTS);
-	RNA_def_property_ui_text(prop, "Python Console Key", "First python console shortcut key");
-
-	prop = RNA_def_property(srna, "python_console_key2", PROP_ENUM, PROP_NONE);
-	RNA_def_property_enum_sdna(prop, NULL, "pythonkeys[1]");
-	RNA_def_property_enum_items(prop, rna_enum_event_type_items);
-	RNA_def_property_enum_funcs(prop, NULL, "rna_GameSettings_python_key2_set", NULL);
-	RNA_def_property_enum_default(prop, LEFTSHIFTKEY);
-	RNA_def_property_translation_context(prop, BLT_I18NCONTEXT_UI_EVENTS);
-	RNA_def_property_ui_text(prop, "Python Console Key", "Second python console shortcut key");
-
-	prop = RNA_def_property(srna, "python_console_key3", PROP_ENUM, PROP_NONE);
-	RNA_def_property_enum_sdna(prop, NULL, "pythonkeys[2]");
-	RNA_def_property_enum_items(prop, rna_enum_event_type_items);
-	RNA_def_property_enum_funcs(prop, NULL, "rna_GameSettings_python_key3_set", NULL);
-	RNA_def_property_enum_default(prop, LEFTALTKEY);
-	RNA_def_property_translation_context(prop, BLT_I18NCONTEXT_UI_EVENTS);
-	RNA_def_property_ui_text(prop, "Python Console Key", "Third python console shortcut key");
-
-	prop = RNA_def_property(srna, "python_console_key4", PROP_ENUM, PROP_NONE);
-	RNA_def_property_enum_sdna(prop, NULL, "pythonkeys[3]");
-	RNA_def_property_enum_items(prop, rna_enum_event_type_items);
-	RNA_def_property_enum_funcs(prop, NULL, "rna_GameSettings_python_key4_set", NULL);
-	RNA_def_property_enum_default(prop, TKEY);
-	RNA_def_property_translation_context(prop, BLT_I18NCONTEXT_UI_EVENTS);
-	RNA_def_property_ui_text(prop, "Python Console Key", "Fourth python console shortcut key");
-
-	/* materials */
-	prop = RNA_def_property(srna, "use_glsl_lights", PROP_BOOLEAN, PROP_NONE);
-	RNA_def_property_boolean_negative_sdna(prop, NULL, "flag", GAME_GLSL_NO_LIGHTS);
-	RNA_def_property_ui_text(prop, "GLSL Lights", "Use lights for GLSL rendering");
-	RNA_def_property_update(prop, NC_SCENE | NA_EDITED, "rna_Scene_glsl_update");
-=======
 	RNA_define_verify_sdna(1);
 }
 
@@ -6929,7 +6694,6 @@
 	RNA_def_function_ui_description(func, "Initialize this property to use");
 	parm = RNA_def_string(func, "identifier", NULL, 0, "Property Name", "Name of the property to set");
 	RNA_def_parameter_flags(parm, 0, PARM_REQUIRED);
->>>>>>> 41c4c3f8
 
 	func = RNA_def_function(srna, "unuse", "rna_LayerCollectionSettings_unuse");
 	RNA_def_function_flag(func, FUNC_USE_SELF_ID);
@@ -6960,14 +6724,6 @@
 	srna = RNA_def_struct(brna, "LayerCollection", NULL);
 	RNA_def_struct_ui_text(srna, "Layer Collection", "Layer collection");
 
-<<<<<<< HEAD
-	/* obstacle simulation */
-	prop = RNA_def_property(srna, "obstacle_simulation", PROP_ENUM, PROP_NONE);
-	RNA_def_property_enum_sdna(prop, NULL, "obstacleSimulation");
-	RNA_def_property_enum_items(prop, obstacle_simulation_items);
-	RNA_def_property_ui_text(prop, "Obstacle simulation", "Simulation used for obstacle avoidance in the game engine");
-	RNA_def_property_update(prop, NC_SCENE, NULL);
-=======
 	prop = RNA_def_property(srna, "name", PROP_STRING, PROP_NONE);
 	RNA_def_property_string_funcs(prop, "rna_LayerCollection_name_get", "rna_LayerCollection_name_length", "rna_LayerCollection_name_set");
 	RNA_def_property_ui_text(prop, "Name", "Collection name");
@@ -6979,7 +6735,6 @@
 	RNA_def_property_pointer_sdna(prop, NULL, "scene_collection");
 	RNA_def_property_struct_type(prop, "SceneCollection");
 	RNA_def_property_ui_text(prop, "Collection", "Collection this layer collection is wrapping");
->>>>>>> 41c4c3f8
 
 	prop = RNA_def_property(srna, "collections", PROP_COLLECTION, PROP_NONE);
 	RNA_def_property_collection_sdna(prop, NULL, "layer_collections", NULL);
