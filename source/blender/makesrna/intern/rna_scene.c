--- conflicted
+++ resolved
@@ -83,8 +83,6 @@
 
 #include "BLI_threads.h"
 
-#define NO_ENGINE "NO_ENGINE"
-
 #ifdef WITH_OPENEXR
 EnumPropertyItem rna_enum_exr_codec_items[] = {
 	{R_IMF_EXR_CODEC_NONE, "NONE", 0, "None", ""},
@@ -473,10 +471,6 @@
 #include "BKE_node.h"
 #include "BKE_pointcache.h"
 #include "BKE_scene.h"
-<<<<<<< HEAD
-#include "BKE_depsgraph.h"
-=======
->>>>>>> a5b3df75
 #include "BKE_idprop.h"
 #include "BKE_mesh.h"
 #include "BKE_sound.h"
@@ -496,9 +490,6 @@
 #include "ED_keyframing.h"
 #include "ED_image.h"
 #include "ED_scene.h"
-
-#include "DEG_depsgraph.h"
-#include "DEG_depsgraph_query.h"
 
 #include "DEG_depsgraph.h"
 #include "DEG_depsgraph_query.h"
@@ -1947,7 +1938,6 @@
 		gm->exitkey = value;
 }
 
-<<<<<<< HEAD
 static void rna_GameSettings_python_key1_set(PointerRNA *ptr, int value)
 {
 	GameData *gm = (GameData *)ptr->data;
@@ -1996,8 +1986,6 @@
 	}
 }
 
-=======
->>>>>>> a5b3df75
 static StructRNA *rna_SceneLayerSettings_refine(PointerRNA *ptr)
 {
 	IDProperty *props = (IDProperty *)ptr->data;
@@ -2039,11 +2027,7 @@
 			}
 #endif
 			if (STREQ(props->name, RE_engine_id_BLENDER_EEVEE)) {
-<<<<<<< HEAD
-				printf("Mode not fully implemented\n");
-=======
 				/* printf("Mode not fully implemented\n"); */
->>>>>>> a5b3df75
 				return &RNA_LayerCollectionSettings;
 			}
 			break;
@@ -2423,11 +2407,7 @@
 		return 0;
 	}
 
-<<<<<<< HEAD
-	DAG_relations_tag_update(bmain);
-=======
 	DEG_relations_tag_update(bmain);
->>>>>>> a5b3df75
 	WM_main_add_notifier(NC_SCENE | ND_LAYER, NULL);
 
 	return 1;
@@ -2441,11 +2421,7 @@
 		return 0;
 	}
 
-<<<<<<< HEAD
-	DAG_relations_tag_update(bmain);
-=======
 	DEG_relations_tag_update(bmain);
->>>>>>> a5b3df75
 	WM_main_add_notifier(NC_SCENE | ND_LAYER, NULL);
 
 	return 1;
@@ -2459,11 +2435,7 @@
 		return 0;
 	}
 
-<<<<<<< HEAD
-	DAG_relations_tag_update(bmain);
-=======
 	DEG_relations_tag_update(bmain);
->>>>>>> a5b3df75
 	WM_main_add_notifier(NC_SCENE | ND_LAYER, NULL);
 
 	return 1;
@@ -2474,9 +2446,8 @@
 {
 	Scene *scene = (Scene *)id;
 	SceneCollection *sc = BKE_collection_add(scene, sc_parent, name);
-<<<<<<< HEAD
-
-	DAG_relations_tag_update(bmain);
+
+	DEG_relations_tag_update(bmain);
 	WM_main_add_notifier(NC_SCENE | ND_LAYER, NULL);
 
 	return sc;
@@ -2503,7 +2474,7 @@
 
 	RNA_POINTER_INVALIDATE(sc_ptr);
 
-	DAG_relations_tag_update(bmain);
+	DEG_relations_tag_update(bmain);
 	WM_main_add_notifier(NC_SCENE | ND_LAYER, NULL);
 }
 
@@ -2540,12 +2511,12 @@
 	BKE_collection_object_add(scene, sc, ob);
 
 	/* TODO(sergey): Only update relations for the current scene. */
-	DAG_relations_tag_update(bmain);
+	DEG_relations_tag_update(bmain);
 
 	/* TODO(sergey): Use proper flag for tagging here. */
-	DAG_id_tag_update(&scene->id, 0);
-
-	DAG_id_tag_update(&ob->id, OB_RECALC_OB | OB_RECALC_DATA | OB_RECALC_TIME);
+	DEG_id_tag_update(&scene->id, 0);
+
+	DEG_id_tag_update(&ob->id, OB_RECALC_OB | OB_RECALC_DATA | OB_RECALC_TIME);
 
 	WM_main_add_notifier(NC_SCENE | ND_LAYER | ND_OB_ACTIVE, scene);
 }
@@ -2563,7 +2534,7 @@
 	BKE_collection_object_remove(bmain, scene, sc, ob, false);
 
 	/* needed otherwise the depgraph will contain freed objects which can crash, see [#20958] */
-	DAG_relations_tag_update(bmain);
+	DEG_relations_tag_update(bmain);
 
 	WM_main_add_notifier(NC_SCENE | ND_LAYER | ND_OB_ACTIVE, scene);
 }
@@ -2661,13 +2632,7 @@
 RNA_LAYER_ENGINE_CLAY_GET_SET_FLOAT(ssao_factor_edge)
 RNA_LAYER_ENGINE_CLAY_GET_SET_FLOAT(ssao_distance)
 RNA_LAYER_ENGINE_CLAY_GET_SET_FLOAT(ssao_attenuation)
-RNA_LAYER_ENGINE_CLAY_GET_SET_FLOAT(world_intensity)
-RNA_LAYER_ENGINE_CLAY_GET_SET_FLOAT(diffuse_intensity)
-RNA_LAYER_ENGINE_CLAY_GET_SET_FLOAT(specular_intensity)
-RNA_LAYER_ENGINE_CLAY_GET_SET_FLOAT(specular_hardness)
-RNA_LAYER_ENGINE_CLAY_GET_SET_FLOAT(color_randomicity)
-RNA_LAYER_ENGINE_CLAY_GET_SET_FLOAT_ARRAY(hair_diffuse_color, 4)
-RNA_LAYER_ENGINE_CLAY_GET_SET_FLOAT_ARRAY(hair_specular_color, 4)
+RNA_LAYER_ENGINE_CLAY_GET_SET_FLOAT(hair_brightness_randomness)
 #endif /* WITH_CLAY_ENGINE */
 
 /* eevee engine */
@@ -2711,14 +2676,14 @@
 {
 	Scene *scene = CTX_data_scene(C);
 	/* TODO(sergey): Use proper flag for tagging here. */
-	DAG_id_tag_update(&scene->id, 0);
+	DEG_id_tag_update(&scene->id, 0);
 }
 
 static void rna_LayerCollectionEngineSettings_update(bContext *C, PointerRNA *UNUSED(ptr))
 {
 	Scene *scene = CTX_data_scene(C);
 	/* TODO(sergey): Use proper flag for tagging here. */
-	DAG_id_tag_update(&scene->id, 0);
+	DEG_id_tag_update(&scene->id, 0);
 }
 
 static void rna_LayerCollectionEngineSettings_wire_update(bContext *C, PointerRNA *UNUSED(ptr))
@@ -2732,7 +2697,7 @@
 	}
 
 	/* TODO(sergey): Use proper flag for tagging here. */
-	DAG_id_tag_update(&scene->id, 0);
+	DEG_id_tag_update(&scene->id, 0);
 }
 
 /***********************************/
@@ -2798,721 +2763,6 @@
 	engine_settings_use(props, scene_props, &scene_props_ptr, identifier);
 
 	/* TODO(sergey): Use proper flag for tagging here. */
-	DAG_id_tag_update(id, 0);
-}
-
-static void rna_SceneLayerSettings_unuse(ID *id, IDProperty *props, const char *identifier)
-{
-	IDProperty *prop_to_remove = IDP_GetPropertyFromGroup(props, identifier);
-	IDP_FreeFromGroup(props, prop_to_remove);
-
-	/* TODO(sergey): Use proper flag for tagging here. */
-	DAG_id_tag_update(id, 0);
-}
-
-static void rna_LayerCollectionSettings_name_get(PointerRNA *ptr, char *value)
-{
-	IDProperty *props = (IDProperty *)ptr->data;
-	strcpy(value, props->name);
-}
-
-static int rna_LayerCollectionSettings_name_length(PointerRNA *ptr)
-{
-	IDProperty *props = (IDProperty *)ptr->data;
-	return strnlen(props->name, sizeof(props->name));
-}
-
-static void rna_LayerCollectionSettings_use(ID *id, IDProperty *props, const char *identifier)
-{
-	Scene *scene = (Scene *)id;
-	PointerRNA scene_props_ptr;
-	IDProperty *scene_props;
-
-	scene_props = BKE_layer_collection_engine_scene_get(scene, COLLECTION_MODE_NONE, props->name);
-	RNA_pointer_create(id, &RNA_LayerCollectionSettings, scene_props, &scene_props_ptr);
-	engine_settings_use(props, scene_props, &scene_props_ptr, identifier);
-
-	/* TODO(sergey): Use proper flag for tagging here. */
-	DAG_id_tag_update(id, 0);
-}
-
-static void rna_LayerCollectionSettings_unuse(ID *id, IDProperty *props, const char *identifier)
-{
-	IDProperty *prop_to_remove = IDP_GetPropertyFromGroup(props, identifier);
-	IDP_FreeFromGroup(props, prop_to_remove);
-
-	/* TODO(sergey): Use proper flag for tagging here. */
-	DAG_id_tag_update(id, 0);
-}
-
-static void rna_LayerCollection_name_get(PointerRNA *ptr, char *value)
-{
-	SceneCollection *sc = ((LayerCollection *)ptr->data)->scene_collection;
-	strcpy(value, sc->name);
-}
-
-static int rna_LayerCollection_name_length(PointerRNA *ptr)
-{
-	SceneCollection *sc = ((LayerCollection *)ptr->data)->scene_collection;
-	return strnlen(sc->name, sizeof(sc->name));
-}
-
-static void rna_LayerCollection_name_set(PointerRNA *ptr, const char *value)
-{
-	Scene *scene = (Scene *)ptr->id.data;
-	SceneCollection *sc = ((LayerCollection *)ptr->data)->scene_collection;
-	BKE_collection_rename(scene, sc, value);
-}
-
-static PointerRNA rna_LayerCollection_objects_get(CollectionPropertyIterator *iter)
-{
-	ListBaseIterator *internal = &iter->internal.listbase;
-	Base *base = ((LinkData *)internal->link)->data;
-	return rna_pointer_inherit_refine(&iter->parent, &RNA_Object, base->object);
-}
-
-static int rna_LayerCollection_move_above(ID *id, LayerCollection *lc_src, Main *bmain, LayerCollection *lc_dst)
-{
-	Scene *scene = (Scene *)id;
-
-	if (!BKE_layer_collection_move_above(scene, lc_dst, lc_src)) {
-		return 0;
-	}
-
-	DAG_relations_tag_update(bmain);
-	WM_main_add_notifier(NC_SCENE | ND_LAYER, NULL);
-
-	return 1;
-}
-
-static int rna_LayerCollection_move_below(ID *id, LayerCollection *lc_src, Main *bmain, LayerCollection *lc_dst)
-{
-	Scene *scene = (Scene *)id;
-
-	if (!BKE_layer_collection_move_below(scene, lc_dst, lc_src)) {
-		return 0;
-	}
-
-	DAG_relations_tag_update(bmain);
-	WM_main_add_notifier(NC_SCENE | ND_LAYER, NULL);
-
-	return 1;
-}
-
-static int rna_LayerCollection_move_into(ID *id, LayerCollection *lc_src, Main *bmain, LayerCollection *lc_dst)
-{
-	Scene *scene = (Scene *)id;
-
-	if (!BKE_layer_collection_move_into(scene, lc_dst, lc_src)) {
-		return 0;
-	}
-
-	DAG_relations_tag_update(bmain);
-	WM_main_add_notifier(NC_SCENE | ND_LAYER, NULL);
-
-	return 1;
-}
-
-static void rna_LayerCollection_flag_update(bContext *C, PointerRNA *UNUSED(ptr))
-{
-	Scene *scene = CTX_data_scene(C);
-	/* TODO(sergey): Use proper flag for tagging here. */
-	DAG_id_tag_update(&scene->id, 0);
-	WM_event_add_notifier(C, NC_SCENE | ND_OB_SELECT, scene);
-}
-
-static int rna_LayerCollections_active_collection_index_get(PointerRNA *ptr)
-{
-	SceneLayer *sl = (SceneLayer *)ptr->data;
-	return sl->active_collection;
-}
-
-static void rna_LayerCollections_active_collection_index_set(PointerRNA *ptr, int value)
-{
-	SceneLayer *sl = (SceneLayer *)ptr->data;
-	int num_collections = BKE_layer_collection_count(sl);
-	sl->active_collection = min_ff(value, num_collections - 1);
-}
-
-static void rna_LayerCollections_active_collection_index_range(
-        PointerRNA *ptr, int *min, int *max, int *UNUSED(softmin), int *UNUSED(softmax))
-{
-	SceneLayer *sl = (SceneLayer *)ptr->data;
-	*min = 0;
-	*max = max_ii(0, BKE_layer_collection_count(sl) - 1);
-}
-
-static PointerRNA rna_LayerCollections_active_collection_get(PointerRNA *ptr)
-{
-	SceneLayer *sl = (SceneLayer *)ptr->data;
-	LayerCollection *lc = BKE_layer_collection_active(sl);
-	return rna_pointer_inherit_refine(ptr, &RNA_LayerCollection, lc);
-}
-
-static void rna_LayerCollections_active_collection_set(PointerRNA *ptr, PointerRNA value)
-{
-	SceneLayer *sl = (SceneLayer *)ptr->data;
-	LayerCollection *lc = (LayerCollection *)value.data;
-	const int index = BKE_layer_collection_findindex(sl, lc);
-	if (index != -1) sl->active_collection = index;
-}
-
-LayerCollection * rna_SceneLayer_collection_link(
-        ID *id, SceneLayer *sl, Main *bmain, SceneCollection *sc)
-{
-	Scene *scene = (Scene *)id;
-	LayerCollection *lc = BKE_collection_link(sl, sc);
-
-	DAG_relations_tag_update(bmain);
-	/* TODO(sergey): Use proper flag for tagging here. */
-	DAG_id_tag_update(id, 0);
-	WM_main_add_notifier(NC_SCENE | ND_LAYER, scene);
-
-	return lc;
-}
-
-static void rna_SceneLayer_collection_unlink(
-        ID *id, SceneLayer *sl, Main *bmain, ReportList *reports, LayerCollection *lc)
-{
-	Scene *scene = (Scene *)id;
-
-	if (BLI_findindex(&sl->layer_collections, lc) == -1) {
-		BKE_reportf(reports, RPT_ERROR, "Layer collection '%s' is not in '%s'", lc->scene_collection->name, sl->name);
-		return;
-	}
-
-	BKE_collection_unlink(sl, lc);
-
-	DAG_relations_tag_update(bmain);
-	/* TODO(sergey): Use proper flag for tagging here. */
-	DAG_id_tag_update(id, 0);
-	WM_main_add_notifier(NC_SCENE | ND_LAYER | ND_OB_ACTIVE, scene);
-}
-
-static PointerRNA rna_LayerObjects_active_object_get(PointerRNA *ptr)
-{
-	SceneLayer *sl = (SceneLayer *)ptr->data;
-	return rna_pointer_inherit_refine(ptr, &RNA_Object, sl->basact ? sl->basact->object : NULL);
-}
-
-static void rna_LayerObjects_active_object_set(PointerRNA *ptr, PointerRNA value)
-{
-	SceneLayer *sl = (SceneLayer *)ptr->data;
-	if (value.data)
-		sl->basact = BKE_scene_layer_base_find(sl, (Object *)value.data);
-	else
-		sl->basact = NULL;
-}
-
-static void rna_SceneLayer_name_set(PointerRNA *ptr, const char *value)
-{
-	Scene *scene = (Scene *)ptr->id.data;
-	SceneLayer *sl = (SceneLayer *)ptr->data;
-	char oldname[sizeof(sl->name)];
-
-	BLI_strncpy(oldname, sl->name, sizeof(sl->name));
-
-	BLI_strncpy_utf8(sl->name, value, sizeof(sl->name));
-	BLI_uniquename(&scene->render_layers, sl, DATA_("SceneLayer"), '.', offsetof(SceneLayer, name), sizeof(sl->name));
-
-	if (scene->nodetree) {
-		bNode *node;
-		int index = BLI_findindex(&scene->render_layers, sl);
-
-		for (node = scene->nodetree->nodes.first; node; node = node->next) {
-			if (node->type == CMP_NODE_R_LAYERS && node->id == NULL) {
-				if (node->custom1 == index)
-					BLI_strncpy(node->name, sl->name, NODE_MAXSTR);
-			}
-		}
-	}
-}
-
-static PointerRNA rna_SceneLayer_objects_get(CollectionPropertyIterator *iter)
-{
-	ListBaseIterator *internal = &iter->internal.listbase;
-
-	/* we are actually iterating a ObjectBase list, so override get */
-	Base *base = (Base *)internal->link;
-	return rna_pointer_inherit_refine(&iter->parent, &RNA_Object, base->object);
-}
-
-static int rna_SceneLayer_objects_selected_skip(CollectionPropertyIterator *iter, void *UNUSED(data))
-{
-	ListBaseIterator *internal = &iter->internal.listbase;
-	Base *base = (Base *)internal->link;
-
-	if ((base->flag & BASE_SELECTED) != 0) {
-			return 0;
-	}
-
-	return 1;
-};
-
-static void rna_LayerObjects_selected_begin(CollectionPropertyIterator *iter, PointerRNA *ptr)
-{
-	SceneLayer *sl = (SceneLayer *)ptr->data;
-	rna_iterator_listbase_begin(iter, &sl->object_bases, rna_SceneLayer_objects_selected_skip);
-}
-
-static void rna_SceneLayer_engine_set(PointerRNA *ptr, int value)
-{
-	SceneLayer *sl = (SceneLayer *)ptr->data;
-	RenderEngineType *type = BLI_findlink(&R_engines, value);
-
-	if (type)
-		BKE_scene_layer_engine_set(sl, type->idname);
-}
-
-static EnumPropertyItem *rna_SceneLayer_engine_itemf(
-        bContext *UNUSED(C), PointerRNA *UNUSED(ptr), PropertyRNA *UNUSED(prop), bool *r_free)
-{
-	RenderEngineType *type;
-	EnumPropertyItem *item = NULL;
-	EnumPropertyItem tmp = {0, "", 0, "", ""};
-	int a = 0, totitem = 0;
-
-	for (type = R_engines.first; type; type = type->next, a++) {
-		tmp.value = a;
-		tmp.identifier = type->idname;
-		tmp.name = type->name;
-		RNA_enum_item_add(&item, &totitem, &tmp);
-	}
-
-	RNA_enum_item_end(&item, &totitem);
-	*r_free = true;
-
-	return item;
-}
-
-static int rna_SceneLayer_engine_get(PointerRNA *ptr)
-{
-	SceneLayer *sl = (SceneLayer *)ptr->data;
-	RenderEngineType *type;
-	int a = 0;
-
-	for (type = R_engines.first; type; type = type->next, a++)
-		if (STREQ(type->idname, sl->engine))
-			return a;
-
-	return 0;
-}
-
-static void rna_SceneLayer_engine_update(Main *bmain, Scene *UNUSED(unused), PointerRNA *UNUSED(ptr))
-{
-	ED_render_engine_changed(bmain);
-}
-
-static int rna_SceneLayer_multiple_engines_get(PointerRNA *UNUSED(ptr))
-{
-	return (BLI_listbase_count(&R_engines) > 1);
-}
-
-static void rna_SceneLayer_update_tagged(SceneLayer *UNUSED(sl), bContext *C)
-{
-	Depsgraph *graph = CTX_data_depsgraph(C);
-	DEG_OBJECT_ITER(graph, ob)
-	{
-		/* Don't do anything, we just need to run the iterator to flush
-		 * the base info to the objects. */
-		UNUSED_VARS(ob);
-	}
-	DEG_OBJECT_ITER_END
-}
-
-static int rna_SceneLayer_active_layer_index_get(PointerRNA *ptr)
-{
-	Scene *scene = (Scene *)ptr->data;
-	return scene->active_layer;
-}
-
-static void rna_SceneLayer_active_layer_index_set(PointerRNA *ptr, int value)
-{
-	Scene *scene = (Scene *)ptr->data;
-	int num_layers = BLI_listbase_count(&scene->render_layers);
-	scene->active_layer = min_ff(value, num_layers - 1);
-}
-
-static void rna_SceneLayer_active_layer_index_range(
-        PointerRNA *ptr, int *min, int *max, int *UNUSED(softmin), int *UNUSED(softmax))
-{
-	Scene *scene = (Scene *)ptr->data;
-
-	*min = 0;
-	*max = max_ii(0, BLI_listbase_count(&scene->render_layers) - 1);
-}
-
-static PointerRNA rna_SceneLayer_active_layer_get(PointerRNA *ptr)
-{
-	Scene *scene = (Scene *)ptr->data;
-	SceneLayer *sl = BLI_findlink(&scene->render_layers, scene->active_layer);
-
-	return rna_pointer_inherit_refine(ptr, &RNA_SceneLayer, sl);
-}
-
-static void rna_SceneLayer_active_layer_set(PointerRNA *ptr, PointerRNA value)
-{
-	Scene *scene = (Scene *)ptr->data;
-	SceneLayer *sl = (SceneLayer *)value.data;
-	const int index = BLI_findindex(&scene->render_layers, sl);
-	if (index != -1) scene->active_layer = index;
-}
-
-static SceneLayer *rna_SceneLayer_new(
-        ID *id, Scene *UNUSED(sce), Main *bmain, const char *name)
-{
-	Scene *scene = (Scene *)id;
-	SceneLayer *sl = BKE_scene_layer_add(scene, name);
-
-	DAG_id_tag_update(&scene->id, 0);
-	DAG_relations_tag_update(bmain);
-	WM_main_add_notifier(NC_SCENE | ND_LAYER, NULL);
-
-	return sl;
-}
-
-static void rna_SceneLayer_remove(
-        ID *id, Scene *UNUSED(sce), Main *bmain, ReportList *reports, PointerRNA *sl_ptr)
-{
-	Scene *scene = (Scene *)id;
-	SceneLayer *sl = sl_ptr->data;
-
-	if (!BKE_scene_layer_remove(bmain, scene, sl)) {
-		BKE_reportf(reports, RPT_ERROR, "Render layer '%s' could not be removed from scene '%s'",
-		            sl->name, scene->id.name + 2);
-		return;
-	}
-
-	RNA_POINTER_INVALIDATE(sl_ptr);
-
-	DAG_id_tag_update(&scene->id, 0);
-	DAG_relations_tag_update(bmain);
-	WM_main_add_notifier(NC_SCENE | ND_LAYER, NULL);
-}
-
-static void rna_ObjectBase_select_update(Main *UNUSED(bmain), Scene *UNUSED(scene), PointerRNA *ptr)
-{
-	Base *base = (Base *)ptr->data;
-	short mode = (base->flag & BASE_SELECTED) ? BA_SELECT : BA_DESELECT;
-	ED_object_base_select(base, mode);
-=======
-
-	DEG_relations_tag_update(bmain);
-	WM_main_add_notifier(NC_SCENE | ND_LAYER, NULL);
-
-	return sc;
-}
-
-static void rna_SceneCollection_remove(
-        ID *id, SceneCollection *sc_parent, Main *bmain, ReportList *reports, PointerRNA *sc_ptr)
-{
-	Scene *scene = (Scene *)id;
-	SceneCollection *sc = sc_ptr->data;
-
-	const int index = BLI_findindex(&sc_parent->scene_collections, sc);
-	if (index == -1) {
-		BKE_reportf(reports, RPT_ERROR, "Collection '%s' is not a sub-collection of '%s'",
-		            sc->name, sc_parent->name);
-		return;
-	}
-
-	if (!BKE_collection_remove(scene, sc)) {
-		BKE_reportf(reports, RPT_ERROR, "Collection '%s' could not be removed from collection '%s'",
-		            sc->name, sc_parent->name);
-		return;
-	}
-
-	RNA_POINTER_INVALIDATE(sc_ptr);
-
-	DEG_relations_tag_update(bmain);
-	WM_main_add_notifier(NC_SCENE | ND_LAYER, NULL);
-}
-
-static int rna_SceneCollection_objects_active_index_get(PointerRNA *ptr)
-{
-	SceneCollection *sc = (SceneCollection *)ptr->data;
-	return sc->active_object_index;
-}
-
-static void rna_SceneCollection_objects_active_index_set(PointerRNA *ptr, int value)
-{
-	SceneCollection *sc = (SceneCollection *)ptr->data;
-	sc->active_object_index = value;
-}
-
-static void rna_SceneCollection_objects_active_index_range(
-        PointerRNA *ptr, int *min, int *max, int *UNUSED(softmin), int *UNUSED(softmax))
-{
-	SceneCollection *sc = (SceneCollection *)ptr->data;
-	*min = 0;
-	*max = max_ii(0, BLI_listbase_count(&sc->objects) - 1);
-}
-
-void rna_SceneCollection_object_link(
-        ID *id, SceneCollection *sc, Main *bmain, ReportList *reports, Object *ob)
-{
-	Scene *scene = (Scene *)id;
-
-	if (BLI_findptr(&sc->objects, ob, offsetof(LinkData, data))) {
-		BKE_reportf(reports, RPT_ERROR, "Object '%s' is already in collection '%s'", ob->id.name + 2, sc->name);
-		return;
-	}
-
-	BKE_collection_object_add(scene, sc, ob);
-
-	/* TODO(sergey): Only update relations for the current scene. */
-	DEG_relations_tag_update(bmain);
-
-	/* TODO(sergey): Use proper flag for tagging here. */
-	DEG_id_tag_update(&scene->id, 0);
-
-	DEG_id_tag_update(&ob->id, OB_RECALC_OB | OB_RECALC_DATA | OB_RECALC_TIME);
-
-	WM_main_add_notifier(NC_SCENE | ND_LAYER | ND_OB_ACTIVE, scene);
-}
-
-static void rna_SceneCollection_object_unlink(
-        ID *id, SceneCollection *sc, Main *bmain, ReportList *reports, Object *ob)
-{
-	Scene *scene = (Scene *)id;
-
-	if (!BLI_findptr(&sc->objects, ob, offsetof(LinkData, data))) {
-		BKE_reportf(reports, RPT_ERROR, "Object '%s' is not in collection '%s'", ob->id.name + 2, sc->name);
-		return;
-	}
-
-	BKE_collection_object_remove(bmain, scene, sc, ob, false);
-
-	/* needed otherwise the depgraph will contain freed objects which can crash, see [#20958] */
-	DEG_relations_tag_update(bmain);
-
-	WM_main_add_notifier(NC_SCENE | ND_LAYER | ND_OB_ACTIVE, scene);
-}
-
-/****** layer collection engine settings *******/
-
-#define RNA_LAYER_ENGINE_GET_SET(_TYPE_, _ENGINE_, _MODE_, _NAME_)                 \
-static _TYPE_ rna_LayerEngineSettings_##_ENGINE_##_##_NAME_##_get(PointerRNA *ptr) \
-{                                                                                  \
-	IDProperty *props = (IDProperty *)ptr->data;                                   \
-	return BKE_collection_engine_property_value_get_##_TYPE_(props, #_NAME_);      \
-}                                                                                  \
-	                                                                               \
-static void rna_LayerEngineSettings_##_ENGINE_##_##_NAME_##_set(PointerRNA *ptr, _TYPE_ value)  \
-{                                                                                  \
-	IDProperty *props = (IDProperty *)ptr->data;                                   \
-	BKE_collection_engine_property_value_set_##_TYPE_(props, #_NAME_, value);      \
-}
-
-#define RNA_LAYER_ENGINE_GET_SET_ARRAY(_TYPE_, _ENGINE_, _MODE_, _NAME_, _LEN_)    \
-static void rna_LayerEngineSettings_##_ENGINE_##_##_NAME_##_get(PointerRNA *ptr, _TYPE_ *values) \
-{                                                                                  \
-	IDProperty *props = (IDProperty *)ptr->data;                                   \
-	IDProperty *idprop = IDP_GetPropertyFromGroup(props, #_NAME_);                 \
-	if (idprop != NULL) {                                                          \
-		memcpy(values, IDP_Array(idprop), sizeof(_TYPE_) * idprop->len);           \
-	}                                                                              \
-}                                                                                  \
-	                                                                               \
-static void rna_LayerEngineSettings_##_ENGINE_##_##_NAME_##_set(PointerRNA *ptr, const _TYPE_ *values) \
-{                                                                                  \
-	IDProperty *props = (IDProperty *)ptr->data;                                   \
-	BKE_collection_engine_property_value_set_##_TYPE_##_array(props, #_NAME_, values); \
-}
-
-#define RNA_LAYER_ENGINE_CLAY_GET_SET_FLOAT(_NAME_) \
-	RNA_LAYER_ENGINE_GET_SET(float, Clay, COLLECTION_MODE_NONE, _NAME_)
-
-#define RNA_LAYER_ENGINE_CLAY_GET_SET_FLOAT_ARRAY(_NAME_, _LEN_) \
-	RNA_LAYER_ENGINE_GET_SET_ARRAY(float, Clay, COLLECTION_MODE_NONE, _NAME_, _LEN_)
-
-#define RNA_LAYER_ENGINE_CLAY_GET_SET_INT(_NAME_) \
-	RNA_LAYER_ENGINE_GET_SET(int, Clay, COLLECTION_MODE_NONE, _NAME_)
-
-#define RNA_LAYER_ENGINE_CLAY_GET_SET_BOOL(_NAME_) \
-	RNA_LAYER_ENGINE_GET_SET(bool, Clay, COLLECTION_MODE_NONE, _NAME_)
-
-#define RNA_LAYER_ENGINE_EEVEE_GET_SET_FLOAT(_NAME_) \
-	RNA_LAYER_ENGINE_GET_SET(float, Eevee, COLLECTION_MODE_NONE, _NAME_)
-
-#define RNA_LAYER_ENGINE_EEVEE_GET_SET_INT(_NAME_) \
-	RNA_LAYER_ENGINE_GET_SET(int, Eevee, COLLECTION_MODE_NONE, _NAME_)
-
-#define RNA_LAYER_ENGINE_EEVEE_GET_SET_BOOL(_NAME_) \
-	RNA_LAYER_ENGINE_GET_SET(bool, Eevee, COLLECTION_MODE_NONE, _NAME_)
-
-/* mode engines */
-
-#define RNA_LAYER_MODE_OBJECT_GET_SET_FLOAT(_NAME_) \
-	RNA_LAYER_ENGINE_GET_SET(float, ObjectMode, COLLECTION_MODE_OBJECT, _NAME_)
-
-#define RNA_LAYER_MODE_OBJECT_GET_SET_INT(_NAME_) \
-	RNA_LAYER_ENGINE_GET_SET(int, ObjectMode, COLLECTION_MODE_OBJECT, _NAME_)
-
-#define RNA_LAYER_MODE_OBJECT_GET_SET_BOOL(_NAME_) \
-	RNA_LAYER_ENGINE_GET_SET(bool, ObjectMode, COLLECTION_MODE_OBJECT, _NAME_)
-
-#define RNA_LAYER_MODE_EDIT_GET_SET_FLOAT(_NAME_) \
-	RNA_LAYER_ENGINE_GET_SET(float, EditMode, COLLECTION_MODE_EDIT, _NAME_)
-
-#define RNA_LAYER_MODE_EDIT_GET_SET_INT(_NAME_) \
-	RNA_LAYER_ENGINE_GET_SET(int, EditMode, COLLECTION_MODE_EDIT, _NAME_)
-
-#define RNA_LAYER_MODE_EDIT_GET_SET_BOOL(_NAME_) \
-	RNA_LAYER_ENGINE_GET_SET(bool, EditMode, COLLECTION_MODE_EDIT, _NAME_)
-
-#define RNA_LAYER_MODE_PAINT_WEIGHT_GET_SET_BOOL(_NAME_) \
-	RNA_LAYER_ENGINE_GET_SET(bool, PaintWeightMode, COLLECTION_MODE_PAINT_WEIGHT, _NAME_)
-
-#define RNA_LAYER_MODE_PAINT_VERTEX_GET_SET_BOOL(_NAME_) \
-	RNA_LAYER_ENGINE_GET_SET(bool, PaintVertexMode, COLLECTION_MODE_PAINT_VERTEX, _NAME_)
-
-/* clay engine */
-#ifdef WITH_CLAY_ENGINE
-/* SceneLayer settings. */
-RNA_LAYER_ENGINE_CLAY_GET_SET_INT(ssao_samples)
-
-/* LayerCollection settings. */
-RNA_LAYER_ENGINE_CLAY_GET_SET_INT(matcap_icon)
-RNA_LAYER_ENGINE_CLAY_GET_SET_FLOAT(matcap_rotation)
-RNA_LAYER_ENGINE_CLAY_GET_SET_FLOAT(matcap_hue)
-RNA_LAYER_ENGINE_CLAY_GET_SET_FLOAT(matcap_saturation)
-RNA_LAYER_ENGINE_CLAY_GET_SET_FLOAT(matcap_value)
-RNA_LAYER_ENGINE_CLAY_GET_SET_FLOAT(ssao_factor_cavity)
-RNA_LAYER_ENGINE_CLAY_GET_SET_FLOAT(ssao_factor_edge)
-RNA_LAYER_ENGINE_CLAY_GET_SET_FLOAT(ssao_distance)
-RNA_LAYER_ENGINE_CLAY_GET_SET_FLOAT(ssao_attenuation)
-RNA_LAYER_ENGINE_CLAY_GET_SET_FLOAT(hair_brightness_randomness)
-#endif /* WITH_CLAY_ENGINE */
-
-/* eevee engine */
-/* SceneLayer settings. */
-RNA_LAYER_ENGINE_EEVEE_GET_SET_BOOL(dof_enable)
-RNA_LAYER_ENGINE_EEVEE_GET_SET_FLOAT(bokeh_max_size)
-RNA_LAYER_ENGINE_EEVEE_GET_SET_FLOAT(bokeh_threshold)
-RNA_LAYER_ENGINE_EEVEE_GET_SET_BOOL(bloom_enable)
-RNA_LAYER_ENGINE_EEVEE_GET_SET_FLOAT(bloom_threshold)
-RNA_LAYER_ENGINE_EEVEE_GET_SET_FLOAT(bloom_knee)
-RNA_LAYER_ENGINE_EEVEE_GET_SET_FLOAT(bloom_radius)
-RNA_LAYER_ENGINE_EEVEE_GET_SET_FLOAT(bloom_intensity)
-RNA_LAYER_ENGINE_EEVEE_GET_SET_BOOL(motion_blur_enable)
-RNA_LAYER_ENGINE_EEVEE_GET_SET_INT(motion_blur_samples)
-RNA_LAYER_ENGINE_EEVEE_GET_SET_FLOAT(motion_blur_shutter)
-
-/* object engine */
-RNA_LAYER_MODE_OBJECT_GET_SET_BOOL(show_wire)
-RNA_LAYER_MODE_OBJECT_GET_SET_BOOL(show_backface_culling)
-
-/* mesh engine */
-RNA_LAYER_MODE_EDIT_GET_SET_BOOL(show_occlude_wire)
-RNA_LAYER_MODE_EDIT_GET_SET_BOOL(show_weight)
-RNA_LAYER_MODE_EDIT_GET_SET_BOOL(face_normals_show)
-RNA_LAYER_MODE_EDIT_GET_SET_BOOL(vert_normals_show)
-RNA_LAYER_MODE_EDIT_GET_SET_BOOL(loop_normals_show)
-RNA_LAYER_MODE_EDIT_GET_SET_FLOAT(normals_length)
-RNA_LAYER_MODE_EDIT_GET_SET_FLOAT(backwire_opacity)
-
-/* weight paint engine */
-RNA_LAYER_MODE_PAINT_WEIGHT_GET_SET_BOOL(use_shading)
-RNA_LAYER_MODE_PAINT_WEIGHT_GET_SET_BOOL(use_wire)
-
-/* vertex paint engine */
-RNA_LAYER_MODE_PAINT_VERTEX_GET_SET_BOOL(use_shading)
-RNA_LAYER_MODE_PAINT_VERTEX_GET_SET_BOOL(use_wire)
-
-#undef RNA_LAYER_ENGINE_GET_SET
-
-static void rna_SceneLayerEngineSettings_update(bContext *C, PointerRNA *UNUSED(ptr))
-{
-	Scene *scene = CTX_data_scene(C);
-	/* TODO(sergey): Use proper flag for tagging here. */
-	DEG_id_tag_update(&scene->id, 0);
-}
-
-static void rna_LayerCollectionEngineSettings_update(bContext *C, PointerRNA *UNUSED(ptr))
-{
-	Scene *scene = CTX_data_scene(C);
-	/* TODO(sergey): Use proper flag for tagging here. */
-	DEG_id_tag_update(&scene->id, 0);
-}
-
-static void rna_LayerCollectionEngineSettings_wire_update(bContext *C, PointerRNA *UNUSED(ptr))
-{
-	Scene *scene = CTX_data_scene(C);
-	SceneLayer *sl = CTX_data_scene_layer(C);
-	Object *ob = OBACT_NEW;
-
-	if (ob != NULL && ob->type == OB_MESH) {
-		BKE_mesh_batch_cache_dirty(ob->data, BKE_MESH_BATCH_DIRTY_PAINT);
-	}
-
-	/* TODO(sergey): Use proper flag for tagging here. */
-	DEG_id_tag_update(&scene->id, 0);
-}
-
-/***********************************/
-
-static void engine_settings_use(IDProperty *root, IDProperty *props, PointerRNA *props_ptr, const char *identifier)
-{
-	PropertyRNA *prop = RNA_struct_find_property(props_ptr, identifier);
-
-	switch (RNA_property_type(prop)) {
-		case PROP_FLOAT:
-		{
-			float value = BKE_collection_engine_property_value_get_float(props, identifier);
-			BKE_collection_engine_property_add_float(root, identifier, value);
-			break;
-		}
-		case PROP_ENUM:
-		{
-			int value = BKE_collection_engine_property_value_get_int(props, identifier);
-			BKE_collection_engine_property_add_int(root, identifier, value);
-			break;
-		}
-		case PROP_INT:
-		{
-			int value = BKE_collection_engine_property_value_get_int(props, identifier);
-			BKE_collection_engine_property_add_int(root, identifier, value);
-			break;
-		}
-		case PROP_BOOLEAN:
-		{
-			int value = BKE_collection_engine_property_value_get_int(props, identifier);
-			BKE_collection_engine_property_add_bool(root, identifier, value);
-			break;
-		}
-		case PROP_STRING:
-		case PROP_POINTER:
-		case PROP_COLLECTION:
-		default:
-			break;
-	}
-}
-
-static void rna_SceneLayerSettings_name_get(PointerRNA *ptr, char *value)
-{
-	IDProperty *props = (IDProperty *)ptr->data;
-	strcpy(value, props->name);
-}
-
-static int rna_SceneLayerSettings_name_length(PointerRNA *ptr)
-{
-	IDProperty *props = (IDProperty *)ptr->data;
-	return strnlen(props->name, sizeof(props->name));
-}
-
-static void rna_SceneLayerSettings_use(ID *id, IDProperty *props, const char *identifier)
-{
-	Scene *scene = (Scene *)id;
-	PointerRNA scene_props_ptr;
-	IDProperty *scene_props;
-
-	scene_props = BKE_scene_layer_engine_scene_get(scene, COLLECTION_MODE_NONE, props->name);
-	RNA_pointer_create(id, &RNA_SceneLayerSettings, scene_props, &scene_props_ptr);
-
-	engine_settings_use(props, scene_props, &scene_props_ptr, identifier);
-
-	/* TODO(sergey): Use proper flag for tagging here. */
 	DEG_id_tag_update(id, 0);
 }
 
@@ -3871,11 +3121,40 @@
 	SceneLayer *sl = (SceneLayer *)value.data;
 	const int index = BLI_findindex(&scene->render_layers, sl);
 	if (index != -1) scene->active_layer = index;
->>>>>>> a5b3df75
+}
+
+static SceneLayer *rna_SceneLayer_new(
+        ID *id, Scene *UNUSED(sce), Main *bmain, const char *name)
+{
+	Scene *scene = (Scene *)id;
+	SceneLayer *sl = BKE_scene_layer_add(scene, name);
+
+	DEG_id_tag_update(&scene->id, 0);
+	DEG_relations_tag_update(bmain);
+	WM_main_add_notifier(NC_SCENE | ND_LAYER, NULL);
+
+	return sl;
+}
+
+static void rna_SceneLayer_remove(
+        ID *id, Scene *UNUSED(sce), Main *bmain, ReportList *reports, PointerRNA *sl_ptr)
+{
+	Scene *scene = (Scene *)id;
+	SceneLayer *sl = sl_ptr->data;
+
+	if (ED_scene_render_layer_delete(bmain, scene, sl, reports)) {
+		RNA_POINTER_INVALIDATE(sl_ptr);
+	}
+}
+
+static void rna_ObjectBase_select_update(Main *UNUSED(bmain), Scene *UNUSED(scene), PointerRNA *ptr)
+{
+	Base *base = (Base *)ptr->data;
+	short mode = (base->flag & BASE_SELECTED) ? BA_SELECT : BA_DESELECT;
+	ED_object_base_select(base, mode);
 }
 #else
 
-<<<<<<< HEAD
 /* Grease Pencil Interpolation tool settings */
 static void rna_def_gpencil_interpolate(BlenderRNA *brna)
 {
@@ -3941,64 +3220,14 @@
 	RNA_def_property_ui_text(prop, "Interpolation Curve", 
 	                         "Custom curve to control 'sequence' interpolation between Grease Pencil frames");
 	RNA_def_property_update(prop, NC_SCENE | ND_TOOLSETTINGS, NULL);
-=======
-static SceneLayer *rna_SceneLayer_new(
-        ID *id, Scene *UNUSED(sce), Main *bmain, const char *name)
-{
-	Scene *scene = (Scene *)id;
-	SceneLayer *sl = BKE_scene_layer_add(scene, name);
-
-	DEG_id_tag_update(&scene->id, 0);
-	DEG_relations_tag_update(bmain);
-	WM_main_add_notifier(NC_SCENE | ND_LAYER, NULL);
-
-	return sl;
-}
-
-static void rna_SceneLayer_remove(
-        ID *id, Scene *UNUSED(sce), Main *bmain, ReportList *reports, PointerRNA *sl_ptr)
-{
-	Scene *scene = (Scene *)id;
-	SceneLayer *sl = sl_ptr->data;
-
-	if (ED_scene_render_layer_delete(bmain, scene, sl, reports)) {
-		RNA_POINTER_INVALIDATE(sl_ptr);
-	}
-}
-
-static void rna_ObjectBase_select_update(Main *UNUSED(bmain), Scene *UNUSED(scene), PointerRNA *ptr)
-{
-	Base *base = (Base *)ptr->data;
-	short mode = (base->flag & BASE_SELECTED) ? BA_SELECT : BA_DESELECT;
-	ED_object_base_select(base, mode);
->>>>>>> a5b3df75
-}
-#else
-
-<<<<<<< HEAD
+}
+
 /* Grease Pencil Drawing Brushes */
 static void rna_def_gpencil_brush(BlenderRNA *brna)
-=======
-/* Grease Pencil Interpolation tool settings */
-static void rna_def_gpencil_interpolate(BlenderRNA *brna)
->>>>>>> a5b3df75
 {
 	StructRNA *srna;
 	PropertyRNA *prop;
-	
-	srna = RNA_def_struct(brna, "GPencilInterpolateSettings", NULL);
-	RNA_def_struct_sdna(srna, "GP_Interpolate_Settings");
-	RNA_def_struct_path_func(srna, "rna_GPencilInterpolateSettings_path");
-	RNA_def_struct_ui_text(srna, "Grease Pencil Interpolate Settings",
-	                       "Settings for Grease Pencil interpolation tools");
-	
-	/* flags */
-	prop = RNA_def_property(srna, "interpolate_all_layers", PROP_BOOLEAN, PROP_NONE);
-	RNA_def_property_boolean_sdna(prop, NULL, "flag", GP_TOOLFLAG_INTERPOLATE_ALL_LAYERS);
-	RNA_def_property_ui_text(prop, "Interpolate All Layers", "Interpolate all layers, not only active");
-	RNA_def_property_update(prop, NC_SCENE | ND_TOOLSETTINGS, NULL);
-
-<<<<<<< HEAD
+
 	srna = RNA_def_struct(brna, "GPencilBrush", NULL);
 	RNA_def_struct_sdna(srna, "bGPDbrush");
 	RNA_def_struct_ui_text(srna, "Grease Pencil Brush",
@@ -4192,239 +3421,11 @@
 	RNA_def_property_ui_text(prop, "Active Brush Index", "Index of active brush");
 }
 
-static void rna_def_transform_orientation(BlenderRNA *brna)
+static void rna_def_tool_settings(BlenderRNA  *brna)
 {
 	StructRNA *srna;
 	PropertyRNA *prop;
-	
-	srna = RNA_def_struct(brna, "TransformOrientation", NULL);
-	
-	prop = RNA_def_property(srna, "matrix", PROP_FLOAT, PROP_MATRIX);
-	RNA_def_property_float_sdna(prop, NULL, "mat");
-	RNA_def_property_multi_array(prop, 2, rna_matrix_dimsize_3x3);
-	RNA_def_property_update(prop, NC_SPACE | ND_SPACE_VIEW3D, NULL);
-	
-	prop = RNA_def_property(srna, "name", PROP_STRING, PROP_NONE);
-	RNA_def_struct_name_property(srna, prop);
-	RNA_def_property_ui_text(prop, "Name", "Name of the custom transform orientation");
-	RNA_def_property_update(prop, NC_SPACE | ND_SPACE_VIEW3D, NULL);
-}
-
-static void rna_def_tool_settings(BlenderRNA  *brna)
-=======
-	prop = RNA_def_property(srna, "interpolate_selected_only", PROP_BOOLEAN, PROP_NONE);
-	RNA_def_property_boolean_sdna(prop, NULL, "flag", GP_TOOLFLAG_INTERPOLATE_ONLY_SELECTED);
-	RNA_def_property_ui_text(prop, "Interpolate Selected Strokes", "Interpolate only selected strokes in the original frame");
-	RNA_def_property_update(prop, NC_SCENE | ND_TOOLSETTINGS, NULL);
-	
-	/* interpolation type */
-	prop = RNA_def_property(srna, "type", PROP_ENUM, PROP_NONE);
-	RNA_def_property_enum_sdna(prop, NULL, "type");
-	RNA_def_property_enum_items(prop, rna_enum_gpencil_interpolation_mode_items);
-	RNA_def_property_enum_funcs(prop, NULL, "rna_GPencilInterpolateSettings_type_set", NULL);
-	RNA_def_property_ui_text(prop, "Type",
-	                         "Interpolation method to use the next time 'Interpolate Sequence' is run");
-	RNA_def_property_update(prop, NC_SCENE | ND_TOOLSETTINGS, NULL);
-	
-	/* easing */
-	prop = RNA_def_property(srna, "easing", PROP_ENUM, PROP_NONE);
-	RNA_def_property_enum_sdna(prop, NULL, "easing");
-	RNA_def_property_enum_items(prop, rna_enum_beztriple_interpolation_easing_items);
-	RNA_def_property_ui_text(prop, "Easing", 
-	                         "Which ends of the segment between the preceding and following grease pencil frames "
-	                         "easing interpolation is applied to");
-	RNA_def_property_update(prop, NC_SCENE | ND_TOOLSETTINGS, NULL);
-	
-	/* easing options */
-	prop = RNA_def_property(srna, "back", PROP_FLOAT, PROP_NONE);
-	RNA_def_property_float_sdna(prop, NULL, "back");
-	RNA_def_property_ui_text(prop, "Back", "Amount of overshoot for 'back' easing");
-	RNA_def_property_update(prop, NC_SCENE | ND_TOOLSETTINGS, NULL);
-	
-	prop = RNA_def_property(srna, "amplitude", PROP_FLOAT, PROP_NONE);
-	RNA_def_property_float_sdna(prop, NULL, "amplitude");
-	RNA_def_property_range(prop, 0.0f, FLT_MAX); /* only positive values... */
-	RNA_def_property_ui_text(prop, "Amplitude", "Amount to boost elastic bounces for 'elastic' easing");
-	RNA_def_property_update(prop, NC_SCENE | ND_TOOLSETTINGS, NULL);
-	
-	prop = RNA_def_property(srna, "period", PROP_FLOAT, PROP_NONE);
-	RNA_def_property_float_sdna(prop, NULL, "period");
-	RNA_def_property_ui_text(prop, "Period", "Time between bounces for elastic easing");
-	RNA_def_property_update(prop, NC_SCENE | ND_TOOLSETTINGS, NULL);
-	
-	/* custom curvemap */
-	prop = RNA_def_property(srna, "interpolation_curve", PROP_POINTER, PROP_NONE);
-	RNA_def_property_pointer_sdna(prop, NULL, "custom_ipo");
-	RNA_def_property_struct_type(prop, "CurveMapping");
-	RNA_def_property_ui_text(prop, "Interpolation Curve", 
-	                         "Custom curve to control 'sequence' interpolation between Grease Pencil frames");
-	RNA_def_property_update(prop, NC_SCENE | ND_TOOLSETTINGS, NULL);
-}
-
-/* Grease Pencil Drawing Brushes */
-static void rna_def_gpencil_brush(BlenderRNA *brna)
-{
-	StructRNA *srna;
-	PropertyRNA *prop;
-
-	srna = RNA_def_struct(brna, "GPencilBrush", NULL);
-	RNA_def_struct_sdna(srna, "bGPDbrush");
-	RNA_def_struct_ui_text(srna, "Grease Pencil Brush",
-	                       "Collection of brushes being used to control the line style of new strokes");
-	RNA_def_struct_ui_icon(srna, ICON_BRUSH_DATA);
-
-	/* Name */
-	prop = RNA_def_property(srna, "name", PROP_STRING, PROP_NONE);
-	RNA_def_property_string_sdna(prop, NULL, "info");
-	RNA_def_property_ui_text(prop, "Name", "Brush name");
-	RNA_def_property_string_funcs(prop, NULL, NULL, "rna_GPencilBrush_name_set");
-	RNA_def_struct_name_property(srna, prop);
-	RNA_def_property_update(prop, NC_GPENCIL | ND_DATA, NULL);
-
-	/* Line Thickness */
-	prop = RNA_def_property(srna, "line_width", PROP_INT, PROP_PIXEL);
-	RNA_def_property_int_sdna(prop, NULL, "thickness");
-	RNA_def_property_range(prop, 1, 300);
-	RNA_def_property_ui_range(prop, 1, 10, 1, 0);
-	RNA_def_property_ui_text(prop, "Thickness", "Thickness of strokes (in pixels)");
-	RNA_def_property_update(prop, NC_GPENCIL | ND_DATA, NULL);
-
-	/* Sensitivity factor for new strokes */
-	prop = RNA_def_property(srna, "pen_sensitivity_factor", PROP_FLOAT, PROP_NONE);
-	RNA_def_property_float_sdna(prop, NULL, "draw_sensitivity");
-	RNA_def_property_range(prop, 0.1f, 3.0f);
-	RNA_def_property_ui_text(prop, "Sensitivity", "Pressure sensitivity factor for new strokes");
-	RNA_def_property_update(prop, NC_GPENCIL | ND_DATA, NULL);
-
-	/* Strength factor for new strokes */
-	prop = RNA_def_property(srna, "strength", PROP_FLOAT, PROP_NONE);
-	RNA_def_property_float_sdna(prop, NULL, "draw_strength");
-	RNA_def_property_range(prop, 0.0f, 1.0f);
-	RNA_def_property_ui_text(prop, "Strength", "Color strength for new strokes (affect alpha factor of color)");
-	RNA_def_property_update(prop, NC_GPENCIL | ND_DATA, NULL);
-
-	/* Jitter factor for new strokes */
-	prop = RNA_def_property(srna, "jitter", PROP_FLOAT, PROP_NONE);
-	RNA_def_property_float_sdna(prop, NULL, "draw_jitter");
-	RNA_def_property_range(prop, 0.0f, 1.0f);
-	RNA_def_property_ui_text(prop, "Jitter", "Jitter factor for new strokes");
-	RNA_def_property_update(prop, NC_GPENCIL | ND_DATA, NULL);
-
-	/* Randomnes factor for sensitivity and strength */
-	prop = RNA_def_property(srna, "random_press", PROP_FLOAT, PROP_NONE);
-	RNA_def_property_float_sdna(prop, NULL, "draw_random_press");
-	RNA_def_property_range(prop, 0.0f, 1.0f);
-	RNA_def_property_ui_text(prop, "Randomness", "Randomness factor for pressure and strength in new strokes");
-	RNA_def_property_update(prop, NC_GPENCIL | ND_DATA, NULL);
-
-	/* Randomnes factor for subdivision */
-	prop = RNA_def_property(srna, "random_subdiv", PROP_FLOAT, PROP_NONE);
-	RNA_def_property_float_sdna(prop, NULL, "draw_random_sub");
-	RNA_def_property_range(prop, 0.0f, 1.0f);
-	RNA_def_property_ui_text(prop, "Random Subdivision", "Randomness factor for new strokes after subdivision");
-	RNA_def_property_update(prop, NC_GPENCIL | ND_DATA, NULL);
-
-	/* Angle when brush is full size */
-	prop = RNA_def_property(srna, "angle", PROP_FLOAT, PROP_ANGLE);
-	RNA_def_property_float_sdna(prop, NULL, "draw_angle");
-	RNA_def_property_range(prop, -M_PI_2, M_PI_2);
-	RNA_def_property_ui_text(prop, "Angle",
-	                         "Direction of the stroke at which brush gives maximal thickness "
-	                         "(0° for horizontal)");
-	RNA_def_property_update(prop, NC_GPENCIL | ND_DATA, NULL);
-
-	/* Factor to change brush size depending of angle */
-	prop = RNA_def_property(srna, "angle_factor", PROP_FLOAT, PROP_NONE);
-	RNA_def_property_float_sdna(prop, NULL, "draw_angle_factor");
-	RNA_def_property_range(prop, 0.0f, 1.0f);
-	RNA_def_property_ui_text(prop, "Angle Factor",
-	                         "Reduce brush thickness by this factor when stroke is perpendicular to 'Angle' direction");
-	RNA_def_property_update(prop, NC_GPENCIL | ND_DATA, NULL);
-
-	/* Smoothing factor for new strokes */
-	prop = RNA_def_property(srna, "pen_smooth_factor", PROP_FLOAT, PROP_NONE);
-	RNA_def_property_float_sdna(prop, NULL, "draw_smoothfac");
-	RNA_def_property_range(prop, 0.0, 2.0f);
-	RNA_def_property_ui_text(prop, "Smooth",
-	                         "Amount of smoothing to apply to newly created strokes, to reduce jitter/noise");
-	RNA_def_property_update(prop, NC_GPENCIL | ND_DATA, NULL);
-
-	/* Iterations of the Smoothing factor */
-	prop = RNA_def_property(srna, "pen_smooth_steps", PROP_INT, PROP_NONE);
-	RNA_def_property_int_sdna(prop, NULL, "draw_smoothlvl");
-	RNA_def_property_range(prop, 1, 3);
-	RNA_def_property_ui_text(prop, "Iterations",
-	                         "Number of times to smooth newly created strokes");
-	RNA_def_property_update(prop, NC_GPENCIL | ND_DATA, NULL);
-
-	/* Subdivision level for new strokes */
-	prop = RNA_def_property(srna, "pen_subdivision_steps", PROP_INT, PROP_NONE);
-	RNA_def_property_int_sdna(prop, NULL, "sublevel");
-	RNA_def_property_range(prop, 0, 3);
-	RNA_def_property_ui_text(prop, "Subdivision Steps",
-	                         "Number of times to subdivide newly created strokes, for less jagged strokes");
-	RNA_def_property_update(prop, NC_GPENCIL | ND_DATA, NULL);
-
-	/* Curves for pressure */
-	prop = RNA_def_property(srna, "curve_sensitivity", PROP_POINTER, PROP_NONE);
-	RNA_def_property_pointer_sdna(prop, NULL, "cur_sensitivity");
-	RNA_def_property_struct_type(prop, "CurveMapping");
-	RNA_def_property_ui_text(prop, "Curve Sensitivity", "Curve used for the sensitivity");
-	RNA_def_property_update(prop, NC_GPENCIL | ND_DATA, NULL);
-
-	prop = RNA_def_property(srna, "curve_strength", PROP_POINTER, PROP_NONE);
-	RNA_def_property_pointer_sdna(prop, NULL, "cur_strength");
-	RNA_def_property_struct_type(prop, "CurveMapping");
-	RNA_def_property_ui_text(prop, "Curve Strength", "Curve used for the strength");
-	RNA_def_property_update(prop, NC_GPENCIL | ND_DATA, NULL);
-
-	prop = RNA_def_property(srna, "curve_jitter", PROP_POINTER, PROP_NONE);
-	RNA_def_property_pointer_sdna(prop, NULL, "cur_jitter");
-	RNA_def_property_struct_type(prop, "CurveMapping");
-	RNA_def_property_ui_text(prop, "Curve Jitter", "Curve used for the jitter effect");
-	RNA_def_property_update(prop, NC_GPENCIL | ND_DATA, NULL);
-
-	/* Flags */
-	prop = RNA_def_property(srna, "use_pressure", PROP_BOOLEAN, PROP_NONE);
-	RNA_def_property_boolean_sdna(prop, NULL, "flag", GP_BRUSH_USE_PRESSURE);
-	RNA_def_property_ui_icon(prop, ICON_STYLUS_PRESSURE, 0);
-	RNA_def_property_ui_text(prop, "Use Pressure", "Use tablet pressure");
-	RNA_def_property_update(prop, NC_GPENCIL | ND_DATA, NULL);
-
-	prop = RNA_def_property(srna, "use_strength_pressure", PROP_BOOLEAN, PROP_NONE);
-	RNA_def_property_boolean_sdna(prop, NULL, "flag", GP_BRUSH_USE_STENGTH_PRESSURE);
-	RNA_def_property_ui_icon(prop, ICON_STYLUS_PRESSURE, 0);
-	RNA_def_property_ui_text(prop, "Use Pressure Strength", "Use tablet pressure for color strength");
-	RNA_def_property_update(prop, NC_GPENCIL | ND_DATA, NULL);
-
-	prop = RNA_def_property(srna, "use_jitter_pressure", PROP_BOOLEAN, PROP_NONE);
-	RNA_def_property_boolean_sdna(prop, NULL, "flag", GP_BRUSH_USE_JITTER_PRESSURE);
-	RNA_def_property_ui_icon(prop, ICON_STYLUS_PRESSURE, 0);
-	RNA_def_property_ui_text(prop, "Use Pressure Jitter", "Use tablet pressure for jitter");
-	RNA_def_property_update(prop, NC_GPENCIL | ND_DATA, NULL);
-
-	prop = RNA_def_property(srna, "use_random_pressure", PROP_BOOLEAN, PROP_NONE);
-	RNA_def_property_boolean_sdna(prop, NULL, "flag", GP_BRUSH_USE_RANDOM_PRESSURE);
-	RNA_def_property_ui_icon(prop, ICON_PARTICLES, 0);
-	RNA_def_property_ui_text(prop, "Random Pressure", "Use random value for pressure");
-	RNA_def_property_update(prop, NC_GPENCIL | ND_DATA, NULL);
-
-	prop = RNA_def_property(srna, "use_random_strength", PROP_BOOLEAN, PROP_NONE);
-	RNA_def_property_boolean_sdna(prop, NULL, "flag", GP_BRUSH_USE_RANDOM_STRENGTH);
-	RNA_def_property_ui_icon(prop, ICON_PARTICLES, 0);
-	RNA_def_property_ui_text(prop, "Random Strength", "Use random value for strength");
-	RNA_def_property_update(prop, NC_GPENCIL | ND_DATA, NULL);
-
-}
-
-/* Grease Pencil Drawing Brushes API */
-static void rna_def_gpencil_brushes(BlenderRNA *brna, PropertyRNA *cprop)
->>>>>>> a5b3df75
-{
-	StructRNA *srna;
-	PropertyRNA *prop;
-
-<<<<<<< HEAD
+
 	static EnumPropertyItem uv_select_mode_items[] = {
 		{UV_SELECT_VERTEX, "VERTEX", ICON_UV_VERTEXSEL, "Vertex", "Vertex selection mode"},
 		{UV_SELECT_EDGE, "EDGE", ICON_UV_EDGESEL, "Edge", "Edge selection mode"},
@@ -6725,1385 +5726,12 @@
 	RNA_def_property_ui_text(prop, "Use Frame Rate",
 	                         "Respect the frame rate from the Physics panel in the world properties "
 	                         "rather than rendering as many frames as possible");
-=======
-	FunctionRNA *func;
-	PropertyRNA *parm;
-
-	RNA_def_property_srna(cprop, "GreasePencilBrushes");
-	srna = RNA_def_struct(brna, "GreasePencilBrushes", NULL);
-	RNA_def_struct_sdna(srna, "ToolSettings");
-	RNA_def_struct_ui_text(srna, "Grease Pencil Brushes", "Collection of grease pencil brushes");
-
-	func = RNA_def_function(srna, "new", "rna_GPencil_brush_new");
-	RNA_def_function_ui_description(func, "Add a new grease pencil brush");
-	parm = RNA_def_string(func, "name", "GPencilBrush", MAX_NAME, "Name", "Name of the brush");
-	RNA_def_parameter_flags(parm, 0, PARM_REQUIRED);
-	RNA_def_boolean(func, "set_active", 0, "Set Active", "Set the newly created brush to the active brush");
-	parm = RNA_def_pointer(func, "palette", "GPencilBrush", "", "The newly created brush");
-	RNA_def_function_return(func, parm);
-
-	func = RNA_def_function(srna, "remove", "rna_GPencil_brush_remove");
-	RNA_def_function_ui_description(func, "Remove a grease pencil brush");
-	RNA_def_function_flag(func, FUNC_USE_REPORTS);
-	parm = RNA_def_pointer(func, "brush", "GPencilBrush", "", "The brush to remove");
-	RNA_def_parameter_flags(parm, PROP_NEVER_NULL, PARM_REQUIRED | PARM_RNAPTR);
-	RNA_def_parameter_clear_flags(parm, PROP_THICK_WRAP, 0);
-
-	prop = RNA_def_property(srna, "active", PROP_POINTER, PROP_NONE);
-	RNA_def_property_struct_type(prop, "GPencilBrush");
-	RNA_def_property_pointer_funcs(prop, "rna_GPencilBrushes_active_get", "rna_GPencilBrushes_active_set", NULL, NULL);
-	RNA_def_property_flag(prop, PROP_EDITABLE);
-	RNA_def_property_ui_text(prop, "Active Brush", "Current active brush");
-
-	prop = RNA_def_property(srna, "active_index", PROP_INT, PROP_UNSIGNED);
-	RNA_def_property_int_funcs(prop,
-		"rna_GPencilBrushes_index_get",
-		"rna_GPencilBrushes_index_set",
-		"rna_GPencilBrushes_index_range");
-	RNA_def_property_ui_text(prop, "Active Brush Index", "Index of active brush");
-}
-
-static void rna_def_tool_settings(BlenderRNA  *brna)
-{
-	StructRNA *srna;
-	PropertyRNA *prop;
-
-	static EnumPropertyItem uv_select_mode_items[] = {
-		{UV_SELECT_VERTEX, "VERTEX", ICON_UV_VERTEXSEL, "Vertex", "Vertex selection mode"},
-		{UV_SELECT_EDGE, "EDGE", ICON_UV_EDGESEL, "Edge", "Edge selection mode"},
-		{UV_SELECT_FACE, "FACE", ICON_UV_FACESEL, "Face", "Face selection mode"},
-		{UV_SELECT_ISLAND, "ISLAND", ICON_UV_ISLANDSEL, "Island", "Island selection mode"},
-		{0, NULL, 0, NULL, NULL}
-	};
-	
-	/* the construction of this enum is quite special - everything is stored as bitflags,
-	 * with 1st position only for for on/off (and exposed as boolean), while others are mutually
-	 * exclusive options but which will only have any effect when autokey is enabled
-	 */
-	static EnumPropertyItem auto_key_items[] = {
-		{AUTOKEY_MODE_NORMAL & ~AUTOKEY_ON, "ADD_REPLACE_KEYS", 0, "Add & Replace", ""},
-		{AUTOKEY_MODE_EDITKEYS & ~AUTOKEY_ON, "REPLACE_KEYS", 0, "Replace", ""},
-		{0, NULL, 0, NULL, NULL}
-	};
-
-	static EnumPropertyItem retarget_roll_items[] = {
-		{SK_RETARGET_ROLL_NONE, "NONE", 0, "None", "Don't adjust roll"},
-		{SK_RETARGET_ROLL_VIEW, "VIEW", 0, "View", "Roll bones to face the view"},
-		{SK_RETARGET_ROLL_JOINT, "JOINT", 0, "Joint", "Roll bone to original joint plane offset"},
-		{0, NULL, 0, NULL, NULL}
-	};
-	
-	static EnumPropertyItem sketch_convert_items[] = {
-		{SK_CONVERT_CUT_FIXED, "FIXED", 0, "Fixed", "Subdivide stroke in fixed number of bones"},
-		{SK_CONVERT_CUT_LENGTH, "LENGTH", 0, "Length", "Subdivide stroke in bones of specific length"},
-		{SK_CONVERT_CUT_ADAPTATIVE, "ADAPTIVE", 0, "Adaptive",
-		 "Subdivide stroke adaptively, with more subdivision in curvier parts"},
-		{SK_CONVERT_RETARGET, "RETARGET", 0, "Retarget", "Retarget template bone chain to stroke"},
-		{0, NULL, 0, NULL, NULL}
-	};
-
-	static EnumPropertyItem edge_tag_items[] = {
-		{EDGE_MODE_SELECT, "SELECT", 0, "Select", ""},
-		{EDGE_MODE_TAG_SEAM, "SEAM", 0, "Tag Seam", ""},
-		{EDGE_MODE_TAG_SHARP, "SHARP", 0, "Tag Sharp", ""},
-		{EDGE_MODE_TAG_CREASE, "CREASE", 0, "Tag Crease", ""},
-		{EDGE_MODE_TAG_BEVEL, "BEVEL", 0, "Tag Bevel", ""},
-		{EDGE_MODE_TAG_FREESTYLE, "FREESTYLE", 0, "Tag Freestyle Edge Mark", ""},
-		{0, NULL, 0, NULL, NULL}
-	};
-
-	static EnumPropertyItem draw_groupuser_items[] = {
-		{OB_DRAW_GROUPUSER_NONE, "NONE", 0, "None", ""},
-		{OB_DRAW_GROUPUSER_ACTIVE, "ACTIVE", 0, "Active", "Show vertices with no weights in the active group"},
-		{OB_DRAW_GROUPUSER_ALL, "ALL", 0, "All", "Show vertices with no weights in any group"},
-		{0, NULL, 0, NULL, NULL}
-	};
-
-	static EnumPropertyItem vertex_group_select_items[] = {
-		{WT_VGROUP_ALL, "ALL", 0, "All", "All Vertex Groups"},
-		{WT_VGROUP_BONE_DEFORM, "BONE_DEFORM", 0, "Deform", "Vertex Groups assigned to Deform Bones"},
-		{WT_VGROUP_BONE_DEFORM_OFF, "OTHER_DEFORM", 0, "Other", "Vertex Groups assigned to non Deform Bones"},
-		{0, NULL, 0, NULL, NULL}
-	};
-	
-	static EnumPropertyItem gpencil_source_3d_items[] = {
-		{GP_TOOL_SOURCE_SCENE, "SCENE", 0, "Scene",
-		 "Grease Pencil data attached to the current scene is used, "
-		 "unless the active object already has Grease Pencil data (i.e. for old files)"},
-		{GP_TOOL_SOURCE_OBJECT, "OBJECT", 0, "Object",
-		 "Grease Pencil data-blocks attached to the active object are used "
-		 "(required when using pre 2.73 add-ons, e.g. BSurfaces)"},
-		{0, NULL, 0, NULL, NULL}
-	};
-	
-	static EnumPropertyItem gpencil_stroke_placement_items[] = {
-		{GP_PROJECT_VIEWSPACE, "CURSOR", 0, "Cursor", "Draw stroke at the 3D cursor"},
-		{0, "VIEW", 0, "View", "Stick stroke to the view "}, /* weird, GP_PROJECT_VIEWALIGN is inverted */
-		{GP_PROJECT_VIEWSPACE | GP_PROJECT_DEPTH_VIEW, "SURFACE", 0, "Surface", "Stick stroke to surfaces"},
-		{GP_PROJECT_VIEWSPACE | GP_PROJECT_DEPTH_STROKE, "STROKE", 0, "Stroke", "Stick stroke to other strokes"},
-		{0, NULL, 0, NULL, NULL}
-	};
-	
-	
-	srna = RNA_def_struct(brna, "ToolSettings", NULL);
-	RNA_def_struct_path_func(srna, "rna_ToolSettings_path");
-	RNA_def_struct_ui_text(srna, "Tool Settings", "");
-	
-	prop = RNA_def_property(srna, "sculpt", PROP_POINTER, PROP_NONE);
-	RNA_def_property_struct_type(prop, "Sculpt");
-	RNA_def_property_ui_text(prop, "Sculpt", "");
-	
-	prop = RNA_def_property(srna, "use_auto_normalize", PROP_BOOLEAN, PROP_NONE);
-	RNA_def_property_flag(prop, PROP_CONTEXT_UPDATE);
-	RNA_def_property_boolean_sdna(prop, NULL, "auto_normalize", 1);
-	RNA_def_property_ui_text(prop, "WPaint Auto-Normalize",
-	                         "Ensure all bone-deforming vertex groups add up "
-	                         "to 1.0 while weight painting");
-	RNA_def_property_update(prop, 0, "rna_Scene_update_active_object_data");
-
-	prop = RNA_def_property(srna, "use_multipaint", PROP_BOOLEAN, PROP_NONE);
-	RNA_def_property_flag(prop, PROP_CONTEXT_UPDATE);
-	RNA_def_property_boolean_sdna(prop, NULL, "multipaint", 1);
-	RNA_def_property_ui_text(prop, "WPaint Multi-Paint",
-	                         "Paint across the weights of all selected bones, "
-	                         "maintaining their relative influence");
-	RNA_def_property_update(prop, 0, "rna_Scene_update_active_object_data");
-
-	prop = RNA_def_property(srna, "vertex_group_user", PROP_ENUM, PROP_NONE);
-	RNA_def_property_flag(prop, PROP_CONTEXT_UPDATE);
-	RNA_def_property_enum_sdna(prop, NULL, "weightuser");
-	RNA_def_property_enum_items(prop, draw_groupuser_items);
-	RNA_def_property_ui_text(prop, "Mask Non-Group Vertices", "Display unweighted vertices");
-	RNA_def_property_update(prop, 0, "rna_Scene_update_active_object_data");
-
-	prop = RNA_def_property(srna, "vertex_group_subset", PROP_ENUM, PROP_NONE);
-	RNA_def_property_flag(prop, PROP_CONTEXT_UPDATE);
-	RNA_def_property_enum_sdna(prop, NULL, "vgroupsubset");
-	RNA_def_property_enum_items(prop, vertex_group_select_items);
-	RNA_def_property_ui_text(prop, "Subset", "Filter Vertex groups for Display");
-	RNA_def_property_update(prop, 0, "rna_Scene_update_active_object_data");
-
-	prop = RNA_def_property(srna, "vertex_paint", PROP_POINTER, PROP_NONE);
-	RNA_def_property_pointer_sdna(prop, NULL, "vpaint");	RNA_def_property_ui_text(prop, "Vertex Paint", "");
-
-	prop = RNA_def_property(srna, "weight_paint", PROP_POINTER, PROP_NONE);
-	RNA_def_property_pointer_sdna(prop, NULL, "wpaint");
-	RNA_def_property_ui_text(prop, "Weight Paint", "");
-
-	prop = RNA_def_property(srna, "image_paint", PROP_POINTER, PROP_NONE);
-	RNA_def_property_pointer_sdna(prop, NULL, "imapaint");
-	RNA_def_property_ui_text(prop, "Image Paint", "");
-
-	prop = RNA_def_property(srna, "uv_sculpt", PROP_POINTER, PROP_NONE);
-	RNA_def_property_pointer_sdna(prop, NULL, "uvsculpt");
-	RNA_def_property_ui_text(prop, "UV Sculpt", "");
-
-	prop = RNA_def_property(srna, "particle_edit", PROP_POINTER, PROP_NONE);
-	RNA_def_property_pointer_sdna(prop, NULL, "particle");
-	RNA_def_property_ui_text(prop, "Particle Edit", "");
-
-	prop = RNA_def_property(srna, "use_uv_sculpt", PROP_BOOLEAN, PROP_NONE);
-	RNA_def_property_boolean_sdna(prop, NULL, "use_uv_sculpt", 1);
-	RNA_def_property_ui_text(prop, "UV Sculpt", "Enable brush for UV sculpting");
-	RNA_def_property_ui_icon(prop, ICON_TPAINT_HLT, 0);
-	RNA_def_property_update(prop, NC_SPACE | ND_SPACE_IMAGE, "rna_SpaceImageEditor_uv_sculpt_update");
-
-	prop = RNA_def_property(srna, "uv_sculpt_lock_borders", PROP_BOOLEAN, PROP_NONE);
-	RNA_def_property_boolean_sdna(prop, NULL, "uv_sculpt_settings", UV_SCULPT_LOCK_BORDERS);
-	RNA_def_property_ui_text(prop, "Lock Borders", "Disable editing of boundary edges");
-
-	prop = RNA_def_property(srna, "uv_sculpt_all_islands", PROP_BOOLEAN, PROP_NONE);
-	RNA_def_property_boolean_sdna(prop, NULL, "uv_sculpt_settings", UV_SCULPT_ALL_ISLANDS);
-	RNA_def_property_ui_text(prop, "Sculpt All Islands", "Brush operates on all islands");
-
-	prop = RNA_def_property(srna, "uv_sculpt_tool", PROP_ENUM, PROP_NONE);
-	RNA_def_property_enum_sdna(prop, NULL, "uv_sculpt_tool");
-	RNA_def_property_enum_items(prop, uv_sculpt_tool_items);
-	RNA_def_property_ui_text(prop, "UV Sculpt Tools", "Select Tools for the UV sculpt brushes");
-
-	prop = RNA_def_property(srna, "uv_relax_method", PROP_ENUM, PROP_NONE);
-	RNA_def_property_enum_sdna(prop, NULL, "uv_relax_method");
-	RNA_def_property_enum_items(prop, uv_sculpt_relaxation_items);
-	RNA_def_property_ui_text(prop, "Relaxation Method", "Algorithm used for UV relaxation");
-
-	/* Transform */
-	prop = RNA_def_property(srna, "proportional_edit", PROP_ENUM, PROP_NONE);
-	RNA_def_property_enum_sdna(prop, NULL, "proportional");
-	RNA_def_property_enum_items(prop, rna_enum_proportional_editing_items);
-	RNA_def_property_ui_text(prop, "Proportional Editing",
-	                         "Proportional Editing mode, allows transforms with distance fall-off");
-	RNA_def_property_update(prop, NC_SCENE | ND_TOOLSETTINGS, NULL); /* header redraw */
-
-	prop = RNA_def_property(srna, "use_proportional_edit_objects", PROP_BOOLEAN, PROP_NONE);
-	RNA_def_property_boolean_sdna(prop, NULL, "proportional_objects", 0);
-	RNA_def_property_ui_text(prop, "Proportional Editing Objects", "Proportional editing object mode");
-	RNA_def_property_ui_icon(prop, ICON_PROP_OFF, 1);
-	RNA_def_property_update(prop, NC_SCENE | ND_TOOLSETTINGS, NULL); /* header redraw */
-
-	prop = RNA_def_property(srna, "use_proportional_edit_mask", PROP_BOOLEAN, PROP_NONE);
-	RNA_def_property_boolean_sdna(prop, NULL, "proportional_mask", 0);
-	RNA_def_property_ui_text(prop, "Proportional Editing Objects", "Proportional editing mask mode");
-	RNA_def_property_ui_icon(prop, ICON_PROP_OFF, 1);
-	RNA_def_property_update(prop, NC_SCENE | ND_TOOLSETTINGS, NULL); /* header redraw */
-
-	prop = RNA_def_property(srna, "use_proportional_action", PROP_BOOLEAN, PROP_NONE);
-	RNA_def_property_boolean_sdna(prop, NULL, "proportional_action", 0);
-	RNA_def_property_ui_text(prop, "Proportional Editing Actions", "Proportional editing in action editor");
-	RNA_def_property_ui_icon(prop, ICON_PROP_OFF, 1);
-	RNA_def_property_update(prop, NC_SCENE | ND_TOOLSETTINGS, NULL); /* header redraw */
-
-	prop = RNA_def_property(srna, "use_proportional_fcurve", PROP_BOOLEAN, PROP_NONE);
-	RNA_def_property_boolean_sdna(prop, NULL, "proportional_fcurve", 0);
-	RNA_def_property_ui_text(prop, "Proportional Editing FCurves", "Proportional editing in FCurve editor");
-	RNA_def_property_ui_icon(prop, ICON_PROP_OFF, 1);
-	RNA_def_property_update(prop, NC_SCENE | ND_TOOLSETTINGS, NULL); /* header redraw */
-
-	prop = RNA_def_property(srna, "lock_markers", PROP_BOOLEAN, PROP_NONE);
-	RNA_def_property_boolean_sdna(prop, NULL, "lock_markers", 0);
-	RNA_def_property_ui_text(prop, "Lock Markers", "Prevent marker editing");
-
-	prop = RNA_def_property(srna, "proportional_edit_falloff", PROP_ENUM, PROP_NONE);
-	RNA_def_property_enum_sdna(prop, NULL, "prop_mode");
-	RNA_def_property_enum_items(prop, rna_enum_proportional_falloff_items);
-	RNA_def_property_ui_text(prop, "Proportional Editing Falloff", "Falloff type for proportional editing mode");
-	RNA_def_property_update(prop, NC_SCENE | ND_TOOLSETTINGS, NULL); /* header redraw */
-
-	prop = RNA_def_property(srna, "proportional_size", PROP_FLOAT, PROP_DISTANCE);
-	RNA_def_property_float_sdna(prop, NULL, "proportional_size");
-	RNA_def_property_ui_text(prop, "Proportional Size", "Display size for proportional editing circle");
-	RNA_def_property_range(prop, 0.00001, 5000.0);
-	
-	prop = RNA_def_property(srna, "normal_size", PROP_FLOAT, PROP_DISTANCE);
-	RNA_def_property_float_sdna(prop, NULL, "normalsize");
-	RNA_def_property_ui_text(prop, "Normal Size", "Display size for normals in the 3D view");
-	RNA_def_property_range(prop, 0.00001, 1000.0);
-	RNA_def_property_ui_range(prop, 0.01, 10.0, 10.0, 2);
-	RNA_def_property_update(prop, NC_GEOM | ND_DATA, NULL);
-
-	prop = RNA_def_property(srna, "double_threshold", PROP_FLOAT, PROP_DISTANCE);
-	RNA_def_property_float_sdna(prop, NULL, "doublimit");
-	RNA_def_property_ui_text(prop, "Double Threshold", "Limit for removing duplicates and 'Auto Merge'");
-	RNA_def_property_range(prop, 0.0, 1.0);
-	RNA_def_property_ui_range(prop, 0.0, 0.1, 0.01, 6);
-
-	prop = RNA_def_property(srna, "use_mesh_automerge", PROP_BOOLEAN, PROP_NONE);
-	RNA_def_property_boolean_sdna(prop, NULL, "automerge", 0);
-	RNA_def_property_ui_text(prop, "AutoMerge Editing", "Automatically merge vertices moved to the same location");
-	RNA_def_property_update(prop, NC_SCENE | ND_TOOLSETTINGS, NULL); /* header redraw */
-
-	prop = RNA_def_property(srna, "use_snap", PROP_BOOLEAN, PROP_NONE);
-	RNA_def_property_boolean_sdna(prop, NULL, "snap_flag", SCE_SNAP);
-	RNA_def_property_ui_text(prop, "Snap", "Snap during transform");
-	RNA_def_property_ui_icon(prop, ICON_SNAP_OFF, 1);
-	RNA_def_property_update(prop, NC_SCENE | ND_TOOLSETTINGS, NULL); /* header redraw */
-
-	prop = RNA_def_property(srna, "use_snap_align_rotation", PROP_BOOLEAN, PROP_NONE);
-	RNA_def_property_boolean_sdna(prop, NULL, "snap_flag", SCE_SNAP_ROTATE);
-	RNA_def_property_ui_text(prop, "Snap Align Rotation", "Align rotation with the snapping target");
-	RNA_def_property_ui_icon(prop, ICON_SNAP_NORMAL, 0);
-	RNA_def_property_update(prop, NC_SCENE | ND_TOOLSETTINGS, NULL); /* header redraw */
-
-	prop = RNA_def_property(srna, "use_snap_grid_absolute", PROP_BOOLEAN, PROP_NONE);
-	RNA_def_property_boolean_sdna(prop, NULL, "snap_flag", SCE_SNAP_ABS_GRID);
-	RNA_def_property_ui_text(prop, "Absolute Grid Snap",
-	                         "Absolute grid alignment while translating (based on the pivot center)");
-	RNA_def_property_ui_icon(prop, ICON_SNAP_GRID, 0);
-	RNA_def_property_update(prop, NC_SCENE | ND_TOOLSETTINGS, NULL); /* header redraw */
-
-	prop = RNA_def_property(srna, "snap_element", PROP_ENUM, PROP_NONE);
-	RNA_def_property_enum_sdna(prop, NULL, "snap_mode");
-	RNA_def_property_enum_items(prop, rna_enum_snap_element_items);
-	RNA_def_property_ui_text(prop, "Snap Element", "Type of element to snap to");
-	RNA_def_property_update(prop, NC_SCENE | ND_TOOLSETTINGS, NULL); /* header redraw */
-	
-	/* node editor uses own set of snap modes */
-	prop = RNA_def_property(srna, "snap_node_element", PROP_ENUM, PROP_NONE);
-	RNA_def_property_enum_sdna(prop, NULL, "snap_node_mode");
-	RNA_def_property_enum_items(prop, rna_enum_snap_node_element_items);
-	RNA_def_property_ui_text(prop, "Snap Node Element", "Type of element to snap to");
-	RNA_def_property_update(prop, NC_SCENE | ND_TOOLSETTINGS, NULL); /* header redraw */
-	
-	/* image editor uses own set of snap modes */
-	prop = RNA_def_property(srna, "snap_uv_element", PROP_ENUM, PROP_NONE);
-	RNA_def_property_enum_sdna(prop, NULL, "snap_uv_mode");
-	RNA_def_property_enum_items(prop, snap_uv_element_items);
-	RNA_def_property_ui_text(prop, "Snap UV Element", "Type of element to snap to");
-	RNA_def_property_update(prop, NC_SCENE | ND_TOOLSETTINGS, NULL); /* header redraw */
-
-	prop = RNA_def_property(srna, "snap_target", PROP_ENUM, PROP_NONE);
-	RNA_def_property_enum_sdna(prop, NULL, "snap_target");
-	RNA_def_property_enum_items(prop, rna_enum_snap_target_items);
-	RNA_def_property_ui_text(prop, "Snap Target", "Which part to snap onto the target");
-	RNA_def_property_update(prop, NC_SCENE | ND_TOOLSETTINGS, NULL); /* header redraw */
-
-	prop = RNA_def_property(srna, "use_snap_peel_object", PROP_BOOLEAN, PROP_NONE);
-	RNA_def_property_boolean_sdna(prop, NULL, "snap_flag", SCE_SNAP_PEEL_OBJECT);
-	RNA_def_property_ui_text(prop, "Snap Peel Object", "Consider objects as whole when finding volume center");
-	RNA_def_property_ui_icon(prop, ICON_SNAP_PEEL_OBJECT, 0);
-	RNA_def_property_update(prop, NC_SCENE | ND_TOOLSETTINGS, NULL); /* header redraw */
-	
-	prop = RNA_def_property(srna, "use_snap_project", PROP_BOOLEAN, PROP_NONE);
-	RNA_def_property_boolean_sdna(prop, NULL, "snap_flag", SCE_SNAP_PROJECT);
-	RNA_def_property_ui_text(prop, "Project Individual Elements",
-	                         "Project individual elements on the surface of other objects");
-	RNA_def_property_ui_icon(prop, ICON_RETOPO, 0);
-	RNA_def_property_update(prop, NC_SCENE | ND_TOOLSETTINGS, NULL); /* header redraw */
-
-	prop = RNA_def_property(srna, "use_snap_self", PROP_BOOLEAN, PROP_NONE);
-	RNA_def_property_boolean_negative_sdna(prop, NULL, "snap_flag", SCE_SNAP_NO_SELF);
-	RNA_def_property_ui_text(prop, "Project to Self", "Snap onto itself (editmode)");
-	RNA_def_property_ui_icon(prop, ICON_ORTHO, 0);
-	RNA_def_property_update(prop, NC_SCENE | ND_TOOLSETTINGS, NULL); /* header redraw */
-
-	/* Grease Pencil */
-	prop = RNA_def_property(srna, "use_gpencil_continuous_drawing", PROP_BOOLEAN, PROP_NONE);
-	RNA_def_property_boolean_sdna(prop, NULL, "gpencil_flags", GP_TOOL_FLAG_PAINTSESSIONS_ON);
-	RNA_def_property_ui_text(prop, "Use Continuous Drawing",
-	                         "Allow drawing multiple strokes at a time with Grease Pencil");
-	RNA_def_property_update(prop, NC_SCENE | ND_TOOLSETTINGS, NULL); /* xxx: need toolbar to be redrawn... */
-	
-	prop = RNA_def_property(srna, "use_gpencil_additive_drawing", PROP_BOOLEAN, PROP_NONE);
-	RNA_def_property_boolean_sdna(prop, NULL, "gpencil_flags", GP_TOOL_FLAG_RETAIN_LAST);
-	RNA_def_property_ui_text(prop, "Use Additive Drawing",
-	                         "When creating new frames, the strokes from the previous/active frame "
-	                         "are included as the basis for the new one");
-	RNA_def_property_update(prop, NC_SCENE | ND_TOOLSETTINGS, NULL);
-	
-	prop = RNA_def_property(srna, "use_gpencil_draw_onback", PROP_BOOLEAN, PROP_NONE);
-	RNA_def_property_boolean_sdna(prop, NULL, "gpencil_flags", GP_TOOL_FLAG_PAINT_ONBACK);
-	RNA_def_property_ui_text(prop, "Draw Strokes on Back",
-		"When draw new strokes, the new stroke is drawn below of all strokes in the layer");
-	RNA_def_property_update(prop, NC_SCENE | ND_TOOLSETTINGS, NULL);
-
-	prop = RNA_def_property(srna, "grease_pencil_source", PROP_ENUM, PROP_NONE);
-	RNA_def_property_enum_bitflag_sdna(prop, NULL, "gpencil_src");
-	RNA_def_property_enum_items(prop, gpencil_source_3d_items);
-	RNA_def_property_ui_text(prop, "Grease Pencil Source",
-	                         "Data-block where active Grease Pencil data is found from");
-	RNA_def_property_update(prop, NC_GPENCIL | ND_DATA, NULL);
-	
-	prop = RNA_def_property(srna, "gpencil_sculpt", PROP_POINTER, PROP_NONE);
-	RNA_def_property_pointer_sdna(prop, NULL, "gp_sculpt");
-	RNA_def_property_struct_type(prop, "GPencilSculptSettings");
-	RNA_def_property_ui_text(prop, "Grease Pencil Sculpt",
-	                         "Settings for stroke sculpting tools and brushes");
-	
-	prop = RNA_def_property(srna, "gpencil_interpolate", PROP_POINTER, PROP_NONE);
-	RNA_def_property_pointer_sdna(prop, NULL, "gp_interpolate");
-	RNA_def_property_struct_type(prop, "GPencilInterpolateSettings");
-	RNA_def_property_ui_text(prop, "Grease Pencil Interpolate", 
-	                        "Settings for Grease Pencil Interpolation tools");
-
-	/* Grease Pencil - Drawing brushes */
-	prop = RNA_def_property(srna, "gpencil_brushes", PROP_COLLECTION, PROP_NONE);
-	RNA_def_property_collection_sdna(prop, NULL, "gp_brushes", NULL);
-	RNA_def_property_struct_type(prop, "GPencilBrush");
-	RNA_def_property_ui_text(prop, "Grease Pencil Brushes", "Grease Pencil drawing brushes");
-	rna_def_gpencil_brushes(brna, prop);
-
-	/* Grease Pencil - 3D View Stroke Placement */
-	prop = RNA_def_property(srna, "gpencil_stroke_placement_view3d", PROP_ENUM, PROP_NONE);
-	RNA_def_property_enum_bitflag_sdna(prop, NULL, "gpencil_v3d_align");
-	RNA_def_property_enum_items(prop, gpencil_stroke_placement_items);
-	RNA_def_property_ui_text(prop, "Stroke Placement (3D View)", "");
-	RNA_def_property_update(prop, NC_GPENCIL | ND_DATA, NULL);
-	
-	prop = RNA_def_property(srna, "use_gpencil_stroke_endpoints", PROP_BOOLEAN, PROP_NONE);
-	RNA_def_property_boolean_sdna(prop, NULL, "gpencil_v3d_align", GP_PROJECT_DEPTH_STROKE_ENDPOINTS);
-	RNA_def_property_ui_text(prop, "Only Endpoints", "Only use the first and last parts of the stroke for snapping");
-	RNA_def_property_update(prop, NC_GPENCIL | ND_DATA, NULL);
-	
-	/* Grease Pencil - 2D Views Stroke Placement */
-	prop = RNA_def_property(srna, "gpencil_stroke_placement_view2d", PROP_ENUM, PROP_NONE);
-	RNA_def_property_enum_bitflag_sdna(prop, NULL, "gpencil_v2d_align");
-	RNA_def_property_enum_items(prop, gpencil_stroke_placement_items);
-	RNA_def_property_ui_text(prop, "Stroke Placement (2D View)", "");
-	RNA_def_property_update(prop, NC_GPENCIL | ND_DATA, NULL);
-
-	/* Grease Pencil - Sequencer Preview Stroke Placement */
-	prop = RNA_def_property(srna, "gpencil_stroke_placement_sequencer_preview", PROP_ENUM, PROP_NONE);
-	RNA_def_property_enum_bitflag_sdna(prop, NULL, "gpencil_seq_align");
-	RNA_def_property_enum_items(prop, gpencil_stroke_placement_items);
-	RNA_def_property_ui_text(prop, "Stroke Placement (Sequencer Preview)", "");
-	RNA_def_property_update(prop, NC_GPENCIL | ND_DATA, NULL);
-	
-	/* Grease Pencil - Image Editor Stroke Placement */
-	prop = RNA_def_property(srna, "gpencil_stroke_placement_image_editor", PROP_ENUM, PROP_NONE);
-	RNA_def_property_enum_bitflag_sdna(prop, NULL, "gpencil_ima_align");
-	RNA_def_property_enum_items(prop, gpencil_stroke_placement_items);
-	RNA_def_property_ui_text(prop, "Stroke Placement (Image Editor)", "");
-	RNA_def_property_update(prop, NC_GPENCIL | ND_DATA, NULL);
-
-	
-	/* Auto Keying */
-	prop = RNA_def_property(srna, "use_keyframe_insert_auto", PROP_BOOLEAN, PROP_NONE);
-	RNA_def_property_boolean_sdna(prop, NULL, "autokey_mode", AUTOKEY_ON);
-	RNA_def_property_ui_text(prop, "Auto Keying", "Automatic keyframe insertion for Objects and Bones");
-	RNA_def_property_ui_icon(prop, ICON_REC, 0);
-	
-	prop = RNA_def_property(srna, "auto_keying_mode", PROP_ENUM, PROP_NONE);
-	RNA_def_property_enum_bitflag_sdna(prop, NULL, "autokey_mode");
-	RNA_def_property_enum_items(prop, auto_key_items);
-	RNA_def_property_ui_text(prop, "Auto-Keying Mode", "Mode of automatic keyframe insertion for Objects and Bones");
-	
-	prop = RNA_def_property(srna, "use_record_with_nla", PROP_BOOLEAN, PROP_NONE);
-	RNA_def_property_boolean_sdna(prop, NULL, "autokey_flag", ANIMRECORD_FLAG_WITHNLA);
-	RNA_def_property_ui_text(prop, "Layered",
-	                         "Add a new NLA Track + Strip for every loop/pass made over the animation "
-	                         "to allow non-destructive tweaking");
-	
-	prop = RNA_def_property(srna, "use_keyframe_insert_keyingset", PROP_BOOLEAN, PROP_NONE);
-	RNA_def_property_boolean_sdna(prop, NULL, "autokey_flag", AUTOKEY_FLAG_ONLYKEYINGSET);
-	RNA_def_property_ui_text(prop, "Auto Keyframe Insert Keying Set",
-	                         "Automatic keyframe insertion using active Keying Set only");
-	RNA_def_property_ui_icon(prop, ICON_KEYINGSET, 0);
-	
-	/* Keyframing */
-	prop = RNA_def_property(srna, "keyframe_type", PROP_ENUM, PROP_NONE);
-	RNA_def_property_enum_sdna(prop, NULL, "keyframe_type");
-	RNA_def_property_enum_items(prop, rna_enum_beztriple_keyframe_type_items);
-	RNA_def_property_ui_text(prop, "New Keyframe Type", "Type of keyframes to create when inserting keyframes");
-	
-	/* UV */
-	prop = RNA_def_property(srna, "uv_select_mode", PROP_ENUM, PROP_NONE);
-	RNA_def_property_enum_sdna(prop, NULL, "uv_selectmode");
-	RNA_def_property_enum_items(prop, uv_select_mode_items);
-	RNA_def_property_ui_text(prop, "UV Selection Mode", "UV selection and display mode");
-	RNA_def_property_update(prop, NC_SPACE | ND_SPACE_IMAGE, NULL);
-
-	prop = RNA_def_property(srna, "use_uv_select_sync", PROP_BOOLEAN, PROP_NONE);
-	RNA_def_property_boolean_sdna(prop, NULL, "uv_flag", UV_SYNC_SELECTION);
-	RNA_def_property_ui_text(prop, "UV Sync Selection", "Keep UV and edit mode mesh selection in sync");
-	RNA_def_property_ui_icon(prop, ICON_EDIT, 0);
-	RNA_def_property_update(prop, NC_SPACE | ND_SPACE_IMAGE, NULL);
-
-	prop = RNA_def_property(srna, "show_uv_local_view", PROP_BOOLEAN, PROP_NONE);
-	RNA_def_property_boolean_sdna(prop, NULL, "uv_flag", UV_SHOW_SAME_IMAGE);
-	RNA_def_property_ui_text(prop, "UV Local View", "Draw only faces with the currently displayed image assigned");
-	RNA_def_property_update(prop, NC_SPACE | ND_SPACE_IMAGE, NULL);
-
-	/* Mesh */
-	prop = RNA_def_property(srna, "mesh_select_mode", PROP_BOOLEAN, PROP_NONE);
-	RNA_def_property_boolean_sdna(prop, NULL, "selectmode", 1);
-	RNA_def_property_array(prop, 3);
-	RNA_def_property_boolean_funcs(prop, NULL, "rna_Scene_editmesh_select_mode_set");
-	RNA_def_property_ui_text(prop, "Mesh Selection Mode", "Which mesh elements selection works on");
-	RNA_def_property_flag(prop, PROP_CONTEXT_UPDATE);
-	RNA_def_property_update(prop, 0, "rna_Scene_editmesh_select_mode_update");
-
-	prop = RNA_def_property(srna, "vertex_group_weight", PROP_FLOAT, PROP_FACTOR);
-	RNA_def_property_float_sdna(prop, NULL, "vgroup_weight");
-	RNA_def_property_ui_text(prop, "Vertex Group Weight", "Weight to assign in vertex groups");
-
-	/* use with MESH_OT_shortest_path_pick */
-	prop = RNA_def_property(srna, "edge_path_mode", PROP_ENUM, PROP_NONE);
-	RNA_def_property_enum_sdna(prop, NULL, "edge_mode");
-	RNA_def_property_enum_items(prop, edge_tag_items);
-	RNA_def_property_ui_text(prop, "Edge Tag Mode", "The edge flag to tag when selecting the shortest path");
-
-	prop = RNA_def_property(srna, "edge_path_live_unwrap", PROP_BOOLEAN, PROP_NONE);
-	RNA_def_property_boolean_sdna(prop, NULL, "edge_mode_live_unwrap", 1);
-	RNA_def_property_ui_text(prop, "Live Unwrap", "Changing edges seam re-calculates UV unwrap");
-
-	/* etch-a-ton */
-	prop = RNA_def_property(srna, "use_bone_sketching", PROP_BOOLEAN, PROP_NONE);
-	RNA_def_property_boolean_sdna(prop, NULL, "bone_sketching", BONE_SKETCHING);
-	RNA_def_property_ui_text(prop, "Use Bone Sketching", "Use sketching to create and edit bones");
-/*	RNA_def_property_ui_icon(prop, ICON_EDIT, 0); */
-	RNA_def_property_update(prop, NC_SPACE | ND_SPACE_VIEW3D, NULL);
-
-	prop = RNA_def_property(srna, "use_etch_quick", PROP_BOOLEAN, PROP_NONE);
-	RNA_def_property_boolean_sdna(prop, NULL, "bone_sketching", BONE_SKETCHING_QUICK);
-	RNA_def_property_ui_text(prop, "Quick Sketching", "Automatically convert and delete on stroke end");
-
-	prop = RNA_def_property(srna, "use_etch_overdraw", PROP_BOOLEAN, PROP_NONE);
-	RNA_def_property_boolean_sdna(prop, NULL, "bone_sketching", BONE_SKETCHING_ADJUST);
-	RNA_def_property_ui_text(prop, "Overdraw Sketching", "Adjust strokes by drawing near them");
-	
-	prop = RNA_def_property(srna, "use_etch_autoname", PROP_BOOLEAN, PROP_NONE);
-	RNA_def_property_boolean_sdna(prop, NULL, "skgen_retarget_options", SK_RETARGET_AUTONAME);
-	RNA_def_property_ui_text(prop, "Autoname Bones",
-	                         "Automatically generate values to replace &N and &S suffix placeholders in template names");
-
-	prop = RNA_def_property(srna, "etch_number", PROP_STRING, PROP_NONE);
-	RNA_def_property_string_sdna(prop, NULL, "skgen_num_string");
-	RNA_def_property_ui_text(prop, "Number", "Text to replace &N with (e.g. 'Finger.&N' -> 'Finger.1' or 'Finger.One')");
-
-	prop = RNA_def_property(srna, "etch_side", PROP_STRING, PROP_NONE);
-	RNA_def_property_string_sdna(prop, NULL, "skgen_num_string");
-	RNA_def_property_ui_text(prop, "Side", "Text to replace &S with (e.g. 'Arm.&S' -> 'Arm.R' or 'Arm.Right')");
-
-	prop = RNA_def_property(srna, "etch_template", PROP_POINTER, PROP_NONE);
-	RNA_def_property_pointer_sdna(prop, NULL, "skgen_template");
-	RNA_def_property_flag(prop, PROP_EDITABLE);
-	RNA_def_property_struct_type(prop, "Object");
-	RNA_def_property_pointer_funcs(prop, NULL, "rna_Scene_skgen_etch_template_set", NULL, NULL);
-	RNA_def_property_ui_text(prop, "Template", "Template armature that will be retargeted to the stroke");
-
-	prop = RNA_def_property(srna, "etch_subdivision_number", PROP_INT, PROP_NONE);
-	RNA_def_property_int_sdna(prop, NULL, "skgen_subdivision_number");
-	RNA_def_property_range(prop, 1, 255);
-	RNA_def_property_ui_text(prop, "Subdivisions", "Number of bones in the subdivided stroke");
-	RNA_def_property_update(prop, NC_SPACE | ND_SPACE_VIEW3D, NULL);
-
-	prop = RNA_def_property(srna, "etch_adaptive_limit", PROP_FLOAT, PROP_FACTOR);
-	RNA_def_property_float_sdna(prop, NULL, "skgen_correlation_limit");
-	RNA_def_property_range(prop, 0.00001, 1.0);
-	RNA_def_property_ui_range(prop, 0.01, 1.0, 0.01, 2);
-	RNA_def_property_ui_text(prop, "Limit", "Correlation threshold for number of bones in the subdivided stroke");
-	RNA_def_property_update(prop, NC_SPACE | ND_SPACE_VIEW3D, NULL);
-
-	prop = RNA_def_property(srna, "etch_length_limit", PROP_FLOAT, PROP_DISTANCE);
-	RNA_def_property_float_sdna(prop, NULL, "skgen_length_limit");
-	RNA_def_property_range(prop, 0.00001, 100000.0);
-	RNA_def_property_ui_range(prop, 0.001, 100.0, 0.1, 3);
-	RNA_def_property_ui_text(prop, "Length", "Maximum length of the subdivided bones");
-	RNA_def_property_update(prop, NC_SPACE | ND_SPACE_VIEW3D, NULL);
-
-	prop = RNA_def_property(srna, "etch_roll_mode", PROP_ENUM, PROP_NONE);
-	RNA_def_property_enum_bitflag_sdna(prop, NULL, "skgen_retarget_roll");
-	RNA_def_property_enum_items(prop, retarget_roll_items);
-	RNA_def_property_ui_text(prop, "Retarget roll mode", "Method used to adjust the roll of bones when retargeting");
-	
-	prop = RNA_def_property(srna, "etch_convert_mode", PROP_ENUM, PROP_NONE);
-	RNA_def_property_enum_bitflag_sdna(prop, NULL, "bone_sketching_convert");
-	RNA_def_property_enum_items(prop, sketch_convert_items);
-	RNA_def_property_ui_text(prop, "Stroke conversion method", "Method used to convert stroke to bones");
-	RNA_def_property_update(prop, NC_SPACE | ND_SPACE_VIEW3D, NULL);
-
-	/* Unified Paint Settings */
-	prop = RNA_def_property(srna, "unified_paint_settings", PROP_POINTER, PROP_NONE);
-	RNA_def_property_flag(prop, PROP_NEVER_NULL);
-	RNA_def_property_struct_type(prop, "UnifiedPaintSettings");
-	RNA_def_property_ui_text(prop, "Unified Paint Settings", NULL);
-
-	/* Curve Paint Settings */
-	prop = RNA_def_property(srna, "curve_paint_settings", PROP_POINTER, PROP_NONE);
-	RNA_def_property_flag(prop, PROP_NEVER_NULL);
-	RNA_def_property_struct_type(prop, "CurvePaintSettings");
-	RNA_def_property_ui_text(prop, "Curve Paint Settings", NULL);
-
-	/* Mesh Statistics */
-	prop = RNA_def_property(srna, "statvis", PROP_POINTER, PROP_NONE);
-	RNA_def_property_flag(prop, PROP_NEVER_NULL);
-	RNA_def_property_struct_type(prop, "MeshStatVis");
-	RNA_def_property_ui_text(prop, "Mesh Statistics Visualization", NULL);
-}
-
-static void rna_def_unified_paint_settings(BlenderRNA  *brna)
-{
-	StructRNA *srna;
-	PropertyRNA *prop;
-
-	srna = RNA_def_struct(brna, "UnifiedPaintSettings", NULL);
-	RNA_def_struct_path_func(srna, "rna_UnifiedPaintSettings_path");
-	RNA_def_struct_ui_text(srna, "Unified Paint Settings", "Overrides for some of the active brush's settings");
-
-	/* high-level flags to enable or disable unified paint settings */
-	prop = RNA_def_property(srna, "use_unified_size", PROP_BOOLEAN, PROP_NONE);
-	RNA_def_property_boolean_sdna(prop, NULL, "flag", UNIFIED_PAINT_SIZE);
-	RNA_def_property_ui_text(prop, "Use Unified Radius",
-	                         "Instead of per-brush radius, the radius is shared across brushes");
-
-	prop = RNA_def_property(srna, "use_unified_strength", PROP_BOOLEAN, PROP_NONE);
-	RNA_def_property_boolean_sdna(prop, NULL, "flag", UNIFIED_PAINT_ALPHA);
-	RNA_def_property_ui_text(prop, "Use Unified Strength",
-	                         "Instead of per-brush strength, the strength is shared across brushes");
-
-	prop = RNA_def_property(srna, "use_unified_weight", PROP_BOOLEAN, PROP_NONE);
-	RNA_def_property_boolean_sdna(prop, NULL, "flag", UNIFIED_PAINT_WEIGHT);
-	RNA_def_property_ui_text(prop, "Use Unified Weight",
-	                         "Instead of per-brush weight, the weight is shared across brushes");
-
-	prop = RNA_def_property(srna, "use_unified_color", PROP_BOOLEAN, PROP_NONE);
-	RNA_def_property_boolean_sdna(prop, NULL, "flag", UNIFIED_PAINT_COLOR);
-	RNA_def_property_ui_text(prop, "Use Unified Color",
-	                         "Instead of per-brush color, the color is shared across brushes");
-
-	/* unified paint settings that override the equivalent settings
-	 * from the active brush */
-	prop = RNA_def_property(srna, "size", PROP_INT, PROP_PIXEL);
-	RNA_def_property_int_funcs(prop, NULL, "rna_UnifiedPaintSettings_size_set", NULL);
-	RNA_def_property_flag(prop, PROP_CONTEXT_UPDATE);
-	RNA_def_property_range(prop, 1, MAX_BRUSH_PIXEL_RADIUS * 10);
-	RNA_def_property_ui_range(prop, 1, MAX_BRUSH_PIXEL_RADIUS, 1, -1);
-	RNA_def_property_ui_text(prop, "Radius", "Radius of the brush");
-	RNA_def_property_update(prop, 0, "rna_UnifiedPaintSettings_radius_update");
-
-	prop = RNA_def_property(srna, "unprojected_radius", PROP_FLOAT, PROP_DISTANCE);
-	RNA_def_property_float_funcs(prop, NULL, "rna_UnifiedPaintSettings_unprojected_radius_set", NULL);
-	RNA_def_property_flag(prop, PROP_CONTEXT_UPDATE);
-	RNA_def_property_range(prop, 0.001, FLT_MAX);
-	RNA_def_property_ui_range(prop, 0.001, 1, 0, -1);
-	RNA_def_property_ui_text(prop, "Unprojected Radius", "Radius of brush in Blender units");
-	RNA_def_property_update(prop, 0, "rna_UnifiedPaintSettings_radius_update");
-
-	prop = RNA_def_property(srna, "strength", PROP_FLOAT, PROP_FACTOR);
-	RNA_def_property_float_sdna(prop, NULL, "alpha");
-	RNA_def_property_flag(prop, PROP_CONTEXT_UPDATE);
-	RNA_def_property_float_default(prop, 0.5f);
-	RNA_def_property_range(prop, 0.0f, 10.0f);
-	RNA_def_property_ui_range(prop, 0.0f, 1.0f, 0.001, 3);
-	RNA_def_property_ui_text(prop, "Strength", "How powerful the effect of the brush is when applied");
-	RNA_def_property_update(prop, 0, "rna_UnifiedPaintSettings_update");
-
-	prop = RNA_def_property(srna, "weight", PROP_FLOAT, PROP_FACTOR);
-	RNA_def_property_float_sdna(prop, NULL, "weight");
-	RNA_def_property_flag(prop, PROP_CONTEXT_UPDATE);
-	RNA_def_property_float_default(prop, 0.5f);
-	RNA_def_property_range(prop, 0.0f, 1.0f);
-	RNA_def_property_ui_range(prop, 0.0f, 1.0f, 0.001, 3);
-	RNA_def_property_ui_text(prop, "Weight", "Weight to assign in vertex groups");
-	RNA_def_property_update(prop, 0, "rna_UnifiedPaintSettings_update");
-
-	prop = RNA_def_property(srna, "color", PROP_FLOAT, PROP_COLOR_GAMMA);
-	RNA_def_property_flag(prop, PROP_CONTEXT_UPDATE);
-	RNA_def_property_range(prop, 0.0, 1.0);
-	RNA_def_property_float_sdna(prop, NULL, "rgb");
-	RNA_def_property_ui_text(prop, "Color", "");
-	RNA_def_property_update(prop, 0, "rna_UnifiedPaintSettings_update");
-
-	prop = RNA_def_property(srna, "secondary_color", PROP_FLOAT, PROP_COLOR_GAMMA);
-	RNA_def_property_flag(prop, PROP_CONTEXT_UPDATE);
-	RNA_def_property_range(prop, 0.0, 1.0);
-	RNA_def_property_float_sdna(prop, NULL, "secondary_rgb");
-	RNA_def_property_ui_text(prop, "Secondary Color", "");
-	RNA_def_property_update(prop, 0, "rna_UnifiedPaintSettings_update");
-
-	prop = RNA_def_property(srna, "use_pressure_size", PROP_BOOLEAN, PROP_NONE);
-	RNA_def_property_boolean_sdna(prop, NULL, "flag", UNIFIED_PAINT_BRUSH_SIZE_PRESSURE);
-	RNA_def_property_ui_icon(prop, ICON_STYLUS_PRESSURE, 0);
-	RNA_def_property_ui_text(prop, "Size Pressure", "Enable tablet pressure sensitivity for size");
-
-	prop = RNA_def_property(srna, "use_pressure_strength", PROP_BOOLEAN, PROP_NONE);
-	RNA_def_property_boolean_sdna(prop, NULL, "flag", UNIFIED_PAINT_BRUSH_ALPHA_PRESSURE);
-	RNA_def_property_ui_icon(prop, ICON_STYLUS_PRESSURE, 0);
-	RNA_def_property_ui_text(prop, "Strength Pressure", "Enable tablet pressure sensitivity for strength");
-
-	prop = RNA_def_property(srna, "use_locked_size", PROP_BOOLEAN, PROP_NONE);
-	RNA_def_property_boolean_sdna(prop, NULL, "flag", UNIFIED_PAINT_BRUSH_LOCK_SIZE);
-	RNA_def_property_ui_text(prop, "Use Blender Units",
-	                         "When locked brush stays same size relative to object; "
-	                         "when unlocked brush size is given in pixels");
-}
-
-
-static void rna_def_curve_paint_settings(BlenderRNA  *brna)
-{
-	StructRNA *srna;
-	PropertyRNA *prop;
-
-	srna = RNA_def_struct(brna, "CurvePaintSettings", NULL);
-	RNA_def_struct_path_func(srna, "rna_CurvePaintSettings_path");
-	RNA_def_struct_ui_text(srna, "Curve Paint Settings", "");
-
-	static EnumPropertyItem curve_type_items[] = {
-		{CU_POLY, "POLY", 0, "Poly", ""},
-		{CU_BEZIER, "BEZIER", 0, "Bezier", ""},
-		{0, NULL, 0, NULL, NULL}};
-
-	prop = RNA_def_property(srna, "curve_type", PROP_ENUM, PROP_NONE);
-	RNA_def_property_enum_sdna(prop, NULL, "curve_type");
-	RNA_def_property_enum_items(prop, curve_type_items);
-	RNA_def_property_ui_text(prop, "Type", "Type of curve to use for new strokes");
-
-	prop = RNA_def_property(srna, "use_corners_detect", PROP_BOOLEAN, PROP_NONE);
-	RNA_def_property_boolean_sdna(prop, NULL, "flag", CURVE_PAINT_FLAG_CORNERS_DETECT);
-	RNA_def_property_ui_text(prop, "Detect Corners", "Detect corners and use non-aligned handles");
-
-	prop = RNA_def_property(srna, "use_pressure_radius", PROP_BOOLEAN, PROP_NONE);
-	RNA_def_property_boolean_sdna(prop, NULL, "flag", CURVE_PAINT_FLAG_PRESSURE_RADIUS);
-	RNA_def_property_ui_icon(prop, ICON_STYLUS_PRESSURE, 0);
-	RNA_def_property_ui_text(prop, "Use Pressure", "Map tablet pressure to curve radius");
-
-	prop = RNA_def_property(srna, "use_stroke_endpoints", PROP_BOOLEAN, PROP_NONE);
-	RNA_def_property_boolean_sdna(prop, NULL, "flag", CURVE_PAINT_FLAG_DEPTH_STROKE_ENDPOINTS);
-	RNA_def_property_ui_text(prop, "Only First", "Use the start of the stroke for the depth");
-
-	prop = RNA_def_property(srna, "use_offset_absolute", PROP_BOOLEAN, PROP_NONE);
-	RNA_def_property_boolean_sdna(prop, NULL, "flag", CURVE_PAINT_FLAG_DEPTH_STROKE_OFFSET_ABS);
-	RNA_def_property_ui_text(prop, "Absolute Offset", "Apply a fixed offset (don't scale by the radius)");
-
-	prop = RNA_def_property(srna, "error_threshold", PROP_INT, PROP_PIXEL);
-	RNA_def_property_range(prop, 1, 100);
-	RNA_def_property_ui_text(prop, "Tolerance", "Allow deviation for a smoother, less precise line");
-
-	prop = RNA_def_property(srna, "fit_method", PROP_ENUM, PROP_PIXEL);
-	RNA_def_property_enum_sdna(prop, NULL, "fit_method");
-	RNA_def_property_enum_items(prop, rna_enum_curve_fit_method_items);
-	RNA_def_property_ui_text(prop, "Method", "Curve fitting method");
-
-	prop = RNA_def_property(srna, "corner_angle", PROP_FLOAT, PROP_ANGLE);
-	RNA_def_property_range(prop, 0, M_PI);
-	RNA_def_property_ui_text(prop, "Corner Angle", "Angles above this are considered corners");
-
-	prop = RNA_def_property(srna, "radius_min", PROP_FLOAT, PROP_NONE);
-	RNA_def_property_range(prop, 0.0, 100.0);
-	RNA_def_property_ui_range(prop, 0.0f, 10.0, 10, 2);
-	RNA_def_property_ui_text(prop, "Radius Min",
-	                         "Minimum radius when the minimum pressure is applied (also the minimum when tapering)");
-
-	prop = RNA_def_property(srna, "radius_max", PROP_FLOAT, PROP_NONE);
-	RNA_def_property_range(prop, 0.0, 100.0);
-	RNA_def_property_ui_range(prop, 0.0f, 10.0, 10, 2);
-	RNA_def_property_ui_text(prop, "Radius Max",
-	                         "Radius to use when the maximum pressure is applied (or when a tablet isn't used)");
-
-	prop = RNA_def_property(srna, "radius_taper_start", PROP_FLOAT, PROP_NONE);
-	RNA_def_property_range(prop, 0.0, 1.0);
-	RNA_def_property_ui_range(prop, 0.0f, 1.0, 1, 2);
-	RNA_def_property_ui_text(prop, "Radius Min", "Taper factor for the radius of each point along the curve");
-
-	prop = RNA_def_property(srna, "radius_taper_end", PROP_FLOAT, PROP_NONE);
-	RNA_def_property_range(prop, 0.0, 10.0);
-	RNA_def_property_ui_range(prop, 0.0f, 1.0, 1, 2);
-	RNA_def_property_ui_text(prop, "Radius Max", "Taper factor for the radius of each point along the curve");
-
-	prop = RNA_def_property(srna, "surface_offset", PROP_FLOAT, PROP_NONE);
-	RNA_def_property_range(prop, -10.0, 10.0);
-	RNA_def_property_ui_range(prop, -1.0f, 1.0, 1, 2);
-	RNA_def_property_ui_text(prop, "Offset", "Offset the stroke from the surface");
-
-	static EnumPropertyItem depth_mode_items[] = {
-		{CURVE_PAINT_PROJECT_CURSOR,  "CURSOR",  0, "Cursor",  ""},
-		{CURVE_PAINT_PROJECT_SURFACE, "SURFACE", 0, "Surface", ""},
-		{0, NULL, 0, NULL, NULL}};
-
-	prop = RNA_def_property(srna, "depth_mode", PROP_ENUM, PROP_NONE);
-	RNA_def_property_enum_sdna(prop, NULL, "depth_mode");
-	RNA_def_property_enum_items(prop, depth_mode_items);
-	RNA_def_property_ui_text(prop, "Depth", "Method of projecting depth");
-
-	static EnumPropertyItem surface_plane_items[] = {
-		{CURVE_PAINT_SURFACE_PLANE_NORMAL_VIEW,  "NORMAL_VIEW", 0, "Normal/View", "Draw perpendicular to the surface"},
-		{CURVE_PAINT_SURFACE_PLANE_NORMAL_SURFACE, "NORMAL_SURFACE", 0, "Normal/Surface", "Draw aligned to the surface"},
-		{CURVE_PAINT_SURFACE_PLANE_VIEW, "VIEW", 0, "View", "Draw aligned to the viewport"},
-		{0, NULL, 0, NULL, NULL}};
-
-	prop = RNA_def_property(srna, "surface_plane", PROP_ENUM, PROP_NONE);
-	RNA_def_property_enum_sdna(prop, NULL, "surface_plane");
-	RNA_def_property_enum_items(prop, surface_plane_items);
-	RNA_def_property_ui_text(prop, "Plane", "Plane for projected stroke");
-}
-
-static void rna_def_statvis(BlenderRNA  *brna)
-{
-	StructRNA *srna;
-	PropertyRNA *prop;
-
-	static EnumPropertyItem stat_type[] = {
-		{SCE_STATVIS_OVERHANG,  "OVERHANG",  0, "Overhang",  ""},
-		{SCE_STATVIS_THICKNESS, "THICKNESS", 0, "Thickness", ""},
-		{SCE_STATVIS_INTERSECT, "INTERSECT", 0, "Intersect", ""},
-		{SCE_STATVIS_DISTORT,   "DISTORT",   0, "Distortion", ""},
-		{SCE_STATVIS_SHARP, "SHARP", 0, "Sharp", ""},
-		{0, NULL, 0, NULL, NULL}};
-
-	srna = RNA_def_struct(brna, "MeshStatVis", NULL);
-	RNA_def_struct_path_func(srna, "rna_MeshStatVis_path");
-	RNA_def_struct_ui_text(srna, "Mesh Visualize Statistics", "");
-
-	prop = RNA_def_property(srna, "type", PROP_ENUM, PROP_NONE);
-	RNA_def_property_enum_items(prop, stat_type);
-	RNA_def_property_ui_text(prop, "Type", "Type of data to visualize/check");
-	RNA_def_property_flag(prop, PROP_CONTEXT_UPDATE);
-	RNA_def_property_update(prop, 0, "rna_EditMesh_update");
-
-
-	/* overhang */
-	prop = RNA_def_property(srna, "overhang_min", PROP_FLOAT, PROP_ANGLE);
-	RNA_def_property_float_sdna(prop, NULL, "overhang_min");
-	RNA_def_property_float_default(prop, 0.5f);
-	RNA_def_property_range(prop, 0.0f, DEG2RADF(180.0f));
-	RNA_def_property_ui_range(prop, 0.0f, DEG2RADF(180.0f), 0.001, 3);
-	RNA_def_property_ui_text(prop, "Overhang Min", "Minimum angle to display");
-	RNA_def_property_flag(prop, PROP_CONTEXT_UPDATE);
-	RNA_def_property_update(prop, 0, "rna_EditMesh_update");
-
-	prop = RNA_def_property(srna, "overhang_max", PROP_FLOAT, PROP_ANGLE);
-	RNA_def_property_float_sdna(prop, NULL, "overhang_max");
-	RNA_def_property_float_default(prop, 0.5f);
-	RNA_def_property_range(prop, 0.0f, DEG2RADF(180.0f));
-	RNA_def_property_ui_range(prop, 0.0f, DEG2RADF(180.0f), 10, 3);
-	RNA_def_property_ui_text(prop, "Overhang Max", "Maximum angle to display");
-	RNA_def_property_flag(prop, PROP_CONTEXT_UPDATE);
-	RNA_def_property_update(prop, 0, "rna_EditMesh_update");
-
-	prop = RNA_def_property(srna, "overhang_axis", PROP_ENUM, PROP_NONE);
-	RNA_def_property_enum_sdna(prop, NULL, "overhang_axis");
-	RNA_def_property_enum_items(prop, rna_enum_object_axis_items);
-	RNA_def_property_ui_text(prop, "Axis", "");
-	RNA_def_property_flag(prop, PROP_CONTEXT_UPDATE);
-	RNA_def_property_update(prop, 0, "rna_EditMesh_update");
-
-
-	/* thickness */
-	prop = RNA_def_property(srna, "thickness_min", PROP_FLOAT, PROP_DISTANCE);
-	RNA_def_property_float_sdna(prop, NULL, "thickness_min");
-	RNA_def_property_float_default(prop, 0.5f);
-	RNA_def_property_range(prop, 0.0f, 1000.0);
-	RNA_def_property_ui_range(prop, 0.0f, 100.0, 0.001, 3);
-	RNA_def_property_ui_text(prop, "Thickness Min", "Minimum for measuring thickness");
-	RNA_def_property_flag(prop, PROP_CONTEXT_UPDATE);
-	RNA_def_property_update(prop, 0, "rna_EditMesh_update");
-
-	prop = RNA_def_property(srna, "thickness_max", PROP_FLOAT, PROP_DISTANCE);
-	RNA_def_property_float_sdna(prop, NULL, "thickness_max");
-	RNA_def_property_float_default(prop, 0.5f);
-	RNA_def_property_range(prop, 0.0f, 1000.0);
-	RNA_def_property_ui_range(prop, 0.0f, 100.0, 0.001, 3);
-	RNA_def_property_ui_text(prop, "Thickness Max", "Maximum for measuring thickness");
-	RNA_def_property_flag(prop, PROP_CONTEXT_UPDATE);
-	RNA_def_property_update(prop, 0, "rna_EditMesh_update");
-
-	prop = RNA_def_property(srna, "thickness_samples", PROP_INT, PROP_UNSIGNED);
-	RNA_def_property_int_sdna(prop, NULL, "thickness_samples");
-	RNA_def_property_range(prop, 1, 32);
-	RNA_def_property_ui_text(prop, "Samples", "Number of samples to test per face");
-	RNA_def_property_flag(prop, PROP_CONTEXT_UPDATE);
-	RNA_def_property_update(prop, 0, "rna_EditMesh_update");
-
-	/* distort */
-	prop = RNA_def_property(srna, "distort_min", PROP_FLOAT, PROP_ANGLE);
-	RNA_def_property_float_sdna(prop, NULL, "distort_min");
-	RNA_def_property_float_default(prop, 0.5f);
-	RNA_def_property_range(prop, 0.0f, DEG2RADF(180.0f));
-	RNA_def_property_ui_range(prop, 0.0f, DEG2RADF(180.0f), 10, 3);
-	RNA_def_property_ui_text(prop, "Distort Min", "Minimum angle to display");
-	RNA_def_property_flag(prop, PROP_CONTEXT_UPDATE);
-	RNA_def_property_update(prop, 0, "rna_EditMesh_update");
-
-	prop = RNA_def_property(srna, "distort_max", PROP_FLOAT, PROP_ANGLE);
-	RNA_def_property_float_sdna(prop, NULL, "distort_max");
-	RNA_def_property_float_default(prop, 0.5f);
-	RNA_def_property_range(prop, 0.0f, DEG2RADF(180.0f));
-	RNA_def_property_ui_range(prop, 0.0f, DEG2RADF(180.0f), 10, 3);
-	RNA_def_property_ui_text(prop, "Distort Max", "Maximum angle to display");
-	RNA_def_property_flag(prop, PROP_CONTEXT_UPDATE);
-	RNA_def_property_update(prop, 0, "rna_EditMesh_update");
-
-	/* sharp */
-	prop = RNA_def_property(srna, "sharp_min", PROP_FLOAT, PROP_ANGLE);
-	RNA_def_property_float_sdna(prop, NULL, "sharp_min");
-	RNA_def_property_float_default(prop, 0.5f);
-	RNA_def_property_range(prop, -DEG2RADF(180.0f), DEG2RADF(180.0f));
-	RNA_def_property_ui_range(prop, -DEG2RADF(180.0f), DEG2RADF(180.0f), 10, 3);
-	RNA_def_property_ui_text(prop, "Distort Min", "Minimum angle to display");
-	RNA_def_property_flag(prop, PROP_CONTEXT_UPDATE);
-	RNA_def_property_update(prop, 0, "rna_EditMesh_update");
-
-	prop = RNA_def_property(srna, "sharp_max", PROP_FLOAT, PROP_ANGLE);
-	RNA_def_property_float_sdna(prop, NULL, "sharp_max");
-	RNA_def_property_float_default(prop, 0.5f);
-	RNA_def_property_range(prop, -DEG2RADF(180.0f), DEG2RADF(180.0f));
-	RNA_def_property_ui_range(prop, -DEG2RADF(180.0f), DEG2RADF(180.0f), 10, 3);
-	RNA_def_property_ui_text(prop, "Distort Max", "Maximum angle to display");
-	RNA_def_property_flag(prop, PROP_CONTEXT_UPDATE);
-	RNA_def_property_update(prop, 0, "rna_EditMesh_update");
-}
-
-static void rna_def_unit_settings(BlenderRNA  *brna)
-{
-	StructRNA *srna;
-	PropertyRNA *prop;
-
-	static EnumPropertyItem unit_systems[] = {
-		{USER_UNIT_NONE, "NONE", 0, "None", ""},
-		{USER_UNIT_METRIC, "METRIC", 0, "Metric", ""},
-		{USER_UNIT_IMPERIAL, "IMPERIAL", 0, "Imperial", ""},
-		{0, NULL, 0, NULL, NULL}
-	};
-	
-	static EnumPropertyItem rotation_units[] = {
-		{0, "DEGREES", 0, "Degrees", "Use degrees for measuring angles and rotations"},
-		{USER_UNIT_ROT_RADIANS, "RADIANS", 0, "Radians", ""},
-		{0, NULL, 0, NULL, NULL}
-	};
-
-	srna = RNA_def_struct(brna, "UnitSettings", NULL);
-	RNA_def_struct_ui_text(srna, "Unit Settings", "");
-
-	/* Units */
-	prop = RNA_def_property(srna, "system", PROP_ENUM, PROP_NONE);
-	RNA_def_property_enum_items(prop, unit_systems);
-	RNA_def_property_ui_text(prop, "Unit System", "The unit system to use for button display");
-	RNA_def_property_update(prop, NC_WINDOW, NULL);
-	
-	prop = RNA_def_property(srna, "system_rotation", PROP_ENUM, PROP_NONE);
-	RNA_def_property_enum_items(prop, rotation_units);
-	RNA_def_property_ui_text(prop, "Rotation Units", "Unit to use for displaying/editing rotation values");
-	RNA_def_property_update(prop, NC_WINDOW, NULL);
-
-	prop = RNA_def_property(srna, "scale_length", PROP_FLOAT, PROP_UNSIGNED);
-	RNA_def_property_ui_text(prop, "Unit Scale", "Scale to use when converting between blender units and dimensions");
-	RNA_def_property_range(prop, 0.00001, 100000.0);
-	RNA_def_property_ui_range(prop, 0.001, 100.0, 0.1, 6);
-	RNA_def_property_update(prop, NC_WINDOW, NULL);
-
-	prop = RNA_def_property(srna, "use_separate", PROP_BOOLEAN, PROP_NONE);
-	RNA_def_property_boolean_sdna(prop, NULL, "flag", USER_UNIT_OPT_SPLIT);
-	RNA_def_property_ui_text(prop, "Separate Units", "Display units in pairs (e.g. 1m 0cm)");
-	RNA_def_property_update(prop, NC_WINDOW, NULL);
-}
-
-void rna_def_render_layer_common(StructRNA *srna, int scene)
-{
-	PropertyRNA *prop;
-
-	prop = RNA_def_property(srna, "name", PROP_STRING, PROP_NONE);
-	if (scene) RNA_def_property_string_funcs(prop, NULL, NULL, "rna_SceneRenderLayer_name_set");
-	else RNA_def_property_string_sdna(prop, NULL, "name");
-	RNA_def_property_ui_text(prop, "Name", "Render layer name");
-	RNA_def_struct_name_property(srna, prop);
-	if (scene) RNA_def_property_update(prop, NC_SCENE | ND_RENDER_OPTIONS, NULL);
-	else RNA_def_property_clear_flag(prop, PROP_EDITABLE);
-
-	prop = RNA_def_property(srna, "material_override", PROP_POINTER, PROP_NONE);
-	RNA_def_property_pointer_sdna(prop, NULL, "mat_override");
-	RNA_def_property_struct_type(prop, "Material");
-	RNA_def_property_flag(prop, PROP_EDITABLE);
-	RNA_def_property_ui_text(prop, "Material Override",
-	                         "Material to override all other materials in this render layer");
-	if (scene) RNA_def_property_update(prop, NC_SCENE | ND_RENDER_OPTIONS, "rna_SceneRenderLayer_pass_update");
-	else RNA_def_property_clear_flag(prop, PROP_EDITABLE);
-
-	prop = RNA_def_property(srna, "light_override", PROP_POINTER, PROP_NONE);
-	RNA_def_property_pointer_sdna(prop, NULL, "light_override");
-	RNA_def_property_struct_type(prop, "Group");
-	RNA_def_property_flag(prop, PROP_EDITABLE);
-	RNA_def_property_ui_text(prop, "Light Override", "Group to override all other lights in this render layer");
-	if (scene) RNA_def_property_update(prop, NC_SCENE | ND_RENDER_OPTIONS, "rna_SceneRenderLayer_pass_update");
-	else RNA_def_property_clear_flag(prop, PROP_EDITABLE);
-
-	/* layers */
-	prop = RNA_def_property(srna, "layers", PROP_BOOLEAN, PROP_LAYER_MEMBER);
-	RNA_def_property_boolean_sdna(prop, NULL, "lay", 1);
-	RNA_def_property_array(prop, 20);
-	RNA_def_property_ui_text(prop, "Visible Layers", "Scene layers included in this render layer");
-	if (scene) RNA_def_property_boolean_funcs(prop, NULL, "rna_SceneRenderLayer_layer_set");
-	else RNA_def_property_boolean_funcs(prop, NULL, "rna_RenderLayer_layer_set");
-	if (scene) RNA_def_property_update(prop, NC_SCENE | ND_RENDER_OPTIONS, "rna_Scene_glsl_update");
-	else RNA_def_property_clear_flag(prop, PROP_EDITABLE);
-	/* this seems to be too much trouble with depsgraph updates/etc. currently (20140423) */
-	RNA_def_property_clear_flag(prop, PROP_ANIMATABLE);
-
-	prop = RNA_def_property(srna, "layers_zmask", PROP_BOOLEAN, PROP_LAYER);
-	RNA_def_property_boolean_sdna(prop, NULL, "lay_zmask", 1);
-	RNA_def_property_array(prop, 20);
-	RNA_def_property_ui_text(prop, "Zmask Layers", "Zmask scene layers for solid faces");
-	if (scene) RNA_def_property_update(prop, NC_SCENE | ND_RENDER_OPTIONS, "rna_Scene_glsl_update");
-	else RNA_def_property_clear_flag(prop, PROP_EDITABLE);
-
-	prop = RNA_def_property(srna, "layers_exclude", PROP_BOOLEAN, PROP_LAYER);
-	RNA_def_property_boolean_sdna(prop, NULL, "lay_exclude", 1);
-	RNA_def_property_array(prop, 20);
-	RNA_def_property_ui_text(prop, "Exclude Layers", "Exclude scene layers from having any influence");
-	if (scene) RNA_def_property_update(prop, NC_SCENE | ND_RENDER_OPTIONS, "rna_Scene_glsl_update");
-	else RNA_def_property_clear_flag(prop, PROP_EDITABLE);
-
-	if (scene) {
-		prop = RNA_def_property(srna, "samples", PROP_INT, PROP_UNSIGNED);
-		RNA_def_property_ui_text(prop, "Samples", "Override number of render samples for this render layer, "
-		                                          "0 will use the scene setting");
-		RNA_def_property_update(prop, NC_SCENE | ND_RENDER_OPTIONS, NULL);
-
-		prop = RNA_def_property(srna, "pass_alpha_threshold", PROP_FLOAT, PROP_FACTOR);
-		RNA_def_property_ui_text(prop, "Alpha Threshold",
-		                         "Z, Index, normal, UV and vector passes are only affected by surfaces with "
-		                         "alpha transparency equal to or higher than this threshold");
-		RNA_def_property_update(prop, NC_SCENE | ND_RENDER_OPTIONS, NULL);
-	}
-
-	/* layer options */
-	prop = RNA_def_property(srna, "use", PROP_BOOLEAN, PROP_NONE);
-	RNA_def_property_boolean_negative_sdna(prop, NULL, "layflag", SCE_LAY_DISABLE);
-	RNA_def_property_ui_text(prop, "Enabled", "Disable or enable the render layer");
-	if (scene) RNA_def_property_update(prop, NC_SCENE | ND_RENDER_OPTIONS, "rna_Scene_glsl_update");
-	else RNA_def_property_clear_flag(prop, PROP_EDITABLE);
-
-	prop = RNA_def_property(srna, "use_zmask", PROP_BOOLEAN, PROP_NONE);
-	RNA_def_property_boolean_sdna(prop, NULL, "layflag", SCE_LAY_ZMASK);
-	RNA_def_property_ui_text(prop, "Zmask", "Only render what's in front of the solid z values");
-	if (scene) RNA_def_property_update(prop, NC_SCENE | ND_RENDER_OPTIONS, "rna_Scene_glsl_update");
-	else RNA_def_property_clear_flag(prop, PROP_EDITABLE);
-
-	prop = RNA_def_property(srna, "invert_zmask", PROP_BOOLEAN, PROP_NONE);
-	RNA_def_property_boolean_sdna(prop, NULL, "layflag", SCE_LAY_NEG_ZMASK);
-	RNA_def_property_ui_text(prop, "Zmask Negate",
-	                         "For Zmask, only render what is behind solid z values instead of in front");
-	if (scene) RNA_def_property_update(prop, NC_SCENE | ND_RENDER_OPTIONS, "rna_Scene_glsl_update");
-	else RNA_def_property_clear_flag(prop, PROP_EDITABLE);
-
-	prop = RNA_def_property(srna, "use_all_z", PROP_BOOLEAN, PROP_NONE);
-	RNA_def_property_boolean_sdna(prop, NULL, "layflag", SCE_LAY_ALL_Z);
-	RNA_def_property_ui_text(prop, "All Z", "Fill in Z values for solid faces in invisible layers, for masking");
-	if (scene) RNA_def_property_update(prop, NC_SCENE | ND_RENDER_OPTIONS, NULL);
-	else RNA_def_property_clear_flag(prop, PROP_EDITABLE);
-
-	prop = RNA_def_property(srna, "use_solid", PROP_BOOLEAN, PROP_NONE);
-	RNA_def_property_boolean_sdna(prop, NULL, "layflag", SCE_LAY_SOLID);
-	RNA_def_property_ui_text(prop, "Solid", "Render Solid faces in this Layer");
-	if (scene) RNA_def_property_update(prop, NC_SCENE | ND_RENDER_OPTIONS, NULL);
-	else RNA_def_property_clear_flag(prop, PROP_EDITABLE);
-
-	prop = RNA_def_property(srna, "use_halo", PROP_BOOLEAN, PROP_NONE);
-	RNA_def_property_boolean_sdna(prop, NULL, "layflag", SCE_LAY_HALO);
-	RNA_def_property_ui_text(prop, "Halo", "Render Halos in this Layer (on top of Solid)");
-	if (scene) RNA_def_property_update(prop, NC_SCENE | ND_RENDER_OPTIONS, NULL);
-	else RNA_def_property_clear_flag(prop, PROP_EDITABLE);
-
-	prop = RNA_def_property(srna, "use_ztransp", PROP_BOOLEAN, PROP_NONE);
-	RNA_def_property_boolean_sdna(prop, NULL, "layflag", SCE_LAY_ZTRA);
-	RNA_def_property_ui_text(prop, "ZTransp", "Render Z-Transparent faces in this Layer (on top of Solid and Halos)");
-	if (scene) RNA_def_property_update(prop, NC_SCENE | ND_RENDER_OPTIONS, NULL);
-	else RNA_def_property_clear_flag(prop, PROP_EDITABLE);
-
-	prop = RNA_def_property(srna, "use_sky", PROP_BOOLEAN, PROP_NONE);
-	RNA_def_property_boolean_sdna(prop, NULL, "layflag", SCE_LAY_SKY);
-	RNA_def_property_ui_text(prop, "Sky", "Render Sky in this Layer");
-	if (scene) RNA_def_property_update(prop, NC_SCENE | ND_RENDER_OPTIONS, "rna_Scene_glsl_update");
-	else RNA_def_property_clear_flag(prop, PROP_EDITABLE);
-
-	prop = RNA_def_property(srna, "use_ao", PROP_BOOLEAN, PROP_NONE);
-	RNA_def_property_boolean_sdna(prop, NULL, "layflag", SCE_LAY_AO);
-	RNA_def_property_ui_text(prop, "AO", "Render AO in this Layer");
-	if (scene) RNA_def_property_update(prop, NC_SCENE | ND_RENDER_OPTIONS, "rna_Scene_glsl_update");
-	else RNA_def_property_clear_flag(prop, PROP_EDITABLE);
-
-	prop = RNA_def_property(srna, "use_edge_enhance", PROP_BOOLEAN, PROP_NONE);
-	RNA_def_property_boolean_sdna(prop, NULL, "layflag", SCE_LAY_EDGE);
-	RNA_def_property_ui_text(prop, "Edge", "Render Edge-enhance in this Layer (only works for Solid faces)");
-	if (scene) RNA_def_property_update(prop, NC_SCENE | ND_RENDER_OPTIONS, NULL);
-	else RNA_def_property_clear_flag(prop, PROP_EDITABLE);
-
-	prop = RNA_def_property(srna, "use_strand", PROP_BOOLEAN, PROP_NONE);
-	RNA_def_property_boolean_sdna(prop, NULL, "layflag", SCE_LAY_STRAND);
-	RNA_def_property_ui_text(prop, "Strand", "Render Strands in this Layer");
-	if (scene) RNA_def_property_update(prop, NC_SCENE | ND_RENDER_OPTIONS, NULL);
-	else RNA_def_property_clear_flag(prop, PROP_EDITABLE);
-
-	prop = RNA_def_property(srna, "use_freestyle", PROP_BOOLEAN, PROP_NONE);
-	RNA_def_property_boolean_sdna(prop, NULL, "layflag", SCE_LAY_FRS);
-	RNA_def_property_ui_text(prop, "Freestyle", "Render stylized strokes in this Layer");
-	if (scene) RNA_def_property_update(prop, NC_SCENE | ND_RENDER_OPTIONS, "rna_Scene_freestyle_update");
-	else RNA_def_property_clear_flag(prop, PROP_EDITABLE);
-
-	/* passes */
-	prop = RNA_def_property(srna, "use_pass_combined", PROP_BOOLEAN, PROP_NONE);
-	RNA_def_property_boolean_sdna(prop, NULL, "passflag", SCE_PASS_COMBINED);
-	RNA_def_property_ui_text(prop, "Combined", "Deliver full combined RGBA buffer");
-	if (scene) RNA_def_property_update(prop, NC_SCENE | ND_RENDER_OPTIONS, "rna_SceneRenderLayer_pass_update");
-	else RNA_def_property_clear_flag(prop, PROP_EDITABLE);
-
-	prop = RNA_def_property(srna, "use_pass_z", PROP_BOOLEAN, PROP_NONE);
-	RNA_def_property_boolean_sdna(prop, NULL, "passflag", SCE_PASS_Z);
-	RNA_def_property_ui_text(prop, "Z", "Deliver Z values pass");
-	if (scene) RNA_def_property_update(prop, NC_SCENE | ND_RENDER_OPTIONS, "rna_SceneRenderLayer_pass_update");
-	else RNA_def_property_clear_flag(prop, PROP_EDITABLE);
-	
-	prop = RNA_def_property(srna, "use_pass_vector", PROP_BOOLEAN, PROP_NONE);
-	RNA_def_property_boolean_sdna(prop, NULL, "passflag", SCE_PASS_VECTOR);
-	RNA_def_property_ui_text(prop, "Vector", "Deliver speed vector pass");
-	if (scene) RNA_def_property_update(prop, NC_SCENE | ND_RENDER_OPTIONS, "rna_SceneRenderLayer_pass_update");
-	else RNA_def_property_clear_flag(prop, PROP_EDITABLE);
-
-	prop = RNA_def_property(srna, "use_pass_normal", PROP_BOOLEAN, PROP_NONE);
-	RNA_def_property_boolean_sdna(prop, NULL, "passflag", SCE_PASS_NORMAL);
-	RNA_def_property_ui_text(prop, "Normal", "Deliver normal pass");
-	if (scene) RNA_def_property_update(prop, NC_SCENE | ND_RENDER_OPTIONS, "rna_SceneRenderLayer_pass_update");
-	else RNA_def_property_clear_flag(prop, PROP_EDITABLE);
-
-	prop = RNA_def_property(srna, "use_pass_uv", PROP_BOOLEAN, PROP_NONE);
-	RNA_def_property_boolean_sdna(prop, NULL, "passflag", SCE_PASS_UV);
-	RNA_def_property_ui_text(prop, "UV", "Deliver texture UV pass");
-	if (scene) RNA_def_property_update(prop, NC_SCENE | ND_RENDER_OPTIONS, "rna_SceneRenderLayer_pass_update");
-	else RNA_def_property_clear_flag(prop, PROP_EDITABLE);
-
-	prop = RNA_def_property(srna, "use_pass_mist", PROP_BOOLEAN, PROP_NONE);
-	RNA_def_property_boolean_sdna(prop, NULL, "passflag", SCE_PASS_MIST);
-	RNA_def_property_ui_text(prop, "Mist", "Deliver mist factor pass (0.0-1.0)");
-	if (scene) RNA_def_property_update(prop, NC_SCENE | ND_RENDER_OPTIONS, "rna_SceneRenderLayer_pass_update");
-	else RNA_def_property_clear_flag(prop, PROP_EDITABLE);
-
-	prop = RNA_def_property(srna, "use_pass_object_index", PROP_BOOLEAN, PROP_NONE);
-	RNA_def_property_boolean_sdna(prop, NULL, "passflag", SCE_PASS_INDEXOB);
-	RNA_def_property_ui_text(prop, "Object Index", "Deliver object index pass");
-	if (scene) RNA_def_property_update(prop, NC_SCENE | ND_RENDER_OPTIONS, "rna_SceneRenderLayer_pass_update");
-	else RNA_def_property_clear_flag(prop, PROP_EDITABLE);
-
-	prop = RNA_def_property(srna, "use_pass_material_index", PROP_BOOLEAN, PROP_NONE);
-	RNA_def_property_boolean_sdna(prop, NULL, "passflag", SCE_PASS_INDEXMA);
-	RNA_def_property_ui_text(prop, "Material Index", "Deliver material index pass");
-	if (scene) RNA_def_property_update(prop, NC_SCENE | ND_RENDER_OPTIONS, "rna_SceneRenderLayer_pass_update");
-	else RNA_def_property_clear_flag(prop, PROP_EDITABLE);
-
-	prop = RNA_def_property(srna, "use_pass_color", PROP_BOOLEAN, PROP_NONE);
-	RNA_def_property_boolean_sdna(prop, NULL, "passflag", SCE_PASS_RGBA);
-	RNA_def_property_ui_text(prop, "Color", "Deliver shade-less color pass");
-	if (scene) RNA_def_property_update(prop, NC_SCENE | ND_RENDER_OPTIONS, "rna_SceneRenderLayer_pass_update");
-	else RNA_def_property_clear_flag(prop, PROP_EDITABLE);
-
-	prop = RNA_def_property(srna, "use_pass_diffuse", PROP_BOOLEAN, PROP_NONE);
-	RNA_def_property_boolean_sdna(prop, NULL, "passflag", SCE_PASS_DIFFUSE);
-	RNA_def_property_ui_text(prop, "Diffuse", "Deliver diffuse pass");
-	if (scene) RNA_def_property_update(prop, NC_SCENE | ND_RENDER_OPTIONS, "rna_SceneRenderLayer_pass_update");
-	else RNA_def_property_clear_flag(prop, PROP_EDITABLE);
-
-	prop = RNA_def_property(srna, "use_pass_specular", PROP_BOOLEAN, PROP_NONE);
-	RNA_def_property_boolean_sdna(prop, NULL, "passflag", SCE_PASS_SPEC);
-	RNA_def_property_ui_text(prop, "Specular", "Deliver specular pass");
-	if (scene) RNA_def_property_update(prop, NC_SCENE | ND_RENDER_OPTIONS, "rna_SceneRenderLayer_pass_update");
-	else RNA_def_property_clear_flag(prop, PROP_EDITABLE);
-
-	prop = RNA_def_property(srna, "use_pass_shadow", PROP_BOOLEAN, PROP_NONE);
-	RNA_def_property_boolean_sdna(prop, NULL, "passflag", SCE_PASS_SHADOW);
-	RNA_def_property_ui_text(prop, "Shadow", "Deliver shadow pass");
-	if (scene) RNA_def_property_update(prop, NC_SCENE | ND_RENDER_OPTIONS, "rna_SceneRenderLayer_pass_update");
-	else RNA_def_property_clear_flag(prop, PROP_EDITABLE);
-
-	prop = RNA_def_property(srna, "use_pass_ambient_occlusion", PROP_BOOLEAN, PROP_NONE);
-	RNA_def_property_boolean_sdna(prop, NULL, "passflag", SCE_PASS_AO);
-	RNA_def_property_ui_text(prop, "AO", "Deliver AO pass");
-	if (scene) RNA_def_property_update(prop, NC_SCENE | ND_RENDER_OPTIONS, "rna_SceneRenderLayer_pass_update");
-	else RNA_def_property_clear_flag(prop, PROP_EDITABLE);
-	
-	prop = RNA_def_property(srna, "use_pass_reflection", PROP_BOOLEAN, PROP_NONE);
-	RNA_def_property_boolean_sdna(prop, NULL, "passflag", SCE_PASS_REFLECT);
-	RNA_def_property_ui_text(prop, "Reflection", "Deliver raytraced reflection pass");
-	if (scene) RNA_def_property_update(prop, NC_SCENE | ND_RENDER_OPTIONS, "rna_SceneRenderLayer_pass_update");
-	else RNA_def_property_clear_flag(prop, PROP_EDITABLE);
-
-	prop = RNA_def_property(srna, "use_pass_refraction", PROP_BOOLEAN, PROP_NONE);
-	RNA_def_property_boolean_sdna(prop, NULL, "passflag", SCE_PASS_REFRACT);
-	RNA_def_property_ui_text(prop, "Refraction", "Deliver raytraced refraction pass");
-	if (scene) RNA_def_property_update(prop, NC_SCENE | ND_RENDER_OPTIONS, "rna_SceneRenderLayer_pass_update");
-	else RNA_def_property_clear_flag(prop, PROP_EDITABLE);
-
-	prop = RNA_def_property(srna, "use_pass_emit", PROP_BOOLEAN, PROP_NONE);
-	RNA_def_property_boolean_sdna(prop, NULL, "passflag", SCE_PASS_EMIT);
-	RNA_def_property_ui_text(prop, "Emit", "Deliver emission pass");
-	if (scene) RNA_def_property_update(prop, NC_SCENE | ND_RENDER_OPTIONS, "rna_SceneRenderLayer_pass_update");
-	else RNA_def_property_clear_flag(prop, PROP_EDITABLE);
-
-	prop = RNA_def_property(srna, "use_pass_environment", PROP_BOOLEAN, PROP_NONE);
-	RNA_def_property_boolean_sdna(prop, NULL, "passflag", SCE_PASS_ENVIRONMENT);
-	RNA_def_property_ui_text(prop, "Environment", "Deliver environment lighting pass");
-	if (scene) RNA_def_property_update(prop, NC_SCENE | ND_RENDER_OPTIONS, "rna_SceneRenderLayer_pass_update");
-	else RNA_def_property_clear_flag(prop, PROP_EDITABLE);
-
-	prop = RNA_def_property(srna, "use_pass_indirect", PROP_BOOLEAN, PROP_NONE);
-	RNA_def_property_boolean_sdna(prop, NULL, "passflag", SCE_PASS_INDIRECT);
-	RNA_def_property_ui_text(prop, "Indirect", "Deliver indirect lighting pass");
-	if (scene) RNA_def_property_update(prop, NC_SCENE | ND_RENDER_OPTIONS, "rna_SceneRenderLayer_pass_update");
-	else RNA_def_property_clear_flag(prop, PROP_EDITABLE);
-
-	prop = RNA_def_property(srna, "exclude_specular", PROP_BOOLEAN, PROP_NONE);
-	RNA_def_property_boolean_sdna(prop, NULL, "pass_xor", SCE_PASS_SPEC);
-	RNA_def_property_ui_text(prop, "Specular Exclude", "Exclude specular pass from combined");
-	RNA_def_property_ui_icon(prop, ICON_RESTRICT_RENDER_OFF, 1);
-	if (scene) RNA_def_property_update(prop, NC_SCENE | ND_RENDER_OPTIONS, "rna_SceneRenderLayer_pass_update");
-	else RNA_def_property_clear_flag(prop, PROP_EDITABLE);
-
-	prop = RNA_def_property(srna, "exclude_shadow", PROP_BOOLEAN, PROP_NONE);
-	RNA_def_property_boolean_sdna(prop, NULL, "pass_xor", SCE_PASS_SHADOW);
-	RNA_def_property_ui_text(prop, "Shadow Exclude", "Exclude shadow pass from combined");
-	RNA_def_property_ui_icon(prop, ICON_RESTRICT_RENDER_OFF, 1);
-	if (scene) RNA_def_property_update(prop, NC_SCENE | ND_RENDER_OPTIONS, "rna_SceneRenderLayer_pass_update");
-	else RNA_def_property_clear_flag(prop, PROP_EDITABLE);
-
-	prop = RNA_def_property(srna, "exclude_ambient_occlusion", PROP_BOOLEAN, PROP_NONE);
-	RNA_def_property_boolean_sdna(prop, NULL, "pass_xor", SCE_PASS_AO);
-	RNA_def_property_ui_text(prop, "AO Exclude", "Exclude AO pass from combined");
-	RNA_def_property_ui_icon(prop, ICON_RESTRICT_RENDER_OFF, 1);
-	if (scene) RNA_def_property_update(prop, NC_SCENE | ND_RENDER_OPTIONS, "rna_SceneRenderLayer_pass_update");
-	else RNA_def_property_clear_flag(prop, PROP_EDITABLE);
-	
-	prop = RNA_def_property(srna, "exclude_reflection", PROP_BOOLEAN, PROP_NONE);
-	RNA_def_property_boolean_sdna(prop, NULL, "pass_xor", SCE_PASS_REFLECT);
-	RNA_def_property_ui_text(prop, "Reflection Exclude", "Exclude raytraced reflection pass from combined");
-	RNA_def_property_ui_icon(prop, ICON_RESTRICT_RENDER_OFF, 1);
-	if (scene) RNA_def_property_update(prop, NC_SCENE | ND_RENDER_OPTIONS, "rna_SceneRenderLayer_pass_update");
-	else RNA_def_property_clear_flag(prop, PROP_EDITABLE);
-
-	prop = RNA_def_property(srna, "exclude_refraction", PROP_BOOLEAN, PROP_NONE);
-	RNA_def_property_boolean_sdna(prop, NULL, "pass_xor", SCE_PASS_REFRACT);
-	RNA_def_property_ui_text(prop, "Refraction Exclude", "Exclude raytraced refraction pass from combined");
-	RNA_def_property_ui_icon(prop, ICON_RESTRICT_RENDER_OFF, 1);
-	if (scene) RNA_def_property_update(prop, NC_SCENE | ND_RENDER_OPTIONS, "rna_SceneRenderLayer_pass_update");
-	else RNA_def_property_clear_flag(prop, PROP_EDITABLE);
-
-	prop = RNA_def_property(srna, "exclude_emit", PROP_BOOLEAN, PROP_NONE);
-	RNA_def_property_boolean_sdna(prop, NULL, "pass_xor", SCE_PASS_EMIT);
-	RNA_def_property_ui_text(prop, "Emit Exclude", "Exclude emission pass from combined");
-	RNA_def_property_ui_icon(prop, ICON_RESTRICT_RENDER_OFF, 1);
-	if (scene) RNA_def_property_update(prop, NC_SCENE | ND_RENDER_OPTIONS, "rna_SceneRenderLayer_pass_update");
-	else RNA_def_property_clear_flag(prop, PROP_EDITABLE);
-
-	prop = RNA_def_property(srna, "exclude_environment", PROP_BOOLEAN, PROP_NONE);
-	RNA_def_property_boolean_sdna(prop, NULL, "pass_xor", SCE_PASS_ENVIRONMENT);
-	RNA_def_property_ui_text(prop, "Environment Exclude", "Exclude environment pass from combined");
-	RNA_def_property_ui_icon(prop, ICON_RESTRICT_RENDER_OFF, 1);
-	if (scene) RNA_def_property_update(prop, NC_SCENE | ND_RENDER_OPTIONS, "rna_SceneRenderLayer_pass_update");
-	else RNA_def_property_clear_flag(prop, PROP_EDITABLE);
-
-	prop = RNA_def_property(srna, "exclude_indirect", PROP_BOOLEAN, PROP_NONE);
-	RNA_def_property_boolean_sdna(prop, NULL, "pass_xor", SCE_PASS_INDIRECT);
-	RNA_def_property_ui_text(prop, "Indirect Exclude", "Exclude indirect pass from combined");
-	RNA_def_property_ui_icon(prop, ICON_RESTRICT_RENDER_OFF, 1);
-	if (scene) RNA_def_property_update(prop, NC_SCENE | ND_RENDER_OPTIONS, "rna_SceneRenderLayer_pass_update");
-	else RNA_def_property_clear_flag(prop, PROP_EDITABLE);
-
-	prop = RNA_def_property(srna, "use_pass_diffuse_direct", PROP_BOOLEAN, PROP_NONE);
-	RNA_def_property_boolean_sdna(prop, NULL, "passflag", SCE_PASS_DIFFUSE_DIRECT);
-	RNA_def_property_ui_text(prop, "Diffuse Direct", "Deliver diffuse direct pass");
-	if (scene) RNA_def_property_update(prop, NC_SCENE | ND_RENDER_OPTIONS, "rna_SceneRenderLayer_pass_update");
-	else RNA_def_property_clear_flag(prop, PROP_EDITABLE);
-
-	prop = RNA_def_property(srna, "use_pass_diffuse_indirect", PROP_BOOLEAN, PROP_NONE);
-	RNA_def_property_boolean_sdna(prop, NULL, "passflag", SCE_PASS_DIFFUSE_INDIRECT);
-	RNA_def_property_ui_text(prop, "Diffuse Indirect", "Deliver diffuse indirect pass");
-	if (scene) RNA_def_property_update(prop, NC_SCENE | ND_RENDER_OPTIONS, "rna_SceneRenderLayer_pass_update");
-	else RNA_def_property_clear_flag(prop, PROP_EDITABLE);
-
-	prop = RNA_def_property(srna, "use_pass_diffuse_color", PROP_BOOLEAN, PROP_NONE);
-	RNA_def_property_boolean_sdna(prop, NULL, "passflag", SCE_PASS_DIFFUSE_COLOR);
-	RNA_def_property_ui_text(prop, "Diffuse Color", "Deliver diffuse color pass");
-	if (scene) RNA_def_property_update(prop, NC_SCENE | ND_RENDER_OPTIONS, "rna_SceneRenderLayer_pass_update");
-	else RNA_def_property_clear_flag(prop, PROP_EDITABLE);
-
-	prop = RNA_def_property(srna, "use_pass_glossy_direct", PROP_BOOLEAN, PROP_NONE);
-	RNA_def_property_boolean_sdna(prop, NULL, "passflag", SCE_PASS_GLOSSY_DIRECT);
-	RNA_def_property_ui_text(prop, "Glossy Direct", "Deliver glossy direct pass");
-	if (scene) RNA_def_property_update(prop, NC_SCENE | ND_RENDER_OPTIONS, "rna_SceneRenderLayer_pass_update");
-	else RNA_def_property_clear_flag(prop, PROP_EDITABLE);
-
-	prop = RNA_def_property(srna, "use_pass_glossy_indirect", PROP_BOOLEAN, PROP_NONE);
-	RNA_def_property_boolean_sdna(prop, NULL, "passflag", SCE_PASS_GLOSSY_INDIRECT);
-	RNA_def_property_ui_text(prop, "Glossy Indirect", "Deliver glossy indirect pass");
-	if (scene) RNA_def_property_update(prop, NC_SCENE | ND_RENDER_OPTIONS, "rna_SceneRenderLayer_pass_update");
-	else RNA_def_property_clear_flag(prop, PROP_EDITABLE);
-
-	prop = RNA_def_property(srna, "use_pass_glossy_color", PROP_BOOLEAN, PROP_NONE);
-	RNA_def_property_boolean_sdna(prop, NULL, "passflag", SCE_PASS_GLOSSY_COLOR);
-	RNA_def_property_ui_text(prop, "Glossy Color", "Deliver glossy color pass");
-	if (scene) RNA_def_property_update(prop, NC_SCENE | ND_RENDER_OPTIONS, "rna_SceneRenderLayer_pass_update");
-	else RNA_def_property_clear_flag(prop, PROP_EDITABLE);
-
-	prop = RNA_def_property(srna, "use_pass_transmission_direct", PROP_BOOLEAN, PROP_NONE);
-	RNA_def_property_boolean_sdna(prop, NULL, "passflag", SCE_PASS_TRANSM_DIRECT);
-	RNA_def_property_ui_text(prop, "Transmission Direct", "Deliver transmission direct pass");
-	if (scene) RNA_def_property_update(prop, NC_SCENE | ND_RENDER_OPTIONS, "rna_SceneRenderLayer_pass_update");
-	else RNA_def_property_clear_flag(prop, PROP_EDITABLE);
-
-	prop = RNA_def_property(srna, "use_pass_transmission_indirect", PROP_BOOLEAN, PROP_NONE);
-	RNA_def_property_boolean_sdna(prop, NULL, "passflag", SCE_PASS_TRANSM_INDIRECT);
-	RNA_def_property_ui_text(prop, "Transmission Indirect", "Deliver transmission indirect pass");
-	if (scene) RNA_def_property_update(prop, NC_SCENE | ND_RENDER_OPTIONS, "rna_SceneRenderLayer_pass_update");
-	else RNA_def_property_clear_flag(prop, PROP_EDITABLE);
-
-	prop = RNA_def_property(srna, "use_pass_transmission_color", PROP_BOOLEAN, PROP_NONE);
-	RNA_def_property_boolean_sdna(prop, NULL, "passflag", SCE_PASS_TRANSM_COLOR);
-	RNA_def_property_ui_text(prop, "Transmission Color", "Deliver transmission color pass");
-	if (scene) RNA_def_property_update(prop, NC_SCENE | ND_RENDER_OPTIONS, "rna_SceneRenderLayer_pass_update");
-	else RNA_def_property_clear_flag(prop, PROP_EDITABLE);
-	
-	prop = RNA_def_property(srna, "use_pass_subsurface_direct", PROP_BOOLEAN, PROP_NONE);
-	RNA_def_property_boolean_sdna(prop, NULL, "passflag", SCE_PASS_SUBSURFACE_DIRECT);
-	RNA_def_property_ui_text(prop, "Subsurface Direct", "Deliver subsurface direct pass");
-	if (scene) RNA_def_property_update(prop, NC_SCENE | ND_RENDER_OPTIONS, "rna_SceneRenderLayer_pass_update");
-	else RNA_def_property_clear_flag(prop, PROP_EDITABLE);
-
-	prop = RNA_def_property(srna, "use_pass_subsurface_indirect", PROP_BOOLEAN, PROP_NONE);
-	RNA_def_property_boolean_sdna(prop, NULL, "passflag", SCE_PASS_SUBSURFACE_INDIRECT);
-	RNA_def_property_ui_text(prop, "Subsurface Indirect", "Deliver subsurface indirect pass");
-	if (scene) RNA_def_property_update(prop, NC_SCENE | ND_RENDER_OPTIONS, "rna_SceneRenderLayer_pass_update");
-	else RNA_def_property_clear_flag(prop, PROP_EDITABLE);
-
-	prop = RNA_def_property(srna, "use_pass_subsurface_color", PROP_BOOLEAN, PROP_NONE);
-	RNA_def_property_boolean_sdna(prop, NULL, "passflag", SCE_PASS_SUBSURFACE_COLOR);
-	RNA_def_property_ui_text(prop, "Subsurface Color", "Deliver subsurface color pass");
-	if (scene) RNA_def_property_update(prop, NC_SCENE | ND_RENDER_OPTIONS, "rna_SceneRenderLayer_pass_update");
-	else RNA_def_property_clear_flag(prop, PROP_EDITABLE);
-}
-
-static void rna_def_freestyle_modules(BlenderRNA *brna, PropertyRNA *cprop)
-{
-	StructRNA *srna;
-	FunctionRNA *func;
-	PropertyRNA *parm;
-
-	RNA_def_property_srna(cprop, "FreestyleModules");
-	srna = RNA_def_struct(brna, "FreestyleModules", NULL);
-	RNA_def_struct_sdna(srna, "FreestyleSettings");
-	RNA_def_struct_ui_text(srna, "Style Modules", "A list of style modules (to be applied from top to bottom)");
-
-	func = RNA_def_function(srna, "new", "rna_FreestyleSettings_module_add");
-	RNA_def_function_ui_description(func, "Add a style module to scene render layer Freestyle settings");
-	RNA_def_function_flag(func, FUNC_USE_SELF_ID);
-	parm = RNA_def_pointer(func, "module", "FreestyleModuleSettings", "", "Newly created style module");
-	RNA_def_function_return(func, parm);
-
-	func = RNA_def_function(srna, "remove", "rna_FreestyleSettings_module_remove");
-	RNA_def_function_ui_description(func, "Remove a style module from scene render layer Freestyle settings");
-	RNA_def_function_flag(func, FUNC_USE_SELF_ID | FUNC_USE_REPORTS);
-	parm = RNA_def_pointer(func, "module", "FreestyleModuleSettings", "", "Style module to remove");
-	RNA_def_parameter_flags(parm, PROP_NEVER_NULL, PARM_REQUIRED | PARM_RNAPTR);
-	RNA_def_parameter_clear_flags(parm, PROP_THICK_WRAP, 0);
-}
-
-static void rna_def_freestyle_linesets(BlenderRNA *brna, PropertyRNA *cprop)
-{
-	StructRNA *srna;
-	PropertyRNA *prop;
-	FunctionRNA *func;
-	PropertyRNA *parm;
-
-	RNA_def_property_srna(cprop, "Linesets");
-	srna = RNA_def_struct(brna, "Linesets", NULL);
-	RNA_def_struct_sdna(srna, "FreestyleSettings");
-	RNA_def_struct_ui_text(srna, "Line Sets", "Line sets for associating lines and style parameters");
-
-	prop = RNA_def_property(srna, "active", PROP_POINTER, PROP_NONE);
-	RNA_def_property_struct_type(prop, "FreestyleLineSet");
-	RNA_def_property_pointer_funcs(prop, "rna_FreestyleSettings_active_lineset_get", NULL, NULL, NULL);
-	RNA_def_property_ui_text(prop, "Active Line Set", "Active line set being displayed");
-	RNA_def_property_update(prop, NC_SCENE | ND_RENDER_OPTIONS, NULL);
-
-	prop = RNA_def_property(srna, "active_index", PROP_INT, PROP_UNSIGNED);
-	RNA_def_property_int_funcs(prop, "rna_FreestyleSettings_active_lineset_index_get",
-	                           "rna_FreestyleSettings_active_lineset_index_set",
-	                           "rna_FreestyleSettings_active_lineset_index_range");
-	RNA_def_property_ui_text(prop, "Active Line Set Index", "Index of active line set slot");
-	RNA_def_property_update(prop, NC_SCENE | ND_RENDER_OPTIONS, NULL);
-
-	func = RNA_def_function(srna, "new", "rna_FreestyleSettings_lineset_add");
-	RNA_def_function_ui_description(func, "Add a line set to scene render layer Freestyle settings");
-	RNA_def_function_flag(func, FUNC_USE_MAIN | FUNC_USE_SELF_ID);
-	parm = RNA_def_string(func, "name", "LineSet", 0, "", "New name for the line set (not unique)");
-	RNA_def_parameter_flags(parm, 0, PARM_REQUIRED);
-	parm = RNA_def_pointer(func, "lineset", "FreestyleLineSet", "", "Newly created line set");
-	RNA_def_function_return(func, parm);
-
-	func = RNA_def_function(srna, "remove", "rna_FreestyleSettings_lineset_remove");
-	RNA_def_function_ui_description(func, "Remove a line set from scene render layer Freestyle settings");
-	RNA_def_function_flag(func, FUNC_USE_SELF_ID | FUNC_USE_REPORTS);
-	parm = RNA_def_pointer(func, "lineset", "FreestyleLineSet", "", "Line set to remove");
-	RNA_def_parameter_flags(parm, PROP_NEVER_NULL, PARM_REQUIRED | PARM_RNAPTR);
-	RNA_def_parameter_clear_flags(parm, PROP_THICK_WRAP, 0);
-}
-
-static void rna_def_freestyle_settings(BlenderRNA *brna)
-{
-	StructRNA *srna;
-	PropertyRNA *prop;
->>>>>>> a5b3df75
 
 	prop = RNA_def_property(srna, "use_deprecation_warnings", PROP_BOOLEAN, PROP_NONE);
 	RNA_def_property_boolean_negative_sdna(prop, NULL, "flag", GAME_IGNORE_DEPRECATION_WARNINGS);
 	RNA_def_property_ui_text(prop, "Deprecation Warnings",
 	                         "Print warnings when using deprecated features in the python API");
 
-<<<<<<< HEAD
 	prop = RNA_def_property(srna, "use_auto_start", PROP_BOOLEAN, PROP_NONE);
 	RNA_def_property_boolean_funcs(prop, "rna_GameSettings_auto_start_get", "rna_GameSettings_auto_start_set");
 	RNA_def_property_ui_text(prop, "Auto Start", "Automatically start game at load time");
@@ -8308,7 +5936,7 @@
 	prop = RNA_def_property(srna, "ratio", PROP_FLOAT, PROP_NONE);
 	RNA_def_property_ui_text(prop, "Ratio", "Distortion to simulate anamorphic lens bokeh");
 	RNA_def_property_range(prop, 0.0000001f, FLT_MAX);
-	RNA_def_property_ui_range(prop, 0.25f, 4.0f, 0.1, 3);
+	RNA_def_property_ui_range(prop, 1.0f, 2.0f, 0.1, 3);
 	RNA_def_property_update(prop, NC_SPACE | ND_SPACE_VIEW3D, NULL);
 
 	prop = RNA_def_property(srna, "use_high_quality", PROP_BOOLEAN, PROP_NONE);
@@ -8316,6 +5944,7 @@
 	RNA_def_property_ui_text(prop, "High Quality", "Use high quality depth of field");
 	RNA_def_property_update(prop, NC_SPACE | ND_SPACE_VIEW3D, NULL);
 
+	/* NOTE: high quality is always supported */
 	prop = RNA_def_property(srna, "is_hq_supported", PROP_BOOLEAN, PROP_NONE);
 	RNA_def_property_boolean_funcs(prop, "rna_gpu_is_hq_supported_get", NULL);
 	RNA_def_property_clear_flag(prop, PROP_EDITABLE);
@@ -8426,1279 +6055,10 @@
 }
 
 static void rna_def_collection_objects(BlenderRNA *brna, PropertyRNA *cprop)
-=======
-	static EnumPropertyItem edge_type_combination_items[] = {
-		{0, "OR", 0, "Logical OR", "Select feature edges satisfying at least one of edge type conditions"},
-		{FREESTYLE_LINESET_FE_AND, "AND", 0, "Logical AND",
-		                           "Select feature edges satisfying all edge type conditions"},
-		{0, NULL, 0, NULL, NULL}
-	};
-
-	static EnumPropertyItem group_negation_items[] = {
-		{0, "INCLUSIVE", 0, "Inclusive", "Select feature edges belonging to some object in the group"},
-		{FREESTYLE_LINESET_GR_NOT, "EXCLUSIVE", 0, "Exclusive",
-		                           "Select feature edges not belonging to any object in the group"},
-		{0, NULL, 0, NULL, NULL}
-	};
-
-	static EnumPropertyItem face_mark_negation_items[] = {
-		{0, "INCLUSIVE", 0, "Inclusive", "Select feature edges satisfying the given face mark conditions"},
-		{FREESTYLE_LINESET_FM_NOT, "EXCLUSIVE", 0, "Exclusive",
-		                           "Select feature edges not satisfying the given face mark conditions"},
-		{0, NULL, 0, NULL, NULL}
-	};
-
-	static EnumPropertyItem face_mark_condition_items[] = {
-		{0, "ONE", 0, "One Face", "Select a feature edge if either of its adjacent faces is marked"},
-		{FREESTYLE_LINESET_FM_BOTH, "BOTH", 0, "Both Faces",
-		                            "Select a feature edge if both of its adjacent faces are marked"},
-		{0, NULL, 0, NULL, NULL}
-	};
-
-	static EnumPropertyItem freestyle_ui_mode_items[] = {
-		{FREESTYLE_CONTROL_SCRIPT_MODE, "SCRIPT", 0, "Python Scripting Mode",
-		                                "Advanced mode for using style modules written in Python"},
-		{FREESTYLE_CONTROL_EDITOR_MODE, "EDITOR", 0, "Parameter Editor Mode",
-		                                "Basic mode for interactive style parameter editing"},
-		{0, NULL, 0, NULL, NULL}
-	};
-
-	static EnumPropertyItem visibility_items[] = {
-		{FREESTYLE_QI_VISIBLE, "VISIBLE", 0, "Visible", "Select visible feature edges"},
-		{FREESTYLE_QI_HIDDEN, "HIDDEN", 0, "Hidden", "Select hidden feature edges"},
-		{FREESTYLE_QI_RANGE, "RANGE", 0, "QI Range",
-		                     "Select feature edges within a range of quantitative invisibility (QI) values"},
-		{0, NULL, 0, NULL, NULL}
-	};
-
-	/* FreestyleLineSet */
-
-	srna = RNA_def_struct(brna, "FreestyleLineSet", NULL);
-	RNA_def_struct_ui_text(srna, "Freestyle Line Set", "Line set for associating lines and style parameters");
-
-	/* access to line style settings is redirected through functions
-	 * to allow proper id-buttons functionality
-	 */
-	prop = RNA_def_property(srna, "linestyle", PROP_POINTER, PROP_NONE);
-	RNA_def_property_struct_type(prop, "FreestyleLineStyle");
-	RNA_def_property_flag(prop, PROP_EDITABLE | PROP_NEVER_NULL);
-	RNA_def_property_pointer_funcs(prop, "rna_FreestyleLineSet_linestyle_get",
-	                               "rna_FreestyleLineSet_linestyle_set", NULL, NULL);
-	RNA_def_property_ui_text(prop, "Line Style", "Line style settings");
-	RNA_def_property_update(prop, NC_SCENE | ND_RENDER_OPTIONS, "rna_Scene_freestyle_update");
-
-	prop = RNA_def_property(srna, "name", PROP_STRING, PROP_NONE);
-	RNA_def_property_string_sdna(prop, NULL, "name");
-	RNA_def_property_ui_text(prop, "Line Set Name", "Line set name");
-	RNA_def_property_update(prop, NC_SCENE | ND_RENDER_OPTIONS, NULL);
-	RNA_def_struct_name_property(srna, prop);
-
-	prop = RNA_def_property(srna, "show_render", PROP_BOOLEAN, PROP_NONE);
-	RNA_def_property_boolean_sdna(prop, NULL, "flags", FREESTYLE_LINESET_ENABLED);
-	RNA_def_property_ui_text(prop, "Render", "Enable or disable this line set during stroke rendering");
-	RNA_def_property_update(prop, NC_SCENE | ND_RENDER_OPTIONS, "rna_Scene_freestyle_update");
-
-	prop = RNA_def_property(srna, "select_by_visibility", PROP_BOOLEAN, PROP_NONE);
-	RNA_def_property_boolean_sdna(prop, NULL, "selection", FREESTYLE_SEL_VISIBILITY);
-	RNA_def_property_ui_text(prop, "Selection by Visibility", "Select feature edges based on visibility");
-	RNA_def_property_update(prop, NC_SCENE | ND_RENDER_OPTIONS, "rna_Scene_freestyle_update");
-
-	prop = RNA_def_property(srna, "select_by_edge_types", PROP_BOOLEAN, PROP_NONE);
-	RNA_def_property_boolean_sdna(prop, NULL, "selection", FREESTYLE_SEL_EDGE_TYPES);
-	RNA_def_property_ui_text(prop, "Selection by Edge Types", "Select feature edges based on edge types");
-	RNA_def_property_update(prop, NC_SCENE | ND_RENDER_OPTIONS, "rna_Scene_freestyle_update");
-
-	prop = RNA_def_property(srna, "select_by_group", PROP_BOOLEAN, PROP_NONE);
-	RNA_def_property_boolean_sdna(prop, NULL, "selection", FREESTYLE_SEL_GROUP);
-	RNA_def_property_ui_text(prop, "Selection by Group", "Select feature edges based on a group of objects");
-	RNA_def_property_update(prop, NC_SCENE | ND_RENDER_OPTIONS, "rna_Scene_freestyle_update");
-
-	prop = RNA_def_property(srna, "select_by_image_border", PROP_BOOLEAN, PROP_NONE);
-	RNA_def_property_boolean_sdna(prop, NULL, "selection", FREESTYLE_SEL_IMAGE_BORDER);
-	RNA_def_property_ui_text(prop, "Selection by Image Border",
-	                         "Select feature edges by image border (less memory consumption)");
-	RNA_def_property_update(prop, NC_SCENE | ND_RENDER_OPTIONS, "rna_Scene_freestyle_update");
-
-	prop = RNA_def_property(srna, "select_by_face_marks", PROP_BOOLEAN, PROP_NONE);
-	RNA_def_property_boolean_sdna(prop, NULL, "selection", FREESTYLE_SEL_FACE_MARK);
-	RNA_def_property_ui_text(prop, "Selection by Face Marks", "Select feature edges by face marks");
-	RNA_def_property_update(prop, NC_SCENE | ND_RENDER_OPTIONS, "rna_Scene_freestyle_update");
-
-	prop = RNA_def_property(srna, "edge_type_negation", PROP_ENUM, PROP_NONE);
-	RNA_def_property_enum_bitflag_sdna(prop, NULL, "flags");
-	RNA_def_property_enum_items(prop, edge_type_negation_items);
-	RNA_def_property_ui_text(prop, "Edge Type Negation",
-	                         "Specify either inclusion or exclusion of feature edges selected by edge types");
-	RNA_def_property_update(prop, NC_SCENE | ND_RENDER_OPTIONS, "rna_Scene_freestyle_update");
-
-	prop = RNA_def_property(srna, "edge_type_combination", PROP_ENUM, PROP_NONE);
-	RNA_def_property_enum_bitflag_sdna(prop, NULL, "flags");
-	RNA_def_property_enum_items(prop, edge_type_combination_items);
-	RNA_def_property_ui_text(prop, "Edge Type Combination",
-	                         "Specify a logical combination of selection conditions on feature edge types");
-	RNA_def_property_update(prop, NC_SCENE | ND_RENDER_OPTIONS, "rna_Scene_freestyle_update");
-
-	prop = RNA_def_property(srna, "group", PROP_POINTER, PROP_NONE);
-	RNA_def_property_pointer_sdna(prop, NULL, "group");
-	RNA_def_property_struct_type(prop, "Group");
-	RNA_def_property_flag(prop, PROP_EDITABLE);
-	RNA_def_property_ui_text(prop, "Group", "A group of objects based on which feature edges are selected");
-	RNA_def_property_update(prop, NC_SCENE | ND_RENDER_OPTIONS, "rna_Scene_freestyle_update");
-
-	prop = RNA_def_property(srna, "group_negation", PROP_ENUM, PROP_NONE);
-	RNA_def_property_enum_bitflag_sdna(prop, NULL, "flags");
-	RNA_def_property_enum_items(prop, group_negation_items);
-	RNA_def_property_ui_text(prop, "Group Negation",
-	                         "Specify either inclusion or exclusion of feature edges belonging to a group of objects");
-	RNA_def_property_update(prop, NC_SCENE | ND_RENDER_OPTIONS, "rna_Scene_freestyle_update");
-
-	prop = RNA_def_property(srna, "face_mark_negation", PROP_ENUM, PROP_NONE);
-	RNA_def_property_enum_bitflag_sdna(prop, NULL, "flags");
-	RNA_def_property_enum_items(prop, face_mark_negation_items);
-	RNA_def_property_ui_text(prop, "Face Mark Negation",
-	                         "Specify either inclusion or exclusion of feature edges selected by face marks");
-	RNA_def_property_update(prop, NC_SCENE | ND_RENDER_OPTIONS, "rna_Scene_freestyle_update");
-
-	prop = RNA_def_property(srna, "face_mark_condition", PROP_ENUM, PROP_NONE);
-	RNA_def_property_enum_bitflag_sdna(prop, NULL, "flags");
-	RNA_def_property_enum_items(prop, face_mark_condition_items);
-	RNA_def_property_ui_text(prop, "Face Mark Condition",
-	                         "Specify a feature edge selection condition based on face marks");
-	RNA_def_property_update(prop, NC_SCENE | ND_RENDER_OPTIONS, "rna_Scene_freestyle_update");
-
-	prop = RNA_def_property(srna, "select_silhouette", PROP_BOOLEAN, PROP_NONE);
-	RNA_def_property_boolean_sdna(prop, NULL, "edge_types", FREESTYLE_FE_SILHOUETTE);
-	RNA_def_property_ui_text(prop, "Silhouette",
-	                         "Select silhouettes (edges at the boundary of visible and hidden faces)");
-	RNA_def_property_update(prop, NC_SCENE | ND_RENDER_OPTIONS, "rna_Scene_freestyle_update");
-
-	prop = RNA_def_property(srna, "select_border", PROP_BOOLEAN, PROP_NONE);
-	RNA_def_property_boolean_sdna(prop, NULL, "edge_types", FREESTYLE_FE_BORDER);
-	RNA_def_property_ui_text(prop, "Border", "Select border edges (open mesh edges)");
-	RNA_def_property_update(prop, NC_SCENE | ND_RENDER_OPTIONS, "rna_Scene_freestyle_update");
-
-	prop = RNA_def_property(srna, "select_crease", PROP_BOOLEAN, PROP_NONE);
-	RNA_def_property_boolean_sdna(prop, NULL, "edge_types", FREESTYLE_FE_CREASE);
-	RNA_def_property_ui_text(prop, "Crease",
-	                         "Select crease edges (those between two faces making an angle smaller than the Crease Angle)");
-	RNA_def_property_update(prop, NC_SCENE | ND_RENDER_OPTIONS, "rna_Scene_freestyle_update");
-
-	prop = RNA_def_property(srna, "select_ridge_valley", PROP_BOOLEAN, PROP_NONE);
-	RNA_def_property_boolean_sdna(prop, NULL, "edge_types", FREESTYLE_FE_RIDGE_VALLEY);
-	RNA_def_property_ui_text(prop, "Ridge & Valley",
-	                         "Select ridges and valleys (boundary lines between convex and concave areas of surface)");
-	RNA_def_property_update(prop, NC_SCENE | ND_RENDER_OPTIONS, "rna_Scene_freestyle_update");
-
-	prop = RNA_def_property(srna, "select_suggestive_contour", PROP_BOOLEAN, PROP_NONE);
-	RNA_def_property_boolean_sdna(prop, NULL, "edge_types", FREESTYLE_FE_SUGGESTIVE_CONTOUR);
-	RNA_def_property_ui_text(prop, "Suggestive Contour", "Select suggestive contours (almost silhouette/contour edges)");
-	RNA_def_property_update(prop, NC_SCENE | ND_RENDER_OPTIONS, "rna_Scene_freestyle_update");
-
-	prop = RNA_def_property(srna, "select_material_boundary", PROP_BOOLEAN, PROP_NONE);
-	RNA_def_property_boolean_sdna(prop, NULL, "edge_types", FREESTYLE_FE_MATERIAL_BOUNDARY);
-	RNA_def_property_ui_text(prop, "Material Boundary", "Select edges at material boundaries");
-	RNA_def_property_update(prop, NC_SCENE | ND_RENDER_OPTIONS, "rna_Scene_freestyle_update");
-
-	prop = RNA_def_property(srna, "select_contour", PROP_BOOLEAN, PROP_NONE);
-	RNA_def_property_boolean_sdna(prop, NULL, "edge_types", FREESTYLE_FE_CONTOUR);
-	RNA_def_property_ui_text(prop, "Contour", "Select contours (outer silhouettes of each object)");
-	RNA_def_property_update(prop, NC_SCENE | ND_RENDER_OPTIONS, "rna_Scene_freestyle_update");
-
-	prop = RNA_def_property(srna, "select_external_contour", PROP_BOOLEAN, PROP_NONE);
-	RNA_def_property_boolean_sdna(prop, NULL, "edge_types", FREESTYLE_FE_EXTERNAL_CONTOUR);
-	RNA_def_property_ui_text(prop, "External Contour",
-	                         "Select external contours (outer silhouettes of occluding and occluded objects)");
-	RNA_def_property_update(prop, NC_SCENE | ND_RENDER_OPTIONS, "rna_Scene_freestyle_update");
-
-	prop = RNA_def_property(srna, "select_edge_mark", PROP_BOOLEAN, PROP_NONE);
-	RNA_def_property_boolean_sdna(prop, NULL, "edge_types", FREESTYLE_FE_EDGE_MARK);
-	RNA_def_property_ui_text(prop, "Edge Mark", "Select edge marks (edges annotated by Freestyle edge marks)");
-	RNA_def_property_update(prop, NC_SCENE | ND_RENDER_OPTIONS, "rna_Scene_freestyle_update");
-
-	prop = RNA_def_property(srna, "exclude_silhouette", PROP_BOOLEAN, PROP_NONE);
-	RNA_def_property_boolean_sdna(prop, NULL, "exclude_edge_types", FREESTYLE_FE_SILHOUETTE);
-	RNA_def_property_ui_text(prop, "Silhouette", "Exclude silhouette edges");
-	RNA_def_property_ui_icon(prop, ICON_X, 0);
-	RNA_def_property_update(prop, NC_SCENE | ND_RENDER_OPTIONS, "rna_Scene_freestyle_update");
-
-	prop = RNA_def_property(srna, "exclude_border", PROP_BOOLEAN, PROP_NONE);
-	RNA_def_property_boolean_sdna(prop, NULL, "exclude_edge_types", FREESTYLE_FE_BORDER);
-	RNA_def_property_ui_text(prop, "Border", "Exclude border edges");
-	RNA_def_property_ui_icon(prop, ICON_X, 0);
-	RNA_def_property_update(prop, NC_SCENE | ND_RENDER_OPTIONS, "rna_Scene_freestyle_update");
-
-	prop = RNA_def_property(srna, "exclude_crease", PROP_BOOLEAN, PROP_NONE);
-	RNA_def_property_boolean_sdna(prop, NULL, "exclude_edge_types", FREESTYLE_FE_CREASE);
-	RNA_def_property_ui_text(prop, "Crease", "Exclude crease edges");
-	RNA_def_property_ui_icon(prop, ICON_X, 0);
-	RNA_def_property_update(prop, NC_SCENE | ND_RENDER_OPTIONS, "rna_Scene_freestyle_update");
-
-	prop = RNA_def_property(srna, "exclude_ridge_valley", PROP_BOOLEAN, PROP_NONE);
-	RNA_def_property_boolean_sdna(prop, NULL, "exclude_edge_types", FREESTYLE_FE_RIDGE_VALLEY);
-	RNA_def_property_ui_text(prop, "Ridge & Valley", "Exclude ridges and valleys");
-	RNA_def_property_ui_icon(prop, ICON_X, 0);
-	RNA_def_property_update(prop, NC_SCENE | ND_RENDER_OPTIONS, "rna_Scene_freestyle_update");
-
-	prop = RNA_def_property(srna, "exclude_suggestive_contour", PROP_BOOLEAN, PROP_NONE);
-	RNA_def_property_boolean_sdna(prop, NULL, "exclude_edge_types", FREESTYLE_FE_SUGGESTIVE_CONTOUR);
-	RNA_def_property_ui_text(prop, "Suggestive Contour", "Exclude suggestive contours");
-	RNA_def_property_ui_icon(prop, ICON_X, 0);
-	RNA_def_property_update(prop, NC_SCENE | ND_RENDER_OPTIONS, "rna_Scene_freestyle_update");
-
-	prop = RNA_def_property(srna, "exclude_material_boundary", PROP_BOOLEAN, PROP_NONE);
-	RNA_def_property_boolean_sdna(prop, NULL, "exclude_edge_types", FREESTYLE_FE_MATERIAL_BOUNDARY);
-	RNA_def_property_ui_text(prop, "Material Boundary", "Exclude edges at material boundaries");
-	RNA_def_property_ui_icon(prop, ICON_X, 0);
-	RNA_def_property_update(prop, NC_SCENE | ND_RENDER_OPTIONS, "rna_Scene_freestyle_update");
-
-	prop = RNA_def_property(srna, "exclude_contour", PROP_BOOLEAN, PROP_NONE);
-	RNA_def_property_boolean_sdna(prop, NULL, "exclude_edge_types", FREESTYLE_FE_CONTOUR);
-	RNA_def_property_ui_text(prop, "Contour", "Exclude contours");
-	RNA_def_property_ui_icon(prop, ICON_X, 0);
-	RNA_def_property_update(prop, NC_SCENE | ND_RENDER_OPTIONS, "rna_Scene_freestyle_update");
-
-	prop = RNA_def_property(srna, "exclude_external_contour", PROP_BOOLEAN, PROP_NONE);
-	RNA_def_property_boolean_sdna(prop, NULL, "exclude_edge_types", FREESTYLE_FE_EXTERNAL_CONTOUR);
-	RNA_def_property_ui_text(prop, "External Contour", "Exclude external contours");
-	RNA_def_property_ui_icon(prop, ICON_X, 0);
-	RNA_def_property_update(prop, NC_SCENE | ND_RENDER_OPTIONS, "rna_Scene_freestyle_update");
-
-	prop = RNA_def_property(srna, "exclude_edge_mark", PROP_BOOLEAN, PROP_NONE);
-	RNA_def_property_boolean_sdna(prop, NULL, "exclude_edge_types", FREESTYLE_FE_EDGE_MARK);
-	RNA_def_property_ui_text(prop, "Edge Mark", "Exclude edge marks");
-	RNA_def_property_ui_icon(prop, ICON_X, 0);
-	RNA_def_property_update(prop, NC_SCENE | ND_RENDER_OPTIONS, "rna_Scene_freestyle_update");
-
-	prop = RNA_def_property(srna, "visibility", PROP_ENUM, PROP_NONE);
-	RNA_def_property_enum_sdna(prop, NULL, "qi");
-	RNA_def_property_enum_items(prop, visibility_items);
-	RNA_def_property_ui_text(prop, "Visibility", "Determine how to use visibility for feature edge selection");
-	RNA_def_property_update(prop, NC_SCENE | ND_RENDER_OPTIONS, "rna_Scene_freestyle_update");
-
-	prop = RNA_def_property(srna, "qi_start", PROP_INT, PROP_UNSIGNED);
-	RNA_def_property_int_sdna(prop, NULL, "qi_start");
-	RNA_def_property_range(prop, 0, INT_MAX);
-	RNA_def_property_ui_text(prop, "Start", "First QI value of the QI range");
-	RNA_def_property_update(prop, NC_SCENE | ND_RENDER_OPTIONS, "rna_Scene_freestyle_update");
-
-	prop = RNA_def_property(srna, "qi_end", PROP_INT, PROP_UNSIGNED);
-	RNA_def_property_int_sdna(prop, NULL, "qi_end");
-	RNA_def_property_range(prop, 0, INT_MAX);
-	RNA_def_property_ui_text(prop, "End", "Last QI value of the QI range");
-	RNA_def_property_update(prop, NC_SCENE | ND_RENDER_OPTIONS, "rna_Scene_freestyle_update");
-
-	/* FreestyleModuleSettings */
-
-	srna = RNA_def_struct(brna, "FreestyleModuleSettings", NULL);
-	RNA_def_struct_sdna(srna, "FreestyleModuleConfig");
-	RNA_def_struct_ui_text(srna, "Freestyle Module", "Style module configuration for specifying a style module");
-
-	prop = RNA_def_property(srna, "script", PROP_POINTER, PROP_NONE);
-	RNA_def_property_struct_type(prop, "Text");
-	RNA_def_property_flag(prop, PROP_EDITABLE);
-	RNA_def_property_ui_text(prop, "Style Module", "Python script to define a style module");
-	RNA_def_property_update(prop, NC_SCENE | ND_RENDER_OPTIONS, "rna_Scene_freestyle_update");
-
-	prop = RNA_def_property(srna, "use", PROP_BOOLEAN, PROP_NONE);
-	RNA_def_property_boolean_sdna(prop, NULL, "is_displayed", 1);
-	RNA_def_property_ui_text(prop, "Use", "Enable or disable this style module during stroke rendering");
-	RNA_def_property_update(prop, NC_SCENE | ND_RENDER_OPTIONS, "rna_Scene_freestyle_update");
-
-	/* FreestyleSettings */
-
-	srna = RNA_def_struct(brna, "FreestyleSettings", NULL);
-	RNA_def_struct_sdna(srna, "FreestyleConfig");
-	RNA_def_struct_nested(brna, srna, "SceneRenderLayer");
-	RNA_def_struct_ui_text(srna, "Freestyle Settings", "Freestyle settings for a SceneRenderLayer data-block");
-
-	prop = RNA_def_property(srna, "modules", PROP_COLLECTION, PROP_NONE);
-	RNA_def_property_collection_sdna(prop, NULL, "modules", NULL);
-	RNA_def_property_struct_type(prop, "FreestyleModuleSettings");
-	RNA_def_property_ui_text(prop, "Style Modules", "A list of style modules (to be applied from top to bottom)");
-	rna_def_freestyle_modules(brna, prop);
-
-	prop = RNA_def_property(srna, "mode", PROP_ENUM, PROP_NONE);
-	RNA_def_property_enum_sdna(prop, NULL, "mode");
-	RNA_def_property_enum_items(prop, freestyle_ui_mode_items);
-	RNA_def_property_ui_text(prop, "Control Mode", "Select the Freestyle control mode");
-	RNA_def_property_update(prop, NC_SCENE | ND_RENDER_OPTIONS, "rna_Scene_freestyle_update");
-
-	prop = RNA_def_property(srna, "use_culling", PROP_BOOLEAN, PROP_NONE);
-	RNA_def_property_boolean_sdna(prop, NULL, "flags", FREESTYLE_CULLING);
-	RNA_def_property_ui_text(prop, "Culling", "If enabled, out-of-view edges are ignored");
-	RNA_def_property_update(prop, NC_SCENE | ND_RENDER_OPTIONS, "rna_Scene_freestyle_update");
-
-	prop = RNA_def_property(srna, "use_suggestive_contours", PROP_BOOLEAN, PROP_NONE);
-	RNA_def_property_boolean_sdna(prop, NULL, "flags", FREESTYLE_SUGGESTIVE_CONTOURS_FLAG);
-	RNA_def_property_ui_text(prop, "Suggestive Contours", "Enable suggestive contours");
-	RNA_def_property_update(prop, NC_SCENE | ND_RENDER_OPTIONS, "rna_Scene_freestyle_update");
-
-	prop = RNA_def_property(srna, "use_ridges_and_valleys", PROP_BOOLEAN, PROP_NONE);
-	RNA_def_property_boolean_sdna(prop, NULL, "flags", FREESTYLE_RIDGES_AND_VALLEYS_FLAG);
-	RNA_def_property_ui_text(prop, "Ridges and Valleys", "Enable ridges and valleys");
-	RNA_def_property_update(prop, NC_SCENE | ND_RENDER_OPTIONS, "rna_Scene_freestyle_update");
-
-	prop = RNA_def_property(srna, "use_material_boundaries", PROP_BOOLEAN, PROP_NONE);
-	RNA_def_property_boolean_sdna(prop, NULL, "flags", FREESTYLE_MATERIAL_BOUNDARIES_FLAG);
-	RNA_def_property_ui_text(prop, "Material Boundaries", "Enable material boundaries");
-	RNA_def_property_update(prop, NC_SCENE | ND_RENDER_OPTIONS, "rna_Scene_freestyle_update");
-
-	prop = RNA_def_property(srna, "use_smoothness", PROP_BOOLEAN, PROP_NONE);
-	RNA_def_property_boolean_sdna(prop, NULL, "flags", FREESTYLE_FACE_SMOOTHNESS_FLAG);
-	RNA_def_property_ui_text(prop, "Face Smoothness", "Take face smoothness into account in view map calculation");
-	RNA_def_property_update(prop, NC_SCENE | ND_RENDER_OPTIONS, "rna_Scene_freestyle_update");
-
-	prop = RNA_def_property(srna, "use_advanced_options", PROP_BOOLEAN, PROP_NONE);
-	RNA_def_property_boolean_sdna(prop, NULL, "flags", FREESTYLE_ADVANCED_OPTIONS_FLAG);
-	RNA_def_property_ui_text(prop, "Advanced Options",
-	                         "Enable advanced edge detection options (sphere radius and Kr derivative epsilon)");
-	RNA_def_property_update(prop, NC_SCENE | ND_RENDER_OPTIONS, "rna_Scene_freestyle_update");
-
-	prop = RNA_def_property(srna, "use_view_map_cache", PROP_BOOLEAN, PROP_NONE);
-	RNA_def_property_boolean_sdna(prop, NULL, "flags", FREESTYLE_VIEW_MAP_CACHE);
-	RNA_def_property_ui_text(prop, "View Map Cache",
-	                         "Keep the computed view map and avoid re-calculating it if mesh geometry is unchanged");
-	RNA_def_property_update(prop, NC_SCENE | ND_RENDER_OPTIONS, "rna_Scene_use_view_map_cache_update");
-
-	prop = RNA_def_property(srna, "sphere_radius", PROP_FLOAT, PROP_NONE);
-	RNA_def_property_float_sdna(prop, NULL, "sphere_radius");
-	RNA_def_property_range(prop, 0.0, 1000.0);
-	RNA_def_property_ui_text(prop, "Sphere Radius", "Sphere radius for computing curvatures");
-	RNA_def_property_update(prop, NC_SCENE | ND_RENDER_OPTIONS, "rna_Scene_freestyle_update");
-
-	prop = RNA_def_property(srna, "kr_derivative_epsilon", PROP_FLOAT, PROP_NONE);
-	RNA_def_property_float_sdna(prop, NULL, "dkr_epsilon");
-	RNA_def_property_range(prop, -1000.0, 1000.0);
-	RNA_def_property_ui_text(prop, "Kr Derivative Epsilon", "Kr derivative epsilon for computing suggestive contours");
-	RNA_def_property_update(prop, NC_SCENE | ND_RENDER_OPTIONS, "rna_Scene_freestyle_update");
-
-	prop = RNA_def_property(srna, "crease_angle", PROP_FLOAT, PROP_ANGLE);
-	RNA_def_property_float_sdna(prop, NULL, "crease_angle");
-	RNA_def_property_range(prop, 0.0, DEG2RAD(180.0));
-	RNA_def_property_ui_text(prop, "Crease Angle", "Angular threshold for detecting crease edges");
-	RNA_def_property_update(prop, NC_SCENE | ND_RENDER_OPTIONS, "rna_Scene_freestyle_update");
-
-	prop = RNA_def_property(srna, "linesets", PROP_COLLECTION, PROP_NONE);
-	RNA_def_property_collection_sdna(prop, NULL, "linesets", NULL);
-	RNA_def_property_struct_type(prop, "FreestyleLineSet");
-	RNA_def_property_ui_text(prop, "Line Sets", "");
-	rna_def_freestyle_linesets(brna, prop);
-}
-
-static void rna_def_scene_game_recast_data(BlenderRNA *brna)
-{
-	StructRNA *srna;
-	PropertyRNA *prop;
-
-	static EnumPropertyItem rna_enum_partitioning_items[] = {
-		{RC_PARTITION_WATERSHED, "WATERSHED", 0, "Watershed", "Classic Recast partitioning method generating the nicest tessellation"},
-		{RC_PARTITION_MONOTONE, "MONOTONE", 0, "Monotone", "Fastest navmesh generation method, may create long thin polygons"},
-		{RC_PARTITION_LAYERS, "LAYERS", 0, "Layers", "Reasonably fast method that produces better triangles than monotone partitioning"},
-		{0, NULL, 0, NULL, NULL}
-	};
-
-	srna = RNA_def_struct(brna, "SceneGameRecastData", NULL);
-	RNA_def_struct_sdna(srna, "RecastData");
-	RNA_def_struct_nested(brna, srna, "Scene");
-	RNA_def_struct_ui_text(srna, "Recast Data", "Recast data for a Game data-block");
-
-	prop = RNA_def_property(srna, "cell_size", PROP_FLOAT, PROP_NONE);
-	RNA_def_property_float_sdna(prop, NULL, "cellsize");
-	RNA_def_property_ui_range(prop, 0.1, 1, 1, 2);
-	RNA_def_property_float_default(prop, 0.3f);
-	RNA_def_property_ui_text(prop, "Cell Size", "Rasterized cell size");
-	RNA_def_property_update(prop, NC_SCENE, NULL);
-
-	prop = RNA_def_property(srna, "cell_height", PROP_FLOAT, PROP_NONE);
-	RNA_def_property_float_sdna(prop, NULL, "cellheight");
-	RNA_def_property_ui_range(prop, 0.1, 1, 1, 2);
-	RNA_def_property_float_default(prop, 0.2f);
-	RNA_def_property_ui_text(prop, "Cell Height", "Rasterized cell height");
-	RNA_def_property_update(prop, NC_SCENE, NULL);
-
-	prop = RNA_def_property(srna, "agent_height", PROP_FLOAT, PROP_NONE);
-	RNA_def_property_float_sdna(prop, NULL, "agentheight");
-	RNA_def_property_ui_range(prop, 0.1, 5, 1, 2);
-	RNA_def_property_float_default(prop, 2.0f);
-	RNA_def_property_ui_text(prop, "Agent Height", "Minimum height where the agent can still walk");
-	RNA_def_property_update(prop, NC_SCENE, NULL);
-
-	prop = RNA_def_property(srna, "agent_radius", PROP_FLOAT, PROP_NONE);
-	RNA_def_property_float_sdna(prop, NULL, "agentradius");
-	RNA_def_property_ui_range(prop, 0.1, 5, 1, 2);
-	RNA_def_property_float_default(prop, 0.6f);
-	RNA_def_property_ui_text(prop, "Agent Radius", "Radius of the agent");
-	RNA_def_property_update(prop, NC_SCENE, NULL);
-
-	prop = RNA_def_property(srna, "climb_max", PROP_FLOAT, PROP_NONE);
-	RNA_def_property_float_sdna(prop, NULL, "agentmaxclimb");
-	RNA_def_property_ui_range(prop, 0.1, 5, 1, 2);
-	RNA_def_property_float_default(prop, 0.9f);
-	RNA_def_property_ui_text(prop, "Max Climb", "Maximum height between grid cells the agent can climb");
-	RNA_def_property_update(prop, NC_SCENE, NULL);
-
-	prop = RNA_def_property(srna, "slope_max", PROP_FLOAT, PROP_ANGLE);
-	RNA_def_property_float_sdna(prop, NULL, "agentmaxslope");
-	RNA_def_property_range(prop, 0, M_PI_2);
-	RNA_def_property_float_default(prop, M_PI_4);
-	RNA_def_property_ui_text(prop, "Max Slope", "Maximum walkable slope angle");
-	RNA_def_property_update(prop, NC_SCENE, NULL);
-
-
-	prop = RNA_def_property(srna, "region_min_size", PROP_FLOAT, PROP_NONE);
-	RNA_def_property_float_sdna(prop, NULL, "regionminsize");
-	RNA_def_property_ui_range(prop, 0, 150, 1, 2);
-	RNA_def_property_float_default(prop, 8.0f);
-	RNA_def_property_ui_text(prop, "Min Region Size", "Minimum regions size (smaller regions will be deleted)");
-	RNA_def_property_update(prop, NC_SCENE, NULL);
-
-	prop = RNA_def_property(srna, "region_merge_size", PROP_FLOAT, PROP_NONE);
-	RNA_def_property_float_sdna(prop, NULL, "regionmergesize");
-	RNA_def_property_ui_range(prop, 0, 150, 1, 2);
-	RNA_def_property_float_default(prop, 20.0f);
-	RNA_def_property_ui_text(prop, "Merged Region Size", "Minimum regions size (smaller regions will be merged)");
-	RNA_def_property_update(prop, NC_SCENE, NULL);
-
-	prop = RNA_def_property(srna, "partitioning", PROP_ENUM, PROP_NONE);
-	RNA_def_property_enum_bitflag_sdna(prop, NULL, "partitioning");
-	RNA_def_property_enum_items(prop, rna_enum_partitioning_items);
-	RNA_def_property_enum_default(prop, RC_PARTITION_WATERSHED);
-	RNA_def_property_ui_text(prop, "Partitioning", "Choose partitioning method");
-	RNA_def_property_update(prop, NC_SCENE, NULL);
-
-	prop = RNA_def_property(srna, "edge_max_len", PROP_FLOAT, PROP_NONE);
-	RNA_def_property_float_sdna(prop, NULL, "edgemaxlen");
-	RNA_def_property_ui_range(prop, 0, 50, 1, 2);
-	RNA_def_property_float_default(prop, 12.0f);
-	RNA_def_property_ui_text(prop, "Max Edge Length", "Maximum contour edge length");
-	RNA_def_property_update(prop, NC_SCENE, NULL);
-
-	prop = RNA_def_property(srna, "edge_max_error", PROP_FLOAT, PROP_NONE);
-	RNA_def_property_float_sdna(prop, NULL, "edgemaxerror");
-	RNA_def_property_ui_range(prop, 0.1, 3.0, 1, 2);
-	RNA_def_property_float_default(prop, 1.3f);
-	RNA_def_property_ui_text(prop, "Max Edge Error", "Maximum distance error from contour to cells");
-	RNA_def_property_update(prop, NC_SCENE, NULL);
-
-	prop = RNA_def_property(srna, "verts_per_poly", PROP_INT, PROP_NONE);
-	RNA_def_property_int_sdna(prop, NULL, "vertsperpoly");
-	RNA_def_property_ui_range(prop, 3, 12, 1, -1);
-	RNA_def_property_int_default(prop, 6);
-	RNA_def_property_ui_text(prop, "Verts Per Poly", "Max number of vertices per polygon");
-	RNA_def_property_update(prop, NC_SCENE, NULL);
-
-	prop = RNA_def_property(srna, "sample_dist", PROP_FLOAT, PROP_NONE);
-	RNA_def_property_float_sdna(prop, NULL, "detailsampledist");
-	RNA_def_property_ui_range(prop, 0.0, 16.0, 1, 2);
-	RNA_def_property_float_default(prop, 6.0f);
-	RNA_def_property_ui_text(prop, "Sample Distance", "Detail mesh sample spacing");
-	RNA_def_property_update(prop, NC_SCENE, NULL);
-
-	prop = RNA_def_property(srna, "sample_max_error", PROP_FLOAT, PROP_NONE);
-	RNA_def_property_float_sdna(prop, NULL, "detailsamplemaxerror");
-	RNA_def_property_ui_range(prop, 0.0, 16.0, 1, 2);
-	RNA_def_property_float_default(prop, 1.0f);
-	RNA_def_property_ui_text(prop, "Max Sample Error", "Detail mesh simplification max sample error");
-	RNA_def_property_update(prop, NC_SCENE, NULL);
-}
-
-
-static void rna_def_bake_data(BlenderRNA *brna)
-{
-	StructRNA *srna;
-	PropertyRNA *prop;
-
-	srna = RNA_def_struct(brna, "BakeSettings", NULL);
-	RNA_def_struct_sdna(srna, "BakeData");
-	RNA_def_struct_nested(brna, srna, "RenderSettings");
-	RNA_def_struct_ui_text(srna, "Bake Data", "Bake data for a Scene data-block");
-
-	prop = RNA_def_property(srna, "cage_object", PROP_STRING, PROP_NONE);
-	RNA_def_property_string_sdna(prop, NULL, "cage");
-	RNA_def_property_ui_text(prop, "Cage Object", "Object to use as cage "
-	                         "instead of calculating the cage from the active object with cage extrusion");
-	RNA_def_property_update(prop, NC_SCENE | ND_RENDER_OPTIONS, NULL);
-
-	prop = RNA_def_property(srna, "filepath", PROP_STRING, PROP_FILEPATH);
-	RNA_def_property_ui_text(prop, "File Path", "Image filepath to use when saving externally");
-	RNA_def_property_update(prop, NC_SCENE | ND_RENDER_OPTIONS, NULL);
-
-	prop = RNA_def_property(srna, "width", PROP_INT, PROP_PIXEL);
-	RNA_def_property_range(prop, 4, 10000);
-	RNA_def_property_ui_text(prop, "Width", "Horizontal dimension of the baking map");
-	RNA_def_property_update(prop, NC_SCENE | ND_RENDER_OPTIONS, NULL);
-
-	prop = RNA_def_property(srna, "height", PROP_INT, PROP_PIXEL);
-	RNA_def_property_range(prop, 4, 10000);
-	RNA_def_property_ui_text(prop, "Height", "Vertical dimension of the baking map");
-	RNA_def_property_update(prop, NC_SCENE | ND_RENDER_OPTIONS, NULL);
-
-	prop = RNA_def_property(srna, "margin", PROP_INT, PROP_PIXEL);
-	RNA_def_property_range(prop, 0, SHRT_MAX);
-	RNA_def_property_ui_range(prop, 0, 64, 1, 1);
-	RNA_def_property_ui_text(prop, "Margin", "Extends the baked result as a post process filter");
-	RNA_def_property_update(prop, NC_SCENE | ND_RENDER_OPTIONS, NULL);
-
-	prop = RNA_def_property(srna, "cage_extrusion", PROP_FLOAT, PROP_NONE);
-	RNA_def_property_range(prop, 0.0, FLT_MAX);
-	RNA_def_property_ui_range(prop, 0.0, 1.0, 1, 3);
-	RNA_def_property_ui_text(prop, "Cage Extrusion",
-	                         "Distance to use for the inward ray cast when using selected to active");
-	RNA_def_property_update(prop, NC_SCENE | ND_RENDER_OPTIONS, NULL);
-
-	prop = RNA_def_property(srna, "normal_space", PROP_ENUM, PROP_NONE);
-	RNA_def_property_enum_bitflag_sdna(prop, NULL, "normal_space");
-	RNA_def_property_enum_items(prop, rna_enum_normal_space_items);
-	RNA_def_property_ui_text(prop, "Normal Space", "Choose normal space for baking");
-	RNA_def_property_update(prop, NC_SCENE | ND_RENDER_OPTIONS, NULL);
-
-	prop = RNA_def_property(srna, "normal_r", PROP_ENUM, PROP_NONE);
-	RNA_def_property_enum_bitflag_sdna(prop, NULL, "normal_swizzle[0]");
-	RNA_def_property_enum_items(prop, rna_enum_normal_swizzle_items);
-	RNA_def_property_ui_text(prop, "Normal Space", "Axis to bake in red channel");
-	RNA_def_property_update(prop, NC_SCENE | ND_RENDER_OPTIONS, NULL);
-
-	prop = RNA_def_property(srna, "normal_g", PROP_ENUM, PROP_NONE);
-	RNA_def_property_enum_bitflag_sdna(prop, NULL, "normal_swizzle[1]");
-	RNA_def_property_enum_items(prop, rna_enum_normal_swizzle_items);
-	RNA_def_property_ui_text(prop, "Normal Space", "Axis to bake in green channel");
-	RNA_def_property_update(prop, NC_SCENE | ND_RENDER_OPTIONS, NULL);
-
-	prop = RNA_def_property(srna, "normal_b", PROP_ENUM, PROP_NONE);
-	RNA_def_property_enum_bitflag_sdna(prop, NULL, "normal_swizzle[2]");
-	RNA_def_property_enum_items(prop, rna_enum_normal_swizzle_items);
-	RNA_def_property_ui_text(prop, "Normal Space", "Axis to bake in blue channel");
-	RNA_def_property_update(prop, NC_SCENE | ND_RENDER_OPTIONS, NULL);
-
-	prop = RNA_def_property(srna, "image_settings", PROP_POINTER, PROP_NONE);
-	RNA_def_property_flag(prop, PROP_NEVER_NULL);
-	RNA_def_property_pointer_sdna(prop, NULL, "im_format");
-	RNA_def_property_struct_type(prop, "ImageFormatSettings");
-	RNA_def_property_ui_text(prop, "Image Format", "");
-
-	prop = RNA_def_property(srna, "save_mode", PROP_ENUM, PROP_NONE);
-	RNA_def_property_enum_bitflag_sdna(prop, NULL, "save_mode");
-	RNA_def_property_enum_items(prop, rna_enum_bake_save_mode_items);
-	RNA_def_property_ui_text(prop, "Save Mode", "Choose how to save the baking map");
-	RNA_def_property_update(prop, NC_SCENE | ND_RENDER_OPTIONS, NULL);
-
-	/* flags */
-	prop = RNA_def_property(srna, "use_selected_to_active", PROP_BOOLEAN, PROP_NONE);
-	RNA_def_property_boolean_sdna(prop, NULL, "flag", R_BAKE_TO_ACTIVE);
-	RNA_def_property_ui_text(prop, "Selected to Active",
-	                         "Bake shading on the surface of selected objects to the active object");
-	RNA_def_property_update(prop, NC_SCENE | ND_RENDER_OPTIONS, NULL);
-
-	prop = RNA_def_property(srna, "use_clear", PROP_BOOLEAN, PROP_NONE);
-	RNA_def_property_boolean_sdna(prop, NULL, "flag", R_BAKE_CLEAR);
-	RNA_def_property_ui_text(prop, "Clear",
-	                         "Clear Images before baking (internal only)");
-	RNA_def_property_update(prop, NC_SCENE | ND_RENDER_OPTIONS, NULL);
-
-	prop = RNA_def_property(srna, "use_split_materials", PROP_BOOLEAN, PROP_NONE);
-	RNA_def_property_boolean_sdna(prop, NULL, "flag", R_BAKE_SPLIT_MAT);
-	RNA_def_property_ui_text(prop, "Split Materials",
-	                         "Split external images per material (external only)");
-	RNA_def_property_update(prop, NC_SCENE | ND_RENDER_OPTIONS, NULL);
-
-	prop = RNA_def_property(srna, "use_automatic_name", PROP_BOOLEAN, PROP_NONE);
-	RNA_def_property_boolean_sdna(prop, NULL, "flag", R_BAKE_AUTO_NAME);
-	RNA_def_property_ui_text(prop, "Automatic Name",
-	                         "Automatically name the output file with the pass type (external only)");
-	RNA_def_property_update(prop, NC_SCENE | ND_RENDER_OPTIONS, NULL);
-
-	prop = RNA_def_property(srna, "use_cage", PROP_BOOLEAN, PROP_NONE);
-	RNA_def_property_boolean_sdna(prop, NULL, "flag", R_BAKE_CAGE);
-	RNA_def_property_ui_text(prop, "Cage",
-	                         "Cast rays to active object from a cage");
-	RNA_def_property_update(prop, NC_SCENE | ND_RENDER_OPTIONS, NULL);
-
-	/* custom passes flags */
-	prop = RNA_def_property(srna, "use_pass_ambient_occlusion", PROP_BOOLEAN, PROP_NONE);
-	RNA_def_property_boolean_sdna(prop, NULL, "pass_filter", R_BAKE_PASS_FILTER_AO);
-	RNA_def_property_ui_text(prop, "AO", "Add ambient occlusion contribution");
-
-	prop = RNA_def_property(srna, "use_pass_emit", PROP_BOOLEAN, PROP_NONE);
-	RNA_def_property_boolean_sdna(prop, NULL, "pass_filter", R_BAKE_PASS_FILTER_EMIT);
-	RNA_def_property_ui_text(prop, "Emit", "Add emission contribution");
-
-	prop = RNA_def_property(srna, "use_pass_direct", PROP_BOOLEAN, PROP_NONE);
-	RNA_def_property_boolean_sdna(prop, NULL, "pass_filter", R_BAKE_PASS_FILTER_DIRECT);
-	RNA_def_property_ui_text(prop, "Direct", "Add direct lighting contribution");
-	RNA_def_property_update(prop, NC_SCENE | ND_RENDER_OPTIONS, NULL);
-
-	prop = RNA_def_property(srna, "use_pass_indirect", PROP_BOOLEAN, PROP_NONE);
-	RNA_def_property_boolean_sdna(prop, NULL, "pass_filter", R_BAKE_PASS_FILTER_INDIRECT);
-	RNA_def_property_ui_text(prop, "Indirect", "Add indirect lighting contribution");
-	RNA_def_property_update(prop, NC_SCENE | ND_RENDER_OPTIONS, NULL);
-
-	prop = RNA_def_property(srna, "use_pass_color", PROP_BOOLEAN, PROP_NONE);
-	RNA_def_property_boolean_sdna(prop, NULL, "pass_filter", R_BAKE_PASS_FILTER_COLOR);
-	RNA_def_property_ui_text(prop, "Color", "Color the pass");
-	RNA_def_property_update(prop, NC_SCENE | ND_RENDER_OPTIONS, NULL);
-
-	prop = RNA_def_property(srna, "use_pass_diffuse", PROP_BOOLEAN, PROP_NONE);
-	RNA_def_property_boolean_sdna(prop, NULL, "pass_filter", R_BAKE_PASS_FILTER_DIFFUSE);
-	RNA_def_property_ui_text(prop, "Diffuse", "Add diffuse contribution");
-	RNA_def_property_update(prop, NC_SCENE | ND_RENDER_OPTIONS, NULL);
-
-	prop = RNA_def_property(srna, "use_pass_glossy", PROP_BOOLEAN, PROP_NONE);
-	RNA_def_property_boolean_sdna(prop, NULL, "pass_filter", R_BAKE_PASS_FILTER_GLOSSY);
-	RNA_def_property_ui_text(prop, "Glossy", "Add glossy contribution");
-	RNA_def_property_update(prop, NC_SCENE | ND_RENDER_OPTIONS, NULL);
-
-	prop = RNA_def_property(srna, "use_pass_transmission", PROP_BOOLEAN, PROP_NONE);
-	RNA_def_property_boolean_sdna(prop, NULL, "pass_filter", R_BAKE_PASS_FILTER_TRANSM);
-	RNA_def_property_ui_text(prop, "Transmission", "Add transmission contribution");
-	RNA_def_property_update(prop, NC_SCENE | ND_RENDER_OPTIONS, NULL);
-
-	prop = RNA_def_property(srna, "use_pass_subsurface", PROP_BOOLEAN, PROP_NONE);
-	RNA_def_property_boolean_sdna(prop, NULL, "pass_filter", R_BAKE_PASS_FILTER_SUBSURFACE);
-	RNA_def_property_ui_text(prop, "Subsurface", "Add subsurface contribution");
-	RNA_def_property_update(prop, NC_SCENE | ND_RENDER_OPTIONS, NULL);
-
-	prop = RNA_def_property(srna, "pass_filter", PROP_ENUM, PROP_NONE);
-	RNA_def_property_enum_sdna(prop, NULL, "pass_filter");
-	RNA_def_property_enum_items(prop, rna_enum_bake_pass_filter_type_items);
-	RNA_def_property_flag(prop, PROP_ENUM_FLAG);
-	RNA_def_property_ui_text(prop, "Pass Filter",  "Passes to include in the active baking pass");
-	RNA_def_property_clear_flag(prop, PROP_EDITABLE);
-}
-
-static void rna_def_scene_game_data(BlenderRNA *brna)
-{
-	StructRNA *srna;
-	PropertyRNA *prop;
-
-	static EnumPropertyItem aasamples_items[] = {
-		{0, "SAMPLES_0", 0, "Off", ""},
-		{2, "SAMPLES_2", 0, "2x", ""},
-		{4, "SAMPLES_4", 0, "4x", ""},
-		{8, "SAMPLES_8", 0, "8x", ""},
-		{16, "SAMPLES_16", 0, "16x", ""},
-		{0, NULL, 0, NULL, NULL}
-	};
-
-	static EnumPropertyItem framing_types_items[] = {
-		{SCE_GAMEFRAMING_BARS, "LETTERBOX", 0, "Letterbox",
-		                       "Show the entire viewport in the display window, using bar horizontally or vertically"},
-		{SCE_GAMEFRAMING_EXTEND, "EXTEND", 0, "Extend",
-		                         "Show the entire viewport in the display window, viewing more horizontally "
-		                         "or vertically"},
-		{SCE_GAMEFRAMING_SCALE, "SCALE", 0, "Scale", "Stretch or squeeze the viewport to fill the display window"},
-		{0, NULL, 0, NULL, NULL}
-	};
-
-	static EnumPropertyItem dome_modes_items[] = {
-		{DOME_FISHEYE, "FISHEYE", 0, "Fisheye", ""},
-		{DOME_TRUNCATED_FRONT, "TRUNCATED_FRONT", 0, "Front-Truncated", ""},
-		{DOME_TRUNCATED_REAR, "TRUNCATED_REAR", 0, "Rear-Truncated", ""},
-		{DOME_ENVMAP, "ENVMAP", 0, "Cube Map", ""},
-		{DOME_PANORAM_SPH, "PANORAM_SPH", 0, "Spherical Panoramic", ""},
-		{0, NULL, 0, NULL, NULL}
-	};
-		
-	static EnumPropertyItem stereo_modes_items[] = {
-		{STEREO_QUADBUFFERED, "QUADBUFFERED", 0, "Quad-Buffer", ""},
-		{STEREO_ABOVEBELOW, "ABOVEBELOW", 0, "Above-Below", ""},
-		{STEREO_INTERLACED, "INTERLACED", 0, "Interlaced", ""},
-		{STEREO_ANAGLYPH, "ANAGLYPH", 0, "Anaglyph", ""},
-		{STEREO_SIDEBYSIDE, "SIDEBYSIDE", 0, "Side-by-side", ""},
-		{STEREO_VINTERLACE, "VINTERLACE", 0, "Vinterlace", ""},
-		{STEREO_3DTVTOPBOTTOM, "3DTVTOPBOTTOM", 0, "3DTV Top-Bottom", ""},
-		{0, NULL, 0, NULL, NULL}
-	};
-		
-	static EnumPropertyItem stereo_items[] = {
-		{STEREO_NOSTEREO, "NONE", 0, "None", "Disable Stereo and Dome environments"},
-		{STEREO_ENABLED, "STEREO", 0, "Stereo", "Enable Stereo environment"},
-		{STEREO_DOME, "DOME", 0, "Dome", "Enable Dome environment"},
-		{0, NULL, 0, NULL, NULL}
-	};
-
-	static EnumPropertyItem physics_engine_items[] = {
-		{WOPHY_NONE, "NONE", 0, "None", "Don't use a physics engine"},
-		{WOPHY_BULLET, "BULLET", 0, "Bullet", "Use the Bullet physics engine"},
-		{0, NULL, 0, NULL, NULL}
-	};
-
-	static EnumPropertyItem material_items[] = {
-		{GAME_MAT_MULTITEX, "MULTITEXTURE", 0, "Multitexture", "Multitexture materials"},
-		{GAME_MAT_GLSL, "GLSL", 0, "GLSL", "OpenGL shading language shaders"},
-		{0, NULL, 0, NULL, NULL}
-	};
-
-	static EnumPropertyItem obstacle_simulation_items[] = {
-		{OBSTSIMULATION_NONE, "NONE", 0, "None", ""},
-		{OBSTSIMULATION_TOI_rays, "RVO_RAYS", 0, "RVO (rays)", ""},
-		{OBSTSIMULATION_TOI_cells, "RVO_CELLS", 0, "RVO (cells)", ""},
-		{0, NULL, 0, NULL, NULL}
-	};
-
-	static EnumPropertyItem vsync_items[] = {
-		{VSYNC_OFF, "OFF", 0, "Off", "Disable vsync"},
-		{VSYNC_ON, "ON", 0, "On", "Enable vsync"},
-		{VSYNC_ADAPTIVE, "ADAPTIVE", 0, "Adaptive", "Enable adaptive vsync (if supported)"},
-		{0, NULL, 0, NULL, NULL}
-	};
-
-	static EnumPropertyItem storage_items[] = {
-		{RAS_STORE_AUTO, "AUTO", 0, "Auto Select", "Choose the best supported mode"},
-		{RAS_STORE_VA, "VERTEX_ARRAY", 0, "Vertex Arrays", "Usually the best choice (good performance with display lists)"},
-		{RAS_STORE_VBO, "VERTEX_BUFFER_OBJECT", 0, "Vertex Buffer Objects",
-		                "Typically slower than vertex arrays with display lists, requires at least OpenGL 1.4"},
-		{0, NULL, 0, NULL, NULL}};
-
-	srna = RNA_def_struct(brna, "SceneGameData", NULL);
-	RNA_def_struct_sdna(srna, "GameData");
-	RNA_def_struct_nested(brna, srna, "Scene");
-	RNA_def_struct_ui_text(srna, "Game Data", "Game data for a Scene data-block");
-	
-	prop = RNA_def_property(srna, "resolution_x", PROP_INT, PROP_PIXEL);
-	RNA_def_property_int_sdna(prop, NULL, "xplay");
-	RNA_def_property_range(prop, 4, 10000);
-	RNA_def_property_int_default(prop, 640);
-	RNA_def_property_ui_text(prop, "Resolution X", "Number of horizontal pixels in the screen");
-	RNA_def_property_update(prop, NC_SCENE, NULL);
-	
-	prop = RNA_def_property(srna, "resolution_y", PROP_INT, PROP_PIXEL);
-	RNA_def_property_int_sdna(prop, NULL, "yplay");
-	RNA_def_property_range(prop, 4, 10000);
-	RNA_def_property_int_default(prop, 480);
-	RNA_def_property_ui_text(prop, "Resolution Y", "Number of vertical pixels in the screen");
-	RNA_def_property_update(prop, NC_SCENE, NULL);
-
-	prop = RNA_def_property(srna, "vsync", PROP_ENUM, PROP_NONE);
-	RNA_def_property_enum_sdna(prop, NULL, "vsync");
-	RNA_def_property_enum_items(prop, vsync_items);
-	RNA_def_property_ui_text(prop, "Vsync", "Change vsync settings");
-	
-	prop = RNA_def_property(srna, "samples", PROP_ENUM, PROP_NONE);
-	RNA_def_property_enum_sdna(prop, NULL, "aasamples");
-	RNA_def_property_enum_items(prop, aasamples_items);
-	RNA_def_property_ui_text(prop, "AA Samples", "The number of AA Samples to use for MSAA");
-	
-	prop = RNA_def_property(srna, "depth", PROP_INT, PROP_UNSIGNED);
-	RNA_def_property_int_sdna(prop, NULL, "depth");
-	RNA_def_property_range(prop, 8, 32);
-	RNA_def_property_int_default(prop, 32);
-	RNA_def_property_ui_text(prop, "Bits", "Display bit depth of full screen display");
-	RNA_def_property_update(prop, NC_SCENE, NULL);
-
-	prop = RNA_def_property(srna, "exit_key", PROP_ENUM, PROP_NONE);
-	RNA_def_property_enum_sdna(prop, NULL, "exitkey");
-	RNA_def_property_enum_items(prop, rna_enum_event_type_items);
-	RNA_def_property_translation_context(prop, BLT_I18NCONTEXT_UI_EVENTS);
-	RNA_def_property_enum_default(prop, ESCKEY);
-	RNA_def_property_enum_funcs(prop, NULL, "rna_GameSettings_exit_key_set", NULL);
-	RNA_def_property_ui_text(prop, "Exit Key", "The key that exits the Game Engine");
-	RNA_def_property_update(prop, NC_SCENE, NULL);
-	
-	prop = RNA_def_property(srna, "raster_storage", PROP_ENUM, PROP_NONE);
-	RNA_def_property_enum_sdna(prop, NULL, "raster_storage");
-	RNA_def_property_enum_items(prop, storage_items);
-	RNA_def_property_ui_text(prop, "Storage", "Set the storage mode used by the rasterizer");
-	RNA_def_property_update(prop, NC_SCENE, NULL);
-	
-	/* Do we need it here ? (since we already have it in World */
-	prop = RNA_def_property(srna, "frequency", PROP_INT, PROP_NONE);
-	RNA_def_property_int_sdna(prop, NULL, "freqplay");
-	RNA_def_property_range(prop, 4, 2000);
-	RNA_def_property_int_default(prop, 60);
-	RNA_def_property_ui_text(prop, "Freq", "Display clock frequency of fullscreen display");
-	RNA_def_property_update(prop, NC_SCENE, NULL);
-	
-	prop = RNA_def_property(srna, "show_fullscreen", PROP_BOOLEAN, PROP_NONE);
-	RNA_def_property_boolean_sdna(prop, NULL, "playerflag", GAME_PLAYER_FULLSCREEN);
-	RNA_def_property_ui_text(prop, "Fullscreen", "Start player in a new fullscreen display");
-	RNA_def_property_update(prop, NC_SCENE, NULL);
-
-	prop = RNA_def_property(srna, "use_desktop", PROP_BOOLEAN, PROP_NONE);
-	RNA_def_property_boolean_sdna(prop, NULL, "playerflag", GAME_PLAYER_DESKTOP_RESOLUTION);
-	RNA_def_property_ui_text(prop, "Desktop", "Use the current desktop resolution in fullscreen mode");
-	RNA_def_property_update(prop, NC_SCENE, NULL);
-
-	/* Framing */
-	prop = RNA_def_property(srna, "frame_type", PROP_ENUM, PROP_NONE);
-	RNA_def_property_enum_sdna(prop, NULL, "framing.type");
-	RNA_def_property_enum_items(prop, framing_types_items);
-	RNA_def_property_ui_text(prop, "Framing Types", "Select the type of Framing you want");
-	RNA_def_property_update(prop, NC_SCENE, NULL);
-
-	prop = RNA_def_property(srna, "frame_color", PROP_FLOAT, PROP_COLOR);
-	RNA_def_property_float_sdna(prop, NULL, "framing.col");
-	RNA_def_property_range(prop, 0.0f, 1.0f);
-	RNA_def_property_array(prop, 3);
-	RNA_def_property_ui_text(prop, "Framing Color", "Set color of the bars");
-	RNA_def_property_update(prop, NC_SCENE, NULL);
-	
-	/* Stereo */
-	prop = RNA_def_property(srna, "stereo", PROP_ENUM, PROP_NONE);
-	RNA_def_property_enum_sdna(prop, NULL, "stereoflag");
-	RNA_def_property_enum_items(prop, stereo_items);
-	RNA_def_property_ui_text(prop, "Stereo Options", "");
-	RNA_def_property_update(prop, NC_SCENE, NULL);
-
-	prop = RNA_def_property(srna, "stereo_mode", PROP_ENUM, PROP_NONE);
-	RNA_def_property_enum_sdna(prop, NULL, "stereomode");
-	RNA_def_property_enum_items(prop, stereo_modes_items);
-	RNA_def_property_enum_default(prop, STEREO_ANAGLYPH);
-	RNA_def_property_ui_text(prop, "Stereo Mode", "Stereographic techniques");
-	RNA_def_property_update(prop, NC_SCENE, NULL);
-
-	prop = RNA_def_property(srna, "stereo_eye_separation", PROP_FLOAT, PROP_NONE);
-	RNA_def_property_float_sdna(prop, NULL, "eyeseparation");
-	RNA_def_property_range(prop, 0.01, 5.0);
-	RNA_def_property_float_default(prop, 0.1f);
-	RNA_def_property_ui_text(prop, "Eye Separation",
-	                         "Set the distance between the eyes - the camera focal distance/30 should be fine");
-	RNA_def_property_update(prop, NC_SCENE, NULL);
-	
-	/* Dome */
-	prop = RNA_def_property(srna, "dome_mode", PROP_ENUM, PROP_NONE);
-	RNA_def_property_enum_sdna(prop, NULL, "dome.mode");
-	RNA_def_property_enum_items(prop, dome_modes_items);
-	RNA_def_property_ui_text(prop, "Dome Mode", "Dome physical configurations");
-	RNA_def_property_update(prop, NC_SCENE, NULL);
-	
-	prop = RNA_def_property(srna, "dome_tessellation", PROP_INT, PROP_NONE);
-	RNA_def_property_int_sdna(prop, NULL, "dome.res");
-	RNA_def_property_ui_range(prop, 1, 8, 1, 1);
-	RNA_def_property_int_default(prop, 4);
-	RNA_def_property_ui_text(prop, "Tessellation", "Tessellation level - check the generated mesh in wireframe mode");
-	RNA_def_property_update(prop, NC_SCENE, NULL);
-	
-	prop = RNA_def_property(srna, "dome_buffer_resolution", PROP_FLOAT, PROP_NONE);
-	RNA_def_property_float_sdna(prop, NULL, "dome.resbuf");
-	RNA_def_property_ui_range(prop, 0.1, 1.0, 0.1, 2);
-	RNA_def_property_float_default(prop, 1.0f);
-	RNA_def_property_ui_text(prop, "Buffer Resolution", "Buffer Resolution - decrease it to increase speed");
-	RNA_def_property_update(prop, NC_SCENE, NULL);
-	
-	prop = RNA_def_property(srna, "dome_angle", PROP_INT, PROP_NONE);
-	RNA_def_property_int_sdna(prop, NULL, "dome.angle");
-	RNA_def_property_ui_range(prop, 90, 250, 1, 1);
-	RNA_def_property_int_default(prop, 180);
-	RNA_def_property_ui_text(prop, "Angle", "Field of View of the Dome - it only works in mode Fisheye and Truncated");
-	RNA_def_property_update(prop, NC_SCENE, NULL);
-	
-	prop = RNA_def_property(srna, "dome_tilt", PROP_INT, PROP_NONE);
-	RNA_def_property_int_sdna(prop, NULL, "dome.tilt");
-	RNA_def_property_ui_range(prop, -180, 180, 1, 1);
-	RNA_def_property_ui_text(prop, "Tilt", "Camera rotation in horizontal axis");
-	RNA_def_property_update(prop, NC_SCENE, NULL);
-	
-	prop = RNA_def_property(srna, "dome_text", PROP_POINTER, PROP_NONE);
-	RNA_def_property_pointer_sdna(prop, NULL, "dome.warptext");
-	RNA_def_property_struct_type(prop, "Text");
-	RNA_def_property_flag(prop, PROP_EDITABLE);
-	RNA_def_property_ui_text(prop, "Warp Data", "Custom Warp Mesh data file");
-	RNA_def_property_update(prop, NC_SCENE, NULL);
-	
-	/* physics */
-	prop = RNA_def_property(srna, "physics_engine", PROP_ENUM, PROP_NONE);
-	RNA_def_property_enum_sdna(prop, NULL, "physicsEngine");
-	RNA_def_property_enum_items(prop, physics_engine_items);
-	RNA_def_property_enum_default(prop, WOPHY_BULLET);
-	RNA_def_property_ui_text(prop, "Physics Engine", "Physics engine used for physics simulation in the game engine");
-	RNA_def_property_update(prop, NC_SCENE, NULL);
-
-	prop = RNA_def_property(srna, "physics_gravity", PROP_FLOAT, PROP_ACCELERATION);
-	RNA_def_property_float_sdna(prop, NULL, "gravity");
-	RNA_def_property_ui_range(prop, 0.0, 25.0, 1, 2);
-	RNA_def_property_range(prop, 0.0, 10000.0);
-	RNA_def_property_float_default(prop, 9.8f);
-	RNA_def_property_ui_text(prop, "Physics Gravity",
-	                         "Gravitational constant used for physics simulation in the game engine");
-	RNA_def_property_update(prop, NC_SCENE, NULL);
-
-	prop = RNA_def_property(srna, "occlusion_culling_resolution", PROP_INT, PROP_PIXEL);
-	RNA_def_property_int_sdna(prop, NULL, "occlusionRes");
-	RNA_def_property_range(prop, 128.0, 1024.0);
-	RNA_def_property_int_default(prop, 128);
-	RNA_def_property_ui_text(prop, "Occlusion Resolution",
-	                         "Size of the occlusion buffer, use higher value for better precision (slower)");
-	RNA_def_property_update(prop, NC_SCENE, NULL);
-
-	prop = RNA_def_property(srna, "fps", PROP_INT, PROP_NONE);
-	RNA_def_property_int_sdna(prop, NULL, "ticrate");
-	RNA_def_property_ui_range(prop, 1, 60, 1, 1);
-	RNA_def_property_range(prop, 1, 10000);
-	RNA_def_property_int_default(prop, 60);
-	RNA_def_property_ui_text(prop, "Frames Per Second",
-	                         "Nominal number of game frames per second "
-	                         "(physics fixed timestep = 1/fps, independently of actual frame rate)");
-	RNA_def_property_update(prop, NC_SCENE, NULL);
-
-	prop = RNA_def_property(srna, "logic_step_max", PROP_INT, PROP_NONE);
-	RNA_def_property_int_sdna(prop, NULL, "maxlogicstep");
-	RNA_def_property_range(prop, 1, 10000);
-	RNA_def_property_ui_range(prop, 1, 50, 1, 1);
-	RNA_def_property_int_default(prop, 5);
-	RNA_def_property_ui_text(prop, "Max Logic Steps",
-	                         "Maximum number of logic frame per game frame if graphics slows down the game, "
-	                         "higher value allows better synchronization with physics");
-	RNA_def_property_update(prop, NC_SCENE, NULL);
-
-	prop = RNA_def_property(srna, "physics_step_max", PROP_INT, PROP_NONE);
-	RNA_def_property_int_sdna(prop, NULL, "maxphystep");
-	RNA_def_property_range(prop, 1, 10000);
-	RNA_def_property_ui_range(prop, 1, 50, 1, 1);
-	RNA_def_property_int_default(prop, 5);
-	RNA_def_property_ui_text(prop, "Max Physics Steps",
-	                         "Maximum number of physics step per game frame if graphics slows down the game, "
-	                         "higher value allows physics to keep up with realtime");
-	RNA_def_property_update(prop, NC_SCENE, NULL);
-
-	prop = RNA_def_property(srna, "physics_step_sub", PROP_INT, PROP_NONE);
-	RNA_def_property_int_sdna(prop, NULL, "physubstep");
-	RNA_def_property_range(prop, 1, 50);
-	RNA_def_property_ui_range(prop, 1, 5, 1, 1);
-	RNA_def_property_int_default(prop, 1);
-	RNA_def_property_ui_text(prop, "Physics Sub Steps",
-	                         "Number of simulation substep per physic timestep, "
-	                         "higher value give better physics precision");
-	RNA_def_property_update(prop, NC_SCENE, NULL);
-
-	prop = RNA_def_property(srna, "deactivation_linear_threshold", PROP_FLOAT, PROP_NONE);
-	RNA_def_property_float_sdna(prop, NULL, "lineardeactthreshold");
-	RNA_def_property_ui_range(prop, 0.001, 10000.0, 2, 3);
-	RNA_def_property_range(prop, 0.001, 10000.0);
-	RNA_def_property_float_default(prop, 0.8f);
-	RNA_def_property_ui_text(prop, "Deactivation Linear Threshold",
-	                         "Linear velocity that an object must be below before the deactivation timer can start");
-	RNA_def_property_update(prop, NC_SCENE, NULL);
-
-	prop = RNA_def_property(srna, "deactivation_angular_threshold", PROP_FLOAT, PROP_NONE);
-	RNA_def_property_float_sdna(prop, NULL, "angulardeactthreshold");
-	RNA_def_property_ui_range(prop, 0.001, 10000.0, 2, 3);
-	RNA_def_property_range(prop, 0.001, 10000.0);
-	RNA_def_property_float_default(prop, 1.0f);
-	RNA_def_property_ui_text(prop, "Deactivation Angular Threshold",
-	                         "Angular velocity that an object must be below before the deactivation timer can start");
-	RNA_def_property_update(prop, NC_SCENE, NULL);
-
-	prop = RNA_def_property(srna, "deactivation_time", PROP_FLOAT, PROP_NONE);
-	RNA_def_property_float_sdna(prop, NULL, "deactivationtime");
-	RNA_def_property_ui_range(prop, 0.0, 60.0, 1, 1);
-	RNA_def_property_range(prop, 0.0, 60.0);
-	RNA_def_property_ui_text(prop, "Deactivation Time",
-	                         "Amount of time (in seconds) after which objects with a velocity less than the given "
-	                         "threshold will deactivate (0.0 means no deactivation)");
-	RNA_def_property_update(prop, NC_SCENE, NULL);
-
-	/* mode */
-	/* not used  *//* deprecated !!!!!!!!!!!!! */
-	prop = RNA_def_property(srna, "use_occlusion_culling", PROP_BOOLEAN, PROP_NONE);
-	RNA_def_property_boolean_sdna(prop, NULL, "mode", WO_DBVT_CULLING);
-	RNA_def_property_ui_text(prop, "DBVT Culling",
-	                         "Use optimized Bullet DBVT tree for view frustum and occlusion culling (more efficient, "
-	                         "but it can waste unnecessary CPU if the scene doesn't have occluder objects)");
-	
-	/* not used  *//* deprecated !!!!!!!!!!!!! */
-	prop = RNA_def_property(srna, "use_activity_culling", PROP_BOOLEAN, PROP_NONE);
-	RNA_def_property_boolean_sdna(prop, NULL, "mode", WO_ACTIVITY_CULLING);
-	RNA_def_property_ui_text(prop, "Activity Culling", "Activity culling is enabled");
-
-	/* not used  *//* deprecated !!!!!!!!!!!!! */
-	prop = RNA_def_property(srna, "activity_culling_box_radius", PROP_FLOAT, PROP_NONE);
-	RNA_def_property_float_sdna(prop, NULL, "activityBoxRadius");
-	RNA_def_property_range(prop, 0.0, 1000.0);
-	RNA_def_property_ui_text(prop, "Box Radius",
-	                         "Radius of the activity bubble, in Manhattan length "
-	                         "(objects outside the box are activity-culled)");
-
-	/* booleans */
-	prop = RNA_def_property(srna, "show_debug_properties", PROP_BOOLEAN, PROP_NONE);
-	RNA_def_property_boolean_sdna(prop, NULL, "flag", GAME_SHOW_DEBUG_PROPS);
-	RNA_def_property_ui_text(prop, "Show Debug Properties",
-	                         "Show properties marked for debugging while the game runs");
-
-	prop = RNA_def_property(srna, "show_framerate_profile", PROP_BOOLEAN, PROP_NONE);
-	RNA_def_property_boolean_sdna(prop, NULL, "flag", GAME_SHOW_FRAMERATE);
-	RNA_def_property_ui_text(prop, "Show Framerate and Profile",
-	                         "Show framerate and profiling information while the game runs");
-
-	prop = RNA_def_property(srna, "show_physics_visualization", PROP_BOOLEAN, PROP_NONE);
-	RNA_def_property_boolean_sdna(prop, NULL, "flag", GAME_SHOW_PHYSICS);
-	RNA_def_property_ui_text(prop, "Show Physics Visualization",
-	                         "Show a visualization of physics bounds and interactions");
-
-	prop = RNA_def_property(srna, "show_mouse", PROP_BOOLEAN, PROP_NONE);
-	RNA_def_property_boolean_sdna(prop, NULL, "flag", GAME_SHOW_MOUSE);
-	RNA_def_property_ui_text(prop, "Show Mouse", "Start player with a visible mouse cursor");
-
-	prop = RNA_def_property(srna, "use_frame_rate", PROP_BOOLEAN, PROP_NONE);
-	RNA_def_property_boolean_negative_sdna(prop, NULL, "flag", GAME_ENABLE_ALL_FRAMES);
-	RNA_def_property_ui_text(prop, "Use Frame Rate",
-	                         "Respect the frame rate from the Physics panel in the world properties "
-	                         "rather than rendering as many frames as possible");
-
-	prop = RNA_def_property(srna, "use_deprecation_warnings", PROP_BOOLEAN, PROP_NONE);
-	RNA_def_property_boolean_negative_sdna(prop, NULL, "flag", GAME_IGNORE_DEPRECATION_WARNINGS);
-	RNA_def_property_ui_text(prop, "Deprecation Warnings",
-	                         "Print warnings when using deprecated features in the python API");
-
-	prop = RNA_def_property(srna, "use_animation_record", PROP_BOOLEAN, PROP_NONE);
-	RNA_def_property_boolean_sdna(prop, NULL, "flag", GAME_ENABLE_ANIMATION_RECORD);
-	RNA_def_property_ui_text(prop, "Record Animation", "Record animation to F-Curves");
-
-	prop = RNA_def_property(srna, "use_auto_start", PROP_BOOLEAN, PROP_NONE);
-	RNA_def_property_boolean_funcs(prop, "rna_GameSettings_auto_start_get", "rna_GameSettings_auto_start_set");
-	RNA_def_property_ui_text(prop, "Auto Start", "Automatically start game at load time");
-
-	prop = RNA_def_property(srna, "use_restrict_animation_updates", PROP_BOOLEAN, PROP_NONE);
-	RNA_def_property_boolean_sdna(prop, NULL, "flag", GAME_RESTRICT_ANIM_UPDATES);
-	RNA_def_property_ui_text(prop, "Restrict Animation Updates",
-	                         "Restrict the number of animation updates to the animation FPS (this is "
-	                         "better for performance, but can cause issues with smooth playback)");
-	
-	/* materials */
-	prop = RNA_def_property(srna, "material_mode", PROP_ENUM, PROP_NONE);
-	RNA_def_property_enum_sdna(prop, NULL, "matmode");
-	RNA_def_property_enum_items(prop, material_items);
-	RNA_def_property_ui_text(prop, "Material Mode", "Material mode to use for rendering");
-	RNA_def_property_update(prop, NC_SCENE | NA_EDITED, NULL);
-
-	prop = RNA_def_property(srna, "use_glsl_lights", PROP_BOOLEAN, PROP_NONE);
-	RNA_def_property_boolean_negative_sdna(prop, NULL, "flag", GAME_GLSL_NO_LIGHTS);
-	RNA_def_property_ui_text(prop, "GLSL Lights", "Use lights for GLSL rendering");
-	RNA_def_property_update(prop, NC_SCENE | NA_EDITED, "rna_Scene_glsl_update");
-
-	prop = RNA_def_property(srna, "use_glsl_shaders", PROP_BOOLEAN, PROP_NONE);
-	RNA_def_property_boolean_negative_sdna(prop, NULL, "flag", GAME_GLSL_NO_SHADERS);
-	RNA_def_property_ui_text(prop, "GLSL Shaders", "Use shaders for GLSL rendering");
-	RNA_def_property_update(prop, NC_SCENE | NA_EDITED, "rna_Scene_glsl_update");
-
-	prop = RNA_def_property(srna, "use_glsl_shadows", PROP_BOOLEAN, PROP_NONE);
-	RNA_def_property_boolean_negative_sdna(prop, NULL, "flag", GAME_GLSL_NO_SHADOWS);
-	RNA_def_property_ui_text(prop, "GLSL Shadows", "Use shadows for GLSL rendering");
-	RNA_def_property_update(prop, NC_SCENE | NA_EDITED, "rna_Scene_glsl_update");
-
-	prop = RNA_def_property(srna, "use_glsl_ramps", PROP_BOOLEAN, PROP_NONE);
-	RNA_def_property_boolean_negative_sdna(prop, NULL, "flag", GAME_GLSL_NO_RAMPS);
-	RNA_def_property_ui_text(prop, "GLSL Ramps", "Use ramps for GLSL rendering");
-	RNA_def_property_update(prop, NC_SCENE | NA_EDITED, "rna_Scene_glsl_update");
-
-	prop = RNA_def_property(srna, "use_glsl_nodes", PROP_BOOLEAN, PROP_NONE);
-	RNA_def_property_boolean_negative_sdna(prop, NULL, "flag", GAME_GLSL_NO_NODES);
-	RNA_def_property_ui_text(prop, "GLSL Nodes", "Use nodes for GLSL rendering");
-	RNA_def_property_update(prop, NC_SCENE | NA_EDITED, "rna_Scene_glsl_update");
-
-	prop = RNA_def_property(srna, "use_glsl_color_management", PROP_BOOLEAN, PROP_NONE);
-	RNA_def_property_boolean_negative_sdna(prop, NULL, "flag", GAME_GLSL_NO_COLOR_MANAGEMENT);
-	RNA_def_property_ui_text(prop, "GLSL Color Management", "Use color management for GLSL rendering");
-	RNA_def_property_update(prop, NC_SCENE | NA_EDITED, "rna_Scene_glsl_update");
-
-	prop = RNA_def_property(srna, "use_glsl_extra_textures", PROP_BOOLEAN, PROP_NONE);
-	RNA_def_property_boolean_negative_sdna(prop, NULL, "flag", GAME_GLSL_NO_EXTRA_TEX);
-	RNA_def_property_ui_text(prop, "GLSL Extra Textures",
-	                         "Use extra textures like normal or specular maps for GLSL rendering");
-	RNA_def_property_update(prop, NC_SCENE | NA_EDITED, "rna_Scene_glsl_update");
-
-	prop = RNA_def_property(srna, "use_glsl_environment_lighting", PROP_BOOLEAN, PROP_NONE);
-	RNA_def_property_boolean_negative_sdna(prop, NULL, "flag", GAME_GLSL_NO_ENV_LIGHTING);
-	RNA_def_property_ui_text(prop, "GLSL Environment Lighting", "Use environment lighting for GLSL rendering");
-	RNA_def_property_update(prop, NC_SCENE | NA_EDITED, "rna_Scene_glsl_update");
-
-	prop = RNA_def_property(srna, "use_material_caching", PROP_BOOLEAN, PROP_NONE);
-	RNA_def_property_boolean_negative_sdna(prop, NULL, "flag", GAME_NO_MATERIAL_CACHING);
-	RNA_def_property_ui_text(prop, "Use Material Caching",
-	                         "Cache materials in the converter (this is faster, but can cause problems with older "
-	                         "Singletexture and Multitexture games)");
-
-	/* obstacle simulation */
-	prop = RNA_def_property(srna, "obstacle_simulation", PROP_ENUM, PROP_NONE);
-	RNA_def_property_enum_sdna(prop, NULL, "obstacleSimulation");
-	RNA_def_property_enum_items(prop, obstacle_simulation_items);
-	RNA_def_property_ui_text(prop, "Obstacle simulation", "Simulation used for obstacle avoidance in the game engine");
-	RNA_def_property_update(prop, NC_SCENE, NULL);
-
-	prop = RNA_def_property(srna, "level_height", PROP_FLOAT, PROP_ACCELERATION);
-	RNA_def_property_float_sdna(prop, NULL, "levelHeight");
-	RNA_def_property_range(prop, 0.0f, 200.0f);
-	RNA_def_property_float_default(prop, 2.0f);
-	RNA_def_property_ui_text(prop, "Level height",
-	                         "Max difference in heights of obstacles to enable their interaction");
-	RNA_def_property_update(prop, NC_SCENE, NULL);
-
-	prop = RNA_def_property(srna, "show_obstacle_simulation", PROP_BOOLEAN, PROP_NONE);
-	RNA_def_property_boolean_sdna(prop, NULL, "flag", GAME_SHOW_OBSTACLE_SIMULATION);
-	RNA_def_property_ui_text(prop, "Visualization", "Enable debug visualization for obstacle simulation");
-
-	/* Recast Settings */
-	prop = RNA_def_property(srna, "recast_data", PROP_POINTER, PROP_NONE);
-	RNA_def_property_flag(prop, PROP_NEVER_NULL);
-	RNA_def_property_pointer_sdna(prop, NULL, "recastData");
-	RNA_def_property_struct_type(prop, "SceneGameRecastData");
-	RNA_def_property_ui_text(prop, "Recast Data", "");
-
-	/* Nestled Data  */
-	rna_def_scene_game_recast_data(brna);
-
-	/* LoD */
-	prop = RNA_def_property(srna, "use_scene_hysteresis", PROP_BOOLEAN, PROP_NONE);
-	RNA_def_property_boolean_sdna(prop, NULL, "lodflag", SCE_LOD_USE_HYST);
-	RNA_def_property_ui_text(prop, "Hysteresis", "Use LoD Hysteresis setting for the scene");
-	RNA_def_property_update(prop, NC_SCENE, NULL);
-
-	prop = RNA_def_property(srna, "scene_hysteresis_percentage", PROP_INT, PROP_PERCENTAGE);
-	RNA_def_property_int_sdna(prop, NULL, "scehysteresis");
-	RNA_def_property_range(prop, 0, 100);
-	RNA_def_property_ui_range(prop, 0, 100, 10, 1);
-	RNA_def_property_int_default(prop, 10);
-	RNA_def_property_ui_text(prop, "Hysteresis %",
-	                         "Minimum distance change required to transition to the previous level of detail");
-	RNA_def_property_update(prop, NC_SCENE, NULL);
-}
-
-static void rna_def_gpu_dof_fx(BlenderRNA *brna)
-{
-	StructRNA *srna;
-	PropertyRNA *prop;
-
-	srna = RNA_def_struct(brna, "GPUDOFSettings", NULL);
-	RNA_def_struct_ui_text(srna, "GPU DOF", "Settings for GPU based depth of field");
-	RNA_def_struct_ui_icon(srna, ICON_RENDERLAYERS);
-	RNA_def_struct_path_func(srna, "rna_GPUDOF_path");
-
-	prop = RNA_def_property(srna, "focus_distance", PROP_FLOAT, PROP_DISTANCE);
-	RNA_def_property_ui_text(prop, "Focus distance", "Viewport depth of field focus distance");
-	RNA_def_property_range(prop, 0.0f, FLT_MAX);
-	RNA_def_property_ui_range(prop, 0.0f, 5000.0f, 1, 2);
-	RNA_def_property_update(prop, NC_SPACE | ND_SPACE_VIEW3D, NULL);
-
-	prop = RNA_def_property(srna, "focal_length", PROP_FLOAT, PROP_DISTANCE_CAMERA);
-	RNA_def_property_ui_text(prop, "Focal Length", "Focal length for dof effect");
-	RNA_def_property_range(prop, 1.0f, FLT_MAX);
-	RNA_def_property_ui_range(prop, 1.0f, 5000.0f, 1, 2);
-	RNA_def_property_update(prop, NC_SPACE | ND_SPACE_VIEW3D, NULL);
-
-	prop = RNA_def_property(srna, "sensor", PROP_FLOAT, PROP_DISTANCE_CAMERA);
-	RNA_def_property_ui_text(prop, "Sensor", "Size of sensor");
-	RNA_def_property_range(prop, 1.0f, FLT_MAX);
-	RNA_def_property_ui_range(prop, 1.0f, 5000.0f, 1, 2);
-	RNA_def_property_update(prop, NC_SPACE | ND_SPACE_VIEW3D, NULL);
-
-	prop = RNA_def_property(srna, "fstop", PROP_FLOAT, PROP_NONE);
-	RNA_def_property_ui_text(prop, "F-stop", "F-stop for dof effect");
-	RNA_def_property_range(prop, 0.0f, FLT_MAX);
-	RNA_def_property_ui_range(prop, 0.1f, 128.0f, 10, 1);
-	RNA_def_property_update(prop, NC_SPACE | ND_SPACE_VIEW3D, NULL);
-
-	prop = RNA_def_property(srna, "blades", PROP_INT, PROP_NONE);
-	RNA_def_property_int_sdna(prop, NULL, "num_blades");
-	RNA_def_property_ui_text(prop, "Blades", "Blades for dof effect");
-	RNA_def_property_range(prop, 0, 16);
-	RNA_def_property_int_funcs(prop, NULL, "rna_GPUDOFSettings_blades_set", NULL);
-	RNA_def_property_update(prop, NC_SPACE | ND_SPACE_VIEW3D, NULL);
-
-	prop = RNA_def_property(srna, "rotation", PROP_FLOAT, PROP_ANGLE);
-	RNA_def_property_ui_text(prop, "Rotation", "Rotation of blades in apperture");
-	RNA_def_property_range(prop, -M_PI, M_PI);
-	RNA_def_property_update(prop, NC_SPACE | ND_SPACE_VIEW3D, NULL);
-
-	prop = RNA_def_property(srna, "ratio", PROP_FLOAT, PROP_NONE);
-	RNA_def_property_ui_text(prop, "Ratio", "Distortion to simulate anamorphic lens bokeh");
-	RNA_def_property_range(prop, 0.0000001f, FLT_MAX);
-	RNA_def_property_ui_range(prop, 1.0f, 2.0f, 0.1, 3);
-	RNA_def_property_update(prop, NC_SPACE | ND_SPACE_VIEW3D, NULL);
-
-	prop = RNA_def_property(srna, "use_high_quality", PROP_BOOLEAN, PROP_NONE);
-	RNA_def_property_boolean_sdna(prop, NULL, "high_quality", 1);
-	RNA_def_property_ui_text(prop, "High Quality", "Use high quality depth of field");
-	RNA_def_property_update(prop, NC_SPACE | ND_SPACE_VIEW3D, NULL);
-
-	/* NOTE: high quality is always supported */
-	prop = RNA_def_property(srna, "is_hq_supported", PROP_BOOLEAN, PROP_NONE);
-	RNA_def_property_boolean_funcs(prop, "rna_gpu_is_hq_supported_get", NULL);
-	RNA_def_property_clear_flag(prop, PROP_EDITABLE);
-	RNA_def_property_ui_text(prop, "High Quality", "Use high quality depth of field");
-	RNA_def_property_update(prop, NC_SPACE | ND_SPACE_VIEW3D, NULL);
-}
-
-static void rna_def_gpu_ssao_fx(BlenderRNA *brna)
-{
-	StructRNA *srna;
-	PropertyRNA *prop;
-
-	srna = RNA_def_struct(brna, "GPUSSAOSettings", NULL);
-	RNA_def_struct_ui_text(srna, "GPU SSAO", "Settings for GPU based screen space ambient occlusion");
-	RNA_def_struct_ui_icon(srna, ICON_RENDERLAYERS);
-
-	prop = RNA_def_property(srna, "factor", PROP_FLOAT, PROP_NONE);
-	RNA_def_property_ui_text(prop, "Strength", "Strength of the SSAO effect");
-	RNA_def_property_range(prop, 0.0f, 250.0f);
-	RNA_def_property_update(prop, NC_SPACE | ND_SPACE_VIEW3D, NULL);
-
-	prop = RNA_def_property(srna, "distance_max", PROP_FLOAT, PROP_NONE);
-	RNA_def_property_ui_text(prop, "Distance", "Distance of object that contribute to the SSAO effect");
-	RNA_def_property_range(prop, 0.0f, 100000.0f);
-	RNA_def_property_ui_range(prop, 0.0f, 100.0f, 1, 3);
-	RNA_def_property_update(prop, NC_SPACE | ND_SPACE_VIEW3D, NULL);
-
-	prop = RNA_def_property(srna, "attenuation", PROP_FLOAT, PROP_NONE);
-	RNA_def_property_ui_text(prop, "Attenuation", "Attenuation constant");
-	RNA_def_property_range(prop, 1.0f, 100000.0f);
-	RNA_def_property_ui_range(prop, 1.0f, 100.0f, 1, 3);
-	RNA_def_property_update(prop, NC_SPACE | ND_SPACE_VIEW3D, NULL);
-
-	prop = RNA_def_property(srna, "samples", PROP_INT, PROP_NONE);
-	RNA_def_property_ui_text(prop, "Samples", "Number of samples");
-	RNA_def_property_range(prop, 1, 500);
-	RNA_def_property_update(prop, NC_SPACE | ND_SPACE_VIEW3D, NULL);
-
-	prop = RNA_def_property(srna, "color", PROP_FLOAT, PROP_COLOR_GAMMA);
-	RNA_def_property_ui_text(prop, "Color", "Color for screen space ambient occlusion effect");
-	RNA_def_property_range(prop, 0.0f, 1.0f);
-	RNA_def_property_update(prop, NC_SPACE | ND_SPACE_VIEW3D, NULL);
-}
-
-
-static void rna_def_gpu_fx(BlenderRNA *brna)
-{
-	StructRNA *srna;
-	PropertyRNA *prop;
-
-	rna_def_gpu_ssao_fx(brna);
-	rna_def_gpu_dof_fx(brna);
-
-	srna = RNA_def_struct(brna, "GPUFXSettings", NULL);
-	RNA_def_struct_ui_text(srna, "GPU FX Settings", "Settings for GPU based compositing");
-	RNA_def_struct_ui_icon(srna, ICON_RENDERLAYERS);
-
-	prop = RNA_def_property(srna, "dof", PROP_POINTER, PROP_NONE);
-	RNA_def_property_flag(prop, PROP_NEVER_NULL);
-	RNA_def_property_struct_type(prop, "GPUDOFSettings");
-	RNA_def_property_ui_text(prop, "Depth Of Field settings", "");
-
-	prop = RNA_def_property(srna, "use_dof", PROP_BOOLEAN, PROP_NONE);
-	RNA_def_property_boolean_sdna(prop, NULL, "fx_flag", GPU_FX_FLAG_DOF);
-	RNA_def_property_ui_text(prop, "Depth Of Field",
-	                         "Use depth of field on viewport using the values from active camera");
-	RNA_def_property_update(prop, NC_SPACE | ND_SPACE_VIEW3D, "rna_GPUFXSettings_fx_update");
-
-
-	prop = RNA_def_property(srna, "ssao", PROP_POINTER, PROP_NONE);
-	RNA_def_property_flag(prop, PROP_NEVER_NULL);
-	RNA_def_property_struct_type(prop, "GPUSSAOSettings");
-	RNA_def_property_ui_text(prop, "Screen Space Ambient Occlusion settings", "");
-
-	prop = RNA_def_property(srna, "use_ssao", PROP_BOOLEAN, PROP_NONE);
-	RNA_def_property_boolean_sdna(prop, NULL, "fx_flag", GPU_FX_FLAG_SSAO);
-	RNA_def_property_ui_text(prop, "SSAO", "Use screen space ambient occlusion of field on viewport");
-	RNA_def_property_update(prop, NC_SPACE | ND_SPACE_VIEW3D, "rna_GPUFXSettings_fx_update");
-}
-
-/* Render Layers and Collections */
-
-static void rna_def_scene_collections(BlenderRNA *brna, PropertyRNA *cprop)
->>>>>>> a5b3df75
 {
 	StructRNA *srna;
 	FunctionRNA *func;
 	PropertyRNA *parm;
-<<<<<<< HEAD
 	PropertyRNA *prop;
 
 	RNA_def_property_srna(cprop, "CollectionObjects");
@@ -9727,38 +6087,10 @@
 }
 
 static void rna_def_scene_collection(BlenderRNA *brna)
-=======
-
-	RNA_def_property_srna(cprop, "SceneCollections");
-	srna = RNA_def_struct(brna, "SceneCollections", NULL);
-	RNA_def_struct_sdna(srna, "SceneCollection");
-	RNA_def_struct_ui_text(srna, "Scene Collection", "Collection of scene collections");
-
-	func = RNA_def_function(srna, "new", "rna_SceneCollection_new");
-	RNA_def_function_ui_description(func, "Add a collection to scene");
-	RNA_def_function_flag(func, FUNC_USE_SELF_ID | FUNC_USE_MAIN);
-	parm = RNA_def_string(func, "name", "SceneCollection", 0, "", "New name for the collection (not unique)");
-	RNA_def_parameter_flags(parm, 0, PARM_REQUIRED);
-	parm = RNA_def_pointer(func, "result", "SceneCollection", "", "Newly created collection");
-	RNA_def_function_return(func, parm);
-
-	func = RNA_def_function(srna, "remove", "rna_SceneCollection_remove");
-	RNA_def_function_ui_description(func, "Remove a collection layer");
-	RNA_def_function_flag(func, FUNC_USE_SELF_ID | FUNC_USE_MAIN | FUNC_USE_REPORTS);
-	parm = RNA_def_pointer(func, "layer", "SceneCollection", "", "Collection to remove");
-	RNA_def_parameter_flags(parm, PROP_NEVER_NULL, PARM_REQUIRED | PARM_RNAPTR);
-	RNA_def_parameter_clear_flags(parm, PROP_THICK_WRAP, 0);
-}
-
-static void rna_def_collection_objects(BlenderRNA *brna, PropertyRNA *cprop)
->>>>>>> a5b3df75
 {
 	StructRNA *srna;
-	FunctionRNA *func;
-	PropertyRNA *parm;
 	PropertyRNA *prop;
 
-<<<<<<< HEAD
 	FunctionRNA *func;
 	PropertyRNA *parm;
 
@@ -9853,143 +6185,27 @@
 	RNA_def_property_range(prop, 1, 500);
 	RNA_def_property_flag(prop, PROP_CONTEXT_UPDATE);
 	RNA_def_property_update(prop, NC_SCENE | ND_LAYER_CONTENT, "rna_SceneLayerEngineSettings_update");
-=======
-	RNA_def_property_srna(cprop, "CollectionObjects");
-	srna = RNA_def_struct(brna, "CollectionObjects", NULL);
-	RNA_def_struct_sdna(srna, "SceneCollection");
-	RNA_def_struct_ui_text(srna, "Collection Objects", "Objects of a collection");
-
-	prop = RNA_def_property(srna, "active_index", PROP_INT, PROP_UNSIGNED);
-	RNA_def_property_int_funcs(prop, "rna_SceneCollection_objects_active_index_get",
-	                           "rna_SceneCollection_objects_active_index_set",
-	                           "rna_SceneCollection_objects_active_index_range");
-	RNA_def_property_ui_text(prop, "Active Object Index", "Active index in collection objects array");
-	RNA_def_property_update(prop, NC_SCENE | ND_LAYER_CONTENT, NULL);
-
-	func = RNA_def_function(srna, "link", "rna_SceneCollection_object_link");
-	RNA_def_function_ui_description(func, "Link an object to collection");
-	RNA_def_function_flag(func, FUNC_USE_SELF_ID | FUNC_USE_MAIN | FUNC_USE_REPORTS);
-	parm = RNA_def_pointer(func, "object", "Object", "", "Object to add to collection");
-	RNA_def_parameter_flags(parm, PROP_NEVER_NULL, PARM_REQUIRED);
-
-	func = RNA_def_function(srna, "unlink", "rna_SceneCollection_object_unlink");
-	RNA_def_function_ui_description(func, "Unlink object from collection");
-	RNA_def_function_flag(func, FUNC_USE_SELF_ID | FUNC_USE_MAIN | FUNC_USE_REPORTS);
-	parm = RNA_def_pointer(func, "object", "Object", "", "Object to remove from collection");
-	RNA_def_parameter_flags(parm, PROP_NEVER_NULL, PARM_REQUIRED);
-}
-
-static void rna_def_scene_collection(BlenderRNA *brna)
+
+	RNA_define_verify_sdna(1); /* not in sdna */
+}
+#endif /* WITH_CLAY_ENGINE */
+
+static void rna_def_scene_layer_engine_settings_eevee(BlenderRNA *brna)
 {
 	StructRNA *srna;
 	PropertyRNA *prop;
 
-	FunctionRNA *func;
-	PropertyRNA *parm;
-
-	srna = RNA_def_struct(brna, "SceneCollection", NULL);
-	RNA_def_struct_ui_text(srna, "Scene Collection", "Collection");
-
-	prop = RNA_def_property(srna, "name", PROP_STRING, PROP_NONE);
-	RNA_def_property_string_funcs(prop, NULL, NULL, "rna_SceneCollection_name_set");
-	RNA_def_property_ui_text(prop, "Name", "Collection name");
-	RNA_def_struct_name_property(srna, prop);
-	RNA_def_property_update(prop, NC_SCENE | ND_LAYER_CONTENT, NULL);
-
-	prop = RNA_def_property(srna, "filter", PROP_STRING, PROP_NONE);
-	RNA_def_property_string_funcs(prop, NULL, NULL, "rna_SceneCollection_filter_set");
-	RNA_def_property_ui_text(prop, "Filter", "Filter to dynamically include objects based on their names (e.g., CHAR_*)");
-	RNA_def_property_update(prop, NC_SCENE | ND_LAYER_CONTENT, NULL);
-
-	prop = RNA_def_property(srna, "collections", PROP_COLLECTION, PROP_NONE);
-	RNA_def_property_collection_sdna(prop, NULL, "scene_collections", NULL);
-	RNA_def_property_struct_type(prop, "SceneCollection");
-	RNA_def_property_ui_text(prop, "SceneCollections", "");
-	rna_def_scene_collections(brna, prop);
-
-	prop = RNA_def_property(srna, "objects", PROP_COLLECTION, PROP_NONE);
-	RNA_def_property_collection_sdna(prop, NULL, "objects", NULL);
-	RNA_def_property_struct_type(prop, "Object");
-	RNA_def_property_collection_funcs(prop, NULL, NULL, NULL, "rna_SceneCollection_objects_get", NULL, NULL, NULL, NULL);
-	RNA_def_property_ui_text(prop, "Objects", "All the objects directly added to this collection (not including sub-collection objects)");
-	rna_def_collection_objects(brna, prop);
-
-	prop = RNA_def_property(srna, "filters_objects", PROP_COLLECTION, PROP_NONE);
-	RNA_def_property_collection_sdna(prop, NULL, "filter_objects", NULL);
-	RNA_def_property_struct_type(prop, "Object");
-	RNA_def_property_collection_funcs(prop, NULL, NULL, NULL, "rna_SceneCollection_objects_get", NULL, NULL, NULL, NULL);
-	RNA_def_property_ui_text(prop, "Filter Objects", "All the objects dynamically added to this collection via the filter");
-
-	/* Functions */
-	func = RNA_def_function(srna, "move_above", "rna_SceneCollection_move_above");
-	RNA_def_function_ui_description(func, "Move collection after another");
-	RNA_def_function_flag(func, FUNC_USE_SELF_ID | FUNC_USE_MAIN);
-	parm = RNA_def_pointer(func, "sc_dst", "SceneCollection", "Collection", "Reference collection above which the collection will move");
-	parm = RNA_def_boolean(func, "result", false, "Result", "Whether the operation succeded");
-	RNA_def_function_return(func, parm);
-
-	func = RNA_def_function(srna, "move_below", "rna_SceneCollection_move_below");
-	RNA_def_function_ui_description(func, "Move collection before another");
-	RNA_def_function_flag(func, FUNC_USE_SELF_ID | FUNC_USE_MAIN);
-	parm = RNA_def_pointer(func, "sc_dst", "SceneCollection", "Collection", "Reference collection below which the collection will move");
-	parm = RNA_def_boolean(func, "result", false, "Result", "Whether the operation succeded");
-	RNA_def_function_return(func, parm);
-
-	func = RNA_def_function(srna, "move_into", "rna_SceneCollection_move_into");
-	RNA_def_function_ui_description(func, "Move collection into another");
-	RNA_def_function_flag(func, FUNC_USE_SELF_ID | FUNC_USE_MAIN);
-	parm = RNA_def_pointer(func, "sc_dst", "SceneCollection", "Collection", "Collection to insert into");
-	parm = RNA_def_boolean(func, "result", false, "Result", "Whether the operation succeded");
-	RNA_def_function_return(func, parm);
-}
-
-static void rna_def_layer_collection_override(BlenderRNA *brna)
-{
-	StructRNA *srna;
-	PropertyRNA *prop;
-
-	srna = RNA_def_struct(brna, "LayerCollectionOverride", NULL);
-	RNA_def_struct_sdna(srna, "CollectionOverride");
-	RNA_def_struct_ui_text(srna, "Collection Override", "Collection Override");
-
-	prop = RNA_def_property(srna, "name", PROP_STRING, PROP_NONE);
-	RNA_def_property_ui_text(prop, "Name", "Collection name");
-	RNA_def_struct_name_property(srna, prop);
-	RNA_def_property_update(prop, NC_SCENE | ND_LAYER_CONTENT, NULL);
-}
->>>>>>> a5b3df75
-
-	RNA_define_verify_sdna(1); /* not in sdna */
-}
-#endif /* WITH_CLAY_ENGINE */
-
-<<<<<<< HEAD
-static void rna_def_scene_layer_engine_settings_eevee(BlenderRNA *brna)
-=======
-#ifdef WITH_CLAY_ENGINE
-static void rna_def_scene_layer_engine_settings_clay(BlenderRNA *brna)
->>>>>>> a5b3df75
-{
-	StructRNA *srna;
-	PropertyRNA *prop;
-
-<<<<<<< HEAD
 	srna = RNA_def_struct(brna, "SceneLayerEngineSettingsEevee", "SceneLayerSettings");
 	RNA_def_struct_ui_text(srna, "Eevee Scene Layer Settings", "Eevee Engine settings");
-=======
-	srna = RNA_def_struct(brna, "SceneLayerEngineSettingsClay", "SceneLayerSettings");
-	RNA_def_struct_ui_text(srna, "Clay Scene Layer Settings", "Clay Engine settings");
->>>>>>> a5b3df75
 
 	RNA_define_verify_sdna(0); /* not in sdna */
 
 	/* see RNA_LAYER_ENGINE_GET_SET macro */
-<<<<<<< HEAD
 	/* Depth of Field */
 	prop = RNA_def_property(srna, "dof_enable", PROP_BOOLEAN, PROP_NONE);
 	RNA_def_property_boolean_funcs(prop, "rna_LayerEngineSettings_Eevee_dof_enable_get",
 	                               "rna_LayerEngineSettings_Eevee_dof_enable_set");
-	RNA_def_property_ui_text(prop, "Enable Depth of Field", "Enable depth of field using the values from the active camera");
+	RNA_def_property_ui_text(prop, "Depth of Field", "Enable depth of field using the values from the active camera");
 	RNA_def_property_flag(prop, PROP_CONTEXT_UPDATE);
 	RNA_def_property_update(prop, NC_SCENE | ND_LAYER_CONTENT, "rna_SceneLayerEngineSettings_update");
 
@@ -10015,7 +6231,7 @@
 	prop = RNA_def_property(srna, "bloom_enable", PROP_BOOLEAN, PROP_NONE);
 	RNA_def_property_boolean_funcs(prop, "rna_LayerEngineSettings_Eevee_bloom_enable_get",
 	                               "rna_LayerEngineSettings_Eevee_bloom_enable_set");
-	RNA_def_property_ui_text(prop, "Enable Bloom", "High brighness pixels generate a glowing effect");
+	RNA_def_property_ui_text(prop, "Bloom", "High brighness pixels generate a glowing effect");
 	RNA_def_property_flag(prop, PROP_CONTEXT_UPDATE);
 	RNA_def_property_update(prop, NC_SCENE | ND_LAYER_CONTENT, "rna_SceneLayerEngineSettings_update");
 
@@ -10058,7 +6274,7 @@
 	prop = RNA_def_property(srna, "motion_blur_enable", PROP_BOOLEAN, PROP_NONE);
 	RNA_def_property_boolean_funcs(prop, "rna_LayerEngineSettings_Eevee_motion_blur_enable_get",
 	                               "rna_LayerEngineSettings_Eevee_motion_blur_enable_set");
-	RNA_def_property_ui_text(prop, "Enable Motion Blur", "Enable motion blur effect (only in camera view)");
+	RNA_def_property_ui_text(prop, "Motion Blur", "Enable motion blur effect (only in camera view)");
 	RNA_def_property_flag(prop, PROP_CONTEXT_UPDATE);
 	RNA_def_property_update(prop, NC_SCENE | ND_LAYER_CONTENT, "rna_SceneLayerEngineSettings_update");
 
@@ -10138,7 +6354,7 @@
 	prop = RNA_def_property(srna, "matcap_hue", PROP_FLOAT, PROP_FACTOR);
 	RNA_def_property_float_funcs(prop, "rna_LayerEngineSettings_Clay_matcap_hue_get", "rna_LayerEngineSettings_Clay_matcap_hue_set", NULL);
 	RNA_def_property_range(prop, 0.0f, 1.0f);
-	RNA_def_property_ui_text(prop, "Matcap Hue shift", "Hue correction of the matcap");
+	RNA_def_property_ui_text(prop, "Matcap Hue Shift", "Hue correction of the matcap");
 	RNA_def_property_flag(prop, PROP_CONTEXT_UPDATE);
 	RNA_def_property_update(prop, NC_SCENE | ND_LAYER_CONTENT, "rna_LayerCollectionEngineSettings_update");
 
@@ -10186,284 +6402,10 @@
 	RNA_def_property_flag(prop, PROP_CONTEXT_UPDATE);
 	RNA_def_property_update(prop, NC_SCENE | ND_LAYER_CONTENT, "rna_LayerCollectionEngineSettings_update");
 
-	prop = RNA_def_property(srna, "world_intensity", PROP_FLOAT, PROP_NONE);
-	RNA_def_property_float_funcs(prop, "rna_LayerEngineSettings_Clay_world_intensity_get", "rna_LayerEngineSettings_Clay_world_intensity_set", NULL);
-	RNA_def_property_ui_text(prop, "Hair World Light", "World lighting intensity for hair");
-	RNA_def_property_range(prop, 0.0f, 1.0f);
-	RNA_def_property_flag(prop, PROP_CONTEXT_UPDATE);
-	RNA_def_property_update(prop, NC_SCENE | ND_LAYER_CONTENT, "rna_LayerCollectionEngineSettings_update");
-
-	prop = RNA_def_property(srna, "diffuse_intensity", PROP_FLOAT, PROP_NONE);
-	RNA_def_property_float_funcs(prop, "rna_LayerEngineSettings_Clay_diffuse_intensity_get", "rna_LayerEngineSettings_Clay_diffuse_intensity_set", NULL);
-	RNA_def_property_ui_text(prop, "Hair Diffuse", "Diffuse lighting intensity for hair");
-	RNA_def_property_range(prop, 0.0f, 1.0f);
-	RNA_def_property_flag(prop, PROP_CONTEXT_UPDATE);
-	RNA_def_property_update(prop, NC_SCENE | ND_LAYER_CONTENT, "rna_LayerCollectionEngineSettings_update");
-
-	prop = RNA_def_property(srna, "specular_intensity", PROP_FLOAT, PROP_NONE);
-	RNA_def_property_float_funcs(prop, "rna_LayerEngineSettings_Clay_specular_intensity_get", "rna_LayerEngineSettings_Clay_specular_intensity_set", NULL);
-	RNA_def_property_ui_text(prop, "Hair Specular", "Specular lighting intensity for hair");
-	RNA_def_property_range(prop, 0.0f, 1.0f);
-	RNA_def_property_flag(prop, PROP_CONTEXT_UPDATE);
-	RNA_def_property_update(prop, NC_SCENE | ND_LAYER_CONTENT, "rna_LayerCollectionEngineSettings_update");
-
-	prop = RNA_def_property(srna, "specular_hardness", PROP_FLOAT, PROP_NONE);
-	RNA_def_property_float_funcs(prop, "rna_LayerEngineSettings_Clay_specular_hardness_get", "rna_LayerEngineSettings_Clay_specular_hardness_set", NULL);
-	RNA_def_property_ui_text(prop, "Hair Specular Hardness", "Specular hardness for hair");
-	RNA_def_property_range(prop, 0.0f, 1000.0f);
-	RNA_def_property_flag(prop, PROP_CONTEXT_UPDATE);
-	RNA_def_property_update(prop, NC_SCENE | ND_LAYER_CONTENT, "rna_LayerCollectionEngineSettings_update");
-
-	prop = RNA_def_property(srna, "color_randomicity", PROP_FLOAT, PROP_NONE);
-	RNA_def_property_float_funcs(prop, "rna_LayerEngineSettings_Clay_color_randomicity_get", "rna_LayerEngineSettings_Clay_color_randomicity_set", NULL);
-	RNA_def_property_ui_text(prop, "Hair Color Randomicity", "Color randomicity for hair");
-	RNA_def_property_range(prop, 0.0f, 1.0f);
-	RNA_def_property_flag(prop, PROP_CONTEXT_UPDATE);
-	RNA_def_property_update(prop, NC_SCENE | ND_LAYER_CONTENT, "rna_LayerCollectionEngineSettings_update");
-
-	prop = RNA_def_property(srna, "hair_diffuse_color", PROP_FLOAT, PROP_COLOR);
-	RNA_def_property_array(prop, 4);
-	RNA_def_property_float_funcs(prop, "rna_LayerEngineSettings_Clay_hair_diffuse_color_get",
-	                             "rna_LayerEngineSettings_Clay_hair_diffuse_color_set", NULL);
-	RNA_def_property_ui_text(prop, "Hair Diffuse Color", "Diffuse component of hair shading color");
-	RNA_def_property_flag(prop, PROP_CONTEXT_UPDATE);
-	RNA_def_property_update(prop, NC_SCENE | ND_LAYER_CONTENT, "rna_LayerCollectionEngineSettings_update");
-
-	prop = RNA_def_property(srna, "hair_specular_color", PROP_FLOAT, PROP_COLOR);
-	RNA_def_property_array(prop, 4);
-	RNA_def_property_float_funcs(prop, "rna_LayerEngineSettings_Clay_hair_specular_color_get",
-	                             "rna_LayerEngineSettings_Clay_hair_specular_color_set", NULL);
-	RNA_def_property_ui_text(prop, "Hair Specular Color", "Specular component of hair shading color");
-=======
-	prop = RNA_def_property(srna, "ssao_samples", PROP_INT, PROP_NONE);
-	RNA_def_property_int_funcs(prop, "rna_LayerEngineSettings_Clay_ssao_samples_get",
-	                           "rna_LayerEngineSettings_Clay_ssao_samples_set", NULL);
-	RNA_def_property_ui_text(prop, "Samples", "Number of samples");
-	RNA_def_property_range(prop, 1, 500);
-	RNA_def_property_flag(prop, PROP_CONTEXT_UPDATE);
-	RNA_def_property_update(prop, NC_SCENE | ND_LAYER_CONTENT, "rna_SceneLayerEngineSettings_update");
-
-	RNA_define_verify_sdna(1); /* not in sdna */
-}
-#endif /* WITH_CLAY_ENGINE */
-
-static void rna_def_scene_layer_engine_settings_eevee(BlenderRNA *brna)
-{
-	StructRNA *srna;
-	PropertyRNA *prop;
-
-	srna = RNA_def_struct(brna, "SceneLayerEngineSettingsEevee", "SceneLayerSettings");
-	RNA_def_struct_ui_text(srna, "Eevee Scene Layer Settings", "Eevee Engine settings");
-
-	RNA_define_verify_sdna(0); /* not in sdna */
-
-	/* see RNA_LAYER_ENGINE_GET_SET macro */
-	/* Depth of Field */
-	prop = RNA_def_property(srna, "dof_enable", PROP_BOOLEAN, PROP_NONE);
-	RNA_def_property_boolean_funcs(prop, "rna_LayerEngineSettings_Eevee_dof_enable_get",
-	                               "rna_LayerEngineSettings_Eevee_dof_enable_set");
-	RNA_def_property_ui_text(prop, "Depth of Field", "Enable depth of field using the values from the active camera");
-	RNA_def_property_flag(prop, PROP_CONTEXT_UPDATE);
-	RNA_def_property_update(prop, NC_SCENE | ND_LAYER_CONTENT, "rna_SceneLayerEngineSettings_update");
-
-	prop = RNA_def_property(srna, "bokeh_max_size", PROP_FLOAT, PROP_FACTOR);
-	RNA_def_property_float_funcs(prop, "rna_LayerEngineSettings_Eevee_bokeh_max_size_get",
-	                             "rna_LayerEngineSettings_Eevee_bokeh_max_size_set", NULL);
-	RNA_def_property_ui_text(prop, "Max Size", "Max size of the bokeh shape for the depth of field (lower values increase performance)");
-	RNA_def_property_range(prop, 0.0f, 2000.0f);
-	RNA_def_property_ui_range(prop, 2.0f, 200.0f, 1, 3);
-	RNA_def_property_flag(prop, PROP_CONTEXT_UPDATE);
-	RNA_def_property_update(prop, NC_SCENE | ND_LAYER_CONTENT, "rna_SceneLayerEngineSettings_update");
-
-	prop = RNA_def_property(srna, "bokeh_threshold", PROP_FLOAT, PROP_FACTOR);
-	RNA_def_property_float_funcs(prop, "rna_LayerEngineSettings_Eevee_bokeh_threshold_get",
-	                             "rna_LayerEngineSettings_Eevee_bokeh_threshold_set", NULL);
-	RNA_def_property_ui_text(prop, "Sprite Threshold", "Brightness threshold for using sprite base depth of field");
-	RNA_def_property_range(prop, 0.0f, 100000.0f);
-	RNA_def_property_ui_range(prop, 0.0f, 10.0f, 1, 3);
-	RNA_def_property_flag(prop, PROP_CONTEXT_UPDATE);
-	RNA_def_property_update(prop, NC_SCENE | ND_LAYER_CONTENT, "rna_SceneLayerEngineSettings_update");
-
-	/* Bloom */
-	prop = RNA_def_property(srna, "bloom_enable", PROP_BOOLEAN, PROP_NONE);
-	RNA_def_property_boolean_funcs(prop, "rna_LayerEngineSettings_Eevee_bloom_enable_get",
-	                               "rna_LayerEngineSettings_Eevee_bloom_enable_set");
-	RNA_def_property_ui_text(prop, "Bloom", "High brighness pixels generate a glowing effect");
-	RNA_def_property_flag(prop, PROP_CONTEXT_UPDATE);
-	RNA_def_property_update(prop, NC_SCENE | ND_LAYER_CONTENT, "rna_SceneLayerEngineSettings_update");
-
-	prop = RNA_def_property(srna, "bloom_threshold", PROP_FLOAT, PROP_FACTOR);
-	RNA_def_property_float_funcs(prop, "rna_LayerEngineSettings_Eevee_bloom_threshold_get",
-	                             "rna_LayerEngineSettings_Eevee_bloom_threshold_set", NULL);
-	RNA_def_property_ui_text(prop, "Threshold", "Filters out pixels under this level of brightness");
-	RNA_def_property_range(prop, 0.0f, 100000.0f);
-	RNA_def_property_ui_range(prop, 0.0f, 10.0f, 1, 3);
-	RNA_def_property_flag(prop, PROP_CONTEXT_UPDATE);
-	RNA_def_property_update(prop, NC_SCENE | ND_LAYER_CONTENT, "rna_SceneLayerEngineSettings_update");
-
-	prop = RNA_def_property(srna, "bloom_knee", PROP_FLOAT, PROP_FACTOR);
-	RNA_def_property_float_funcs(prop, "rna_LayerEngineSettings_Eevee_bloom_knee_get",
-	                             "rna_LayerEngineSettings_Eevee_bloom_knee_set", NULL);
-	RNA_def_property_ui_text(prop, "Knee", "Makes transition between under/over-threshold gradual");
-	RNA_def_property_range(prop, 0.0f, 1.0f);
-	RNA_def_property_flag(prop, PROP_CONTEXT_UPDATE);
-	RNA_def_property_update(prop, NC_SCENE | ND_LAYER_CONTENT, "rna_SceneLayerEngineSettings_update");
-
-	prop = RNA_def_property(srna, "bloom_radius", PROP_FLOAT, PROP_FACTOR);
-	RNA_def_property_float_funcs(prop, "rna_LayerEngineSettings_Eevee_bloom_radius_get",
-	                             "rna_LayerEngineSettings_Eevee_bloom_radius_set", NULL);
-	RNA_def_property_ui_text(prop, "Radius", "Bloom spread distance");
-	RNA_def_property_range(prop, 0.0f, 100.0f);
-	RNA_def_property_ui_range(prop, 0.0f, 10.0f, 1, 3);
-	RNA_def_property_flag(prop, PROP_CONTEXT_UPDATE);
-	RNA_def_property_update(prop, NC_SCENE | ND_LAYER_CONTENT, "rna_SceneLayerEngineSettings_update");
-
-	prop = RNA_def_property(srna, "bloom_intensity", PROP_FLOAT, PROP_UNSIGNED);
-	RNA_def_property_float_funcs(prop, "rna_LayerEngineSettings_Eevee_bloom_intensity_get",
-	                             "rna_LayerEngineSettings_Eevee_bloom_intensity_set", NULL);
-	RNA_def_property_ui_text(prop, "Intensity", "Blend factor");
-	RNA_def_property_range(prop, 0.0f, 10000.0f);
-	RNA_def_property_ui_range(prop, 0.0f, 10.0f, 1, 3);
-	RNA_def_property_flag(prop, PROP_CONTEXT_UPDATE);
-	RNA_def_property_update(prop, NC_SCENE | ND_LAYER_CONTENT, "rna_SceneLayerEngineSettings_update");
-
-	/* Motion blur */
-	prop = RNA_def_property(srna, "motion_blur_enable", PROP_BOOLEAN, PROP_NONE);
-	RNA_def_property_boolean_funcs(prop, "rna_LayerEngineSettings_Eevee_motion_blur_enable_get",
-	                               "rna_LayerEngineSettings_Eevee_motion_blur_enable_set");
-	RNA_def_property_ui_text(prop, "Motion Blur", "Enable motion blur effect (only in camera view)");
-	RNA_def_property_flag(prop, PROP_CONTEXT_UPDATE);
-	RNA_def_property_update(prop, NC_SCENE | ND_LAYER_CONTENT, "rna_SceneLayerEngineSettings_update");
-
-	prop = RNA_def_property(srna, "motion_blur_samples", PROP_INT, PROP_UNSIGNED);
-	RNA_def_property_int_funcs(prop, "rna_LayerEngineSettings_Eevee_motion_blur_samples_get",
-	                           "rna_LayerEngineSettings_Eevee_motion_blur_samples_set", NULL);
-	RNA_def_property_ui_text(prop, "Samples", "Number of samples to take with motion blur");
-	RNA_def_property_range(prop, 1, 64);
-	RNA_def_property_flag(prop, PROP_CONTEXT_UPDATE);
-	RNA_def_property_update(prop, NC_SCENE | ND_LAYER_CONTENT, "rna_SceneLayerEngineSettings_update");
-
-	prop = RNA_def_property(srna, "motion_blur_shutter", PROP_FLOAT, PROP_UNSIGNED);
-	RNA_def_property_float_funcs(prop, "rna_LayerEngineSettings_Eevee_motion_blur_shutter_get",
-	                             "rna_LayerEngineSettings_Eevee_motion_blur_shutter_set", NULL);
-	RNA_def_property_ui_text(prop, "Shutter", "Time taken in frames between shutter open and close");
-	RNA_def_property_ui_range(prop, 0.01f, 2.0f, 1, 2);
-	RNA_def_property_flag(prop, PROP_CONTEXT_UPDATE);
-	RNA_def_property_update(prop, NC_SCENE | ND_LAYER_CONTENT, "rna_SceneLayerEngineSettings_update");
-
-	RNA_define_verify_sdna(1); /* not in sdna */
-}
-
-#ifdef WITH_CLAY_ENGINE
-static void rna_def_layer_collection_engine_settings_clay(BlenderRNA *brna)
-{
-	StructRNA *srna;
-	PropertyRNA *prop;
-
-	static EnumPropertyItem clay_matcap_items[] = {
-	    {ICON_MATCAP_01, "01", ICON_MATCAP_01, "", ""},
-	    {ICON_MATCAP_02, "02", ICON_MATCAP_02, "", ""},
-	    {ICON_MATCAP_03, "03", ICON_MATCAP_03, "", ""},
-	    {ICON_MATCAP_04, "04", ICON_MATCAP_04, "", ""},
-	    {ICON_MATCAP_05, "05", ICON_MATCAP_05, "", ""},
-	    {ICON_MATCAP_06, "06", ICON_MATCAP_06, "", ""},
-	    {ICON_MATCAP_07, "07", ICON_MATCAP_07, "", ""},
-	    {ICON_MATCAP_08, "08", ICON_MATCAP_08, "", ""},
-	    {ICON_MATCAP_09, "09", ICON_MATCAP_09, "", ""},
-	    {ICON_MATCAP_10, "10", ICON_MATCAP_10, "", ""},
-	    {ICON_MATCAP_11, "11", ICON_MATCAP_11, "", ""},
-	    {ICON_MATCAP_12, "12", ICON_MATCAP_12, "", ""},
-	    {ICON_MATCAP_13, "13", ICON_MATCAP_13, "", ""},
-	    {ICON_MATCAP_14, "14", ICON_MATCAP_14, "", ""},
-	    {ICON_MATCAP_15, "15", ICON_MATCAP_15, "", ""},
-	    {ICON_MATCAP_16, "16", ICON_MATCAP_16, "", ""},
-	    {ICON_MATCAP_17, "17", ICON_MATCAP_17, "", ""},
-	    {ICON_MATCAP_18, "18", ICON_MATCAP_18, "", ""},
-	    {ICON_MATCAP_19, "19", ICON_MATCAP_19, "", ""},
-	    {ICON_MATCAP_20, "20", ICON_MATCAP_20, "", ""},
-	    {ICON_MATCAP_21, "21", ICON_MATCAP_21, "", ""},
-	    {ICON_MATCAP_22, "22", ICON_MATCAP_22, "", ""},
-	    {ICON_MATCAP_23, "23", ICON_MATCAP_23, "", ""},
-	    {ICON_MATCAP_24, "24", ICON_MATCAP_24, "", ""},
-	    {0, NULL, 0, NULL, NULL}
-	};
-
-	srna = RNA_def_struct(brna, "LayerCollectionEngineSettingsClay", "LayerCollectionSettings");
-	RNA_def_struct_ui_text(srna, "Collections Clay Engine Settings", "Engine specific settings for this collection");
-
-	RNA_define_verify_sdna(0); /* not in sdna */
-
-	/* see RNA_LAYER_ENGINE_GET_SET macro */
-	prop = RNA_def_property(srna, "matcap_icon", PROP_ENUM, PROP_NONE);
-	RNA_def_property_enum_funcs(prop, "rna_LayerEngineSettings_Clay_matcap_icon_get", "rna_LayerEngineSettings_Clay_matcap_icon_set", NULL);
-	RNA_def_property_enum_items(prop, clay_matcap_items);
-	RNA_def_property_ui_text(prop, "Matcap", "Image to use for Material Capture by this material");
-	RNA_def_property_flag(prop, PROP_CONTEXT_UPDATE);
-	RNA_def_property_update(prop, NC_SCENE | ND_LAYER_CONTENT, "rna_LayerCollectionEngineSettings_update");
-
-	prop = RNA_def_property(srna, "matcap_rotation", PROP_FLOAT, PROP_FACTOR);
-	RNA_def_property_float_funcs(prop, "rna_LayerEngineSettings_Clay_matcap_rotation_get", "rna_LayerEngineSettings_Clay_matcap_rotation_set", NULL);
-	RNA_def_property_range(prop, 0.0f, 1.0f);
-	RNA_def_property_ui_text(prop, "Matcap Rotation", "Orientation of the matcap on the model");
-	RNA_def_property_flag(prop, PROP_CONTEXT_UPDATE);
-	RNA_def_property_update(prop, NC_SCENE | ND_LAYER_CONTENT, "rna_LayerCollectionEngineSettings_update");
-
-	prop = RNA_def_property(srna, "matcap_hue", PROP_FLOAT, PROP_FACTOR);
-	RNA_def_property_float_funcs(prop, "rna_LayerEngineSettings_Clay_matcap_hue_get", "rna_LayerEngineSettings_Clay_matcap_hue_set", NULL);
-	RNA_def_property_range(prop, 0.0f, 1.0f);
-	RNA_def_property_ui_text(prop, "Matcap Hue Shift", "Hue correction of the matcap");
-	RNA_def_property_flag(prop, PROP_CONTEXT_UPDATE);
-	RNA_def_property_update(prop, NC_SCENE | ND_LAYER_CONTENT, "rna_LayerCollectionEngineSettings_update");
-
-	prop = RNA_def_property(srna, "matcap_saturation", PROP_FLOAT, PROP_FACTOR);
-	RNA_def_property_float_funcs(prop, "rna_LayerEngineSettings_Clay_matcap_saturation_get", "rna_LayerEngineSettings_Clay_matcap_saturation_set", NULL);
-	RNA_def_property_range(prop, 0.0f, 1.0f);
-	RNA_def_property_ui_text(prop, "Matcap Saturation", "Saturation correction of the matcap");
-	RNA_def_property_flag(prop, PROP_CONTEXT_UPDATE);
-	RNA_def_property_update(prop, NC_SCENE | ND_LAYER_CONTENT, "rna_LayerCollectionEngineSettings_update");
-
-	prop = RNA_def_property(srna, "matcap_value", PROP_FLOAT, PROP_FACTOR);
-	RNA_def_property_float_funcs(prop, "rna_LayerEngineSettings_Clay_matcap_value_get", "rna_LayerEngineSettings_Clay_matcap_value_set", NULL);
-	RNA_def_property_range(prop, 0.0f, 1.0f);
-	RNA_def_property_ui_text(prop, "Matcap Value", "Value correction of the matcap");
-	RNA_def_property_flag(prop, PROP_CONTEXT_UPDATE);
-	RNA_def_property_update(prop, NC_SCENE | ND_LAYER_CONTENT, "rna_LayerCollectionEngineSettings_update");
-
-	prop = RNA_def_property(srna, "ssao_factor_cavity", PROP_FLOAT, PROP_NONE);
-	RNA_def_property_float_funcs(prop, "rna_LayerEngineSettings_Clay_ssao_factor_cavity_get", "rna_LayerEngineSettings_Clay_ssao_factor_cavity_set", NULL);
-	RNA_def_property_ui_text(prop, "Cavity Strength", "Strength of the Cavity effect");
-	RNA_def_property_range(prop, 0.0f, 250.0f);
-	RNA_def_property_flag(prop, PROP_CONTEXT_UPDATE);
-	RNA_def_property_update(prop, NC_SCENE | ND_LAYER_CONTENT, "rna_LayerCollectionEngineSettings_update");
-
-	prop = RNA_def_property(srna, "ssao_factor_edge", PROP_FLOAT, PROP_NONE);
-	RNA_def_property_float_funcs(prop, "rna_LayerEngineSettings_Clay_ssao_factor_edge_get", "rna_LayerEngineSettings_Clay_ssao_factor_edge_set", NULL);
-	RNA_def_property_ui_text(prop, "Edge Strength", "Strength of the Edge effect");
-	RNA_def_property_range(prop, 0.0f, 250.0f);
-	RNA_def_property_flag(prop, PROP_CONTEXT_UPDATE);
-	RNA_def_property_update(prop, NC_SCENE | ND_LAYER_CONTENT, "rna_LayerCollectionEngineSettings_update");
-
-	prop = RNA_def_property(srna, "ssao_distance", PROP_FLOAT, PROP_NONE);
-	RNA_def_property_float_funcs(prop, "rna_LayerEngineSettings_Clay_ssao_distance_get", "rna_LayerEngineSettings_Clay_ssao_distance_set", NULL);
-	RNA_def_property_ui_text(prop, "Distance", "Distance of object that contribute to the Cavity/Edge effect");
-	RNA_def_property_range(prop, 0.0f, 100000.0f);
-	RNA_def_property_ui_range(prop, 0.0f, 100.0f, 1, 3);
-	RNA_def_property_flag(prop, PROP_CONTEXT_UPDATE);
-	RNA_def_property_update(prop, NC_SCENE | ND_LAYER_CONTENT, "rna_LayerCollectionEngineSettings_update");
-
-	prop = RNA_def_property(srna, "ssao_attenuation", PROP_FLOAT, PROP_NONE);
-	RNA_def_property_float_funcs(prop, "rna_LayerEngineSettings_Clay_ssao_attenuation_get", "rna_LayerEngineSettings_Clay_ssao_attenuation_set", NULL);
-	RNA_def_property_ui_text(prop, "Attenuation", "Attenuation constant");
-	RNA_def_property_range(prop, 1.0f, 100000.0f);
-	RNA_def_property_ui_range(prop, 1.0f, 100.0f, 1, 3);
-	RNA_def_property_flag(prop, PROP_CONTEXT_UPDATE);
-	RNA_def_property_update(prop, NC_SCENE | ND_LAYER_CONTENT, "rna_LayerCollectionEngineSettings_update");
-
 	prop = RNA_def_property(srna, "hair_brightness_randomness", PROP_FLOAT, PROP_NONE);
 	RNA_def_property_float_funcs(prop, "rna_LayerEngineSettings_Clay_hair_brightness_randomness_get", "rna_LayerEngineSettings_Clay_hair_brightness_randomness_set", NULL);
 	RNA_def_property_ui_text(prop, "Hair Brightness Randomness", "Brightness randomness for hair");
 	RNA_def_property_range(prop, 0.0f, 1.0f);
->>>>>>> a5b3df75
 	RNA_def_property_flag(prop, PROP_CONTEXT_UPDATE);
 	RNA_def_property_update(prop, NC_SCENE | ND_LAYER_CONTENT, "rna_LayerCollectionEngineSettings_update");
 
@@ -10537,7 +6479,6 @@
 	RNA_def_property_boolean_funcs(prop, "rna_LayerEngineSettings_EditMode_loop_normals_show_get", "rna_LayerEngineSettings_EditMode_loop_normals_show_set");
 	RNA_def_property_flag(prop, PROP_CONTEXT_UPDATE);
 	RNA_def_property_update(prop, NC_SCENE | ND_LAYER_CONTENT, "rna_LayerCollectionEngineSettings_update");
-<<<<<<< HEAD
 
 	prop = RNA_def_property(srna, "normals_length", PROP_FLOAT, PROP_FACTOR);
 	RNA_def_property_ui_text(prop, "Normal Size", "Display size for normals in the 3D view");
@@ -10547,17 +6488,6 @@
 	RNA_def_property_flag(prop, PROP_CONTEXT_UPDATE);
 	RNA_def_property_update(prop, NC_SCENE | ND_LAYER_CONTENT, "rna_LayerCollectionEngineSettings_update");
 
-=======
-
-	prop = RNA_def_property(srna, "normals_length", PROP_FLOAT, PROP_FACTOR);
-	RNA_def_property_ui_text(prop, "Normal Size", "Display size for normals in the 3D view");
-	RNA_def_property_float_funcs(prop, "rna_LayerEngineSettings_EditMode_normals_length_get", "rna_LayerEngineSettings_EditMode_normals_length_set", NULL);
-	RNA_def_property_range(prop, 0.00001, 1000.0);
-	RNA_def_property_ui_range(prop, 0.01, 10.0, 10.0, 2);
-	RNA_def_property_flag(prop, PROP_CONTEXT_UPDATE);
-	RNA_def_property_update(prop, NC_SCENE | ND_LAYER_CONTENT, "rna_LayerCollectionEngineSettings_update");
-
->>>>>>> a5b3df75
 	prop = RNA_def_property(srna, "backwire_opacity", PROP_FLOAT, PROP_FACTOR);
 	RNA_def_property_ui_text(prop, "Backwire Opacity", "Opacity when rendering transparent wires");
 	RNA_def_property_float_funcs(prop, "rna_LayerEngineSettings_EditMode_backwire_opacity_get", "rna_LayerEngineSettings_EditMode_backwire_opacity_set", NULL);
@@ -10680,7 +6610,6 @@
 	RNA_def_struct_ui_text(srna, "Layer Collection Settings",
 	                       "Engine specific settings that can be overriden by LayerCollection");
 	RNA_def_struct_refine_func(srna, "rna_LayerCollectionSettings_refine");
-<<<<<<< HEAD
 
 	RNA_define_verify_sdna(0);
 
@@ -10789,116 +6718,6 @@
 	RNA_def_property_ui_text(prop, "Hide", "Restrict visiblity");
 	RNA_def_property_update(prop, NC_SCENE | ND_LAYER_CONTENT, "rna_LayerCollection_flag_update");
 
-=======
-
-	RNA_define_verify_sdna(0);
-
-	prop = RNA_def_property(srna, "name", PROP_STRING, PROP_NONE);
-	RNA_def_property_string_funcs(prop, "rna_LayerCollectionSettings_name_get", "rna_LayerCollectionSettings_name_length", NULL);
-	RNA_def_property_ui_text(prop, "Name", "Engine Name");
-	RNA_def_property_clear_flag(prop, PROP_EDITABLE);
-	RNA_def_struct_name_property(srna, prop);
-
-	func = RNA_def_function(srna, "use", "rna_LayerCollectionSettings_use");
-	RNA_def_function_flag(func, FUNC_USE_SELF_ID);
-	RNA_def_function_ui_description(func, "Initialize this property to use");
-	parm = RNA_def_string(func, "identifier", NULL, 0, "Property Name", "Name of the property to set");
-	RNA_def_parameter_flags(parm, 0, PARM_REQUIRED);
-
-	func = RNA_def_function(srna, "unuse", "rna_LayerCollectionSettings_unuse");
-	RNA_def_function_flag(func, FUNC_USE_SELF_ID);
-	RNA_def_function_ui_description(func, "Remove the property");
-	parm = RNA_def_string(func, "identifier", NULL, 0, "Property Name", "Name of the property to unset");
-	RNA_def_parameter_flags(parm, 0, PARM_REQUIRED);
-
-#ifdef WITH_CLAY_ENGINE
-	rna_def_layer_collection_engine_settings_clay(brna);
-#endif
-
-	rna_def_layer_collection_mode_settings_object(brna);
-	rna_def_layer_collection_mode_settings_edit(brna);
-	rna_def_layer_collection_mode_settings_paint_weight(brna);
-	rna_def_layer_collection_mode_settings_paint_vertex(brna);
-
-	RNA_define_verify_sdna(1);
-}
-
-static void rna_def_layer_collection(BlenderRNA *brna)
-{
-	StructRNA *srna;
-	PropertyRNA *prop;
-
-	FunctionRNA *func;
-	PropertyRNA *parm;
-
-	srna = RNA_def_struct(brna, "LayerCollection", NULL);
-	RNA_def_struct_ui_text(srna, "Layer Collection", "Layer collection");
-
-	prop = RNA_def_property(srna, "name", PROP_STRING, PROP_NONE);
-	RNA_def_property_string_funcs(prop, "rna_LayerCollection_name_get", "rna_LayerCollection_name_length", "rna_LayerCollection_name_set");
-	RNA_def_property_ui_text(prop, "Name", "Collection name");
-	RNA_def_struct_name_property(srna, prop);
-	RNA_def_property_update(prop, NC_SCENE | ND_LAYER_CONTENT, NULL);
-
-	prop = RNA_def_property(srna, "collection", PROP_POINTER, PROP_NONE);
-	RNA_def_property_flag(prop, PROP_NEVER_NULL);
-	RNA_def_property_pointer_sdna(prop, NULL, "scene_collection");
-	RNA_def_property_struct_type(prop, "SceneCollection");
-	RNA_def_property_ui_text(prop, "Collection", "Collection this layer collection is wrapping");
-
-	prop = RNA_def_property(srna, "collections", PROP_COLLECTION, PROP_NONE);
-	RNA_def_property_collection_sdna(prop, NULL, "layer_collections", NULL);
-	RNA_def_property_struct_type(prop, "LayerCollection");
-	RNA_def_property_ui_text(prop, "Layer Collections", "");
-
-	prop = RNA_def_property(srna, "objects", PROP_COLLECTION, PROP_NONE);
-	RNA_def_property_collection_sdna(prop, NULL, "object_bases", NULL);
-	RNA_def_property_struct_type(prop, "Object");
-	RNA_def_property_collection_funcs(prop, NULL, NULL, NULL, "rna_LayerCollection_objects_get", NULL, NULL, NULL, NULL);
-	RNA_def_property_ui_text(prop, "Objects", "All the objects directly or indirectly added to this collection (not including sub-collection objects)");
-
-	prop = RNA_def_property(srna, "overrides", PROP_COLLECTION, PROP_NONE);
-	RNA_def_property_collection_sdna(prop, NULL, "overrides", NULL);
-	RNA_def_property_struct_type(prop, "LayerCollectionOverride");
-	RNA_def_property_ui_text(prop, "Collection Overrides", "");
-
-	/* Override settings */
-	prop = RNA_def_property(srna, "engine_overrides", PROP_COLLECTION, PROP_NONE);
-	RNA_def_property_collection_sdna(prop, NULL, "properties->data.group", NULL);
-	RNA_def_property_struct_type(prop, "LayerCollectionSettings");
-	RNA_def_property_ui_text(prop, "Collection Settings", "Override of engine specific render settings");
-
-	/* Functions */
-	func = RNA_def_function(srna, "move_above", "rna_LayerCollection_move_above");
-	RNA_def_function_ui_description(func, "Move collection after another");
-	RNA_def_function_flag(func, FUNC_USE_SELF_ID | FUNC_USE_MAIN);
-	parm = RNA_def_pointer(func, "lc_dst", "LayerCollection", "Collection", "Reference collection above which the collection will move");
-	parm = RNA_def_boolean(func, "result", false, "Result", "Whether the operation succeded");
-	RNA_def_function_return(func, parm);
-
-	func = RNA_def_function(srna, "move_below", "rna_LayerCollection_move_below");
-	RNA_def_function_ui_description(func, "Move collection before another");
-	RNA_def_function_flag(func, FUNC_USE_SELF_ID | FUNC_USE_MAIN);
-	parm = RNA_def_pointer(func, "lc_dst", "LayerCollection", "Collection", "Reference collection below which the collection will move");
-	parm = RNA_def_boolean(func, "result", false, "Result", "Whether the operation succeded");
-	RNA_def_function_return(func, parm);
-
-	func = RNA_def_function(srna, "move_into", "rna_LayerCollection_move_into");
-	RNA_def_function_ui_description(func, "Move collection into another");
-	RNA_def_function_flag(func, FUNC_USE_SELF_ID | FUNC_USE_MAIN);
-	parm = RNA_def_pointer(func, "lc_dst", "LayerCollection", "Collection", "Collection to insert into");
-	parm = RNA_def_boolean(func, "result", false, "Result", "Whether the operation succeded");
-	RNA_def_function_return(func, parm);
-
-	/* Flags */
-	prop = RNA_def_property(srna, "hide", PROP_BOOLEAN, PROP_NONE);
-	RNA_def_property_boolean_negative_sdna(prop, NULL, "flag", COLLECTION_VISIBLE);
-	RNA_def_property_flag(prop, PROP_CONTEXT_UPDATE);
-	RNA_def_property_ui_icon(prop, ICON_RESTRICT_VIEW_OFF, 1);
-	RNA_def_property_ui_text(prop, "Hide", "Restrict visiblity");
-	RNA_def_property_update(prop, NC_SCENE | ND_LAYER_CONTENT, "rna_LayerCollection_flag_update");
-
->>>>>>> a5b3df75
 	prop = RNA_def_property(srna, "hide_select", PROP_BOOLEAN, PROP_NONE);
 	RNA_def_property_boolean_negative_sdna(prop, NULL, "flag", COLLECTION_SELECTABLE);
 	RNA_def_property_flag(prop, PROP_CONTEXT_UPDATE);
@@ -13522,6 +9341,4 @@
 	RNA_api_scene(srna);
 }
 
-#endif
-
-#undef NO_ENGINE+#endif