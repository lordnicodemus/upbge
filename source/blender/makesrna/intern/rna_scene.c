/*
 * This program is free software; you can redistribute it and/or
 * modify it under the terms of the GNU General Public License
 * as published by the Free Software Foundation; either version 2
 * of the License, or (at your option) any later version.
 *
 * This program is distributed in the hope that it will be useful,
 * but WITHOUT ANY WARRANTY; without even the implied warranty of
 * MERCHANTABILITY or FITNESS FOR A PARTICULAR PURPOSE.  See the
 * GNU General Public License for more details.
 *
 * You should have received a copy of the GNU General Public License
 * along with this program; if not, write to the Free Software Foundation,
 * Inc., 51 Franklin Street, Fifth Floor, Boston, MA 02110-1301, USA.
 */

/** \file
 * \ingroup RNA
 */

#include <stdlib.h>

#include "DNA_brush_types.h"
#include "DNA_collection_types.h"
#include "DNA_modifier_types.h"
#include "DNA_particle_types.h"
#include "DNA_rigidbody_types.h"
#include "DNA_scene_types.h"
#include "DNA_layer_types.h"
#include "DNA_linestyle_types.h"
#include "DNA_userdef_types.h"
#include "DNA_world_types.h"
#include "DNA_gpencil_types.h"
#include "DNA_view3d_types.h"
#include "DNA_screen_types.h" /* TransformOrientation */

#include "IMB_imbuf_types.h"

#include "BLI_math.h"

#include "BLT_translation.h"

#include "BKE_armature.h"
#include "BKE_editmesh.h"
#include "BKE_paint.h"

#include "ED_object.h"
#include "ED_gpencil.h"

#include "GPU_extensions.h"

#include "DRW_engine.h"

#include "RNA_define.h"
#include "RNA_enum_types.h"

#include "rna_internal.h"

/* Include for Bake Options */
#include "RE_engine.h"
#include "RE_pipeline.h"

#ifdef WITH_FFMPEG
#  include "BKE_writeffmpeg.h"
#  include <libavcodec/avcodec.h>
#  include <libavformat/avformat.h>
#  include "ffmpeg_compat.h"
#endif

#include "ED_render.h"
#include "ED_transform.h"

#include "WM_api.h"
#include "WM_types.h"

#include "BLI_threads.h"

#include "DEG_depsgraph.h"

#ifdef WITH_OPENEXR
const EnumPropertyItem rna_enum_exr_codec_items[] = {
    {R_IMF_EXR_CODEC_NONE, "NONE", 0, "None", ""},
    {R_IMF_EXR_CODEC_PXR24, "PXR24", 0, "Pxr24 (lossy)", ""},
    {R_IMF_EXR_CODEC_ZIP, "ZIP", 0, "ZIP (lossless)", ""},
    {R_IMF_EXR_CODEC_PIZ, "PIZ", 0, "PIZ (lossless)", ""},
    {R_IMF_EXR_CODEC_RLE, "RLE", 0, "RLE (lossless)", ""},
    {R_IMF_EXR_CODEC_ZIPS, "ZIPS", 0, "ZIPS (lossless)", ""},
    {R_IMF_EXR_CODEC_B44, "B44", 0, "B44 (lossy)", ""},
    {R_IMF_EXR_CODEC_B44A, "B44A", 0, "B44A (lossy)", ""},
    {R_IMF_EXR_CODEC_DWAA, "DWAA", 0, "DWAA (lossy)", ""},
    /* NOTE: Commented out for until new OpenEXR is released, see T50673. */
    /* {R_IMF_EXR_CODEC_DWAB, "DWAB", 0, "DWAB (lossy)", ""}, */
    {0, NULL, 0, NULL, NULL},
};
#endif

#ifndef RNA_RUNTIME
static const EnumPropertyItem uv_sculpt_relaxation_items[] = {
    {UV_SCULPT_TOOL_RELAX_LAPLACIAN,
     "LAPLACIAN",
     0,
     "Laplacian",
     "Use Laplacian method for relaxation"},
    {UV_SCULPT_TOOL_RELAX_HC, "HC", 0, "HC", "Use HC method for relaxation"},
    {0, NULL, 0, NULL, NULL},
};
#endif

const EnumPropertyItem rna_enum_snap_target_items[] = {
    {SCE_SNAP_TARGET_CLOSEST, "CLOSEST", 0, "Closest", "Snap closest point onto target"},
    {SCE_SNAP_TARGET_CENTER, "CENTER", 0, "Center", "Snap transformation center onto target"},
    {SCE_SNAP_TARGET_MEDIAN, "MEDIAN", 0, "Median", "Snap median onto target"},
    {SCE_SNAP_TARGET_ACTIVE, "ACTIVE", 0, "Active", "Snap active onto target"},
    {0, NULL, 0, NULL, NULL},
};

const EnumPropertyItem rna_enum_proportional_falloff_items[] = {
    {PROP_SMOOTH, "SMOOTH", ICON_SMOOTHCURVE, "Smooth", "Smooth falloff"},
    {PROP_SPHERE, "SPHERE", ICON_SPHERECURVE, "Sphere", "Spherical falloff"},
    {PROP_ROOT, "ROOT", ICON_ROOTCURVE, "Root", "Root falloff"},
    {PROP_INVSQUARE,
     "INVERSE_SQUARE",
     ICON_INVERSESQUARECURVE,
     "Inverse Square",
     "Inverse Square falloff"},
    {PROP_SHARP, "SHARP", ICON_SHARPCURVE, "Sharp", "Sharp falloff"},
    {PROP_LIN, "LINEAR", ICON_LINCURVE, "Linear", "Linear falloff"},
    {PROP_CONST, "CONSTANT", ICON_NOCURVE, "Constant", "Constant falloff"},
    {PROP_RANDOM, "RANDOM", ICON_RNDCURVE, "Random", "Random falloff"},
    {0, NULL, 0, NULL, NULL},
};

/* subset of the enum - only curves, missing random and const */
const EnumPropertyItem rna_enum_proportional_falloff_curve_only_items[] = {
    {PROP_SMOOTH, "SMOOTH", ICON_SMOOTHCURVE, "Smooth", "Smooth falloff"},
    {PROP_SPHERE, "SPHERE", ICON_SPHERECURVE, "Sphere", "Spherical falloff"},
    {PROP_ROOT, "ROOT", ICON_ROOTCURVE, "Root", "Root falloff"},
    {PROP_INVSQUARE, "INVERSE_SQUARE", ICON_ROOTCURVE, "Inverse Square", "Inverse Square falloff"},
    {PROP_SHARP, "SHARP", ICON_SHARPCURVE, "Sharp", "Sharp falloff"},
    {PROP_LIN, "LINEAR", ICON_LINCURVE, "Linear", "Linear falloff"},
    {0, NULL, 0, NULL, NULL},
};

/* keep for operators, not used here */
const EnumPropertyItem rna_enum_mesh_select_mode_items[] = {
    {SCE_SELECT_VERTEX, "VERTEX", ICON_VERTEXSEL, "Vertex", "Vertex selection mode"},
    {SCE_SELECT_EDGE, "EDGE", ICON_EDGESEL, "Edge", "Edge selection mode"},
    {SCE_SELECT_FACE, "FACE", ICON_FACESEL, "Face", "Face selection mode"},
    {0, NULL, 0, NULL, NULL},
};

const EnumPropertyItem rna_enum_mesh_select_mode_uv_items[] = {
    {UV_SELECT_VERTEX, "VERTEX", ICON_UV_VERTEXSEL, "Vertex", "Vertex selection mode"},
    {UV_SELECT_EDGE, "EDGE", ICON_UV_EDGESEL, "Edge", "Edge selection mode"},
    {UV_SELECT_FACE, "FACE", ICON_UV_FACESEL, "Face", "Face selection mode"},
    {UV_SELECT_ISLAND, "ISLAND", ICON_UV_ISLANDSEL, "Island", "Island selection mode"},
    {0, NULL, 0, NULL, NULL},
};

const EnumPropertyItem rna_enum_snap_element_items[] = {
    {SCE_SNAP_MODE_INCREMENT,
     "INCREMENT",
     ICON_SNAP_INCREMENT,
     "Increment",
     "Snap to increments of grid"},
    {SCE_SNAP_MODE_VERTEX, "VERTEX", ICON_SNAP_VERTEX, "Vertex", "Snap to vertices"},
    {SCE_SNAP_MODE_EDGE, "EDGE", ICON_SNAP_EDGE, "Edge", "Snap to edges"},
    {SCE_SNAP_MODE_FACE, "FACE", ICON_SNAP_FACE, "Face", "Snap to faces"},
    {SCE_SNAP_MODE_VOLUME, "VOLUME", ICON_SNAP_VOLUME, "Volume", "Snap to volume"},
    {0, NULL, 0, NULL, NULL},
};

const EnumPropertyItem rna_enum_snap_node_element_items[] = {
    {SCE_SNAP_MODE_GRID, "GRID", ICON_SNAP_GRID, "Grid", "Snap to grid"},
    {SCE_SNAP_MODE_NODE_X, "NODE_X", ICON_NODE_SIDE, "Node X", "Snap to left/right node border"},
    {SCE_SNAP_MODE_NODE_Y, "NODE_Y", ICON_NODE_TOP, "Node Y", "Snap to top/bottom node border"},
    {SCE_SNAP_MODE_NODE_X | SCE_SNAP_MODE_NODE_Y,
     "NODE_XY",
     ICON_NODE_CORNER,
     "Node X / Y",
     "Snap to any node border"},
    {0, NULL, 0, NULL, NULL},
};

#ifndef RNA_RUNTIME
static const EnumPropertyItem snap_uv_element_items[] = {
    {SCE_SNAP_MODE_INCREMENT,
     "INCREMENT",
     ICON_SNAP_INCREMENT,
     "Increment",
     "Snap to increments of grid"},
    {SCE_SNAP_MODE_VERTEX, "VERTEX", ICON_SNAP_VERTEX, "Vertex", "Snap to vertices"},
    {0, NULL, 0, NULL, NULL},
};

static const EnumPropertyItem rna_enum_scene_display_aa_methods[] = {
    {SCE_DISPLAY_AA_OFF,
     "OFF",
     0,
     "No Anti-Aliasing",
     "Scene will be rendering without any anti-aliasing"},
    {SCE_DISPLAY_AA_FXAA,
     "FXAA",
     0,
     "Single Pass Anti-Aliasing",
     "Scene will be rendered using a single pass anti-aliasing method (FXAA)"},
    {SCE_DISPLAY_AA_SAMPLES_5,
     "5",
     0,
     "5 Samples",
     "Scene will be rendered using 5 anti-aliasing samples"},
    {SCE_DISPLAY_AA_SAMPLES_8,
     "8",
     0,
     "8 Samples",
     "Scene will be rendered using 8 anti-aliasing samples"},
    {SCE_DISPLAY_AA_SAMPLES_11,
     "11",
     0,
     "11 Samples",
     "Scene will be rendered using 11 anti-aliasing samples"},
    {SCE_DISPLAY_AA_SAMPLES_16,
     "16",
     0,
     "16 Samples",
     "Scene will be rendered using 16 anti-aliasing samples"},
    {SCE_DISPLAY_AA_SAMPLES_32,
     "32",
     0,
     "32 Samples",
     "Scene will be rendered using 32 anti-aliasing samples"},
    {0, NULL, 0, NULL, NULL},
};
#endif

const EnumPropertyItem rna_enum_curve_fit_method_items[] = {
    {CURVE_PAINT_FIT_METHOD_REFIT,
     "REFIT",
     0,
     "Refit",
     "Incrementally re-fit the curve (high quality)"},
    {CURVE_PAINT_FIT_METHOD_SPLIT,
     "SPLIT",
     0,
     "Split",
     "Split the curve until the tolerance is met (fast)"},
    {0, NULL, 0, NULL, NULL},
};

/* workaround for duplicate enums,
 * have each enum line as a define then conditionally set it or not
 */

#define R_IMF_ENUM_BMP \
  {R_IMF_IMTYPE_BMP, "BMP", ICON_FILE_IMAGE, "BMP", "Output image in bitmap format"},
#define R_IMF_ENUM_IRIS \
  {R_IMF_IMTYPE_IRIS, "IRIS", ICON_FILE_IMAGE, "Iris", "Output image in (old!) SGI IRIS format"},
#define R_IMF_ENUM_PNG \
  {R_IMF_IMTYPE_PNG, "PNG", ICON_FILE_IMAGE, "PNG", "Output image in PNG format"},
#define R_IMF_ENUM_JPEG \
  {R_IMF_IMTYPE_JPEG90, "JPEG", ICON_FILE_IMAGE, "JPEG", "Output image in JPEG format"},
#define R_IMF_ENUM_TAGA \
  {R_IMF_IMTYPE_TARGA, "TARGA", ICON_FILE_IMAGE, "Targa", "Output image in Targa format"},
#define R_IMF_ENUM_TAGA_RAW \
  {R_IMF_IMTYPE_RAWTGA, \
   "TARGA_RAW", \
   ICON_FILE_IMAGE, \
   "Targa Raw", \
   "Output image in uncompressed Targa format"},

#if 0 /* UNUSED (so far) */
#  ifdef WITH_DDS
#    define R_IMF_ENUM_DDS \
      {R_IMF_IMTYPE_DDS, "DDS", ICON_FILE_IMAGE, "DDS", "Output image in DDS format"},
#  else
#    define R_IMF_ENUM_DDS
#  endif
#endif

#ifdef WITH_OPENJPEG
#  define R_IMF_ENUM_JPEG2K \
    {R_IMF_IMTYPE_JP2, \
     "JPEG2000", \
     ICON_FILE_IMAGE, \
     "JPEG 2000", \
     "Output image in JPEG 2000 format"},
#else
#  define R_IMF_ENUM_JPEG2K
#endif

#ifdef WITH_CINEON
#  define R_IMF_ENUM_CINEON \
    {R_IMF_IMTYPE_CINEON, "CINEON", ICON_FILE_IMAGE, "Cineon", "Output image in Cineon format"},
#  define R_IMF_ENUM_DPX \
    {R_IMF_IMTYPE_DPX, "DPX", ICON_FILE_IMAGE, "DPX", "Output image in DPX format"},
#else
#  define R_IMF_ENUM_CINEON
#  define R_IMF_ENUM_DPX
#endif

#ifdef WITH_OPENEXR
#  define R_IMF_ENUM_EXR_MULTILAYER \
    {R_IMF_IMTYPE_MULTILAYER, \
     "OPEN_EXR_MULTILAYER", \
     ICON_FILE_IMAGE, \
     "OpenEXR MultiLayer", \
     "Output image in multilayer OpenEXR format"},
#  define R_IMF_ENUM_EXR \
    {R_IMF_IMTYPE_OPENEXR, \
     "OPEN_EXR", \
     ICON_FILE_IMAGE, \
     "OpenEXR", \
     "Output image in OpenEXR format"},
#else
#  define R_IMF_ENUM_EXR_MULTILAYER
#  define R_IMF_ENUM_EXR
#endif

#ifdef WITH_HDR
#  define R_IMF_ENUM_HDR \
    {R_IMF_IMTYPE_RADHDR, \
     "HDR", \
     ICON_FILE_IMAGE, \
     "Radiance HDR", \
     "Output image in Radiance HDR format"},
#else
#  define R_IMF_ENUM_HDR
#endif

#ifdef WITH_TIFF
#  define R_IMF_ENUM_TIFF \
    {R_IMF_IMTYPE_TIFF, "TIFF", ICON_FILE_IMAGE, "TIFF", "Output image in TIFF format"},
#else
#  define R_IMF_ENUM_TIFF
#endif

#define IMAGE_TYPE_ITEMS_IMAGE_ONLY \
  R_IMF_ENUM_BMP \
  /* DDS save not supported yet R_IMF_ENUM_DDS */ \
  R_IMF_ENUM_IRIS \
  R_IMF_ENUM_PNG \
  R_IMF_ENUM_JPEG \
  R_IMF_ENUM_JPEG2K \
  R_IMF_ENUM_TAGA \
  R_IMF_ENUM_TAGA_RAW{0, "", 0, " ", NULL}, \
      R_IMF_ENUM_CINEON R_IMF_ENUM_DPX R_IMF_ENUM_EXR_MULTILAYER R_IMF_ENUM_EXR R_IMF_ENUM_HDR \
          R_IMF_ENUM_TIFF

#ifdef RNA_RUNTIME
static const EnumPropertyItem image_only_type_items[] = {

    IMAGE_TYPE_ITEMS_IMAGE_ONLY

    {0, NULL, 0, NULL, NULL},
};
#endif

const EnumPropertyItem rna_enum_image_type_items[] = {
    {0, "", 0, N_("Image"), NULL},

    IMAGE_TYPE_ITEMS_IMAGE_ONLY

    {0, "", 0, N_("Movie"), NULL},
    {R_IMF_IMTYPE_AVIJPEG,
     "AVI_JPEG",
     ICON_FILE_MOVIE,
     "AVI JPEG",
     "Output video in AVI JPEG format"},
    {R_IMF_IMTYPE_AVIRAW, "AVI_RAW", ICON_FILE_MOVIE, "AVI Raw", "Output video in AVI Raw format"},
#ifdef WITH_FFMPEG
    {R_IMF_IMTYPE_FFMPEG,
     "FFMPEG",
     ICON_FILE_MOVIE,
     "FFmpeg video",
     "The most versatile way to output video files"},
#endif
    {0, NULL, 0, NULL, NULL},
};

const EnumPropertyItem rna_enum_image_color_mode_items[] = {
    {R_IMF_PLANES_BW,
     "BW",
     0,
     "BW",
     "Images get saved in 8 bits grayscale (only PNG, JPEG, TGA, TIF)"},
    {R_IMF_PLANES_RGB, "RGB", 0, "RGB", "Images are saved with RGB (color) data"},
    {R_IMF_PLANES_RGBA,
     "RGBA",
     0,
     "RGBA",
     "Images are saved with RGB and Alpha data (if supported)"},
    {0, NULL, 0, NULL, NULL},
};

#ifdef RNA_RUNTIME
#  define IMAGE_COLOR_MODE_BW rna_enum_image_color_mode_items[0]
#  define IMAGE_COLOR_MODE_RGB rna_enum_image_color_mode_items[1]
#  define IMAGE_COLOR_MODE_RGBA rna_enum_image_color_mode_items[2]
#endif

const EnumPropertyItem rna_enum_image_color_depth_items[] = {
    /* 1 (monochrome) not used */
    {R_IMF_CHAN_DEPTH_8, "8", 0, "8", "8 bit color channels"},
    {R_IMF_CHAN_DEPTH_10, "10", 0, "10", "10 bit color channels"},
    {R_IMF_CHAN_DEPTH_12, "12", 0, "12", "12 bit color channels"},
    {R_IMF_CHAN_DEPTH_16, "16", 0, "16", "16 bit color channels"},
    /* 24 not used */
    {R_IMF_CHAN_DEPTH_32, "32", 0, "32", "32 bit color channels"},
    {0, NULL, 0, NULL, NULL},
};

const EnumPropertyItem rna_enum_normal_space_items[] = {
    {R_BAKE_SPACE_OBJECT, "OBJECT", 0, "Object", "Bake the normals in object space"},
    {R_BAKE_SPACE_TANGENT, "TANGENT", 0, "Tangent", "Bake the normals in tangent space"},
    {0, NULL, 0, NULL, NULL},
};

const EnumPropertyItem rna_enum_normal_swizzle_items[] = {
    {R_BAKE_POSX, "POS_X", 0, "+X", ""},
    {R_BAKE_POSY, "POS_Y", 0, "+Y", ""},
    {R_BAKE_POSZ, "POS_Z", 0, "+Z", ""},
    {R_BAKE_NEGX, "NEG_X", 0, "-X", ""},
    {R_BAKE_NEGY, "NEG_Y", 0, "-Y", ""},
    {R_BAKE_NEGZ, "NEG_Z", 0, "-Z", ""},
    {0, NULL, 0, NULL, NULL},
};

const EnumPropertyItem rna_enum_bake_save_mode_items[] = {
    {R_BAKE_SAVE_INTERNAL,
     "INTERNAL",
     0,
     "Internal",
     "Save the baking map in an internal image data-block"},
    {R_BAKE_SAVE_EXTERNAL, "EXTERNAL", 0, "External", "Save the baking map in an external file"},
    {0, NULL, 0, NULL, NULL},
};

#define R_IMF_VIEWS_ENUM_IND \
  {R_IMF_VIEWS_INDIVIDUAL, \
   "INDIVIDUAL", \
   0, \
   "Individual", \
   "Individual files for each view with the prefix as defined by the scene views"},
#define R_IMF_VIEWS_ENUM_S3D \
  {R_IMF_VIEWS_STEREO_3D, "STEREO_3D", 0, "Stereo 3D", "Single file with an encoded stereo pair"},
#define R_IMF_VIEWS_ENUM_MV \
  {R_IMF_VIEWS_MULTIVIEW, "MULTIVIEW", 0, "Multi-View", "Single file with all the views"},

const EnumPropertyItem rna_enum_views_format_items[] = {
    R_IMF_VIEWS_ENUM_IND R_IMF_VIEWS_ENUM_S3D{0, NULL, 0, NULL, NULL},
};

const EnumPropertyItem rna_enum_views_format_multilayer_items[] = {
    R_IMF_VIEWS_ENUM_IND R_IMF_VIEWS_ENUM_MV{0, NULL, 0, NULL, NULL},
};

const EnumPropertyItem rna_enum_views_format_multiview_items[] = {
    R_IMF_VIEWS_ENUM_IND R_IMF_VIEWS_ENUM_S3D R_IMF_VIEWS_ENUM_MV{0, NULL, 0, NULL, NULL},
};

#undef R_IMF_VIEWS_ENUM_IND
#undef R_IMF_VIEWS_ENUM_S3D
#undef R_IMF_VIEWS_ENUM_MV

const EnumPropertyItem rna_enum_stereo3d_display_items[] = {
    {S3D_DISPLAY_ANAGLYPH,
     "ANAGLYPH",
     0,
     "Anaglyph",
     "Render views for left and right eyes as two differently filtered colors in a single image "
     "(anaglyph glasses are required)"},
    {S3D_DISPLAY_INTERLACE,
     "INTERLACE",
     0,
     "Interlace",
     "Render views for left and right eyes interlaced in a single image (3D-ready monitor is "
     "required)"},
    {S3D_DISPLAY_PAGEFLIP,
     "TIMESEQUENTIAL",
     0,
     "Time Sequential",
     "Render alternate eyes (also known as page flip, quad buffer support in the graphic card is "
     "required)"},
    {S3D_DISPLAY_SIDEBYSIDE,
     "SIDEBYSIDE",
     0,
     "Side-by-Side",
     "Render views for left and right eyes side-by-side"},
    {S3D_DISPLAY_TOPBOTTOM,
     "TOPBOTTOM",
     0,
     "Top-Bottom",
     "Render views for left and right eyes one above another"},
    {0, NULL, 0, NULL, NULL},
};

const EnumPropertyItem rna_enum_stereo3d_anaglyph_type_items[] = {
    {S3D_ANAGLYPH_REDCYAN, "RED_CYAN", 0, "Red-Cyan", ""},
    {S3D_ANAGLYPH_GREENMAGENTA, "GREEN_MAGENTA", 0, "Green-Magenta", ""},
    {S3D_ANAGLYPH_YELLOWBLUE, "YELLOW_BLUE", 0, "Yellow-Blue", ""},
    {0, NULL, 0, NULL, NULL},
};

const EnumPropertyItem rna_enum_stereo3d_interlace_type_items[] = {
    {S3D_INTERLACE_ROW, "ROW_INTERLEAVED", 0, "Row Interleaved", ""},
    {S3D_INTERLACE_COLUMN, "COLUMN_INTERLEAVED", 0, "Column Interleaved", ""},
    {S3D_INTERLACE_CHECKERBOARD, "CHECKERBOARD_INTERLEAVED", 0, "Checkerboard Interleaved", ""},
    {0, NULL, 0, NULL, NULL},
};

const EnumPropertyItem rna_enum_bake_pass_filter_type_items[] = {
    {R_BAKE_PASS_FILTER_NONE, "NONE", 0, "None", ""},
    {R_BAKE_PASS_FILTER_AO, "AO", 0, "Ambient Occlusion", ""},
    {R_BAKE_PASS_FILTER_EMIT, "EMIT", 0, "Emit", ""},
    {R_BAKE_PASS_FILTER_DIRECT, "DIRECT", 0, "Direct", ""},
    {R_BAKE_PASS_FILTER_INDIRECT, "INDIRECT", 0, "Indirect", ""},
    {R_BAKE_PASS_FILTER_COLOR, "COLOR", 0, "Color", ""},
    {R_BAKE_PASS_FILTER_DIFFUSE, "DIFFUSE", 0, "Diffuse", ""},
    {R_BAKE_PASS_FILTER_GLOSSY, "GLOSSY", 0, "Glossy", ""},
    {R_BAKE_PASS_FILTER_TRANSM, "TRANSMISSION", 0, "Transmission", ""},
    {R_BAKE_PASS_FILTER_SUBSURFACE, "SUBSURFACE", 0, "Subsurface", ""},
    {0, NULL, 0, NULL, NULL},
};

#ifndef RNA_RUNTIME
static const EnumPropertyItem rna_enum_gpencil_interpolation_mode_items[] = {
    /* interpolation */
    {0, "", 0, N_("Interpolation"), "Standard transitions between keyframes"},
    {GP_IPO_LINEAR,
     "LINEAR",
     ICON_IPO_LINEAR,
     "Linear",
     "Straight-line interpolation between A and B (i.e. no ease in/out)"},
    {GP_IPO_CURVEMAP,
     "CUSTOM",
     ICON_IPO_BEZIER,
     "Custom",
     "Custom interpolation defined using a curve map"},

    /* easing */
    {0,
     "",
     0,
     N_("Easing (by strength)"),
     "Predefined inertial transitions, useful for motion graphics (from least to most "
     "''dramatic'')"},
    {GP_IPO_SINE,
     "SINE",
     ICON_IPO_SINE,
     "Sinusoidal",
     "Sinusoidal easing (weakest, almost linear but with a slight curvature)"},
    {GP_IPO_QUAD, "QUAD", ICON_IPO_QUAD, "Quadratic", "Quadratic easing"},
    {GP_IPO_CUBIC, "CUBIC", ICON_IPO_CUBIC, "Cubic", "Cubic easing"},
    {GP_IPO_QUART, "QUART", ICON_IPO_QUART, "Quartic", "Quartic easing"},
    {GP_IPO_QUINT, "QUINT", ICON_IPO_QUINT, "Quintic", "Quintic easing"},
    {GP_IPO_EXPO, "EXPO", ICON_IPO_EXPO, "Exponential", "Exponential easing (dramatic)"},
    {GP_IPO_CIRC,
     "CIRC",
     ICON_IPO_CIRC,
     "Circular",
     "Circular easing (strongest and most dynamic)"},

    {0, "", 0, N_("Dynamic Effects"), "Simple physics-inspired easing effects"},
    {GP_IPO_BACK, "BACK", ICON_IPO_BACK, "Back", "Cubic easing with overshoot and settle"},
    {GP_IPO_BOUNCE,
     "BOUNCE",
     ICON_IPO_BOUNCE,
     "Bounce",
     "Exponentially decaying parabolic bounce, like when objects collide"},
    {GP_IPO_ELASTIC,
     "ELASTIC",
     ICON_IPO_ELASTIC,
     "Elastic",
     "Exponentially decaying sine wave, like an elastic band"},

    {0, NULL, 0, NULL, NULL},
};

#endif

const EnumPropertyItem rna_enum_transform_pivot_items_full[] = {
    {V3D_AROUND_CENTER_BOUNDS,
     "BOUNDING_BOX_CENTER",
     ICON_PIVOT_BOUNDBOX,
     "Bounding Box Center",
     "Pivot around bounding box center of selected object(s)"},
    {V3D_AROUND_CURSOR, "CURSOR", ICON_PIVOT_CURSOR, "3D Cursor", "Pivot around the 3D cursor"},
    {V3D_AROUND_LOCAL_ORIGINS,
     "INDIVIDUAL_ORIGINS",
     ICON_PIVOT_INDIVIDUAL,
     "Individual Origins",
     "Pivot around each object's own origin"},
    {V3D_AROUND_CENTER_MEDIAN,
     "MEDIAN_POINT",
     ICON_PIVOT_MEDIAN,
     "Median Point",
     "Pivot around the median point of selected objects"},
    {V3D_AROUND_ACTIVE,
     "ACTIVE_ELEMENT",
     ICON_PIVOT_ACTIVE,
     "Active Element",
     "Pivot around active object"},
    {0, NULL, 0, NULL, NULL},
};

/* Icons could be made a consistent set of images. */
const EnumPropertyItem rna_enum_transform_orientation_items[] = {
    {V3D_ORIENT_GLOBAL,
     "GLOBAL",
     ICON_ORIENTATION_GLOBAL,
     "Global",
     "Align the transformation axes to world space"},
    {V3D_ORIENT_LOCAL,
     "LOCAL",
     ICON_ORIENTATION_LOCAL,
     "Local",
     "Align the transformation axes to the selected objects' local space"},
    {V3D_ORIENT_NORMAL,
     "NORMAL",
     ICON_ORIENTATION_NORMAL,
     "Normal",
     "Align the transformation axes to average normal of selected elements "
     "(bone Y axis for pose mode)"},
    {V3D_ORIENT_GIMBAL,
     "GIMBAL",
     ICON_ORIENTATION_GIMBAL,
     "Gimbal",
     "Align each axis to the Euler rotation axis as used for input"},
    {V3D_ORIENT_VIEW,
     "VIEW",
     ICON_ORIENTATION_VIEW,
     "View",
     "Align the transformation axes to the window"},
    {V3D_ORIENT_CURSOR,
     "CURSOR",
     ICON_ORIENTATION_CURSOR,
     "Cursor",
     "Align the transformation axes to the 3D cursor"},
    // {V3D_ORIENT_CUSTOM, "CUSTOM", 0, "Custom", "Use a custom transform orientation"},
    {0, NULL, 0, NULL, NULL},
};

#ifdef RNA_RUNTIME

#  include "BLI_string_utils.h"

#  include "DNA_anim_types.h"
#  include "DNA_color_types.h"
#  include "DNA_node_types.h"
#  include "DNA_object_types.h"
#  include "DNA_mesh_types.h"
#  include "DNA_text_types.h"
#  include "DNA_workspace_types.h"

#  include "RNA_access.h"

#  include "MEM_guardedalloc.h"

#  include "BKE_brush.h"
#  include "BKE_collection.h"
#  include "BKE_colortools.h"
#  include "BKE_context.h"
#  include "BKE_global.h"
#  include "BKE_idprop.h"
#  include "BKE_image.h"
#  include "BKE_layer.h"
#  include "BKE_main.h"
#  include "BKE_node.h"
#  include "BKE_pointcache.h"
#  include "BKE_scene.h"
#  include "BKE_mesh.h"
#  include "BKE_sound.h"
#  include "BKE_screen.h"
#  include "BKE_sequencer.h"
#  include "BKE_animsys.h"
#  include "BKE_freestyle.h"
#  include "BKE_gpencil.h"
#  include "BKE_unit.h"

#  include "ED_info.h"
#  include "ED_node.h"
#  include "ED_view3d.h"
#  include "ED_mesh.h"
#  include "ED_keyframing.h"
#  include "ED_image.h"
#  include "ED_scene.h"

#  include "DEG_depsgraph_build.h"
#  include "DEG_depsgraph_query.h"

#  ifdef WITH_FREESTYLE
#    include "FRS_freestyle.h"
#  endif

static void rna_ToolSettings_snap_mode_set(struct PointerRNA *ptr, int value)
{
  ToolSettings *ts = (ToolSettings *)ptr->data;
  if (value != 0) {
    ts->snap_mode = value;
  }
}

/* Grease Pencil update cache */
static void rna_GPencil_update(Main *UNUSED(bmain), Scene *scene, PointerRNA *UNUSED(ptr))
{
  /* mark all grease pencil datablocks of the scene */
  FOREACH_SCENE_COLLECTION_BEGIN (scene, collection) {
    FOREACH_COLLECTION_OBJECT_RECURSIVE_BEGIN (collection, ob) {
      if (ob->type == OB_GPENCIL) {
        bGPdata *gpd = (bGPdata *)ob->data;
        gpd->flag |= GP_DATA_CACHE_IS_DIRTY;
        DEG_id_tag_update(&gpd->id, ID_RECALC_TRANSFORM | ID_RECALC_GEOMETRY);
      }
    }
    FOREACH_COLLECTION_OBJECT_RECURSIVE_END;
  }
  FOREACH_SCENE_COLLECTION_END;

  WM_main_add_notifier(NC_GPENCIL | NA_EDITED, NULL);
}

/* Grease Pencil Interpolation settings */
static char *rna_GPencilInterpolateSettings_path(PointerRNA *UNUSED(ptr))
{
  return BLI_strdup("tool_settings.gpencil_interpolate");
}

static void rna_GPencilInterpolateSettings_type_set(PointerRNA *ptr, int value)
{
  GP_Interpolate_Settings *settings = (GP_Interpolate_Settings *)ptr->data;

  /* NOTE: This cast should be fine, as we have a small + finite set of values
   * (#eGP_Interpolate_Type) that should fit well within a char.
   */
  settings->type = (char)value;

  /* init custom interpolation curve here now the first time it's used */
  if ((settings->type == GP_IPO_CURVEMAP) && (settings->custom_ipo == NULL)) {
    settings->custom_ipo = curvemapping_add(1, 0.0f, 0.0f, 1.0f, 1.0f);
  }
}

/* Read-only Iterator of all the scene objects. */

static void rna_Scene_objects_begin(CollectionPropertyIterator *iter, PointerRNA *ptr)
{
  Scene *scene = (Scene *)ptr->data;
  iter->internal.custom = MEM_callocN(sizeof(BLI_Iterator), __func__);

  ((BLI_Iterator *)iter->internal.custom)->valid = true;
  BKE_scene_objects_iterator_begin(iter->internal.custom, (void *)scene);
  iter->valid = ((BLI_Iterator *)iter->internal.custom)->valid;
}

static void rna_Scene_objects_next(CollectionPropertyIterator *iter)
{
  BKE_scene_objects_iterator_next(iter->internal.custom);
  iter->valid = ((BLI_Iterator *)iter->internal.custom)->valid;
}

static void rna_Scene_objects_end(CollectionPropertyIterator *iter)
{
  BKE_scene_objects_iterator_end(iter->internal.custom);
  MEM_freeN(iter->internal.custom);
}

static PointerRNA rna_Scene_objects_get(CollectionPropertyIterator *iter)
{
  Object *ob = ((BLI_Iterator *)iter->internal.custom)->current;
  return rna_pointer_inherit_refine(&iter->parent, &RNA_Object, ob);
}

/* End of read-only Iterator of all the scene objects. */

static void rna_Scene_set_set(struct ReportList *UNUSED(reports),
                              PointerRNA *ptr,
                              PointerRNA value)
{
  Scene *scene = (Scene *)ptr->data;
  Scene *set = (Scene *)value.data;
  Scene *nested_set;

  for (nested_set = set; nested_set; nested_set = nested_set->set) {
    if (nested_set == scene)
      return;
    /* prevent eternal loops, set can point to next, and next to set, without problems usually */
    if (nested_set->set == set)
      return;
  }

  id_lib_extern((ID *)set);
  scene->set = set;
}

void rna_Scene_set_update(Main *bmain, Scene *UNUSED(scene), PointerRNA *ptr)
{
  Scene *scene = (Scene *)ptr->id.data;

  DEG_relations_tag_update(bmain);
  DEG_id_tag_update_ex(bmain, &scene->id, 0);
  if (scene->set != NULL) {
    /* Objects which are pulled into main scene's depsgraph needs to have
     * their base flags updated.
     */
    DEG_id_tag_update_ex(bmain, &scene->set->id, 0);
  }
}

static void rna_Scene_camera_update(Main *bmain, Scene *UNUSED(scene_unused), PointerRNA *ptr)
{
  wmWindowManager *wm = bmain->wm.first;
  Scene *scene = (Scene *)ptr->data;

  WM_windows_scene_data_sync(&wm->windows, scene);
  DEG_id_tag_update(&scene->id, ID_RECALC_COPY_ON_WRITE);
}

static void rna_Scene_fps_update(Main *UNUSED(bmain), Scene *scene, PointerRNA *UNUSED(ptr))
{
  BKE_sound_update_fps(scene);
  BKE_sequencer_update_sound_bounds_all(scene);
}

static void rna_Scene_listener_update(Main *UNUSED(bmain), Scene *scene, PointerRNA *UNUSED(ptr))
{
  BKE_sound_update_scene_listener(scene);
}

static void rna_Scene_volume_set(PointerRNA *ptr, float value)
{
  Scene *scene = (Scene *)(ptr->data);

  scene->audio.volume = value;
  if (scene->sound_scene)
    BKE_sound_set_scene_volume(scene, value);
}

static const char *rna_Scene_statistics_string_get(Scene *scene,
                                                   Main *bmain,
                                                   ViewLayer *view_layer)
{
  return ED_info_stats_string(bmain, scene, view_layer);
}

static void rna_Scene_framelen_update(Main *UNUSED(bmain), Scene *scene, PointerRNA *UNUSED(ptr))
{
  scene->r.framelen = (float)scene->r.framapto / (float)scene->r.images;
}

static void rna_Scene_frame_current_set(PointerRNA *ptr, int value)
{
  Scene *data = (Scene *)ptr->data;

  /* if negative frames aren't allowed, then we can't use them */
  FRAMENUMBER_MIN_CLAMP(value);
  data->r.cfra = value;
}

static float rna_Scene_frame_float_get(PointerRNA *ptr)
{
  Scene *data = (Scene *)ptr->data;
  return (float)data->r.cfra + data->r.subframe;
}

static void rna_Scene_frame_float_set(PointerRNA *ptr, float value)
{
  Scene *data = (Scene *)ptr->data;
  /* if negative frames aren't allowed, then we can't use them */
  FRAMENUMBER_MIN_CLAMP(value);
  data->r.cfra = (int)value;
  data->r.subframe = value - data->r.cfra;
}

static float rna_Scene_frame_current_final_get(PointerRNA *ptr)
{
  Scene *scene = (Scene *)ptr->data;

  return BKE_scene_frame_get_from_ctime(scene, (float)scene->r.cfra);
}

static void rna_Scene_start_frame_set(PointerRNA *ptr, int value)
{
  Scene *data = (Scene *)ptr->data;
  /* MINFRAME not MINAFRAME, since some output formats can't taken negative frames */
  CLAMP(value, MINFRAME, MAXFRAME);
  data->r.sfra = value;

  if (data->r.sfra >= data->r.efra) {
    data->r.efra = MIN2(data->r.sfra, MAXFRAME);
  }
}

static void rna_Scene_end_frame_set(PointerRNA *ptr, int value)
{
  Scene *data = (Scene *)ptr->data;
  CLAMP(value, MINFRAME, MAXFRAME);
  data->r.efra = value;

  if (data->r.sfra >= data->r.efra) {
    data->r.sfra = MAX2(data->r.efra, MINFRAME);
  }
}

static void rna_Scene_use_preview_range_set(PointerRNA *ptr, bool value)
{
  Scene *data = (Scene *)ptr->data;

  if (value) {
    /* copy range from scene if not set before */
    if ((data->r.psfra == data->r.pefra) && (data->r.psfra == 0)) {
      data->r.psfra = data->r.sfra;
      data->r.pefra = data->r.efra;
    }

    data->r.flag |= SCER_PRV_RANGE;
  }
  else
    data->r.flag &= ~SCER_PRV_RANGE;
}

static void rna_Scene_preview_range_start_frame_set(PointerRNA *ptr, int value)
{
  Scene *data = (Scene *)ptr->data;

  /* check if enabled already */
  if ((data->r.flag & SCER_PRV_RANGE) == 0) {
    /* set end of preview range to end frame, then clamp as per normal */
    /* TODO: or just refuse to set instead? */
    data->r.pefra = data->r.efra;
  }

  /* now set normally */
  CLAMP(value, MINAFRAME, data->r.pefra);
  data->r.psfra = value;
}

static void rna_Scene_preview_range_end_frame_set(PointerRNA *ptr, int value)
{
  Scene *data = (Scene *)ptr->data;

  /* check if enabled already */
  if ((data->r.flag & SCER_PRV_RANGE) == 0) {
    /* set start of preview range to start frame, then clamp as per normal */
    /* TODO: or just refuse to set instead? */
    data->r.psfra = data->r.sfra;
  }

  /* now set normally */
  CLAMP(value, data->r.psfra, MAXFRAME);
  data->r.pefra = value;
}

static void rna_Scene_show_subframe_update(Main *UNUSED(bmain),
                                           Scene *UNUSED(current_scene),
                                           PointerRNA *ptr)
{
  Scene *scene = (Scene *)ptr->id.data;
  scene->r.subframe = 0.0f;
}

static void rna_Scene_frame_update(Main *bmain, Scene *UNUSED(current_scene), PointerRNA *ptr)
{
  Scene *scene = (Scene *)ptr->id.data;
  BKE_sound_seek_scene(bmain, scene);
  WM_main_add_notifier(NC_SCENE | ND_FRAME, scene);
}

static PointerRNA rna_Scene_active_keying_set_get(PointerRNA *ptr)
{
  Scene *scene = (Scene *)ptr->data;
  return rna_pointer_inherit_refine(ptr, &RNA_KeyingSet, ANIM_scene_get_active_keyingset(scene));
}

static void rna_Scene_active_keying_set_set(struct ReportList *UNUSED(reports),
                                            PointerRNA *ptr,
                                            PointerRNA value)
{
  Scene *scene = (Scene *)ptr->data;
  KeyingSet *ks = (KeyingSet *)value.data;

  scene->active_keyingset = ANIM_scene_get_keyingset_index(scene, ks);
}

/* get KeyingSet index stuff for list of Keying Sets editing UI
 * - active_keyingset-1 since 0 is reserved for 'none'
 * - don't clamp, otherwise can never set builtins types as active...
 */
static int rna_Scene_active_keying_set_index_get(PointerRNA *ptr)
{
  Scene *scene = (Scene *)ptr->data;
  return scene->active_keyingset - 1;
}

/* get KeyingSet index stuff for list of Keying Sets editing UI
 * - value+1 since 0 is reserved for 'none'
 */
static void rna_Scene_active_keying_set_index_set(PointerRNA *ptr, int value)
{
  Scene *scene = (Scene *)ptr->data;
  scene->active_keyingset = value + 1;
}

/* XXX: evil... builtin_keyingsets is defined in keyingsets.c! */
/* TODO: make API function to retrieve this... */
extern ListBase builtin_keyingsets;

static void rna_Scene_all_keyingsets_begin(CollectionPropertyIterator *iter, PointerRNA *ptr)
{
  Scene *scene = (Scene *)ptr->data;

  /* start going over the scene KeyingSets first, while we still have pointer to it
   * but only if we have any Keying Sets to use...
   */
  if (scene->keyingsets.first)
    rna_iterator_listbase_begin(iter, &scene->keyingsets, NULL);
  else
    rna_iterator_listbase_begin(iter, &builtin_keyingsets, NULL);
}

static void rna_Scene_all_keyingsets_next(CollectionPropertyIterator *iter)
{
  ListBaseIterator *internal = &iter->internal.listbase;
  KeyingSet *ks = (KeyingSet *)internal->link;

  /* If we've run out of links in Scene list,
   * jump over to the builtins list unless we're there already. */
  if ((ks->next == NULL) && (ks != builtin_keyingsets.last))
    internal->link = (Link *)builtin_keyingsets.first;
  else
    internal->link = (Link *)ks->next;

  iter->valid = (internal->link != NULL);
}

static char *rna_SceneEEVEE_path(PointerRNA *UNUSED(ptr))
{
  return BLI_strdup("eevee");
}

static int rna_RenderSettings_stereoViews_skip(CollectionPropertyIterator *iter,
                                               void *UNUSED(data))
{
  ListBaseIterator *internal = &iter->internal.listbase;
  SceneRenderView *srv = (SceneRenderView *)internal->link;

  if ((STREQ(srv->name, STEREO_LEFT_NAME)) || (STREQ(srv->name, STEREO_RIGHT_NAME))) {
    return 0;
  }

  return 1;
};

static void rna_RenderSettings_stereoViews_begin(CollectionPropertyIterator *iter, PointerRNA *ptr)
{
  RenderData *rd = (RenderData *)ptr->data;
  rna_iterator_listbase_begin(iter, &rd->views, rna_RenderSettings_stereoViews_skip);
}

static char *rna_RenderSettings_path(PointerRNA *UNUSED(ptr))
{
  return BLI_strdup("render");
}

static char *rna_BakeSettings_path(PointerRNA *UNUSED(ptr))
{
  return BLI_strdup("render.bake");
}

static char *rna_ImageFormatSettings_path(PointerRNA *ptr)
{
  ImageFormatData *imf = (ImageFormatData *)ptr->data;
  ID *id = ptr->id.data;

  switch (GS(id->name)) {
    case ID_SCE: {
      Scene *scene = (Scene *)id;

      if (&scene->r.im_format == imf) {
        return BLI_strdup("render.image_settings");
      }
      else if (&scene->r.bake.im_format == imf) {
        return BLI_strdup("render.bake.image_settings");
      }
      return BLI_strdup("..");
    }
    case ID_NT: {
      bNodeTree *ntree = (bNodeTree *)id;
      bNode *node;

      for (node = ntree->nodes.first; node; node = node->next) {
        if (node->type == CMP_NODE_OUTPUT_FILE) {
          if (&((NodeImageMultiFile *)node->storage)->format == imf) {
            return BLI_sprintfN("nodes['%s'].format", node->name);
          }
          else {
            bNodeSocket *sock;

            for (sock = node->inputs.first; sock; sock = sock->next) {
              NodeImageMultiFileSocket *sockdata = sock->storage;
              if (&sockdata->format == imf) {
                return BLI_sprintfN(
                    "nodes['%s'].file_slots['%s'].format", node->name, sockdata->path);
              }
            }
          }
        }
      }
      return BLI_strdup("..");
    }
    default:
      return BLI_strdup("..");
  }
}

static int rna_RenderSettings_threads_get(PointerRNA *ptr)
{
  RenderData *rd = (RenderData *)ptr->data;
  return BKE_render_num_threads(rd);
}

static int rna_RenderSettings_threads_mode_get(PointerRNA *ptr)
{
  RenderData *rd = (RenderData *)ptr->data;
  int override = BLI_system_num_threads_override_get();

  if (override > 0)
    return R_FIXED_THREADS;
  else
    return (rd->mode & R_FIXED_THREADS);
}

static bool rna_RenderSettings_is_movie_format_get(PointerRNA *ptr)
{
  RenderData *rd = (RenderData *)ptr->data;
  return BKE_imtype_is_movie(rd->im_format.imtype);
}

static void rna_ImageFormatSettings_file_format_set(PointerRNA *ptr, int value)
{
  ImageFormatData *imf = (ImageFormatData *)ptr->data;
  ID *id = ptr->id.data;
  const bool is_render = (id && GS(id->name) == ID_SCE);
  /* see note below on why this is */
  const char chan_flag = BKE_imtype_valid_channels(imf->imtype, true) |
                         (is_render ? IMA_CHAN_FLAG_BW : 0);

  imf->imtype = value;

  /* ensure depth and color settings match */
  if (((imf->planes == R_IMF_PLANES_BW) && !(chan_flag & IMA_CHAN_FLAG_BW)) ||
      ((imf->planes == R_IMF_PLANES_RGBA) && !(chan_flag & IMA_CHAN_FLAG_ALPHA))) {
    imf->planes = R_IMF_PLANES_RGB;
  }

  /* ensure usable depth */
  {
    const int depth_ok = BKE_imtype_valid_depths(imf->imtype);
    if ((imf->depth & depth_ok) == 0) {
      /* set first available depth */
      char depth_ls[] = {
          R_IMF_CHAN_DEPTH_32,
          R_IMF_CHAN_DEPTH_24,
          R_IMF_CHAN_DEPTH_16,
          R_IMF_CHAN_DEPTH_12,
          R_IMF_CHAN_DEPTH_10,
          R_IMF_CHAN_DEPTH_8,
          R_IMF_CHAN_DEPTH_1,
          0,
      };
      int i;

      for (i = 0; depth_ls[i]; i++) {
        if (depth_ok & depth_ls[i]) {
          imf->depth = depth_ls[i];
          break;
        }
      }
    }
  }

  if (id && GS(id->name) == ID_SCE) {
    Scene *scene = ptr->id.data;
    RenderData *rd = &scene->r;
#  ifdef WITH_FFMPEG
    BKE_ffmpeg_image_type_verify(rd, imf);
#  endif
    (void)rd;
  }
}

static const EnumPropertyItem *rna_ImageFormatSettings_file_format_itemf(bContext *UNUSED(C),
                                                                         PointerRNA *ptr,
                                                                         PropertyRNA *UNUSED(prop),
                                                                         bool *UNUSED(r_free))
{
  ID *id = ptr->id.data;
  if (id && GS(id->name) == ID_SCE) {
    return rna_enum_image_type_items;
  }
  else {
    return image_only_type_items;
  }
}

static const EnumPropertyItem *rna_ImageFormatSettings_color_mode_itemf(bContext *UNUSED(C),
                                                                        PointerRNA *ptr,
                                                                        PropertyRNA *UNUSED(prop),
                                                                        bool *r_free)
{
  ImageFormatData *imf = (ImageFormatData *)ptr->data;
  ID *id = ptr->id.data;
  const bool is_render = (id && GS(id->name) == ID_SCE);

  /* note, we need to act differently for render
   * where 'BW' will force grayscale even if the output format writes
   * as RGBA, this is age old blender convention and not sure how useful
   * it really is but keep it for now - campbell */
  char chan_flag = BKE_imtype_valid_channels(imf->imtype, true) |
                   (is_render ? IMA_CHAN_FLAG_BW : 0);

#  ifdef WITH_FFMPEG
  /* a WAY more crappy case than B&W flag: depending on codec, file format MIGHT support
   * alpha channel. for example MPEG format with h264 codec can't do alpha channel, but
   * the same MPEG format with QTRLE codec can easily handle alpha channel.
   * not sure how to deal with such cases in a nicer way (sergey) */
  if (is_render) {
    Scene *scene = ptr->id.data;
    RenderData *rd = &scene->r;

    if (BKE_ffmpeg_alpha_channel_is_supported(rd))
      chan_flag |= IMA_CHAN_FLAG_ALPHA;
  }
#  endif

  if (chan_flag == (IMA_CHAN_FLAG_BW | IMA_CHAN_FLAG_RGB | IMA_CHAN_FLAG_ALPHA)) {
    return rna_enum_image_color_mode_items;
  }
  else {
    int totitem = 0;
    EnumPropertyItem *item = NULL;

    if (chan_flag & IMA_CHAN_FLAG_BW)
      RNA_enum_item_add(&item, &totitem, &IMAGE_COLOR_MODE_BW);
    if (chan_flag & IMA_CHAN_FLAG_RGB)
      RNA_enum_item_add(&item, &totitem, &IMAGE_COLOR_MODE_RGB);
    if (chan_flag & IMA_CHAN_FLAG_ALPHA)
      RNA_enum_item_add(&item, &totitem, &IMAGE_COLOR_MODE_RGBA);

    RNA_enum_item_end(&item, &totitem);
    *r_free = true;

    return item;
  }
}

static const EnumPropertyItem *rna_ImageFormatSettings_color_depth_itemf(bContext *UNUSED(C),
                                                                         PointerRNA *ptr,
                                                                         PropertyRNA *UNUSED(prop),
                                                                         bool *r_free)
{
  ImageFormatData *imf = (ImageFormatData *)ptr->data;

  if (imf == NULL) {
    return rna_enum_image_color_depth_items;
  }
  else {
    const int depth_ok = BKE_imtype_valid_depths(imf->imtype);
    const int is_float = ELEM(
        imf->imtype, R_IMF_IMTYPE_RADHDR, R_IMF_IMTYPE_OPENEXR, R_IMF_IMTYPE_MULTILAYER);

    const EnumPropertyItem *item_8bit = &rna_enum_image_color_depth_items[0];
    const EnumPropertyItem *item_10bit = &rna_enum_image_color_depth_items[1];
    const EnumPropertyItem *item_12bit = &rna_enum_image_color_depth_items[2];
    const EnumPropertyItem *item_16bit = &rna_enum_image_color_depth_items[3];
    const EnumPropertyItem *item_32bit = &rna_enum_image_color_depth_items[4];

    int totitem = 0;
    EnumPropertyItem *item = NULL;
    EnumPropertyItem tmp = {0, "", 0, "", ""};

    if (depth_ok & R_IMF_CHAN_DEPTH_8) {
      RNA_enum_item_add(&item, &totitem, item_8bit);
    }

    if (depth_ok & R_IMF_CHAN_DEPTH_10) {
      RNA_enum_item_add(&item, &totitem, item_10bit);
    }

    if (depth_ok & R_IMF_CHAN_DEPTH_12) {
      RNA_enum_item_add(&item, &totitem, item_12bit);
    }

    if (depth_ok & R_IMF_CHAN_DEPTH_16) {
      if (is_float) {
        tmp = *item_16bit;
        tmp.name = "Float (Half)";
        RNA_enum_item_add(&item, &totitem, &tmp);
      }
      else {
        RNA_enum_item_add(&item, &totitem, item_16bit);
      }
    }

    if (depth_ok & R_IMF_CHAN_DEPTH_32) {
      if (is_float) {
        tmp = *item_32bit;
        tmp.name = "Float (Full)";
        RNA_enum_item_add(&item, &totitem, &tmp);
      }
      else {
        RNA_enum_item_add(&item, &totitem, item_32bit);
      }
    }

    RNA_enum_item_end(&item, &totitem);
    *r_free = true;

    return item;
  }
}

static const EnumPropertyItem *rna_ImageFormatSettings_views_format_itemf(
    bContext *UNUSED(C), PointerRNA *ptr, PropertyRNA *UNUSED(prop), bool *UNUSED(r_free))
{
  ImageFormatData *imf = (ImageFormatData *)ptr->data;

  if (imf == NULL) {
    return rna_enum_views_format_items;
  }
  else if (imf->imtype == R_IMF_IMTYPE_OPENEXR) {
    return rna_enum_views_format_multiview_items;
  }
  else if (imf->imtype == R_IMF_IMTYPE_MULTILAYER) {
    return rna_enum_views_format_multilayer_items;
  }
  else {
    return rna_enum_views_format_items;
  }
}

#  ifdef WITH_OPENEXR
/* OpenEXR */

static const EnumPropertyItem *rna_ImageFormatSettings_exr_codec_itemf(bContext *UNUSED(C),
                                                                       PointerRNA *ptr,
                                                                       PropertyRNA *UNUSED(prop),
                                                                       bool *r_free)
{
  ImageFormatData *imf = (ImageFormatData *)ptr->data;

  EnumPropertyItem *item = NULL;
  int i = 1, totitem = 0;

  if (imf->depth == 16)
    return rna_enum_exr_codec_items; /* All compression types are defined for halfs */

  for (i = 0; i < R_IMF_EXR_CODEC_MAX; i++) {
    if ((i == R_IMF_EXR_CODEC_B44 || i == R_IMF_EXR_CODEC_B44A)) {
      continue; /* B44 and B44A are not defined for 32 bit floats */
    }

    RNA_enum_item_add(&item, &totitem, &rna_enum_exr_codec_items[i]);
  }

  RNA_enum_item_end(&item, &totitem);
  *r_free = true;

  return item;
}

#  endif
static int rna_SceneRender_file_ext_length(PointerRNA *ptr)
{
  RenderData *rd = (RenderData *)ptr->data;
  char ext[8];
  ext[0] = '\0';
  BKE_image_path_ensure_ext_from_imformat(ext, &rd->im_format);
  return strlen(ext);
}

static void rna_SceneRender_file_ext_get(PointerRNA *ptr, char *str)
{
  RenderData *rd = (RenderData *)ptr->data;
  str[0] = '\0';
  BKE_image_path_ensure_ext_from_imformat(str, &rd->im_format);
}

#  ifdef WITH_FFMPEG
static void rna_FFmpegSettings_lossless_output_set(PointerRNA *ptr, bool value)
{
  Scene *scene = (Scene *)ptr->id.data;
  RenderData *rd = &scene->r;

  if (value)
    rd->ffcodecdata.flags |= FFMPEG_LOSSLESS_OUTPUT;
  else
    rd->ffcodecdata.flags &= ~FFMPEG_LOSSLESS_OUTPUT;

  BKE_ffmpeg_codec_settings_verify(rd);
}

static void rna_FFmpegSettings_codec_settings_update(Main *UNUSED(bmain),
                                                     Scene *UNUSED(scene_unused),
                                                     PointerRNA *ptr)
{
  Scene *scene = (Scene *)ptr->id.data;
  RenderData *rd = &scene->r;

  BKE_ffmpeg_codec_settings_verify(rd);
}
#  endif

static int rna_RenderSettings_active_view_index_get(PointerRNA *ptr)
{
  RenderData *rd = (RenderData *)ptr->data;
  return rd->actview;
}

static void rna_RenderSettings_active_view_index_set(PointerRNA *ptr, int value)
{
  RenderData *rd = (RenderData *)ptr->data;
  rd->actview = value;
}

static void rna_RenderSettings_active_view_index_range(
    PointerRNA *ptr, int *min, int *max, int *UNUSED(softmin), int *UNUSED(softmax))
{
  RenderData *rd = (RenderData *)ptr->data;

  *min = 0;
  *max = max_ii(0, BLI_listbase_count(&rd->views) - 1);
}

static PointerRNA rna_RenderSettings_active_view_get(PointerRNA *ptr)
{
  RenderData *rd = (RenderData *)ptr->data;
  SceneRenderView *srv = BLI_findlink(&rd->views, rd->actview);

  return rna_pointer_inherit_refine(ptr, &RNA_SceneRenderView, srv);
}

static void rna_RenderSettings_active_view_set(struct ReportList *UNUSED(reports),
                                               PointerRNA *ptr,
                                               PointerRNA value)
{
  RenderData *rd = (RenderData *)ptr->data;
  SceneRenderView *srv = (SceneRenderView *)value.data;
  const int index = BLI_findindex(&rd->views, srv);
  if (index != -1)
    rd->actview = index;
}

static SceneRenderView *rna_RenderView_new(ID *id, RenderData *UNUSED(rd), const char *name)
{
  Scene *scene = (Scene *)id;
  SceneRenderView *srv = BKE_scene_add_render_view(scene, name);

  WM_main_add_notifier(NC_SCENE | ND_RENDER_OPTIONS, NULL);

  return srv;
}

static void rna_RenderView_remove(
    ID *id, RenderData *UNUSED(rd), Main *UNUSED(bmain), ReportList *reports, PointerRNA *srv_ptr)
{
  SceneRenderView *srv = srv_ptr->data;
  Scene *scene = (Scene *)id;

  if (!BKE_scene_remove_render_view(scene, srv)) {
    BKE_reportf(reports,
                RPT_ERROR,
                "Render view '%s' could not be removed from scene '%s'",
                srv->name,
                scene->id.name + 2);
    return;
  }

  RNA_POINTER_INVALIDATE(srv_ptr);

  WM_main_add_notifier(NC_SCENE | ND_RENDER_OPTIONS, NULL);
}

static void rna_RenderSettings_views_format_set(PointerRNA *ptr, int value)
{
  RenderData *rd = (RenderData *)ptr->data;

  if (rd->views_format == SCE_VIEWS_FORMAT_MULTIVIEW && value == SCE_VIEWS_FORMAT_STEREO_3D) {
    /* make sure the actview is visible */
    if (rd->actview > 1)
      rd->actview = 1;
  }

  rd->views_format = value;
}

static void rna_RenderSettings_engine_set(PointerRNA *ptr, int value)
{
  RenderData *rd = (RenderData *)ptr->data;
  RenderEngineType *type = BLI_findlink(&R_engines, value);

  if (type) {
    BLI_strncpy_utf8(rd->engine, type->idname, sizeof(rd->engine));
    DEG_id_tag_update(ptr->id.data, ID_RECALC_COPY_ON_WRITE);
  }
}

static const EnumPropertyItem *rna_RenderSettings_engine_itemf(bContext *UNUSED(C),
                                                               PointerRNA *UNUSED(ptr),
                                                               PropertyRNA *UNUSED(prop),
                                                               bool *r_free)
{
  RenderEngineType *type;
  EnumPropertyItem *item = NULL;
  EnumPropertyItem tmp = {0, "", 0, "", ""};
  int a = 0, totitem = 0;

  for (type = R_engines.first; type; type = type->next, a++) {
    tmp.value = a;
    tmp.identifier = type->idname;
    tmp.name = type->name;
    RNA_enum_item_add(&item, &totitem, &tmp);
  }

  RNA_enum_item_end(&item, &totitem);
  *r_free = true;

  return item;
}

static int rna_RenderSettings_engine_get(PointerRNA *ptr)
{
  RenderData *rd = (RenderData *)ptr->data;
  RenderEngineType *type;
  int a = 0;

  for (type = R_engines.first; type; type = type->next, a++)
    if (STREQ(type->idname, rd->engine))
      return a;

  return 0;
}

static void rna_RenderSettings_engine_update(Main *bmain,
                                             Scene *UNUSED(unused),
                                             PointerRNA *UNUSED(ptr))
{
  ED_render_engine_changed(bmain);
}

static bool rna_RenderSettings_multiple_engines_get(PointerRNA *UNUSED(ptr))
{
  return (BLI_listbase_count(&R_engines) > 1);
}

static bool rna_RenderSettings_use_spherical_stereo_get(PointerRNA *ptr)
{
  Scene *scene = (Scene *)ptr->id.data;
  return BKE_scene_use_spherical_stereo(scene);
}

void rna_Scene_glsl_update(Main *UNUSED(bmain), Scene *UNUSED(scene), PointerRNA *ptr)
{
  Scene *scene = (Scene *)ptr->id.data;

  DEG_id_tag_update(&scene->id, 0);
}

static void rna_Scene_world_update(Main *bmain, Scene *scene, PointerRNA *ptr)
{
  Scene *sc = (Scene *)ptr->id.data;

  rna_Scene_glsl_update(bmain, scene, ptr);
  WM_main_add_notifier(NC_WORLD | ND_WORLD, &sc->id);
  DEG_relations_tag_update(bmain);
}

void rna_Scene_freestyle_update(Main *UNUSED(bmain), Scene *UNUSED(scene), PointerRNA *ptr)
{
  Scene *scene = (Scene *)ptr->id.data;

  DEG_id_tag_update(&scene->id, 0);
}

void rna_Scene_use_view_map_cache_update(Main *UNUSED(bmain),
                                         Scene *UNUSED(scene),
                                         PointerRNA *UNUSED(ptr))
{
#  ifdef WITH_FREESTYLE
  FRS_free_view_map_cache();
#  endif
}

void rna_ViewLayer_name_set(PointerRNA *ptr, const char *value)
{
  Scene *scene = (Scene *)ptr->id.data;
  ViewLayer *view_layer = (ViewLayer *)ptr->data;
  BLI_assert(BKE_id_is_in_global_main(&scene->id));
  BKE_view_layer_rename(G_MAIN, scene, view_layer, value);
}

static void rna_SceneRenderView_name_set(PointerRNA *ptr, const char *value)
{
  Scene *scene = (Scene *)ptr->id.data;
  SceneRenderView *rv = (SceneRenderView *)ptr->data;
  BLI_strncpy_utf8(rv->name, value, sizeof(rv->name));
  BLI_uniquename(&scene->r.views,
                 rv,
                 DATA_("RenderView"),
                 '.',
                 offsetof(SceneRenderView, name),
                 sizeof(rv->name));
}

void rna_ViewLayer_material_override_update(Main *bmain, Scene *UNUSED(scene), PointerRNA *ptr)
{
  Scene *scene = (Scene *)ptr->id.data;
  rna_Scene_glsl_update(bmain, scene, ptr);
  DEG_relations_tag_update(bmain);
}

void rna_ViewLayer_pass_update(Main *bmain, Scene *activescene, PointerRNA *ptr)
{
  Scene *scene = (Scene *)ptr->id.data;

  if (scene->nodetree)
    ntreeCompositUpdateRLayers(scene->nodetree);

  rna_Scene_glsl_update(bmain, activescene, ptr);
}

static char *rna_SceneRenderView_path(PointerRNA *ptr)
{
  SceneRenderView *srv = (SceneRenderView *)ptr->data;
  return BLI_sprintfN("render.views[\"%s\"]", srv->name);
}

static void rna_Scene_use_nodes_update(bContext *C, PointerRNA *ptr)
{
  Scene *scene = (Scene *)ptr->data;
  if (scene->use_nodes && scene->nodetree == NULL) {
    ED_node_composit_default(C, scene);
  }
  DEG_relations_tag_update(CTX_data_main(C));
}

static void rna_Physics_update(Main *UNUSED(bmain), Scene *UNUSED(scene), PointerRNA *ptr)
{
  Scene *scene = (Scene *)ptr->id.data;
  FOREACH_SCENE_OBJECT_BEGIN (scene, ob) {
    BKE_ptcache_object_reset(scene, ob, PTCACHE_RESET_DEPSGRAPH);
  }
  FOREACH_SCENE_OBJECT_END;

  DEG_id_tag_update(&scene->id, ID_RECALC_COPY_ON_WRITE);
}

static void rna_Scene_editmesh_select_mode_set(PointerRNA *ptr, const bool *value)
{
  ToolSettings *ts = (ToolSettings *)ptr->data;
  int flag = (value[0] ? SCE_SELECT_VERTEX : 0) | (value[1] ? SCE_SELECT_EDGE : 0) |
             (value[2] ? SCE_SELECT_FACE : 0);

  if (flag) {
    ts->selectmode = flag;

    /* Update select mode in all the workspaces in mesh edit mode. */
    wmWindowManager *wm = G_MAIN->wm.first;
    for (wmWindow *win = wm->windows.first; win; win = win->next) {
      ViewLayer *view_layer = WM_window_get_active_view_layer(win);

      if (view_layer && view_layer->basact) {
        Mesh *me = BKE_mesh_from_object(view_layer->basact->object);
        if (me && me->edit_mesh && me->edit_mesh->selectmode != flag) {
          me->edit_mesh->selectmode = flag;
          EDBM_selectmode_set(me->edit_mesh);
        }
      }
    }
  }
}

static void rna_Scene_editmesh_select_mode_update(bContext *C, PointerRNA *UNUSED(ptr))
{
  ViewLayer *view_layer = CTX_data_view_layer(C);
  Mesh *me = NULL;

  if (view_layer->basact) {
    me = BKE_mesh_from_object(view_layer->basact->object);
    if (me && me->edit_mesh == NULL)
      me = NULL;
  }

  if (me) {
    DEG_id_tag_update(&me->id, ID_RECALC_SELECT);
    WM_main_add_notifier(NC_SCENE | ND_TOOLSETTINGS, NULL);
  }
}

static void object_simplify_update(Object *ob)
{
  ModifierData *md;
  ParticleSystem *psys;

  if ((ob->id.tag & LIB_TAG_DOIT) == 0) {
    return;
  }

  ob->id.tag &= ~LIB_TAG_DOIT;

  for (md = ob->modifiers.first; md; md = md->next) {
    if (ELEM(md->type,
             eModifierType_Subsurf,
             eModifierType_Multires,
             eModifierType_ParticleSystem)) {
      DEG_id_tag_update(&ob->id, ID_RECALC_GEOMETRY);
    }
  }

  for (psys = ob->particlesystem.first; psys; psys = psys->next)
    psys->recalc |= ID_RECALC_PSYS_CHILD;

  if (ob->instance_collection) {
    CollectionObject *cob;

    for (cob = ob->instance_collection->gobject.first; cob; cob = cob->next)
      object_simplify_update(cob->ob);
  }
}

static void rna_Scene_use_simplify_update(Main *bmain, Scene *UNUSED(scene), PointerRNA *ptr)
{
  Scene *sce = ptr->id.data;
  Scene *sce_iter;
  Base *base;

  BKE_main_id_tag_listbase(&bmain->objects, LIB_TAG_DOIT, true);
  FOREACH_SCENE_OBJECT_BEGIN (sce, ob) {
    object_simplify_update(ob);
  }
  FOREACH_SCENE_OBJECT_END;

  for (SETLOOPER_SET_ONLY(sce, sce_iter, base)) {
    object_simplify_update(base->object);
  }

  WM_main_add_notifier(NC_GEOM | ND_DATA, NULL);
  WM_main_add_notifier(NC_OBJECT | ND_DRAW, NULL);
  DEG_id_tag_update(&sce->id, 0);
}

static void rna_Scene_simplify_update(Main *bmain, Scene *scene, PointerRNA *ptr)
{
  Scene *sce = ptr->id.data;

  if (sce->r.mode & R_SIMPLIFY)
    rna_Scene_use_simplify_update(bmain, scene, ptr);
}

static void rna_Scene_use_persistent_data_update(Main *UNUSED(bmain),
                                                 Scene *UNUSED(scene),
                                                 PointerRNA *ptr)
{
  Scene *sce = ptr->id.data;

  if (!(sce->r.mode & R_PERSISTENT_DATA))
    RE_FreePersistentData();
}

/* Scene.transform_orientation_slots */
static void rna_Scene_transform_orientation_slots_begin(CollectionPropertyIterator *iter,
                                                        PointerRNA *ptr)
{
  Scene *scene = (Scene *)ptr->id.data;
  TransformOrientationSlot *orient_slot = &scene->orientation_slots[0];
  rna_iterator_array_begin(
      iter, orient_slot, sizeof(*orient_slot), ARRAY_SIZE(scene->orientation_slots), 0, NULL);
}

static int rna_Scene_transform_orientation_slots_length(PointerRNA *ptr)
{
  Scene *scene = (Scene *)ptr->id.data;
  return ARRAY_SIZE(scene->orientation_slots);
}

static bool rna_Scene_use_audio_get(PointerRNA *ptr)
{
  Scene *scene = (Scene *)ptr->data;
  return (scene->audio.flag & AUDIO_MUTE) != 0;
}

static void rna_Scene_use_audio_set(PointerRNA *ptr, bool value)
{
  Scene *scene = (Scene *)ptr->data;

  if (value)
    scene->audio.flag |= AUDIO_MUTE;
  else
    scene->audio.flag &= ~AUDIO_MUTE;

  BKE_sound_mute_scene(scene, value);
}

static int rna_Scene_sync_mode_get(PointerRNA *ptr)
{
  Scene *scene = (Scene *)ptr->data;
  if (scene->audio.flag & AUDIO_SYNC)
    return AUDIO_SYNC;
  return scene->flag & SCE_FRAME_DROP;
}

static void rna_Scene_sync_mode_set(PointerRNA *ptr, int value)
{
  Scene *scene = (Scene *)ptr->data;

  if (value == AUDIO_SYNC) {
    scene->audio.flag |= AUDIO_SYNC;
  }
  else if (value == SCE_FRAME_DROP) {
    scene->audio.flag &= ~AUDIO_SYNC;
    scene->flag |= SCE_FRAME_DROP;
  }
  else {
    scene->audio.flag &= ~AUDIO_SYNC;
    scene->flag &= ~SCE_FRAME_DROP;
  }
}

static void rna_View3DCursor_rotation_mode_set(PointerRNA *ptr, int value)
{
  View3DCursor *cursor = ptr->data;

  /* use API Method for conversions... */
  BKE_rotMode_change_values(cursor->rotation_quaternion,
                            cursor->rotation_euler,
                            cursor->rotation_axis,
                            &cursor->rotation_angle,
                            cursor->rotation_mode,
                            (short)value);

  /* finally, set the new rotation type */
  cursor->rotation_mode = value;
}

static void rna_View3DCursor_rotation_axis_angle_get(PointerRNA *ptr, float *value)
{
  View3DCursor *cursor = ptr->data;
  value[0] = cursor->rotation_angle;
  copy_v3_v3(&value[1], cursor->rotation_axis);
}

static void rna_View3DCursor_rotation_axis_angle_set(PointerRNA *ptr, const float *value)
{
  View3DCursor *cursor = ptr->data;
  cursor->rotation_angle = value[0];
  copy_v3_v3(cursor->rotation_axis, &value[1]);
}

static void rna_View3DCursor_matrix_get(PointerRNA *ptr, float *values)
{
  const View3DCursor *cursor = ptr->data;
  BKE_scene_cursor_to_mat4(cursor, (float(*)[4])values);
}

static void rna_View3DCursor_matrix_set(PointerRNA *ptr, const float *values)
{
  View3DCursor *cursor = ptr->data;
  float unit_mat[4][4];
  normalize_m4_m4(unit_mat, (const float(*)[4])values);
  BKE_scene_cursor_from_mat4(cursor, unit_mat, false);
}

static char *rna_View3DCursor_path(PointerRNA *UNUSED(ptr))
{
  return BLI_strdup("cursor");
}

static int rna_GameSettings_auto_start_get(PointerRNA *UNUSED(ptr))
{
	return (G.fileflags & G_FILE_AUTOPLAY) != 0;
}

static void rna_GameSettings_auto_start_set(PointerRNA *UNUSED(ptr), int value)
{
	if (value)
		G.fileflags |= G_FILE_AUTOPLAY;
	else
		G.fileflags &= ~G_FILE_AUTOPLAY;
}

static void rna_GameSettings_exit_key_set(PointerRNA *ptr, int value)
{
	GameData *gm = (GameData *)ptr->data;

	if (ISKEYBOARD(value))
		gm->exitkey = value;
}

static TimeMarker *rna_TimeLine_add(Scene *scene, const char name[], int frame)
{
  TimeMarker *marker = MEM_callocN(sizeof(TimeMarker), "TimeMarker");
  marker->flag = SELECT;
  marker->frame = frame;
  BLI_strncpy_utf8(marker->name, name, sizeof(marker->name));
  BLI_addtail(&scene->markers, marker);

  WM_main_add_notifier(NC_SCENE | ND_MARKERS, NULL);
  WM_main_add_notifier(NC_ANIMATION | ND_MARKERS, NULL);

  return marker;
}

static void rna_TimeLine_remove(Scene *scene, ReportList *reports, PointerRNA *marker_ptr)
{
  TimeMarker *marker = marker_ptr->data;
  if (BLI_remlink_safe(&scene->markers, marker) == false) {
    BKE_reportf(reports,
                RPT_ERROR,
                "Timeline marker '%s' not found in scene '%s'",
                marker->name,
                scene->id.name + 2);
    return;
  }

  MEM_freeN(marker);
  RNA_POINTER_INVALIDATE(marker_ptr);

  WM_main_add_notifier(NC_SCENE | ND_MARKERS, NULL);
  WM_main_add_notifier(NC_ANIMATION | ND_MARKERS, NULL);
}

static void rna_TimeLine_clear(Scene *scene)
{
  BLI_freelistN(&scene->markers);

  WM_main_add_notifier(NC_SCENE | ND_MARKERS, NULL);
  WM_main_add_notifier(NC_ANIMATION | ND_MARKERS, NULL);
}

static KeyingSet *rna_Scene_keying_set_new(Scene *sce,
                                           ReportList *reports,
                                           const char idname[],
                                           const char name[])
{
  KeyingSet *ks = NULL;

  /* call the API func, and set the active keyingset index */
  ks = BKE_keyingset_add(&sce->keyingsets, idname, name, KEYINGSET_ABSOLUTE, 0);

  if (ks) {
    sce->active_keyingset = BLI_listbase_count(&sce->keyingsets);
    return ks;
  }
  else {
    BKE_report(reports, RPT_ERROR, "Keying set could not be added");
    return NULL;
  }
}

static void rna_UnifiedPaintSettings_update(bContext *C, PointerRNA *UNUSED(ptr))
{
  Scene *scene = CTX_data_scene(C);
  ViewLayer *view_layer = CTX_data_view_layer(C);
  Brush *br = BKE_paint_brush(BKE_paint_get_active(scene, view_layer));
  WM_main_add_notifier(NC_BRUSH | NA_EDITED, br);
}

static void rna_UnifiedPaintSettings_size_set(PointerRNA *ptr, int value)
{
  UnifiedPaintSettings *ups = ptr->data;

  /* scale unprojected radius so it stays consistent with brush size */
  BKE_brush_scale_unprojected_radius(&ups->unprojected_radius, value, ups->size);
  ups->size = value;
}

static void rna_UnifiedPaintSettings_unprojected_radius_set(PointerRNA *ptr, float value)
{
  UnifiedPaintSettings *ups = ptr->data;

  /* scale brush size so it stays consistent with unprojected_radius */
  BKE_brush_scale_size(&ups->size, value, ups->unprojected_radius);
  ups->unprojected_radius = value;
}

static void rna_UnifiedPaintSettings_radius_update(bContext *C, PointerRNA *ptr)
{
  /* changing the unified size should invalidate the overlay but also update the brush */
  BKE_paint_invalidate_overlay_all();
  rna_UnifiedPaintSettings_update(C, ptr);
}

static char *rna_UnifiedPaintSettings_path(PointerRNA *UNUSED(ptr))
{
  return BLI_strdup("tool_settings.unified_paint_settings");
}

static char *rna_CurvePaintSettings_path(PointerRNA *UNUSED(ptr))
{
  return BLI_strdup("tool_settings.curve_paint_settings");
}

/* generic function to recalc geometry */
static void rna_EditMesh_update(bContext *C, PointerRNA *UNUSED(ptr))
{
  ViewLayer *view_layer = CTX_data_view_layer(C);
  Mesh *me = NULL;

  if (view_layer->basact) {
    me = BKE_mesh_from_object(view_layer->basact->object);
    if (me && me->edit_mesh == NULL)
      me = NULL;
  }

  if (me) {
    DEG_id_tag_update(&me->id, ID_RECALC_GEOMETRY);
    WM_main_add_notifier(NC_GEOM | ND_DATA, me);
  }
}

static char *rna_MeshStatVis_path(PointerRNA *UNUSED(ptr))
{
  return BLI_strdup("tool_settings.statvis");
}

/* note: without this, when Multi-Paint is activated/deactivated, the colors
 * will not change right away when multiple bones are selected, this function
 * is not for general use and only for the few cases where changing scene
 * settings and NOT for general purpose updates, possibly this should be
 * given its own notifier. */
static void rna_Scene_update_active_object_data(bContext *C, PointerRNA *UNUSED(ptr))
{
  ViewLayer *view_layer = CTX_data_view_layer(C);
  Object *ob = OBACT(view_layer);

  if (ob) {
    DEG_id_tag_update(&ob->id, ID_RECALC_GEOMETRY);
    WM_main_add_notifier(NC_OBJECT | ND_DRAW, &ob->id);
  }
}

static void rna_SceneCamera_update(Main *bmain, Scene *UNUSED(scene), PointerRNA *ptr)
{
  Scene *scene = (Scene *)ptr->id.data;
  Object *camera = scene->camera;

  BKE_sequencer_cache_cleanup_all(bmain);

  if (camera && (camera->type == OB_CAMERA)) {
    DEG_id_tag_update(&camera->id, ID_RECALC_GEOMETRY);
  }
}

static void rna_SceneSequencer_update(Main *UNUSED(bmain), Scene *scene, PointerRNA *UNUSED(ptr))
{
  BKE_sequencer_cache_cleanup(scene);
}

static char *rna_ToolSettings_path(PointerRNA *UNUSED(ptr))
{
  return BLI_strdup("tool_settings");
}

PointerRNA rna_FreestyleLineSet_linestyle_get(PointerRNA *ptr)
{
  FreestyleLineSet *lineset = (FreestyleLineSet *)ptr->data;

  return rna_pointer_inherit_refine(ptr, &RNA_FreestyleLineStyle, lineset->linestyle);
}

void rna_FreestyleLineSet_linestyle_set(struct ReportList *UNUSED(reports),
                                        PointerRNA *ptr,
                                        PointerRNA value)
{
  FreestyleLineSet *lineset = (FreestyleLineSet *)ptr->data;

  if (lineset->linestyle)
    id_us_min(&lineset->linestyle->id);
  lineset->linestyle = (FreestyleLineStyle *)value.data;
  id_us_plus(&lineset->linestyle->id);
}

FreestyleLineSet *rna_FreestyleSettings_lineset_add(ID *id,
                                                    FreestyleSettings *config,
                                                    Main *bmain,
                                                    const char *name)
{
  Scene *scene = (Scene *)id;
  FreestyleLineSet *lineset = BKE_freestyle_lineset_add(bmain, (FreestyleConfig *)config, name);

  DEG_id_tag_update(&scene->id, 0);
  WM_main_add_notifier(NC_SCENE | ND_RENDER_OPTIONS, NULL);

  return lineset;
}

void rna_FreestyleSettings_lineset_remove(ID *id,
                                          FreestyleSettings *config,
                                          ReportList *reports,
                                          PointerRNA *lineset_ptr)
{
  FreestyleLineSet *lineset = lineset_ptr->data;
  Scene *scene = (Scene *)id;

  if (!BKE_freestyle_lineset_delete((FreestyleConfig *)config, lineset)) {
    BKE_reportf(reports, RPT_ERROR, "Line set '%s' could not be removed", lineset->name);
    return;
  }

  RNA_POINTER_INVALIDATE(lineset_ptr);

  DEG_id_tag_update(&scene->id, 0);
  WM_main_add_notifier(NC_SCENE | ND_RENDER_OPTIONS, NULL);
}

PointerRNA rna_FreestyleSettings_active_lineset_get(PointerRNA *ptr)
{
  FreestyleConfig *config = (FreestyleConfig *)ptr->data;
  FreestyleLineSet *lineset = BKE_freestyle_lineset_get_active(config);
  return rna_pointer_inherit_refine(ptr, &RNA_FreestyleLineSet, lineset);
}

void rna_FreestyleSettings_active_lineset_index_range(
    PointerRNA *ptr, int *min, int *max, int *UNUSED(softmin), int *UNUSED(softmax))
{
  FreestyleConfig *config = (FreestyleConfig *)ptr->data;

  *min = 0;
  *max = max_ii(0, BLI_listbase_count(&config->linesets) - 1);
}

int rna_FreestyleSettings_active_lineset_index_get(PointerRNA *ptr)
{
  FreestyleConfig *config = (FreestyleConfig *)ptr->data;
  return BKE_freestyle_lineset_get_active_index(config);
}

void rna_FreestyleSettings_active_lineset_index_set(PointerRNA *ptr, int value)
{
  FreestyleConfig *config = (FreestyleConfig *)ptr->data;
  BKE_freestyle_lineset_set_active_index(config, value);
}

FreestyleModuleConfig *rna_FreestyleSettings_module_add(ID *id, FreestyleSettings *config)
{
  Scene *scene = (Scene *)id;
  FreestyleModuleConfig *module = BKE_freestyle_module_add((FreestyleConfig *)config);

  DEG_id_tag_update(&scene->id, 0);
  WM_main_add_notifier(NC_SCENE | ND_RENDER_OPTIONS, NULL);

  return module;
}

void rna_FreestyleSettings_module_remove(ID *id,
                                         FreestyleSettings *config,
                                         ReportList *reports,
                                         PointerRNA *module_ptr)
{
  Scene *scene = (Scene *)id;
  FreestyleModuleConfig *module = module_ptr->data;

  if (!BKE_freestyle_module_delete((FreestyleConfig *)config, module)) {
    if (module->script)
      BKE_reportf(reports,
                  RPT_ERROR,
                  "Style module '%s' could not be removed",
                  module->script->id.name + 2);
    else
      BKE_report(reports, RPT_ERROR, "Style module could not be removed");
    return;
  }

  RNA_POINTER_INVALIDATE(module_ptr);

  DEG_id_tag_update(&scene->id, 0);
  WM_main_add_notifier(NC_SCENE | ND_RENDER_OPTIONS, NULL);
}

static void rna_Stereo3dFormat_update(Main *bmain, Scene *UNUSED(scene), PointerRNA *ptr)
{
  ID *id = ptr->id.data;

  if (id && GS(id->name) == ID_IM) {
    Image *ima = (Image *)id;
    ImBuf *ibuf;
    void *lock;

    if (!BKE_image_is_stereo(ima))
      return;

    ibuf = BKE_image_acquire_ibuf(ima, NULL, &lock);

    if (ibuf) {
      BKE_image_signal(bmain, ima, NULL, IMA_SIGNAL_FREE);
    }
    BKE_image_release_ibuf(ima, ibuf, lock);
  }
}

static ViewLayer *rna_ViewLayer_new(ID *id, Scene *UNUSED(sce), Main *bmain, const char *name)
{
  Scene *scene = (Scene *)id;
  ViewLayer *view_layer = BKE_view_layer_add(scene, name);

  DEG_id_tag_update(&scene->id, 0);
  DEG_relations_tag_update(bmain);
  WM_main_add_notifier(NC_SCENE | ND_LAYER, NULL);

  return view_layer;
}

static void rna_ViewLayer_remove(
    ID *id, Scene *UNUSED(sce), Main *bmain, ReportList *reports, PointerRNA *sl_ptr)
{
  Scene *scene = (Scene *)id;
  ViewLayer *view_layer = sl_ptr->data;

  if (ED_scene_view_layer_delete(bmain, scene, view_layer, reports)) {
    RNA_POINTER_INVALIDATE(sl_ptr);
  }
}

/* Fake value, used internally (not saved to DNA). */
#  define V3D_ORIENT_DEFAULT -1

static int rna_TransformOrientationSlot_type_get(PointerRNA *ptr)
{
  Scene *scene = ptr->id.data;
  TransformOrientationSlot *orient_slot = ptr->data;
  if (orient_slot != &scene->orientation_slots[SCE_ORIENT_DEFAULT]) {
    if ((orient_slot->flag & SELECT) == 0) {
      return V3D_ORIENT_DEFAULT;
    }
  }
  return BKE_scene_orientation_slot_get_index(orient_slot);
}

void rna_TransformOrientationSlot_type_set(PointerRNA *ptr, int value)
{
  Scene *scene = ptr->id.data;
  TransformOrientationSlot *orient_slot = ptr->data;

  if (orient_slot != &scene->orientation_slots[SCE_ORIENT_DEFAULT]) {
    if (value == V3D_ORIENT_DEFAULT) {
      orient_slot->flag &= ~SELECT;
      return;
    }
    else {
      orient_slot->flag |= SELECT;
    }
  }

  BKE_scene_orientation_slot_set_index(orient_slot, value);
}

static PointerRNA rna_TransformOrientationSlot_get(PointerRNA *ptr)
{
  Scene *scene = ptr->id.data;
  TransformOrientationSlot *orient_slot = ptr->data;
  TransformOrientation *orientation;
  if (orient_slot->type < V3D_ORIENT_CUSTOM) {
    orientation = NULL;
  }
  else {
    orientation = BKE_scene_transform_orientation_find(scene, orient_slot->index_custom);
  }
  return rna_pointer_inherit_refine(ptr, &RNA_TransformOrientation, orientation);
}

static const EnumPropertyItem *rna_TransformOrientation_impl_itemf(Scene *scene,
                                                                   const bool include_default,
                                                                   bool *r_free)
{
  EnumPropertyItem tmp = {0, "", 0, "", ""};
  EnumPropertyItem *item = NULL;
  int i = V3D_ORIENT_CUSTOM, totitem = 0;

  if (include_default) {
    tmp.identifier = "DEFAULT";
    tmp.name = "Default";
    tmp.description = "Use the scene orientation";
    tmp.value = V3D_ORIENT_DEFAULT;
    tmp.icon = ICON_OBJECT_ORIGIN;
    RNA_enum_item_add(&item, &totitem, &tmp);
    tmp.icon = 0;

    RNA_enum_item_add_separator(&item, &totitem);
  }

  RNA_enum_items_add(&item, &totitem, rna_enum_transform_orientation_items);

  const ListBase *transform_orientations = scene ? &scene->transform_spaces : NULL;

  if (transform_orientations && (BLI_listbase_is_empty(transform_orientations) == false)) {
    RNA_enum_item_add_separator(&item, &totitem);

    for (TransformOrientation *ts = transform_orientations->first; ts; ts = ts->next) {
      tmp.identifier = ts->name;
      tmp.name = ts->name;
      tmp.value = i++;
      RNA_enum_item_add(&item, &totitem, &tmp);
    }
  }

  RNA_enum_item_end(&item, &totitem);
  *r_free = true;

  return item;
}
const EnumPropertyItem *rna_TransformOrientation_itemf(bContext *C,
                                                       PointerRNA *ptr,
                                                       PropertyRNA *UNUSED(prop),
                                                       bool *r_free)
{
  Scene *scene;
  if (ptr->id.data && (GS(((ID *)ptr->id.data)->name) == ID_SCE)) {
    scene = ptr->id.data;
  }
  else {
    scene = CTX_data_scene(C);
  }
  return rna_TransformOrientation_impl_itemf(scene, false, r_free);
}

const EnumPropertyItem *rna_TransformOrientation_with_scene_itemf(bContext *UNUSED(C),
                                                                  PointerRNA *ptr,
                                                                  PropertyRNA *UNUSED(prop),
                                                                  bool *r_free)
{
  Scene *scene = ptr->id.data;
  TransformOrientationSlot *orient_slot = ptr->data;
  bool include_default = (orient_slot != &scene->orientation_slots[SCE_ORIENT_DEFAULT]);
  return rna_TransformOrientation_impl_itemf(scene, include_default, r_free);
}

#  undef V3D_ORIENT_DEFAULT

static const EnumPropertyItem *rna_UnitSettings_itemf_wrapper(const int system,
                                                              const int type,
                                                              bool *r_free)
{
  const void *usys;
  int len;
  bUnit_GetSystem(system, type, &usys, &len);

  EnumPropertyItem *items = NULL;
  int totitem = 0;

  EnumPropertyItem adaptive = {0};
  adaptive.identifier = "ADAPTIVE";
  adaptive.name = "Adaptive";
  adaptive.value = USER_UNIT_ADAPTIVE;
  RNA_enum_item_add(&items, &totitem, &adaptive);

  for (int i = 0; i < len; i++) {
    if (!bUnit_IsSuppressed(usys, i)) {
      EnumPropertyItem tmp = {0};
      tmp.identifier = bUnit_GetIdentifier(usys, i);
      tmp.name = bUnit_GetNameDisplay(usys, i);
      tmp.value = i;
      RNA_enum_item_add(&items, &totitem, &tmp);
    }
  }

  *r_free = true;
  return items;
}

const EnumPropertyItem *rna_UnitSettings_length_unit_itemf(bContext *UNUSED(C),
                                                           PointerRNA *ptr,
                                                           PropertyRNA *UNUSED(prop),
                                                           bool *r_free)
{
  UnitSettings *units = ptr->data;
  return rna_UnitSettings_itemf_wrapper(units->system, B_UNIT_LENGTH, r_free);
}

const EnumPropertyItem *rna_UnitSettings_mass_unit_itemf(bContext *UNUSED(C),
                                                         PointerRNA *ptr,
                                                         PropertyRNA *UNUSED(prop),
                                                         bool *r_free)
{
  UnitSettings *units = ptr->data;
  return rna_UnitSettings_itemf_wrapper(units->system, B_UNIT_MASS, r_free);
}

const EnumPropertyItem *rna_UnitSettings_time_unit_itemf(bContext *UNUSED(C),
                                                         PointerRNA *ptr,
                                                         PropertyRNA *UNUSED(prop),
                                                         bool *r_free)
{
  UnitSettings *units = ptr->data;
  return rna_UnitSettings_itemf_wrapper(units->system, B_UNIT_TIME, r_free);
}

static void rna_UnitSettings_system_update(Main *UNUSED(bmain),
                                           Scene *scene,
                                           PointerRNA *UNUSED(ptr))
{
  UnitSettings *unit = &scene->unit;
  if (unit->system == USER_UNIT_NONE) {
    unit->length_unit = USER_UNIT_ADAPTIVE;
    unit->mass_unit = USER_UNIT_ADAPTIVE;
  }
  else {
    unit->length_unit = bUnit_GetBaseUnitOfType(unit->system, B_UNIT_LENGTH);
    unit->mass_unit = bUnit_GetBaseUnitOfType(unit->system, B_UNIT_MASS);
  }
}

static char *rna_UnitSettings_path(PointerRNA *UNUSED(ptr))
{
  return BLI_strdup("unit_settings");
}

#else

/* Grease Pencil Interpolation tool settings */
static void rna_def_gpencil_interpolate(BlenderRNA *brna)
{
  StructRNA *srna;
  PropertyRNA *prop;

  srna = RNA_def_struct(brna, "GPencilInterpolateSettings", NULL);
  RNA_def_struct_sdna(srna, "GP_Interpolate_Settings");
  RNA_def_struct_path_func(srna, "rna_GPencilInterpolateSettings_path");
  RNA_def_struct_ui_text(srna,
                         "Grease Pencil Interpolate Settings",
                         "Settings for Grease Pencil interpolation tools");

  /* flags */
  prop = RNA_def_property(srna, "interpolate_all_layers", PROP_BOOLEAN, PROP_NONE);
  RNA_def_property_boolean_sdna(prop, NULL, "flag", GP_TOOLFLAG_INTERPOLATE_ALL_LAYERS);
  RNA_def_property_ui_text(
      prop, "Interpolate All Layers", "Interpolate all layers, not only active");
  RNA_def_property_update(prop, NC_SCENE | ND_TOOLSETTINGS, NULL);

  prop = RNA_def_property(srna, "interpolate_selected_only", PROP_BOOLEAN, PROP_NONE);
  RNA_def_property_boolean_sdna(prop, NULL, "flag", GP_TOOLFLAG_INTERPOLATE_ONLY_SELECTED);
  RNA_def_property_ui_text(prop,
                           "Interpolate Selected Strokes",
                           "Interpolate only selected strokes in the original frame");
  RNA_def_property_update(prop, NC_SCENE | ND_TOOLSETTINGS, NULL);

  /* interpolation type */
  prop = RNA_def_property(srna, "type", PROP_ENUM, PROP_NONE);
  RNA_def_property_enum_sdna(prop, NULL, "type");
  RNA_def_property_enum_items(prop, rna_enum_gpencil_interpolation_mode_items);
  RNA_def_property_enum_funcs(prop, NULL, "rna_GPencilInterpolateSettings_type_set", NULL);
  RNA_def_property_ui_text(
      prop, "Type", "Interpolation method to use the next time 'Interpolate Sequence' is run");
  RNA_def_property_update(prop, NC_SCENE | ND_TOOLSETTINGS, NULL);

  /* easing */
  prop = RNA_def_property(srna, "easing", PROP_ENUM, PROP_NONE);
  RNA_def_property_enum_sdna(prop, NULL, "easing");
  RNA_def_property_enum_items(prop, rna_enum_beztriple_interpolation_easing_items);
  RNA_def_property_ui_text(
      prop,
      "Easing",
      "Which ends of the segment between the preceding and following grease pencil frames "
      "easing interpolation is applied to");
  RNA_def_property_update(prop, NC_SCENE | ND_TOOLSETTINGS, NULL);

  /* easing options */
  prop = RNA_def_property(srna, "back", PROP_FLOAT, PROP_NONE);
  RNA_def_property_float_sdna(prop, NULL, "back");
  RNA_def_property_ui_text(prop, "Back", "Amount of overshoot for 'back' easing");
  RNA_def_property_update(prop, NC_SCENE | ND_TOOLSETTINGS, NULL);

  prop = RNA_def_property(srna, "amplitude", PROP_FLOAT, PROP_NONE);
  RNA_def_property_float_sdna(prop, NULL, "amplitude");
  RNA_def_property_range(prop, 0.0f, FLT_MAX); /* only positive values... */
  RNA_def_property_ui_text(
      prop, "Amplitude", "Amount to boost elastic bounces for 'elastic' easing");
  RNA_def_property_update(prop, NC_SCENE | ND_TOOLSETTINGS, NULL);

  prop = RNA_def_property(srna, "period", PROP_FLOAT, PROP_NONE);
  RNA_def_property_float_sdna(prop, NULL, "period");
  RNA_def_property_ui_text(prop, "Period", "Time between bounces for elastic easing");
  RNA_def_property_update(prop, NC_SCENE | ND_TOOLSETTINGS, NULL);

  /* custom curvemap */
  prop = RNA_def_property(srna, "interpolation_curve", PROP_POINTER, PROP_NONE);
  RNA_def_property_pointer_sdna(prop, NULL, "custom_ipo");
  RNA_def_property_struct_type(prop, "CurveMapping");
  RNA_def_property_ui_text(
      prop,
      "Interpolation Curve",
      "Custom curve to control 'sequence' interpolation between Grease Pencil frames");
  RNA_def_property_update(prop, NC_SCENE | ND_TOOLSETTINGS, NULL);
}

static void rna_def_transform_orientation(BlenderRNA *brna)
{
  StructRNA *srna;
  PropertyRNA *prop;

  srna = RNA_def_struct(brna, "TransformOrientation", NULL);

  prop = RNA_def_property(srna, "matrix", PROP_FLOAT, PROP_MATRIX);
  RNA_def_property_float_sdna(prop, NULL, "mat");
  RNA_def_property_multi_array(prop, 2, rna_matrix_dimsize_3x3);
  RNA_def_property_update(prop, NC_SPACE | ND_SPACE_VIEW3D, NULL);

  prop = RNA_def_property(srna, "name", PROP_STRING, PROP_NONE);
  RNA_def_struct_name_property(srna, prop);
  RNA_def_property_ui_text(prop, "Name", "Name of the custom transform orientation");
  RNA_def_property_update(prop, NC_SPACE | ND_SPACE_VIEW3D, NULL);
}

static void rna_def_transform_orientation_slot(BlenderRNA *brna)
{
  StructRNA *srna;
  PropertyRNA *prop;

  srna = RNA_def_struct(brna, "TransformOrientationSlot", NULL);
  RNA_def_struct_sdna(srna, "TransformOrientationSlot");
  RNA_def_struct_ui_text(srna, "Orientation Slot", "");

  /* Orientations */
  prop = RNA_def_property(srna, "type", PROP_ENUM, PROP_NONE);
  RNA_def_property_enum_items(prop, rna_enum_transform_orientation_items);
  RNA_def_property_enum_funcs(prop,
                              "rna_TransformOrientationSlot_type_get",
                              "rna_TransformOrientationSlot_type_set",
                              "rna_TransformOrientation_with_scene_itemf");
  RNA_def_property_ui_text(prop, "Orientation", "Transformation orientation");
  RNA_def_property_update(prop, NC_SPACE | ND_SPACE_VIEW3D, NULL);

  prop = RNA_def_property(srna, "custom_orientation", PROP_POINTER, PROP_NONE);
  RNA_def_property_struct_type(prop, "TransformOrientation");
  RNA_def_property_pointer_funcs(prop, "rna_TransformOrientationSlot_get", NULL, NULL, NULL);
  RNA_def_property_ui_text(prop, "Current Transform Orientation", "");

  /* flag */
  prop = RNA_def_property(srna, "use", PROP_BOOLEAN, PROP_NONE);
  RNA_def_property_boolean_sdna(prop, NULL, "flag", SELECT);
  RNA_def_property_ui_text(prop, "Use", "Use scene orientation instead of a custom setting");
  RNA_def_property_update(prop, NC_SCENE | ND_TOOLSETTINGS, NULL);
}

static void rna_def_view3d_cursor(BlenderRNA *brna)
{
  StructRNA *srna;
  PropertyRNA *prop;

  srna = RNA_def_struct(brna, "View3DCursor", NULL);
  RNA_def_struct_sdna(srna, "View3DCursor");
  RNA_def_struct_path_func(srna, "rna_View3DCursor_path");
  RNA_def_struct_ui_text(srna, "3D Cursor", "");

  prop = RNA_def_property(srna, "location", PROP_FLOAT, PROP_XYZ_LENGTH);
  RNA_def_property_clear_flag(prop, PROP_ANIMATABLE);
  RNA_def_property_float_sdna(prop, NULL, "location");
  RNA_def_property_ui_text(prop, "Location", "");
  RNA_def_property_ui_range(prop, -10000.0, 10000.0, 10, 4);
  RNA_def_property_update(prop, NC_WINDOW, NULL);

  prop = RNA_def_property(srna, "rotation_quaternion", PROP_FLOAT, PROP_QUATERNION);
  RNA_def_property_clear_flag(prop, PROP_ANIMATABLE);
  RNA_def_property_float_sdna(prop, NULL, "rotation_quaternion");
  RNA_def_property_float_array_default(prop, rna_default_quaternion);
  RNA_def_property_ui_text(
      prop, "Quaternion Rotation", "Rotation in quaternions (keep normalized)");
  RNA_def_property_update(prop, NC_WINDOW, NULL);

  prop = RNA_def_property(srna, "rotation_axis_angle", PROP_FLOAT, PROP_AXISANGLE);
  RNA_def_property_clear_flag(prop, PROP_ANIMATABLE);
  RNA_def_property_array(prop, 4);
  RNA_def_property_float_funcs(prop,
                               "rna_View3DCursor_rotation_axis_angle_get",
                               "rna_View3DCursor_rotation_axis_angle_set",
                               NULL);
  RNA_def_property_float_array_default(prop, rna_default_axis_angle);
  RNA_def_property_ui_text(
      prop, "Axis-Angle Rotation", "Angle of Rotation for Axis-Angle rotation representation");
  RNA_def_property_update(prop, NC_WINDOW, NULL);

  prop = RNA_def_property(srna, "rotation_euler", PROP_FLOAT, PROP_EULER);
  RNA_def_property_clear_flag(prop, PROP_ANIMATABLE);
  RNA_def_property_float_sdna(prop, NULL, "rotation_euler");
  RNA_def_property_ui_text(prop, "Euler Rotation", "3D rotation");
  RNA_def_property_update(prop, NC_WINDOW, NULL);

  prop = RNA_def_property(srna, "rotation_mode", PROP_ENUM, PROP_NONE);
  RNA_def_property_clear_flag(prop, PROP_ANIMATABLE);
  RNA_def_property_enum_sdna(prop, NULL, "rotation_mode");
  RNA_def_property_enum_items(prop, rna_enum_object_rotation_mode_items);
  RNA_def_property_enum_funcs(prop, NULL, "rna_View3DCursor_rotation_mode_set", NULL);
  RNA_def_property_ui_text(prop, "Rotation Mode", "");
  RNA_def_property_update(prop, NC_WINDOW, NULL);

  /* Matrix access to avoid having to check current rotation mode. */
  prop = RNA_def_property(srna, "matrix", PROP_FLOAT, PROP_MATRIX);
  RNA_def_property_multi_array(prop, 2, rna_matrix_dimsize_4x4);
  RNA_def_property_flag(prop, PROP_THICK_WRAP); /* no reference to original data */
  RNA_def_property_ui_text(prop, "Transform Matrix", "Matrix combining loc/rot of the cursor");
  RNA_def_property_float_funcs(
      prop, "rna_View3DCursor_matrix_get", "rna_View3DCursor_matrix_set", NULL);
}

static void rna_def_tool_settings(BlenderRNA *brna)
{
  StructRNA *srna;
  PropertyRNA *prop;

  /* the construction of this enum is quite special - everything is stored as bitflags,
   * with 1st position only for for on/off (and exposed as boolean), while others are mutually
   * exclusive options but which will only have any effect when autokey is enabled
   */
  static const EnumPropertyItem auto_key_items[] = {
      {AUTOKEY_MODE_NORMAL & ~AUTOKEY_ON, "ADD_REPLACE_KEYS", 0, "Add & Replace", ""},
      {AUTOKEY_MODE_EDITKEYS & ~AUTOKEY_ON, "REPLACE_KEYS", 0, "Replace", ""},
      {0, NULL, 0, NULL, NULL},
  };

  static const EnumPropertyItem edge_tag_items[] = {
      {EDGE_MODE_SELECT, "SELECT", 0, "Select", ""},
      {EDGE_MODE_TAG_SEAM, "SEAM", 0, "Tag Seam", ""},
      {EDGE_MODE_TAG_SHARP, "SHARP", 0, "Tag Sharp", ""},
      {EDGE_MODE_TAG_CREASE, "CREASE", 0, "Tag Crease", ""},
      {EDGE_MODE_TAG_BEVEL, "BEVEL", 0, "Tag Bevel", ""},
      {EDGE_MODE_TAG_FREESTYLE, "FREESTYLE", 0, "Tag Freestyle Edge Mark", ""},
      {0, NULL, 0, NULL, NULL},
  };

  static EnumPropertyItem mod_weighted_strength[] = {
      {FACE_STRENGTH_WEAK, "Weak", 0, "Weak", ""},
      {FACE_STRENGTH_MEDIUM, "Medium", 0, "Medium", ""},
      {FACE_STRENGTH_STRONG, "Strong", 0, "Strong", ""},
      {0, NULL, 0, NULL, NULL},
  };

  static const EnumPropertyItem draw_groupuser_items[] = {
      {OB_DRAW_GROUPUSER_NONE, "NONE", 0, "None", ""},
      {OB_DRAW_GROUPUSER_ACTIVE,
       "ACTIVE",
       0,
       "Active",
       "Show vertices with no weights in the active group"},
      {OB_DRAW_GROUPUSER_ALL, "ALL", 0, "All", "Show vertices with no weights in any group"},
      {0, NULL, 0, NULL, NULL},
  };

  static const EnumPropertyItem vertex_group_select_items[] = {
      {WT_VGROUP_ALL, "ALL", 0, "All", "All Vertex Groups"},
      {WT_VGROUP_BONE_DEFORM,
       "BONE_DEFORM",
       0,
       "Deform",
       "Vertex Groups assigned to Deform Bones"},
      {WT_VGROUP_BONE_DEFORM_OFF,
       "OTHER_DEFORM",
       0,
       "Other",
       "Vertex Groups assigned to non Deform Bones"},
      {0, NULL, 0, NULL, NULL},
  };

  static const EnumPropertyItem gpencil_stroke_placement_items[] = {
      {GP_PROJECT_VIEWSPACE,
       "ORIGIN",
       ICON_OBJECT_ORIGIN,
       "Origin",
       "Draw stroke at Object origin"},
      {GP_PROJECT_VIEWSPACE | GP_PROJECT_CURSOR,
       "CURSOR",
       ICON_PIVOT_CURSOR,
       "3D Cursor",
       "Draw stroke at 3D cursor location"},
      {GP_PROJECT_VIEWSPACE | GP_PROJECT_DEPTH_VIEW,
       "SURFACE",
       ICON_SNAP_FACE,
       "Surface",
       "Stick stroke to surfaces"},
      {GP_PROJECT_VIEWSPACE | GP_PROJECT_DEPTH_STROKE,
       "STROKE",
       ICON_STROKE,
       "Stroke",
       "Stick stroke to other strokes"},
      {0, NULL, 0, NULL, NULL},
  };

  static const EnumPropertyItem gpencil_stroke_snap_items[] = {
      {0, "NONE", 0, "All points", "Snap to all points"},
      {GP_PROJECT_DEPTH_STROKE_ENDPOINTS,
       "ENDS",
       0,
       "End points",
       "Snap to first and last points and interpolate"},
      {GP_PROJECT_DEPTH_STROKE_FIRST, "FIRST", 0, "First point", "Snap to first point"},
      {0, NULL, 0, NULL, NULL},
  };

  static const EnumPropertyItem gpencil_selectmode_items[] = {
      {GP_SELECTMODE_POINT, "POINT", ICON_GP_SELECT_POINTS, "Point", "Select only points"},
      {GP_SELECTMODE_STROKE,
       "STROKE",
       ICON_GP_SELECT_STROKES,
       "Stroke",
       "Select all stroke points"},
      {GP_SELECTMODE_SEGMENT,
       "SEGMENT",
       ICON_GP_SELECT_BETWEEN_STROKES,
       "Segment",
       "Select all stroke points between other strokes"},
      {0, NULL, 0, NULL, NULL},
  };

  static const EnumPropertyItem annotation_stroke_placement_items[] = {
      {GP_PROJECT_VIEWSPACE | GP_PROJECT_CURSOR,
       "CURSOR",
       ICON_PIVOT_CURSOR,
       "3D Cursor",
       "Draw stroke at 3D cursor location"},
      /* Weird, GP_PROJECT_VIEWALIGN is inverted. */
      {0, "VIEW", ICON_RESTRICT_VIEW_ON, "View", "Stick stroke to the view "},
      {GP_PROJECT_VIEWSPACE | GP_PROJECT_DEPTH_VIEW,
       "SURFACE",
       ICON_FACESEL,
       "Surface",
       "Stick stroke to surfaces"},
      {0, NULL, 0, NULL, NULL},
  };

  srna = RNA_def_struct(brna, "ToolSettings", NULL);
  RNA_def_struct_path_func(srna, "rna_ToolSettings_path");
  RNA_def_struct_ui_text(srna, "Tool Settings", "");

  prop = RNA_def_property(srna, "sculpt", PROP_POINTER, PROP_NONE);
  RNA_def_property_struct_type(prop, "Sculpt");
  RNA_def_property_ui_text(prop, "Sculpt", "");

  prop = RNA_def_property(srna, "use_auto_normalize", PROP_BOOLEAN, PROP_NONE);
  RNA_def_property_flag(prop, PROP_CONTEXT_UPDATE);
  RNA_def_property_boolean_sdna(prop, NULL, "auto_normalize", 1);
  RNA_def_property_ui_text(prop,
                           "WPaint Auto-Normalize",
                           "Ensure all bone-deforming vertex groups add up "
                           "to 1.0 while weight painting");
  RNA_def_property_update(prop, 0, "rna_Scene_update_active_object_data");

  prop = RNA_def_property(srna, "use_multipaint", PROP_BOOLEAN, PROP_NONE);
  RNA_def_property_flag(prop, PROP_CONTEXT_UPDATE);
  RNA_def_property_boolean_sdna(prop, NULL, "multipaint", 1);
  RNA_def_property_ui_text(prop,
                           "WPaint Multi-Paint",
                           "Paint across the weights of all selected bones, "
                           "maintaining their relative influence");
  RNA_def_property_update(prop, 0, "rna_Scene_update_active_object_data");

  prop = RNA_def_property(srna, "vertex_group_user", PROP_ENUM, PROP_NONE);
  RNA_def_property_flag(prop, PROP_CONTEXT_UPDATE);
  RNA_def_property_enum_sdna(prop, NULL, "weightuser");
  RNA_def_property_enum_items(prop, draw_groupuser_items);
  RNA_def_property_ui_text(prop, "Mask Non-Group Vertices", "Display unweighted vertices");
  RNA_def_property_update(prop, 0, "rna_Scene_update_active_object_data");

  prop = RNA_def_property(srna, "vertex_group_subset", PROP_ENUM, PROP_NONE);
  RNA_def_property_flag(prop, PROP_CONTEXT_UPDATE);
  RNA_def_property_enum_sdna(prop, NULL, "vgroupsubset");
  RNA_def_property_enum_items(prop, vertex_group_select_items);
  RNA_def_property_ui_text(prop, "Subset", "Filter Vertex groups for Display");
  RNA_def_property_update(prop, 0, "rna_Scene_update_active_object_data");

  prop = RNA_def_property(srna, "vertex_paint", PROP_POINTER, PROP_NONE);
  RNA_def_property_pointer_sdna(prop, NULL, "vpaint");
  RNA_def_property_ui_text(prop, "Vertex Paint", "");

  prop = RNA_def_property(srna, "weight_paint", PROP_POINTER, PROP_NONE);
  RNA_def_property_pointer_sdna(prop, NULL, "wpaint");
  RNA_def_property_ui_text(prop, "Weight Paint", "");

  prop = RNA_def_property(srna, "image_paint", PROP_POINTER, PROP_NONE);
  RNA_def_property_pointer_sdna(prop, NULL, "imapaint");
  RNA_def_property_ui_text(prop, "Image Paint", "");

  prop = RNA_def_property(srna, "uv_sculpt", PROP_POINTER, PROP_NONE);
  RNA_def_property_pointer_sdna(prop, NULL, "uvsculpt");
  RNA_def_property_ui_text(prop, "UV Sculpt", "");

  prop = RNA_def_property(srna, "gpencil_paint", PROP_POINTER, PROP_NONE);
  RNA_def_property_pointer_sdna(prop, NULL, "gp_paint");
  RNA_def_property_ui_text(prop, "Grease Pencil Paint", "");

  prop = RNA_def_property(srna, "particle_edit", PROP_POINTER, PROP_NONE);
  RNA_def_property_pointer_sdna(prop, NULL, "particle");
  RNA_def_property_ui_text(prop, "Particle Edit", "");

  prop = RNA_def_property(srna, "uv_sculpt_lock_borders", PROP_BOOLEAN, PROP_NONE);
  RNA_def_property_boolean_sdna(prop, NULL, "uv_sculpt_settings", UV_SCULPT_LOCK_BORDERS);
  RNA_def_property_ui_text(prop, "Lock Borders", "Disable editing of boundary edges");

  prop = RNA_def_property(srna, "uv_sculpt_all_islands", PROP_BOOLEAN, PROP_NONE);
  RNA_def_property_boolean_sdna(prop, NULL, "uv_sculpt_settings", UV_SCULPT_ALL_ISLANDS);
  RNA_def_property_ui_text(prop, "Sculpt All Islands", "Brush operates on all islands");

  prop = RNA_def_property(srna, "uv_relax_method", PROP_ENUM, PROP_NONE);
  RNA_def_property_enum_sdna(prop, NULL, "uv_relax_method");
  RNA_def_property_enum_items(prop, uv_sculpt_relaxation_items);
  RNA_def_property_ui_text(prop, "Relaxation Method", "Algorithm used for UV relaxation");

  prop = RNA_def_property(srna, "lock_object_mode", PROP_BOOLEAN, PROP_NONE);
  RNA_def_property_boolean_sdna(prop, NULL, "object_flag", SCE_OBJECT_MODE_LOCK);
  RNA_def_property_ui_text(prop, "Lock Object Modes", "Restrict select to the current mode");
  RNA_def_property_update(prop, NC_SCENE | ND_TOOLSETTINGS, NULL);

  /* Transform */
  prop = RNA_def_property(srna, "use_proportional_edit", PROP_BOOLEAN, PROP_NONE);
  RNA_def_property_boolean_sdna(prop, NULL, "proportional_edit", PROP_EDIT_USE);
  RNA_def_property_ui_text(prop, "Proportional Editing", "Proportional edit mode");
  RNA_def_property_ui_icon(prop, ICON_PROP_ON, 0);
  RNA_def_property_update(prop, NC_SCENE | ND_TOOLSETTINGS, NULL); /* header redraw */

  prop = RNA_def_property(srna, "use_proportional_edit_objects", PROP_BOOLEAN, PROP_NONE);
  RNA_def_property_boolean_sdna(prop, NULL, "proportional_objects", 0);
  RNA_def_property_ui_text(
      prop, "Proportional Editing Objects", "Proportional editing object mode");
  RNA_def_property_ui_icon(prop, ICON_PROP_OFF, 1);
  RNA_def_property_update(prop, NC_SCENE | ND_TOOLSETTINGS, NULL); /* header redraw */

  prop = RNA_def_property(srna, "use_proportional_projected", PROP_BOOLEAN, PROP_NONE);
  RNA_def_property_boolean_sdna(prop, NULL, "proportional_edit", PROP_EDIT_PROJECTED);
  RNA_def_property_ui_text(
      prop, "Projected from View", "Proportional Editing using screen space locations");
  RNA_def_property_update(prop, NC_SCENE | ND_TOOLSETTINGS, NULL); /* header redraw */

  prop = RNA_def_property(srna, "use_proportional_connected", PROP_BOOLEAN, PROP_NONE);
  RNA_def_property_boolean_sdna(prop, NULL, "proportional_edit", PROP_EDIT_CONNECTED);
  RNA_def_property_ui_text(
      prop, "Connected Only", "Proportional Editing using connected geometry only");
  RNA_def_property_update(prop, NC_SCENE | ND_TOOLSETTINGS, NULL); /* header redraw */

  prop = RNA_def_property(srna, "use_proportional_edit_mask", PROP_BOOLEAN, PROP_NONE);
  RNA_def_property_boolean_sdna(prop, NULL, "proportional_mask", 0);
  RNA_def_property_ui_text(prop, "Proportional Editing Objects", "Proportional editing mask mode");
  RNA_def_property_ui_icon(prop, ICON_PROP_OFF, 1);
  RNA_def_property_update(prop, NC_SCENE | ND_TOOLSETTINGS, NULL); /* header redraw */

  prop = RNA_def_property(srna, "use_proportional_action", PROP_BOOLEAN, PROP_NONE);
  RNA_def_property_boolean_sdna(prop, NULL, "proportional_action", 0);
  RNA_def_property_ui_text(
      prop, "Proportional Editing Actions", "Proportional editing in action editor");
  RNA_def_property_ui_icon(prop, ICON_PROP_OFF, 1);
  RNA_def_property_update(prop, NC_SCENE | ND_TOOLSETTINGS, NULL); /* header redraw */

  prop = RNA_def_property(srna, "use_proportional_fcurve", PROP_BOOLEAN, PROP_NONE);
  RNA_def_property_boolean_sdna(prop, NULL, "proportional_fcurve", 0);
  RNA_def_property_ui_text(
      prop, "Proportional Editing FCurves", "Proportional editing in FCurve editor");
  RNA_def_property_ui_icon(prop, ICON_PROP_OFF, 1);
  RNA_def_property_update(prop, NC_SCENE | ND_TOOLSETTINGS, NULL); /* header redraw */

  prop = RNA_def_property(srna, "lock_markers", PROP_BOOLEAN, PROP_NONE);
  RNA_def_property_boolean_sdna(prop, NULL, "lock_markers", 0);
  RNA_def_property_ui_text(prop, "Lock Markers", "Prevent marker editing");

  prop = RNA_def_property(srna, "proportional_edit_falloff", PROP_ENUM, PROP_NONE);
  RNA_def_property_enum_sdna(prop, NULL, "prop_mode");
  RNA_def_property_enum_items(prop, rna_enum_proportional_falloff_items);
  RNA_def_property_ui_text(
      prop, "Proportional Editing Falloff", "Falloff type for proportional editing mode");
  /* Abusing id_curve :/ */
  RNA_def_property_translation_context(prop, BLT_I18NCONTEXT_ID_CURVE);
  RNA_def_property_update(prop, NC_SCENE | ND_TOOLSETTINGS, NULL); /* header redraw */

  prop = RNA_def_property(srna, "proportional_size", PROP_FLOAT, PROP_DISTANCE);
  RNA_def_property_float_sdna(prop, NULL, "proportional_size");
  RNA_def_property_ui_text(
      prop, "Proportional Size", "Display size for proportional editing circle");
  RNA_def_property_range(prop, 0.00001, 5000.0);

  prop = RNA_def_property(srna, "double_threshold", PROP_FLOAT, PROP_DISTANCE);
  RNA_def_property_float_sdna(prop, NULL, "doublimit");
  RNA_def_property_ui_text(
      prop, "Double Threshold", "Limit for removing duplicates and 'Auto Merge'");
  RNA_def_property_range(prop, 0.0, 1.0);
  RNA_def_property_ui_range(prop, 0.0, 0.1, 0.01, 6);

  /* Pivot Point */
  prop = RNA_def_property(srna, "transform_pivot_point", PROP_ENUM, PROP_NONE);
  RNA_def_property_enum_sdna(prop, NULL, "transform_pivot_point");
  RNA_def_property_enum_items(prop, rna_enum_transform_pivot_items_full);
  RNA_def_property_ui_text(prop, "Pivot Point", "Pivot center for rotation/scaling");
  RNA_def_property_update(prop, NC_SCENE | ND_TOOLSETTINGS, NULL);

  prop = RNA_def_property(srna, "use_transform_pivot_point_align", PROP_BOOLEAN, PROP_NONE);
  RNA_def_property_boolean_sdna(prop, NULL, "transform_flag", SCE_XFORM_AXIS_ALIGN);
  RNA_def_property_ui_text(
      prop, "Only Origins", "Manipulate center points (object, pose and weight paint mode only)");
  RNA_def_property_ui_icon(prop, ICON_CENTER_ONLY, 0);
  RNA_def_property_update(prop, NC_SCENE, NULL);

  prop = RNA_def_property(srna, "use_mesh_automerge", PROP_BOOLEAN, PROP_NONE);
  RNA_def_property_boolean_sdna(prop, NULL, "automerge", 0);
  RNA_def_property_ui_text(
      prop, "AutoMerge Editing", "Automatically merge vertices moved to the same location");
  RNA_def_property_update(prop, NC_SCENE | ND_TOOLSETTINGS, NULL); /* header redraw */

  prop = RNA_def_property(srna, "use_snap", PROP_BOOLEAN, PROP_NONE);
  RNA_def_property_boolean_sdna(prop, NULL, "snap_flag", SCE_SNAP);
  RNA_def_property_ui_text(prop, "Snap", "Snap during transform");
  RNA_def_property_ui_icon(prop, ICON_SNAP_OFF, 1);
  RNA_def_property_update(prop, NC_SCENE | ND_TOOLSETTINGS, NULL); /* header redraw */

  prop = RNA_def_property(srna, "use_snap_align_rotation", PROP_BOOLEAN, PROP_NONE);
  RNA_def_property_boolean_sdna(prop, NULL, "snap_flag", SCE_SNAP_ROTATE);
  RNA_def_property_ui_text(
      prop, "Align Rotation to Target", "Align rotation with the snapping target");
  RNA_def_property_update(prop, NC_SCENE | ND_TOOLSETTINGS, NULL); /* header redraw */

  prop = RNA_def_property(srna, "use_snap_grid_absolute", PROP_BOOLEAN, PROP_NONE);
  RNA_def_property_boolean_sdna(prop, NULL, "snap_flag", SCE_SNAP_ABS_GRID);
  RNA_def_property_ui_text(
      prop,
      "Absolute Grid Snap",
      "Absolute grid alignment while translating (based on the pivot center)");
  RNA_def_property_update(prop, NC_SCENE | ND_TOOLSETTINGS, NULL); /* header redraw */

  prop = RNA_def_property(srna, "snap_elements", PROP_ENUM, PROP_NONE);
  RNA_def_property_enum_bitflag_sdna(prop, NULL, "snap_mode");
  RNA_def_property_enum_items(prop, rna_enum_snap_element_items);
  RNA_def_property_enum_funcs(prop, NULL, "rna_ToolSettings_snap_mode_set", NULL);
  RNA_def_property_flag(prop, PROP_ENUM_FLAG);
  RNA_def_property_ui_text(prop, "Snap Element", "Type of element to snap to");
  RNA_def_property_update(prop, NC_SCENE | ND_TOOLSETTINGS, NULL); /* header redraw */

  /* node editor uses own set of snap modes */
  prop = RNA_def_property(srna, "snap_node_element", PROP_ENUM, PROP_NONE);
  RNA_def_property_enum_bitflag_sdna(prop, NULL, "snap_node_mode");
  RNA_def_property_enum_items(prop, rna_enum_snap_node_element_items);
  RNA_def_property_ui_text(prop, "Snap Node Element", "Type of element to snap to");
  RNA_def_property_update(prop, NC_SCENE | ND_TOOLSETTINGS, NULL); /* header redraw */

  /* image editor uses own set of snap modes */
  prop = RNA_def_property(srna, "snap_uv_element", PROP_ENUM, PROP_NONE);
  RNA_def_property_enum_bitflag_sdna(prop, NULL, "snap_uv_mode");
  RNA_def_property_enum_items(prop, snap_uv_element_items);
  RNA_def_property_ui_text(prop, "Snap UV Element", "Type of element to snap to");
  RNA_def_property_update(prop, NC_SCENE | ND_TOOLSETTINGS, NULL); /* header redraw */

  prop = RNA_def_property(srna, "snap_target", PROP_ENUM, PROP_NONE);
  RNA_def_property_enum_sdna(prop, NULL, "snap_target");
  RNA_def_property_enum_items(prop, rna_enum_snap_target_items);
  RNA_def_property_ui_text(prop, "Snap Target", "Which part to snap onto the target");
  RNA_def_property_update(prop, NC_SCENE | ND_TOOLSETTINGS, NULL); /* header redraw */

  prop = RNA_def_property(srna, "use_snap_peel_object", PROP_BOOLEAN, PROP_NONE);
  RNA_def_property_boolean_sdna(prop, NULL, "snap_flag", SCE_SNAP_PEEL_OBJECT);
  RNA_def_property_ui_text(
      prop, "Snap Peel Object", "Consider objects as whole when finding volume center");
  RNA_def_property_update(prop, NC_SCENE | ND_TOOLSETTINGS, NULL); /* header redraw */

  prop = RNA_def_property(srna, "use_snap_project", PROP_BOOLEAN, PROP_NONE);
  RNA_def_property_boolean_sdna(prop, NULL, "snap_flag", SCE_SNAP_PROJECT);
  RNA_def_property_ui_text(prop,
                           "Project Individual Elements",
                           "Project individual elements on the surface of other objects");
  RNA_def_property_update(prop, NC_SCENE | ND_TOOLSETTINGS, NULL); /* header redraw */

  prop = RNA_def_property(srna, "use_snap_self", PROP_BOOLEAN, PROP_NONE);
  RNA_def_property_boolean_negative_sdna(prop, NULL, "snap_flag", SCE_SNAP_NO_SELF);
  RNA_def_property_ui_text(prop, "Project onto Self", "Snap onto itself (Edit Mode Only)");
  RNA_def_property_update(prop, NC_SCENE | ND_TOOLSETTINGS, NULL); /* header redraw */

  prop = RNA_def_property(srna, "use_snap_translate", PROP_BOOLEAN, PROP_NONE);
  RNA_def_property_boolean_sdna(
      prop, NULL, "snap_transform_mode_flag", SCE_SNAP_TRANSFORM_MODE_TRANSLATE);
  RNA_def_property_ui_text(
      prop, "Use Snap for Translation", "Move is affected by snapping settings");
  RNA_def_property_update(prop, NC_SCENE | ND_TOOLSETTINGS, NULL); /* header redraw */

  prop = RNA_def_property(srna, "use_snap_rotate", PROP_BOOLEAN, PROP_NONE);
  RNA_def_property_boolean_sdna(
      prop, NULL, "snap_transform_mode_flag", SCE_SNAP_TRANSFORM_MODE_ROTATE);
  RNA_def_property_boolean_default(prop, false);
  RNA_def_property_ui_text(
      prop, "Use Snap for Rotation", "Rotate is affected by the snapping settings");
  RNA_def_property_update(prop, NC_SCENE | ND_TOOLSETTINGS, NULL); /* header redraw */

  prop = RNA_def_property(srna, "use_snap_scale", PROP_BOOLEAN, PROP_NONE);
  RNA_def_property_boolean_sdna(
      prop, NULL, "snap_transform_mode_flag", SCE_SNAP_TRANSFORM_MODE_SCALE);
  RNA_def_property_boolean_default(prop, false);
  RNA_def_property_ui_text(prop, "Use Snap for Scale", "Scale is affected by snapping settings");
  RNA_def_property_update(prop, NC_SCENE | ND_TOOLSETTINGS, NULL); /* header redraw */

  /* Grease Pencil */
  prop = RNA_def_property(srna, "use_gpencil_draw_additive", PROP_BOOLEAN, PROP_NONE);
  RNA_def_property_boolean_sdna(prop, NULL, "gpencil_flags", GP_TOOL_FLAG_RETAIN_LAST);
  RNA_def_property_ui_text(prop,
                           "Use Additive Drawing",
                           "When creating new frames, the strokes from the previous/active frame "
                           "are included as the basis for the new one");
  RNA_def_property_update(prop, NC_SCENE | ND_TOOLSETTINGS, NULL);

  prop = RNA_def_property(srna, "use_gpencil_draw_onback", PROP_BOOLEAN, PROP_NONE);
  RNA_def_property_boolean_sdna(prop, NULL, "gpencil_flags", GP_TOOL_FLAG_PAINT_ONBACK);
  RNA_def_property_ui_text(
      prop,
      "Draw Strokes on Back",
      "When draw new strokes, the new stroke is drawn below of all strokes in the layer");
  RNA_def_property_update(prop, NC_SCENE | ND_TOOLSETTINGS, NULL);

  prop = RNA_def_property(srna, "use_gpencil_thumbnail_list", PROP_BOOLEAN, PROP_NONE);
  RNA_def_property_boolean_negative_sdna(prop, NULL, "gpencil_flags", GP_TOOL_FLAG_THUMBNAIL_LIST);
  RNA_def_property_ui_text(
      prop, "Compact List", "Show compact list of color instead of thumbnails");
  RNA_def_property_update(prop, NC_SCENE | ND_TOOLSETTINGS, NULL);

  prop = RNA_def_property(srna, "use_gpencil_weight_data_add", PROP_BOOLEAN, PROP_NONE);
  RNA_def_property_boolean_sdna(prop, NULL, "gpencil_flags", GP_TOOL_FLAG_CREATE_WEIGHTS);
  RNA_def_property_ui_text(prop,
                           "Add weight data for new strokes",
                           "When creating new strokes, the weight data is added according to the "
                           "current vertex group and weight, "
                           "if no vertex group selected, weight is not added");
  RNA_def_property_update(prop, NC_SCENE | ND_TOOLSETTINGS, NULL);

  prop = RNA_def_property(srna, "gpencil_sculpt", PROP_POINTER, PROP_NONE);
  RNA_def_property_pointer_sdna(prop, NULL, "gp_sculpt");
  RNA_def_property_struct_type(prop, "GPencilSculptSettings");
  RNA_def_property_ui_text(
      prop, "Grease Pencil Sculpt", "Settings for stroke sculpting tools and brushes");

  prop = RNA_def_property(srna, "gpencil_interpolate", PROP_POINTER, PROP_NONE);
  RNA_def_property_pointer_sdna(prop, NULL, "gp_interpolate");
  RNA_def_property_struct_type(prop, "GPencilInterpolateSettings");
  RNA_def_property_ui_text(
      prop, "Grease Pencil Interpolate", "Settings for Grease Pencil Interpolation tools");

  /* Grease Pencil - 3D View Stroke Placement */
  prop = RNA_def_property(srna, "gpencil_stroke_placement_view3d", PROP_ENUM, PROP_NONE);
  RNA_def_property_enum_bitflag_sdna(prop, NULL, "gpencil_v3d_align");
  RNA_def_property_enum_items(prop, gpencil_stroke_placement_items);
  RNA_def_property_ui_text(prop, "Stroke Placement (3D View)", "");
  RNA_def_property_update(prop, NC_GPENCIL | ND_DATA, NULL);

  prop = RNA_def_property(srna, "gpencil_stroke_snap_mode", PROP_ENUM, PROP_NONE);
  RNA_def_property_enum_bitflag_sdna(prop, NULL, "gpencil_v3d_align");
  RNA_def_property_enum_items(prop, gpencil_stroke_snap_items);
  RNA_def_property_ui_text(prop, "Stroke Snap", "");
  RNA_def_property_update(prop, NC_GPENCIL | ND_DATA, NULL);

  prop = RNA_def_property(srna, "use_gpencil_stroke_endpoints", PROP_BOOLEAN, PROP_NONE);
  RNA_def_property_boolean_sdna(
      prop, NULL, "gpencil_v3d_align", GP_PROJECT_DEPTH_STROKE_ENDPOINTS);
  RNA_def_property_ui_text(
      prop, "Only Endpoints", "Only use the first and last parts of the stroke for snapping");
  RNA_def_property_update(prop, NC_GPENCIL | ND_DATA, NULL);

  /* Grease Pencil - Select mode */
  prop = RNA_def_property(srna, "gpencil_selectmode", PROP_ENUM, PROP_NONE);
  RNA_def_property_enum_sdna(prop, NULL, "gpencil_selectmode");
  RNA_def_property_enum_items(prop, gpencil_selectmode_items);
  RNA_def_property_ui_text(prop, "Select Mode", "");
  RNA_def_property_clear_flag(prop, PROP_ANIMATABLE);

  /* Annotations - 2D Views Stroke Placement */
  prop = RNA_def_property(srna, "annotation_stroke_placement_view2d", PROP_ENUM, PROP_NONE);
  RNA_def_property_enum_bitflag_sdna(prop, NULL, "gpencil_v2d_align");
  RNA_def_property_enum_items(prop, annotation_stroke_placement_items);
  RNA_def_property_ui_text(prop, "Stroke Placement (2D View)", "");
  RNA_def_property_update(prop, NC_GPENCIL | ND_DATA, NULL);

  /* Annotations - Sequencer Preview Stroke Placement */
  prop = RNA_def_property(
      srna, "annotation_stroke_placement_sequencer_preview", PROP_ENUM, PROP_NONE);
  RNA_def_property_enum_bitflag_sdna(prop, NULL, "gpencil_seq_align");
  RNA_def_property_enum_items(prop, annotation_stroke_placement_items);
  RNA_def_property_ui_text(prop, "Stroke Placement (Sequencer Preview)", "");
  RNA_def_property_update(prop, NC_GPENCIL | ND_DATA, NULL);

  /* Annotations - Image Editor Stroke Placement */
  prop = RNA_def_property(srna, "annotation_stroke_placement_image_editor", PROP_ENUM, PROP_NONE);
  RNA_def_property_enum_bitflag_sdna(prop, NULL, "gpencil_ima_align");
  RNA_def_property_enum_items(prop, annotation_stroke_placement_items);
  RNA_def_property_ui_text(prop, "Stroke Placement (Image Editor)", "");
  RNA_def_property_update(prop, NC_GPENCIL | ND_DATA, NULL);

  /* Annotations - 3D View Stroke Placement */
  /* XXX: Do we need to decouple the stroke_endpoints setting too?  */
  prop = RNA_def_property(srna, "annotation_stroke_placement_view3d", PROP_ENUM, PROP_NONE);
  RNA_def_property_enum_bitflag_sdna(prop, NULL, "annotate_v3d_align");
  RNA_def_property_enum_items(prop, annotation_stroke_placement_items);
  RNA_def_property_enum_default(prop, GP_PROJECT_VIEWSPACE | GP_PROJECT_CURSOR);
  RNA_def_property_ui_text(prop,
                           "Annotation Stroke Placement (3D View)",
                           "How annotation strokes are orientated in 3D space");
  RNA_def_property_update(prop, NC_GPENCIL | ND_DATA, NULL);

  /* Annotations - Stroke Thickness */
  prop = RNA_def_property(srna, "annotation_thickness", PROP_INT, PROP_PIXEL);
  RNA_def_property_int_sdna(prop, NULL, "annotate_thickness");
  RNA_def_property_range(prop, 1, 10);
  RNA_def_property_ui_text(prop, "Annotation Stroke Thickness", "Thickness of annotation strokes");
  RNA_def_property_update(prop, NC_GPENCIL | ND_DATA, "rna_GPencil_update");

  /* Auto Keying */
  prop = RNA_def_property(srna, "use_keyframe_insert_auto", PROP_BOOLEAN, PROP_NONE);
  RNA_def_property_boolean_sdna(prop, NULL, "autokey_mode", AUTOKEY_ON);
  RNA_def_property_ui_text(
      prop, "Auto Keying", "Automatic keyframe insertion for Objects and Bones");
  RNA_def_property_ui_icon(prop, ICON_REC, 0);

  prop = RNA_def_property(srna, "auto_keying_mode", PROP_ENUM, PROP_NONE);
  RNA_def_property_enum_bitflag_sdna(prop, NULL, "autokey_mode");
  RNA_def_property_enum_items(prop, auto_key_items);
  RNA_def_property_ui_text(
      prop, "Auto-Keying Mode", "Mode of automatic keyframe insertion for Objects and Bones");

  prop = RNA_def_property(srna, "use_record_with_nla", PROP_BOOLEAN, PROP_NONE);
  RNA_def_property_boolean_sdna(prop, NULL, "autokey_flag", ANIMRECORD_FLAG_WITHNLA);
  RNA_def_property_ui_text(
      prop,
      "Layered",
      "Add a new NLA Track + Strip for every loop/pass made over the animation "
      "to allow non-destructive tweaking");

  prop = RNA_def_property(srna, "use_keyframe_insert_keyingset", PROP_BOOLEAN, PROP_NONE);
  RNA_def_property_boolean_sdna(prop, NULL, "autokey_flag", AUTOKEY_FLAG_ONLYKEYINGSET);
  RNA_def_property_ui_text(prop,
                           "Auto Keyframe Insert Keying Set",
                           "Automatic keyframe insertion using active Keying Set only");
  RNA_def_property_ui_icon(prop, ICON_KEYINGSET, 0);

  prop = RNA_def_property(srna, "use_keyframe_cycle_aware", PROP_BOOLEAN, PROP_NONE);
  RNA_def_property_boolean_sdna(prop, NULL, "autokey_flag", AUTOKEY_FLAG_CYCLEAWARE);
  RNA_def_property_ui_text(
      prop,
      "Cycle-Aware Keying",
      "For channels with cyclic extrapolation, keyframe insertion is automatically "
      "remapped inside the cycle time range, and keeps ends in sync");

  /* Keyframing */
  prop = RNA_def_property(srna, "keyframe_type", PROP_ENUM, PROP_NONE);
  RNA_def_property_enum_sdna(prop, NULL, "keyframe_type");
  RNA_def_property_enum_items(prop, rna_enum_beztriple_keyframe_type_items);
  RNA_def_property_ui_text(
      prop, "New Keyframe Type", "Type of keyframes to create when inserting keyframes");

  /* UV */
  prop = RNA_def_property(srna, "uv_select_mode", PROP_ENUM, PROP_NONE);
  RNA_def_property_enum_sdna(prop, NULL, "uv_selectmode");
  RNA_def_property_enum_items(prop, rna_enum_mesh_select_mode_uv_items);
  RNA_def_property_ui_text(prop, "UV Selection Mode", "UV selection and display mode");
  RNA_def_property_update(prop, NC_SPACE | ND_SPACE_IMAGE, NULL);

  prop = RNA_def_property(srna, "use_uv_select_sync", PROP_BOOLEAN, PROP_NONE);
  RNA_def_property_boolean_sdna(prop, NULL, "uv_flag", UV_SYNC_SELECTION);
  RNA_def_property_ui_text(
      prop, "UV Sync Selection", "Keep UV and edit mode mesh selection in sync");
  RNA_def_property_ui_icon(prop, ICON_UV_SYNC_SELECT, 0);
  RNA_def_property_update(prop, NC_SPACE | ND_SPACE_IMAGE, NULL);

  prop = RNA_def_property(srna, "show_uv_local_view", PROP_BOOLEAN, PROP_NONE);
  RNA_def_property_boolean_sdna(prop, NULL, "uv_flag", UV_SHOW_SAME_IMAGE);
  RNA_def_property_ui_text(
      prop, "UV Local View", "Display only faces with the currently displayed image assigned");
  RNA_def_property_update(prop, NC_SPACE | ND_SPACE_IMAGE, NULL);

  /* Mesh */
  prop = RNA_def_property(srna, "mesh_select_mode", PROP_BOOLEAN, PROP_NONE);
  RNA_def_property_boolean_sdna(prop, NULL, "selectmode", 1);
  RNA_def_property_array(prop, 3);
  RNA_def_property_boolean_funcs(prop, NULL, "rna_Scene_editmesh_select_mode_set");
  RNA_def_property_ui_text(prop, "Mesh Selection Mode", "Which mesh elements selection works on");
  RNA_def_property_flag(prop, PROP_CONTEXT_UPDATE);
  RNA_def_property_update(prop, 0, "rna_Scene_editmesh_select_mode_update");

  prop = RNA_def_property(srna, "vertex_group_weight", PROP_FLOAT, PROP_FACTOR);
  RNA_def_property_float_sdna(prop, NULL, "vgroup_weight");
  RNA_def_property_ui_text(prop, "Vertex Group Weight", "Weight to assign in vertex groups");

  /* use with MESH_OT_shortest_path_pick */
  prop = RNA_def_property(srna, "edge_path_mode", PROP_ENUM, PROP_NONE);
  RNA_def_property_enum_sdna(prop, NULL, "edge_mode");
  RNA_def_property_enum_items(prop, edge_tag_items);
  RNA_def_property_ui_text(
      prop, "Edge Tag Mode", "The edge flag to tag when selecting the shortest path");

  prop = RNA_def_property(srna, "use_edge_path_live_unwrap", PROP_BOOLEAN, PROP_NONE);
  RNA_def_property_boolean_sdna(prop, NULL, "edge_mode_live_unwrap", 1);
  RNA_def_property_ui_text(prop, "Live Unwrap", "Changing edges seam re-calculates UV unwrap");

  prop = RNA_def_property(srna, "normal_vector", PROP_FLOAT, PROP_XYZ);
  RNA_def_property_ui_text(prop, "Normal Vector", "Normal Vector used to copy, add or multiply");
  RNA_def_property_ui_range(prop, -10000.0, 10000.0, 1, 3);

  prop = RNA_def_property(srna, "face_strength", PROP_ENUM, PROP_NONE);
  RNA_def_property_enum_items(prop, mod_weighted_strength);
  RNA_def_property_ui_text(prop, "Face Strength", "Set strength of face to specified value");

  /* Unified Paint Settings */
  prop = RNA_def_property(srna, "unified_paint_settings", PROP_POINTER, PROP_NONE);
  RNA_def_property_flag(prop, PROP_NEVER_NULL);
  RNA_def_property_struct_type(prop, "UnifiedPaintSettings");
  RNA_def_property_ui_text(prop, "Unified Paint Settings", NULL);

  /* Curve Paint Settings */
  prop = RNA_def_property(srna, "curve_paint_settings", PROP_POINTER, PROP_NONE);
  RNA_def_property_flag(prop, PROP_NEVER_NULL);
  RNA_def_property_struct_type(prop, "CurvePaintSettings");
  RNA_def_property_ui_text(prop, "Curve Paint Settings", NULL);

  /* Mesh Statistics */
  prop = RNA_def_property(srna, "statvis", PROP_POINTER, PROP_NONE);
  RNA_def_property_flag(prop, PROP_NEVER_NULL);
  RNA_def_property_struct_type(prop, "MeshStatVis");
  RNA_def_property_ui_text(prop, "Mesh Statistics Visualization", NULL);
}

static void rna_def_unified_paint_settings(BlenderRNA *brna)
{
  StructRNA *srna;
  PropertyRNA *prop;

  static const EnumPropertyItem brush_size_unit_items[] = {
      {0, "VIEW", 0, "View", "Measure brush size relateve to the view"},
      {UNIFIED_PAINT_BRUSH_LOCK_SIZE,
       "SCENE",
       0,
       "Scene",
       "Measure brush size relateve to the scene"},
      {0, NULL, 0, NULL, NULL},
  };

  srna = RNA_def_struct(brna, "UnifiedPaintSettings", NULL);
  RNA_def_struct_path_func(srna, "rna_UnifiedPaintSettings_path");
  RNA_def_struct_ui_text(
      srna, "Unified Paint Settings", "Overrides for some of the active brush's settings");

  /* high-level flags to enable or disable unified paint settings */
  prop = RNA_def_property(srna, "use_unified_size", PROP_BOOLEAN, PROP_NONE);
  RNA_def_property_boolean_sdna(prop, NULL, "flag", UNIFIED_PAINT_SIZE);
  RNA_def_property_ui_text(prop,
                           "Use Unified Radius",
                           "Instead of per-brush radius, the radius is shared across brushes");

  prop = RNA_def_property(srna, "use_unified_strength", PROP_BOOLEAN, PROP_NONE);
  RNA_def_property_boolean_sdna(prop, NULL, "flag", UNIFIED_PAINT_ALPHA);
  RNA_def_property_ui_text(prop,
                           "Use Unified Strength",
                           "Instead of per-brush strength, the strength is shared across brushes");

  prop = RNA_def_property(srna, "use_unified_weight", PROP_BOOLEAN, PROP_NONE);
  RNA_def_property_boolean_sdna(prop, NULL, "flag", UNIFIED_PAINT_WEIGHT);
  RNA_def_property_ui_text(prop,
                           "Use Unified Weight",
                           "Instead of per-brush weight, the weight is shared across brushes");

  prop = RNA_def_property(srna, "use_unified_color", PROP_BOOLEAN, PROP_NONE);
  RNA_def_property_boolean_sdna(prop, NULL, "flag", UNIFIED_PAINT_COLOR);
  RNA_def_property_ui_text(
      prop, "Use Unified Color", "Instead of per-brush color, the color is shared across brushes");

  /* unified paint settings that override the equivalent settings
   * from the active brush */
  prop = RNA_def_property(srna, "size", PROP_INT, PROP_PIXEL);
  RNA_def_property_int_funcs(prop, NULL, "rna_UnifiedPaintSettings_size_set", NULL);
  RNA_def_property_flag(prop, PROP_CONTEXT_UPDATE);
  RNA_def_property_range(prop, 1, MAX_BRUSH_PIXEL_RADIUS * 10);
  RNA_def_property_ui_range(prop, 1, MAX_BRUSH_PIXEL_RADIUS, 1, -1);
  RNA_def_property_ui_text(prop, "Radius", "Radius of the brush");
  RNA_def_property_update(prop, 0, "rna_UnifiedPaintSettings_radius_update");

  prop = RNA_def_property(srna, "unprojected_radius", PROP_FLOAT, PROP_DISTANCE);
  RNA_def_property_float_funcs(
      prop, NULL, "rna_UnifiedPaintSettings_unprojected_radius_set", NULL);
  RNA_def_property_flag(prop, PROP_CONTEXT_UPDATE);
  RNA_def_property_range(prop, 0.001, FLT_MAX);
  RNA_def_property_ui_range(prop, 0.001, 1, 0, -1);
  RNA_def_property_ui_text(prop, "Unprojected Radius", "Radius of brush in Blender units");
  RNA_def_property_update(prop, 0, "rna_UnifiedPaintSettings_radius_update");

  prop = RNA_def_property(srna, "strength", PROP_FLOAT, PROP_FACTOR);
  RNA_def_property_float_sdna(prop, NULL, "alpha");
  RNA_def_property_flag(prop, PROP_CONTEXT_UPDATE);
  RNA_def_property_float_default(prop, 0.5f);
  RNA_def_property_range(prop, 0.0f, 10.0f);
  RNA_def_property_ui_range(prop, 0.0f, 1.0f, 0.001, 3);
  RNA_def_property_ui_text(
      prop, "Strength", "How powerful the effect of the brush is when applied");
  RNA_def_property_update(prop, 0, "rna_UnifiedPaintSettings_update");

  prop = RNA_def_property(srna, "weight", PROP_FLOAT, PROP_FACTOR);
  RNA_def_property_float_sdna(prop, NULL, "weight");
  RNA_def_property_flag(prop, PROP_CONTEXT_UPDATE);
  RNA_def_property_float_default(prop, 0.5f);
  RNA_def_property_range(prop, 0.0f, 1.0f);
  RNA_def_property_ui_range(prop, 0.0f, 1.0f, 0.001, 3);
  RNA_def_property_ui_text(prop, "Weight", "Weight to assign in vertex groups");
  RNA_def_property_update(prop, 0, "rna_UnifiedPaintSettings_update");

  prop = RNA_def_property(srna, "color", PROP_FLOAT, PROP_COLOR_GAMMA);
  RNA_def_property_flag(prop, PROP_CONTEXT_UPDATE);
  RNA_def_property_range(prop, 0.0, 1.0);
  RNA_def_property_float_sdna(prop, NULL, "rgb");
  RNA_def_property_ui_text(prop, "Color", "");
  RNA_def_property_update(prop, 0, "rna_UnifiedPaintSettings_update");

  prop = RNA_def_property(srna, "secondary_color", PROP_FLOAT, PROP_COLOR_GAMMA);
  RNA_def_property_flag(prop, PROP_CONTEXT_UPDATE);
  RNA_def_property_range(prop, 0.0, 1.0);
  RNA_def_property_float_sdna(prop, NULL, "secondary_rgb");
  RNA_def_property_ui_text(prop, "Secondary Color", "");
  RNA_def_property_update(prop, 0, "rna_UnifiedPaintSettings_update");

  prop = RNA_def_property(srna, "use_pressure_size", PROP_BOOLEAN, PROP_NONE);
  RNA_def_property_boolean_sdna(prop, NULL, "flag", UNIFIED_PAINT_BRUSH_SIZE_PRESSURE);
  RNA_def_property_ui_icon(prop, ICON_STYLUS_PRESSURE, 0);
  RNA_def_property_ui_text(prop, "Size Pressure", "Enable tablet pressure sensitivity for size");

  prop = RNA_def_property(srna, "use_pressure_strength", PROP_BOOLEAN, PROP_NONE);
  RNA_def_property_boolean_sdna(prop, NULL, "flag", UNIFIED_PAINT_BRUSH_ALPHA_PRESSURE);
  RNA_def_property_ui_icon(prop, ICON_STYLUS_PRESSURE, 0);
  RNA_def_property_ui_text(
      prop, "Strength Pressure", "Enable tablet pressure sensitivity for strength");

  prop = RNA_def_property(srna, "use_locked_size", PROP_ENUM, PROP_NONE); /* as an enum */
  RNA_def_property_enum_bitflag_sdna(prop, NULL, "flag");
  RNA_def_property_enum_items(prop, brush_size_unit_items);
  RNA_def_property_ui_text(
      prop, "Radius Unit", "Measure brush size relative to the view or the scene ");
}

static void rna_def_curve_paint_settings(BlenderRNA *brna)
{
  StructRNA *srna;
  PropertyRNA *prop;

  srna = RNA_def_struct(brna, "CurvePaintSettings", NULL);
  RNA_def_struct_path_func(srna, "rna_CurvePaintSettings_path");
  RNA_def_struct_ui_text(srna, "Curve Paint Settings", "");

  static const EnumPropertyItem curve_type_items[] = {
      {CU_POLY, "POLY", 0, "Poly", ""},
      {CU_BEZIER, "BEZIER", 0, "Bezier", ""},
      {0, NULL, 0, NULL, NULL},
  };

  prop = RNA_def_property(srna, "curve_type", PROP_ENUM, PROP_NONE);
  RNA_def_property_enum_sdna(prop, NULL, "curve_type");
  RNA_def_property_enum_items(prop, curve_type_items);
  RNA_def_property_ui_text(prop, "Type", "Type of curve to use for new strokes");

  prop = RNA_def_property(srna, "use_corners_detect", PROP_BOOLEAN, PROP_NONE);
  RNA_def_property_boolean_sdna(prop, NULL, "flag", CURVE_PAINT_FLAG_CORNERS_DETECT);
  RNA_def_property_ui_text(prop, "Detect Corners", "Detect corners and use non-aligned handles");

  prop = RNA_def_property(srna, "use_pressure_radius", PROP_BOOLEAN, PROP_NONE);
  RNA_def_property_boolean_sdna(prop, NULL, "flag", CURVE_PAINT_FLAG_PRESSURE_RADIUS);
  RNA_def_property_ui_icon(prop, ICON_STYLUS_PRESSURE, 0);
  RNA_def_property_ui_text(prop, "Use Pressure", "Map tablet pressure to curve radius");

  prop = RNA_def_property(srna, "use_stroke_endpoints", PROP_BOOLEAN, PROP_NONE);
  RNA_def_property_boolean_sdna(prop, NULL, "flag", CURVE_PAINT_FLAG_DEPTH_STROKE_ENDPOINTS);
  RNA_def_property_ui_text(prop, "Only First", "Use the start of the stroke for the depth");

  prop = RNA_def_property(srna, "use_offset_absolute", PROP_BOOLEAN, PROP_NONE);
  RNA_def_property_boolean_sdna(prop, NULL, "flag", CURVE_PAINT_FLAG_DEPTH_STROKE_OFFSET_ABS);
  RNA_def_property_ui_text(
      prop, "Absolute Offset", "Apply a fixed offset (don't scale by the radius)");

  prop = RNA_def_property(srna, "error_threshold", PROP_INT, PROP_PIXEL);
  RNA_def_property_range(prop, 1, 100);
  RNA_def_property_ui_text(prop, "Tolerance", "Allow deviation for a smoother, less precise line");

  prop = RNA_def_property(srna, "fit_method", PROP_ENUM, PROP_PIXEL);
  RNA_def_property_enum_sdna(prop, NULL, "fit_method");
  RNA_def_property_enum_items(prop, rna_enum_curve_fit_method_items);
  RNA_def_property_ui_text(prop, "Method", "Curve fitting method");

  prop = RNA_def_property(srna, "corner_angle", PROP_FLOAT, PROP_ANGLE);
  RNA_def_property_range(prop, 0, M_PI);
  RNA_def_property_ui_text(prop, "Corner Angle", "Angles above this are considered corners");

  prop = RNA_def_property(srna, "radius_min", PROP_FLOAT, PROP_NONE);
  RNA_def_property_range(prop, 0.0, 100.0);
  RNA_def_property_ui_range(prop, 0.0f, 10.0, 10, 2);
  RNA_def_property_ui_text(
      prop,
      "Radius Min",
      "Minimum radius when the minimum pressure is applied (also the minimum when tapering)");

  prop = RNA_def_property(srna, "radius_max", PROP_FLOAT, PROP_NONE);
  RNA_def_property_range(prop, 0.0, 100.0);
  RNA_def_property_ui_range(prop, 0.0f, 10.0, 10, 2);
  RNA_def_property_ui_text(
      prop,
      "Radius Max",
      "Radius to use when the maximum pressure is applied (or when a tablet isn't used)");

  prop = RNA_def_property(srna, "radius_taper_start", PROP_FLOAT, PROP_NONE);
  RNA_def_property_range(prop, 0.0, 1.0);
  RNA_def_property_ui_range(prop, 0.0f, 1.0, 1, 2);
  RNA_def_property_ui_text(
      prop, "Radius Min", "Taper factor for the radius of each point along the curve");

  prop = RNA_def_property(srna, "radius_taper_end", PROP_FLOAT, PROP_NONE);
  RNA_def_property_range(prop, 0.0, 10.0);
  RNA_def_property_ui_range(prop, 0.0f, 1.0, 1, 2);
  RNA_def_property_ui_text(
      prop, "Radius Max", "Taper factor for the radius of each point along the curve");

  prop = RNA_def_property(srna, "surface_offset", PROP_FLOAT, PROP_NONE);
  RNA_def_property_range(prop, -10.0, 10.0);
  RNA_def_property_ui_range(prop, -1.0f, 1.0, 1, 2);
  RNA_def_property_ui_text(prop, "Offset", "Offset the stroke from the surface");

  static const EnumPropertyItem depth_mode_items[] = {
      {CURVE_PAINT_PROJECT_CURSOR, "CURSOR", 0, "Cursor", ""},
      {CURVE_PAINT_PROJECT_SURFACE, "SURFACE", 0, "Surface", ""},
      {0, NULL, 0, NULL, NULL},
  };

  prop = RNA_def_property(srna, "depth_mode", PROP_ENUM, PROP_NONE);
  RNA_def_property_enum_sdna(prop, NULL, "depth_mode");
  RNA_def_property_enum_items(prop, depth_mode_items);
  RNA_def_property_ui_text(prop, "Depth", "Method of projecting depth");

  static const EnumPropertyItem surface_plane_items[] = {
      {CURVE_PAINT_SURFACE_PLANE_NORMAL_VIEW,
       "NORMAL_VIEW",
       0,
       "Normal/View",
       "Display perpendicular to the surface"},
      {CURVE_PAINT_SURFACE_PLANE_NORMAL_SURFACE,
       "NORMAL_SURFACE",
       0,
       "Normal/Surface",
       "Display aligned to the surface"},
      {CURVE_PAINT_SURFACE_PLANE_VIEW, "VIEW", 0, "View", "Display aligned to the viewport"},
      {0, NULL, 0, NULL, NULL},
  };

  prop = RNA_def_property(srna, "surface_plane", PROP_ENUM, PROP_NONE);
  RNA_def_property_enum_sdna(prop, NULL, "surface_plane");
  RNA_def_property_enum_items(prop, surface_plane_items);
  RNA_def_property_ui_text(prop, "Plane", "Plane for projected stroke");
}

static void rna_def_statvis(BlenderRNA *brna)
{
  StructRNA *srna;
  PropertyRNA *prop;

  static const EnumPropertyItem stat_type[] = {
      {SCE_STATVIS_OVERHANG, "OVERHANG", 0, "Overhang", ""},
      {SCE_STATVIS_THICKNESS, "THICKNESS", 0, "Thickness", ""},
      {SCE_STATVIS_INTERSECT, "INTERSECT", 0, "Intersect", ""},
      {SCE_STATVIS_DISTORT, "DISTORT", 0, "Distortion", ""},
      {SCE_STATVIS_SHARP, "SHARP", 0, "Sharp", ""},
      {0, NULL, 0, NULL, NULL},
  };

  srna = RNA_def_struct(brna, "MeshStatVis", NULL);
  RNA_def_struct_path_func(srna, "rna_MeshStatVis_path");
  RNA_def_struct_ui_text(srna, "Mesh Visualize Statistics", "");

  prop = RNA_def_property(srna, "type", PROP_ENUM, PROP_NONE);
  RNA_def_property_enum_items(prop, stat_type);
  RNA_def_property_ui_text(prop, "Type", "Type of data to visualize/check");
  RNA_def_property_flag(prop, PROP_CONTEXT_UPDATE);
  RNA_def_property_update(prop, 0, "rna_EditMesh_update");

  /* overhang */
  prop = RNA_def_property(srna, "overhang_min", PROP_FLOAT, PROP_ANGLE);
  RNA_def_property_float_sdna(prop, NULL, "overhang_min");
  RNA_def_property_float_default(prop, 0.5f);
  RNA_def_property_range(prop, 0.0f, DEG2RADF(180.0f));
  RNA_def_property_ui_range(prop, 0.0f, DEG2RADF(180.0f), 0.001, 3);
  RNA_def_property_ui_text(prop, "Overhang Min", "Minimum angle to display");
  RNA_def_property_flag(prop, PROP_CONTEXT_UPDATE);
  RNA_def_property_update(prop, 0, "rna_EditMesh_update");

  prop = RNA_def_property(srna, "overhang_max", PROP_FLOAT, PROP_ANGLE);
  RNA_def_property_float_sdna(prop, NULL, "overhang_max");
  RNA_def_property_float_default(prop, 0.5f);
  RNA_def_property_range(prop, 0.0f, DEG2RADF(180.0f));
  RNA_def_property_ui_range(prop, 0.0f, DEG2RADF(180.0f), 10, 3);
  RNA_def_property_ui_text(prop, "Overhang Max", "Maximum angle to display");
  RNA_def_property_flag(prop, PROP_CONTEXT_UPDATE);
  RNA_def_property_update(prop, 0, "rna_EditMesh_update");

  prop = RNA_def_property(srna, "overhang_axis", PROP_ENUM, PROP_NONE);
  RNA_def_property_enum_sdna(prop, NULL, "overhang_axis");
  RNA_def_property_enum_items(prop, rna_enum_object_axis_items);
  RNA_def_property_ui_text(prop, "Axis", "");
  RNA_def_property_flag(prop, PROP_CONTEXT_UPDATE);
  RNA_def_property_update(prop, 0, "rna_EditMesh_update");

  /* thickness */
  prop = RNA_def_property(srna, "thickness_min", PROP_FLOAT, PROP_DISTANCE);
  RNA_def_property_float_sdna(prop, NULL, "thickness_min");
  RNA_def_property_float_default(prop, 0.5f);
  RNA_def_property_range(prop, 0.0f, 1000.0);
  RNA_def_property_ui_range(prop, 0.0f, 100.0, 0.001, 3);
  RNA_def_property_ui_text(prop, "Thickness Min", "Minimum for measuring thickness");
  RNA_def_property_flag(prop, PROP_CONTEXT_UPDATE);
  RNA_def_property_update(prop, 0, "rna_EditMesh_update");

  prop = RNA_def_property(srna, "thickness_max", PROP_FLOAT, PROP_DISTANCE);
  RNA_def_property_float_sdna(prop, NULL, "thickness_max");
  RNA_def_property_float_default(prop, 0.5f);
  RNA_def_property_range(prop, 0.0f, 1000.0);
  RNA_def_property_ui_range(prop, 0.0f, 100.0, 0.001, 3);
  RNA_def_property_ui_text(prop, "Thickness Max", "Maximum for measuring thickness");
  RNA_def_property_flag(prop, PROP_CONTEXT_UPDATE);
  RNA_def_property_update(prop, 0, "rna_EditMesh_update");

  prop = RNA_def_property(srna, "thickness_samples", PROP_INT, PROP_UNSIGNED);
  RNA_def_property_int_sdna(prop, NULL, "thickness_samples");
  RNA_def_property_range(prop, 1, 32);
  RNA_def_property_ui_text(prop, "Samples", "Number of samples to test per face");
  RNA_def_property_flag(prop, PROP_CONTEXT_UPDATE);
  RNA_def_property_update(prop, 0, "rna_EditMesh_update");

  /* distort */
  prop = RNA_def_property(srna, "distort_min", PROP_FLOAT, PROP_ANGLE);
  RNA_def_property_float_sdna(prop, NULL, "distort_min");
  RNA_def_property_float_default(prop, 0.5f);
  RNA_def_property_range(prop, 0.0f, DEG2RADF(180.0f));
  RNA_def_property_ui_range(prop, 0.0f, DEG2RADF(180.0f), 10, 3);
  RNA_def_property_ui_text(prop, "Distort Min", "Minimum angle to display");
  RNA_def_property_flag(prop, PROP_CONTEXT_UPDATE);
  RNA_def_property_update(prop, 0, "rna_EditMesh_update");

  prop = RNA_def_property(srna, "distort_max", PROP_FLOAT, PROP_ANGLE);
  RNA_def_property_float_sdna(prop, NULL, "distort_max");
  RNA_def_property_float_default(prop, 0.5f);
  RNA_def_property_range(prop, 0.0f, DEG2RADF(180.0f));
  RNA_def_property_ui_range(prop, 0.0f, DEG2RADF(180.0f), 10, 3);
  RNA_def_property_ui_text(prop, "Distort Max", "Maximum angle to display");
  RNA_def_property_flag(prop, PROP_CONTEXT_UPDATE);
  RNA_def_property_update(prop, 0, "rna_EditMesh_update");

  /* sharp */
  prop = RNA_def_property(srna, "sharp_min", PROP_FLOAT, PROP_ANGLE);
  RNA_def_property_float_sdna(prop, NULL, "sharp_min");
  RNA_def_property_float_default(prop, 0.5f);
  RNA_def_property_range(prop, -DEG2RADF(180.0f), DEG2RADF(180.0f));
  RNA_def_property_ui_range(prop, -DEG2RADF(180.0f), DEG2RADF(180.0f), 10, 3);
  RNA_def_property_ui_text(prop, "Distort Min", "Minimum angle to display");
  RNA_def_property_flag(prop, PROP_CONTEXT_UPDATE);
  RNA_def_property_update(prop, 0, "rna_EditMesh_update");

  prop = RNA_def_property(srna, "sharp_max", PROP_FLOAT, PROP_ANGLE);
  RNA_def_property_float_sdna(prop, NULL, "sharp_max");
  RNA_def_property_float_default(prop, 0.5f);
  RNA_def_property_range(prop, -DEG2RADF(180.0f), DEG2RADF(180.0f));
  RNA_def_property_ui_range(prop, -DEG2RADF(180.0f), DEG2RADF(180.0f), 10, 3);
  RNA_def_property_ui_text(prop, "Distort Max", "Maximum angle to display");
  RNA_def_property_flag(prop, PROP_CONTEXT_UPDATE);
  RNA_def_property_update(prop, 0, "rna_EditMesh_update");
}

static void rna_def_unit_settings(BlenderRNA *brna)
{
  StructRNA *srna;
  PropertyRNA *prop;

  static const EnumPropertyItem unit_systems[] = {
      {USER_UNIT_NONE, "NONE", 0, "None", ""},
      {USER_UNIT_METRIC, "METRIC", 0, "Metric", ""},
      {USER_UNIT_IMPERIAL, "IMPERIAL", 0, "Imperial", ""},
      {0, NULL, 0, NULL, NULL},
  };

  static const EnumPropertyItem rotation_units[] = {
      {0, "DEGREES", 0, "Degrees", "Use degrees for measuring angles and rotations"},
      {USER_UNIT_ROT_RADIANS, "RADIANS", 0, "Radians", ""},
      {0, NULL, 0, NULL, NULL},
  };

  srna = RNA_def_struct(brna, "UnitSettings", NULL);
  RNA_def_struct_ui_text(srna, "Unit Settings", "");
  RNA_def_struct_nested(brna, srna, "Scene");
  RNA_def_struct_path_func(srna, "rna_UnitSettings_path");

  /* Units */
  prop = RNA_def_property(srna, "system", PROP_ENUM, PROP_NONE);
  RNA_def_property_enum_items(prop, unit_systems);
  RNA_def_property_ui_text(
      prop, "Unit System", "The unit system to use for user interface controls");
  RNA_def_property_update(prop, NC_WINDOW, "rna_UnitSettings_system_update");

  prop = RNA_def_property(srna, "system_rotation", PROP_ENUM, PROP_NONE);
  RNA_def_property_enum_items(prop, rotation_units);
  RNA_def_property_ui_text(
      prop, "Rotation Units", "Unit to use for displaying/editing rotation values");
  RNA_def_property_update(prop, NC_WINDOW, NULL);

  prop = RNA_def_property(srna, "scale_length", PROP_FLOAT, PROP_UNSIGNED);
  RNA_def_property_ui_text(
      prop,
      "Unit Scale",
      "Scale to use when converting between blender units and dimensions."
      " When working at microscopic or astronomical scale, a small or large unit scale"
      " respectively can be used to avoid numerical precision problems");
  RNA_def_property_range(prop, 0.00001, 100000.0);
  RNA_def_property_ui_range(prop, 0.001, 100.0, 0.1, 6);
  RNA_def_property_update(prop, NC_WINDOW, NULL);

  prop = RNA_def_property(srna, "use_separate", PROP_BOOLEAN, PROP_NONE);
  RNA_def_property_boolean_sdna(prop, NULL, "flag", USER_UNIT_OPT_SPLIT);
  RNA_def_property_ui_text(prop, "Separate Units", "Display units in pairs (e.g. 1m 0cm)");
  RNA_def_property_update(prop, NC_WINDOW, NULL);

  prop = RNA_def_property(srna, "length_unit", PROP_ENUM, PROP_NONE);
  RNA_def_property_enum_items(prop, DummyRNA_DEFAULT_items);
  RNA_def_property_enum_funcs(prop, NULL, NULL, "rna_UnitSettings_length_unit_itemf");
  RNA_def_property_ui_text(prop, "Length Unit", "Unit that will be used to display length values");
  RNA_def_property_update(prop, NC_WINDOW, NULL);

  prop = RNA_def_property(srna, "mass_unit", PROP_ENUM, PROP_NONE);
  RNA_def_property_enum_items(prop, DummyRNA_DEFAULT_items);
  RNA_def_property_enum_funcs(prop, NULL, NULL, "rna_UnitSettings_mass_unit_itemf");
  RNA_def_property_ui_text(prop, "Mass Unit", "Unit that will be used to display mass values");
  RNA_def_property_update(prop, NC_WINDOW, NULL);

  prop = RNA_def_property(srna, "time_unit", PROP_ENUM, PROP_NONE);
  RNA_def_property_enum_items(prop, DummyRNA_DEFAULT_items);
  RNA_def_property_enum_funcs(prop, NULL, NULL, "rna_UnitSettings_time_unit_itemf");
  RNA_def_property_ui_text(prop, "Time Unit", "Unit that will be used to display time values");
  RNA_def_property_update(prop, NC_WINDOW, NULL);
}

void rna_def_view_layer_common(StructRNA *srna, const bool scene)
{
  PropertyRNA *prop;

  prop = RNA_def_property(srna, "name", PROP_STRING, PROP_NONE);
  if (scene) {
    RNA_def_property_string_funcs(prop, NULL, NULL, "rna_ViewLayer_name_set");
  }
  else {
    RNA_def_property_string_sdna(prop, NULL, "name");
  }
  RNA_def_property_ui_text(prop, "Name", "View layer name");
  RNA_def_struct_name_property(srna, prop);
  if (scene) {
    RNA_def_property_update(prop, NC_SCENE | ND_RENDER_OPTIONS, NULL);
  }
  else {
    RNA_def_property_clear_flag(prop, PROP_EDITABLE);
  }

  if (scene) {
    prop = RNA_def_property(srna, "material_override", PROP_POINTER, PROP_NONE);
    RNA_def_property_pointer_sdna(prop, NULL, "mat_override");
    RNA_def_property_struct_type(prop, "Material");
    RNA_def_property_flag(prop, PROP_EDITABLE);
    RNA_def_property_ui_text(
        prop, "Material Override", "Material to override all other materials in this view layer");
    RNA_def_property_update(
        prop, NC_SCENE | ND_RENDER_OPTIONS, "rna_ViewLayer_material_override_update");

    prop = RNA_def_property(srna, "samples", PROP_INT, PROP_UNSIGNED);
    RNA_def_property_ui_text(prop,
                             "Samples",
                             "Override number of render samples for this view layer, "
                             "0 will use the scene setting");
    RNA_def_property_update(prop, NC_SCENE | ND_RENDER_OPTIONS, NULL);

    prop = RNA_def_property(srna, "pass_alpha_threshold", PROP_FLOAT, PROP_FACTOR);
    RNA_def_property_ui_text(
        prop,
        "Alpha Threshold",
        "Z, Index, normal, UV and vector passes are only affected by surfaces with "
        "alpha transparency equal to or higher than this threshold");
    RNA_def_property_update(prop, NC_SCENE | ND_RENDER_OPTIONS, NULL);
  }

  /* layer options */
  prop = RNA_def_property(srna, "use_zmask", PROP_BOOLEAN, PROP_NONE);
  RNA_def_property_boolean_sdna(prop, NULL, "layflag", SCE_LAY_ZMASK);
  RNA_def_property_ui_text(prop, "Zmask", "Only render what's in front of the solid z values");
  if (scene) {
    RNA_def_property_update(prop, NC_SCENE | ND_RENDER_OPTIONS, "rna_Scene_glsl_update");
  }
  else {
    RNA_def_property_clear_flag(prop, PROP_EDITABLE);
  }

  prop = RNA_def_property(srna, "invert_zmask", PROP_BOOLEAN, PROP_NONE);
  RNA_def_property_boolean_sdna(prop, NULL, "layflag", SCE_LAY_NEG_ZMASK);
  RNA_def_property_ui_text(
      prop,
      "Zmask Negate",
      "For Zmask, only render what is behind solid z values instead of in front");
  if (scene) {
    RNA_def_property_update(prop, NC_SCENE | ND_RENDER_OPTIONS, "rna_Scene_glsl_update");
  }
  else {
    RNA_def_property_clear_flag(prop, PROP_EDITABLE);
  }

  prop = RNA_def_property(srna, "use_all_z", PROP_BOOLEAN, PROP_NONE);
  RNA_def_property_boolean_sdna(prop, NULL, "layflag", SCE_LAY_ALL_Z);
  RNA_def_property_ui_text(
      prop, "All Z", "Fill in Z values for solid faces in invisible layers, for masking");
  if (scene) {
    RNA_def_property_update(prop, NC_SCENE | ND_RENDER_OPTIONS, NULL);
  }
  else {
    RNA_def_property_clear_flag(prop, PROP_EDITABLE);
  }

  prop = RNA_def_property(srna, "use_solid", PROP_BOOLEAN, PROP_NONE);
  RNA_def_property_boolean_sdna(prop, NULL, "layflag", SCE_LAY_SOLID);
  RNA_def_property_ui_text(prop, "Solid", "Render Solid faces in this Layer");
  if (scene) {
    RNA_def_property_update(prop, NC_SCENE | ND_RENDER_OPTIONS, NULL);
  }
  else {
    RNA_def_property_clear_flag(prop, PROP_EDITABLE);
  }

  prop = RNA_def_property(srna, "use_halo", PROP_BOOLEAN, PROP_NONE);
  RNA_def_property_boolean_sdna(prop, NULL, "layflag", SCE_LAY_HALO);
  RNA_def_property_ui_text(prop, "Halo", "Render Halos in this Layer (on top of Solid)");
  if (scene) {
    RNA_def_property_update(prop, NC_SCENE | ND_RENDER_OPTIONS, NULL);
  }
  else {
    RNA_def_property_clear_flag(prop, PROP_EDITABLE);
  }

  prop = RNA_def_property(srna, "use_ztransp", PROP_BOOLEAN, PROP_NONE);
  RNA_def_property_boolean_sdna(prop, NULL, "layflag", SCE_LAY_ZTRA);
  RNA_def_property_ui_text(
      prop, "ZTransp", "Render Z-Transparent faces in this Layer (on top of Solid and Halos)");
  if (scene) {
    RNA_def_property_update(prop, NC_SCENE | ND_RENDER_OPTIONS, NULL);
  }
  else {
    RNA_def_property_clear_flag(prop, PROP_EDITABLE);
  }

  prop = RNA_def_property(srna, "use_sky", PROP_BOOLEAN, PROP_NONE);
  RNA_def_property_boolean_sdna(prop, NULL, "layflag", SCE_LAY_SKY);
  RNA_def_property_ui_text(prop, "Sky", "Render Sky in this Layer");
  if (scene) {
    RNA_def_property_update(prop, NC_SCENE | ND_RENDER_OPTIONS, "rna_Scene_glsl_update");
  }
  else {
    RNA_def_property_clear_flag(prop, PROP_EDITABLE);
  }

  prop = RNA_def_property(srna, "use_ao", PROP_BOOLEAN, PROP_NONE);
  RNA_def_property_boolean_sdna(prop, NULL, "layflag", SCE_LAY_AO);
  RNA_def_property_ui_text(prop, "Ambient Occlusion", "Render Ambient Occlusion in this Layer");
  if (scene) {
    RNA_def_property_update(prop, NC_SCENE | ND_RENDER_OPTIONS, "rna_Scene_glsl_update");
  }
  else {
    RNA_def_property_clear_flag(prop, PROP_EDITABLE);
  }

  prop = RNA_def_property(srna, "use_edge_enhance", PROP_BOOLEAN, PROP_NONE);
  RNA_def_property_boolean_sdna(prop, NULL, "layflag", SCE_LAY_EDGE);
  RNA_def_property_ui_text(
      prop, "Edge", "Render Edge-enhance in this Layer (only works for Solid faces)");
  if (scene) {
    RNA_def_property_update(prop, NC_SCENE | ND_RENDER_OPTIONS, NULL);
  }
  else {
    RNA_def_property_clear_flag(prop, PROP_EDITABLE);
  }

  prop = RNA_def_property(srna, "use_strand", PROP_BOOLEAN, PROP_NONE);
  RNA_def_property_boolean_sdna(prop, NULL, "layflag", SCE_LAY_STRAND);
  RNA_def_property_ui_text(prop, "Strand", "Render Strands in this Layer");
  if (scene) {
    RNA_def_property_update(prop, NC_SCENE | ND_RENDER_OPTIONS, NULL);
  }
  else {
    RNA_def_property_clear_flag(prop, PROP_EDITABLE);
  }

  /* passes */
  prop = RNA_def_property(srna, "use_pass_combined", PROP_BOOLEAN, PROP_NONE);
  RNA_def_property_boolean_sdna(prop, NULL, "passflag", SCE_PASS_COMBINED);
  RNA_def_property_ui_text(prop, "Combined", "Deliver full combined RGBA buffer");
  if (scene) {
    RNA_def_property_update(prop, NC_SCENE | ND_RENDER_OPTIONS, "rna_ViewLayer_pass_update");
  }
  else {
    RNA_def_property_clear_flag(prop, PROP_EDITABLE);
  }

  prop = RNA_def_property(srna, "use_pass_z", PROP_BOOLEAN, PROP_NONE);
  RNA_def_property_boolean_sdna(prop, NULL, "passflag", SCE_PASS_Z);
  RNA_def_property_ui_text(prop, "Z", "Deliver Z values pass");
  if (scene) {
    RNA_def_property_update(prop, NC_SCENE | ND_RENDER_OPTIONS, "rna_ViewLayer_pass_update");
  }
  else {
    RNA_def_property_clear_flag(prop, PROP_EDITABLE);
  }

  prop = RNA_def_property(srna, "use_pass_vector", PROP_BOOLEAN, PROP_NONE);
  RNA_def_property_boolean_sdna(prop, NULL, "passflag", SCE_PASS_VECTOR);
  RNA_def_property_ui_text(prop, "Vector", "Deliver speed vector pass");
  if (scene) {
    RNA_def_property_update(prop, NC_SCENE | ND_RENDER_OPTIONS, "rna_ViewLayer_pass_update");
  }
  else {
    RNA_def_property_clear_flag(prop, PROP_EDITABLE);
  }

  prop = RNA_def_property(srna, "use_pass_normal", PROP_BOOLEAN, PROP_NONE);
  RNA_def_property_boolean_sdna(prop, NULL, "passflag", SCE_PASS_NORMAL);
  RNA_def_property_ui_text(prop, "Normal", "Deliver normal pass");
  if (scene) {
    RNA_def_property_update(prop, NC_SCENE | ND_RENDER_OPTIONS, "rna_ViewLayer_pass_update");
  }
  else {
    RNA_def_property_clear_flag(prop, PROP_EDITABLE);
  }

  prop = RNA_def_property(srna, "use_pass_uv", PROP_BOOLEAN, PROP_NONE);
  RNA_def_property_boolean_sdna(prop, NULL, "passflag", SCE_PASS_UV);
  RNA_def_property_ui_text(prop, "UV", "Deliver texture UV pass");
  if (scene) {
    RNA_def_property_update(prop, NC_SCENE | ND_RENDER_OPTIONS, "rna_ViewLayer_pass_update");
  }
  else {
    RNA_def_property_clear_flag(prop, PROP_EDITABLE);
  }

  prop = RNA_def_property(srna, "use_pass_mist", PROP_BOOLEAN, PROP_NONE);
  RNA_def_property_boolean_sdna(prop, NULL, "passflag", SCE_PASS_MIST);
  RNA_def_property_ui_text(prop, "Mist", "Deliver mist factor pass (0.0-1.0)");
  if (scene) {
    RNA_def_property_update(prop, NC_SCENE | ND_RENDER_OPTIONS, "rna_ViewLayer_pass_update");
  }
  else {
    RNA_def_property_clear_flag(prop, PROP_EDITABLE);
  }

  prop = RNA_def_property(srna, "use_pass_object_index", PROP_BOOLEAN, PROP_NONE);
  RNA_def_property_boolean_sdna(prop, NULL, "passflag", SCE_PASS_INDEXOB);
  RNA_def_property_ui_text(prop, "Object Index", "Deliver object index pass");
  if (scene) {
    RNA_def_property_update(prop, NC_SCENE | ND_RENDER_OPTIONS, "rna_ViewLayer_pass_update");
  }
  else {
    RNA_def_property_clear_flag(prop, PROP_EDITABLE);
  }

  prop = RNA_def_property(srna, "use_pass_material_index", PROP_BOOLEAN, PROP_NONE);
  RNA_def_property_boolean_sdna(prop, NULL, "passflag", SCE_PASS_INDEXMA);
  RNA_def_property_ui_text(prop, "Material Index", "Deliver material index pass");
  if (scene) {
    RNA_def_property_update(prop, NC_SCENE | ND_RENDER_OPTIONS, "rna_ViewLayer_pass_update");
  }
  else {
    RNA_def_property_clear_flag(prop, PROP_EDITABLE);
  }

  prop = RNA_def_property(srna, "use_pass_shadow", PROP_BOOLEAN, PROP_NONE);
  RNA_def_property_boolean_sdna(prop, NULL, "passflag", SCE_PASS_SHADOW);
  RNA_def_property_ui_text(prop, "Shadow", "Deliver shadow pass");
  if (scene) {
    RNA_def_property_update(prop, NC_SCENE | ND_RENDER_OPTIONS, "rna_ViewLayer_pass_update");
  }
  else {
    RNA_def_property_clear_flag(prop, PROP_EDITABLE);
  }

  prop = RNA_def_property(srna, "use_pass_ambient_occlusion", PROP_BOOLEAN, PROP_NONE);
  RNA_def_property_boolean_sdna(prop, NULL, "passflag", SCE_PASS_AO);
  RNA_def_property_ui_text(prop, "Ambient Occlusion", "Deliver Ambient Occlusion pass");
  if (scene) {
    RNA_def_property_update(prop, NC_SCENE | ND_RENDER_OPTIONS, "rna_ViewLayer_pass_update");
  }
  else {
    RNA_def_property_clear_flag(prop, PROP_EDITABLE);
  }

  prop = RNA_def_property(srna, "use_pass_emit", PROP_BOOLEAN, PROP_NONE);
  RNA_def_property_boolean_sdna(prop, NULL, "passflag", SCE_PASS_EMIT);
  RNA_def_property_ui_text(prop, "Emit", "Deliver emission pass");
  if (scene) {
    RNA_def_property_update(prop, NC_SCENE | ND_RENDER_OPTIONS, "rna_ViewLayer_pass_update");
  }
  else {
    RNA_def_property_clear_flag(prop, PROP_EDITABLE);
  }

  prop = RNA_def_property(srna, "use_pass_environment", PROP_BOOLEAN, PROP_NONE);
  RNA_def_property_boolean_sdna(prop, NULL, "passflag", SCE_PASS_ENVIRONMENT);
  RNA_def_property_ui_text(prop, "Environment", "Deliver environment lighting pass");
  if (scene) {
    RNA_def_property_update(prop, NC_SCENE | ND_RENDER_OPTIONS, "rna_ViewLayer_pass_update");
  }
  else {
    RNA_def_property_clear_flag(prop, PROP_EDITABLE);
  }

  prop = RNA_def_property(srna, "use_pass_diffuse_direct", PROP_BOOLEAN, PROP_NONE);
  RNA_def_property_boolean_sdna(prop, NULL, "passflag", SCE_PASS_DIFFUSE_DIRECT);
  RNA_def_property_ui_text(prop, "Diffuse Direct", "Deliver diffuse direct pass");
  if (scene) {
    RNA_def_property_update(prop, NC_SCENE | ND_RENDER_OPTIONS, "rna_ViewLayer_pass_update");
  }
  else {
    RNA_def_property_clear_flag(prop, PROP_EDITABLE);
  }

  prop = RNA_def_property(srna, "use_pass_diffuse_indirect", PROP_BOOLEAN, PROP_NONE);
  RNA_def_property_boolean_sdna(prop, NULL, "passflag", SCE_PASS_DIFFUSE_INDIRECT);
  RNA_def_property_ui_text(prop, "Diffuse Indirect", "Deliver diffuse indirect pass");
  if (scene) {
    RNA_def_property_update(prop, NC_SCENE | ND_RENDER_OPTIONS, "rna_ViewLayer_pass_update");
  }
  else {
    RNA_def_property_clear_flag(prop, PROP_EDITABLE);
  }

  prop = RNA_def_property(srna, "use_pass_diffuse_color", PROP_BOOLEAN, PROP_NONE);
  RNA_def_property_boolean_sdna(prop, NULL, "passflag", SCE_PASS_DIFFUSE_COLOR);
  RNA_def_property_ui_text(prop, "Diffuse Color", "Deliver diffuse color pass");
  if (scene) {
    RNA_def_property_update(prop, NC_SCENE | ND_RENDER_OPTIONS, "rna_ViewLayer_pass_update");
  }
  else {
    RNA_def_property_clear_flag(prop, PROP_EDITABLE);
  }

  prop = RNA_def_property(srna, "use_pass_glossy_direct", PROP_BOOLEAN, PROP_NONE);
  RNA_def_property_boolean_sdna(prop, NULL, "passflag", SCE_PASS_GLOSSY_DIRECT);
  RNA_def_property_ui_text(prop, "Glossy Direct", "Deliver glossy direct pass");
  if (scene) {
    RNA_def_property_update(prop, NC_SCENE | ND_RENDER_OPTIONS, "rna_ViewLayer_pass_update");
  }
  else {
    RNA_def_property_clear_flag(prop, PROP_EDITABLE);
  }

  prop = RNA_def_property(srna, "use_pass_glossy_indirect", PROP_BOOLEAN, PROP_NONE);
  RNA_def_property_boolean_sdna(prop, NULL, "passflag", SCE_PASS_GLOSSY_INDIRECT);
  RNA_def_property_ui_text(prop, "Glossy Indirect", "Deliver glossy indirect pass");
  if (scene) {
    RNA_def_property_update(prop, NC_SCENE | ND_RENDER_OPTIONS, "rna_ViewLayer_pass_update");
  }
  else {
    RNA_def_property_clear_flag(prop, PROP_EDITABLE);
  }

  prop = RNA_def_property(srna, "use_pass_glossy_color", PROP_BOOLEAN, PROP_NONE);
  RNA_def_property_boolean_sdna(prop, NULL, "passflag", SCE_PASS_GLOSSY_COLOR);
  RNA_def_property_ui_text(prop, "Glossy Color", "Deliver glossy color pass");
  if (scene) {
    RNA_def_property_update(prop, NC_SCENE | ND_RENDER_OPTIONS, "rna_ViewLayer_pass_update");
  }
  else {
    RNA_def_property_clear_flag(prop, PROP_EDITABLE);
  }

  prop = RNA_def_property(srna, "use_pass_transmission_direct", PROP_BOOLEAN, PROP_NONE);
  RNA_def_property_boolean_sdna(prop, NULL, "passflag", SCE_PASS_TRANSM_DIRECT);
  RNA_def_property_ui_text(prop, "Transmission Direct", "Deliver transmission direct pass");
  if (scene) {
    RNA_def_property_update(prop, NC_SCENE | ND_RENDER_OPTIONS, "rna_ViewLayer_pass_update");
  }
  else {
    RNA_def_property_clear_flag(prop, PROP_EDITABLE);
  }

  prop = RNA_def_property(srna, "use_pass_transmission_indirect", PROP_BOOLEAN, PROP_NONE);
  RNA_def_property_boolean_sdna(prop, NULL, "passflag", SCE_PASS_TRANSM_INDIRECT);
  RNA_def_property_ui_text(prop, "Transmission Indirect", "Deliver transmission indirect pass");
  if (scene) {
    RNA_def_property_update(prop, NC_SCENE | ND_RENDER_OPTIONS, "rna_ViewLayer_pass_update");
  }
  else {
    RNA_def_property_clear_flag(prop, PROP_EDITABLE);
  }

  prop = RNA_def_property(srna, "use_pass_transmission_color", PROP_BOOLEAN, PROP_NONE);
  RNA_def_property_boolean_sdna(prop, NULL, "passflag", SCE_PASS_TRANSM_COLOR);
  RNA_def_property_ui_text(prop, "Transmission Color", "Deliver transmission color pass");
  if (scene) {
    RNA_def_property_update(prop, NC_SCENE | ND_RENDER_OPTIONS, "rna_ViewLayer_pass_update");
  }
  else {
    RNA_def_property_clear_flag(prop, PROP_EDITABLE);
  }

  prop = RNA_def_property(srna, "use_pass_subsurface_direct", PROP_BOOLEAN, PROP_NONE);
  RNA_def_property_boolean_sdna(prop, NULL, "passflag", SCE_PASS_SUBSURFACE_DIRECT);
  RNA_def_property_ui_text(prop, "Subsurface Direct", "Deliver subsurface direct pass");
  if (scene) {
    RNA_def_property_update(prop, NC_SCENE | ND_RENDER_OPTIONS, "rna_ViewLayer_pass_update");
  }
  else {
    RNA_def_property_clear_flag(prop, PROP_EDITABLE);
  }

  prop = RNA_def_property(srna, "use_pass_subsurface_indirect", PROP_BOOLEAN, PROP_NONE);
  RNA_def_property_boolean_sdna(prop, NULL, "passflag", SCE_PASS_SUBSURFACE_INDIRECT);
  RNA_def_property_ui_text(prop, "Subsurface Indirect", "Deliver subsurface indirect pass");
  if (scene) {
    RNA_def_property_update(prop, NC_SCENE | ND_RENDER_OPTIONS, "rna_ViewLayer_pass_update");
  }
  else {
    RNA_def_property_clear_flag(prop, PROP_EDITABLE);
  }

  prop = RNA_def_property(srna, "use_pass_subsurface_color", PROP_BOOLEAN, PROP_NONE);
  RNA_def_property_boolean_sdna(prop, NULL, "passflag", SCE_PASS_SUBSURFACE_COLOR);
  RNA_def_property_ui_text(prop, "Subsurface Color", "Deliver subsurface color pass");
  if (scene) {
    RNA_def_property_update(prop, NC_SCENE | ND_RENDER_OPTIONS, "rna_ViewLayer_pass_update");
  }
  else {
    RNA_def_property_clear_flag(prop, PROP_EDITABLE);
  }
}

static void rna_def_freestyle_modules(BlenderRNA *brna, PropertyRNA *cprop)
{
  StructRNA *srna;
  FunctionRNA *func;
  PropertyRNA *parm;

  RNA_def_property_srna(cprop, "FreestyleModules");
  srna = RNA_def_struct(brna, "FreestyleModules", NULL);
  RNA_def_struct_sdna(srna, "FreestyleSettings");
  RNA_def_struct_ui_text(
      srna, "Style Modules", "A list of style modules (to be applied from top to bottom)");

  func = RNA_def_function(srna, "new", "rna_FreestyleSettings_module_add");
  RNA_def_function_ui_description(func,
                                  "Add a style module to scene render layer Freestyle settings");
  RNA_def_function_flag(func, FUNC_USE_SELF_ID);
  parm = RNA_def_pointer(
      func, "module", "FreestyleModuleSettings", "", "Newly created style module");
  RNA_def_function_return(func, parm);

  func = RNA_def_function(srna, "remove", "rna_FreestyleSettings_module_remove");
  RNA_def_function_ui_description(
      func, "Remove a style module from scene render layer Freestyle settings");
  RNA_def_function_flag(func, FUNC_USE_SELF_ID | FUNC_USE_REPORTS);
  parm = RNA_def_pointer(func, "module", "FreestyleModuleSettings", "", "Style module to remove");
  RNA_def_parameter_flags(parm, PROP_NEVER_NULL, PARM_REQUIRED | PARM_RNAPTR);
  RNA_def_parameter_clear_flags(parm, PROP_THICK_WRAP, 0);
}

static void rna_def_freestyle_linesets(BlenderRNA *brna, PropertyRNA *cprop)
{
  StructRNA *srna;
  PropertyRNA *prop;
  FunctionRNA *func;
  PropertyRNA *parm;

  RNA_def_property_srna(cprop, "Linesets");
  srna = RNA_def_struct(brna, "Linesets", NULL);
  RNA_def_struct_sdna(srna, "FreestyleSettings");
  RNA_def_struct_ui_text(
      srna, "Line Sets", "Line sets for associating lines and style parameters");

  prop = RNA_def_property(srna, "active", PROP_POINTER, PROP_NONE);
  RNA_def_property_struct_type(prop, "FreestyleLineSet");
  RNA_def_property_pointer_funcs(
      prop, "rna_FreestyleSettings_active_lineset_get", NULL, NULL, NULL);
  RNA_def_property_ui_text(prop, "Active Line Set", "Active line set being displayed");
  RNA_def_property_update(prop, NC_SCENE | ND_RENDER_OPTIONS, NULL);

  prop = RNA_def_property(srna, "active_index", PROP_INT, PROP_UNSIGNED);
  RNA_def_property_int_funcs(prop,
                             "rna_FreestyleSettings_active_lineset_index_get",
                             "rna_FreestyleSettings_active_lineset_index_set",
                             "rna_FreestyleSettings_active_lineset_index_range");
  RNA_def_property_ui_text(prop, "Active Line Set Index", "Index of active line set slot");
  RNA_def_property_update(prop, NC_SCENE | ND_RENDER_OPTIONS, NULL);

  func = RNA_def_function(srna, "new", "rna_FreestyleSettings_lineset_add");
  RNA_def_function_ui_description(func, "Add a line set to scene render layer Freestyle settings");
  RNA_def_function_flag(func, FUNC_USE_MAIN | FUNC_USE_SELF_ID);
  parm = RNA_def_string(func, "name", "LineSet", 0, "", "New name for the line set (not unique)");
  RNA_def_parameter_flags(parm, 0, PARM_REQUIRED);
  parm = RNA_def_pointer(func, "lineset", "FreestyleLineSet", "", "Newly created line set");
  RNA_def_function_return(func, parm);

  func = RNA_def_function(srna, "remove", "rna_FreestyleSettings_lineset_remove");
  RNA_def_function_ui_description(func,
                                  "Remove a line set from scene render layer Freestyle settings");
  RNA_def_function_flag(func, FUNC_USE_SELF_ID | FUNC_USE_REPORTS);
  parm = RNA_def_pointer(func, "lineset", "FreestyleLineSet", "", "Line set to remove");
  RNA_def_parameter_flags(parm, PROP_NEVER_NULL, PARM_REQUIRED | PARM_RNAPTR);
  RNA_def_parameter_clear_flags(parm, PROP_THICK_WRAP, 0);
}

void rna_def_freestyle_settings(BlenderRNA *brna)
{
  StructRNA *srna;
  PropertyRNA *prop;

  static const EnumPropertyItem edge_type_negation_items[] = {
      {0,
       "INCLUSIVE",
       0,
       "Inclusive",
       "Select feature edges satisfying the given edge type conditions"},
      {FREESTYLE_LINESET_FE_NOT,
       "EXCLUSIVE",
       0,
       "Exclusive",
       "Select feature edges not satisfying the given edge type conditions"},
      {0, NULL, 0, NULL, NULL},
  };

  static const EnumPropertyItem edge_type_combination_items[] = {
      {0,
       "OR",
       0,
       "Logical OR",
       "Select feature edges satisfying at least one of edge type conditions"},
      {FREESTYLE_LINESET_FE_AND,
       "AND",
       0,
       "Logical AND",
       "Select feature edges satisfying all edge type conditions"},
      {0, NULL, 0, NULL, NULL},
  };

  static const EnumPropertyItem collection_negation_items[] = {
      {0,
       "INCLUSIVE",
       0,
       "Inclusive",
       "Select feature edges belonging to some object in the group"},
      {FREESTYLE_LINESET_GR_NOT,
       "EXCLUSIVE",
       0,
       "Exclusive",
       "Select feature edges not belonging to any object in the group"},
      {0, NULL, 0, NULL, NULL},
  };

  static const EnumPropertyItem face_mark_negation_items[] = {
      {0,
       "INCLUSIVE",
       0,
       "Inclusive",
       "Select feature edges satisfying the given face mark conditions"},
      {FREESTYLE_LINESET_FM_NOT,
       "EXCLUSIVE",
       0,
       "Exclusive",
       "Select feature edges not satisfying the given face mark conditions"},
      {0, NULL, 0, NULL, NULL},
  };

  static const EnumPropertyItem face_mark_condition_items[] = {
      {0, "ONE", 0, "One Face", "Select a feature edge if either of its adjacent faces is marked"},
      {FREESTYLE_LINESET_FM_BOTH,
       "BOTH",
       0,
       "Both Faces",
       "Select a feature edge if both of its adjacent faces are marked"},
      {0, NULL, 0, NULL, NULL},
  };

  static const EnumPropertyItem freestyle_ui_mode_items[] = {
      {FREESTYLE_CONTROL_SCRIPT_MODE,
       "SCRIPT",
       0,
       "Python Scripting Mode",
       "Advanced mode for using style modules written in Python"},
      {FREESTYLE_CONTROL_EDITOR_MODE,
       "EDITOR",
       0,
       "Parameter Editor Mode",
       "Basic mode for interactive style parameter editing"},
      {0, NULL, 0, NULL, NULL},
  };

  static const EnumPropertyItem visibility_items[] = {
      {FREESTYLE_QI_VISIBLE, "VISIBLE", 0, "Visible", "Select visible feature edges"},
      {FREESTYLE_QI_HIDDEN, "HIDDEN", 0, "Hidden", "Select hidden feature edges"},
      {FREESTYLE_QI_RANGE,
       "RANGE",
       0,
       "QI Range",
       "Select feature edges within a range of quantitative invisibility (QI) values"},
      {0, NULL, 0, NULL, NULL},
  };

  /* FreestyleLineSet */

  srna = RNA_def_struct(brna, "FreestyleLineSet", NULL);
  RNA_def_struct_ui_text(
      srna, "Freestyle Line Set", "Line set for associating lines and style parameters");

  /* access to line style settings is redirected through functions
   * to allow proper id-buttons functionality
   */
  prop = RNA_def_property(srna, "linestyle", PROP_POINTER, PROP_NONE);
  RNA_def_property_struct_type(prop, "FreestyleLineStyle");
  RNA_def_property_flag(prop, PROP_EDITABLE | PROP_NEVER_NULL);
  RNA_def_property_pointer_funcs(prop,
                                 "rna_FreestyleLineSet_linestyle_get",
                                 "rna_FreestyleLineSet_linestyle_set",
                                 NULL,
                                 NULL);
  RNA_def_property_ui_text(prop, "Line Style", "Line style settings");
  RNA_def_property_update(prop, NC_SCENE | ND_RENDER_OPTIONS, "rna_Scene_freestyle_update");

  prop = RNA_def_property(srna, "name", PROP_STRING, PROP_NONE);
  RNA_def_property_string_sdna(prop, NULL, "name");
  RNA_def_property_ui_text(prop, "Line Set Name", "Line set name");
  RNA_def_property_update(prop, NC_SCENE | ND_RENDER_OPTIONS, NULL);
  RNA_def_struct_name_property(srna, prop);

  prop = RNA_def_property(srna, "show_render", PROP_BOOLEAN, PROP_NONE);
  RNA_def_property_boolean_sdna(prop, NULL, "flags", FREESTYLE_LINESET_ENABLED);
  RNA_def_property_ui_text(
      prop, "Render", "Enable or disable this line set during stroke rendering");
  RNA_def_property_update(prop, NC_SCENE | ND_RENDER_OPTIONS, "rna_Scene_freestyle_update");

  prop = RNA_def_property(srna, "select_by_visibility", PROP_BOOLEAN, PROP_NONE);
  RNA_def_property_boolean_sdna(prop, NULL, "selection", FREESTYLE_SEL_VISIBILITY);
  RNA_def_property_ui_text(
      prop, "Selection by Visibility", "Select feature edges based on visibility");
  RNA_def_property_update(prop, NC_SCENE | ND_RENDER_OPTIONS, "rna_Scene_freestyle_update");

  prop = RNA_def_property(srna, "select_by_edge_types", PROP_BOOLEAN, PROP_NONE);
  RNA_def_property_boolean_sdna(prop, NULL, "selection", FREESTYLE_SEL_EDGE_TYPES);
  RNA_def_property_ui_text(
      prop, "Selection by Edge Types", "Select feature edges based on edge types");
  RNA_def_property_update(prop, NC_SCENE | ND_RENDER_OPTIONS, "rna_Scene_freestyle_update");

  prop = RNA_def_property(srna, "select_by_collection", PROP_BOOLEAN, PROP_NONE);
  RNA_def_property_boolean_sdna(prop, NULL, "selection", FREESTYLE_SEL_GROUP);
  RNA_def_property_ui_text(
      prop, "Selection by Collection", "Select feature edges based on a collection of objects");
  RNA_def_property_update(prop, NC_SCENE | ND_RENDER_OPTIONS, "rna_Scene_freestyle_update");

  prop = RNA_def_property(srna, "select_by_image_border", PROP_BOOLEAN, PROP_NONE);
  RNA_def_property_boolean_sdna(prop, NULL, "selection", FREESTYLE_SEL_IMAGE_BORDER);
  RNA_def_property_ui_text(prop,
                           "Selection by Image Border",
                           "Select feature edges by image border (less memory consumption)");
  RNA_def_property_update(prop, NC_SCENE | ND_RENDER_OPTIONS, "rna_Scene_freestyle_update");

  prop = RNA_def_property(srna, "select_by_face_marks", PROP_BOOLEAN, PROP_NONE);
  RNA_def_property_boolean_sdna(prop, NULL, "selection", FREESTYLE_SEL_FACE_MARK);
  RNA_def_property_ui_text(prop, "Selection by Face Marks", "Select feature edges by face marks");
  RNA_def_property_update(prop, NC_SCENE | ND_RENDER_OPTIONS, "rna_Scene_freestyle_update");

  prop = RNA_def_property(srna, "edge_type_negation", PROP_ENUM, PROP_NONE);
  RNA_def_property_enum_bitflag_sdna(prop, NULL, "flags");
  RNA_def_property_enum_items(prop, edge_type_negation_items);
  RNA_def_property_ui_text(
      prop,
      "Edge Type Negation",
      "Specify either inclusion or exclusion of feature edges selected by edge types");
  RNA_def_property_update(prop, NC_SCENE | ND_RENDER_OPTIONS, "rna_Scene_freestyle_update");

  prop = RNA_def_property(srna, "edge_type_combination", PROP_ENUM, PROP_NONE);
  RNA_def_property_enum_bitflag_sdna(prop, NULL, "flags");
  RNA_def_property_enum_items(prop, edge_type_combination_items);
  RNA_def_property_ui_text(
      prop,
      "Edge Type Combination",
      "Specify a logical combination of selection conditions on feature edge types");
  RNA_def_property_update(prop, NC_SCENE | ND_RENDER_OPTIONS, "rna_Scene_freestyle_update");

  prop = RNA_def_property(srna, "collection", PROP_POINTER, PROP_NONE);
  RNA_def_property_pointer_sdna(prop, NULL, "group");
  RNA_def_property_struct_type(prop, "Collection");
  RNA_def_property_flag(prop, PROP_EDITABLE);
  RNA_def_property_ui_text(
      prop, "Collection", "A collection of objects based on which feature edges are selected");
  RNA_def_property_update(prop, NC_SCENE | ND_RENDER_OPTIONS, "rna_Scene_freestyle_update");

  prop = RNA_def_property(srna, "collection_negation", PROP_ENUM, PROP_NONE);
  RNA_def_property_enum_bitflag_sdna(prop, NULL, "flags");
  RNA_def_property_enum_items(prop, collection_negation_items);
  RNA_def_property_ui_text(prop,
                           "Collection Negation",
                           "Specify either inclusion or exclusion of feature edges belonging to a "
                           "collection of objects");
  RNA_def_property_update(prop, NC_SCENE | ND_RENDER_OPTIONS, "rna_Scene_freestyle_update");

  prop = RNA_def_property(srna, "face_mark_negation", PROP_ENUM, PROP_NONE);
  RNA_def_property_enum_bitflag_sdna(prop, NULL, "flags");
  RNA_def_property_enum_items(prop, face_mark_negation_items);
  RNA_def_property_ui_text(
      prop,
      "Face Mark Negation",
      "Specify either inclusion or exclusion of feature edges selected by face marks");
  RNA_def_property_update(prop, NC_SCENE | ND_RENDER_OPTIONS, "rna_Scene_freestyle_update");

  prop = RNA_def_property(srna, "face_mark_condition", PROP_ENUM, PROP_NONE);
  RNA_def_property_enum_bitflag_sdna(prop, NULL, "flags");
  RNA_def_property_enum_items(prop, face_mark_condition_items);
  RNA_def_property_ui_text(prop,
                           "Face Mark Condition",
                           "Specify a feature edge selection condition based on face marks");
  RNA_def_property_update(prop, NC_SCENE | ND_RENDER_OPTIONS, "rna_Scene_freestyle_update");

  prop = RNA_def_property(srna, "select_silhouette", PROP_BOOLEAN, PROP_NONE);
  RNA_def_property_boolean_sdna(prop, NULL, "edge_types", FREESTYLE_FE_SILHOUETTE);
  RNA_def_property_ui_text(
      prop,
      "Silhouette",
      "Select silhouettes (edges at the boundary of visible and hidden faces)");
  RNA_def_property_update(prop, NC_SCENE | ND_RENDER_OPTIONS, "rna_Scene_freestyle_update");

  prop = RNA_def_property(srna, "select_border", PROP_BOOLEAN, PROP_NONE);
  RNA_def_property_boolean_sdna(prop, NULL, "edge_types", FREESTYLE_FE_BORDER);
  RNA_def_property_ui_text(prop, "Border", "Select border edges (open mesh edges)");
  RNA_def_property_update(prop, NC_SCENE | ND_RENDER_OPTIONS, "rna_Scene_freestyle_update");

  prop = RNA_def_property(srna, "select_crease", PROP_BOOLEAN, PROP_NONE);
  RNA_def_property_boolean_sdna(prop, NULL, "edge_types", FREESTYLE_FE_CREASE);
  RNA_def_property_ui_text(prop,
                           "Crease",
                           "Select crease edges (those between two faces making an angle smaller "
                           "than the Crease Angle)");
  RNA_def_property_update(prop, NC_SCENE | ND_RENDER_OPTIONS, "rna_Scene_freestyle_update");

  prop = RNA_def_property(srna, "select_ridge_valley", PROP_BOOLEAN, PROP_NONE);
  RNA_def_property_boolean_sdna(prop, NULL, "edge_types", FREESTYLE_FE_RIDGE_VALLEY);
  RNA_def_property_ui_text(
      prop,
      "Ridge & Valley",
      "Select ridges and valleys (boundary lines between convex and concave areas of surface)");
  RNA_def_property_update(prop, NC_SCENE | ND_RENDER_OPTIONS, "rna_Scene_freestyle_update");

  prop = RNA_def_property(srna, "select_suggestive_contour", PROP_BOOLEAN, PROP_NONE);
  RNA_def_property_boolean_sdna(prop, NULL, "edge_types", FREESTYLE_FE_SUGGESTIVE_CONTOUR);
  RNA_def_property_ui_text(
      prop, "Suggestive Contour", "Select suggestive contours (almost silhouette/contour edges)");
  RNA_def_property_update(prop, NC_SCENE | ND_RENDER_OPTIONS, "rna_Scene_freestyle_update");

  prop = RNA_def_property(srna, "select_material_boundary", PROP_BOOLEAN, PROP_NONE);
  RNA_def_property_boolean_sdna(prop, NULL, "edge_types", FREESTYLE_FE_MATERIAL_BOUNDARY);
  RNA_def_property_ui_text(prop, "Material Boundary", "Select edges at material boundaries");
  RNA_def_property_update(prop, NC_SCENE | ND_RENDER_OPTIONS, "rna_Scene_freestyle_update");

  prop = RNA_def_property(srna, "select_contour", PROP_BOOLEAN, PROP_NONE);
  RNA_def_property_boolean_sdna(prop, NULL, "edge_types", FREESTYLE_FE_CONTOUR);
  RNA_def_property_ui_text(prop, "Contour", "Select contours (outer silhouettes of each object)");
  RNA_def_property_update(prop, NC_SCENE | ND_RENDER_OPTIONS, "rna_Scene_freestyle_update");

  prop = RNA_def_property(srna, "select_external_contour", PROP_BOOLEAN, PROP_NONE);
  RNA_def_property_boolean_sdna(prop, NULL, "edge_types", FREESTYLE_FE_EXTERNAL_CONTOUR);
  RNA_def_property_ui_text(
      prop,
      "External Contour",
      "Select external contours (outer silhouettes of occluding and occluded objects)");
  RNA_def_property_update(prop, NC_SCENE | ND_RENDER_OPTIONS, "rna_Scene_freestyle_update");

  prop = RNA_def_property(srna, "select_edge_mark", PROP_BOOLEAN, PROP_NONE);
  RNA_def_property_boolean_sdna(prop, NULL, "edge_types", FREESTYLE_FE_EDGE_MARK);
  RNA_def_property_ui_text(
      prop, "Edge Mark", "Select edge marks (edges annotated by Freestyle edge marks)");
  RNA_def_property_update(prop, NC_SCENE | ND_RENDER_OPTIONS, "rna_Scene_freestyle_update");

  prop = RNA_def_property(srna, "exclude_silhouette", PROP_BOOLEAN, PROP_NONE);
  RNA_def_property_boolean_sdna(prop, NULL, "exclude_edge_types", FREESTYLE_FE_SILHOUETTE);
  RNA_def_property_ui_text(prop, "Silhouette", "Exclude silhouette edges");
  RNA_def_property_ui_icon(prop, ICON_X, 0);
  RNA_def_property_update(prop, NC_SCENE | ND_RENDER_OPTIONS, "rna_Scene_freestyle_update");

  prop = RNA_def_property(srna, "exclude_border", PROP_BOOLEAN, PROP_NONE);
  RNA_def_property_boolean_sdna(prop, NULL, "exclude_edge_types", FREESTYLE_FE_BORDER);
  RNA_def_property_ui_text(prop, "Border", "Exclude border edges");
  RNA_def_property_ui_icon(prop, ICON_X, 0);
  RNA_def_property_update(prop, NC_SCENE | ND_RENDER_OPTIONS, "rna_Scene_freestyle_update");

  prop = RNA_def_property(srna, "exclude_crease", PROP_BOOLEAN, PROP_NONE);
  RNA_def_property_boolean_sdna(prop, NULL, "exclude_edge_types", FREESTYLE_FE_CREASE);
  RNA_def_property_ui_text(prop, "Crease", "Exclude crease edges");
  RNA_def_property_ui_icon(prop, ICON_X, 0);
  RNA_def_property_update(prop, NC_SCENE | ND_RENDER_OPTIONS, "rna_Scene_freestyle_update");

  prop = RNA_def_property(srna, "exclude_ridge_valley", PROP_BOOLEAN, PROP_NONE);
  RNA_def_property_boolean_sdna(prop, NULL, "exclude_edge_types", FREESTYLE_FE_RIDGE_VALLEY);
  RNA_def_property_ui_text(prop, "Ridge & Valley", "Exclude ridges and valleys");
  RNA_def_property_ui_icon(prop, ICON_X, 0);
  RNA_def_property_update(prop, NC_SCENE | ND_RENDER_OPTIONS, "rna_Scene_freestyle_update");

  prop = RNA_def_property(srna, "exclude_suggestive_contour", PROP_BOOLEAN, PROP_NONE);
  RNA_def_property_boolean_sdna(prop, NULL, "exclude_edge_types", FREESTYLE_FE_SUGGESTIVE_CONTOUR);
  RNA_def_property_ui_text(prop, "Suggestive Contour", "Exclude suggestive contours");
  RNA_def_property_ui_icon(prop, ICON_X, 0);
  RNA_def_property_update(prop, NC_SCENE | ND_RENDER_OPTIONS, "rna_Scene_freestyle_update");

  prop = RNA_def_property(srna, "exclude_material_boundary", PROP_BOOLEAN, PROP_NONE);
  RNA_def_property_boolean_sdna(prop, NULL, "exclude_edge_types", FREESTYLE_FE_MATERIAL_BOUNDARY);
  RNA_def_property_ui_text(prop, "Material Boundary", "Exclude edges at material boundaries");
  RNA_def_property_ui_icon(prop, ICON_X, 0);
  RNA_def_property_update(prop, NC_SCENE | ND_RENDER_OPTIONS, "rna_Scene_freestyle_update");

  prop = RNA_def_property(srna, "exclude_contour", PROP_BOOLEAN, PROP_NONE);
  RNA_def_property_boolean_sdna(prop, NULL, "exclude_edge_types", FREESTYLE_FE_CONTOUR);
  RNA_def_property_ui_text(prop, "Contour", "Exclude contours");
  RNA_def_property_ui_icon(prop, ICON_X, 0);
  RNA_def_property_update(prop, NC_SCENE | ND_RENDER_OPTIONS, "rna_Scene_freestyle_update");

  prop = RNA_def_property(srna, "exclude_external_contour", PROP_BOOLEAN, PROP_NONE);
  RNA_def_property_boolean_sdna(prop, NULL, "exclude_edge_types", FREESTYLE_FE_EXTERNAL_CONTOUR);
  RNA_def_property_ui_text(prop, "External Contour", "Exclude external contours");
  RNA_def_property_ui_icon(prop, ICON_X, 0);
  RNA_def_property_update(prop, NC_SCENE | ND_RENDER_OPTIONS, "rna_Scene_freestyle_update");

  prop = RNA_def_property(srna, "exclude_edge_mark", PROP_BOOLEAN, PROP_NONE);
  RNA_def_property_boolean_sdna(prop, NULL, "exclude_edge_types", FREESTYLE_FE_EDGE_MARK);
  RNA_def_property_ui_text(prop, "Edge Mark", "Exclude edge marks");
  RNA_def_property_ui_icon(prop, ICON_X, 0);
  RNA_def_property_update(prop, NC_SCENE | ND_RENDER_OPTIONS, "rna_Scene_freestyle_update");

  prop = RNA_def_property(srna, "visibility", PROP_ENUM, PROP_NONE);
  RNA_def_property_enum_sdna(prop, NULL, "qi");
  RNA_def_property_enum_items(prop, visibility_items);
  RNA_def_property_ui_text(
      prop, "Visibility", "Determine how to use visibility for feature edge selection");
  RNA_def_property_update(prop, NC_SCENE | ND_RENDER_OPTIONS, "rna_Scene_freestyle_update");

  prop = RNA_def_property(srna, "qi_start", PROP_INT, PROP_UNSIGNED);
  RNA_def_property_int_sdna(prop, NULL, "qi_start");
  RNA_def_property_range(prop, 0, INT_MAX);
  RNA_def_property_ui_text(prop, "Start", "First QI value of the QI range");
  RNA_def_property_update(prop, NC_SCENE | ND_RENDER_OPTIONS, "rna_Scene_freestyle_update");

  prop = RNA_def_property(srna, "qi_end", PROP_INT, PROP_UNSIGNED);
  RNA_def_property_int_sdna(prop, NULL, "qi_end");
  RNA_def_property_range(prop, 0, INT_MAX);
  RNA_def_property_ui_text(prop, "End", "Last QI value of the QI range");
  RNA_def_property_update(prop, NC_SCENE | ND_RENDER_OPTIONS, "rna_Scene_freestyle_update");

  /* FreestyleModuleSettings */

  srna = RNA_def_struct(brna, "FreestyleModuleSettings", NULL);
  RNA_def_struct_sdna(srna, "FreestyleModuleConfig");
  RNA_def_struct_ui_text(
      srna, "Freestyle Module", "Style module configuration for specifying a style module");

  prop = RNA_def_property(srna, "script", PROP_POINTER, PROP_NONE);
  RNA_def_property_struct_type(prop, "Text");
  RNA_def_property_flag(prop, PROP_EDITABLE);
  RNA_def_property_ui_text(prop, "Style Module", "Python script to define a style module");
  RNA_def_property_update(prop, NC_SCENE | ND_RENDER_OPTIONS, "rna_Scene_freestyle_update");

  prop = RNA_def_property(srna, "use", PROP_BOOLEAN, PROP_NONE);
  RNA_def_property_boolean_sdna(prop, NULL, "is_displayed", 1);
  RNA_def_property_ui_text(
      prop, "Use", "Enable or disable this style module during stroke rendering");
  RNA_def_property_update(prop, NC_SCENE | ND_RENDER_OPTIONS, "rna_Scene_freestyle_update");

  /* FreestyleSettings */

  srna = RNA_def_struct(brna, "FreestyleSettings", NULL);
  RNA_def_struct_sdna(srna, "FreestyleConfig");
  RNA_def_struct_nested(brna, srna, "ViewLayer");
  RNA_def_struct_ui_text(
      srna, "Freestyle Settings", "Freestyle settings for a ViewLayer data-block");

  prop = RNA_def_property(srna, "modules", PROP_COLLECTION, PROP_NONE);
  RNA_def_property_collection_sdna(prop, NULL, "modules", NULL);
  RNA_def_property_struct_type(prop, "FreestyleModuleSettings");
  RNA_def_property_ui_text(
      prop, "Style Modules", "A list of style modules (to be applied from top to bottom)");
  rna_def_freestyle_modules(brna, prop);

  prop = RNA_def_property(srna, "mode", PROP_ENUM, PROP_NONE);
  RNA_def_property_enum_sdna(prop, NULL, "mode");
  RNA_def_property_enum_items(prop, freestyle_ui_mode_items);
  RNA_def_property_ui_text(prop, "Control Mode", "Select the Freestyle control mode");
  RNA_def_property_update(prop, NC_SCENE | ND_RENDER_OPTIONS, "rna_Scene_freestyle_update");

  prop = RNA_def_property(srna, "use_culling", PROP_BOOLEAN, PROP_NONE);
  RNA_def_property_boolean_sdna(prop, NULL, "flags", FREESTYLE_CULLING);
  RNA_def_property_ui_text(prop, "Culling", "If enabled, out-of-view edges are ignored");
  RNA_def_property_update(prop, NC_SCENE | ND_RENDER_OPTIONS, "rna_Scene_freestyle_update");

  prop = RNA_def_property(srna, "use_suggestive_contours", PROP_BOOLEAN, PROP_NONE);
  RNA_def_property_boolean_sdna(prop, NULL, "flags", FREESTYLE_SUGGESTIVE_CONTOURS_FLAG);
  RNA_def_property_ui_text(prop, "Suggestive Contours", "Enable suggestive contours");
  RNA_def_property_update(prop, NC_SCENE | ND_RENDER_OPTIONS, "rna_Scene_freestyle_update");

  prop = RNA_def_property(srna, "use_ridges_and_valleys", PROP_BOOLEAN, PROP_NONE);
  RNA_def_property_boolean_sdna(prop, NULL, "flags", FREESTYLE_RIDGES_AND_VALLEYS_FLAG);
  RNA_def_property_ui_text(prop, "Ridges and Valleys", "Enable ridges and valleys");
  RNA_def_property_update(prop, NC_SCENE | ND_RENDER_OPTIONS, "rna_Scene_freestyle_update");

  prop = RNA_def_property(srna, "use_material_boundaries", PROP_BOOLEAN, PROP_NONE);
  RNA_def_property_boolean_sdna(prop, NULL, "flags", FREESTYLE_MATERIAL_BOUNDARIES_FLAG);
  RNA_def_property_ui_text(prop, "Material Boundaries", "Enable material boundaries");
  RNA_def_property_update(prop, NC_SCENE | ND_RENDER_OPTIONS, "rna_Scene_freestyle_update");

  prop = RNA_def_property(srna, "use_smoothness", PROP_BOOLEAN, PROP_NONE);
  RNA_def_property_boolean_sdna(prop, NULL, "flags", FREESTYLE_FACE_SMOOTHNESS_FLAG);
  RNA_def_property_ui_text(
      prop, "Face Smoothness", "Take face smoothness into account in view map calculation");
  RNA_def_property_update(prop, NC_SCENE | ND_RENDER_OPTIONS, "rna_Scene_freestyle_update");

  prop = RNA_def_property(srna, "use_advanced_options", PROP_BOOLEAN, PROP_NONE);
  RNA_def_property_boolean_sdna(prop, NULL, "flags", FREESTYLE_ADVANCED_OPTIONS_FLAG);
  RNA_def_property_ui_text(
      prop,
      "Advanced Options",
      "Enable advanced edge detection options (sphere radius and Kr derivative epsilon)");
  RNA_def_property_update(prop, NC_SCENE | ND_RENDER_OPTIONS, "rna_Scene_freestyle_update");

  prop = RNA_def_property(srna, "use_view_map_cache", PROP_BOOLEAN, PROP_NONE);
  RNA_def_property_boolean_sdna(prop, NULL, "flags", FREESTYLE_VIEW_MAP_CACHE);
  RNA_def_property_ui_text(
      prop,
      "View Map Cache",
      "Keep the computed view map and avoid re-calculating it if mesh geometry is unchanged");
  RNA_def_property_update(
      prop, NC_SCENE | ND_RENDER_OPTIONS, "rna_Scene_use_view_map_cache_update");

  prop = RNA_def_property(srna, "sphere_radius", PROP_FLOAT, PROP_NONE);
  RNA_def_property_float_sdna(prop, NULL, "sphere_radius");
  RNA_def_property_range(prop, 0.0, 1000.0);
  RNA_def_property_ui_text(prop, "Sphere Radius", "Sphere radius for computing curvatures");
  RNA_def_property_update(prop, NC_SCENE | ND_RENDER_OPTIONS, "rna_Scene_freestyle_update");

  prop = RNA_def_property(srna, "kr_derivative_epsilon", PROP_FLOAT, PROP_NONE);
  RNA_def_property_float_sdna(prop, NULL, "dkr_epsilon");
  RNA_def_property_range(prop, -1000.0, 1000.0);
  RNA_def_property_ui_text(
      prop, "Kr Derivative Epsilon", "Kr derivative epsilon for computing suggestive contours");
  RNA_def_property_update(prop, NC_SCENE | ND_RENDER_OPTIONS, "rna_Scene_freestyle_update");

  prop = RNA_def_property(srna, "crease_angle", PROP_FLOAT, PROP_ANGLE);
  RNA_def_property_float_sdna(prop, NULL, "crease_angle");
  RNA_def_property_range(prop, 0.0, DEG2RAD(180.0));
  RNA_def_property_ui_text(prop, "Crease Angle", "Angular threshold for detecting crease edges");
  RNA_def_property_update(prop, NC_SCENE | ND_RENDER_OPTIONS, "rna_Scene_freestyle_update");

  prop = RNA_def_property(srna, "linesets", PROP_COLLECTION, PROP_NONE);
  RNA_def_property_collection_sdna(prop, NULL, "linesets", NULL);
  RNA_def_property_struct_type(prop, "FreestyleLineSet");
  RNA_def_property_ui_text(prop, "Line Sets", "");
  rna_def_freestyle_linesets(brna, prop);
}

static void rna_def_scene_game_recast_data(BlenderRNA *brna)
{
	StructRNA *srna;
	PropertyRNA *prop;

	static const EnumPropertyItem rna_enum_partitioning_items[] = {
		{RC_PARTITION_WATERSHED, "WATERSHED", 0, "Watershed", "Classic Recast partitioning method generating the nicest tessellation"},
		{RC_PARTITION_MONOTONE, "MONOTONE", 0, "Monotone", "Fastest navmesh generation method, may create long thin polygons"},
		{RC_PARTITION_LAYERS, "LAYERS", 0, "Layers", "Reasonably fast method that produces better triangles than monotone partitioning"},
		{0, NULL, 0, NULL, NULL}
	};

	srna = RNA_def_struct(brna, "SceneGameRecastData", NULL);
	RNA_def_struct_sdna(srna, "RecastData");
	RNA_def_struct_nested(brna, srna, "Scene");
	RNA_def_struct_ui_text(srna, "Recast Data", "Recast data for a Game data-block");

	prop = RNA_def_property(srna, "cell_size", PROP_FLOAT, PROP_NONE);
	RNA_def_property_float_sdna(prop, NULL, "cellsize");
	RNA_def_property_ui_range(prop, 0.1, 1, 1, 2);
	RNA_def_property_float_default(prop, 0.3f);
	RNA_def_property_ui_text(prop, "Cell Size", "Rasterized cell size");
	RNA_def_property_update(prop, NC_SCENE, NULL);

	prop = RNA_def_property(srna, "cell_height", PROP_FLOAT, PROP_NONE);
	RNA_def_property_float_sdna(prop, NULL, "cellheight");
	RNA_def_property_ui_range(prop, 0.1, 1, 1, 2);
	RNA_def_property_float_default(prop, 0.2f);
	RNA_def_property_ui_text(prop, "Cell Height", "Rasterized cell height");
	RNA_def_property_update(prop, NC_SCENE, NULL);

	prop = RNA_def_property(srna, "agent_height", PROP_FLOAT, PROP_NONE);
	RNA_def_property_float_sdna(prop, NULL, "agentheight");
	RNA_def_property_ui_range(prop, 0.1, 5, 1, 2);
	RNA_def_property_float_default(prop, 2.0f);
	RNA_def_property_ui_text(prop, "Agent Height", "Minimum height where the agent can still walk");
	RNA_def_property_update(prop, NC_SCENE, NULL);

	prop = RNA_def_property(srna, "agent_radius", PROP_FLOAT, PROP_NONE);
	RNA_def_property_float_sdna(prop, NULL, "agentradius");
	RNA_def_property_ui_range(prop, 0.1, 5, 1, 2);
	RNA_def_property_float_default(prop, 0.6f);
	RNA_def_property_ui_text(prop, "Agent Radius", "Radius of the agent");
	RNA_def_property_update(prop, NC_SCENE, NULL);

	prop = RNA_def_property(srna, "climb_max", PROP_FLOAT, PROP_NONE);
	RNA_def_property_float_sdna(prop, NULL, "agentmaxclimb");
	RNA_def_property_ui_range(prop, 0.1, 5, 1, 2);
	RNA_def_property_float_default(prop, 0.9f);
	RNA_def_property_ui_text(prop, "Max Climb", "Maximum height between grid cells the agent can climb");
	RNA_def_property_update(prop, NC_SCENE, NULL);

	prop = RNA_def_property(srna, "slope_max", PROP_FLOAT, PROP_ANGLE);
	RNA_def_property_float_sdna(prop, NULL, "agentmaxslope");
	RNA_def_property_range(prop, 0, M_PI_2);
	RNA_def_property_float_default(prop, M_PI_4);
	RNA_def_property_ui_text(prop, "Max Slope", "Maximum walkable slope angle");
	RNA_def_property_update(prop, NC_SCENE, NULL);


	prop = RNA_def_property(srna, "region_min_size", PROP_FLOAT, PROP_NONE);
	RNA_def_property_float_sdna(prop, NULL, "regionminsize");
	RNA_def_property_ui_range(prop, 0, 150, 1, 2);
	RNA_def_property_float_default(prop, 8.0f);
	RNA_def_property_ui_text(prop, "Min Region Size", "Minimum regions size (smaller regions will be deleted)");
	RNA_def_property_update(prop, NC_SCENE, NULL);

	prop = RNA_def_property(srna, "region_merge_size", PROP_FLOAT, PROP_NONE);
	RNA_def_property_float_sdna(prop, NULL, "regionmergesize");
	RNA_def_property_ui_range(prop, 0, 150, 1, 2);
	RNA_def_property_float_default(prop, 20.0f);
	RNA_def_property_ui_text(prop, "Merged Region Size", "Minimum regions size (smaller regions will be merged)");
	RNA_def_property_update(prop, NC_SCENE, NULL);

	prop = RNA_def_property(srna, "partitioning", PROP_ENUM, PROP_NONE);
	RNA_def_property_enum_bitflag_sdna(prop, NULL, "partitioning");
	RNA_def_property_enum_items(prop, rna_enum_partitioning_items);
	RNA_def_property_enum_default(prop, RC_PARTITION_WATERSHED);
	RNA_def_property_ui_text(prop, "Partitioning", "Choose partitioning method");
	RNA_def_property_update(prop, NC_SCENE, NULL);

	prop = RNA_def_property(srna, "edge_max_len", PROP_FLOAT, PROP_NONE);
	RNA_def_property_float_sdna(prop, NULL, "edgemaxlen");
	RNA_def_property_ui_range(prop, 0, 50, 1, 2);
	RNA_def_property_float_default(prop, 12.0f);
	RNA_def_property_ui_text(prop, "Max Edge Length", "Maximum contour edge length");
	RNA_def_property_update(prop, NC_SCENE, NULL);

	prop = RNA_def_property(srna, "edge_max_error", PROP_FLOAT, PROP_NONE);
	RNA_def_property_float_sdna(prop, NULL, "edgemaxerror");
	RNA_def_property_ui_range(prop, 0.1, 3.0, 1, 2);
	RNA_def_property_float_default(prop, 1.3f);
	RNA_def_property_ui_text(prop, "Max Edge Error", "Maximum distance error from contour to cells");
	RNA_def_property_update(prop, NC_SCENE, NULL);

	prop = RNA_def_property(srna, "verts_per_poly", PROP_INT, PROP_NONE);
	RNA_def_property_int_sdna(prop, NULL, "vertsperpoly");
	RNA_def_property_ui_range(prop, 3, 12, 1, -1);
	RNA_def_property_int_default(prop, 6);
	RNA_def_property_ui_text(prop, "Verts Per Poly", "Max number of vertices per polygon");
	RNA_def_property_update(prop, NC_SCENE, NULL);

	prop = RNA_def_property(srna, "sample_dist", PROP_FLOAT, PROP_NONE);
	RNA_def_property_float_sdna(prop, NULL, "detailsampledist");
	RNA_def_property_ui_range(prop, 0.0, 16.0, 1, 2);
	RNA_def_property_float_default(prop, 6.0f);
	RNA_def_property_ui_text(prop, "Sample Distance", "Detail mesh sample spacing");
	RNA_def_property_update(prop, NC_SCENE, NULL);

	prop = RNA_def_property(srna, "sample_max_error", PROP_FLOAT, PROP_NONE);
	RNA_def_property_float_sdna(prop, NULL, "detailsamplemaxerror");
	RNA_def_property_ui_range(prop, 0.0, 16.0, 1, 2);
	RNA_def_property_float_default(prop, 1.0f);
	RNA_def_property_ui_text(prop, "Max Sample Error", "Detail mesh simplification max sample error");
	RNA_def_property_update(prop, NC_SCENE, NULL);
}


static void rna_def_bake_data(BlenderRNA *brna)
{
  StructRNA *srna;
  PropertyRNA *prop;

  srna = RNA_def_struct(brna, "BakeSettings", NULL);
  RNA_def_struct_sdna(srna, "BakeData");
  RNA_def_struct_nested(brna, srna, "RenderSettings");
  RNA_def_struct_ui_text(srna, "Bake Data", "Bake data for a Scene data-block");
  RNA_def_struct_path_func(srna, "rna_BakeSettings_path");

  prop = RNA_def_property(srna, "cage_object", PROP_POINTER, PROP_NONE);
  RNA_def_property_ui_text(
      prop,
      "Cage Object",
      "Object to use as cage "
      "instead of calculating the cage from the active object with cage extrusion");
  RNA_def_property_flag(prop, PROP_EDITABLE);
  RNA_def_property_update(prop, NC_SCENE | ND_RENDER_OPTIONS, NULL);

  prop = RNA_def_property(srna, "filepath", PROP_STRING, PROP_FILEPATH);
  RNA_def_property_ui_text(prop, "File Path", "Image filepath to use when saving externally");
  RNA_def_property_update(prop, NC_SCENE | ND_RENDER_OPTIONS, NULL);

  prop = RNA_def_property(srna, "width", PROP_INT, PROP_PIXEL);
  RNA_def_property_range(prop, 4, 10000);
  RNA_def_property_ui_text(prop, "Width", "Horizontal dimension of the baking map");
  RNA_def_property_update(prop, NC_SCENE | ND_RENDER_OPTIONS, NULL);

  prop = RNA_def_property(srna, "height", PROP_INT, PROP_PIXEL);
  RNA_def_property_range(prop, 4, 10000);
  RNA_def_property_ui_text(prop, "Height", "Vertical dimension of the baking map");
  RNA_def_property_update(prop, NC_SCENE | ND_RENDER_OPTIONS, NULL);

  prop = RNA_def_property(srna, "margin", PROP_INT, PROP_PIXEL);
  RNA_def_property_range(prop, 0, SHRT_MAX);
  RNA_def_property_ui_range(prop, 0, 64, 1, 1);
  RNA_def_property_ui_text(prop, "Margin", "Extends the baked result as a post process filter");
  RNA_def_property_update(prop, NC_SCENE | ND_RENDER_OPTIONS, NULL);

  prop = RNA_def_property(srna, "cage_extrusion", PROP_FLOAT, PROP_DISTANCE);
  RNA_def_property_range(prop, 0.0, FLT_MAX);
  RNA_def_property_ui_range(prop, 0.0, 1.0, 1, 3);
  RNA_def_property_ui_text(
      prop,
      "Cage Extrusion",
      "Distance to use for the inward ray cast when using selected to active");
  RNA_def_property_update(prop, NC_SCENE | ND_RENDER_OPTIONS, NULL);

  prop = RNA_def_property(srna, "normal_space", PROP_ENUM, PROP_NONE);
  RNA_def_property_enum_bitflag_sdna(prop, NULL, "normal_space");
  RNA_def_property_enum_items(prop, rna_enum_normal_space_items);
  RNA_def_property_ui_text(prop, "Normal Space", "Choose normal space for baking");
  RNA_def_property_update(prop, NC_SCENE | ND_RENDER_OPTIONS, NULL);

  prop = RNA_def_property(srna, "normal_r", PROP_ENUM, PROP_NONE);
  RNA_def_property_enum_bitflag_sdna(prop, NULL, "normal_swizzle[0]");
  RNA_def_property_enum_items(prop, rna_enum_normal_swizzle_items);
  RNA_def_property_ui_text(prop, "Normal Space", "Axis to bake in red channel");
  RNA_def_property_update(prop, NC_SCENE | ND_RENDER_OPTIONS, NULL);

  prop = RNA_def_property(srna, "normal_g", PROP_ENUM, PROP_NONE);
  RNA_def_property_enum_bitflag_sdna(prop, NULL, "normal_swizzle[1]");
  RNA_def_property_enum_items(prop, rna_enum_normal_swizzle_items);
  RNA_def_property_ui_text(prop, "Normal Space", "Axis to bake in green channel");
  RNA_def_property_update(prop, NC_SCENE | ND_RENDER_OPTIONS, NULL);

  prop = RNA_def_property(srna, "normal_b", PROP_ENUM, PROP_NONE);
  RNA_def_property_enum_bitflag_sdna(prop, NULL, "normal_swizzle[2]");
  RNA_def_property_enum_items(prop, rna_enum_normal_swizzle_items);
  RNA_def_property_ui_text(prop, "Normal Space", "Axis to bake in blue channel");
  RNA_def_property_update(prop, NC_SCENE | ND_RENDER_OPTIONS, NULL);

  prop = RNA_def_property(srna, "image_settings", PROP_POINTER, PROP_NONE);
  RNA_def_property_flag(prop, PROP_NEVER_NULL);
  RNA_def_property_pointer_sdna(prop, NULL, "im_format");
  RNA_def_property_struct_type(prop, "ImageFormatSettings");
  RNA_def_property_ui_text(prop, "Image Format", "");

  prop = RNA_def_property(srna, "save_mode", PROP_ENUM, PROP_NONE);
  RNA_def_property_enum_bitflag_sdna(prop, NULL, "save_mode");
  RNA_def_property_enum_items(prop, rna_enum_bake_save_mode_items);
  RNA_def_property_ui_text(prop, "Save Mode", "Choose how to save the baking map");
  RNA_def_property_update(prop, NC_SCENE | ND_RENDER_OPTIONS, NULL);

  /* flags */
  prop = RNA_def_property(srna, "use_selected_to_active", PROP_BOOLEAN, PROP_NONE);
  RNA_def_property_boolean_sdna(prop, NULL, "flag", R_BAKE_TO_ACTIVE);
  RNA_def_property_ui_text(prop,
                           "Selected to Active",
                           "Bake shading on the surface of selected objects to the active object");
  RNA_def_property_update(prop, NC_SCENE | ND_RENDER_OPTIONS, NULL);

  prop = RNA_def_property(srna, "use_clear", PROP_BOOLEAN, PROP_NONE);
  RNA_def_property_boolean_sdna(prop, NULL, "flag", R_BAKE_CLEAR);
  RNA_def_property_ui_text(prop, "Clear", "Clear Images before baking (internal only)");
  RNA_def_property_update(prop, NC_SCENE | ND_RENDER_OPTIONS, NULL);

  prop = RNA_def_property(srna, "use_split_materials", PROP_BOOLEAN, PROP_NONE);
  RNA_def_property_boolean_sdna(prop, NULL, "flag", R_BAKE_SPLIT_MAT);
  RNA_def_property_ui_text(
      prop, "Split Materials", "Split external images per material (external only)");
  RNA_def_property_update(prop, NC_SCENE | ND_RENDER_OPTIONS, NULL);

  prop = RNA_def_property(srna, "use_automatic_name", PROP_BOOLEAN, PROP_NONE);
  RNA_def_property_boolean_sdna(prop, NULL, "flag", R_BAKE_AUTO_NAME);
  RNA_def_property_ui_text(
      prop,
      "Automatic Name",
      "Automatically name the output file with the pass type (external only)");
  RNA_def_property_update(prop, NC_SCENE | ND_RENDER_OPTIONS, NULL);

  prop = RNA_def_property(srna, "use_cage", PROP_BOOLEAN, PROP_NONE);
  RNA_def_property_boolean_sdna(prop, NULL, "flag", R_BAKE_CAGE);
  RNA_def_property_ui_text(prop, "Cage", "Cast rays to active object from a cage");
  RNA_def_property_update(prop, NC_SCENE | ND_RENDER_OPTIONS, NULL);

  /* custom passes flags */
  prop = RNA_def_property(srna, "use_pass_ambient_occlusion", PROP_BOOLEAN, PROP_NONE);
  RNA_def_property_boolean_sdna(prop, NULL, "pass_filter", R_BAKE_PASS_FILTER_AO);
  RNA_def_property_ui_text(prop, "Ambient Occlusion", "Add ambient occlusion contribution");

  prop = RNA_def_property(srna, "use_pass_emit", PROP_BOOLEAN, PROP_NONE);
  RNA_def_property_boolean_sdna(prop, NULL, "pass_filter", R_BAKE_PASS_FILTER_EMIT);
  RNA_def_property_ui_text(prop, "Emit", "Add emission contribution");

  prop = RNA_def_property(srna, "use_pass_direct", PROP_BOOLEAN, PROP_NONE);
  RNA_def_property_boolean_sdna(prop, NULL, "pass_filter", R_BAKE_PASS_FILTER_DIRECT);
  RNA_def_property_ui_text(prop, "Direct", "Add direct lighting contribution");
  RNA_def_property_update(prop, NC_SCENE | ND_RENDER_OPTIONS, NULL);

  prop = RNA_def_property(srna, "use_pass_indirect", PROP_BOOLEAN, PROP_NONE);
  RNA_def_property_boolean_sdna(prop, NULL, "pass_filter", R_BAKE_PASS_FILTER_INDIRECT);
  RNA_def_property_ui_text(prop, "Indirect", "Add indirect lighting contribution");
  RNA_def_property_update(prop, NC_SCENE | ND_RENDER_OPTIONS, NULL);

  prop = RNA_def_property(srna, "use_pass_color", PROP_BOOLEAN, PROP_NONE);
  RNA_def_property_boolean_sdna(prop, NULL, "pass_filter", R_BAKE_PASS_FILTER_COLOR);
  RNA_def_property_ui_text(prop, "Color", "Color the pass");
  RNA_def_property_update(prop, NC_SCENE | ND_RENDER_OPTIONS, NULL);

  prop = RNA_def_property(srna, "use_pass_diffuse", PROP_BOOLEAN, PROP_NONE);
  RNA_def_property_boolean_sdna(prop, NULL, "pass_filter", R_BAKE_PASS_FILTER_DIFFUSE);
  RNA_def_property_ui_text(prop, "Diffuse", "Add diffuse contribution");
  RNA_def_property_update(prop, NC_SCENE | ND_RENDER_OPTIONS, NULL);

  prop = RNA_def_property(srna, "use_pass_glossy", PROP_BOOLEAN, PROP_NONE);
  RNA_def_property_boolean_sdna(prop, NULL, "pass_filter", R_BAKE_PASS_FILTER_GLOSSY);
  RNA_def_property_ui_text(prop, "Glossy", "Add glossy contribution");
  RNA_def_property_update(prop, NC_SCENE | ND_RENDER_OPTIONS, NULL);

  prop = RNA_def_property(srna, "use_pass_transmission", PROP_BOOLEAN, PROP_NONE);
  RNA_def_property_boolean_sdna(prop, NULL, "pass_filter", R_BAKE_PASS_FILTER_TRANSM);
  RNA_def_property_ui_text(prop, "Transmission", "Add transmission contribution");
  RNA_def_property_update(prop, NC_SCENE | ND_RENDER_OPTIONS, NULL);

  prop = RNA_def_property(srna, "use_pass_subsurface", PROP_BOOLEAN, PROP_NONE);
  RNA_def_property_boolean_sdna(prop, NULL, "pass_filter", R_BAKE_PASS_FILTER_SUBSURFACE);
  RNA_def_property_ui_text(prop, "Subsurface", "Add subsurface contribution");
  RNA_def_property_update(prop, NC_SCENE | ND_RENDER_OPTIONS, NULL);

  prop = RNA_def_property(srna, "pass_filter", PROP_ENUM, PROP_NONE);
  RNA_def_property_enum_sdna(prop, NULL, "pass_filter");
  RNA_def_property_enum_items(prop, rna_enum_bake_pass_filter_type_items);
  RNA_def_property_flag(prop, PROP_ENUM_FLAG);
  RNA_def_property_ui_text(prop, "Pass Filter", "Passes to include in the active baking pass");
  RNA_def_property_clear_flag(prop, PROP_EDITABLE);
}

<<<<<<< HEAD
static void rna_def_scene_game_data(BlenderRNA *brna)
{
	StructRNA *srna;
	PropertyRNA *prop;

	static const EnumPropertyItem aasamples_items[] = {
		{0, "SAMPLES_0", 0, "Off", ""},
		{2, "SAMPLES_2", 0, "2x", ""},
		{4, "SAMPLES_4", 0, "4x", ""},
		{8, "SAMPLES_8", 0, "8x", ""},
		{16, "SAMPLES_16", 0, "16x", ""},
		{0, NULL, 0, NULL, NULL}
	};

	static const EnumPropertyItem framing_types_items[] = {
		{SCE_GAMEFRAMING_BARS, "LETTERBOX", 0, "Letterbox",
		                       "Show the entire viewport in the display window, using bar horizontally or vertically"},
		{SCE_GAMEFRAMING_EXTEND, "EXTEND", 0, "Extend",
		                         "Show the entire viewport in the display window, viewing more horizontally "
		                         "or vertically"},
		{SCE_GAMEFRAMING_SCALE, "SCALE", 0, "Scale", "Stretch or squeeze the viewport to fill the display window"},
		{0, NULL, 0, NULL, NULL}
	};
		
	static const EnumPropertyItem stereo_modes_items[] = {
		{STEREO_QUADBUFFERED, "QUADBUFFERED", 0, "Quad-Buffer", ""},
		{STEREO_ABOVEBELOW, "ABOVEBELOW", 0, "Above-Below", ""},
		{STEREO_INTERLACED, "INTERLACED", 0, "Interlaced", ""},
		{STEREO_ANAGLYPH, "ANAGLYPH", 0, "Anaglyph", ""},
		{STEREO_SIDEBYSIDE, "SIDEBYSIDE", 0, "Side-by-side", ""},
		{STEREO_VINTERLACE, "VINTERLACE", 0, "Vinterlace", ""},
		{STEREO_3DTVTOPBOTTOM, "3DTVTOPBOTTOM", 0, "3DTV Top-Bottom", ""},
		{0, NULL, 0, NULL, NULL}
	};
		
	static const EnumPropertyItem stereo_items[] = {
		{STEREO_NOSTEREO, "NONE", 0, "None", "Disable Stereo environments"},
		{STEREO_ENABLED, "STEREO", 0, "Stereo", "Enable Stereo environment"},
		{0, NULL, 0, NULL, NULL}
	};

	static const EnumPropertyItem physics_engine_items[] = {
		{WOPHY_NONE, "NONE", 0, "None", "Don't use a physics engine"},
		{WOPHY_BULLET, "BULLET", 0, "Bullet", "Use the Bullet physics engine"},
		{0, NULL, 0, NULL, NULL}
	};

	static const EnumPropertyItem material_items[] = {
		{GAME_MAT_MULTITEX, "MULTITEXTURE", 0, "Multitexture", "Multitexture materials"},
		{GAME_MAT_GLSL, "GLSL", 0, "GLSL", "OpenGL shading language shaders"},
		{0, NULL, 0, NULL, NULL}
	};

	static const EnumPropertyItem obstacle_simulation_items[] = {
		{OBSTSIMULATION_NONE, "NONE", 0, "None", ""},
		{OBSTSIMULATION_TOI_rays, "RVO_RAYS", 0, "RVO (rays)", ""},
		{OBSTSIMULATION_TOI_cells, "RVO_CELLS", 0, "RVO (cells)", ""},
		{0, NULL, 0, NULL, NULL}
	};

	static const EnumPropertyItem vsync_items[] = {
		{VSYNC_OFF, "OFF", 0, "Off", "Disable vsync"},
		{VSYNC_ON, "ON", 0, "On", "Enable vsync"},
		{VSYNC_ADAPTIVE, "ADAPTIVE", 0, "Adaptive", "Enable adaptive vsync (if supported)"},
		{0, NULL, 0, NULL, NULL}
	};

	static const EnumPropertyItem storage_items[] = {
		{RAS_STORE_AUTO, "AUTO", 0, "Auto Select", "Choose the best supported mode"},
		{RAS_STORE_VA, "VERTEX_ARRAY", 0, "Vertex Arrays", "Usually the best choice (good performance with display lists)"},
		{RAS_STORE_VBO, "VERTEX_BUFFER_OBJECT", 0, "Vertex Buffer Objects",
		                "Typically slower than vertex arrays with display lists, requires at least OpenGL 1.4"},
		{0, NULL, 0, NULL, NULL}};

	srna = RNA_def_struct(brna, "SceneGameData", NULL);
	RNA_def_struct_sdna(srna, "GameData");
	RNA_def_struct_nested(brna, srna, "Scene");
	RNA_def_struct_ui_text(srna, "Game Data", "Game data for a Scene data-block");
	
	prop = RNA_def_property(srna, "resolution_x", PROP_INT, PROP_PIXEL);
	RNA_def_property_int_sdna(prop, NULL, "xplay");
	RNA_def_property_range(prop, 4, 10000);
	RNA_def_property_int_default(prop, 640);
	RNA_def_property_ui_text(prop, "Resolution X", "Number of horizontal pixels in the screen");
	RNA_def_property_update(prop, NC_SCENE, NULL);
	
	prop = RNA_def_property(srna, "resolution_y", PROP_INT, PROP_PIXEL);
	RNA_def_property_int_sdna(prop, NULL, "yplay");
	RNA_def_property_range(prop, 4, 10000);
	RNA_def_property_int_default(prop, 480);
	RNA_def_property_ui_text(prop, "Resolution Y", "Number of vertical pixels in the screen");
	RNA_def_property_update(prop, NC_SCENE, NULL);

	prop = RNA_def_property(srna, "vsync", PROP_ENUM, PROP_NONE);
	RNA_def_property_enum_sdna(prop, NULL, "vsync");
	RNA_def_property_enum_items(prop, vsync_items);
	RNA_def_property_ui_text(prop, "Vsync", "Change vsync settings");
	
	prop = RNA_def_property(srna, "samples", PROP_ENUM, PROP_NONE);
	RNA_def_property_enum_sdna(prop, NULL, "aasamples");
	RNA_def_property_enum_items(prop, aasamples_items);
	RNA_def_property_ui_text(prop, "AA Samples", "The number of AA Samples to use for MSAA");
	
	prop = RNA_def_property(srna, "depth", PROP_INT, PROP_UNSIGNED);
	RNA_def_property_int_sdna(prop, NULL, "depth");
	RNA_def_property_range(prop, 8, 32);
	RNA_def_property_int_default(prop, 32);
	RNA_def_property_ui_text(prop, "Bits", "Display bit depth of full screen display");
	RNA_def_property_update(prop, NC_SCENE, NULL);

	prop = RNA_def_property(srna, "exit_key", PROP_ENUM, PROP_NONE);
	RNA_def_property_enum_sdna(prop, NULL, "exitkey");
	RNA_def_property_enum_items(prop, rna_enum_event_type_items);
	RNA_def_property_translation_context(prop, BLT_I18NCONTEXT_UI_EVENTS);
	RNA_def_property_enum_default(prop, ESCKEY);
	RNA_def_property_enum_funcs(prop, NULL, "rna_GameSettings_exit_key_set", NULL);
	RNA_def_property_ui_text(prop, "Exit Key", "The key that exits the Game Engine");
	RNA_def_property_update(prop, NC_SCENE, NULL);
	
	prop = RNA_def_property(srna, "raster_storage", PROP_ENUM, PROP_NONE);
	RNA_def_property_enum_sdna(prop, NULL, "raster_storage");
	RNA_def_property_enum_items(prop, storage_items);
	RNA_def_property_ui_text(prop, "Storage", "Set the storage mode used by the rasterizer");
	RNA_def_property_update(prop, NC_SCENE, NULL);
	
	/* Do we need it here ? (since we already have it in World */
	prop = RNA_def_property(srna, "frequency", PROP_INT, PROP_NONE);
	RNA_def_property_int_sdna(prop, NULL, "freqplay");
	RNA_def_property_range(prop, 4, 2000);
	RNA_def_property_int_default(prop, 60);
	RNA_def_property_ui_text(prop, "Freq", "Display clock frequency of fullscreen display");
	RNA_def_property_update(prop, NC_SCENE, NULL);
	
	prop = RNA_def_property(srna, "show_fullscreen", PROP_BOOLEAN, PROP_NONE);
	RNA_def_property_boolean_sdna(prop, NULL, "playerflag", GAME_PLAYER_FULLSCREEN);
	RNA_def_property_ui_text(prop, "Fullscreen", "Start player in a new fullscreen display");
	RNA_def_property_update(prop, NC_SCENE, NULL);

	prop = RNA_def_property(srna, "use_desktop", PROP_BOOLEAN, PROP_NONE);
	RNA_def_property_boolean_sdna(prop, NULL, "playerflag", GAME_PLAYER_DESKTOP_RESOLUTION);
	RNA_def_property_ui_text(prop, "Desktop", "Use the current desktop resolution in fullscreen mode");
	RNA_def_property_update(prop, NC_SCENE, NULL);

	/* Framing */
	prop = RNA_def_property(srna, "frame_type", PROP_ENUM, PROP_NONE);
	RNA_def_property_enum_sdna(prop, NULL, "framing.type");
	RNA_def_property_enum_items(prop, framing_types_items);
	RNA_def_property_ui_text(prop, "Framing Types", "Select the type of Framing you want");
	RNA_def_property_update(prop, NC_SCENE, NULL);

	prop = RNA_def_property(srna, "frame_color", PROP_FLOAT, PROP_COLOR);
	RNA_def_property_float_sdna(prop, NULL, "framing.col");
	RNA_def_property_range(prop, 0.0f, 1.0f);
	RNA_def_property_array(prop, 3);
	RNA_def_property_ui_text(prop, "Framing Color", "Set color of the bars");
	RNA_def_property_update(prop, NC_SCENE, NULL);
	
	/* Stereo */
	prop = RNA_def_property(srna, "stereo", PROP_ENUM, PROP_NONE);
	RNA_def_property_enum_sdna(prop, NULL, "stereoflag");
	RNA_def_property_enum_items(prop, stereo_items);
	RNA_def_property_ui_text(prop, "Stereo Options", "");
	RNA_def_property_update(prop, NC_SCENE, NULL);

	prop = RNA_def_property(srna, "stereo_mode", PROP_ENUM, PROP_NONE);
	RNA_def_property_enum_sdna(prop, NULL, "stereomode");
	RNA_def_property_enum_items(prop, stereo_modes_items);
	RNA_def_property_enum_default(prop, STEREO_ANAGLYPH);
	RNA_def_property_ui_text(prop, "Stereo Mode", "Stereographic techniques");
	RNA_def_property_update(prop, NC_SCENE, NULL);

	prop = RNA_def_property(srna, "stereo_eye_separation", PROP_FLOAT, PROP_NONE);
	RNA_def_property_float_sdna(prop, NULL, "eyeseparation");
	RNA_def_property_range(prop, 0.01, 5.0);
	RNA_def_property_float_default(prop, 0.1f);
	RNA_def_property_ui_text(prop, "Eye Separation",
	                         "Set the distance between the eyes - the camera focal distance/30 should be fine");
	RNA_def_property_update(prop, NC_SCENE, NULL);
	
	/* physics */
	prop = RNA_def_property(srna, "physics_engine", PROP_ENUM, PROP_NONE);
	RNA_def_property_enum_sdna(prop, NULL, "physicsEngine");
	RNA_def_property_enum_items(prop, physics_engine_items);
	RNA_def_property_enum_default(prop, WOPHY_BULLET);
	RNA_def_property_ui_text(prop, "Physics Engine", "Physics engine used for physics simulation in the game engine");
	RNA_def_property_update(prop, NC_SCENE, NULL);

	prop = RNA_def_property(srna, "physics_gravity", PROP_FLOAT, PROP_ACCELERATION);
	RNA_def_property_float_sdna(prop, NULL, "gravity");
	RNA_def_property_ui_range(prop, 0.0, 25.0, 1, 2);
	RNA_def_property_range(prop, 0.0, 10000.0);
	RNA_def_property_float_default(prop, 9.8f);
	RNA_def_property_ui_text(prop, "Physics Gravity",
	                         "Gravitational constant used for physics simulation in the game engine");
	RNA_def_property_update(prop, NC_SCENE, NULL);

	prop = RNA_def_property(srna, "occlusion_culling_resolution", PROP_INT, PROP_PIXEL);
	RNA_def_property_int_sdna(prop, NULL, "occlusionRes");
	RNA_def_property_range(prop, 128.0, 1024.0);
	RNA_def_property_int_default(prop, 128);
	RNA_def_property_ui_text(prop, "Occlusion Resolution",
	                         "Size of the occlusion buffer, use higher value for better precision (slower)");
	RNA_def_property_update(prop, NC_SCENE, NULL);

	prop = RNA_def_property(srna, "fps", PROP_INT, PROP_NONE);
	RNA_def_property_int_sdna(prop, NULL, "ticrate");
	RNA_def_property_ui_range(prop, 1, 60, 1, 1);
	RNA_def_property_range(prop, 1, 10000);
	RNA_def_property_int_default(prop, 60);
	RNA_def_property_ui_text(prop, "Frames Per Second",
	                         "Nominal number of game frames per second "
	                         "(physics fixed timestep = 1/fps, independently of actual frame rate)");
	RNA_def_property_update(prop, NC_SCENE, NULL);

	prop = RNA_def_property(srna, "logic_step_max", PROP_INT, PROP_NONE);
	RNA_def_property_int_sdna(prop, NULL, "maxlogicstep");
	RNA_def_property_range(prop, 1, 10000);
	RNA_def_property_ui_range(prop, 1, 50, 1, 1);
	RNA_def_property_int_default(prop, 5);
	RNA_def_property_ui_text(prop, "Max Logic Steps",
	                         "Maximum number of logic frame per game frame if graphics slows down the game, "
	                         "higher value allows better synchronization with physics");
	RNA_def_property_update(prop, NC_SCENE, NULL);

	prop = RNA_def_property(srna, "physics_step_max", PROP_INT, PROP_NONE);
	RNA_def_property_int_sdna(prop, NULL, "maxphystep");
	RNA_def_property_range(prop, 1, 10000);
	RNA_def_property_ui_range(prop, 1, 50, 1, 1);
	RNA_def_property_int_default(prop, 5);
	RNA_def_property_ui_text(prop, "Max Physics Steps",
	                         "Maximum number of physics step per game frame if graphics slows down the game, "
	                         "higher value allows physics to keep up with realtime");
	RNA_def_property_update(prop, NC_SCENE, NULL);

	prop = RNA_def_property(srna, "physics_step_sub", PROP_INT, PROP_NONE);
	RNA_def_property_int_sdna(prop, NULL, "physubstep");
	RNA_def_property_range(prop, 1, 50);
	RNA_def_property_ui_range(prop, 1, 5, 1, 1);
	RNA_def_property_int_default(prop, 1);
	RNA_def_property_ui_text(prop, "Physics Sub Steps",
	                         "Number of simulation substep per physic timestep, "
	                         "higher value give better physics precision");
	RNA_def_property_update(prop, NC_SCENE, NULL);

	prop = RNA_def_property(srna, "deactivation_linear_threshold", PROP_FLOAT, PROP_NONE);
	RNA_def_property_float_sdna(prop, NULL, "lineardeactthreshold");
	RNA_def_property_ui_range(prop, 0.001, 10000.0, 2, 3);
	RNA_def_property_range(prop, 0.001, 10000.0);
	RNA_def_property_float_default(prop, 0.8f);
	RNA_def_property_ui_text(prop, "Deactivation Linear Threshold",
	                         "Linear velocity that an object must be below before the deactivation timer can start");
	RNA_def_property_update(prop, NC_SCENE, NULL);

	prop = RNA_def_property(srna, "deactivation_angular_threshold", PROP_FLOAT, PROP_NONE);
	RNA_def_property_float_sdna(prop, NULL, "angulardeactthreshold");
	RNA_def_property_ui_range(prop, 0.001, 10000.0, 2, 3);
	RNA_def_property_range(prop, 0.001, 10000.0);
	RNA_def_property_float_default(prop, 1.0f);
	RNA_def_property_ui_text(prop, "Deactivation Angular Threshold",
	                         "Angular velocity that an object must be below before the deactivation timer can start");
	RNA_def_property_update(prop, NC_SCENE, NULL);

	prop = RNA_def_property(srna, "deactivation_time", PROP_FLOAT, PROP_NONE);
	RNA_def_property_float_sdna(prop, NULL, "deactivationtime");
	RNA_def_property_ui_range(prop, 0.0, 60.0, 1, 1);
	RNA_def_property_range(prop, 0.0, 60.0);
	RNA_def_property_ui_text(prop, "Deactivation Time",
	                         "Amount of time (in seconds) after which objects with a velocity less than the given "
	                         "threshold will deactivate (0.0 means no deactivation)");
	RNA_def_property_update(prop, NC_SCENE, NULL);

	/* not used  *//* deprecated !!!!!!!!!!!!! */
	prop = RNA_def_property(srna, "activity_culling_box_radius", PROP_FLOAT, PROP_NONE);
	RNA_def_property_float_sdna(prop, NULL, "activityBoxRadius");
	RNA_def_property_range(prop, 0.0, 1000.0);
	RNA_def_property_ui_text(prop, "Box Radius",
	                         "Radius of the activity bubble, in Manhattan length "
	                         "(objects outside the box are activity-culled)");

	/* booleans */
	prop = RNA_def_property(srna, "show_debug_properties", PROP_BOOLEAN, PROP_NONE);
	RNA_def_property_boolean_sdna(prop, NULL, "flag", GAME_SHOW_DEBUG_PROPS);
	RNA_def_property_ui_text(prop, "Show Debug Properties",
	                         "Show properties marked for debugging while the game runs");

	prop = RNA_def_property(srna, "show_framerate_profile", PROP_BOOLEAN, PROP_NONE);
	RNA_def_property_boolean_sdna(prop, NULL, "flag", GAME_SHOW_FRAMERATE);
	RNA_def_property_ui_text(prop, "Show Framerate and Profile",
	                         "Show framerate and profiling information while the game runs");

	prop = RNA_def_property(srna, "show_physics_visualization", PROP_BOOLEAN, PROP_NONE);
	RNA_def_property_boolean_sdna(prop, NULL, "flag", GAME_SHOW_PHYSICS);
	RNA_def_property_ui_text(prop, "Show Physics Visualization",
	                         "Show a visualization of physics bounds and interactions");

	prop = RNA_def_property(srna, "show_mouse", PROP_BOOLEAN, PROP_NONE);
	RNA_def_property_boolean_sdna(prop, NULL, "flag", GAME_SHOW_MOUSE);
	RNA_def_property_ui_text(prop, "Show Mouse", "Start player with a visible mouse cursor");

	prop = RNA_def_property(srna, "use_frame_rate", PROP_BOOLEAN, PROP_NONE);
	RNA_def_property_boolean_negative_sdna(prop, NULL, "flag", GAME_ENABLE_ALL_FRAMES);
	RNA_def_property_ui_text(prop, "Use Frame Rate",
	                         "Respect the frame rate from the Physics panel in the world properties "
	                         "rather than rendering as many frames as possible");

	prop = RNA_def_property(srna, "use_deprecation_warnings", PROP_BOOLEAN, PROP_NONE);
	RNA_def_property_boolean_negative_sdna(prop, NULL, "flag", GAME_IGNORE_DEPRECATION_WARNINGS);
	RNA_def_property_ui_text(prop, "Deprecation Warnings",
	                         "Print warnings when using deprecated features in the python API");

	prop = RNA_def_property(srna, "use_animation_record", PROP_BOOLEAN, PROP_NONE);
	RNA_def_property_boolean_sdna(prop, NULL, "flag", GAME_ENABLE_ANIMATION_RECORD);
	RNA_def_property_ui_text(prop, "Record Animation", "Record animation to F-Curves");

	prop = RNA_def_property(srna, "use_auto_start", PROP_BOOLEAN, PROP_NONE);
	RNA_def_property_boolean_funcs(prop, "rna_GameSettings_auto_start_get", "rna_GameSettings_auto_start_set");
	RNA_def_property_ui_text(prop, "Auto Start", "Automatically start game at load time");

	prop = RNA_def_property(srna, "use_restrict_animation_updates", PROP_BOOLEAN, PROP_NONE);
	RNA_def_property_boolean_sdna(prop, NULL, "flag", GAME_RESTRICT_ANIM_UPDATES);
	RNA_def_property_ui_text(prop, "Restrict Animation Updates",
	                         "Restrict the number of animation updates to the animation FPS (this is "
	                         "better for performance, but can cause issues with smooth playback)");
	
	/* materials */
	prop = RNA_def_property(srna, "material_mode", PROP_ENUM, PROP_NONE);
	RNA_def_property_enum_sdna(prop, NULL, "matmode");
	RNA_def_property_enum_items(prop, material_items);
	RNA_def_property_ui_text(prop, "Material Mode", "Material mode to use for rendering");
	RNA_def_property_update(prop, NC_SCENE | NA_EDITED, NULL);

	prop = RNA_def_property(srna, "use_glsl_lights", PROP_BOOLEAN, PROP_NONE);
	RNA_def_property_boolean_negative_sdna(prop, NULL, "flag", GAME_GLSL_NO_LIGHTS);
	RNA_def_property_ui_text(prop, "GLSL Lights", "Use lights for GLSL rendering");
	RNA_def_property_update(prop, NC_SCENE | NA_EDITED, "rna_Scene_glsl_update");

	prop = RNA_def_property(srna, "use_glsl_shaders", PROP_BOOLEAN, PROP_NONE);
	RNA_def_property_boolean_negative_sdna(prop, NULL, "flag", GAME_GLSL_NO_SHADERS);
	RNA_def_property_ui_text(prop, "GLSL Shaders", "Use shaders for GLSL rendering");
	RNA_def_property_update(prop, NC_SCENE | NA_EDITED, "rna_Scene_glsl_update");

	prop = RNA_def_property(srna, "use_glsl_shadows", PROP_BOOLEAN, PROP_NONE);
	RNA_def_property_boolean_negative_sdna(prop, NULL, "flag", GAME_GLSL_NO_SHADOWS);
	RNA_def_property_ui_text(prop, "GLSL Shadows", "Use shadows for GLSL rendering");
	RNA_def_property_update(prop, NC_SCENE | NA_EDITED, "rna_Scene_glsl_update");

	prop = RNA_def_property(srna, "use_glsl_ramps", PROP_BOOLEAN, PROP_NONE);
	RNA_def_property_boolean_negative_sdna(prop, NULL, "flag", GAME_GLSL_NO_RAMPS);
	RNA_def_property_ui_text(prop, "GLSL Ramps", "Use ramps for GLSL rendering");
	RNA_def_property_update(prop, NC_SCENE | NA_EDITED, "rna_Scene_glsl_update");

	prop = RNA_def_property(srna, "use_glsl_nodes", PROP_BOOLEAN, PROP_NONE);
	RNA_def_property_boolean_negative_sdna(prop, NULL, "flag", GAME_GLSL_NO_NODES);
	RNA_def_property_ui_text(prop, "GLSL Nodes", "Use nodes for GLSL rendering");
	RNA_def_property_update(prop, NC_SCENE | NA_EDITED, "rna_Scene_glsl_update");

	prop = RNA_def_property(srna, "use_glsl_color_management", PROP_BOOLEAN, PROP_NONE);
	RNA_def_property_boolean_negative_sdna(prop, NULL, "flag", GAME_GLSL_NO_COLOR_MANAGEMENT);
	RNA_def_property_ui_text(prop, "GLSL Color Management", "Use color management for GLSL rendering");
	RNA_def_property_update(prop, NC_SCENE | NA_EDITED, "rna_Scene_glsl_update");

	prop = RNA_def_property(srna, "use_glsl_extra_textures", PROP_BOOLEAN, PROP_NONE);
	RNA_def_property_boolean_negative_sdna(prop, NULL, "flag", GAME_GLSL_NO_EXTRA_TEX);
	RNA_def_property_ui_text(prop, "GLSL Extra Textures",
	                         "Use extra textures like normal or specular maps for GLSL rendering");
	RNA_def_property_update(prop, NC_SCENE | NA_EDITED, "rna_Scene_glsl_update");

	prop = RNA_def_property(srna, "use_glsl_environment_lighting", PROP_BOOLEAN, PROP_NONE);
	RNA_def_property_boolean_negative_sdna(prop, NULL, "flag", GAME_GLSL_NO_ENV_LIGHTING);
	RNA_def_property_ui_text(prop, "GLSL Environment Lighting", "Use environment lighting for GLSL rendering");
	RNA_def_property_update(prop, NC_SCENE | NA_EDITED, "rna_Scene_glsl_update");

	prop = RNA_def_property(srna, "use_material_caching", PROP_BOOLEAN, PROP_NONE);
	RNA_def_property_boolean_negative_sdna(prop, NULL, "flag", GAME_NO_MATERIAL_CACHING);
	RNA_def_property_ui_text(prop, "Use Material Caching",
	                         "Cache materials in the converter (this is faster, but can cause problems with older "
	                         "Singletexture and Multitexture games)");

	/* obstacle simulation */
	prop = RNA_def_property(srna, "obstacle_simulation", PROP_ENUM, PROP_NONE);
	RNA_def_property_enum_sdna(prop, NULL, "obstacleSimulation");
	RNA_def_property_enum_items(prop, obstacle_simulation_items);
	RNA_def_property_ui_text(prop, "Obstacle simulation", "Simulation used for obstacle avoidance in the game engine");
	RNA_def_property_update(prop, NC_SCENE, NULL);

	prop = RNA_def_property(srna, "level_height", PROP_FLOAT, PROP_ACCELERATION);
	RNA_def_property_float_sdna(prop, NULL, "levelHeight");
	RNA_def_property_range(prop, 0.0f, 200.0f);
	RNA_def_property_float_default(prop, 2.0f);
	RNA_def_property_ui_text(prop, "Level height",
	                         "Max difference in heights of obstacles to enable their interaction");
	RNA_def_property_update(prop, NC_SCENE, NULL);

	prop = RNA_def_property(srna, "show_obstacle_simulation", PROP_BOOLEAN, PROP_NONE);
	RNA_def_property_boolean_sdna(prop, NULL, "flag", GAME_SHOW_OBSTACLE_SIMULATION);
	RNA_def_property_ui_text(prop, "Visualization", "Enable debug visualization for obstacle simulation");

	/* Recast Settings */
	prop = RNA_def_property(srna, "recast_data", PROP_POINTER, PROP_NONE);
	RNA_def_property_flag(prop, PROP_NEVER_NULL);
	RNA_def_property_pointer_sdna(prop, NULL, "recastData");
	RNA_def_property_struct_type(prop, "SceneGameRecastData");
	RNA_def_property_ui_text(prop, "Recast Data", "");

	/* Nestled Data  */
	rna_def_scene_game_recast_data(brna);
}

static void rna_def_gpu_dof_fx(BlenderRNA *brna)
{
  StructRNA *srna;
  PropertyRNA *prop;

  srna = RNA_def_struct(brna, "GPUDOFSettings", NULL);
  RNA_def_struct_ui_text(srna, "GPU DOF", "Settings for GPU based depth of field");
  RNA_def_struct_path_func(srna, "rna_GPUDOF_path");

  prop = RNA_def_property(srna, "focus_distance", PROP_FLOAT, PROP_DISTANCE);
  RNA_def_property_ui_text(prop, "Focus distance", "Viewport depth of field focus distance");
  RNA_def_property_range(prop, 0.0f, FLT_MAX);
  RNA_def_property_ui_range(prop, 0.0f, 5000.0f, 1, 2);
  RNA_def_property_update(prop, NC_SPACE | ND_SPACE_VIEW3D, "rna_GPUDOFSettings_update");

  prop = RNA_def_property(srna, "focal_length", PROP_FLOAT, PROP_DISTANCE_CAMERA);
  RNA_def_property_ui_text(prop, "Focal Length", "Focal length for dof effect");
  RNA_def_property_range(prop, 1.0f, FLT_MAX);
  RNA_def_property_ui_range(prop, 1.0f, 5000.0f, 1, 2);
  RNA_def_property_update(prop, NC_SPACE | ND_SPACE_VIEW3D, "rna_GPUDOFSettings_update");

  prop = RNA_def_property(srna, "sensor", PROP_FLOAT, PROP_DISTANCE_CAMERA);
  RNA_def_property_ui_text(prop, "Sensor", "Size of sensor");
  RNA_def_property_range(prop, 1.0f, FLT_MAX);
  RNA_def_property_ui_range(prop, 1.0f, 5000.0f, 1, 2);
  RNA_def_property_update(prop, NC_SPACE | ND_SPACE_VIEW3D, "rna_GPUDOFSettings_update");

  prop = RNA_def_property(srna, "fstop", PROP_FLOAT, PROP_NONE);
  RNA_def_property_ui_text(prop, "F-stop", "F-stop for dof effect");
  RNA_def_property_float_default(prop, 128.0f);
  RNA_def_property_range(prop, 0.0f, FLT_MAX);
  RNA_def_property_ui_range(prop, 0.1f, 128.0f, 10, 1);
  RNA_def_property_update(prop, NC_SPACE | ND_SPACE_VIEW3D, "rna_GPUDOFSettings_update");

  prop = RNA_def_property(srna, "blades", PROP_INT, PROP_NONE);
  RNA_def_property_int_sdna(prop, NULL, "num_blades");
  RNA_def_property_ui_text(prop, "Blades", "Blades for dof effect");
  RNA_def_property_range(prop, 0, 16);
  RNA_def_property_int_funcs(prop, NULL, "rna_GPUDOFSettings_blades_set", NULL);
  RNA_def_property_update(prop, NC_SPACE | ND_SPACE_VIEW3D, "rna_GPUDOFSettings_update");

  prop = RNA_def_property(srna, "rotation", PROP_FLOAT, PROP_ANGLE);
  RNA_def_property_ui_text(prop, "Rotation", "Rotation of blades in aperture");
  RNA_def_property_range(prop, -M_PI, M_PI);
  RNA_def_property_update(prop, NC_SPACE | ND_SPACE_VIEW3D, NULL);

  prop = RNA_def_property(srna, "ratio", PROP_FLOAT, PROP_NONE);
  RNA_def_property_ui_text(prop, "Ratio", "Distortion to simulate anamorphic lens bokeh");
  RNA_def_property_float_default(prop, 1.0f);
  RNA_def_property_range(prop, 0.01f, FLT_MAX);
  RNA_def_property_ui_range(prop, 1.0f, 2.0f, 0.1, 3);
  RNA_def_property_update(prop, NC_SPACE | ND_SPACE_VIEW3D, NULL);
}

=======
>>>>>>> e3ea703b
static void rna_def_gpu_ssao_fx(BlenderRNA *brna)
{
  StructRNA *srna;
  PropertyRNA *prop;

  srna = RNA_def_struct(brna, "GPUSSAOSettings", NULL);
  RNA_def_struct_ui_text(
      srna, "GPU SSAO", "Settings for GPU based screen space ambient occlusion");

  prop = RNA_def_property(srna, "factor", PROP_FLOAT, PROP_NONE);
  RNA_def_property_ui_text(prop, "Strength", "Strength of the SSAO effect");
  RNA_def_property_range(prop, 0.0f, 250.0f);
  RNA_def_property_update(prop, NC_SPACE | ND_SPACE_VIEW3D, NULL);

  prop = RNA_def_property(srna, "distance_max", PROP_FLOAT, PROP_NONE);
  RNA_def_property_ui_text(
      prop, "Distance", "Distance of object that contribute to the SSAO effect");
  RNA_def_property_range(prop, 0.0f, 100000.0f);
  RNA_def_property_ui_range(prop, 0.0f, 100.0f, 1, 3);
  RNA_def_property_update(prop, NC_SPACE | ND_SPACE_VIEW3D, NULL);

  prop = RNA_def_property(srna, "attenuation", PROP_FLOAT, PROP_NONE);
  RNA_def_property_ui_text(prop, "Attenuation", "Attenuation constant");
  RNA_def_property_range(prop, 1.0f, 100000.0f);
  RNA_def_property_ui_range(prop, 1.0f, 100.0f, 1, 3);
  RNA_def_property_update(prop, NC_SPACE | ND_SPACE_VIEW3D, NULL);

  prop = RNA_def_property(srna, "samples", PROP_INT, PROP_NONE);
  RNA_def_property_ui_text(prop, "Samples", "Number of samples");
  RNA_def_property_range(prop, 1, 500);
  RNA_def_property_update(prop, NC_SPACE | ND_SPACE_VIEW3D, NULL);

  prop = RNA_def_property(srna, "color", PROP_FLOAT, PROP_COLOR_GAMMA);
  RNA_def_property_ui_text(prop, "Color", "Color for screen space ambient occlusion effect");
  RNA_def_property_range(prop, 0.0f, 1.0f);
  RNA_def_property_update(prop, NC_SPACE | ND_SPACE_VIEW3D, NULL);
}

static void rna_def_gpu_fx(BlenderRNA *brna)
{
  StructRNA *srna;
  PropertyRNA *prop;

  rna_def_gpu_ssao_fx(brna);

  srna = RNA_def_struct(brna, "GPUFXSettings", NULL);
  RNA_def_struct_ui_text(srna, "GPU FX Settings", "Settings for GPU based compositing");

  prop = RNA_def_property(srna, "ssao", PROP_POINTER, PROP_NONE);
  RNA_def_property_flag(prop, PROP_NEVER_NULL);
  RNA_def_property_struct_type(prop, "GPUSSAOSettings");
  RNA_def_property_ui_text(prop, "Screen Space Ambient Occlusion settings", "");

  prop = RNA_def_property(srna, "use_ssao", PROP_BOOLEAN, PROP_NONE);
  RNA_def_property_boolean_sdna(prop, NULL, "fx_flag", GPU_FX_FLAG_SSAO);
  RNA_def_property_ui_text(
      prop, "SSAO", "Use screen space ambient occlusion of field on viewport");
  RNA_def_property_update(prop, NC_SPACE | ND_SPACE_VIEW3D, NULL);
}

static void rna_def_view_layers(BlenderRNA *brna, PropertyRNA *cprop)
{
  StructRNA *srna;
  FunctionRNA *func;
  PropertyRNA *parm;

  RNA_def_property_srna(cprop, "ViewLayers");
  srna = RNA_def_struct(brna, "ViewLayers", NULL);
  RNA_def_struct_sdna(srna, "Scene");
  RNA_def_struct_ui_text(srna, "Render Layers", "Collection of render layers");

  func = RNA_def_function(srna, "new", "rna_ViewLayer_new");
  RNA_def_function_ui_description(func, "Add a view layer to scene");
  RNA_def_function_flag(func, FUNC_USE_SELF_ID | FUNC_USE_MAIN);
  parm = RNA_def_string(
      func, "name", "ViewLayer", 0, "", "New name for the view layer (not unique)");
  RNA_def_parameter_flags(parm, 0, PARM_REQUIRED);
  parm = RNA_def_pointer(func, "result", "ViewLayer", "", "Newly created view layer");
  RNA_def_function_return(func, parm);

  func = RNA_def_function(srna, "remove", "rna_ViewLayer_remove");
  RNA_def_function_ui_description(func, "Remove a view layer");
  RNA_def_function_flag(func, FUNC_USE_SELF_ID | FUNC_USE_MAIN | FUNC_USE_REPORTS);
  parm = RNA_def_pointer(func, "layer", "ViewLayer", "", "View layer to remove");
  RNA_def_parameter_flags(parm, PROP_NEVER_NULL, PARM_REQUIRED | PARM_RNAPTR);
  RNA_def_parameter_clear_flags(parm, PROP_THICK_WRAP, 0);
}

/* Render Views - MultiView */
static void rna_def_scene_render_view(BlenderRNA *brna)
{
  StructRNA *srna;
  PropertyRNA *prop;

  srna = RNA_def_struct(brna, "SceneRenderView", NULL);
  RNA_def_struct_ui_text(
      srna, "Scene Render View", "Render viewpoint for 3D stereo and multiview rendering");
  RNA_def_struct_ui_icon(srna, ICON_RESTRICT_RENDER_OFF);
  RNA_def_struct_path_func(srna, "rna_SceneRenderView_path");

  prop = RNA_def_property(srna, "name", PROP_STRING, PROP_NONE);
  RNA_def_property_string_funcs(prop, NULL, NULL, "rna_SceneRenderView_name_set");
  RNA_def_property_ui_text(prop, "Name", "Render view name");
  RNA_def_struct_name_property(srna, prop);
  RNA_def_property_update(prop, NC_SCENE | ND_RENDER_OPTIONS, NULL);

  prop = RNA_def_property(srna, "file_suffix", PROP_STRING, PROP_NONE);
  RNA_def_property_string_sdna(prop, NULL, "suffix");
  RNA_def_property_ui_text(prop, "File Suffix", "Suffix added to the render images for this view");
  RNA_def_property_update(prop, NC_SCENE | ND_RENDER_OPTIONS, NULL);

  prop = RNA_def_property(srna, "camera_suffix", PROP_STRING, PROP_NONE);
  RNA_def_property_string_sdna(prop, NULL, "suffix");
  RNA_def_property_ui_text(
      prop,
      "Camera Suffix",
      "Suffix to identify the cameras to use, and added to the render images for this view");
  RNA_def_property_update(prop, NC_SCENE | ND_RENDER_OPTIONS, NULL);

  prop = RNA_def_property(srna, "use", PROP_BOOLEAN, PROP_NONE);
  RNA_def_property_boolean_negative_sdna(prop, NULL, "viewflag", SCE_VIEW_DISABLE);
  RNA_def_property_clear_flag(prop, PROP_ANIMATABLE);
  RNA_def_property_ui_text(prop, "Enabled", "Disable or enable the render view");
  RNA_def_property_update(prop, NC_SCENE | ND_RENDER_OPTIONS, NULL);
}

static void rna_def_render_views(BlenderRNA *brna, PropertyRNA *cprop)
{
  StructRNA *srna;
  PropertyRNA *prop;

  FunctionRNA *func;
  PropertyRNA *parm;

  RNA_def_property_srna(cprop, "RenderViews");
  srna = RNA_def_struct(brna, "RenderViews", NULL);
  RNA_def_struct_sdna(srna, "RenderData");
  RNA_def_struct_ui_text(srna, "Render Views", "Collection of render views");

  prop = RNA_def_property(srna, "active_index", PROP_INT, PROP_UNSIGNED);
  RNA_def_property_int_sdna(prop, NULL, "actview");
  RNA_def_property_int_funcs(prop,
                             "rna_RenderSettings_active_view_index_get",
                             "rna_RenderSettings_active_view_index_set",
                             "rna_RenderSettings_active_view_index_range");
  RNA_def_property_ui_text(prop, "Active View Index", "Active index in render view array");
  RNA_def_property_update(prop, NC_SCENE | ND_RENDER_OPTIONS, NULL);

  prop = RNA_def_property(srna, "active", PROP_POINTER, PROP_NONE);
  RNA_def_property_struct_type(prop, "SceneRenderView");
  RNA_def_property_pointer_funcs(prop,
                                 "rna_RenderSettings_active_view_get",
                                 "rna_RenderSettings_active_view_set",
                                 NULL,
                                 NULL);
  RNA_def_property_flag(prop, PROP_EDITABLE | PROP_NEVER_NULL);
  RNA_def_property_ui_text(prop, "Active Render View", "Active Render View");
  RNA_def_property_update(prop, NC_SCENE | ND_RENDER_OPTIONS, NULL);

  func = RNA_def_function(srna, "new", "rna_RenderView_new");
  RNA_def_function_ui_description(func, "Add a render view to scene");
  RNA_def_function_flag(func, FUNC_USE_SELF_ID);
  parm = RNA_def_string(func, "name", "RenderView", 0, "", "New name for the marker (not unique)");
  RNA_def_parameter_flags(parm, 0, PARM_REQUIRED);
  parm = RNA_def_pointer(func, "result", "SceneRenderView", "", "Newly created render view");
  RNA_def_function_return(func, parm);

  func = RNA_def_function(srna, "remove", "rna_RenderView_remove");
  RNA_def_function_ui_description(func, "Remove a render view");
  RNA_def_function_flag(func, FUNC_USE_MAIN | FUNC_USE_REPORTS | FUNC_USE_SELF_ID);
  parm = RNA_def_pointer(func, "view", "SceneRenderView", "", "Render view to remove");
  RNA_def_parameter_flags(parm, PROP_NEVER_NULL, PARM_REQUIRED | PARM_RNAPTR);
  RNA_def_parameter_clear_flags(parm, PROP_THICK_WRAP, 0);
}

static void rna_def_image_format_stereo3d_format(BlenderRNA *brna)
{
  StructRNA *srna;
  PropertyRNA *prop;

  /* rna_enum_stereo3d_display_items, without (S3D_DISPLAY_PAGEFLIP) */
  static const EnumPropertyItem stereo3d_display_items[] = {
      {S3D_DISPLAY_ANAGLYPH,
       "ANAGLYPH",
       0,
       "Anaglyph",
       "Render views for left and right eyes as two differently filtered colors in a single image "
       "(anaglyph glasses are required)"},
      {S3D_DISPLAY_INTERLACE,
       "INTERLACE",
       0,
       "Interlace",
       "Render views for left and right eyes interlaced in a single image (3D-ready monitor is "
       "required)"},
      {S3D_DISPLAY_SIDEBYSIDE,
       "SIDEBYSIDE",
       0,
       "Side-by-Side",
       "Render views for left and right eyes side-by-side"},
      {S3D_DISPLAY_TOPBOTTOM,
       "TOPBOTTOM",
       0,
       "Top-Bottom",
       "Render views for left and right eyes one above another"},
      {0, NULL, 0, NULL, NULL},
  };

  srna = RNA_def_struct(brna, "Stereo3dFormat", NULL);
  RNA_def_struct_sdna(srna, "Stereo3dFormat");
  RNA_def_struct_clear_flag(srna, STRUCT_UNDO);
  RNA_def_struct_ui_text(srna, "Stereo Output", "Settings for stereo output");

  prop = RNA_def_property(srna, "display_mode", PROP_ENUM, PROP_NONE);
  RNA_def_property_enum_sdna(prop, NULL, "display_mode");
  RNA_def_property_enum_items(prop, stereo3d_display_items);
  RNA_def_property_ui_text(prop, "Stereo Mode", "");
  RNA_def_property_update(prop, NC_IMAGE | ND_DISPLAY, "rna_Stereo3dFormat_update");

  prop = RNA_def_property(srna, "anaglyph_type", PROP_ENUM, PROP_NONE);
  RNA_def_property_enum_items(prop, rna_enum_stereo3d_anaglyph_type_items);
  RNA_def_property_ui_text(prop, "Anaglyph Type", "");
  RNA_def_property_update(prop, NC_IMAGE | ND_DISPLAY, "rna_Stereo3dFormat_update");

  prop = RNA_def_property(srna, "interlace_type", PROP_ENUM, PROP_NONE);
  RNA_def_property_enum_items(prop, rna_enum_stereo3d_interlace_type_items);
  RNA_def_property_ui_text(prop, "Interlace Type", "");
  RNA_def_property_update(prop, NC_IMAGE | ND_DISPLAY, "rna_Stereo3dFormat_update");

  prop = RNA_def_property(srna, "use_interlace_swap", PROP_BOOLEAN, PROP_BOOLEAN);
  RNA_def_property_boolean_sdna(prop, NULL, "flag", S3D_INTERLACE_SWAP);
  RNA_def_property_ui_text(prop, "Swap Left/Right", "Swap left and right stereo channels");
  RNA_def_property_update(prop, NC_IMAGE | ND_DISPLAY, "rna_Stereo3dFormat_update");

  prop = RNA_def_property(srna, "use_sidebyside_crosseyed", PROP_BOOLEAN, PROP_BOOLEAN);
  RNA_def_property_boolean_sdna(prop, NULL, "flag", S3D_SIDEBYSIDE_CROSSEYED);
  RNA_def_property_ui_text(prop, "Cross-Eyed", "Right eye should see left image and vice-versa");
  RNA_def_property_update(prop, NC_IMAGE | ND_DISPLAY, "rna_Stereo3dFormat_update");

  prop = RNA_def_property(srna, "use_squeezed_frame", PROP_BOOLEAN, PROP_BOOLEAN);
  RNA_def_property_boolean_sdna(prop, NULL, "flag", S3D_SQUEEZED_FRAME);
  RNA_def_property_ui_text(prop, "Squeezed Frame", "Combine both views in a squeezed image");
  RNA_def_property_update(prop, NC_IMAGE | ND_DISPLAY, "rna_Stereo3dFormat_update");
}

/* use for render output and image save operator,
 * note: there are some cases where the members act differently when this is
 * used from a scene, video formats can only be selected for render output
 * for example, this is checked by seeing if the ptr->id.data is a Scene id */

static void rna_def_scene_image_format_data(BlenderRNA *brna)
{

#  ifdef WITH_OPENJPEG
  static const EnumPropertyItem jp2_codec_items[] = {
      {R_IMF_JP2_CODEC_JP2, "JP2", 0, "JP2", ""},
      {R_IMF_JP2_CODEC_J2K, "J2K", 0, "J2K", ""},
      {0, NULL, 0, NULL, NULL},
  };
#  endif

#  ifdef WITH_TIFF
  static const EnumPropertyItem tiff_codec_items[] = {
      {R_IMF_TIFF_CODEC_NONE, "NONE", 0, "None", ""},
      {R_IMF_TIFF_CODEC_DEFLATE, "DEFLATE", 0, "Deflate", ""},
      {R_IMF_TIFF_CODEC_LZW, "LZW", 0, "LZW", ""},
      {R_IMF_TIFF_CODEC_PACKBITS, "PACKBITS", 0, "Pack Bits", ""},
      {0, NULL, 0, NULL, NULL},
  };
#  endif

  StructRNA *srna;
  PropertyRNA *prop;

  rna_def_image_format_stereo3d_format(brna);

  srna = RNA_def_struct(brna, "ImageFormatSettings", NULL);
  RNA_def_struct_sdna(srna, "ImageFormatData");
  RNA_def_struct_nested(brna, srna, "Scene");
  RNA_def_struct_path_func(srna, "rna_ImageFormatSettings_path");
  RNA_def_struct_ui_text(srna, "Image Format", "Settings for image formats");

  prop = RNA_def_property(srna, "file_format", PROP_ENUM, PROP_NONE);
  RNA_def_property_enum_sdna(prop, NULL, "imtype");
  RNA_def_property_enum_items(prop, rna_enum_image_type_items);
  RNA_def_property_enum_funcs(prop,
                              NULL,
                              "rna_ImageFormatSettings_file_format_set",
                              "rna_ImageFormatSettings_file_format_itemf");
  RNA_def_property_ui_text(prop, "File Format", "File format to save the rendered images as");
  RNA_def_property_update(prop, NC_SCENE | ND_RENDER_OPTIONS, NULL);

  prop = RNA_def_property(srna, "color_mode", PROP_ENUM, PROP_NONE);
  RNA_def_property_enum_bitflag_sdna(prop, NULL, "planes");
  RNA_def_property_enum_items(prop, rna_enum_image_color_mode_items);
  RNA_def_property_enum_funcs(prop, NULL, NULL, "rna_ImageFormatSettings_color_mode_itemf");
  RNA_def_property_ui_text(
      prop,
      "Color Mode",
      "Choose BW for saving grayscale images, RGB for saving red, green and blue channels, "
      "and RGBA for saving red, green, blue and alpha channels");
  RNA_def_property_update(prop, NC_SCENE | ND_RENDER_OPTIONS, NULL);

  prop = RNA_def_property(srna, "color_depth", PROP_ENUM, PROP_NONE);
  RNA_def_property_enum_bitflag_sdna(prop, NULL, "depth");
  RNA_def_property_enum_items(prop, rna_enum_image_color_depth_items);
  RNA_def_property_enum_funcs(prop, NULL, NULL, "rna_ImageFormatSettings_color_depth_itemf");
  RNA_def_property_ui_text(prop, "Color Depth", "Bit depth per channel");
  RNA_def_property_update(prop, NC_SCENE | ND_RENDER_OPTIONS, NULL);

  /* was 'file_quality' */
  prop = RNA_def_property(srna, "quality", PROP_INT, PROP_PERCENTAGE);
  RNA_def_property_int_sdna(prop, NULL, "quality");
  RNA_def_property_range(prop, 0, 100); /* 0 is needed for compression. */
  RNA_def_property_ui_text(
      prop, "Quality", "Quality for image formats that support lossy compression");
  RNA_def_property_update(prop, NC_SCENE | ND_RENDER_OPTIONS, NULL);

  /* was shared with file_quality */
  prop = RNA_def_property(srna, "compression", PROP_INT, PROP_PERCENTAGE);
  RNA_def_property_int_sdna(prop, NULL, "compress");
  RNA_def_property_range(prop, 0, 100); /* 0 is needed for compression. */
  RNA_def_property_ui_text(prop,
                           "Compression",
                           "Amount of time to determine best compression: "
                           "0 = no compression with fast file output, "
                           "100 = maximum lossless compression with slow file output");
  RNA_def_property_update(prop, NC_SCENE | ND_RENDER_OPTIONS, NULL);

  /* flag */
  prop = RNA_def_property(srna, "use_zbuffer", PROP_BOOLEAN, PROP_NONE);
  RNA_def_property_boolean_sdna(prop, NULL, "flag", R_IMF_FLAG_ZBUF);
  RNA_def_property_ui_text(
      prop, "Z Buffer", "Save the z-depth per pixel (32 bit unsigned int z-buffer)");
  RNA_def_property_update(prop, NC_SCENE | ND_RENDER_OPTIONS, NULL);

  prop = RNA_def_property(srna, "use_preview", PROP_BOOLEAN, PROP_NONE);
  RNA_def_property_boolean_sdna(prop, NULL, "flag", R_IMF_FLAG_PREVIEW_JPG);
  RNA_def_property_ui_text(
      prop, "Preview", "When rendering animations, save JPG preview images in same directory");
  RNA_def_property_update(prop, NC_SCENE | ND_RENDER_OPTIONS, NULL);

  /* format specific */

#  ifdef WITH_OPENEXR
  /* OpenEXR */

  prop = RNA_def_property(srna, "exr_codec", PROP_ENUM, PROP_NONE);
  RNA_def_property_enum_sdna(prop, NULL, "exr_codec");
  RNA_def_property_enum_items(prop, rna_enum_exr_codec_items);
  RNA_def_property_enum_funcs(prop, NULL, NULL, "rna_ImageFormatSettings_exr_codec_itemf");
  RNA_def_property_ui_text(prop, "Codec", "Codec settings for OpenEXR");
  RNA_def_property_update(prop, NC_SCENE | ND_RENDER_OPTIONS, NULL);
#  endif

#  ifdef WITH_OPENJPEG
  /* Jpeg 2000 */
  prop = RNA_def_property(srna, "use_jpeg2k_ycc", PROP_BOOLEAN, PROP_NONE);
  RNA_def_property_boolean_sdna(prop, NULL, "jp2_flag", R_IMF_JP2_FLAG_YCC);
  RNA_def_property_ui_text(
      prop, "YCC", "Save luminance-chrominance-chrominance channels instead of RGB colors");
  RNA_def_property_update(prop, NC_SCENE | ND_RENDER_OPTIONS, NULL);

  prop = RNA_def_property(srna, "use_jpeg2k_cinema_preset", PROP_BOOLEAN, PROP_NONE);
  RNA_def_property_boolean_sdna(prop, NULL, "jp2_flag", R_IMF_JP2_FLAG_CINE_PRESET);
  RNA_def_property_ui_text(prop, "Cinema", "Use Openjpeg Cinema Preset");
  RNA_def_property_update(prop, NC_SCENE | ND_RENDER_OPTIONS, NULL);

  prop = RNA_def_property(srna, "use_jpeg2k_cinema_48", PROP_BOOLEAN, PROP_NONE);
  RNA_def_property_boolean_sdna(prop, NULL, "jp2_flag", R_IMF_JP2_FLAG_CINE_48);
  RNA_def_property_ui_text(prop, "Cinema (48)", "Use Openjpeg Cinema Preset (48fps)");
  RNA_def_property_update(prop, NC_SCENE | ND_RENDER_OPTIONS, NULL);

  prop = RNA_def_property(srna, "jpeg2k_codec", PROP_ENUM, PROP_NONE);
  RNA_def_property_enum_sdna(prop, NULL, "jp2_codec");
  RNA_def_property_enum_items(prop, jp2_codec_items);
  RNA_def_property_ui_text(prop, "Codec", "Codec settings for Jpeg2000");
  RNA_def_property_update(prop, NC_SCENE | ND_RENDER_OPTIONS, NULL);
#  endif

#  ifdef WITH_TIFF
  /* TIFF */
  prop = RNA_def_property(srna, "tiff_codec", PROP_ENUM, PROP_NONE);
  RNA_def_property_enum_sdna(prop, NULL, "tiff_codec");
  RNA_def_property_enum_items(prop, tiff_codec_items);
  RNA_def_property_ui_text(prop, "Compression", "Compression mode for TIFF");
  RNA_def_property_update(prop, NC_SCENE | ND_RENDER_OPTIONS, NULL);
#  endif

  /* Cineon and DPX */

  prop = RNA_def_property(srna, "use_cineon_log", PROP_BOOLEAN, PROP_NONE);
  RNA_def_property_boolean_sdna(prop, NULL, "cineon_flag", R_IMF_CINEON_FLAG_LOG);
  RNA_def_property_ui_text(prop, "Log", "Convert to logarithmic color space");
  RNA_def_property_update(prop, NC_SCENE | ND_RENDER_OPTIONS, NULL);

  prop = RNA_def_property(srna, "cineon_black", PROP_INT, PROP_NONE);
  RNA_def_property_int_sdna(prop, NULL, "cineon_black");
  RNA_def_property_range(prop, 0, 1024);
  RNA_def_property_ui_text(prop, "B", "Log conversion reference blackpoint");
  RNA_def_property_update(prop, NC_SCENE | ND_RENDER_OPTIONS, NULL);

  prop = RNA_def_property(srna, "cineon_white", PROP_INT, PROP_NONE);
  RNA_def_property_int_sdna(prop, NULL, "cineon_white");
  RNA_def_property_range(prop, 0, 1024);
  RNA_def_property_ui_text(prop, "W", "Log conversion reference whitepoint");
  RNA_def_property_update(prop, NC_SCENE | ND_RENDER_OPTIONS, NULL);

  prop = RNA_def_property(srna, "cineon_gamma", PROP_FLOAT, PROP_NONE);
  RNA_def_property_float_sdna(prop, NULL, "cineon_gamma");
  RNA_def_property_range(prop, 0.0f, 10.0f);
  RNA_def_property_ui_text(prop, "G", "Log conversion gamma");
  RNA_def_property_update(prop, NC_SCENE | ND_RENDER_OPTIONS, NULL);

  /* multiview */
  prop = RNA_def_property(srna, "views_format", PROP_ENUM, PROP_NONE);
  RNA_def_property_enum_sdna(prop, NULL, "views_format");
  RNA_def_property_enum_items(prop, rna_enum_views_format_items);
  RNA_def_property_enum_funcs(prop, NULL, NULL, "rna_ImageFormatSettings_views_format_itemf");
  RNA_def_property_ui_text(prop, "Views Format", "Format of multiview media");
  RNA_def_property_update(prop, NC_SCENE | ND_RENDER_OPTIONS, NULL);

  prop = RNA_def_property(srna, "stereo_3d_format", PROP_POINTER, PROP_NONE);
  RNA_def_property_pointer_sdna(prop, NULL, "stereo3d_format");
  RNA_def_property_flag(prop, PROP_NEVER_NULL);
  RNA_def_property_struct_type(prop, "Stereo3dFormat");
  RNA_def_property_ui_text(prop, "Stereo 3D Format", "Settings for stereo 3d");

  /* color management */
  prop = RNA_def_property(srna, "view_settings", PROP_POINTER, PROP_NONE);
  RNA_def_property_pointer_sdna(prop, NULL, "view_settings");
  RNA_def_property_struct_type(prop, "ColorManagedViewSettings");
  RNA_def_property_ui_text(
      prop, "View Settings", "Color management settings applied on image before saving");

  prop = RNA_def_property(srna, "display_settings", PROP_POINTER, PROP_NONE);
  RNA_def_property_pointer_sdna(prop, NULL, "display_settings");
  RNA_def_property_struct_type(prop, "ColorManagedDisplaySettings");
  RNA_def_property_ui_text(
      prop, "Display Settings", "Settings of device saved image would be displayed on");
}

static void rna_def_scene_ffmpeg_settings(BlenderRNA *brna)
{
  StructRNA *srna;
  PropertyRNA *prop;

#  ifdef WITH_FFMPEG
  /* Container types */
  static const EnumPropertyItem ffmpeg_format_items[] = {
      {FFMPEG_MPEG1, "MPEG1", 0, "MPEG-1", ""},
      {FFMPEG_MPEG2, "MPEG2", 0, "MPEG-2", ""},
      {FFMPEG_MPEG4, "MPEG4", 0, "MPEG-4", ""},
      {FFMPEG_AVI, "AVI", 0, "AVI", ""},
      {FFMPEG_MOV, "QUICKTIME", 0, "Quicktime", ""},
      {FFMPEG_DV, "DV", 0, "DV", ""},
      {FFMPEG_OGG, "OGG", 0, "Ogg", ""},
      {FFMPEG_MKV, "MKV", 0, "Matroska", ""},
      {FFMPEG_FLV, "FLASH", 0, "Flash", ""},
      {0, NULL, 0, NULL, NULL},
  };

  static const EnumPropertyItem ffmpeg_codec_items[] = {
      {AV_CODEC_ID_NONE, "NONE", 0, "No Video", "Disables video output, for audio-only renders"},
      {AV_CODEC_ID_DNXHD, "DNXHD", 0, "DNxHD", ""},
      {AV_CODEC_ID_DVVIDEO, "DV", 0, "DV", ""},
      {AV_CODEC_ID_FFV1, "FFV1", 0, "FFmpeg video codec #1", ""},
      {AV_CODEC_ID_FLV1, "FLASH", 0, "Flash Video", ""},
      {AV_CODEC_ID_H264, "H264", 0, "H.264", ""},
      {AV_CODEC_ID_HUFFYUV, "HUFFYUV", 0, "HuffYUV", ""},
      {AV_CODEC_ID_MPEG1VIDEO, "MPEG1", 0, "MPEG-1", ""},
      {AV_CODEC_ID_MPEG2VIDEO, "MPEG2", 0, "MPEG-2", ""},
      {AV_CODEC_ID_MPEG4, "MPEG4", 0, "MPEG-4 (divx)", ""},
      {AV_CODEC_ID_PNG, "PNG", 0, "PNG", ""},
      {AV_CODEC_ID_QTRLE, "QTRLE", 0, "QT rle / QT Animation", ""},
      {AV_CODEC_ID_THEORA, "THEORA", 0, "Theora", ""},
      {AV_CODEC_ID_VP9, "WEBM", 0, "WEBM / VP9", ""},
      {0, NULL, 0, NULL, NULL},
  };

  /* Recommendations come from the FFmpeg wiki, https://trac.ffmpeg.org/wiki/Encode/VP9.
   * The label for BEST has been changed to "Slowest" so that it fits the "Encoding Speed"
   * property label in the UI. */
  static const EnumPropertyItem ffmpeg_preset_items[] = {
      {FFM_PRESET_BEST,
       "BEST",
       0,
       "Slowest",
       "Recommended if you have lots of time and want the best compression efficiency"},
      {FFM_PRESET_GOOD, "GOOD", 0, "Good", "The default and recommended for most applications"},
      {FFM_PRESET_REALTIME, "REALTIME", 0, "Realtime", "Recommended for fast encoding"},
      {0, NULL, 0, NULL, NULL},
  };

  static const EnumPropertyItem ffmpeg_crf_items[] = {
      {FFM_CRF_NONE,
       "NONE",
       0,
       "Constant Bitrate",
       "Configure constant bit rate, rather than constant output quality"},
      {FFM_CRF_LOSSLESS, "LOSSLESS", 0, "Lossless", ""},
      {FFM_CRF_PERC_LOSSLESS, "PERC_LOSSLESS", 0, "Perceptually lossless", ""},
      {FFM_CRF_HIGH, "HIGH", 0, "High quality", ""},
      {FFM_CRF_MEDIUM, "MEDIUM", 0, "Medium quality", ""},
      {FFM_CRF_LOW, "LOW", 0, "Low quality", ""},
      {FFM_CRF_VERYLOW, "VERYLOW", 0, "Very low quality", ""},
      {FFM_CRF_LOWEST, "LOWEST", 0, "Lowest quality", ""},
      {0, NULL, 0, NULL, NULL},
  };

  static const EnumPropertyItem ffmpeg_audio_codec_items[] = {
      {AV_CODEC_ID_NONE, "NONE", 0, "No Audio", "Disables audio output, for video-only renders"},
      {AV_CODEC_ID_AAC, "AAC", 0, "AAC", ""},
      {AV_CODEC_ID_AC3, "AC3", 0, "AC3", ""},
      {AV_CODEC_ID_FLAC, "FLAC", 0, "FLAC", ""},
      {AV_CODEC_ID_MP2, "MP2", 0, "MP2", ""},
      {AV_CODEC_ID_MP3, "MP3", 0, "MP3", ""},
      {AV_CODEC_ID_PCM_S16LE, "PCM", 0, "PCM", ""},
      {AV_CODEC_ID_VORBIS, "VORBIS", 0, "Vorbis", ""},
      {0, NULL, 0, NULL, NULL},
  };
#  endif

  static const EnumPropertyItem audio_channel_items[] = {
      {FFM_CHANNELS_MONO, "MONO", 0, "Mono", "Set audio channels to mono"},
      {FFM_CHANNELS_STEREO, "STEREO", 0, "Stereo", "Set audio channels to stereo"},
      {FFM_CHANNELS_SURROUND4, "SURROUND4", 0, "4 Channels", "Set audio channels to 4 channels"},
      {FFM_CHANNELS_SURROUND51,
       "SURROUND51",
       0,
       "5.1 Surround",
       "Set audio channels to 5.1 surround sound"},
      {FFM_CHANNELS_SURROUND71,
       "SURROUND71",
       0,
       "7.1 Surround",
       "Set audio channels to 7.1 surround sound"},
      {0, NULL, 0, NULL, NULL},
  };

  srna = RNA_def_struct(brna, "FFmpegSettings", NULL);
  RNA_def_struct_sdna(srna, "FFMpegCodecData");
  RNA_def_struct_ui_text(srna, "FFmpeg Settings", "FFmpeg related settings for the scene");

#  ifdef WITH_FFMPEG
  prop = RNA_def_property(srna, "format", PROP_ENUM, PROP_NONE);
  RNA_def_property_enum_bitflag_sdna(prop, NULL, "type");
  RNA_def_property_clear_flag(prop, PROP_ANIMATABLE);
  RNA_def_property_enum_items(prop, ffmpeg_format_items);
  RNA_def_property_enum_default(prop, FFMPEG_MKV);
  RNA_def_property_ui_text(prop, "Container", "Output file container");
  RNA_def_property_update(
      prop, NC_SCENE | ND_RENDER_OPTIONS, "rna_FFmpegSettings_codec_settings_update");

  prop = RNA_def_property(srna, "codec", PROP_ENUM, PROP_NONE);
  RNA_def_property_enum_bitflag_sdna(prop, NULL, "codec");
  RNA_def_property_clear_flag(prop, PROP_ANIMATABLE);
  RNA_def_property_enum_items(prop, ffmpeg_codec_items);
  RNA_def_property_enum_default(prop, AV_CODEC_ID_H264);
  RNA_def_property_ui_text(prop, "Video Codec", "FFmpeg codec to use for video output");
  RNA_def_property_update(
      prop, NC_SCENE | ND_RENDER_OPTIONS, "rna_FFmpegSettings_codec_settings_update");

  prop = RNA_def_property(srna, "video_bitrate", PROP_INT, PROP_NONE);
  RNA_def_property_int_sdna(prop, NULL, "video_bitrate");
  RNA_def_property_clear_flag(prop, PROP_ANIMATABLE);
  RNA_def_property_ui_text(prop, "Bitrate", "Video bitrate (kb/s)");
  RNA_def_property_update(prop, NC_SCENE | ND_RENDER_OPTIONS, NULL);

  prop = RNA_def_property(srna, "minrate", PROP_INT, PROP_NONE);
  RNA_def_property_int_sdna(prop, NULL, "rc_min_rate");
  RNA_def_property_clear_flag(prop, PROP_ANIMATABLE);
  RNA_def_property_ui_text(prop, "Min Rate", "Rate control: min rate (kb/s)");
  RNA_def_property_update(prop, NC_SCENE | ND_RENDER_OPTIONS, NULL);

  prop = RNA_def_property(srna, "maxrate", PROP_INT, PROP_NONE);
  RNA_def_property_int_sdna(prop, NULL, "rc_max_rate");
  RNA_def_property_clear_flag(prop, PROP_ANIMATABLE);
  RNA_def_property_ui_text(prop, "Max Rate", "Rate control: max rate (kb/s)");
  RNA_def_property_update(prop, NC_SCENE | ND_RENDER_OPTIONS, NULL);

  prop = RNA_def_property(srna, "muxrate", PROP_INT, PROP_NONE);
  RNA_def_property_int_sdna(prop, NULL, "mux_rate");
  RNA_def_property_clear_flag(prop, PROP_ANIMATABLE);
  RNA_def_property_range(prop, 0, 100000000);
  RNA_def_property_ui_text(prop, "Mux Rate", "Mux rate (bits/s(!))");
  RNA_def_property_update(prop, NC_SCENE | ND_RENDER_OPTIONS, NULL);

  prop = RNA_def_property(srna, "gopsize", PROP_INT, PROP_NONE);
  RNA_def_property_int_sdna(prop, NULL, "gop_size");
  RNA_def_property_clear_flag(prop, PROP_ANIMATABLE);
  RNA_def_property_range(prop, 0, 500);
  RNA_def_property_int_default(prop, 25);
  RNA_def_property_ui_text(prop,
                           "Keyframe interval",
                           "Distance between key frames, also known as GOP size; "
                           "influences file size and seekability");
  RNA_def_property_update(prop, NC_SCENE | ND_RENDER_OPTIONS, NULL);

  prop = RNA_def_property(srna, "max_b_frames", PROP_INT, PROP_NONE);
  RNA_def_property_int_sdna(prop, NULL, "max_b_frames");
  RNA_def_property_clear_flag(prop, PROP_ANIMATABLE);
  RNA_def_property_range(prop, 0, 16);
  RNA_def_property_ui_text(
      prop,
      "Max B-frames",
      "Maximum number of B-frames between non-B-frames; influences file size and seekability");
  RNA_def_property_update(prop, NC_SCENE | ND_RENDER_OPTIONS, NULL);

  prop = RNA_def_property(srna, "use_max_b_frames", PROP_BOOLEAN, PROP_NONE);
  RNA_def_property_boolean_sdna(prop, NULL, "flags", FFMPEG_USE_MAX_B_FRAMES);
  RNA_def_property_clear_flag(prop, PROP_ANIMATABLE);
  RNA_def_property_ui_text(prop, "Use max B-frames", "Set a maximum number of B-frames");
  RNA_def_property_update(prop, NC_SCENE | ND_RENDER_OPTIONS, NULL);

  prop = RNA_def_property(srna, "buffersize", PROP_INT, PROP_NONE);
  RNA_def_property_int_sdna(prop, NULL, "rc_buffer_size");
  RNA_def_property_clear_flag(prop, PROP_ANIMATABLE);
  RNA_def_property_range(prop, 0, 2000);
  RNA_def_property_ui_text(prop, "Buffersize", "Rate control: buffer size (kb)");
  RNA_def_property_update(prop, NC_SCENE | ND_RENDER_OPTIONS, NULL);

  prop = RNA_def_property(srna, "packetsize", PROP_INT, PROP_NONE);
  RNA_def_property_int_sdna(prop, NULL, "mux_packet_size");
  RNA_def_property_clear_flag(prop, PROP_ANIMATABLE);
  RNA_def_property_range(prop, 0, 16384);
  RNA_def_property_ui_text(prop, "Mux Packet Size", "Mux packet size (byte)");
  RNA_def_property_update(prop, NC_SCENE | ND_RENDER_OPTIONS, NULL);

  prop = RNA_def_property(srna, "constant_rate_factor", PROP_ENUM, PROP_NONE);
  RNA_def_property_enum_sdna(prop, NULL, "constant_rate_factor");
  RNA_def_property_clear_flag(prop, PROP_ANIMATABLE);
  RNA_def_property_enum_items(prop, ffmpeg_crf_items);
  RNA_def_property_enum_default(prop, FFM_CRF_MEDIUM);
  RNA_def_property_ui_text(
      prop,
      "Output quality",
      "Constant Rate Factor (CRF); tradeoff between video quality and file size");
  RNA_def_property_update(prop, NC_SCENE | ND_RENDER_OPTIONS, NULL);

  prop = RNA_def_property(srna, "ffmpeg_preset", PROP_ENUM, PROP_NONE);
  RNA_def_property_enum_bitflag_sdna(prop, NULL, "ffmpeg_preset");
  RNA_def_property_clear_flag(prop, PROP_ANIMATABLE);
  RNA_def_property_enum_items(prop, ffmpeg_preset_items);
  RNA_def_property_enum_default(prop, FFM_PRESET_GOOD);
  RNA_def_property_ui_text(
      prop, "Encoding speed", "Tradeoff between encoding speed and compression ratio");
  RNA_def_property_update(prop, NC_SCENE | ND_RENDER_OPTIONS, NULL);

  prop = RNA_def_property(srna, "use_autosplit", PROP_BOOLEAN, PROP_NONE);
  RNA_def_property_boolean_sdna(prop, NULL, "flags", FFMPEG_AUTOSPLIT_OUTPUT);
  RNA_def_property_clear_flag(prop, PROP_ANIMATABLE);
  RNA_def_property_ui_text(prop, "Autosplit Output", "Autosplit output at 2GB boundary");
  RNA_def_property_update(prop, NC_SCENE | ND_RENDER_OPTIONS, NULL);

  prop = RNA_def_property(srna, "use_lossless_output", PROP_BOOLEAN, PROP_NONE);
  RNA_def_property_boolean_sdna(prop, NULL, "flags", FFMPEG_LOSSLESS_OUTPUT);
  RNA_def_property_clear_flag(prop, PROP_ANIMATABLE);
  RNA_def_property_boolean_funcs(prop, NULL, "rna_FFmpegSettings_lossless_output_set");
  RNA_def_property_ui_text(prop, "Lossless Output", "Use lossless output for video streams");
  RNA_def_property_update(prop, NC_SCENE | ND_RENDER_OPTIONS, NULL);

  /* FFMPEG Audio*/
  prop = RNA_def_property(srna, "audio_codec", PROP_ENUM, PROP_NONE);
  RNA_def_property_enum_bitflag_sdna(prop, NULL, "audio_codec");
  RNA_def_property_clear_flag(prop, PROP_ANIMATABLE);
  RNA_def_property_enum_items(prop, ffmpeg_audio_codec_items);
  RNA_def_property_ui_text(prop, "Audio Codec", "FFmpeg audio codec to use");
  RNA_def_property_update(prop, NC_SCENE | ND_RENDER_OPTIONS, NULL);

  prop = RNA_def_property(srna, "audio_bitrate", PROP_INT, PROP_NONE);
  RNA_def_property_int_sdna(prop, NULL, "audio_bitrate");
  RNA_def_property_clear_flag(prop, PROP_ANIMATABLE);
  RNA_def_property_range(prop, 32, 384);
  RNA_def_property_ui_text(prop, "Bitrate", "Audio bitrate (kb/s)");
  RNA_def_property_update(prop, NC_SCENE | ND_RENDER_OPTIONS, NULL);

  prop = RNA_def_property(srna, "audio_volume", PROP_FLOAT, PROP_NONE);
  RNA_def_property_float_sdna(prop, NULL, "audio_volume");
  RNA_def_property_clear_flag(prop, PROP_ANIMATABLE);
  RNA_def_property_range(prop, 0.0f, 1.0f);
  RNA_def_property_ui_text(prop, "Volume", "Audio volume");
  RNA_def_property_translation_context(prop, BLT_I18NCONTEXT_ID_SOUND);
  RNA_def_property_update(prop, NC_SCENE | ND_RENDER_OPTIONS, NULL);
#  endif

  /* the following two "ffmpeg" settings are general audio settings */
  prop = RNA_def_property(srna, "audio_mixrate", PROP_INT, PROP_NONE);
  RNA_def_property_int_sdna(prop, NULL, "audio_mixrate");
  RNA_def_property_clear_flag(prop, PROP_ANIMATABLE);
  RNA_def_property_range(prop, 8000, 192000);
  RNA_def_property_ui_text(prop, "Samplerate", "Audio samplerate(samples/s)");
  RNA_def_property_update(prop, NC_SCENE | ND_RENDER_OPTIONS, NULL);

  prop = RNA_def_property(srna, "audio_channels", PROP_ENUM, PROP_NONE);
  RNA_def_property_enum_sdna(prop, NULL, "audio_channels");
  RNA_def_property_clear_flag(prop, PROP_ANIMATABLE);
  RNA_def_property_enum_items(prop, audio_channel_items);
  RNA_def_property_ui_text(prop, "Audio Channels", "Audio channel count");
}

static void rna_def_scene_render_data(BlenderRNA *brna)
{
  StructRNA *srna;
  PropertyRNA *prop;

  static const EnumPropertyItem display_mode_items[] = {
      {R_OUTPUT_SCREEN,
       "SCREEN",
       0,
       "Full Screen",
       "Images are rendered in a maximized Image Editor"},
      {R_OUTPUT_AREA, "AREA", 0, "Image Editor", "Images are rendered in an Image Editor"},
      {R_OUTPUT_WINDOW, "WINDOW", 0, "New Window", "Images are rendered in a new window"},
      {R_OUTPUT_NONE,
       "NONE",
       0,
       "Keep User Interface",
       "Images are rendered without changing the user interface"},
      {0, NULL, 0, NULL, NULL},
  };

  /* Bake */
  static const EnumPropertyItem bake_mode_items[] = {
      //{RE_BAKE_AO, "AO", 0, "Ambient Occlusion", "Bake ambient occlusion"},
      {RE_BAKE_NORMALS, "NORMALS", 0, "Normals", "Bake normals"},
      {RE_BAKE_DISPLACEMENT, "DISPLACEMENT", 0, "Displacement", "Bake displacement"},
      {0, NULL, 0, NULL, NULL},
  };

  static const EnumPropertyItem pixel_size_items[] = {
      {0, "AUTO", 0, "Automatic", "Automatic pixel size, depends on the user interface scale"},
      {1, "1", 0, "1x", "Render at full resolution"},
      {2, "2", 0, "2x", "Render at 50% resolution"},
      {4, "4", 0, "4x", "Render at 25% resolution"},
      {8, "8", 0, "8x", "Render at 12.5% resolution"},
      {0, NULL, 0, NULL, NULL},
  };

  static const EnumPropertyItem threads_mode_items[] = {
      {0,
       "AUTO",
       0,
       "Auto-detect",
       "Automatically determine the number of threads, based on CPUs"},
      {R_FIXED_THREADS, "FIXED", 0, "Fixed", "Manually determine the number of threads"},
      {0, NULL, 0, NULL, NULL},
  };

  static const EnumPropertyItem engine_items[] = {
      {0, "BLENDER_EEVEE", 0, "Eevee", ""},
      {0, NULL, 0, NULL, NULL},
  };

  static const EnumPropertyItem freestyle_thickness_items[] = {
      {R_LINE_THICKNESS_ABSOLUTE,
       "ABSOLUTE",
       0,
       "Absolute",
       "Specify unit line thickness in pixels"},
      {R_LINE_THICKNESS_RELATIVE,
       "RELATIVE",
       0,
       "Relative",
       "Unit line thickness is scaled by the proportion of the present vertical image "
       "resolution to 480 pixels"},
      {0, NULL, 0, NULL, NULL},
  };

  static const EnumPropertyItem views_format_items[] = {
      {SCE_VIEWS_FORMAT_STEREO_3D,
       "STEREO_3D",
       0,
       "Stereo 3D",
       "Single stereo camera system, adjust the stereo settings in the camera panel"},
      {SCE_VIEWS_FORMAT_MULTIVIEW,
       "MULTIVIEW",
       0,
       "Multi-View",
       "Multi camera system, adjust the cameras individually"},
      {0, NULL, 0, NULL, NULL},
  };

  static const EnumPropertyItem hair_shape_type_items[] = {
      {SCE_HAIR_SHAPE_STRAND, "STRAND", 0, "Strand", ""},
      {SCE_HAIR_SHAPE_STRIP, "STRIP", 0, "Strip", ""},
      {0, NULL, 0, NULL, NULL},
  };

  rna_def_scene_ffmpeg_settings(brna);

  srna = RNA_def_struct(brna, "RenderSettings", NULL);
  RNA_def_struct_sdna(srna, "RenderData");
  RNA_def_struct_nested(brna, srna, "Scene");
  RNA_def_struct_path_func(srna, "rna_RenderSettings_path");
  RNA_def_struct_ui_text(srna, "Render Data", "Rendering settings for a Scene data-block");

  /* Render Data */
  prop = RNA_def_property(srna, "image_settings", PROP_POINTER, PROP_NONE);
  RNA_def_property_flag(prop, PROP_NEVER_NULL);
  RNA_def_property_pointer_sdna(prop, NULL, "im_format");
  RNA_def_property_struct_type(prop, "ImageFormatSettings");
  RNA_def_property_ui_text(prop, "Image Format", "");

  prop = RNA_def_property(srna, "resolution_x", PROP_INT, PROP_PIXEL);
  RNA_def_property_int_sdna(prop, NULL, "xsch");
  RNA_def_property_flag(prop, PROP_PROPORTIONAL);
  RNA_def_property_clear_flag(prop, PROP_ANIMATABLE);
  RNA_def_property_range(prop, 4, 65536);
  RNA_def_property_ui_text(
      prop, "Resolution X", "Number of horizontal pixels in the rendered image");
  RNA_def_property_update(prop, NC_SCENE | ND_RENDER_OPTIONS, "rna_SceneCamera_update");

  prop = RNA_def_property(srna, "resolution_y", PROP_INT, PROP_PIXEL);
  RNA_def_property_int_sdna(prop, NULL, "ysch");
  RNA_def_property_flag(prop, PROP_PROPORTIONAL);
  RNA_def_property_clear_flag(prop, PROP_ANIMATABLE);
  RNA_def_property_range(prop, 4, 65536);
  RNA_def_property_ui_text(
      prop, "Resolution Y", "Number of vertical pixels in the rendered image");
  RNA_def_property_update(prop, NC_SCENE | ND_RENDER_OPTIONS, "rna_SceneCamera_update");

  prop = RNA_def_property(srna, "resolution_percentage", PROP_INT, PROP_PERCENTAGE);
  RNA_def_property_int_sdna(prop, NULL, "size");
  RNA_def_property_clear_flag(prop, PROP_ANIMATABLE);
  RNA_def_property_range(prop, 1, SHRT_MAX);
  RNA_def_property_ui_range(prop, 1, 100, 10, 1);
  RNA_def_property_ui_text(prop, "Resolution %", "Percentage scale for render resolution");
  RNA_def_property_update(prop, NC_SCENE | ND_RENDER_OPTIONS, "rna_SceneSequencer_update");

  prop = RNA_def_property(srna, "tile_x", PROP_INT, PROP_NONE);
  RNA_def_property_int_sdna(prop, NULL, "tilex");
  RNA_def_property_clear_flag(prop, PROP_ANIMATABLE);
  RNA_def_property_range(prop, 8, 65536);
  RNA_def_property_ui_text(prop, "Tile X", "Horizontal tile size to use while rendering");
  RNA_def_property_update(prop, NC_SCENE | ND_RENDER_OPTIONS, NULL);

  prop = RNA_def_property(srna, "tile_y", PROP_INT, PROP_NONE);
  RNA_def_property_int_sdna(prop, NULL, "tiley");
  RNA_def_property_clear_flag(prop, PROP_ANIMATABLE);
  RNA_def_property_range(prop, 8, 65536);
  RNA_def_property_ui_text(prop, "Tile Y", "Vertical tile size to use while rendering");
  RNA_def_property_update(prop, NC_SCENE | ND_RENDER_OPTIONS, NULL);

  prop = RNA_def_property(srna, "preview_start_resolution", PROP_INT, PROP_NONE);
  RNA_def_property_clear_flag(prop, PROP_ANIMATABLE);
  RNA_def_property_range(prop, 8, 16384);
  RNA_def_property_int_default(prop, 64);
  RNA_def_property_ui_text(prop,
                           "Start Resolution",
                           "Resolution to start rendering preview at, "
                           "progressively increasing it to the full viewport size");
  RNA_def_property_update(prop, NC_SCENE | ND_RENDER_OPTIONS, NULL);

  prop = RNA_def_property(srna, "preview_pixel_size", PROP_ENUM, PROP_NONE);
  RNA_def_property_enum_sdna(prop, NULL, "preview_pixel_size");
  RNA_def_property_enum_items(prop, pixel_size_items);
  RNA_def_property_ui_text(prop, "Pixel Size", "Pixel size for viewport rendering");
  RNA_def_property_update(prop, NC_SCENE | ND_RENDER_OPTIONS, NULL);

  prop = RNA_def_property(srna, "pixel_aspect_x", PROP_FLOAT, PROP_NONE);
  RNA_def_property_float_sdna(prop, NULL, "xasp");
  RNA_def_property_flag(prop, PROP_PROPORTIONAL);
  RNA_def_property_clear_flag(prop, PROP_ANIMATABLE);
  RNA_def_property_range(prop, 1.0f, 200.0f);
  RNA_def_property_ui_text(prop,
                           "Pixel Aspect X",
                           "Horizontal aspect ratio - for anamorphic or non-square pixel output");
  RNA_def_property_update(prop, NC_SCENE | ND_RENDER_OPTIONS, "rna_SceneCamera_update");

  prop = RNA_def_property(srna, "pixel_aspect_y", PROP_FLOAT, PROP_NONE);
  RNA_def_property_float_sdna(prop, NULL, "yasp");
  RNA_def_property_flag(prop, PROP_PROPORTIONAL);
  RNA_def_property_clear_flag(prop, PROP_ANIMATABLE);
  RNA_def_property_range(prop, 1.0f, 200.0f);
  RNA_def_property_ui_text(
      prop, "Pixel Aspect Y", "Vertical aspect ratio - for anamorphic or non-square pixel output");
  RNA_def_property_update(prop, NC_SCENE | ND_RENDER_OPTIONS, "rna_SceneCamera_update");

  prop = RNA_def_property(srna, "ffmpeg", PROP_POINTER, PROP_NONE);
  RNA_def_property_struct_type(prop, "FFmpegSettings");
  RNA_def_property_pointer_sdna(prop, NULL, "ffcodecdata");
  RNA_def_property_flag(prop, PROP_NEVER_UNLINK);
  RNA_def_property_ui_text(prop, "FFmpeg Settings", "FFmpeg related settings for the scene");

  prop = RNA_def_property(srna, "fps", PROP_INT, PROP_NONE);
  RNA_def_property_int_sdna(prop, NULL, "frs_sec");
  RNA_def_property_clear_flag(prop, PROP_ANIMATABLE);
  RNA_def_property_range(prop, 1, SHRT_MAX);
  RNA_def_property_ui_range(prop, 1, 120, 1, -1);
  RNA_def_property_ui_text(prop, "FPS", "Framerate, expressed in frames per second");
  RNA_def_property_update(prop, NC_SCENE | ND_RENDER_OPTIONS, "rna_Scene_fps_update");

  prop = RNA_def_property(srna, "fps_base", PROP_FLOAT, PROP_NONE);
  RNA_def_property_float_sdna(prop, NULL, "frs_sec_base");
  RNA_def_property_clear_flag(prop, PROP_ANIMATABLE);
  RNA_def_property_range(prop, 1e-5f, 1e6f);
  RNA_def_property_ui_range(prop, 0.1f, 120.0f, 2, -1);
  RNA_def_property_ui_text(prop, "FPS Base", "Framerate base");
  RNA_def_property_update(prop, NC_SCENE | ND_RENDER_OPTIONS, "rna_Scene_fps_update");

  /* frame mapping */
  prop = RNA_def_property(srna, "frame_map_old", PROP_INT, PROP_NONE);
  RNA_def_property_int_sdna(prop, NULL, "framapto");
  RNA_def_property_clear_flag(prop, PROP_ANIMATABLE);
  RNA_def_property_range(prop, 1, 900);
  RNA_def_property_ui_text(prop, "Frame Map Old", "Old mapping value in frames");
  RNA_def_property_update(prop, NC_SCENE | ND_FRAME, "rna_Scene_framelen_update");

  prop = RNA_def_property(srna, "frame_map_new", PROP_INT, PROP_NONE);
  RNA_def_property_int_sdna(prop, NULL, "images");
  RNA_def_property_clear_flag(prop, PROP_ANIMATABLE);
  RNA_def_property_range(prop, 1, 900);
  RNA_def_property_ui_text(prop, "Frame Map New", "How many frames the Map Old will last");
  RNA_def_property_update(prop, NC_SCENE | ND_FRAME, "rna_Scene_framelen_update");

  prop = RNA_def_property(srna, "dither_intensity", PROP_FLOAT, PROP_NONE);
  RNA_def_property_float_sdna(prop, NULL, "dither_intensity");
  RNA_def_property_range(prop, 0.0f, 2.0f);
  RNA_def_property_ui_text(
      prop,
      "Dither Intensity",
      "Amount of dithering noise added to the rendered image to break up banding");
  RNA_def_property_update(prop, NC_SCENE | ND_RENDER_OPTIONS, NULL);

  prop = RNA_def_property(srna, "filter_size", PROP_FLOAT, PROP_PIXEL);
  RNA_def_property_float_sdna(prop, NULL, "gauss");
  RNA_def_property_range(prop, 0.0f, 500.0f);
  RNA_def_property_ui_range(prop, 0.01f, 10.0f, 1, 2);
  RNA_def_property_ui_text(
      prop, "Filter Size", "Width over which the reconstruction filter combines samples");
  RNA_def_property_update(prop, NC_SCENE | ND_RENDER_OPTIONS, NULL);

  prop = RNA_def_property(srna, "film_transparent", PROP_BOOLEAN, PROP_NONE);
  RNA_def_property_boolean_sdna(prop, NULL, "alphamode", R_ALPHAPREMUL);
  RNA_def_property_ui_text(
      prop,
      "Transparent",
      "World background is transparent, for compositing the render over another background");
  RNA_def_property_update(prop, NC_SCENE | ND_RENDER_OPTIONS, "rna_Scene_glsl_update");

  prop = RNA_def_property(srna, "use_freestyle", PROP_BOOLEAN, PROP_NONE);
  RNA_def_property_clear_flag(prop, PROP_ANIMATABLE);
  RNA_def_property_boolean_sdna(prop, NULL, "mode", R_EDGE_FRS);
  RNA_def_property_ui_text(prop, "Edge", "Draw stylized strokes using Freestyle");
  RNA_def_property_update(prop, NC_SCENE | ND_RENDER_OPTIONS, "rna_Scene_freestyle_update");

  /* threads */
  prop = RNA_def_property(srna, "threads", PROP_INT, PROP_NONE);
  RNA_def_property_int_sdna(prop, NULL, "threads");
  RNA_def_property_range(prop, 1, BLENDER_MAX_THREADS);
  RNA_def_property_int_funcs(prop, "rna_RenderSettings_threads_get", NULL, NULL);
  RNA_def_property_ui_text(prop,
                           "Threads",
                           "Number of CPU threads to use simultaneously while rendering "
                           "(for multi-core/CPU systems)");
  RNA_def_property_update(prop, NC_SCENE | ND_RENDER_OPTIONS, NULL);

  prop = RNA_def_property(srna, "threads_mode", PROP_ENUM, PROP_NONE);
  RNA_def_property_enum_bitflag_sdna(prop, NULL, "mode");
  RNA_def_property_enum_items(prop, threads_mode_items);
  RNA_def_property_enum_funcs(prop, "rna_RenderSettings_threads_mode_get", NULL, NULL);
  RNA_def_property_ui_text(prop, "Threads Mode", "Determine the amount of render threads used");
  RNA_def_property_update(prop, NC_SCENE | ND_RENDER_OPTIONS, NULL);

  /* motion blur */
  prop = RNA_def_property(srna, "use_motion_blur", PROP_BOOLEAN, PROP_NONE);
  RNA_def_property_boolean_sdna(prop, NULL, "mode", R_MBLUR);
  RNA_def_property_ui_text(prop, "Motion Blur", "Use multi-sampled 3D scene motion blur");
  RNA_def_property_clear_flag(prop, PROP_ANIMATABLE);
  RNA_def_property_update(prop, NC_SCENE | ND_RENDER_OPTIONS, "rna_Scene_glsl_update");

  prop = RNA_def_property(srna, "motion_blur_shutter", PROP_FLOAT, PROP_FACTOR);
  RNA_def_property_float_sdna(prop, NULL, "blurfac");
  RNA_def_property_range(prop, 0.0f, FLT_MAX);
  RNA_def_property_ui_range(prop, 0.01f, 1.0f, 1, 2);
  RNA_def_property_ui_text(prop, "Shutter", "Time taken in frames between shutter open and close");
  RNA_def_property_update(prop, NC_SCENE | ND_RENDER_OPTIONS, "rna_Scene_glsl_update");

  prop = RNA_def_property(srna, "motion_blur_shutter_curve", PROP_POINTER, PROP_NONE);
  RNA_def_property_pointer_sdna(prop, NULL, "mblur_shutter_curve");
  RNA_def_property_struct_type(prop, "CurveMapping");
  RNA_def_property_ui_text(
      prop, "Shutter Curve", "Curve defining the shutter's openness over time");

  /* Hairs */
  prop = RNA_def_property(srna, "hair_type", PROP_ENUM, PROP_NONE);
  RNA_def_property_enum_items(prop, hair_shape_type_items);
  RNA_def_property_ui_text(prop, "Hair Shape Type", "Hair shape type");
  RNA_def_property_update(prop, NC_SCENE | ND_RENDER_OPTIONS, "rna_Scene_glsl_update");

  prop = RNA_def_property(srna, "hair_subdiv", PROP_INT, PROP_NONE);
  RNA_def_property_range(prop, 0, 3);
  RNA_def_property_ui_text(prop, "Additional Subdiv", "Additional subdivision along the hair");
  RNA_def_property_update(prop, NC_SCENE | ND_RENDER_OPTIONS, "rna_Scene_glsl_update");

  /* border */
  prop = RNA_def_property(srna, "use_border", PROP_BOOLEAN, PROP_NONE);
  RNA_def_property_boolean_sdna(prop, NULL, "mode", R_BORDER);
  RNA_def_property_clear_flag(prop, PROP_ANIMATABLE);
  RNA_def_property_ui_text(
      prop, "Render Region", "Render a user-defined render region, within the frame size");
  RNA_def_property_update(prop, NC_SCENE | ND_RENDER_OPTIONS, NULL);

  prop = RNA_def_property(srna, "border_min_x", PROP_FLOAT, PROP_NONE);
  RNA_def_property_float_sdna(prop, NULL, "border.xmin");
  RNA_def_property_range(prop, 0.0f, 1.0f);
  RNA_def_property_clear_flag(prop, PROP_ANIMATABLE);
  RNA_def_property_ui_text(prop, "Region Minimum X", "Minimum X value for the render region");
  RNA_def_property_update(prop, NC_SCENE | ND_RENDER_OPTIONS, NULL);

  prop = RNA_def_property(srna, "border_min_y", PROP_FLOAT, PROP_NONE);
  RNA_def_property_float_sdna(prop, NULL, "border.ymin");
  RNA_def_property_range(prop, 0.0f, 1.0f);
  RNA_def_property_clear_flag(prop, PROP_ANIMATABLE);
  RNA_def_property_ui_text(prop, "Region Minimum Y", "Minimum Y value for the render region");
  RNA_def_property_update(prop, NC_SCENE | ND_RENDER_OPTIONS, NULL);

  prop = RNA_def_property(srna, "border_max_x", PROP_FLOAT, PROP_NONE);
  RNA_def_property_float_sdna(prop, NULL, "border.xmax");
  RNA_def_property_range(prop, 0.0f, 1.0f);
  RNA_def_property_clear_flag(prop, PROP_ANIMATABLE);
  RNA_def_property_ui_text(prop, "Region Maximum X", "Maximum X value for the render region");
  RNA_def_property_update(prop, NC_SCENE | ND_RENDER_OPTIONS, NULL);

  prop = RNA_def_property(srna, "border_max_y", PROP_FLOAT, PROP_NONE);
  RNA_def_property_float_sdna(prop, NULL, "border.ymax");
  RNA_def_property_range(prop, 0.0f, 1.0f);
  RNA_def_property_clear_flag(prop, PROP_ANIMATABLE);
  RNA_def_property_ui_text(prop, "Region Maximum Y", "Maximum Y value for the render region");
  RNA_def_property_update(prop, NC_SCENE | ND_RENDER_OPTIONS, NULL);

  prop = RNA_def_property(srna, "use_crop_to_border", PROP_BOOLEAN, PROP_NONE);
  RNA_def_property_boolean_sdna(prop, NULL, "mode", R_CROP);
  RNA_def_property_clear_flag(prop, PROP_ANIMATABLE);
  RNA_def_property_ui_text(
      prop, "Crop to Render Region", "Crop the rendered frame to the defined render region size");
  RNA_def_property_update(prop, NC_SCENE | ND_RENDER_OPTIONS, NULL);

  prop = RNA_def_property(srna, "use_placeholder", PROP_BOOLEAN, PROP_NONE);
  RNA_def_property_boolean_sdna(prop, NULL, "mode", R_TOUCH);
  RNA_def_property_clear_flag(prop, PROP_ANIMATABLE);
  RNA_def_property_ui_text(
      prop,
      "Placeholders",
      "Create empty placeholder files while rendering frames (similar to Unix 'touch')");
  RNA_def_property_update(prop, NC_SCENE | ND_RENDER_OPTIONS, NULL);

  prop = RNA_def_property(srna, "use_overwrite", PROP_BOOLEAN, PROP_NONE);
  RNA_def_property_boolean_negative_sdna(prop, NULL, "mode", R_NO_OVERWRITE);
  RNA_def_property_clear_flag(prop, PROP_ANIMATABLE);
  RNA_def_property_ui_text(prop, "Overwrite", "Overwrite existing files while rendering");
  RNA_def_property_update(prop, NC_SCENE | ND_RENDER_OPTIONS, NULL);

  prop = RNA_def_property(srna, "use_compositing", PROP_BOOLEAN, PROP_NONE);
  RNA_def_property_boolean_sdna(prop, NULL, "scemode", R_DOCOMP);
  RNA_def_property_clear_flag(prop, PROP_ANIMATABLE);
  RNA_def_property_ui_text(prop,
                           "Compositing",
                           "Process the render result through the compositing pipeline, "
                           "if compositing nodes are enabled");
  RNA_def_property_update(prop, NC_SCENE | ND_RENDER_OPTIONS, NULL);

  prop = RNA_def_property(srna, "use_sequencer", PROP_BOOLEAN, PROP_NONE);
  RNA_def_property_boolean_sdna(prop, NULL, "scemode", R_DOSEQ);
  RNA_def_property_clear_flag(prop, PROP_ANIMATABLE);
  RNA_def_property_ui_text(prop,
                           "Sequencer",
                           "Process the render (and composited) result through the video sequence "
                           "editor pipeline, if sequencer strips exist");
  RNA_def_property_update(prop, NC_SCENE | ND_RENDER_OPTIONS, NULL);

  prop = RNA_def_property(srna, "use_file_extension", PROP_BOOLEAN, PROP_NONE);
  RNA_def_property_boolean_sdna(prop, NULL, "scemode", R_EXTENSION);
  RNA_def_property_clear_flag(prop, PROP_ANIMATABLE);
  RNA_def_property_ui_text(
      prop,
      "File Extensions",
      "Add the file format extensions to the rendered file name (eg: filename + .jpg)");
  RNA_def_property_update(prop, NC_SCENE | ND_RENDER_OPTIONS, NULL);

#  if 0 /* moved */
  prop = RNA_def_property(srna, "file_format", PROP_ENUM, PROP_NONE);
  RNA_def_property_enum_sdna(prop, NULL, "imtype");
  RNA_def_property_enum_items(prop, rna_enum_image_type_items);
  RNA_def_property_enum_funcs(prop, NULL, "rna_RenderSettings_file_format_set", NULL);
  RNA_def_property_ui_text(prop, "File Format", "File format to save the rendered images as");
  RNA_def_property_update(prop, NC_SCENE | ND_RENDER_OPTIONS, NULL);
#  endif

  prop = RNA_def_property(srna, "file_extension", PROP_STRING, PROP_NONE);
  RNA_def_property_string_funcs(
      prop, "rna_SceneRender_file_ext_get", "rna_SceneRender_file_ext_length", NULL);
  RNA_def_property_ui_text(prop, "Extension", "The file extension used for saving renders");
  RNA_def_property_clear_flag(prop, PROP_EDITABLE);

  prop = RNA_def_property(srna, "is_movie_format", PROP_BOOLEAN, PROP_NONE);
  RNA_def_property_boolean_funcs(prop, "rna_RenderSettings_is_movie_format_get", NULL);
  RNA_def_property_clear_flag(prop, PROP_EDITABLE);
  RNA_def_property_ui_text(prop, "Movie Format", "When true the format is a movie");

  prop = RNA_def_property(srna, "use_save_buffers", PROP_BOOLEAN, PROP_NONE);
  RNA_def_property_boolean_sdna(prop, NULL, "scemode", R_EXR_TILE_FILE);
  RNA_def_property_clear_flag(prop, PROP_ANIMATABLE);
  RNA_def_property_ui_text(
      prop,
      "Save Buffers",
      "Save tiles for all RenderLayers and SceneNodes to files in the temp directory "
      "(saves memory, required for Full Sample)");
  RNA_def_property_update(prop, NC_SCENE | ND_RENDER_OPTIONS, NULL);

  prop = RNA_def_property(srna, "use_full_sample", PROP_BOOLEAN, PROP_NONE);
  RNA_def_property_boolean_sdna(prop, NULL, "scemode", R_FULL_SAMPLE);
  RNA_def_property_ui_text(prop,
                           "Full Sample",
                           "Save for every anti-aliasing sample the entire RenderLayer results "
                           "(this solves anti-aliasing issues with compositing)");
  RNA_def_property_update(prop, NC_SCENE | ND_RENDER_OPTIONS, NULL);

  prop = RNA_def_property(srna, "display_mode", PROP_ENUM, PROP_NONE);
  RNA_def_property_enum_bitflag_sdna(prop, NULL, "displaymode");
  RNA_def_property_clear_flag(prop, PROP_ANIMATABLE);
  RNA_def_property_enum_items(prop, display_mode_items);
  RNA_def_property_ui_text(prop, "Display", "Select where rendered images will be displayed");
  RNA_def_property_update(prop, NC_SCENE | ND_RENDER_OPTIONS, NULL);

  prop = RNA_def_property(srna, "use_lock_interface", PROP_BOOLEAN, PROP_NONE);
  RNA_def_property_boolean_sdna(prop, NULL, "use_lock_interface", 1);
  RNA_def_property_clear_flag(prop, PROP_ANIMATABLE);
  RNA_def_property_ui_icon(prop, ICON_UNLOCKED, true);
  RNA_def_property_ui_text(
      prop,
      "Lock Interface",
      "Lock interface during rendering in favor of giving more memory to the renderer");
  RNA_def_property_update(prop, NC_SCENE | ND_RENDER_OPTIONS, NULL);

  prop = RNA_def_property(srna, "filepath", PROP_STRING, PROP_FILEPATH);
  RNA_def_property_string_sdna(prop, NULL, "pic");
  RNA_def_property_ui_text(prop,
                           "Output Path",
                           "Directory/name to save animations, # characters defines the position "
                           "and length of frame numbers");
  RNA_def_property_update(prop, NC_SCENE | ND_RENDER_OPTIONS, NULL);

  /* Render result EXR cache. */
  prop = RNA_def_property(srna, "use_render_cache", PROP_BOOLEAN, PROP_NONE);
  RNA_def_property_boolean_sdna(prop, NULL, "scemode", R_EXR_CACHE_FILE);
  RNA_def_property_clear_flag(prop, PROP_ANIMATABLE);
  RNA_def_property_ui_text(prop,
                           "Cache Result",
                           "Save render cache to EXR files (useful for heavy compositing, "
                           "Note: affects indirectly rendered scenes)");
  RNA_def_property_update(prop, NC_SCENE | ND_RENDER_OPTIONS, NULL);

  /* Bake */

  prop = RNA_def_property(srna, "bake_type", PROP_ENUM, PROP_NONE);
  RNA_def_property_enum_bitflag_sdna(prop, NULL, "bake_mode");
  RNA_def_property_enum_items(prop, bake_mode_items);
  RNA_def_property_ui_text(prop, "Bake Type", "Choose shading information to bake into the image");
  RNA_def_property_update(prop, NC_SCENE | ND_RENDER_OPTIONS, NULL);

  prop = RNA_def_property(srna, "use_bake_selected_to_active", PROP_BOOLEAN, PROP_NONE);
  RNA_def_property_boolean_sdna(prop, NULL, "bake_flag", R_BAKE_TO_ACTIVE);
  RNA_def_property_ui_text(prop,
                           "Selected to Active",
                           "Bake shading on the surface of selected objects to the active object");
  RNA_def_property_update(prop, NC_SCENE | ND_RENDER_OPTIONS, NULL);

  prop = RNA_def_property(srna, "use_bake_clear", PROP_BOOLEAN, PROP_NONE);
  RNA_def_property_boolean_sdna(prop, NULL, "bake_flag", R_BAKE_CLEAR);
  RNA_def_property_ui_text(prop, "Clear", "Clear Images before baking");
  RNA_def_property_update(prop, NC_SCENE | ND_RENDER_OPTIONS, NULL);

  prop = RNA_def_property(srna, "bake_margin", PROP_INT, PROP_PIXEL);
  RNA_def_property_int_sdna(prop, NULL, "bake_filter");
  RNA_def_property_range(prop, 0, 64);
  RNA_def_property_ui_text(prop, "Margin", "Extends the baked result as a post process filter");
  RNA_def_property_update(prop, NC_SCENE | ND_RENDER_OPTIONS, NULL);

  prop = RNA_def_property(srna, "bake_bias", PROP_FLOAT, PROP_NONE);
  RNA_def_property_float_sdna(prop, NULL, "bake_biasdist");
  RNA_def_property_range(prop, 0.0, 1000.0);
  RNA_def_property_ui_text(
      prop, "Bias", "Bias towards faces further away from the object (in blender units)");
  RNA_def_property_update(prop, NC_SCENE | ND_RENDER_OPTIONS, NULL);

  prop = RNA_def_property(srna, "use_bake_multires", PROP_BOOLEAN, PROP_NONE);
  RNA_def_property_boolean_sdna(prop, NULL, "bake_flag", R_BAKE_MULTIRES);
  RNA_def_property_ui_text(prop, "Bake from Multires", "Bake directly from multires object");
  RNA_def_property_update(prop, NC_SCENE | ND_RENDER_OPTIONS, NULL);

  prop = RNA_def_property(srna, "use_bake_lores_mesh", PROP_BOOLEAN, PROP_NONE);
  RNA_def_property_boolean_sdna(prop, NULL, "bake_flag", R_BAKE_LORES_MESH);
  RNA_def_property_ui_text(
      prop, "Low Resolution Mesh", "Calculate heights against unsubdivided low resolution mesh");
  RNA_def_property_update(prop, NC_SCENE | ND_RENDER_OPTIONS, NULL);

  prop = RNA_def_property(srna, "bake_samples", PROP_INT, PROP_NONE);
  RNA_def_property_int_sdna(prop, NULL, "bake_samples");
  RNA_def_property_range(prop, 64, 1024);
  RNA_def_property_int_default(prop, 256);
  RNA_def_property_ui_text(
      prop, "Samples", "Number of samples used for ambient occlusion baking from multires");
  RNA_def_property_update(prop, NC_SCENE | ND_RENDER_OPTIONS, NULL);

  prop = RNA_def_property(srna, "use_bake_user_scale", PROP_BOOLEAN, PROP_NONE);
  RNA_def_property_boolean_sdna(prop, NULL, "bake_flag", R_BAKE_USERSCALE);
  RNA_def_property_ui_text(prop, "User scale", "Use a user scale for the derivative map");

  prop = RNA_def_property(srna, "bake_user_scale", PROP_FLOAT, PROP_NONE);
  RNA_def_property_float_sdna(prop, NULL, "bake_user_scale");
  RNA_def_property_range(prop, 0.0, 1000.0);
  RNA_def_property_ui_text(prop,
                           "Scale",
                           "Instead of automatically normalizing to 0..1, "
                           "apply a user scale to the derivative map");

  /* stamp */

  prop = RNA_def_property(srna, "use_stamp_time", PROP_BOOLEAN, PROP_NONE);
  RNA_def_property_boolean_sdna(prop, NULL, "stamp", R_STAMP_TIME);
  RNA_def_property_ui_text(
      prop, "Stamp Time", "Include the rendered frame timecode as HH:MM:SS.FF in image metadata");
  RNA_def_property_update(prop, NC_SCENE | ND_RENDER_OPTIONS, NULL);

  prop = RNA_def_property(srna, "use_stamp_date", PROP_BOOLEAN, PROP_NONE);
  RNA_def_property_boolean_sdna(prop, NULL, "stamp", R_STAMP_DATE);
  RNA_def_property_ui_text(prop, "Stamp Date", "Include the current date in image/video metadata");
  RNA_def_property_update(prop, NC_SCENE | ND_RENDER_OPTIONS, NULL);

  prop = RNA_def_property(srna, "use_stamp_frame", PROP_BOOLEAN, PROP_NONE);
  RNA_def_property_boolean_sdna(prop, NULL, "stamp", R_STAMP_FRAME);
  RNA_def_property_ui_text(prop, "Stamp Frame", "Include the frame number in image metadata");
  RNA_def_property_update(prop, NC_SCENE | ND_RENDER_OPTIONS, NULL);

  prop = RNA_def_property(srna, "use_stamp_frame_range", PROP_BOOLEAN, PROP_NONE);
  RNA_def_property_boolean_sdna(prop, NULL, "stamp", R_STAMP_FRAME_RANGE);
  RNA_def_property_ui_text(
      prop, "Stamp Frame", "Include the rendered frame range in image/video metadata");
  RNA_def_property_update(prop, NC_SCENE | ND_RENDER_OPTIONS, NULL);

  prop = RNA_def_property(srna, "use_stamp_camera", PROP_BOOLEAN, PROP_NONE);
  RNA_def_property_boolean_sdna(prop, NULL, "stamp", R_STAMP_CAMERA);
  RNA_def_property_ui_text(
      prop, "Stamp Camera", "Include the name of the active camera in image metadata");
  RNA_def_property_update(prop, NC_SCENE | ND_RENDER_OPTIONS, NULL);

  prop = RNA_def_property(srna, "use_stamp_lens", PROP_BOOLEAN, PROP_NONE);
  RNA_def_property_boolean_sdna(prop, NULL, "stamp", R_STAMP_CAMERALENS);
  RNA_def_property_ui_text(
      prop, "Stamp Lens", "Include the active camera's lens in image metadata");
  RNA_def_property_update(prop, NC_SCENE | ND_RENDER_OPTIONS, NULL);

  prop = RNA_def_property(srna, "use_stamp_scene", PROP_BOOLEAN, PROP_NONE);
  RNA_def_property_boolean_sdna(prop, NULL, "stamp", R_STAMP_SCENE);
  RNA_def_property_ui_text(
      prop, "Stamp Scene", "Include the name of the active scene in image/video metadata");
  RNA_def_property_update(prop, NC_SCENE | ND_RENDER_OPTIONS, NULL);

  prop = RNA_def_property(srna, "use_stamp_note", PROP_BOOLEAN, PROP_NONE);
  RNA_def_property_boolean_sdna(prop, NULL, "stamp", R_STAMP_NOTE);
  RNA_def_property_ui_text(prop, "Stamp Note", "Include a custom note in image/video metadata");
  RNA_def_property_update(prop, NC_SCENE | ND_RENDER_OPTIONS, NULL);

  prop = RNA_def_property(srna, "use_stamp_marker", PROP_BOOLEAN, PROP_NONE);
  RNA_def_property_boolean_sdna(prop, NULL, "stamp", R_STAMP_MARKER);
  RNA_def_property_ui_text(
      prop, "Stamp Marker", "Include the name of the last marker in image metadata");
  RNA_def_property_update(prop, NC_SCENE | ND_RENDER_OPTIONS, NULL);

  prop = RNA_def_property(srna, "use_stamp_filename", PROP_BOOLEAN, PROP_NONE);
  RNA_def_property_boolean_sdna(prop, NULL, "stamp", R_STAMP_FILENAME);
  RNA_def_property_ui_text(
      prop, "Stamp Filename", "Include the .blend filename in image/video metadata");
  RNA_def_property_update(prop, NC_SCENE | ND_RENDER_OPTIONS, NULL);

  prop = RNA_def_property(srna, "use_stamp_sequencer_strip", PROP_BOOLEAN, PROP_NONE);
  RNA_def_property_boolean_sdna(prop, NULL, "stamp", R_STAMP_SEQSTRIP);
  RNA_def_property_ui_text(prop,
                           "Stamp Sequence Strip",
                           "Include the name of the foreground sequence strip in image metadata");
  RNA_def_property_update(prop, NC_SCENE | ND_RENDER_OPTIONS, NULL);

  prop = RNA_def_property(srna, "use_stamp_render_time", PROP_BOOLEAN, PROP_NONE);
  RNA_def_property_boolean_sdna(prop, NULL, "stamp", R_STAMP_RENDERTIME);
  RNA_def_property_ui_text(prop, "Stamp Render Time", "Include the render time in image metadata");
  RNA_def_property_update(prop, NC_SCENE | ND_RENDER_OPTIONS, NULL);

  prop = RNA_def_property(srna, "stamp_note_text", PROP_STRING, PROP_NONE);
  RNA_def_property_string_sdna(prop, NULL, "stamp_udata");
  RNA_def_property_ui_text(prop, "Stamp Note Text", "Custom text to appear in the stamp note");
  RNA_def_property_update(prop, NC_SCENE | ND_RENDER_OPTIONS, NULL);

  prop = RNA_def_property(srna, "use_stamp", PROP_BOOLEAN, PROP_NONE);
  RNA_def_property_boolean_sdna(prop, NULL, "stamp", R_STAMP_DRAW);
  RNA_def_property_ui_text(
      prop, "Stamp Output", "Render the stamp info text in the rendered image");
  RNA_def_property_update(prop, NC_SCENE | ND_RENDER_OPTIONS, NULL);

  prop = RNA_def_property(srna, "use_stamp_labels", PROP_BOOLEAN, PROP_NONE);
  RNA_def_property_boolean_negative_sdna(prop, NULL, "stamp", R_STAMP_HIDE_LABELS);
  RNA_def_property_ui_text(
      prop, "Stamp Labels", "Display stamp labels (\"Camera\" in front of camera name, etc.)");
  RNA_def_property_update(prop, NC_SCENE | ND_RENDER_OPTIONS, NULL);

  prop = RNA_def_property(srna, "use_stamp_strip_meta", PROP_BOOLEAN, PROP_NONE);
  RNA_def_property_boolean_sdna(prop, NULL, "stamp", R_STAMP_STRIPMETA);
  RNA_def_property_ui_text(
      prop, "Strip Metadata", "Use metadata from the strips in the sequencer");
  RNA_def_property_update(prop, NC_SCENE | ND_RENDER_OPTIONS, NULL);

  prop = RNA_def_property(srna, "use_stamp_memory", PROP_BOOLEAN, PROP_NONE);
  RNA_def_property_boolean_sdna(prop, NULL, "stamp", R_STAMP_MEMORY);
  RNA_def_property_ui_text(
      prop, "Stamp Peak Memory", "Include the peak memory usage in image metadata");
  RNA_def_property_update(prop, NC_SCENE | ND_RENDER_OPTIONS, NULL);

  prop = RNA_def_property(srna, "use_stamp_hostname", PROP_BOOLEAN, PROP_NONE);
  RNA_def_property_boolean_sdna(prop, NULL, "stamp", R_STAMP_HOSTNAME);
  RNA_def_property_ui_text(
      prop, "Stamp Hostname", "Include the hostname of the machine that rendered the frame");
  RNA_def_property_update(prop, NC_SCENE | ND_RENDER_OPTIONS, NULL);

  prop = RNA_def_property(srna, "stamp_font_size", PROP_INT, PROP_PIXEL);
  RNA_def_property_int_sdna(prop, NULL, "stamp_font_id");
  RNA_def_property_range(prop, 8, 64);
  RNA_def_property_ui_text(prop, "Font Size", "Size of the font used when rendering stamp text");
  RNA_def_property_update(prop, NC_SCENE | ND_RENDER_OPTIONS, NULL);

  prop = RNA_def_property(srna, "stamp_foreground", PROP_FLOAT, PROP_COLOR);
  RNA_def_property_float_sdna(prop, NULL, "fg_stamp");
  RNA_def_property_array(prop, 4);
  RNA_def_property_range(prop, 0.0, 1.0);
  RNA_def_property_ui_text(prop, "Text Color", "Color to use for stamp text");
  RNA_def_property_update(prop, NC_SCENE | ND_RENDER_OPTIONS, NULL);

  prop = RNA_def_property(srna, "stamp_background", PROP_FLOAT, PROP_COLOR);
  RNA_def_property_float_sdna(prop, NULL, "bg_stamp");
  RNA_def_property_array(prop, 4);
  RNA_def_property_range(prop, 0.0, 1.0);
  RNA_def_property_ui_text(prop, "Background", "Color to use behind stamp text");
  RNA_def_property_update(prop, NC_SCENE | ND_RENDER_OPTIONS, NULL);

  /* sequencer draw options */

#  if 0 /* see R_SEQ_GL_REND comment */
  prop = RNA_def_property(srna, "use_sequencer_gl_render", PROP_BOOLEAN, PROP_NONE);
  RNA_def_property_boolean_sdna(prop, NULL, "seq_flag", R_SEQ_GL_REND);
  RNA_def_property_ui_text(prop, "Sequencer OpenGL", "");
#  endif

  prop = RNA_def_property(srna, "sequencer_gl_preview", PROP_ENUM, PROP_NONE);
  RNA_def_property_enum_sdna(prop, NULL, "seq_prev_type");
  RNA_def_property_enum_items(prop, rna_enum_shading_type_items);
  RNA_def_property_ui_text(
      prop, "Sequencer Preview Shading", "Method to draw in the sequencer view");
  RNA_def_property_update(prop, NC_SCENE | ND_SEQUENCER, "rna_SceneSequencer_update");

#  if 0 /* UNUSED, see R_SEQ_GL_REND comment */
  prop = RNA_def_property(srna, "sequencer_gl_render", PROP_ENUM, PROP_NONE);
  RNA_def_property_enum_sdna(prop, NULL, "seq_rend_type");
  RNA_def_property_enum_items(prop, rna_enum_shading_type_items);
  /* XXX Label and tooltips are obviously wrong! */
  RNA_def_property_ui_text(
      prop, "Sequencer Preview Shading", "Method to draw in the sequencer view");
#  endif

  prop = RNA_def_property(srna, "use_sequencer_override_scene_strip", PROP_BOOLEAN, PROP_NONE);
  RNA_def_property_boolean_sdna(prop, NULL, "seq_flag", R_SEQ_OVERRIDE_SCENE_SETTINGS);
  RNA_def_property_ui_text(prop,
                           "Override Scene Settings",
                           "Use workbench render settings from the sequencer scene, instead of "
                           "each individual scene used in the strip");
  RNA_def_property_update(prop, NC_SCENE | ND_SEQUENCER, "rna_SceneSequencer_update");

  prop = RNA_def_property(srna, "use_single_layer", PROP_BOOLEAN, PROP_NONE);
  RNA_def_property_boolean_sdna(prop, NULL, "scemode", R_SINGLE_LAYER);
  RNA_def_property_ui_text(prop,
                           "Render Single Layer",
                           "Only render the active layer. Only affects rendering from the "
                           "interface, ignored for rendering from command line");
  RNA_def_property_clear_flag(prop, PROP_ANIMATABLE);
  RNA_def_property_update(prop, NC_SCENE | ND_RENDER_OPTIONS, NULL);

  /* views (stereoscopy et al) */
  prop = RNA_def_property(srna, "views", PROP_COLLECTION, PROP_NONE);
  RNA_def_property_struct_type(prop, "SceneRenderView");
  RNA_def_property_ui_text(prop, "Render Views", "");
  rna_def_render_views(brna, prop);

  prop = RNA_def_property(srna, "stereo_views", PROP_COLLECTION, PROP_NONE);
  RNA_def_property_collection_sdna(prop, NULL, "views", NULL);
  RNA_def_property_collection_funcs(prop,
                                    "rna_RenderSettings_stereoViews_begin",
                                    "rna_iterator_listbase_next",
                                    "rna_iterator_listbase_end",
                                    "rna_iterator_listbase_get",
                                    NULL,
                                    NULL,
                                    NULL,
                                    NULL);
  RNA_def_property_struct_type(prop, "SceneRenderView");
  RNA_def_property_ui_text(prop, "Render Views", "");

  prop = RNA_def_property(srna, "use_multiview", PROP_BOOLEAN, PROP_NONE);
  RNA_def_property_boolean_sdna(prop, NULL, "scemode", R_MULTIVIEW);
  RNA_def_property_ui_text(prop, "Multiple Views", "Use multiple views in the scene");
  RNA_def_property_update(prop, NC_WINDOW, NULL);

  prop = RNA_def_property(srna, "views_format", PROP_ENUM, PROP_NONE);
  RNA_def_property_enum_items(prop, views_format_items);
  RNA_def_property_clear_flag(prop, PROP_ANIMATABLE);
  RNA_def_property_ui_text(prop, "Setup Stereo Mode", "");
  RNA_def_property_enum_funcs(prop, NULL, "rna_RenderSettings_views_format_set", NULL);
  RNA_def_property_update(prop, NC_SPACE | ND_SPACE_VIEW3D, NULL);

  /* engine */
  prop = RNA_def_property(srna, "engine", PROP_ENUM, PROP_NONE);
  RNA_def_property_enum_items(prop, engine_items);
  RNA_def_property_enum_funcs(prop,
                              "rna_RenderSettings_engine_get",
                              "rna_RenderSettings_engine_set",
                              "rna_RenderSettings_engine_itemf");
  RNA_def_property_clear_flag(prop, PROP_ANIMATABLE);
  RNA_def_property_ui_text(prop, "Engine", "Engine to use for rendering");
  RNA_def_property_update(prop, NC_WINDOW, "rna_RenderSettings_engine_update");

  prop = RNA_def_property(srna, "has_multiple_engines", PROP_BOOLEAN, PROP_NONE);
  RNA_def_property_boolean_funcs(prop, "rna_RenderSettings_multiple_engines_get", NULL);
  RNA_def_property_clear_flag(prop, PROP_EDITABLE);
  RNA_def_property_ui_text(
      prop, "Multiple Engines", "More than one rendering engine is available");

  prop = RNA_def_property(srna, "use_spherical_stereo", PROP_BOOLEAN, PROP_NONE);
  RNA_def_property_boolean_funcs(prop, "rna_RenderSettings_use_spherical_stereo_get", NULL);
  RNA_def_property_clear_flag(prop, PROP_EDITABLE);
  RNA_def_property_ui_text(
      prop, "Use Spherical Stereo", "Active render engine supports spherical stereo rendering");

  /* simplify */
  prop = RNA_def_property(srna, "use_simplify", PROP_BOOLEAN, PROP_NONE);
  RNA_def_property_boolean_sdna(prop, NULL, "mode", R_SIMPLIFY);
  RNA_def_property_ui_text(
      prop, "Use Simplify", "Enable simplification of scene for quicker preview renders");
  RNA_def_property_update(prop, 0, "rna_Scene_use_simplify_update");

  prop = RNA_def_property(srna, "simplify_subdivision", PROP_INT, PROP_UNSIGNED);
  RNA_def_property_int_sdna(prop, NULL, "simplify_subsurf");
  RNA_def_property_ui_range(prop, 0, 6, 1, -1);
  RNA_def_property_ui_text(prop, "Simplify Subdivision", "Global maximum subdivision level");
  RNA_def_property_update(prop, 0, "rna_Scene_simplify_update");

  prop = RNA_def_property(srna, "simplify_child_particles", PROP_FLOAT, PROP_FACTOR);
  RNA_def_property_float_sdna(prop, NULL, "simplify_particles");
  RNA_def_property_ui_text(prop, "Simplify Child Particles", "Global child particles percentage");
  RNA_def_property_update(prop, 0, "rna_Scene_simplify_update");

  prop = RNA_def_property(srna, "simplify_subdivision_render", PROP_INT, PROP_UNSIGNED);
  RNA_def_property_int_sdna(prop, NULL, "simplify_subsurf_render");
  RNA_def_property_ui_range(prop, 0, 6, 1, -1);
  RNA_def_property_ui_text(
      prop, "Simplify Subdivision", "Global maximum subdivision level during rendering");
  RNA_def_property_update(prop, 0, "rna_Scene_simplify_update");

  prop = RNA_def_property(srna, "simplify_child_particles_render", PROP_FLOAT, PROP_FACTOR);
  RNA_def_property_float_sdna(prop, NULL, "simplify_particles_render");
  RNA_def_property_ui_text(
      prop, "Simplify Child Particles", "Global child particles percentage during rendering");
  RNA_def_property_update(prop, 0, "rna_Scene_simplify_update");

  prop = RNA_def_property(srna, "use_simplify_smoke_highres", PROP_BOOLEAN, PROP_NONE);
  RNA_def_property_boolean_negative_sdna(prop, NULL, "simplify_smoke_ignore_highres", 1);
  RNA_def_property_ui_text(
      prop, "Use High-resolution Smoke", "Display high-resolution smoke in the viewport");
  RNA_def_property_update(prop, NC_OBJECT | ND_DRAW, NULL);

  /* Grease Pencil - Simplify Options */
  prop = RNA_def_property(srna, "simplify_gpencil", PROP_BOOLEAN, PROP_NONE);
  RNA_def_property_boolean_sdna(prop, NULL, "simplify_gpencil", SIMPLIFY_GPENCIL_ENABLE);
  RNA_def_property_ui_text(prop, "Simplify", "Simplify Grease Pencil drawing");
  RNA_def_property_update(prop, NC_GPENCIL | ND_DATA, "rna_GPencil_update");

  prop = RNA_def_property(srna, "simplify_gpencil_onplay", PROP_BOOLEAN, PROP_NONE);
  RNA_def_property_boolean_sdna(prop, NULL, "simplify_gpencil", SIMPLIFY_GPENCIL_ON_PLAY);
  RNA_def_property_ui_text(
      prop, "Simplify Playback", "Simplify Grease Pencil only during animation playback");
  RNA_def_property_update(prop, NC_GPENCIL | ND_DATA, "rna_GPencil_update");

  prop = RNA_def_property(srna, "simplify_gpencil_view_fill", PROP_BOOLEAN, PROP_NONE);
  RNA_def_property_boolean_sdna(prop, NULL, "simplify_gpencil", SIMPLIFY_GPENCIL_FILL);
  RNA_def_property_ui_text(prop, "Disable Fill", "Disable fill strokes in the viewport");
  RNA_def_property_update(prop, NC_GPENCIL | ND_DATA, "rna_GPencil_update");

  prop = RNA_def_property(srna, "simplify_gpencil_remove_lines", PROP_BOOLEAN, PROP_NONE);
  RNA_def_property_boolean_sdna(prop, NULL, "simplify_gpencil", SIMPLIFY_GPENCIL_REMOVE_FILL_LINE);
  RNA_def_property_ui_text(prop, "Disable Lines", "Disable external lines of fill strokes");
  RNA_def_property_update(prop, NC_GPENCIL | ND_DATA, "rna_GPencil_update");

  prop = RNA_def_property(srna, "simplify_gpencil_view_modifier", PROP_BOOLEAN, PROP_NONE);
  RNA_def_property_boolean_sdna(prop, NULL, "simplify_gpencil", SIMPLIFY_GPENCIL_MODIFIER);
  RNA_def_property_ui_text(prop, "Disable Modifiers", "Do not apply modifiers in the viewport");
  RNA_def_property_update(prop, NC_GPENCIL | ND_DATA, "rna_GPencil_update");

  prop = RNA_def_property(srna, "simplify_gpencil_shader_fx", PROP_BOOLEAN, PROP_NONE);
  RNA_def_property_boolean_sdna(prop, NULL, "simplify_gpencil", SIMPLIFY_GPENCIL_FX);
  RNA_def_property_ui_text(prop, "Simplify Shaders", "Do not apply shader fx");
  RNA_def_property_update(prop, NC_GPENCIL | ND_DATA, "rna_GPencil_update");

  prop = RNA_def_property(srna, "simplify_gpencil_blend", PROP_BOOLEAN, PROP_NONE);
  RNA_def_property_boolean_sdna(prop, NULL, "simplify_gpencil", SIMPLIFY_GPENCIL_BLEND);
  RNA_def_property_ui_text(prop, "Layers Blending", "Do not display blend layers");
  RNA_def_property_update(prop, NC_GPENCIL | ND_DATA, "rna_GPencil_update");

  /* persistent data */
  prop = RNA_def_property(srna, "use_persistent_data", PROP_BOOLEAN, PROP_NONE);
  RNA_def_property_boolean_sdna(prop, NULL, "mode", R_PERSISTENT_DATA);
  RNA_def_property_ui_text(
      prop, "Persistent Data", "Keep render data around for faster re-renders");
  RNA_def_property_update(prop, 0, "rna_Scene_use_persistent_data_update");

  /* Freestyle line thickness options */
  prop = RNA_def_property(srna, "line_thickness_mode", PROP_ENUM, PROP_NONE);
  RNA_def_property_enum_sdna(prop, NULL, "line_thickness_mode");
  RNA_def_property_enum_items(prop, freestyle_thickness_items);
  RNA_def_property_ui_text(
      prop, "Line Thickness Mode", "Line thickness mode for Freestyle line drawing");
  RNA_def_property_update(prop, NC_SCENE | ND_RENDER_OPTIONS, "rna_Scene_freestyle_update");

  prop = RNA_def_property(srna, "line_thickness", PROP_FLOAT, PROP_PIXEL);
  RNA_def_property_float_sdna(prop, NULL, "unit_line_thickness");
  RNA_def_property_range(prop, 0.f, 10000.f);
  RNA_def_property_ui_text(prop, "Line Thickness", "Line thickness in pixels");
  RNA_def_property_update(prop, NC_SCENE | ND_RENDER_OPTIONS, "rna_Scene_freestyle_update");

  /* Bake Settings */
  prop = RNA_def_property(srna, "bake", PROP_POINTER, PROP_NONE);
  RNA_def_property_flag(prop, PROP_NEVER_NULL);
  RNA_def_property_pointer_sdna(prop, NULL, "bake");
  RNA_def_property_struct_type(prop, "BakeSettings");
  RNA_def_property_ui_text(prop, "Bake Data", "");

  /* Nestled Data  */
  /* *** Non-Animated *** */
  RNA_define_animate_sdna(false);
  rna_def_bake_data(brna);
  RNA_define_animate_sdna(true);

  /* *** Animated *** */

  /* Scene API */
  RNA_api_scene_render(srna);
}

/* scene.objects */
static void rna_def_scene_objects(BlenderRNA *brna, PropertyRNA *cprop)
{
  StructRNA *srna;

  RNA_def_property_srna(cprop, "SceneObjects");
  srna = RNA_def_struct(brna, "SceneObjects", NULL);
  RNA_def_struct_sdna(srna, "Scene");
  RNA_def_struct_ui_text(srna, "Scene Objects", "All the of scene objects");
}

/* scene.timeline_markers */
static void rna_def_timeline_markers(BlenderRNA *brna, PropertyRNA *cprop)
{
  StructRNA *srna;

  FunctionRNA *func;
  PropertyRNA *parm;

  RNA_def_property_srna(cprop, "TimelineMarkers");
  srna = RNA_def_struct(brna, "TimelineMarkers", NULL);
  RNA_def_struct_sdna(srna, "Scene");
  RNA_def_struct_ui_text(srna, "Timeline Markers", "Collection of timeline markers");

  func = RNA_def_function(srna, "new", "rna_TimeLine_add");
  RNA_def_function_ui_description(func, "Add a keyframe to the curve");
  parm = RNA_def_string(func, "name", "Marker", 0, "", "New name for the marker (not unique)");
  RNA_def_parameter_flags(parm, 0, PARM_REQUIRED);
  parm = RNA_def_int(func,
                     "frame",
                     1,
                     -MAXFRAME,
                     MAXFRAME,
                     "",
                     "The frame for the new marker",
                     -MAXFRAME,
                     MAXFRAME);
  parm = RNA_def_pointer(func, "marker", "TimelineMarker", "", "Newly created timeline marker");
  RNA_def_function_return(func, parm);

  func = RNA_def_function(srna, "remove", "rna_TimeLine_remove");
  RNA_def_function_ui_description(func, "Remove a timeline marker");
  RNA_def_function_flag(func, FUNC_USE_REPORTS);
  parm = RNA_def_pointer(func, "marker", "TimelineMarker", "", "Timeline marker to remove");
  RNA_def_parameter_flags(parm, PROP_NEVER_NULL, PARM_REQUIRED | PARM_RNAPTR);
  RNA_def_parameter_clear_flags(parm, PROP_THICK_WRAP, 0);

  func = RNA_def_function(srna, "clear", "rna_TimeLine_clear");
  RNA_def_function_ui_description(func, "Remove all timeline markers");
}

/* scene.keying_sets */
static void rna_def_scene_keying_sets(BlenderRNA *brna, PropertyRNA *cprop)
{
  StructRNA *srna;
  PropertyRNA *prop;

  FunctionRNA *func;
  PropertyRNA *parm;

  RNA_def_property_srna(cprop, "KeyingSets");
  srna = RNA_def_struct(brna, "KeyingSets", NULL);
  RNA_def_struct_sdna(srna, "Scene");
  RNA_def_struct_ui_text(srna, "Keying Sets", "Scene keying sets");

  /* Add Keying Set */
  func = RNA_def_function(srna, "new", "rna_Scene_keying_set_new");
  RNA_def_function_ui_description(func, "Add a new Keying Set to Scene");
  RNA_def_function_flag(func, FUNC_USE_REPORTS);
  /* name */
  RNA_def_string(func, "idname", "KeyingSet", 64, "IDName", "Internal identifier of Keying Set");
  RNA_def_string(func, "name", "KeyingSet", 64, "Name", "User visible name of Keying Set");
  /* returns the new KeyingSet */
  parm = RNA_def_pointer(func, "keyingset", "KeyingSet", "", "Newly created Keying Set");
  RNA_def_function_return(func, parm);

  prop = RNA_def_property(srna, "active", PROP_POINTER, PROP_NONE);
  RNA_def_property_struct_type(prop, "KeyingSet");
  RNA_def_property_flag(prop, PROP_EDITABLE);
  RNA_def_property_pointer_funcs(
      prop, "rna_Scene_active_keying_set_get", "rna_Scene_active_keying_set_set", NULL, NULL);
  RNA_def_property_ui_text(
      prop, "Active Keying Set", "Active Keying Set used to insert/delete keyframes");
  RNA_def_property_update(prop, NC_SCENE | ND_KEYINGSET, NULL);

  prop = RNA_def_property(srna, "active_index", PROP_INT, PROP_NONE);
  RNA_def_property_int_sdna(prop, NULL, "active_keyingset");
  RNA_def_property_int_funcs(prop,
                             "rna_Scene_active_keying_set_index_get",
                             "rna_Scene_active_keying_set_index_set",
                             NULL);
  RNA_def_property_ui_text(
      prop,
      "Active Keying Set Index",
      "Current Keying Set index (negative for 'builtin' and positive for 'absolute')");
  RNA_def_property_update(prop, NC_SCENE | ND_KEYINGSET, NULL);
}

static void rna_def_scene_keying_sets_all(BlenderRNA *brna, PropertyRNA *cprop)
{
  StructRNA *srna;
  PropertyRNA *prop;

  RNA_def_property_srna(cprop, "KeyingSetsAll");
  srna = RNA_def_struct(brna, "KeyingSetsAll", NULL);
  RNA_def_struct_sdna(srna, "Scene");
  RNA_def_struct_ui_text(srna, "Keying Sets All", "All available keying sets");

  /* NOTE: no add/remove available here, without screwing up this amalgamated list... */

  prop = RNA_def_property(srna, "active", PROP_POINTER, PROP_NONE);
  RNA_def_property_struct_type(prop, "KeyingSet");
  RNA_def_property_flag(prop, PROP_EDITABLE);
  RNA_def_property_pointer_funcs(
      prop, "rna_Scene_active_keying_set_get", "rna_Scene_active_keying_set_set", NULL, NULL);
  RNA_def_property_ui_text(
      prop, "Active Keying Set", "Active Keying Set used to insert/delete keyframes");
  RNA_def_property_update(prop, NC_SCENE | ND_KEYINGSET, NULL);

  prop = RNA_def_property(srna, "active_index", PROP_INT, PROP_NONE);
  RNA_def_property_int_sdna(prop, NULL, "active_keyingset");
  RNA_def_property_int_funcs(prop,
                             "rna_Scene_active_keying_set_index_get",
                             "rna_Scene_active_keying_set_index_set",
                             NULL);
  RNA_def_property_ui_text(
      prop,
      "Active Keying Set Index",
      "Current Keying Set index (negative for 'builtin' and positive for 'absolute')");
  RNA_def_property_update(prop, NC_SCENE | ND_KEYINGSET, NULL);
}

/* Runtime property, used to remember uv indices, used only in UV stitch for now.
 */
static void rna_def_selected_uv_element(BlenderRNA *brna)
{
  StructRNA *srna;
  PropertyRNA *prop;

  srna = RNA_def_struct(brna, "SelectedUvElement", "PropertyGroup");
  RNA_def_struct_ui_text(srna, "Selected UV Element", "");

  /* store the index to the UV element selected */
  prop = RNA_def_property(srna, "element_index", PROP_INT, PROP_UNSIGNED);
  RNA_def_property_flag(prop, PROP_IDPROPERTY);
  RNA_def_property_ui_text(prop, "Element Index", "");

  prop = RNA_def_property(srna, "face_index", PROP_INT, PROP_UNSIGNED);
  RNA_def_property_flag(prop, PROP_IDPROPERTY);
  RNA_def_property_ui_text(prop, "Face Index", "");
}

static void rna_def_display_safe_areas(BlenderRNA *brna)
{
  StructRNA *srna;
  PropertyRNA *prop;

  static float default_title[2] = {0.1f, 0.05f};
  static float default_action[2] = {0.035f, 0.035f};

  static float default_title_center[2] = {0.175f, 0.05f};
  static float default_action_center[2] = {0.15f, 0.05f};

  srna = RNA_def_struct(brna, "DisplaySafeAreas", NULL);
  RNA_def_struct_ui_text(srna, "Safe Areas", "Safe areas used in 3D view and the sequencer");
  RNA_def_struct_sdna(srna, "DisplaySafeAreas");

  /* SAFE AREAS */
  prop = RNA_def_property(srna, "title", PROP_FLOAT, PROP_XYZ);
  RNA_def_property_float_sdna(prop, NULL, "title");
  RNA_def_property_array(prop, 2);
  RNA_def_property_range(prop, 0.0f, 1.0f);
  RNA_def_property_float_array_default(prop, default_title);
  RNA_def_property_ui_text(prop, "Title Safe Margins", "Safe area for text and graphics");
  RNA_def_property_update(prop, NC_SCENE | ND_DRAW_RENDER_VIEWPORT, NULL);

  prop = RNA_def_property(srna, "action", PROP_FLOAT, PROP_XYZ);
  RNA_def_property_float_sdna(prop, NULL, "action");
  RNA_def_property_array(prop, 2);
  RNA_def_property_float_array_default(prop, default_action);
  RNA_def_property_range(prop, 0.0f, 1.0f);
  RNA_def_property_ui_text(prop, "Action Safe Margins", "Safe area for general elements");
  RNA_def_property_update(prop, NC_SCENE | ND_DRAW_RENDER_VIEWPORT, NULL);

  prop = RNA_def_property(srna, "title_center", PROP_FLOAT, PROP_XYZ);
  RNA_def_property_float_sdna(prop, NULL, "title_center");
  RNA_def_property_array(prop, 2);
  RNA_def_property_float_array_default(prop, default_title_center);
  RNA_def_property_range(prop, 0.0f, 1.0f);
  RNA_def_property_ui_text(prop,
                           "Center Title Safe Margins",
                           "Safe area for text and graphics in a different aspect ratio");
  RNA_def_property_update(prop, NC_SCENE | ND_DRAW_RENDER_VIEWPORT, NULL);

  prop = RNA_def_property(srna, "action_center", PROP_FLOAT, PROP_XYZ);
  RNA_def_property_float_sdna(prop, NULL, "action_center");
  RNA_def_property_array(prop, 2);
  RNA_def_property_float_array_default(prop, default_action_center);
  RNA_def_property_range(prop, 0.0f, 1.0f);
  RNA_def_property_ui_text(prop,
                           "Center Action Safe Margins",
                           "Safe area for general elements in a different aspect ratio");
  RNA_def_property_update(prop, NC_SCENE | ND_DRAW_RENDER_VIEWPORT, NULL);
}

static void rna_def_scene_display(BlenderRNA *brna)
{
  StructRNA *srna;
  PropertyRNA *prop;

  static float default_light_direction[3] = {-M_SQRT1_3, -M_SQRT1_3, M_SQRT1_3};

  srna = RNA_def_struct(brna, "SceneDisplay", NULL);
  RNA_def_struct_ui_text(srna, "Scene Display", "Scene display settings for 3d viewport");
  RNA_def_struct_sdna(srna, "SceneDisplay");

  prop = RNA_def_property(srna, "light_direction", PROP_FLOAT, PROP_DIRECTION);
  RNA_def_property_float_sdna(prop, NULL, "light_direction");
  RNA_def_property_clear_flag(prop, PROP_ANIMATABLE);
  RNA_def_property_array(prop, 3);
  RNA_def_property_float_array_default(prop, default_light_direction);
  RNA_def_property_ui_text(
      prop, "Light Direction", "Direction of the light for shadows and highlights");
  RNA_def_property_update(prop, NC_SCENE | NA_EDITED, "rna_Scene_set_update");

  prop = RNA_def_property(srna, "shadow_shift", PROP_FLOAT, PROP_ANGLE);
  RNA_def_property_float_default(prop, 0.1);
  RNA_def_property_ui_text(prop, "Shadow Shift", "Shadow termination angle");
  RNA_def_property_range(prop, 0.0f, 1.0f);
  RNA_def_property_ui_range(prop, 0.00f, 1.0f, 1, 2);
  RNA_def_property_clear_flag(prop, PROP_ANIMATABLE);
  RNA_def_property_update(prop, NC_SCENE | NA_EDITED, "rna_Scene_set_update");

  prop = RNA_def_property(srna, "shadow_focus", PROP_FLOAT, PROP_FACTOR);
  RNA_def_property_float_default(prop, 0.0);
  RNA_def_property_ui_text(prop, "Shadow Focus", "Shadow factor hardness");
  RNA_def_property_range(prop, 0.0f, 1.0f);
  RNA_def_property_ui_range(prop, 0.0f, 1.0f, 1, 2);
  RNA_def_property_clear_flag(prop, PROP_ANIMATABLE);
  RNA_def_property_update(prop, NC_SCENE | NA_EDITED, "rna_Scene_set_update");

  prop = RNA_def_property(srna, "matcap_ssao_distance", PROP_FLOAT, PROP_NONE);
  RNA_def_property_float_default(prop, 0.2f);
  RNA_def_property_ui_text(
      prop, "Distance", "Distance of object that contribute to the Cavity/Edge effect");
  RNA_def_property_range(prop, 0.0f, 100000.0f);
  RNA_def_property_ui_range(prop, 0.0f, 100.0f, 1, 3);

  prop = RNA_def_property(srna, "matcap_ssao_attenuation", PROP_FLOAT, PROP_NONE);
  RNA_def_property_float_default(prop, 1.0f);
  RNA_def_property_ui_text(prop, "Attenuation", "Attenuation constant");
  RNA_def_property_range(prop, 1.0f, 100000.0f);
  RNA_def_property_ui_range(prop, 1.0f, 100.0f, 1, 3);

  prop = RNA_def_property(srna, "matcap_ssao_samples", PROP_INT, PROP_NONE);
  RNA_def_property_int_default(prop, 16);
  RNA_def_property_ui_text(prop, "Samples", "Number of samples");
  RNA_def_property_range(prop, 1, 500);

  prop = RNA_def_property(srna, "render_aa", PROP_ENUM, PROP_NONE);
  RNA_def_property_enum_items(prop, rna_enum_scene_display_aa_methods);
  RNA_def_property_ui_text(
      prop, "Render Anti-Aliasing", "Method of anti-aliasing when rendering final image");
  RNA_def_property_clear_flag(prop, PROP_ANIMATABLE);

  prop = RNA_def_property(srna, "viewport_aa", PROP_ENUM, PROP_NONE);
  RNA_def_property_enum_items(prop, rna_enum_scene_display_aa_methods);
  RNA_def_property_ui_text(
      prop, "Viewport Anti-Aliasing", "Method of anti-aliasing when rendering 3d viewport");
  RNA_def_property_clear_flag(prop, PROP_ANIMATABLE);

  /* OpenGL render engine settings. */
  prop = RNA_def_property(srna, "shading", PROP_POINTER, PROP_NONE);
  RNA_def_property_ui_text(prop, "Shading Settings", "Shading settings for OpenGL render engine");
}

static void rna_def_scene_eevee(BlenderRNA *brna)
{
  StructRNA *srna;
  PropertyRNA *prop;

  static const EnumPropertyItem eevee_shadow_method_items[] = {
      {SHADOW_ESM, "ESM", 0, "ESM", "Exponential Shadow Mapping"},
      {SHADOW_VSM, "VSM", 0, "VSM", "Variance Shadow Mapping"},
      {0, NULL, 0, NULL, NULL},
  };

  static const EnumPropertyItem eevee_shadow_size_items[] = {
      {64, "64", 0, "64px", ""},
      {128, "128", 0, "128px", ""},
      {256, "256", 0, "256px", ""},
      {512, "512", 0, "512px", ""},
      {1024, "1024", 0, "1024px", ""},
      {2048, "2048", 0, "2048px", ""},
      {4096, "4096", 0, "4096px", ""},
      {0, NULL, 0, NULL, NULL},
  };

  static const EnumPropertyItem eevee_gi_visibility_size_items[] = {
      {8, "8", 0, "8px", ""},
      {16, "16", 0, "16px", ""},
      {32, "32", 0, "32px", ""},
      {64, "64", 0, "64px", ""},
      {0, NULL, 0, NULL, NULL},
  };

  static const EnumPropertyItem eevee_volumetric_tile_size_items[] = {
      {2, "2", 0, "2px", ""},
      {4, "4", 0, "4px", ""},
      {8, "8", 0, "8px", ""},
      {16, "16", 0, "16px", ""},
      {0, NULL, 0, NULL, NULL},
  };

  static float default_bloom_color[3] = {1.0f, 1.0f, 1.0f};

  srna = RNA_def_struct(brna, "SceneEEVEE", NULL);
  RNA_def_struct_path_func(srna, "rna_SceneEEVEE_path");
  RNA_def_struct_ui_text(srna, "Scene Display", "Scene display settings for 3d viewport");

  /* Indirect Lighting */
  prop = RNA_def_property(srna, "gi_diffuse_bounces", PROP_INT, PROP_NONE);
  RNA_def_property_int_default(prop, 3);
  RNA_def_property_ui_text(prop,
                           "Diffuse Bounces",
                           "Number of time the light is reinjected inside light grids, "
                           "0 disable indirect diffuse light");
  RNA_def_property_range(prop, 0, INT_MAX);
  RNA_def_property_override_flag(prop, PROPOVERRIDE_OVERRIDABLE_STATIC);

  prop = RNA_def_property(srna, "gi_cubemap_resolution", PROP_ENUM, PROP_NONE);
  RNA_def_property_enum_items(prop, eevee_shadow_size_items);
  RNA_def_property_enum_default(prop, 512);
  RNA_def_property_ui_text(prop, "Cubemap Size", "Size of every cubemaps");
  RNA_def_property_override_flag(prop, PROPOVERRIDE_OVERRIDABLE_STATIC);

  prop = RNA_def_property(srna, "gi_visibility_resolution", PROP_ENUM, PROP_NONE);
  RNA_def_property_enum_items(prop, eevee_gi_visibility_size_items);
  RNA_def_property_enum_default(prop, 32);
  RNA_def_property_ui_text(prop,
                           "Irradiance Visibility Size",
                           "Size of the shadow map applied to each irradiance sample");
  RNA_def_property_override_flag(prop, PROPOVERRIDE_OVERRIDABLE_STATIC);

  prop = RNA_def_property(srna, "gi_irradiance_smoothing", PROP_FLOAT, PROP_FACTOR);
  RNA_def_property_range(prop, 0.0f, FLT_MAX);
  RNA_def_property_ui_range(prop, 0.0f, 1.0f, 5, 2);
  RNA_def_property_float_default(prop, 0.1f);
  RNA_def_property_ui_text(prop,
                           "Irradiance Smoothing",
                           "Smoother irradiance interpolation but introduce light bleeding");
  RNA_def_property_override_flag(prop, PROPOVERRIDE_OVERRIDABLE_STATIC);
  RNA_def_property_update(prop, NC_SCENE | ND_RENDER_OPTIONS, NULL);

  prop = RNA_def_property(srna, "gi_glossy_clamp", PROP_FLOAT, PROP_NONE);
  RNA_def_property_float_default(prop, 0.0f);
  RNA_def_property_ui_text(prop,
                           "Clamp Glossy",
                           "Clamp pixel intensity to reduce noise inside glossy reflections "
                           "from reflection cubemaps (0 to disabled)");
  RNA_def_property_range(prop, 0.0f, FLT_MAX);
  RNA_def_property_override_flag(prop, PROPOVERRIDE_OVERRIDABLE_STATIC);

  prop = RNA_def_property(srna, "gi_filter_quality", PROP_FLOAT, PROP_NONE);
  RNA_def_property_float_default(prop, 1.0f);
  RNA_def_property_ui_text(
      prop, "Filter Quality", "Take more samples during cubemap filtering to remove artifacts");
  RNA_def_property_range(prop, 1.0f, 8.0f);
  RNA_def_property_override_flag(prop, PROPOVERRIDE_OVERRIDABLE_STATIC);

  prop = RNA_def_property(srna, "gi_show_irradiance", PROP_BOOLEAN, PROP_NONE);
  RNA_def_property_boolean_sdna(prop, NULL, "flag", SCE_EEVEE_SHOW_IRRADIANCE);
  RNA_def_property_boolean_default(prop, 0);
  RNA_def_property_ui_icon(prop, ICON_HIDE_ON, 1);
  RNA_def_property_ui_text(
      prop, "Show Irradiance Cache", "Display irradiance samples in the viewport");
  RNA_def_property_override_flag(prop, PROPOVERRIDE_OVERRIDABLE_STATIC);
  RNA_def_property_update(prop, NC_SCENE | ND_RENDER_OPTIONS, NULL);

  prop = RNA_def_property(srna, "gi_show_cubemaps", PROP_BOOLEAN, PROP_NONE);
  RNA_def_property_boolean_sdna(prop, NULL, "flag", SCE_EEVEE_SHOW_CUBEMAPS);
  RNA_def_property_boolean_default(prop, 0);
  RNA_def_property_ui_icon(prop, ICON_HIDE_ON, 1);
  RNA_def_property_ui_text(
      prop, "Show Cubemap Cache", "Display captured cubemaps in the viewport");
  RNA_def_property_override_flag(prop, PROPOVERRIDE_OVERRIDABLE_STATIC);
  RNA_def_property_update(prop, NC_SCENE | ND_RENDER_OPTIONS, NULL);

  prop = RNA_def_property(srna, "gi_irradiance_display_size", PROP_FLOAT, PROP_DISTANCE);
  RNA_def_property_float_sdna(prop, NULL, "gi_irradiance_draw_size");
  RNA_def_property_range(prop, 0.05f, 10.0f);
  RNA_def_property_float_default(prop, 0.1f);
  RNA_def_property_ui_text(prop,
                           "Irradiance Display Size",
                           "Size of the irradiance sample spheres to debug captured light");
  RNA_def_property_update(prop, NC_SCENE | ND_RENDER_OPTIONS, NULL);

  prop = RNA_def_property(srna, "gi_cubemap_display_size", PROP_FLOAT, PROP_DISTANCE);
  RNA_def_property_float_sdna(prop, NULL, "gi_cubemap_draw_size");
  RNA_def_property_range(prop, 0.05f, 10.0f);
  RNA_def_property_float_default(prop, 0.3f);
  RNA_def_property_ui_text(
      prop, "Cubemap Display Size", "Size of the cubemap spheres to debug captured light");
  RNA_def_property_update(prop, NC_SCENE | ND_RENDER_OPTIONS, NULL);

  prop = RNA_def_property(srna, "gi_auto_bake", PROP_BOOLEAN, PROP_NONE);
  RNA_def_property_boolean_sdna(prop, NULL, "flag", SCE_EEVEE_GI_AUTOBAKE);
  RNA_def_property_boolean_default(prop, 0);
  RNA_def_property_ui_text(prop, "Auto Bake", "Auto bake indirect lighting when editing probes");

  prop = RNA_def_property(srna, "gi_cache_info", PROP_STRING, PROP_NONE);
  RNA_def_property_string_sdna(prop, NULL, "light_cache_info");
  RNA_def_property_clear_flag(prop, PROP_EDITABLE);
  RNA_def_property_ui_text(prop, "Light Cache Info", "Info on current cache status");

  /* Temporal Anti-Aliasing (super sampling) */
  prop = RNA_def_property(srna, "taa_samples", PROP_INT, PROP_NONE);
  RNA_def_property_int_default(prop, 16);
  RNA_def_property_ui_text(prop, "Viewport Samples", "Number of samples, unlimited if 0");
  RNA_def_property_range(prop, 0, INT_MAX);
  RNA_def_property_override_flag(prop, PROPOVERRIDE_OVERRIDABLE_STATIC);
  RNA_def_property_update(prop, NC_SCENE | ND_RENDER_OPTIONS, NULL);

  prop = RNA_def_property(srna, "taa_render_samples", PROP_INT, PROP_NONE);
  RNA_def_property_int_default(prop, 64);
  RNA_def_property_ui_text(prop, "Render Samples", "Number of samples per pixels for rendering");
  RNA_def_property_range(prop, 1, INT_MAX);
  RNA_def_property_override_flag(prop, PROPOVERRIDE_OVERRIDABLE_STATIC);
  RNA_def_property_update(prop, NC_SCENE | ND_RENDER_OPTIONS, NULL);

  prop = RNA_def_property(srna, "use_taa_reprojection", PROP_BOOLEAN, PROP_NONE);
  RNA_def_property_boolean_sdna(prop, NULL, "flag", SCE_EEVEE_TAA_REPROJECTION);
  RNA_def_property_boolean_default(prop, 1);
  RNA_def_property_ui_text(prop,
                           "Viewport Denoising",
                           "Denoise image using temporal reprojection "
                           "(can leave some ghosting)");
  RNA_def_property_override_flag(prop, PROPOVERRIDE_OVERRIDABLE_STATIC);
  RNA_def_property_update(prop, NC_SCENE | ND_RENDER_OPTIONS, NULL);

  /* Screen Space Subsurface Scattering */
  prop = RNA_def_property(srna, "sss_samples", PROP_INT, PROP_NONE);
  RNA_def_property_int_default(prop, 7);
  RNA_def_property_ui_text(prop, "Samples", "Number of samples to compute the scattering effect");
  RNA_def_property_range(prop, 1, 32);
  RNA_def_property_override_flag(prop, PROPOVERRIDE_OVERRIDABLE_STATIC);
  RNA_def_property_update(prop, NC_SCENE | ND_RENDER_OPTIONS, NULL);

  prop = RNA_def_property(srna, "sss_jitter_threshold", PROP_FLOAT, PROP_FACTOR);
  RNA_def_property_float_default(prop, 0.3f);
  RNA_def_property_ui_text(
      prop, "Jitter Threshold", "Rotate samples that are below this threshold");
  RNA_def_property_range(prop, 0.0f, 1.0f);
  RNA_def_property_override_flag(prop, PROPOVERRIDE_OVERRIDABLE_STATIC);
  RNA_def_property_update(prop, NC_SCENE | ND_RENDER_OPTIONS, NULL);

  prop = RNA_def_property(srna, "use_sss_separate_albedo", PROP_BOOLEAN, PROP_NONE);
  RNA_def_property_boolean_sdna(prop, NULL, "flag", SCE_EEVEE_SSS_SEPARATE_ALBEDO);
  RNA_def_property_boolean_default(prop, 0);
  RNA_def_property_ui_text(prop,
                           "Separate Albedo",
                           "Avoid albedo being blurred by the subsurface scattering "
                           "but uses more video memory");
  RNA_def_property_override_flag(prop, PROPOVERRIDE_OVERRIDABLE_STATIC);
  RNA_def_property_update(prop, NC_SCENE | ND_RENDER_OPTIONS, NULL);

  /* Screen Space Reflection */
  prop = RNA_def_property(srna, "use_ssr", PROP_BOOLEAN, PROP_NONE);
  RNA_def_property_boolean_sdna(prop, NULL, "flag", SCE_EEVEE_SSR_ENABLED);
  RNA_def_property_boolean_default(prop, 0);
  RNA_def_property_ui_text(prop, "Screen Space Reflections", "Enable screen space reflection");
  RNA_def_property_override_flag(prop, PROPOVERRIDE_OVERRIDABLE_STATIC);
  RNA_def_property_update(prop, NC_SCENE | ND_RENDER_OPTIONS, NULL);

  prop = RNA_def_property(srna, "use_ssr_refraction", PROP_BOOLEAN, PROP_NONE);
  RNA_def_property_boolean_sdna(prop, NULL, "flag", SCE_EEVEE_SSR_REFRACTION);
  RNA_def_property_boolean_default(prop, 0);
  RNA_def_property_ui_text(prop, "Screen Space Refractions", "Enable screen space Refractions");
  RNA_def_property_override_flag(prop, PROPOVERRIDE_OVERRIDABLE_STATIC);
  RNA_def_property_update(prop, NC_SCENE | ND_RENDER_OPTIONS, NULL);

  prop = RNA_def_property(srna, "use_ssr_halfres", PROP_BOOLEAN, PROP_NONE);
  RNA_def_property_boolean_sdna(prop, NULL, "flag", SCE_EEVEE_SSR_HALF_RESOLUTION);
  RNA_def_property_boolean_default(prop, 1);
  RNA_def_property_ui_text(prop, "Half Res Trace", "Raytrace at a lower resolution");
  RNA_def_property_override_flag(prop, PROPOVERRIDE_OVERRIDABLE_STATIC);
  RNA_def_property_update(prop, NC_SCENE | ND_RENDER_OPTIONS, NULL);

  prop = RNA_def_property(srna, "ssr_quality", PROP_FLOAT, PROP_FACTOR);
  RNA_def_property_float_default(prop, 0.25f);
  RNA_def_property_ui_text(prop, "Trace Precision", "Precision of the screen space raytracing");
  RNA_def_property_range(prop, 0.0f, 1.0f);
  RNA_def_property_override_flag(prop, PROPOVERRIDE_OVERRIDABLE_STATIC);
  RNA_def_property_update(prop, NC_SCENE | ND_RENDER_OPTIONS, NULL);

  prop = RNA_def_property(srna, "ssr_max_roughness", PROP_FLOAT, PROP_FACTOR);
  RNA_def_property_float_default(prop, 0.5f);
  RNA_def_property_ui_text(
      prop, "Max Roughness", "Do not raytrace reflections for roughness above this value");
  RNA_def_property_range(prop, 0.0f, 1.0f);
  RNA_def_property_override_flag(prop, PROPOVERRIDE_OVERRIDABLE_STATIC);
  RNA_def_property_update(prop, NC_SCENE | ND_RENDER_OPTIONS, NULL);

  prop = RNA_def_property(srna, "ssr_thickness", PROP_FLOAT, PROP_DISTANCE);
  RNA_def_property_float_default(prop, 0.2f);
  RNA_def_property_ui_text(prop, "Thickness", "Pixel thickness used to detect intersection");
  RNA_def_property_range(prop, 1e-6f, FLT_MAX);
  RNA_def_property_ui_range(prop, 0.001f, FLT_MAX, 5, 3);
  RNA_def_property_override_flag(prop, PROPOVERRIDE_OVERRIDABLE_STATIC);
  RNA_def_property_update(prop, NC_SCENE | ND_RENDER_OPTIONS, NULL);

  prop = RNA_def_property(srna, "ssr_border_fade", PROP_FLOAT, PROP_FACTOR);
  RNA_def_property_float_default(prop, 0.075f);
  RNA_def_property_ui_text(prop, "Edge Fading", "Screen percentage used to fade the SSR");
  RNA_def_property_range(prop, 0.0f, 0.5f);
  RNA_def_property_override_flag(prop, PROPOVERRIDE_OVERRIDABLE_STATIC);
  RNA_def_property_update(prop, NC_SCENE | ND_RENDER_OPTIONS, NULL);

  prop = RNA_def_property(srna, "ssr_firefly_fac", PROP_FLOAT, PROP_NONE);
  RNA_def_property_float_default(prop, 10.0f);
  RNA_def_property_ui_text(prop, "Clamp", "Clamp pixel intensity to remove noise (0 to disabled)");
  RNA_def_property_range(prop, 0.0f, FLT_MAX);
  RNA_def_property_override_flag(prop, PROPOVERRIDE_OVERRIDABLE_STATIC);
  RNA_def_property_update(prop, NC_SCENE | ND_RENDER_OPTIONS, NULL);

  /* Volumetrics */
  prop = RNA_def_property(srna, "volumetric_start", PROP_FLOAT, PROP_DISTANCE);
  RNA_def_property_float_default(prop, 0.1f);
  RNA_def_property_ui_text(prop, "Start", "Start distance of the volumetric effect");
  RNA_def_property_range(prop, 1e-6f, FLT_MAX);
  RNA_def_property_ui_range(prop, 0.001f, FLT_MAX, 10, 3);
  RNA_def_property_override_flag(prop, PROPOVERRIDE_OVERRIDABLE_STATIC);
  RNA_def_property_update(prop, NC_SCENE | ND_RENDER_OPTIONS, NULL);

  prop = RNA_def_property(srna, "volumetric_end", PROP_FLOAT, PROP_DISTANCE);
  RNA_def_property_float_default(prop, 100.0f);
  RNA_def_property_ui_text(prop, "End", "End distance of the volumetric effect");
  RNA_def_property_range(prop, 1e-6f, FLT_MAX);
  RNA_def_property_ui_range(prop, 0.001f, FLT_MAX, 10, 3);
  RNA_def_property_override_flag(prop, PROPOVERRIDE_OVERRIDABLE_STATIC);
  RNA_def_property_update(prop, NC_SCENE | ND_RENDER_OPTIONS, NULL);

  prop = RNA_def_property(srna, "volumetric_tile_size", PROP_ENUM, PROP_NONE);
  RNA_def_property_enum_default(prop, 8);
  RNA_def_property_enum_items(prop, eevee_volumetric_tile_size_items);
  RNA_def_property_ui_text(prop,
                           "Tile Size",
                           "Control the quality of the volumetric effects "
                           "(lower size increase vram usage and quality)");
  RNA_def_property_override_flag(prop, PROPOVERRIDE_OVERRIDABLE_STATIC);
  RNA_def_property_update(prop, NC_SCENE | ND_RENDER_OPTIONS, NULL);

  prop = RNA_def_property(srna, "volumetric_samples", PROP_INT, PROP_NONE);
  RNA_def_property_int_default(prop, 64);
  RNA_def_property_ui_text(prop, "Samples", "Number of samples to compute volumetric effects");
  RNA_def_property_range(prop, 1, 256);
  RNA_def_property_override_flag(prop, PROPOVERRIDE_OVERRIDABLE_STATIC);
  RNA_def_property_update(prop, NC_SCENE | ND_RENDER_OPTIONS, NULL);

  prop = RNA_def_property(srna, "volumetric_sample_distribution", PROP_FLOAT, PROP_FACTOR);
  RNA_def_property_float_default(prop, 0.8f);
  RNA_def_property_ui_text(
      prop, "Exponential Sampling", "Distribute more samples closer to the camera");
  RNA_def_property_override_flag(prop, PROPOVERRIDE_OVERRIDABLE_STATIC);
  RNA_def_property_update(prop, NC_SCENE | ND_RENDER_OPTIONS, NULL);

  prop = RNA_def_property(srna, "use_volumetric_lights", PROP_BOOLEAN, PROP_NONE);
  RNA_def_property_boolean_sdna(prop, NULL, "flag", SCE_EEVEE_VOLUMETRIC_LIGHTS);
  RNA_def_property_boolean_default(prop, 1);
  RNA_def_property_ui_text(
      prop, "Volumetric Lighting", "Enable scene light interactions with volumetrics");
  RNA_def_property_override_flag(prop, PROPOVERRIDE_OVERRIDABLE_STATIC);
  RNA_def_property_update(prop, NC_SCENE | ND_RENDER_OPTIONS, NULL);

  prop = RNA_def_property(srna, "volumetric_light_clamp", PROP_FLOAT, PROP_NONE);
  RNA_def_property_float_default(prop, 0.0f);
  RNA_def_property_range(prop, 0.0f, FLT_MAX);
  RNA_def_property_ui_text(prop, "Clamp", "Maximum light contribution, reducing noise");
  RNA_def_property_override_flag(prop, PROPOVERRIDE_OVERRIDABLE_STATIC);
  RNA_def_property_update(prop, NC_SCENE | ND_RENDER_OPTIONS, NULL);

  prop = RNA_def_property(srna, "use_volumetric_shadows", PROP_BOOLEAN, PROP_NONE);
  RNA_def_property_boolean_sdna(prop, NULL, "flag", SCE_EEVEE_VOLUMETRIC_SHADOWS);
  RNA_def_property_boolean_default(prop, 0);
  RNA_def_property_ui_text(
      prop, "Volumetric Shadows", "Generate shadows from volumetric material (Very expensive)");
  RNA_def_property_override_flag(prop, PROPOVERRIDE_OVERRIDABLE_STATIC);
  RNA_def_property_update(prop, NC_SCENE | ND_RENDER_OPTIONS, NULL);

  prop = RNA_def_property(srna, "volumetric_shadow_samples", PROP_INT, PROP_NONE);
  RNA_def_property_int_default(prop, 16);
  RNA_def_property_range(prop, 1, 128);
  RNA_def_property_ui_text(
      prop, "Volumetric Shadow Samples", "Number of samples to compute volumetric shadowing");
  RNA_def_property_override_flag(prop, PROPOVERRIDE_OVERRIDABLE_STATIC);
  RNA_def_property_update(prop, NC_SCENE | ND_RENDER_OPTIONS, NULL);

  /* Ambient Occlusion */
  prop = RNA_def_property(srna, "use_gtao", PROP_BOOLEAN, PROP_NONE);
  RNA_def_property_boolean_sdna(prop, NULL, "flag", SCE_EEVEE_GTAO_ENABLED);
  RNA_def_property_boolean_default(prop, 0);
  RNA_def_property_ui_text(prop,
                           "Ambient Occlusion",
                           "Enable ambient occlusion to simulate medium scale indirect shadowing");
  RNA_def_property_override_flag(prop, PROPOVERRIDE_OVERRIDABLE_STATIC);
  RNA_def_property_update(prop, NC_SCENE | ND_RENDER_OPTIONS, NULL);

  prop = RNA_def_property(srna, "use_gtao_bent_normals", PROP_BOOLEAN, PROP_NONE);
  RNA_def_property_boolean_sdna(prop, NULL, "flag", SCE_EEVEE_GTAO_BENT_NORMALS);
  RNA_def_property_boolean_default(prop, 1);
  RNA_def_property_ui_text(
      prop, "Bent Normals", "Compute main non occluded direction to sample the environment");
  RNA_def_property_override_flag(prop, PROPOVERRIDE_OVERRIDABLE_STATIC);
  RNA_def_property_update(prop, NC_SCENE | ND_RENDER_OPTIONS, NULL);

  prop = RNA_def_property(srna, "use_gtao_bounce", PROP_BOOLEAN, PROP_NONE);
  RNA_def_property_boolean_sdna(prop, NULL, "flag", SCE_EEVEE_GTAO_BOUNCE);
  RNA_def_property_boolean_default(prop, 1);
  RNA_def_property_ui_text(prop,
                           "Bounces Approximation",
                           "An approximation to simulate light bounces "
                           "giving less occlusion on brighter objects");
  RNA_def_property_override_flag(prop, PROPOVERRIDE_OVERRIDABLE_STATIC);
  RNA_def_property_update(prop, NC_SCENE | ND_RENDER_OPTIONS, NULL);

  prop = RNA_def_property(srna, "gtao_factor", PROP_FLOAT, PROP_FACTOR);
  RNA_def_property_float_default(prop, 1.0f);
  RNA_def_property_ui_text(prop, "Factor", "Factor for ambient occlusion blending");
  RNA_def_property_range(prop, 0.0f, FLT_MAX);
  RNA_def_property_ui_range(prop, 0.0f, 1.0f, 0.1f, 2);
  RNA_def_property_override_flag(prop, PROPOVERRIDE_OVERRIDABLE_STATIC);
  RNA_def_property_update(prop, NC_SCENE | ND_RENDER_OPTIONS, NULL);

  prop = RNA_def_property(srna, "gtao_quality", PROP_FLOAT, PROP_FACTOR);
  RNA_def_property_float_default(prop, 0.25f);
  RNA_def_property_ui_text(prop, "Trace Precision", "Precision of the horizon search");
  RNA_def_property_range(prop, 0.0f, 1.0f);
  RNA_def_property_override_flag(prop, PROPOVERRIDE_OVERRIDABLE_STATIC);
  RNA_def_property_update(prop, NC_SCENE | ND_RENDER_OPTIONS, NULL);

  prop = RNA_def_property(srna, "gtao_distance", PROP_FLOAT, PROP_DISTANCE);
  RNA_def_property_float_default(prop, 0.2f);
  RNA_def_property_ui_text(
      prop, "Distance", "Distance of object that contribute to the ambient occlusion effect");
  RNA_def_property_range(prop, 0.0f, 100000.0f);
  RNA_def_property_ui_range(prop, 0.0f, 100.0f, 1, 3);
  RNA_def_property_override_flag(prop, PROPOVERRIDE_OVERRIDABLE_STATIC);
  RNA_def_property_update(prop, NC_SCENE | ND_RENDER_OPTIONS, NULL);

  /* Depth of Field */
  prop = RNA_def_property(srna, "bokeh_max_size", PROP_FLOAT, PROP_PIXEL);
  RNA_def_property_float_default(prop, 100.0f);
  RNA_def_property_ui_text(
      prop, "Max Size", "Max size of the bokeh shape for the depth of field (lower is faster)");
  RNA_def_property_range(prop, 0.0f, 2000.0f);
  RNA_def_property_ui_range(prop, 2.0f, 200.0f, 1, 3);
  RNA_def_property_override_flag(prop, PROPOVERRIDE_OVERRIDABLE_STATIC);

  prop = RNA_def_property(srna, "bokeh_threshold", PROP_FLOAT, PROP_FACTOR);
  RNA_def_property_float_default(prop, 1.0f);
  RNA_def_property_ui_text(
      prop, "Sprite Threshold", "Brightness threshold for using sprite base depth of field");
  RNA_def_property_range(prop, 0.0f, 100000.0f);
  RNA_def_property_ui_range(prop, 0.0f, 10.0f, 1, 3);
  RNA_def_property_override_flag(prop, PROPOVERRIDE_OVERRIDABLE_STATIC);
  RNA_def_property_update(prop, NC_SCENE | ND_RENDER_OPTIONS, NULL);

  /* Bloom */
  prop = RNA_def_property(srna, "use_bloom", PROP_BOOLEAN, PROP_NONE);
  RNA_def_property_boolean_sdna(prop, NULL, "flag", SCE_EEVEE_BLOOM_ENABLED);
  RNA_def_property_boolean_default(prop, 0);
  RNA_def_property_ui_text(prop, "Bloom", "High brightness pixels generate a glowing effect");
  RNA_def_property_override_flag(prop, PROPOVERRIDE_OVERRIDABLE_STATIC);
  RNA_def_property_update(prop, NC_SCENE | ND_RENDER_OPTIONS, NULL);

  prop = RNA_def_property(srna, "bloom_threshold", PROP_FLOAT, PROP_FACTOR);
  RNA_def_property_float_default(prop, 0.8f);
  RNA_def_property_ui_text(prop, "Threshold", "Filters out pixels under this level of brightness");
  RNA_def_property_range(prop, 0.0f, 100000.0f);
  RNA_def_property_ui_range(prop, 0.0f, 10.0f, 1, 3);
  RNA_def_property_override_flag(prop, PROPOVERRIDE_OVERRIDABLE_STATIC);
  RNA_def_property_update(prop, NC_SCENE | ND_RENDER_OPTIONS, NULL);

  prop = RNA_def_property(srna, "bloom_color", PROP_FLOAT, PROP_COLOR);
  RNA_def_property_float_array_default(prop, default_bloom_color);
  RNA_def_property_array(prop, 3);
  RNA_def_property_ui_text(prop, "Color", "Color applied to the bloom effect");
  RNA_def_property_override_flag(prop, PROPOVERRIDE_OVERRIDABLE_STATIC);
  RNA_def_property_update(prop, NC_SCENE | ND_RENDER_OPTIONS, NULL);

  prop = RNA_def_property(srna, "bloom_knee", PROP_FLOAT, PROP_FACTOR);
  RNA_def_property_float_default(prop, 0.5f);
  RNA_def_property_ui_text(prop, "Knee", "Makes transition between under/over-threshold gradual");
  RNA_def_property_range(prop, 0.0f, 1.0f);
  RNA_def_property_override_flag(prop, PROPOVERRIDE_OVERRIDABLE_STATIC);
  RNA_def_property_update(prop, NC_SCENE | ND_RENDER_OPTIONS, NULL);

  prop = RNA_def_property(srna, "bloom_radius", PROP_FLOAT, PROP_FACTOR);
  RNA_def_property_float_default(prop, 6.5f);
  RNA_def_property_ui_text(prop, "Radius", "Bloom spread distance");
  RNA_def_property_range(prop, 0.0f, 100.0f);
  RNA_def_property_ui_range(prop, 0.0f, 10.0f, 1, 3);
  RNA_def_property_override_flag(prop, PROPOVERRIDE_OVERRIDABLE_STATIC);
  RNA_def_property_update(prop, NC_SCENE | ND_RENDER_OPTIONS, NULL);

  prop = RNA_def_property(srna, "bloom_clamp", PROP_FLOAT, PROP_FACTOR);
  RNA_def_property_float_default(prop, 0.0f);
  RNA_def_property_ui_text(
      prop, "Clamp", "Maximum intensity a bloom pixel can have (0 to disabled)");
  RNA_def_property_range(prop, 0.0f, 100000.0f);
  RNA_def_property_ui_range(prop, 0.0f, 1000.0f, 1, 3);
  RNA_def_property_override_flag(prop, PROPOVERRIDE_OVERRIDABLE_STATIC);
  RNA_def_property_update(prop, NC_SCENE | ND_RENDER_OPTIONS, NULL);

  prop = RNA_def_property(srna, "bloom_intensity", PROP_FLOAT, PROP_FACTOR);
  RNA_def_property_float_default(prop, 0.05f);
  RNA_def_property_ui_text(prop, "Intensity", "Blend factor");
  RNA_def_property_range(prop, 0.0f, 10000.0f);
  RNA_def_property_ui_range(prop, 0.0f, 0.1f, 1, 3);
  RNA_def_property_override_flag(prop, PROPOVERRIDE_OVERRIDABLE_STATIC);
  RNA_def_property_update(prop, NC_SCENE | ND_RENDER_OPTIONS, NULL);

  /* Motion blur */
  prop = RNA_def_property(srna, "use_motion_blur", PROP_BOOLEAN, PROP_NONE);
  RNA_def_property_boolean_sdna(prop, NULL, "flag", SCE_EEVEE_MOTION_BLUR_ENABLED);
  RNA_def_property_boolean_default(prop, 0);
  RNA_def_property_ui_text(prop, "Motion Blur", "Enable motion blur effect (only in camera view)");
  RNA_def_property_override_flag(prop, PROPOVERRIDE_OVERRIDABLE_STATIC);
  RNA_def_property_update(prop, NC_SCENE | ND_RENDER_OPTIONS, NULL);

  prop = RNA_def_property(srna, "motion_blur_samples", PROP_INT, PROP_UNSIGNED);
  RNA_def_property_int_default(prop, 8);
  RNA_def_property_ui_text(prop, "Samples", "Number of samples to take with motion blur");
  RNA_def_property_range(prop, 1, 64);
  RNA_def_property_override_flag(prop, PROPOVERRIDE_OVERRIDABLE_STATIC);
  RNA_def_property_update(prop, NC_SCENE | ND_RENDER_OPTIONS, NULL);

  prop = RNA_def_property(srna, "motion_blur_shutter", PROP_FLOAT, PROP_FACTOR);
  RNA_def_property_float_default(prop, 1.0f);
  RNA_def_property_ui_text(prop, "Shutter", "Time taken in frames between shutter open and close");
  RNA_def_property_range(prop, 0.0f, FLT_MAX);
  RNA_def_property_ui_range(prop, 0.01f, 1.0f, 1, 2);
  RNA_def_property_override_flag(prop, PROPOVERRIDE_OVERRIDABLE_STATIC);
  RNA_def_property_update(prop, NC_SCENE | ND_RENDER_OPTIONS, NULL);

  /* Shadows */
  prop = RNA_def_property(srna, "shadow_method", PROP_ENUM, PROP_NONE);
  RNA_def_property_enum_default(prop, SHADOW_ESM);
  RNA_def_property_enum_items(prop, eevee_shadow_method_items);
  RNA_def_property_ui_text(prop, "Method", "Technique use to compute the shadows");
  RNA_def_property_override_flag(prop, PROPOVERRIDE_OVERRIDABLE_STATIC);
  RNA_def_property_update(prop, NC_SCENE | ND_RENDER_OPTIONS, NULL);

  prop = RNA_def_property(srna, "shadow_cube_size", PROP_ENUM, PROP_NONE);
  RNA_def_property_enum_default(prop, 512);
  RNA_def_property_enum_items(prop, eevee_shadow_size_items);
  RNA_def_property_ui_text(
      prop, "Cube Shadows Resolution", "Size of point and area light shadow maps");
  RNA_def_property_override_flag(prop, PROPOVERRIDE_OVERRIDABLE_STATIC);
  RNA_def_property_update(prop, NC_SCENE | ND_RENDER_OPTIONS, NULL);

  prop = RNA_def_property(srna, "shadow_cascade_size", PROP_ENUM, PROP_NONE);
  RNA_def_property_enum_default(prop, 1024);
  RNA_def_property_enum_items(prop, eevee_shadow_size_items);
  RNA_def_property_ui_text(
      prop, "Directional Shadows Resolution", "Size of sun light shadow maps");
  RNA_def_property_override_flag(prop, PROPOVERRIDE_OVERRIDABLE_STATIC);
  RNA_def_property_update(prop, NC_SCENE | ND_RENDER_OPTIONS, NULL);

  prop = RNA_def_property(srna, "use_shadow_high_bitdepth", PROP_BOOLEAN, PROP_NONE);
  RNA_def_property_boolean_sdna(prop, NULL, "flag", SCE_EEVEE_SHADOW_HIGH_BITDEPTH);
  RNA_def_property_boolean_default(prop, 0);
  RNA_def_property_ui_text(prop, "High Bitdepth", "Use 32bit shadows");
  RNA_def_property_override_flag(prop, PROPOVERRIDE_OVERRIDABLE_STATIC);
  RNA_def_property_update(prop, NC_SCENE | ND_RENDER_OPTIONS, NULL);

  prop = RNA_def_property(srna, "use_soft_shadows", PROP_BOOLEAN, PROP_NONE);
  RNA_def_property_boolean_sdna(prop, NULL, "flag", SCE_EEVEE_SHADOW_SOFT);
  RNA_def_property_boolean_default(prop, 0);
  RNA_def_property_ui_text(
      prop, "Soft Shadows", "Randomize shadowmaps origin to create soft shadows");
  RNA_def_property_override_flag(prop, PROPOVERRIDE_OVERRIDABLE_STATIC);
  RNA_def_property_update(prop, NC_SCENE | ND_RENDER_OPTIONS, NULL);

  prop = RNA_def_property(srna, "light_threshold", PROP_FLOAT, PROP_UNSIGNED);
  RNA_def_property_float_default(prop, 0.01f);
  RNA_def_property_ui_text(prop,
                           "Light Threshold",
                           "Minimum light intensity for a light to contribute to the lighting");
  RNA_def_property_range(prop, 0.0f, FLT_MAX);
  RNA_def_property_ui_range(prop, 0.0f, 1.0f, 0.1, 3);
  RNA_def_property_override_flag(prop, PROPOVERRIDE_OVERRIDABLE_STATIC);
  RNA_def_property_update(prop, NC_SCENE | ND_RENDER_OPTIONS, NULL);

  /* Overscan */
  prop = RNA_def_property(srna, "use_overscan", PROP_BOOLEAN, PROP_NONE);
  RNA_def_property_boolean_sdna(prop, NULL, "flag", SCE_EEVEE_OVERSCAN);
  RNA_def_property_boolean_default(prop, 0);
  RNA_def_property_ui_text(prop,
                           "Overscan",
                           "Internally render past the image border to avoid "
                           "screen-space effects disappearing");
  RNA_def_property_override_flag(prop, PROPOVERRIDE_OVERRIDABLE_STATIC);

  prop = RNA_def_property(srna, "overscan_size", PROP_FLOAT, PROP_PERCENTAGE);
  RNA_def_property_float_sdna(prop, NULL, "overscan");
  RNA_def_property_float_default(prop, 3.0f);
  RNA_def_property_ui_text(prop,
                           "Overscan Size",
                           "Percentage of render size to add as overscan to the "
                           "internal render buffers");
  RNA_def_property_range(prop, 0.0f, 50.0f);
  RNA_def_property_ui_range(prop, 0.0f, 10.0f, 1, 2);
  RNA_def_property_override_flag(prop, PROPOVERRIDE_OVERRIDABLE_STATIC);
}

void RNA_def_scene(BlenderRNA *brna)
{
  StructRNA *srna;
  PropertyRNA *prop;

  FunctionRNA *func;
  PropertyRNA *parm;

  static const EnumPropertyItem audio_distance_model_items[] = {
      {0, "NONE", 0, "None", "No distance attenuation"},
      {1, "INVERSE", 0, "Inverse", "Inverse distance model"},
      {2, "INVERSE_CLAMPED", 0, "Inverse Clamped", "Inverse distance model with clamping"},
      {3, "LINEAR", 0, "Linear", "Linear distance model"},
      {4, "LINEAR_CLAMPED", 0, "Linear Clamped", "Linear distance model with clamping"},
      {5, "EXPONENT", 0, "Exponent", "Exponent distance model"},
      {6, "EXPONENT_CLAMPED", 0, "Exponent Clamped", "Exponent distance model with clamping"},
      {0, NULL, 0, NULL, NULL},
  };

  static const EnumPropertyItem sync_mode_items[] = {
      {0, "NONE", 0, "No Sync", "Do not sync, play every frame"},
      {SCE_FRAME_DROP, "FRAME_DROP", 0, "Frame Dropping", "Drop frames if playback is too slow"},
      {AUDIO_SYNC, "AUDIO_SYNC", 0, "AV-sync", "Sync to audio playback, dropping frames"},
      {0, NULL, 0, NULL, NULL},
  };

  /* Struct definition */
  srna = RNA_def_struct(brna, "Scene", "ID");
  RNA_def_struct_ui_text(srna,
                         "Scene",
                         "Scene data-block, consisting in objects and "
                         "defining time and render related settings");
  RNA_def_struct_ui_icon(srna, ICON_SCENE_DATA);
  RNA_def_struct_clear_flag(srna, STRUCT_ID_REFCOUNT);

  /* Global Settings */
  prop = RNA_def_property(srna, "camera", PROP_POINTER, PROP_NONE);
  RNA_def_property_flag(prop, PROP_EDITABLE);
  RNA_def_property_pointer_funcs(prop, NULL, NULL, NULL, "rna_Camera_object_poll");
  RNA_def_property_ui_text(prop, "Camera", "Active camera, used for rendering the scene");
  RNA_def_property_update(prop, NC_SCENE | NA_EDITED, "rna_Scene_camera_update");

  prop = RNA_def_property(srna, "background_set", PROP_POINTER, PROP_NONE);
  RNA_def_property_pointer_sdna(prop, NULL, "set");
  RNA_def_property_struct_type(prop, "Scene");
  RNA_def_property_flag(prop, PROP_EDITABLE | PROP_ID_SELF_CHECK);
  RNA_def_property_pointer_funcs(prop, NULL, "rna_Scene_set_set", NULL, NULL);
  RNA_def_property_ui_text(prop, "Background Scene", "Background set scene");
  RNA_def_property_update(prop, NC_SCENE | NA_EDITED, "rna_Scene_set_update");

  prop = RNA_def_property(srna, "world", PROP_POINTER, PROP_NONE);
  RNA_def_property_flag(prop, PROP_EDITABLE);
  RNA_def_property_ui_text(prop, "World", "World used for rendering the scene");
  RNA_def_property_update(prop, NC_SCENE | ND_WORLD, "rna_Scene_world_update");

  prop = RNA_def_property(srna, "objects", PROP_COLLECTION, PROP_NONE);
  RNA_def_property_struct_type(prop, "Object");
  RNA_def_property_ui_text(prop, "Objects", "");
  RNA_def_property_collection_funcs(prop,
                                    "rna_Scene_objects_begin",
                                    "rna_Scene_objects_next",
                                    "rna_Scene_objects_end",
                                    "rna_Scene_objects_get",
                                    NULL,
                                    NULL,
                                    NULL,
                                    NULL);
  rna_def_scene_objects(brna, prop);

  /* Frame Range Stuff */
  prop = RNA_def_property(srna, "frame_current", PROP_INT, PROP_TIME);
  RNA_def_property_clear_flag(prop, PROP_ANIMATABLE);
  RNA_def_property_int_sdna(prop, NULL, "r.cfra");
  RNA_def_property_range(prop, MINAFRAME, MAXFRAME);
  RNA_def_property_int_funcs(prop, NULL, "rna_Scene_frame_current_set", NULL);
  RNA_def_property_ui_text(
      prop,
      "Current Frame",
      "Current Frame, to update animation data from python frame_set() instead");
  RNA_def_property_update(prop, NC_SCENE | ND_FRAME, "rna_Scene_frame_update");

  prop = RNA_def_property(srna, "frame_subframe", PROP_FLOAT, PROP_TIME);
  RNA_def_property_float_sdna(prop, NULL, "r.subframe");
  RNA_def_property_ui_text(prop, "Current Sub-Frame", "");
  RNA_def_property_clear_flag(prop, PROP_ANIMATABLE);
  RNA_def_property_range(prop, 0.0f, 1.0f);
  RNA_def_property_ui_range(prop, 0.0f, 1.0f, 0.01, 2);
  RNA_def_property_update(prop, NC_SCENE | ND_FRAME, "rna_Scene_frame_update");

  prop = RNA_def_property(srna, "frame_float", PROP_FLOAT, PROP_TIME);
  RNA_def_property_ui_text(prop, "Current Sub-Frame", "");
  RNA_def_property_clear_flag(prop, PROP_ANIMATABLE);
  RNA_def_property_range(prop, MINAFRAME, MAXFRAME);
  RNA_def_property_ui_range(prop, MINAFRAME, MAXFRAME, 0.1, 2);
  RNA_def_property_float_funcs(
      prop, "rna_Scene_frame_float_get", "rna_Scene_frame_float_set", NULL);
  RNA_def_property_update(prop, NC_SCENE | ND_FRAME, "rna_Scene_frame_update");

  prop = RNA_def_property(srna, "frame_start", PROP_INT, PROP_TIME);
  RNA_def_property_clear_flag(prop, PROP_ANIMATABLE);
  RNA_def_property_int_sdna(prop, NULL, "r.sfra");
  RNA_def_property_int_funcs(prop, NULL, "rna_Scene_start_frame_set", NULL);
  RNA_def_property_range(prop, MINFRAME, MAXFRAME);
  RNA_def_property_int_default(prop, 1);
  RNA_def_property_ui_text(prop, "Start Frame", "First frame of the playback/rendering range");
  RNA_def_property_update(prop, NC_SCENE | ND_FRAME_RANGE, NULL);

  prop = RNA_def_property(srna, "frame_end", PROP_INT, PROP_TIME);
  RNA_def_property_clear_flag(prop, PROP_ANIMATABLE);
  RNA_def_property_int_sdna(prop, NULL, "r.efra");
  RNA_def_property_int_funcs(prop, NULL, "rna_Scene_end_frame_set", NULL);
  RNA_def_property_range(prop, MINFRAME, MAXFRAME);
  RNA_def_property_int_default(prop, 250);
  RNA_def_property_ui_text(prop, "End Frame", "Final frame of the playback/rendering range");
  RNA_def_property_update(prop, NC_SCENE | ND_FRAME_RANGE, NULL);

  prop = RNA_def_property(srna, "frame_step", PROP_INT, PROP_TIME);
  RNA_def_property_clear_flag(prop, PROP_ANIMATABLE);
  RNA_def_property_int_sdna(prop, NULL, "r.frame_step");
  RNA_def_property_range(prop, 0, MAXFRAME);
  RNA_def_property_ui_range(prop, 1, 100, 1, -1);
  RNA_def_property_ui_text(
      prop,
      "Frame Step",
      "Number of frames to skip forward while rendering/playing back each frame");
  RNA_def_property_update(prop, NC_SCENE | ND_FRAME, NULL);

  prop = RNA_def_property(srna, "frame_current_final", PROP_FLOAT, PROP_TIME);
  RNA_def_property_clear_flag(prop, PROP_ANIMATABLE | PROP_EDITABLE);
  RNA_def_property_range(prop, MINAFRAME, MAXFRAME);
  RNA_def_property_float_funcs(prop, "rna_Scene_frame_current_final_get", NULL, NULL);
  RNA_def_property_ui_text(
      prop, "Current Frame Final", "Current frame with subframe and time remapping applied");

  prop = RNA_def_property(srna, "lock_frame_selection_to_range", PROP_BOOLEAN, PROP_NONE);
  RNA_def_property_clear_flag(prop, PROP_ANIMATABLE);
  RNA_def_property_boolean_sdna(prop, NULL, "r.flag", SCER_LOCK_FRAME_SELECTION);
  RNA_def_property_ui_text(prop,
                           "Lock Frame Selection",
                           "Don't allow frame to be selected with mouse outside of frame range");
  RNA_def_property_update(prop, NC_SCENE | ND_FRAME, NULL);

  /* Preview Range (frame-range for UI playback) */
  prop = RNA_def_property(srna, "use_preview_range", PROP_BOOLEAN, PROP_NONE);
  RNA_def_property_clear_flag(prop, PROP_ANIMATABLE);
  RNA_def_property_boolean_sdna(prop, NULL, "r.flag", SCER_PRV_RANGE);
  RNA_def_property_boolean_funcs(prop, NULL, "rna_Scene_use_preview_range_set");
  RNA_def_property_ui_text(
      prop,
      "Use Preview Range",
      "Use an alternative start/end frame range for animation playback and "
      "OpenGL renders instead of the Render properties start/end frame range");
  RNA_def_property_update(prop, NC_SCENE | ND_FRAME, NULL);
  RNA_def_property_ui_icon(prop, ICON_PREVIEW_RANGE, 0);

  prop = RNA_def_property(srna, "frame_preview_start", PROP_INT, PROP_TIME);
  RNA_def_property_clear_flag(prop, PROP_ANIMATABLE);
  RNA_def_property_int_sdna(prop, NULL, "r.psfra");
  RNA_def_property_int_funcs(prop, NULL, "rna_Scene_preview_range_start_frame_set", NULL);
  RNA_def_property_ui_text(
      prop, "Preview Range Start Frame", "Alternative start frame for UI playback");
  RNA_def_property_update(prop, NC_SCENE | ND_FRAME, NULL);

  prop = RNA_def_property(srna, "frame_preview_end", PROP_INT, PROP_TIME);
  RNA_def_property_clear_flag(prop, PROP_ANIMATABLE);
  RNA_def_property_int_sdna(prop, NULL, "r.pefra");
  RNA_def_property_int_funcs(prop, NULL, "rna_Scene_preview_range_end_frame_set", NULL);
  RNA_def_property_ui_text(
      prop, "Preview Range End Frame", "Alternative end frame for UI playback");
  RNA_def_property_update(prop, NC_SCENE | ND_FRAME, NULL);

  /* Subframe for moblur debug. */
  prop = RNA_def_property(srna, "show_subframe", PROP_BOOLEAN, PROP_NONE);
  RNA_def_property_clear_flag(prop, PROP_ANIMATABLE);
  RNA_def_property_boolean_sdna(prop, NULL, "r.flag", SCER_SHOW_SUBFRAME);
  RNA_def_property_ui_text(
      prop, "Show Subframe", "Show current scene subframe and allow set it using interface tools");
  RNA_def_property_update(prop, NC_SCENE | ND_FRAME, "rna_Scene_show_subframe_update");

  /* Timeline / Time Navigation settings */
  prop = RNA_def_property(srna, "show_keys_from_selected_only", PROP_BOOLEAN, PROP_NONE);
  RNA_def_property_boolean_negative_sdna(prop, NULL, "flag", SCE_KEYS_NO_SELONLY);
  RNA_def_property_ui_text(prop,
                           "Only Keyframes from Selected Channels",
                           "Consider keyframes for active Object and/or its selected bones only "
                           "(in timeline and when jumping between keyframes)");
  RNA_def_property_update(prop, NC_SCENE | ND_FRAME, NULL);

  /* Stamp */
  prop = RNA_def_property(srna, "use_stamp_note", PROP_STRING, PROP_NONE);
  RNA_def_property_string_sdna(prop, NULL, "r.stamp_udata");
  RNA_def_property_ui_text(prop, "Stamp Note", "User defined note for the render stamping");
  RNA_def_property_update(prop, NC_SCENE | ND_RENDER_OPTIONS, NULL);

  /* Animation Data (for Scene) */
  rna_def_animdata_common(srna);

  /* Readonly Properties */
  prop = RNA_def_property(srna, "is_nla_tweakmode", PROP_BOOLEAN, PROP_NONE);
  RNA_def_property_boolean_sdna(prop, NULL, "flag", SCE_NLA_EDIT_ON);
  RNA_def_property_clear_flag(prop,
                              PROP_EDITABLE); /* DO NOT MAKE THIS EDITABLE, OR NLA EDITOR BREAKS */
  RNA_def_property_ui_text(
      prop,
      "NLA TweakMode",
      "Whether there is any action referenced by NLA being edited (strictly read-only)");
  RNA_def_property_update(prop, NC_SPACE | ND_SPACE_GRAPH, NULL);

  /* Frame dropping flag for playback and sync enum */
#  if 0 /* XXX: Is this actually needed? */
  prop = RNA_def_property(srna, "use_frame_drop", PROP_BOOLEAN, PROP_NONE);
  RNA_def_property_boolean_sdna(prop, NULL, "flag", SCE_FRAME_DROP);
  RNA_def_property_ui_text(
      prop, "Frame Dropping", "Play back dropping frames if frame display is too slow");
  RNA_def_property_update(prop, NC_SCENE, NULL);
#  endif

  prop = RNA_def_property(srna, "sync_mode", PROP_ENUM, PROP_NONE);
  RNA_def_property_enum_funcs(prop, "rna_Scene_sync_mode_get", "rna_Scene_sync_mode_set", NULL);
  RNA_def_property_enum_items(prop, sync_mode_items);
  RNA_def_property_enum_default(prop, AUDIO_SYNC);
  RNA_def_property_ui_text(prop, "Sync Mode", "How to sync playback");
  RNA_def_property_update(prop, NC_SCENE, NULL);

  /* Nodes (Compositing) */
  prop = RNA_def_property(srna, "node_tree", PROP_POINTER, PROP_NONE);
  RNA_def_property_pointer_sdna(prop, NULL, "nodetree");
  RNA_def_property_ui_text(prop, "Node Tree", "Compositing node tree");

  prop = RNA_def_property(srna, "use_nodes", PROP_BOOLEAN, PROP_NONE);
  RNA_def_property_boolean_sdna(prop, NULL, "use_nodes", 1);
  RNA_def_property_flag(prop, PROP_CONTEXT_UPDATE);
  RNA_def_property_ui_text(prop, "Use Nodes", "Enable the compositing node tree");
  RNA_def_property_update(prop, NC_SCENE | ND_RENDER_OPTIONS, "rna_Scene_use_nodes_update");

  /* Sequencer */
  prop = RNA_def_property(srna, "sequence_editor", PROP_POINTER, PROP_NONE);
  RNA_def_property_pointer_sdna(prop, NULL, "ed");
  RNA_def_property_struct_type(prop, "SequenceEditor");
  RNA_def_property_ui_text(prop, "Sequence Editor", "");

  /* Keying Sets */
  prop = RNA_def_property(srna, "keying_sets", PROP_COLLECTION, PROP_NONE);
  RNA_def_property_collection_sdna(prop, NULL, "keyingsets", NULL);
  RNA_def_property_struct_type(prop, "KeyingSet");
  RNA_def_property_ui_text(prop, "Absolute Keying Sets", "Absolute Keying Sets for this Scene");
  RNA_def_property_update(prop, NC_SCENE | ND_KEYINGSET, NULL);
  rna_def_scene_keying_sets(brna, prop);

  prop = RNA_def_property(srna, "keying_sets_all", PROP_COLLECTION, PROP_NONE);
  RNA_def_property_collection_funcs(prop,
                                    "rna_Scene_all_keyingsets_begin",
                                    "rna_Scene_all_keyingsets_next",
                                    "rna_iterator_listbase_end",
                                    "rna_iterator_listbase_get",
                                    NULL,
                                    NULL,
                                    NULL,
                                    NULL);
  RNA_def_property_struct_type(prop, "KeyingSet");
  RNA_def_property_ui_text(
      prop,
      "All Keying Sets",
      "All Keying Sets available for use (Builtins and Absolute Keying Sets for this Scene)");
  RNA_def_property_update(prop, NC_SCENE | ND_KEYINGSET, NULL);
  rna_def_scene_keying_sets_all(brna, prop);

  /* Rigid Body Simulation */
  prop = RNA_def_property(srna, "rigidbody_world", PROP_POINTER, PROP_NONE);
  RNA_def_property_pointer_sdna(prop, NULL, "rigidbody_world");
  RNA_def_property_struct_type(prop, "RigidBodyWorld");
  RNA_def_property_ui_text(prop, "Rigid Body World", "");
  RNA_def_property_update(prop, NC_SCENE, NULL);

  /* Tool Settings */
  prop = RNA_def_property(srna, "tool_settings", PROP_POINTER, PROP_NONE);
  RNA_def_property_flag(prop, PROP_NEVER_NULL);
  RNA_def_property_pointer_sdna(prop, NULL, "toolsettings");
  RNA_def_property_struct_type(prop, "ToolSettings");
  RNA_def_property_ui_text(prop, "Tool Settings", "");

  /* Unit Settings */
  prop = RNA_def_property(srna, "unit_settings", PROP_POINTER, PROP_NONE);
  RNA_def_property_flag(prop, PROP_NEVER_NULL);
  RNA_def_property_pointer_sdna(prop, NULL, "unit");
  RNA_def_property_struct_type(prop, "UnitSettings");
  RNA_def_property_ui_text(prop, "Unit Settings", "Unit editing settings");

  /* Physics Settings */
  prop = RNA_def_property(srna, "gravity", PROP_FLOAT, PROP_ACCELERATION);
  RNA_def_property_float_sdna(prop, NULL, "physics_settings.gravity");
  RNA_def_property_array(prop, 3);
  RNA_def_property_ui_range(prop, -200.0f, 200.0f, 1, 2);
  RNA_def_property_ui_text(prop, "Gravity", "Constant acceleration in a given direction");
  RNA_def_property_update(prop, 0, "rna_Physics_update");

  prop = RNA_def_property(srna, "use_gravity", PROP_BOOLEAN, PROP_NONE);
  RNA_def_property_boolean_sdna(prop, NULL, "physics_settings.flag", PHYS_GLOBAL_GRAVITY);
  RNA_def_property_ui_text(prop, "Global Gravity", "Use global gravity for all dynamics");
  RNA_def_property_update(prop, 0, "rna_Physics_update");

  /* Render Data */
  prop = RNA_def_property(srna, "render", PROP_POINTER, PROP_NONE);
  RNA_def_property_flag(prop, PROP_NEVER_NULL);
  RNA_def_property_pointer_sdna(prop, NULL, "r");
  RNA_def_property_struct_type(prop, "RenderSettings");
  RNA_def_property_ui_text(prop, "Render Data", "");

  /* Safe Areas */
  prop = RNA_def_property(srna, "safe_areas", PROP_POINTER, PROP_NONE);
  RNA_def_property_pointer_sdna(prop, NULL, "safe_areas");
  RNA_def_property_flag(prop, PROP_NEVER_NULL);
  RNA_def_property_struct_type(prop, "DisplaySafeAreas");
  RNA_def_property_ui_text(prop, "Safe Areas", "");

  /* Markers */
  prop = RNA_def_property(srna, "timeline_markers", PROP_COLLECTION, PROP_NONE);
  RNA_def_property_collection_sdna(prop, NULL, "markers", NULL);
  RNA_def_property_struct_type(prop, "TimelineMarker");
  RNA_def_property_ui_text(
      prop, "Timeline Markers", "Markers used in all timelines for the current scene");
  rna_def_timeline_markers(brna, prop);

  /* Transform Orientations */
  prop = RNA_def_property(srna, "transform_orientation_slots", PROP_COLLECTION, PROP_NONE);
  RNA_def_property_collection_funcs(prop,
                                    "rna_Scene_transform_orientation_slots_begin",
                                    "rna_iterator_array_next",
                                    "rna_iterator_array_end",
                                    "rna_iterator_array_get",
                                    "rna_Scene_transform_orientation_slots_length",
                                    NULL,
                                    NULL,
                                    NULL);
  RNA_def_property_struct_type(prop, "TransformOrientationSlot");
  RNA_def_property_ui_text(prop, "Transform Orientation Slots", "");

  /* 3D View Cursor */
  prop = RNA_def_property(srna, "cursor", PROP_POINTER, PROP_NONE);
  RNA_def_property_flag(prop, PROP_NEVER_NULL);
  RNA_def_property_pointer_sdna(prop, NULL, "cursor");
  RNA_def_property_struct_type(prop, "View3DCursor");
  RNA_def_property_ui_text(prop, "3D Cursor", "");

  /* Audio Settings */
  prop = RNA_def_property(srna, "use_audio", PROP_BOOLEAN, PROP_NONE);
  RNA_def_property_boolean_funcs(prop, "rna_Scene_use_audio_get", "rna_Scene_use_audio_set");
  RNA_def_property_ui_text(
      prop, "Audio Muted", "Play back of audio from Sequence Editor will be muted");
  RNA_def_property_update(prop, NC_SCENE, NULL);

#  if 0 /* XXX: Is this actually needed? */
  prop = RNA_def_property(srna, "use_audio_sync", PROP_BOOLEAN, PROP_NONE);
  RNA_def_property_boolean_sdna(prop, NULL, "audio.flag", AUDIO_SYNC);
  RNA_def_property_ui_text(
      prop,
      "Audio Sync",
      "Play back and sync with audio clock, dropping frames if frame display is too slow");
  RNA_def_property_update(prop, NC_SCENE, NULL);
#  endif

  prop = RNA_def_property(srna, "use_audio_scrub", PROP_BOOLEAN, PROP_NONE);
  RNA_def_property_boolean_sdna(prop, NULL, "audio.flag", AUDIO_SCRUB);
  RNA_def_property_ui_text(
      prop, "Audio Scrubbing", "Play audio from Sequence Editor while scrubbing");
  RNA_def_property_update(prop, NC_SCENE, NULL);

  prop = RNA_def_property(srna, "audio_doppler_speed", PROP_FLOAT, PROP_NONE);
  RNA_def_property_float_sdna(prop, NULL, "audio.speed_of_sound");
  RNA_def_property_clear_flag(prop, PROP_ANIMATABLE);
  RNA_def_property_range(prop, 0.01f, FLT_MAX);
  RNA_def_property_ui_text(
      prop, "Speed of Sound", "Speed of sound for Doppler effect calculation");
  RNA_def_property_update(prop, NC_SCENE, "rna_Scene_listener_update");

  prop = RNA_def_property(srna, "audio_doppler_factor", PROP_FLOAT, PROP_NONE);
  RNA_def_property_float_sdna(prop, NULL, "audio.doppler_factor");
  RNA_def_property_clear_flag(prop, PROP_ANIMATABLE);
  RNA_def_property_range(prop, 0.0, FLT_MAX);
  RNA_def_property_ui_text(prop, "Doppler Factor", "Pitch factor for Doppler effect calculation");
  RNA_def_property_update(prop, NC_SCENE, "rna_Scene_listener_update");

  prop = RNA_def_property(srna, "audio_distance_model", PROP_ENUM, PROP_NONE);
  RNA_def_property_enum_bitflag_sdna(prop, NULL, "audio.distance_model");
  RNA_def_property_clear_flag(prop, PROP_ANIMATABLE);
  RNA_def_property_enum_items(prop, audio_distance_model_items);
  RNA_def_property_ui_text(
      prop, "Distance Model", "Distance model for distance attenuation calculation");
  RNA_def_property_update(prop, NC_SCENE, "rna_Scene_listener_update");

  prop = RNA_def_property(srna, "audio_volume", PROP_FLOAT, PROP_NONE);
  RNA_def_property_float_sdna(prop, NULL, "audio.volume");
  RNA_def_property_range(prop, 0.0f, 100.0f);
  RNA_def_property_ui_text(prop, "Volume", "Audio volume");
  RNA_def_property_translation_context(prop, BLT_I18NCONTEXT_ID_SOUND);
  RNA_def_property_update(prop, NC_SCENE, NULL);
  RNA_def_property_float_funcs(prop, NULL, "rna_Scene_volume_set", NULL);

  /* Statistics */
  func = RNA_def_function(srna, "statistics", "rna_Scene_statistics_string_get");
  RNA_def_function_flag(func, FUNC_USE_MAIN);
  parm = RNA_def_pointer(func, "view_layer", "ViewLayer", "", "Active layer");
  RNA_def_parameter_flags(parm, PROP_NEVER_NULL, PARM_REQUIRED);
  parm = RNA_def_string(func, "statistics", NULL, 0, "Statistics", "");
  RNA_def_function_return(func, parm);

  /* Grease Pencil */
  prop = RNA_def_property(srna, "grease_pencil", PROP_POINTER, PROP_NONE);
  RNA_def_property_pointer_sdna(prop, NULL, "gpd");
  RNA_def_property_struct_type(prop, "GreasePencil");
  RNA_def_property_pointer_funcs(
      prop, NULL, NULL, NULL, "rna_GPencil_datablocks_annotations_poll");
  RNA_def_property_flag(prop, PROP_EDITABLE | PROP_ID_REFCOUNT);
  RNA_def_property_ui_text(
      prop, "Annotations", "Grease Pencil data-block used for annotations in the 3D view");
  RNA_def_property_update(prop, NC_GPENCIL | ND_DATA | NA_EDITED, NULL);

  /* Game Settings */
  prop = RNA_def_property(srna, "game_settings", PROP_POINTER, PROP_NONE);
  RNA_def_property_flag(prop, PROP_NEVER_NULL);
  RNA_def_property_pointer_sdna(prop, NULL, "gm");
  RNA_def_property_struct_type(prop, "SceneGameData");
  RNA_def_property_ui_text(prop, "Game Data", "");

  /* active MovieClip */
  prop = RNA_def_property(srna, "active_clip", PROP_POINTER, PROP_NONE);
  RNA_def_property_pointer_sdna(prop, NULL, "clip");
  RNA_def_property_flag(prop, PROP_EDITABLE);
  RNA_def_property_struct_type(prop, "MovieClip");
  RNA_def_property_ui_text(
      prop, "Active Movie Clip", "Active movie clip used for constraints and viewport drawing");
  RNA_def_property_update(prop, NC_SPACE | ND_SPACE_VIEW3D, NULL);

  /* color management */
  prop = RNA_def_property(srna, "view_settings", PROP_POINTER, PROP_NONE);
  RNA_def_property_pointer_sdna(prop, NULL, "view_settings");
  RNA_def_property_struct_type(prop, "ColorManagedViewSettings");
  RNA_def_property_ui_text(
      prop, "View Settings", "Color management settings applied on image before saving");

  prop = RNA_def_property(srna, "display_settings", PROP_POINTER, PROP_NONE);
  RNA_def_property_pointer_sdna(prop, NULL, "display_settings");
  RNA_def_property_struct_type(prop, "ColorManagedDisplaySettings");
  RNA_def_property_ui_text(
      prop, "Display Settings", "Settings of device saved image would be displayed on");

  prop = RNA_def_property(srna, "sequencer_colorspace_settings", PROP_POINTER, PROP_NONE);
  RNA_def_property_pointer_sdna(prop, NULL, "sequencer_colorspace_settings");
  RNA_def_property_struct_type(prop, "ColorManagedSequencerColorspaceSettings");
  RNA_def_property_ui_text(
      prop, "Sequencer Color Space Settings", "Settings of color space sequencer is working in");

  /* Layer and Collections */
  prop = RNA_def_property(srna, "view_layers", PROP_COLLECTION, PROP_NONE);
  RNA_def_property_collection_sdna(prop, NULL, "view_layers", NULL);
  RNA_def_property_struct_type(prop, "ViewLayer");
  RNA_def_property_ui_text(prop, "View Layers", "");
  rna_def_view_layers(brna, prop);

  prop = RNA_def_property(srna, "collection", PROP_POINTER, PROP_NONE);
  RNA_def_property_flag(prop, PROP_NEVER_NULL);
  RNA_def_property_pointer_sdna(prop, NULL, "master_collection");
  RNA_def_property_struct_type(prop, "Collection");
  RNA_def_property_ui_text(
      prop,
      "Collection",
      "Scene master collection that objects and other collections in the scene");

  /* Scene Display */
  prop = RNA_def_property(srna, "display", PROP_POINTER, PROP_NONE);
  RNA_def_property_pointer_sdna(prop, NULL, "display");
  RNA_def_property_struct_type(prop, "SceneDisplay");
  RNA_def_property_ui_text(prop, "Scene Display", "Scene display settings for 3d viewport");

  /* EEVEE */
  prop = RNA_def_property(srna, "eevee", PROP_POINTER, PROP_NONE);
  RNA_def_property_struct_type(prop, "SceneEEVEE");
  RNA_def_property_ui_text(prop, "EEVEE", "EEVEE settings for the scene");

  /* Nestled Data  */
  /* *** Non-Animated *** */
  RNA_define_animate_sdna(false);
  rna_def_tool_settings(brna);
  rna_def_gpencil_interpolate(brna);
  rna_def_unified_paint_settings(brna);
  rna_def_curve_paint_settings(brna);
  rna_def_statvis(brna);
  rna_def_unit_settings(brna);
  rna_def_scene_image_format_data(brna);
  rna_def_transform_orientation(brna);
  rna_def_transform_orientation_slot(brna);
  rna_def_scene_game_data(brna);
  rna_def_view3d_cursor(brna);
  rna_def_selected_uv_element(brna);
  rna_def_display_safe_areas(brna);
  rna_def_scene_display(brna);
  rna_def_scene_eevee(brna);
  RNA_define_animate_sdna(true);
  /* *** Animated *** */
  rna_def_scene_render_data(brna);
  rna_def_gpu_fx(brna);
  rna_def_scene_render_view(brna);

  /* Scene API */
  RNA_api_scene(srna);
}

#endif<|MERGE_RESOLUTION|>--- conflicted
+++ resolved
@@ -1876,23 +1876,23 @@
 
 static int rna_GameSettings_auto_start_get(PointerRNA *UNUSED(ptr))
 {
-	return (G.fileflags & G_FILE_AUTOPLAY) != 0;
+  return (G.fileflags & G_FILE_AUTOPLAY) != 0;
 }
 
 static void rna_GameSettings_auto_start_set(PointerRNA *UNUSED(ptr), int value)
 {
-	if (value)
-		G.fileflags |= G_FILE_AUTOPLAY;
-	else
-		G.fileflags &= ~G_FILE_AUTOPLAY;
+  if (value)
+    G.fileflags |= G_FILE_AUTOPLAY;
+  else
+    G.fileflags &= ~G_FILE_AUTOPLAY;
 }
 
 static void rna_GameSettings_exit_key_set(PointerRNA *ptr, int value)
 {
-	GameData *gm = (GameData *)ptr->data;
-
-	if (ISKEYBOARD(value))
-		gm->exitkey = value;
+  GameData *gm = (GameData *)ptr->data;
+
+  if (ISKEYBOARD(value))
+    gm->exitkey = value;
 }
 
 static TimeMarker *rna_TimeLine_add(Scene *scene, const char name[], int frame)
@@ -4549,119 +4549,119 @@
 
 static void rna_def_scene_game_recast_data(BlenderRNA *brna)
 {
-	StructRNA *srna;
-	PropertyRNA *prop;
-
-	static const EnumPropertyItem rna_enum_partitioning_items[] = {
-		{RC_PARTITION_WATERSHED, "WATERSHED", 0, "Watershed", "Classic Recast partitioning method generating the nicest tessellation"},
-		{RC_PARTITION_MONOTONE, "MONOTONE", 0, "Monotone", "Fastest navmesh generation method, may create long thin polygons"},
-		{RC_PARTITION_LAYERS, "LAYERS", 0, "Layers", "Reasonably fast method that produces better triangles than monotone partitioning"},
-		{0, NULL, 0, NULL, NULL}
-	};
-
-	srna = RNA_def_struct(brna, "SceneGameRecastData", NULL);
-	RNA_def_struct_sdna(srna, "RecastData");
-	RNA_def_struct_nested(brna, srna, "Scene");
-	RNA_def_struct_ui_text(srna, "Recast Data", "Recast data for a Game data-block");
-
-	prop = RNA_def_property(srna, "cell_size", PROP_FLOAT, PROP_NONE);
-	RNA_def_property_float_sdna(prop, NULL, "cellsize");
-	RNA_def_property_ui_range(prop, 0.1, 1, 1, 2);
-	RNA_def_property_float_default(prop, 0.3f);
-	RNA_def_property_ui_text(prop, "Cell Size", "Rasterized cell size");
-	RNA_def_property_update(prop, NC_SCENE, NULL);
-
-	prop = RNA_def_property(srna, "cell_height", PROP_FLOAT, PROP_NONE);
-	RNA_def_property_float_sdna(prop, NULL, "cellheight");
-	RNA_def_property_ui_range(prop, 0.1, 1, 1, 2);
-	RNA_def_property_float_default(prop, 0.2f);
-	RNA_def_property_ui_text(prop, "Cell Height", "Rasterized cell height");
-	RNA_def_property_update(prop, NC_SCENE, NULL);
-
-	prop = RNA_def_property(srna, "agent_height", PROP_FLOAT, PROP_NONE);
-	RNA_def_property_float_sdna(prop, NULL, "agentheight");
-	RNA_def_property_ui_range(prop, 0.1, 5, 1, 2);
-	RNA_def_property_float_default(prop, 2.0f);
-	RNA_def_property_ui_text(prop, "Agent Height", "Minimum height where the agent can still walk");
-	RNA_def_property_update(prop, NC_SCENE, NULL);
-
-	prop = RNA_def_property(srna, "agent_radius", PROP_FLOAT, PROP_NONE);
-	RNA_def_property_float_sdna(prop, NULL, "agentradius");
-	RNA_def_property_ui_range(prop, 0.1, 5, 1, 2);
-	RNA_def_property_float_default(prop, 0.6f);
-	RNA_def_property_ui_text(prop, "Agent Radius", "Radius of the agent");
-	RNA_def_property_update(prop, NC_SCENE, NULL);
-
-	prop = RNA_def_property(srna, "climb_max", PROP_FLOAT, PROP_NONE);
-	RNA_def_property_float_sdna(prop, NULL, "agentmaxclimb");
-	RNA_def_property_ui_range(prop, 0.1, 5, 1, 2);
-	RNA_def_property_float_default(prop, 0.9f);
-	RNA_def_property_ui_text(prop, "Max Climb", "Maximum height between grid cells the agent can climb");
-	RNA_def_property_update(prop, NC_SCENE, NULL);
-
-	prop = RNA_def_property(srna, "slope_max", PROP_FLOAT, PROP_ANGLE);
-	RNA_def_property_float_sdna(prop, NULL, "agentmaxslope");
-	RNA_def_property_range(prop, 0, M_PI_2);
-	RNA_def_property_float_default(prop, M_PI_4);
-	RNA_def_property_ui_text(prop, "Max Slope", "Maximum walkable slope angle");
-	RNA_def_property_update(prop, NC_SCENE, NULL);
-
-
-	prop = RNA_def_property(srna, "region_min_size", PROP_FLOAT, PROP_NONE);
-	RNA_def_property_float_sdna(prop, NULL, "regionminsize");
-	RNA_def_property_ui_range(prop, 0, 150, 1, 2);
-	RNA_def_property_float_default(prop, 8.0f);
-	RNA_def_property_ui_text(prop, "Min Region Size", "Minimum regions size (smaller regions will be deleted)");
-	RNA_def_property_update(prop, NC_SCENE, NULL);
-
-	prop = RNA_def_property(srna, "region_merge_size", PROP_FLOAT, PROP_NONE);
-	RNA_def_property_float_sdna(prop, NULL, "regionmergesize");
-	RNA_def_property_ui_range(prop, 0, 150, 1, 2);
-	RNA_def_property_float_default(prop, 20.0f);
-	RNA_def_property_ui_text(prop, "Merged Region Size", "Minimum regions size (smaller regions will be merged)");
-	RNA_def_property_update(prop, NC_SCENE, NULL);
-
-	prop = RNA_def_property(srna, "partitioning", PROP_ENUM, PROP_NONE);
-	RNA_def_property_enum_bitflag_sdna(prop, NULL, "partitioning");
-	RNA_def_property_enum_items(prop, rna_enum_partitioning_items);
-	RNA_def_property_enum_default(prop, RC_PARTITION_WATERSHED);
-	RNA_def_property_ui_text(prop, "Partitioning", "Choose partitioning method");
-	RNA_def_property_update(prop, NC_SCENE, NULL);
-
-	prop = RNA_def_property(srna, "edge_max_len", PROP_FLOAT, PROP_NONE);
-	RNA_def_property_float_sdna(prop, NULL, "edgemaxlen");
-	RNA_def_property_ui_range(prop, 0, 50, 1, 2);
-	RNA_def_property_float_default(prop, 12.0f);
-	RNA_def_property_ui_text(prop, "Max Edge Length", "Maximum contour edge length");
-	RNA_def_property_update(prop, NC_SCENE, NULL);
-
-	prop = RNA_def_property(srna, "edge_max_error", PROP_FLOAT, PROP_NONE);
-	RNA_def_property_float_sdna(prop, NULL, "edgemaxerror");
-	RNA_def_property_ui_range(prop, 0.1, 3.0, 1, 2);
-	RNA_def_property_float_default(prop, 1.3f);
-	RNA_def_property_ui_text(prop, "Max Edge Error", "Maximum distance error from contour to cells");
-	RNA_def_property_update(prop, NC_SCENE, NULL);
-
-	prop = RNA_def_property(srna, "verts_per_poly", PROP_INT, PROP_NONE);
-	RNA_def_property_int_sdna(prop, NULL, "vertsperpoly");
-	RNA_def_property_ui_range(prop, 3, 12, 1, -1);
-	RNA_def_property_int_default(prop, 6);
-	RNA_def_property_ui_text(prop, "Verts Per Poly", "Max number of vertices per polygon");
-	RNA_def_property_update(prop, NC_SCENE, NULL);
-
-	prop = RNA_def_property(srna, "sample_dist", PROP_FLOAT, PROP_NONE);
-	RNA_def_property_float_sdna(prop, NULL, "detailsampledist");
-	RNA_def_property_ui_range(prop, 0.0, 16.0, 1, 2);
-	RNA_def_property_float_default(prop, 6.0f);
-	RNA_def_property_ui_text(prop, "Sample Distance", "Detail mesh sample spacing");
-	RNA_def_property_update(prop, NC_SCENE, NULL);
-
-	prop = RNA_def_property(srna, "sample_max_error", PROP_FLOAT, PROP_NONE);
-	RNA_def_property_float_sdna(prop, NULL, "detailsamplemaxerror");
-	RNA_def_property_ui_range(prop, 0.0, 16.0, 1, 2);
-	RNA_def_property_float_default(prop, 1.0f);
-	RNA_def_property_ui_text(prop, "Max Sample Error", "Detail mesh simplification max sample error");
-	RNA_def_property_update(prop, NC_SCENE, NULL);
+  StructRNA *srna;
+  PropertyRNA *prop;
+
+  static const EnumPropertyItem rna_enum_partitioning_items[] = {
+        {RC_PARTITION_WATERSHED, "WATERSHED", 0, "Watershed", "Classic Recast partitioning method generating the nicest tessellation"},
+        {RC_PARTITION_MONOTONE, "MONOTONE", 0, "Monotone", "Fastest navmesh generation method, may create long thin polygons"},
+        {RC_PARTITION_LAYERS, "LAYERS", 0, "Layers", "Reasonably fast method that produces better triangles than monotone partitioning"},
+        {0, NULL, 0, NULL, NULL}
+  };
+
+  srna = RNA_def_struct(brna, "SceneGameRecastData", NULL);
+  RNA_def_struct_sdna(srna, "RecastData");
+  RNA_def_struct_nested(brna, srna, "Scene");
+  RNA_def_struct_ui_text(srna, "Recast Data", "Recast data for a Game data-block");
+
+  prop = RNA_def_property(srna, "cell_size", PROP_FLOAT, PROP_NONE);
+  RNA_def_property_float_sdna(prop, NULL, "cellsize");
+  RNA_def_property_ui_range(prop, 0.1, 1, 1, 2);
+  RNA_def_property_float_default(prop, 0.3f);
+  RNA_def_property_ui_text(prop, "Cell Size", "Rasterized cell size");
+  RNA_def_property_update(prop, NC_SCENE, NULL);
+
+  prop = RNA_def_property(srna, "cell_height", PROP_FLOAT, PROP_NONE);
+  RNA_def_property_float_sdna(prop, NULL, "cellheight");
+  RNA_def_property_ui_range(prop, 0.1, 1, 1, 2);
+  RNA_def_property_float_default(prop, 0.2f);
+  RNA_def_property_ui_text(prop, "Cell Height", "Rasterized cell height");
+  RNA_def_property_update(prop, NC_SCENE, NULL);
+
+  prop = RNA_def_property(srna, "agent_height", PROP_FLOAT, PROP_NONE);
+  RNA_def_property_float_sdna(prop, NULL, "agentheight");
+  RNA_def_property_ui_range(prop, 0.1, 5, 1, 2);
+  RNA_def_property_float_default(prop, 2.0f);
+  RNA_def_property_ui_text(prop, "Agent Height", "Minimum height where the agent can still walk");
+  RNA_def_property_update(prop, NC_SCENE, NULL);
+
+  prop = RNA_def_property(srna, "agent_radius", PROP_FLOAT, PROP_NONE);
+  RNA_def_property_float_sdna(prop, NULL, "agentradius");
+  RNA_def_property_ui_range(prop, 0.1, 5, 1, 2);
+  RNA_def_property_float_default(prop, 0.6f);
+  RNA_def_property_ui_text(prop, "Agent Radius", "Radius of the agent");
+  RNA_def_property_update(prop, NC_SCENE, NULL);
+
+  prop = RNA_def_property(srna, "climb_max", PROP_FLOAT, PROP_NONE);
+  RNA_def_property_float_sdna(prop, NULL, "agentmaxclimb");
+  RNA_def_property_ui_range(prop, 0.1, 5, 1, 2);
+  RNA_def_property_float_default(prop, 0.9f);
+  RNA_def_property_ui_text(prop, "Max Climb", "Maximum height between grid cells the agent can climb");
+  RNA_def_property_update(prop, NC_SCENE, NULL);
+
+  prop = RNA_def_property(srna, "slope_max", PROP_FLOAT, PROP_ANGLE);
+  RNA_def_property_float_sdna(prop, NULL, "agentmaxslope");
+  RNA_def_property_range(prop, 0, M_PI_2);
+  RNA_def_property_float_default(prop, M_PI_4);
+  RNA_def_property_ui_text(prop, "Max Slope", "Maximum walkable slope angle");
+  RNA_def_property_update(prop, NC_SCENE, NULL);
+
+
+  prop = RNA_def_property(srna, "region_min_size", PROP_FLOAT, PROP_NONE);
+  RNA_def_property_float_sdna(prop, NULL, "regionminsize");
+  RNA_def_property_ui_range(prop, 0, 150, 1, 2);
+  RNA_def_property_float_default(prop, 8.0f);
+  RNA_def_property_ui_text(prop, "Min Region Size", "Minimum regions size (smaller regions will be deleted)");
+  RNA_def_property_update(prop, NC_SCENE, NULL);
+
+  prop = RNA_def_property(srna, "region_merge_size", PROP_FLOAT, PROP_NONE);
+  RNA_def_property_float_sdna(prop, NULL, "regionmergesize");
+  RNA_def_property_ui_range(prop, 0, 150, 1, 2);
+  RNA_def_property_float_default(prop, 20.0f);
+  RNA_def_property_ui_text(prop, "Merged Region Size", "Minimum regions size (smaller regions will be merged)");
+  RNA_def_property_update(prop, NC_SCENE, NULL);
+
+  prop = RNA_def_property(srna, "partitioning", PROP_ENUM, PROP_NONE);
+  RNA_def_property_enum_bitflag_sdna(prop, NULL, "partitioning");
+  RNA_def_property_enum_items(prop, rna_enum_partitioning_items);
+  RNA_def_property_enum_default(prop, RC_PARTITION_WATERSHED);
+  RNA_def_property_ui_text(prop, "Partitioning", "Choose partitioning method");
+  RNA_def_property_update(prop, NC_SCENE, NULL);
+
+  prop = RNA_def_property(srna, "edge_max_len", PROP_FLOAT, PROP_NONE);
+  RNA_def_property_float_sdna(prop, NULL, "edgemaxlen");
+  RNA_def_property_ui_range(prop, 0, 50, 1, 2);
+  RNA_def_property_float_default(prop, 12.0f);
+  RNA_def_property_ui_text(prop, "Max Edge Length", "Maximum contour edge length");
+  RNA_def_property_update(prop, NC_SCENE, NULL);
+
+  prop = RNA_def_property(srna, "edge_max_error", PROP_FLOAT, PROP_NONE);
+  RNA_def_property_float_sdna(prop, NULL, "edgemaxerror");
+  RNA_def_property_ui_range(prop, 0.1, 3.0, 1, 2);
+  RNA_def_property_float_default(prop, 1.3f);
+  RNA_def_property_ui_text(prop, "Max Edge Error", "Maximum distance error from contour to cells");
+  RNA_def_property_update(prop, NC_SCENE, NULL);
+
+  prop = RNA_def_property(srna, "verts_per_poly", PROP_INT, PROP_NONE);
+  RNA_def_property_int_sdna(prop, NULL, "vertsperpoly");
+  RNA_def_property_ui_range(prop, 3, 12, 1, -1);
+  RNA_def_property_int_default(prop, 6);
+  RNA_def_property_ui_text(prop, "Verts Per Poly", "Max number of vertices per polygon");
+  RNA_def_property_update(prop, NC_SCENE, NULL);
+
+  prop = RNA_def_property(srna, "sample_dist", PROP_FLOAT, PROP_NONE);
+  RNA_def_property_float_sdna(prop, NULL, "detailsampledist");
+  RNA_def_property_ui_range(prop, 0.0, 16.0, 1, 2);
+  RNA_def_property_float_default(prop, 6.0f);
+  RNA_def_property_ui_text(prop, "Sample Distance", "Detail mesh sample spacing");
+  RNA_def_property_update(prop, NC_SCENE, NULL);
+
+  prop = RNA_def_property(srna, "sample_max_error", PROP_FLOAT, PROP_NONE);
+  RNA_def_property_float_sdna(prop, NULL, "detailsamplemaxerror");
+  RNA_def_property_ui_range(prop, 0.0, 16.0, 1, 2);
+  RNA_def_property_float_default(prop, 1.0f);
+  RNA_def_property_ui_text(prop, "Max Sample Error", "Detail mesh simplification max sample error");
+  RNA_def_property_update(prop, NC_SCENE, NULL);
 }
 
 
@@ -4834,471 +4834,415 @@
   RNA_def_property_clear_flag(prop, PROP_EDITABLE);
 }
 
-<<<<<<< HEAD
 static void rna_def_scene_game_data(BlenderRNA *brna)
-{
-	StructRNA *srna;
-	PropertyRNA *prop;
-
-	static const EnumPropertyItem aasamples_items[] = {
-		{0, "SAMPLES_0", 0, "Off", ""},
-		{2, "SAMPLES_2", 0, "2x", ""},
-		{4, "SAMPLES_4", 0, "4x", ""},
-		{8, "SAMPLES_8", 0, "8x", ""},
-		{16, "SAMPLES_16", 0, "16x", ""},
-		{0, NULL, 0, NULL, NULL}
-	};
-
-	static const EnumPropertyItem framing_types_items[] = {
-		{SCE_GAMEFRAMING_BARS, "LETTERBOX", 0, "Letterbox",
-		                       "Show the entire viewport in the display window, using bar horizontally or vertically"},
-		{SCE_GAMEFRAMING_EXTEND, "EXTEND", 0, "Extend",
-		                         "Show the entire viewport in the display window, viewing more horizontally "
-		                         "or vertically"},
-		{SCE_GAMEFRAMING_SCALE, "SCALE", 0, "Scale", "Stretch or squeeze the viewport to fill the display window"},
-		{0, NULL, 0, NULL, NULL}
-	};
-		
-	static const EnumPropertyItem stereo_modes_items[] = {
-		{STEREO_QUADBUFFERED, "QUADBUFFERED", 0, "Quad-Buffer", ""},
-		{STEREO_ABOVEBELOW, "ABOVEBELOW", 0, "Above-Below", ""},
-		{STEREO_INTERLACED, "INTERLACED", 0, "Interlaced", ""},
-		{STEREO_ANAGLYPH, "ANAGLYPH", 0, "Anaglyph", ""},
-		{STEREO_SIDEBYSIDE, "SIDEBYSIDE", 0, "Side-by-side", ""},
-		{STEREO_VINTERLACE, "VINTERLACE", 0, "Vinterlace", ""},
-		{STEREO_3DTVTOPBOTTOM, "3DTVTOPBOTTOM", 0, "3DTV Top-Bottom", ""},
-		{0, NULL, 0, NULL, NULL}
-	};
-		
-	static const EnumPropertyItem stereo_items[] = {
-		{STEREO_NOSTEREO, "NONE", 0, "None", "Disable Stereo environments"},
-		{STEREO_ENABLED, "STEREO", 0, "Stereo", "Enable Stereo environment"},
-		{0, NULL, 0, NULL, NULL}
-	};
-
-	static const EnumPropertyItem physics_engine_items[] = {
-		{WOPHY_NONE, "NONE", 0, "None", "Don't use a physics engine"},
-		{WOPHY_BULLET, "BULLET", 0, "Bullet", "Use the Bullet physics engine"},
-		{0, NULL, 0, NULL, NULL}
-	};
-
-	static const EnumPropertyItem material_items[] = {
-		{GAME_MAT_MULTITEX, "MULTITEXTURE", 0, "Multitexture", "Multitexture materials"},
-		{GAME_MAT_GLSL, "GLSL", 0, "GLSL", "OpenGL shading language shaders"},
-		{0, NULL, 0, NULL, NULL}
-	};
-
-	static const EnumPropertyItem obstacle_simulation_items[] = {
-		{OBSTSIMULATION_NONE, "NONE", 0, "None", ""},
-		{OBSTSIMULATION_TOI_rays, "RVO_RAYS", 0, "RVO (rays)", ""},
-		{OBSTSIMULATION_TOI_cells, "RVO_CELLS", 0, "RVO (cells)", ""},
-		{0, NULL, 0, NULL, NULL}
-	};
-
-	static const EnumPropertyItem vsync_items[] = {
-		{VSYNC_OFF, "OFF", 0, "Off", "Disable vsync"},
-		{VSYNC_ON, "ON", 0, "On", "Enable vsync"},
-		{VSYNC_ADAPTIVE, "ADAPTIVE", 0, "Adaptive", "Enable adaptive vsync (if supported)"},
-		{0, NULL, 0, NULL, NULL}
-	};
-
-	static const EnumPropertyItem storage_items[] = {
-		{RAS_STORE_AUTO, "AUTO", 0, "Auto Select", "Choose the best supported mode"},
-		{RAS_STORE_VA, "VERTEX_ARRAY", 0, "Vertex Arrays", "Usually the best choice (good performance with display lists)"},
-		{RAS_STORE_VBO, "VERTEX_BUFFER_OBJECT", 0, "Vertex Buffer Objects",
-		                "Typically slower than vertex arrays with display lists, requires at least OpenGL 1.4"},
-		{0, NULL, 0, NULL, NULL}};
-
-	srna = RNA_def_struct(brna, "SceneGameData", NULL);
-	RNA_def_struct_sdna(srna, "GameData");
-	RNA_def_struct_nested(brna, srna, "Scene");
-	RNA_def_struct_ui_text(srna, "Game Data", "Game data for a Scene data-block");
-	
-	prop = RNA_def_property(srna, "resolution_x", PROP_INT, PROP_PIXEL);
-	RNA_def_property_int_sdna(prop, NULL, "xplay");
-	RNA_def_property_range(prop, 4, 10000);
-	RNA_def_property_int_default(prop, 640);
-	RNA_def_property_ui_text(prop, "Resolution X", "Number of horizontal pixels in the screen");
-	RNA_def_property_update(prop, NC_SCENE, NULL);
-	
-	prop = RNA_def_property(srna, "resolution_y", PROP_INT, PROP_PIXEL);
-	RNA_def_property_int_sdna(prop, NULL, "yplay");
-	RNA_def_property_range(prop, 4, 10000);
-	RNA_def_property_int_default(prop, 480);
-	RNA_def_property_ui_text(prop, "Resolution Y", "Number of vertical pixels in the screen");
-	RNA_def_property_update(prop, NC_SCENE, NULL);
-
-	prop = RNA_def_property(srna, "vsync", PROP_ENUM, PROP_NONE);
-	RNA_def_property_enum_sdna(prop, NULL, "vsync");
-	RNA_def_property_enum_items(prop, vsync_items);
-	RNA_def_property_ui_text(prop, "Vsync", "Change vsync settings");
-	
-	prop = RNA_def_property(srna, "samples", PROP_ENUM, PROP_NONE);
-	RNA_def_property_enum_sdna(prop, NULL, "aasamples");
-	RNA_def_property_enum_items(prop, aasamples_items);
-	RNA_def_property_ui_text(prop, "AA Samples", "The number of AA Samples to use for MSAA");
-	
-	prop = RNA_def_property(srna, "depth", PROP_INT, PROP_UNSIGNED);
-	RNA_def_property_int_sdna(prop, NULL, "depth");
-	RNA_def_property_range(prop, 8, 32);
-	RNA_def_property_int_default(prop, 32);
-	RNA_def_property_ui_text(prop, "Bits", "Display bit depth of full screen display");
-	RNA_def_property_update(prop, NC_SCENE, NULL);
-
-	prop = RNA_def_property(srna, "exit_key", PROP_ENUM, PROP_NONE);
-	RNA_def_property_enum_sdna(prop, NULL, "exitkey");
-	RNA_def_property_enum_items(prop, rna_enum_event_type_items);
-	RNA_def_property_translation_context(prop, BLT_I18NCONTEXT_UI_EVENTS);
-	RNA_def_property_enum_default(prop, ESCKEY);
-	RNA_def_property_enum_funcs(prop, NULL, "rna_GameSettings_exit_key_set", NULL);
-	RNA_def_property_ui_text(prop, "Exit Key", "The key that exits the Game Engine");
-	RNA_def_property_update(prop, NC_SCENE, NULL);
-	
-	prop = RNA_def_property(srna, "raster_storage", PROP_ENUM, PROP_NONE);
-	RNA_def_property_enum_sdna(prop, NULL, "raster_storage");
-	RNA_def_property_enum_items(prop, storage_items);
-	RNA_def_property_ui_text(prop, "Storage", "Set the storage mode used by the rasterizer");
-	RNA_def_property_update(prop, NC_SCENE, NULL);
-	
-	/* Do we need it here ? (since we already have it in World */
-	prop = RNA_def_property(srna, "frequency", PROP_INT, PROP_NONE);
-	RNA_def_property_int_sdna(prop, NULL, "freqplay");
-	RNA_def_property_range(prop, 4, 2000);
-	RNA_def_property_int_default(prop, 60);
-	RNA_def_property_ui_text(prop, "Freq", "Display clock frequency of fullscreen display");
-	RNA_def_property_update(prop, NC_SCENE, NULL);
-	
-	prop = RNA_def_property(srna, "show_fullscreen", PROP_BOOLEAN, PROP_NONE);
-	RNA_def_property_boolean_sdna(prop, NULL, "playerflag", GAME_PLAYER_FULLSCREEN);
-	RNA_def_property_ui_text(prop, "Fullscreen", "Start player in a new fullscreen display");
-	RNA_def_property_update(prop, NC_SCENE, NULL);
-
-	prop = RNA_def_property(srna, "use_desktop", PROP_BOOLEAN, PROP_NONE);
-	RNA_def_property_boolean_sdna(prop, NULL, "playerflag", GAME_PLAYER_DESKTOP_RESOLUTION);
-	RNA_def_property_ui_text(prop, "Desktop", "Use the current desktop resolution in fullscreen mode");
-	RNA_def_property_update(prop, NC_SCENE, NULL);
-
-	/* Framing */
-	prop = RNA_def_property(srna, "frame_type", PROP_ENUM, PROP_NONE);
-	RNA_def_property_enum_sdna(prop, NULL, "framing.type");
-	RNA_def_property_enum_items(prop, framing_types_items);
-	RNA_def_property_ui_text(prop, "Framing Types", "Select the type of Framing you want");
-	RNA_def_property_update(prop, NC_SCENE, NULL);
-
-	prop = RNA_def_property(srna, "frame_color", PROP_FLOAT, PROP_COLOR);
-	RNA_def_property_float_sdna(prop, NULL, "framing.col");
-	RNA_def_property_range(prop, 0.0f, 1.0f);
-	RNA_def_property_array(prop, 3);
-	RNA_def_property_ui_text(prop, "Framing Color", "Set color of the bars");
-	RNA_def_property_update(prop, NC_SCENE, NULL);
-	
-	/* Stereo */
-	prop = RNA_def_property(srna, "stereo", PROP_ENUM, PROP_NONE);
-	RNA_def_property_enum_sdna(prop, NULL, "stereoflag");
-	RNA_def_property_enum_items(prop, stereo_items);
-	RNA_def_property_ui_text(prop, "Stereo Options", "");
-	RNA_def_property_update(prop, NC_SCENE, NULL);
-
-	prop = RNA_def_property(srna, "stereo_mode", PROP_ENUM, PROP_NONE);
-	RNA_def_property_enum_sdna(prop, NULL, "stereomode");
-	RNA_def_property_enum_items(prop, stereo_modes_items);
-	RNA_def_property_enum_default(prop, STEREO_ANAGLYPH);
-	RNA_def_property_ui_text(prop, "Stereo Mode", "Stereographic techniques");
-	RNA_def_property_update(prop, NC_SCENE, NULL);
-
-	prop = RNA_def_property(srna, "stereo_eye_separation", PROP_FLOAT, PROP_NONE);
-	RNA_def_property_float_sdna(prop, NULL, "eyeseparation");
-	RNA_def_property_range(prop, 0.01, 5.0);
-	RNA_def_property_float_default(prop, 0.1f);
-	RNA_def_property_ui_text(prop, "Eye Separation",
-	                         "Set the distance between the eyes - the camera focal distance/30 should be fine");
-	RNA_def_property_update(prop, NC_SCENE, NULL);
-	
-	/* physics */
-	prop = RNA_def_property(srna, "physics_engine", PROP_ENUM, PROP_NONE);
-	RNA_def_property_enum_sdna(prop, NULL, "physicsEngine");
-	RNA_def_property_enum_items(prop, physics_engine_items);
-	RNA_def_property_enum_default(prop, WOPHY_BULLET);
-	RNA_def_property_ui_text(prop, "Physics Engine", "Physics engine used for physics simulation in the game engine");
-	RNA_def_property_update(prop, NC_SCENE, NULL);
-
-	prop = RNA_def_property(srna, "physics_gravity", PROP_FLOAT, PROP_ACCELERATION);
-	RNA_def_property_float_sdna(prop, NULL, "gravity");
-	RNA_def_property_ui_range(prop, 0.0, 25.0, 1, 2);
-	RNA_def_property_range(prop, 0.0, 10000.0);
-	RNA_def_property_float_default(prop, 9.8f);
-	RNA_def_property_ui_text(prop, "Physics Gravity",
-	                         "Gravitational constant used for physics simulation in the game engine");
-	RNA_def_property_update(prop, NC_SCENE, NULL);
-
-	prop = RNA_def_property(srna, "occlusion_culling_resolution", PROP_INT, PROP_PIXEL);
-	RNA_def_property_int_sdna(prop, NULL, "occlusionRes");
-	RNA_def_property_range(prop, 128.0, 1024.0);
-	RNA_def_property_int_default(prop, 128);
-	RNA_def_property_ui_text(prop, "Occlusion Resolution",
-	                         "Size of the occlusion buffer, use higher value for better precision (slower)");
-	RNA_def_property_update(prop, NC_SCENE, NULL);
-
-	prop = RNA_def_property(srna, "fps", PROP_INT, PROP_NONE);
-	RNA_def_property_int_sdna(prop, NULL, "ticrate");
-	RNA_def_property_ui_range(prop, 1, 60, 1, 1);
-	RNA_def_property_range(prop, 1, 10000);
-	RNA_def_property_int_default(prop, 60);
-	RNA_def_property_ui_text(prop, "Frames Per Second",
-	                         "Nominal number of game frames per second "
-	                         "(physics fixed timestep = 1/fps, independently of actual frame rate)");
-	RNA_def_property_update(prop, NC_SCENE, NULL);
-
-	prop = RNA_def_property(srna, "logic_step_max", PROP_INT, PROP_NONE);
-	RNA_def_property_int_sdna(prop, NULL, "maxlogicstep");
-	RNA_def_property_range(prop, 1, 10000);
-	RNA_def_property_ui_range(prop, 1, 50, 1, 1);
-	RNA_def_property_int_default(prop, 5);
-	RNA_def_property_ui_text(prop, "Max Logic Steps",
-	                         "Maximum number of logic frame per game frame if graphics slows down the game, "
-	                         "higher value allows better synchronization with physics");
-	RNA_def_property_update(prop, NC_SCENE, NULL);
-
-	prop = RNA_def_property(srna, "physics_step_max", PROP_INT, PROP_NONE);
-	RNA_def_property_int_sdna(prop, NULL, "maxphystep");
-	RNA_def_property_range(prop, 1, 10000);
-	RNA_def_property_ui_range(prop, 1, 50, 1, 1);
-	RNA_def_property_int_default(prop, 5);
-	RNA_def_property_ui_text(prop, "Max Physics Steps",
-	                         "Maximum number of physics step per game frame if graphics slows down the game, "
-	                         "higher value allows physics to keep up with realtime");
-	RNA_def_property_update(prop, NC_SCENE, NULL);
-
-	prop = RNA_def_property(srna, "physics_step_sub", PROP_INT, PROP_NONE);
-	RNA_def_property_int_sdna(prop, NULL, "physubstep");
-	RNA_def_property_range(prop, 1, 50);
-	RNA_def_property_ui_range(prop, 1, 5, 1, 1);
-	RNA_def_property_int_default(prop, 1);
-	RNA_def_property_ui_text(prop, "Physics Sub Steps",
-	                         "Number of simulation substep per physic timestep, "
-	                         "higher value give better physics precision");
-	RNA_def_property_update(prop, NC_SCENE, NULL);
-
-	prop = RNA_def_property(srna, "deactivation_linear_threshold", PROP_FLOAT, PROP_NONE);
-	RNA_def_property_float_sdna(prop, NULL, "lineardeactthreshold");
-	RNA_def_property_ui_range(prop, 0.001, 10000.0, 2, 3);
-	RNA_def_property_range(prop, 0.001, 10000.0);
-	RNA_def_property_float_default(prop, 0.8f);
-	RNA_def_property_ui_text(prop, "Deactivation Linear Threshold",
-	                         "Linear velocity that an object must be below before the deactivation timer can start");
-	RNA_def_property_update(prop, NC_SCENE, NULL);
-
-	prop = RNA_def_property(srna, "deactivation_angular_threshold", PROP_FLOAT, PROP_NONE);
-	RNA_def_property_float_sdna(prop, NULL, "angulardeactthreshold");
-	RNA_def_property_ui_range(prop, 0.001, 10000.0, 2, 3);
-	RNA_def_property_range(prop, 0.001, 10000.0);
-	RNA_def_property_float_default(prop, 1.0f);
-	RNA_def_property_ui_text(prop, "Deactivation Angular Threshold",
-	                         "Angular velocity that an object must be below before the deactivation timer can start");
-	RNA_def_property_update(prop, NC_SCENE, NULL);
-
-	prop = RNA_def_property(srna, "deactivation_time", PROP_FLOAT, PROP_NONE);
-	RNA_def_property_float_sdna(prop, NULL, "deactivationtime");
-	RNA_def_property_ui_range(prop, 0.0, 60.0, 1, 1);
-	RNA_def_property_range(prop, 0.0, 60.0);
-	RNA_def_property_ui_text(prop, "Deactivation Time",
-	                         "Amount of time (in seconds) after which objects with a velocity less than the given "
-	                         "threshold will deactivate (0.0 means no deactivation)");
-	RNA_def_property_update(prop, NC_SCENE, NULL);
-
-	/* not used  *//* deprecated !!!!!!!!!!!!! */
-	prop = RNA_def_property(srna, "activity_culling_box_radius", PROP_FLOAT, PROP_NONE);
-	RNA_def_property_float_sdna(prop, NULL, "activityBoxRadius");
-	RNA_def_property_range(prop, 0.0, 1000.0);
-	RNA_def_property_ui_text(prop, "Box Radius",
-	                         "Radius of the activity bubble, in Manhattan length "
-	                         "(objects outside the box are activity-culled)");
-
-	/* booleans */
-	prop = RNA_def_property(srna, "show_debug_properties", PROP_BOOLEAN, PROP_NONE);
-	RNA_def_property_boolean_sdna(prop, NULL, "flag", GAME_SHOW_DEBUG_PROPS);
-	RNA_def_property_ui_text(prop, "Show Debug Properties",
-	                         "Show properties marked for debugging while the game runs");
-
-	prop = RNA_def_property(srna, "show_framerate_profile", PROP_BOOLEAN, PROP_NONE);
-	RNA_def_property_boolean_sdna(prop, NULL, "flag", GAME_SHOW_FRAMERATE);
-	RNA_def_property_ui_text(prop, "Show Framerate and Profile",
-	                         "Show framerate and profiling information while the game runs");
-
-	prop = RNA_def_property(srna, "show_physics_visualization", PROP_BOOLEAN, PROP_NONE);
-	RNA_def_property_boolean_sdna(prop, NULL, "flag", GAME_SHOW_PHYSICS);
-	RNA_def_property_ui_text(prop, "Show Physics Visualization",
-	                         "Show a visualization of physics bounds and interactions");
-
-	prop = RNA_def_property(srna, "show_mouse", PROP_BOOLEAN, PROP_NONE);
-	RNA_def_property_boolean_sdna(prop, NULL, "flag", GAME_SHOW_MOUSE);
-	RNA_def_property_ui_text(prop, "Show Mouse", "Start player with a visible mouse cursor");
-
-	prop = RNA_def_property(srna, "use_frame_rate", PROP_BOOLEAN, PROP_NONE);
-	RNA_def_property_boolean_negative_sdna(prop, NULL, "flag", GAME_ENABLE_ALL_FRAMES);
-	RNA_def_property_ui_text(prop, "Use Frame Rate",
-	                         "Respect the frame rate from the Physics panel in the world properties "
-	                         "rather than rendering as many frames as possible");
-
-	prop = RNA_def_property(srna, "use_deprecation_warnings", PROP_BOOLEAN, PROP_NONE);
-	RNA_def_property_boolean_negative_sdna(prop, NULL, "flag", GAME_IGNORE_DEPRECATION_WARNINGS);
-	RNA_def_property_ui_text(prop, "Deprecation Warnings",
-	                         "Print warnings when using deprecated features in the python API");
-
-	prop = RNA_def_property(srna, "use_animation_record", PROP_BOOLEAN, PROP_NONE);
-	RNA_def_property_boolean_sdna(prop, NULL, "flag", GAME_ENABLE_ANIMATION_RECORD);
-	RNA_def_property_ui_text(prop, "Record Animation", "Record animation to F-Curves");
-
-	prop = RNA_def_property(srna, "use_auto_start", PROP_BOOLEAN, PROP_NONE);
-	RNA_def_property_boolean_funcs(prop, "rna_GameSettings_auto_start_get", "rna_GameSettings_auto_start_set");
-	RNA_def_property_ui_text(prop, "Auto Start", "Automatically start game at load time");
-
-	prop = RNA_def_property(srna, "use_restrict_animation_updates", PROP_BOOLEAN, PROP_NONE);
-	RNA_def_property_boolean_sdna(prop, NULL, "flag", GAME_RESTRICT_ANIM_UPDATES);
-	RNA_def_property_ui_text(prop, "Restrict Animation Updates",
-	                         "Restrict the number of animation updates to the animation FPS (this is "
-	                         "better for performance, but can cause issues with smooth playback)");
-	
-	/* materials */
-	prop = RNA_def_property(srna, "material_mode", PROP_ENUM, PROP_NONE);
-	RNA_def_property_enum_sdna(prop, NULL, "matmode");
-	RNA_def_property_enum_items(prop, material_items);
-	RNA_def_property_ui_text(prop, "Material Mode", "Material mode to use for rendering");
-	RNA_def_property_update(prop, NC_SCENE | NA_EDITED, NULL);
-
-	prop = RNA_def_property(srna, "use_glsl_lights", PROP_BOOLEAN, PROP_NONE);
-	RNA_def_property_boolean_negative_sdna(prop, NULL, "flag", GAME_GLSL_NO_LIGHTS);
-	RNA_def_property_ui_text(prop, "GLSL Lights", "Use lights for GLSL rendering");
-	RNA_def_property_update(prop, NC_SCENE | NA_EDITED, "rna_Scene_glsl_update");
-
-	prop = RNA_def_property(srna, "use_glsl_shaders", PROP_BOOLEAN, PROP_NONE);
-	RNA_def_property_boolean_negative_sdna(prop, NULL, "flag", GAME_GLSL_NO_SHADERS);
-	RNA_def_property_ui_text(prop, "GLSL Shaders", "Use shaders for GLSL rendering");
-	RNA_def_property_update(prop, NC_SCENE | NA_EDITED, "rna_Scene_glsl_update");
-
-	prop = RNA_def_property(srna, "use_glsl_shadows", PROP_BOOLEAN, PROP_NONE);
-	RNA_def_property_boolean_negative_sdna(prop, NULL, "flag", GAME_GLSL_NO_SHADOWS);
-	RNA_def_property_ui_text(prop, "GLSL Shadows", "Use shadows for GLSL rendering");
-	RNA_def_property_update(prop, NC_SCENE | NA_EDITED, "rna_Scene_glsl_update");
-
-	prop = RNA_def_property(srna, "use_glsl_ramps", PROP_BOOLEAN, PROP_NONE);
-	RNA_def_property_boolean_negative_sdna(prop, NULL, "flag", GAME_GLSL_NO_RAMPS);
-	RNA_def_property_ui_text(prop, "GLSL Ramps", "Use ramps for GLSL rendering");
-	RNA_def_property_update(prop, NC_SCENE | NA_EDITED, "rna_Scene_glsl_update");
-
-	prop = RNA_def_property(srna, "use_glsl_nodes", PROP_BOOLEAN, PROP_NONE);
-	RNA_def_property_boolean_negative_sdna(prop, NULL, "flag", GAME_GLSL_NO_NODES);
-	RNA_def_property_ui_text(prop, "GLSL Nodes", "Use nodes for GLSL rendering");
-	RNA_def_property_update(prop, NC_SCENE | NA_EDITED, "rna_Scene_glsl_update");
-
-	prop = RNA_def_property(srna, "use_glsl_color_management", PROP_BOOLEAN, PROP_NONE);
-	RNA_def_property_boolean_negative_sdna(prop, NULL, "flag", GAME_GLSL_NO_COLOR_MANAGEMENT);
-	RNA_def_property_ui_text(prop, "GLSL Color Management", "Use color management for GLSL rendering");
-	RNA_def_property_update(prop, NC_SCENE | NA_EDITED, "rna_Scene_glsl_update");
-
-	prop = RNA_def_property(srna, "use_glsl_extra_textures", PROP_BOOLEAN, PROP_NONE);
-	RNA_def_property_boolean_negative_sdna(prop, NULL, "flag", GAME_GLSL_NO_EXTRA_TEX);
-	RNA_def_property_ui_text(prop, "GLSL Extra Textures",
-	                         "Use extra textures like normal or specular maps for GLSL rendering");
-	RNA_def_property_update(prop, NC_SCENE | NA_EDITED, "rna_Scene_glsl_update");
-
-	prop = RNA_def_property(srna, "use_glsl_environment_lighting", PROP_BOOLEAN, PROP_NONE);
-	RNA_def_property_boolean_negative_sdna(prop, NULL, "flag", GAME_GLSL_NO_ENV_LIGHTING);
-	RNA_def_property_ui_text(prop, "GLSL Environment Lighting", "Use environment lighting for GLSL rendering");
-	RNA_def_property_update(prop, NC_SCENE | NA_EDITED, "rna_Scene_glsl_update");
-
-	prop = RNA_def_property(srna, "use_material_caching", PROP_BOOLEAN, PROP_NONE);
-	RNA_def_property_boolean_negative_sdna(prop, NULL, "flag", GAME_NO_MATERIAL_CACHING);
-	RNA_def_property_ui_text(prop, "Use Material Caching",
-	                         "Cache materials in the converter (this is faster, but can cause problems with older "
-	                         "Singletexture and Multitexture games)");
-
-	/* obstacle simulation */
-	prop = RNA_def_property(srna, "obstacle_simulation", PROP_ENUM, PROP_NONE);
-	RNA_def_property_enum_sdna(prop, NULL, "obstacleSimulation");
-	RNA_def_property_enum_items(prop, obstacle_simulation_items);
-	RNA_def_property_ui_text(prop, "Obstacle simulation", "Simulation used for obstacle avoidance in the game engine");
-	RNA_def_property_update(prop, NC_SCENE, NULL);
-
-	prop = RNA_def_property(srna, "level_height", PROP_FLOAT, PROP_ACCELERATION);
-	RNA_def_property_float_sdna(prop, NULL, "levelHeight");
-	RNA_def_property_range(prop, 0.0f, 200.0f);
-	RNA_def_property_float_default(prop, 2.0f);
-	RNA_def_property_ui_text(prop, "Level height",
-	                         "Max difference in heights of obstacles to enable their interaction");
-	RNA_def_property_update(prop, NC_SCENE, NULL);
-
-	prop = RNA_def_property(srna, "show_obstacle_simulation", PROP_BOOLEAN, PROP_NONE);
-	RNA_def_property_boolean_sdna(prop, NULL, "flag", GAME_SHOW_OBSTACLE_SIMULATION);
-	RNA_def_property_ui_text(prop, "Visualization", "Enable debug visualization for obstacle simulation");
-
-	/* Recast Settings */
-	prop = RNA_def_property(srna, "recast_data", PROP_POINTER, PROP_NONE);
-	RNA_def_property_flag(prop, PROP_NEVER_NULL);
-	RNA_def_property_pointer_sdna(prop, NULL, "recastData");
-	RNA_def_property_struct_type(prop, "SceneGameRecastData");
-	RNA_def_property_ui_text(prop, "Recast Data", "");
-
-	/* Nestled Data  */
-	rna_def_scene_game_recast_data(brna);
-}
-
-static void rna_def_gpu_dof_fx(BlenderRNA *brna)
 {
   StructRNA *srna;
   PropertyRNA *prop;
 
-  srna = RNA_def_struct(brna, "GPUDOFSettings", NULL);
-  RNA_def_struct_ui_text(srna, "GPU DOF", "Settings for GPU based depth of field");
-  RNA_def_struct_path_func(srna, "rna_GPUDOF_path");
-
-  prop = RNA_def_property(srna, "focus_distance", PROP_FLOAT, PROP_DISTANCE);
-  RNA_def_property_ui_text(prop, "Focus distance", "Viewport depth of field focus distance");
-  RNA_def_property_range(prop, 0.0f, FLT_MAX);
-  RNA_def_property_ui_range(prop, 0.0f, 5000.0f, 1, 2);
-  RNA_def_property_update(prop, NC_SPACE | ND_SPACE_VIEW3D, "rna_GPUDOFSettings_update");
-
-  prop = RNA_def_property(srna, "focal_length", PROP_FLOAT, PROP_DISTANCE_CAMERA);
-  RNA_def_property_ui_text(prop, "Focal Length", "Focal length for dof effect");
-  RNA_def_property_range(prop, 1.0f, FLT_MAX);
-  RNA_def_property_ui_range(prop, 1.0f, 5000.0f, 1, 2);
-  RNA_def_property_update(prop, NC_SPACE | ND_SPACE_VIEW3D, "rna_GPUDOFSettings_update");
-
-  prop = RNA_def_property(srna, "sensor", PROP_FLOAT, PROP_DISTANCE_CAMERA);
-  RNA_def_property_ui_text(prop, "Sensor", "Size of sensor");
-  RNA_def_property_range(prop, 1.0f, FLT_MAX);
-  RNA_def_property_ui_range(prop, 1.0f, 5000.0f, 1, 2);
-  RNA_def_property_update(prop, NC_SPACE | ND_SPACE_VIEW3D, "rna_GPUDOFSettings_update");
-
-  prop = RNA_def_property(srna, "fstop", PROP_FLOAT, PROP_NONE);
-  RNA_def_property_ui_text(prop, "F-stop", "F-stop for dof effect");
-  RNA_def_property_float_default(prop, 128.0f);
-  RNA_def_property_range(prop, 0.0f, FLT_MAX);
-  RNA_def_property_ui_range(prop, 0.1f, 128.0f, 10, 1);
-  RNA_def_property_update(prop, NC_SPACE | ND_SPACE_VIEW3D, "rna_GPUDOFSettings_update");
-
-  prop = RNA_def_property(srna, "blades", PROP_INT, PROP_NONE);
-  RNA_def_property_int_sdna(prop, NULL, "num_blades");
-  RNA_def_property_ui_text(prop, "Blades", "Blades for dof effect");
-  RNA_def_property_range(prop, 0, 16);
-  RNA_def_property_int_funcs(prop, NULL, "rna_GPUDOFSettings_blades_set", NULL);
-  RNA_def_property_update(prop, NC_SPACE | ND_SPACE_VIEW3D, "rna_GPUDOFSettings_update");
-
-  prop = RNA_def_property(srna, "rotation", PROP_FLOAT, PROP_ANGLE);
-  RNA_def_property_ui_text(prop, "Rotation", "Rotation of blades in aperture");
-  RNA_def_property_range(prop, -M_PI, M_PI);
-  RNA_def_property_update(prop, NC_SPACE | ND_SPACE_VIEW3D, NULL);
-
-  prop = RNA_def_property(srna, "ratio", PROP_FLOAT, PROP_NONE);
-  RNA_def_property_ui_text(prop, "Ratio", "Distortion to simulate anamorphic lens bokeh");
+  static const EnumPropertyItem aasamples_items[] = {
+        {0, "SAMPLES_0", 0, "Off", ""},
+        {2, "SAMPLES_2", 0, "2x", ""},
+        {4, "SAMPLES_4", 0, "4x", ""},
+        {8, "SAMPLES_8", 0, "8x", ""},
+        {16, "SAMPLES_16", 0, "16x", ""},
+        {0, NULL, 0, NULL, NULL}
+  };
+
+  static const EnumPropertyItem framing_types_items[] = {
+        {SCE_GAMEFRAMING_BARS, "LETTERBOX", 0, "Letterbox",
+                               "Show the entire viewport in the display window, using bar horizontally or vertically"},
+        {SCE_GAMEFRAMING_EXTEND, "EXTEND", 0, "Extend",
+                                 "Show the entire viewport in the display window, viewing more horizontally "
+                                 "or vertically"},
+        {SCE_GAMEFRAMING_SCALE, "SCALE", 0, "Scale", "Stretch or squeeze the viewport to fill the display window"},
+        {0, NULL, 0, NULL, NULL}
+  };
+	
+  static const EnumPropertyItem stereo_modes_items[] = {
+        {STEREO_QUADBUFFERED, "QUADBUFFERED", 0, "Quad-Buffer", ""},
+        {STEREO_ABOVEBELOW, "ABOVEBELOW", 0, "Above-Below", ""},
+        {STEREO_INTERLACED, "INTERLACED", 0, "Interlaced", ""},
+        {STEREO_ANAGLYPH, "ANAGLYPH", 0, "Anaglyph", ""},
+        {STEREO_SIDEBYSIDE, "SIDEBYSIDE", 0, "Side-by-side", ""},
+        {STEREO_VINTERLACE, "VINTERLACE", 0, "Vinterlace", ""},
+        {STEREO_3DTVTOPBOTTOM, "3DTVTOPBOTTOM", 0, "3DTV Top-Bottom", ""},
+        {0, NULL, 0, NULL, NULL}
+  };
+	
+  static const EnumPropertyItem stereo_items[] = {
+        {STEREO_NOSTEREO, "NONE", 0, "None", "Disable Stereo environments"},
+        {STEREO_ENABLED, "STEREO", 0, "Stereo", "Enable Stereo environment"},
+        {0, NULL, 0, NULL, NULL}
+  };
+
+  static const EnumPropertyItem physics_engine_items[] = {
+        {WOPHY_NONE, "NONE", 0, "None", "Don't use a physics engine"},
+        {WOPHY_BULLET, "BULLET", 0, "Bullet", "Use the Bullet physics engine"},
+        {0, NULL, 0, NULL, NULL}
+  };
+
+  static const EnumPropertyItem material_items[] = {
+        {GAME_MAT_MULTITEX, "MULTITEXTURE", 0, "Multitexture", "Multitexture materials"},
+        {GAME_MAT_GLSL, "GLSL", 0, "GLSL", "OpenGL shading language shaders"},
+        {0, NULL, 0, NULL, NULL}
+  };
+
+  static const EnumPropertyItem obstacle_simulation_items[] = {
+        {OBSTSIMULATION_NONE, "NONE", 0, "None", ""},
+        {OBSTSIMULATION_TOI_rays, "RVO_RAYS", 0, "RVO (rays)", ""},
+        {OBSTSIMULATION_TOI_cells, "RVO_CELLS", 0, "RVO (cells)", ""},
+        {0, NULL, 0, NULL, NULL}
+  };
+
+  static const EnumPropertyItem vsync_items[] = {
+        {VSYNC_OFF, "OFF", 0, "Off", "Disable vsync"},
+        {VSYNC_ON, "ON", 0, "On", "Enable vsync"},
+        {VSYNC_ADAPTIVE, "ADAPTIVE", 0, "Adaptive", "Enable adaptive vsync (if supported)"},
+        {0, NULL, 0, NULL, NULL}
+  };
+
+  static const EnumPropertyItem storage_items[] = {
+        {RAS_STORE_AUTO, "AUTO", 0, "Auto Select", "Choose the best supported mode"},
+        {RAS_STORE_VA, "VERTEX_ARRAY", 0, "Vertex Arrays", "Usually the best choice (good performance with display lists)"},
+        {RAS_STORE_VBO, "VERTEX_BUFFER_OBJECT", 0, "Vertex Buffer Objects",
+                        "Typically slower than vertex arrays with display lists, requires at least OpenGL 1.4"},
+        {0, NULL, 0, NULL, NULL}
+  };
+
+  srna = RNA_def_struct(brna, "SceneGameData", NULL);
+  RNA_def_struct_sdna(srna, "GameData");
+  RNA_def_struct_nested(brna, srna, "Scene");
+  RNA_def_struct_ui_text(srna, "Game Data", "Game data for a Scene data-block");
+
+  prop = RNA_def_property(srna, "resolution_x", PROP_INT, PROP_PIXEL);
+  RNA_def_property_int_sdna(prop, NULL, "xplay");
+  RNA_def_property_range(prop, 4, 10000);
+  RNA_def_property_int_default(prop, 640);
+  RNA_def_property_ui_text(prop, "Resolution X", "Number of horizontal pixels in the screen");
+  RNA_def_property_update(prop, NC_SCENE, NULL);
+
+  prop = RNA_def_property(srna, "resolution_y", PROP_INT, PROP_PIXEL);
+  RNA_def_property_int_sdna(prop, NULL, "yplay");
+  RNA_def_property_range(prop, 4, 10000);
+  RNA_def_property_int_default(prop, 480);
+  RNA_def_property_ui_text(prop, "Resolution Y", "Number of vertical pixels in the screen");
+  RNA_def_property_update(prop, NC_SCENE, NULL);
+
+  prop = RNA_def_property(srna, "vsync", PROP_ENUM, PROP_NONE);
+  RNA_def_property_enum_sdna(prop, NULL, "vsync");
+  RNA_def_property_enum_items(prop, vsync_items);
+  RNA_def_property_ui_text(prop, "Vsync", "Change vsync settings");
+
+  prop = RNA_def_property(srna, "samples", PROP_ENUM, PROP_NONE);
+  RNA_def_property_enum_sdna(prop, NULL, "aasamples");
+  RNA_def_property_enum_items(prop, aasamples_items);
+  RNA_def_property_ui_text(prop, "AA Samples", "The number of AA Samples to use for MSAA");
+
+  prop = RNA_def_property(srna, "depth", PROP_INT, PROP_UNSIGNED);
+  RNA_def_property_int_sdna(prop, NULL, "depth");
+  RNA_def_property_range(prop, 8, 32);
+  RNA_def_property_int_default(prop, 32);
+  RNA_def_property_ui_text(prop, "Bits", "Display bit depth of full screen display");
+  RNA_def_property_update(prop, NC_SCENE, NULL);
+
+  prop = RNA_def_property(srna, "exit_key", PROP_ENUM, PROP_NONE);
+  RNA_def_property_enum_sdna(prop, NULL, "exitkey");
+  RNA_def_property_enum_items(prop, rna_enum_event_type_items);
+  RNA_def_property_translation_context(prop, BLT_I18NCONTEXT_UI_EVENTS);
+  RNA_def_property_enum_default(prop, ESCKEY);
+  RNA_def_property_enum_funcs(prop, NULL, "rna_GameSettings_exit_key_set", NULL);
+  RNA_def_property_ui_text(prop, "Exit Key", "The key that exits the Game Engine");
+  RNA_def_property_update(prop, NC_SCENE, NULL);
+
+  prop = RNA_def_property(srna, "raster_storage", PROP_ENUM, PROP_NONE);
+  RNA_def_property_enum_sdna(prop, NULL, "raster_storage");
+  RNA_def_property_enum_items(prop, storage_items);
+  RNA_def_property_ui_text(prop, "Storage", "Set the storage mode used by the rasterizer");
+  RNA_def_property_update(prop, NC_SCENE, NULL);
+
+  /* Do we need it here ? (since we already have it in World */
+  prop = RNA_def_property(srna, "frequency", PROP_INT, PROP_NONE);
+  RNA_def_property_int_sdna(prop, NULL, "freqplay");
+  RNA_def_property_range(prop, 4, 2000);
+  RNA_def_property_int_default(prop, 60);
+  RNA_def_property_ui_text(prop, "Freq", "Display clock frequency of fullscreen display");
+  RNA_def_property_update(prop, NC_SCENE, NULL);
+
+  prop = RNA_def_property(srna, "show_fullscreen", PROP_BOOLEAN, PROP_NONE);
+  RNA_def_property_boolean_sdna(prop, NULL, "playerflag", GAME_PLAYER_FULLSCREEN);
+  RNA_def_property_ui_text(prop, "Fullscreen", "Start player in a new fullscreen display");
+  RNA_def_property_update(prop, NC_SCENE, NULL);
+
+  prop = RNA_def_property(srna, "use_desktop", PROP_BOOLEAN, PROP_NONE);
+  RNA_def_property_boolean_sdna(prop, NULL, "playerflag", GAME_PLAYER_DESKTOP_RESOLUTION);
+  RNA_def_property_ui_text(prop, "Desktop", "Use the current desktop resolution in fullscreen mode");
+  RNA_def_property_update(prop, NC_SCENE, NULL);
+
+  /* Framing */
+  prop = RNA_def_property(srna, "frame_type", PROP_ENUM, PROP_NONE);
+  RNA_def_property_enum_sdna(prop, NULL, "framing.type");
+  RNA_def_property_enum_items(prop, framing_types_items);
+  RNA_def_property_ui_text(prop, "Framing Types", "Select the type of Framing you want");
+  RNA_def_property_update(prop, NC_SCENE, NULL);
+
+  prop = RNA_def_property(srna, "frame_color", PROP_FLOAT, PROP_COLOR);
+  RNA_def_property_float_sdna(prop, NULL, "framing.col");
+  RNA_def_property_range(prop, 0.0f, 1.0f);
+  RNA_def_property_array(prop, 3);
+  RNA_def_property_ui_text(prop, "Framing Color", "Set color of the bars");
+  RNA_def_property_update(prop, NC_SCENE, NULL);
+
+  /* Stereo */
+  prop = RNA_def_property(srna, "stereo", PROP_ENUM, PROP_NONE);
+  RNA_def_property_enum_sdna(prop, NULL, "stereoflag");
+  RNA_def_property_enum_items(prop, stereo_items);
+  RNA_def_property_ui_text(prop, "Stereo Options", "");
+  RNA_def_property_update(prop, NC_SCENE, NULL);
+
+  prop = RNA_def_property(srna, "stereo_mode", PROP_ENUM, PROP_NONE);
+  RNA_def_property_enum_sdna(prop, NULL, "stereomode");
+  RNA_def_property_enum_items(prop, stereo_modes_items);
+  RNA_def_property_enum_default(prop, STEREO_ANAGLYPH);
+  RNA_def_property_ui_text(prop, "Stereo Mode", "Stereographic techniques");
+  RNA_def_property_update(prop, NC_SCENE, NULL);
+
+  prop = RNA_def_property(srna, "stereo_eye_separation", PROP_FLOAT, PROP_NONE);
+  RNA_def_property_float_sdna(prop, NULL, "eyeseparation");
+  RNA_def_property_range(prop, 0.01, 5.0);
+  RNA_def_property_float_default(prop, 0.1f);
+  RNA_def_property_ui_text(prop, "Eye Separation",
+                           "Set the distance between the eyes - the camera focal distance/30 should be fine");
+  RNA_def_property_update(prop, NC_SCENE, NULL);
+
+  /* physics */
+  prop = RNA_def_property(srna, "physics_engine", PROP_ENUM, PROP_NONE);
+  RNA_def_property_enum_sdna(prop, NULL, "physicsEngine");
+  RNA_def_property_enum_items(prop, physics_engine_items);
+  RNA_def_property_enum_default(prop, WOPHY_BULLET);
+  RNA_def_property_ui_text(prop, "Physics Engine", "Physics engine used for physics simulation in the game engine");
+  RNA_def_property_update(prop, NC_SCENE, NULL);
+
+  prop = RNA_def_property(srna, "physics_gravity", PROP_FLOAT, PROP_ACCELERATION);
+  RNA_def_property_float_sdna(prop, NULL, "gravity");
+  RNA_def_property_ui_range(prop, 0.0, 25.0, 1, 2);
+  RNA_def_property_range(prop, 0.0, 10000.0);
+  RNA_def_property_float_default(prop, 9.8f);
+  RNA_def_property_ui_text(prop, "Physics Gravity",
+                           "Gravitational constant used for physics simulation in the game engine");
+  RNA_def_property_update(prop, NC_SCENE, NULL);
+
+  prop = RNA_def_property(srna, "occlusion_culling_resolution", PROP_INT, PROP_PIXEL);
+  RNA_def_property_int_sdna(prop, NULL, "occlusionRes");
+  RNA_def_property_range(prop, 128.0, 1024.0);
+  RNA_def_property_int_default(prop, 128);
+  RNA_def_property_ui_text(prop, "Occlusion Resolution",
+                           "Size of the occlusion buffer, use higher value for better precision (slower)");
+  RNA_def_property_update(prop, NC_SCENE, NULL);
+
+  prop = RNA_def_property(srna, "fps", PROP_INT, PROP_NONE);
+  RNA_def_property_int_sdna(prop, NULL, "ticrate");
+  RNA_def_property_ui_range(prop, 1, 60, 1, 1);
+  RNA_def_property_range(prop, 1, 10000);
+  RNA_def_property_int_default(prop, 60);
+  RNA_def_property_ui_text(prop, "Frames Per Second",
+                           "Nominal number of game frames per second "
+                           "(physics fixed timestep = 1/fps, independently of actual frame rate)");
+  RNA_def_property_update(prop, NC_SCENE, NULL);
+
+  prop = RNA_def_property(srna, "logic_step_max", PROP_INT, PROP_NONE);
+  RNA_def_property_int_sdna(prop, NULL, "maxlogicstep");
+  RNA_def_property_range(prop, 1, 10000);
+  RNA_def_property_ui_range(prop, 1, 50, 1, 1);
+  RNA_def_property_int_default(prop, 5);
+  RNA_def_property_ui_text(prop, "Max Logic Steps",
+                           "Maximum number of logic frame per game frame if graphics slows down the game, "
+                           "higher value allows better synchronization with physics");
+  RNA_def_property_update(prop, NC_SCENE, NULL);
+
+  prop = RNA_def_property(srna, "physics_step_max", PROP_INT, PROP_NONE);
+  RNA_def_property_int_sdna(prop, NULL, "maxphystep");
+  RNA_def_property_range(prop, 1, 10000);
+  RNA_def_property_ui_range(prop, 1, 50, 1, 1);
+  RNA_def_property_int_default(prop, 5);
+  RNA_def_property_ui_text(prop, "Max Physics Steps",
+                           "Maximum number of physics step per game frame if graphics slows down the game, "
+                           "higher value allows physics to keep up with realtime");
+  RNA_def_property_update(prop, NC_SCENE, NULL);
+
+  prop = RNA_def_property(srna, "physics_step_sub", PROP_INT, PROP_NONE);
+  RNA_def_property_int_sdna(prop, NULL, "physubstep");
+  RNA_def_property_range(prop, 1, 50);
+  RNA_def_property_ui_range(prop, 1, 5, 1, 1);
+  RNA_def_property_int_default(prop, 1);
+  RNA_def_property_ui_text(prop, "Physics Sub Steps",
+                           "Number of simulation substep per physic timestep, "
+                           "higher value give better physics precision");
+  RNA_def_property_update(prop, NC_SCENE, NULL);
+
+  prop = RNA_def_property(srna, "deactivation_linear_threshold", PROP_FLOAT, PROP_NONE);
+  RNA_def_property_float_sdna(prop, NULL, "lineardeactthreshold");
+  RNA_def_property_ui_range(prop, 0.001, 10000.0, 2, 3);
+  RNA_def_property_range(prop, 0.001, 10000.0);
+  RNA_def_property_float_default(prop, 0.8f);
+  RNA_def_property_ui_text(prop, "Deactivation Linear Threshold",
+                           "Linear velocity that an object must be below before the deactivation timer can start");
+  RNA_def_property_update(prop, NC_SCENE, NULL);
+
+  prop = RNA_def_property(srna, "deactivation_angular_threshold", PROP_FLOAT, PROP_NONE);
+  RNA_def_property_float_sdna(prop, NULL, "angulardeactthreshold");
+  RNA_def_property_ui_range(prop, 0.001, 10000.0, 2, 3);
+  RNA_def_property_range(prop, 0.001, 10000.0);
   RNA_def_property_float_default(prop, 1.0f);
-  RNA_def_property_range(prop, 0.01f, FLT_MAX);
-  RNA_def_property_ui_range(prop, 1.0f, 2.0f, 0.1, 3);
-  RNA_def_property_update(prop, NC_SPACE | ND_SPACE_VIEW3D, NULL);
-}
-
-=======
->>>>>>> e3ea703b
+  RNA_def_property_ui_text(prop, "Deactivation Angular Threshold",
+                           "Angular velocity that an object must be below before the deactivation timer can start");
+  RNA_def_property_update(prop, NC_SCENE, NULL);
+
+  prop = RNA_def_property(srna, "deactivation_time", PROP_FLOAT, PROP_NONE);
+  RNA_def_property_float_sdna(prop, NULL, "deactivationtime");
+  RNA_def_property_ui_range(prop, 0.0, 60.0, 1, 1);
+  RNA_def_property_range(prop, 0.0, 60.0);
+  RNA_def_property_ui_text(prop, "Deactivation Time",
+                           "Amount of time (in seconds) after which objects with a velocity less than the given "
+                           "threshold will deactivate (0.0 means no deactivation)");
+  RNA_def_property_update(prop, NC_SCENE, NULL);
+
+  /* not used  *//* deprecated !!!!!!!!!!!!! */
+  prop = RNA_def_property(srna, "activity_culling_box_radius", PROP_FLOAT, PROP_NONE);
+  RNA_def_property_float_sdna(prop, NULL, "activityBoxRadius");
+  RNA_def_property_range(prop, 0.0, 1000.0);
+  RNA_def_property_ui_text(prop, "Box Radius",
+                           "Radius of the activity bubble, in Manhattan length "
+                           "(objects outside the box are activity-culled)");
+
+  /* booleans */
+  prop = RNA_def_property(srna, "show_debug_properties", PROP_BOOLEAN, PROP_NONE);
+  RNA_def_property_boolean_sdna(prop, NULL, "flag", GAME_SHOW_DEBUG_PROPS);
+  RNA_def_property_ui_text(prop, "Show Debug Properties",
+                           "Show properties marked for debugging while the game runs");
+
+  prop = RNA_def_property(srna, "show_framerate_profile", PROP_BOOLEAN, PROP_NONE);
+  RNA_def_property_boolean_sdna(prop, NULL, "flag", GAME_SHOW_FRAMERATE);
+  RNA_def_property_ui_text(prop, "Show Framerate and Profile",
+                           "Show framerate and profiling information while the game runs");
+
+  prop = RNA_def_property(srna, "show_physics_visualization", PROP_BOOLEAN, PROP_NONE);
+  RNA_def_property_boolean_sdna(prop, NULL, "flag", GAME_SHOW_PHYSICS);
+  RNA_def_property_ui_text(prop, "Show Physics Visualization",
+                           "Show a visualization of physics bounds and interactions");
+
+  prop = RNA_def_property(srna, "show_mouse", PROP_BOOLEAN, PROP_NONE);
+  RNA_def_property_boolean_sdna(prop, NULL, "flag", GAME_SHOW_MOUSE);
+  RNA_def_property_ui_text(prop, "Show Mouse", "Start player with a visible mouse cursor");
+
+  prop = RNA_def_property(srna, "use_frame_rate", PROP_BOOLEAN, PROP_NONE);
+  RNA_def_property_boolean_negative_sdna(prop, NULL, "flag", GAME_ENABLE_ALL_FRAMES);
+  RNA_def_property_ui_text(prop, "Use Frame Rate",
+                           "Respect the frame rate from the Physics panel in the world properties "
+                           "rather than rendering as many frames as possible");
+
+  prop = RNA_def_property(srna, "use_deprecation_warnings", PROP_BOOLEAN, PROP_NONE);
+  RNA_def_property_boolean_negative_sdna(prop, NULL, "flag", GAME_IGNORE_DEPRECATION_WARNINGS);
+  RNA_def_property_ui_text(prop, "Deprecation Warnings",
+                           "Print warnings when using deprecated features in the python API");
+
+  prop = RNA_def_property(srna, "use_animation_record", PROP_BOOLEAN, PROP_NONE);
+  RNA_def_property_boolean_sdna(prop, NULL, "flag", GAME_ENABLE_ANIMATION_RECORD);
+  RNA_def_property_ui_text(prop, "Record Animation", "Record animation to F-Curves");
+
+  prop = RNA_def_property(srna, "use_auto_start", PROP_BOOLEAN, PROP_NONE);
+  RNA_def_property_boolean_funcs(prop, "rna_GameSettings_auto_start_get", "rna_GameSettings_auto_start_set");
+  RNA_def_property_ui_text(prop, "Auto Start", "Automatically start game at load time");
+
+  prop = RNA_def_property(srna, "use_restrict_animation_updates", PROP_BOOLEAN, PROP_NONE);
+  RNA_def_property_boolean_sdna(prop, NULL, "flag", GAME_RESTRICT_ANIM_UPDATES);
+  RNA_def_property_ui_text(prop, "Restrict Animation Updates",
+                           "Restrict the number of animation updates to the animation FPS (this is "
+                           "better for performance, but can cause issues with smooth playback)");
+
+  /* materials */
+  prop = RNA_def_property(srna, "material_mode", PROP_ENUM, PROP_NONE);
+  RNA_def_property_enum_sdna(prop, NULL, "matmode");
+  RNA_def_property_enum_items(prop, material_items);
+  RNA_def_property_ui_text(prop, "Material Mode", "Material mode to use for rendering");
+  RNA_def_property_update(prop, NC_SCENE | NA_EDITED, NULL);
+
+  prop = RNA_def_property(srna, "use_glsl_lights", PROP_BOOLEAN, PROP_NONE);
+  RNA_def_property_boolean_negative_sdna(prop, NULL, "flag", GAME_GLSL_NO_LIGHTS);
+  RNA_def_property_ui_text(prop, "GLSL Lights", "Use lights for GLSL rendering");
+  RNA_def_property_update(prop, NC_SCENE | NA_EDITED, "rna_Scene_glsl_update");
+
+  prop = RNA_def_property(srna, "use_glsl_shaders", PROP_BOOLEAN, PROP_NONE);
+  RNA_def_property_boolean_negative_sdna(prop, NULL, "flag", GAME_GLSL_NO_SHADERS);
+  RNA_def_property_ui_text(prop, "GLSL Shaders", "Use shaders for GLSL rendering");
+  RNA_def_property_update(prop, NC_SCENE | NA_EDITED, "rna_Scene_glsl_update");
+
+  prop = RNA_def_property(srna, "use_glsl_shadows", PROP_BOOLEAN, PROP_NONE);
+  RNA_def_property_boolean_negative_sdna(prop, NULL, "flag", GAME_GLSL_NO_SHADOWS);
+  RNA_def_property_ui_text(prop, "GLSL Shadows", "Use shadows for GLSL rendering");
+  RNA_def_property_update(prop, NC_SCENE | NA_EDITED, "rna_Scene_glsl_update");
+
+  prop = RNA_def_property(srna, "use_glsl_ramps", PROP_BOOLEAN, PROP_NONE);
+  RNA_def_property_boolean_negative_sdna(prop, NULL, "flag", GAME_GLSL_NO_RAMPS);
+  RNA_def_property_ui_text(prop, "GLSL Ramps", "Use ramps for GLSL rendering");
+  RNA_def_property_update(prop, NC_SCENE | NA_EDITED, "rna_Scene_glsl_update");
+
+  prop = RNA_def_property(srna, "use_glsl_nodes", PROP_BOOLEAN, PROP_NONE);
+  RNA_def_property_boolean_negative_sdna(prop, NULL, "flag", GAME_GLSL_NO_NODES);
+  RNA_def_property_ui_text(prop, "GLSL Nodes", "Use nodes for GLSL rendering");
+  RNA_def_property_update(prop, NC_SCENE | NA_EDITED, "rna_Scene_glsl_update");
+
+  prop = RNA_def_property(srna, "use_glsl_color_management", PROP_BOOLEAN, PROP_NONE);
+  RNA_def_property_boolean_negative_sdna(prop, NULL, "flag", GAME_GLSL_NO_COLOR_MANAGEMENT);
+  RNA_def_property_ui_text(prop, "GLSL Color Management", "Use color management for GLSL rendering");
+  RNA_def_property_update(prop, NC_SCENE | NA_EDITED, "rna_Scene_glsl_update");
+
+  prop = RNA_def_property(srna, "use_glsl_extra_textures", PROP_BOOLEAN, PROP_NONE);
+  RNA_def_property_boolean_negative_sdna(prop, NULL, "flag", GAME_GLSL_NO_EXTRA_TEX);
+  RNA_def_property_ui_text(prop, "GLSL Extra Textures",
+                           "Use extra textures like normal or specular maps for GLSL rendering");
+  RNA_def_property_update(prop, NC_SCENE | NA_EDITED, "rna_Scene_glsl_update");
+
+  prop = RNA_def_property(srna, "use_glsl_environment_lighting", PROP_BOOLEAN, PROP_NONE);
+  RNA_def_property_boolean_negative_sdna(prop, NULL, "flag", GAME_GLSL_NO_ENV_LIGHTING);
+  RNA_def_property_ui_text(prop, "GLSL Environment Lighting", "Use environment lighting for GLSL rendering");
+  RNA_def_property_update(prop, NC_SCENE | NA_EDITED, "rna_Scene_glsl_update");
+
+  prop = RNA_def_property(srna, "use_material_caching", PROP_BOOLEAN, PROP_NONE);
+  RNA_def_property_boolean_negative_sdna(prop, NULL, "flag", GAME_NO_MATERIAL_CACHING);
+  RNA_def_property_ui_text(prop, "Use Material Caching",
+                           "Cache materials in the converter (this is faster, but can cause problems with older "
+                           "Singletexture and Multitexture games)");
+
+  /* obstacle simulation */
+  prop = RNA_def_property(srna, "obstacle_simulation", PROP_ENUM, PROP_NONE);
+  RNA_def_property_enum_sdna(prop, NULL, "obstacleSimulation");
+  RNA_def_property_enum_items(prop, obstacle_simulation_items);
+  RNA_def_property_ui_text(prop, "Obstacle simulation", "Simulation used for obstacle avoidance in the game engine");
+  RNA_def_property_update(prop, NC_SCENE, NULL);
+
+  prop = RNA_def_property(srna, "level_height", PROP_FLOAT, PROP_ACCELERATION);
+  RNA_def_property_float_sdna(prop, NULL, "levelHeight");
+  RNA_def_property_range(prop, 0.0f, 200.0f);
+  RNA_def_property_float_default(prop, 2.0f);
+  RNA_def_property_ui_text(prop, "Level height",
+                           "Max difference in heights of obstacles to enable their interaction");
+  RNA_def_property_update(prop, NC_SCENE, NULL);
+
+  prop = RNA_def_property(srna, "show_obstacle_simulation", PROP_BOOLEAN, PROP_NONE);
+  RNA_def_property_boolean_sdna(prop, NULL, "flag", GAME_SHOW_OBSTACLE_SIMULATION);
+  RNA_def_property_ui_text(prop, "Visualization", "Enable debug visualization for obstacle simulation");
+
+  /* Recast Settings */
+  prop = RNA_def_property(srna, "recast_data", PROP_POINTER, PROP_NONE);
+  RNA_def_property_flag(prop, PROP_NEVER_NULL);
+  RNA_def_property_pointer_sdna(prop, NULL, "recastData");
+  RNA_def_property_struct_type(prop, "SceneGameRecastData");
+  RNA_def_property_ui_text(prop, "Recast Data", "");
+
+  /* Nestled Data  */
+  rna_def_scene_game_recast_data(brna);
+}
+
 static void rna_def_gpu_ssao_fx(BlenderRNA *brna)
 {
   StructRNA *srna;
