--- conflicted
+++ resolved
@@ -259,14 +259,9 @@
 	return brush->ob_mode & mode;
 }
 
-<<<<<<< HEAD
-static void rna_Sculpt_update(Main *UNUSED(bmain), bContext *C, Scene *scene, PointerRNA *UNUSED(ptr))
-{
-=======
 static void rna_Sculpt_update(bContext *C, PointerRNA *UNUSED(ptr))
 {
 	Scene *scene = CTX_data_scene(C);
->>>>>>> a5b3df75
 	SceneLayer *sl = CTX_data_scene_layer(C);
 	Object *ob = OBACT_NEW;
 
@@ -281,11 +276,7 @@
 	}
 }
 
-<<<<<<< HEAD
-static void rna_Sculpt_ShowDiffuseColor_update(Main *UNUSED(bmain), bContext *C, Scene *scene, PointerRNA *UNUSED(ptr))
-=======
 static void rna_Sculpt_ShowDiffuseColor_update(bContext *C, Scene *scene, PointerRNA *UNUSED(ptr))
->>>>>>> a5b3df75
 {
 	SceneLayer *sl = CTX_data_scene_layer(C);
 	Object *ob = OBACT_NEW;
