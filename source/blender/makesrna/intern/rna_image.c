/*
 * ***** BEGIN GPL LICENSE BLOCK *****
 *
 * This program is free software; you can redistribute it and/or
 * modify it under the terms of the GNU General Public License
 * as published by the Free Software Foundation; either version 2
 * of the License, or (at your option) any later version.
 *
 * This program is distributed in the hope that it will be useful,
 * but WITHOUT ANY WARRANTY; without even the implied warranty of
 * MERCHANTABILITY or FITNESS FOR A PARTICULAR PURPOSE.  See the
 * GNU General Public License for more details.
 *
 * You should have received a copy of the GNU General Public License
 * along with this program; if not, write to the Free Software Foundation,
 * Inc., 51 Franklin Street, Fifth Floor, Boston, MA 02110-1301, USA.
 *
 * Contributor(s): Brecht Van Lommel
 *
 * ***** END GPL LICENSE BLOCK *****
 */

/** \file blender/makesrna/intern/rna_image.c
 *  \ingroup RNA
 */

#include <stdlib.h>

#include "DNA_image_types.h"
#include "DNA_scene_types.h"

#include "BLI_utildefines.h"
#include "BLI_math_base.h"

#include "BKE_context.h"
#include "BKE_image.h"

#include "DEG_depsgraph.h"

#include "RNA_access.h"
#include "RNA_define.h"
#include "RNA_enum_types.h"

#include "rna_internal.h"

#include "WM_types.h"
#include "WM_api.h"

const EnumPropertyItem rna_enum_image_generated_type_items[] = {
	{IMA_GENTYPE_BLANK, "BLANK", 0, "Blank", "Generate a blank image"},
	{IMA_GENTYPE_GRID, "UV_GRID", 0, "UV Grid", "Generated grid to test UV mappings"},
	{IMA_GENTYPE_GRID_COLOR, "COLOR_GRID", 0, "Color Grid", "Generated improved UV grid to test UV mappings"},
	{0, NULL, 0, NULL, NULL}
};

static const EnumPropertyItem image_source_items[] = {
	{IMA_SRC_FILE, "FILE", 0, "Single Image", "Single image file"},
	{IMA_SRC_SEQUENCE, "SEQUENCE", 0, "Image Sequence", "Multiple image files, as a sequence"},
	{IMA_SRC_MOVIE, "MOVIE", 0, "Movie", "Movie file"},
	{IMA_SRC_GENERATED, "GENERATED", 0, "Generated", "Generated image"},
	{IMA_SRC_VIEWER, "VIEWER", 0, "Viewer", "Compositing node viewer"},
	{0, NULL, 0, NULL, NULL}
};

#ifdef RNA_RUNTIME

#include "BKE_global.h"

#include "GPU_draw.h"
#include "GPU_texture.h"

#include "IMB_imbuf.h"
#include "IMB_imbuf_types.h"

static bool rna_Image_is_stereo_3d_get(PointerRNA *ptr)
{
	return BKE_image_is_stereo((Image *)ptr->data);
}

static bool rna_Image_is_multiview_get(PointerRNA *ptr)
{
	return BKE_image_is_multiview((Image *)ptr->data);
}

static bool rna_Image_dirty_get(PointerRNA *ptr)
{
	return BKE_image_is_dirty((Image *)ptr->data);
}

static void rna_Image_source_set(PointerRNA *ptr, int value)
{
	Image *ima = ptr->id.data;

	if (value != ima->source) {
		ima->source = value;
		BLI_assert(BKE_id_is_in_gobal_main(&ima->id));
		BKE_image_signal(G_MAIN, ima, NULL, IMA_SIGNAL_SRC_CHANGE);
		DEG_id_tag_update(&ima->id, 0);
	}
}

static void rna_Image_reload_update(Main *bmain, Scene *UNUSED(scene), PointerRNA *ptr)
{
	Image *ima = ptr->id.data;
	BKE_image_signal(bmain, ima, NULL, IMA_SIGNAL_RELOAD);
	WM_main_add_notifier(NC_IMAGE | NA_EDITED, &ima->id);
	DEG_id_tag_update(&ima->id, 0);
}

static void rna_Image_generated_update(Main *bmain, Scene *UNUSED(scene), PointerRNA *ptr)
{
	Image *ima = ptr->id.data;
	BKE_image_signal(bmain, ima, NULL, IMA_SIGNAL_FREE);
}

static void rna_Image_colormanage_update(Main *bmain, Scene *UNUSED(scene), PointerRNA *ptr)
{
	Image *ima = ptr->id.data;
	BKE_image_signal(bmain, ima, NULL, IMA_SIGNAL_COLORMANAGE);
	DEG_id_tag_update(&ima->id, 0);
	WM_main_add_notifier(NC_IMAGE | ND_DISPLAY, &ima->id);
	WM_main_add_notifier(NC_IMAGE | NA_EDITED, &ima->id);
}

static void rna_Image_views_format_update(Main *bmain, Scene *scene, PointerRNA *ptr)
{
	Image *ima = ptr->id.data;
	ImBuf *ibuf;
	void *lock;

	ibuf = BKE_image_acquire_ibuf(ima, NULL, &lock);

	if (ibuf) {
		ImageUser iuser = {NULL};
		iuser.scene = scene;
		BKE_image_signal(bmain, ima, &iuser, IMA_SIGNAL_FREE);
	}

	BKE_image_release_ibuf(ima, ibuf, lock);
}

static void rna_ImageUser_update(Main *UNUSED(bmain), Scene *scene, PointerRNA *ptr)
{
	ImageUser *iuser = ptr->data;

	BKE_image_user_frame_calc(iuser, scene->r.cfra, 0);

	if (ptr->id.data) {
		/* Update material or texture for render preview. */
		DEG_id_tag_update(ptr->id.data, 0);
	}
}


static char *rna_ImageUser_path(PointerRNA *ptr)
{
	if (ptr->id.data) {
		/* ImageUser *iuser = ptr->data; */

		switch (GS(((ID *)ptr->id.data)->name)) {
			case ID_OB:
			case ID_TE:
			{
				return BLI_strdup("image_user");
			}
			case ID_NT:
			{
				return rna_Node_ImageUser_path(ptr);
			}
			default:
				break;
		}
	}

	return BLI_strdup("");
}

static const EnumPropertyItem *rna_Image_source_itemf(bContext *UNUSED(C), PointerRNA *ptr,
                                                PropertyRNA *UNUSED(prop), bool *r_free)
{
	Image *ima = (Image *)ptr->data;
	EnumPropertyItem *item = NULL;
	int totitem = 0;

	if (ima->source == IMA_SRC_VIEWER) {
		RNA_enum_items_add_value(&item, &totitem, image_source_items, IMA_SRC_VIEWER);
	}
	else {
		RNA_enum_items_add_value(&item, &totitem, image_source_items, IMA_SRC_FILE);
		RNA_enum_items_add_value(&item, &totitem, image_source_items, IMA_SRC_SEQUENCE);
		RNA_enum_items_add_value(&item, &totitem, image_source_items, IMA_SRC_MOVIE);
		RNA_enum_items_add_value(&item, &totitem, image_source_items, IMA_SRC_GENERATED);
	}

	RNA_enum_item_end(&item, &totitem);
	*r_free = true;

	return item;
}

static int rna_Image_file_format_get(PointerRNA *ptr)
{
	Image *image = (Image *)ptr->data;
	ImBuf *ibuf = BKE_image_acquire_ibuf(image, NULL, NULL);
	int imtype = BKE_image_ftype_to_imtype(ibuf ? ibuf->ftype : 0, ibuf ? &ibuf->foptions : NULL);

	BKE_image_release_ibuf(image, ibuf, NULL);

	return imtype;
}

static void rna_Image_file_format_set(PointerRNA *ptr, int value)
{
	Image *image = (Image *)ptr->data;
	if (BKE_imtype_is_movie(value) == 0) { /* should be able to throw an error here */
		ImbFormatOptions options;
		int ftype = BKE_image_imtype_to_ftype(value, &options);
		BKE_image_file_format_set(image, ftype, &options);
	}
}

static bool rna_Image_has_data_get(PointerRNA *ptr)
{
	Image *image = (Image *)ptr->data;

	return BKE_image_has_loaded_ibuf(image);
}

static void rna_Image_size_get(PointerRNA *ptr, int *values)
{
	Image *im = (Image *)ptr->data;
	ImBuf *ibuf;
	void *lock;

	ibuf = BKE_image_acquire_ibuf(im, NULL, &lock);
	if (ibuf) {
		values[0] = ibuf->x;
		values[1] = ibuf->y;
	}
	else {
		values[0] = 0;
		values[1] = 0;
	}

	BKE_image_release_ibuf(im, ibuf, lock);
}

static void rna_Image_resolution_get(PointerRNA *ptr, float *values)
{
	Image *im = (Image *)ptr->data;
	ImBuf *ibuf;
	void *lock;

	ibuf = BKE_image_acquire_ibuf(im, NULL, &lock);
	if (ibuf) {
		values[0] = ibuf->ppm[0];
		values[1] = ibuf->ppm[1];
	}
	else {
		values[0] = 0;
		values[1] = 0;
	}

	BKE_image_release_ibuf(im, ibuf, lock);
}

static void rna_Image_resolution_set(PointerRNA *ptr, const float *values)
{
	Image *im = (Image *)ptr->data;
	ImBuf *ibuf;
	void *lock;

	ibuf = BKE_image_acquire_ibuf(im, NULL, &lock);
	if (ibuf) {
		ibuf->ppm[0] = values[0];
		ibuf->ppm[1] = values[1];
	}

	BKE_image_release_ibuf(im, ibuf, lock);
}

static int rna_Image_bindcode_get(PointerRNA *ptr)
{
	Image *ima = (Image *)ptr->data;
	GPUTexture *tex = ima->gputexture[TEXTARGET_TEXTURE_2D];
	return (tex) ? GPU_texture_opengl_bindcode(tex) : 0;
}

static int rna_Image_depth_get(PointerRNA *ptr)
{
	Image *im = (Image *)ptr->data;
	ImBuf *ibuf;
	void *lock;
	int planes;

	ibuf = BKE_image_acquire_ibuf(im, NULL, &lock);

	if (!ibuf)
		planes = 0;
	else if (ibuf->rect_float)
		planes = ibuf->planes * 4;
	else
		planes = ibuf->planes;

	BKE_image_release_ibuf(im, ibuf, lock);

	return planes;
}

static int rna_Image_frame_duration_get(PointerRNA *ptr)
{
	Image *ima = ptr->id.data;
	int duration = 1;

	if (BKE_image_has_anim(ima)) {
		duration = IMB_anim_get_duration(((ImageAnim *)ima->anims.first)->anim, IMB_TC_RECORD_RUN);
	}
	else {
		/* acquire ensures ima->anim is set, if possible! */
		void *lock;
		ImBuf *ibuf = BKE_image_acquire_ibuf(ima, NULL, &lock);
		BKE_image_release_ibuf(ima, ibuf, lock);
	}

	return duration;
}

static int rna_Image_pixels_get_length(PointerRNA *ptr, int length[RNA_MAX_ARRAY_DIMENSION])
{
	Image *ima = ptr->id.data;
	ImBuf *ibuf;
	void *lock;

	ibuf = BKE_image_acquire_ibuf(ima, NULL, &lock);

	if (ibuf)
		length[0] = ibuf->x * ibuf->y * ibuf->channels;
	else
		length[0] = 0;

	BKE_image_release_ibuf(ima, ibuf, lock);

	return length[0];
}

static void rna_Image_pixels_get(PointerRNA *ptr, float *values)
{
	Image *ima = ptr->id.data;
	ImBuf *ibuf;
	void *lock;
	int i, size;

	ibuf = BKE_image_acquire_ibuf(ima, NULL, &lock);

	if (ibuf) {
		size = ibuf->x * ibuf->y * ibuf->channels;

		if (ibuf->rect_float) {
			memcpy(values, ibuf->rect_float, sizeof(float) * size);
		}
		else {
			for (i = 0; i < size; i++)
				values[i] = ((unsigned char *)ibuf->rect)[i] * (1.0f / 255.0f);
		}
	}

	BKE_image_release_ibuf(ima, ibuf, lock);
}

static void rna_Image_pixels_set(PointerRNA *ptr, const float *values)
{
	Image *ima = ptr->id.data;
	ImBuf *ibuf;
	void *lock;
	int i, size;

	ibuf = BKE_image_acquire_ibuf(ima, NULL, &lock);

	if (ibuf) {
		size = ibuf->x * ibuf->y * ibuf->channels;

		if (ibuf->rect_float) {
			memcpy(ibuf->rect_float, values, sizeof(float) * size);
		}
		else {
			for (i = 0; i < size; i++)
				((unsigned char *)ibuf->rect)[i] = unit_float_to_uchar_clamp(values[i]);
		}

		ibuf->userflags |= IB_BITMAPDIRTY | IB_DISPLAY_BUFFER_INVALID | IB_MIPMAP_INVALID;
		if (!G.background) {
			GPU_free_image(ima);
		}
		WM_main_add_notifier(NC_IMAGE | ND_DISPLAY, &ima->id);
	}

	BKE_image_release_ibuf(ima, ibuf, lock);
}

static int rna_Image_channels_get(PointerRNA *ptr)
{
	Image *im = (Image *)ptr->data;
	ImBuf *ibuf;
	void *lock;
	int channels = 0;

	ibuf = BKE_image_acquire_ibuf(im, NULL, &lock);
	if (ibuf)
		channels = ibuf->channels;

	BKE_image_release_ibuf(im, ibuf, lock);

	return channels;
}

static bool rna_Image_is_float_get(PointerRNA *ptr)
{
	Image *im = (Image *)ptr->data;
	ImBuf *ibuf;
	void *lock;
	bool is_float = false;

	ibuf = BKE_image_acquire_ibuf(im, NULL, &lock);
	if (ibuf)
		is_float = ibuf->rect_float != NULL;

	BKE_image_release_ibuf(im, ibuf, lock);

	return is_float;
}

static PointerRNA rna_Image_packed_file_get(PointerRNA *ptr)
{
	Image *ima = (Image *)ptr->id.data;

	if (BKE_image_has_packedfile(ima)) {
		ImagePackedFile *imapf = ima->packedfiles.first;
		return rna_pointer_inherit_refine(ptr, &RNA_PackedFile, imapf->packedfile);
	}
	else {
		return PointerRNA_NULL;
	}
}

static void rna_RenderSlot_clear(ID *id, RenderSlot *slot, ImageUser *iuser)
{
	Image *image = (Image *) id;
	int index = BLI_findindex(&image->renderslots, slot);
	BKE_image_clear_renderslot(image, iuser, index);

	WM_main_add_notifier(NC_IMAGE | ND_DISPLAY, image);
}

static PointerRNA rna_render_slots_active_get(PointerRNA *ptr)
{
	Image *image = (Image *)ptr->id.data;
	RenderSlot *render_slot = BKE_image_get_renderslot(image, image->render_slot);

	return rna_pointer_inherit_refine(ptr, &RNA_RenderSlot, render_slot);
}

static void rna_render_slots_active_set(PointerRNA *ptr, PointerRNA value)
{
	Image *image = (Image *)ptr->id.data;
	if (value.id.data == image) {
		RenderSlot *slot = (RenderSlot *)value.data;
		int index = BLI_findindex(&image->renderslots, slot);
		if (index != -1) image->render_slot = index;
	}
}

static int rna_render_slots_active_index_get(PointerRNA *ptr)
{
	Image *image = (Image *)ptr->id.data;
	return image->render_slot;
}

static void rna_render_slots_active_index_set(PointerRNA *ptr, int value)
{
	Image *image = (Image *)ptr->id.data;
	int num_slots = BLI_listbase_count(&image->renderslots);
	image->render_slot = value;
	CLAMP(image->render_slot, 0, num_slots - 1);
}

static void rna_render_slots_active_index_range(PointerRNA *ptr, int *min, int *max,
                                                int *UNUSED(softmin), int *UNUSED(softmax))
{
	Image *image = (Image *)ptr->id.data;
	*min = 0;
	*max = max_ii(0, BLI_listbase_count(&image->renderslots) - 1);
}

#else

static void rna_def_imageuser(BlenderRNA *brna)
{
	StructRNA *srna;
	PropertyRNA *prop;

	srna = RNA_def_struct(brna, "ImageUser", NULL);
	RNA_def_struct_ui_text(srna, "Image User",
	                       "Parameters defining how an Image data-block is used by another data-block");
	RNA_def_struct_path_func(srna, "rna_ImageUser_path");

	prop = RNA_def_property(srna, "use_auto_refresh", PROP_BOOLEAN, PROP_NONE);
	RNA_def_property_boolean_sdna(prop, NULL, "flag", IMA_ANIM_ALWAYS);
	RNA_def_property_ui_text(prop, "Auto Refresh", "Always refresh image on frame changes");
	RNA_def_property_update(prop, 0, "rna_ImageUser_update");
	RNA_def_property_clear_flag(prop, PROP_ANIMATABLE);

	prop = RNA_def_property(srna, "frame_current", PROP_INT, PROP_TIME);
	RNA_def_property_int_sdna(prop, NULL, "framenr");
	RNA_def_property_range(prop, MINAFRAME, MAXFRAME);
	RNA_def_property_ui_text(prop, "Current Frame", "Current frame number in image sequence or movie");

	/* animation */
	prop = RNA_def_property(srna, "use_cyclic", PROP_BOOLEAN, PROP_NONE);
	RNA_def_property_boolean_sdna(prop, NULL, "cycl", 0);
	RNA_def_property_ui_text(prop, "Cyclic", "Cycle the images in the movie");
	RNA_def_property_update(prop, 0, "rna_ImageUser_update");
	RNA_def_property_clear_flag(prop, PROP_ANIMATABLE);

	prop = RNA_def_property(srna, "frame_duration", PROP_INT, PROP_NONE);
	RNA_def_property_int_sdna(prop, NULL, "frames");
	RNA_def_property_range(prop, 0, MAXFRAMEF);
	RNA_def_property_ui_text(prop, "Frames", "Number of images of a movie to use");
	RNA_def_property_update(prop, 0, "rna_ImageUser_update");
	RNA_def_property_clear_flag(prop, PROP_ANIMATABLE);

	prop = RNA_def_property(srna, "frame_offset", PROP_INT, PROP_NONE);
	RNA_def_property_int_sdna(prop, NULL, "offset");
	RNA_def_property_ui_text(prop, "Offset", "Offset the number of the frame to use in the animation");
	RNA_def_property_update(prop, 0, "rna_ImageUser_update");

	prop = RNA_def_property(srna, "frame_start", PROP_INT, PROP_TIME);
	RNA_def_property_int_sdna(prop, NULL, "sfra");
	RNA_def_property_range(prop, MINAFRAMEF, MAXFRAMEF);
	RNA_def_property_ui_text(prop, "Start Frame",
	                         "Global starting frame of the movie/sequence, assuming first picture has a #1");
	RNA_def_property_update(prop, 0, "rna_ImageUser_update");
	RNA_def_property_clear_flag(prop, PROP_ANIMATABLE);

	prop = RNA_def_property(srna, "multilayer_layer", PROP_INT, PROP_UNSIGNED);
	RNA_def_property_int_sdna(prop, NULL, "layer");
	RNA_def_property_clear_flag(prop, PROP_EDITABLE); /* image_multi_cb */
	RNA_def_property_ui_text(prop, "Layer", "Layer in multilayer image");

	prop = RNA_def_property(srna, "multilayer_pass", PROP_INT, PROP_UNSIGNED);
	RNA_def_property_int_sdna(prop, NULL, "pass");
	RNA_def_property_clear_flag(prop, PROP_EDITABLE); /* image_multi_cb */
	RNA_def_property_ui_text(prop, "Pass", "Pass in multilayer image");

	prop = RNA_def_property(srna, "multilayer_view", PROP_INT, PROP_UNSIGNED);
	RNA_def_property_int_sdna(prop, NULL, "view");
	RNA_def_property_clear_flag(prop, PROP_EDITABLE); /* image_multi_cb */
	RNA_def_property_ui_text(prop, "View", "View in multilayer image");
}

/* image.packed_files */
static void rna_def_image_packed_files(BlenderRNA *brna)
{
	StructRNA *srna;
	PropertyRNA *prop;

	srna = RNA_def_struct(brna, "ImagePackedFile", NULL);
	RNA_def_struct_sdna(srna, "ImagePackedFile");

	prop = RNA_def_property(srna, "packed_file", PROP_POINTER, PROP_NONE);
	RNA_def_property_pointer_sdna(prop, NULL, "packedfile");
	RNA_def_property_ui_text(prop, "Packed File", "");
	RNA_def_property_clear_flag(prop, PROP_EDITABLE);

	prop = RNA_def_property(srna, "filepath", PROP_STRING, PROP_FILEPATH);
	RNA_def_property_string_sdna(prop, NULL, "filepath");
	RNA_def_struct_name_property(srna, prop);

	RNA_api_image_packed_file(srna);
}

static void rna_def_render_slot(BlenderRNA *brna)
{
	StructRNA *srna;
	PropertyRNA *prop, *parm;
	FunctionRNA *func;

	srna = RNA_def_struct(brna, "RenderSlot", NULL);
	RNA_def_struct_ui_text(srna, "Render Slot", "Parameters defining the render slot");

	prop = RNA_def_property(srna, "name", PROP_STRING, PROP_NONE);
	RNA_def_property_string_sdna(prop, NULL, "name");
	RNA_def_property_ui_text(prop, "Name", "Render slot name");
	RNA_def_property_update(prop, NC_IMAGE | ND_DISPLAY, NULL);

	func = RNA_def_function(srna, "clear", "rna_RenderSlot_clear");
	RNA_def_function_flag(func, FUNC_USE_SELF_ID);
	RNA_def_function_ui_description(func, "Clear the render slot");
	parm = RNA_def_pointer(func, "iuser", "ImageUser", "ImageUser", "");
	RNA_def_parameter_flags(parm, 0, PARM_REQUIRED);
}

static void rna_def_render_slots(BlenderRNA *brna, PropertyRNA *cprop)
{
	StructRNA *srna;
	FunctionRNA *func;
	PropertyRNA *prop, *parm;

	RNA_def_property_srna(cprop, "RenderSlots");
	srna = RNA_def_struct(brna, "RenderSlots", NULL);
	RNA_def_struct_sdna(srna, "Image");
	RNA_def_struct_ui_text(srna, "Render Layers", "Collection of render layers");

	prop = RNA_def_property(srna, "active_index", PROP_INT, PROP_UNSIGNED);
	RNA_def_property_int_sdna(prop, NULL, "render_slot");
	RNA_def_property_int_funcs(prop, "rna_render_slots_active_index_get",
	                           "rna_render_slots_active_index_set",
	                           "rna_render_slots_active_index_range");
	RNA_def_property_ui_text(prop, "Active", "Active render slot of the image");
	RNA_def_property_update(prop, NC_IMAGE | ND_DISPLAY, NULL);

	prop = RNA_def_property(srna, "active", PROP_POINTER, PROP_NONE);
	RNA_def_property_struct_type(prop, "RenderSlot");
	RNA_def_property_pointer_funcs(prop, "rna_render_slots_active_get", "rna_render_slots_active_set", NULL, NULL);
	RNA_def_property_flag(prop, PROP_EDITABLE);
	RNA_def_property_ui_text(prop, "Active", "Active render slot of the image");
	RNA_def_property_update(prop, NC_IMAGE | ND_DISPLAY, NULL);

	func = RNA_def_function(srna, "new", "BKE_image_add_renderslot");
	RNA_def_function_ui_description(func, "Add a render slot to the image");
	parm = RNA_def_string(func, "name", NULL, 0, "Name", "New name for the render slot");
	parm = RNA_def_pointer(func, "result", "RenderSlot", "", "Newly created render layer");
	RNA_def_function_return(func, parm);
}

static void rna_def_image(BlenderRNA *brna)
{
	StructRNA *srna;
	PropertyRNA *prop;
	static const EnumPropertyItem prop_type_items[] = {
		{ IMA_TYPE_IMAGE, "IMAGE", 0, "Image", "" },
	{ IMA_TYPE_MULTILAYER, "MULTILAYER", 0, "Multilayer", "" },
	{ IMA_TYPE_UV_TEST, "UV_TEST", 0, "UV Test", "" },
	{ IMA_TYPE_R_RESULT, "RENDER_RESULT", 0, "Render Result", "" },
	{ IMA_TYPE_COMPOSITE, "COMPOSITING", 0, "Compositing", "" },
	{ 0, NULL, 0, NULL, NULL }
	};
<<<<<<< HEAD
	static const EnumPropertyItem prop_field_order_items[] = {
		{ 0, "EVEN", 0, "Upper First", "Upper field first" },
	{ IMA_STD_FIELD, "ODD", 0, "Lower First", "Lower field first" },
	{ 0, NULL, 0, NULL, NULL }
	};
=======
>>>>>>> 17bc0567
	static const EnumPropertyItem alpha_mode_items[] = {
		{ IMA_ALPHA_STRAIGHT, "STRAIGHT", 0, "Straight", "Transparent RGB and alpha pixels are unmodified" },
	{ IMA_ALPHA_PREMUL, "PREMUL", 0, "Premultiplied", "Transparent RGB pixels are multiplied by the alpha channel" },
	{ 0, NULL, 0, NULL, NULL }
	};

	srna = RNA_def_struct(brna, "Image", "ID");
	RNA_def_struct_ui_text(srna, "Image", "Image data-block referencing an external or packed image");
	RNA_def_struct_ui_icon(srna, ICON_IMAGE_DATA);

	prop = RNA_def_property(srna, "filepath", PROP_STRING, PROP_FILEPATH);
	RNA_def_property_override_flag(prop, PROPOVERRIDE_OVERRIDABLE_STATIC);
	RNA_def_property_string_sdna(prop, NULL, "name");
	RNA_def_property_ui_text(prop, "File Name", "Image/Movie file name");
	RNA_def_property_update(prop, NC_IMAGE | ND_DISPLAY, "rna_Image_reload_update");

	/* eek. this is horrible but needed so we can save to a new name without blanking the data :( */
	prop = RNA_def_property(srna, "filepath_raw", PROP_STRING, PROP_FILEPATH);
	RNA_def_property_string_sdna(prop, NULL, "name");
	RNA_def_property_ui_text(prop, "File Name", "Image/Movie file name (without data refreshing)");

	prop = RNA_def_property(srna, "file_format", PROP_ENUM, PROP_NONE);
	RNA_def_property_enum_items(prop, rna_enum_image_type_items);
	RNA_def_property_enum_funcs(prop, "rna_Image_file_format_get", "rna_Image_file_format_set", NULL);
	RNA_def_property_ui_text(prop, "File Format", "Format used for re-saving this file");

	prop = RNA_def_property(srna, "source", PROP_ENUM, PROP_NONE);
	RNA_def_property_enum_items(prop, image_source_items);
	RNA_def_property_enum_funcs(prop, NULL, "rna_Image_source_set", "rna_Image_source_itemf");
	RNA_def_property_ui_text(prop, "Source", "Where the image comes from");
	RNA_def_property_update(prop, NC_IMAGE | ND_DISPLAY, NULL);

	prop = RNA_def_property(srna, "type", PROP_ENUM, PROP_NONE);
	RNA_def_property_enum_items(prop, prop_type_items);
	RNA_def_property_clear_flag(prop, PROP_EDITABLE);
	RNA_def_property_ui_text(prop, "Type", "How to generate the image");
	RNA_def_property_update(prop, NC_IMAGE | ND_DISPLAY, NULL);

	prop = RNA_def_property(srna, "packed_file", PROP_POINTER, PROP_NONE);
	RNA_def_property_struct_type(prop, "PackedFile");
	RNA_def_property_pointer_sdna(prop, NULL, "packedfile");
	RNA_def_property_pointer_funcs(prop, "rna_Image_packed_file_get", NULL, NULL, NULL);
	RNA_def_property_ui_text(prop, "Packed File", "First packed file of the image");

	prop = RNA_def_property(srna, "packed_files", PROP_COLLECTION, PROP_NONE);
	RNA_def_property_collection_sdna(prop, NULL, "packedfiles", NULL);
	RNA_def_property_struct_type(prop, "ImagePackedFile");
	RNA_def_property_clear_flag(prop, PROP_EDITABLE);
	RNA_def_property_ui_text(prop, "Packed Files", "Collection of packed images");

	prop = RNA_def_property(srna, "use_view_as_render", PROP_BOOLEAN, PROP_NONE);
	RNA_def_property_override_flag(prop, PROPOVERRIDE_OVERRIDABLE_STATIC);
	RNA_def_property_boolean_sdna(prop, NULL, "flag", IMA_VIEW_AS_RENDER);
	RNA_def_property_ui_text(prop, "View as Render", "Apply render part of display transformation when displaying this image on the screen");
	RNA_def_property_update(prop, NC_IMAGE | ND_DISPLAY, NULL);

	prop = RNA_def_property(srna, "use_alpha", PROP_BOOLEAN, PROP_NONE);
	RNA_def_property_override_flag(prop, PROPOVERRIDE_OVERRIDABLE_STATIC);
	RNA_def_property_boolean_negative_sdna(prop, NULL, "flag", IMA_IGNORE_ALPHA);
	RNA_def_property_ui_text(prop, "Use Alpha", "Use the alpha channel information from the image or make image fully opaque");
	RNA_def_property_update(prop, NC_IMAGE | ND_DISPLAY, "rna_Image_colormanage_update");

	prop = RNA_def_property(srna, "use_deinterlace", PROP_BOOLEAN, PROP_NONE);
	RNA_def_property_override_flag(prop, PROPOVERRIDE_OVERRIDABLE_STATIC);
	RNA_def_property_boolean_sdna(prop, NULL, "flag", IMA_DEINTERLACE);
	RNA_def_property_ui_text(prop, "Deinterlace", "Deinterlace movie file on load");
	RNA_def_property_update(prop, NC_IMAGE | ND_DISPLAY, "rna_Image_reload_update");

	prop = RNA_def_property(srna, "use_multiview", PROP_BOOLEAN, PROP_NONE);
	RNA_def_property_override_flag(prop, PROPOVERRIDE_OVERRIDABLE_STATIC);
	RNA_def_property_boolean_sdna(prop, NULL, "flag", IMA_USE_VIEWS);
	RNA_def_property_ui_text(prop, "Use Multi-View", "Use Multiple Views (when available)");
	RNA_def_property_update(prop, NC_IMAGE | ND_DISPLAY, "rna_Image_views_format_update");

	prop = RNA_def_property(srna, "is_stereo_3d", PROP_BOOLEAN, PROP_NONE);
	RNA_def_property_override_flag(prop, PROPOVERRIDE_OVERRIDABLE_STATIC);
	RNA_def_property_boolean_funcs(prop, "rna_Image_is_stereo_3d_get", NULL);
	RNA_def_property_ui_text(prop, "Stereo 3D", "Image has left and right views");
	RNA_def_property_clear_flag(prop, PROP_EDITABLE);

	prop = RNA_def_property(srna, "is_multiview", PROP_BOOLEAN, PROP_NONE);
	RNA_def_property_override_flag(prop, PROPOVERRIDE_OVERRIDABLE_STATIC);
	RNA_def_property_boolean_funcs(prop, "rna_Image_is_multiview_get", NULL);
	RNA_def_property_ui_text(prop, "Multiple Views", "Image has more than one view");
	RNA_def_property_clear_flag(prop, PROP_EDITABLE);

	prop = RNA_def_property(srna, "is_dirty", PROP_BOOLEAN, PROP_NONE);
	RNA_def_property_override_flag(prop, PROPOVERRIDE_OVERRIDABLE_STATIC);
	RNA_def_property_boolean_funcs(prop, "rna_Image_dirty_get", NULL);
	RNA_def_property_clear_flag(prop, PROP_EDITABLE);
	RNA_def_property_ui_text(prop, "Dirty", "Image has changed and is not saved");

	/* generated image (image_generated_change_cb) */
	prop = RNA_def_property(srna, "generated_type", PROP_ENUM, PROP_NONE);
	RNA_def_property_enum_sdna(prop, NULL, "gen_type");
	RNA_def_property_enum_items(prop, rna_enum_image_generated_type_items);
	RNA_def_property_ui_text(prop, "Generated Type", "Generated image type");
	RNA_def_property_update(prop, NC_IMAGE | ND_DISPLAY, "rna_Image_generated_update");
	RNA_def_property_clear_flag(prop, PROP_ANIMATABLE);

	prop = RNA_def_property(srna, "generated_width", PROP_INT, PROP_NONE);
	RNA_def_property_int_sdna(prop, NULL, "gen_x");
	RNA_def_property_flag(prop, PROP_PROPORTIONAL);
	RNA_def_property_range(prop, 1, 65536);
	RNA_def_property_ui_text(prop, "Generated Width", "Generated image width");
	RNA_def_property_update(prop, NC_IMAGE | ND_DISPLAY, "rna_Image_generated_update");
	RNA_def_property_clear_flag(prop, PROP_ANIMATABLE);

	prop = RNA_def_property(srna, "generated_height", PROP_INT, PROP_NONE);
	RNA_def_property_int_sdna(prop, NULL, "gen_y");
	RNA_def_property_flag(prop, PROP_PROPORTIONAL);
	RNA_def_property_range(prop, 1, 65536);
	RNA_def_property_ui_text(prop, "Generated Height", "Generated image height");
	RNA_def_property_update(prop, NC_IMAGE | ND_DISPLAY, "rna_Image_generated_update");
	RNA_def_property_clear_flag(prop, PROP_ANIMATABLE);

	prop = RNA_def_property(srna, "use_generated_float", PROP_BOOLEAN, PROP_NONE);
	RNA_def_property_boolean_sdna(prop, NULL, "gen_flag", IMA_GEN_FLOAT);
	RNA_def_property_ui_text(prop, "Float Buffer", "Generate floating point buffer");
	RNA_def_property_update(prop, NC_IMAGE | ND_DISPLAY, "rna_Image_generated_update");
	RNA_def_property_clear_flag(prop, PROP_ANIMATABLE);

	prop = RNA_def_property(srna, "generated_color", PROP_FLOAT, PROP_COLOR_GAMMA);
	RNA_def_property_float_sdna(prop, NULL, "gen_color");
	RNA_def_property_array(prop, 4);
	RNA_def_property_ui_text(prop, "Color", "Fill color for the generated image");
	RNA_def_property_update(prop, NC_IMAGE | ND_DISPLAY, "rna_Image_generated_update");
	RNA_def_property_clear_flag(prop, PROP_ANIMATABLE);

	prop = RNA_def_property(srna, "display_aspect", PROP_FLOAT, PROP_XYZ);
	RNA_def_property_override_flag(prop, PROPOVERRIDE_OVERRIDABLE_STATIC);
	RNA_def_property_float_sdna(prop, NULL, "aspx");
	RNA_def_property_array(prop, 2);
	RNA_def_property_range(prop, 0.1f, FLT_MAX);
	RNA_def_property_ui_range(prop, 0.1f, 5000.f, 1, 2);
	RNA_def_property_ui_text(prop, "Display Aspect", "Display Aspect for this image, does not affect rendering");
	RNA_def_property_update(prop, NC_IMAGE | ND_DISPLAY, NULL);

	prop = RNA_def_property(srna, "bindcode", PROP_INT, PROP_UNSIGNED);
	RNA_def_property_int_funcs(prop, "rna_Image_bindcode_get", NULL, NULL);
	RNA_def_property_clear_flag(prop, PROP_EDITABLE);
	RNA_def_property_ui_text(prop, "Bindcode", "OpenGL bindcode");
	RNA_def_property_update(prop, NC_IMAGE | ND_DISPLAY, NULL);

	prop = RNA_def_property(srna, "render_slots", PROP_COLLECTION, PROP_NONE);
	RNA_def_property_struct_type(prop, "RenderSlot");
	RNA_def_property_collection_sdna(prop, NULL, "renderslots", NULL);
	RNA_def_property_ui_text(prop, "Render Slots", "Render slots of the image");
	rna_def_render_slots(brna, prop);

	/*
	 * Image.has_data and Image.depth are temporary,
	 * Update import_obj.py when they are replaced (Arystan)
	 */
	prop = RNA_def_property(srna, "has_data", PROP_BOOLEAN, PROP_NONE);
	RNA_def_property_boolean_funcs(prop, "rna_Image_has_data_get", NULL);
	RNA_def_property_clear_flag(prop, PROP_EDITABLE);
	RNA_def_property_ui_text(prop, "Has Data", "True if the image data is loaded into memory");

	prop = RNA_def_property(srna, "depth", PROP_INT, PROP_UNSIGNED);
	RNA_def_property_int_funcs(prop, "rna_Image_depth_get", NULL, NULL);
	RNA_def_property_ui_text(prop, "Depth", "Image bit depth");
	RNA_def_property_clear_flag(prop, PROP_EDITABLE);

	prop = RNA_def_int_vector(srna, "size", 2, NULL, 0, 0, "Size",
	                          "Width and height in pixels, zero when image data cant be loaded", 0, 0);
	RNA_def_property_subtype(prop, PROP_PIXEL);
	RNA_def_property_int_funcs(prop, "rna_Image_size_get", NULL, NULL);
	RNA_def_property_clear_flag(prop, PROP_EDITABLE);

	prop = RNA_def_float_vector(srna, "resolution", 2, NULL, 0, 0, "Resolution", "X/Y pixels per meter", 0, 0);
	RNA_def_property_override_flag(prop, PROPOVERRIDE_OVERRIDABLE_STATIC);
	RNA_def_property_float_funcs(prop, "rna_Image_resolution_get", "rna_Image_resolution_set", NULL);

	prop = RNA_def_property(srna, "frame_duration", PROP_INT, PROP_UNSIGNED);
	RNA_def_property_int_funcs(prop, "rna_Image_frame_duration_get", NULL, NULL);
	RNA_def_property_ui_text(prop, "Duration", "Duration (in frames) of the image (1 when not a video/sequence)");
	RNA_def_property_clear_flag(prop, PROP_EDITABLE);

	/* NOTE about pixels/channels/is_floa:
	 * this properties describes how image is stored internally (inside of ImBuf),
	 * not how it was saved to disk or how it'll be saved on disk
	 */
	prop = RNA_def_property(srna, "pixels", PROP_FLOAT, PROP_NONE);
	RNA_def_property_flag(prop, PROP_DYNAMIC);
	RNA_def_property_multi_array(prop, 1, NULL);
	RNA_def_property_ui_text(prop, "Pixels", "Image pixels in floating point values");
	RNA_def_property_dynamic_array_funcs(prop, "rna_Image_pixels_get_length");
	RNA_def_property_float_funcs(prop, "rna_Image_pixels_get", "rna_Image_pixels_set", NULL);

	prop = RNA_def_property(srna, "channels", PROP_INT, PROP_UNSIGNED);
	RNA_def_property_int_funcs(prop, "rna_Image_channels_get", NULL, NULL);
	RNA_def_property_ui_text(prop, "Channels", "Number of channels in pixels buffer");
	RNA_def_property_clear_flag(prop, PROP_EDITABLE);

	prop = RNA_def_property(srna, "is_float", PROP_BOOLEAN, PROP_NONE);
	RNA_def_property_boolean_funcs(prop, "rna_Image_is_float_get", NULL);
	RNA_def_property_clear_flag(prop, PROP_EDITABLE);
	RNA_def_property_ui_text(prop, "Is Float", "True if this image is stored in float buffer");

	prop = RNA_def_property(srna, "colorspace_settings", PROP_POINTER, PROP_NONE);
	RNA_def_property_pointer_sdna(prop, NULL, "colorspace_settings");
	RNA_def_property_struct_type(prop, "ColorManagedInputColorspaceSettings");
	RNA_def_property_ui_text(prop, "Color Space Settings", "Input color space settings");

	prop = RNA_def_property(srna, "alpha_mode", PROP_ENUM, PROP_NONE);
	RNA_def_property_override_flag(prop, PROPOVERRIDE_OVERRIDABLE_STATIC);
	RNA_def_property_enum_items(prop, alpha_mode_items);
	RNA_def_property_ui_text(prop, "Alpha Mode", "Representation of alpha information in the RGBA pixels");
	RNA_def_property_update(prop, NC_IMAGE | ND_DISPLAY, "rna_Image_colormanage_update");

	/* multiview */
	prop = RNA_def_property(srna, "views_format", PROP_ENUM, PROP_NONE);
	RNA_def_property_override_flag(prop, PROPOVERRIDE_OVERRIDABLE_STATIC);
	RNA_def_property_enum_sdna(prop, NULL, "views_format");
	RNA_def_property_enum_items(prop, rna_enum_views_format_items);
	RNA_def_property_ui_text(prop, "Views Format", "Mode to load image views");
	RNA_def_property_update(prop, NC_IMAGE | ND_DISPLAY, "rna_Image_views_format_update");

	prop = RNA_def_property(srna, "stereo_3d_format", PROP_POINTER, PROP_NONE);
	RNA_def_property_pointer_sdna(prop, NULL, "stereo3d_format");
	RNA_def_property_flag(prop, PROP_NEVER_NULL);
	RNA_def_property_struct_type(prop, "Stereo3dFormat");
	RNA_def_property_ui_text(prop, "Stereo 3D Format", "Settings for stereo 3d");

	RNA_api_image(srna);
}

void RNA_def_image(BlenderRNA *brna)
{
	rna_def_render_slot(brna);
	rna_def_image(brna);
	rna_def_imageuser(brna);
	rna_def_image_packed_files(brna);
}

#endif<|MERGE_RESOLUTION|>--- conflicted
+++ resolved
@@ -644,14 +644,6 @@
 	{ IMA_TYPE_COMPOSITE, "COMPOSITING", 0, "Compositing", "" },
 	{ 0, NULL, 0, NULL, NULL }
 	};
-<<<<<<< HEAD
-	static const EnumPropertyItem prop_field_order_items[] = {
-		{ 0, "EVEN", 0, "Upper First", "Upper field first" },
-	{ IMA_STD_FIELD, "ODD", 0, "Lower First", "Lower field first" },
-	{ 0, NULL, 0, NULL, NULL }
-	};
-=======
->>>>>>> 17bc0567
 	static const EnumPropertyItem alpha_mode_items[] = {
 		{ IMA_ALPHA_STRAIGHT, "STRAIGHT", 0, "Straight", "Transparent RGB and alpha pixels are unmodified" },
 	{ IMA_ALPHA_PREMUL, "PREMUL", 0, "Premultiplied", "Transparent RGB pixels are multiplied by the alpha channel" },
