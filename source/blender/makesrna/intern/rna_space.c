/*
 * ***** BEGIN GPL LICENSE BLOCK *****
 *
 * This program is free software; you can redistribute it and/or
 * modify it under the terms of the GNU General Public License
 * as published by the Free Software Foundation; either version 2
 * of the License, or (at your option) any later version.
 *
 * This program is distributed in the hope that it will be useful,
 * but WITHOUT ANY WARRANTY; without even the implied warranty of
 * MERCHANTABILITY or FITNESS FOR A PARTICULAR PURPOSE.  See the
 * GNU General Public License for more details.
 *
 * You should have received a copy of the GNU General Public License
 * along with this program; if not, write to the Free Software Foundation,
 * Inc., 51 Franklin Street, Fifth Floor, Boston, MA 02110-1301, USA.
 *
 * Contributor(s): Blender Foundation (2008)
 *
 * ***** END GPL LICENSE BLOCK *****
 */

/** \file blender/makesrna/intern/rna_space.c
 *  \ingroup RNA
 */

#include <stdlib.h>
#include <string.h>

#include "MEM_guardedalloc.h"

#include "BLT_translation.h"

#include "BKE_image.h"
#include "BKE_key.h"
#include "BKE_movieclip.h"
#include "BKE_node.h"

#include "DNA_action_types.h"
#include "DNA_key_types.h"
#include "DNA_material_types.h"
#include "DNA_node_types.h"
#include "DNA_object_types.h"
#include "DNA_space_types.h"
#include "DNA_sequence_types.h"
#include "DNA_mask_types.h"
#include "DNA_view3d_types.h"

#include "RNA_access.h"
#include "RNA_define.h"

#include "rna_internal.h"

#include "WM_api.h"
#include "WM_types.h"

#include "RE_engine.h"
#include "RE_pipeline.h"

#include "RNA_enum_types.h"


EnumPropertyItem rna_enum_space_type_items[] = {
	/* empty must be here for python, is skipped for UI */
	{SPACE_EMPTY, "EMPTY", ICON_NONE, "Empty", ""},
	{SPACE_VIEW3D, "VIEW_3D", ICON_VIEW3D, "3D View", "3D viewport"},
	{0, "", ICON_NONE, NULL, NULL},
	{SPACE_TIME, "TIMELINE", ICON_TIME, "Timeline", "Timeline and playback controls"},
	{SPACE_IPO, "GRAPH_EDITOR", ICON_IPO, "Graph Editor", "Edit drivers and keyframe interpolation"},
	{SPACE_ACTION, "DOPESHEET_EDITOR", ICON_ACTION, "Dope Sheet", "Adjust timing of keyframes"},
	{SPACE_NLA, "NLA_EDITOR", ICON_NLA, "NLA Editor", "Combine and layer Actions"},
	{0, "", ICON_NONE, NULL, NULL},
	{SPACE_IMAGE, "IMAGE_EDITOR", ICON_IMAGE_COL, "UV/Image Editor", "View and edit images and UV Maps"},
	{SPACE_CLIP, "CLIP_EDITOR", ICON_CLIP, "Movie Clip Editor", "Motion tracking tools"},
	{SPACE_SEQ, "SEQUENCE_EDITOR", ICON_SEQUENCE, "Video Sequence Editor", "Video editing tools"},
	{SPACE_NODE, "NODE_EDITOR", ICON_NODETREE, "Node Editor", "Editor for node-based shading and compositing tools"},
	{SPACE_TEXT, "TEXT_EDITOR", ICON_TEXT, "Text Editor", "Edit scripts and in-file documentation"},
	{SPACE_LOGIC, "LOGIC_EDITOR", ICON_LOGIC, "Logic Editor", "Game logic editing"},
	{0, "", ICON_NONE, NULL, NULL},
	{SPACE_BUTS, "PROPERTIES", ICON_BUTS, "Properties", "Edit properties of active object and related data-blocks"},
	{SPACE_OUTLINER, "OUTLINER", ICON_OOPS, "Outliner", "Overview of scene graph and all available data-blocks"},
	{SPACE_USERPREF, "USER_PREFERENCES", ICON_PREFERENCES, "User Preferences", "Edit persistent configuration settings"},
	{SPACE_INFO, "INFO", ICON_INFO, "Info", "Main menu bar and list of error messages (drag down to expand and display)"},
	{0, "", ICON_NONE, NULL, NULL},
	{SPACE_FILE, "FILE_BROWSER", ICON_FILESEL, "File Browser", "Browse for files and assets"},
	{0, "", ICON_NONE, NULL, NULL},
	{SPACE_CONSOLE, "CONSOLE", ICON_CONSOLE, "Python Console", "Interactive programmatic console for advanced editing and script development"},
	{0, NULL, 0, NULL, NULL}
};

#define V3D_S3D_CAMERA_LEFT        {STEREO_LEFT_ID, "LEFT", ICON_RESTRICT_RENDER_OFF, "Left", ""},
#define V3D_S3D_CAMERA_RIGHT       {STEREO_RIGHT_ID, "RIGHT", ICON_RESTRICT_RENDER_OFF, "Right", ""},
#define V3D_S3D_CAMERA_S3D         {STEREO_3D_ID, "S3D", ICON_CAMERA_STEREO, "3D", ""},
#ifdef RNA_RUNTIME
#define V3D_S3D_CAMERA_VIEWS       {STEREO_MONO_ID, "MONO", ICON_RESTRICT_RENDER_OFF, "Views", ""},
#endif

static EnumPropertyItem stereo3d_camera_items[] = {
	V3D_S3D_CAMERA_LEFT
	V3D_S3D_CAMERA_RIGHT
	V3D_S3D_CAMERA_S3D
	{0, NULL, 0, NULL, NULL}
};

#ifdef RNA_RUNTIME
static EnumPropertyItem multiview_camera_items[] = {
	V3D_S3D_CAMERA_VIEWS
	V3D_S3D_CAMERA_S3D
	{0, NULL, 0, NULL, NULL}
};
#endif

#undef V3D_S3D_CAMERA_LEFT
#undef V3D_S3D_CAMERA_RIGHT
#undef V3D_S3D_CAMERA_S3D
#undef V3D_S3D_CAMERA_VIEWS

#ifndef RNA_RUNTIME
static EnumPropertyItem stereo3d_eye_items[] = {
    {STEREO_LEFT_ID, "LEFT_EYE", ICON_NONE, "Left Eye"},
    {STEREO_RIGHT_ID, "RIGHT_EYE", ICON_NONE, "Right Eye"},
    {0, NULL, 0, NULL, NULL}
};
#endif

static EnumPropertyItem pivot_items_full[] = {
	{V3D_AROUND_CENTER_BOUNDS, "BOUNDING_BOX_CENTER", ICON_ROTATE, "Bounding Box Center",
	             "Pivot around bounding box center of selected object(s)"},
	{V3D_AROUND_CURSOR, "CURSOR", ICON_CURSOR, "3D Cursor", "Pivot around the 3D cursor"},
	{V3D_AROUND_LOCAL_ORIGINS, "INDIVIDUAL_ORIGINS", ICON_ROTATECOLLECTION,
	            "Individual Origins", "Pivot around each object's own origin"},
	{V3D_AROUND_CENTER_MEAN, "MEDIAN_POINT", ICON_ROTATECENTER, "Median Point",
	               "Pivot around the median point of selected objects"},
	{V3D_AROUND_ACTIVE, "ACTIVE_ELEMENT", ICON_ROTACTIVE, "Active Element", "Pivot around active object"},
	{0, NULL, 0, NULL, NULL}
};

static EnumPropertyItem draw_channels_items[] = {
	{SI_USE_ALPHA, "COLOR_ALPHA", ICON_IMAGE_RGB_ALPHA, "Color and Alpha",
	               "Draw image with RGB colors and alpha transparency"},
	{0, "COLOR", ICON_IMAGE_RGB, "Color", "Draw image with RGB colors"},
	{SI_SHOW_ALPHA, "ALPHA", ICON_IMAGE_ALPHA, "Alpha", "Draw alpha transparency channel"},
	{SI_SHOW_ZBUF, "Z_BUFFER", ICON_IMAGE_ZDEPTH, "Z-Buffer",
	               "Draw Z-buffer associated with image (mapped from camera clip start to end)"},
	{SI_SHOW_R, "RED",   ICON_COLOR_RED, "Red", ""},
	{SI_SHOW_G, "GREEN", ICON_COLOR_GREEN, "Green", ""},
	{SI_SHOW_B, "BLUE",  ICON_COLOR_BLUE, "Blue", ""},
	{0, NULL, 0, NULL, NULL}
};

static EnumPropertyItem transform_orientation_items[] = {
	{V3D_MANIP_GLOBAL, "GLOBAL", 0, "Global", "Align the transformation axes to world space"},
	{V3D_MANIP_LOCAL, "LOCAL", 0, "Local", "Align the transformation axes to the selected objects' local space"},
	{V3D_MANIP_NORMAL, "NORMAL", 0, "Normal",
	                   "Align the transformation axes to average normal of selected elements "
	                   "(bone Y axis for pose mode)"},
	{V3D_MANIP_GIMBAL, "GIMBAL", 0, "Gimbal", "Align each axis to the Euler rotation axis as used for input"},
	{V3D_MANIP_VIEW, "VIEW", 0, "View", "Align the transformation axes to the window"},
	// {V3D_MANIP_CUSTOM, "CUSTOM", 0, "Custom", "Use a custom transform orientation"},
	{0, NULL, 0, NULL, NULL}
};

#ifndef RNA_RUNTIME
static EnumPropertyItem autosnap_items[] = {
	{SACTSNAP_OFF, "NONE", 0, "No Auto-Snap", ""},
	/* {-1, "", 0, "", ""}, */
	{SACTSNAP_STEP, "STEP", 0, "Frame Step", "Snap to 1.0 frame intervals"},
	{SACTSNAP_TSTEP, "TIME_STEP", 0, "Second Step", "Snap to 1.0 second intervals"},
	/* {-1, "", 0, "", ""}, */
	{SACTSNAP_FRAME, "FRAME", 0, "Nearest Frame", "Snap to actual frames (nla-action time)"},
	{SACTSNAP_SECOND, "SECOND", 0, "Nearest Second", "Snap to actual seconds (nla-action time)"},
	/* {-1, "", 0, "", ""}, */
	{SACTSNAP_MARKER, "MARKER", 0, "Nearest Marker", "Snap to nearest marker"},
	{0, NULL, 0, NULL, NULL}
};
#endif

EnumPropertyItem rna_enum_viewport_shade_items[] = {
	{OB_BOUNDBOX, "BOUNDBOX", ICON_BBOX, "Bounding Box", "Display the object's local bounding boxes only"},
	{OB_WIRE, "WIREFRAME", ICON_WIRE, "Wireframe", "Display the object as wire edges"},
	{OB_SOLID, "SOLID", ICON_SOLID, "Solid", "Display the object solid, lit with default OpenGL lights"},
	{OB_TEXTURE, "TEXTURED", ICON_POTATO, "Texture", "Display the object solid, with a texture"},
	{OB_MATERIAL, "MATERIAL", ICON_MATERIAL_DATA, "Material", "Display objects solid, with GLSL material"},
	{OB_RENDER, "RENDERED", ICON_SMOOTH, "Rendered", "Display render preview"},
	{0, NULL, 0, NULL, NULL}
};


EnumPropertyItem rna_enum_clip_editor_mode_items[] = {
	{SC_MODE_TRACKING, "TRACKING", ICON_ANIM_DATA, "Tracking", "Show tracking and solving tools"},
	{SC_MODE_MASKEDIT, "MASK", ICON_MOD_MASK, "Mask", "Show mask editing tools"},
	{0, NULL, 0, NULL, NULL}
};

/* Actually populated dynamically trough a function, but helps for context-less access (e.g. doc, i18n...). */
static EnumPropertyItem buttons_context_items[] = {
	{BCONTEXT_SCENE, "SCENE", ICON_SCENE_DATA, "Scene", "Scene"},
	{BCONTEXT_RENDER, "RENDER", ICON_SCENE, "Render", "Render"},
	{BCONTEXT_RENDER_LAYER, "RENDER_LAYER", ICON_RENDERLAYERS, "Render Layers", "Render layers"},
	{BCONTEXT_WORLD, "WORLD", ICON_WORLD, "World", "World"},
	{BCONTEXT_OBJECT, "OBJECT", ICON_OBJECT_DATA, "Object", "Object"},
	{BCONTEXT_CONSTRAINT, "CONSTRAINT", ICON_CONSTRAINT, "Constraints", "Object constraints"},
	{BCONTEXT_MODIFIER, "MODIFIER", ICON_MODIFIER, "Modifiers", "Object modifiers"},
	{BCONTEXT_DATA, "DATA", ICON_NONE, "Data", "Object data"},
	{BCONTEXT_BONE, "BONE", ICON_BONE_DATA, "Bone", "Bone"},
	{BCONTEXT_BONE_CONSTRAINT, "BONE_CONSTRAINT", ICON_CONSTRAINT_BONE, "Bone Constraints", "Bone constraints"},
	{BCONTEXT_MATERIAL, "MATERIAL", ICON_MATERIAL, "Material", "Material"},
	{BCONTEXT_TEXTURE, "TEXTURE", ICON_TEXTURE, "Texture", "Texture"},
	{BCONTEXT_PARTICLE, "PARTICLES", ICON_PARTICLES, "Particles", "Particle"},
	{BCONTEXT_PHYSICS, "PHYSICS", ICON_PHYSICS, "Physics", "Physics"},
	{BCONTEXT_COLLECTION, "COLLECTION", ICON_COLLAPSEMENU, "Collection", "Collection"},
	{0, NULL, 0, NULL, NULL}
};

/* Actually populated dynamically trough a function, but helps for context-less access (e.g. doc, i18n...). */
static EnumPropertyItem buttons_texture_context_items[] = {
	{SB_TEXC_MATERIAL, "MATERIAL", ICON_MATERIAL, "", "Show material textures"},
	{SB_TEXC_WORLD, "WORLD", ICON_WORLD, "", "Show world textures"},
	{SB_TEXC_LAMP, "LAMP", ICON_LAMP, "", "Show lamp textures"},
	{SB_TEXC_PARTICLES, "PARTICLES", ICON_PARTICLES, "", "Show particles textures"},
	{SB_TEXC_LINESTYLE, "LINESTYLE", ICON_LINE_DATA, "", "Show linestyle textures"},
	{SB_TEXC_OTHER, "OTHER", ICON_TEXTURE, "", "Show other data textures"},
	{0, NULL, 0, NULL, NULL}
};


static EnumPropertyItem fileselectparams_recursion_level_items[] = {
	{0, "NONE",  0, "None", "Only list current directory's content, with no recursion"},
	{1, "BLEND", 0, "Blend File", "List .blend files' content"},
	{2, "ALL_1", 0, "One Level", "List all sub-directories' content, one level of recursion"},
	{3, "ALL_2", 0, "Two Levels", "List all sub-directories' content, two levels of recursion"},
	{4, "ALL_3", 0, "Three Levels", "List all sub-directories' content, three levels of recursion"},
	{0, NULL, 0, NULL, NULL}
};

EnumPropertyItem rna_enum_file_sort_items[] = {
	{FILE_SORT_ALPHA, "FILE_SORT_ALPHA", ICON_SORTALPHA, "Sort alphabetically", "Sort the file list alphabetically"},
	{FILE_SORT_EXTENSION, "FILE_SORT_EXTENSION", ICON_SORTBYEXT, "Sort by extension", "Sort the file list by extension/type"},
	{FILE_SORT_TIME, "FILE_SORT_TIME", ICON_SORTTIME, "Sort by time", "Sort files by modification time"},
	{FILE_SORT_SIZE, "FILE_SORT_SIZE", ICON_SORTSIZE, "Sort by size", "Sort files by size"},
	{0, NULL, 0, NULL, NULL}
};

#ifdef RNA_RUNTIME

#include "DNA_anim_types.h"
#include "DNA_scene_types.h"
#include "DNA_screen_types.h"
#include "DNA_userdef_types.h"

#include "BLI_math.h"

#include "BKE_animsys.h"
#include "BKE_brush.h"
#include "BKE_colortools.h"
#include "BKE_context.h"
<<<<<<< HEAD
#include "BKE_depsgraph.h"
#include "BKE_layer.h"
=======
#include "BKE_layer.h"
#include "BKE_global.h"
>>>>>>> a5b3df75
#include "BKE_nla.h"
#include "BKE_paint.h"
#include "BKE_scene.h"
#include "BKE_screen.h"
#include "BKE_icons.h"
#include "BKE_workspace.h"

#include "DEG_depsgraph.h"
#include "DEG_depsgraph_build.h"

#include "ED_buttons.h"
#include "ED_fileselect.h"
#include "ED_image.h"
#include "ED_node.h"
#include "ED_transform.h"
#include "ED_screen.h"
#include "ED_view3d.h"
#include "ED_sequencer.h"
#include "ED_clip.h"

#include "GPU_material.h"

#include "IMB_imbuf_types.h"

#include "UI_interface.h"
#include "UI_view2d.h"

static StructRNA *rna_Space_refine(struct PointerRNA *ptr)
{
	SpaceLink *space = (SpaceLink *)ptr->data;

	switch (space->spacetype) {
		case SPACE_VIEW3D:
			return &RNA_SpaceView3D;
		case SPACE_IPO:
			return &RNA_SpaceGraphEditor;
		case SPACE_OUTLINER:
			return &RNA_SpaceOutliner;
		case SPACE_BUTS:
			return &RNA_SpaceProperties;
		case SPACE_FILE:
			return &RNA_SpaceFileBrowser;
		case SPACE_IMAGE:
			return &RNA_SpaceImageEditor;
		case SPACE_INFO:
			return &RNA_SpaceInfo;
		case SPACE_SEQ:
			return &RNA_SpaceSequenceEditor;
		case SPACE_TEXT:
			return &RNA_SpaceTextEditor;
		case SPACE_ACTION:
			return &RNA_SpaceDopeSheetEditor;
		case SPACE_NLA:
			return &RNA_SpaceNLA;
		case SPACE_TIME:
			return &RNA_SpaceTimeline;
		case SPACE_NODE:
			return &RNA_SpaceNodeEditor;
		case SPACE_LOGIC:
			return &RNA_SpaceLogicEditor;
		case SPACE_CONSOLE:
			return &RNA_SpaceConsole;
		case SPACE_USERPREF:
			return &RNA_SpaceUserPreferences;
		case SPACE_CLIP:
			return &RNA_SpaceClipEditor;
		default:
			return &RNA_Space;
	}
}

static ScrArea *rna_area_from_space(PointerRNA *ptr)
{
	bScreen *sc = (bScreen *)ptr->id.data;
	SpaceLink *link = (SpaceLink *)ptr->data;
	return BKE_screen_find_area_from_space(sc, link);
}

static void area_region_from_regiondata(bScreen *sc, void *regiondata, ScrArea **r_sa, ARegion **r_ar)
{
	ScrArea *sa;
	ARegion *ar;

	*r_sa = NULL;
	*r_ar = NULL;

	for (sa = sc->areabase.first; sa; sa = sa->next) {
		for (ar = sa->regionbase.first; ar; ar = ar->next) {
			if (ar->regiondata == regiondata) {
				*r_sa = sa;
				*r_ar = ar;
				return;
			}
		}
	}
}

static void rna_area_region_from_regiondata(PointerRNA *ptr, ScrArea **r_sa, ARegion **r_ar)
{
	bScreen *sc = (bScreen *)ptr->id.data;
	void *regiondata = ptr->data;

	area_region_from_regiondata(sc, regiondata, r_sa, r_ar);
}

static int rna_Space_view2d_sync_get(PointerRNA *ptr)
{
	ScrArea *sa;
	ARegion *ar;

	sa = rna_area_from_space(ptr); /* can be NULL */
	ar = BKE_area_find_region_type(sa, RGN_TYPE_WINDOW);
	if (ar) {
		View2D *v2d = &ar->v2d;
		return (v2d->flag & V2D_VIEWSYNC_SCREEN_TIME) != 0;
	}

	return false;
}

static void rna_Space_view2d_sync_set(PointerRNA *ptr, int value)
{
	ScrArea *sa;
	ARegion *ar;

	sa = rna_area_from_space(ptr); /* can be NULL */
	ar = BKE_area_find_region_type(sa, RGN_TYPE_WINDOW);
	if (ar) {
		View2D *v2d = &ar->v2d;
		if (value) {
			v2d->flag |= V2D_VIEWSYNC_SCREEN_TIME;
		}
		else {
			v2d->flag &= ~V2D_VIEWSYNC_SCREEN_TIME;
		}
	}
}

static void rna_Space_view2d_sync_update(Main *UNUSED(bmain), Scene *UNUSED(scene), PointerRNA *ptr)
{
	ScrArea *sa;
	ARegion *ar;

	sa = rna_area_from_space(ptr); /* can be NULL */
	ar = BKE_area_find_region_type(sa, RGN_TYPE_WINDOW);

	if (ar) {
		bScreen *sc = (bScreen *)ptr->id.data;
		View2D *v2d = &ar->v2d;

		UI_view2d_sync(sc, sa, v2d, V2D_LOCK_SET);
	}
}

static int rna_View3D_transform_orientation_get(PointerRNA *ptr)
{
	const View3D *v3d = (View3D *)ptr->data;
	/* convert to enum value */
	return (v3d->twmode == V3D_MANIP_CUSTOM) ? (v3d->twmode + v3d->custom_orientation_index) : v3d->twmode;
}

void rna_View3D_transform_orientation_set(PointerRNA *ptr, int value)
{
	View3D *v3d = (View3D *)ptr->data;
	BIF_selectTransformOrientationValue(v3d, value);
}

static PointerRNA rna_View3D_current_orientation_get(PointerRNA *ptr)
{
	View3D *v3d = (View3D *)ptr->data;
	TransformOrientation *orientation;

	if (v3d->twmode < V3D_MANIP_CUSTOM) {
		orientation = NULL;
	}
	else {
		WorkSpace *workspace;
		bScreen *screen = ptr->id.data;

		BKE_workspace_layout_find_global(G.main, screen, &workspace);
		orientation = BKE_workspace_transform_orientation_find(workspace, v3d->custom_orientation_index);
	}

	return rna_pointer_inherit_refine(ptr, &RNA_TransformOrientation, orientation);
}

EnumPropertyItem *rna_TransformOrientation_itemf(bContext *C, PointerRNA *ptr, PropertyRNA *UNUSED(prop), bool *r_free)
{
	WorkSpace *workspace;
	ListBase *transform_orientations;
	EnumPropertyItem tmp = {0, "", 0, "", ""};
	EnumPropertyItem *item = NULL;
	int i = V3D_MANIP_CUSTOM, totitem = 0;

	RNA_enum_items_add(&item, &totitem, transform_orientation_items);

	if (ptr->type == &RNA_SpaceView3D) {
		bScreen *screen = ptr->id.data;
		BKE_workspace_layout_find_global(G.main, screen, &workspace);
	}
	else {
		/* can't use scene from ptr->id.data because that enum is also used by operators */
		workspace = CTX_wm_workspace(C);
	}

	transform_orientations = BKE_workspace_transform_orientations_get(workspace);

	if (BLI_listbase_is_empty(transform_orientations) == false) {
		RNA_enum_item_add_separator(&item, &totitem);

		for (TransformOrientation *ts = transform_orientations->first; ts; ts = ts->next) {
			tmp.identifier = ts->name;
			tmp.name = ts->name;
			tmp.value = i++;
			RNA_enum_item_add(&item, &totitem, &tmp);
		}
	}

	RNA_enum_item_end(&item, &totitem);
	*r_free = true;

	return item;
}

/* Space 3D View */
static void rna_SpaceView3D_camera_update(Main *bmain, Scene *scene, PointerRNA *ptr)
{
	View3D *v3d = (View3D *)(ptr->data);
	if (v3d->scenelock) {
		wmWindowManager *wm = bmain->wm.first;

		scene->camera = v3d->camera;
		WM_windows_scene_data_sync(&wm->windows, scene);
	}
}

static void rna_SpaceView3D_lock_camera_and_layers_set(PointerRNA *ptr, int value)
{
	View3D *v3d = (View3D *)(ptr->data);
	bScreen *sc = (bScreen *)ptr->id.data;

	v3d->scenelock = value;

	if (value) {
		Scene *scene = ED_screen_scene_find(sc, G.main->wm.first);
		int bit;

		v3d->lay = scene->lay;
		/* seek for layact */
		bit = 0;
		while (bit < 32) {
			if (v3d->lay & (1u << bit)) {
				v3d->layact = (1u << bit);
				break;
			}
			bit++;
		}
		v3d->camera = scene->camera;
	}
}

static void rna_SpaceView3D_material_update(Main *UNUSED(bmain), Scene *scene, PointerRNA *ptr)
{
	View3D *v3d = (View3D *)(ptr->data);
	if (v3d->scenelock) {
		DAG_id_tag_update(&scene->id, 0);
	}
}

static void rna_View3D_CursorLocation_get(PointerRNA *ptr, float *values)
{
	View3D *v3d = (View3D *)(ptr->data);
	bScreen *screen = ptr->id.data;
	Scene *scene = ED_screen_scene_find(screen, G.main->wm.first);
	const float *loc = ED_view3d_cursor3d_get(scene, v3d);

	copy_v3_v3(values, loc);
}

static void rna_View3D_CursorLocation_set(PointerRNA *ptr, const float *values)
{
	View3D *v3d = (View3D *)(ptr->data);
	bScreen *screen = ptr->id.data;
	Scene *scene = ED_screen_scene_find(screen, G.main->wm.first);
	float *cursor = ED_view3d_cursor3d_get(scene, v3d);

	copy_v3_v3(cursor, values);
}

static float rna_View3D_GridScaleUnit_get(PointerRNA *ptr)
{
	View3D *v3d = (View3D *)(ptr->data);
	bScreen *screen = ptr->id.data;
	Scene *scene = ED_screen_scene_find(screen, G.main->wm.first);

	return ED_view3d_grid_scale(scene, v3d, NULL);
}

static void rna_SpaceView3D_layer_set(PointerRNA *ptr, const int *values)
{
	View3D *v3d = (View3D *)(ptr->data);

	v3d->lay = ED_view3d_scene_layer_set(v3d->lay, values, &v3d->layact);
}

static int rna_SpaceView3D_active_layer_get(PointerRNA *ptr)
{
	View3D *v3d = (View3D *)(ptr->data);

	return (int)(log(v3d->layact) / M_LN2);
}

static void rna_SpaceView3D_layer_update(Main *bmain, Scene *UNUSED(scene), PointerRNA *UNUSED(ptr))
{
	DEG_on_visible_update(bmain, false);
}

static void rna_SpaceView3D_viewport_shade_update(Main *bmain, Scene *scene, PointerRNA *ptr)
{
	View3D *v3d = (View3D *)(ptr->data);
	ScrArea *sa = rna_area_from_space(ptr);

	ED_view3d_shade_update(bmain, scene, v3d, sa);
}

static void rna_SpaceView3D_matcap_update(Main *UNUSED(bmain), Scene *UNUSED(scene), PointerRNA *ptr)
{
	View3D *v3d = (View3D *)(ptr->data);

	if (v3d->defmaterial) {
		Material *ma = v3d->defmaterial;

		if (ma->preview)
			BKE_previewimg_free(&ma->preview);

		if (ma->gpumaterial.first)
			GPU_material_free(&ma->gpumaterial);

		WM_main_add_notifier(NC_MATERIAL | ND_SHADING_DRAW, ma);
	}
}

static void rna_SpaceView3D_matcap_enable(Main *UNUSED(bmain), Scene *UNUSED(scene), PointerRNA *ptr)
{
	View3D *v3d = (View3D *)(ptr->data);

	if (v3d->matcap_icon < ICON_MATCAP_01 ||
	    v3d->matcap_icon > ICON_MATCAP_24)
	{
		v3d->matcap_icon = ICON_MATCAP_01;
	}
}

static void rna_SpaceView3D_pivot_update(Main *bmain, Scene *UNUSED(scene), PointerRNA *ptr)
{
	if (U.uiflag & USER_LOCKAROUND) {
		View3D *v3d_act = (View3D *)(ptr->data);

		/* TODO, space looper */
		bScreen *screen;
		for (screen = bmain->screen.first; screen; screen = screen->id.next) {
			ScrArea *sa;
			for (sa = screen->areabase.first; sa; sa = sa->next) {
				SpaceLink *sl;
				for (sl = sa->spacedata.first; sl; sl = sl->next) {
					if (sl->spacetype == SPACE_VIEW3D) {
						View3D *v3d = (View3D *)sl;
						if (v3d != v3d_act) {
							v3d->around = v3d_act->around;
							v3d->flag = (v3d->flag & ~V3D_ALIGN) | (v3d_act->flag & V3D_ALIGN);
							ED_area_tag_redraw_regiontype(sa, RGN_TYPE_HEADER);
						}
					}
				}
			}
		}
	}
}

static PointerRNA rna_SpaceView3D_region_3d_get(PointerRNA *ptr)
{
	View3D *v3d = (View3D *)(ptr->data);
	ScrArea *sa = rna_area_from_space(ptr);
	void *regiondata = NULL;
	if (sa) {
		ListBase *regionbase = (sa->spacedata.first == v3d) ? &sa->regionbase : &v3d->regionbase;
		ARegion *ar = regionbase->last; /* always last in list, weak .. */
		regiondata = ar->regiondata;
	}

	return rna_pointer_inherit_refine(ptr, &RNA_RegionView3D, regiondata);
}

static void rna_SpaceView3D_region_quadviews_begin(CollectionPropertyIterator *iter, PointerRNA *ptr)
{
	View3D *v3d = (View3D *)(ptr->data);
	ScrArea *sa = rna_area_from_space(ptr);
	int i = 3;

	ARegion *ar = ((sa && sa->spacedata.first == v3d) ? &sa->regionbase : &v3d->regionbase)->last;
	ListBase lb = {NULL, NULL};

	if (ar && ar->alignment == RGN_ALIGN_QSPLIT) {
		while (i-- && ar) {
			ar = ar->prev;
		}

		if (i < 0) {
			lb.first = ar;
		}
	}

	rna_iterator_listbase_begin(iter, &lb, NULL);
}

static PointerRNA rna_SpaceView3D_region_quadviews_get(CollectionPropertyIterator *iter)
{
	void *regiondata = ((ARegion *)rna_iterator_listbase_get(iter))->regiondata;

	return rna_pointer_inherit_refine(&iter->parent, &RNA_RegionView3D, regiondata);
}

static void rna_RegionView3D_quadview_update(Main *UNUSED(main), Scene *UNUSED(scene), PointerRNA *ptr)
{
	ScrArea *sa;
	ARegion *ar;

	rna_area_region_from_regiondata(ptr, &sa, &ar);
	if (sa && ar && ar->alignment == RGN_ALIGN_QSPLIT)
		ED_view3d_quadview_update(sa, ar, false);
}

/* same as above but call clip==true */
static void rna_RegionView3D_quadview_clip_update(Main *UNUSED(main), Scene *UNUSED(scene), PointerRNA *ptr)
{
	ScrArea *sa;
	ARegion *ar;

	rna_area_region_from_regiondata(ptr, &sa, &ar);
	if (sa && ar && ar->alignment == RGN_ALIGN_QSPLIT)
		ED_view3d_quadview_update(sa, ar, true);
}

static void rna_RegionView3D_view_location_get(PointerRNA *ptr, float *values)
{
	RegionView3D *rv3d = (RegionView3D *)(ptr->data);
	negate_v3_v3(values, rv3d->ofs);
}

static void rna_RegionView3D_view_location_set(PointerRNA *ptr, const float *values)
{
	RegionView3D *rv3d = (RegionView3D *)(ptr->data);
	negate_v3_v3(rv3d->ofs, values);
}

static void rna_RegionView3D_view_rotation_get(PointerRNA *ptr, float *values)
{
	RegionView3D *rv3d = (RegionView3D *)(ptr->data);
	invert_qt_qt(values, rv3d->viewquat);
}

static void rna_RegionView3D_view_rotation_set(PointerRNA *ptr, const float *values)
{
	RegionView3D *rv3d = (RegionView3D *)(ptr->data);
	invert_qt_qt(rv3d->viewquat, values);
}

static void rna_RegionView3D_view_matrix_set(PointerRNA *ptr, const float *values)
{
	RegionView3D *rv3d = (RegionView3D *)(ptr->data);
	float mat[4][4];
	invert_m4_m4(mat, (float (*)[4])values);
	ED_view3d_from_m4(mat, rv3d->ofs, rv3d->viewquat, &rv3d->dist);
}

static int rna_SpaceView3D_viewport_shade_get(PointerRNA *ptr)
{
	Scene *scene = WM_windows_scene_get_from_screen(G.main->wm.first, ptr->id.data);
	RenderEngineType *type = RE_engines_find(scene->r.engine);
	View3D *v3d = (View3D *)ptr->data;
	int drawtype = v3d->drawtype;

	if (drawtype == OB_RENDER && !(type && type->render_to_view))
		return OB_SOLID;

	return drawtype;
}

static void rna_SpaceView3D_viewport_shade_set(PointerRNA *ptr, int value)
{
	View3D *v3d = (View3D *)ptr->data;
	if (value != v3d->drawtype && value == OB_RENDER) {
		v3d->prev_drawtype = v3d->drawtype;
	}
	v3d->drawtype = value;
}

static EnumPropertyItem *rna_SpaceView3D_viewport_shade_itemf(bContext *C, PointerRNA *UNUSED(ptr),
                                                              PropertyRNA *UNUSED(prop), bool *r_free)
{
	wmWindow *win = CTX_wm_window(C);
	Scene *scene = WM_window_get_active_scene(win);
	RenderEngineType *type = RE_engines_find(scene->r.engine);

	EnumPropertyItem *item = NULL;
	int totitem = 0;

	RNA_enum_items_add_value(&item, &totitem, rna_enum_viewport_shade_items, OB_BOUNDBOX);
	RNA_enum_items_add_value(&item, &totitem, rna_enum_viewport_shade_items, OB_WIRE);
	RNA_enum_items_add_value(&item, &totitem, rna_enum_viewport_shade_items, OB_SOLID);
	RNA_enum_items_add_value(&item, &totitem, rna_enum_viewport_shade_items, OB_TEXTURE);
	RNA_enum_items_add_value(&item, &totitem, rna_enum_viewport_shade_items, OB_MATERIAL);

	if (type && type->render_to_view)
		RNA_enum_items_add_value(&item, &totitem, rna_enum_viewport_shade_items, OB_RENDER);

	RNA_enum_item_end(&item, &totitem);
	*r_free = true;

	return item;
}

static EnumPropertyItem *rna_SpaceView3D_stereo3d_camera_itemf(bContext *C, PointerRNA *UNUSED(ptr),
                                                               PropertyRNA *UNUSED(prop), bool *UNUSED(r_free))
{
	Scene *scene = CTX_data_scene(C);

	if (scene->r.views_format == SCE_VIEWS_FORMAT_MULTIVIEW)
		return multiview_camera_items;
	else
		return stereo3d_camera_items;
}

/* Space Image Editor */

static PointerRNA rna_SpaceImageEditor_uvedit_get(PointerRNA *ptr)
{
	return rna_pointer_inherit_refine(ptr, &RNA_SpaceUVEditor, ptr->data);
}

static void rna_SpaceImageEditor_mode_update(Main *bmain, Scene *scene, PointerRNA *UNUSED(ptr))
{
	ED_space_image_paint_update(bmain->wm.first, scene);
}


static void rna_SpaceImageEditor_show_stereo_set(PointerRNA *ptr, int value)
{
	SpaceImage *sima = (SpaceImage *)(ptr->data);

	if (value)
		sima->iuser.flag |= IMA_SHOW_STEREO;
	else
		sima->iuser.flag &= ~IMA_SHOW_STEREO;
}

static int rna_SpaceImageEditor_show_stereo_get(PointerRNA *ptr)
{
	SpaceImage *sima = (SpaceImage *)(ptr->data);
	return (sima->iuser.flag & IMA_SHOW_STEREO) != 0;
}

static void rna_SpaceImageEditor_show_stereo_update(Main *UNUSED(bmain), Scene *UNUSED(unused), PointerRNA *ptr)
{
	SpaceImage *sima = (SpaceImage *)(ptr->data);
	Image *ima = sima->image;

	if (ima) {
		if (ima->rr) {
			BKE_image_multilayer_index(ima->rr, &sima->iuser);
		}
		else {
			BKE_image_multiview_index(ima, &sima->iuser);
		}
	}
}

static int rna_SpaceImageEditor_show_render_get(PointerRNA *ptr)
{
	SpaceImage *sima = (SpaceImage *)(ptr->data);
	return ED_space_image_show_render(sima);
}

static int rna_SpaceImageEditor_show_paint_get(PointerRNA *ptr)
{
	SpaceImage *sima = (SpaceImage *)(ptr->data);
	return ED_space_image_show_paint(sima);
}

static int rna_SpaceImageEditor_show_uvedit_get(PointerRNA *ptr)
{
	SpaceImage *sima = (SpaceImage *)(ptr->data);
	bScreen *sc = (bScreen *)ptr->id.data;
	Scene *scene = ED_screen_scene_find(sc, G.main->wm.first);

	return ED_space_image_show_uvedit(sima, scene->obedit);
}

static int rna_SpaceImageEditor_show_maskedit_get(PointerRNA *ptr)
{
	SpaceImage *sima = (SpaceImage *)(ptr->data);
	bScreen *sc = (bScreen *)ptr->id.data;
<<<<<<< HEAD

	TODO_LAYER_CONTEXT; /* get SceneLayer from context/window/workspace instead */
	SceneLayer *sl = BKE_scene_layer_context_active(sc->scene);
=======
	Scene *scene = ED_screen_scene_find(sc, G.main->wm.first);
	SceneLayer *sl = BKE_scene_layer_context_active(scene);
>>>>>>> a5b3df75

	return ED_space_image_check_show_maskedit(sl, sima);
}

static void rna_SpaceImageEditor_image_set(PointerRNA *ptr, PointerRNA value)
{
	SpaceImage *sima = (SpaceImage *)(ptr->data);
	bScreen *sc = (bScreen *)ptr->id.data;
	Scene *scene = ED_screen_scene_find(sc, G.main->wm.first);

	ED_space_image_set(sima, scene, scene->obedit, (Image *)value.data);
}

static void rna_SpaceImageEditor_mask_set(PointerRNA *ptr, PointerRNA value)
{
	SpaceImage *sima = (SpaceImage *)(ptr->data);

	ED_space_image_set_mask(NULL, sima, (Mask *)value.data);
}

static EnumPropertyItem *rna_SpaceImageEditor_draw_channels_itemf(bContext *UNUSED(C), PointerRNA *ptr,
                                                                  PropertyRNA *UNUSED(prop), bool *r_free)
{
	SpaceImage *sima = (SpaceImage *)ptr->data;
	EnumPropertyItem *item = NULL;
	ImBuf *ibuf;
	void *lock;
	int zbuf, alpha, totitem = 0;

	ibuf = ED_space_image_acquire_buffer(sima, &lock);

	alpha = ibuf && (ibuf->channels == 4);
	zbuf = ibuf && (ibuf->zbuf || ibuf->zbuf_float || (ibuf->channels == 1));

	ED_space_image_release_buffer(sima, ibuf, lock);

	if (alpha && zbuf)
		return draw_channels_items;

	if (alpha) {
		RNA_enum_items_add_value(&item, &totitem, draw_channels_items, SI_USE_ALPHA);
		RNA_enum_items_add_value(&item, &totitem, draw_channels_items, 0);
		RNA_enum_items_add_value(&item, &totitem, draw_channels_items, SI_SHOW_ALPHA);
	}
	else if (zbuf) {
		RNA_enum_items_add_value(&item, &totitem, draw_channels_items, 0);
		RNA_enum_items_add_value(&item, &totitem, draw_channels_items, SI_SHOW_ZBUF);
	}
	else {
		RNA_enum_items_add_value(&item, &totitem, draw_channels_items, 0);
	}

	RNA_enum_items_add_value(&item, &totitem, draw_channels_items, SI_SHOW_R);
	RNA_enum_items_add_value(&item, &totitem, draw_channels_items, SI_SHOW_G);
	RNA_enum_items_add_value(&item, &totitem, draw_channels_items, SI_SHOW_B);

	RNA_enum_item_end(&item, &totitem);
	*r_free = true;

	return item;
}

static void rna_SpaceImageEditor_zoom_get(PointerRNA *ptr, float *values)
{
	SpaceImage *sima = (SpaceImage *)ptr->data;
	ScrArea *sa;
	ARegion *ar;

	values[0] = values[1] = 1;

	/* find aregion */
	sa = rna_area_from_space(ptr); /* can be NULL */
	ar = BKE_area_find_region_type(sa, RGN_TYPE_WINDOW);
	if (ar) {
		ED_space_image_get_zoom(sima, ar, &values[0], &values[1]);
	}
}

static void rna_SpaceImageEditor_cursor_location_get(PointerRNA *ptr, float *values)
{
	SpaceImage *sima = (SpaceImage *)ptr->data;

	if (sima->flag & SI_COORDFLOATS) {
		copy_v2_v2(values, sima->cursor);
	}
	else {
		int w, h;
		ED_space_image_get_size(sima, &w, &h);

		values[0] = sima->cursor[0] * w;
		values[1] = sima->cursor[1] * h;
	}
}

static void rna_SpaceImageEditor_cursor_location_set(PointerRNA *ptr, const float *values)
{
	SpaceImage *sima = (SpaceImage *)ptr->data;

	if (sima->flag & SI_COORDFLOATS) {
		copy_v2_v2(sima->cursor, values);
	}
	else {
		int w, h;
		ED_space_image_get_size(sima, &w, &h);

		sima->cursor[0] = values[0] / w;
		sima->cursor[1] = values[1] / h;
	}
}

static void rna_SpaceImageEditor_image_update(Main *UNUSED(bmain), Scene *UNUSED(scene), PointerRNA *ptr)
{
	SpaceImage *sima = (SpaceImage *)ptr->data;
	Image *ima = sima->image;

	/* make sure all the iuser settings are valid for the sima image */
	if (ima) {
		if (ima->rr) {
			if (BKE_image_multilayer_index(sima->image->rr, &sima->iuser) == NULL) {
				BKE_image_init_imageuser(sima->image, &sima->iuser);
			}
		}
		else {
			BKE_image_multiview_index(ima, &sima->iuser);
		}
	}
}

static void rna_SpaceImageEditor_scopes_update(struct bContext *C, struct PointerRNA *ptr)
{
	SpaceImage *sima = (SpaceImage *)ptr->data;
	ImBuf *ibuf;
	void *lock;

	ibuf = ED_space_image_acquire_buffer(sima, &lock);
	if (ibuf) {
		ED_space_image_scopes_update(C, sima, ibuf, true);
		WM_main_add_notifier(NC_IMAGE, sima->image);
	}
	ED_space_image_release_buffer(sima, ibuf, lock);
}

static EnumPropertyItem *rna_SpaceImageEditor_pivot_itemf(bContext *UNUSED(C), PointerRNA *ptr,
                                                          PropertyRNA *UNUSED(prop), bool *UNUSED(r_free))
{
	static EnumPropertyItem pivot_items[] = {
		{V3D_AROUND_CENTER_BOUNDS, "CENTER", ICON_ROTATE, "Bounding Box Center", ""},
		{V3D_AROUND_CENTER_MEAN, "MEDIAN", ICON_ROTATECENTER, "Median Point", ""},
		{V3D_AROUND_CURSOR, "CURSOR", ICON_CURSOR, "2D Cursor", ""},
		{V3D_AROUND_LOCAL_ORIGINS, "INDIVIDUAL_ORIGINS", ICON_ROTATECOLLECTION,
		            "Individual Origins", "Pivot around each selected island's own median point"},
		{0, NULL, 0, NULL, NULL}
	};

	SpaceImage *sima = (SpaceImage *)ptr->data;

	if (sima->mode == SI_MODE_PAINT)
		return pivot_items_full;
	else
		return pivot_items;
}

/* Space Text Editor */

static void rna_SpaceTextEditor_word_wrap_set(PointerRNA *ptr, int value)
{
	SpaceText *st = (SpaceText *)(ptr->data);

	st->wordwrap = value;
	st->left = 0;
}

static void rna_SpaceTextEditor_text_set(PointerRNA *ptr, PointerRNA value)
{
	SpaceText *st = (SpaceText *)(ptr->data);

	st->text = value.data;

	WM_main_add_notifier(NC_TEXT | NA_SELECTED, st->text);
}

static void rna_SpaceTextEditor_updateEdited(Main *UNUSED(bmain), Scene *UNUSED(scene), PointerRNA *ptr)
{
	SpaceText *st = (SpaceText *)ptr->data;

	if (st->text)
		WM_main_add_notifier(NC_TEXT | NA_EDITED, st->text);
}

/* Space Properties */

/* note: this function exists only to avoid id refcounting */
static void rna_SpaceProperties_pin_id_set(PointerRNA *ptr, PointerRNA value)
{
	SpaceButs *sbuts = (SpaceButs *)(ptr->data);
	sbuts->pinid = value.data;
}

static StructRNA *rna_SpaceProperties_pin_id_typef(PointerRNA *ptr)
{
	SpaceButs *sbuts = (SpaceButs *)(ptr->data);

	if (sbuts->pinid)
		return ID_code_to_RNA_type(GS(sbuts->pinid->name));

	return &RNA_ID;
}

static void rna_SpaceProperties_pin_id_update(Main *UNUSED(bmain), Scene *UNUSED(scene), PointerRNA *ptr)
{
	SpaceButs *sbuts = (SpaceButs *)(ptr->data);
	ID *id = sbuts->pinid;

	if (id == NULL) {
		sbuts->flag &= ~SB_PIN_CONTEXT;
		return;
	}

	switch (GS(id->name)) {
		case ID_MA:
			WM_main_add_notifier(NC_MATERIAL | ND_SHADING, NULL);
			break;
		case ID_TE:
			WM_main_add_notifier(NC_TEXTURE, NULL);
			break;
		case ID_WO:
			WM_main_add_notifier(NC_WORLD, NULL);
			break;
		case ID_LA:
			WM_main_add_notifier(NC_LAMP, NULL);
			break;
	}
}


static void rna_SpaceProperties_context_set(PointerRNA *ptr, int value)
{
	SpaceButs *sbuts = (SpaceButs *)(ptr->data);

	sbuts->mainb = value;
	sbuts->mainbuser = value;
}

static EnumPropertyItem *rna_SpaceProperties_context_itemf(bContext *UNUSED(C), PointerRNA *ptr,
                                                           PropertyRNA *UNUSED(prop), bool *r_free)
{
	SpaceButs *sbuts = (SpaceButs *)(ptr->data);
	EnumPropertyItem *item = NULL;
	int totitem = 0;

	if (sbuts->pathflag & (1 << BCONTEXT_RENDER)) {
		RNA_enum_items_add_value(&item, &totitem, buttons_context_items, BCONTEXT_RENDER);
	}

	if (sbuts->pathflag & (1 << BCONTEXT_RENDER_LAYER)) {
		RNA_enum_items_add_value(&item, &totitem, buttons_context_items, BCONTEXT_RENDER_LAYER);
	}

	if (sbuts->pathflag & (1 << BCONTEXT_SCENE)) {
		RNA_enum_items_add_value(&item, &totitem, buttons_context_items, BCONTEXT_SCENE);
	}

	if (sbuts->pathflag & (1 << BCONTEXT_COLLECTION)) {
		RNA_enum_items_add_value(&item, &totitem, buttons_context_items, BCONTEXT_COLLECTION);
	}

	if (sbuts->pathflag & (1 << BCONTEXT_WORLD)) {
		RNA_enum_items_add_value(&item, &totitem, buttons_context_items, BCONTEXT_WORLD);
	}

	if (sbuts->pathflag & (1 << BCONTEXT_OBJECT)) {
		RNA_enum_items_add_value(&item, &totitem, buttons_context_items, BCONTEXT_OBJECT);
	}

	if (sbuts->pathflag & (1 << BCONTEXT_CONSTRAINT)) {
		RNA_enum_items_add_value(&item, &totitem, buttons_context_items, BCONTEXT_CONSTRAINT);
	}

	if (sbuts->pathflag & (1 << BCONTEXT_MODIFIER)) {
		RNA_enum_items_add_value(&item, &totitem, buttons_context_items, BCONTEXT_MODIFIER);
	}

	if (sbuts->pathflag & (1 << BCONTEXT_DATA)) {
		RNA_enum_items_add_value(&item, &totitem, buttons_context_items, BCONTEXT_DATA);
		(item + totitem - 1)->icon = sbuts->dataicon;
	}

	if (sbuts->pathflag & (1 << BCONTEXT_BONE)) {
		RNA_enum_items_add_value(&item, &totitem, buttons_context_items, BCONTEXT_BONE);
	}

	if (sbuts->pathflag & (1 << BCONTEXT_BONE_CONSTRAINT)) {
		RNA_enum_items_add_value(&item, &totitem, buttons_context_items, BCONTEXT_BONE_CONSTRAINT);
	}

	if (sbuts->pathflag & (1 << BCONTEXT_MATERIAL)) {
		RNA_enum_items_add_value(&item, &totitem, buttons_context_items, BCONTEXT_MATERIAL);
	}

	if (sbuts->pathflag & (1 << BCONTEXT_TEXTURE)) {
		RNA_enum_items_add_value(&item, &totitem, buttons_context_items, BCONTEXT_TEXTURE);
	}

	if (sbuts->pathflag & (1 << BCONTEXT_PARTICLE)) {
		RNA_enum_items_add_value(&item, &totitem, buttons_context_items, BCONTEXT_PARTICLE);
	}

	if (sbuts->pathflag & (1 << BCONTEXT_PHYSICS)) {
		RNA_enum_items_add_value(&item, &totitem, buttons_context_items, BCONTEXT_PHYSICS);
	}

	RNA_enum_item_end(&item, &totitem);
	*r_free = true;

	return item;
}

static void rna_SpaceProperties_context_update(Main *UNUSED(bmain), Scene *UNUSED(scene), PointerRNA *ptr)
{
	SpaceButs *sbuts = (SpaceButs *)(ptr->data);
	/* XXX BCONTEXT_DATA is ugly, but required for lamps... See T51318. */
	if (ELEM(sbuts->mainb, BCONTEXT_WORLD, BCONTEXT_MATERIAL, BCONTEXT_TEXTURE, BCONTEXT_DATA)) {
		sbuts->preview = 1;
	}
}

static void rna_SpaceProperties_align_set(PointerRNA *ptr, int value)
{
	SpaceButs *sbuts = (SpaceButs *)(ptr->data);

	sbuts->align = value;
	sbuts->re_align = 1;
}

static EnumPropertyItem *rna_SpaceProperties_texture_context_itemf(bContext *C, PointerRNA *UNUSED(ptr),
                                                                   PropertyRNA *UNUSED(prop), bool *r_free)
{
	EnumPropertyItem *item = NULL;
	int totitem = 0;

	if (ED_texture_context_check_world(C)) {
		RNA_enum_items_add_value(&item, &totitem, buttons_texture_context_items, SB_TEXC_WORLD);
	}

	if (ED_texture_context_check_lamp(C)) {
		RNA_enum_items_add_value(&item, &totitem, buttons_texture_context_items, SB_TEXC_LAMP);
	}
	else if (ED_texture_context_check_material(C)) {
		RNA_enum_items_add_value(&item, &totitem, buttons_texture_context_items, SB_TEXC_MATERIAL);
	}

	if (ED_texture_context_check_particles(C)) {
		RNA_enum_items_add_value(&item, &totitem, buttons_texture_context_items, SB_TEXC_PARTICLES);
	}

	if (ED_texture_context_check_linestyle(C)) {
		RNA_enum_items_add_value(&item, &totitem, buttons_texture_context_items, SB_TEXC_LINESTYLE);
	}

	if (ED_texture_context_check_others(C)) {
		RNA_enum_items_add_value(&item, &totitem, buttons_texture_context_items, SB_TEXC_OTHER);
	}

	RNA_enum_item_end(&item, &totitem);
	*r_free = true;

	return item;
}

static void rna_SpaceProperties_texture_context_set(PointerRNA *ptr, int value)
{
	SpaceButs *sbuts = (SpaceButs *)(ptr->data);

	/* User action, no need to keep "better" value in prev here! */
	sbuts->texture_context = sbuts->texture_context_prev = value;
}

/* Space Console */
static void rna_ConsoleLine_body_get(PointerRNA *ptr, char *value)
{
	ConsoleLine *ci = (ConsoleLine *)ptr->data;
	memcpy(value, ci->line, ci->len + 1);
}

static int rna_ConsoleLine_body_length(PointerRNA *ptr)
{
	ConsoleLine *ci = (ConsoleLine *)ptr->data;
	return ci->len;
}

static void rna_ConsoleLine_body_set(PointerRNA *ptr, const char *value)
{
	ConsoleLine *ci = (ConsoleLine *)ptr->data;
	int len = strlen(value);

	if ((len >= ci->len_alloc) || (len * 2 < ci->len_alloc) ) { /* allocate a new string */
		MEM_freeN(ci->line);
		ci->line = MEM_mallocN((len + 1) * sizeof(char), "rna_consoleline");
		ci->len_alloc = len + 1;
	}
	memcpy(ci->line, value, len + 1);
	ci->len = len;

	if (ci->cursor > len) /* clamp the cursor */
		ci->cursor = len;
}

static void rna_ConsoleLine_cursor_index_range(PointerRNA *ptr, int *min, int *max,
                                               int *UNUSED(softmin), int *UNUSED(softmax))
{
	ConsoleLine *ci = (ConsoleLine *)ptr->data;

	*min = 0;
	*max = ci->len; /* intentionally _not_ -1 */
}

/* Space Dopesheet */

static void rna_SpaceDopeSheetEditor_action_set(PointerRNA *ptr, PointerRNA value)
{
	SpaceAction *saction = (SpaceAction *)(ptr->data);
	bAction *act = (bAction *)value.data;

	if ((act == NULL) || (act->idroot == 0)) {
		/* just set if we're clearing the action or if the action is "amorphous" still */
		saction->action = act;
	}
	else {
		/* action to set must strictly meet the mode criteria... */
		if (saction->mode == SACTCONT_ACTION) {
			/* currently, this is "object-level" only, until we have some way of specifying this */
			if (act->idroot == ID_OB)
				saction->action = act;
			else
				printf("ERROR: cannot assign Action '%s' to Action Editor, as action is not object-level animation\n",
				       act->id.name + 2);
		}
		else if (saction->mode == SACTCONT_SHAPEKEY) {
			/* as the name says, "shapekey-level" only... */
			if (act->idroot == ID_KE)
				saction->action = act;
			else
				printf("ERROR: cannot assign Action '%s' to Shape Key Editor, as action doesn't animate Shape Keys\n",
				       act->id.name + 2);
		}
		else {
			printf("ACK: who's trying to set an action while not in a mode displaying a single Action only?\n");
		}
	}
}

static void rna_SpaceDopeSheetEditor_action_update(Main *bmain, bContext *C, Scene *UNUSED(scene), PointerRNA *ptr)
{
	SpaceAction *saction = (SpaceAction *)(ptr->data);
	SceneLayer *sl = CTX_data_scene_layer(C);
	Object *obact = OBACT_NEW;

	/* we must set this action to be the one used by active object (if not pinned) */
	if (obact /* && saction->pin == 0*/) {
		AnimData *adt = NULL;

		if (saction->mode == SACTCONT_ACTION) {
			/* TODO: context selector could help decide this with more control? */
			adt = BKE_animdata_add_id(&obact->id); /* this only adds if non-existent */
		}
		else if (saction->mode == SACTCONT_SHAPEKEY) {
			Key *key = BKE_key_from_object(obact);
			if (key)
				adt = BKE_animdata_add_id(&key->id);  /* this only adds if non-existent */
		}

		/* set action */
		// FIXME: this overlaps a lot with the BKE_animdata_set_action() API method
		if (adt) {
			/* Don't do anything if old and new actions are the same... */
			if (adt->action != saction->action) {
				/* NLA Tweak Mode needs special handling... */
				if (adt->flag & ADT_NLA_EDIT_ON) {
					/* Exit editmode first - we cannot change actions while in tweakmode
					 * NOTE: This will clear the action ref properly
					 */
					BKE_nla_tweakmode_exit(adt);

					/* Assign new action, and adjust the usercounts accordingly */
					adt->action = saction->action;
					id_us_plus((ID *)adt->action);
				}
				else {
					/* Handle old action... */
					if (adt->action) {
						/* Fix id-count of action we're replacing */
						id_us_min(&adt->action->id);

						/* To prevent data loss (i.e. if users flip between actions using the Browse menu),
						 * stash this action if nothing else uses it.
						 *
						 * EXCEPTION:
						 * This callback runs when unlinking actions. In that case, we don't want to
						 * stash the action, as the user is signalling that they want to detach it.
						 * This can be reviewed again later, but it could get annoying if we keep these instead.
						 */
						if ((adt->action->id.us <= 0) && (saction->action != NULL)) {
							/* XXX: Things here get dodgy if this action is only partially completed,
							 *      and the user then uses the browse menu to get back to this action,
							 *      assigning it as the active action (i.e. the stash strip gets out of sync)
							 */
							BKE_nla_action_stash(adt);
						}
					}

					/* Assign new action, and adjust the usercounts accordingly */
					adt->action = saction->action;
					id_us_plus((ID *)adt->action);
				}
			}

			/* Force update of animdata */
			adt->recalc |= ADT_RECALC_ANIM;
		}

		/* force depsgraph flush too */
		DEG_id_tag_update(&obact->id, OB_RECALC_OB | OB_RECALC_DATA);
		/* Update relations as well, so new time source dependency is added. */
		DEG_relations_tag_update(bmain);
	}
}

<<<<<<< HEAD
static void rna_SpaceDopeSheetEditor_mode_update(Main *UNUSED(bmain), bContext *C, Scene *UNUSED(scene), PointerRNA *ptr)
=======
static void rna_SpaceDopeSheetEditor_mode_update(bContext *C, PointerRNA *ptr)
>>>>>>> a5b3df75
{
	SpaceAction *saction = (SpaceAction *)(ptr->data);
	SceneLayer *sl = CTX_data_scene_layer(C);
	Object *obact = OBACT_NEW;

	/* special exceptions for ShapeKey Editor mode */
	if (saction->mode == SACTCONT_SHAPEKEY) {
		Key *key = BKE_key_from_object(obact);

		/* 1)	update the action stored for the editor */
		if (key)
			saction->action = (key->adt) ? key->adt->action : NULL;
		else
			saction->action = NULL;

		/* 2)	enable 'show sliders' by default, since one of the main
		 *		points of the ShapeKey Editor is to provide a one-stop shop
		 *		for controlling the shapekeys, whose main control is the value
		 */
		saction->flag |= SACTION_SLIDERS;
	}
	/* make sure action stored is valid */
	else if (saction->mode == SACTCONT_ACTION) {
		/* 1)	update the action stored for the editor */
		/* TODO: context selector could help decide this with more control? */
		if (obact)
			saction->action = (obact->adt) ? obact->adt->action : NULL;
		else
			saction->action = NULL;
	}

	/* recalculate extents of channel list */
	saction->flag |= SACTION_TEMP_NEEDCHANSYNC;
}

/* Space Graph Editor */

static void rna_SpaceGraphEditor_display_mode_update(Main *UNUSED(bmain), Scene *UNUSED(scene), PointerRNA *ptr)
{
	ScrArea *sa = rna_area_from_space(ptr);

	/* after changing view mode, must force recalculation of F-Curve colors
	 * which can only be achieved using refresh as opposed to redraw
	 */
	ED_area_tag_refresh(sa);
}

static int rna_SpaceGraphEditor_has_ghost_curves_get(PointerRNA *ptr)
{
	SpaceIpo *sipo = (SpaceIpo *)(ptr->data);
	return (BLI_listbase_is_empty(&sipo->ghostCurves) == false);
}

static void rna_SpaceConsole_rect_update(Main *UNUSED(bmain), Scene *UNUSED(scene), PointerRNA *ptr)
{
	SpaceConsole *sc = ptr->data;
	WM_main_add_notifier(NC_SPACE | ND_SPACE_CONSOLE | NA_EDITED, sc);
}

static void rna_Sequencer_view_type_update(Main *UNUSED(bmain), Scene *UNUSED(scene), PointerRNA *ptr)
{
	ScrArea *sa = rna_area_from_space(ptr);
	ED_area_tag_refresh(sa);
}

static float rna_BackgroundImage_opacity_get(PointerRNA *ptr)
{
	BGpic *bgpic = (BGpic *)ptr->data;
	return 1.0f - bgpic->blend;
}

static void rna_BackgroundImage_opacity_set(PointerRNA *ptr, float value)
{
	BGpic *bgpic = (BGpic *)ptr->data;
	bgpic->blend = 1.0f - value;
}

/* radius internally (expose as a distance value) */
static float rna_BackgroundImage_size_get(PointerRNA *ptr)
{
	BGpic *bgpic = ptr->data;
	return bgpic->size * 2.0f;
}

static void rna_BackgroundImage_size_set(PointerRNA *ptr, float value)
{
	BGpic *bgpic = ptr->data;
	bgpic->size = value * 0.5f;
}

static BGpic *rna_BackgroundImage_new(View3D *v3d)
{
	BGpic *bgpic = ED_view3D_background_image_new(v3d);

	WM_main_add_notifier(NC_SPACE | ND_SPACE_VIEW3D, v3d);

	return bgpic;
}

static void rna_BackgroundImage_remove(View3D *v3d, ReportList *reports, PointerRNA *bgpic_ptr)
{
	BGpic *bgpic = bgpic_ptr->data;
	if (BLI_findindex(&v3d->bgpicbase, bgpic) == -1) {
		BKE_report(reports, RPT_ERROR, "Background image cannot be removed");
	}

	ED_view3D_background_image_remove(v3d, bgpic);
	RNA_POINTER_INVALIDATE(bgpic_ptr);

	WM_main_add_notifier(NC_SPACE | ND_SPACE_VIEW3D, v3d);
}

static void rna_BackgroundImage_clear(View3D *v3d)
{
	ED_view3D_background_image_clear(v3d);
	WM_main_add_notifier(NC_SPACE | ND_SPACE_VIEW3D, v3d);
}

/* Space Node Editor */

static void rna_SpaceNodeEditor_node_tree_set(PointerRNA *ptr, const PointerRNA value)
{
	SpaceNode *snode = (SpaceNode *)ptr->data;
	ED_node_tree_start(snode, (bNodeTree *)value.data, NULL, NULL);
}

static int rna_SpaceNodeEditor_node_tree_poll(PointerRNA *ptr, const PointerRNA value)
{
	SpaceNode *snode = (SpaceNode *)ptr->data;
	bNodeTree *ntree = (bNodeTree *)value.data;

	/* node tree type must match the selected type in node editor */
	return (STREQ(snode->tree_idname, ntree->idname));
}

static void rna_SpaceNodeEditor_node_tree_update(const bContext *C, PointerRNA *UNUSED(ptr))
{
	ED_node_tree_update(C);
}

static int rna_SpaceNodeEditor_tree_type_get(PointerRNA *ptr)
{
	SpaceNode *snode = (SpaceNode *)ptr->data;
	return rna_node_tree_idname_to_enum(snode->tree_idname);
}
static void rna_SpaceNodeEditor_tree_type_set(PointerRNA *ptr, int value)
{
	SpaceNode *snode = (SpaceNode *)ptr->data;
	ED_node_set_tree_type(snode, rna_node_tree_type_from_enum(value));
}
static int rna_SpaceNodeEditor_tree_type_poll(void *Cv, bNodeTreeType *type)
{
	bContext *C = (bContext *)Cv;
	if (type->poll)
		return type->poll(C, type);
	else
		return true;
}
static EnumPropertyItem *rna_SpaceNodeEditor_tree_type_itemf(bContext *C, PointerRNA *UNUSED(ptr),
                                                             PropertyRNA *UNUSED(prop), bool *r_free)
{
	return rna_node_tree_type_itemf(C, rna_SpaceNodeEditor_tree_type_poll, r_free);
}

static void rna_SpaceNodeEditor_path_get(PointerRNA *ptr, char *value)
{
	SpaceNode *snode = ptr->data;
	ED_node_tree_path_get(snode, value);
}

static int rna_SpaceNodeEditor_path_length(PointerRNA *ptr)
{
	SpaceNode *snode = ptr->data;
	return ED_node_tree_path_length(snode);
}

static void rna_SpaceNodeEditor_path_clear(SpaceNode *snode, bContext *C)
{
	ED_node_tree_start(snode, NULL, NULL, NULL);
	ED_node_tree_update(C);
}

static void rna_SpaceNodeEditor_path_start(SpaceNode *snode, bContext *C, PointerRNA *node_tree)
{
	ED_node_tree_start(snode, (bNodeTree *)node_tree->data, NULL, NULL);
	ED_node_tree_update(C);
}

static void rna_SpaceNodeEditor_path_append(SpaceNode *snode, bContext *C, PointerRNA *node_tree, PointerRNA *node)
{
	ED_node_tree_push(snode, node_tree->data, node->data);
	ED_node_tree_update(C);
}

static void rna_SpaceNodeEditor_path_pop(SpaceNode *snode, bContext *C)
{
	ED_node_tree_pop(snode);
	ED_node_tree_update(C);
}

static void rna_SpaceNodeEditor_show_backdrop_update(Main *UNUSED(bmain), Scene *UNUSED(scene), PointerRNA *UNUSED(ptr))
{
	WM_main_add_notifier(NC_NODE | NA_EDITED, NULL);
	WM_main_add_notifier(NC_SCENE | ND_NODES, NULL);
}

static void rna_SpaceNodeEditor_cursor_location_from_region(SpaceNode *snode, bContext *C, int x, int y)
{
	ARegion *ar = CTX_wm_region(C);

	UI_view2d_region_to_view(&ar->v2d, x, y, &snode->cursor[0], &snode->cursor[1]);
	snode->cursor[0] /= UI_DPI_FAC;
	snode->cursor[1] /= UI_DPI_FAC;
}

static void rna_SpaceClipEditor_clip_set(PointerRNA *ptr, PointerRNA value)
{
	SpaceClip *sc = (SpaceClip *)(ptr->data);
	bScreen *screen = (bScreen *)ptr->id.data;

	ED_space_clip_set_clip(NULL, screen, sc, (MovieClip *)value.data);
}

static void rna_SpaceClipEditor_mask_set(PointerRNA *ptr, PointerRNA value)
{
	SpaceClip *sc = (SpaceClip *)(ptr->data);

	ED_space_clip_set_mask(NULL, sc, (Mask *)value.data);
}

static void rna_SpaceClipEditor_clip_mode_update(Main *UNUSED(bmain), Scene *UNUSED(scene), PointerRNA *ptr)
{
	SpaceClip *sc = (SpaceClip *)(ptr->data);

	sc->scopes.ok = 0;
}

static void rna_SpaceClipEditor_lock_selection_update(Main *UNUSED(bmain), Scene *UNUSED(scene), PointerRNA *ptr)
{
	SpaceClip *sc = (SpaceClip *)(ptr->data);

	sc->xlockof = 0.f;
	sc->ylockof = 0.f;
}

static void rna_SpaceClipEditor_view_type_update(Main *UNUSED(bmain), Scene *UNUSED(scene), PointerRNA *ptr)
{
	ScrArea *sa = rna_area_from_space(ptr);
	ED_area_tag_refresh(sa);
}

/* File browser. */

static int rna_FileSelectParams_use_lib_get(PointerRNA *ptr)
{
	FileSelectParams *params = ptr->data;

	return params && (params->type == FILE_LOADLIB);
}

static EnumPropertyItem *rna_FileSelectParams_recursion_level_itemf(
        bContext *UNUSED(C), PointerRNA *ptr, PropertyRNA *UNUSED(prop), bool *r_free)
{
	FileSelectParams *params = ptr->data;

	if (params && params->type != FILE_LOADLIB) {
		EnumPropertyItem *item = NULL;
		int totitem = 0;

		RNA_enum_items_add_value(&item, &totitem, fileselectparams_recursion_level_items, 0);
		RNA_enum_items_add_value(&item, &totitem, fileselectparams_recursion_level_items, 2);
		RNA_enum_items_add_value(&item, &totitem, fileselectparams_recursion_level_items, 3);
		RNA_enum_items_add_value(&item, &totitem, fileselectparams_recursion_level_items, 4);

		RNA_enum_item_end(&item, &totitem);
		*r_free = true;

		return item;
	}

	*r_free = false;
	return fileselectparams_recursion_level_items;
}

static void rna_FileBrowser_FSMenuEntry_path_get(PointerRNA *ptr, char *value)
{
	char *path = ED_fsmenu_entry_get_path(ptr->data);

	strcpy(value, path ? path : "");
}

static int rna_FileBrowser_FSMenuEntry_path_length(PointerRNA *ptr)
{
	char *path = ED_fsmenu_entry_get_path(ptr->data);

	return (int)(path ? strlen(path) : 0);
}

static void rna_FileBrowser_FSMenuEntry_path_set(PointerRNA *ptr, const char *value)
{
	FSMenuEntry *fsm = ptr->data;

	/* Note: this will write to file immediately.
	 * Not nice (and to be fixed ultimately), but acceptable in this case for now. */
	ED_fsmenu_entry_set_path(fsm, value);
}

static void rna_FileBrowser_FSMenuEntry_name_get(PointerRNA *ptr, char *value)
{
	strcpy(value, ED_fsmenu_entry_get_name(ptr->data));
}

static int rna_FileBrowser_FSMenuEntry_name_length(PointerRNA *ptr)
{
	return (int)strlen(ED_fsmenu_entry_get_name(ptr->data));
}

static void rna_FileBrowser_FSMenuEntry_name_set(PointerRNA *ptr, const char *value)
{
	FSMenuEntry *fsm = ptr->data;

	/* Note: this will write to file immediately.
	 * Not nice (and to be fixed ultimately), but acceptable in this case for now. */
	ED_fsmenu_entry_set_name(fsm, value);
}

static int rna_FileBrowser_FSMenuEntry_name_get_editable(PointerRNA *ptr, const char **UNUSED(r_info))
{
	FSMenuEntry *fsm = ptr->data;

	return fsm->save ? PROP_EDITABLE : 0;
}

static void rna_FileBrowser_FSMenu_next(CollectionPropertyIterator *iter)
{
	ListBaseIterator *internal = &iter->internal.listbase;

	if (internal->skip) {
		do {
			internal->link = (Link *)(((FSMenuEntry *)(internal->link))->next);
			iter->valid = (internal->link != NULL);
		} while (iter->valid && internal->skip(iter, internal->link));
	}
	else {
		internal->link = (Link *)(((FSMenuEntry *)(internal->link))->next);
		iter->valid = (internal->link != NULL);
	}
}

static void rna_FileBrowser_FSMenu_begin(CollectionPropertyIterator *iter, FSMenuCategory category)
{
	ListBaseIterator *internal = &iter->internal.listbase;

	struct FSMenu *fsmenu = ED_fsmenu_get();
	struct FSMenuEntry *fsmentry = ED_fsmenu_get_category(fsmenu, category);

	internal->link = (fsmentry) ? (Link *)fsmentry : NULL;
	internal->skip = NULL;

	iter->valid = (internal->link != NULL);
}

static PointerRNA rna_FileBrowser_FSMenu_get(CollectionPropertyIterator *iter)
{
	ListBaseIterator *internal = &iter->internal.listbase;
	PointerRNA r_ptr;

	RNA_pointer_create(NULL, &RNA_FileBrowserFSMenuEntry, internal->link, &r_ptr);

	return r_ptr;
}

static void rna_FileBrowser_FSMenu_end(CollectionPropertyIterator *UNUSED(iter))
{
}

static void rna_FileBrowser_FSMenuSystem_data_begin(CollectionPropertyIterator *iter, PointerRNA *UNUSED(ptr))
{
	rna_FileBrowser_FSMenu_begin(iter, FS_CATEGORY_SYSTEM);
}

static int rna_FileBrowser_FSMenuSystem_data_length(PointerRNA *UNUSED(ptr))
{
	struct FSMenu *fsmenu = ED_fsmenu_get();

	return ED_fsmenu_get_nentries(fsmenu, FS_CATEGORY_SYSTEM);
}

static void rna_FileBrowser_FSMenuSystemBookmark_data_begin(CollectionPropertyIterator *iter, PointerRNA *UNUSED(ptr))
{
	rna_FileBrowser_FSMenu_begin(iter, FS_CATEGORY_SYSTEM_BOOKMARKS);
}

static int rna_FileBrowser_FSMenuSystemBookmark_data_length(PointerRNA *UNUSED(ptr))
{
	struct FSMenu *fsmenu = ED_fsmenu_get();

	return ED_fsmenu_get_nentries(fsmenu, FS_CATEGORY_SYSTEM_BOOKMARKS);
}

static void rna_FileBrowser_FSMenuBookmark_data_begin(CollectionPropertyIterator *iter, PointerRNA *UNUSED(ptr))
{
	rna_FileBrowser_FSMenu_begin(iter, FS_CATEGORY_BOOKMARKS);
}

static int rna_FileBrowser_FSMenuBookmark_data_length(PointerRNA *UNUSED(ptr))
{
	struct FSMenu *fsmenu = ED_fsmenu_get();

	return ED_fsmenu_get_nentries(fsmenu, FS_CATEGORY_BOOKMARKS);
}

static void rna_FileBrowser_FSMenuRecent_data_begin(CollectionPropertyIterator *iter, PointerRNA *UNUSED(ptr))
{
	rna_FileBrowser_FSMenu_begin(iter, FS_CATEGORY_RECENT);
}

static int rna_FileBrowser_FSMenuRecent_data_length(PointerRNA *UNUSED(ptr))
{
	struct FSMenu *fsmenu = ED_fsmenu_get();

	return ED_fsmenu_get_nentries(fsmenu, FS_CATEGORY_RECENT);
}

static int rna_FileBrowser_FSMenu_active_get(PointerRNA *ptr, const FSMenuCategory category)
{
	SpaceFile *sf = ptr->data;
	int actnr = -1;

	switch (category) {
		case FS_CATEGORY_SYSTEM:
			actnr = sf->systemnr;
			break;
		case FS_CATEGORY_SYSTEM_BOOKMARKS:
			actnr = sf->system_bookmarknr;
			break;
		case FS_CATEGORY_BOOKMARKS:
			actnr = sf->bookmarknr;
			break;
		case FS_CATEGORY_RECENT:
			actnr = sf->recentnr;
			break;
	}

	return actnr;
}

static void rna_FileBrowser_FSMenu_active_set(PointerRNA *ptr, int value, const FSMenuCategory category)
{
	SpaceFile *sf = ptr->data;
	struct FSMenu *fsmenu = ED_fsmenu_get();
	FSMenuEntry *fsm = ED_fsmenu_get_entry(fsmenu, category, value);

	if (fsm && sf->params) {
		switch (category) {
			case FS_CATEGORY_SYSTEM:
				sf->systemnr = value;
				break;
			case FS_CATEGORY_SYSTEM_BOOKMARKS:
				sf->system_bookmarknr = value;
				break;
			case FS_CATEGORY_BOOKMARKS:
				sf->bookmarknr = value;
				break;
			case FS_CATEGORY_RECENT:
				sf->recentnr = value;
				break;
		}

		BLI_strncpy(sf->params->dir, fsm->path, sizeof(sf->params->dir));
	}
}

static void rna_FileBrowser_FSMenu_active_range(
        PointerRNA *UNUSED(ptr), int *min, int *max, int *softmin, int *softmax, const FSMenuCategory category)
{
	struct FSMenu *fsmenu = ED_fsmenu_get();

	*min = *softmin = -1;
	*max = *softmax = ED_fsmenu_get_nentries(fsmenu, category) - 1;
}

static void rna_FileBrowser_FSMenu_active_update(struct bContext *C, PointerRNA *UNUSED(ptr))
{
	ED_file_change_dir(C);
}

static int rna_FileBrowser_FSMenuSystem_active_get(PointerRNA *ptr)
{
	return rna_FileBrowser_FSMenu_active_get(ptr, FS_CATEGORY_SYSTEM);
}

static void rna_FileBrowser_FSMenuSystem_active_set(PointerRNA *ptr, int value)
{
	rna_FileBrowser_FSMenu_active_set(ptr, value, FS_CATEGORY_SYSTEM);
}

static void rna_FileBrowser_FSMenuSystem_active_range(PointerRNA *ptr, int *min, int *max, int *softmin, int *softmax)
{
	rna_FileBrowser_FSMenu_active_range(ptr, min, max, softmin, softmax, FS_CATEGORY_SYSTEM);
}

static int rna_FileBrowser_FSMenuSystemBookmark_active_get(PointerRNA *ptr)
{
	return rna_FileBrowser_FSMenu_active_get(ptr, FS_CATEGORY_SYSTEM_BOOKMARKS);
}

static void rna_FileBrowser_FSMenuSystemBookmark_active_set(PointerRNA *ptr, int value)
{
	rna_FileBrowser_FSMenu_active_set(ptr, value, FS_CATEGORY_SYSTEM_BOOKMARKS);
}

static void rna_FileBrowser_FSMenuSystemBookmark_active_range(PointerRNA *ptr, int *min, int *max, int *softmin, int *softmax)
{
	rna_FileBrowser_FSMenu_active_range(ptr, min, max, softmin, softmax, FS_CATEGORY_SYSTEM_BOOKMARKS);
}

static int rna_FileBrowser_FSMenuBookmark_active_get(PointerRNA *ptr)
{
	return rna_FileBrowser_FSMenu_active_get(ptr, FS_CATEGORY_BOOKMARKS);
}

static void rna_FileBrowser_FSMenuBookmark_active_set(PointerRNA *ptr, int value)
{
	rna_FileBrowser_FSMenu_active_set(ptr, value, FS_CATEGORY_BOOKMARKS);
}

static void rna_FileBrowser_FSMenuBookmark_active_range(PointerRNA *ptr, int *min, int *max, int *softmin, int *softmax)
{
	rna_FileBrowser_FSMenu_active_range(ptr, min, max, softmin, softmax, FS_CATEGORY_BOOKMARKS);
}

static int rna_FileBrowser_FSMenuRecent_active_get(PointerRNA *ptr)
{
	return rna_FileBrowser_FSMenu_active_get(ptr, FS_CATEGORY_RECENT);
}

static void rna_FileBrowser_FSMenuRecent_active_set(PointerRNA *ptr, int value)
{
	rna_FileBrowser_FSMenu_active_set(ptr, value, FS_CATEGORY_RECENT);
}

static void rna_FileBrowser_FSMenuRecent_active_range(PointerRNA *ptr, int *min, int *max, int *softmin, int *softmax)
{
	rna_FileBrowser_FSMenu_active_range(ptr, min, max, softmin, softmax, FS_CATEGORY_RECENT);
}

#else

static EnumPropertyItem dt_uv_items[] = {
	{SI_UVDT_OUTLINE, "OUTLINE", 0, "Outline", "Draw white edges with black outline"},
	{SI_UVDT_DASH, "DASH", 0, "Dash", "Draw dashed black-white edges"},
	{SI_UVDT_BLACK, "BLACK", 0, "Black", "Draw black edges"},
	{SI_UVDT_WHITE, "WHITE", 0, "White", "Draw white edges"},
	{0, NULL, 0, NULL, NULL}
};

static void rna_def_space(BlenderRNA *brna)
{
	StructRNA *srna;
	PropertyRNA *prop;

	srna = RNA_def_struct(brna, "Space", NULL);
	RNA_def_struct_sdna(srna, "SpaceLink");
	RNA_def_struct_ui_text(srna, "Space", "Space data for a screen area");
	RNA_def_struct_refine_func(srna, "rna_Space_refine");

	prop = RNA_def_property(srna, "type", PROP_ENUM, PROP_NONE);
	RNA_def_property_enum_sdna(prop, NULL, "spacetype");
	RNA_def_property_enum_items(prop, rna_enum_space_type_items);
	RNA_def_property_clear_flag(prop, PROP_EDITABLE);
	RNA_def_property_ui_text(prop, "Type", "Space data type");

	/* access to V2D_VIEWSYNC_SCREEN_TIME */
	prop = RNA_def_property(srna, "show_locked_time", PROP_BOOLEAN, PROP_NONE);
	RNA_def_property_boolean_funcs(prop, "rna_Space_view2d_sync_get", "rna_Space_view2d_sync_set");
	RNA_def_property_ui_text(prop, "Lock Time to Other Windows", "");
	RNA_def_property_update(prop, NC_SPACE | ND_SPACE_TIME, "rna_Space_view2d_sync_update");
}

/* for all spaces that use a mask */
static void rna_def_space_mask_info(StructRNA *srna, int noteflag, const char *mask_set_func)
{
	PropertyRNA *prop;

	static EnumPropertyItem overlay_mode_items[] = {
		{MASK_OVERLAY_ALPHACHANNEL, "ALPHACHANNEL", ICON_NONE, "Alpha Channel", "Show alpha channel of the mask"},
		{MASK_OVERLAY_COMBINED,     "COMBINED",     ICON_NONE, "Combined",      "Combine space background image with the mask"},
		{0, NULL, 0, NULL, NULL}
	};

	prop = RNA_def_property(srna, "mask", PROP_POINTER, PROP_NONE);
	RNA_def_property_pointer_sdna(prop, NULL, "mask_info.mask");
	RNA_def_property_flag(prop, PROP_EDITABLE);
	RNA_def_property_ui_text(prop, "Mask", "Mask displayed and edited in this space");
	RNA_def_property_pointer_funcs(prop, NULL, mask_set_func, NULL, NULL);
	RNA_def_property_update(prop, noteflag, NULL);

	/* mask drawing */
	prop = RNA_def_property(srna, "mask_draw_type", PROP_ENUM, PROP_NONE);
	RNA_def_property_enum_sdna(prop, NULL, "mask_info.draw_type");
	RNA_def_property_enum_items(prop, dt_uv_items);
	RNA_def_property_ui_text(prop, "Edge Draw Type", "Draw type for mask splines");
	RNA_def_property_update(prop, noteflag, NULL);

	prop = RNA_def_property(srna, "show_mask_smooth", PROP_BOOLEAN, PROP_NONE);
	RNA_def_property_boolean_sdna(prop, NULL, "mask_info.draw_flag", MASK_DRAWFLAG_SMOOTH);
	RNA_def_property_ui_text(prop, "Draw Smooth Splines", "");
	RNA_def_property_update(prop, noteflag, NULL);

	prop = RNA_def_property(srna, "show_mask_overlay", PROP_BOOLEAN, PROP_NONE);
	RNA_def_property_boolean_sdna(prop, NULL, "mask_info.draw_flag", MASK_DRAWFLAG_OVERLAY);
	RNA_def_property_ui_text(prop, "Show Mask Overlay", "");
	RNA_def_property_update(prop, noteflag, NULL);

	prop = RNA_def_property(srna, "mask_overlay_mode", PROP_ENUM, PROP_NONE);
	RNA_def_property_enum_sdna(prop, NULL, "mask_info.overlay_mode");
	RNA_def_property_enum_items(prop, overlay_mode_items);
	RNA_def_property_ui_text(prop, "Overlay Mode", "Overlay mode of rasterized mask");
	RNA_def_property_update(prop, noteflag, NULL);
}

static void rna_def_space_image_uv(BlenderRNA *brna)
{
	StructRNA *srna;
	PropertyRNA *prop;

	static EnumPropertyItem sticky_mode_items[] = {
		{SI_STICKY_DISABLE, "DISABLED", ICON_STICKY_UVS_DISABLE, "Disabled", "Sticky vertex selection disabled"},
		{SI_STICKY_LOC, "SHARED_LOCATION", ICON_STICKY_UVS_LOC, "Shared Location",
		                "Select UVs that are at the same location and share a mesh vertex"},
		{SI_STICKY_VERTEX, "SHARED_VERTEX", ICON_STICKY_UVS_VERT, "Shared Vertex",
		                   "Select UVs that share mesh vertex, irrespective if they are in the same location"},
		{0, NULL, 0, NULL, NULL}
	};

	static EnumPropertyItem dt_uvstretch_items[] = {
		{SI_UVDT_STRETCH_ANGLE, "ANGLE", 0, "Angle", "Angular distortion between UV and 3D angles"},
		{SI_UVDT_STRETCH_AREA, "AREA", 0, "Area", "Area distortion between UV and 3D faces"},
		{0, NULL, 0, NULL, NULL}
	};

	static EnumPropertyItem other_uv_filter_items[] = {
		{SI_FILTER_ALL, "ALL", 0, "All", "No filter, show all islands from other objects"},
		{SI_FILTER_SAME_IMAGE, "SAME_IMAGE", ICON_IMAGE_DATA, "Same Image",
		 "Only show others' UV islands whose active image matches image of the active face"},
		{0, NULL, 0, NULL, NULL}
	};

	srna = RNA_def_struct(brna, "SpaceUVEditor", NULL);
	RNA_def_struct_sdna(srna, "SpaceImage");
	RNA_def_struct_nested(brna, srna, "SpaceImageEditor");
	RNA_def_struct_ui_text(srna, "Space UV Editor", "UV editor data for the image editor space");

	/* selection */
	prop = RNA_def_property(srna, "sticky_select_mode", PROP_ENUM, PROP_NONE);
	RNA_def_property_enum_sdna(prop, NULL, "sticky");
	RNA_def_property_enum_items(prop, sticky_mode_items);
	RNA_def_property_ui_text(prop, "Sticky Selection Mode",
	                         "Automatically select also UVs sharing the same vertex as the ones being selected");
	RNA_def_property_update(prop, NC_SPACE | ND_SPACE_IMAGE, NULL);

	/* drawing */
	prop = RNA_def_property(srna, "edge_draw_type", PROP_ENUM, PROP_NONE);
	RNA_def_property_enum_sdna(prop, NULL, "dt_uv");
	RNA_def_property_enum_items(prop, dt_uv_items);
	RNA_def_property_ui_text(prop, "Edge Draw Type", "Draw type for drawing UV edges");
	RNA_def_property_update(prop, NC_SPACE | ND_SPACE_IMAGE, NULL);

	prop = RNA_def_property(srna, "show_smooth_edges", PROP_BOOLEAN, PROP_NONE);
	RNA_def_property_boolean_sdna(prop, NULL, "flag", SI_SMOOTH_UV);
	RNA_def_property_ui_text(prop, "Draw Smooth Edges", "Draw UV edges anti-aliased");
	RNA_def_property_update(prop, NC_SPACE | ND_SPACE_IMAGE, NULL);

	prop = RNA_def_property(srna, "show_stretch", PROP_BOOLEAN, PROP_NONE);
	RNA_def_property_boolean_sdna(prop, NULL, "flag", SI_DRAW_STRETCH);
	RNA_def_property_ui_text(prop, "Draw Stretch",
	                         "Draw faces colored according to the difference in shape between UVs and "
	                         "their 3D coordinates (blue for low distortion, red for high distortion)");
	RNA_def_property_update(prop, NC_SPACE | ND_SPACE_IMAGE, NULL);

	prop = RNA_def_property(srna, "draw_stretch_type", PROP_ENUM, PROP_NONE);
	RNA_def_property_enum_sdna(prop, NULL, "dt_uvstretch");
	RNA_def_property_enum_items(prop, dt_uvstretch_items);
	RNA_def_property_ui_text(prop, "Draw Stretch Type", "Type of stretch to draw");
	RNA_def_property_update(prop, NC_SPACE | ND_SPACE_IMAGE, NULL);

	prop = RNA_def_property(srna, "show_modified_edges", PROP_BOOLEAN, PROP_NONE);
	RNA_def_property_boolean_sdna(prop, NULL, "flag", SI_DRAWSHADOW);
	RNA_def_property_ui_text(prop, "Draw Modified Edges", "Draw edges after modifiers are applied");
	RNA_def_property_update(prop, NC_SPACE | ND_SPACE_IMAGE, NULL);

	prop = RNA_def_property(srna, "show_other_objects", PROP_BOOLEAN, PROP_NONE);
	RNA_def_property_boolean_sdna(prop, NULL, "flag", SI_DRAW_OTHER);
	RNA_def_property_ui_text(prop, "Draw Other Objects", "Draw other selected objects that share the same image");
	RNA_def_property_update(prop, NC_SPACE | ND_SPACE_IMAGE, NULL);

	prop = RNA_def_property(srna, "show_metadata", PROP_BOOLEAN, PROP_NONE);
	RNA_def_property_boolean_sdna(prop, NULL, "flag", SI_DRAW_METADATA);
	RNA_def_property_ui_text(prop, "Show Metadata", "Draw metadata properties of the image");
	RNA_def_property_update(prop, NC_SPACE | ND_SPACE_IMAGE, NULL);

	prop = RNA_def_property(srna, "show_texpaint", PROP_BOOLEAN, PROP_NONE);
	RNA_def_property_boolean_negative_sdna(prop, NULL, "flag", SI_NO_DRAW_TEXPAINT);
	RNA_def_property_ui_text(prop, "Draw Texture Paint UVs", "Draw overlay of texture paint uv layer");
	RNA_def_property_update(prop, NC_SPACE | ND_SPACE_IMAGE, NULL);

	prop = RNA_def_property(srna, "show_normalized_coords", PROP_BOOLEAN, PROP_NONE);
	RNA_def_property_boolean_sdna(prop, NULL, "flag", SI_COORDFLOATS);
	RNA_def_property_ui_text(prop, "Normalized Coordinates",
	                         "Display UV coordinates from 0.0 to 1.0 rather than in pixels");
	RNA_def_property_update(prop, NC_SPACE | ND_SPACE_IMAGE, NULL);

	prop = RNA_def_property(srna, "show_faces", PROP_BOOLEAN, PROP_NONE);
	RNA_def_property_boolean_negative_sdna(prop, NULL, "flag", SI_NO_DRAWFACES);
	RNA_def_property_ui_text(prop, "Draw Faces", "Draw faces over the image");
	RNA_def_property_update(prop, NC_SPACE | ND_SPACE_IMAGE, NULL);

	/* todo: move edge and face drawing options here from G.f */

	prop = RNA_def_property(srna, "use_snap_to_pixels", PROP_BOOLEAN, PROP_NONE);
	RNA_def_property_boolean_sdna(prop, NULL, "flag", SI_PIXELSNAP);
	RNA_def_property_ui_text(prop, "Snap to Pixels", "Snap UVs to pixel locations while editing");
	RNA_def_property_update(prop, NC_SPACE | ND_SPACE_IMAGE, NULL);

	prop = RNA_def_property(srna, "lock_bounds", PROP_BOOLEAN, PROP_NONE);
	RNA_def_property_boolean_sdna(prop, NULL, "flag", SI_CLIP_UV);
	RNA_def_property_ui_text(prop, "Constrain to Image Bounds",
	                         "Constraint to stay within the image bounds while editing");
	RNA_def_property_update(prop, NC_SPACE | ND_SPACE_IMAGE, NULL);

	prop = RNA_def_property(srna, "use_live_unwrap", PROP_BOOLEAN, PROP_NONE);
	RNA_def_property_boolean_sdna(prop, NULL, "flag", SI_LIVE_UNWRAP);
	RNA_def_property_ui_text(prop, "Live Unwrap",
	                         "Continuously unwrap the selected UV island while transforming pinned vertices");
	RNA_def_property_update(prop, NC_SPACE | ND_SPACE_IMAGE, NULL);

	/* Other UV filtering */
	prop = RNA_def_property(srna, "other_uv_filter", PROP_ENUM, PROP_NONE);
	RNA_def_property_enum_items(prop, other_uv_filter_items);
	RNA_def_property_ui_text(prop, "Other UV filter",
	                         "Filter applied on the other object's UV to limit displayed");
	RNA_def_property_update(prop, NC_SPACE | ND_SPACE_IMAGE, NULL);
}

static void rna_def_space_outliner(BlenderRNA *brna)
{
	StructRNA *srna;
	PropertyRNA *prop;

	static EnumPropertyItem display_mode_items[] = {
		{SO_ALL_SCENES, "ALL_SCENES", 0, "All Scenes", "Display data-blocks in all scenes"},
		{SO_CUR_SCENE, "CURRENT_SCENE", 0, "Current Scene", "Display data-blocks in current scene"},
		{SO_VISIBLE, "VISIBLE_LAYERS", 0, "Visible Layers", "Display data-blocks in visible layers"},
		{SO_SELECTED, "SELECTED", 0, "Selected", "Display data-blocks of selected, visible objects"},
		{SO_ACTIVE, "ACTIVE", 0, "Active", "Display data-blocks of active object"},
		{SO_SAME_TYPE, "SAME_TYPES", 0, "Same Types",
		               "Display data-blocks of all objects of same type as selected object"},
		{SO_GROUPS, "GROUPS", 0, "Groups", "Display groups and their data-blocks"},
		{SO_SEQUENCE, "SEQUENCE", 0, "Sequence", "Display sequence data-blocks"},
		{SO_LIBRARIES, "LIBRARIES", 0, "Blender File", "Display data of current file and linked libraries"},
		{SO_DATABLOCKS, "DATABLOCKS", 0, "Data-Blocks", "Display all raw data-blocks"},
		{SO_USERDEF, "USER_PREFERENCES", 0, "User Preferences", "Display user preference data"},
		{SO_ID_ORPHANS, "ORPHAN_DATA", 0, "Orphan Data",
		                "Display data-blocks which are unused and/or will be lost when the file is reloaded"},
		{SO_ACT_LAYER, "ACT_LAYER", 0, "Active Render Layer", "Display the collections of the active render layer"},
		{SO_COLLECTIONS, "MASTER_COLLECTION", 0, "Master Collection Tree", "Display all collections based on the "
		                 "master collection hierarchy"},
		{0, NULL, 0, NULL, NULL}
	};

	srna = RNA_def_struct(brna, "SpaceOutliner", "Space");
	RNA_def_struct_sdna(srna, "SpaceOops");
	RNA_def_struct_ui_text(srna, "Space Outliner", "Outliner space data");

	prop = RNA_def_property(srna, "display_mode", PROP_ENUM, PROP_NONE);
	RNA_def_property_enum_sdna(prop, NULL, "outlinevis");
	RNA_def_property_enum_items(prop, display_mode_items);
	RNA_def_property_ui_text(prop, "Display Mode", "Type of information to display");
	RNA_def_property_update(prop, NC_SPACE | ND_SPACE_OUTLINER, NULL);

	prop = RNA_def_property(srna, "filter_text", PROP_STRING, PROP_NONE);
	RNA_def_property_string_sdna(prop, NULL, "search_string");
	RNA_def_property_ui_text(prop, "Display Filter", "Live search filtering string");
	RNA_def_property_flag(prop, PROP_TEXTEDIT_UPDATE);
	RNA_def_property_update(prop, NC_SPACE | ND_SPACE_OUTLINER, NULL);

	prop = RNA_def_property(srna, "use_filter_case_sensitive", PROP_BOOLEAN, PROP_NONE);
	RNA_def_property_boolean_sdna(prop, NULL, "search_flags", SO_FIND_CASE_SENSITIVE);
	RNA_def_property_ui_text(prop, "Case Sensitive Matches Only", "Only use case sensitive matches of search string");
	RNA_def_property_update(prop, NC_SPACE | ND_SPACE_OUTLINER, NULL);

	prop = RNA_def_property(srna, "use_filter_complete", PROP_BOOLEAN, PROP_NONE);
	RNA_def_property_boolean_sdna(prop, NULL, "search_flags", SO_FIND_COMPLETE);
	RNA_def_property_ui_text(prop, "Complete Matches Only", "Only use complete matches of search string");
	RNA_def_property_update(prop, NC_SPACE | ND_SPACE_OUTLINER, NULL);

	prop = RNA_def_property(srna, "use_sort_alpha", PROP_BOOLEAN, PROP_NONE);
	RNA_def_property_boolean_negative_sdna(prop, NULL, "flag", SO_SKIP_SORT_ALPHA);
	RNA_def_property_ui_text(prop, "Sort Alphabetically", "");
	RNA_def_property_update(prop, NC_SPACE | ND_SPACE_OUTLINER, NULL);

	prop = RNA_def_property(srna, "show_restrict_columns", PROP_BOOLEAN, PROP_NONE);
	RNA_def_property_boolean_negative_sdna(prop, NULL, "flag", SO_HIDE_RESTRICTCOLS);
	RNA_def_property_ui_text(prop, "Show Restriction Columns", "Show column");
	RNA_def_property_update(prop, NC_SPACE | ND_SPACE_OUTLINER, NULL);
}

static void rna_def_background_image(BlenderRNA *brna)
{
	StructRNA *srna;
	PropertyRNA *prop;

	/* note: combinations work but don't flip so arnt that useful */
	static EnumPropertyItem bgpic_axis_items[] = {
		{0, "", 0, N_("X Axis"), ""},
		{(1 << RV3D_VIEW_LEFT), "LEFT", 0, "Left", "Show background image while looking to the left"},
		{(1 << RV3D_VIEW_RIGHT), "RIGHT", 0, "Right", "Show background image while looking to the right"},
		/*{(1<<RV3D_VIEW_LEFT)|(1<<RV3D_VIEW_RIGHT), "LEFT_RIGHT", 0, "Left/Right", ""},*/
		{0, "", 0, N_("Y Axis"), ""},
		{(1 << RV3D_VIEW_BACK), "BACK", 0, "Back", "Show background image in back view"},
		{(1 << RV3D_VIEW_FRONT), "FRONT", 0, "Front", "Show background image in front view"},
		/*{(1<<RV3D_VIEW_BACK)|(1<<RV3D_VIEW_FRONT), "BACK_FRONT", 0, "Back/Front", ""},*/
		{0, "", 0, N_("Z Axis"), ""},
		{(1 << RV3D_VIEW_BOTTOM), "BOTTOM", 0, "Bottom", "Show background image in bottom view"},
		{(1 << RV3D_VIEW_TOP), "TOP", 0, "Top", "Show background image in top view"},
		/*{(1<<RV3D_VIEW_BOTTOM)|(1<<RV3D_VIEW_TOP), "BOTTOM_TOP", 0, "Top/Bottom", ""},*/
		{0, "", 0, N_("Other"), ""},
		{0, "ALL", 0, "All Views", "Show background image in all views"},
		{(1 << RV3D_VIEW_CAMERA), "CAMERA", 0, "Camera", "Show background image in camera view"},
		{0, NULL, 0, NULL, NULL}
	};

	static EnumPropertyItem bgpic_source_items[] = {
		{V3D_BGPIC_IMAGE, "IMAGE", 0, "Image", ""},
		{V3D_BGPIC_MOVIE, "MOVIE_CLIP", 0, "Movie Clip", ""},
		{0, NULL, 0, NULL, NULL}
	};

	static const EnumPropertyItem bgpic_camera_frame_items[] = {
		{0, "STRETCH", 0, "Stretch", ""},
		{V3D_BGPIC_CAMERA_ASPECT, "FIT", 0, "Fit", ""},
		{V3D_BGPIC_CAMERA_ASPECT | V3D_BGPIC_CAMERA_CROP, "CROP", 0, "Crop", ""},
		{0, NULL, 0, NULL, NULL}
	};

	static const EnumPropertyItem bgpic_draw_depth_items[] = {
		{0, "BACK", 0, "Back", ""},
		{V3D_BGPIC_FOREGROUND, "FRONT", 0, "Front", ""},
		{0, NULL, 0, NULL, NULL}
	};

	srna = RNA_def_struct(brna, "BackgroundImage", NULL);
	RNA_def_struct_sdna(srna, "BGpic");
	RNA_def_struct_ui_text(srna, "Background Image", "Image and settings for display in the 3D View background");

	prop = RNA_def_property(srna, "source", PROP_ENUM, PROP_NONE);
	RNA_def_property_enum_sdna(prop, NULL, "source");
	RNA_def_property_enum_items(prop, bgpic_source_items);
	RNA_def_property_ui_text(prop, "Background Source", "Data source used for background");
	RNA_def_property_update(prop, NC_SPACE | ND_SPACE_VIEW3D, NULL);

	prop = RNA_def_property(srna, "image", PROP_POINTER, PROP_NONE);
	RNA_def_property_pointer_sdna(prop, NULL, "ima");
	RNA_def_property_ui_text(prop, "Image", "Image displayed and edited in this space");
	RNA_def_property_flag(prop, PROP_EDITABLE);
	RNA_def_property_update(prop, NC_SPACE | ND_SPACE_VIEW3D, NULL);

	prop = RNA_def_property(srna, "clip", PROP_POINTER, PROP_NONE);
	RNA_def_property_pointer_sdna(prop, NULL, "clip");
	RNA_def_property_ui_text(prop, "MovieClip", "Movie clip displayed and edited in this space");
	RNA_def_property_flag(prop, PROP_EDITABLE);
	RNA_def_property_update(prop, NC_SPACE | ND_SPACE_VIEW3D, NULL);

	prop = RNA_def_property(srna, "image_user", PROP_POINTER, PROP_NONE);
	RNA_def_property_flag(prop, PROP_NEVER_NULL);
	RNA_def_property_pointer_sdna(prop, NULL, "iuser");
	RNA_def_property_ui_text(prop, "Image User",
	                         "Parameters defining which layer, pass and frame of the image is displayed");
	RNA_def_property_update(prop, NC_SPACE | ND_SPACE_VIEW3D, NULL);

	prop = RNA_def_property(srna, "clip_user", PROP_POINTER, PROP_NONE);
	RNA_def_property_flag(prop, PROP_NEVER_NULL);
	RNA_def_property_struct_type(prop, "MovieClipUser");
	RNA_def_property_pointer_sdna(prop, NULL, "cuser");
	RNA_def_property_ui_text(prop, "Clip User", "Parameters defining which frame of the movie clip is displayed");
	RNA_def_property_update(prop, NC_SPACE | ND_SPACE_VIEW3D, NULL);

	prop = RNA_def_property(srna, "offset_x", PROP_FLOAT, PROP_NONE);
	RNA_def_property_float_sdna(prop, NULL, "xof");
	RNA_def_property_ui_text(prop, "X Offset", "Offset image horizontally from the world origin");
	RNA_def_property_update(prop, NC_SPACE | ND_SPACE_VIEW3D, NULL);

	prop = RNA_def_property(srna, "offset_y", PROP_FLOAT, PROP_NONE);
	RNA_def_property_float_sdna(prop, NULL, "yof");
	RNA_def_property_ui_text(prop, "Y Offset", "Offset image vertically from the world origin");
	RNA_def_property_update(prop, NC_SPACE | ND_SPACE_VIEW3D, NULL);

	prop = RNA_def_property(srna, "size", PROP_FLOAT, PROP_DISTANCE);
	RNA_def_property_float_sdna(prop, NULL, "size");
	RNA_def_property_float_funcs(prop, "rna_BackgroundImage_size_get", "rna_BackgroundImage_size_set", NULL);
	RNA_def_property_ui_text(prop, "Size", "Size of the background image (ortho view only)");
	RNA_def_property_range(prop, 0.0, FLT_MAX);
	RNA_def_property_update(prop, NC_SPACE | ND_SPACE_VIEW3D, NULL);

	prop = RNA_def_property(srna, "rotation", PROP_FLOAT, PROP_EULER);
	RNA_def_property_float_sdna(prop, NULL, "rotation");
	RNA_def_property_ui_text(prop, "Rotation", "Rotation for the background image (ortho view only)");
	RNA_def_property_update(prop, NC_SPACE | ND_SPACE_VIEW3D, NULL);

	prop = RNA_def_property(srna, "use_flip_x", PROP_BOOLEAN, PROP_NONE);
	RNA_def_property_boolean_sdna(prop, NULL, "flag", V3D_BGPIC_FLIP_X);
	RNA_def_property_ui_text(prop, "Flip Horizontally", "Flip the background image horizontally");
	RNA_def_property_update(prop, NC_SPACE | ND_SPACE_VIEW3D, NULL);

	prop = RNA_def_property(srna, "use_flip_y", PROP_BOOLEAN, PROP_NONE);
	RNA_def_property_boolean_sdna(prop, NULL, "flag", V3D_BGPIC_FLIP_Y);
	RNA_def_property_ui_text(prop, "Flip Vertically", "Flip the background image vertically");
	RNA_def_property_update(prop, NC_SPACE | ND_SPACE_VIEW3D, NULL);

	prop = RNA_def_property(srna, "opacity", PROP_FLOAT, PROP_NONE);
	RNA_def_property_float_sdna(prop, NULL, "blend");
	RNA_def_property_float_funcs(prop, "rna_BackgroundImage_opacity_get", "rna_BackgroundImage_opacity_set", NULL);
	RNA_def_property_ui_text(prop, "Opacity", "Image opacity to blend the image against the background color");
	RNA_def_property_range(prop, 0.0, 1.0);
	RNA_def_property_update(prop, NC_SPACE | ND_SPACE_VIEW3D, NULL);

	prop = RNA_def_property(srna, "view_axis", PROP_ENUM, PROP_NONE);
	RNA_def_property_enum_sdna(prop, NULL, "view");
	RNA_def_property_enum_items(prop, bgpic_axis_items);
	RNA_def_property_ui_text(prop, "Image Axis", "The axis to display the image on");
	RNA_def_property_update(prop, NC_SPACE | ND_SPACE_VIEW3D, NULL);

	prop = RNA_def_property(srna, "show_expanded", PROP_BOOLEAN, PROP_NONE);
	RNA_def_property_boolean_sdna(prop, NULL, "flag", V3D_BGPIC_EXPANDED);
	RNA_def_property_ui_text(prop, "Show Expanded", "Show the expanded in the user interface");
	RNA_def_property_ui_icon(prop, ICON_TRIA_RIGHT, 1);

	prop = RNA_def_property(srna, "use_camera_clip", PROP_BOOLEAN, PROP_NONE);
	RNA_def_property_boolean_sdna(prop, NULL, "flag", V3D_BGPIC_CAMERACLIP);
	RNA_def_property_ui_text(prop, "Camera Clip", "Use movie clip from active scene camera");
	RNA_def_property_update(prop, NC_SPACE | ND_SPACE_VIEW3D, NULL);

	prop = RNA_def_property(srna, "show_background_image", PROP_BOOLEAN, PROP_NONE);
	RNA_def_property_boolean_negative_sdna(prop, NULL, "flag", V3D_BGPIC_DISABLED);
	RNA_def_property_ui_text(prop, "Show Background Image", "Show this image as background");
	RNA_def_property_update(prop, NC_SPACE | ND_SPACE_VIEW3D, NULL);

	prop = RNA_def_property(srna, "show_on_foreground", PROP_BOOLEAN, PROP_NONE);
	RNA_def_property_boolean_sdna(prop, NULL, "flag", V3D_BGPIC_FOREGROUND);
	RNA_def_property_ui_text(prop, "Show On Foreground", "Show this image in front of objects in viewport");
	RNA_def_property_update(prop, NC_SPACE | ND_SPACE_VIEW3D, NULL);

	/* expose 1 flag as a enum of 2 items */
	prop = RNA_def_property(srna, "draw_depth", PROP_ENUM, PROP_NONE);
	RNA_def_property_enum_bitflag_sdna(prop, NULL, "flag");
	RNA_def_property_enum_items(prop, bgpic_draw_depth_items);
	RNA_def_property_ui_text(prop, "Depth", "Draw under or over everything");
	RNA_def_property_update(prop, NC_SPACE | ND_SPACE_VIEW3D, NULL);

	/* expose 2 flags as a enum of 3 items */
	prop = RNA_def_property(srna, "frame_method", PROP_ENUM, PROP_NONE);
	RNA_def_property_enum_bitflag_sdna(prop, NULL, "flag");
	RNA_def_property_enum_items(prop, bgpic_camera_frame_items);
	RNA_def_property_ui_text(prop, "Frame Method", "How the image fits in the camera frame");
	RNA_def_property_update(prop, NC_SPACE | ND_SPACE_VIEW3D, NULL);
}

static void rna_def_backgroundImages(BlenderRNA *brna, PropertyRNA *cprop)
{
	StructRNA *srna;
	FunctionRNA *func;
	PropertyRNA *parm;

	RNA_def_property_srna(cprop, "BackgroundImages");
	srna = RNA_def_struct(brna, "BackgroundImages", NULL);
	RNA_def_struct_sdna(srna, "View3D");
	RNA_def_struct_ui_text(srna, "Background Images", "Collection of background images");

	func = RNA_def_function(srna, "new", "rna_BackgroundImage_new");
	RNA_def_function_ui_description(func, "Add new background image");
	parm = RNA_def_pointer(func, "image", "BackgroundImage", "", "Image displayed as viewport background");
	RNA_def_function_return(func, parm);

	func = RNA_def_function(srna, "remove", "rna_BackgroundImage_remove");
	RNA_def_function_ui_description(func, "Remove background image");
	RNA_def_function_flag(func, FUNC_USE_REPORTS);
	parm = RNA_def_pointer(func, "image", "BackgroundImage", "", "Image displayed as viewport background");
	RNA_def_parameter_flags(parm, PROP_NEVER_NULL, PARM_REQUIRED | PARM_RNAPTR);
	RNA_def_parameter_clear_flags(parm, PROP_THICK_WRAP, 0);

	func = RNA_def_function(srna, "clear", "rna_BackgroundImage_clear");
	RNA_def_function_ui_description(func, "Remove all background images");
}


static void rna_def_space_view3d(BlenderRNA *brna)
{
	StructRNA *srna;
	PropertyRNA *prop;

	static EnumPropertyItem manipulators_items[] = {
		{V3D_MANIP_TRANSLATE, "TRANSLATE", ICON_MAN_TRANS, "Translate",
		                      "Use the manipulator for movement transformations"},
		{V3D_MANIP_ROTATE, "ROTATE", ICON_MAN_ROT, "Rotate",
		                   "Use the manipulator for rotation transformations"},
		{V3D_MANIP_SCALE, "SCALE", ICON_MAN_SCALE, "Scale",
		                  "Use the manipulator for scale transformations"},
		{0, NULL, 0, NULL, NULL}
	};

	static EnumPropertyItem rv3d_persp_items[] = {
		{RV3D_PERSP, "PERSP", 0, "Perspective", ""},
		{RV3D_ORTHO, "ORTHO", 0, "Orthographic", ""},
		{RV3D_CAMOB, "CAMERA", 0, "Camera", ""},
		{0, NULL, 0, NULL, NULL}
	};

	static EnumPropertyItem bundle_drawtype_items[] = {
		{OB_PLAINAXES, "PLAIN_AXES", 0, "Plain Axes", ""},
		{OB_ARROWS, "ARROWS", 0, "Arrows", ""},
		{OB_SINGLE_ARROW, "SINGLE_ARROW", 0, "Single Arrow", ""},
		{OB_CIRCLE, "CIRCLE", 0, "Circle", ""},
		{OB_CUBE, "CUBE", 0, "Cube", ""},
		{OB_EMPTY_SPHERE, "SPHERE", 0, "Sphere", ""},
		{OB_EMPTY_CONE, "CONE", 0, "Cone", ""},
		{0, NULL, 0, NULL, NULL}
	};

	static EnumPropertyItem view3d_matcap_items[] = {
		{ICON_MATCAP_01, "01", ICON_MATCAP_01, "", ""},
		{ICON_MATCAP_02, "02", ICON_MATCAP_02, "", ""},
		{ICON_MATCAP_03, "03", ICON_MATCAP_03, "", ""},
		{ICON_MATCAP_04, "04", ICON_MATCAP_04, "", ""},
		{ICON_MATCAP_05, "05", ICON_MATCAP_05, "", ""},
		{ICON_MATCAP_06, "06", ICON_MATCAP_06, "", ""},
		{ICON_MATCAP_07, "07", ICON_MATCAP_07, "", ""},
		{ICON_MATCAP_08, "08", ICON_MATCAP_08, "", ""},
		{ICON_MATCAP_09, "09", ICON_MATCAP_09, "", ""},
		{ICON_MATCAP_10, "10", ICON_MATCAP_10, "", ""},
		{ICON_MATCAP_11, "11", ICON_MATCAP_11, "", ""},
		{ICON_MATCAP_12, "12", ICON_MATCAP_12, "", ""},
		{ICON_MATCAP_13, "13", ICON_MATCAP_13, "", ""},
		{ICON_MATCAP_14, "14", ICON_MATCAP_14, "", ""},
		{ICON_MATCAP_15, "15", ICON_MATCAP_15, "", ""},
		{ICON_MATCAP_16, "16", ICON_MATCAP_16, "", ""},
		{ICON_MATCAP_17, "17", ICON_MATCAP_17, "", ""},
		{ICON_MATCAP_18, "18", ICON_MATCAP_18, "", ""},
		{ICON_MATCAP_19, "19", ICON_MATCAP_19, "", ""},
		{ICON_MATCAP_20, "20", ICON_MATCAP_20, "", ""},
		{ICON_MATCAP_21, "21", ICON_MATCAP_21, "", ""},
		{ICON_MATCAP_22, "22", ICON_MATCAP_22, "", ""},
		{ICON_MATCAP_23, "23", ICON_MATCAP_23, "", ""},
		{ICON_MATCAP_24, "24", ICON_MATCAP_24, "", ""},
		{0, NULL, 0, NULL, NULL}
	};

	static EnumPropertyItem debug_background_items[] = {
		{V3D_DEBUG_BACKGROUND_NONE, "NONE", 0, "None", ""},
		{V3D_DEBUG_BACKGROUND_GRADIENT, "GRADIENT", 0, "Gradient", ""},
		{V3D_DEBUG_BACKGROUND_WORLD, "WORLD", 0, "World", ""},
		{0, NULL, 0, NULL, NULL}
	};

	srna = RNA_def_struct(brna, "SpaceView3D", "Space");
	RNA_def_struct_sdna(srna, "View3D");
	RNA_def_struct_ui_text(srna, "3D View Space", "3D View space data");

	prop = RNA_def_property(srna, "camera", PROP_POINTER, PROP_NONE);
	RNA_def_property_flag(prop, PROP_EDITABLE);
	RNA_def_property_pointer_sdna(prop, NULL, "camera");
	RNA_def_property_ui_text(prop, "Camera",
	                         "Active camera used in this view (when unlocked from the scene's active camera)");
	RNA_def_property_update(prop, NC_SPACE | ND_SPACE_VIEW3D, "rna_SpaceView3D_camera_update");

	/* render border */
	prop = RNA_def_property(srna, "use_render_border", PROP_BOOLEAN, PROP_NONE);
	RNA_def_property_boolean_sdna(prop, NULL, "flag2", V3D_RENDER_BORDER);
	RNA_def_property_clear_flag(prop, PROP_ANIMATABLE);
	RNA_def_property_ui_text(prop, "Render Border", "Use a region within the frame size for rendered viewport "
	                         "(when not viewing through the camera)");
	RNA_def_property_update(prop, NC_SPACE | ND_SPACE_VIEW3D, NULL);

	prop = RNA_def_property(srna, "render_border_min_x", PROP_FLOAT, PROP_NONE);
	RNA_def_property_float_sdna(prop, NULL, "render_border.xmin");
	RNA_def_property_range(prop, 0.0f, 1.0f);
	RNA_def_property_ui_text(prop, "Border Minimum X", "Minimum X value for the render border");
	RNA_def_property_update(prop, NC_SPACE | ND_SPACE_VIEW3D, NULL);

	prop = RNA_def_property(srna, "render_border_min_y", PROP_FLOAT, PROP_NONE);
	RNA_def_property_float_sdna(prop, NULL, "render_border.ymin");
	RNA_def_property_range(prop, 0.0f, 1.0f);
	RNA_def_property_ui_text(prop, "Border Minimum Y", "Minimum Y value for the render border");
	RNA_def_property_update(prop, NC_SPACE | ND_SPACE_VIEW3D, NULL);

	prop = RNA_def_property(srna, "render_border_max_x", PROP_FLOAT, PROP_NONE);
	RNA_def_property_float_sdna(prop, NULL, "render_border.xmax");
	RNA_def_property_range(prop, 0.0f, 1.0f);
	RNA_def_property_ui_text(prop, "Border Maximum X", "Maximum X value for the render border");
	RNA_def_property_update(prop, NC_SPACE | ND_SPACE_VIEW3D, NULL);

	prop = RNA_def_property(srna, "render_border_max_y", PROP_FLOAT, PROP_NONE);
	RNA_def_property_float_sdna(prop, NULL, "render_border.ymax");
	RNA_def_property_range(prop, 0.0f, 1.0f);
	RNA_def_property_ui_text(prop, "Border Maximum Y", "Maximum Y value for the render border");
	RNA_def_property_update(prop, NC_SPACE | ND_SPACE_VIEW3D, NULL);

	prop = RNA_def_property(srna, "lock_object", PROP_POINTER, PROP_NONE);
	RNA_def_property_flag(prop, PROP_EDITABLE);
	RNA_def_property_pointer_sdna(prop, NULL, "ob_centre");
	RNA_def_property_ui_text(prop, "Lock to Object", "3D View center is locked to this object's position");
	RNA_def_property_update(prop, NC_SPACE | ND_SPACE_VIEW3D, NULL);

	prop = RNA_def_property(srna, "lock_bone", PROP_STRING, PROP_NONE);
	RNA_def_property_string_sdna(prop, NULL, "ob_centre_bone");
	RNA_def_property_ui_text(prop, "Lock to Bone", "3D View center is locked to this bone's position");
	RNA_def_property_update(prop, NC_SPACE | ND_SPACE_VIEW3D, NULL);

	prop = RNA_def_property(srna, "lock_cursor", PROP_BOOLEAN, PROP_NONE);
	RNA_def_property_boolean_sdna(prop, NULL, "ob_centre_cursor", 1);
	RNA_def_property_ui_text(prop, "Lock to Cursor", "3D View center is locked to the cursor's position");
	RNA_def_property_update(prop, NC_SPACE | ND_SPACE_VIEW3D, NULL);

	prop = RNA_def_property(srna, "viewport_shade", PROP_ENUM, PROP_NONE);
	RNA_def_property_enum_sdna(prop, NULL, "drawtype");
	RNA_def_property_enum_items(prop, rna_enum_viewport_shade_items);
	RNA_def_property_enum_funcs(prop, "rna_SpaceView3D_viewport_shade_get", "rna_SpaceView3D_viewport_shade_set",
	                            "rna_SpaceView3D_viewport_shade_itemf");
	RNA_def_property_ui_text(prop, "Viewport Shading", "Method to display/shade objects in the 3D View");
	RNA_def_property_update(prop, NC_SPACE | ND_SPACE_VIEW3D, "rna_SpaceView3D_viewport_shade_update");

	prop = RNA_def_property(srna, "local_view", PROP_POINTER, PROP_NONE);
	RNA_def_property_pointer_sdna(prop, NULL, "localvd");
	RNA_def_property_ui_text(prop, "Local View",
	                         "Display an isolated sub-set of objects, apart from the scene visibility");

	prop = RNA_def_property(srna, "cursor_location", PROP_FLOAT, PROP_XYZ_LENGTH);
	RNA_def_property_array(prop, 3);
	RNA_def_property_float_funcs(prop, "rna_View3D_CursorLocation_get", "rna_View3D_CursorLocation_set", NULL);
	RNA_def_property_ui_text(prop, "3D Cursor Location",
	                         "3D cursor location for this view (dependent on local view setting)");
	RNA_def_property_ui_range(prop, -10000.0, 10000.0, 1, RNA_TRANSLATION_PREC_DEFAULT);
	RNA_def_property_update(prop, NC_SPACE | ND_SPACE_VIEW3D, NULL);

	prop = RNA_def_property(srna, "lens", PROP_FLOAT, PROP_UNIT_CAMERA);
	RNA_def_property_float_sdna(prop, NULL, "lens");
	RNA_def_property_ui_text(prop, "Lens", "Viewport lens angle");
	RNA_def_property_range(prop, 1.0f, 250.0f);
	RNA_def_property_update(prop, NC_SPACE | ND_SPACE_VIEW3D, NULL);

	prop = RNA_def_property(srna, "clip_start", PROP_FLOAT, PROP_DISTANCE);
	RNA_def_property_float_sdna(prop, NULL, "near");
	RNA_def_property_range(prop, 1e-6f, FLT_MAX);
	RNA_def_property_ui_range(prop, 0.001f, FLT_MAX, 10, 3);
	RNA_def_property_float_default(prop, 0.1f);
	RNA_def_property_ui_text(prop, "Clip Start", "3D View near clipping distance (perspective view only)");
	RNA_def_property_update(prop, NC_SPACE | ND_SPACE_VIEW3D, NULL);

	prop = RNA_def_property(srna, "clip_end", PROP_FLOAT, PROP_DISTANCE);
	RNA_def_property_float_sdna(prop, NULL, "far");
	RNA_def_property_range(prop, 1e-6f, FLT_MAX);
	RNA_def_property_ui_range(prop, 0.001f, FLT_MAX, 10, 3);
	RNA_def_property_float_default(prop, 1000.0f);
	RNA_def_property_ui_text(prop, "Clip End", "3D View far clipping distance");
	RNA_def_property_update(prop, NC_SPACE | ND_SPACE_VIEW3D, NULL);

	prop = RNA_def_property(srna, "grid_scale", PROP_FLOAT, PROP_NONE);
	RNA_def_property_float_sdna(prop, NULL, "grid");
	RNA_def_property_ui_text(prop, "Grid Scale", "Distance between 3D View grid lines");
	RNA_def_property_range(prop, 0.0f, FLT_MAX);
	RNA_def_property_ui_range(prop, 0.001f, 1000.0f, 0.1f, 3);
	RNA_def_property_float_default(prop, 1.0f);
	RNA_def_property_update(prop, NC_SPACE | ND_SPACE_VIEW3D, NULL);

	prop = RNA_def_property(srna, "grid_lines", PROP_INT, PROP_NONE);
	RNA_def_property_int_sdna(prop, NULL, "gridlines");
	RNA_def_property_ui_text(prop, "Grid Lines", "Number of grid lines to display in perspective view");
	RNA_def_property_range(prop, 0, 1024);
	RNA_def_property_int_default(prop, 16);
	RNA_def_property_update(prop, NC_SPACE | ND_SPACE_VIEW3D, NULL);

	prop = RNA_def_property(srna, "grid_subdivisions", PROP_INT, PROP_NONE);
	RNA_def_property_int_sdna(prop, NULL, "gridsubdiv");
	RNA_def_property_ui_text(prop, "Grid Subdivisions", "Number of subdivisions between grid lines");
	RNA_def_property_range(prop, 1, 1024);
	RNA_def_property_int_default(prop, 10);
	RNA_def_property_update(prop, NC_SPACE | ND_SPACE_VIEW3D, NULL);

	prop = RNA_def_property(srna, "grid_scale_unit", PROP_FLOAT, PROP_NONE);
	RNA_def_property_clear_flag(prop, PROP_EDITABLE);
	RNA_def_property_float_funcs(prop, "rna_View3D_GridScaleUnit_get", NULL, NULL);
	RNA_def_property_ui_text(prop, "Grid Scale Unit", "Grid cell size scaled by scene unit system settings");

	prop = RNA_def_property(srna, "show_floor", PROP_BOOLEAN, PROP_NONE);
	RNA_def_property_boolean_sdna(prop, NULL, "gridflag", V3D_SHOW_FLOOR);
	RNA_def_property_ui_text(prop, "Display Grid Floor", "Show the ground plane grid in perspective view");
	RNA_def_property_update(prop, NC_SPACE | ND_SPACE_VIEW3D, NULL);

	prop = RNA_def_property(srna, "show_axis_x", PROP_BOOLEAN, PROP_NONE);
	RNA_def_property_boolean_sdna(prop, NULL, "gridflag", V3D_SHOW_X);
	RNA_def_property_ui_text(prop, "Display X Axis", "Show the X axis line in perspective view");
	RNA_def_property_update(prop, NC_SPACE | ND_SPACE_VIEW3D, NULL);

	prop = RNA_def_property(srna, "show_axis_y", PROP_BOOLEAN, PROP_NONE);
	RNA_def_property_boolean_sdna(prop, NULL, "gridflag", V3D_SHOW_Y);
	RNA_def_property_ui_text(prop, "Display Y Axis", "Show the Y axis line in perspective view");
	RNA_def_property_update(prop, NC_SPACE | ND_SPACE_VIEW3D, NULL);

	prop = RNA_def_property(srna, "show_axis_z", PROP_BOOLEAN, PROP_NONE);
	RNA_def_property_boolean_sdna(prop, NULL, "gridflag", V3D_SHOW_Z);
	RNA_def_property_ui_text(prop, "Display Z Axis", "Show the Z axis line in perspective view");
	RNA_def_property_update(prop, NC_SPACE | ND_SPACE_VIEW3D, NULL);

	prop = RNA_def_property(srna, "show_outline_selected", PROP_BOOLEAN, PROP_NONE);
	RNA_def_property_boolean_sdna(prop, NULL, "flag", V3D_SELECT_OUTLINE);
	RNA_def_property_ui_text(prop, "Outline Selected",
	                         "Show an outline highlight around selected objects in non-wireframe views");
	RNA_def_property_update(prop, NC_SPACE | ND_SPACE_VIEW3D, NULL);

	prop = RNA_def_property(srna, "show_all_objects_origin", PROP_BOOLEAN, PROP_NONE);
	RNA_def_property_boolean_sdna(prop, NULL, "flag", V3D_DRAW_CENTERS);
	RNA_def_property_ui_text(prop, "All Object Origins",
	                         "Show the object origin center dot for all (selected and unselected) objects");
	RNA_def_property_update(prop, NC_SPACE | ND_SPACE_VIEW3D, NULL);

	prop = RNA_def_property(srna, "show_relationship_lines", PROP_BOOLEAN, PROP_NONE);
	RNA_def_property_boolean_negative_sdna(prop, NULL, "flag", V3D_HIDE_HELPLINES);
	RNA_def_property_ui_text(prop, "Relationship Lines",
	                         "Show dashed lines indicating parent or constraint relationships");
	RNA_def_property_update(prop, NC_SPACE | ND_SPACE_VIEW3D, NULL);

	prop = RNA_def_property(srna, "show_grease_pencil", PROP_BOOLEAN, PROP_NONE);
	RNA_def_property_boolean_sdna(prop, NULL, "flag2", V3D_SHOW_GPENCIL);
	RNA_def_property_ui_text(prop, "Show Grease Pencil",
	                         "Show grease pencil for this view");
	RNA_def_property_update(prop, NC_SPACE | ND_SPACE_VIEW3D, NULL);

	prop = RNA_def_property(srna, "show_textured_solid", PROP_BOOLEAN, PROP_NONE);
	RNA_def_property_boolean_sdna(prop, NULL, "flag2", V3D_SOLID_TEX);
	RNA_def_property_ui_text(prop, "Textured Solid", "Display face-assigned textures in solid view");
	RNA_def_property_update(prop, NC_SPACE | ND_SPACE_VIEW3D, NULL);

	prop = RNA_def_property(srna, "show_backface_culling", PROP_BOOLEAN, PROP_NONE);
	RNA_def_property_boolean_sdna(prop, NULL, "flag2", V3D_BACKFACE_CULLING);
	RNA_def_property_ui_text(prop, "Backface Culling", "Use back face culling to hide the back side of faces");
	RNA_def_property_update(prop, NC_SPACE | ND_SPACE_VIEW3D, NULL);

	prop = RNA_def_property(srna, "show_textured_shadeless", PROP_BOOLEAN, PROP_NONE);
	RNA_def_property_boolean_sdna(prop, NULL, "flag2", V3D_SHADELESS_TEX);
	RNA_def_property_ui_text(prop, "Shadeless", "Show shadeless texture without lighting in textured draw mode");
	RNA_def_property_update(prop, NC_SPACE | ND_SPACE_VIEW3D, NULL);

	prop = RNA_def_property(srna, "show_occlude_wire", PROP_BOOLEAN, PROP_NONE);
	RNA_def_property_boolean_sdna(prop, NULL, "flag2", V3D_OCCLUDE_WIRE);
	RNA_def_property_ui_text(prop, "Hidden Wire", "Use hidden wireframe display");
	RNA_def_property_update(prop, NC_SPACE | ND_SPACE_VIEW3D, NULL);

	prop = RNA_def_property(srna, "lock_camera", PROP_BOOLEAN, PROP_NONE);
	RNA_def_property_boolean_sdna(prop, NULL, "flag2", V3D_LOCK_CAMERA);
	RNA_def_property_ui_text(prop, "Lock Camera to View", "Enable view navigation within the camera view");
	RNA_def_property_update(prop, NC_SPACE | ND_SPACE_VIEW3D, NULL);

	prop = RNA_def_property(srna, "show_only_render", PROP_BOOLEAN, PROP_NONE);
	RNA_def_property_boolean_sdna(prop, NULL, "flag2", V3D_RENDER_OVERRIDE);
	RNA_def_property_ui_text(prop, "Only Render", "Display only objects which will be rendered");
	RNA_def_property_update(prop, NC_SPACE | ND_SPACE_VIEW3D, NULL);

	prop = RNA_def_property(srna, "show_world", PROP_BOOLEAN, PROP_NONE);
	RNA_def_property_boolean_sdna(prop, NULL, "flag3", V3D_SHOW_WORLD);
	RNA_def_property_ui_text(prop, "World Background", "Display world colors in the background");
	RNA_def_property_update(prop, NC_SPACE | ND_SPACE_VIEW3D, NULL);

	prop = RNA_def_property(srna, "show_mist", PROP_BOOLEAN, PROP_NONE);
	RNA_def_property_boolean_sdna(prop, NULL, "flag3", V3D_SHOW_MIST);
	RNA_def_property_ui_text(prop, "World Mist", "Display world mist");
	RNA_def_property_update(prop, NC_SPACE | ND_SPACE_VIEW3D, "rna_SpaceView3D_material_update");

	prop = RNA_def_property(srna, "use_occlude_geometry", PROP_BOOLEAN, PROP_NONE);
	RNA_def_property_boolean_sdna(prop, NULL, "flag", V3D_ZBUF_SELECT);
	RNA_def_property_ui_text(prop, "Occlude Geometry", "Limit selection to visible (clipped with depth buffer)");
	RNA_def_property_ui_icon(prop, ICON_ORTHO, 0);
	RNA_def_property_update(prop, NC_SPACE | ND_SPACE_VIEW3D, NULL);

	prop = RNA_def_property(srna, "background_images", PROP_COLLECTION, PROP_NONE);
	RNA_def_property_collection_sdna(prop, NULL, "bgpicbase", NULL);
	RNA_def_property_struct_type(prop, "BackgroundImage");
	RNA_def_property_ui_text(prop, "Background Images", "List of background images");
	RNA_def_property_update(prop, NC_SPACE | ND_SPACE_VIEW3D, NULL);
	rna_def_backgroundImages(brna, prop);

	prop = RNA_def_property(srna, "show_background_images", PROP_BOOLEAN, PROP_NONE);
	RNA_def_property_boolean_sdna(prop, NULL, "flag", V3D_DISPBGPICS);
	RNA_def_property_ui_text(prop, "Display Background Images",
	                         "Display reference images behind objects in the 3D View");
	RNA_def_property_update(prop, NC_SPACE | ND_SPACE_VIEW3D, NULL);

	prop = RNA_def_property(srna, "pivot_point", PROP_ENUM, PROP_NONE);
	RNA_def_property_enum_sdna(prop, NULL, "around");
	RNA_def_property_enum_items(prop, pivot_items_full);
	RNA_def_property_ui_text(prop, "Pivot Point", "Pivot center for rotation/scaling");
	RNA_def_property_update(prop, NC_SPACE | ND_SPACE_VIEW3D, "rna_SpaceView3D_pivot_update");

	prop = RNA_def_property(srna, "use_pivot_point_align", PROP_BOOLEAN, PROP_NONE);
	RNA_def_property_boolean_sdna(prop, NULL, "flag", V3D_ALIGN);
	RNA_def_property_ui_text(prop, "Align", "Manipulate center points (object, pose and weight paint mode only)");
	RNA_def_property_ui_icon(prop, ICON_ALIGN, 0);
	RNA_def_property_update(prop, NC_SPACE | ND_SPACE_VIEW3D, "rna_SpaceView3D_pivot_update");

	prop = RNA_def_property(srna, "show_manipulator", PROP_BOOLEAN, PROP_NONE);
	RNA_def_property_boolean_sdna(prop, NULL, "twflag", V3D_USE_MANIPULATOR);
	RNA_def_property_ui_text(prop, "Manipulator", "Use a 3D manipulator widget for controlling transforms");
	RNA_def_property_ui_icon(prop, ICON_MANIPUL, 0);
	RNA_def_property_update(prop, NC_SPACE | ND_SPACE_VIEW3D, NULL);

	prop = RNA_def_property(srna, "transform_manipulators", PROP_ENUM, PROP_NONE);
	RNA_def_property_enum_sdna(prop, NULL, "twtype");
	RNA_def_property_enum_items(prop, manipulators_items);
	RNA_def_property_flag(prop, PROP_ENUM_FLAG);
	RNA_def_property_ui_text(prop, "Transform Manipulators", "Transformation manipulators");
	RNA_def_property_update(prop, NC_SPACE | ND_SPACE_VIEW3D, NULL);

	prop = RNA_def_property(srna, "transform_orientation", PROP_ENUM, PROP_NONE);
	RNA_def_property_enum_sdna(prop, NULL, "twmode");
	RNA_def_property_enum_items(prop, transform_orientation_items);
	RNA_def_property_enum_funcs(prop, "rna_View3D_transform_orientation_get", "rna_View3D_transform_orientation_set",
	                            "rna_TransformOrientation_itemf");
	RNA_def_property_ui_text(prop, "Transform Orientation", "Transformation orientation");
	RNA_def_property_update(prop, NC_SPACE | ND_SPACE_VIEW3D, NULL);

	prop = RNA_def_property(srna, "current_orientation", PROP_POINTER, PROP_NONE);
	RNA_def_property_struct_type(prop, "TransformOrientation");
	RNA_def_property_pointer_funcs(prop, "rna_View3D_current_orientation_get", NULL, NULL, NULL);
	RNA_def_property_ui_text(prop, "Current Transform Orientation", "Current transformation orientation");

	prop = RNA_def_property(srna, "lock_camera_and_layers", PROP_BOOLEAN, PROP_NONE);
	RNA_def_property_boolean_sdna(prop, NULL, "scenelock", 1);
	RNA_def_property_boolean_funcs(prop, NULL, "rna_SpaceView3D_lock_camera_and_layers_set");
	RNA_def_property_ui_text(prop, "Lock Camera and Layers",
	                         "Use the scene's active camera and layers in this view, rather than local layers");
	RNA_def_property_ui_icon(prop, ICON_LOCKVIEW_OFF, 1);
	RNA_def_property_update(prop, NC_SPACE | ND_SPACE_VIEW3D, NULL);

	prop = RNA_def_property(srna, "layers", PROP_BOOLEAN, PROP_LAYER_MEMBER);
	RNA_def_property_boolean_sdna(prop, NULL, "lay", 1);
	RNA_def_property_array(prop, 20);
	RNA_def_property_boolean_funcs(prop, NULL, "rna_SpaceView3D_layer_set");
	RNA_def_property_ui_text(prop, "Visible Layers", "Layers visible in this 3D View");
	RNA_def_property_update(prop, NC_SPACE | ND_SPACE_VIEW3D, "rna_SpaceView3D_layer_update");

	prop = RNA_def_property(srna, "active_layer", PROP_INT, PROP_NONE);
	RNA_def_property_clear_flag(prop, PROP_ANIMATABLE | PROP_EDITABLE);
	RNA_def_property_int_funcs(prop, "rna_SpaceView3D_active_layer_get", NULL, NULL);
	RNA_def_property_ui_text(prop, "Active Layer", "Active 3D view layer index");

	prop = RNA_def_property(srna, "layers_local_view", PROP_BOOLEAN, PROP_LAYER_MEMBER);
	RNA_def_property_boolean_sdna(prop, NULL, "lay", 0x01000000);
	RNA_def_property_array(prop, 8);
	RNA_def_property_clear_flag(prop, PROP_EDITABLE);
	RNA_def_property_ui_text(prop, "Local View Layers", "Local view layers visible in this 3D View");

	prop = RNA_def_property(srna, "layers_used", PROP_BOOLEAN, PROP_LAYER_MEMBER);
	RNA_def_property_boolean_sdna(prop, NULL, "lay_used", 1);
	RNA_def_property_array(prop, 20);
	RNA_def_property_clear_flag(prop, PROP_EDITABLE);
	RNA_def_property_ui_text(prop, "Used Layers", "Layers that contain something");

	prop = RNA_def_property(srna, "region_3d", PROP_POINTER, PROP_NONE);
	RNA_def_property_struct_type(prop, "RegionView3D");
	RNA_def_property_pointer_funcs(prop, "rna_SpaceView3D_region_3d_get", NULL, NULL, NULL);
	RNA_def_property_ui_text(prop, "3D Region", "3D region in this space, in case of quad view the camera region");

	prop = RNA_def_property(srna, "region_quadviews", PROP_COLLECTION, PROP_NONE);
	RNA_def_property_struct_type(prop, "RegionView3D");
	RNA_def_property_collection_funcs(prop, "rna_SpaceView3D_region_quadviews_begin", "rna_iterator_listbase_next",
	                                  "rna_iterator_listbase_end", "rna_SpaceView3D_region_quadviews_get",
	                                  NULL, NULL, NULL, NULL);
	RNA_def_property_ui_text(prop, "Quad View Regions", "3D regions (the third one defines quad view settings, "
	                                                    "the fourth one is same as 'region_3d')");

	prop = RNA_def_property(srna, "show_reconstruction", PROP_BOOLEAN, PROP_NONE);
	RNA_def_property_boolean_sdna(prop, NULL, "flag2", V3D_SHOW_RECONSTRUCTION);
	RNA_def_property_ui_text(prop, "Show Reconstruction", "Display reconstruction data from active movie clip");
	RNA_def_property_update(prop, NC_SPACE | ND_SPACE_VIEW3D, NULL);

	prop = RNA_def_property(srna, "tracks_draw_size", PROP_FLOAT, PROP_NONE);
	RNA_def_property_range(prop, 0.0, FLT_MAX);
	RNA_def_property_ui_range(prop, 0, 5, 1, 3);
	RNA_def_property_float_sdna(prop, NULL, "bundle_size");
	RNA_def_property_ui_text(prop, "Tracks Size", "Display size of tracks from reconstructed data");
	RNA_def_property_update(prop, NC_SPACE | ND_SPACE_VIEW3D, NULL);

	prop = RNA_def_property(srna, "tracks_draw_type", PROP_ENUM, PROP_NONE);
	RNA_def_property_enum_sdna(prop, NULL, "bundle_drawtype");
	RNA_def_property_enum_items(prop, bundle_drawtype_items);
	RNA_def_property_ui_text(prop, "Tracks Display Type", "Viewport display style for tracks");
	RNA_def_property_update(prop, NC_SPACE | ND_SPACE_VIEW3D, NULL);

	prop = RNA_def_property(srna, "show_camera_path", PROP_BOOLEAN, PROP_NONE);
	RNA_def_property_boolean_sdna(prop, NULL, "flag2", V3D_SHOW_CAMERAPATH);
	RNA_def_property_ui_text(prop, "Show Camera Path", "Show reconstructed camera path");
	RNA_def_property_update(prop, NC_SPACE | ND_SPACE_VIEW3D, NULL);

	prop = RNA_def_property(srna, "show_bundle_names", PROP_BOOLEAN, PROP_NONE);
	RNA_def_property_boolean_sdna(prop, NULL, "flag2", V3D_SHOW_BUNDLENAME);
	RNA_def_property_ui_text(prop, "Show 3D Marker Names", "Show names for reconstructed tracks objects");
	RNA_def_property_update(prop, NC_SPACE | ND_SPACE_VIEW3D, NULL);

	prop = RNA_def_property(srna, "use_matcap", PROP_BOOLEAN, PROP_NONE);
	RNA_def_property_boolean_sdna(prop, NULL, "flag2", V3D_SOLID_MATCAP);
	RNA_def_property_ui_text(prop, "Matcap", "Active Objects draw images mapped on normals, enhancing Solid Draw Mode");
	RNA_def_property_update(prop, NC_SPACE | ND_SPACE_VIEW3D, "rna_SpaceView3D_matcap_enable");

	prop = RNA_def_property(srna, "matcap_icon", PROP_ENUM, PROP_NONE);
	RNA_def_property_enum_sdna(prop, NULL, "matcap_icon");
	RNA_def_property_enum_items(prop, view3d_matcap_items);
	RNA_def_property_ui_text(prop, "Matcap", "Image to use for Material Capture, active objects only");
	RNA_def_property_update(prop, NC_SPACE | ND_SPACE_VIEW3D, "rna_SpaceView3D_matcap_update");

	prop = RNA_def_property(srna, "fx_settings", PROP_POINTER, PROP_NONE);
	RNA_def_property_ui_text(prop, "FX Options", "Options used for real time compositing");
	RNA_def_property_update(prop, NC_SPACE | ND_SPACE_VIEW3D, NULL);

	/* Stereo Settings */
	prop = RNA_def_property(srna, "stereo_3d_eye", PROP_ENUM, PROP_NONE);
	RNA_def_property_enum_sdna(prop, NULL, "multiview_eye");
	RNA_def_property_enum_items(prop, stereo3d_eye_items);
	RNA_def_property_enum_funcs(prop, NULL, NULL, "rna_SpaceView3D_stereo3d_camera_itemf");
	RNA_def_property_ui_text(prop, "Stereo Eye", "Current stereo eye being drawn");
	RNA_def_property_clear_flag(prop, PROP_EDITABLE);

	prop = RNA_def_property(srna, "stereo_3d_camera", PROP_ENUM, PROP_NONE);
	RNA_def_property_enum_sdna(prop, NULL, "stereo3d_camera");
	RNA_def_property_enum_items(prop, stereo3d_camera_items);
	RNA_def_property_enum_funcs(prop, NULL, NULL, "rna_SpaceView3D_stereo3d_camera_itemf");
	RNA_def_property_ui_text(prop, "Camera", "");
	RNA_def_property_update(prop, NC_SPACE | ND_SPACE_VIEW3D, NULL);

	prop = RNA_def_property(srna, "show_stereo_3d_cameras", PROP_BOOLEAN, PROP_NONE);
	RNA_def_property_boolean_sdna(prop, NULL, "stereo3d_flag", V3D_S3D_DISPCAMERAS);
	RNA_def_property_ui_text(prop, "Cameras", "Show the left and right cameras");
	RNA_def_property_update(prop, NC_SPACE | ND_SPACE_VIEW3D, NULL);

	prop = RNA_def_property(srna, "show_stereo_3d_convergence_plane", PROP_BOOLEAN, PROP_NONE);
	RNA_def_property_boolean_sdna(prop, NULL, "stereo3d_flag", V3D_S3D_DISPPLANE);
	RNA_def_property_ui_text(prop, "Plane", "Show the stereo 3d convergence plane");
	RNA_def_property_update(prop, NC_SPACE | ND_SPACE_VIEW3D, NULL);

	prop = RNA_def_property(srna, "stereo_3d_convergence_plane_alpha", PROP_FLOAT, PROP_FACTOR);
	RNA_def_property_float_sdna(prop, NULL, "stereo3d_convergence_alpha");
	RNA_def_property_ui_text(prop, "Plane Alpha", "Opacity (alpha) of the convergence plane");
	RNA_def_property_update(prop, NC_SPACE | ND_SPACE_VIEW3D, NULL);

	prop = RNA_def_property(srna, "show_stereo_3d_volume", PROP_BOOLEAN, PROP_NONE);
	RNA_def_property_boolean_sdna(prop, NULL, "stereo3d_flag", V3D_S3D_DISPVOLUME);
	RNA_def_property_ui_text(prop, "Volume", "Show the stereo 3d frustum volume");
	RNA_def_property_update(prop, NC_SPACE | ND_SPACE_VIEW3D, NULL);

	prop = RNA_def_property(srna, "stereo_3d_volume_alpha", PROP_FLOAT, PROP_FACTOR);
	RNA_def_property_float_sdna(prop, NULL, "stereo3d_volume_alpha");
	RNA_def_property_ui_text(prop, "Volume Alpha", "Opacity (alpha) of the cameras' frustum volume");
	RNA_def_property_update(prop, NC_SPACE | ND_SPACE_VIEW3D, NULL);

	/* *** Blender 2.8 Viewport temporary *** */
	prop = RNA_def_property(srna, "use_modern_viewport", PROP_BOOLEAN, PROP_NONE);
	RNA_def_property_boolean_sdna(prop, NULL, "tmp_compat_flag", V3D_NEW_VIEWPORT);
	RNA_def_property_ui_text(prop, "Modern Viewport", "Use modern viewport");
	RNA_def_property_update(prop, NC_SPACE | ND_SPACE_VIEW3D, NULL);

	prop = RNA_def_property(srna, "show_scene_depth", PROP_BOOLEAN, PROP_NONE);
	RNA_def_property_boolean_sdna(prop, NULL, "tmp_compat_flag", V3D_DEBUG_SHOW_SCENE_DEPTH);
	RNA_def_property_ui_text(prop, "Show Scene Depth", "Debug option to show the depth in the viewport");
	RNA_def_property_update(prop, NC_SPACE | ND_SPACE_VIEW3D, NULL);

	prop = RNA_def_property(srna, "show_combined_depth", PROP_BOOLEAN, PROP_NONE);
	RNA_def_property_boolean_sdna(prop, NULL, "tmp_compat_flag", V3D_DEBUG_SHOW_COMBINED_DEPTH);
	RNA_def_property_ui_text(prop, "Show Combined Depth", "Debug option to show the depth in the viewport");
	RNA_def_property_update(prop, NC_SPACE | ND_SPACE_VIEW3D, NULL);

	prop = RNA_def_property(srna, "debug_near", PROP_FLOAT, PROP_DISTANCE);
	RNA_def_property_float_sdna(prop, NULL, "debug.znear");
	RNA_def_property_ui_text(prop, "Near", "Near distance for depth debugging");
	RNA_def_property_range(prop, 1e-6f, FLT_MAX);
	RNA_def_property_ui_range(prop, 0.001f, FLT_MAX, 10, 3);
	RNA_def_property_update(prop, NC_SPACE | ND_SPACE_VIEW3D, NULL);

	prop = RNA_def_property(srna, "debug_far", PROP_FLOAT, PROP_DISTANCE);
	RNA_def_property_float_sdna(prop, NULL, "debug.zfar");
	RNA_def_property_range(prop, 1e-6f, FLT_MAX);
	RNA_def_property_ui_range(prop, 0.001f, FLT_MAX, 10, 3);
	RNA_def_property_ui_text(prop, "Far", "Far distance for depth debugging");
	RNA_def_property_update(prop, NC_SPACE | ND_SPACE_VIEW3D, NULL);

	prop = RNA_def_property(srna, "debug_background", PROP_ENUM, PROP_NONE);
	RNA_def_property_enum_sdna(prop, NULL, "debug.background");
	RNA_def_property_enum_items(prop, debug_background_items);
	RNA_def_property_ui_text(prop, "Background", "");
	RNA_def_property_update(prop, NC_SPACE | ND_SPACE_VIEW3D, NULL);

	/* *** Animated *** */
	RNA_define_animate_sdna(true);
	/* region */

	srna = RNA_def_struct(brna, "RegionView3D", NULL);
	RNA_def_struct_sdna(srna, "RegionView3D");
	RNA_def_struct_ui_text(srna, "3D View Region", "3D View region data");

	prop = RNA_def_property(srna, "lock_rotation", PROP_BOOLEAN, PROP_NONE);
	RNA_def_property_boolean_sdna(prop, NULL, "viewlock", RV3D_LOCKED);
	RNA_def_property_ui_text(prop, "Lock", "Lock view rotation in side views");
	RNA_def_property_update(prop, NC_SPACE | ND_SPACE_VIEW3D, "rna_RegionView3D_quadview_update");

	prop = RNA_def_property(srna, "show_sync_view", PROP_BOOLEAN, PROP_NONE);
	RNA_def_property_boolean_sdna(prop, NULL, "viewlock", RV3D_BOXVIEW);
	RNA_def_property_ui_text(prop, "Box", "Sync view position between side views");
	RNA_def_property_update(prop, NC_SPACE | ND_SPACE_VIEW3D, "rna_RegionView3D_quadview_update");

	prop = RNA_def_property(srna, "use_box_clip", PROP_BOOLEAN, PROP_NONE);
	RNA_def_property_boolean_sdna(prop, NULL, "viewlock", RV3D_BOXCLIP);
	RNA_def_property_ui_text(prop, "Clip", "Clip objects based on what's visible in other side views");
	RNA_def_property_update(prop, NC_SPACE | ND_SPACE_VIEW3D, "rna_RegionView3D_quadview_clip_update");

	prop = RNA_def_property(srna, "perspective_matrix", PROP_FLOAT, PROP_MATRIX);
	RNA_def_property_float_sdna(prop, NULL, "persmat");
	RNA_def_property_clear_flag(prop, PROP_EDITABLE); /* XXX: for now, it's too risky for users to do this */
	RNA_def_property_multi_array(prop, 2, rna_matrix_dimsize_4x4);
	RNA_def_property_ui_text(prop, "Perspective Matrix",
	                         "Current perspective matrix (``window_matrix * view_matrix``)");

	prop = RNA_def_property(srna, "window_matrix", PROP_FLOAT, PROP_MATRIX);
	RNA_def_property_float_sdna(prop, NULL, "winmat");
	RNA_def_property_clear_flag(prop, PROP_EDITABLE);
	RNA_def_property_multi_array(prop, 2, rna_matrix_dimsize_4x4);
	RNA_def_property_ui_text(prop, "Window Matrix", "Current window matrix");

	prop = RNA_def_property(srna, "view_matrix", PROP_FLOAT, PROP_MATRIX);
	RNA_def_property_float_sdna(prop, NULL, "viewmat");
	RNA_def_property_multi_array(prop, 2, rna_matrix_dimsize_4x4);
	RNA_def_property_float_funcs(prop, NULL, "rna_RegionView3D_view_matrix_set", NULL);
	RNA_def_property_ui_text(prop, "View Matrix", "Current view matrix");
	RNA_def_property_update(prop, NC_SPACE | ND_SPACE_VIEW3D, NULL);

	prop = RNA_def_property(srna, "view_perspective", PROP_ENUM, PROP_NONE);
	RNA_def_property_enum_sdna(prop, NULL, "persp");
	RNA_def_property_enum_items(prop, rv3d_persp_items);
	RNA_def_property_ui_text(prop, "Perspective", "View Perspective");
	RNA_def_property_update(prop, NC_SPACE | ND_SPACE_VIEW3D, NULL);

	prop = RNA_def_property(srna, "is_perspective", PROP_BOOLEAN, PROP_NONE);
	RNA_def_property_boolean_sdna(prop, NULL, "is_persp", 1);
	RNA_def_property_ui_text(prop, "Is Perspective", "");
	RNA_def_property_flag(prop, PROP_EDITABLE);

	prop = RNA_def_property(srna, "view_location", PROP_FLOAT, PROP_TRANSLATION);
#if 0
	RNA_def_property_float_sdna(prop, NULL, "ofs"); /* cant use because its negated */
#else
	RNA_def_property_array(prop, 3);
	RNA_def_property_float_funcs(prop, "rna_RegionView3D_view_location_get",
	                             "rna_RegionView3D_view_location_set", NULL);
#endif
	RNA_def_property_ui_text(prop, "View Location", "View pivot location");
	RNA_def_property_ui_range(prop, -10000.0, 10000.0, 10, RNA_TRANSLATION_PREC_DEFAULT);
	RNA_def_property_update(prop, NC_WINDOW, NULL);

	prop = RNA_def_property(srna, "view_rotation", PROP_FLOAT, PROP_QUATERNION); /* cant use because its inverted */
#if 0
	RNA_def_property_float_sdna(prop, NULL, "viewquat");
#else
	RNA_def_property_array(prop, 4);
	RNA_def_property_float_funcs(prop, "rna_RegionView3D_view_rotation_get",
	                             "rna_RegionView3D_view_rotation_set", NULL);
#endif
	RNA_def_property_ui_text(prop, "View Rotation", "Rotation in quaternions (keep normalized)");
	RNA_def_property_update(prop, NC_SPACE | ND_SPACE_VIEW3D, NULL);

	/* not sure we need rna access to these but adding anyway */
	prop = RNA_def_property(srna, "view_distance", PROP_FLOAT, PROP_UNSIGNED);
	RNA_def_property_float_sdna(prop, NULL, "dist");
	RNA_def_property_ui_text(prop, "Distance", "Distance to the view location");
	RNA_def_property_update(prop, NC_SPACE | ND_SPACE_VIEW3D, NULL);

	prop = RNA_def_property(srna, "view_camera_zoom", PROP_FLOAT, PROP_UNSIGNED);
	RNA_def_property_float_sdna(prop, NULL, "camzoom");
	RNA_def_property_ui_text(prop, "Camera Zoom", "Zoom factor in camera view");
	RNA_def_property_range(prop, RV3D_CAMZOOM_MIN, RV3D_CAMZOOM_MAX);
	RNA_def_property_update(prop, NC_SPACE | ND_SPACE_VIEW3D, NULL);

	prop = RNA_def_property(srna, "view_camera_offset", PROP_FLOAT, PROP_NONE);
	RNA_def_property_float_sdna(prop, NULL, "camdx");
	RNA_def_property_array(prop, 2);
	RNA_def_property_ui_text(prop, "Camera Offset", "View shift in camera view");
	RNA_def_property_update(prop, NC_SPACE | ND_SPACE_VIEW3D, NULL);

	RNA_api_region_view3d(srna);
}

static void rna_def_space_buttons(BlenderRNA *brna)
{
	StructRNA *srna;
	PropertyRNA *prop;

	static EnumPropertyItem align_items[] = {
		{BUT_HORIZONTAL, "HORIZONTAL", 0, "Horizontal", ""},
		{BUT_VERTICAL, "VERTICAL", 0, "Vertical", ""},
		{0, NULL, 0, NULL, NULL}
	};

	srna = RNA_def_struct(brna, "SpaceProperties", "Space");
	RNA_def_struct_sdna(srna, "SpaceButs");
	RNA_def_struct_ui_text(srna, "Properties Space", "Properties space data");

	prop = RNA_def_property(srna, "context", PROP_ENUM, PROP_NONE);
	RNA_def_property_enum_sdna(prop, NULL, "mainb");
	RNA_def_property_enum_items(prop, buttons_context_items);
	RNA_def_property_enum_funcs(prop, NULL, "rna_SpaceProperties_context_set", "rna_SpaceProperties_context_itemf");
	RNA_def_property_ui_text(prop, "Context", "Type of active data to display and edit");
	RNA_def_property_update(prop, NC_SPACE | ND_SPACE_PROPERTIES, "rna_SpaceProperties_context_update");

	prop = RNA_def_property(srna, "align", PROP_ENUM, PROP_NONE);
	RNA_def_property_enum_sdna(prop, NULL, "align");
	RNA_def_property_enum_items(prop, align_items);
	RNA_def_property_enum_funcs(prop, NULL, "rna_SpaceProperties_align_set", NULL);
	RNA_def_property_ui_text(prop, "Align", "Arrangement of the panels");
	RNA_def_property_update(prop, NC_SPACE | ND_SPACE_PROPERTIES, NULL);

	prop = RNA_def_property(srna, "texture_context", PROP_ENUM, PROP_NONE);
	RNA_def_property_enum_items(prop, buttons_texture_context_items);
	RNA_def_property_enum_funcs(prop, NULL, "rna_SpaceProperties_texture_context_set",
	                            "rna_SpaceProperties_texture_context_itemf");
	RNA_def_property_ui_text(prop, "Texture Context", "Type of texture data to display and edit");
	RNA_def_property_update(prop, NC_TEXTURE, NULL);

	prop = RNA_def_property(srna, "use_limited_texture_context", PROP_BOOLEAN, PROP_NONE);
	RNA_def_property_boolean_sdna(prop, NULL, "flag", SB_TEX_USER_LIMITED);
	RNA_def_property_ui_text(prop, "Limited Texture Context",
	                         "Use the limited version of texture user (for 'old shading' mode)");

	/* pinned data */
	prop = RNA_def_property(srna, "pin_id", PROP_POINTER, PROP_NONE);
	RNA_def_property_pointer_sdna(prop, NULL, "pinid");
	RNA_def_property_struct_type(prop, "ID");
	/* note: custom set function is ONLY to avoid rna setting a user for this. */
	RNA_def_property_pointer_funcs(prop, NULL, "rna_SpaceProperties_pin_id_set",
	                               "rna_SpaceProperties_pin_id_typef", NULL);
	RNA_def_property_flag(prop, PROP_EDITABLE | PROP_NEVER_UNLINK);
	RNA_def_property_update(prop, NC_SPACE | ND_SPACE_PROPERTIES, "rna_SpaceProperties_pin_id_update");

	prop = RNA_def_property(srna, "use_pin_id", PROP_BOOLEAN, PROP_NONE);
	RNA_def_property_boolean_sdna(prop, NULL, "flag", SB_PIN_CONTEXT);
	RNA_def_property_ui_text(prop, "Pin ID", "Use the pinned context");
}

static void rna_def_space_image(BlenderRNA *brna)
{
	static EnumPropertyItem image_space_mode_items[] = {
		{SI_MODE_VIEW, "VIEW", ICON_FILE_IMAGE, "View", "View the image and UV edit in mesh editmode"},
		{SI_MODE_PAINT, "PAINT", ICON_TPAINT_HLT, "Paint", "2D image painting mode"},
		{SI_MODE_MASK, "MASK", ICON_MOD_MASK, "Mask", "Mask editing"},
		{0, NULL, 0, NULL, NULL}
	};

	StructRNA *srna;
	PropertyRNA *prop;

	srna = RNA_def_struct(brna, "SpaceImageEditor", "Space");
	RNA_def_struct_sdna(srna, "SpaceImage");
	RNA_def_struct_ui_text(srna, "Space Image Editor", "Image and UV editor space data");

	/* image */
	prop = RNA_def_property(srna, "image", PROP_POINTER, PROP_NONE);
	RNA_def_property_pointer_funcs(prop, NULL, "rna_SpaceImageEditor_image_set", NULL, NULL);
	RNA_def_property_ui_text(prop, "Image", "Image displayed and edited in this space");
	RNA_def_property_flag(prop, PROP_EDITABLE);
	RNA_def_property_update(prop, NC_GEOM | ND_DATA, "rna_SpaceImageEditor_image_update"); /* is handled in image editor too */

	prop = RNA_def_property(srna, "image_user", PROP_POINTER, PROP_NONE);
	RNA_def_property_flag(prop, PROP_NEVER_NULL);
	RNA_def_property_pointer_sdna(prop, NULL, "iuser");
	RNA_def_property_ui_text(prop, "Image User",
	                         "Parameters defining which layer, pass and frame of the image is displayed");
	RNA_def_property_update(prop, NC_SPACE | ND_SPACE_IMAGE, NULL);

	prop = RNA_def_property(srna, "scopes", PROP_POINTER, PROP_NONE);
	RNA_def_property_pointer_sdna(prop, NULL, "scopes");
	RNA_def_property_struct_type(prop, "Scopes");
	RNA_def_property_ui_text(prop, "Scopes", "Scopes to visualize image statistics");
	RNA_def_property_flag(prop, PROP_CONTEXT_UPDATE);
	RNA_def_property_update(prop, NC_SPACE | ND_SPACE_IMAGE, "rna_SpaceImageEditor_scopes_update");

	prop = RNA_def_property(srna, "use_image_pin", PROP_BOOLEAN, PROP_NONE);
	RNA_def_property_boolean_sdna(prop, NULL, "pin", 0);
	RNA_def_property_ui_text(prop, "Image Pin", "Display current image regardless of object selection");
	RNA_def_property_ui_icon(prop, ICON_UNPINNED, 1);
	RNA_def_property_update(prop, NC_SPACE | ND_SPACE_IMAGE, NULL);

	prop = RNA_def_property(srna, "sample_histogram", PROP_POINTER, PROP_NONE);
	RNA_def_property_pointer_sdna(prop, NULL, "sample_line_hist");
	RNA_def_property_struct_type(prop, "Histogram");
	RNA_def_property_ui_text(prop, "Line sample", "Sampled colors along line");

	prop = RNA_def_property(srna, "zoom", PROP_FLOAT, PROP_NONE);
	RNA_def_property_array(prop, 2);
	RNA_def_property_clear_flag(prop, PROP_EDITABLE);
	RNA_def_property_float_funcs(prop, "rna_SpaceImageEditor_zoom_get", NULL, NULL);
	RNA_def_property_ui_text(prop, "Zoom", "Zoom factor");

	/* image draw */
	prop = RNA_def_property(srna, "show_repeat", PROP_BOOLEAN, PROP_NONE);
	RNA_def_property_boolean_sdna(prop, NULL, "flag", SI_DRAW_TILE);
	RNA_def_property_ui_text(prop, "Draw Repeated", "Draw the image repeated outside of the main view");
	RNA_def_property_update(prop, NC_SPACE | ND_SPACE_IMAGE, NULL);

	prop = RNA_def_property(srna, "show_grease_pencil", PROP_BOOLEAN, PROP_NONE);
	RNA_def_property_boolean_sdna(prop, NULL, "flag", SI_SHOW_GPENCIL);
	RNA_def_property_ui_text(prop, "Show Grease Pencil",
	                         "Show grease pencil for this view");
	RNA_def_property_update(prop, NC_SPACE | ND_SPACE_IMAGE, NULL);

	prop = RNA_def_property(srna, "draw_channels", PROP_ENUM, PROP_NONE);
	RNA_def_property_enum_bitflag_sdna(prop, NULL, "flag");
	RNA_def_property_enum_items(prop, draw_channels_items);
	RNA_def_property_enum_funcs(prop, NULL, NULL, "rna_SpaceImageEditor_draw_channels_itemf");
	RNA_def_property_ui_text(prop, "Draw Channels", "Channels of the image to draw");
	RNA_def_property_update(prop, NC_SPACE | ND_SPACE_IMAGE, NULL);

	prop = RNA_def_property(srna, "show_stereo_3d", PROP_BOOLEAN, PROP_NONE);
	RNA_def_property_boolean_funcs(prop, "rna_SpaceImageEditor_show_stereo_get", "rna_SpaceImageEditor_show_stereo_set");
	RNA_def_property_ui_text(prop, "Show Stereo", "Display the image in Stereo 3D");
	RNA_def_property_ui_icon(prop, ICON_CAMERA_STEREO, 0);
	RNA_def_property_update(prop, NC_SPACE | ND_SPACE_IMAGE, "rna_SpaceImageEditor_show_stereo_update");

	/* uv */
	prop = RNA_def_property(srna, "uv_editor", PROP_POINTER, PROP_NONE);
	RNA_def_property_flag(prop, PROP_NEVER_NULL);
	RNA_def_property_struct_type(prop, "SpaceUVEditor");
	RNA_def_property_pointer_funcs(prop, "rna_SpaceImageEditor_uvedit_get", NULL, NULL, NULL);
	RNA_def_property_ui_text(prop, "UV Editor", "UV editor settings");

	/* mode */
	prop = RNA_def_property(srna, "mode", PROP_ENUM, PROP_NONE);
	RNA_def_property_enum_sdna(prop, NULL, "mode");
	RNA_def_property_enum_items(prop, image_space_mode_items);
	RNA_def_property_ui_text(prop, "Mode", "Editing context being displayed");
	RNA_def_property_update(prop, NC_SPACE | ND_SPACE_IMAGE, "rna_SpaceImageEditor_mode_update");

	/* transform */
	prop = RNA_def_property(srna, "cursor_location", PROP_FLOAT, PROP_XYZ);
	RNA_def_property_array(prop, 2);
	RNA_def_property_float_funcs(prop, "rna_SpaceImageEditor_cursor_location_get",
	                             "rna_SpaceImageEditor_cursor_location_set", NULL);
	RNA_def_property_ui_text(prop, "2D Cursor Location", "2D cursor location for this view");
	RNA_def_property_update(prop, NC_SPACE | ND_SPACE_IMAGE, NULL);

	prop = RNA_def_property(srna, "pivot_point", PROP_ENUM, PROP_NONE);
	RNA_def_property_enum_sdna(prop, NULL, "around");
	RNA_def_property_enum_items(prop, pivot_items_full);
	RNA_def_property_enum_funcs(prop, NULL, NULL, "rna_SpaceImageEditor_pivot_itemf");
	RNA_def_property_ui_text(prop, "Pivot", "Rotation/Scaling Pivot");
	RNA_def_property_update(prop, NC_SPACE | ND_SPACE_IMAGE, NULL);

	/* grease pencil */
	prop = RNA_def_property(srna, "grease_pencil", PROP_POINTER, PROP_NONE);
	RNA_def_property_pointer_sdna(prop, NULL, "gpd");
	RNA_def_property_struct_type(prop, "GreasePencil");
	RNA_def_property_flag(prop, PROP_EDITABLE | PROP_ID_REFCOUNT);
	RNA_def_property_ui_text(prop, "Grease Pencil", "Grease pencil data for this space");
	RNA_def_property_update(prop, NC_SPACE | ND_SPACE_IMAGE, NULL);

	/* update */
	prop = RNA_def_property(srna, "use_realtime_update", PROP_BOOLEAN, PROP_NONE);
	RNA_def_property_boolean_sdna(prop, NULL, "lock", 0);
	RNA_def_property_ui_text(prop, "Update Automatically",
	                         "Update other affected window spaces automatically to reflect changes "
	                         "during interactive operations such as transform");

	/* state */
	prop = RNA_def_property(srna, "show_render", PROP_BOOLEAN, PROP_NONE);
	RNA_def_property_boolean_funcs(prop, "rna_SpaceImageEditor_show_render_get", NULL);
	RNA_def_property_clear_flag(prop, PROP_EDITABLE);
	RNA_def_property_ui_text(prop, "Show Render", "Show render related properties");

	prop = RNA_def_property(srna, "show_paint", PROP_BOOLEAN, PROP_NONE);
	RNA_def_property_boolean_funcs(prop, "rna_SpaceImageEditor_show_paint_get", NULL);
	RNA_def_property_clear_flag(prop, PROP_EDITABLE);
	RNA_def_property_ui_text(prop, "Show Paint", "Show paint related properties");

	prop = RNA_def_property(srna, "show_uvedit", PROP_BOOLEAN, PROP_NONE);
	RNA_def_property_boolean_funcs(prop, "rna_SpaceImageEditor_show_uvedit_get", NULL);
	RNA_def_property_clear_flag(prop, PROP_EDITABLE);
	RNA_def_property_ui_text(prop, "Show UV Editor", "Show UV editing related properties");

	prop = RNA_def_property(srna, "show_maskedit", PROP_BOOLEAN, PROP_NONE);
	RNA_def_property_boolean_funcs(prop, "rna_SpaceImageEditor_show_maskedit_get", NULL);
	RNA_def_property_clear_flag(prop, PROP_EDITABLE);
	RNA_def_property_ui_text(prop, "Show Mask Editor", "Show Mask editing related properties");

	rna_def_space_image_uv(brna);

	/* mask */
	rna_def_space_mask_info(srna, NC_SPACE | ND_SPACE_IMAGE, "rna_SpaceImageEditor_mask_set");
}

static void rna_def_space_sequencer(BlenderRNA *brna)
{
	StructRNA *srna;
	PropertyRNA *prop;

	static EnumPropertyItem view_type_items[] = {
		{SEQ_VIEW_SEQUENCE, "SEQUENCER", ICON_SEQ_SEQUENCER, "Sequencer", ""},
		{SEQ_VIEW_PREVIEW,  "PREVIEW", ICON_SEQ_PREVIEW, "Image Preview", ""},
		{SEQ_VIEW_SEQUENCE_PREVIEW,  "SEQUENCER_PREVIEW", ICON_SEQ_SPLITVIEW, "Sequencer and Image Preview", ""},
		{0, NULL, 0, NULL, NULL}
	};

	static EnumPropertyItem display_mode_items[] = {
		{SEQ_DRAW_IMG_IMBUF, "IMAGE", ICON_SEQ_PREVIEW, "Image Preview", ""},
		{SEQ_DRAW_IMG_WAVEFORM, "WAVEFORM", ICON_SEQ_LUMA_WAVEFORM, "Luma Waveform", ""},
		{SEQ_DRAW_IMG_VECTORSCOPE, "VECTOR_SCOPE", ICON_SEQ_CHROMA_SCOPE, "Chroma Vectorscope", ""},
		{SEQ_DRAW_IMG_HISTOGRAM, "HISTOGRAM", ICON_SEQ_HISTOGRAM, "Histogram", ""},
		{0, NULL, 0, NULL, NULL}
	};

	static EnumPropertyItem proxy_render_size_items[] = {
		{SEQ_PROXY_RENDER_SIZE_NONE, "NONE", 0, "No display", ""},
		{SEQ_PROXY_RENDER_SIZE_SCENE, "SCENE", 0, "Scene render size", ""},
		{SEQ_PROXY_RENDER_SIZE_25, "PROXY_25", 0, "Proxy size 25%", ""},
		{SEQ_PROXY_RENDER_SIZE_50, "PROXY_50", 0, "Proxy size 50%", ""},
		{SEQ_PROXY_RENDER_SIZE_75, "PROXY_75", 0, "Proxy size 75%", ""},
		{SEQ_PROXY_RENDER_SIZE_100, "PROXY_100", 0, "Proxy size 100%", ""},
		{SEQ_PROXY_RENDER_SIZE_FULL, "FULL", 0, "No proxy, full render", ""},
		{0, NULL, 0, NULL, NULL}
	};

	static EnumPropertyItem overlay_type_items[] = {
		{SEQ_DRAW_OVERLAY_RECT, "RECTANGLE", 0, "Rectangle", "Show rectangle area overlay"},
		{SEQ_DRAW_OVERLAY_REFERENCE, "REFERENCE", 0, "Reference", "Show reference frame only"},
		{SEQ_DRAW_OVERLAY_CURRENT, "CURRENT", 0, "Current", "Show current frame only"},
		{0, NULL, 0, NULL, NULL}
	};

	static EnumPropertyItem preview_channels_items[] = {
		{SEQ_USE_ALPHA, "COLOR_ALPHA", ICON_IMAGE_RGB_ALPHA, "Color and Alpha",
		                "Draw image with RGB colors and alpha transparency"},
		{0, "COLOR", ICON_IMAGE_RGB, "Color", "Draw image with RGB colors"},
		{0, NULL, 0, NULL, NULL}
	};

	static EnumPropertyItem waveform_type_draw_items[] = {
		{SEQ_NO_WAVEFORMS, "NO_WAVEFORMS", 0, "Waveforms Off",
		 "No waveforms drawn for any sound strips"},
		{SEQ_ALL_WAVEFORMS, "ALL_WAVEFORMS", 0, "Waveforms On",
		 "Waveforms drawn for all sound strips"},
		{0, "DEFAULT_WAVEFORMS", 0, "Use Strip Option",
		 "Waveforms drawn according to strip setting"},
		{0, NULL, 0, NULL, NULL}
	};

	srna = RNA_def_struct(brna, "SpaceSequenceEditor", "Space");
	RNA_def_struct_sdna(srna, "SpaceSeq");
	RNA_def_struct_ui_text(srna, "Space Sequence Editor", "Sequence editor space data");

	/* view type, fairly important */
	prop = RNA_def_property(srna, "view_type", PROP_ENUM, PROP_NONE);
	RNA_def_property_enum_sdna(prop, NULL, "view");
	RNA_def_property_enum_items(prop, view_type_items);
	RNA_def_property_ui_text(prop, "View Type", "Type of the Sequencer view (sequencer, preview or both)");
	RNA_def_property_update(prop, 0, "rna_Sequencer_view_type_update");

	/* display type, fairly important */
	prop = RNA_def_property(srna, "display_mode", PROP_ENUM, PROP_NONE);
	RNA_def_property_enum_sdna(prop, NULL, "mainb");
	RNA_def_property_enum_items(prop, display_mode_items);
	RNA_def_property_ui_text(prop, "Display Mode", "View mode to use for displaying sequencer output");
	RNA_def_property_update(prop, NC_SPACE | ND_SPACE_SEQUENCER, NULL);

	/* flags */
	prop = RNA_def_property(srna, "show_frame_indicator", PROP_BOOLEAN, PROP_NONE);
	RNA_def_property_boolean_negative_sdna(prop, NULL, "flag", SEQ_NO_DRAW_CFRANUM);
	RNA_def_property_ui_text(prop, "Show Frame Number Indicator",
	                         "Show frame number beside the current frame indicator line");
	RNA_def_property_update(prop, NC_SPACE | ND_SPACE_SEQUENCER, NULL);

	prop = RNA_def_property(srna, "show_frames", PROP_BOOLEAN, PROP_NONE);
	RNA_def_property_boolean_sdna(prop, NULL, "flag", SEQ_DRAWFRAMES);
	RNA_def_property_ui_text(prop, "Draw Frames", "Draw frames rather than seconds");
	RNA_def_property_update(prop, NC_SPACE | ND_SPACE_SEQUENCER, NULL);

	prop = RNA_def_property(srna, "use_marker_sync", PROP_BOOLEAN, PROP_NONE);
	RNA_def_property_boolean_sdna(prop, NULL, "flag", SEQ_MARKER_TRANS);
	RNA_def_property_ui_text(prop, "Sync Markers", "Transform markers as well as strips");
	RNA_def_property_update(prop, NC_SPACE | ND_SPACE_SEQUENCER, NULL);

	prop = RNA_def_property(srna, "show_separate_color", PROP_BOOLEAN, PROP_NONE);
	RNA_def_property_boolean_sdna(prop, NULL, "flag", SEQ_DRAW_COLOR_SEPARATED);
	RNA_def_property_ui_text(prop, "Separate Colors", "Separate color channels in preview");
	RNA_def_property_update(prop, NC_SPACE | ND_SPACE_SEQUENCER, NULL);

	prop = RNA_def_property(srna, "show_safe_areas", PROP_BOOLEAN, PROP_NONE);
	RNA_def_property_boolean_sdna(prop, NULL, "flag", SEQ_SHOW_SAFE_MARGINS);
	RNA_def_property_ui_text(prop, "Safe Areas", "Show TV title safe and action safe areas in preview");
	RNA_def_property_update(prop, NC_SPACE | ND_SPACE_SEQUENCER, NULL);

	prop = RNA_def_property(srna, "show_safe_center", PROP_BOOLEAN, PROP_NONE);
	RNA_def_property_boolean_sdna(prop, NULL, "flag", SEQ_SHOW_SAFE_CENTER);
	RNA_def_property_ui_text(prop, "Center-Cut Safe Areas", "Show safe areas to fit content in a different aspect ratio");
	RNA_def_property_update(prop, NC_SPACE | ND_SPACE_SEQUENCER, NULL);

	prop = RNA_def_property(srna, "show_metadata", PROP_BOOLEAN, PROP_NONE);
	RNA_def_property_boolean_sdna(prop, NULL, "flag", 	SEQ_SHOW_METADATA);
	RNA_def_property_ui_text(prop, "Show Metadata", "Show metadata of first visible strip");
	RNA_def_property_update(prop, NC_SPACE | ND_SPACE_SEQUENCER, NULL);

	prop = RNA_def_property(srna, "show_seconds", PROP_BOOLEAN, PROP_NONE);
	RNA_def_property_boolean_negative_sdna(prop, NULL, "flag", SEQ_DRAWFRAMES);
	RNA_def_property_ui_text(prop, "Show Seconds", "Show timing in seconds not frames");
	RNA_def_property_update(prop, NC_SPACE | ND_SPACE_SEQUENCER, NULL);

	prop = RNA_def_property(srna, "show_grease_pencil", PROP_BOOLEAN, PROP_NONE);
	RNA_def_property_boolean_sdna(prop, NULL, "flag", SEQ_SHOW_GPENCIL);
	RNA_def_property_ui_text(prop, "Show Grease Pencil",
	                         "Show grease pencil for this view");
	RNA_def_property_update(prop, NC_SPACE | ND_SPACE_SEQUENCER, NULL);

	prop = RNA_def_property(srna, "display_channel", PROP_INT, PROP_NONE);
	RNA_def_property_int_sdna(prop, NULL, "chanshown");
	RNA_def_property_ui_text(prop, "Display Channel",
	                         "The channel number shown in the image preview. 0 is the result of all strips combined");
	RNA_def_property_range(prop, -5, MAXSEQ);
	RNA_def_property_update(prop, NC_SPACE | ND_SPACE_SEQUENCER, NULL);

	prop = RNA_def_property(srna, "preview_channels", PROP_ENUM, PROP_NONE);
	RNA_def_property_enum_bitflag_sdna(prop, NULL, "flag");
	RNA_def_property_enum_items(prop, preview_channels_items);
	RNA_def_property_ui_text(prop, "Draw Channels", "Channels of the preview to draw");
	RNA_def_property_update(prop, NC_SPACE | ND_SPACE_SEQUENCER, NULL);

	prop = RNA_def_property(srna, "waveform_draw_type", PROP_ENUM, PROP_NONE);
	RNA_def_property_enum_bitflag_sdna(prop, NULL, "flag");
	RNA_def_property_enum_items(prop, waveform_type_draw_items);
	RNA_def_property_ui_text(prop, "Waveform Drawing", "How Waveforms are drawn");
	RNA_def_property_update(prop, NC_SPACE | ND_SPACE_SEQUENCER, NULL);

	prop = RNA_def_property(srna, "draw_overexposed", PROP_INT, PROP_NONE);
	RNA_def_property_int_sdna(prop, NULL, "zebra");
	RNA_def_property_ui_text(prop, "Show Overexposed", "Show overexposed areas with zebra stripes");
	RNA_def_property_range(prop, 0, 110);
	RNA_def_property_update(prop, NC_SPACE | ND_SPACE_SEQUENCER, NULL);

	prop = RNA_def_property(srna, "proxy_render_size", PROP_ENUM, PROP_NONE);
	RNA_def_property_enum_sdna(prop, NULL, "render_size");
	RNA_def_property_enum_items(prop, proxy_render_size_items);
	RNA_def_property_ui_text(prop, "Proxy render size",
	                         "Draw preview using full resolution or different proxy resolutions");
	RNA_def_property_update(prop, NC_SPACE | ND_SPACE_SEQUENCER, NULL);

	/* grease pencil */
	prop = RNA_def_property(srna, "grease_pencil", PROP_POINTER, PROP_NONE);
	RNA_def_property_pointer_sdna(prop, NULL, "gpd");
	RNA_def_property_struct_type(prop, "GreasePencil");
	RNA_def_property_flag(prop, PROP_EDITABLE | PROP_ID_REFCOUNT);
	RNA_def_property_ui_text(prop, "Grease Pencil", "Grease pencil data for this space");
	RNA_def_property_update(prop, NC_SPACE | ND_SPACE_SEQUENCER, NULL);

	prop = RNA_def_property(srna, "overlay_type", PROP_ENUM, PROP_NONE);
	RNA_def_property_enum_sdna(prop, NULL, "overlay_type");
	RNA_def_property_enum_items(prop, overlay_type_items);
	RNA_def_property_ui_text(prop, "Overlay Type", "Overlay draw type");
	RNA_def_property_update(prop, NC_SPACE | ND_SPACE_SEQUENCER, NULL);

	prop = RNA_def_property(srna, "show_backdrop", PROP_BOOLEAN, PROP_NONE);
	RNA_def_property_boolean_sdna(prop, NULL, "draw_flag", SEQ_DRAW_BACKDROP);
	RNA_def_property_ui_text(prop, "Use Backdrop", "Display result under strips");
	RNA_def_property_update(prop, NC_SPACE | ND_SPACE_SEQUENCER, NULL);

	prop = RNA_def_property(srna, "show_strip_offset", PROP_BOOLEAN, PROP_NONE);
	RNA_def_property_boolean_sdna(prop, NULL, "draw_flag", SEQ_DRAW_OFFSET_EXT);
	RNA_def_property_ui_text(prop, "Show Offsets", "Display strip in/out offsets");
	RNA_def_property_update(prop, NC_SPACE | ND_SPACE_SEQUENCER, NULL);
}

static void rna_def_space_text(BlenderRNA *brna)
{
	StructRNA *srna;
	PropertyRNA *prop;

	srna = RNA_def_struct(brna, "SpaceTextEditor", "Space");
	RNA_def_struct_sdna(srna, "SpaceText");
	RNA_def_struct_ui_text(srna, "Space Text Editor", "Text editor space data");

	/* text */
	prop = RNA_def_property(srna, "text", PROP_POINTER, PROP_NONE);
	RNA_def_property_flag(prop, PROP_EDITABLE);
	RNA_def_property_ui_text(prop, "Text", "Text displayed and edited in this space");
	RNA_def_property_pointer_funcs(prop, NULL, "rna_SpaceTextEditor_text_set", NULL, NULL);
	RNA_def_property_update(prop, NC_SPACE | ND_SPACE_TEXT, NULL);

	/* display */
	prop = RNA_def_property(srna, "show_word_wrap", PROP_BOOLEAN, PROP_NONE);
	RNA_def_property_boolean_sdna(prop, NULL, "wordwrap", 0);
	RNA_def_property_boolean_funcs(prop, NULL, "rna_SpaceTextEditor_word_wrap_set");
	RNA_def_property_ui_text(prop, "Word Wrap", "Wrap words if there is not enough horizontal space");
	RNA_def_property_ui_icon(prop, ICON_WORDWRAP_OFF, 1);
	RNA_def_property_update(prop, NC_SPACE | ND_SPACE_TEXT, NULL);

	prop = RNA_def_property(srna, "show_line_numbers", PROP_BOOLEAN, PROP_NONE);
	RNA_def_property_boolean_sdna(prop, NULL, "showlinenrs", 0);
	RNA_def_property_ui_text(prop, "Line Numbers", "Show line numbers next to the text");
	RNA_def_property_ui_icon(prop, ICON_LINENUMBERS_OFF, 1);
	RNA_def_property_update(prop, NC_SPACE | ND_SPACE_TEXT, NULL);

	prop = RNA_def_property(srna, "show_syntax_highlight", PROP_BOOLEAN, PROP_NONE);
	RNA_def_property_boolean_sdna(prop, NULL, "showsyntax", 0);
	RNA_def_property_ui_text(prop, "Syntax Highlight", "Syntax highlight for scripting");
	RNA_def_property_ui_icon(prop, ICON_SYNTAX_OFF, 1);
	RNA_def_property_update(prop, NC_SPACE | ND_SPACE_TEXT, NULL);

	prop = RNA_def_property(srna, "show_line_highlight", PROP_BOOLEAN, PROP_NONE);
	RNA_def_property_boolean_sdna(prop, NULL, "line_hlight", 0);
	RNA_def_property_ui_text(prop, "Highlight Line", "Highlight the current line");
	RNA_def_property_update(prop, NC_SPACE | ND_SPACE_TEXT, NULL);

	prop = RNA_def_property(srna, "tab_width", PROP_INT, PROP_NONE);
	RNA_def_property_int_sdna(prop, NULL, "tabnumber");
	RNA_def_property_range(prop, 2, 8);
	RNA_def_property_ui_text(prop, "Tab Width", "Number of spaces to display tabs with");
	RNA_def_property_update(prop, NC_SPACE | ND_SPACE_TEXT, "rna_SpaceTextEditor_updateEdited");

	prop = RNA_def_property(srna, "font_size", PROP_INT, PROP_NONE);
	RNA_def_property_int_sdna(prop, NULL, "lheight");
	RNA_def_property_range(prop, 8, 32);
	RNA_def_property_ui_text(prop, "Font Size", "Font size to use for displaying the text");
	RNA_def_property_update(prop, NC_SPACE | ND_SPACE_TEXT, NULL);

	prop = RNA_def_property(srna, "show_margin", PROP_BOOLEAN, PROP_NONE);
	RNA_def_property_boolean_sdna(prop, NULL, "flags", ST_SHOW_MARGIN);
	RNA_def_property_ui_text(prop, "Show Margin", "Show right margin");
	RNA_def_property_update(prop, NC_SPACE | ND_SPACE_TEXT, NULL);

	prop = RNA_def_property(srna, "margin_column", PROP_INT, PROP_NONE);
	RNA_def_property_int_sdna(prop, NULL, "margin_column");
	RNA_def_property_range(prop, 0, 1024);
	RNA_def_property_ui_text(prop, "Margin Column", "Column number to show right margin at");
	RNA_def_property_update(prop, NC_SPACE | ND_SPACE_TEXT, NULL);

	prop = RNA_def_property(srna, "top", PROP_INT, PROP_NONE);
	RNA_def_property_int_sdna(prop, NULL, "top");
	RNA_def_property_range(prop, 0, INT_MAX);
	RNA_def_property_ui_text(prop, "Top Line", "Top line visible");
	RNA_def_property_update(prop, NC_SPACE | ND_SPACE_TEXT, NULL);

	prop = RNA_def_property(srna, "visible_lines", PROP_INT, PROP_NONE);
	RNA_def_property_clear_flag(prop, PROP_EDITABLE);
	RNA_def_property_int_sdna(prop, NULL, "viewlines");
	RNA_def_property_ui_text(prop, "Visible Lines", "Amount of lines that can be visible in current editor");

	/* functionality options */
	prop = RNA_def_property(srna, "use_overwrite", PROP_BOOLEAN, PROP_NONE);
	RNA_def_property_boolean_sdna(prop, NULL, "overwrite", 1);
	RNA_def_property_ui_text(prop, "Overwrite", "Overwrite characters when typing rather than inserting them");
	RNA_def_property_update(prop, NC_SPACE | ND_SPACE_TEXT, NULL);

	prop = RNA_def_property(srna, "use_live_edit", PROP_BOOLEAN, PROP_NONE);
	RNA_def_property_boolean_sdna(prop, NULL, "live_edit", 1);
	RNA_def_property_ui_text(prop, "Live Edit", "Run python while editing");
	RNA_def_property_update(prop, NC_SPACE | ND_SPACE_TEXT, NULL);

	/* find */
	prop = RNA_def_property(srna, "use_find_all", PROP_BOOLEAN, PROP_NONE);
	RNA_def_property_boolean_sdna(prop, NULL, "flags", ST_FIND_ALL);
	RNA_def_property_ui_text(prop, "Find All", "Search in all text data-blocks, instead of only the active one");
	RNA_def_property_update(prop, NC_SPACE | ND_SPACE_TEXT, NULL);

	prop = RNA_def_property(srna, "use_find_wrap", PROP_BOOLEAN, PROP_NONE);
	RNA_def_property_boolean_sdna(prop, NULL, "flags", ST_FIND_WRAP);
	RNA_def_property_ui_text(prop, "Find Wrap", "Search again from the start of the file when reaching the end");
	RNA_def_property_update(prop, NC_SPACE | ND_SPACE_TEXT, NULL);

	prop = RNA_def_property(srna, "use_match_case", PROP_BOOLEAN, PROP_NONE);
	RNA_def_property_boolean_sdna(prop, NULL, "flags", ST_MATCH_CASE);
	RNA_def_property_ui_text(prop, "Match case", "Search string is sensitive to uppercase and lowercase letters");
	RNA_def_property_update(prop, NC_SPACE | ND_SPACE_TEXT, NULL);

	prop = RNA_def_property(srna, "find_text", PROP_STRING, PROP_NONE);
	RNA_def_property_string_sdna(prop, NULL, "findstr");
	RNA_def_property_ui_text(prop, "Find Text", "Text to search for with the find tool");
	RNA_def_property_update(prop, NC_SPACE | ND_SPACE_TEXT, NULL);

	prop = RNA_def_property(srna, "replace_text", PROP_STRING, PROP_NONE);
	RNA_def_property_string_sdna(prop, NULL, "replacestr");
	RNA_def_property_ui_text(prop, "Replace Text", "Text to replace selected text with using the replace tool");
	RNA_def_property_update(prop, NC_SPACE | ND_SPACE_TEXT, NULL);

	RNA_api_space_text(srna);
}

static void rna_def_space_dopesheet(BlenderRNA *brna)
{
	StructRNA *srna;
	PropertyRNA *prop;

	/* XXX: action-editor is currently for object-level only actions, so show that using object-icon hint */
	static EnumPropertyItem mode_items[] = {
		{SACTCONT_DOPESHEET, "DOPESHEET", ICON_OOPS, "Dope Sheet", "Edit all keyframes in scene"},
		{SACTCONT_ACTION, "ACTION", ICON_OBJECT_DATA, "Action Editor", "Edit keyframes in active object's Object-level action"},
		{SACTCONT_SHAPEKEY, "SHAPEKEY", ICON_SHAPEKEY_DATA, "Shape Key Editor", "Edit keyframes in active object's Shape Keys action"},
		{SACTCONT_GPENCIL, "GPENCIL", ICON_GREASEPENCIL, "Grease Pencil", "Edit timings for all Grease Pencil sketches in file"},
		{SACTCONT_MASK, "MASK", ICON_MOD_MASK, "Mask", "Edit timings for Mask Editor splines"},
		{SACTCONT_CACHEFILE, "CACHEFILE", ICON_FILE, "Cache File", "Edit timings for Cache File data-blocks"},
		{0, NULL, 0, NULL, NULL}
	};


	srna = RNA_def_struct(brna, "SpaceDopeSheetEditor", "Space");
	RNA_def_struct_sdna(srna, "SpaceAction");
	RNA_def_struct_ui_text(srna, "Space Dope Sheet Editor", "Dope Sheet space data");

	/* data */
	prop = RNA_def_property(srna, "action", PROP_POINTER, PROP_NONE);
	RNA_def_property_flag(prop, PROP_EDITABLE);
	RNA_def_property_pointer_funcs(prop, NULL, "rna_SpaceDopeSheetEditor_action_set", NULL,
	                               "rna_Action_actedit_assign_poll");
	RNA_def_property_ui_text(prop, "Action", "Action displayed and edited in this space");
	RNA_def_property_flag(prop, PROP_CONTEXT_UPDATE);
	RNA_def_property_update(prop, NC_ANIMATION | ND_KEYFRAME | NA_EDITED, "rna_SpaceDopeSheetEditor_action_update");

	/* mode */
	prop = RNA_def_property(srna, "mode", PROP_ENUM, PROP_NONE);
	RNA_def_property_enum_sdna(prop, NULL, "mode");
	RNA_def_property_enum_items(prop, mode_items);
	RNA_def_property_ui_text(prop, "Mode", "Editing context being displayed");
	RNA_def_property_flag(prop, PROP_CONTEXT_UPDATE);
	RNA_def_property_update(prop, NC_SPACE | ND_SPACE_DOPESHEET, "rna_SpaceDopeSheetEditor_mode_update");

	/* display */
	prop = RNA_def_property(srna, "show_seconds", PROP_BOOLEAN, PROP_NONE);
	RNA_def_property_boolean_sdna(prop, NULL, "flag", SACTION_DRAWTIME);
	RNA_def_property_ui_text(prop, "Show Seconds", "Show timing in seconds not frames");
	RNA_def_property_update(prop, NC_SPACE | ND_SPACE_DOPESHEET, NULL);

	prop = RNA_def_property(srna, "show_frame_indicator", PROP_BOOLEAN, PROP_NONE);
	RNA_def_property_boolean_negative_sdna(prop, NULL, "flag", SACTION_NODRAWCFRANUM);
	RNA_def_property_ui_text(prop, "Show Frame Number Indicator",
	                         "Show frame number beside the current frame indicator line");
	RNA_def_property_update(prop, NC_SPACE | ND_SPACE_DOPESHEET, NULL);

	prop = RNA_def_property(srna, "show_sliders", PROP_BOOLEAN, PROP_NONE);
	RNA_def_property_boolean_sdna(prop, NULL, "flag", SACTION_SLIDERS);
	RNA_def_property_ui_text(prop, "Show Sliders", "Show sliders beside F-Curve channels");
	RNA_def_property_update(prop, NC_SPACE | ND_SPACE_DOPESHEET, NULL);

	prop = RNA_def_property(srna, "show_pose_markers", PROP_BOOLEAN, PROP_NONE);
	RNA_def_property_boolean_sdna(prop, NULL, "flag", SACTION_POSEMARKERS_SHOW);
	RNA_def_property_ui_text(prop, "Show Pose Markers",
	                         "Show markers belonging to the active action instead of Scene markers "
	                         "(Action and Shape Key Editors only)");
	RNA_def_property_update(prop, NC_SPACE | ND_SPACE_DOPESHEET, NULL);

	prop = RNA_def_property(srna, "show_group_colors", PROP_BOOLEAN, PROP_NONE);
	RNA_def_property_boolean_negative_sdna(prop, NULL, "flag", SACTION_NODRAWGCOLORS);
	RNA_def_property_ui_text(prop, "Show Group Colors",
	                         "Draw groups and channels with colors matching their corresponding groups "
	                         "(pose bones only currently)");
	RNA_def_property_update(prop, NC_SPACE | ND_SPACE_DOPESHEET, NULL);

	/* editing */
	prop = RNA_def_property(srna, "use_auto_merge_keyframes", PROP_BOOLEAN, PROP_NONE);
	RNA_def_property_boolean_negative_sdna(prop, NULL, "flag", SACTION_NOTRANSKEYCULL);
	RNA_def_property_ui_text(prop, "AutoMerge Keyframes", "Automatically merge nearby keyframes");
	RNA_def_property_update(prop, NC_SPACE | ND_SPACE_DOPESHEET, NULL);

	prop = RNA_def_property(srna, "use_realtime_update", PROP_BOOLEAN, PROP_NONE);
	RNA_def_property_boolean_negative_sdna(prop, NULL, "flag", SACTION_NOREALTIMEUPDATES);
	RNA_def_property_ui_text(prop, "Realtime Updates",
	                         "When transforming keyframes, changes to the animation data are flushed to other views");
	RNA_def_property_update(prop, NC_SPACE | ND_SPACE_DOPESHEET, NULL);

	prop = RNA_def_property(srna, "use_marker_sync", PROP_BOOLEAN, PROP_NONE);
	RNA_def_property_boolean_sdna(prop, NULL, "flag", SACTION_MARKERS_MOVE);
	RNA_def_property_ui_text(prop, "Sync Markers", "Sync Markers with keyframe edits");

	/* dopesheet */
	prop = RNA_def_property(srna, "dopesheet", PROP_POINTER, PROP_NONE);
	RNA_def_property_struct_type(prop, "DopeSheet");
	RNA_def_property_pointer_sdna(prop, NULL, "ads");
	RNA_def_property_ui_text(prop, "Dope Sheet", "Settings for filtering animation data");

	/* autosnap */
	prop = RNA_def_property(srna, "auto_snap", PROP_ENUM, PROP_NONE);
	RNA_def_property_enum_sdna(prop, NULL, "autosnap");
	RNA_def_property_enum_items(prop, autosnap_items);
	RNA_def_property_ui_text(prop, "Auto Snap", "Automatic time snapping settings for transformations");
	RNA_def_property_update(prop, NC_SPACE | ND_SPACE_DOPESHEET, NULL);
}

static void rna_def_space_graph(BlenderRNA *brna)
{
	StructRNA *srna;
	PropertyRNA *prop;

	static EnumPropertyItem mode_items[] = {
		{SIPO_MODE_ANIMATION, "FCURVES", ICON_IPO, "F-Curve",
		 "Edit animation/keyframes displayed as 2D curves"},
		{SIPO_MODE_DRIVERS, "DRIVERS", ICON_DRIVER, "Drivers", "Edit drivers"},
		{0, NULL, 0, NULL, NULL}
	};

	/* this is basically the same as the one for the 3D-View, but with some entries omitted */
	static EnumPropertyItem gpivot_items[] = {
		{V3D_AROUND_CENTER_BOUNDS, "BOUNDING_BOX_CENTER", ICON_ROTATE, "Bounding Box Center", ""},
		{V3D_AROUND_CURSOR, "CURSOR", ICON_CURSOR, "2D Cursor", ""},
		{V3D_AROUND_LOCAL_ORIGINS, "INDIVIDUAL_ORIGINS", ICON_ROTATECOLLECTION, "Individual Centers", ""},
		/*{V3D_AROUND_CENTER_MEAN, "MEDIAN_POINT", 0, "Median Point", ""}, */
		/*{V3D_AROUND_ACTIVE, "ACTIVE_ELEMENT", 0, "Active Element", ""}, */
		{0, NULL, 0, NULL, NULL}
	};


	srna = RNA_def_struct(brna, "SpaceGraphEditor", "Space");
	RNA_def_struct_sdna(srna, "SpaceIpo");
	RNA_def_struct_ui_text(srna, "Space Graph Editor", "Graph Editor space data");

	/* mode */
	prop = RNA_def_property(srna, "mode", PROP_ENUM, PROP_NONE);
	RNA_def_property_enum_sdna(prop, NULL, "mode");
	RNA_def_property_enum_items(prop, mode_items);
	RNA_def_property_ui_text(prop, "Mode", "Editing context being displayed");
	RNA_def_property_update(prop, NC_SPACE | ND_SPACE_GRAPH, "rna_SpaceGraphEditor_display_mode_update");

	/* display */
	prop = RNA_def_property(srna, "show_seconds", PROP_BOOLEAN, PROP_NONE);
	RNA_def_property_boolean_sdna(prop, NULL, "flag", SIPO_DRAWTIME);
	RNA_def_property_ui_text(prop, "Show Seconds", "Show timing in seconds not frames");
	RNA_def_property_update(prop, NC_SPACE | ND_SPACE_GRAPH, NULL);

	prop = RNA_def_property(srna, "show_frame_indicator", PROP_BOOLEAN, PROP_NONE);
	RNA_def_property_boolean_negative_sdna(prop, NULL, "flag", SIPO_NODRAWCFRANUM);
	RNA_def_property_ui_text(prop, "Show Frame Number Indicator",
	                         "Show frame number beside the current frame indicator line");
	RNA_def_property_update(prop, NC_SPACE | ND_SPACE_GRAPH, NULL);

	prop = RNA_def_property(srna, "show_sliders", PROP_BOOLEAN, PROP_NONE);
	RNA_def_property_boolean_sdna(prop, NULL, "flag", SIPO_SLIDERS);
	RNA_def_property_ui_text(prop, "Show Sliders", "Show sliders beside F-Curve channels");
	RNA_def_property_update(prop, NC_SPACE | ND_SPACE_GRAPH, NULL);

	prop = RNA_def_property(srna, "show_handles", PROP_BOOLEAN, PROP_NONE);
	RNA_def_property_boolean_negative_sdna(prop, NULL, "flag", SIPO_NOHANDLES);
	RNA_def_property_ui_text(prop, "Show Handles", "Show handles of Bezier control points");
	RNA_def_property_update(prop, NC_SPACE | ND_SPACE_GRAPH, NULL);

	prop = RNA_def_property(srna, "use_only_selected_curves_handles", PROP_BOOLEAN, PROP_NONE);
	RNA_def_property_boolean_sdna(prop, NULL, "flag", SIPO_SELCUVERTSONLY);
	RNA_def_property_ui_text(prop, "Only Selected Curve Keyframes",
	                         "Only keyframes of selected F-Curves are visible and editable");
	RNA_def_property_update(prop, NC_SPACE | ND_SPACE_GRAPH, NULL);

	prop = RNA_def_property(srna, "use_only_selected_keyframe_handles", PROP_BOOLEAN, PROP_NONE);
	RNA_def_property_boolean_sdna(prop, NULL, "flag", SIPO_SELVHANDLESONLY);
	RNA_def_property_ui_text(prop, "Only Selected Keyframes Handles",
	                         "Only show and edit handles of selected keyframes");
	RNA_def_property_update(prop, NC_SPACE | ND_SPACE_GRAPH, NULL);

	prop = RNA_def_property(srna, "use_beauty_drawing", PROP_BOOLEAN, PROP_NONE);
	RNA_def_property_boolean_negative_sdna(prop, NULL, "flag", SIPO_BEAUTYDRAW_OFF);
	RNA_def_property_ui_text(prop, "Use High Quality Drawing",
	                         "Draw F-Curves using Anti-Aliasing and other fancy effects "
	                         "(disable for better performance)");
	RNA_def_property_update(prop, NC_SPACE | ND_SPACE_GRAPH, NULL);

	prop = RNA_def_property(srna, "show_group_colors", PROP_BOOLEAN, PROP_NONE);
	RNA_def_property_boolean_negative_sdna(prop, NULL, "flag", SIPO_NODRAWGCOLORS);
	RNA_def_property_ui_text(prop, "Show Group Colors",
	                         "Draw groups and channels with colors matching their corresponding groups");
	RNA_def_property_update(prop, NC_SPACE | ND_SPACE_GRAPH, NULL);

	/* editing */
	prop = RNA_def_property(srna, "use_auto_merge_keyframes", PROP_BOOLEAN, PROP_NONE);
	RNA_def_property_boolean_negative_sdna(prop, NULL, "flag", SIPO_NOTRANSKEYCULL);
	RNA_def_property_ui_text(prop, "AutoMerge Keyframes", "Automatically merge nearby keyframes");
	RNA_def_property_update(prop, NC_SPACE | ND_SPACE_GRAPH, NULL);

	prop = RNA_def_property(srna, "use_realtime_update", PROP_BOOLEAN, PROP_NONE);
	RNA_def_property_boolean_negative_sdna(prop, NULL, "flag", SIPO_NOREALTIMEUPDATES);
	RNA_def_property_ui_text(prop, "Realtime Updates",
	                         "When transforming keyframes, changes to the animation data are flushed to other views");
	RNA_def_property_update(prop, NC_SPACE | ND_SPACE_GRAPH, NULL);

	/* cursor */
	prop = RNA_def_property(srna, "show_cursor", PROP_BOOLEAN, PROP_NONE);
	RNA_def_property_boolean_negative_sdna(prop, NULL, "flag", SIPO_NODRAWCURSOR);
	RNA_def_property_ui_text(prop, "Show Cursor", "Show 2D cursor");
	RNA_def_property_update(prop, NC_SPACE | ND_SPACE_GRAPH, NULL);

	prop = RNA_def_property(srna, "cursor_position_x", PROP_FLOAT, PROP_NONE);
	RNA_def_property_float_sdna(prop, NULL, "cursorTime");
	RNA_def_property_ui_text(prop, "Cursor X-Value", "Graph Editor 2D-Value cursor - X-Value component");
	RNA_def_property_update(prop, NC_SPACE | ND_SPACE_GRAPH, NULL);

	prop = RNA_def_property(srna, "cursor_position_y", PROP_FLOAT, PROP_NONE);
	RNA_def_property_float_sdna(prop, NULL, "cursorVal");
	RNA_def_property_ui_text(prop, "Cursor Y-Value", "Graph Editor 2D-Value cursor - Y-Value component");
	RNA_def_property_update(prop, NC_SPACE | ND_SPACE_GRAPH, NULL);

	prop = RNA_def_property(srna, "pivot_point", PROP_ENUM, PROP_NONE);
	RNA_def_property_enum_sdna(prop, NULL, "around");
	RNA_def_property_enum_items(prop, gpivot_items);
	RNA_def_property_ui_text(prop, "Pivot Point", "Pivot center for rotation/scaling");
	RNA_def_property_update(prop, NC_SPACE | ND_SPACE_GRAPH, NULL);

	/* dopesheet */
	prop = RNA_def_property(srna, "dopesheet", PROP_POINTER, PROP_NONE);
	RNA_def_property_struct_type(prop, "DopeSheet");
	RNA_def_property_pointer_sdna(prop, NULL, "ads");
	RNA_def_property_ui_text(prop, "Dope Sheet", "Settings for filtering animation data");

	/* autosnap */
	prop = RNA_def_property(srna, "auto_snap", PROP_ENUM, PROP_NONE);
	RNA_def_property_enum_sdna(prop, NULL, "autosnap");
	RNA_def_property_enum_items(prop, autosnap_items);
	RNA_def_property_ui_text(prop, "Auto Snap", "Automatic time snapping settings for transformations");
	RNA_def_property_update(prop, NC_SPACE | ND_SPACE_GRAPH, NULL);

	/* readonly state info */
	prop = RNA_def_property(srna, "has_ghost_curves", PROP_BOOLEAN, PROP_NONE);
	RNA_def_property_boolean_funcs(prop, "rna_SpaceGraphEditor_has_ghost_curves_get", NULL);
	RNA_def_property_clear_flag(prop, PROP_EDITABLE);
	RNA_def_property_ui_text(prop, "Has Ghost Curves", "Graph Editor instance has some ghost curves stored");

	/* nromalize curves */
	prop = RNA_def_property(srna, "use_normalization", PROP_BOOLEAN, PROP_NONE);
	RNA_def_property_boolean_sdna(prop, NULL, "flag", SIPO_NORMALIZE);
	RNA_def_property_ui_text(prop, "Use Normalization", "Display curves in normalized to -1..1 range, "
	                         "for easier editing of multiple curves with different ranges");
	RNA_def_property_update(prop, NC_SPACE | ND_SPACE_GRAPH, NULL);

	prop = RNA_def_property(srna, "use_auto_normalization", PROP_BOOLEAN, PROP_NONE);
	RNA_def_property_boolean_negative_sdna(prop, NULL, "flag", SIPO_NORMALIZE_FREEZE);
	RNA_def_property_ui_text(prop, "Auto Normalization",
	                         "Automatically recalculate curve normalization on every curve edit");
	RNA_def_property_update(prop, NC_SPACE | ND_SPACE_GRAPH, NULL);
}

static void rna_def_space_nla(BlenderRNA *brna)
{
	StructRNA *srna;
	PropertyRNA *prop;

	srna = RNA_def_struct(brna, "SpaceNLA", "Space");
	RNA_def_struct_sdna(srna, "SpaceNla");
	RNA_def_struct_ui_text(srna, "Space Nla Editor", "NLA editor space data");

	/* display */
	prop = RNA_def_property(srna, "show_seconds", PROP_BOOLEAN, PROP_NONE);
	RNA_def_property_boolean_sdna(prop, NULL, "flag", SNLA_DRAWTIME);
	RNA_def_property_ui_text(prop, "Show Seconds", "Show timing in seconds not frames");
	RNA_def_property_update(prop, NC_SPACE | ND_SPACE_NLA, NULL);

	prop = RNA_def_property(srna, "show_frame_indicator", PROP_BOOLEAN, PROP_NONE);
	RNA_def_property_boolean_negative_sdna(prop, NULL, "flag", SNLA_NODRAWCFRANUM);
	RNA_def_property_ui_text(prop, "Show Frame Number Indicator",
	                         "Show frame number beside the current frame indicator line");
	RNA_def_property_update(prop, NC_SPACE | ND_SPACE_NLA, NULL);

	prop = RNA_def_property(srna, "show_strip_curves", PROP_BOOLEAN, PROP_NONE);
	RNA_def_property_boolean_negative_sdna(prop, NULL, "flag", SNLA_NOSTRIPCURVES);
	RNA_def_property_ui_text(prop, "Show Control F-Curves", "Show influence F-Curves on strips");
	RNA_def_property_update(prop, NC_SPACE | ND_SPACE_NLA, NULL);

	prop = RNA_def_property(srna, "show_local_markers", PROP_BOOLEAN, PROP_NONE);
	RNA_def_property_boolean_negative_sdna(prop, NULL, "flag", SNLA_NOLOCALMARKERS);
	RNA_def_property_ui_text(prop, "Show Local Markers",
	                         "Show action-local markers on the strips, useful when synchronizing timing across strips");
	RNA_def_property_update(prop, NC_SPACE | ND_SPACE_NLA, NULL);

	/* editing */
	prop = RNA_def_property(srna, "use_realtime_update", PROP_BOOLEAN, PROP_NONE);
	RNA_def_property_boolean_negative_sdna(prop, NULL, "flag", SNLA_NOREALTIMEUPDATES);
	RNA_def_property_ui_text(prop, "Realtime Updates",
	                         "When transforming strips, changes to the animation data are flushed to other views");
	RNA_def_property_update(prop, NC_SPACE | ND_SPACE_NLA, NULL);

	/* dopesheet */
	prop = RNA_def_property(srna, "dopesheet", PROP_POINTER, PROP_NONE);
	RNA_def_property_struct_type(prop, "DopeSheet");
	RNA_def_property_pointer_sdna(prop, NULL, "ads");
	RNA_def_property_ui_text(prop, "Dope Sheet", "Settings for filtering animation data");

	/* autosnap */
	prop = RNA_def_property(srna, "auto_snap", PROP_ENUM, PROP_NONE);
	RNA_def_property_enum_sdna(prop, NULL, "autosnap");
	RNA_def_property_enum_items(prop, autosnap_items);
	RNA_def_property_ui_text(prop, "Auto Snap", "Automatic time snapping settings for transformations");
	RNA_def_property_update(prop, NC_SPACE | ND_SPACE_NLA, NULL);
}

static void rna_def_space_time(BlenderRNA *brna)
{
	StructRNA *srna;
	PropertyRNA *prop;

	srna = RNA_def_struct(brna, "SpaceTimeline", "Space");
	RNA_def_struct_sdna(srna, "SpaceTime");
	RNA_def_struct_ui_text(srna, "Space Timeline Editor", "Timeline editor space data");

	/* view settings */
	prop = RNA_def_property(srna, "show_frame_indicator", PROP_BOOLEAN, PROP_NONE);
	RNA_def_property_boolean_sdna(prop, NULL, "flag", TIME_CFRA_NUM);
	RNA_def_property_ui_text(prop, "Show Frame Number Indicator",
	                         "Show frame number beside the current frame indicator line");
	RNA_def_property_update(prop, NC_SPACE | ND_SPACE_TIME, NULL);

	prop = RNA_def_property(srna, "show_seconds", PROP_BOOLEAN, PROP_NONE);
	RNA_def_property_boolean_negative_sdna(prop, NULL, "flag", TIME_DRAWFRAMES);
	RNA_def_property_ui_text(prop, "Show Seconds", "Show timing in seconds not frames");
	RNA_def_property_update(prop, NC_SPACE | ND_SPACE_TIME, NULL);

	/* displaying cache status */
	prop = RNA_def_property(srna, "show_cache", PROP_BOOLEAN, PROP_NONE);
	RNA_def_property_boolean_sdna(prop, NULL, "cache_display", TIME_CACHE_DISPLAY);
	RNA_def_property_ui_text(prop, "Show Cache", "Show the status of cached frames in the timeline");
	RNA_def_property_update(prop, NC_SPACE | ND_SPACE_TIME, NULL);

	prop = RNA_def_property(srna, "cache_softbody", PROP_BOOLEAN, PROP_NONE);
	RNA_def_property_boolean_sdna(prop, NULL, "cache_display", TIME_CACHE_SOFTBODY);
	RNA_def_property_ui_text(prop, "Softbody", "Show the active object's softbody point cache");
	RNA_def_property_update(prop, NC_SPACE | ND_SPACE_TIME, NULL);

	prop = RNA_def_property(srna, "cache_particles", PROP_BOOLEAN, PROP_NONE);
	RNA_def_property_boolean_sdna(prop, NULL, "cache_display", TIME_CACHE_PARTICLES);
	RNA_def_property_ui_text(prop, "Particles", "Show the active object's particle point cache");
	RNA_def_property_update(prop, NC_SPACE | ND_SPACE_TIME, NULL);

	prop = RNA_def_property(srna, "cache_cloth", PROP_BOOLEAN, PROP_NONE);
	RNA_def_property_boolean_sdna(prop, NULL, "cache_display", TIME_CACHE_CLOTH);
	RNA_def_property_ui_text(prop, "Cloth", "Show the active object's cloth point cache");
	RNA_def_property_update(prop, NC_SPACE | ND_SPACE_TIME, NULL);

	prop = RNA_def_property(srna, "cache_smoke", PROP_BOOLEAN, PROP_NONE);
	RNA_def_property_boolean_sdna(prop, NULL, "cache_display", TIME_CACHE_SMOKE);
	RNA_def_property_ui_text(prop, "Smoke", "Show the active object's smoke cache");
	RNA_def_property_update(prop, NC_SPACE | ND_SPACE_TIME, NULL);

	prop = RNA_def_property(srna, "cache_dynamicpaint", PROP_BOOLEAN, PROP_NONE);
	RNA_def_property_boolean_sdna(prop, NULL, "cache_display", TIME_CACHE_DYNAMICPAINT);
	RNA_def_property_ui_text(prop, "Dynamic Paint", "Show the active object's Dynamic Paint cache");
	RNA_def_property_update(prop, NC_SPACE | ND_SPACE_TIME, NULL);

	prop = RNA_def_property(srna, "cache_rigidbody", PROP_BOOLEAN, PROP_NONE);
	RNA_def_property_boolean_sdna(prop, NULL, "cache_display", TIME_CACHE_RIGIDBODY);
	RNA_def_property_ui_text(prop, "Rigid Body", "Show the active object's Rigid Body cache");
	RNA_def_property_update(prop, NC_SPACE | ND_SPACE_TIME, NULL);
}

static void rna_def_console_line(BlenderRNA *brna)
{
	static EnumPropertyItem console_line_type_items[] = {
		{CONSOLE_LINE_OUTPUT, "OUTPUT", 0, "Output", ""},
		{CONSOLE_LINE_INPUT, "INPUT", 0, "Input", ""},
		{CONSOLE_LINE_INFO, "INFO", 0, "Info", ""},
		{CONSOLE_LINE_ERROR, "ERROR", 0, "Error", ""},
		{0, NULL, 0, NULL, NULL}
	};

	StructRNA *srna;
	PropertyRNA *prop;

	srna = RNA_def_struct(brna, "ConsoleLine", NULL);
	RNA_def_struct_ui_text(srna, "Console Input", "Input line for the interactive console");

	prop = RNA_def_property(srna, "body", PROP_STRING, PROP_NONE);
	RNA_def_property_string_funcs(prop, "rna_ConsoleLine_body_get", "rna_ConsoleLine_body_length",
	                              "rna_ConsoleLine_body_set");
	RNA_def_property_ui_text(prop, "Line", "Text in the line");
	RNA_def_property_update(prop, NC_SPACE | ND_SPACE_CONSOLE, NULL);
	RNA_def_property_translation_context(prop, BLT_I18NCONTEXT_ID_TEXT);

	prop = RNA_def_property(srna, "current_character", PROP_INT, PROP_NONE); /* copied from text editor */
	RNA_def_property_int_sdna(prop, NULL, "cursor");
	RNA_def_property_int_funcs(prop, NULL, NULL, "rna_ConsoleLine_cursor_index_range");
	RNA_def_property_update(prop, NC_SPACE | ND_SPACE_CONSOLE, NULL);

	prop = RNA_def_property(srna, "type", PROP_ENUM, PROP_NONE);
	RNA_def_property_enum_sdna(prop, NULL, "type");
	RNA_def_property_enum_items(prop, console_line_type_items);
	RNA_def_property_ui_text(prop, "Type", "Console line type when used in scrollback");
}

static void rna_def_space_console(BlenderRNA *brna)
{
	StructRNA *srna;
	PropertyRNA *prop;

	srna = RNA_def_struct(brna, "SpaceConsole", "Space");
	RNA_def_struct_sdna(srna, "SpaceConsole");
	RNA_def_struct_ui_text(srna, "Space Console", "Interactive python console");

	/* display */
	prop = RNA_def_property(srna, "font_size", PROP_INT, PROP_NONE); /* copied from text editor */
	RNA_def_property_int_sdna(prop, NULL, "lheight");
	RNA_def_property_range(prop, 8, 32);
	RNA_def_property_ui_text(prop, "Font Size", "Font size to use for displaying the text");
	RNA_def_property_update(prop, 0, "rna_SpaceConsole_rect_update");


	prop = RNA_def_property(srna, "select_start", PROP_INT, PROP_UNSIGNED); /* copied from text editor */
	RNA_def_property_int_sdna(prop, NULL, "sel_start");
	RNA_def_property_update(prop, NC_SPACE | ND_SPACE_CONSOLE, NULL);

	prop = RNA_def_property(srna, "select_end", PROP_INT, PROP_UNSIGNED); /* copied from text editor */
	RNA_def_property_int_sdna(prop, NULL, "sel_end");
	RNA_def_property_update(prop, NC_SPACE | ND_SPACE_CONSOLE, NULL);

	prop = RNA_def_property(srna, "prompt", PROP_STRING, PROP_NONE);
	RNA_def_property_ui_text(prop, "Prompt", "Command line prompt");

	prop = RNA_def_property(srna, "language", PROP_STRING, PROP_NONE);
	RNA_def_property_ui_text(prop, "Language", "Command line prompt language");

	prop = RNA_def_property(srna, "history", PROP_COLLECTION, PROP_NONE);
	RNA_def_property_collection_sdna(prop, NULL, "history", NULL);
	RNA_def_property_struct_type(prop, "ConsoleLine");
	RNA_def_property_ui_text(prop, "History", "Command history");

	prop = RNA_def_property(srna, "scrollback", PROP_COLLECTION, PROP_NONE);
	RNA_def_property_collection_sdna(prop, NULL, "scrollback", NULL);
	RNA_def_property_struct_type(prop, "ConsoleLine");
	RNA_def_property_ui_text(prop, "Output", "Command output");
}

static void rna_def_fileselect_params(BlenderRNA *brna)
{
	StructRNA *srna;
	PropertyRNA *prop;

	static EnumPropertyItem file_display_items[] = {
		{FILE_SHORTDISPLAY, "LIST_SHORT", ICON_SHORTDISPLAY, "Short List", "Display files as short list"},
		{FILE_LONGDISPLAY,  "LIST_LONG", ICON_LONGDISPLAY, "Long List", "Display files as a detailed list"},
		{FILE_IMGDISPLAY, "THUMBNAIL", ICON_IMGDISPLAY, "Thumbnails", "Display files as thumbnails"},
		{0, NULL, 0, NULL, NULL}
	};

	static EnumPropertyItem display_size_items[] = {
	    {32,    "TINY",     0,      "Tiny", ""},
	    {64,    "SMALL",    0,      "Small", ""},
	    {128,   "NORMAL",   0,      "Normal", ""},
	    {256,   "LARGE",    0,      "Large", ""},
	    {0, NULL, 0, NULL, NULL}
	};

	static EnumPropertyItem file_filter_idtypes_items[] = {
		{FILTER_ID_AC, "ACTION", ICON_ANIM_DATA, "Actions", "Show/hide Action data-blocks"},
		{FILTER_ID_AR, "ARMATURE", ICON_ARMATURE_DATA, "Armatures", "Show/hide Armature data-blocks"},
		{FILTER_ID_BR, "BRUSH", ICON_BRUSH_DATA, "Brushes", "Show/hide Brushes data-blocks"},
		{FILTER_ID_CA, "CAMERA", ICON_CAMERA_DATA, "Cameras", "Show/hide Camera data-blocks"},
		{FILTER_ID_CF, "CACHEFILE", ICON_FILE, "Cache Files", "Show/hide Cache File data-blocks"},
		{FILTER_ID_CU, "CURVE", ICON_CURVE_DATA, "Curves", "Show/hide Curve data-blocks"},
		{FILTER_ID_GD, "GREASE_PENCIL", ICON_GREASEPENCIL, "Grease Pencil", "Show/hide Grease pencil data-blocks"},
		{FILTER_ID_GR, "GROUP", ICON_GROUP, "Groups", "Show/hide Group data-blocks"},
		{FILTER_ID_IM, "IMAGE", ICON_IMAGE_DATA, "Images", "Show/hide Image data-blocks"},
		{FILTER_ID_LA, "LAMP", ICON_LAMP_DATA, "Lamps", "Show/hide Lamp data-blocks"},
		{FILTER_ID_LS, "LINESTYLE", ICON_LINE_DATA,
		               "Freestyle Linestyles", "Show/hide Freestyle's Line Style data-blocks"},
		{FILTER_ID_LT, "LATTICE", ICON_LATTICE_DATA, "Lattices", "Show/hide Lattice data-blocks"},
		{FILTER_ID_MA, "MATERIAL", ICON_MATERIAL_DATA, "Materials", "Show/hide Material data-blocks"},
		{FILTER_ID_MB, "METABALL", ICON_META_DATA, "Metaballs", "Show/hide Metaball data-blocks"},
		{FILTER_ID_MC, "MOVIE_CLIP", ICON_CLIP, "Movie Clips", "Show/hide Movie Clip data-blocks"},
		{FILTER_ID_ME, "MESH", ICON_MESH_DATA, "Meshes", "Show/hide Mesh data-blocks"},
		{FILTER_ID_MSK, "MASK", ICON_MOD_MASK, "Masks", "Show/hide Mask data-blocks"},
		{FILTER_ID_NT, "NODE_TREE", ICON_NODETREE, "Node Trees", "Show/hide Node Tree data-blocks"},
		{FILTER_ID_OB, "OBJECT", ICON_OBJECT_DATA, "Objects", "Show/hide Object data-blocks"},
		{FILTER_ID_PA, "PARTICLE_SETTINGS", ICON_PARTICLE_DATA,
		               "Particles Settings", "Show/hide Particle Settings data-blocks"},
		{FILTER_ID_PAL, "PALETTE", ICON_COLOR, "Palettes", "Show/hide Palette data-blocks"},
		{FILTER_ID_PC, "PAINT_CURVE", ICON_CURVE_BEZCURVE, "Paint Curves", "Show/hide Paint Curve data-blocks"},
		{FILTER_ID_PRB, "PROBE", ICON_RADIO, "Probes", "Show/hide Probe data-blocks"},
		{FILTER_ID_SCE, "SCENE", ICON_SCENE_DATA, "Scenes", "Show/hide Scene data-blocks"},
		{FILTER_ID_SPK, "SPEAKER", ICON_SPEAKER, "Speakers", "Show/hide Speaker data-blocks"},
		{FILTER_ID_SO, "SOUND", ICON_SOUND, "Sounds", "Show/hide Sound data-blocks"},
		{FILTER_ID_TE, "TEXTURE", ICON_TEXTURE_DATA, "Textures", "Show/hide Texture data-blocks"},
		{FILTER_ID_TXT, "TEXT", ICON_TEXT, "Texts", "Show/hide Text data-blocks"},
		{FILTER_ID_VF, "FONT", ICON_FONT_DATA, "Fonts", "Show/hide Font data-blocks"},
		{FILTER_ID_WO, "WORLD", ICON_WORLD_DATA, "Worlds", "Show/hide World data-blocks"},
		{FILTER_ID_WS, "WORK_SPACE", ICON_NONE, "Workspaces", "Show/hide workspace data-blocks"},
		{0, NULL, 0, NULL, NULL}
	};

	static EnumPropertyItem file_filter_idcategories_items[] = {
	    {FILTER_ID_SCE,
	     "SCENE", ICON_SCENE_DATA, "Scenes", "Show/hide scenes"},
	    {FILTER_ID_AC,
	     "ANIMATION", ICON_ANIM_DATA, "Animations", "Show/hide animation data"},
		{FILTER_ID_OB | FILTER_ID_GR,
	     "OBJECT", ICON_GROUP, "Objects & Groups", "Show/hide objects and groups"},
		{FILTER_ID_AR | FILTER_ID_CU | FILTER_ID_LT | FILTER_ID_MB | FILTER_ID_ME,
	     "GEOMETRY", ICON_MESH_DATA, "Geometry", "Show/hide meshes, curves, lattice, armatures and metaballs data"},
		{FILTER_ID_LS | FILTER_ID_MA | FILTER_ID_NT | FILTER_ID_TE,
	     "SHADING", ICON_MATERIAL_DATA, "Shading",
	     "Show/hide materials, nodetrees, textures and Freestyle's linestyles"},
		{FILTER_ID_IM | FILTER_ID_MC | FILTER_ID_MSK | FILTER_ID_SO,
	     "IMAGE", ICON_IMAGE_DATA, "Images & Sounds", "Show/hide images, movie clips, sounds and masks"},
		{FILTER_ID_CA | FILTER_ID_LA | FILTER_ID_SPK | FILTER_ID_WO | FILTER_ID_WS,
	     "ENVIRONMENT", ICON_WORLD_DATA, "Environment", "Show/hide worlds, lamps, cameras and speakers"},
		{FILTER_ID_BR | FILTER_ID_GD | FILTER_ID_PA | FILTER_ID_PAL | FILTER_ID_PC | FILTER_ID_TXT | FILTER_ID_VF | FILTER_ID_CF,
	     "MISC", ICON_GREASEPENCIL, "Miscellaneous", "Show/hide other data types"},
	    {0, NULL, 0, NULL, NULL}
	};

	srna = RNA_def_struct(brna, "FileSelectParams", NULL);
	RNA_def_struct_ui_text(srna, "File Select Parameters", "File Select Parameters");

	prop = RNA_def_property(srna, "title", PROP_STRING, PROP_NONE);
	RNA_def_property_string_sdna(prop, NULL, "title");
	RNA_def_property_ui_text(prop, "Title", "Title for the file browser");
	RNA_def_property_clear_flag(prop, PROP_EDITABLE);

	prop = RNA_def_property(srna, "directory", PROP_STRING, PROP_DIRPATH);
	RNA_def_property_string_sdna(prop, NULL, "dir");
	RNA_def_property_ui_text(prop, "Directory", "Directory displayed in the file browser");
	RNA_def_property_update(prop, NC_SPACE | ND_SPACE_FILE_PARAMS, NULL);

	prop = RNA_def_property(srna, "filename", PROP_STRING, PROP_FILENAME);
	RNA_def_property_string_sdna(prop, NULL, "file");
	RNA_def_property_ui_text(prop, "File Name", "Active file in the file browser");
	RNA_def_property_update(prop, NC_SPACE | ND_SPACE_FILE_PARAMS, NULL);

	prop = RNA_def_property(srna, "use_library_browsing", PROP_BOOLEAN, PROP_NONE);
	RNA_def_property_ui_text(prop, "Library Browser", "Whether we may browse blender files' content or not");
	RNA_def_property_clear_flag(prop, PROP_EDITABLE);
	RNA_def_property_boolean_funcs(prop, "rna_FileSelectParams_use_lib_get", NULL);

	prop = RNA_def_property(srna, "display_type", PROP_ENUM, PROP_NONE);
	RNA_def_property_enum_sdna(prop, NULL, "display");
	RNA_def_property_enum_items(prop, file_display_items);
	RNA_def_property_ui_text(prop, "Display Mode", "Display mode for the file list");
	RNA_def_property_update(prop, NC_SPACE | ND_SPACE_FILE_PARAMS, NULL);

	prop = RNA_def_property(srna, "recursion_level", PROP_ENUM, PROP_NONE);
	RNA_def_property_enum_items(prop, fileselectparams_recursion_level_items);
	RNA_def_property_enum_funcs(prop, NULL, NULL, "rna_FileSelectParams_recursion_level_itemf");
	RNA_def_property_ui_text(prop, "Recursion", "Numbers of dirtree levels to show simultaneously");
	RNA_def_property_update(prop, NC_SPACE | ND_SPACE_FILE_PARAMS, NULL);

	prop = RNA_def_property(srna, "use_filter", PROP_BOOLEAN, PROP_NONE);
	RNA_def_property_boolean_sdna(prop, NULL, "flag", FILE_FILTER);
	RNA_def_property_ui_text(prop, "Filter Files", "Enable filtering of files");
	RNA_def_property_update(prop, NC_SPACE | ND_SPACE_FILE_PARAMS, NULL);

	prop = RNA_def_property(srna, "show_hidden", PROP_BOOLEAN, PROP_NONE);
	RNA_def_property_boolean_negative_sdna(prop, NULL, "flag", FILE_HIDE_DOT);
	RNA_def_property_ui_text(prop, "Show Hidden", "Show hidden dot files");
	RNA_def_property_update(prop, NC_SPACE | ND_SPACE_FILE_PARAMS, NULL);

	prop = RNA_def_property(srna, "sort_method", PROP_ENUM, PROP_NONE);
	RNA_def_property_enum_sdna(prop, NULL, "sort");
	RNA_def_property_enum_items(prop, rna_enum_file_sort_items);
	RNA_def_property_ui_text(prop, "Sort", "");
	RNA_def_property_update(prop, NC_SPACE | ND_SPACE_FILE_PARAMS, NULL);

	prop = RNA_def_property(srna, "use_filter_image", PROP_BOOLEAN, PROP_NONE);
	RNA_def_property_boolean_sdna(prop, NULL, "filter", FILE_TYPE_IMAGE);
	RNA_def_property_ui_text(prop, "Filter Images", "Show image files");
	RNA_def_property_ui_icon(prop, ICON_FILE_IMAGE, 0);
	RNA_def_property_update(prop, NC_SPACE | ND_SPACE_FILE_PARAMS, NULL);

	prop = RNA_def_property(srna, "use_filter_blender", PROP_BOOLEAN, PROP_NONE);
	RNA_def_property_boolean_sdna(prop, NULL, "filter", FILE_TYPE_BLENDER);
	RNA_def_property_ui_text(prop, "Filter Blender", "Show .blend files");
	RNA_def_property_ui_icon(prop, ICON_FILE_BLEND, 0);
	RNA_def_property_update(prop, NC_SPACE | ND_SPACE_FILE_PARAMS, NULL);

	prop = RNA_def_property(srna, "use_filter_backup", PROP_BOOLEAN, PROP_NONE);
	RNA_def_property_boolean_sdna(prop, NULL, "filter", FILE_TYPE_BLENDER_BACKUP);
	RNA_def_property_ui_text(prop, "Filter BlenderBackup files", "Show .blend1, .blend2, etc. files");
	RNA_def_property_ui_icon(prop, ICON_FILE_BACKUP, 0);
	RNA_def_property_update(prop, NC_SPACE | ND_SPACE_FILE_PARAMS, NULL);

	prop = RNA_def_property(srna, "use_filter_movie", PROP_BOOLEAN, PROP_NONE);
	RNA_def_property_boolean_sdna(prop, NULL, "filter", FILE_TYPE_MOVIE);
	RNA_def_property_ui_text(prop, "Filter Movies", "Show movie files");
	RNA_def_property_ui_icon(prop, ICON_FILE_MOVIE, 0);
	RNA_def_property_update(prop, NC_SPACE | ND_SPACE_FILE_PARAMS, NULL);

	prop = RNA_def_property(srna, "use_filter_script", PROP_BOOLEAN, PROP_NONE);
	RNA_def_property_boolean_sdna(prop, NULL, "filter", FILE_TYPE_PYSCRIPT);
	RNA_def_property_ui_text(prop, "Filter Script", "Show script files");
	RNA_def_property_ui_icon(prop, ICON_FILE_SCRIPT, 0);
	RNA_def_property_update(prop, NC_SPACE | ND_SPACE_FILE_PARAMS, NULL);

	prop = RNA_def_property(srna, "use_filter_font", PROP_BOOLEAN, PROP_NONE);
	RNA_def_property_boolean_sdna(prop, NULL, "filter", FILE_TYPE_FTFONT);
	RNA_def_property_ui_text(prop, "Filter Fonts", "Show font files");
	RNA_def_property_ui_icon(prop, ICON_FILE_FONT, 0);
	RNA_def_property_update(prop, NC_SPACE | ND_SPACE_FILE_PARAMS, NULL);

	prop = RNA_def_property(srna, "use_filter_sound", PROP_BOOLEAN, PROP_NONE);
	RNA_def_property_boolean_sdna(prop, NULL, "filter", FILE_TYPE_SOUND);
	RNA_def_property_ui_text(prop, "Filter Sound", "Show sound files");
	RNA_def_property_ui_icon(prop, ICON_FILE_SOUND, 0);
	RNA_def_property_update(prop, NC_SPACE | ND_SPACE_FILE_PARAMS, NULL);

	prop = RNA_def_property(srna, "use_filter_text", PROP_BOOLEAN, PROP_NONE);
	RNA_def_property_boolean_sdna(prop, NULL, "filter", FILE_TYPE_TEXT);
	RNA_def_property_ui_text(prop, "Filter Text", "Show text files");
	RNA_def_property_ui_icon(prop, ICON_FILE_TEXT, 0);
	RNA_def_property_update(prop, NC_SPACE | ND_SPACE_FILE_PARAMS, NULL);

	prop = RNA_def_property(srna, "use_filter_folder", PROP_BOOLEAN, PROP_NONE);
	RNA_def_property_boolean_sdna(prop, NULL, "filter", FILE_TYPE_FOLDER);
	RNA_def_property_ui_text(prop, "Filter Folder", "Show folders");
	RNA_def_property_ui_icon(prop, ICON_FILE_FOLDER, 0);
	RNA_def_property_update(prop, NC_SPACE | ND_SPACE_FILE_PARAMS, NULL);

	prop = RNA_def_property(srna, "use_filter_blendid", PROP_BOOLEAN, PROP_NONE);
	RNA_def_property_boolean_sdna(prop, NULL, "filter", FILE_TYPE_BLENDERLIB);
	RNA_def_property_ui_text(prop, "Filter Blender IDs", "Show .blend files items (objects, materials, etc.)");
	RNA_def_property_ui_icon(prop, ICON_BLENDER, 0);
	RNA_def_property_update(prop, NC_SPACE | ND_SPACE_FILE_PARAMS, NULL);

	prop = RNA_def_property(srna, "filter_id", PROP_ENUM, PROP_NONE);
	RNA_def_property_enum_sdna(prop, NULL, "filter_id");
	RNA_def_property_enum_items(prop, file_filter_idtypes_items);
	RNA_def_property_flag(prop, PROP_ENUM_FLAG);
	RNA_def_property_ui_text(prop, "Filter ID types", "Which ID types to show/hide, when browsing a library");
	RNA_def_property_update(prop, NC_SPACE | ND_SPACE_FILE_PARAMS, NULL);

	prop = RNA_def_property(srna, "filter_id_category", PROP_ENUM, PROP_NONE);
	RNA_def_property_enum_sdna(prop, NULL, "filter_id");
	RNA_def_property_enum_items(prop, file_filter_idcategories_items);
	RNA_def_property_flag(prop, PROP_ENUM_FLAG);
	RNA_def_property_ui_text(prop, "Filter ID categories", "Which ID categories to show/hide, when browsing a library");
	RNA_def_property_update(prop, NC_SPACE | ND_SPACE_FILE_PARAMS, NULL);

	prop = RNA_def_property(srna, "filter_glob", PROP_STRING, PROP_NONE);
	RNA_def_property_string_sdna(prop, NULL, "filter_glob");
	RNA_def_property_ui_text(prop, "Extension Filter", "");
	RNA_def_property_update(prop, NC_SPACE | ND_SPACE_FILE_LIST, NULL);

	prop = RNA_def_property(srna, "filter_search", PROP_STRING, PROP_NONE);
	RNA_def_property_string_sdna(prop, NULL, "filter_search");
	RNA_def_property_ui_text(prop, "Name Filter", "Filter by name, supports '*' wildcard");
	RNA_def_property_flag(prop, PROP_TEXTEDIT_UPDATE);
	RNA_def_property_update(prop, NC_SPACE | ND_SPACE_FILE_LIST, NULL);

	prop = RNA_def_property(srna, "display_size", PROP_ENUM, PROP_NONE);
	RNA_def_property_enum_sdna(prop, NULL, "thumbnail_size");
	RNA_def_property_enum_items(prop, display_size_items);
	RNA_def_property_ui_text(prop, "Display Size",
	                         "Change the size of the display (width of columns or thumbnails size)");
	RNA_def_property_update(prop, NC_SPACE | ND_SPACE_FILE_LIST, NULL);
}

static void rna_def_filemenu_entry(BlenderRNA *brna)
{
	StructRNA *srna;
	PropertyRNA *prop;

	srna = RNA_def_struct(brna, "FileBrowserFSMenuEntry", NULL);
	RNA_def_struct_sdna(srna, "FSMenuEntry");
	RNA_def_struct_ui_text(srna, "File Select Parameters", "File Select Parameters");

	prop = RNA_def_property(srna, "path", PROP_STRING, PROP_FILEPATH);
	RNA_def_property_string_sdna(prop, NULL, "path");
	RNA_def_property_string_funcs(prop, "rna_FileBrowser_FSMenuEntry_path_get",
	                                    "rna_FileBrowser_FSMenuEntry_path_length",
	                                    "rna_FileBrowser_FSMenuEntry_path_set");
	RNA_def_property_ui_text(prop, "Path", "");

	prop = RNA_def_property(srna, "name", PROP_STRING, PROP_NONE);
	RNA_def_property_string_sdna(prop, NULL, "name");
	RNA_def_property_string_funcs(prop, "rna_FileBrowser_FSMenuEntry_name_get",
	                                    "rna_FileBrowser_FSMenuEntry_name_length",
	                                    "rna_FileBrowser_FSMenuEntry_name_set");
	RNA_def_property_editable_func(prop, "rna_FileBrowser_FSMenuEntry_name_get_editable");
	RNA_def_property_ui_text(prop, "Name", "");
	RNA_def_struct_name_property(srna, prop);

	prop = RNA_def_property(srna, "use_save", PROP_BOOLEAN, PROP_NONE);
	RNA_def_property_boolean_sdna(prop, NULL, "save", 1);
	RNA_def_property_ui_text(prop, "Save", "Whether this path is saved in bookmarks, or generated from OS");
	RNA_def_property_clear_flag(prop, PROP_EDITABLE);

	prop = RNA_def_property(srna, "is_valid", PROP_BOOLEAN, PROP_NONE);
	RNA_def_property_boolean_sdna(prop, NULL, "valid", 1);
	RNA_def_property_ui_text(prop, "Valid", "Whether this path is currently reachable");
	RNA_def_property_clear_flag(prop, PROP_EDITABLE);
}

static void rna_def_space_filebrowser(BlenderRNA *brna)
{
	StructRNA *srna;
	PropertyRNA *prop;

	srna = RNA_def_struct(brna, "SpaceFileBrowser", "Space");
	RNA_def_struct_sdna(srna, "SpaceFile");
	RNA_def_struct_ui_text(srna, "Space File Browser", "File browser space data");

	prop = RNA_def_property(srna, "params", PROP_POINTER, PROP_NONE);
	RNA_def_property_pointer_sdna(prop, NULL, "params");
	RNA_def_property_ui_text(prop, "Filebrowser Parameter", "Parameters and Settings for the Filebrowser");

	prop = RNA_def_property(srna, "active_operator", PROP_POINTER, PROP_NONE);
	RNA_def_property_pointer_sdna(prop, NULL, "op");
	RNA_def_property_ui_text(prop, "Active Operator", "");

	/* keep this for compatibility with existing presets,
	 * not exposed in c++ api because of keyword conflict */
	prop = RNA_def_property(srna, "operator", PROP_POINTER, PROP_NONE);
	RNA_def_property_pointer_sdna(prop, NULL, "op");
	RNA_def_property_ui_text(prop, "Active Operator", "");

	/* bookmarks, recent files etc. */
	prop = RNA_def_collection(srna, "system_folders", "FileBrowserFSMenuEntry", "System Folders",
	                          "System's folders (usually root, available hard drives, etc)");
	RNA_def_property_collection_funcs(prop, "rna_FileBrowser_FSMenuSystem_data_begin", "rna_FileBrowser_FSMenu_next",
	                                  "rna_FileBrowser_FSMenu_end", "rna_FileBrowser_FSMenu_get",
	                                  "rna_FileBrowser_FSMenuSystem_data_length", NULL, NULL, NULL);
	RNA_def_property_clear_flag(prop, PROP_EDITABLE);

	prop = RNA_def_int(srna, "system_folders_active", -1, -1, INT_MAX, "Active System Folder",
	                   "Index of active system folder (-1 if none)", -1, INT_MAX);
	RNA_def_property_int_sdna(prop, NULL, "systemnr");
	RNA_def_property_int_funcs(prop, "rna_FileBrowser_FSMenuSystem_active_get",
	                           "rna_FileBrowser_FSMenuSystem_active_set", "rna_FileBrowser_FSMenuSystem_active_range");
	RNA_def_property_flag(prop, PROP_CONTEXT_UPDATE);
	RNA_def_property_update(prop, NC_SPACE | ND_SPACE_FILE_PARAMS, "rna_FileBrowser_FSMenu_active_update");

	prop = RNA_def_collection(srna, "system_bookmarks", "FileBrowserFSMenuEntry", "System Bookmarks",
	                          "System's bookmarks");
	RNA_def_property_collection_funcs(prop, "rna_FileBrowser_FSMenuSystemBookmark_data_begin", "rna_FileBrowser_FSMenu_next",
	                                  "rna_FileBrowser_FSMenu_end", "rna_FileBrowser_FSMenu_get",
	                                  "rna_FileBrowser_FSMenuSystemBookmark_data_length", NULL, NULL, NULL);
	RNA_def_property_clear_flag(prop, PROP_EDITABLE);

	prop = RNA_def_int(srna, "system_bookmarks_active", -1, -1, INT_MAX, "Active System Bookmark",
	                   "Index of active system bookmark (-1 if none)", -1, INT_MAX);
	RNA_def_property_int_sdna(prop, NULL, "system_bookmarknr");
	RNA_def_property_int_funcs(prop, "rna_FileBrowser_FSMenuSystemBookmark_active_get",
	                           "rna_FileBrowser_FSMenuSystemBookmark_active_set", "rna_FileBrowser_FSMenuSystemBookmark_active_range");
	RNA_def_property_flag(prop, PROP_CONTEXT_UPDATE);
	RNA_def_property_update(prop, NC_SPACE | ND_SPACE_FILE_PARAMS, "rna_FileBrowser_FSMenu_active_update");

	prop = RNA_def_collection(srna, "bookmarks", "FileBrowserFSMenuEntry", "Bookmarks",
	                          "User's bookmarks");
	RNA_def_property_collection_funcs(prop, "rna_FileBrowser_FSMenuBookmark_data_begin", "rna_FileBrowser_FSMenu_next",
	                                  "rna_FileBrowser_FSMenu_end", "rna_FileBrowser_FSMenu_get",
	                                  "rna_FileBrowser_FSMenuBookmark_data_length", NULL, NULL, NULL);
	RNA_def_property_clear_flag(prop, PROP_EDITABLE);

	prop = RNA_def_int(srna, "bookmarks_active", -1, -1, INT_MAX, "Active Bookmark",
	                   "Index of active bookmark (-1 if none)", -1, INT_MAX);
	RNA_def_property_int_sdna(prop, NULL, "bookmarknr");
	RNA_def_property_int_funcs(prop, "rna_FileBrowser_FSMenuBookmark_active_get",
	                           "rna_FileBrowser_FSMenuBookmark_active_set", "rna_FileBrowser_FSMenuBookmark_active_range");
	RNA_def_property_flag(prop, PROP_CONTEXT_UPDATE);
	RNA_def_property_update(prop, NC_SPACE | ND_SPACE_FILE_PARAMS, "rna_FileBrowser_FSMenu_active_update");

	prop = RNA_def_collection(srna, "recent_folders", "FileBrowserFSMenuEntry", "Recent Folders",
	                          "");
	RNA_def_property_collection_funcs(prop, "rna_FileBrowser_FSMenuRecent_data_begin", "rna_FileBrowser_FSMenu_next",
	                                  "rna_FileBrowser_FSMenu_end", "rna_FileBrowser_FSMenu_get",
	                                  "rna_FileBrowser_FSMenuRecent_data_length", NULL, NULL, NULL);
	RNA_def_property_clear_flag(prop, PROP_EDITABLE);

	prop = RNA_def_int(srna, "recent_folders_active", -1, -1, INT_MAX, "Active Recent Folder",
	                   "Index of active recent folder (-1 if none)", -1, INT_MAX);
	RNA_def_property_int_sdna(prop, NULL, "recentnr");
	RNA_def_property_int_funcs(prop, "rna_FileBrowser_FSMenuRecent_active_get",
	                           "rna_FileBrowser_FSMenuRecent_active_set", "rna_FileBrowser_FSMenuRecent_active_range");
	RNA_def_property_flag(prop, PROP_CONTEXT_UPDATE);
	RNA_def_property_update(prop, NC_SPACE | ND_SPACE_FILE_PARAMS, "rna_FileBrowser_FSMenu_active_update");
}

static void rna_def_space_info(BlenderRNA *brna)
{
	StructRNA *srna;
	PropertyRNA *prop;

	srna = RNA_def_struct(brna, "SpaceInfo", "Space");
	RNA_def_struct_sdna(srna, "SpaceInfo");
	RNA_def_struct_ui_text(srna, "Space Info", "Info space data");

	/* reporting display */
	prop = RNA_def_property(srna, "show_report_debug", PROP_BOOLEAN, PROP_NONE);
	RNA_def_property_boolean_sdna(prop, NULL, "rpt_mask", INFO_RPT_DEBUG);
	RNA_def_property_ui_text(prop, "Show Debug", "Display debug reporting info");
	RNA_def_property_update(prop, NC_SPACE | ND_SPACE_INFO_REPORT, NULL);

	prop = RNA_def_property(srna, "show_report_info", PROP_BOOLEAN, PROP_NONE);
	RNA_def_property_boolean_sdna(prop, NULL, "rpt_mask", INFO_RPT_INFO);
	RNA_def_property_ui_text(prop, "Show Info", "Display general information");
	RNA_def_property_update(prop, NC_SPACE | ND_SPACE_INFO_REPORT, NULL);

	prop = RNA_def_property(srna, "show_report_operator", PROP_BOOLEAN, PROP_NONE);
	RNA_def_property_boolean_sdna(prop, NULL, "rpt_mask", INFO_RPT_OP);
	RNA_def_property_ui_text(prop, "Show Operator", "Display the operator log");
	RNA_def_property_update(prop, NC_SPACE | ND_SPACE_INFO_REPORT, NULL);

	prop = RNA_def_property(srna, "show_report_warning", PROP_BOOLEAN, PROP_NONE);
	RNA_def_property_boolean_sdna(prop, NULL, "rpt_mask", INFO_RPT_WARN);
	RNA_def_property_ui_text(prop, "Show Warn", "Display warnings");
	RNA_def_property_update(prop, NC_SPACE | ND_SPACE_INFO_REPORT, NULL);

	prop = RNA_def_property(srna, "show_report_error", PROP_BOOLEAN, PROP_NONE);
	RNA_def_property_boolean_sdna(prop, NULL, "rpt_mask", INFO_RPT_ERR);
	RNA_def_property_ui_text(prop, "Show Error", "Display error text");
	RNA_def_property_update(prop, NC_SPACE | ND_SPACE_INFO_REPORT, NULL);
}

static void rna_def_space_userpref(BlenderRNA *brna)
{
	static EnumPropertyItem filter_type_items[] = {
	    {0,     "NAME",     0,      "Name",        "Filter based on the operator name"},
	    {1,     "KEY",      0,      "Key-Binding", "Filter based on key bindings"},
	    {0, NULL, 0, NULL, NULL}};

	StructRNA *srna;
	PropertyRNA *prop;

	srna = RNA_def_struct(brna, "SpaceUserPreferences", "Space");
	RNA_def_struct_sdna(srna, "SpaceUserPref");
	RNA_def_struct_ui_text(srna, "Space User Preferences", "User preferences space data");

	prop = RNA_def_property(srna, "filter_type", PROP_ENUM, PROP_NONE);
	RNA_def_property_enum_sdna(prop, NULL, "filter_type");
	RNA_def_property_enum_items(prop, filter_type_items);
	RNA_def_property_ui_text(prop, "Filter Type", "Filter method");
	RNA_def_property_update(prop, NC_SPACE | ND_SPACE_NODE, NULL);

	prop = RNA_def_property(srna, "filter_text", PROP_STRING, PROP_NONE);
	RNA_def_property_string_sdna(prop, NULL, "filter");
	RNA_def_property_flag(prop, PROP_TEXTEDIT_UPDATE);
	RNA_def_property_ui_text(prop, "Filter", "Search term for filtering in the UI");

}

static void rna_def_node_tree_path(BlenderRNA *brna)
{
	StructRNA *srna;
	PropertyRNA *prop;

	srna = RNA_def_struct(brna, "NodeTreePath", NULL);
	RNA_def_struct_sdna(srna, "bNodeTreePath");
	RNA_def_struct_ui_text(srna, "Node Tree Path", "Element of the node space tree path");

	prop = RNA_def_property(srna, "node_tree", PROP_POINTER, PROP_NONE);
	RNA_def_property_pointer_sdna(prop, NULL, "nodetree");
	RNA_def_property_clear_flag(prop, PROP_EDITABLE);
	RNA_def_property_ui_text(prop, "Node Tree", "Base node tree from context");
}

static void rna_def_space_node_path_api(BlenderRNA *brna, PropertyRNA *cprop)
{
	StructRNA *srna;
	PropertyRNA *prop, *parm;
	FunctionRNA *func;

	RNA_def_property_srna(cprop, "SpaceNodeEditorPath");
	srna = RNA_def_struct(brna, "SpaceNodeEditorPath", NULL);
	RNA_def_struct_sdna(srna, "SpaceNode");
	RNA_def_struct_ui_text(srna, "Space Node Editor Path", "History of node trees in the editor");

	prop = RNA_def_property(srna, "to_string", PROP_STRING, PROP_NONE);
	RNA_def_property_string_funcs(prop, "rna_SpaceNodeEditor_path_get", "rna_SpaceNodeEditor_path_length", NULL);
	RNA_def_property_clear_flag(prop, PROP_EDITABLE);
	RNA_def_struct_ui_text(srna, "Path", "Get the node tree path as a string");

	func = RNA_def_function(srna, "clear", "rna_SpaceNodeEditor_path_clear");
	RNA_def_function_ui_description(func, "Reset the node tree path");
	RNA_def_function_flag(func, FUNC_USE_CONTEXT);

	func = RNA_def_function(srna, "start", "rna_SpaceNodeEditor_path_start");
	RNA_def_function_ui_description(func, "Set the root node tree");
	RNA_def_function_flag(func, FUNC_USE_CONTEXT);
	parm = RNA_def_pointer(func, "node_tree", "NodeTree", "Node Tree", "");
	RNA_def_parameter_flags(parm, 0, PARM_REQUIRED | PARM_RNAPTR);

	func = RNA_def_function(srna, "append", "rna_SpaceNodeEditor_path_append");
	RNA_def_function_ui_description(func, "Append a node group tree to the path");
	RNA_def_function_flag(func, FUNC_USE_CONTEXT);
	parm = RNA_def_pointer(func, "node_tree", "NodeTree", "Node Tree", "Node tree to append to the node editor path");
	RNA_def_parameter_flags(parm, 0, PARM_REQUIRED | PARM_RNAPTR);
	parm = RNA_def_pointer(func, "node", "Node", "Node", "Group node linking to this node tree");
	RNA_def_parameter_flags(parm, 0, PARM_RNAPTR);

	func = RNA_def_function(srna, "pop", "rna_SpaceNodeEditor_path_pop");
	RNA_def_function_ui_description(func, "Remove the last node tree from the path");
	RNA_def_function_flag(func, FUNC_USE_CONTEXT);
}

static void rna_def_space_node(BlenderRNA *brna)
{
	StructRNA *srna;
	PropertyRNA *prop;

	static EnumPropertyItem texture_id_type_items[] = {
		{SNODE_TEX_OBJECT, "OBJECT", ICON_OBJECT_DATA, "Object", "Edit texture nodes from Object"},
		{SNODE_TEX_WORLD, "WORLD", ICON_WORLD_DATA, "World", "Edit texture nodes from World"},
		{SNODE_TEX_BRUSH, "BRUSH", ICON_BRUSH_DATA, "Brush", "Edit texture nodes from Brush"},
#ifdef WITH_FREESTYLE
		{SNODE_TEX_LINESTYLE, "LINESTYLE", ICON_LINE_DATA, "Line Style", "Edit texture nodes from Line Style"},
#endif
		{0, NULL, 0, NULL, NULL}
	};

	static EnumPropertyItem shader_type_items[] = {
		{SNODE_SHADER_OBJECT, "OBJECT", ICON_OBJECT_DATA, "Object", "Edit shader nodes from Object"},
		{SNODE_SHADER_WORLD, "WORLD", ICON_WORLD_DATA, "World", "Edit shader nodes from World"},
#ifdef WITH_FREESTYLE
		{SNODE_SHADER_LINESTYLE, "LINESTYLE", ICON_LINE_DATA, "Line Style", "Edit shader nodes from Line Style"},
#endif
		{0, NULL, 0, NULL, NULL}
	};

	static EnumPropertyItem backdrop_channels_items[] = {
		{SNODE_USE_ALPHA, "COLOR_ALPHA", ICON_IMAGE_RGB_ALPHA, "Color and Alpha",
		                  "Draw image with RGB colors and alpha transparency"},
		{0, "COLOR", ICON_IMAGE_RGB, "Color", "Draw image with RGB colors"},
		{SNODE_SHOW_ALPHA, "ALPHA", ICON_IMAGE_ALPHA, "Alpha", "Draw alpha transparency channel"},
		{SNODE_SHOW_R, "RED",   ICON_COLOR_RED, "Red", ""},
		{SNODE_SHOW_G, "GREEN", ICON_COLOR_GREEN, "Green", ""},
		{SNODE_SHOW_B, "BLUE",  ICON_COLOR_BLUE, "Blue", ""},
		{0, NULL, 0, NULL, NULL}
	};

	static EnumPropertyItem insert_ofs_dir_items[] = {
	    {SNODE_INSERTOFS_DIR_RIGHT, "RIGHT", 0, "Right"},
	    {SNODE_INSERTOFS_DIR_LEFT, "LEFT", 0, "Left"},
	    {0, NULL, 0, NULL, NULL}
	};

	static EnumPropertyItem dummy_items[] = {
		{0, "DUMMY", 0, "", ""},
		{0, NULL, 0, NULL, NULL}};

	srna = RNA_def_struct(brna, "SpaceNodeEditor", "Space");
	RNA_def_struct_sdna(srna, "SpaceNode");
	RNA_def_struct_ui_text(srna, "Space Node Editor", "Node editor space data");

	prop = RNA_def_property(srna, "tree_type", PROP_ENUM, PROP_NONE);
	RNA_def_property_enum_items(prop, dummy_items);
	RNA_def_property_enum_funcs(prop, "rna_SpaceNodeEditor_tree_type_get", "rna_SpaceNodeEditor_tree_type_set",
	                            "rna_SpaceNodeEditor_tree_type_itemf");
	RNA_def_property_ui_text(prop, "Tree Type", "Node tree type to display and edit");
	RNA_def_property_update(prop, NC_SPACE | ND_SPACE_NODE, NULL);

	prop = RNA_def_property(srna, "texture_type", PROP_ENUM, PROP_NONE);
	RNA_def_property_enum_sdna(prop, NULL, "texfrom");
	RNA_def_property_enum_items(prop, texture_id_type_items);
	RNA_def_property_ui_text(prop, "Texture Type", "Type of data to take texture from");
	RNA_def_property_update(prop, NC_SPACE | ND_SPACE_NODE, NULL);

	prop = RNA_def_property(srna, "shader_type", PROP_ENUM, PROP_NONE);
	RNA_def_property_enum_sdna(prop, NULL, "shaderfrom");
	RNA_def_property_enum_items(prop, shader_type_items);
	RNA_def_property_ui_text(prop, "Shader Type", "Type of data to take shader from");
	RNA_def_property_update(prop, NC_SPACE | ND_SPACE_NODE, NULL);

	prop = RNA_def_property(srna, "id", PROP_POINTER, PROP_NONE);
	RNA_def_property_clear_flag(prop, PROP_EDITABLE);
	RNA_def_property_ui_text(prop, "ID", "Data-block whose nodes are being edited");

	prop = RNA_def_property(srna, "id_from", PROP_POINTER, PROP_NONE);
	RNA_def_property_pointer_sdna(prop, NULL, "from");
	RNA_def_property_clear_flag(prop, PROP_EDITABLE);
	RNA_def_property_ui_text(prop, "ID From", "Data-block from which the edited data-block is linked");

	prop = RNA_def_property(srna, "path", PROP_COLLECTION, PROP_NONE);
	RNA_def_property_collection_sdna(prop, NULL, "treepath", NULL);
	RNA_def_property_struct_type(prop, "NodeTreePath");
	RNA_def_property_ui_text(prop, "Node Tree Path", "Path from the data-block to the currently edited node tree");
	rna_def_space_node_path_api(brna, prop);

	prop = RNA_def_property(srna, "node_tree", PROP_POINTER, PROP_NONE);
	RNA_def_property_pointer_funcs(prop, NULL, "rna_SpaceNodeEditor_node_tree_set", NULL,
	                               "rna_SpaceNodeEditor_node_tree_poll");
	RNA_def_property_pointer_sdna(prop, NULL, "nodetree");
	RNA_def_property_flag(prop, PROP_EDITABLE | PROP_CONTEXT_UPDATE);
	RNA_def_property_ui_text(prop, "Node Tree", "Base node tree from context");
	RNA_def_property_update(prop, NC_SPACE | ND_SPACE_NODE, "rna_SpaceNodeEditor_node_tree_update");

	prop = RNA_def_property(srna, "edit_tree", PROP_POINTER, PROP_NONE);
	RNA_def_property_pointer_sdna(prop, NULL, "edittree");
	RNA_def_property_clear_flag(prop, PROP_EDITABLE);
	RNA_def_property_ui_text(prop, "Edit Tree", "Node tree being displayed and edited");

	prop = RNA_def_property(srna, "pin", PROP_BOOLEAN, PROP_NONE);
	RNA_def_property_boolean_sdna(prop, NULL, "flag", SNODE_PIN);
	RNA_def_property_ui_text(prop, "Pinned", "Use the pinned node tree");
	RNA_def_property_ui_icon(prop, ICON_UNPINNED, 1);
	RNA_def_property_update(prop, NC_SPACE | ND_SPACE_NODE, NULL);

	prop = RNA_def_property(srna, "show_backdrop", PROP_BOOLEAN, PROP_NONE);
	RNA_def_property_boolean_sdna(prop, NULL, "flag", SNODE_BACKDRAW);
	RNA_def_property_ui_text(prop, "Backdrop", "Use active Viewer Node output as backdrop for compositing nodes");
	RNA_def_property_update(prop, NC_SPACE | ND_SPACE_NODE_VIEW, "rna_SpaceNodeEditor_show_backdrop_update");

	prop = RNA_def_property(srna, "show_grease_pencil", PROP_BOOLEAN, PROP_NONE);
	RNA_def_property_boolean_sdna(prop, NULL, "flag", SNODE_SHOW_GPENCIL);
	RNA_def_property_ui_text(prop, "Show Grease Pencil",
	                         "Show grease pencil for this view");
	RNA_def_property_update(prop, NC_SPACE | ND_SPACE_NODE_VIEW, NULL);

	prop = RNA_def_property(srna, "use_auto_render", PROP_BOOLEAN, PROP_NONE);
	RNA_def_property_boolean_sdna(prop, NULL, "flag", SNODE_AUTO_RENDER);
	RNA_def_property_ui_text(prop, "Auto Render", "Re-render and composite changed layers on 3D edits");
	RNA_def_property_update(prop, NC_SPACE | ND_SPACE_NODE_VIEW, NULL);

	prop = RNA_def_property(srna, "backdrop_zoom", PROP_FLOAT, PROP_NONE);
	RNA_def_property_float_sdna(prop, NULL, "zoom");
	RNA_def_property_float_default(prop, 1.0f);
	RNA_def_property_range(prop, 0.01f, FLT_MAX);
	RNA_def_property_ui_range(prop, 0.01, 100, 1, 2);
	RNA_def_property_ui_text(prop, "Backdrop Zoom", "Backdrop zoom factor");
	RNA_def_property_update(prop, NC_SPACE | ND_SPACE_NODE_VIEW, NULL);

	prop = RNA_def_property(srna, "backdrop_offset", PROP_FLOAT, PROP_NONE);
	RNA_def_property_float_sdna(prop, NULL, "xof");
	RNA_def_property_array(prop, 2);
	RNA_def_property_ui_text(prop, "Backdrop Offset", "Backdrop offset");
	RNA_def_property_update(prop, NC_SPACE | ND_SPACE_NODE_VIEW, NULL);

	prop = RNA_def_property(srna, "backdrop_channels", PROP_ENUM, PROP_NONE);
	RNA_def_property_enum_bitflag_sdna(prop, NULL, "flag");
	RNA_def_property_enum_items(prop, backdrop_channels_items);
	RNA_def_property_ui_text(prop, "Draw Channels", "Channels of the image to draw");
	RNA_def_property_update(prop, NC_SPACE | ND_SPACE_NODE_VIEW, NULL);

	/* the mx/my "cursor" in the node editor is used only by operators to store the mouse position */
	prop = RNA_def_property(srna, "cursor_location", PROP_FLOAT, PROP_XYZ);
	RNA_def_property_array(prop, 2);
	RNA_def_property_float_sdna(prop, NULL, "cursor");
	RNA_def_property_ui_text(prop, "Cursor Location", "Location for adding new nodes");
	RNA_def_property_update(prop, NC_SPACE | ND_SPACE_NODE_VIEW, NULL);

	/* insert offset (called "Auto-offset" in UI) */
	prop = RNA_def_property(srna, "use_insert_offset", PROP_BOOLEAN, PROP_NONE);
	RNA_def_property_boolean_negative_sdna(prop, NULL, "flag", SNODE_SKIP_INSOFFSET);
	RNA_def_property_ui_text(prop, "Auto-offset", "Automatically offset the following or previous nodes in a "
	                                              "chain when inserting a new node");
	RNA_def_property_ui_icon(prop, ICON_NODE_INSERT_ON, 1);
	RNA_def_property_update(prop, NC_SPACE | ND_SPACE_NODE_VIEW, NULL);

	prop = RNA_def_property(srna, "insert_offset_direction", PROP_ENUM, PROP_NONE);
	RNA_def_property_enum_bitflag_sdna(prop, NULL, "insert_ofs_dir");
	RNA_def_property_enum_items(prop, insert_ofs_dir_items);
	RNA_def_property_ui_text(prop, "Auto-offset Direction", "Direction to offset nodes on insertion");
	RNA_def_property_update(prop, NC_SPACE | ND_SPACE_NODE_VIEW, NULL);

	RNA_api_space_node(srna);
}

static void rna_def_space_logic(BlenderRNA *brna)
{
	StructRNA *srna;
	PropertyRNA *prop;

	srna = RNA_def_struct(brna, "SpaceLogicEditor", "Space");
	RNA_def_struct_sdna(srna, "SpaceLogic");
	RNA_def_struct_ui_text(srna, "Space Logic Editor", "Logic editor space data");

	/* Properties */
	prop = RNA_def_property(srna, "import_string", PROP_STRING, PROP_NONE);
	RNA_def_property_string_sdna(prop, NULL, "import_string");
	RNA_def_property_ui_text(prop, "Import String", "Import string used to find the component when adding a new component");

	/* sensors */
	prop = RNA_def_property(srna, "show_sensors_selected_objects", PROP_BOOLEAN, PROP_NONE);
	RNA_def_property_boolean_sdna(prop, NULL, "scaflag", BUTS_SENS_SEL);
	RNA_def_property_ui_text(prop, "Show Selected Object", "Show sensors of all selected objects");
	RNA_def_property_update(prop, NC_LOGIC, NULL);

	prop = RNA_def_property(srna, "show_sensors_active_object", PROP_BOOLEAN, PROP_NONE);
	RNA_def_property_boolean_sdna(prop, NULL, "scaflag", BUTS_SENS_ACT);
	RNA_def_property_ui_text(prop, "Show Active Object", "Show sensors of active object");
	RNA_def_property_update(prop, NC_LOGIC, NULL);

	prop = RNA_def_property(srna, "show_sensors_linked_controller", PROP_BOOLEAN, PROP_NONE);
	RNA_def_property_boolean_sdna(prop, NULL, "scaflag", BUTS_SENS_LINK);
	RNA_def_property_ui_text(prop, "Show Linked to Controller", "Show linked objects to the controller");
	RNA_def_property_update(prop, NC_LOGIC, NULL);

	prop = RNA_def_property(srna, "show_sensors_active_states", PROP_BOOLEAN, PROP_NONE);
	RNA_def_property_boolean_sdna(prop, NULL, "scaflag", BUTS_SENS_STATE);
	RNA_def_property_ui_text(prop, "Show Active States", "Show only sensors connected to active states");
	RNA_def_property_update(prop, NC_LOGIC, NULL);

	/* controllers */
	prop = RNA_def_property(srna, "show_controllers_selected_objects", PROP_BOOLEAN, PROP_NONE);
	RNA_def_property_boolean_sdna(prop, NULL, "scaflag", BUTS_CONT_SEL);
	RNA_def_property_ui_text(prop, "Show Selected Object", "Show controllers of all selected objects");
	RNA_def_property_update(prop, NC_LOGIC, NULL);

	prop = RNA_def_property(srna, "show_controllers_active_object", PROP_BOOLEAN, PROP_NONE);
	RNA_def_property_boolean_sdna(prop, NULL, "scaflag", BUTS_CONT_ACT);
	RNA_def_property_ui_text(prop, "Show Active Object", "Show controllers of active object");
	RNA_def_property_update(prop, NC_LOGIC, NULL);

	prop = RNA_def_property(srna, "show_controllers_linked_controller", PROP_BOOLEAN, PROP_NONE);
	RNA_def_property_boolean_sdna(prop, NULL, "scaflag", BUTS_CONT_LINK);
	RNA_def_property_ui_text(prop, "Show Linked to Controller", "Show linked objects to sensor/actuator");
	RNA_def_property_update(prop, NC_LOGIC, NULL);

	/* actuators */
	prop = RNA_def_property(srna, "show_actuators_selected_objects", PROP_BOOLEAN, PROP_NONE);
	RNA_def_property_boolean_sdna(prop, NULL, "scaflag", BUTS_ACT_SEL);
	RNA_def_property_ui_text(prop, "Show Selected Object", "Show actuators of all selected objects");
	RNA_def_property_update(prop, NC_LOGIC, NULL);

	prop = RNA_def_property(srna, "show_actuators_active_object", PROP_BOOLEAN, PROP_NONE);
	RNA_def_property_boolean_sdna(prop, NULL, "scaflag", BUTS_ACT_ACT);
	RNA_def_property_ui_text(prop, "Show Active Object", "Show actuators of active object");
	RNA_def_property_update(prop, NC_LOGIC, NULL);

	prop = RNA_def_property(srna, "show_actuators_linked_controller", PROP_BOOLEAN, PROP_NONE);
	RNA_def_property_boolean_sdna(prop, NULL, "scaflag", BUTS_ACT_LINK);
	RNA_def_property_ui_text(prop, "Show Linked to Actuator", "Show linked objects to the actuator");
	RNA_def_property_update(prop, NC_LOGIC, NULL);

	prop = RNA_def_property(srna, "show_actuators_active_states", PROP_BOOLEAN, PROP_NONE);
	RNA_def_property_boolean_sdna(prop, NULL, "scaflag", BUTS_ACT_STATE);
	RNA_def_property_ui_text(prop, "Show Active States", "Show only actuators connected to active states");
	RNA_def_property_update(prop, NC_LOGIC, NULL);

}

static void rna_def_space_clip(BlenderRNA *brna)
{
	StructRNA *srna;
	PropertyRNA *prop;

	static EnumPropertyItem view_items[] = {
		{SC_VIEW_CLIP, "CLIP", ICON_SEQUENCE, "Clip", "Show editing clip preview"},
		{SC_VIEW_GRAPH, "GRAPH", ICON_IPO, "Graph", "Show graph view for active element"},
		{SC_VIEW_DOPESHEET, "DOPESHEET", ICON_ACTION, "Dopesheet", "Dopesheet view for tracking data"},
		{0, NULL, 0, NULL, NULL}
	};

	static EnumPropertyItem gpencil_source_items[] = {
		{SC_GPENCIL_SRC_CLIP, "CLIP", 0, "Clip", "Show grease pencil data-block which belongs to movie clip"},
		{SC_GPENCIL_SRC_TRACK, "TRACK", 0, "Track", "Show grease pencil data-block which belongs to active track"},
		{0, NULL, 0, NULL, NULL}
	};

	static EnumPropertyItem pivot_items[] = {
		{V3D_AROUND_CENTER_BOUNDS, "BOUNDING_BOX_CENTER", ICON_ROTATE, "Bounding Box Center",
		             "Pivot around bounding box center of selected object(s)"},
		{V3D_AROUND_CURSOR, "CURSOR", ICON_CURSOR, "2D Cursor", "Pivot around the 2D cursor"},
		{V3D_AROUND_LOCAL_ORIGINS, "INDIVIDUAL_ORIGINS", ICON_ROTATECOLLECTION,
		            "Individual Origins", "Pivot around each object's own origin"},
		{V3D_AROUND_CENTER_MEAN, "MEDIAN_POINT", ICON_ROTATECENTER, "Median Point",
		               "Pivot around the median point of selected objects"},
		{0, NULL, 0, NULL, NULL}
	};

	srna = RNA_def_struct(brna, "SpaceClipEditor", "Space");
	RNA_def_struct_sdna(srna, "SpaceClip");
	RNA_def_struct_ui_text(srna, "Space Clip Editor", "Clip editor space data");

	/* movieclip */
	prop = RNA_def_property(srna, "clip", PROP_POINTER, PROP_NONE);
	RNA_def_property_flag(prop, PROP_EDITABLE);
	RNA_def_property_ui_text(prop, "Movie Clip", "Movie clip displayed and edited in this space");
	RNA_def_property_pointer_funcs(prop, NULL, "rna_SpaceClipEditor_clip_set", NULL, NULL);
	RNA_def_property_update(prop, NC_SPACE | ND_SPACE_CLIP, NULL);

	/* clip user */
	prop = RNA_def_property(srna, "clip_user", PROP_POINTER, PROP_NONE);
	RNA_def_property_flag(prop, PROP_NEVER_NULL);
	RNA_def_property_struct_type(prop, "MovieClipUser");
	RNA_def_property_pointer_sdna(prop, NULL, "user");
	RNA_def_property_ui_text(prop, "Movie Clip User",
	                         "Parameters defining which frame of the movie clip is displayed");
	RNA_def_property_update(prop, NC_SPACE | ND_SPACE_CLIP, NULL);

	/* mask */
	rna_def_space_mask_info(srna, NC_SPACE | ND_SPACE_CLIP, "rna_SpaceClipEditor_mask_set");

	/* mode */
	prop = RNA_def_property(srna, "mode", PROP_ENUM, PROP_NONE);
	RNA_def_property_enum_sdna(prop, NULL, "mode");
	RNA_def_property_enum_items(prop, rna_enum_clip_editor_mode_items);
	RNA_def_property_ui_text(prop, "Mode", "Editing context being displayed");
	RNA_def_property_update(prop, NC_SPACE | ND_SPACE_CLIP, "rna_SpaceClipEditor_clip_mode_update");

	/* view */
	prop = RNA_def_property(srna, "view", PROP_ENUM, PROP_NONE);
	RNA_def_property_enum_sdna(prop, NULL, "view");
	RNA_def_property_enum_items(prop, view_items);
	RNA_def_property_ui_text(prop, "View", "Type of the clip editor view");
	RNA_def_property_translation_context(prop, BLT_I18NCONTEXT_ID_MOVIECLIP);
	RNA_def_property_update(prop, NC_SPACE | ND_SPACE_CLIP, "rna_SpaceClipEditor_view_type_update");

	/* show pattern */
	prop = RNA_def_property(srna, "show_marker_pattern", PROP_BOOLEAN, PROP_NONE);
	RNA_def_property_ui_text(prop, "Show Marker Pattern", "Show pattern boundbox for markers");
	RNA_def_property_boolean_sdna(prop, NULL, "flag", SC_SHOW_MARKER_PATTERN);
	RNA_def_property_update(prop, NC_SPACE | ND_SPACE_CLIP, NULL);

	/* show search */
	prop = RNA_def_property(srna, "show_marker_search", PROP_BOOLEAN, PROP_NONE);
	RNA_def_property_ui_text(prop, "Show Marker Search", "Show search boundbox for markers");
	RNA_def_property_boolean_sdna(prop, NULL, "flag", SC_SHOW_MARKER_SEARCH);
	RNA_def_property_update(prop, NC_SPACE | ND_SPACE_CLIP, NULL);

	/* lock to selection */
	prop = RNA_def_property(srna, "lock_selection", PROP_BOOLEAN, PROP_NONE);
	RNA_def_property_ui_text(prop, "Lock to Selection", "Lock viewport to selected markers during playback");
	RNA_def_property_boolean_sdna(prop, NULL, "flag", SC_LOCK_SELECTION);
	RNA_def_property_update(prop, NC_SPACE | ND_SPACE_CLIP, "rna_SpaceClipEditor_lock_selection_update");

	/* lock to time cursor */
	prop = RNA_def_property(srna, "lock_time_cursor", PROP_BOOLEAN, PROP_NONE);
	RNA_def_property_ui_text(prop, "Lock to Time Cursor",
	                         "Lock curves view to time cursor during playback and tracking");
	RNA_def_property_boolean_sdna(prop, NULL, "flag", SC_LOCK_TIMECURSOR);
	RNA_def_property_update(prop, NC_SPACE | ND_SPACE_CLIP, NULL);

	/* show markers paths */
	prop = RNA_def_property(srna, "show_track_path", PROP_BOOLEAN, PROP_NONE);
	RNA_def_property_boolean_sdna(prop, NULL, "flag", SC_SHOW_TRACK_PATH);
	RNA_def_property_ui_text(prop, "Show Track Path", "Show path of how track moves");
	RNA_def_property_update(prop, NC_SPACE | ND_SPACE_CLIP, NULL);

	/* path length */
	prop = RNA_def_property(srna, "path_length", PROP_INT, PROP_NONE);
	RNA_def_property_int_sdna(prop, NULL, "path_length");
	RNA_def_property_range(prop, 0, 50);
	RNA_def_property_ui_text(prop, "Path Length", "Length of displaying path, in frames");
	RNA_def_property_update(prop, NC_SPACE | ND_SPACE_CLIP, NULL);

	/* show tiny markers */
	prop = RNA_def_property(srna, "show_tiny_markers", PROP_BOOLEAN, PROP_NONE);
	RNA_def_property_ui_text(prop, "Show Tiny Markers", "Show markers in a more compact manner");
	RNA_def_property_boolean_sdna(prop, NULL, "flag", SC_SHOW_TINY_MARKER);
	RNA_def_property_update(prop, NC_SPACE | ND_SPACE_CLIP, NULL);

	/* show bundles */
	prop = RNA_def_property(srna, "show_bundles", PROP_BOOLEAN, PROP_NONE);
	RNA_def_property_ui_text(prop, "Show Bundles", "Show projection of 3D markers into footage");
	RNA_def_property_boolean_sdna(prop, NULL, "flag", SC_SHOW_BUNDLES);
	RNA_def_property_update(prop, NC_SPACE | ND_SPACE_CLIP, NULL);

	/* mute footage */
	prop = RNA_def_property(srna, "use_mute_footage", PROP_BOOLEAN, PROP_NONE);
	RNA_def_property_ui_text(prop, "Mute Footage", "Mute footage and show black background instead");
	RNA_def_property_boolean_sdna(prop, NULL, "flag", SC_MUTE_FOOTAGE);
	RNA_def_property_update(prop, NC_SPACE | ND_SPACE_CLIP, NULL);

	/* hide disabled */
	prop = RNA_def_property(srna, "show_disabled", PROP_BOOLEAN, PROP_NONE);
	RNA_def_property_ui_text(prop, "Show Disabled", "Show disabled tracks from the footage");
	RNA_def_property_boolean_negative_sdna(prop, NULL, "flag", SC_HIDE_DISABLED);
	RNA_def_property_update(prop, NC_SPACE | ND_SPACE_CLIP, NULL);

	prop = RNA_def_property(srna, "show_metadata", PROP_BOOLEAN, PROP_NONE);
	RNA_def_property_boolean_sdna(prop, NULL, "flag", 	SC_SHOW_METADATA);
	RNA_def_property_ui_text(prop, "Show Metadata", "Show metadata of clip");
	RNA_def_property_update(prop, NC_SPACE | ND_SPACE_CLIP, NULL);

	/* scopes */
	prop = RNA_def_property(srna, "scopes", PROP_POINTER, PROP_NONE);
	RNA_def_property_pointer_sdna(prop, NULL, "scopes");
	RNA_def_property_struct_type(prop, "MovieClipScopes");
	RNA_def_property_ui_text(prop, "Scopes", "Scopes to visualize movie clip statistics");

	/* show names */
	prop = RNA_def_property(srna, "show_names", PROP_BOOLEAN, PROP_NONE);
	RNA_def_property_boolean_sdna(prop, NULL, "flag", SC_SHOW_NAMES);
	RNA_def_property_ui_text(prop, "Show Names", "Show track names and status");
	RNA_def_property_update(prop, NC_SPACE | ND_SPACE_CLIP, NULL);

	/* show grid */
	prop = RNA_def_property(srna, "show_grid", PROP_BOOLEAN, PROP_NONE);
	RNA_def_property_boolean_sdna(prop, NULL, "flag", SC_SHOW_GRID);
	RNA_def_property_ui_text(prop, "Show Grid", "Show grid showing lens distortion");
	RNA_def_property_update(prop, NC_SPACE | ND_SPACE_CLIP, NULL);

	/* show stable */
	prop = RNA_def_property(srna, "show_stable", PROP_BOOLEAN, PROP_NONE);
	RNA_def_property_boolean_sdna(prop, NULL, "flag", SC_SHOW_STABLE);
	RNA_def_property_ui_text(prop, "Show Stable", "Show stable footage in editor (if stabilization is enabled)");
	RNA_def_property_update(prop, NC_SPACE | ND_SPACE_CLIP, NULL);

	/* manual calibration */
	prop = RNA_def_property(srna, "use_manual_calibration", PROP_BOOLEAN, PROP_NONE);
	RNA_def_property_boolean_sdna(prop, NULL, "flag", SC_MANUAL_CALIBRATION);
	RNA_def_property_ui_text(prop, "Manual Calibration", "Use manual calibration helpers");
	RNA_def_property_update(prop, NC_SPACE | ND_SPACE_CLIP, NULL);

	/* show grease pencil */
	prop = RNA_def_property(srna, "show_grease_pencil", PROP_BOOLEAN, PROP_NONE);
	RNA_def_property_boolean_sdna(prop, NULL, "flag", SC_SHOW_GPENCIL);
	RNA_def_property_ui_text(prop, "Show Grease Pencil",
	                         "Show grease pencil for this view");
	RNA_def_property_update(prop, NC_SPACE | ND_SPACE_CLIP, NULL);

	/* show filters */
	prop = RNA_def_property(srna, "show_filters", PROP_BOOLEAN, PROP_NONE);
	RNA_def_property_boolean_sdna(prop, NULL, "flag", SC_SHOW_FILTERS);
	RNA_def_property_ui_text(prop, "Show Filters", "Show filters for graph editor");
	RNA_def_property_update(prop, NC_SPACE | ND_SPACE_CLIP, NULL);

	/* show graph_frames */
	prop = RNA_def_property(srna, "show_graph_frames", PROP_BOOLEAN, PROP_NONE);
	RNA_def_property_boolean_sdna(prop, NULL, "flag", SC_SHOW_GRAPH_FRAMES);
	RNA_def_property_ui_text(prop, "Show Frames",
	                         "Show curve for per-frame average error (camera motion should be solved first)");
	RNA_def_property_update(prop, NC_SPACE | ND_SPACE_CLIP, NULL);

	/* show graph tracks motion */
	prop = RNA_def_property(srna, "show_graph_tracks_motion", PROP_BOOLEAN, PROP_NONE);
	RNA_def_property_boolean_sdna(prop, NULL, "flag", SC_SHOW_GRAPH_TRACKS_MOTION);
	RNA_def_property_ui_text(prop, "Show Tracks Motion",
	                         "Display the speed curves (in \"x\" direction red, in \"y\" direction green) "
	                         "for the selected tracks");
	RNA_def_property_update(prop, NC_SPACE | ND_SPACE_CLIP, NULL);

	/* show graph tracks motion */
	prop = RNA_def_property(srna, "show_graph_tracks_error", PROP_BOOLEAN, PROP_NONE);
	RNA_def_property_boolean_sdna(prop, NULL, "flag", SC_SHOW_GRAPH_TRACKS_ERROR);
	RNA_def_property_ui_text(prop, "Show Tracks Error",
	                         "Display the reprojection error curve for selected tracks");
	RNA_def_property_update(prop, NC_SPACE | ND_SPACE_CLIP, NULL);

	/* show_only_selected */
	prop = RNA_def_property(srna, "show_graph_only_selected", PROP_BOOLEAN, PROP_NONE);
	RNA_def_property_boolean_sdna(prop, NULL, "flag", SC_SHOW_GRAPH_SEL_ONLY);
	RNA_def_property_ui_text(prop, "Only Selected", "Only include channels relating to selected objects and data");
	RNA_def_property_ui_icon(prop, ICON_RESTRICT_SELECT_OFF, 0);
	RNA_def_property_update(prop, NC_SPACE | ND_SPACE_CLIP, NULL);

	/* show_hidden */
	prop = RNA_def_property(srna, "show_graph_hidden", PROP_BOOLEAN, PROP_NONE);
	RNA_def_property_boolean_sdna(prop, NULL, "flag", SC_SHOW_GRAPH_HIDDEN);
	RNA_def_property_ui_text(prop, "Display Hidden", "Include channels from objects/bone that aren't visible");
	RNA_def_property_ui_icon(prop, ICON_GHOST_ENABLED, 0);
	RNA_def_property_update(prop, NC_SPACE | ND_SPACE_CLIP, NULL);

	/* ** channels ** */

	/* show_red_channel */
	prop = RNA_def_property(srna, "show_red_channel", PROP_BOOLEAN, PROP_NONE);
	RNA_def_property_boolean_negative_sdna(prop, NULL, "postproc_flag", MOVIECLIP_DISABLE_RED);
	RNA_def_property_ui_text(prop, "Show Red Channel", "Show red channel in the frame");
	RNA_def_property_update(prop, NC_SPACE | ND_SPACE_CLIP, NULL);

	/* show_green_channel */
	prop = RNA_def_property(srna, "show_green_channel", PROP_BOOLEAN, PROP_NONE);
	RNA_def_property_boolean_negative_sdna(prop, NULL, "postproc_flag", MOVIECLIP_DISABLE_GREEN);
	RNA_def_property_ui_text(prop, "Show Green Channel", "Show green channel in the frame");
	RNA_def_property_update(prop, NC_SPACE | ND_SPACE_CLIP, NULL);

	/* show_blue_channel */
	prop = RNA_def_property(srna, "show_blue_channel", PROP_BOOLEAN, PROP_NONE);
	RNA_def_property_boolean_negative_sdna(prop, NULL, "postproc_flag", MOVIECLIP_DISABLE_BLUE);
	RNA_def_property_ui_text(prop, "Show Blue Channel", "Show blue channel in the frame");
	RNA_def_property_update(prop, NC_SPACE | ND_SPACE_CLIP, NULL);

	/* preview_grayscale */
	prop = RNA_def_property(srna, "use_grayscale_preview", PROP_BOOLEAN, PROP_NONE);
	RNA_def_property_boolean_sdna(prop, NULL, "postproc_flag", MOVIECLIP_PREVIEW_GRAYSCALE);
	RNA_def_property_ui_text(prop, "Grayscale", "Display frame in grayscale mode");
	RNA_def_property_update(prop, NC_MOVIECLIP | ND_DISPLAY, NULL);

	/* timeline */
	prop = RNA_def_property(srna, "show_seconds", PROP_BOOLEAN, PROP_NONE);
	RNA_def_property_boolean_sdna(prop, NULL, "flag", SC_SHOW_SECONDS);
	RNA_def_property_ui_text(prop, "Show Seconds", "Show timing in seconds not frames");
	RNA_def_property_update(prop, NC_MOVIECLIP | ND_DISPLAY, NULL);

	/* grease pencil source */
	prop = RNA_def_property(srna, "grease_pencil_source", PROP_ENUM, PROP_NONE);
	RNA_def_property_enum_sdna(prop, NULL, "gpencil_src");
	RNA_def_property_enum_items(prop, gpencil_source_items);
	RNA_def_property_ui_text(prop, "Grease Pencil Source", "Where the grease pencil comes from");
	RNA_def_property_translation_context(prop, BLT_I18NCONTEXT_ID_MOVIECLIP);
	RNA_def_property_update(prop, NC_MOVIECLIP | ND_DISPLAY, NULL);

	/* pivot point */
	prop = RNA_def_property(srna, "pivot_point", PROP_ENUM, PROP_NONE);
	RNA_def_property_enum_sdna(prop, NULL, "around");
	RNA_def_property_enum_items(prop, pivot_items);
	RNA_def_property_ui_text(prop, "Pivot Point", "Pivot center for rotation/scaling");
	RNA_def_property_update(prop, NC_SPACE | ND_SPACE_CLIP, NULL);
}


void RNA_def_space(BlenderRNA *brna)
{
	rna_def_space(brna);
	rna_def_space_image(brna);
	rna_def_space_sequencer(brna);
	rna_def_space_text(brna);
	rna_def_fileselect_params(brna);
	rna_def_filemenu_entry(brna);
	rna_def_space_filebrowser(brna);
	rna_def_space_outliner(brna);
	rna_def_background_image(brna);
	rna_def_space_view3d(brna);
	rna_def_space_buttons(brna);
	rna_def_space_dopesheet(brna);
	rna_def_space_graph(brna);
	rna_def_space_nla(brna);
	rna_def_space_time(brna);
	rna_def_space_console(brna);
	rna_def_console_line(brna);
	rna_def_space_info(brna);
	rna_def_space_userpref(brna);
	rna_def_node_tree_path(brna);
	rna_def_space_node(brna);
	rna_def_space_logic(brna);
	rna_def_space_clip(brna);
}

#endif<|MERGE_RESOLUTION|>--- conflicted
+++ resolved
@@ -254,13 +254,8 @@
 #include "BKE_brush.h"
 #include "BKE_colortools.h"
 #include "BKE_context.h"
-<<<<<<< HEAD
-#include "BKE_depsgraph.h"
-#include "BKE_layer.h"
-=======
 #include "BKE_layer.h"
 #include "BKE_global.h"
->>>>>>> a5b3df75
 #include "BKE_nla.h"
 #include "BKE_paint.h"
 #include "BKE_scene.h"
@@ -526,7 +521,7 @@
 {
 	View3D *v3d = (View3D *)(ptr->data);
 	if (v3d->scenelock) {
-		DAG_id_tag_update(&scene->id, 0);
+		DEG_id_tag_update(&scene->id, 0);
 	}
 }
 
@@ -863,14 +858,8 @@
 {
 	SpaceImage *sima = (SpaceImage *)(ptr->data);
 	bScreen *sc = (bScreen *)ptr->id.data;
-<<<<<<< HEAD
-
-	TODO_LAYER_CONTEXT; /* get SceneLayer from context/window/workspace instead */
-	SceneLayer *sl = BKE_scene_layer_context_active(sc->scene);
-=======
 	Scene *scene = ED_screen_scene_find(sc, G.main->wm.first);
 	SceneLayer *sl = BKE_scene_layer_context_active(scene);
->>>>>>> a5b3df75
 
 	return ED_space_image_check_show_maskedit(sl, sima);
 }
@@ -1398,11 +1387,7 @@
 	}
 }
 
-<<<<<<< HEAD
-static void rna_SpaceDopeSheetEditor_mode_update(Main *UNUSED(bmain), bContext *C, Scene *UNUSED(scene), PointerRNA *ptr)
-=======
 static void rna_SpaceDopeSheetEditor_mode_update(bContext *C, PointerRNA *ptr)
->>>>>>> a5b3df75
 {
 	SpaceAction *saction = (SpaceAction *)(ptr->data);
 	SceneLayer *sl = CTX_data_scene_layer(C);
@@ -2460,13 +2445,6 @@
 		{0, NULL, 0, NULL, NULL}
 	};
 
-	static EnumPropertyItem debug_background_items[] = {
-		{V3D_DEBUG_BACKGROUND_NONE, "NONE", 0, "None", ""},
-		{V3D_DEBUG_BACKGROUND_GRADIENT, "GRADIENT", 0, "Gradient", ""},
-		{V3D_DEBUG_BACKGROUND_WORLD, "WORLD", 0, "World", ""},
-		{0, NULL, 0, NULL, NULL}
-	};
-
 	srna = RNA_def_struct(brna, "SpaceView3D", "Space");
 	RNA_def_struct_sdna(srna, "View3D");
 	RNA_def_struct_ui_text(srna, "3D View Space", "3D View space data");
@@ -2863,42 +2841,6 @@
 	prop = RNA_def_property(srna, "stereo_3d_volume_alpha", PROP_FLOAT, PROP_FACTOR);
 	RNA_def_property_float_sdna(prop, NULL, "stereo3d_volume_alpha");
 	RNA_def_property_ui_text(prop, "Volume Alpha", "Opacity (alpha) of the cameras' frustum volume");
-	RNA_def_property_update(prop, NC_SPACE | ND_SPACE_VIEW3D, NULL);
-
-	/* *** Blender 2.8 Viewport temporary *** */
-	prop = RNA_def_property(srna, "use_modern_viewport", PROP_BOOLEAN, PROP_NONE);
-	RNA_def_property_boolean_sdna(prop, NULL, "tmp_compat_flag", V3D_NEW_VIEWPORT);
-	RNA_def_property_ui_text(prop, "Modern Viewport", "Use modern viewport");
-	RNA_def_property_update(prop, NC_SPACE | ND_SPACE_VIEW3D, NULL);
-
-	prop = RNA_def_property(srna, "show_scene_depth", PROP_BOOLEAN, PROP_NONE);
-	RNA_def_property_boolean_sdna(prop, NULL, "tmp_compat_flag", V3D_DEBUG_SHOW_SCENE_DEPTH);
-	RNA_def_property_ui_text(prop, "Show Scene Depth", "Debug option to show the depth in the viewport");
-	RNA_def_property_update(prop, NC_SPACE | ND_SPACE_VIEW3D, NULL);
-
-	prop = RNA_def_property(srna, "show_combined_depth", PROP_BOOLEAN, PROP_NONE);
-	RNA_def_property_boolean_sdna(prop, NULL, "tmp_compat_flag", V3D_DEBUG_SHOW_COMBINED_DEPTH);
-	RNA_def_property_ui_text(prop, "Show Combined Depth", "Debug option to show the depth in the viewport");
-	RNA_def_property_update(prop, NC_SPACE | ND_SPACE_VIEW3D, NULL);
-
-	prop = RNA_def_property(srna, "debug_near", PROP_FLOAT, PROP_DISTANCE);
-	RNA_def_property_float_sdna(prop, NULL, "debug.znear");
-	RNA_def_property_ui_text(prop, "Near", "Near distance for depth debugging");
-	RNA_def_property_range(prop, 1e-6f, FLT_MAX);
-	RNA_def_property_ui_range(prop, 0.001f, FLT_MAX, 10, 3);
-	RNA_def_property_update(prop, NC_SPACE | ND_SPACE_VIEW3D, NULL);
-
-	prop = RNA_def_property(srna, "debug_far", PROP_FLOAT, PROP_DISTANCE);
-	RNA_def_property_float_sdna(prop, NULL, "debug.zfar");
-	RNA_def_property_range(prop, 1e-6f, FLT_MAX);
-	RNA_def_property_ui_range(prop, 0.001f, FLT_MAX, 10, 3);
-	RNA_def_property_ui_text(prop, "Far", "Far distance for depth debugging");
-	RNA_def_property_update(prop, NC_SPACE | ND_SPACE_VIEW3D, NULL);
-
-	prop = RNA_def_property(srna, "debug_background", PROP_ENUM, PROP_NONE);
-	RNA_def_property_enum_sdna(prop, NULL, "debug.background");
-	RNA_def_property_enum_items(prop, debug_background_items);
-	RNA_def_property_ui_text(prop, "Background", "");
 	RNA_def_property_update(prop, NC_SPACE | ND_SPACE_VIEW3D, NULL);
 
 	/* *** Animated *** */
