/*
 * This program is free software; you can redistribute it and/or
 * modify it under the terms of the GNU General Public License
 * as published by the Free Software Foundation; either version 2
 * of the License, or (at your option) any later version.
 *
 * This program is distributed in the hope that it will be useful,
 * but WITHOUT ANY WARRANTY; without even the implied warranty of
 * MERCHANTABILITY or FITNESS FOR A PARTICULAR PURPOSE.  See the
 * GNU General Public License for more details.
 *
 * You should have received a copy of the GNU General Public License
 * along with this program; if not, write to the Free Software Foundation,
 * Inc., 51 Franklin Street, Fifth Floor, Boston, MA 02110-1301, USA.
 */

/** \file
 * \ingroup RNA
 */

#include <stdlib.h>
#include <string.h>

#include "MEM_guardedalloc.h"

#include "BLT_translation.h"

#include "BKE_image.h"
#include "BKE_key.h"
#include "BKE_movieclip.h"
#include "BKE_node.h"
#include "BKE_sequencer.h"
#include "BKE_studiolight.h"

#include "ED_text.h"

#include "BLI_listbase.h"
#include "BLI_math.h"

#include "DNA_action_types.h"
#include "DNA_gpencil_types.h"
#include "DNA_key_types.h"
#include "DNA_mask_types.h"
#include "DNA_material_types.h"
#include "DNA_node_types.h"
#include "DNA_object_types.h"
#include "DNA_sequence_types.h"
#include "DNA_simulation_types.h"
#include "DNA_space_types.h"
#include "DNA_view3d_types.h"
#include "DNA_workspace_types.h"

#include "RNA_access.h"
#include "RNA_define.h"

#include "rna_internal.h"

#include "WM_api.h"
#include "WM_types.h"

#include "RE_engine.h"
#include "RE_pipeline.h"

#include "RNA_enum_types.h"

const EnumPropertyItem rna_enum_space_type_items[] = {
    /* empty must be here for python, is skipped for UI */
    {SPACE_EMPTY, "EMPTY", ICON_NONE, "Empty", ""},

    /* General */
    {0, "", ICON_NONE, "General", ""},
    {SPACE_VIEW3D,
     "VIEW_3D",
     ICON_VIEW3D,
     "3D Viewport",
     "Manipulate objects in a 3D environment"},
    {SPACE_IMAGE,
     "IMAGE_EDITOR",
     ICON_IMAGE,
     "UV/Image Editor",
     "View and edit images and UV Maps"},
    {SPACE_NODE,
     "NODE_EDITOR",
     ICON_NODETREE,
     "Node Editor",
     "Editor for node-based shading and compositing tools"},
    {SPACE_SEQ, "SEQUENCE_EDITOR", ICON_SEQUENCE, "Video Sequencer", "Video editing tools"},
    {SPACE_CLIP, "CLIP_EDITOR", ICON_TRACKER, "Movie Clip Editor", "Motion tracking tools"},
    {SPACE_LOGIC, "LOGIC_EDITOR", ICON_ACTION, "Logic Editor", "Logic Editor tools"},

    /* Animation */
    {0, "", ICON_NONE, "Animation", ""},
#if 0
    {SPACE_ACTION,
     "TIMELINE",
     ICON_TIME,
     "Timeline",
     "Timeline and playback controls (NOTE: Switch to 'Timeline' mode)"}, /* XXX */
#endif
    {SPACE_ACTION, "DOPESHEET_EDITOR", ICON_ACTION, "Dope Sheet", "Adjust timing of keyframes"},
    {SPACE_GRAPH,
     "GRAPH_EDITOR",
     ICON_GRAPH,
     "Graph Editor",
     "Edit drivers and keyframe interpolation"},
    {SPACE_NLA, "NLA_EDITOR", ICON_NLA, "Nonlinear Animation", "Combine and layer Actions"},

    /* Scripting */
    {0, "", ICON_NONE, "Scripting", ""},
    {SPACE_TEXT,
     "TEXT_EDITOR",
     ICON_TEXT,
     "Text Editor",
     "Edit scripts and in-file documentation"},
    {SPACE_CONSOLE,
     "CONSOLE",
     ICON_CONSOLE,
     "Python Console",
     "Interactive programmatic console for "
     "advanced editing and script development"},
    {SPACE_INFO, "INFO", ICON_INFO, "Info", "Log of operations, warnings and error messages"},
    /* Special case: Top-bar and Status-bar aren't supposed to be a regular editor for the user. */
    {SPACE_TOPBAR,
     "TOPBAR",
     ICON_NONE,
     "Top Bar",
     "Global bar at the top of the screen for "
     "global per-window settings"},
    {SPACE_STATUSBAR,
     "STATUSBAR",
     ICON_NONE,
     "Status Bar",
     "Global bar at the bottom of the "
     "screen for general status information"},

    /* Data */
    {0, "", ICON_NONE, "Data", ""},
    {SPACE_OUTLINER,
     "OUTLINER",
     ICON_OUTLINER,
     "Outliner",
     "Overview of scene graph and all available data-blocks"},
    {SPACE_PROPERTIES,
     "PROPERTIES",
     ICON_PROPERTIES,
     "Properties",
     "Edit properties of active object and related data-blocks"},
    {SPACE_FILE, "FILE_BROWSER", ICON_FILEBROWSER, "File Browser", "Browse for files and assets"},
    {SPACE_USERPREF,
     "PREFERENCES",
     ICON_PREFERENCES,
     "Preferences",
     "Edit persistent configuration settings"},
    {0, NULL, 0, NULL, NULL},
};

const EnumPropertyItem rna_enum_space_graph_mode_items[] = {
    {SIPO_MODE_ANIMATION,
     "FCURVES",
     ICON_GRAPH,
     "Graph Editor",
     "Edit animation/keyframes displayed as 2D curves"},
    {SIPO_MODE_DRIVERS, "DRIVERS", ICON_DRIVER, "Drivers", "Edit drivers"},
    {0, NULL, 0, NULL, NULL},
};

const EnumPropertyItem rna_enum_space_sequencer_view_type_items[] = {
    {SEQ_VIEW_SEQUENCE, "SEQUENCER", ICON_SEQ_SEQUENCER, "Sequencer", ""},
    {SEQ_VIEW_PREVIEW, "PREVIEW", ICON_SEQ_PREVIEW, "Preview", ""},
    {SEQ_VIEW_SEQUENCE_PREVIEW, "SEQUENCER_PREVIEW", ICON_SEQ_SPLITVIEW, "Sequencer/Preview", ""},
    {0, NULL, 0, NULL, NULL},
};

#define SACT_ITEM_DOPESHEET \
  { \
    SACTCONT_DOPESHEET, "DOPESHEET", ICON_ACTION, "Dope Sheet", "Edit all keyframes in scene" \
  }
#define SACT_ITEM_TIMELINE \
  { \
    SACTCONT_TIMELINE, "TIMELINE", ICON_TIME, "Timeline", "Timeline and playback controls" \
  }
#define SACT_ITEM_ACTION \
  { \
    SACTCONT_ACTION, "ACTION", ICON_OBJECT_DATA, "Action Editor", \
        "Edit keyframes in active object's Object-level action" \
  }
#define SACT_ITEM_SHAPEKEY \
  { \
    SACTCONT_SHAPEKEY, "SHAPEKEY", ICON_SHAPEKEY_DATA, "Shape Key Editor", \
        "Edit keyframes in active object's Shape Keys action" \
  }
#define SACT_ITEM_GPENCIL \
  { \
    SACTCONT_GPENCIL, "GPENCIL", ICON_GREASEPENCIL, "Grease Pencil", \
        "Edit timings for all Grease Pencil sketches in file" \
  }
#define SACT_ITEM_MASK \
  { \
    SACTCONT_MASK, "MASK", ICON_MOD_MASK, "Mask", "Edit timings for Mask Editor splines" \
  }
#define SACT_ITEM_CACHEFILE \
  { \
    SACTCONT_CACHEFILE, "CACHEFILE", ICON_FILE, "Cache File", \
        "Edit timings for Cache File data-blocks" \
  }

#ifndef RNA_RUNTIME
/* XXX: action-editor is currently for object-level only actions,
 * so show that using object-icon hint */
static EnumPropertyItem rna_enum_space_action_mode_all_items[] = {
    SACT_ITEM_DOPESHEET,
    SACT_ITEM_TIMELINE,
    SACT_ITEM_ACTION,
    SACT_ITEM_SHAPEKEY,
    SACT_ITEM_GPENCIL,
    SACT_ITEM_MASK,
    SACT_ITEM_CACHEFILE,
    {0, NULL, 0, NULL, NULL},
};
static EnumPropertyItem rna_enum_space_action_ui_mode_items[] = {
    SACT_ITEM_DOPESHEET,
    /* SACT_ITEM_TIMELINE, */
    SACT_ITEM_ACTION,
    SACT_ITEM_SHAPEKEY,
    SACT_ITEM_GPENCIL,
    SACT_ITEM_MASK,
    SACT_ITEM_CACHEFILE,
    {0, NULL, 0, NULL, NULL},
};
#endif
/* expose as ui_mode */
const EnumPropertyItem rna_enum_space_action_mode_items[] = {
    SACT_ITEM_DOPESHEET,
    SACT_ITEM_TIMELINE,
    {0, NULL, 0, NULL, NULL},
};

#undef SACT_ITEM_DOPESHEET
#undef SACT_ITEM_TIMELINE
#undef SACT_ITEM_ACTION
#undef SACT_ITEM_SHAPEKEY
#undef SACT_ITEM_GPENCIL
#undef SACT_ITEM_MASK
#undef SACT_ITEM_CACHEFILE

#define SI_ITEM_VIEW(name, icon) \
  { \
    SI_MODE_VIEW, "VIEW", icon, name, "View the image" \
  }
#define SI_ITEM_UV \
  { \
    SI_MODE_UV, "UV", ICON_UV, "UV Editor", "UV edit in mesh editmode" \
  }
#define SI_ITEM_PAINT \
  { \
    SI_MODE_PAINT, "PAINT", ICON_TPAINT_HLT, "Paint", "2D image painting mode" \
  }
#define SI_ITEM_MASK \
  { \
    SI_MODE_MASK, "MASK", ICON_MOD_MASK, "Mask", "Mask editing" \
  }

const EnumPropertyItem rna_enum_space_image_mode_all_items[] = {
    SI_ITEM_VIEW("View", ICON_FILE_IMAGE),
    SI_ITEM_UV,
    SI_ITEM_PAINT,
    SI_ITEM_MASK,
    {0, NULL, 0, NULL, NULL},
};

static const EnumPropertyItem rna_enum_space_image_mode_ui_items[] = {
    SI_ITEM_VIEW("View", ICON_FILE_IMAGE),
    SI_ITEM_PAINT,
    SI_ITEM_MASK,
    {0, NULL, 0, NULL, NULL},
};

const EnumPropertyItem rna_enum_space_image_mode_items[] = {
    SI_ITEM_VIEW("Image Editor", ICON_IMAGE),
    SI_ITEM_UV,
    {0, NULL, 0, NULL, NULL},
};

#undef SI_ITEM_VIEW
#undef SI_ITEM_UV
#undef SI_ITEM_PAINT
#undef SI_ITEM_MASK

#define V3D_S3D_CAMERA_LEFT {STEREO_LEFT_ID, "LEFT", ICON_RESTRICT_RENDER_OFF, "Left", ""},
#define V3D_S3D_CAMERA_RIGHT {STEREO_RIGHT_ID, "RIGHT", ICON_RESTRICT_RENDER_OFF, "Right", ""},
#define V3D_S3D_CAMERA_S3D {STEREO_3D_ID, "S3D", ICON_CAMERA_STEREO, "3D", ""},
#ifdef RNA_RUNTIME
#  define V3D_S3D_CAMERA_VIEWS {STEREO_MONO_ID, "MONO", ICON_RESTRICT_RENDER_OFF, "Views", ""},
#endif

static const EnumPropertyItem stereo3d_camera_items[] = {
    V3D_S3D_CAMERA_LEFT V3D_S3D_CAMERA_RIGHT V3D_S3D_CAMERA_S3D{0, NULL, 0, NULL, NULL},
};

#ifdef RNA_RUNTIME
static const EnumPropertyItem multiview_camera_items[] = {
    V3D_S3D_CAMERA_VIEWS V3D_S3D_CAMERA_S3D{0, NULL, 0, NULL, NULL},
};
#endif

#undef V3D_S3D_CAMERA_LEFT
#undef V3D_S3D_CAMERA_RIGHT
#undef V3D_S3D_CAMERA_S3D
#undef V3D_S3D_CAMERA_VIEWS

#ifndef RNA_RUNTIME
static const EnumPropertyItem stereo3d_eye_items[] = {
    {STEREO_LEFT_ID, "LEFT_EYE", ICON_NONE, "Left Eye"},
    {STEREO_RIGHT_ID, "RIGHT_EYE", ICON_NONE, "Right Eye"},
    {0, NULL, 0, NULL, NULL},
};
#endif

static const EnumPropertyItem display_channels_items[] = {
    {SI_USE_ALPHA,
     "COLOR_ALPHA",
     ICON_IMAGE_RGB_ALPHA,
     "Color and Alpha",
     "Display image with RGB colors and alpha transparency"},
    {0, "COLOR", ICON_IMAGE_RGB, "Color", "Display image with RGB colors"},
    {SI_SHOW_ALPHA, "ALPHA", ICON_IMAGE_ALPHA, "Alpha", "Display  alpha transparency channel"},
    {SI_SHOW_ZBUF,
     "Z_BUFFER",
     ICON_IMAGE_ZDEPTH,
     "Z-Buffer",
     "Display Z-buffer associated with image (mapped from camera clip start to end)"},
    {SI_SHOW_R, "RED", ICON_COLOR_RED, "Red", ""},
    {SI_SHOW_G, "GREEN", ICON_COLOR_GREEN, "Green", ""},
    {SI_SHOW_B, "BLUE", ICON_COLOR_BLUE, "Blue", ""},
    {0, NULL, 0, NULL, NULL},
};

#ifndef RNA_RUNTIME
static const EnumPropertyItem autosnap_items[] = {
    {SACTSNAP_OFF, "NONE", 0, "No Auto-Snap", ""},
    /* {-1, "", 0, "", ""}, */
    {SACTSNAP_STEP, "STEP", 0, "Frame Step", "Snap to 1.0 frame intervals"},
    {SACTSNAP_TSTEP, "TIME_STEP", 0, "Second Step", "Snap to 1.0 second intervals"},
    /* {-1, "", 0, "", ""}, */
    {SACTSNAP_FRAME, "FRAME", 0, "Nearest Frame", "Snap to actual frames (nla-action time)"},
    {SACTSNAP_SECOND, "SECOND", 0, "Nearest Second", "Snap to actual seconds (nla-action time)"},
    /* {-1, "", 0, "", ""}, */
    {SACTSNAP_MARKER, "MARKER", 0, "Nearest Marker", "Snap to nearest marker"},
    {0, NULL, 0, NULL, NULL},
};
#endif

const EnumPropertyItem rna_enum_shading_type_items[] = {
    {OB_WIRE, "WIREFRAME", ICON_SHADING_WIRE, "Wireframe", "Display the object as wire edges"},
    {OB_SOLID, "SOLID", ICON_SHADING_SOLID, "Solid", "Display in solid mode"},
    {OB_MATERIAL,
     "MATERIAL",
     ICON_SHADING_TEXTURE,
     "Material Preview",
     "Display in Material Preview mode"},
    {OB_RENDER, "RENDERED", ICON_SHADING_RENDERED, "Rendered", "Display render preview"},
    {0, NULL, 0, NULL, NULL},
};

static const EnumPropertyItem rna_enum_viewport_lighting_items[] = {
    {V3D_LIGHTING_STUDIO, "STUDIO", 0, "Studio", "Display using studio lighting"},
    {V3D_LIGHTING_MATCAP, "MATCAP", 0, "MatCap", "Display using matcap material and lighting"},
    {V3D_LIGHTING_FLAT, "FLAT", 0, "Flat", "Display using flat lighting"},
    {0, NULL, 0, NULL, NULL},
};

static const EnumPropertyItem rna_enum_shading_color_type_items[] = {
    {V3D_SHADING_MATERIAL_COLOR, "MATERIAL", 0, "Material", "Show material color"},
    {V3D_SHADING_SINGLE_COLOR, "SINGLE", 0, "Single", "Show scene in a single color"},
    {V3D_SHADING_OBJECT_COLOR, "OBJECT", 0, "Object", "Show object color"},
    {V3D_SHADING_RANDOM_COLOR, "RANDOM", 0, "Random", "Show random object color"},
    {V3D_SHADING_VERTEX_COLOR, "VERTEX", 0, "Vertex", "Show active vertex color"},
    {V3D_SHADING_TEXTURE_COLOR, "TEXTURE", 0, "Texture", "Show texture"},
    {0, NULL, 0, NULL, NULL},
};

static const EnumPropertyItem rna_enum_studio_light_items[] = {
    {0, "DEFAULT", 0, "Default", ""},
    {0, NULL, 0, NULL, NULL},
};

static const EnumPropertyItem rna_enum_view3dshading_render_pass_type_items[] = {
    {0, "", ICON_NONE, "General", ""},
    {EEVEE_RENDER_PASS_COMBINED, "COMBINED", 0, "Combined", ""},
    {EEVEE_RENDER_PASS_EMIT, "EMISSION", 0, "Emission", ""},
    {EEVEE_RENDER_PASS_ENVIRONMENT, "ENVIRONMENT", 0, "Environment", ""},
    {EEVEE_RENDER_PASS_AO, "AO", 0, "Ambient Occlusion", ""},
    {EEVEE_RENDER_PASS_SHADOW, "SHADOW", 0, "Shadow", ""},

    {0, "", ICON_NONE, "Light", ""},
    {EEVEE_RENDER_PASS_DIFFUSE_LIGHT, "DIFFUSE_LIGHT", 0, "Diffuse Light", ""},
    {EEVEE_RENDER_PASS_DIFFUSE_COLOR, "DIFFUSE_COLOR", 0, "Diffuse Color", ""},
    {EEVEE_RENDER_PASS_SPECULAR_LIGHT, "SPECULAR_LIGHT", 0, "Specular Light", ""},
    {EEVEE_RENDER_PASS_SPECULAR_COLOR, "SPECULAR_COLOR", 0, "Specular Color", ""},
    {EEVEE_RENDER_PASS_VOLUME_TRANSMITTANCE,
     "VOLUME_TRANSMITTANCE",
     0,
     "Volume Transmittance",
     ""},
    {EEVEE_RENDER_PASS_VOLUME_SCATTER, "VOLUME_SCATTER", 0, "Volume Scattering", ""},

    {0, "", ICON_NONE, "Effects", ""},
    {EEVEE_RENDER_PASS_BLOOM, "BLOOM", 0, "Bloom", ""},

    {0, "", ICON_NONE, "Data", ""},
    {EEVEE_RENDER_PASS_NORMAL, "NORMAL", 0, "Normal", ""},
    {EEVEE_RENDER_PASS_MIST, "MIST", 0, "Mist", ""},

    {0, NULL, 0, NULL, NULL},
};

const EnumPropertyItem rna_enum_clip_editor_mode_items[] = {
    {SC_MODE_TRACKING, "TRACKING", ICON_ANIM_DATA, "Tracking", "Show tracking and solving tools"},
    {SC_MODE_MASKEDIT, "MASK", ICON_MOD_MASK, "Mask", "Show mask editing tools"},
    {0, NULL, 0, NULL, NULL},
};

/* Actually populated dynamically trough a function,
 * but helps for context-less access (e.g. doc, i18n...). */
static const EnumPropertyItem buttons_context_items[] = {
    {BCONTEXT_TOOL, "TOOL", ICON_TOOL_SETTINGS, "Tool", "Active Tool and Workspace settings"},
    {BCONTEXT_SCENE, "SCENE", ICON_SCENE_DATA, "Scene", "Scene Properties"},
    {BCONTEXT_RENDER, "RENDER", ICON_SCENE, "Render", "Render Properties"},
    {BCONTEXT_OUTPUT, "OUTPUT", ICON_OUTPUT, "Output", "Output Properties"},
    {BCONTEXT_VIEW_LAYER, "VIEW_LAYER", ICON_RENDER_RESULT, "View Layer", "View Layer Properties"},
    {BCONTEXT_WORLD, "WORLD", ICON_WORLD, "World", "World Properties"},
    {BCONTEXT_OBJECT, "OBJECT", ICON_OBJECT_DATA, "Object", "Object Properties"},
    {BCONTEXT_CONSTRAINT,
     "CONSTRAINT",
     ICON_CONSTRAINT,
     "Constraints",
     "Object Constraint Properties"},
    {BCONTEXT_MODIFIER, "MODIFIER", ICON_MODIFIER, "Modifiers", "Modifier Properties"},
    {BCONTEXT_DATA, "DATA", ICON_NONE, "Data", "Object Data Properties"},
    {BCONTEXT_BONE, "BONE", ICON_BONE_DATA, "Bone", "Bone Properties"},
    {BCONTEXT_BONE_CONSTRAINT,
     "BONE_CONSTRAINT",
     ICON_CONSTRAINT_BONE,
     "Bone Constraints",
     "Bone Constraint Properties"},
    {BCONTEXT_MATERIAL, "MATERIAL", ICON_MATERIAL, "Material", "Material Properties"},
    {BCONTEXT_TEXTURE, "TEXTURE", ICON_TEXTURE, "Texture", "Texture Properties"},
    {BCONTEXT_PARTICLE, "PARTICLES", ICON_PARTICLES, "Particles", "Particle Properties"},
    {BCONTEXT_PHYSICS, "PHYSICS", ICON_PHYSICS, "Physics", "Physics Properties"},
    {BCONTEXT_SHADERFX, "SHADERFX", ICON_SHADERFX, "Effects", "Visual Effects Properties"},
    {0, NULL, 0, NULL, NULL},
};

static const EnumPropertyItem fileselectparams_recursion_level_items[] = {
    {0, "NONE", 0, "None", "Only list current directory's content, with no recursion"},
    {1, "BLEND", 0, "Blend File", "List .blend files' content"},
    {2, "ALL_1", 0, "One Level", "List all sub-directories' content, one level of recursion"},
    {3, "ALL_2", 0, "Two Levels", "List all sub-directories' content, two levels of recursion"},
    {4,
     "ALL_3",
     0,
     "Three Levels",
     "List all sub-directories' content, three levels of recursion"},
    {0, NULL, 0, NULL, NULL},
};

const EnumPropertyItem rna_enum_file_sort_items[] = {
    {FILE_SORT_ALPHA,
     "FILE_SORT_ALPHA",
     ICON_SORTALPHA,
     "Name",
     "Sort the file list alphabetically"},
    {FILE_SORT_EXTENSION,
     "FILE_SORT_EXTENSION",
     ICON_SORTBYEXT,
     "Extension",
     "Sort the file list by extension/type"},
    {FILE_SORT_TIME,
     "FILE_SORT_TIME",
     ICON_SORTTIME,
     "Modified Date",
     "Sort files by modification time"},
    {FILE_SORT_SIZE, "FILE_SORT_SIZE", ICON_SORTSIZE, "Size", "Sort files by size"},
    {0, NULL, 0, NULL, NULL},
};

#ifdef RNA_RUNTIME

#  include "DNA_anim_types.h"
#  include "DNA_scene_types.h"
#  include "DNA_screen_types.h"
#  include "DNA_userdef_types.h"

#  include "BLI_path_util.h"
#  include "BLI_string.h"

#  include "BKE_anim_data.h"
#  include "BKE_brush.h"
#  include "BKE_colortools.h"
#  include "BKE_context.h"
#  include "BKE_global.h"
#  include "BKE_icons.h"
#  include "BKE_idprop.h"
#  include "BKE_layer.h"
#  include "BKE_nla.h"
#  include "BKE_paint.h"
#  include "BKE_scene.h"
#  include "BKE_screen.h"
#  include "BKE_workspace.h"

#  include "DEG_depsgraph.h"
#  include "DEG_depsgraph_build.h"

#  include "ED_anim_api.h"
#  include "ED_buttons.h"
#  include "ED_clip.h"
#  include "ED_fileselect.h"
#  include "ED_image.h"
#  include "ED_node.h"
#  include "ED_screen.h"
#  include "ED_sequencer.h"
#  include "ED_transform.h"
#  include "ED_view3d.h"

#  include "GPU_material.h"

#  include "IMB_imbuf_types.h"

#  include "UI_interface.h"
#  include "UI_view2d.h"

static StructRNA *rna_Space_refine(struct PointerRNA *ptr)
{
  SpaceLink *space = (SpaceLink *)ptr->data;

  switch ((eSpace_Type)space->spacetype) {
    case SPACE_VIEW3D:
      return &RNA_SpaceView3D;
    case SPACE_GRAPH:
      return &RNA_SpaceGraphEditor;
    case SPACE_OUTLINER:
      return &RNA_SpaceOutliner;
    case SPACE_PROPERTIES:
      return &RNA_SpaceProperties;
    case SPACE_FILE:
      return &RNA_SpaceFileBrowser;
    case SPACE_IMAGE:
      return &RNA_SpaceImageEditor;
    case SPACE_INFO:
      return &RNA_SpaceInfo;
    case SPACE_SEQ:
      return &RNA_SpaceSequenceEditor;
    case SPACE_TEXT:
      return &RNA_SpaceTextEditor;
    case SPACE_ACTION:
      return &RNA_SpaceDopeSheetEditor;
    case SPACE_NLA:
      return &RNA_SpaceNLA;
    case SPACE_NODE:
      return &RNA_SpaceNodeEditor;
    case SPACE_CONSOLE:
      return &RNA_SpaceConsole;
    case SPACE_USERPREF:
      return &RNA_SpacePreferences;
    case SPACE_CLIP:
      return &RNA_SpaceClipEditor;
<<<<<<< HEAD
    case SPACE_LOGIC:
      return &RNA_SpaceLogicEditor;
    default:
      return &RNA_Space;
=======

      /* Currently no type info. */
    case SPACE_SCRIPT:
    case SPACE_EMPTY:
    case SPACE_TOPBAR:
    case SPACE_STATUSBAR:
      break;
>>>>>>> b1374a8c
  }

  return &RNA_Space;
}

static ScrArea *rna_area_from_space(PointerRNA *ptr)
{
  bScreen *screen = (bScreen *)ptr->owner_id;
  SpaceLink *link = (SpaceLink *)ptr->data;
  return BKE_screen_find_area_from_space(screen, link);
}

static void area_region_from_regiondata(bScreen *screen,
                                        void *regiondata,
                                        ScrArea **r_area,
                                        ARegion **r_region)
{
  ScrArea *area;
  ARegion *region;

  *r_area = NULL;
  *r_region = NULL;

  for (area = screen->areabase.first; area; area = area->next) {
    for (region = area->regionbase.first; region; region = region->next) {
      if (region->regiondata == regiondata) {
        *r_area = area;
        *r_region = region;
        return;
      }
    }
  }
}

static void rna_area_region_from_regiondata(PointerRNA *ptr, ScrArea **r_area, ARegion **r_region)
{
  bScreen *screen = (bScreen *)ptr->owner_id;
  void *regiondata = ptr->data;

  area_region_from_regiondata(screen, regiondata, r_area, r_region);
}

/* -------------------------------------------------------------------- */
/** \name Generic Region Flag Access
 * \{ */

static bool rna_Space_bool_from_region_flag_get_by_type(PointerRNA *ptr,
                                                        const int region_type,
                                                        const int region_flag)
{
  ScrArea *area = rna_area_from_space(ptr);
  ARegion *region = BKE_area_find_region_type(area, region_type);
  if (region) {
    return (region->flag & region_flag);
  }
  return false;
}

static void rna_Space_bool_from_region_flag_set_by_type(PointerRNA *ptr,
                                                        const int region_type,
                                                        const int region_flag,
                                                        bool value)
{
  ScrArea *area = rna_area_from_space(ptr);
  ARegion *region = BKE_area_find_region_type(area, region_type);
  if (region && (region->alignment != RGN_ALIGN_NONE)) {
    SET_FLAG_FROM_TEST(region->flag, value, region_flag);
  }
  ED_region_tag_redraw(region);
}

static void rna_Space_bool_from_region_flag_update_by_type(bContext *C,
                                                           PointerRNA *ptr,
                                                           const int region_type,
                                                           const int region_flag)
{
  ScrArea *area = rna_area_from_space(ptr);
  ARegion *region = BKE_area_find_region_type(area, region_type);
  if (region) {
    if (region_flag == RGN_FLAG_HIDDEN) {
      /* Only support animation when the area is in the current context. */
      if (region->overlap && (area == CTX_wm_area(C))) {
        ED_region_visibility_change_update_animated(C, area, region);
      }
      else {
        ED_region_visibility_change_update(C, area, region);
      }
    }
    else if (region_flag == RGN_FLAG_HIDDEN_BY_USER) {
      if (!(region->flag & RGN_FLAG_HIDDEN_BY_USER) != !(region->flag & RGN_FLAG_HIDDEN)) {
        ED_region_toggle_hidden(C, region);

        if ((region->flag & RGN_FLAG_HIDDEN_BY_USER) == 0) {
          ED_area_type_hud_ensure(C, area);
        }
      }
    }
  }
}

/** \} */

/* -------------------------------------------------------------------- */
/** \name Region Flag Access (Typed Callbacks)
 * \{ */

/* Header Region. */
static bool rna_Space_show_region_header_get(PointerRNA *ptr)
{
  return !rna_Space_bool_from_region_flag_get_by_type(ptr, RGN_TYPE_HEADER, RGN_FLAG_HIDDEN);
}
static void rna_Space_show_region_header_set(PointerRNA *ptr, bool value)
{
  rna_Space_bool_from_region_flag_set_by_type(ptr, RGN_TYPE_HEADER, RGN_FLAG_HIDDEN, !value);

  /* Special case, never show the tool properties when the header is invisible. */
  bool value_for_tool_header = value;
  if (value == true) {
    ScrArea *area = rna_area_from_space(ptr);
    ARegion *region_tool_header = BKE_area_find_region_type(area, RGN_TYPE_TOOL_HEADER);
    if (region_tool_header != NULL) {
      value_for_tool_header = !(region_tool_header->flag & RGN_FLAG_HIDDEN_BY_USER);
    }
  }
  rna_Space_bool_from_region_flag_set_by_type(
      ptr, RGN_TYPE_TOOL_HEADER, RGN_FLAG_HIDDEN, !value_for_tool_header);
}
static void rna_Space_show_region_header_update(bContext *C, PointerRNA *ptr)
{
  rna_Space_bool_from_region_flag_update_by_type(C, ptr, RGN_TYPE_HEADER, RGN_FLAG_HIDDEN);
}

/* Footer Region. */
static bool rna_Space_show_region_footer_get(PointerRNA *ptr)
{
  return !rna_Space_bool_from_region_flag_get_by_type(ptr, RGN_TYPE_FOOTER, RGN_FLAG_HIDDEN);
}
static void rna_Space_show_region_footer_set(PointerRNA *ptr, bool value)
{
  rna_Space_bool_from_region_flag_set_by_type(ptr, RGN_TYPE_FOOTER, RGN_FLAG_HIDDEN, !value);
}
static void rna_Space_show_region_footer_update(bContext *C, PointerRNA *ptr)
{
  rna_Space_bool_from_region_flag_update_by_type(C, ptr, RGN_TYPE_FOOTER, RGN_FLAG_HIDDEN);
}

/* Tool Header Region.
 *
 * This depends on the 'RGN_TYPE_TOOL_HEADER'
 */
static bool rna_Space_show_region_tool_header_get(PointerRNA *ptr)
{
  return !rna_Space_bool_from_region_flag_get_by_type(
      ptr, RGN_TYPE_TOOL_HEADER, RGN_FLAG_HIDDEN_BY_USER);
}
static void rna_Space_show_region_tool_header_set(PointerRNA *ptr, bool value)
{
  rna_Space_bool_from_region_flag_set_by_type(
      ptr, RGN_TYPE_TOOL_HEADER, RGN_FLAG_HIDDEN_BY_USER, !value);
  rna_Space_bool_from_region_flag_set_by_type(ptr, RGN_TYPE_TOOL_HEADER, RGN_FLAG_HIDDEN, !value);
}
static void rna_Space_show_region_tool_header_update(bContext *C, PointerRNA *ptr)
{
  rna_Space_bool_from_region_flag_update_by_type(C, ptr, RGN_TYPE_TOOL_HEADER, RGN_FLAG_HIDDEN);
}

/* Tools Region. */
static bool rna_Space_show_region_toolbar_get(PointerRNA *ptr)
{
  return !rna_Space_bool_from_region_flag_get_by_type(ptr, RGN_TYPE_TOOLS, RGN_FLAG_HIDDEN);
}
static void rna_Space_show_region_toolbar_set(PointerRNA *ptr, bool value)
{
  rna_Space_bool_from_region_flag_set_by_type(ptr, RGN_TYPE_TOOLS, RGN_FLAG_HIDDEN, !value);
}
static void rna_Space_show_region_toolbar_update(bContext *C, PointerRNA *ptr)
{
  rna_Space_bool_from_region_flag_update_by_type(C, ptr, RGN_TYPE_TOOLS, RGN_FLAG_HIDDEN);
}

/* UI Region */
static bool rna_Space_show_region_ui_get(PointerRNA *ptr)
{
  return !rna_Space_bool_from_region_flag_get_by_type(ptr, RGN_TYPE_UI, RGN_FLAG_HIDDEN);
}
static void rna_Space_show_region_ui_set(PointerRNA *ptr, bool value)
{
  rna_Space_bool_from_region_flag_set_by_type(ptr, RGN_TYPE_UI, RGN_FLAG_HIDDEN, !value);
}
static void rna_Space_show_region_ui_update(bContext *C, PointerRNA *ptr)
{
  rna_Space_bool_from_region_flag_update_by_type(C, ptr, RGN_TYPE_UI, RGN_FLAG_HIDDEN);
}

/* Redo (HUD) Region */
static bool rna_Space_show_region_hud_get(PointerRNA *ptr)
{
  return !rna_Space_bool_from_region_flag_get_by_type(ptr, RGN_TYPE_HUD, RGN_FLAG_HIDDEN_BY_USER);
}
static void rna_Space_show_region_hud_set(PointerRNA *ptr, bool value)
{
  rna_Space_bool_from_region_flag_set_by_type(ptr, RGN_TYPE_HUD, RGN_FLAG_HIDDEN_BY_USER, !value);
}
static void rna_Space_show_region_hud_update(bContext *C, PointerRNA *ptr)
{
  rna_Space_bool_from_region_flag_update_by_type(C, ptr, RGN_TYPE_HUD, RGN_FLAG_HIDDEN_BY_USER);
}

/** \} */

static bool rna_Space_view2d_sync_get(PointerRNA *ptr)
{
  ScrArea *area;
  ARegion *region;

  area = rna_area_from_space(ptr); /* can be NULL */
  region = BKE_area_find_region_type(area, RGN_TYPE_WINDOW);
  if (region) {
    View2D *v2d = &region->v2d;
    return (v2d->flag & V2D_VIEWSYNC_SCREEN_TIME) != 0;
  }

  return false;
}

static void rna_Space_view2d_sync_set(PointerRNA *ptr, bool value)
{
  ScrArea *area;
  ARegion *region;

  area = rna_area_from_space(ptr); /* can be NULL */
  region = BKE_area_find_region_type(area, RGN_TYPE_WINDOW);
  if (region) {
    View2D *v2d = &region->v2d;
    if (value) {
      v2d->flag |= V2D_VIEWSYNC_SCREEN_TIME;
    }
    else {
      v2d->flag &= ~V2D_VIEWSYNC_SCREEN_TIME;
    }
  }
}

static void rna_Space_view2d_sync_update(Main *UNUSED(bmain),
                                         Scene *UNUSED(scene),
                                         PointerRNA *ptr)
{
  ScrArea *area;
  ARegion *region;

  area = rna_area_from_space(ptr); /* can be NULL */
  region = BKE_area_find_region_type(area, RGN_TYPE_WINDOW);

  if (region) {
    bScreen *screen = (bScreen *)ptr->owner_id;
    View2D *v2d = &region->v2d;

    UI_view2d_sync(screen, area, v2d, V2D_LOCK_SET);
  }
}

static void rna_GPencil_update(Main *bmain, Scene *UNUSED(scene), PointerRNA *UNUSED(ptr))
{
  bool changed = false;
  /* need set all caches as dirty to recalculate onion skinning */
  for (Object *ob = bmain->objects.first; ob; ob = ob->id.next) {
    if (ob->type == OB_GPENCIL) {
      bGPdata *gpd = (bGPdata *)ob->data;
      DEG_id_tag_update(&gpd->id, ID_RECALC_GEOMETRY);
      changed = true;
    }
  }
  if (changed) {
    WM_main_add_notifier(NC_GPENCIL | NA_EDITED, NULL);
  }
}

/* Space 3D View */
static void rna_SpaceView3D_camera_update(Main *bmain, Scene *scene, PointerRNA *ptr)
{
  View3D *v3d = (View3D *)(ptr->data);
  if (v3d->scenelock) {
    wmWindowManager *wm = bmain->wm.first;

    scene->camera = v3d->camera;
    WM_windows_scene_data_sync(&wm->windows, scene);
  }
}

static void rna_SpaceView3D_use_local_camera_set(PointerRNA *ptr, bool value)
{
  View3D *v3d = (View3D *)(ptr->data);
  bScreen *screen = (bScreen *)ptr->owner_id;

  v3d->scenelock = !value;

  if (!value) {
    Scene *scene = ED_screen_scene_find(screen, G_MAIN->wm.first);
    /* NULL if the screen isn't in an active window (happens when setting from Python).
     * This could be moved to the update function, in that case the scene wont relate to the screen
     * so keep it working this way. */
    if (scene != NULL) {
      v3d->camera = scene->camera;
    }
  }
}

static float rna_View3DOverlay_GridScaleUnit_get(PointerRNA *ptr)
{
  View3D *v3d = (View3D *)(ptr->data);
  bScreen *screen = (bScreen *)ptr->owner_id;
  Scene *scene = ED_screen_scene_find(screen, G_MAIN->wm.first);
  if (scene != NULL) {
    return ED_view3d_grid_scale(scene, v3d, NULL);
  }
  else {
    /* When accessed from non-active screen. */
    return 1.0f;
  }
}

static PointerRNA rna_SpaceView3D_region_3d_get(PointerRNA *ptr)
{
  View3D *v3d = (View3D *)(ptr->data);
  ScrArea *area = rna_area_from_space(ptr);
  void *regiondata = NULL;
  if (area) {
    ListBase *regionbase = (area->spacedata.first == v3d) ? &area->regionbase : &v3d->regionbase;
    ARegion *region = regionbase->last; /* always last in list, weak .. */
    regiondata = region->regiondata;
  }

  return rna_pointer_inherit_refine(ptr, &RNA_RegionView3D, regiondata);
}

static void rna_SpaceView3D_region_quadviews_begin(CollectionPropertyIterator *iter,
                                                   PointerRNA *ptr)
{
  View3D *v3d = (View3D *)(ptr->data);
  ScrArea *area = rna_area_from_space(ptr);
  int i = 3;

  ARegion *region =
      ((area && area->spacedata.first == v3d) ? &area->regionbase : &v3d->regionbase)->last;
  ListBase lb = {NULL, NULL};

  if (region && region->alignment == RGN_ALIGN_QSPLIT) {
    while (i-- && region) {
      region = region->prev;
    }

    if (i < 0) {
      lb.first = region;
    }
  }

  rna_iterator_listbase_begin(iter, &lb, NULL);
}

static PointerRNA rna_SpaceView3D_region_quadviews_get(CollectionPropertyIterator *iter)
{
  void *regiondata = ((ARegion *)rna_iterator_listbase_get(iter))->regiondata;

  return rna_pointer_inherit_refine(&iter->parent, &RNA_RegionView3D, regiondata);
}

static void rna_RegionView3D_quadview_update(Main *UNUSED(main),
                                             Scene *UNUSED(scene),
                                             PointerRNA *ptr)
{
  ScrArea *area;
  ARegion *region;

  rna_area_region_from_regiondata(ptr, &area, &region);
  if (area && region && region->alignment == RGN_ALIGN_QSPLIT) {
    ED_view3d_quadview_update(area, region, false);
  }
}

/* same as above but call clip==true */
static void rna_RegionView3D_quadview_clip_update(Main *UNUSED(main),
                                                  Scene *UNUSED(scene),
                                                  PointerRNA *ptr)
{
  ScrArea *area;
  ARegion *region;

  rna_area_region_from_regiondata(ptr, &area, &region);
  if (area && region && region->alignment == RGN_ALIGN_QSPLIT) {
    ED_view3d_quadview_update(area, region, true);
  }
}

static void rna_RegionView3D_view_location_get(PointerRNA *ptr, float *values)
{
  RegionView3D *rv3d = (RegionView3D *)(ptr->data);
  negate_v3_v3(values, rv3d->ofs);
}

static void rna_RegionView3D_view_location_set(PointerRNA *ptr, const float *values)
{
  RegionView3D *rv3d = (RegionView3D *)(ptr->data);
  negate_v3_v3(rv3d->ofs, values);
}

static void rna_RegionView3D_view_rotation_get(PointerRNA *ptr, float *values)
{
  RegionView3D *rv3d = (RegionView3D *)(ptr->data);
  invert_qt_qt(values, rv3d->viewquat);
}

static void rna_RegionView3D_view_rotation_set(PointerRNA *ptr, const float *values)
{
  RegionView3D *rv3d = (RegionView3D *)(ptr->data);
  invert_qt_qt(rv3d->viewquat, values);
}

static void rna_RegionView3D_view_matrix_set(PointerRNA *ptr, const float *values)
{
  RegionView3D *rv3d = (RegionView3D *)(ptr->data);
  float mat[4][4];
  invert_m4_m4(mat, (float(*)[4])values);
  ED_view3d_from_m4(mat, rv3d->ofs, rv3d->viewquat, &rv3d->dist);
}

static bool rna_RegionView3D_is_orthographic_side_view_get(PointerRNA *ptr)
{
  RegionView3D *rv3d = (RegionView3D *)(ptr->data);
  return RV3D_VIEW_IS_AXIS(rv3d->view);
}

static IDProperty *rna_View3DShading_idprops(PointerRNA *ptr, bool create)
{
  View3DShading *shading = ptr->data;

  if (create && !shading->prop) {
    IDPropertyTemplate val = {0};
    shading->prop = IDP_New(IDP_GROUP, &val, "View3DShading ID properties");
  }

  return shading->prop;
}

static void rna_3DViewShading_type_update(Main *bmain, Scene *scene, PointerRNA *ptr)
{
  ID *id = ptr->owner_id;
  if (GS(id->name) != ID_SCR) {
    return;
  }

  View3DShading *shading = ptr->data;
  if (shading->type == OB_MATERIAL ||
      (shading->type == OB_RENDER && !STREQ(scene->r.engine, RE_engine_id_BLENDER_WORKBENCH))) {
    /* When switching from workbench to render or material mode the geometry of any
     * active sculpt session needs to be recalculated. */
    for (Object *ob = bmain->objects.first; ob; ob = ob->id.next) {
      if (ob->sculpt) {
        DEG_id_tag_update(&ob->id, ID_RECALC_GEOMETRY);
      }
    }
  }

  /* Update Gpencil. */
  rna_GPencil_update(bmain, scene, ptr);

  bScreen *screen = (bScreen *)ptr->owner_id;
  LISTBASE_FOREACH (ScrArea *, area, &screen->areabase) {
    LISTBASE_FOREACH (SpaceLink *, sl, &area->spacedata) {
      if (sl->spacetype == SPACE_VIEW3D) {
        View3D *v3d = (View3D *)sl;
        if (&v3d->shading == shading) {
          ED_view3d_shade_update(bmain, v3d, area);
          return;
        }
      }
    }
  }
}

static Scene *rna_3DViewShading_scene(PointerRNA *ptr)
{
  /* Get scene, depends if using 3D view or OpenGL render settings. */
  ID *id = ptr->owner_id;
  if (GS(id->name) == ID_SCE) {
    return (Scene *)id;
  }
  else {
    bScreen *screen = (bScreen *)ptr->owner_id;
    return WM_windows_scene_get_from_screen(G_MAIN->wm.first, screen);
  }
}

static int rna_3DViewShading_type_get(PointerRNA *ptr)
{
  /* Available shading types depend on render engine. */
  Scene *scene = rna_3DViewShading_scene(ptr);
  RenderEngineType *type = (scene) ? RE_engines_find(scene->r.engine) : NULL;
  View3DShading *shading = (View3DShading *)ptr->data;

  if (scene == NULL || BKE_scene_uses_blender_eevee(scene)) {
    return shading->type;
  }
  else if (BKE_scene_uses_blender_workbench(scene)) {
    return (shading->type == OB_MATERIAL) ? OB_SOLID : shading->type;
  }
  else {
    if (shading->type == OB_RENDER && !(type && type->view_draw)) {
      return OB_MATERIAL;
    }
    else {
      return shading->type;
    }
  }
}

static void rna_3DViewShading_type_set(PointerRNA *ptr, int value)
{
  View3DShading *shading = (View3DShading *)ptr->data;
  if (value != shading->type && value == OB_RENDER) {
    shading->prev_type = shading->type;
  }
  shading->type = value;
}

static const EnumPropertyItem *rna_3DViewShading_type_itemf(bContext *UNUSED(C),
                                                            PointerRNA *ptr,
                                                            PropertyRNA *UNUSED(prop),
                                                            bool *r_free)
{
  Scene *scene = rna_3DViewShading_scene(ptr);
  RenderEngineType *type = (scene) ? RE_engines_find(scene->r.engine) : NULL;

  EnumPropertyItem *item = NULL;
  int totitem = 0;

  RNA_enum_items_add_value(&item, &totitem, rna_enum_shading_type_items, OB_WIRE);
  RNA_enum_items_add_value(&item, &totitem, rna_enum_shading_type_items, OB_SOLID);

  if (scene == NULL || BKE_scene_uses_blender_eevee(scene)) {
    RNA_enum_items_add_value(&item, &totitem, rna_enum_shading_type_items, OB_MATERIAL);
    RNA_enum_items_add_value(&item, &totitem, rna_enum_shading_type_items, OB_RENDER);
  }
  else if (BKE_scene_uses_blender_workbench(scene)) {
    RNA_enum_items_add_value(&item, &totitem, rna_enum_shading_type_items, OB_RENDER);
  }
  else {
    RNA_enum_items_add_value(&item, &totitem, rna_enum_shading_type_items, OB_MATERIAL);
    if (type && type->view_draw) {
      RNA_enum_items_add_value(&item, &totitem, rna_enum_shading_type_items, OB_RENDER);
    }
  }

  RNA_enum_item_end(&item, &totitem);
  *r_free = true;

  return item;
}

/* Shading.selected_studio_light */
static PointerRNA rna_View3DShading_selected_studio_light_get(PointerRNA *ptr)
{
  View3DShading *shading = (View3DShading *)ptr->data;
  StudioLight *sl;
  if (shading->type == OB_SOLID && shading->light == V3D_LIGHTING_MATCAP) {
    sl = BKE_studiolight_find(shading->matcap, STUDIOLIGHT_FLAG_ALL);
  }
  else if (shading->type == OB_SOLID && shading->light == V3D_LIGHTING_STUDIO) {
    sl = BKE_studiolight_find(shading->studio_light, STUDIOLIGHT_FLAG_ALL);
  }
  else {
    /* OB_MATERIAL and OB_RENDER */
    sl = BKE_studiolight_find(shading->lookdev_light, STUDIOLIGHT_FLAG_ALL);
  }
  return rna_pointer_inherit_refine(ptr, &RNA_StudioLight, sl);
}

/* shading.light */
static const EnumPropertyItem *rna_View3DShading_color_type_itemf(bContext *UNUSED(C),
                                                                  PointerRNA *ptr,
                                                                  PropertyRNA *UNUSED(prop),
                                                                  bool *r_free)
{
  View3DShading *shading = (View3DShading *)ptr->data;

  int totitem = 0;

  if (shading->type == OB_WIRE) {
    EnumPropertyItem *item = NULL;
    RNA_enum_items_add_value(
        &item, &totitem, rna_enum_shading_color_type_items, V3D_SHADING_SINGLE_COLOR);
    RNA_enum_items_add_value(
        &item, &totitem, rna_enum_shading_color_type_items, V3D_SHADING_OBJECT_COLOR);
    RNA_enum_items_add_value(
        &item, &totitem, rna_enum_shading_color_type_items, V3D_SHADING_RANDOM_COLOR);
    RNA_enum_item_end(&item, &totitem);
    *r_free = true;
    return item;
  }
  else {
    /* Solid mode, or lookdev mode for workbench engine. */
    *r_free = false;
    return rna_enum_shading_color_type_items;
  }
}

static void rna_View3DShading_studio_light_get_storage(View3DShading *shading,
                                                       char **dna_storage,
                                                       int *flag)
{
  *dna_storage = shading->studio_light;

  *flag = STUDIOLIGHT_TYPE_STUDIO;
  if (shading->type == OB_SOLID) {
    if (shading->light == V3D_LIGHTING_MATCAP) {
      *flag = STUDIOLIGHT_TYPE_MATCAP;
      *dna_storage = shading->matcap;
    }
  }
  else {
    *flag = STUDIOLIGHT_TYPE_WORLD;
    *dna_storage = shading->lookdev_light;
  }
}

static int rna_View3DShading_studio_light_get(PointerRNA *ptr)
{
  View3DShading *shading = (View3DShading *)ptr->data;
  char *dna_storage;
  int flag;

  rna_View3DShading_studio_light_get_storage(shading, &dna_storage, &flag);
  StudioLight *sl = BKE_studiolight_find(dna_storage, flag);
  if (sl) {
    BLI_strncpy(dna_storage, sl->name, FILE_MAXFILE);
    return sl->index;
  }
  else {
    return 0;
  }
}

static void rna_View3DShading_studio_light_set(PointerRNA *ptr, int value)
{
  View3DShading *shading = (View3DShading *)ptr->data;
  char *dna_storage;
  int flag;

  rna_View3DShading_studio_light_get_storage(shading, &dna_storage, &flag);
  StudioLight *sl = BKE_studiolight_findindex(value, flag);
  if (sl) {
    BLI_strncpy(dna_storage, sl->name, FILE_MAXFILE);
  }
}

static const EnumPropertyItem *rna_View3DShading_studio_light_itemf(bContext *UNUSED(C),
                                                                    PointerRNA *ptr,
                                                                    PropertyRNA *UNUSED(prop),
                                                                    bool *r_free)
{
  View3DShading *shading = (View3DShading *)ptr->data;
  EnumPropertyItem *item = NULL;
  int totitem = 0;

  if (shading->type == OB_SOLID && shading->light == V3D_LIGHTING_MATCAP) {
    const int flags = (STUDIOLIGHT_EXTERNAL_FILE | STUDIOLIGHT_TYPE_MATCAP);

    LISTBASE_FOREACH (StudioLight *, sl, BKE_studiolight_listbase()) {
      int icon_id = (shading->flag & V3D_SHADING_MATCAP_FLIP_X) ? sl->icon_id_matcap_flipped :
                                                                  sl->icon_id_matcap;
      if ((sl->flag & flags) == flags) {
        EnumPropertyItem tmp = {sl->index, sl->name, icon_id, sl->name, ""};
        RNA_enum_item_add(&item, &totitem, &tmp);
      }
    }
  }
  else {
    LISTBASE_FOREACH (StudioLight *, sl, BKE_studiolight_listbase()) {
      int icon_id = sl->icon_id_irradiance;
      bool show_studiolight = false;

      if (sl->flag & STUDIOLIGHT_INTERNAL) {
        /* always show internal lights for solid */
        if (shading->type == OB_SOLID) {
          show_studiolight = true;
        }
      }
      else {
        switch (shading->type) {
          case OB_SOLID:
          case OB_TEXTURE:
            show_studiolight = ((sl->flag & STUDIOLIGHT_TYPE_STUDIO) != 0);
            break;

          case OB_MATERIAL:
          case OB_RENDER:
            show_studiolight = ((sl->flag & STUDIOLIGHT_TYPE_WORLD) != 0);
            icon_id = sl->icon_id_radiance;
            break;
        }
      }

      if (show_studiolight) {
        EnumPropertyItem tmp = {sl->index, sl->name, icon_id, sl->name, ""};
        RNA_enum_item_add(&item, &totitem, &tmp);
      }
    }
  }

  RNA_enum_item_end(&item, &totitem);
  *r_free = true;
  return item;
}

static const EnumPropertyItem *rna_3DViewShading_render_pass_itemf(bContext *C,
                                                                   PointerRNA *UNUSED(ptr),
                                                                   PropertyRNA *UNUSED(prop),
                                                                   bool *r_free)
{
  Scene *scene = CTX_data_scene(C);

  const bool ao_enabled = scene->eevee.flag & SCE_EEVEE_GTAO_ENABLED;
  const bool bloom_enabled = scene->eevee.flag & SCE_EEVEE_BLOOM_ENABLED;

  int totitem = 0;
  EnumPropertyItem *result = NULL;
  for (int i = 0; rna_enum_view3dshading_render_pass_type_items[i].identifier != NULL; i++) {
    const EnumPropertyItem *item = &rna_enum_view3dshading_render_pass_type_items[i];
    if (!((!ao_enabled && item->value == EEVEE_RENDER_PASS_AO) ||
          (!bloom_enabled &&
           (item->value == EEVEE_RENDER_PASS_BLOOM || STREQ(item->name, "Effects"))))) {
      RNA_enum_item_add(&result, &totitem, item);
    }
  }

  RNA_enum_item_end(&result, &totitem);
  *r_free = true;
  return result;
}
static int rna_3DViewShading_render_pass_get(PointerRNA *ptr)
{
  View3DShading *shading = (View3DShading *)ptr->data;
  eViewLayerEEVEEPassType result = shading->render_pass;
  Scene *scene = rna_3DViewShading_scene(ptr);

  if (result == EEVEE_RENDER_PASS_AO && ((scene->eevee.flag & SCE_EEVEE_GTAO_ENABLED) == 0)) {
    result = EEVEE_RENDER_PASS_COMBINED;
  }
  if (result == EEVEE_RENDER_PASS_BLOOM && ((scene->eevee.flag & SCE_EEVEE_BLOOM_ENABLED) == 0)) {
    result = EEVEE_RENDER_PASS_COMBINED;
  }

  return result;
}

static void rna_SpaceView3D_use_local_collections_update(bContext *C, PointerRNA *ptr)
{
  Main *bmain = CTX_data_main(C);
  Scene *scene = CTX_data_scene(C);
  ViewLayer *view_layer = CTX_data_view_layer(C);
  View3D *v3d = (View3D *)ptr->data;

  if (ED_view3d_local_collections_set(bmain, v3d)) {
    BKE_layer_collection_local_sync(view_layer, v3d);
    DEG_id_tag_update(&scene->id, ID_RECALC_BASE_FLAGS);
  }
}

static const EnumPropertyItem *rna_SpaceView3D_stereo3d_camera_itemf(bContext *C,
                                                                     PointerRNA *UNUSED(ptr),
                                                                     PropertyRNA *UNUSED(prop),
                                                                     bool *UNUSED(r_free))
{
  Scene *scene = CTX_data_scene(C);

  if (scene->r.views_format == SCE_VIEWS_FORMAT_MULTIVIEW) {
    return multiview_camera_items;
  }
  else {
    return stereo3d_camera_items;
  }
}

static void rna_SpaceView3D_mirror_xr_session_update(Main *main,
                                                     Scene *UNUSED(scene),
                                                     PointerRNA *ptr)
{
#  ifdef WITH_XR_OPENXR
  const wmWindowManager *wm = main->wm.first;

  /* Handle mirror toggling while there is a session already. */
  if (WM_xr_session_exists(&wm->xr)) {
    const View3D *v3d = ptr->data;
    const ScrArea *area = rna_area_from_space(ptr);
    ED_view3d_xr_mirror_update(area, v3d, v3d->flag & V3D_XR_SESSION_MIRROR);
  }

#  else
  UNUSED_VARS(main, ptr);
#  endif
}

static int rna_SpaceView3D_icon_from_show_object_viewport_get(PointerRNA *ptr)
{
  const View3D *v3d = (View3D *)ptr->data;
  /* Ignore selection values when view is off,
   * intent is to show if visible objects aren't selectable. */
  const int view_value = (v3d->object_type_exclude_viewport != 0);
  const int select_value = (v3d->object_type_exclude_select &
                            ~v3d->object_type_exclude_viewport) != 0;
  return ICON_VIS_SEL_11 + (view_value << 1) + select_value;
}

static char *rna_View3DShading_path(PointerRNA *UNUSED(ptr))
{
  return BLI_strdup("shading");
}

static PointerRNA rna_SpaceView3D_overlay_get(PointerRNA *ptr)
{
  return rna_pointer_inherit_refine(ptr, &RNA_View3DOverlay, ptr->data);
}

static char *rna_View3DOverlay_path(PointerRNA *UNUSED(ptr))
{
  return BLI_strdup("overlay");
}

/* Space Image Editor */

static char *rna_SpaceUVEditor_path(PointerRNA *UNUSED(ptr))
{
  return BLI_strdup("uv_editor");
}

static PointerRNA rna_SpaceImageEditor_uvedit_get(PointerRNA *ptr)
{
  return rna_pointer_inherit_refine(ptr, &RNA_SpaceUVEditor, ptr->data);
}

static void rna_SpaceImageEditor_mode_update(Main *bmain, Scene *scene, PointerRNA *UNUSED(ptr))
{
  ED_space_image_paint_update(bmain, bmain->wm.first, scene);
}

static void rna_SpaceImageEditor_show_stereo_set(PointerRNA *ptr, int value)
{
  SpaceImage *sima = (SpaceImage *)(ptr->data);

  if (value) {
    sima->iuser.flag |= IMA_SHOW_STEREO;
  }
  else {
    sima->iuser.flag &= ~IMA_SHOW_STEREO;
  }
}

static bool rna_SpaceImageEditor_show_stereo_get(PointerRNA *ptr)
{
  SpaceImage *sima = (SpaceImage *)(ptr->data);
  return (sima->iuser.flag & IMA_SHOW_STEREO) != 0;
}

static void rna_SpaceImageEditor_show_stereo_update(Main *UNUSED(bmain),
                                                    Scene *UNUSED(unused),
                                                    PointerRNA *ptr)
{
  SpaceImage *sima = (SpaceImage *)(ptr->data);
  Image *ima = sima->image;

  if (ima) {
    if (ima->rr) {
      BKE_image_multilayer_index(ima->rr, &sima->iuser);
    }
    else {
      BKE_image_multiview_index(ima, &sima->iuser);
    }
  }
}

static bool rna_SpaceImageEditor_show_render_get(PointerRNA *ptr)
{
  SpaceImage *sima = (SpaceImage *)(ptr->data);
  return ED_space_image_show_render(sima);
}

static bool rna_SpaceImageEditor_show_paint_get(PointerRNA *ptr)
{
  SpaceImage *sima = (SpaceImage *)(ptr->data);
  return ED_space_image_show_paint(sima);
}

static bool rna_SpaceImageEditor_show_uvedit_get(PointerRNA *ptr)
{
  SpaceImage *sima = (SpaceImage *)(ptr->data);
  bScreen *screen = (bScreen *)ptr->owner_id;
  wmWindow *win = ED_screen_window_find(screen, G_MAIN->wm.first);
  ViewLayer *view_layer = WM_window_get_active_view_layer(win);
  Object *obedit = OBEDIT_FROM_VIEW_LAYER(view_layer);
  return ED_space_image_show_uvedit(sima, obedit);
}

static bool rna_SpaceImageEditor_show_maskedit_get(PointerRNA *ptr)
{
  SpaceImage *sima = (SpaceImage *)(ptr->data);
  bScreen *screen = (bScreen *)ptr->owner_id;
  wmWindow *win = ED_screen_window_find(screen, G_MAIN->wm.first);
  ViewLayer *view_layer = WM_window_get_active_view_layer(win);
  return ED_space_image_check_show_maskedit(sima, view_layer);
}

static void rna_SpaceImageEditor_image_set(PointerRNA *ptr,
                                           PointerRNA value,
                                           struct ReportList *UNUSED(reports))
{
  SpaceImage *sima = (SpaceImage *)(ptr->data);
  bScreen *screen = (bScreen *)ptr->owner_id;
  wmWindow *win = ED_screen_window_find(screen, G_MAIN->wm.first);
  ViewLayer *view_layer = WM_window_get_active_view_layer(win);
  Object *obedit = OBEDIT_FROM_VIEW_LAYER(view_layer);

  BLI_assert(BKE_id_is_in_global_main(value.data));
  ED_space_image_set(G_MAIN, sima, obedit, (Image *)value.data, false);
}

static void rna_SpaceImageEditor_mask_set(PointerRNA *ptr,
                                          PointerRNA value,
                                          struct ReportList *UNUSED(reports))
{
  SpaceImage *sima = (SpaceImage *)(ptr->data);

  ED_space_image_set_mask(NULL, sima, (Mask *)value.data);
}

static const EnumPropertyItem *rna_SpaceImageEditor_display_channels_itemf(
    bContext *UNUSED(C), PointerRNA *ptr, PropertyRNA *UNUSED(prop), bool *r_free)
{
  SpaceImage *sima = (SpaceImage *)ptr->data;
  EnumPropertyItem *item = NULL;
  ImBuf *ibuf;
  void *lock;
  int totitem = 0;

  ibuf = ED_space_image_acquire_buffer(sima, &lock, 0);
  int mask = ED_space_image_get_display_channel_mask(ibuf);
  ED_space_image_release_buffer(sima, ibuf, lock);

  if (mask & SI_USE_ALPHA) {
    RNA_enum_items_add_value(&item, &totitem, display_channels_items, SI_USE_ALPHA);
  }
  RNA_enum_items_add_value(&item, &totitem, display_channels_items, 0);
  if (mask & SI_SHOW_ALPHA) {
    RNA_enum_items_add_value(&item, &totitem, display_channels_items, SI_SHOW_ALPHA);
  }
  if (mask & SI_SHOW_ZBUF) {
    RNA_enum_items_add_value(&item, &totitem, display_channels_items, SI_SHOW_ZBUF);
  }
  if (mask & SI_SHOW_R) {
    RNA_enum_items_add_value(&item, &totitem, display_channels_items, SI_SHOW_R);
  }
  if (mask & SI_SHOW_G) {
    RNA_enum_items_add_value(&item, &totitem, display_channels_items, SI_SHOW_G);
  }
  if (mask & SI_SHOW_B) {
    RNA_enum_items_add_value(&item, &totitem, display_channels_items, SI_SHOW_B);
  }

  RNA_enum_item_end(&item, &totitem);
  *r_free = true;

  return item;
}

static int rna_SpaceImageEditor_display_channels_get(PointerRNA *ptr)
{
  SpaceImage *sima = (SpaceImage *)ptr->data;
  ImBuf *ibuf;
  void *lock;

  ibuf = ED_space_image_acquire_buffer(sima, &lock, 0);
  int mask = ED_space_image_get_display_channel_mask(ibuf);
  ED_space_image_release_buffer(sima, ibuf, lock);

  return sima->flag & mask;
}

static void rna_SpaceImageEditor_zoom_get(PointerRNA *ptr, float *values)
{
  SpaceImage *sima = (SpaceImage *)ptr->data;
  ScrArea *area;
  ARegion *region;

  values[0] = values[1] = 1;

  /* find aregion */
  area = rna_area_from_space(ptr); /* can be NULL */
  region = BKE_area_find_region_type(area, RGN_TYPE_WINDOW);
  if (region) {
    ED_space_image_get_zoom(sima, region, &values[0], &values[1]);
  }
}

static void rna_SpaceImageEditor_cursor_location_get(PointerRNA *ptr, float *values)
{
  SpaceImage *sima = (SpaceImage *)ptr->data;

  if (sima->flag & SI_COORDFLOATS) {
    copy_v2_v2(values, sima->cursor);
  }
  else {
    int w, h;
    ED_space_image_get_size(sima, &w, &h);

    values[0] = sima->cursor[0] * w;
    values[1] = sima->cursor[1] * h;
  }
}

static void rna_SpaceImageEditor_cursor_location_set(PointerRNA *ptr, const float *values)
{
  SpaceImage *sima = (SpaceImage *)ptr->data;

  if (sima->flag & SI_COORDFLOATS) {
    copy_v2_v2(sima->cursor, values);
  }
  else {
    int w, h;
    ED_space_image_get_size(sima, &w, &h);

    sima->cursor[0] = values[0] / w;
    sima->cursor[1] = values[1] / h;
  }
}

static void rna_SpaceImageEditor_image_update(Main *UNUSED(bmain),
                                              Scene *UNUSED(scene),
                                              PointerRNA *ptr)
{
  SpaceImage *sima = (SpaceImage *)ptr->data;
  Image *ima = sima->image;

  /* make sure all the iuser settings are valid for the sima image */
  if (ima) {
    if (ima->rr) {
      if (BKE_image_multilayer_index(sima->image->rr, &sima->iuser) == NULL) {
        BKE_image_init_imageuser(sima->image, &sima->iuser);
      }
    }
    else {
      BKE_image_multiview_index(ima, &sima->iuser);
    }
  }
}

static void rna_SpaceImageEditor_scopes_update(struct bContext *C, struct PointerRNA *ptr)
{
  SpaceImage *sima = (SpaceImage *)ptr->data;
  ImBuf *ibuf;
  void *lock;

  /* TODO(lukas): Support tiles in scopes? */
  ibuf = ED_space_image_acquire_buffer(sima, &lock, 0);
  if (ibuf) {
    ED_space_image_scopes_update(C, sima, ibuf, true);
    WM_main_add_notifier(NC_IMAGE, sima->image);
  }
  ED_space_image_release_buffer(sima, ibuf, lock);
}

static const EnumPropertyItem *rna_SpaceImageEditor_pivot_itemf(bContext *UNUSED(C),
                                                                PointerRNA *ptr,
                                                                PropertyRNA *UNUSED(prop),
                                                                bool *UNUSED(r_free))
{
  static const EnumPropertyItem pivot_items[] = {
      {V3D_AROUND_CENTER_BOUNDS, "CENTER", ICON_PIVOT_BOUNDBOX, "Bounding Box Center", ""},
      {V3D_AROUND_CENTER_MEDIAN, "MEDIAN", ICON_PIVOT_MEDIAN, "Median Point", ""},
      {V3D_AROUND_CURSOR, "CURSOR", ICON_PIVOT_CURSOR, "2D Cursor", ""},
      {V3D_AROUND_LOCAL_ORIGINS,
       "INDIVIDUAL_ORIGINS",
       ICON_PIVOT_INDIVIDUAL,
       "Individual Origins",
       "Pivot around each selected island's own median point"},
      {0, NULL, 0, NULL, NULL},
  };

  SpaceImage *sima = (SpaceImage *)ptr->data;

  if (sima->mode == SI_MODE_PAINT) {
    return rna_enum_transform_pivot_items_full;
  }
  else {
    return pivot_items;
  }
}

/* Space Text Editor */

static void rna_SpaceTextEditor_word_wrap_set(PointerRNA *ptr, bool value)
{
  SpaceText *st = (SpaceText *)(ptr->data);

  st->wordwrap = value;
  st->left = 0;
}

static void rna_SpaceTextEditor_text_set(PointerRNA *ptr,
                                         PointerRNA value,
                                         struct ReportList *UNUSED(reports))
{
  SpaceText *st = (SpaceText *)(ptr->data);

  st->text = value.data;

  WM_main_add_notifier(NC_TEXT | NA_SELECTED, st->text);
}

static bool rna_SpaceTextEditor_text_is_syntax_highlight_supported(struct SpaceText *space)
{
  return ED_text_is_syntax_highlight_supported(space->text);
}

static void rna_SpaceTextEditor_updateEdited(Main *UNUSED(bmain),
                                             Scene *UNUSED(scene),
                                             PointerRNA *ptr)
{
  SpaceText *st = (SpaceText *)ptr->data;

  if (st->text) {
    WM_main_add_notifier(NC_TEXT | NA_EDITED, st->text);
  }
}

/* Space Properties */

/* note: this function exists only to avoid id refcounting */
static void rna_SpaceProperties_pin_id_set(PointerRNA *ptr,
                                           PointerRNA value,
                                           struct ReportList *UNUSED(reports))
{
  SpaceProperties *sbuts = (SpaceProperties *)(ptr->data);
  sbuts->pinid = value.data;
}

static StructRNA *rna_SpaceProperties_pin_id_typef(PointerRNA *ptr)
{
  SpaceProperties *sbuts = (SpaceProperties *)(ptr->data);

  if (sbuts->pinid) {
    return ID_code_to_RNA_type(GS(sbuts->pinid->name));
  }

  return &RNA_ID;
}

static void rna_SpaceProperties_pin_id_update(Main *UNUSED(bmain),
                                              Scene *UNUSED(scene),
                                              PointerRNA *ptr)
{
  SpaceProperties *sbuts = (SpaceProperties *)(ptr->data);
  ID *id = sbuts->pinid;

  if (id == NULL) {
    sbuts->flag &= ~SB_PIN_CONTEXT;
    return;
  }

  switch (GS(id->name)) {
    case ID_MA:
      WM_main_add_notifier(NC_MATERIAL | ND_SHADING, NULL);
      break;
    case ID_TE:
      WM_main_add_notifier(NC_TEXTURE, NULL);
      break;
    case ID_WO:
      WM_main_add_notifier(NC_WORLD, NULL);
      break;
    case ID_LA:
      WM_main_add_notifier(NC_LAMP, NULL);
      break;
    default:
      break;
  }
}

static void rna_SpaceProperties_context_set(PointerRNA *ptr, int value)
{
  SpaceProperties *sbuts = (SpaceProperties *)(ptr->data);

  sbuts->mainb = value;
  sbuts->mainbuser = value;
}

static const EnumPropertyItem *rna_SpaceProperties_context_itemf(bContext *UNUSED(C),
                                                                 PointerRNA *ptr,
                                                                 PropertyRNA *UNUSED(prop),
                                                                 bool *r_free)
{
  SpaceProperties *sbuts = (SpaceProperties *)(ptr->data);
  EnumPropertyItem *item = NULL;
  int totitem = 0;

  if (sbuts->pathflag & (1 << BCONTEXT_TOOL)) {
    RNA_enum_items_add_value(&item, &totitem, buttons_context_items, BCONTEXT_TOOL);
  }

  if (totitem) {
    RNA_enum_item_add_separator(&item, &totitem);
  }

  if (sbuts->pathflag & (1 << BCONTEXT_RENDER)) {
    RNA_enum_items_add_value(&item, &totitem, buttons_context_items, BCONTEXT_RENDER);
  }

  if (sbuts->pathflag & (1 << BCONTEXT_OUTPUT)) {
    RNA_enum_items_add_value(&item, &totitem, buttons_context_items, BCONTEXT_OUTPUT);
  }

  if (sbuts->pathflag & (1 << BCONTEXT_VIEW_LAYER)) {
    RNA_enum_items_add_value(&item, &totitem, buttons_context_items, BCONTEXT_VIEW_LAYER);
  }

  if (sbuts->pathflag & (1 << BCONTEXT_SCENE)) {
    RNA_enum_items_add_value(&item, &totitem, buttons_context_items, BCONTEXT_SCENE);
  }

  if (sbuts->pathflag & (1 << BCONTEXT_WORLD)) {
    RNA_enum_items_add_value(&item, &totitem, buttons_context_items, BCONTEXT_WORLD);
  }

  if (totitem) {
    RNA_enum_item_add_separator(&item, &totitem);
  }

  if (sbuts->pathflag & (1 << BCONTEXT_OBJECT)) {
    RNA_enum_items_add_value(&item, &totitem, buttons_context_items, BCONTEXT_OBJECT);
  }

  if (sbuts->pathflag & (1 << BCONTEXT_MODIFIER)) {
    RNA_enum_items_add_value(&item, &totitem, buttons_context_items, BCONTEXT_MODIFIER);
  }

  if (sbuts->pathflag & (1 << BCONTEXT_SHADERFX)) {
    RNA_enum_items_add_value(&item, &totitem, buttons_context_items, BCONTEXT_SHADERFX);
  }

  if (sbuts->pathflag & (1 << BCONTEXT_PARTICLE)) {
    RNA_enum_items_add_value(&item, &totitem, buttons_context_items, BCONTEXT_PARTICLE);
  }

  if (sbuts->pathflag & (1 << BCONTEXT_PHYSICS)) {
    RNA_enum_items_add_value(&item, &totitem, buttons_context_items, BCONTEXT_PHYSICS);
  }

  if (sbuts->pathflag & (1 << BCONTEXT_CONSTRAINT)) {
    RNA_enum_items_add_value(&item, &totitem, buttons_context_items, BCONTEXT_CONSTRAINT);
  }

  if (sbuts->pathflag & (1 << BCONTEXT_DATA)) {
    RNA_enum_items_add_value(&item, &totitem, buttons_context_items, BCONTEXT_DATA);
    (item + totitem - 1)->icon = sbuts->dataicon;
  }

  if (sbuts->pathflag & (1 << BCONTEXT_BONE)) {
    RNA_enum_items_add_value(&item, &totitem, buttons_context_items, BCONTEXT_BONE);
  }

  if (sbuts->pathflag & (1 << BCONTEXT_BONE_CONSTRAINT)) {
    RNA_enum_items_add_value(&item, &totitem, buttons_context_items, BCONTEXT_BONE_CONSTRAINT);
  }

  if (sbuts->pathflag & (1 << BCONTEXT_MATERIAL)) {
    RNA_enum_items_add_value(&item, &totitem, buttons_context_items, BCONTEXT_MATERIAL);
  }

  if (totitem) {
    RNA_enum_item_add_separator(&item, &totitem);
  }

  if (sbuts->pathflag & (1 << BCONTEXT_TEXTURE)) {
    RNA_enum_items_add_value(&item, &totitem, buttons_context_items, BCONTEXT_TEXTURE);
  }

  RNA_enum_item_end(&item, &totitem);
  *r_free = true;

  return item;
}

static void rna_SpaceProperties_context_update(Main *UNUSED(bmain),
                                               Scene *UNUSED(scene),
                                               PointerRNA *ptr)
{
  SpaceProperties *sbuts = (SpaceProperties *)(ptr->data);
  /* XXX BCONTEXT_DATA is ugly, but required for lights... See T51318. */
  if (ELEM(sbuts->mainb, BCONTEXT_WORLD, BCONTEXT_MATERIAL, BCONTEXT_TEXTURE, BCONTEXT_DATA)) {
    sbuts->preview = 1;
  }
}

/* Space Console */
static void rna_ConsoleLine_body_get(PointerRNA *ptr, char *value)
{
  ConsoleLine *ci = (ConsoleLine *)ptr->data;
  memcpy(value, ci->line, ci->len + 1);
}

static int rna_ConsoleLine_body_length(PointerRNA *ptr)
{
  ConsoleLine *ci = (ConsoleLine *)ptr->data;
  return ci->len;
}

static void rna_ConsoleLine_body_set(PointerRNA *ptr, const char *value)
{
  ConsoleLine *ci = (ConsoleLine *)ptr->data;
  int len = strlen(value);

  if ((len >= ci->len_alloc) || (len * 2 < ci->len_alloc)) { /* allocate a new string */
    MEM_freeN(ci->line);
    ci->line = MEM_mallocN((len + 1) * sizeof(char), "rna_consoleline");
    ci->len_alloc = len + 1;
  }
  memcpy(ci->line, value, len + 1);
  ci->len = len;

  if (ci->cursor > len) {
    /* clamp the cursor */
    ci->cursor = len;
  }
}

static void rna_ConsoleLine_cursor_index_range(
    PointerRNA *ptr, int *min, int *max, int *UNUSED(softmin), int *UNUSED(softmax))
{
  ConsoleLine *ci = (ConsoleLine *)ptr->data;

  *min = 0;
  *max = ci->len; /* intentionally _not_ -1 */
}

/* Space Dopesheet */

static void rna_SpaceDopeSheetEditor_action_set(PointerRNA *ptr,
                                                PointerRNA value,
                                                struct ReportList *UNUSED(reports))
{
  SpaceAction *saction = (SpaceAction *)(ptr->data);
  bAction *act = (bAction *)value.data;

  if ((act == NULL) || (act->idroot == 0)) {
    /* just set if we're clearing the action or if the action is "amorphous" still */
    saction->action = act;
  }
  else {
    /* action to set must strictly meet the mode criteria... */
    if (saction->mode == SACTCONT_ACTION) {
      /* currently, this is "object-level" only, until we have some way of specifying this */
      if (act->idroot == ID_OB) {
        saction->action = act;
      }
      else {
        printf(
            "ERROR: cannot assign Action '%s' to Action Editor, as action is not object-level "
            "animation\n",
            act->id.name + 2);
      }
    }
    else if (saction->mode == SACTCONT_SHAPEKEY) {
      /* as the name says, "shapekey-level" only... */
      if (act->idroot == ID_KE) {
        saction->action = act;
      }
      else {
        printf(
            "ERROR: cannot assign Action '%s' to Shape Key Editor, as action doesn't animate "
            "Shape Keys\n",
            act->id.name + 2);
      }
    }
    else {
      printf(
          "ACK: who's trying to set an action while not in a mode displaying a single Action "
          "only?\n");
    }
  }
}

static void rna_SpaceDopeSheetEditor_action_update(bContext *C, PointerRNA *ptr)
{
  SpaceAction *saction = (SpaceAction *)(ptr->data);
  ViewLayer *view_layer = CTX_data_view_layer(C);
  Main *bmain = CTX_data_main(C);
  Object *obact = OBACT(view_layer);

  /* we must set this action to be the one used by active object (if not pinned) */
  if (obact /* && saction->pin == 0*/) {
    AnimData *adt = NULL;

    if (saction->mode == SACTCONT_ACTION) {
      /* TODO: context selector could help decide this with more control? */
      adt = BKE_animdata_add_id(&obact->id); /* this only adds if non-existent */
    }
    else if (saction->mode == SACTCONT_SHAPEKEY) {
      Key *key = BKE_key_from_object(obact);
      if (key) {
        adt = BKE_animdata_add_id(&key->id); /* this only adds if non-existent */
      }
    }

    /* set action */
    // FIXME: this overlaps a lot with the BKE_animdata_set_action() API method
    if (adt) {
      /* Don't do anything if old and new actions are the same... */
      if (adt->action != saction->action) {
        /* NLA Tweak Mode needs special handling... */
        if (adt->flag & ADT_NLA_EDIT_ON) {
          /* Exit editmode first - we cannot change actions while in tweakmode
           * NOTE: This will clear the action ref properly
           */
          BKE_nla_tweakmode_exit(adt);

          /* Assign new action, and adjust the usercounts accordingly */
          adt->action = saction->action;
          id_us_plus((ID *)adt->action);
        }
        else {
          /* Handle old action... */
          if (adt->action) {
            /* Fix id-count of action we're replacing */
            id_us_min(&adt->action->id);

            /* To prevent data loss (i.e. if users flip between actions using the Browse menu),
             * stash this action if nothing else uses it.
             *
             * EXCEPTION:
             * This callback runs when unlinking actions. In that case, we don't want to
             * stash the action, as the user is signaling that they want to detach it.
             * This can be reviewed again later,
             * but it could get annoying if we keep these instead.
             */
            if ((adt->action->id.us <= 0) && (saction->action != NULL)) {
              /* XXX: Things here get dodgy if this action is only partially completed,
               *      and the user then uses the browse menu to get back to this action,
               *      assigning it as the active action (i.e. the stash strip gets out of sync)
               */
              BKE_nla_action_stash(adt);
            }
          }

          /* Assign new action, and adjust the usercounts accordingly */
          adt->action = saction->action;
          id_us_plus((ID *)adt->action);
        }
      }

      /* Force update of animdata */
      DEG_id_tag_update(&obact->id, ID_RECALC_ANIMATION);
    }

    /* force depsgraph flush too */
    DEG_id_tag_update(&obact->id, ID_RECALC_TRANSFORM | ID_RECALC_GEOMETRY);
    /* Update relations as well, so new time source dependency is added. */
    DEG_relations_tag_update(bmain);
  }
}

static void rna_SpaceDopeSheetEditor_mode_update(bContext *C, PointerRNA *ptr)
{
  SpaceAction *saction = (SpaceAction *)(ptr->data);
  ScrArea *area = CTX_wm_area(C);
  ViewLayer *view_layer = CTX_data_view_layer(C);
  Object *obact = OBACT(view_layer);

  /* special exceptions for ShapeKey Editor mode */
  if (saction->mode == SACTCONT_SHAPEKEY) {
    Key *key = BKE_key_from_object(obact);

    /* 1) update the action stored for the editor */
    if (key) {
      saction->action = (key->adt) ? key->adt->action : NULL;
    }
    else {
      saction->action = NULL;
    }

    /* 2) enable 'show sliders' by default, since one of the main
     *    points of the ShapeKey Editor is to provide a one-stop shop
     *    for controlling the shapekeys, whose main control is the value
     */
    saction->flag |= SACTION_SLIDERS;
  }
  /* make sure action stored is valid */
  else if (saction->mode == SACTCONT_ACTION) {
    /* 1) update the action stored for the editor */
    /* TODO: context selector could help decide this with more control? */
    if (obact) {
      saction->action = (obact->adt) ? obact->adt->action : NULL;
    }
    else {
      saction->action = NULL;
    }
  }

  /* Collapse (and show) summary channel and hide channel list for timeline */
  if (saction->mode == SACTCONT_TIMELINE) {
    saction->ads.flag |= ADS_FLAG_SUMMARY_COLLAPSED;
    saction->ads.filterflag |= ADS_FILTER_SUMMARY;
  }

  if (area && area->spacedata.first == saction) {
    ARegion *channels_region = BKE_area_find_region_type(area, RGN_TYPE_CHANNELS);
    if (channels_region) {
      if (saction->mode == SACTCONT_TIMELINE) {
        channels_region->flag |= RGN_FLAG_HIDDEN;
      }
      else {
        channels_region->flag &= ~RGN_FLAG_HIDDEN;
      }
      ED_region_visibility_change_update(C, area, channels_region);
    }
  }

  /* recalculate extents of channel list */
  saction->runtime.flag |= SACTION_RUNTIME_FLAG_NEED_CHAN_SYNC;

  /* store current mode as "old mode",
   * so that returning from other editors doesn't always reset to "Action Editor" */
  if (saction->mode != SACTCONT_TIMELINE) {
    saction->mode_prev = saction->mode;
  }
}

/* Space Graph Editor */

static void rna_SpaceGraphEditor_display_mode_update(bContext *C, PointerRNA *ptr)
{
  ScrArea *area = rna_area_from_space(ptr);
  SpaceGraph *sipo = (SpaceGraph *)ptr->data;

  /* for "Drivers" mode, enable all the necessary bits and pieces */
  if (sipo->mode == SIPO_MODE_DRIVERS) {
    ED_drivers_editor_init(C, area);
    ED_area_tag_redraw(area);
  }

  /* after changing view mode, must force recalculation of F-Curve colors
   * which can only be achieved using refresh as opposed to redraw
   */
  ED_area_tag_refresh(area);
}

static bool rna_SpaceGraphEditor_has_ghost_curves_get(PointerRNA *ptr)
{
  SpaceGraph *sipo = (SpaceGraph *)(ptr->data);
  return (BLI_listbase_is_empty(&sipo->runtime.ghost_curves) == false);
}

static void rna_SpaceConsole_rect_update(Main *UNUSED(bmain),
                                         Scene *UNUSED(scene),
                                         PointerRNA *ptr)
{
  SpaceConsole *sc = ptr->data;
  WM_main_add_notifier(NC_SPACE | ND_SPACE_CONSOLE | NA_EDITED, sc);
}

static void rna_SequenceEditor_update_cache(Main *UNUSED(bmain),
                                            Scene *scene,
                                            PointerRNA *UNUSED(ptr))
{
  BKE_sequencer_cache_cleanup(scene);
}

static void rna_Sequencer_view_type_update(Main *UNUSED(bmain),
                                           Scene *UNUSED(scene),
                                           PointerRNA *ptr)
{
  ScrArea *area = rna_area_from_space(ptr);
  ED_area_tag_refresh(area);
}

/* Space Node Editor */

static void rna_SpaceNodeEditor_node_tree_set(PointerRNA *ptr,
                                              const PointerRNA value,
                                              struct ReportList *UNUSED(reports))
{
  SpaceNode *snode = (SpaceNode *)ptr->data;
  ED_node_tree_start(snode, (bNodeTree *)value.data, NULL, NULL);
}

static bool rna_SpaceNodeEditor_node_tree_poll(PointerRNA *ptr, const PointerRNA value)
{
  SpaceNode *snode = (SpaceNode *)ptr->data;
  bNodeTree *ntree = (bNodeTree *)value.data;

  /* node tree type must match the selected type in node editor */
  return (STREQ(snode->tree_idname, ntree->idname));
}

static void rna_SpaceNodeEditor_node_tree_update(const bContext *C, PointerRNA *UNUSED(ptr))
{
  ED_node_tree_update(C);
}

#  ifdef WITH_NEW_SIMULATION_TYPE
static PointerRNA rna_SpaceNodeEditor_simulation_get(PointerRNA *ptr)
{
  SpaceNode *snode = (SpaceNode *)ptr->data;
  ID *id = snode->id;
  if (id && GS(id->name) == ID_SIM) {
    return rna_pointer_inherit_refine(ptr, &RNA_Simulation, snode->id);
  }
  else {
    return PointerRNA_NULL;
  }
}

static void rna_SpaceNodeEditor_simulation_set(PointerRNA *ptr,
                                               const PointerRNA value,
                                               struct ReportList *UNUSED(reports))
{
  SpaceNode *snode = (SpaceNode *)ptr->data;
  if (!STREQ(snode->tree_idname, "SimulationNodeTree")) {
    return;
  }

  Simulation *sim = (Simulation *)value.data;
  if (sim != NULL) {
    bNodeTree *ntree = sim->nodetree;
    ED_node_tree_start(snode, ntree, NULL, NULL);
  }
  else {
    ED_node_tree_start(snode, NULL, NULL, NULL);
  }
  snode->id = &sim->id;
}
#  endif

static int rna_SpaceNodeEditor_tree_type_get(PointerRNA *ptr)
{
  SpaceNode *snode = (SpaceNode *)ptr->data;
  return rna_node_tree_idname_to_enum(snode->tree_idname);
}
static void rna_SpaceNodeEditor_tree_type_set(PointerRNA *ptr, int value)
{
  SpaceNode *snode = (SpaceNode *)ptr->data;
  ED_node_set_tree_type(snode, rna_node_tree_type_from_enum(value));
}
static bool rna_SpaceNodeEditor_tree_type_poll(void *Cv, bNodeTreeType *type)
{
  bContext *C = (bContext *)Cv;
  if (type->poll) {
    return type->poll(C, type);
  }
  else {
    return true;
  }
}

const EnumPropertyItem *RNA_enum_node_tree_types_itemf_impl(bContext *C, bool *r_free)
{
  return rna_node_tree_type_itemf(C, rna_SpaceNodeEditor_tree_type_poll, r_free);
}

static const EnumPropertyItem *rna_SpaceNodeEditor_tree_type_itemf(bContext *C,
                                                                   PointerRNA *UNUSED(ptr),
                                                                   PropertyRNA *UNUSED(prop),
                                                                   bool *r_free)
{
  return RNA_enum_node_tree_types_itemf_impl(C, r_free);
}

static void rna_SpaceNodeEditor_path_get(PointerRNA *ptr, char *value)
{
  SpaceNode *snode = ptr->data;
  ED_node_tree_path_get(snode, value);
}

static int rna_SpaceNodeEditor_path_length(PointerRNA *ptr)
{
  SpaceNode *snode = ptr->data;
  return ED_node_tree_path_length(snode);
}

static void rna_SpaceNodeEditor_path_clear(SpaceNode *snode, bContext *C)
{
  ED_node_tree_start(snode, NULL, NULL, NULL);
  ED_node_tree_update(C);
}

static void rna_SpaceNodeEditor_path_start(SpaceNode *snode, bContext *C, PointerRNA *node_tree)
{
  ED_node_tree_start(snode, (bNodeTree *)node_tree->data, NULL, NULL);
  ED_node_tree_update(C);
}

static void rna_SpaceNodeEditor_path_append(SpaceNode *snode,
                                            bContext *C,
                                            PointerRNA *node_tree,
                                            PointerRNA *node)
{
  ED_node_tree_push(snode, node_tree->data, node->data);
  ED_node_tree_update(C);
}

static void rna_SpaceNodeEditor_path_pop(SpaceNode *snode, bContext *C)
{
  ED_node_tree_pop(snode);
  ED_node_tree_update(C);
}

static void rna_SpaceNodeEditor_show_backdrop_update(Main *UNUSED(bmain),
                                                     Scene *UNUSED(scene),
                                                     PointerRNA *UNUSED(ptr))
{
  WM_main_add_notifier(NC_NODE | NA_EDITED, NULL);
  WM_main_add_notifier(NC_SCENE | ND_NODES, NULL);
}

static void rna_SpaceNodeEditor_cursor_location_from_region(SpaceNode *snode,
                                                            bContext *C,
                                                            int x,
                                                            int y)
{
  ARegion *region = CTX_wm_region(C);

  UI_view2d_region_to_view(&region->v2d, x, y, &snode->cursor[0], &snode->cursor[1]);
  snode->cursor[0] /= UI_DPI_FAC;
  snode->cursor[1] /= UI_DPI_FAC;
}

static void rna_SpaceClipEditor_clip_set(PointerRNA *ptr,
                                         PointerRNA value,
                                         struct ReportList *UNUSED(reports))
{
  SpaceClip *sc = (SpaceClip *)(ptr->data);
  bScreen *screen = (bScreen *)ptr->owner_id;

  ED_space_clip_set_clip(NULL, screen, sc, (MovieClip *)value.data);
}

static void rna_SpaceClipEditor_mask_set(PointerRNA *ptr,
                                         PointerRNA value,
                                         struct ReportList *UNUSED(reports))
{
  SpaceClip *sc = (SpaceClip *)(ptr->data);

  ED_space_clip_set_mask(NULL, sc, (Mask *)value.data);
}

static void rna_SpaceClipEditor_clip_mode_update(Main *UNUSED(bmain),
                                                 Scene *UNUSED(scene),
                                                 PointerRNA *ptr)
{
  SpaceClip *sc = (SpaceClip *)(ptr->data);

  if (sc->mode == SC_MODE_MASKEDIT && sc->view != SC_VIEW_CLIP) {
    /* Make sure we are in the right view for mask editing */
    sc->view = SC_VIEW_CLIP;
    ScrArea *area = rna_area_from_space(ptr);
    ED_area_tag_refresh(area);
  }

  sc->scopes.ok = 0;
}

static void rna_SpaceClipEditor_lock_selection_update(Main *UNUSED(bmain),
                                                      Scene *UNUSED(scene),
                                                      PointerRNA *ptr)
{
  SpaceClip *sc = (SpaceClip *)(ptr->data);

  sc->xlockof = 0.f;
  sc->ylockof = 0.f;
}

static void rna_SpaceClipEditor_view_type_update(Main *UNUSED(bmain),
                                                 Scene *UNUSED(scene),
                                                 PointerRNA *ptr)
{
  ScrArea *area = rna_area_from_space(ptr);
  ED_area_tag_refresh(area);
}

/* File browser. */

static char *rna_FileSelectParams_path(PointerRNA *UNUSED(ptr))
{
  return BLI_strdup("params");
}

int rna_FileSelectParams_filename_editable(struct PointerRNA *ptr, const char **r_info)
{
  FileSelectParams *params = ptr->data;

  if (params && (params->flag & FILE_DIRSEL_ONLY)) {
    *r_info = "Only directories can be chosen for the current operation.";
    return 0;
  }

  return params ? PROP_EDITABLE : 0;
}

static bool rna_FileSelectParams_use_lib_get(PointerRNA *ptr)
{
  FileSelectParams *params = ptr->data;

  return params && (params->type == FILE_LOADLIB);
}

static const EnumPropertyItem *rna_FileSelectParams_recursion_level_itemf(
    bContext *UNUSED(C), PointerRNA *ptr, PropertyRNA *UNUSED(prop), bool *r_free)
{
  FileSelectParams *params = ptr->data;

  if (params && params->type != FILE_LOADLIB) {
    EnumPropertyItem *item = NULL;
    int totitem = 0;

    RNA_enum_items_add_value(&item, &totitem, fileselectparams_recursion_level_items, 0);
    RNA_enum_items_add_value(&item, &totitem, fileselectparams_recursion_level_items, 2);
    RNA_enum_items_add_value(&item, &totitem, fileselectparams_recursion_level_items, 3);
    RNA_enum_items_add_value(&item, &totitem, fileselectparams_recursion_level_items, 4);

    RNA_enum_item_end(&item, &totitem);
    *r_free = true;

    return item;
  }

  *r_free = false;
  return fileselectparams_recursion_level_items;
}

static void rna_FileSelectPrams_filter_glob_set(PointerRNA *ptr, const char *value)
{
  FileSelectParams *params = ptr->data;

  BLI_strncpy(params->filter_glob, value, sizeof(params->filter_glob));

  /* Remove stupi things like last group being a wildcard-only one... */
  BLI_path_extension_glob_validate(params->filter_glob);
}

static PointerRNA rna_FileSelectParams_filter_id_get(PointerRNA *ptr)
{
  return rna_pointer_inherit_refine(ptr, &RNA_FileSelectIDFilter, ptr->data);
}

static void rna_FileBrowser_FSMenuEntry_path_get(PointerRNA *ptr, char *value)
{
  char *path = ED_fsmenu_entry_get_path(ptr->data);

  strcpy(value, path ? path : "");
}

static int rna_FileBrowser_FSMenuEntry_path_length(PointerRNA *ptr)
{
  char *path = ED_fsmenu_entry_get_path(ptr->data);

  return (int)(path ? strlen(path) : 0);
}

static void rna_FileBrowser_FSMenuEntry_path_set(PointerRNA *ptr, const char *value)
{
  FSMenuEntry *fsm = ptr->data;

  /* Note: this will write to file immediately.
   * Not nice (and to be fixed ultimately), but acceptable in this case for now. */
  ED_fsmenu_entry_set_path(fsm, value);
}

static void rna_FileBrowser_FSMenuEntry_name_get(PointerRNA *ptr, char *value)
{
  strcpy(value, ED_fsmenu_entry_get_name(ptr->data));
}

static int rna_FileBrowser_FSMenuEntry_name_length(PointerRNA *ptr)
{
  return (int)strlen(ED_fsmenu_entry_get_name(ptr->data));
}

static void rna_FileBrowser_FSMenuEntry_name_set(PointerRNA *ptr, const char *value)
{
  FSMenuEntry *fsm = ptr->data;

  /* Note: this will write to file immediately.
   * Not nice (and to be fixed ultimately), but acceptable in this case for now. */
  ED_fsmenu_entry_set_name(fsm, value);
}

static int rna_FileBrowser_FSMenuEntry_name_get_editable(PointerRNA *ptr,
                                                         const char **UNUSED(r_info))
{
  FSMenuEntry *fsm = ptr->data;

  return fsm->save ? PROP_EDITABLE : 0;
}

static int rna_FileBrowser_FSMenuEntry_icon_get(PointerRNA *ptr)
{
  FSMenuEntry *fsm = ptr->data;
  return ED_fsmenu_entry_get_icon(fsm);
}

static void rna_FileBrowser_FSMenuEntry_icon_set(PointerRNA *ptr, int value)
{
  FSMenuEntry *fsm = ptr->data;
  ED_fsmenu_entry_set_icon(fsm, value);
}

static bool rna_FileBrowser_FSMenuEntry_use_save_get(PointerRNA *ptr)
{
  FSMenuEntry *fsm = ptr->data;
  return fsm->save;
}

static bool rna_FileBrowser_FSMenuEntry_is_valid_get(PointerRNA *ptr)
{
  FSMenuEntry *fsm = ptr->data;
  return fsm->valid;
}

static void rna_FileBrowser_FSMenu_next(CollectionPropertyIterator *iter)
{
  ListBaseIterator *internal = &iter->internal.listbase;

  if (internal->skip) {
    do {
      internal->link = (Link *)(((FSMenuEntry *)(internal->link))->next);
      iter->valid = (internal->link != NULL);
    } while (iter->valid && internal->skip(iter, internal->link));
  }
  else {
    internal->link = (Link *)(((FSMenuEntry *)(internal->link))->next);
    iter->valid = (internal->link != NULL);
  }
}

static void rna_FileBrowser_FSMenu_begin(CollectionPropertyIterator *iter, FSMenuCategory category)
{
  ListBaseIterator *internal = &iter->internal.listbase;

  struct FSMenu *fsmenu = ED_fsmenu_get();
  struct FSMenuEntry *fsmentry = ED_fsmenu_get_category(fsmenu, category);

  internal->link = (fsmentry) ? (Link *)fsmentry : NULL;
  internal->skip = NULL;

  iter->valid = (internal->link != NULL);
}

static PointerRNA rna_FileBrowser_FSMenu_get(CollectionPropertyIterator *iter)
{
  ListBaseIterator *internal = &iter->internal.listbase;
  PointerRNA r_ptr;

  RNA_pointer_create(NULL, &RNA_FileBrowserFSMenuEntry, internal->link, &r_ptr);

  return r_ptr;
}

static void rna_FileBrowser_FSMenu_end(CollectionPropertyIterator *UNUSED(iter))
{
}

static void rna_FileBrowser_FSMenuSystem_data_begin(CollectionPropertyIterator *iter,
                                                    PointerRNA *UNUSED(ptr))
{
  rna_FileBrowser_FSMenu_begin(iter, FS_CATEGORY_SYSTEM);
}

static int rna_FileBrowser_FSMenuSystem_data_length(PointerRNA *UNUSED(ptr))
{
  struct FSMenu *fsmenu = ED_fsmenu_get();

  return ED_fsmenu_get_nentries(fsmenu, FS_CATEGORY_SYSTEM);
}

static void rna_FileBrowser_FSMenuSystemBookmark_data_begin(CollectionPropertyIterator *iter,
                                                            PointerRNA *UNUSED(ptr))
{
  rna_FileBrowser_FSMenu_begin(iter, FS_CATEGORY_SYSTEM_BOOKMARKS);
}

static int rna_FileBrowser_FSMenuSystemBookmark_data_length(PointerRNA *UNUSED(ptr))
{
  struct FSMenu *fsmenu = ED_fsmenu_get();

  return ED_fsmenu_get_nentries(fsmenu, FS_CATEGORY_SYSTEM_BOOKMARKS);
}

static void rna_FileBrowser_FSMenuBookmark_data_begin(CollectionPropertyIterator *iter,
                                                      PointerRNA *UNUSED(ptr))
{
  rna_FileBrowser_FSMenu_begin(iter, FS_CATEGORY_BOOKMARKS);
}

static int rna_FileBrowser_FSMenuBookmark_data_length(PointerRNA *UNUSED(ptr))
{
  struct FSMenu *fsmenu = ED_fsmenu_get();

  return ED_fsmenu_get_nentries(fsmenu, FS_CATEGORY_BOOKMARKS);
}

static void rna_FileBrowser_FSMenuRecent_data_begin(CollectionPropertyIterator *iter,
                                                    PointerRNA *UNUSED(ptr))
{
  rna_FileBrowser_FSMenu_begin(iter, FS_CATEGORY_RECENT);
}

static int rna_FileBrowser_FSMenuRecent_data_length(PointerRNA *UNUSED(ptr))
{
  struct FSMenu *fsmenu = ED_fsmenu_get();

  return ED_fsmenu_get_nentries(fsmenu, FS_CATEGORY_RECENT);
}

static int rna_FileBrowser_FSMenu_active_get(PointerRNA *ptr, const FSMenuCategory category)
{
  SpaceFile *sf = ptr->data;
  int actnr = -1;

  switch (category) {
    case FS_CATEGORY_SYSTEM:
      actnr = sf->systemnr;
      break;
    case FS_CATEGORY_SYSTEM_BOOKMARKS:
      actnr = sf->system_bookmarknr;
      break;
    case FS_CATEGORY_BOOKMARKS:
      actnr = sf->bookmarknr;
      break;
    case FS_CATEGORY_RECENT:
      actnr = sf->recentnr;
      break;
    case FS_CATEGORY_OTHER:
      /* pass. */
      break;
  }

  return actnr;
}

static void rna_FileBrowser_FSMenu_active_set(PointerRNA *ptr,
                                              int value,
                                              const FSMenuCategory category)
{
  SpaceFile *sf = ptr->data;
  struct FSMenu *fsmenu = ED_fsmenu_get();
  FSMenuEntry *fsm = ED_fsmenu_get_entry(fsmenu, category, value);

  if (fsm && sf->params) {
    switch (category) {
      case FS_CATEGORY_SYSTEM:
        sf->systemnr = value;
        break;
      case FS_CATEGORY_SYSTEM_BOOKMARKS:
        sf->system_bookmarknr = value;
        break;
      case FS_CATEGORY_BOOKMARKS:
        sf->bookmarknr = value;
        break;
      case FS_CATEGORY_RECENT:
        sf->recentnr = value;
        break;
      case FS_CATEGORY_OTHER:
        /* pass. */
        break;
    }

    BLI_strncpy(sf->params->dir, fsm->path, sizeof(sf->params->dir));
  }
}

static void rna_FileBrowser_FSMenu_active_range(PointerRNA *UNUSED(ptr),
                                                int *min,
                                                int *max,
                                                int *softmin,
                                                int *softmax,
                                                const FSMenuCategory category)
{
  struct FSMenu *fsmenu = ED_fsmenu_get();

  *min = *softmin = -1;
  *max = *softmax = ED_fsmenu_get_nentries(fsmenu, category) - 1;
}

static void rna_FileBrowser_FSMenu_active_update(struct bContext *C, PointerRNA *UNUSED(ptr))
{
  ED_file_change_dir(C);
}

static int rna_FileBrowser_FSMenuSystem_active_get(PointerRNA *ptr)
{
  return rna_FileBrowser_FSMenu_active_get(ptr, FS_CATEGORY_SYSTEM);
}

static void rna_FileBrowser_FSMenuSystem_active_set(PointerRNA *ptr, int value)
{
  rna_FileBrowser_FSMenu_active_set(ptr, value, FS_CATEGORY_SYSTEM);
}

static void rna_FileBrowser_FSMenuSystem_active_range(
    PointerRNA *ptr, int *min, int *max, int *softmin, int *softmax)
{
  rna_FileBrowser_FSMenu_active_range(ptr, min, max, softmin, softmax, FS_CATEGORY_SYSTEM);
}

static int rna_FileBrowser_FSMenuSystemBookmark_active_get(PointerRNA *ptr)
{
  return rna_FileBrowser_FSMenu_active_get(ptr, FS_CATEGORY_SYSTEM_BOOKMARKS);
}

static void rna_FileBrowser_FSMenuSystemBookmark_active_set(PointerRNA *ptr, int value)
{
  rna_FileBrowser_FSMenu_active_set(ptr, value, FS_CATEGORY_SYSTEM_BOOKMARKS);
}

static void rna_FileBrowser_FSMenuSystemBookmark_active_range(
    PointerRNA *ptr, int *min, int *max, int *softmin, int *softmax)
{
  rna_FileBrowser_FSMenu_active_range(
      ptr, min, max, softmin, softmax, FS_CATEGORY_SYSTEM_BOOKMARKS);
}

static int rna_FileBrowser_FSMenuBookmark_active_get(PointerRNA *ptr)
{
  return rna_FileBrowser_FSMenu_active_get(ptr, FS_CATEGORY_BOOKMARKS);
}

static void rna_FileBrowser_FSMenuBookmark_active_set(PointerRNA *ptr, int value)
{
  rna_FileBrowser_FSMenu_active_set(ptr, value, FS_CATEGORY_BOOKMARKS);
}

static void rna_FileBrowser_FSMenuBookmark_active_range(
    PointerRNA *ptr, int *min, int *max, int *softmin, int *softmax)
{
  rna_FileBrowser_FSMenu_active_range(ptr, min, max, softmin, softmax, FS_CATEGORY_BOOKMARKS);
}

static int rna_FileBrowser_FSMenuRecent_active_get(PointerRNA *ptr)
{
  return rna_FileBrowser_FSMenu_active_get(ptr, FS_CATEGORY_RECENT);
}

static void rna_FileBrowser_FSMenuRecent_active_set(PointerRNA *ptr, int value)
{
  rna_FileBrowser_FSMenu_active_set(ptr, value, FS_CATEGORY_RECENT);
}

static void rna_FileBrowser_FSMenuRecent_active_range(
    PointerRNA *ptr, int *min, int *max, int *softmin, int *softmax)
{
  rna_FileBrowser_FSMenu_active_range(ptr, min, max, softmin, softmax, FS_CATEGORY_RECENT);
}

#else

static const EnumPropertyItem dt_uv_items[] = {
    {SI_UVDT_OUTLINE, "OUTLINE", 0, "Outline", "Display white edges with black outline"},
    {SI_UVDT_DASH, "DASH", 0, "Dash", "Display dashed black-white edges"},
    {SI_UVDT_BLACK, "BLACK", 0, "Black", "Display black edges"},
    {SI_UVDT_WHITE, "WHITE", 0, "White", "Display white edges"},
    {0, NULL, 0, NULL, NULL},
};

static void rna_def_space_generic_show_region_toggles(StructRNA *srna, int region_type_mask)
{
  PropertyRNA *prop;

#  define DEF_SHOW_REGION_PROPERTY(identifier, label, description) \
    { \
      prop = RNA_def_property(srna, STRINGIFY(identifier), PROP_BOOLEAN, PROP_NONE); \
      RNA_def_property_flag(prop, PROP_CONTEXT_UPDATE); \
      RNA_def_property_boolean_funcs(prop, \
                                     STRINGIFY(rna_Space_##identifier##_get), \
                                     STRINGIFY(rna_Space_##identifier##_set)); \
      RNA_def_property_ui_text(prop, label, description); \
      RNA_def_property_update(prop, 0, STRINGIFY(rna_Space_##identifier##_update)); \
    } \
    ((void)0)

  if (region_type_mask & (1 << RGN_TYPE_TOOL_HEADER)) {
    region_type_mask &= ~(1 << RGN_TYPE_TOOL_HEADER);
    DEF_SHOW_REGION_PROPERTY(show_region_tool_header, "Tool Settings", "");
  }
  if (region_type_mask & (1 << RGN_TYPE_HEADER)) {
    region_type_mask &= ~(1 << RGN_TYPE_HEADER);
    DEF_SHOW_REGION_PROPERTY(show_region_header, "Header", "");
  }
  if (region_type_mask & (1 << RGN_TYPE_FOOTER)) {
    region_type_mask &= ~(1 << RGN_TYPE_FOOTER);
    DEF_SHOW_REGION_PROPERTY(show_region_footer, "Footer", "");
  }
  if (region_type_mask & (1 << RGN_TYPE_TOOLS)) {
    region_type_mask &= ~(1 << RGN_TYPE_TOOLS);
    DEF_SHOW_REGION_PROPERTY(show_region_toolbar, "Toolbar", "");
  }
  if (region_type_mask & (1 << RGN_TYPE_UI)) {
    region_type_mask &= ~(1 << RGN_TYPE_UI);
    DEF_SHOW_REGION_PROPERTY(show_region_ui, "Sidebar", "");
  }
  if (region_type_mask & (1 << RGN_TYPE_HUD)) {
    region_type_mask &= ~(1 << RGN_TYPE_HUD);
    DEF_SHOW_REGION_PROPERTY(show_region_hud, "Adjust Last Operation", "");
  }
  BLI_assert(region_type_mask == 0);
}

static void rna_def_space(BlenderRNA *brna)
{
  StructRNA *srna;
  PropertyRNA *prop;

  srna = RNA_def_struct(brna, "Space", NULL);
  RNA_def_struct_sdna(srna, "SpaceLink");
  RNA_def_struct_ui_text(srna, "Space", "Space data for a screen area");
  RNA_def_struct_refine_func(srna, "rna_Space_refine");

  prop = RNA_def_property(srna, "type", PROP_ENUM, PROP_NONE);
  RNA_def_property_enum_sdna(prop, NULL, "spacetype");
  RNA_def_property_enum_items(prop, rna_enum_space_type_items);
  /* When making this editable, take care for the special case of global areas
   * (see rna_Area_type_set). */
  RNA_def_property_clear_flag(prop, PROP_EDITABLE);
  RNA_def_property_ui_text(prop, "Type", "Space data type");

  /* access to V2D_VIEWSYNC_SCREEN_TIME */
  prop = RNA_def_property(srna, "show_locked_time", PROP_BOOLEAN, PROP_NONE);
  RNA_def_property_boolean_funcs(prop, "rna_Space_view2d_sync_get", "rna_Space_view2d_sync_set");
  RNA_def_property_ui_text(prop,
                           "Sync Visible Range",
                           "Synchronize the visible timeline range with other time-based editors");
  RNA_def_property_update(prop, NC_SPACE | ND_SPACE_TIME, "rna_Space_view2d_sync_update");

  rna_def_space_generic_show_region_toggles(srna, (1 << RGN_TYPE_HEADER));
}

/* for all spaces that use a mask */
static void rna_def_space_mask_info(StructRNA *srna, int noteflag, const char *mask_set_func)
{
  PropertyRNA *prop;

  static const EnumPropertyItem overlay_mode_items[] = {
      {MASK_OVERLAY_ALPHACHANNEL,
       "ALPHACHANNEL",
       ICON_NONE,
       "Alpha Channel",
       "Show alpha channel of the mask"},
      {MASK_OVERLAY_COMBINED,
       "COMBINED",
       ICON_NONE,
       "Combined",
       "Combine space background image with the mask"},
      {0, NULL, 0, NULL, NULL},
  };

  prop = RNA_def_property(srna, "mask", PROP_POINTER, PROP_NONE);
  RNA_def_property_pointer_sdna(prop, NULL, "mask_info.mask");
  RNA_def_property_flag(prop, PROP_EDITABLE);
  RNA_def_property_ui_text(prop, "Mask", "Mask displayed and edited in this space");
  RNA_def_property_pointer_funcs(prop, NULL, mask_set_func, NULL, NULL);
  RNA_def_property_update(prop, noteflag, NULL);

  /* mask drawing */
  prop = RNA_def_property(srna, "mask_display_type", PROP_ENUM, PROP_NONE);
  RNA_def_property_enum_sdna(prop, NULL, "mask_info.draw_type");
  RNA_def_property_enum_items(prop, dt_uv_items);
  RNA_def_property_ui_text(prop, "Edge Display Type", "Display type for mask splines");
  RNA_def_property_update(prop, noteflag, NULL);

  prop = RNA_def_property(srna, "show_mask_smooth", PROP_BOOLEAN, PROP_NONE);
  RNA_def_property_boolean_sdna(prop, NULL, "mask_info.draw_flag", MASK_DRAWFLAG_SMOOTH);
  RNA_def_property_ui_text(prop, "Display Smooth Splines", "");
  RNA_def_property_update(prop, noteflag, NULL);

  prop = RNA_def_property(srna, "show_mask_overlay", PROP_BOOLEAN, PROP_NONE);
  RNA_def_property_boolean_sdna(prop, NULL, "mask_info.draw_flag", MASK_DRAWFLAG_OVERLAY);
  RNA_def_property_ui_text(prop, "Show Mask Overlay", "");
  RNA_def_property_update(prop, noteflag, NULL);

  prop = RNA_def_property(srna, "mask_overlay_mode", PROP_ENUM, PROP_NONE);
  RNA_def_property_enum_sdna(prop, NULL, "mask_info.overlay_mode");
  RNA_def_property_enum_items(prop, overlay_mode_items);
  RNA_def_property_ui_text(prop, "Overlay Mode", "Overlay mode of rasterized mask");
  RNA_def_property_update(prop, noteflag, NULL);
}

static void rna_def_space_image_uv(BlenderRNA *brna)
{
  StructRNA *srna;
  PropertyRNA *prop;

  static const EnumPropertyItem sticky_mode_items[] = {
      {SI_STICKY_DISABLE,
       "DISABLED",
       ICON_STICKY_UVS_DISABLE,
       "Disabled",
       "Sticky vertex selection disabled"},
      {SI_STICKY_LOC,
       "SHARED_LOCATION",
       ICON_STICKY_UVS_LOC,
       "Shared Location",
       "Select UVs that are at the same location and share a mesh vertex"},
      {SI_STICKY_VERTEX,
       "SHARED_VERTEX",
       ICON_STICKY_UVS_VERT,
       "Shared Vertex",
       "Select UVs that share mesh vertex, irrespective if they are in the same location"},
      {0, NULL, 0, NULL, NULL},
  };

  static const EnumPropertyItem dt_uvstretch_items[] = {
      {SI_UVDT_STRETCH_ANGLE, "ANGLE", 0, "Angle", "Angular distortion between UV and 3D angles"},
      {SI_UVDT_STRETCH_AREA, "AREA", 0, "Area", "Area distortion between UV and 3D faces"},
      {0, NULL, 0, NULL, NULL},
  };

  static const EnumPropertyItem pixel_snap_mode_items[] = {
      {SI_PIXEL_SNAP_DISABLED, "DISABLED", 0, "Disabled", "Don't snap to pixels"},
      {SI_PIXEL_SNAP_CORNER, "CORNER", 0, "Corner", "Snap to pixel corners"},
      {SI_PIXEL_SNAP_CENTER, "CENTER", 0, "Center", "Snap to pixel centers"},
      {0, NULL, 0, NULL, NULL},
  };

  srna = RNA_def_struct(brna, "SpaceUVEditor", NULL);
  RNA_def_struct_sdna(srna, "SpaceImage");
  RNA_def_struct_nested(brna, srna, "SpaceImageEditor");
  RNA_def_struct_path_func(srna, "rna_SpaceUVEditor_path");
  RNA_def_struct_ui_text(srna, "Space UV Editor", "UV editor data for the image editor space");

  /* selection */
  prop = RNA_def_property(srna, "sticky_select_mode", PROP_ENUM, PROP_NONE);
  RNA_def_property_enum_sdna(prop, NULL, "sticky");
  RNA_def_property_enum_items(prop, sticky_mode_items);
  RNA_def_property_ui_text(
      prop,
      "Sticky Selection Mode",
      "Automatically select also UVs sharing the same vertex as the ones being selected");
  RNA_def_property_update(prop, NC_SPACE | ND_SPACE_IMAGE, NULL);

  /* drawing */
  prop = RNA_def_property(srna, "edge_display_type", PROP_ENUM, PROP_NONE);
  RNA_def_property_enum_sdna(prop, NULL, "dt_uv");
  RNA_def_property_enum_items(prop, dt_uv_items);
  RNA_def_property_ui_text(prop, "Display As", "Display style for UV edges");
  RNA_def_property_update(prop, NC_SPACE | ND_SPACE_IMAGE, NULL);

  prop = RNA_def_property(srna, "show_smooth_edges", PROP_BOOLEAN, PROP_NONE);
  RNA_def_property_boolean_sdna(prop, NULL, "flag", SI_SMOOTH_UV);
  RNA_def_property_ui_text(prop, "Display Smooth Edges", "Display UV edges anti-aliased");
  RNA_def_property_update(prop, NC_SPACE | ND_SPACE_IMAGE, NULL);

  prop = RNA_def_property(srna, "show_stretch", PROP_BOOLEAN, PROP_NONE);
  RNA_def_property_boolean_sdna(prop, NULL, "flag", SI_DRAW_STRETCH);
  RNA_def_property_ui_text(
      prop,
      "Display Stretch",
      "Display faces colored according to the difference in shape between UVs and "
      "their 3D coordinates (blue for low distortion, red for high distortion)");
  RNA_def_property_update(prop, NC_SPACE | ND_SPACE_IMAGE, NULL);

  prop = RNA_def_property(srna, "display_stretch_type", PROP_ENUM, PROP_NONE);
  RNA_def_property_enum_sdna(prop, NULL, "dt_uvstretch");
  RNA_def_property_enum_items(prop, dt_uvstretch_items);
  RNA_def_property_ui_text(prop, "Display Stretch Type", "Type of stretch to draw");
  RNA_def_property_update(prop, NC_SPACE | ND_SPACE_IMAGE, NULL);

  prop = RNA_def_property(srna, "show_modified_edges", PROP_BOOLEAN, PROP_NONE);
  RNA_def_property_boolean_sdna(prop, NULL, "flag", SI_DRAWSHADOW);
  RNA_def_property_ui_text(
      prop, "Display Modified Edges", "Display edges after modifiers are applied");
  RNA_def_property_update(prop, NC_SPACE | ND_SPACE_IMAGE, NULL);

  prop = RNA_def_property(srna, "show_metadata", PROP_BOOLEAN, PROP_NONE);
  RNA_def_property_boolean_sdna(prop, NULL, "flag", SI_DRAW_METADATA);
  RNA_def_property_ui_text(prop, "Show Metadata", "Display metadata properties of the image");
  RNA_def_property_update(prop, NC_SPACE | ND_SPACE_IMAGE, NULL);

  prop = RNA_def_property(srna, "show_texpaint", PROP_BOOLEAN, PROP_NONE);
  RNA_def_property_boolean_negative_sdna(prop, NULL, "flag", SI_NO_DRAW_TEXPAINT);
  RNA_def_property_ui_text(
      prop, "Display Texture Paint UVs", "Display overlay of texture paint uv layer");
  RNA_def_property_update(prop, NC_SPACE | ND_SPACE_IMAGE, NULL);

  prop = RNA_def_property(srna, "show_pixel_coords", PROP_BOOLEAN, PROP_NONE);
  RNA_def_property_boolean_negative_sdna(prop, NULL, "flag", SI_COORDFLOATS);
  RNA_def_property_ui_text(
      prop, "Pixel Coordinates", "Display UV coordinates in pixels rather than from 0.0 to 1.0");
  RNA_def_property_update(prop, NC_SPACE | ND_SPACE_IMAGE, NULL);

  prop = RNA_def_property(srna, "show_faces", PROP_BOOLEAN, PROP_NONE);
  RNA_def_property_boolean_negative_sdna(prop, NULL, "flag", SI_NO_DRAWFACES);
  RNA_def_property_ui_text(prop, "Display Faces", "Display faces over the image");
  RNA_def_property_update(prop, NC_SPACE | ND_SPACE_IMAGE, NULL);

  prop = RNA_def_property(srna, "tile_grid_shape", PROP_INT, PROP_NONE);
  RNA_def_property_int_sdna(prop, NULL, "tile_grid_shape");
  RNA_def_property_array(prop, 2);
  RNA_def_property_int_default(prop, 1);
  RNA_def_property_range(prop, 1, 10);
  RNA_def_property_ui_text(
      prop, "Tile Grid Shape", "How many tiles will be shown in the background");
  RNA_def_property_update(prop, NC_SPACE | ND_SPACE_IMAGE, NULL);

  prop = RNA_def_property(srna, "uv_opacity", PROP_FLOAT, PROP_FACTOR);
  RNA_def_property_float_sdna(prop, NULL, "uv_opacity");
  RNA_def_property_range(prop, 0.0f, 1.0f);
  RNA_def_property_ui_text(prop, "UV Opacity", "Opacity of UV overlays");
  RNA_def_property_update(prop, NC_SPACE | ND_SPACE_IMAGE, NULL);

  /* todo: move edge and face drawing options here from G.f */

  prop = RNA_def_property(srna, "pixel_snap_mode", PROP_ENUM, PROP_NONE);
  RNA_def_property_enum_items(prop, pixel_snap_mode_items);
  RNA_def_property_ui_text(prop, "Snap to Pixels", "Snap UVs to pixels while editing");
  RNA_def_property_update(prop, NC_SPACE | ND_SPACE_IMAGE, NULL);

  prop = RNA_def_property(srna, "lock_bounds", PROP_BOOLEAN, PROP_NONE);
  RNA_def_property_boolean_sdna(prop, NULL, "flag", SI_CLIP_UV);
  RNA_def_property_ui_text(prop,
                           "Constrain to Image Bounds",
                           "Constraint to stay within the image bounds while editing");
  RNA_def_property_update(prop, NC_SPACE | ND_SPACE_IMAGE, NULL);

  prop = RNA_def_property(srna, "use_live_unwrap", PROP_BOOLEAN, PROP_NONE);
  RNA_def_property_boolean_sdna(prop, NULL, "flag", SI_LIVE_UNWRAP);
  RNA_def_property_ui_text(
      prop,
      "Live Unwrap",
      "Continuously unwrap the selected UV island while transforming pinned vertices");
  RNA_def_property_update(prop, NC_SPACE | ND_SPACE_IMAGE, NULL);
}

static void rna_def_space_outliner(BlenderRNA *brna)
{
  StructRNA *srna;
  PropertyRNA *prop;

  static const EnumPropertyItem display_mode_items[] = {
      {SO_SCENES,
       "SCENES",
       ICON_SCENE_DATA,
       "Scenes",
       "Display scenes and their view layers, collections and objects"},
      {SO_VIEW_LAYER,
       "VIEW_LAYER",
       ICON_RENDER_RESULT,
       "View Layer",
       "Display collections and objects in the view layer"},
      {SO_SEQUENCE, "SEQUENCE", ICON_SEQUENCE, "Sequence", "Display sequence data-blocks"},
      {SO_LIBRARIES,
       "LIBRARIES",
       ICON_FILE_BLEND,
       "Blender File",
       "Display data of current file and linked libraries"},
      {SO_DATA_API,
       "DATA_API",
       ICON_RNA,
       "Data API",
       "Display low level Blender data and its properties"},
      {SO_ID_ORPHANS,
       "ORPHAN_DATA",
       ICON_ORPHAN_DATA,
       "Orphan Data",
       "Display data-blocks which are unused and/or will be lost when the file is reloaded"},
      {0, NULL, 0, NULL, NULL},
  };

  static const EnumPropertyItem filter_state_items[] = {
      {SO_FILTER_OB_ALL, "ALL", 0, "All", "Show all objects in the view layer"},
      {SO_FILTER_OB_VISIBLE, "VISIBLE", 0, "Visible", "Show visible objects"},
      {SO_FILTER_OB_HIDDEN, "HIDDEN", 0, "Hidden", "Show hidden objects"},
      {SO_FILTER_OB_SELECTED, "SELECTED", 0, "Selected", "Show selected objects"},
      {SO_FILTER_OB_ACTIVE, "ACTIVE", 0, "Active", "Show only the active object"},
      {0, NULL, 0, NULL, NULL},
  };

  srna = RNA_def_struct(brna, "SpaceOutliner", "Space");
  RNA_def_struct_sdna(srna, "SpaceOutliner");
  RNA_def_struct_ui_text(srna, "Space Outliner", "Outliner space data");

  prop = RNA_def_property(srna, "display_mode", PROP_ENUM, PROP_NONE);
  RNA_def_property_enum_sdna(prop, NULL, "outlinevis");
  RNA_def_property_enum_items(prop, display_mode_items);
  RNA_def_property_ui_text(prop, "Display Mode", "Type of information to display");
  RNA_def_property_update(prop, NC_SPACE | ND_SPACE_OUTLINER, NULL);

  prop = RNA_def_property(srna, "filter_text", PROP_STRING, PROP_NONE);
  RNA_def_property_string_sdna(prop, NULL, "search_string");
  RNA_def_property_ui_text(prop, "Display Filter", "Live search filtering string");
  RNA_def_property_flag(prop, PROP_TEXTEDIT_UPDATE);
  RNA_def_property_update(prop, NC_SPACE | ND_SPACE_OUTLINER, NULL);

  prop = RNA_def_property(srna, "use_filter_case_sensitive", PROP_BOOLEAN, PROP_NONE);
  RNA_def_property_boolean_sdna(prop, NULL, "search_flags", SO_FIND_CASE_SENSITIVE);
  RNA_def_property_ui_text(
      prop, "Case Sensitive Matches Only", "Only use case sensitive matches of search string");
  RNA_def_property_update(prop, NC_SPACE | ND_SPACE_OUTLINER, NULL);

  prop = RNA_def_property(srna, "use_filter_complete", PROP_BOOLEAN, PROP_NONE);
  RNA_def_property_boolean_sdna(prop, NULL, "search_flags", SO_FIND_COMPLETE);
  RNA_def_property_ui_text(
      prop, "Complete Matches Only", "Only use complete matches of search string");
  RNA_def_property_update(prop, NC_SPACE | ND_SPACE_OUTLINER, NULL);

  prop = RNA_def_property(srna, "use_sort_alpha", PROP_BOOLEAN, PROP_NONE);
  RNA_def_property_boolean_negative_sdna(prop, NULL, "flag", SO_SKIP_SORT_ALPHA);
  RNA_def_property_ui_text(prop, "Sort Alphabetically", "");
  RNA_def_property_update(prop, NC_SPACE | ND_SPACE_OUTLINER, NULL);

  prop = RNA_def_property(srna, "use_sync_select", PROP_BOOLEAN, PROP_NONE);
  RNA_def_property_boolean_sdna(prop, NULL, "flag", SO_SYNC_SELECT);
  RNA_def_property_ui_text(
      prop, "Sync Outliner Selection", "Sync outliner selection with other editors");
  RNA_def_property_update(prop, NC_SPACE | ND_SPACE_OUTLINER, NULL);

  /* Granular restriction column option. */
  prop = RNA_def_property(srna, "show_restrict_column_enable", PROP_BOOLEAN, PROP_NONE);
  RNA_def_property_boolean_sdna(prop, NULL, "show_restrict_flags", SO_RESTRICT_ENABLE);
  RNA_def_property_ui_text(prop, "Exclude from View Layer", "Exclude from view layer");
  RNA_def_property_ui_icon(prop, ICON_CHECKBOX_HLT, 0);
  RNA_def_property_update(prop, NC_SPACE | ND_SPACE_OUTLINER, NULL);

  prop = RNA_def_property(srna, "show_restrict_column_select", PROP_BOOLEAN, PROP_NONE);
  RNA_def_property_boolean_sdna(prop, NULL, "show_restrict_flags", SO_RESTRICT_SELECT);
  RNA_def_property_ui_text(prop, "Selectable", "Selectable");
  RNA_def_property_ui_icon(prop, ICON_RESTRICT_SELECT_OFF, 0);
  RNA_def_property_update(prop, NC_SPACE | ND_SPACE_OUTLINER, NULL);

  prop = RNA_def_property(srna, "show_restrict_column_hide", PROP_BOOLEAN, PROP_NONE);
  RNA_def_property_boolean_sdna(prop, NULL, "show_restrict_flags", SO_RESTRICT_HIDE);
  RNA_def_property_ui_text(prop, "Hide in Viewport", "Temporarily hide in viewport");
  RNA_def_property_ui_icon(prop, ICON_HIDE_OFF, 0);
  RNA_def_property_update(prop, NC_SPACE | ND_SPACE_OUTLINER, NULL);

  prop = RNA_def_property(srna, "show_restrict_column_viewport", PROP_BOOLEAN, PROP_NONE);
  RNA_def_property_boolean_sdna(prop, NULL, "show_restrict_flags", SO_RESTRICT_VIEWPORT);
  RNA_def_property_ui_text(prop, "Disable in Viewports", "Globally disable in viewports");
  RNA_def_property_ui_icon(prop, ICON_RESTRICT_VIEW_OFF, 0);
  RNA_def_property_update(prop, NC_SPACE | ND_SPACE_OUTLINER, NULL);

  prop = RNA_def_property(srna, "show_restrict_column_render", PROP_BOOLEAN, PROP_NONE);
  RNA_def_property_boolean_sdna(prop, NULL, "show_restrict_flags", SO_RESTRICT_RENDER);
  RNA_def_property_ui_text(prop, "Disable in Renders", "Globally disable in renders");
  RNA_def_property_ui_icon(prop, ICON_RESTRICT_RENDER_OFF, 0);
  RNA_def_property_update(prop, NC_SPACE | ND_SPACE_OUTLINER, NULL);

  prop = RNA_def_property(srna, "show_restrict_column_holdout", PROP_BOOLEAN, PROP_NONE);
  RNA_def_property_boolean_sdna(prop, NULL, "show_restrict_flags", SO_RESTRICT_HOLDOUT);
  RNA_def_property_ui_text(prop, "Holdout", "Holdout");
  RNA_def_property_ui_icon(prop, ICON_HOLDOUT_ON, 0);
  RNA_def_property_update(prop, NC_SPACE | ND_SPACE_OUTLINER, NULL);

  prop = RNA_def_property(srna, "show_restrict_column_indirect_only", PROP_BOOLEAN, PROP_NONE);
  RNA_def_property_boolean_sdna(prop, NULL, "show_restrict_flags", SO_RESTRICT_INDIRECT_ONLY);
  RNA_def_property_ui_text(prop, "Indirect Only", "Indirect only");
  RNA_def_property_ui_icon(prop, ICON_INDIRECT_ONLY_ON, 0);
  RNA_def_property_update(prop, NC_SPACE | ND_SPACE_OUTLINER, NULL);

  /* Filters. */
  prop = RNA_def_property(srna, "use_filter_object", PROP_BOOLEAN, PROP_NONE);
  RNA_def_property_boolean_negative_sdna(prop, NULL, "filter", SO_FILTER_NO_OBJECT);
  RNA_def_property_ui_text(prop, "Filter Objects", "Show objects");
  RNA_def_property_update(prop, NC_SPACE | ND_SPACE_OUTLINER, NULL);

  prop = RNA_def_property(srna, "use_filter_object_content", PROP_BOOLEAN, PROP_NONE);
  RNA_def_property_boolean_negative_sdna(prop, NULL, "filter", SO_FILTER_NO_OB_CONTENT);
  RNA_def_property_ui_text(
      prop, "Show Object Contents", "Show what is inside the objects elements");
  RNA_def_property_update(prop, NC_SPACE | ND_SPACE_OUTLINER, NULL);

  prop = RNA_def_property(srna, "use_filter_children", PROP_BOOLEAN, PROP_NONE);
  RNA_def_property_boolean_negative_sdna(prop, NULL, "filter", SO_FILTER_NO_CHILDREN);
  RNA_def_property_ui_text(prop, "Show Object Children", "Show children");
  RNA_def_property_update(prop, NC_SPACE | ND_SPACE_OUTLINER, NULL);

  prop = RNA_def_property(srna, "use_filter_collection", PROP_BOOLEAN, PROP_NONE);
  RNA_def_property_boolean_negative_sdna(prop, NULL, "filter", SO_FILTER_NO_COLLECTION);
  RNA_def_property_ui_text(prop, "Show Collections", "Show collections");
  RNA_def_property_update(prop, NC_SPACE | ND_SPACE_OUTLINER, NULL);

  /* Filters object state. */
  prop = RNA_def_property(srna, "filter_state", PROP_ENUM, PROP_NONE);
  RNA_def_property_enum_sdna(prop, NULL, "filter_state");
  RNA_def_property_enum_items(prop, filter_state_items);
  RNA_def_property_ui_text(prop, "Object State Filter", "");
  RNA_def_property_update(prop, NC_SPACE | ND_SPACE_OUTLINER, NULL);

  /* Filters object type. */
  prop = RNA_def_property(srna, "use_filter_object_mesh", PROP_BOOLEAN, PROP_NONE);
  RNA_def_property_boolean_negative_sdna(prop, NULL, "filter", SO_FILTER_NO_OB_MESH);
  RNA_def_property_ui_text(prop, "Show Meshes", "Show mesh objects");
  RNA_def_property_update(prop, NC_SPACE | ND_SPACE_OUTLINER, NULL);

  prop = RNA_def_property(srna, "use_filter_object_armature", PROP_BOOLEAN, PROP_NONE);
  RNA_def_property_boolean_negative_sdna(prop, NULL, "filter", SO_FILTER_NO_OB_ARMATURE);
  RNA_def_property_ui_text(prop, "Show Armatures", "Show armature objects");
  RNA_def_property_update(prop, NC_SPACE | ND_SPACE_OUTLINER, NULL);

  prop = RNA_def_property(srna, "use_filter_object_empty", PROP_BOOLEAN, PROP_NONE);
  RNA_def_property_boolean_negative_sdna(prop, NULL, "filter", SO_FILTER_NO_OB_EMPTY);
  RNA_def_property_ui_text(prop, "Show Empties", "Show empty objects");
  RNA_def_property_update(prop, NC_SPACE | ND_SPACE_OUTLINER, NULL);

  prop = RNA_def_property(srna, "use_filter_object_light", PROP_BOOLEAN, PROP_NONE);
  RNA_def_property_boolean_negative_sdna(prop, NULL, "filter", SO_FILTER_NO_OB_LAMP);
  RNA_def_property_ui_text(prop, "Show Lights", "Show light objects");
  RNA_def_property_update(prop, NC_SPACE | ND_SPACE_OUTLINER, NULL);

  prop = RNA_def_property(srna, "use_filter_object_camera", PROP_BOOLEAN, PROP_NONE);
  RNA_def_property_boolean_negative_sdna(prop, NULL, "filter", SO_FILTER_NO_OB_CAMERA);
  RNA_def_property_ui_text(prop, "Show Cameras", "Show camera objects");
  RNA_def_property_update(prop, NC_SPACE | ND_SPACE_OUTLINER, NULL);

  prop = RNA_def_property(srna, "use_filter_object_others", PROP_BOOLEAN, PROP_NONE);
  RNA_def_property_boolean_negative_sdna(prop, NULL, "filter", SO_FILTER_NO_OB_OTHERS);
  RNA_def_property_ui_text(
      prop, "Show Other Objects", "Show curves, lattices, light probes, fonts, ...");
  RNA_def_property_update(prop, NC_SPACE | ND_SPACE_OUTLINER, NULL);

  /* Libraries filter. */
  prop = RNA_def_property(srna, "use_filter_id_type", PROP_BOOLEAN, PROP_NONE);
  RNA_def_property_boolean_sdna(prop, NULL, "filter", SO_FILTER_ID_TYPE);
  RNA_def_property_ui_text(prop, "Filter by Type", "Show only data-blocks of one type");
  RNA_def_property_update(prop, NC_SPACE | ND_SPACE_OUTLINER, NULL);

  prop = RNA_def_property(srna, "filter_id_type", PROP_ENUM, PROP_NONE);
  RNA_def_property_enum_sdna(prop, NULL, "filter_id_type");
  RNA_def_property_enum_items(prop, rna_enum_id_type_items);
  RNA_def_property_ui_text(prop, "Filter ID Type", "Data-block type to show");
  RNA_def_property_translation_context(prop, BLT_I18NCONTEXT_ID_ID);
}

static void rna_def_space_view3d_shading(BlenderRNA *brna)
{
  StructRNA *srna;
  PropertyRNA *prop;

  static const EnumPropertyItem background_type_items[] = {
      {V3D_SHADING_BACKGROUND_THEME, "THEME", 0, "Theme", "Use the theme for background color"},
      {V3D_SHADING_BACKGROUND_WORLD, "WORLD", 0, "World", "Use the world for background color"},
      {V3D_SHADING_BACKGROUND_VIEWPORT,
       "VIEWPORT",
       0,
       "Viewport",
       "Use a custom color limited to this viewport only"},
      {0, NULL, 0, NULL, NULL},
  };

  static const EnumPropertyItem cavity_type_items[] = {
      {V3D_SHADING_CAVITY_SSAO,
       "WORLD",
       0,
       "World",
       "Cavity shading computed in world space, useful for larger-scale occlusion"},
      {V3D_SHADING_CAVITY_CURVATURE,
       "SCREEN",
       0,
       "Screen",
       "Curvature-based shading, useful for making fine details more visible"},
      {V3D_SHADING_CAVITY_BOTH, "BOTH", 0, "Both", "Use both effects simultaneously"},
      {0, NULL, 0, NULL, NULL},
  };

  /* Note these settings are used for both 3D viewport and the OpenGL render
   * engine in the scene, so can't assume to always be part of a screen. */
  srna = RNA_def_struct(brna, "View3DShading", NULL);
  RNA_def_struct_path_func(srna, "rna_View3DShading_path");
  RNA_def_struct_ui_text(
      srna, "3D View Shading Settings", "Settings for shading in the 3D viewport");
  RNA_def_struct_idprops_func(srna, "rna_View3DShading_idprops");

  prop = RNA_def_property(srna, "type", PROP_ENUM, PROP_NONE);
  RNA_def_property_enum_items(prop, rna_enum_shading_type_items);
  RNA_def_property_enum_funcs(prop,
                              "rna_3DViewShading_type_get",
                              "rna_3DViewShading_type_set",
                              "rna_3DViewShading_type_itemf");
  RNA_def_property_ui_text(
      prop, "Viewport Shading", "Method to display/shade objects in the 3D View");
  RNA_def_property_update(
      prop, NC_SPACE | ND_SPACE_VIEW3D | NS_VIEW3D_SHADING, "rna_3DViewShading_type_update");

  prop = RNA_def_property(srna, "light", PROP_ENUM, PROP_NONE);
  RNA_def_property_enum_sdna(prop, NULL, "light");
  RNA_def_property_enum_items(prop, rna_enum_viewport_lighting_items);
  RNA_def_property_ui_text(prop, "Lighting", "Lighting Method for Solid/Texture Viewport Shading");
  RNA_def_property_update(prop, NC_SPACE | ND_SPACE_VIEW3D | NS_VIEW3D_SHADING, NULL);

  prop = RNA_def_property(srna, "show_object_outline", PROP_BOOLEAN, PROP_NONE);
  RNA_def_property_boolean_sdna(prop, NULL, "flag", V3D_SHADING_OBJECT_OUTLINE);
  RNA_def_property_clear_flag(prop, PROP_ANIMATABLE);
  RNA_def_property_ui_text(prop, "Outline", "Show Object Outline");
  RNA_def_property_update(prop, NC_SPACE | ND_SPACE_VIEW3D | NS_VIEW3D_SHADING, NULL);

  prop = RNA_def_property(srna, "studio_light", PROP_ENUM, PROP_NONE);
  RNA_def_property_enum_items(prop, rna_enum_studio_light_items);
  RNA_def_property_enum_default(prop, 0);
  RNA_def_property_enum_funcs(prop,
                              "rna_View3DShading_studio_light_get",
                              "rna_View3DShading_studio_light_set",
                              "rna_View3DShading_studio_light_itemf");
  RNA_def_property_ui_text(prop, "Studiolight", "Studio lighting setup");
  RNA_def_property_update(prop, NC_SPACE | ND_SPACE_VIEW3D | NS_VIEW3D_SHADING, NULL);

  prop = RNA_def_property(srna, "use_world_space_lighting", PROP_BOOLEAN, PROP_NONE);
  RNA_def_property_boolean_sdna(prop, NULL, "flag", V3D_SHADING_WORLD_ORIENTATION);
  RNA_def_property_clear_flag(prop, PROP_ANIMATABLE);
  RNA_def_property_ui_text(
      prop, "World Space Lighting", "Make the lighting fixed and not follow the camera");
  RNA_def_property_update(prop, NC_SPACE | ND_SPACE_VIEW3D | NS_VIEW3D_SHADING, NULL);

  prop = RNA_def_property(srna, "show_backface_culling", PROP_BOOLEAN, PROP_NONE);
  RNA_def_property_boolean_sdna(prop, NULL, "flag", V3D_SHADING_BACKFACE_CULLING);
  RNA_def_property_ui_text(
      prop, "Backface Culling", "Use back face culling to hide the back side of faces");
  RNA_def_property_update(prop, NC_SPACE | ND_SPACE_VIEW3D | NS_VIEW3D_SHADING, NULL);

  prop = RNA_def_property(srna, "show_cavity", PROP_BOOLEAN, PROP_NONE);
  RNA_def_property_boolean_sdna(prop, NULL, "flag", V3D_SHADING_CAVITY);
  RNA_def_property_clear_flag(prop, PROP_ANIMATABLE);
  RNA_def_property_ui_text(prop, "Cavity", "Show Cavity");
  RNA_def_property_update(prop, NC_SPACE | ND_SPACE_VIEW3D | NS_VIEW3D_SHADING, NULL);

  prop = RNA_def_property(srna, "cavity_type", PROP_ENUM, PROP_NONE);
  RNA_def_property_enum_items(prop, cavity_type_items);
  RNA_def_property_ui_text(prop, "Cavity Type", "Way to draw the cavity shading");
  RNA_def_property_update(prop, NC_SPACE | ND_SPACE_VIEW3D | NS_VIEW3D_SHADING, NULL);

  prop = RNA_def_property(srna, "curvature_ridge_factor", PROP_FLOAT, PROP_FACTOR);
  RNA_def_property_float_sdna(prop, NULL, "curvature_ridge_factor");
  RNA_def_property_ui_text(prop, "Curvature Ridge", "Factor for the curvature ridges");
  RNA_def_property_range(prop, 0.0f, 2.0f);
  RNA_def_property_clear_flag(prop, PROP_ANIMATABLE);
  RNA_def_property_update(prop, NC_SPACE | ND_SPACE_VIEW3D | NS_VIEW3D_SHADING, NULL);

  prop = RNA_def_property(srna, "curvature_valley_factor", PROP_FLOAT, PROP_FACTOR);
  RNA_def_property_float_sdna(prop, NULL, "curvature_valley_factor");
  RNA_def_property_ui_text(prop, "Curvature Valley", "Factor for the curvature valleys");
  RNA_def_property_range(prop, 0.0f, 2.0f);
  RNA_def_property_clear_flag(prop, PROP_ANIMATABLE);
  RNA_def_property_update(prop, NC_SPACE | ND_SPACE_VIEW3D | NS_VIEW3D_SHADING, NULL);

  prop = RNA_def_property(srna, "cavity_ridge_factor", PROP_FLOAT, PROP_FACTOR);
  RNA_def_property_float_sdna(prop, NULL, "cavity_ridge_factor");
  RNA_def_property_ui_text(prop, "Cavity Ridge", "Factor for the cavity ridges");
  RNA_def_property_range(prop, 0.0f, 250.0f);
  RNA_def_property_ui_range(prop, 0.00f, 2.5f, 1, 3);
  RNA_def_property_clear_flag(prop, PROP_ANIMATABLE);
  RNA_def_property_update(prop, NC_SPACE | ND_SPACE_VIEW3D | NS_VIEW3D_SHADING, NULL);

  prop = RNA_def_property(srna, "cavity_valley_factor", PROP_FLOAT, PROP_FACTOR);
  RNA_def_property_float_sdna(prop, NULL, "cavity_valley_factor");
  RNA_def_property_ui_text(prop, "Cavity Valley", "Factor for the cavity valleys");
  RNA_def_property_range(prop, 0.0f, 250.0f);
  RNA_def_property_ui_range(prop, 0.00f, 2.5f, 1, 3);
  RNA_def_property_clear_flag(prop, PROP_ANIMATABLE);
  RNA_def_property_update(prop, NC_SPACE | ND_SPACE_VIEW3D | NS_VIEW3D_SHADING, NULL);

  prop = RNA_def_property(srna, "selected_studio_light", PROP_POINTER, PROP_NONE);
  RNA_def_property_struct_type(prop, "StudioLight");
  RNA_define_verify_sdna(0);
  RNA_def_property_ui_text(prop, "Studio Light", "Selected StudioLight");
  RNA_def_property_pointer_funcs(
      prop, "rna_View3DShading_selected_studio_light_get", NULL, NULL, NULL);
  RNA_def_property_clear_flag(prop, PROP_ANIMATABLE | PROP_EDITABLE);
  RNA_define_verify_sdna(1);

  prop = RNA_def_property(srna, "studiolight_rotate_z", PROP_FLOAT, PROP_ANGLE);
  RNA_def_property_float_sdna(prop, NULL, "studiolight_rot_z");
  RNA_def_property_ui_text(
      prop, "Studiolight Rotation", "Rotation of the studiolight around the Z-Axis");
  RNA_def_property_range(prop, -M_PI, M_PI);
  RNA_def_property_clear_flag(prop, PROP_ANIMATABLE);
  RNA_def_property_update(prop, NC_SPACE | ND_SPACE_VIEW3D | NS_VIEW3D_SHADING, NULL);

  prop = RNA_def_property(srna, "studiolight_intensity", PROP_FLOAT, PROP_FACTOR);
  RNA_def_property_float_sdna(prop, NULL, "studiolight_intensity");
  RNA_def_property_clear_flag(prop, PROP_ANIMATABLE);
  RNA_def_property_ui_text(prop, "Strength", "Strength of the studiolight");
  RNA_def_property_range(prop, 0.0f, FLT_MAX);
  RNA_def_property_ui_range(prop, 0.0f, 2.0f, 1, 3);
  RNA_def_property_update(prop, NC_SPACE | ND_SPACE_VIEW3D | NS_VIEW3D_SHADING, NULL);

  prop = RNA_def_property(srna, "studiolight_background_alpha", PROP_FLOAT, PROP_FACTOR);
  RNA_def_property_float_sdna(prop, NULL, "studiolight_background");
  RNA_def_property_ui_text(prop, "World Opacity", "Show the studiolight in the background");
  RNA_def_property_range(prop, 0.0f, 1.0f);
  RNA_def_property_ui_range(prop, 0.0f, 1.0f, 1, 3);
  RNA_def_property_clear_flag(prop, PROP_ANIMATABLE);
  RNA_def_property_update(prop, NC_SPACE | ND_SPACE_VIEW3D | NS_VIEW3D_SHADING, NULL);

  prop = RNA_def_property(srna, "studiolight_background_blur", PROP_FLOAT, PROP_FACTOR);
  RNA_def_property_float_sdna(prop, NULL, "studiolight_blur");
  RNA_def_property_ui_text(prop, "Blur", "Blur the studiolight in the background");
  RNA_def_property_float_default(prop, 0.5f);
  RNA_def_property_range(prop, 0.0f, 1.0f);
  RNA_def_property_ui_range(prop, 0.0f, 1.0f, 1, 2);
  RNA_def_property_clear_flag(prop, PROP_ANIMATABLE);
  RNA_def_property_update(prop, NC_SPACE | ND_SPACE_VIEW3D | NS_VIEW3D_SHADING, NULL);

  prop = RNA_def_property(srna, "color_type", PROP_ENUM, PROP_NONE);
  RNA_def_property_enum_sdna(prop, NULL, "color_type");
  RNA_def_property_enum_items(prop, rna_enum_shading_color_type_items);
  RNA_def_property_enum_funcs(prop, NULL, NULL, "rna_View3DShading_color_type_itemf");
  RNA_def_property_ui_text(prop, "Color", "Color Type");
  RNA_def_property_clear_flag(prop, PROP_ANIMATABLE);
  RNA_def_property_update(
      prop, NC_SPACE | ND_SPACE_VIEW3D | NS_VIEW3D_SHADING, "rna_GPencil_update");

  prop = RNA_def_property(srna, "wireframe_color_type", PROP_ENUM, PROP_NONE);
  RNA_def_property_enum_sdna(prop, NULL, "wire_color_type");
  RNA_def_property_enum_items(prop, rna_enum_shading_color_type_items);
  RNA_def_property_enum_funcs(prop, NULL, NULL, "rna_View3DShading_color_type_itemf");
  RNA_def_property_ui_text(prop, "Color", "Color Type");
  RNA_def_property_update(prop, NC_SPACE | ND_SPACE_VIEW3D | NS_VIEW3D_SHADING, NULL);

  prop = RNA_def_property(srna, "single_color", PROP_FLOAT, PROP_COLOR);
  RNA_def_property_float_sdna(prop, NULL, "single_color");
  RNA_def_property_array(prop, 3);
  RNA_def_property_ui_text(prop, "Color", "Color for single color mode");
  RNA_def_property_range(prop, 0.0f, 1.0f);
  RNA_def_property_update(prop, NC_SPACE | ND_SPACE_VIEW3D | NS_VIEW3D_SHADING, NULL);

  prop = RNA_def_property(srna, "background_type", PROP_ENUM, PROP_NONE);
  RNA_def_property_enum_items(prop, background_type_items);
  RNA_def_property_ui_text(prop, "Background", "Way to draw the background");
  RNA_def_property_update(prop, NC_SPACE | ND_SPACE_VIEW3D | NS_VIEW3D_SHADING, NULL);

  prop = RNA_def_property(srna, "background_color", PROP_FLOAT, PROP_COLOR);
  RNA_def_property_array(prop, 3);
  RNA_def_property_ui_text(prop, "Background Color", "Color for custom background color");
  RNA_def_property_range(prop, 0.0f, 1.0f);
  RNA_def_property_update(prop, NC_SPACE | ND_SPACE_VIEW3D | NS_VIEW3D_SHADING, NULL);

  prop = RNA_def_property(srna, "show_shadows", PROP_BOOLEAN, PROP_NONE);
  RNA_def_property_boolean_sdna(prop, NULL, "flag", V3D_SHADING_SHADOW);
  RNA_def_property_clear_flag(prop, PROP_ANIMATABLE);
  RNA_def_property_ui_text(prop, "Shadow", "Show Shadow");
  RNA_def_property_update(prop, NC_SPACE | ND_SPACE_VIEW3D | NS_VIEW3D_SHADING, NULL);

  prop = RNA_def_property(srna, "show_xray", PROP_BOOLEAN, PROP_NONE);
  RNA_def_property_boolean_sdna(prop, NULL, "flag", V3D_SHADING_XRAY);
  RNA_def_property_clear_flag(prop, PROP_ANIMATABLE);
  RNA_def_property_ui_text(prop, "Show X-Ray", "Show whole scene transparent");
  RNA_def_property_update(prop, NC_SPACE | ND_SPACE_VIEW3D | NS_VIEW3D_SHADING, NULL);

  prop = RNA_def_property(srna, "show_xray_wireframe", PROP_BOOLEAN, PROP_NONE);
  RNA_def_property_boolean_sdna(prop, NULL, "flag", V3D_SHADING_XRAY_WIREFRAME);
  RNA_def_property_clear_flag(prop, PROP_ANIMATABLE);
  RNA_def_property_ui_text(prop, "Show X-Ray", "Show whole scene transparent");
  RNA_def_property_update(prop, NC_SPACE | ND_SPACE_VIEW3D | NS_VIEW3D_SHADING, NULL);

  prop = RNA_def_property(srna, "xray_alpha", PROP_FLOAT, PROP_FACTOR);
  RNA_def_property_float_sdna(prop, NULL, "xray_alpha");
  RNA_def_property_ui_text(prop, "X-Ray Alpha", "Amount of alpha to use");
  RNA_def_property_range(prop, 0.0f, 1.0f);
  RNA_def_property_clear_flag(prop, PROP_ANIMATABLE);
  RNA_def_property_update(prop, NC_SPACE | ND_SPACE_VIEW3D | NS_VIEW3D_SHADING, NULL);

  prop = RNA_def_property(srna, "xray_alpha_wireframe", PROP_FLOAT, PROP_FACTOR);
  RNA_def_property_float_sdna(prop, NULL, "xray_alpha_wire");
  RNA_def_property_ui_text(prop, "X-Ray Alpha", "Amount of alpha to use");
  RNA_def_property_range(prop, 0.0f, 1.0f);
  RNA_def_property_clear_flag(prop, PROP_ANIMATABLE);
  RNA_def_property_update(prop, NC_SPACE | ND_SPACE_VIEW3D | NS_VIEW3D_SHADING, NULL);

  prop = RNA_def_property(srna, "use_dof", PROP_BOOLEAN, PROP_NONE);
  RNA_def_property_boolean_sdna(prop, NULL, "flag", V3D_SHADING_DEPTH_OF_FIELD);
  RNA_def_property_clear_flag(prop, PROP_ANIMATABLE);
  RNA_def_property_ui_text(
      prop,
      "Depth Of Field",
      "Use depth of field on viewport using the values from the active camera");
  RNA_def_property_update(prop, NC_SPACE | ND_SPACE_VIEW3D | NS_VIEW3D_SHADING, NULL);

  prop = RNA_def_property(srna, "use_scene_lights", PROP_BOOLEAN, PROP_NONE);
  RNA_def_property_boolean_sdna(prop, NULL, "flag", V3D_SHADING_SCENE_LIGHTS);
  RNA_def_property_boolean_default(prop, false);
  RNA_def_property_clear_flag(prop, PROP_ANIMATABLE);
  RNA_def_property_ui_text(prop, "Scene Lights", "Render lights and light probes of the scene");
  RNA_def_property_update(prop, NC_SPACE | ND_SPACE_VIEW3D | NS_VIEW3D_SHADING, NULL);

  prop = RNA_def_property(srna, "use_scene_world", PROP_BOOLEAN, PROP_NONE);
  RNA_def_property_boolean_sdna(prop, NULL, "flag", V3D_SHADING_SCENE_WORLD);
  RNA_def_property_boolean_default(prop, false);
  RNA_def_property_clear_flag(prop, PROP_ANIMATABLE);
  RNA_def_property_ui_text(prop, "Scene World", "Use scene world for lighting");
  RNA_def_property_update(prop, NC_SPACE | ND_SPACE_VIEW3D | NS_VIEW3D_SHADING, NULL);

  prop = RNA_def_property(srna, "use_scene_lights_render", PROP_BOOLEAN, PROP_NONE);
  RNA_def_property_boolean_sdna(prop, NULL, "flag", V3D_SHADING_SCENE_LIGHTS_RENDER);
  RNA_def_property_clear_flag(prop, PROP_ANIMATABLE);
  RNA_def_property_ui_text(prop, "Scene Lights", "Render lights and light probes of the scene");
  RNA_def_property_update(prop, NC_SPACE | ND_SPACE_VIEW3D | NS_VIEW3D_SHADING, NULL);

  prop = RNA_def_property(srna, "use_scene_world_render", PROP_BOOLEAN, PROP_NONE);
  RNA_def_property_boolean_sdna(prop, NULL, "flag", V3D_SHADING_SCENE_WORLD_RENDER);
  RNA_def_property_clear_flag(prop, PROP_ANIMATABLE);
  RNA_def_property_ui_text(prop, "Scene World", "Use scene world for lighting");
  RNA_def_property_update(prop, NC_SPACE | ND_SPACE_VIEW3D | NS_VIEW3D_SHADING, NULL);

  prop = RNA_def_property(srna, "show_specular_highlight", PROP_BOOLEAN, PROP_NONE);
  RNA_def_property_boolean_sdna(prop, NULL, "flag", V3D_SHADING_SPECULAR_HIGHLIGHT);
  RNA_def_property_clear_flag(prop, PROP_ANIMATABLE);
  RNA_def_property_ui_text(prop, "Specular Highlights", "Render specular highlights");
  RNA_def_property_update(prop, NC_SPACE | ND_SPACE_VIEW3D | NS_VIEW3D_SHADING, NULL);

  prop = RNA_def_property(srna, "object_outline_color", PROP_FLOAT, PROP_COLOR);
  RNA_def_property_float_sdna(prop, NULL, "object_outline_color");
  RNA_def_property_array(prop, 3);
  RNA_def_property_ui_text(prop, "Outline Color", "Color for object outline");
  RNA_def_property_range(prop, 0.0f, 1.0f);
  RNA_def_property_update(prop, NC_SPACE | ND_SPACE_VIEW3D | NS_VIEW3D_SHADING, NULL);

  prop = RNA_def_property(srna, "shadow_intensity", PROP_FLOAT, PROP_FACTOR);
  RNA_def_property_float_sdna(prop, NULL, "shadow_intensity");
  RNA_def_property_ui_text(prop, "Shadow Intensity", "Darkness of shadows");
  RNA_def_property_range(prop, 0.0f, 1.0f);
  RNA_def_property_ui_range(prop, 0.00f, 1.0f, 1, 3);
  RNA_def_property_clear_flag(prop, PROP_ANIMATABLE);
  RNA_def_property_update(prop, NC_SPACE | ND_SPACE_VIEW3D | NS_VIEW3D_SHADING, NULL);

  prop = RNA_def_property(srna, "render_pass", PROP_ENUM, PROP_NONE);
  RNA_def_property_enum_sdna(prop, NULL, "render_pass");
  RNA_def_property_enum_items(prop, rna_enum_view3dshading_render_pass_type_items);
  RNA_def_property_ui_text(prop, "Render Pass", "Render Pass to show in the viewport");
  RNA_def_property_enum_funcs(
      prop, "rna_3DViewShading_render_pass_get", NULL, "rna_3DViewShading_render_pass_itemf");
  RNA_def_property_update(prop, NC_SPACE | ND_SPACE_VIEW3D | NS_VIEW3D_SHADING, NULL);
}

static void rna_def_space_view3d_overlay(BlenderRNA *brna)
{
  StructRNA *srna;
  PropertyRNA *prop;

  srna = RNA_def_struct(brna, "View3DOverlay", NULL);
  RNA_def_struct_sdna(srna, "View3D");
  RNA_def_struct_nested(brna, srna, "SpaceView3D");
  RNA_def_struct_path_func(srna, "rna_View3DOverlay_path");
  RNA_def_struct_ui_text(
      srna, "3D View Overlay Settings", "Settings for display of overlays in the 3D viewport");

  prop = RNA_def_property(srna, "show_overlays", PROP_BOOLEAN, PROP_NONE);
  RNA_def_property_boolean_negative_sdna(prop, NULL, "flag2", V3D_HIDE_OVERLAYS);
  RNA_def_property_ui_text(prop, "Show Overlays", "Display overlays like gizmos and outlines");
  RNA_def_property_update(prop, NC_SPACE | ND_SPACE_VIEW3D, "rna_GPencil_update");

  prop = RNA_def_property(srna, "show_ortho_grid", PROP_BOOLEAN, PROP_NONE);
  RNA_def_property_boolean_sdna(prop, NULL, "gridflag", V3D_SHOW_ORTHO_GRID);
  RNA_def_property_ui_text(prop, "Display Grid", "Show grid in orthographic side view");
  RNA_def_property_update(prop, NC_SPACE | ND_SPACE_VIEW3D, NULL);

  prop = RNA_def_property(srna, "show_floor", PROP_BOOLEAN, PROP_NONE);
  RNA_def_property_boolean_sdna(prop, NULL, "gridflag", V3D_SHOW_FLOOR);
  RNA_def_property_ui_text(prop, "Display Grid Floor", "Show the ground plane grid");
  RNA_def_property_update(prop, NC_SPACE | ND_SPACE_VIEW3D, NULL);

  prop = RNA_def_property(srna, "show_axis_x", PROP_BOOLEAN, PROP_NONE);
  RNA_def_property_boolean_sdna(prop, NULL, "gridflag", V3D_SHOW_X);
  RNA_def_property_ui_text(prop, "Display X Axis", "Show the X axis line");
  RNA_def_property_update(prop, NC_SPACE | ND_SPACE_VIEW3D, NULL);

  prop = RNA_def_property(srna, "show_axis_y", PROP_BOOLEAN, PROP_NONE);
  RNA_def_property_boolean_sdna(prop, NULL, "gridflag", V3D_SHOW_Y);
  RNA_def_property_ui_text(prop, "Display Y Axis", "Show the Y axis line");
  RNA_def_property_update(prop, NC_SPACE | ND_SPACE_VIEW3D, NULL);

  prop = RNA_def_property(srna, "show_axis_z", PROP_BOOLEAN, PROP_NONE);
  RNA_def_property_boolean_sdna(prop, NULL, "gridflag", V3D_SHOW_Z);
  RNA_def_property_ui_text(prop, "Display Z Axis", "Show the Z axis line");
  RNA_def_property_update(prop, NC_SPACE | ND_SPACE_VIEW3D, NULL);

  prop = RNA_def_property(srna, "grid_scale", PROP_FLOAT, PROP_NONE);
  RNA_def_property_float_sdna(prop, NULL, "grid");
  RNA_def_property_ui_text(
      prop, "Grid Scale", "Multiplier for the distance between 3D View grid lines");
  RNA_def_property_range(prop, 0.0f, FLT_MAX);
  RNA_def_property_ui_range(prop, 0.001f, 1000.0f, 0.1f, 3);
  RNA_def_property_update(prop, NC_SPACE | ND_SPACE_VIEW3D, NULL);

  prop = RNA_def_property(srna, "grid_lines", PROP_INT, PROP_NONE);
  RNA_def_property_int_sdna(prop, NULL, "gridlines");
  RNA_def_property_ui_text(
      prop, "Grid Lines", "Number of grid lines to display in perspective view");
  RNA_def_property_range(prop, 0, 1024);
  RNA_def_property_update(prop, NC_SPACE | ND_SPACE_VIEW3D, NULL);

  prop = RNA_def_property(srna, "grid_subdivisions", PROP_INT, PROP_NONE);
  RNA_def_property_int_sdna(prop, NULL, "gridsubdiv");
  RNA_def_property_ui_text(prop, "Grid Subdivisions", "Number of subdivisions between grid lines");
  RNA_def_property_range(prop, 1, 1024);
  RNA_def_property_update(prop, NC_SPACE | ND_SPACE_VIEW3D, NULL);

  prop = RNA_def_property(srna, "grid_scale_unit", PROP_FLOAT, PROP_NONE);
  RNA_def_property_clear_flag(prop, PROP_EDITABLE);
  RNA_def_property_float_funcs(prop, "rna_View3DOverlay_GridScaleUnit_get", NULL, NULL);
  RNA_def_property_ui_text(
      prop, "Grid Scale Unit", "Grid cell size scaled by scene unit system settings");

  prop = RNA_def_property(srna, "show_outline_selected", PROP_BOOLEAN, PROP_NONE);
  RNA_def_property_boolean_sdna(prop, NULL, "flag", V3D_SELECT_OUTLINE);
  RNA_def_property_ui_text(
      prop, "Outline Selected", "Show an outline highlight around selected objects");
  RNA_def_property_update(prop, NC_SPACE | ND_SPACE_VIEW3D, NULL);

  prop = RNA_def_property(srna, "show_object_origins", PROP_BOOLEAN, PROP_NONE);
  RNA_def_property_boolean_negative_sdna(
      prop, NULL, "overlay.flag", V3D_OVERLAY_HIDE_OBJECT_ORIGINS);
  RNA_def_property_ui_text(prop, "Object Origins", "Show object center dots");
  RNA_def_property_update(prop, NC_SPACE | ND_SPACE_VIEW3D, NULL);

  prop = RNA_def_property(srna, "show_object_origins_all", PROP_BOOLEAN, PROP_NONE);
  RNA_def_property_boolean_sdna(prop, NULL, "flag", V3D_DRAW_CENTERS);
  RNA_def_property_ui_text(
      prop,
      "All Object Origins",
      "Show the object origin center dot for all (selected and unselected) objects");
  RNA_def_property_update(prop, NC_SPACE | ND_SPACE_VIEW3D, NULL);

  prop = RNA_def_property(srna, "show_relationship_lines", PROP_BOOLEAN, PROP_NONE);
  RNA_def_property_boolean_negative_sdna(prop, NULL, "flag", V3D_HIDE_HELPLINES);
  RNA_def_property_ui_text(prop,
                           "Relationship Lines",
                           "Show dashed lines indicating parent or constraint relationships");
  RNA_def_property_update(prop, NC_SPACE | ND_SPACE_VIEW3D, NULL);

  prop = RNA_def_property(srna, "show_cursor", PROP_BOOLEAN, PROP_NONE);
  RNA_def_property_boolean_negative_sdna(prop, NULL, "overlay.flag", V3D_OVERLAY_HIDE_CURSOR);
  RNA_def_property_ui_text(prop, "Show 3D Cursor", "Display 3D Cursor Overlay");
  RNA_def_property_update(prop, NC_SPACE | ND_SPACE_VIEW3D, NULL);

  prop = RNA_def_property(srna, "show_text", PROP_BOOLEAN, PROP_NONE);
  RNA_def_property_boolean_negative_sdna(prop, NULL, "overlay.flag", V3D_OVERLAY_HIDE_TEXT);
  RNA_def_property_ui_text(prop, "Show Text", "Display overlay text");
  RNA_def_property_update(prop, NC_SPACE | ND_SPACE_VIEW3D, NULL);

  prop = RNA_def_property(srna, "show_stats", PROP_BOOLEAN, PROP_NONE);
  RNA_def_property_boolean_sdna(prop, NULL, "overlay.flag", V3D_OVERLAY_STATS);
  RNA_def_property_ui_text(prop, "Show Statistics", "Display scene statistics overlay text");
  RNA_def_property_update(prop, NC_SPACE | ND_SPACE_VIEW3D, NULL);

  prop = RNA_def_property(srna, "show_extras", PROP_BOOLEAN, PROP_NONE);
  RNA_def_property_boolean_negative_sdna(
      prop, NULL, "overlay.flag", V3D_OVERLAY_HIDE_OBJECT_XTRAS);
  RNA_def_property_ui_text(
      prop, "Extras", "Object details, including empty wire, cameras and other visual guides");
  RNA_def_property_update(prop, NC_SPACE | ND_SPACE_VIEW3D, NULL);

  prop = RNA_def_property(srna, "show_bones", PROP_BOOLEAN, PROP_NONE);
  RNA_def_property_boolean_negative_sdna(prop, NULL, "overlay.flag", V3D_OVERLAY_HIDE_BONES);
  RNA_def_property_ui_text(
      prop, "Show Bones", "Display bones (disable to show motion paths only)");
  RNA_def_property_update(prop, NC_SPACE | ND_SPACE_VIEW3D, NULL);

  prop = RNA_def_property(srna, "show_face_orientation", PROP_BOOLEAN, PROP_NONE);
  RNA_def_property_boolean_sdna(prop, NULL, "overlay.flag", V3D_OVERLAY_FACE_ORIENTATION);
  RNA_def_property_clear_flag(prop, PROP_ANIMATABLE);
  RNA_def_property_ui_text(prop, "Face Orientation", "Show the Face Orientation Overlay");
  RNA_def_property_update(prop, NC_SPACE | ND_SPACE_VIEW3D, NULL);

  prop = RNA_def_property(srna, "show_xray_bone", PROP_BOOLEAN, PROP_NONE);
  RNA_def_property_boolean_sdna(prop, NULL, "overlay.flag", V3D_OVERLAY_BONE_SELECT);
  RNA_def_property_clear_flag(prop, PROP_ANIMATABLE);
  RNA_def_property_ui_text(prop, "Show Bone X-Ray", "Show the bone selection overlay");
  RNA_def_property_update(prop, NC_SPACE | ND_SPACE_VIEW3D, "rna_GPencil_update");

  prop = RNA_def_property(srna, "xray_alpha_bone", PROP_FLOAT, PROP_FACTOR);
  RNA_def_property_float_sdna(prop, NULL, "overlay.xray_alpha_bone");
  RNA_def_property_ui_text(prop, "Opacity", "Opacity to use for bone selection");
  RNA_def_property_range(prop, 0.0f, 1.0f);
  RNA_def_property_clear_flag(prop, PROP_ANIMATABLE);
  RNA_def_property_update(prop, NC_SPACE | ND_SPACE_VIEW3D, "rna_GPencil_update");

  prop = RNA_def_property(srna, "show_motion_paths", PROP_BOOLEAN, PROP_NONE);
  RNA_def_property_boolean_negative_sdna(
      prop, NULL, "overlay.flag", V3D_OVERLAY_HIDE_MOTION_PATHS);
  RNA_def_property_clear_flag(prop, PROP_ANIMATABLE);
  RNA_def_property_ui_text(prop, "Motion Paths", "Show the Motion Paths Overlay");
  RNA_def_property_update(prop, NC_SPACE | ND_SPACE_VIEW3D, NULL);

  prop = RNA_def_property(srna, "show_onion_skins", PROP_BOOLEAN, PROP_NONE);
  RNA_def_property_boolean_sdna(prop, NULL, "overlay.flag", V3D_OVERLAY_ONION_SKINS);
  RNA_def_property_clear_flag(prop, PROP_ANIMATABLE);
  RNA_def_property_ui_text(prop, "Onion Skins", "Show the Onion Skinning Overlay");
  RNA_def_property_update(prop, NC_SPACE | ND_SPACE_VIEW3D, NULL);

  prop = RNA_def_property(srna, "show_look_dev", PROP_BOOLEAN, PROP_NONE);
  RNA_def_property_boolean_sdna(prop, NULL, "overlay.flag", V3D_OVERLAY_LOOK_DEV);
  RNA_def_property_clear_flag(prop, PROP_ANIMATABLE);
  RNA_def_property_ui_text(prop, "HDRI Preview", "Show HDRI preview spheres");
  RNA_def_property_update(prop, NC_SPACE | ND_SPACE_VIEW3D, NULL);

  prop = RNA_def_property(srna, "show_wireframes", PROP_BOOLEAN, PROP_NONE);
  RNA_def_property_boolean_sdna(prop, NULL, "overlay.flag", V3D_OVERLAY_WIREFRAMES);
  RNA_def_property_clear_flag(prop, PROP_ANIMATABLE);
  RNA_def_property_ui_text(prop, "Wireframe", "Show face edges wires");
  RNA_def_property_update(prop, NC_SPACE | ND_SPACE_VIEW3D, NULL);

  prop = RNA_def_property(srna, "wireframe_threshold", PROP_FLOAT, PROP_FACTOR);
  RNA_def_property_float_sdna(prop, NULL, "overlay.wireframe_threshold");
  RNA_def_property_ui_text(prop,
                           "Wireframe Threshold",
                           "Adjust the angle threshold for displaying edges "
                           "(1.0 for all)");
  RNA_def_property_range(prop, 0.0f, 1.0f);
  RNA_def_property_clear_flag(prop, PROP_ANIMATABLE);
  RNA_def_property_update(prop, NC_SPACE | ND_SPACE_VIEW3D, NULL);

  prop = RNA_def_property(srna, "show_paint_wire", PROP_BOOLEAN, PROP_NONE);
  RNA_def_property_boolean_sdna(prop, NULL, "overlay.paint_flag", V3D_OVERLAY_PAINT_WIRE);
  RNA_def_property_ui_text(prop, "Show Wire", "Use wireframe display in painting modes");
  RNA_def_property_update(prop, NC_SPACE | ND_SPACE_VIEW3D, NULL);

  prop = RNA_def_property(srna, "show_wpaint_contours", PROP_BOOLEAN, PROP_NONE);
  RNA_def_property_boolean_sdna(prop, NULL, "overlay.wpaint_flag", V3D_OVERLAY_WPAINT_CONTOURS);
  RNA_def_property_ui_text(
      prop,
      "Show Weight Contours",
      "Show contour lines formed by points with the same interpolated weight");
  RNA_def_property_update(prop, NC_SPACE | ND_SPACE_VIEW3D, NULL);

  prop = RNA_def_property(srna, "show_weight", PROP_BOOLEAN, PROP_NONE);
  RNA_def_property_boolean_sdna(prop, NULL, "overlay.edit_flag", V3D_OVERLAY_EDIT_WEIGHT);
  RNA_def_property_ui_text(prop, "Show Weights", "Display weights in editmode");
  RNA_def_property_update(prop, NC_SPACE | ND_SPACE_VIEW3D, NULL);

  prop = RNA_def_property(srna, "show_occlude_wire", PROP_BOOLEAN, PROP_NONE);
  RNA_def_property_boolean_sdna(prop, NULL, "overlay.edit_flag", V3D_OVERLAY_EDIT_OCCLUDE_WIRE);
  RNA_def_property_ui_text(prop, "Hidden Wire", "Use hidden wireframe display");
  RNA_def_property_update(prop, NC_SPACE | ND_SPACE_VIEW3D, NULL);

  prop = RNA_def_property(srna, "show_face_normals", PROP_BOOLEAN, PROP_NONE);
  RNA_def_property_boolean_sdna(prop, NULL, "overlay.edit_flag", V3D_OVERLAY_EDIT_FACE_NORMALS);
  RNA_def_property_ui_text(prop, "Display Normals", "Display face normals as lines");
  RNA_def_property_update(prop, NC_SPACE | ND_SPACE_VIEW3D, NULL);

  prop = RNA_def_property(srna, "show_vertex_normals", PROP_BOOLEAN, PROP_NONE);
  RNA_def_property_boolean_sdna(prop, NULL, "overlay.edit_flag", V3D_OVERLAY_EDIT_VERT_NORMALS);
  RNA_def_property_ui_text(prop, "Display Vertex Normals", "Display vertex normals as lines");
  RNA_def_property_update(prop, NC_SPACE | ND_SPACE_VIEW3D, NULL);

  prop = RNA_def_property(srna, "show_split_normals", PROP_BOOLEAN, PROP_NONE);
  RNA_def_property_boolean_sdna(prop, NULL, "overlay.edit_flag", V3D_OVERLAY_EDIT_LOOP_NORMALS);
  RNA_def_property_ui_text(
      prop, "Display Split Normals", "Display vertex-per-face normals as lines");
  RNA_def_property_update(prop, NC_SPACE | ND_SPACE_VIEW3D, NULL);

  prop = RNA_def_property(srna, "show_edges", PROP_BOOLEAN, PROP_NONE);
  RNA_def_property_boolean_sdna(prop, NULL, "overlay.edit_flag", V3D_OVERLAY_EDIT_EDGES);
  RNA_def_property_ui_text(prop, "Draw Edges", "Highlight selected edges");
  RNA_def_property_update(prop, NC_SPACE | ND_SPACE_VIEW3D, NULL);

  prop = RNA_def_property(srna, "show_faces", PROP_BOOLEAN, PROP_NONE);
  RNA_def_property_boolean_sdna(prop, NULL, "overlay.edit_flag", V3D_OVERLAY_EDIT_FACES);
  RNA_def_property_ui_text(prop, "Draw Faces", "Highlight selected faces");
  RNA_def_property_update(prop, NC_SPACE | ND_SPACE_VIEW3D, NULL);

  prop = RNA_def_property(srna, "show_face_center", PROP_BOOLEAN, PROP_NONE);
  RNA_def_property_boolean_sdna(prop, NULL, "overlay.edit_flag", V3D_OVERLAY_EDIT_FACE_DOT);
  RNA_def_property_ui_text(prop, "Draw Face Center", "Display face center");
  RNA_def_property_update(prop, NC_SPACE | ND_SPACE_VIEW3D, NULL);

  prop = RNA_def_property(srna, "show_edge_crease", PROP_BOOLEAN, PROP_NONE);
  RNA_def_property_boolean_sdna(prop, NULL, "overlay.edit_flag", V3D_OVERLAY_EDIT_CREASES);
  RNA_def_property_ui_text(
      prop, "Draw Creases", "Display creases created for Subdivision Surface modifier");
  RNA_def_property_update(prop, NC_SPACE | ND_SPACE_VIEW3D, NULL);

  prop = RNA_def_property(srna, "show_edge_bevel_weight", PROP_BOOLEAN, PROP_NONE);
  RNA_def_property_boolean_sdna(prop, NULL, "overlay.edit_flag", V3D_OVERLAY_EDIT_BWEIGHTS);
  RNA_def_property_ui_text(
      prop, "Draw Bevel Weights", "Display weights created for the Bevel modifier");
  RNA_def_property_update(prop, NC_SPACE | ND_SPACE_VIEW3D, NULL);

  prop = RNA_def_property(srna, "show_edge_seams", PROP_BOOLEAN, PROP_NONE);
  RNA_def_property_boolean_sdna(prop, NULL, "overlay.edit_flag", V3D_OVERLAY_EDIT_SEAMS);
  RNA_def_property_ui_text(prop, "Draw Seams", "Display UV unwrapping seams");
  RNA_def_property_update(prop, NC_SPACE | ND_SPACE_VIEW3D, NULL);

  prop = RNA_def_property(srna, "show_edge_sharp", PROP_BOOLEAN, PROP_NONE);
  RNA_def_property_boolean_sdna(prop, NULL, "overlay.edit_flag", V3D_OVERLAY_EDIT_SHARP);
  RNA_def_property_ui_text(
      prop, "Draw Sharp", "Display sharp edges, used with the Edge Split modifier");
  RNA_def_property_update(prop, NC_SPACE | ND_SPACE_VIEW3D, NULL);

  prop = RNA_def_property(srna, "show_freestyle_edge_marks", PROP_BOOLEAN, PROP_NONE);
  RNA_def_property_boolean_sdna(prop, NULL, "overlay.edit_flag", V3D_OVERLAY_EDIT_FREESTYLE_EDGE);
  RNA_def_property_ui_text(prop,
                           "Draw Freestyle Edge Marks",
                           "Display Freestyle edge marks, used with the Freestyle renderer");
  RNA_def_property_update(prop, NC_SPACE | ND_SPACE_VIEW3D, NULL);

  prop = RNA_def_property(srna, "show_freestyle_face_marks", PROP_BOOLEAN, PROP_NONE);
  RNA_def_property_boolean_sdna(prop, NULL, "overlay.edit_flag", V3D_OVERLAY_EDIT_FREESTYLE_FACE);
  RNA_def_property_ui_text(prop,
                           "Draw Freestyle Face Marks",
                           "Display Freestyle face marks, used with the Freestyle renderer");
  RNA_def_property_update(prop, NC_SPACE | ND_SPACE_VIEW3D, NULL);

  prop = RNA_def_property(srna, "show_statvis", PROP_BOOLEAN, PROP_NONE);
  RNA_def_property_boolean_sdna(prop, NULL, "overlay.edit_flag", V3D_OVERLAY_EDIT_STATVIS);
  RNA_def_property_ui_text(prop, "Stat Vis", "Display statistical information about the mesh");
  RNA_def_property_update(prop, NC_SPACE | ND_SPACE_VIEW3D, NULL);

  prop = RNA_def_property(srna, "show_extra_edge_length", PROP_BOOLEAN, PROP_NONE);
  RNA_def_property_boolean_sdna(prop, NULL, "overlay.edit_flag", V3D_OVERLAY_EDIT_EDGE_LEN);
  RNA_def_property_ui_text(
      prop,
      "Edge Length",
      "Display selected edge lengths, using global values when set in the transform panel");
  RNA_def_property_update(prop, NC_SPACE | ND_SPACE_VIEW3D, NULL);

  prop = RNA_def_property(srna, "show_extra_edge_angle", PROP_BOOLEAN, PROP_NONE);
  RNA_def_property_boolean_sdna(prop, NULL, "overlay.edit_flag", V3D_OVERLAY_EDIT_EDGE_ANG);
  RNA_def_property_ui_text(
      prop,
      "Edge Angle",
      "Display selected edge angle, using global values when set in the transform panel");
  RNA_def_property_update(prop, NC_SPACE | ND_SPACE_VIEW3D, NULL);

  prop = RNA_def_property(srna, "show_extra_face_angle", PROP_BOOLEAN, PROP_NONE);
  RNA_def_property_boolean_sdna(prop, NULL, "overlay.edit_flag", V3D_OVERLAY_EDIT_FACE_ANG);
  RNA_def_property_ui_text(prop,
                           "Face Angles",
                           "Display the angles in the selected edges, "
                           "using global values when set in the transform panel");
  RNA_def_property_update(prop, NC_SPACE | ND_SPACE_VIEW3D, NULL);

  prop = RNA_def_property(srna, "show_extra_face_area", PROP_BOOLEAN, PROP_NONE);
  RNA_def_property_boolean_sdna(prop, NULL, "overlay.edit_flag", V3D_OVERLAY_EDIT_FACE_AREA);
  RNA_def_property_ui_text(prop,
                           "Face Area",
                           "Display the area of selected faces, "
                           "using global values when set in the transform panel");
  RNA_def_property_update(prop, NC_SPACE | ND_SPACE_VIEW3D, NULL);

  prop = RNA_def_property(srna, "show_extra_indices", PROP_BOOLEAN, PROP_NONE);
  RNA_def_property_boolean_sdna(prop, NULL, "overlay.edit_flag", V3D_OVERLAY_EDIT_INDICES);
  RNA_def_property_ui_text(
      prop, "Indices", "Display the index numbers of selected vertices, edges, and faces");
  RNA_def_property_update(prop, NC_SPACE | ND_SPACE_VIEW3D, NULL);

  prop = RNA_def_property(srna, "show_curve_handles", PROP_BOOLEAN, PROP_NONE);
  RNA_def_property_boolean_sdna(prop, NULL, "overlay.edit_flag", V3D_OVERLAY_EDIT_CU_HANDLES);
  RNA_def_property_ui_text(prop, "Draw Handles", "Display Bezier handles in editmode");
  RNA_def_property_update(prop, NC_SPACE | ND_SPACE_VIEW3D, NULL);

  prop = RNA_def_property(srna, "show_curve_normals", PROP_BOOLEAN, PROP_NONE);
  RNA_def_property_boolean_sdna(prop, NULL, "overlay.edit_flag", V3D_OVERLAY_EDIT_CU_NORMALS);
  RNA_def_property_ui_text(prop, "Draw Normals", "Display 3D curve normals in editmode");
  RNA_def_property_update(prop, NC_SPACE | ND_SPACE_VIEW3D, NULL);

  prop = RNA_def_property(srna, "normals_length", PROP_FLOAT, PROP_FACTOR);
  RNA_def_property_float_sdna(prop, NULL, "overlay.normals_length");
  RNA_def_property_ui_text(prop, "Normal Size", "Display size for normals in the 3D view");
  RNA_def_property_range(prop, 0.00001, 100000.0);
  RNA_def_property_ui_range(prop, 0.01, 2.0, 1, 2);
  RNA_def_property_float_default(prop, 0.02);
  RNA_def_property_update(prop, NC_SPACE | ND_SPACE_VIEW3D, NULL);

  prop = RNA_def_property(srna, "backwire_opacity", PROP_FLOAT, PROP_FACTOR);
  RNA_def_property_float_sdna(prop, NULL, "overlay.backwire_opacity");
  RNA_def_property_ui_text(prop, "Backwire Opacity", "Opacity when rendering transparent wires");
  RNA_def_property_range(prop, 0.0f, 1.0f);
  RNA_def_property_update(prop, NC_SPACE | ND_SPACE_VIEW3D, NULL);

  prop = RNA_def_property(srna, "texture_paint_mode_opacity", PROP_FLOAT, PROP_FACTOR);
  RNA_def_property_float_sdna(prop, NULL, "overlay.texture_paint_mode_opacity");
  RNA_def_property_ui_text(
      prop, "Stencil Opacity", "Opacity of the texture paint mode stencil mask overlay");
  RNA_def_property_range(prop, 0.0f, 1.0f);
  RNA_def_property_update(prop, NC_SPACE | ND_SPACE_VIEW3D, NULL);

  prop = RNA_def_property(srna, "vertex_paint_mode_opacity", PROP_FLOAT, PROP_FACTOR);
  RNA_def_property_float_sdna(prop, NULL, "overlay.vertex_paint_mode_opacity");
  RNA_def_property_ui_text(
      prop, "Stencil Opacity", "Opacity of the texture paint mode stencil mask overlay");
  RNA_def_property_range(prop, 0.0f, 1.0f);
  RNA_def_property_update(prop, NC_SPACE | ND_SPACE_VIEW3D, NULL);

  prop = RNA_def_property(srna, "weight_paint_mode_opacity", PROP_FLOAT, PROP_FACTOR);
  RNA_def_property_float_sdna(prop, NULL, "overlay.weight_paint_mode_opacity");
  RNA_def_property_ui_text(
      prop, "Weight Paint Opacity", "Opacity of the weight paint mode overlay");
  RNA_def_property_range(prop, 0.0f, 1.0f);
  RNA_def_property_update(prop, NC_SPACE | ND_SPACE_VIEW3D, NULL);

  prop = RNA_def_property(srna, "sculpt_mode_mask_opacity", PROP_FLOAT, PROP_FACTOR);
  RNA_def_property_float_sdna(prop, NULL, "overlay.sculpt_mode_mask_opacity");
  RNA_def_property_ui_text(prop, "Sculpt Mask Opacity", "");
  RNA_def_property_range(prop, 0.0f, 1.0f);
  RNA_def_property_update(prop, NC_SPACE | ND_SPACE_VIEW3D, NULL);

  prop = RNA_def_property(srna, "sculpt_mode_face_sets_opacity", PROP_FLOAT, PROP_FACTOR);
  RNA_def_property_float_sdna(prop, NULL, "overlay.sculpt_mode_face_sets_opacity");
  RNA_def_property_ui_text(prop, "Sculpt Face Sets Opacity", "");
  RNA_def_property_range(prop, 0.0f, 1.0f);
  RNA_def_property_update(prop, NC_SPACE | ND_SPACE_VIEW3D, NULL);

  /* grease pencil paper settings */
  prop = RNA_def_property(srna, "show_annotation", PROP_BOOLEAN, PROP_NONE);
  RNA_def_property_boolean_sdna(prop, NULL, "flag2", V3D_SHOW_ANNOTATION);
  RNA_def_property_ui_text(prop, "Show Annotation", "Show annotations for this view");
  RNA_def_property_update(prop, NC_SPACE | ND_SPACE_VIEW3D, NULL);

  prop = RNA_def_property(srna, "use_gpencil_fade_objects", PROP_BOOLEAN, PROP_NONE);
  RNA_def_property_boolean_sdna(prop, NULL, "gp_flag", V3D_GP_FADE_OBJECTS);
  RNA_def_property_ui_text(
      prop,
      "Fade Objects",
      "Fade all viewport objects with a full color layer to improve visibility");
  RNA_def_property_update(prop, NC_SPACE | ND_SPACE_VIEW3D, NULL);

  prop = RNA_def_property(srna, "use_gpencil_grid", PROP_BOOLEAN, PROP_NONE);
  RNA_def_property_boolean_sdna(prop, NULL, "gp_flag", V3D_GP_SHOW_GRID);
  RNA_def_property_ui_text(prop, "Use Grid", "Display a grid over grease pencil paper");
  RNA_def_property_update(prop, NC_SPACE | ND_SPACE_VIEW3D, NULL);

  prop = RNA_def_property(srna, "use_gpencil_fade_layers", PROP_BOOLEAN, PROP_NONE);
  RNA_def_property_boolean_sdna(prop, NULL, "gp_flag", V3D_GP_FADE_NOACTIVE_LAYERS);
  RNA_def_property_ui_text(
      prop, "Fade Layers", "Toggle fading of Grease Pencil layers except the active one");
  RNA_def_property_update(prop, NC_SPACE | ND_SPACE_VIEW3D, "rna_GPencil_update");

  prop = RNA_def_property(srna, "use_gpencil_fade_gp_objects", PROP_BOOLEAN, PROP_NONE);
  RNA_def_property_boolean_sdna(prop, NULL, "gp_flag", V3D_GP_FADE_NOACTIVE_GPENCIL);
  RNA_def_property_ui_text(
      prop, "Fade Grease Pencil Objects", "Fade Grease Pencil Objects, except the active one");
  RNA_def_property_update(prop, NC_SPACE | ND_SPACE_VIEW3D, "rna_GPencil_update");

  prop = RNA_def_property(srna, "use_gpencil_show_directions", PROP_BOOLEAN, PROP_NONE);
  RNA_def_property_boolean_sdna(prop, NULL, "gp_flag", V3D_GP_SHOW_STROKE_DIRECTION);
  RNA_def_property_ui_text(prop,
                           "Stroke Direction",
                           "Show stroke drawing direction with a bigger green dot (start) "
                           "and smaller red dot (end) points");
  RNA_def_property_update(prop, NC_SPACE | ND_SPACE_VIEW3D, "rna_GPencil_update");

  prop = RNA_def_property(srna, "use_gpencil_show_material_name", PROP_BOOLEAN, PROP_NONE);
  RNA_def_property_boolean_sdna(prop, NULL, "gp_flag", V3D_GP_SHOW_MATERIAL_NAME);
  RNA_def_property_ui_text(
      prop, "Stroke Material Name", "Show material name assigned to each stroke");
  RNA_def_property_update(prop, NC_SPACE | ND_SPACE_VIEW3D, "rna_GPencil_update");

  prop = RNA_def_property(srna, "gpencil_grid_opacity", PROP_FLOAT, PROP_NONE);
  RNA_def_property_float_sdna(prop, NULL, "overlay.gpencil_grid_opacity");
  RNA_def_property_range(prop, 0.1f, 1.0f);
  RNA_def_property_ui_text(prop, "Opacity", "Canvas grid opacity");
  RNA_def_property_update(prop, NC_SPACE | ND_SPACE_VIEW3D, NULL);

  /* Paper opacity factor */
  prop = RNA_def_property(srna, "gpencil_fade_objects", PROP_FLOAT, PROP_NONE);
  RNA_def_property_float_sdna(prop, NULL, "overlay.gpencil_paper_opacity");
  RNA_def_property_range(prop, 0.0f, 1.0f);
  RNA_def_property_ui_text(prop, "Opacity", "Fade factor");
  RNA_def_property_update(prop, NC_SPACE | ND_SPACE_VIEW3D, NULL);

  /* Paper opacity factor */
  prop = RNA_def_property(srna, "gpencil_fade_layer", PROP_FLOAT, PROP_NONE);
  RNA_def_property_float_sdna(prop, NULL, "overlay.gpencil_fade_layer");
  RNA_def_property_range(prop, 0.0f, 1.0f);
  RNA_def_property_float_default(prop, 0.5f);
  RNA_def_property_ui_text(
      prop, "Opacity", "Fade layer opacity for Grease Pencil layers except the active one");
  RNA_def_property_update(prop, NC_SPACE | ND_SPACE_VIEW3D, "rna_GPencil_update");

  /* show edit lines */
  prop = RNA_def_property(srna, "use_gpencil_edit_lines", PROP_BOOLEAN, PROP_NONE);
  RNA_def_property_boolean_sdna(prop, NULL, "gp_flag", V3D_GP_SHOW_EDIT_LINES);
  RNA_def_property_ui_text(prop, "Show Edit Lines", "Show Edit Lines when editing strokes");
  RNA_def_property_update(prop, NC_SPACE | ND_SPACE_VIEW3D, "rna_GPencil_update");

  prop = RNA_def_property(srna, "use_gpencil_multiedit_line_only", PROP_BOOLEAN, PROP_NONE);
  RNA_def_property_boolean_sdna(prop, NULL, "gp_flag", V3D_GP_SHOW_MULTIEDIT_LINES);
  RNA_def_property_ui_text(prop, "Lines Only", "Show Edit Lines only in multiframe");
  RNA_def_property_update(prop, NC_SPACE | ND_SPACE_VIEW3D, "rna_GPencil_update");

  /* main grease pencil onion switch */
  prop = RNA_def_property(srna, "use_gpencil_onion_skin", PROP_BOOLEAN, PROP_NONE);
  RNA_def_property_boolean_sdna(prop, NULL, "gp_flag", V3D_GP_SHOW_ONION_SKIN);
  RNA_def_property_ui_text(
      prop, "Onion Skins", "Show ghosts of the keyframes before and after the current frame");
  RNA_def_property_update(prop, NC_SPACE | ND_SPACE_VIEW3D, "rna_GPencil_update");

  /* vertex opacity */
  prop = RNA_def_property(srna, "vertex_opacity", PROP_FLOAT, PROP_FACTOR);
  RNA_def_property_float_sdna(prop, NULL, "vertex_opacity");
  RNA_def_property_range(prop, 0.0f, 1.0f);
  RNA_def_property_ui_text(prop, "Vertex Opacity", "Opacity for edit vertices");
  RNA_def_parameter_clear_flags(prop, PROP_ANIMATABLE, 0);
  RNA_def_property_update(prop, NC_SCENE | ND_TOOLSETTINGS, "rna_GPencil_update");

  /* Vertex Paint opacity factor */
  prop = RNA_def_property(srna, "gpencil_vertex_paint_opacity", PROP_FLOAT, PROP_FACTOR);
  RNA_def_property_float_sdna(prop, NULL, "overlay.gpencil_vertex_paint_opacity");
  RNA_def_property_range(prop, 0.0f, 1.0f);
  RNA_def_property_float_default(prop, 1.0f);
  RNA_def_property_ui_text(prop, "Opacity", "Vertex Paint mix factor");
  RNA_def_property_update(prop, NC_SPACE | ND_SPACE_VIEW3D, "rna_GPencil_update");
}

static void rna_def_space_view3d(BlenderRNA *brna)
{
  StructRNA *srna;
  PropertyRNA *prop;

  static const EnumPropertyItem rv3d_persp_items[] = {
      {RV3D_PERSP, "PERSP", 0, "Perspective", ""},
      {RV3D_ORTHO, "ORTHO", 0, "Orthographic", ""},
      {RV3D_CAMOB, "CAMERA", 0, "Camera", ""},
      {0, NULL, 0, NULL, NULL},
  };

  static const EnumPropertyItem bundle_drawtype_items[] = {
      {OB_PLAINAXES, "PLAIN_AXES", 0, "Plain Axes", ""},
      {OB_ARROWS, "ARROWS", 0, "Arrows", ""},
      {OB_SINGLE_ARROW, "SINGLE_ARROW", 0, "Single Arrow", ""},
      {OB_CIRCLE, "CIRCLE", 0, "Circle", ""},
      {OB_CUBE, "CUBE", 0, "Cube", ""},
      {OB_EMPTY_SPHERE, "SPHERE", 0, "Sphere", ""},
      {OB_EMPTY_CONE, "CONE", 0, "Cone", ""},
      {0, NULL, 0, NULL, NULL},
  };

  srna = RNA_def_struct(brna, "SpaceView3D", "Space");
  RNA_def_struct_sdna(srna, "View3D");
  RNA_def_struct_ui_text(srna, "3D View Space", "3D View space data");

  rna_def_space_generic_show_region_toggles(srna,
                                            ((1 << RGN_TYPE_TOOL_HEADER) | (1 << RGN_TYPE_TOOLS) |
                                             (1 << RGN_TYPE_UI) | (1 << RGN_TYPE_HUD)));

  prop = RNA_def_property(srna, "camera", PROP_POINTER, PROP_NONE);
  RNA_def_property_flag(prop, PROP_EDITABLE);
  RNA_def_property_pointer_sdna(prop, NULL, "camera");
  RNA_def_property_ui_text(
      prop,
      "Camera",
      "Active camera used in this view (when unlocked from the scene's active camera)");
  RNA_def_property_update(prop, NC_SPACE | ND_SPACE_VIEW3D, "rna_SpaceView3D_camera_update");

  /* render border */
  prop = RNA_def_property(srna, "use_render_border", PROP_BOOLEAN, PROP_NONE);
  RNA_def_property_boolean_sdna(prop, NULL, "flag2", V3D_RENDER_BORDER);
  RNA_def_property_clear_flag(prop, PROP_ANIMATABLE);
  RNA_def_property_ui_text(prop,
                           "Render Region",
                           "Use a region within the frame size for rendered viewport"
                           "(when not viewing through the camera)");
  RNA_def_property_update(prop, NC_SPACE | ND_SPACE_VIEW3D, NULL);

  prop = RNA_def_property(srna, "render_border_min_x", PROP_FLOAT, PROP_NONE);
  RNA_def_property_float_sdna(prop, NULL, "render_border.xmin");
  RNA_def_property_range(prop, 0.0f, 1.0f);
  RNA_def_property_ui_text(prop, "Region Minimum X", "Minimum X value for the render region");
  RNA_def_property_update(prop, NC_SPACE | ND_SPACE_VIEW3D, NULL);

  prop = RNA_def_property(srna, "render_border_min_y", PROP_FLOAT, PROP_NONE);
  RNA_def_property_float_sdna(prop, NULL, "render_border.ymin");
  RNA_def_property_range(prop, 0.0f, 1.0f);
  RNA_def_property_ui_text(prop, "Region Minimum Y", "Minimum Y value for the render region");
  RNA_def_property_update(prop, NC_SPACE | ND_SPACE_VIEW3D, NULL);

  prop = RNA_def_property(srna, "render_border_max_x", PROP_FLOAT, PROP_NONE);
  RNA_def_property_float_sdna(prop, NULL, "render_border.xmax");
  RNA_def_property_range(prop, 0.0f, 1.0f);
  RNA_def_property_ui_text(prop, "Region Maximum X", "Maximum X value for the render region");
  RNA_def_property_update(prop, NC_SPACE | ND_SPACE_VIEW3D, NULL);

  prop = RNA_def_property(srna, "render_border_max_y", PROP_FLOAT, PROP_NONE);
  RNA_def_property_float_sdna(prop, NULL, "render_border.ymax");
  RNA_def_property_range(prop, 0.0f, 1.0f);
  RNA_def_property_ui_text(prop, "Region Maximum Y", "Maximum Y value for the render region");
  RNA_def_property_update(prop, NC_SPACE | ND_SPACE_VIEW3D, NULL);

  prop = RNA_def_property(srna, "lock_object", PROP_POINTER, PROP_NONE);
  RNA_def_property_flag(prop, PROP_EDITABLE);
  RNA_def_property_pointer_sdna(prop, NULL, "ob_center");
  RNA_def_property_ui_text(
      prop, "Lock to Object", "3D View center is locked to this object's position");
  RNA_def_property_update(prop, NC_SPACE | ND_SPACE_VIEW3D, NULL);

  prop = RNA_def_property(srna, "lock_bone", PROP_STRING, PROP_NONE);
  RNA_def_property_string_sdna(prop, NULL, "ob_center_bone");
  RNA_def_property_ui_text(
      prop, "Lock to Bone", "3D View center is locked to this bone's position");
  RNA_def_property_update(prop, NC_SPACE | ND_SPACE_VIEW3D, NULL);

  prop = RNA_def_property(srna, "lock_cursor", PROP_BOOLEAN, PROP_NONE);
  RNA_def_property_boolean_sdna(prop, NULL, "ob_center_cursor", 1);
  RNA_def_property_ui_text(
      prop, "Lock to Cursor", "3D View center is locked to the cursor's position");
  RNA_def_property_update(prop, NC_SPACE | ND_SPACE_VIEW3D, NULL);

  prop = RNA_def_property(srna, "local_view", PROP_POINTER, PROP_NONE);
  RNA_def_property_pointer_sdna(prop, NULL, "localvd");
  RNA_def_property_ui_text(
      prop,
      "Local View",
      "Display an isolated sub-set of objects, apart from the scene visibility");

  prop = RNA_def_property(srna, "lens", PROP_FLOAT, PROP_UNIT_CAMERA);
  RNA_def_property_float_sdna(prop, NULL, "lens");
  RNA_def_property_ui_text(prop, "Lens", "Viewport lens angle");
  RNA_def_property_range(prop, 1.0f, 250.0f);
  RNA_def_property_update(prop, NC_SPACE | ND_SPACE_VIEW3D, NULL);

  prop = RNA_def_property(srna, "clip_start", PROP_FLOAT, PROP_DISTANCE);
  RNA_def_property_range(prop, 1e-6f, FLT_MAX);
  RNA_def_property_ui_range(prop, 0.001f, FLT_MAX, 10, 3);
  RNA_def_property_ui_text(
      prop, "Clip Start", "3D View near clipping distance (perspective view only)");
  RNA_def_property_update(prop, NC_SPACE | ND_SPACE_VIEW3D, NULL);

  prop = RNA_def_property(srna, "clip_end", PROP_FLOAT, PROP_DISTANCE);
  RNA_def_property_range(prop, 1e-6f, FLT_MAX);
  RNA_def_property_ui_range(prop, 0.001f, FLT_MAX, 10, 3);
  RNA_def_property_ui_text(prop, "Clip End", "3D View far clipping distance");
  RNA_def_property_update(prop, NC_SPACE | ND_SPACE_VIEW3D, NULL);

  prop = RNA_def_property(srna, "lock_camera", PROP_BOOLEAN, PROP_NONE);
  RNA_def_property_boolean_sdna(prop, NULL, "flag2", V3D_LOCK_CAMERA);
  RNA_def_property_ui_text(
      prop, "Lock Camera to View", "Enable view navigation within the camera view");
  RNA_def_property_update(prop, NC_SPACE | ND_SPACE_VIEW3D, NULL);

  prop = RNA_def_property(srna, "show_gizmo", PROP_BOOLEAN, PROP_NONE);
  RNA_def_property_boolean_negative_sdna(prop, NULL, "gizmo_flag", V3D_GIZMO_HIDE);
  RNA_def_property_ui_text(prop, "Show Gizmo", "Show gizmos of all types");
  RNA_def_property_update(prop, NC_SPACE | ND_SPACE_VIEW3D, NULL);

  prop = RNA_def_property(srna, "show_gizmo_navigate", PROP_BOOLEAN, PROP_NONE);
  RNA_def_property_boolean_negative_sdna(prop, NULL, "gizmo_flag", V3D_GIZMO_HIDE_NAVIGATE);
  RNA_def_property_ui_text(prop, "Navigate Gizmo", "Viewport navigation gizmo");
  RNA_def_property_update(prop, NC_SPACE | ND_SPACE_VIEW3D, NULL);

  prop = RNA_def_property(srna, "show_gizmo_context", PROP_BOOLEAN, PROP_NONE);
  RNA_def_property_boolean_negative_sdna(prop, NULL, "gizmo_flag", V3D_GIZMO_HIDE_CONTEXT);
  RNA_def_property_ui_text(prop, "Context Gizmo", "Context sensitive gizmos for the active item");
  RNA_def_property_update(prop, NC_SPACE | ND_SPACE_VIEW3D, NULL);

  prop = RNA_def_property(srna, "show_gizmo_tool", PROP_BOOLEAN, PROP_NONE);
  RNA_def_property_boolean_negative_sdna(prop, NULL, "gizmo_flag", V3D_GIZMO_HIDE_TOOL);
  RNA_def_property_ui_text(prop, "Tool Gizmo", "Active tool gizmo");
  RNA_def_property_update(prop, NC_SPACE | ND_SPACE_VIEW3D, NULL);

  /* Per object type gizmo display flags. */

  prop = RNA_def_property(srna, "show_gizmo_object_translate", PROP_BOOLEAN, PROP_NONE);
  RNA_def_property_boolean_sdna(prop, NULL, "gizmo_show_object", V3D_GIZMO_SHOW_OBJECT_TRANSLATE);
  RNA_def_property_ui_text(prop, "Show Object Location", "Gizmo to adjust location");
  RNA_def_property_update(prop, NC_SPACE | ND_SPACE_VIEW3D, NULL);

  prop = RNA_def_property(srna, "show_gizmo_object_rotate", PROP_BOOLEAN, PROP_NONE);
  RNA_def_property_boolean_sdna(prop, NULL, "gizmo_show_object", V3D_GIZMO_SHOW_OBJECT_ROTATE);
  RNA_def_property_ui_text(prop, "Show Object Rotation", "Gizmo to adjust rotation");
  RNA_def_property_update(prop, NC_SPACE | ND_SPACE_VIEW3D, NULL);

  prop = RNA_def_property(srna, "show_gizmo_object_scale", PROP_BOOLEAN, PROP_NONE);
  RNA_def_property_boolean_sdna(prop, NULL, "gizmo_show_object", V3D_GIZMO_SHOW_OBJECT_SCALE);
  RNA_def_property_ui_text(prop, "Show Object Scale", "Gizmo to adjust scale");
  RNA_def_property_update(prop, NC_SPACE | ND_SPACE_VIEW3D, NULL);

  /* Empty Object Data. */
  prop = RNA_def_property(srna, "show_gizmo_empty_image", PROP_BOOLEAN, PROP_NONE);
  RNA_def_property_boolean_sdna(prop, NULL, "gizmo_show_empty", V3D_GIZMO_SHOW_EMPTY_IMAGE);
  RNA_def_property_ui_text(prop, "Show Empty Image", "Gizmo to adjust image size and position");
  RNA_def_property_update(prop, NC_SPACE | ND_SPACE_VIEW3D, NULL);

  prop = RNA_def_property(srna, "show_gizmo_empty_force_field", PROP_BOOLEAN, PROP_NONE);
  RNA_def_property_boolean_sdna(prop, NULL, "gizmo_show_empty", V3D_GIZMO_SHOW_EMPTY_FORCE_FIELD);
  RNA_def_property_ui_text(prop, "Show Empty Force Field", "Gizmo to adjust the force field");
  RNA_def_property_update(prop, NC_SPACE | ND_SPACE_VIEW3D, NULL);

  /* Light Object Data. */
  prop = RNA_def_property(srna, "show_gizmo_light_size", PROP_BOOLEAN, PROP_NONE);
  RNA_def_property_boolean_sdna(prop, NULL, "gizmo_show_light", V3D_GIZMO_SHOW_LIGHT_SIZE);
  RNA_def_property_ui_text(prop, "Show Light Size", "Gizmo to adjust spot and area size");
  RNA_def_property_update(prop, NC_SPACE | ND_SPACE_VIEW3D, NULL);

  prop = RNA_def_property(srna, "show_gizmo_light_look_at", PROP_BOOLEAN, PROP_NONE);
  RNA_def_property_boolean_sdna(prop, NULL, "gizmo_show_light", V3D_GIZMO_SHOW_LIGHT_LOOK_AT);
  RNA_def_property_ui_text(
      prop, "Show Light Look-At", "Gizmo to adjust the direction of the light");
  RNA_def_property_update(prop, NC_SPACE | ND_SPACE_VIEW3D, NULL);

  /* Camera Object Data. */
  prop = RNA_def_property(srna, "show_gizmo_camera_lens", PROP_BOOLEAN, PROP_NONE);
  RNA_def_property_boolean_sdna(prop, NULL, "gizmo_show_camera", V3D_GIZMO_SHOW_CAMERA_LENS);
  RNA_def_property_ui_text(prop, "Show Camera Lens", "Gizmo to adjust camera lens & ortho size");
  RNA_def_property_update(prop, NC_SPACE | ND_SPACE_VIEW3D, NULL);

  prop = RNA_def_property(srna, "show_gizmo_camera_dof_distance", PROP_BOOLEAN, PROP_NONE);
  RNA_def_property_boolean_sdna(prop, NULL, "gizmo_show_camera", V3D_GIZMO_SHOW_CAMERA_DOF_DIST);
  RNA_def_property_ui_text(prop,
                           "Show Camera Focus Distance",
                           "Gizmo to adjust camera focus distance "
                           "(depends on limits display)");
  RNA_def_property_update(prop, NC_SPACE | ND_SPACE_VIEW3D, NULL);

  prop = RNA_def_property(srna, "use_local_camera", PROP_BOOLEAN, PROP_NONE);
  RNA_def_property_boolean_negative_sdna(prop, NULL, "scenelock", 1);
  RNA_def_property_boolean_funcs(prop, NULL, "rna_SpaceView3D_use_local_camera_set");
  RNA_def_property_ui_text(prop,
                           "Use Local Camera",
                           "Use a local camera in this view, rather than scene's active camera");
  RNA_def_property_update(prop, NC_SPACE | ND_SPACE_VIEW3D, NULL);

  prop = RNA_def_property(srna, "region_3d", PROP_POINTER, PROP_NONE);
  RNA_def_property_struct_type(prop, "RegionView3D");
  RNA_def_property_pointer_funcs(prop, "rna_SpaceView3D_region_3d_get", NULL, NULL, NULL);
  RNA_def_property_ui_text(
      prop, "3D Region", "3D region in this space, in case of quad view the camera region");

  prop = RNA_def_property(srna, "region_quadviews", PROP_COLLECTION, PROP_NONE);
  RNA_def_property_struct_type(prop, "RegionView3D");
  RNA_def_property_collection_funcs(prop,
                                    "rna_SpaceView3D_region_quadviews_begin",
                                    "rna_iterator_listbase_next",
                                    "rna_iterator_listbase_end",
                                    "rna_SpaceView3D_region_quadviews_get",
                                    NULL,
                                    NULL,
                                    NULL,
                                    NULL);
  RNA_def_property_ui_text(prop,
                           "Quad View Regions",
                           "3D regions (the third one defines quad view settings, "
                           "the fourth one is same as 'region_3d')");

  prop = RNA_def_property(srna, "show_reconstruction", PROP_BOOLEAN, PROP_NONE);
  RNA_def_property_boolean_sdna(prop, NULL, "flag2", V3D_SHOW_RECONSTRUCTION);
  RNA_def_property_ui_text(
      prop, "Show Reconstruction", "Display reconstruction data from active movie clip");
  RNA_def_property_update(prop, NC_SPACE | ND_SPACE_VIEW3D, NULL);

  prop = RNA_def_property(srna, "tracks_display_size", PROP_FLOAT, PROP_NONE);
  RNA_def_property_range(prop, 0.0, FLT_MAX);
  RNA_def_property_ui_range(prop, 0, 5, 1, 3);
  RNA_def_property_float_sdna(prop, NULL, "bundle_size");
  RNA_def_property_ui_text(prop, "Tracks Size", "Display size of tracks from reconstructed data");
  RNA_def_property_update(prop, NC_SPACE | ND_SPACE_VIEW3D, NULL);

  prop = RNA_def_property(srna, "tracks_display_type", PROP_ENUM, PROP_NONE);
  RNA_def_property_enum_sdna(prop, NULL, "bundle_drawtype");
  RNA_def_property_enum_items(prop, bundle_drawtype_items);
  RNA_def_property_ui_text(prop, "Tracks Display Type", "Viewport display style for tracks");
  RNA_def_property_update(prop, NC_SPACE | ND_SPACE_VIEW3D, NULL);

  prop = RNA_def_property(srna, "show_camera_path", PROP_BOOLEAN, PROP_NONE);
  RNA_def_property_boolean_sdna(prop, NULL, "flag2", V3D_SHOW_CAMERAPATH);
  RNA_def_property_ui_text(prop, "Show Camera Path", "Show reconstructed camera path");
  RNA_def_property_update(prop, NC_SPACE | ND_SPACE_VIEW3D, NULL);

  prop = RNA_def_property(srna, "show_bundle_names", PROP_BOOLEAN, PROP_NONE);
  RNA_def_property_boolean_sdna(prop, NULL, "flag2", V3D_SHOW_BUNDLENAME);
  RNA_def_property_ui_text(
      prop, "Show 3D Marker Names", "Show names for reconstructed tracks objects");
  RNA_def_property_update(prop, NC_SPACE | ND_SPACE_VIEW3D, NULL);

  prop = RNA_def_property(srna, "use_local_collections", PROP_BOOLEAN, PROP_NONE);
  RNA_def_property_boolean_sdna(prop, NULL, "flag", V3D_LOCAL_COLLECTIONS);
  RNA_def_property_ui_text(
      prop, "Local Collections", "Display a different set of collections in this viewport");
  RNA_def_property_flag(prop, PROP_CONTEXT_UPDATE);
  RNA_def_property_update(
      prop, NC_SPACE | ND_SPACE_VIEW3D, "rna_SpaceView3D_use_local_collections_update");

  /* Stereo Settings */
  prop = RNA_def_property(srna, "stereo_3d_eye", PROP_ENUM, PROP_NONE);
  RNA_def_property_enum_sdna(prop, NULL, "multiview_eye");
  RNA_def_property_enum_items(prop, stereo3d_eye_items);
  RNA_def_property_enum_funcs(prop, NULL, NULL, "rna_SpaceView3D_stereo3d_camera_itemf");
  RNA_def_property_ui_text(prop, "Stereo Eye", "Current stereo eye being drawn");
  RNA_def_property_clear_flag(prop, PROP_EDITABLE);

  prop = RNA_def_property(srna, "stereo_3d_camera", PROP_ENUM, PROP_NONE);
  RNA_def_property_enum_sdna(prop, NULL, "stereo3d_camera");
  RNA_def_property_enum_items(prop, stereo3d_camera_items);
  RNA_def_property_enum_funcs(prop, NULL, NULL, "rna_SpaceView3D_stereo3d_camera_itemf");
  RNA_def_property_ui_text(prop, "Camera", "");
  RNA_def_property_update(prop, NC_SPACE | ND_SPACE_VIEW3D, NULL);

  prop = RNA_def_property(srna, "show_stereo_3d_cameras", PROP_BOOLEAN, PROP_NONE);
  RNA_def_property_boolean_sdna(prop, NULL, "stereo3d_flag", V3D_S3D_DISPCAMERAS);
  RNA_def_property_ui_text(prop, "Cameras", "Show the left and right cameras");
  RNA_def_property_update(prop, NC_SPACE | ND_SPACE_VIEW3D, NULL);

  prop = RNA_def_property(srna, "show_stereo_3d_convergence_plane", PROP_BOOLEAN, PROP_NONE);
  RNA_def_property_boolean_sdna(prop, NULL, "stereo3d_flag", V3D_S3D_DISPPLANE);
  RNA_def_property_ui_text(prop, "Plane", "Show the stereo 3d convergence plane");
  RNA_def_property_update(prop, NC_SPACE | ND_SPACE_VIEW3D, NULL);

  prop = RNA_def_property(srna, "stereo_3d_convergence_plane_alpha", PROP_FLOAT, PROP_FACTOR);
  RNA_def_property_float_sdna(prop, NULL, "stereo3d_convergence_alpha");
  RNA_def_property_ui_text(prop, "Plane Alpha", "Opacity (alpha) of the convergence plane");
  RNA_def_property_update(prop, NC_SPACE | ND_SPACE_VIEW3D, NULL);

  prop = RNA_def_property(srna, "show_stereo_3d_volume", PROP_BOOLEAN, PROP_NONE);
  RNA_def_property_boolean_sdna(prop, NULL, "stereo3d_flag", V3D_S3D_DISPVOLUME);
  RNA_def_property_ui_text(prop, "Volume", "Show the stereo 3d frustum volume");
  RNA_def_property_update(prop, NC_SPACE | ND_SPACE_VIEW3D, NULL);

  prop = RNA_def_property(srna, "stereo_3d_volume_alpha", PROP_FLOAT, PROP_FACTOR);
  RNA_def_property_float_sdna(prop, NULL, "stereo3d_volume_alpha");
  RNA_def_property_ui_text(prop, "Volume Alpha", "Opacity (alpha) of the cameras' frustum volume");
  RNA_def_property_update(prop, NC_SPACE | ND_SPACE_VIEW3D, NULL);

  prop = RNA_def_property(srna, "mirror_xr_session", PROP_BOOLEAN, PROP_NONE);
  RNA_def_property_boolean_sdna(prop, NULL, "flag", V3D_XR_SESSION_MIRROR);
  RNA_def_property_ui_text(
      prop,
      "Mirror VR Session",
      "Synchronize the viewer perspective of virtual reality sessions with this 3D viewport");
  RNA_def_property_update(
      prop, NC_SPACE | ND_SPACE_VIEW3D, "rna_SpaceView3D_mirror_xr_session_update");

  {
    struct {
      const char *name;
      int type_mask;
      const char *identifier[2];
    } info[] = {
        {"Mesh", (1 << OB_MESH), {"show_object_viewport_mesh", "show_object_select_mesh"}},
        {"Curve", (1 << OB_CURVE), {"show_object_viewport_curve", "show_object_select_curve"}},
        {"Surface", (1 << OB_SURF), {"show_object_viewport_surf", "show_object_select_surf"}},
        {"Meta", (1 << OB_MBALL), {"show_object_viewport_meta", "show_object_select_meta"}},
        {"Font", (1 << OB_FONT), {"show_object_viewport_font", "show_object_select_font"}},
#  ifdef WITH_NEW_OBJECT_TYPES
        {"Hair", (1 << OB_HAIR), {"show_object_viewport_hair", "show_object_select_hair"}},
        {"Point Cloud",
         (1 << OB_POINTCLOUD),
         {"show_object_viewport_pointcloud", "show_object_select_pointcloud"}},
#  endif
        {"Volume", (1 << OB_VOLUME), {"show_object_viewport_volume", "show_object_select_volume"}},
        {"Armature",
         (1 << OB_ARMATURE),
         {"show_object_viewport_armature", "show_object_select_armature"}},
        {"Lattice",
         (1 << OB_LATTICE),
         {"show_object_viewport_lattice", "show_object_select_lattice"}},
        {"Empty", (1 << OB_EMPTY), {"show_object_viewport_empty", "show_object_select_empty"}},
        {"Grease Pencil",
         (1 << OB_GPENCIL),
         {"show_object_viewport_grease_pencil", "show_object_select_grease_pencil"}},
        {"Camera", (1 << OB_CAMERA), {"show_object_viewport_camera", "show_object_select_camera"}},
        {"Light", (1 << OB_LAMP), {"show_object_viewport_light", "show_object_select_light"}},
        {"Speaker",
         (1 << OB_SPEAKER),
         {"show_object_viewport_speaker", "show_object_select_speaker"}},
        {"Light Probe",
         (1 << OB_LIGHTPROBE),
         {"show_object_viewport_light_probe", "show_object_select_light_probe"}},
    };

    const char *view_mask_member[2] = {
        "object_type_exclude_viewport",
        "object_type_exclude_select",
    };
    for (int mask_index = 0; mask_index < 2; mask_index++) {
      for (int type_index = 0; type_index < ARRAY_SIZE(info); type_index++) {
        prop = RNA_def_property(
            srna, info[type_index].identifier[mask_index], PROP_BOOLEAN, PROP_NONE);
        RNA_def_property_boolean_negative_sdna(
            prop, NULL, view_mask_member[mask_index], info[type_index].type_mask);
        RNA_def_property_ui_text(prop, info[type_index].name, "");
        RNA_def_property_update(prop, NC_SPACE | ND_SPACE_VIEW3D, NULL);
      }
    }

    /* Heper for drawing the icon. */
    prop = RNA_def_property(srna, "icon_from_show_object_viewport", PROP_INT, PROP_NONE);
    RNA_def_property_int_funcs(
        prop, "rna_SpaceView3D_icon_from_show_object_viewport_get", NULL, NULL);
    RNA_def_property_clear_flag(prop, PROP_EDITABLE);
    RNA_def_property_ui_text(prop, "Visibility Icon", "");
  }

  /* Nested Structs */
  prop = RNA_def_property(srna, "shading", PROP_POINTER, PROP_NONE);
  RNA_def_property_flag(prop, PROP_NEVER_NULL);
  RNA_def_property_struct_type(prop, "View3DShading");
  RNA_def_property_ui_text(prop, "Shading Settings", "Settings for shading in the 3D viewport");

  prop = RNA_def_property(srna, "overlay", PROP_POINTER, PROP_NONE);
  RNA_def_property_flag(prop, PROP_NEVER_NULL);
  RNA_def_property_struct_type(prop, "View3DOverlay");
  RNA_def_property_pointer_funcs(prop, "rna_SpaceView3D_overlay_get", NULL, NULL, NULL);
  RNA_def_property_ui_text(
      prop, "Overlay Settings", "Settings for display of overlays in the 3D viewport");

  rna_def_space_view3d_shading(brna);
  rna_def_space_view3d_overlay(brna);

  /* *** Animated *** */
  RNA_define_animate_sdna(true);
  /* region */

  srna = RNA_def_struct(brna, "RegionView3D", NULL);
  RNA_def_struct_sdna(srna, "RegionView3D");
  RNA_def_struct_ui_text(srna, "3D View Region", "3D View region data");

  prop = RNA_def_property(srna, "lock_rotation", PROP_BOOLEAN, PROP_NONE);
  RNA_def_property_boolean_sdna(prop, NULL, "viewlock", RV3D_LOCK_ROTATION);
  RNA_def_property_ui_text(prop, "Lock", "Lock view rotation in side views");
  RNA_def_property_update(prop, NC_SPACE | ND_SPACE_VIEW3D, "rna_RegionView3D_quadview_update");

  prop = RNA_def_property(srna, "show_sync_view", PROP_BOOLEAN, PROP_NONE);
  RNA_def_property_boolean_sdna(prop, NULL, "viewlock", RV3D_BOXVIEW);
  RNA_def_property_ui_text(prop, "Box", "Sync view position between side views");
  RNA_def_property_update(prop, NC_SPACE | ND_SPACE_VIEW3D, "rna_RegionView3D_quadview_update");

  prop = RNA_def_property(srna, "use_box_clip", PROP_BOOLEAN, PROP_NONE);
  RNA_def_property_boolean_sdna(prop, NULL, "viewlock", RV3D_BOXCLIP);
  RNA_def_property_ui_text(
      prop, "Clip", "Clip objects based on what's visible in other side views");
  RNA_def_property_update(
      prop, NC_SPACE | ND_SPACE_VIEW3D, "rna_RegionView3D_quadview_clip_update");

  prop = RNA_def_property(srna, "perspective_matrix", PROP_FLOAT, PROP_MATRIX);
  RNA_def_property_float_sdna(prop, NULL, "persmat");
  RNA_def_property_clear_flag(
      prop, PROP_EDITABLE); /* XXX: for now, it's too risky for users to do this */
  RNA_def_property_multi_array(prop, 2, rna_matrix_dimsize_4x4);
  RNA_def_property_ui_text(
      prop, "Perspective Matrix", "Current perspective matrix (``window_matrix * view_matrix``)");

  prop = RNA_def_property(srna, "window_matrix", PROP_FLOAT, PROP_MATRIX);
  RNA_def_property_float_sdna(prop, NULL, "winmat");
  RNA_def_property_clear_flag(prop, PROP_EDITABLE);
  RNA_def_property_multi_array(prop, 2, rna_matrix_dimsize_4x4);
  RNA_def_property_ui_text(prop, "Window Matrix", "Current window matrix");

  prop = RNA_def_property(srna, "view_matrix", PROP_FLOAT, PROP_MATRIX);
  RNA_def_property_float_sdna(prop, NULL, "viewmat");
  RNA_def_property_multi_array(prop, 2, rna_matrix_dimsize_4x4);
  RNA_def_property_float_funcs(prop, NULL, "rna_RegionView3D_view_matrix_set", NULL);
  RNA_def_property_ui_text(prop, "View Matrix", "Current view matrix");
  RNA_def_property_update(prop, NC_SPACE | ND_SPACE_VIEW3D, NULL);

  prop = RNA_def_property(srna, "view_perspective", PROP_ENUM, PROP_NONE);
  RNA_def_property_enum_sdna(prop, NULL, "persp");
  RNA_def_property_enum_items(prop, rv3d_persp_items);
  RNA_def_property_ui_text(prop, "Perspective", "View Perspective");
  RNA_def_property_update(prop, NC_SPACE | ND_SPACE_VIEW3D, NULL);

  prop = RNA_def_property(srna, "is_perspective", PROP_BOOLEAN, PROP_NONE);
  RNA_def_property_boolean_sdna(prop, NULL, "is_persp", 1);
  RNA_def_property_ui_text(prop, "Is Perspective", "");
  RNA_def_property_flag(prop, PROP_EDITABLE);

  prop = RNA_def_property(srna, "is_orthographic_side_view", PROP_BOOLEAN, PROP_NONE);
  RNA_def_property_boolean_sdna(prop, NULL, "view", 0);
  RNA_def_property_boolean_funcs(prop, "rna_RegionView3D_is_orthographic_side_view_get", NULL);
  RNA_def_property_ui_text(prop, "Is Axis Aligned", "Is current view an orthographic side view");

  /* This isn't directly accessible from the UI, only an operator. */
  prop = RNA_def_property(srna, "use_clip_planes", PROP_BOOLEAN, PROP_NONE);
  RNA_def_property_boolean_sdna(prop, NULL, "rflag", RV3D_CLIPPING);
  RNA_def_property_ui_text(prop, "Use Clip Planes", "");

  prop = RNA_def_property(srna, "clip_planes", PROP_FLOAT, PROP_NONE);
  RNA_def_property_float_sdna(prop, NULL, "clip");
  RNA_def_property_multi_array(prop, 2, (int[]){6, 4});
  RNA_def_property_ui_text(prop, "Clip Planes", "");

  prop = RNA_def_property(srna, "view_location", PROP_FLOAT, PROP_TRANSLATION);
#  if 0
  RNA_def_property_float_sdna(prop, NULL, "ofs"); /* cant use because its negated */
#  else
  RNA_def_property_array(prop, 3);
  RNA_def_property_float_funcs(
      prop, "rna_RegionView3D_view_location_get", "rna_RegionView3D_view_location_set", NULL);
#  endif
  RNA_def_property_ui_text(prop, "View Location", "View pivot location");
  RNA_def_property_ui_range(prop, -10000.0, 10000.0, 10, RNA_TRANSLATION_PREC_DEFAULT);
  RNA_def_property_update(prop, NC_WINDOW, NULL);

  prop = RNA_def_property(
      srna, "view_rotation", PROP_FLOAT, PROP_QUATERNION); /* cant use because its inverted */
#  if 0
  RNA_def_property_float_sdna(prop, NULL, "viewquat");
#  else
  RNA_def_property_array(prop, 4);
  RNA_def_property_float_funcs(
      prop, "rna_RegionView3D_view_rotation_get", "rna_RegionView3D_view_rotation_set", NULL);
#  endif
  RNA_def_property_ui_text(prop, "View Rotation", "Rotation in quaternions (keep normalized)");
  RNA_def_property_update(prop, NC_SPACE | ND_SPACE_VIEW3D, NULL);

  /* not sure we need rna access to these but adding anyway */
  prop = RNA_def_property(srna, "view_distance", PROP_FLOAT, PROP_UNSIGNED);
  RNA_def_property_float_sdna(prop, NULL, "dist");
  RNA_def_property_ui_text(prop, "Distance", "Distance to the view location");
  RNA_def_property_update(prop, NC_SPACE | ND_SPACE_VIEW3D, NULL);

  prop = RNA_def_property(srna, "view_camera_zoom", PROP_FLOAT, PROP_UNSIGNED);
  RNA_def_property_float_sdna(prop, NULL, "camzoom");
  RNA_def_property_ui_text(prop, "Camera Zoom", "Zoom factor in camera view");
  RNA_def_property_range(prop, RV3D_CAMZOOM_MIN, RV3D_CAMZOOM_MAX);
  RNA_def_property_update(prop, NC_SPACE | ND_SPACE_VIEW3D, NULL);

  prop = RNA_def_property(srna, "view_camera_offset", PROP_FLOAT, PROP_NONE);
  RNA_def_property_float_sdna(prop, NULL, "camdx");
  RNA_def_property_array(prop, 2);
  RNA_def_property_ui_text(prop, "Camera Offset", "View shift in camera view");
  RNA_def_property_update(prop, NC_SPACE | ND_SPACE_VIEW3D, NULL);

  RNA_api_region_view3d(srna);
}

static void rna_def_space_properties(BlenderRNA *brna)
{
  StructRNA *srna;
  PropertyRNA *prop;

  srna = RNA_def_struct(brna, "SpaceProperties", "Space");
  RNA_def_struct_sdna(srna, "SpaceProperties");
  RNA_def_struct_ui_text(srna, "Properties Space", "Properties space data");

  prop = RNA_def_property(srna, "context", PROP_ENUM, PROP_NONE);
  RNA_def_property_enum_sdna(prop, NULL, "mainb");
  RNA_def_property_enum_items(prop, buttons_context_items);
  RNA_def_property_enum_funcs(
      prop, NULL, "rna_SpaceProperties_context_set", "rna_SpaceProperties_context_itemf");
  RNA_def_property_ui_text(prop, "", "");
  RNA_def_property_update(
      prop, NC_SPACE | ND_SPACE_PROPERTIES, "rna_SpaceProperties_context_update");

  /* pinned data */
  prop = RNA_def_property(srna, "pin_id", PROP_POINTER, PROP_NONE);
  RNA_def_property_pointer_sdna(prop, NULL, "pinid");
  RNA_def_property_struct_type(prop, "ID");
  /* note: custom set function is ONLY to avoid rna setting a user for this. */
  RNA_def_property_pointer_funcs(
      prop, NULL, "rna_SpaceProperties_pin_id_set", "rna_SpaceProperties_pin_id_typef", NULL);
  RNA_def_property_flag(prop, PROP_EDITABLE | PROP_NEVER_UNLINK);
  RNA_def_property_update(
      prop, NC_SPACE | ND_SPACE_PROPERTIES, "rna_SpaceProperties_pin_id_update");

  prop = RNA_def_property(srna, "use_pin_id", PROP_BOOLEAN, PROP_NONE);
  RNA_def_property_boolean_sdna(prop, NULL, "flag", SB_PIN_CONTEXT);
  RNA_def_property_ui_text(prop, "Pin ID", "Use the pinned context");
}

static void rna_def_space_image(BlenderRNA *brna)
{
  StructRNA *srna;
  PropertyRNA *prop;

  srna = RNA_def_struct(brna, "SpaceImageEditor", "Space");
  RNA_def_struct_sdna(srna, "SpaceImage");
  RNA_def_struct_ui_text(srna, "Space Image Editor", "Image and UV editor space data");

  rna_def_space_generic_show_region_toggles(srna,
                                            ((1 << RGN_TYPE_TOOL_HEADER) | (1 << RGN_TYPE_TOOLS) |
                                             (1 << RGN_TYPE_UI) | (1 << RGN_TYPE_HUD)));

  /* image */
  prop = RNA_def_property(srna, "image", PROP_POINTER, PROP_NONE);
  RNA_def_property_pointer_funcs(prop, NULL, "rna_SpaceImageEditor_image_set", NULL, NULL);
  RNA_def_property_ui_text(prop, "Image", "Image displayed and edited in this space");
  RNA_def_property_flag(prop, PROP_EDITABLE);
  RNA_def_property_update(
      prop,
      NC_GEOM | ND_DATA,
      "rna_SpaceImageEditor_image_update"); /* is handled in image editor too */

  prop = RNA_def_property(srna, "image_user", PROP_POINTER, PROP_NONE);
  RNA_def_property_flag(prop, PROP_NEVER_NULL);
  RNA_def_property_pointer_sdna(prop, NULL, "iuser");
  RNA_def_property_ui_text(
      prop,
      "Image User",
      "Parameters defining which layer, pass and frame of the image is displayed");
  RNA_def_property_update(prop, NC_SPACE | ND_SPACE_IMAGE, NULL);

  prop = RNA_def_property(srna, "scopes", PROP_POINTER, PROP_NONE);
  RNA_def_property_pointer_sdna(prop, NULL, "scopes");
  RNA_def_property_struct_type(prop, "Scopes");
  RNA_def_property_ui_text(prop, "Scopes", "Scopes to visualize image statistics");
  RNA_def_property_flag(prop, PROP_CONTEXT_UPDATE);
  RNA_def_property_update(prop, NC_SPACE | ND_SPACE_IMAGE, "rna_SpaceImageEditor_scopes_update");

  prop = RNA_def_property(srna, "use_image_pin", PROP_BOOLEAN, PROP_NONE);
  RNA_def_property_boolean_sdna(prop, NULL, "pin", 0);
  RNA_def_property_ui_text(
      prop, "Image Pin", "Display current image regardless of object selection");
  RNA_def_property_ui_icon(prop, ICON_UNPINNED, 1);
  RNA_def_property_update(prop, NC_SPACE | ND_SPACE_IMAGE, NULL);

  prop = RNA_def_property(srna, "sample_histogram", PROP_POINTER, PROP_NONE);
  RNA_def_property_pointer_sdna(prop, NULL, "sample_line_hist");
  RNA_def_property_struct_type(prop, "Histogram");
  RNA_def_property_ui_text(prop, "Line Sample", "Sampled colors along line");

  prop = RNA_def_property(srna, "zoom", PROP_FLOAT, PROP_NONE);
  RNA_def_property_array(prop, 2);
  RNA_def_property_clear_flag(prop, PROP_EDITABLE);
  RNA_def_property_float_funcs(prop, "rna_SpaceImageEditor_zoom_get", NULL, NULL);
  RNA_def_property_ui_text(prop, "Zoom", "Zoom factor");

  /* image draw */
  prop = RNA_def_property(srna, "show_repeat", PROP_BOOLEAN, PROP_NONE);
  RNA_def_property_boolean_sdna(prop, NULL, "flag", SI_DRAW_TILE);
  RNA_def_property_ui_text(
      prop, "Display Repeated", "Display the image repeated outside of the main view");
  RNA_def_property_update(prop, NC_SPACE | ND_SPACE_IMAGE, NULL);

  prop = RNA_def_property(srna, "show_annotation", PROP_BOOLEAN, PROP_NONE);
  RNA_def_property_boolean_sdna(prop, NULL, "flag", SI_SHOW_GPENCIL);
  RNA_def_property_ui_text(prop, "Show Annotation", "Show annotations for this view");
  RNA_def_property_update(prop, NC_SPACE | ND_SPACE_IMAGE, NULL);

  prop = RNA_def_property(srna, "display_channels", PROP_ENUM, PROP_NONE);
  RNA_def_property_enum_bitflag_sdna(prop, NULL, "flag");
  RNA_def_property_enum_items(prop, display_channels_items);
  RNA_def_property_enum_funcs(prop,
                              "rna_SpaceImageEditor_display_channels_get",
                              NULL,
                              "rna_SpaceImageEditor_display_channels_itemf");
  RNA_def_property_ui_text(prop, "Display Channels", "Channels of the image to draw");
  RNA_def_property_update(prop, NC_SPACE | ND_SPACE_IMAGE, NULL);

  prop = RNA_def_property(srna, "show_stereo_3d", PROP_BOOLEAN, PROP_NONE);
  RNA_def_property_boolean_funcs(
      prop, "rna_SpaceImageEditor_show_stereo_get", "rna_SpaceImageEditor_show_stereo_set");
  RNA_def_property_ui_text(prop, "Show Stereo", "Display the image in Stereo 3D");
  RNA_def_property_ui_icon(prop, ICON_CAMERA_STEREO, 0);
  RNA_def_property_update(
      prop, NC_SPACE | ND_SPACE_IMAGE, "rna_SpaceImageEditor_show_stereo_update");

  /* uv */
  prop = RNA_def_property(srna, "uv_editor", PROP_POINTER, PROP_NONE);
  RNA_def_property_flag(prop, PROP_NEVER_NULL);
  RNA_def_property_struct_type(prop, "SpaceUVEditor");
  RNA_def_property_pointer_funcs(prop, "rna_SpaceImageEditor_uvedit_get", NULL, NULL, NULL);
  RNA_def_property_ui_text(prop, "UV Editor", "UV editor settings");

  /* mode (hidden in the UI, see 'ui_mode') */
  prop = RNA_def_property(srna, "mode", PROP_ENUM, PROP_NONE);
  RNA_def_property_enum_sdna(prop, NULL, "mode");
  RNA_def_property_enum_items(prop, rna_enum_space_image_mode_all_items);
  RNA_def_property_ui_text(prop, "Mode", "Editing context being displayed");
  RNA_def_property_update(prop, NC_SPACE | ND_SPACE_IMAGE, "rna_SpaceImageEditor_mode_update");

  prop = RNA_def_property(srna, "ui_mode", PROP_ENUM, PROP_NONE);
  RNA_def_property_enum_sdna(prop, NULL, "mode");
  RNA_def_property_enum_items(prop, rna_enum_space_image_mode_ui_items);
  RNA_def_property_ui_text(prop, "Mode", "Editing context being displayed");
  RNA_def_property_update(prop, NC_SPACE | ND_SPACE_IMAGE, "rna_SpaceImageEditor_mode_update");

  /* transform */
  prop = RNA_def_property(srna, "cursor_location", PROP_FLOAT, PROP_XYZ);
  RNA_def_property_array(prop, 2);
  RNA_def_property_float_funcs(prop,
                               "rna_SpaceImageEditor_cursor_location_get",
                               "rna_SpaceImageEditor_cursor_location_set",
                               NULL);
  RNA_def_property_ui_text(prop, "2D Cursor Location", "2D cursor location for this view");
  RNA_def_property_update(prop, NC_SPACE | ND_SPACE_IMAGE, NULL);

  prop = RNA_def_property(srna, "pivot_point", PROP_ENUM, PROP_NONE);
  RNA_def_property_enum_sdna(prop, NULL, "around");
  RNA_def_property_enum_items(prop, rna_enum_transform_pivot_items_full);
  RNA_def_property_enum_funcs(prop, NULL, NULL, "rna_SpaceImageEditor_pivot_itemf");
  RNA_def_property_ui_text(prop, "Pivot", "Rotation/Scaling Pivot");
  RNA_def_property_update(prop, NC_SPACE | ND_SPACE_IMAGE, NULL);

  /* grease pencil */
  prop = RNA_def_property(srna, "grease_pencil", PROP_POINTER, PROP_NONE);
  RNA_def_property_pointer_sdna(prop, NULL, "gpd");
  RNA_def_property_struct_type(prop, "GreasePencil");
  RNA_def_property_pointer_funcs(
      prop, NULL, NULL, NULL, "rna_GPencil_datablocks_annotations_poll");
  RNA_def_property_flag(prop, PROP_EDITABLE | PROP_ID_REFCOUNT);
  RNA_def_property_ui_text(prop, "Grease Pencil", "Grease pencil data for this space");
  RNA_def_property_update(prop, NC_SPACE | ND_SPACE_IMAGE, NULL);

  /* update */
  prop = RNA_def_property(srna, "use_realtime_update", PROP_BOOLEAN, PROP_NONE);
  RNA_def_property_boolean_sdna(prop, NULL, "lock", 0);
  RNA_def_property_ui_text(prop,
                           "Update Automatically",
                           "Update other affected window spaces automatically to reflect changes "
                           "during interactive operations such as transform");

  /* state */
  prop = RNA_def_property(srna, "show_render", PROP_BOOLEAN, PROP_NONE);
  RNA_def_property_boolean_funcs(prop, "rna_SpaceImageEditor_show_render_get", NULL);
  RNA_def_property_clear_flag(prop, PROP_EDITABLE);
  RNA_def_property_ui_text(prop, "Show Render", "Show render related properties");

  prop = RNA_def_property(srna, "show_paint", PROP_BOOLEAN, PROP_NONE);
  RNA_def_property_boolean_funcs(prop, "rna_SpaceImageEditor_show_paint_get", NULL);
  RNA_def_property_clear_flag(prop, PROP_EDITABLE);
  RNA_def_property_ui_text(prop, "Show Paint", "Show paint related properties");

  prop = RNA_def_property(srna, "show_uvedit", PROP_BOOLEAN, PROP_NONE);
  RNA_def_property_boolean_funcs(prop, "rna_SpaceImageEditor_show_uvedit_get", NULL);
  RNA_def_property_clear_flag(prop, PROP_EDITABLE);
  RNA_def_property_ui_text(prop, "Show UV Editor", "Show UV editing related properties");

  prop = RNA_def_property(srna, "show_maskedit", PROP_BOOLEAN, PROP_NONE);
  RNA_def_property_boolean_funcs(prop, "rna_SpaceImageEditor_show_maskedit_get", NULL);
  RNA_def_property_clear_flag(prop, PROP_EDITABLE);
  RNA_def_property_ui_text(prop, "Show Mask Editor", "Show Mask editing related properties");

  rna_def_space_image_uv(brna);

  /* mask */
  rna_def_space_mask_info(srna, NC_SPACE | ND_SPACE_IMAGE, "rna_SpaceImageEditor_mask_set");
}

static void rna_def_space_sequencer(BlenderRNA *brna)
{
  StructRNA *srna;
  PropertyRNA *prop;

  static const EnumPropertyItem display_mode_items[] = {
      {SEQ_DRAW_IMG_IMBUF, "IMAGE", ICON_SEQ_PREVIEW, "Image Preview", ""},
      {SEQ_DRAW_IMG_WAVEFORM, "WAVEFORM", ICON_SEQ_LUMA_WAVEFORM, "Luma Waveform", ""},
      {SEQ_DRAW_IMG_VECTORSCOPE, "VECTOR_SCOPE", ICON_SEQ_CHROMA_SCOPE, "Chroma Vectorscope", ""},
      {SEQ_DRAW_IMG_HISTOGRAM, "HISTOGRAM", ICON_SEQ_HISTOGRAM, "Histogram", ""},
      {0, NULL, 0, NULL, NULL},
  };

  static const EnumPropertyItem proxy_render_size_items[] = {
      {SEQ_PROXY_RENDER_SIZE_NONE, "NONE", 0, "No display", ""},
      {SEQ_PROXY_RENDER_SIZE_SCENE, "SCENE", 0, "Scene render size", ""},
      {SEQ_PROXY_RENDER_SIZE_25, "PROXY_25", 0, "Proxy size 25%", ""},
      {SEQ_PROXY_RENDER_SIZE_50, "PROXY_50", 0, "Proxy size 50%", ""},
      {SEQ_PROXY_RENDER_SIZE_75, "PROXY_75", 0, "Proxy size 75%", ""},
      {SEQ_PROXY_RENDER_SIZE_100, "PROXY_100", 0, "Proxy size 100%", ""},
      {SEQ_PROXY_RENDER_SIZE_FULL, "FULL", 0, "No proxy, full render", ""},
      {0, NULL, 0, NULL, NULL},
  };

  static const EnumPropertyItem overlay_type_items[] = {
      {SEQ_DRAW_OVERLAY_RECT, "RECTANGLE", 0, "Rectangle", "Show rectangle area overlay"},
      {SEQ_DRAW_OVERLAY_REFERENCE, "REFERENCE", 0, "Reference", "Show reference frame only"},
      {SEQ_DRAW_OVERLAY_CURRENT, "CURRENT", 0, "Current", "Show current frame only"},
      {0, NULL, 0, NULL, NULL},
  };

  static const EnumPropertyItem preview_channels_items[] = {
      {SEQ_USE_ALPHA,
       "COLOR_ALPHA",
       ICON_IMAGE_RGB_ALPHA,
       "Color and Alpha",
       "Display image with RGB colors and alpha transparency"},
      {0, "COLOR", ICON_IMAGE_RGB, "Color", "Display image with RGB colors"},
      {0, NULL, 0, NULL, NULL},
  };

  static const EnumPropertyItem waveform_type_display_items[] = {
      {SEQ_NO_WAVEFORMS,
       "NO_WAVEFORMS",
       0,
       "Waveforms Off",
       "No waveforms drawn for any sound strips"},
      {SEQ_ALL_WAVEFORMS,
       "ALL_WAVEFORMS",
       0,
       "Waveforms On",
       "Waveforms drawn for all sound strips"},
      {0,
       "DEFAULT_WAVEFORMS",
       0,
       "Use Strip Option",
       "Waveforms drawn according to strip setting"},
      {0, NULL, 0, NULL, NULL},
  };

  srna = RNA_def_struct(brna, "SpaceSequenceEditor", "Space");
  RNA_def_struct_sdna(srna, "SpaceSeq");
  RNA_def_struct_ui_text(srna, "Space Sequence Editor", "Sequence editor space data");

  rna_def_space_generic_show_region_toggles(srna,
                                            (1 << RGN_TYPE_TOOL_HEADER) | (1 << RGN_TYPE_UI) |
                                                (1 << RGN_TYPE_TOOLS) | (1 << RGN_TYPE_HUD));

  /* view type, fairly important */
  prop = RNA_def_property(srna, "view_type", PROP_ENUM, PROP_NONE);
  RNA_def_property_enum_sdna(prop, NULL, "view");
  RNA_def_property_enum_items(prop, rna_enum_space_sequencer_view_type_items);
  RNA_def_property_ui_text(
      prop, "View Type", "Type of the Sequencer view (sequencer, preview or both)");
  RNA_def_property_update(prop, 0, "rna_Sequencer_view_type_update");

  /* display type, fairly important */
  prop = RNA_def_property(srna, "display_mode", PROP_ENUM, PROP_NONE);
  RNA_def_property_enum_sdna(prop, NULL, "mainb");
  RNA_def_property_enum_items(prop, display_mode_items);
  RNA_def_property_ui_text(
      prop, "Display Mode", "View mode to use for displaying sequencer output");
  RNA_def_property_update(prop, NC_SPACE | ND_SPACE_SEQUENCER, NULL);

  /* flags */
  prop = RNA_def_property(srna, "show_frames", PROP_BOOLEAN, PROP_NONE);
  RNA_def_property_boolean_sdna(prop, NULL, "flag", SEQ_DRAWFRAMES);
  RNA_def_property_ui_text(prop, "Display Frames", "Display frames rather than seconds");
  RNA_def_property_update(prop, NC_SPACE | ND_SPACE_SEQUENCER, NULL);

  prop = RNA_def_property(srna, "use_marker_sync", PROP_BOOLEAN, PROP_NONE);
  RNA_def_property_boolean_sdna(prop, NULL, "flag", SEQ_MARKER_TRANS);
  RNA_def_property_ui_text(prop, "Sync Markers", "Transform markers as well as strips");
  RNA_def_property_update(prop, NC_SPACE | ND_SPACE_SEQUENCER, NULL);

  prop = RNA_def_property(srna, "show_separate_color", PROP_BOOLEAN, PROP_NONE);
  RNA_def_property_boolean_sdna(prop, NULL, "flag", SEQ_DRAW_COLOR_SEPARATED);
  RNA_def_property_ui_text(prop, "Separate Colors", "Separate color channels in preview");
  RNA_def_property_update(prop, NC_SPACE | ND_SPACE_SEQUENCER, NULL);

  prop = RNA_def_property(srna, "show_safe_areas", PROP_BOOLEAN, PROP_NONE);
  RNA_def_property_boolean_sdna(prop, NULL, "flag", SEQ_SHOW_SAFE_MARGINS);
  RNA_def_property_ui_text(
      prop, "Safe Areas", "Show TV title safe and action safe areas in preview");
  RNA_def_property_update(prop, NC_SPACE | ND_SPACE_SEQUENCER, NULL);

  prop = RNA_def_property(srna, "show_safe_center", PROP_BOOLEAN, PROP_NONE);
  RNA_def_property_boolean_sdna(prop, NULL, "flag", SEQ_SHOW_SAFE_CENTER);
  RNA_def_property_ui_text(
      prop, "Center-Cut Safe Areas", "Show safe areas to fit content in a different aspect ratio");
  RNA_def_property_update(prop, NC_SPACE | ND_SPACE_SEQUENCER, NULL);

  prop = RNA_def_property(srna, "show_metadata", PROP_BOOLEAN, PROP_NONE);
  RNA_def_property_boolean_sdna(prop, NULL, "flag", SEQ_SHOW_METADATA);
  RNA_def_property_ui_text(prop, "Show Metadata", "Show metadata of first visible strip");
  RNA_def_property_update(prop, NC_SPACE | ND_SPACE_SEQUENCER, NULL);

  prop = RNA_def_property(srna, "show_seconds", PROP_BOOLEAN, PROP_NONE);
  RNA_def_property_boolean_negative_sdna(prop, NULL, "flag", SEQ_DRAWFRAMES);
  RNA_def_property_ui_text(prop, "Show Seconds", "Show timing in seconds not frames");
  RNA_def_property_update(prop, NC_SPACE | ND_SPACE_SEQUENCER, NULL);

  prop = RNA_def_property(srna, "show_markers", PROP_BOOLEAN, PROP_NONE);
  RNA_def_property_boolean_sdna(prop, NULL, "flag", SEQ_SHOW_MARKERS);
  RNA_def_property_ui_text(
      prop,
      "Show Markers",
      "If any exists, show markers in a separate row at the bottom of the editor");
  RNA_def_property_update(prop, NC_SPACE | ND_SPACE_SEQUENCER, NULL);

  prop = RNA_def_property(srna, "show_annotation", PROP_BOOLEAN, PROP_NONE);
  RNA_def_property_boolean_sdna(prop, NULL, "flag", SEQ_SHOW_GPENCIL);
  RNA_def_property_ui_text(prop, "Show Annotation", "Show annotations for this view");
  RNA_def_property_update(prop, NC_SPACE | ND_SPACE_SEQUENCER, NULL);

  prop = RNA_def_property(srna, "display_channel", PROP_INT, PROP_NONE);
  RNA_def_property_int_sdna(prop, NULL, "chanshown");
  RNA_def_property_ui_text(
      prop,
      "Display Channel",
      "The channel number shown in the image preview. 0 is the result of all strips combined");
  RNA_def_property_range(prop, -5, MAXSEQ);
  RNA_def_property_update(prop, NC_SPACE | ND_SPACE_SEQUENCER, "rna_SequenceEditor_update_cache");

  prop = RNA_def_property(srna, "preview_channels", PROP_ENUM, PROP_NONE);
  RNA_def_property_enum_bitflag_sdna(prop, NULL, "flag");
  RNA_def_property_enum_items(prop, preview_channels_items);
  RNA_def_property_ui_text(prop, "Display Channels", "Channels of the preview to draw");
  RNA_def_property_update(prop, NC_SPACE | ND_SPACE_SEQUENCER, "rna_SequenceEditor_update_cache");

  prop = RNA_def_property(srna, "waveform_display_type", PROP_ENUM, PROP_NONE);
  RNA_def_property_enum_bitflag_sdna(prop, NULL, "flag");
  RNA_def_property_enum_items(prop, waveform_type_display_items);
  RNA_def_property_ui_text(prop, "Waveform Displaying", "How Waveforms are drawn");
  RNA_def_property_update(prop, NC_SPACE | ND_SPACE_SEQUENCER, NULL);

  prop = RNA_def_property(srna, "show_overexposed", PROP_INT, PROP_NONE);
  RNA_def_property_int_sdna(prop, NULL, "zebra");
  RNA_def_property_ui_text(prop, "Show Overexposed", "Show overexposed areas with zebra stripes");
  RNA_def_property_range(prop, 0, 110);
  RNA_def_property_update(prop, NC_SPACE | ND_SPACE_SEQUENCER, NULL);

  prop = RNA_def_property(srna, "proxy_render_size", PROP_ENUM, PROP_NONE);
  RNA_def_property_enum_sdna(prop, NULL, "render_size");
  RNA_def_property_enum_items(prop, proxy_render_size_items);
  RNA_def_property_ui_text(prop,
                           "Proxy Render Size",
                           "Display preview using full resolution or different proxy resolutions");
  RNA_def_property_update(prop, NC_SPACE | ND_SPACE_SEQUENCER, "rna_SequenceEditor_update_cache");

  /* grease pencil */
  prop = RNA_def_property(srna, "grease_pencil", PROP_POINTER, PROP_NONE);
  RNA_def_property_pointer_sdna(prop, NULL, "gpd");
  RNA_def_property_struct_type(prop, "GreasePencil");
  RNA_def_property_pointer_funcs(
      prop, NULL, NULL, NULL, "rna_GPencil_datablocks_annotations_poll");
  RNA_def_property_flag(prop, PROP_EDITABLE | PROP_ID_REFCOUNT);
  RNA_def_property_ui_text(prop, "Grease Pencil", "Grease Pencil data for this Preview region");
  RNA_def_property_update(prop, NC_SPACE | ND_SPACE_SEQUENCER, NULL);

  prop = RNA_def_property(srna, "overlay_type", PROP_ENUM, PROP_NONE);
  RNA_def_property_enum_sdna(prop, NULL, "overlay_type");
  RNA_def_property_enum_items(prop, overlay_type_items);
  RNA_def_property_ui_text(prop, "Overlay Type", "Overlay draw type");
  RNA_def_property_update(prop, NC_SPACE | ND_SPACE_SEQUENCER, NULL);

  prop = RNA_def_property(srna, "show_backdrop", PROP_BOOLEAN, PROP_NONE);
  RNA_def_property_boolean_sdna(prop, NULL, "draw_flag", SEQ_DRAW_BACKDROP);
  RNA_def_property_ui_text(prop, "Use Backdrop", "Display result under strips");
  RNA_def_property_update(prop, NC_SPACE | ND_SPACE_SEQUENCER, NULL);

  prop = RNA_def_property(srna, "show_strip_offset", PROP_BOOLEAN, PROP_NONE);
  RNA_def_property_boolean_sdna(prop, NULL, "draw_flag", SEQ_DRAW_OFFSET_EXT);
  RNA_def_property_ui_text(prop, "Show Offsets", "Display strip in/out offsets");
  RNA_def_property_update(prop, NC_SPACE | ND_SPACE_SEQUENCER, NULL);

  prop = RNA_def_property(srna, "show_fcurves", PROP_BOOLEAN, PROP_NONE);
  RNA_def_property_boolean_sdna(prop, NULL, "flag", SEQ_SHOW_FCURVES);
  RNA_def_property_ui_text(prop, "Show F-Curves", "Display strip opacity/volume curve");
  RNA_def_property_update(prop, NC_SPACE | ND_SPACE_SEQUENCER, NULL);
}

static void rna_def_space_text(BlenderRNA *brna)
{
  StructRNA *srna;
  PropertyRNA *prop;
  FunctionRNA *func;

  srna = RNA_def_struct(brna, "SpaceTextEditor", "Space");
  RNA_def_struct_sdna(srna, "SpaceText");
  RNA_def_struct_ui_text(srna, "Space Text Editor", "Text editor space data");

  rna_def_space_generic_show_region_toggles(srna, (1 << RGN_TYPE_UI) | (1 << RGN_TYPE_FOOTER));

  /* text */
  prop = RNA_def_property(srna, "text", PROP_POINTER, PROP_NONE);
  RNA_def_property_flag(prop, PROP_EDITABLE);
  RNA_def_property_ui_text(prop, "Text", "Text displayed and edited in this space");
  RNA_def_property_pointer_funcs(prop, NULL, "rna_SpaceTextEditor_text_set", NULL, NULL);
  RNA_def_property_update(prop, NC_SPACE | ND_SPACE_TEXT, NULL);

  /* display */
  prop = RNA_def_property(srna, "show_word_wrap", PROP_BOOLEAN, PROP_NONE);
  RNA_def_property_boolean_sdna(prop, NULL, "wordwrap", 0);
  RNA_def_property_boolean_funcs(prop, NULL, "rna_SpaceTextEditor_word_wrap_set");
  RNA_def_property_ui_text(
      prop, "Word Wrap", "Wrap words if there is not enough horizontal space");
  RNA_def_property_ui_icon(prop, ICON_WORDWRAP_ON, 0);
  RNA_def_property_update(prop, NC_SPACE | ND_SPACE_TEXT, NULL);

  prop = RNA_def_property(srna, "show_line_numbers", PROP_BOOLEAN, PROP_NONE);
  RNA_def_property_boolean_sdna(prop, NULL, "showlinenrs", 0);
  RNA_def_property_ui_text(prop, "Line Numbers", "Show line numbers next to the text");
  RNA_def_property_ui_icon(prop, ICON_LINENUMBERS_ON, 0);
  RNA_def_property_update(prop, NC_SPACE | ND_SPACE_TEXT, NULL);

  func = RNA_def_function(srna,
                          "is_syntax_highlight_supported",
                          "rna_SpaceTextEditor_text_is_syntax_highlight_supported");
  RNA_def_function_return(func,
                          RNA_def_boolean(func, "is_syntax_highlight_supported", false, "", ""));
  RNA_def_function_ui_description(func,
                                  "Returns True if the editor supports syntax highlighting "
                                  "for the current text datablock");

  prop = RNA_def_property(srna, "show_syntax_highlight", PROP_BOOLEAN, PROP_NONE);
  RNA_def_property_boolean_sdna(prop, NULL, "showsyntax", 0);
  RNA_def_property_ui_text(prop, "Syntax Highlight", "Syntax highlight for scripting");
  RNA_def_property_ui_icon(prop, ICON_SYNTAX_ON, 0);
  RNA_def_property_update(prop, NC_SPACE | ND_SPACE_TEXT, NULL);

  prop = RNA_def_property(srna, "show_line_highlight", PROP_BOOLEAN, PROP_NONE);
  RNA_def_property_boolean_sdna(prop, NULL, "line_hlight", 0);
  RNA_def_property_ui_text(prop, "Highlight Line", "Highlight the current line");
  RNA_def_property_update(prop, NC_SPACE | ND_SPACE_TEXT, NULL);

  prop = RNA_def_property(srna, "tab_width", PROP_INT, PROP_NONE);
  RNA_def_property_int_sdna(prop, NULL, "tabnumber");
  RNA_def_property_range(prop, 2, 8);
  RNA_def_property_ui_text(prop, "Tab Width", "Number of spaces to display tabs with");
  RNA_def_property_update(prop, NC_SPACE | ND_SPACE_TEXT, "rna_SpaceTextEditor_updateEdited");

  prop = RNA_def_property(srna, "font_size", PROP_INT, PROP_NONE);
  RNA_def_property_int_sdna(prop, NULL, "lheight");
  RNA_def_property_range(prop, 8, 32);
  RNA_def_property_ui_text(prop, "Font Size", "Font size to use for displaying the text");
  RNA_def_property_update(prop, NC_SPACE | ND_SPACE_TEXT, NULL);

  prop = RNA_def_property(srna, "show_margin", PROP_BOOLEAN, PROP_NONE);
  RNA_def_property_boolean_sdna(prop, NULL, "flags", ST_SHOW_MARGIN);
  RNA_def_property_ui_text(prop, "Show Margin", "Show right margin");
  RNA_def_property_update(prop, NC_SPACE | ND_SPACE_TEXT, NULL);

  prop = RNA_def_property(srna, "margin_column", PROP_INT, PROP_NONE);
  RNA_def_property_int_sdna(prop, NULL, "margin_column");
  RNA_def_property_range(prop, 0, 1024);
  RNA_def_property_ui_text(prop, "Margin Column", "Column number to show right margin at");
  RNA_def_property_update(prop, NC_SPACE | ND_SPACE_TEXT, NULL);

  prop = RNA_def_property(srna, "top", PROP_INT, PROP_NONE);
  RNA_def_property_int_sdna(prop, NULL, "top");
  RNA_def_property_range(prop, 0, INT_MAX);
  RNA_def_property_ui_text(prop, "Top Line", "Top line visible");
  RNA_def_property_update(prop, NC_SPACE | ND_SPACE_TEXT, NULL);

  prop = RNA_def_property(srna, "visible_lines", PROP_INT, PROP_NONE);
  RNA_def_property_clear_flag(prop, PROP_EDITABLE);
  RNA_def_property_int_sdna(prop, NULL, "runtime.viewlines");
  RNA_def_property_ui_text(
      prop, "Visible Lines", "Amount of lines that can be visible in current editor");

  /* functionality options */
  prop = RNA_def_property(srna, "use_overwrite", PROP_BOOLEAN, PROP_NONE);
  RNA_def_property_boolean_sdna(prop, NULL, "overwrite", 1);
  RNA_def_property_ui_text(
      prop, "Overwrite", "Overwrite characters when typing rather than inserting them");
  RNA_def_property_update(prop, NC_SPACE | ND_SPACE_TEXT, NULL);

  prop = RNA_def_property(srna, "use_live_edit", PROP_BOOLEAN, PROP_NONE);
  RNA_def_property_boolean_sdna(prop, NULL, "live_edit", 1);
  RNA_def_property_ui_text(prop, "Live Edit", "Run python while editing");
  RNA_def_property_update(prop, NC_SPACE | ND_SPACE_TEXT, NULL);

  /* find */
  prop = RNA_def_property(srna, "use_find_all", PROP_BOOLEAN, PROP_NONE);
  RNA_def_property_boolean_sdna(prop, NULL, "flags", ST_FIND_ALL);
  RNA_def_property_ui_text(
      prop, "Find All", "Search in all text data-blocks, instead of only the active one");
  RNA_def_property_update(prop, NC_SPACE | ND_SPACE_TEXT, NULL);

  prop = RNA_def_property(srna, "use_find_wrap", PROP_BOOLEAN, PROP_NONE);
  RNA_def_property_boolean_sdna(prop, NULL, "flags", ST_FIND_WRAP);
  RNA_def_property_ui_text(
      prop, "Find Wrap", "Search again from the start of the file when reaching the end");
  RNA_def_property_update(prop, NC_SPACE | ND_SPACE_TEXT, NULL);

  prop = RNA_def_property(srna, "use_match_case", PROP_BOOLEAN, PROP_NONE);
  RNA_def_property_boolean_sdna(prop, NULL, "flags", ST_MATCH_CASE);
  RNA_def_property_ui_text(
      prop, "Match Case", "Search string is sensitive to uppercase and lowercase letters");
  RNA_def_property_update(prop, NC_SPACE | ND_SPACE_TEXT, NULL);

  prop = RNA_def_property(srna, "find_text", PROP_STRING, PROP_NONE);
  RNA_def_property_string_sdna(prop, NULL, "findstr");
  RNA_def_property_ui_text(prop, "Find Text", "Text to search for with the find tool");
  RNA_def_property_update(prop, NC_SPACE | ND_SPACE_TEXT, NULL);

  prop = RNA_def_property(srna, "replace_text", PROP_STRING, PROP_NONE);
  RNA_def_property_string_sdna(prop, NULL, "replacestr");
  RNA_def_property_ui_text(
      prop, "Replace Text", "Text to replace selected text with using the replace tool");
  RNA_def_property_update(prop, NC_SPACE | ND_SPACE_TEXT, NULL);

  RNA_api_space_text(srna);
}

static void rna_def_space_dopesheet(BlenderRNA *brna)
{
  StructRNA *srna;
  PropertyRNA *prop;

  srna = RNA_def_struct(brna, "SpaceDopeSheetEditor", "Space");
  RNA_def_struct_sdna(srna, "SpaceAction");
  RNA_def_struct_ui_text(srna, "Space Dope Sheet Editor", "Dope Sheet space data");

  rna_def_space_generic_show_region_toggles(srna, (1 << RGN_TYPE_UI));

  /* data */
  prop = RNA_def_property(srna, "action", PROP_POINTER, PROP_NONE);
  RNA_def_property_flag(prop, PROP_EDITABLE);
  RNA_def_property_pointer_funcs(
      prop, NULL, "rna_SpaceDopeSheetEditor_action_set", NULL, "rna_Action_actedit_assign_poll");
  RNA_def_property_ui_text(prop, "Action", "Action displayed and edited in this space");
  RNA_def_property_flag(prop, PROP_CONTEXT_UPDATE);
  RNA_def_property_update(
      prop, NC_ANIMATION | ND_KEYFRAME | NA_EDITED, "rna_SpaceDopeSheetEditor_action_update");

  /* mode (hidden in the UI, see 'ui_mode') */
  prop = RNA_def_property(srna, "mode", PROP_ENUM, PROP_NONE);
  RNA_def_property_enum_sdna(prop, NULL, "mode");
  RNA_def_property_enum_items(prop, rna_enum_space_action_mode_all_items);
  RNA_def_property_ui_text(prop, "Mode", "Editing context being displayed");
  RNA_def_property_flag(prop, PROP_CONTEXT_UPDATE);
  RNA_def_property_update(
      prop, NC_SPACE | ND_SPACE_DOPESHEET, "rna_SpaceDopeSheetEditor_mode_update");

  prop = RNA_def_property(srna, "ui_mode", PROP_ENUM, PROP_NONE);
  RNA_def_property_enum_sdna(prop, NULL, "mode");
  RNA_def_property_enum_items(prop, rna_enum_space_action_ui_mode_items);
  RNA_def_property_ui_text(prop, "Mode", "Editing context being displayed");
  RNA_def_property_flag(prop, PROP_CONTEXT_UPDATE);
  RNA_def_property_update(
      prop, NC_SPACE | ND_SPACE_DOPESHEET, "rna_SpaceDopeSheetEditor_mode_update");

  /* display */
  prop = RNA_def_property(srna, "show_seconds", PROP_BOOLEAN, PROP_NONE);
  RNA_def_property_boolean_sdna(prop, NULL, "flag", SACTION_DRAWTIME);
  RNA_def_property_ui_text(prop, "Show Seconds", "Show timing in seconds not frames");
  RNA_def_property_update(prop, NC_SPACE | ND_SPACE_DOPESHEET, NULL);

  prop = RNA_def_property(srna, "show_sliders", PROP_BOOLEAN, PROP_NONE);
  RNA_def_property_boolean_sdna(prop, NULL, "flag", SACTION_SLIDERS);
  RNA_def_property_ui_text(prop, "Show Sliders", "Show sliders beside F-Curve channels");
  RNA_def_property_update(prop, NC_SPACE | ND_SPACE_DOPESHEET, NULL);

  prop = RNA_def_property(srna, "show_pose_markers", PROP_BOOLEAN, PROP_NONE);
  RNA_def_property_boolean_sdna(prop, NULL, "flag", SACTION_POSEMARKERS_SHOW);
  RNA_def_property_ui_text(prop,
                           "Show Pose Markers",
                           "Show markers belonging to the active action instead of Scene markers "
                           "(Action and Shape Key Editors only)");
  RNA_def_property_update(prop, NC_SPACE | ND_SPACE_DOPESHEET, NULL);

  prop = RNA_def_property(srna, "show_group_colors", PROP_BOOLEAN, PROP_NONE);
  RNA_def_property_boolean_negative_sdna(prop, NULL, "flag", SACTION_NODRAWGCOLORS);
  RNA_def_property_ui_text(
      prop,
      "Show Group Colors",
      "Display groups and channels with colors matching their corresponding groups "
      "(pose bones only currently)");
  RNA_def_property_update(prop, NC_SPACE | ND_SPACE_DOPESHEET, NULL);

  prop = RNA_def_property(srna, "show_interpolation", PROP_BOOLEAN, PROP_NONE);
  RNA_def_property_boolean_sdna(prop, NULL, "flag", SACTION_SHOW_INTERPOLATION);
  RNA_def_property_ui_text(prop,
                           "Show Handles And Interpolation",
                           "Display keyframe handle types and non-bezier interpolation modes");
  RNA_def_property_update(prop, NC_SPACE | ND_SPACE_DOPESHEET, NULL);

  prop = RNA_def_property(srna, "show_extremes", PROP_BOOLEAN, PROP_NONE);
  RNA_def_property_boolean_sdna(prop, NULL, "flag", SACTION_SHOW_EXTREMES);
  RNA_def_property_ui_text(prop,
                           "Show Curve Extremes",
                           "Mark keyframes where the key value flow changes direction, based on "
                           "comparison with adjacent keys");
  RNA_def_property_update(prop, NC_SPACE | ND_SPACE_DOPESHEET, NULL);

  prop = RNA_def_property(srna, "show_markers", PROP_BOOLEAN, PROP_NONE);
  RNA_def_property_boolean_sdna(prop, NULL, "flag", SACTION_SHOW_MARKERS);
  RNA_def_property_ui_text(
      prop,
      "Show Markers",
      "If any exists, show markers in a separate row at the bottom of the editor");
  RNA_def_property_update(prop, NC_SPACE | ND_SPACE_DOPESHEET, NULL);

  /* editing */
  prop = RNA_def_property(srna, "use_auto_merge_keyframes", PROP_BOOLEAN, PROP_NONE);
  RNA_def_property_boolean_negative_sdna(prop, NULL, "flag", SACTION_NOTRANSKEYCULL);
  RNA_def_property_ui_text(prop, "AutoMerge Keyframes", "Automatically merge nearby keyframes");
  RNA_def_property_update(prop, NC_SPACE | ND_SPACE_DOPESHEET, NULL);

  prop = RNA_def_property(srna, "use_realtime_update", PROP_BOOLEAN, PROP_NONE);
  RNA_def_property_boolean_negative_sdna(prop, NULL, "flag", SACTION_NOREALTIMEUPDATES);
  RNA_def_property_ui_text(
      prop,
      "Realtime Updates",
      "When transforming keyframes, changes to the animation data are flushed to other views");
  RNA_def_property_update(prop, NC_SPACE | ND_SPACE_DOPESHEET, NULL);

  prop = RNA_def_property(srna, "use_marker_sync", PROP_BOOLEAN, PROP_NONE);
  RNA_def_property_boolean_sdna(prop, NULL, "flag", SACTION_MARKERS_MOVE);
  RNA_def_property_ui_text(prop, "Sync Markers", "Sync Markers with keyframe edits");

  /* dopesheet */
  prop = RNA_def_property(srna, "dopesheet", PROP_POINTER, PROP_NONE);
  RNA_def_property_struct_type(prop, "DopeSheet");
  RNA_def_property_pointer_sdna(prop, NULL, "ads");
  RNA_def_property_ui_text(prop, "Dope Sheet", "Settings for filtering animation data");

  /* autosnap */
  prop = RNA_def_property(srna, "auto_snap", PROP_ENUM, PROP_NONE);
  RNA_def_property_enum_sdna(prop, NULL, "autosnap");
  RNA_def_property_enum_items(prop, autosnap_items);
  RNA_def_property_ui_text(
      prop, "Auto Snap", "Automatic time snapping settings for transformations");
  RNA_def_property_update(prop, NC_SPACE | ND_SPACE_DOPESHEET, NULL);

  /* displaying cache status */
  prop = RNA_def_property(srna, "show_cache", PROP_BOOLEAN, PROP_NONE);
  RNA_def_property_boolean_sdna(prop, NULL, "cache_display", TIME_CACHE_DISPLAY);
  RNA_def_property_ui_text(prop, "Show Cache", "Show the status of cached frames in the timeline");
  RNA_def_property_update(prop, NC_SPACE | ND_SPACE_TIME, NULL);

  prop = RNA_def_property(srna, "cache_softbody", PROP_BOOLEAN, PROP_NONE);
  RNA_def_property_boolean_sdna(prop, NULL, "cache_display", TIME_CACHE_SOFTBODY);
  RNA_def_property_ui_text(prop, "Softbody", "Show the active object's softbody point cache");
  RNA_def_property_update(prop, NC_SPACE | ND_SPACE_TIME, NULL);

  prop = RNA_def_property(srna, "cache_particles", PROP_BOOLEAN, PROP_NONE);
  RNA_def_property_boolean_sdna(prop, NULL, "cache_display", TIME_CACHE_PARTICLES);
  RNA_def_property_ui_text(prop, "Particles", "Show the active object's particle point cache");
  RNA_def_property_update(prop, NC_SPACE | ND_SPACE_TIME, NULL);

  prop = RNA_def_property(srna, "cache_cloth", PROP_BOOLEAN, PROP_NONE);
  RNA_def_property_boolean_sdna(prop, NULL, "cache_display", TIME_CACHE_CLOTH);
  RNA_def_property_ui_text(prop, "Cloth", "Show the active object's cloth point cache");
  RNA_def_property_update(prop, NC_SPACE | ND_SPACE_TIME, NULL);

  prop = RNA_def_property(srna, "cache_smoke", PROP_BOOLEAN, PROP_NONE);
  RNA_def_property_boolean_sdna(prop, NULL, "cache_display", TIME_CACHE_SMOKE);
  RNA_def_property_ui_text(prop, "Smoke", "Show the active object's smoke cache");
  RNA_def_property_update(prop, NC_SPACE | ND_SPACE_TIME, NULL);

  prop = RNA_def_property(srna, "cache_dynamicpaint", PROP_BOOLEAN, PROP_NONE);
  RNA_def_property_boolean_sdna(prop, NULL, "cache_display", TIME_CACHE_DYNAMICPAINT);
  RNA_def_property_ui_text(prop, "Dynamic Paint", "Show the active object's Dynamic Paint cache");
  RNA_def_property_update(prop, NC_SPACE | ND_SPACE_TIME, NULL);

  prop = RNA_def_property(srna, "cache_rigidbody", PROP_BOOLEAN, PROP_NONE);
  RNA_def_property_boolean_sdna(prop, NULL, "cache_display", TIME_CACHE_RIGIDBODY);
  RNA_def_property_ui_text(prop, "Rigid Body", "Show the active object's Rigid Body cache");
  RNA_def_property_update(prop, NC_SPACE | ND_SPACE_TIME, NULL);
}

static void rna_def_space_graph(BlenderRNA *brna)
{
  StructRNA *srna;
  PropertyRNA *prop;

  /* this is basically the same as the one for the 3D-View, but with some entries omitted */
  static const EnumPropertyItem gpivot_items[] = {
      {V3D_AROUND_CENTER_BOUNDS,
       "BOUNDING_BOX_CENTER",
       ICON_PIVOT_BOUNDBOX,
       "Bounding Box Center",
       ""},
      {V3D_AROUND_CURSOR, "CURSOR", ICON_PIVOT_CURSOR, "2D Cursor", ""},
      {V3D_AROUND_LOCAL_ORIGINS,
       "INDIVIDUAL_ORIGINS",
       ICON_PIVOT_INDIVIDUAL,
       "Individual Centers",
       ""},
      /*{V3D_AROUND_CENTER_MEDIAN, "MEDIAN_POINT", 0, "Median Point", ""}, */
      /*{V3D_AROUND_ACTIVE, "ACTIVE_ELEMENT", 0, "Active Element", ""}, */
      {0, NULL, 0, NULL, NULL},
  };

  srna = RNA_def_struct(brna, "SpaceGraphEditor", "Space");
  RNA_def_struct_sdna(srna, "SpaceGraph");
  RNA_def_struct_ui_text(srna, "Space Graph Editor", "Graph Editor space data");

  rna_def_space_generic_show_region_toggles(srna, (1 << RGN_TYPE_UI) | (1 << RGN_TYPE_HUD));

  /* mode */
  prop = RNA_def_property(srna, "mode", PROP_ENUM, PROP_NONE);
  RNA_def_property_enum_sdna(prop, NULL, "mode");
  RNA_def_property_enum_items(prop, rna_enum_space_graph_mode_items);
  RNA_def_property_ui_text(prop, "Mode", "Editing context being displayed");
  RNA_def_property_flag(prop, PROP_CONTEXT_UPDATE);
  RNA_def_property_update(
      prop, NC_SPACE | ND_SPACE_GRAPH, "rna_SpaceGraphEditor_display_mode_update");

  /* display */
  prop = RNA_def_property(srna, "show_seconds", PROP_BOOLEAN, PROP_NONE);
  RNA_def_property_boolean_sdna(prop, NULL, "flag", SIPO_DRAWTIME);
  RNA_def_property_ui_text(prop, "Show Seconds", "Show timing in seconds not frames");
  RNA_def_property_update(prop, NC_SPACE | ND_SPACE_GRAPH, NULL);

  prop = RNA_def_property(srna, "show_sliders", PROP_BOOLEAN, PROP_NONE);
  RNA_def_property_boolean_sdna(prop, NULL, "flag", SIPO_SLIDERS);
  RNA_def_property_ui_text(prop, "Show Sliders", "Show sliders beside F-Curve channels");
  RNA_def_property_update(prop, NC_SPACE | ND_SPACE_GRAPH, NULL);

  prop = RNA_def_property(srna, "show_handles", PROP_BOOLEAN, PROP_NONE);
  RNA_def_property_boolean_negative_sdna(prop, NULL, "flag", SIPO_NOHANDLES);
  RNA_def_property_ui_text(prop, "Show Handles", "Show handles of Bezier control points");
  RNA_def_property_update(prop, NC_SPACE | ND_SPACE_GRAPH, NULL);

  prop = RNA_def_property(srna, "use_only_selected_curves_handles", PROP_BOOLEAN, PROP_NONE);
  RNA_def_property_boolean_sdna(prop, NULL, "flag", SIPO_SELCUVERTSONLY);
  RNA_def_property_ui_text(prop,
                           "Only Selected Curve Keyframes",
                           "Only keyframes of selected F-Curves are visible and editable");
  RNA_def_property_update(prop, NC_SPACE | ND_SPACE_GRAPH, NULL);

  prop = RNA_def_property(srna, "use_only_selected_keyframe_handles", PROP_BOOLEAN, PROP_NONE);
  RNA_def_property_boolean_sdna(prop, NULL, "flag", SIPO_SELVHANDLESONLY);
  RNA_def_property_ui_text(
      prop, "Only Selected Keyframes Handles", "Only show and edit handles of selected keyframes");
  RNA_def_property_update(prop, NC_SPACE | ND_SPACE_GRAPH, NULL);

  prop = RNA_def_property(srna, "use_beauty_drawing", PROP_BOOLEAN, PROP_NONE);
  RNA_def_property_boolean_negative_sdna(prop, NULL, "flag", SIPO_BEAUTYDRAW_OFF);
  RNA_def_property_ui_text(prop,
                           "Use High Quality Display",
                           "Display F-Curves using Anti-Aliasing and other fancy effects "
                           "(disable for better performance)");
  RNA_def_property_update(prop, NC_SPACE | ND_SPACE_GRAPH, NULL);

  prop = RNA_def_property(srna, "show_group_colors", PROP_BOOLEAN, PROP_NONE);
  RNA_def_property_boolean_negative_sdna(prop, NULL, "flag", SIPO_NODRAWGCOLORS);
  RNA_def_property_ui_text(
      prop,
      "Show Group Colors",
      "Display groups and channels with colors matching their corresponding groups");
  RNA_def_property_update(prop, NC_SPACE | ND_SPACE_GRAPH, NULL);

  prop = RNA_def_property(srna, "show_markers", PROP_BOOLEAN, PROP_NONE);
  RNA_def_property_boolean_sdna(prop, NULL, "flag", SIPO_SHOW_MARKERS);
  RNA_def_property_ui_text(
      prop,
      "Show Markers",
      "If any exists, show markers in a separate row at the bottom of the editor");
  RNA_def_property_update(prop, NC_SPACE | ND_SPACE_GRAPH, NULL);

  /* editing */
  prop = RNA_def_property(srna, "use_auto_merge_keyframes", PROP_BOOLEAN, PROP_NONE);
  RNA_def_property_boolean_negative_sdna(prop, NULL, "flag", SIPO_NOTRANSKEYCULL);
  RNA_def_property_ui_text(prop, "AutoMerge Keyframes", "Automatically merge nearby keyframes");
  RNA_def_property_update(prop, NC_SPACE | ND_SPACE_GRAPH, NULL);

  prop = RNA_def_property(srna, "use_realtime_update", PROP_BOOLEAN, PROP_NONE);
  RNA_def_property_boolean_negative_sdna(prop, NULL, "flag", SIPO_NOREALTIMEUPDATES);
  RNA_def_property_ui_text(
      prop,
      "Realtime Updates",
      "When transforming keyframes, changes to the animation data are flushed to other views");
  RNA_def_property_update(prop, NC_SPACE | ND_SPACE_GRAPH, NULL);

  /* cursor */
  prop = RNA_def_property(srna, "show_cursor", PROP_BOOLEAN, PROP_NONE);
  RNA_def_property_boolean_negative_sdna(prop, NULL, "flag", SIPO_NODRAWCURSOR);
  RNA_def_property_ui_text(prop, "Show Cursor", "Show 2D cursor");
  RNA_def_property_update(prop, NC_SPACE | ND_SPACE_GRAPH, NULL);

  prop = RNA_def_property(srna, "cursor_position_x", PROP_FLOAT, PROP_NONE);
  RNA_def_property_float_sdna(prop, NULL, "cursorTime");
  RNA_def_property_ui_text(
      prop, "Cursor X-Value", "Graph Editor 2D-Value cursor - X-Value component");
  RNA_def_property_update(prop, NC_SPACE | ND_SPACE_GRAPH, NULL);

  prop = RNA_def_property(srna, "cursor_position_y", PROP_FLOAT, PROP_NONE);
  RNA_def_property_float_sdna(prop, NULL, "cursorVal");
  RNA_def_property_ui_text(
      prop, "Cursor Y-Value", "Graph Editor 2D-Value cursor - Y-Value component");
  RNA_def_property_update(prop, NC_SPACE | ND_SPACE_GRAPH, NULL);

  prop = RNA_def_property(srna, "pivot_point", PROP_ENUM, PROP_NONE);
  RNA_def_property_enum_sdna(prop, NULL, "around");
  RNA_def_property_enum_items(prop, gpivot_items);
  RNA_def_property_ui_text(prop, "Pivot Point", "Pivot center for rotation/scaling");
  RNA_def_property_update(prop, NC_SPACE | ND_SPACE_GRAPH, NULL);

  /* dopesheet */
  prop = RNA_def_property(srna, "dopesheet", PROP_POINTER, PROP_NONE);
  RNA_def_property_struct_type(prop, "DopeSheet");
  RNA_def_property_pointer_sdna(prop, NULL, "ads");
  RNA_def_property_ui_text(prop, "Dope Sheet", "Settings for filtering animation data");

  /* autosnap */
  prop = RNA_def_property(srna, "auto_snap", PROP_ENUM, PROP_NONE);
  RNA_def_property_enum_sdna(prop, NULL, "autosnap");
  RNA_def_property_enum_items(prop, autosnap_items);
  RNA_def_property_ui_text(
      prop, "Auto Snap", "Automatic time snapping settings for transformations");
  RNA_def_property_update(prop, NC_SPACE | ND_SPACE_GRAPH, NULL);

  /* readonly state info */
  prop = RNA_def_property(srna, "has_ghost_curves", PROP_BOOLEAN, PROP_NONE);
  RNA_def_property_boolean_funcs(prop, "rna_SpaceGraphEditor_has_ghost_curves_get", NULL);
  RNA_def_property_clear_flag(prop, PROP_EDITABLE);
  RNA_def_property_ui_text(
      prop, "Has Ghost Curves", "Graph Editor instance has some ghost curves stored");

  /* nromalize curves */
  prop = RNA_def_property(srna, "use_normalization", PROP_BOOLEAN, PROP_NONE);
  RNA_def_property_boolean_sdna(prop, NULL, "flag", SIPO_NORMALIZE);
  RNA_def_property_ui_text(prop,
                           "Use Normalization",
                           "Display curves in normalized to -1..1 range, "
                           "for easier editing of multiple curves with different ranges");
  RNA_def_property_update(prop, NC_SPACE | ND_SPACE_GRAPH, NULL);

  prop = RNA_def_property(srna, "use_auto_normalization", PROP_BOOLEAN, PROP_NONE);
  RNA_def_property_boolean_negative_sdna(prop, NULL, "flag", SIPO_NORMALIZE_FREEZE);
  RNA_def_property_ui_text(prop,
                           "Auto Normalization",
                           "Automatically recalculate curve normalization on every curve edit");
  RNA_def_property_update(prop, NC_SPACE | ND_SPACE_GRAPH, NULL);
}

static void rna_def_space_nla(BlenderRNA *brna)
{
  StructRNA *srna;
  PropertyRNA *prop;

  srna = RNA_def_struct(brna, "SpaceNLA", "Space");
  RNA_def_struct_sdna(srna, "SpaceNla");
  RNA_def_struct_ui_text(srna, "Space Nla Editor", "NLA editor space data");

  rna_def_space_generic_show_region_toggles(srna, (1 << RGN_TYPE_UI));

  /* display */
  prop = RNA_def_property(srna, "show_seconds", PROP_BOOLEAN, PROP_NONE);
  RNA_def_property_boolean_sdna(prop, NULL, "flag", SNLA_DRAWTIME);
  RNA_def_property_ui_text(prop, "Show Seconds", "Show timing in seconds not frames");
  RNA_def_property_update(prop, NC_SPACE | ND_SPACE_NLA, NULL);

  prop = RNA_def_property(srna, "show_strip_curves", PROP_BOOLEAN, PROP_NONE);
  RNA_def_property_boolean_negative_sdna(prop, NULL, "flag", SNLA_NOSTRIPCURVES);
  RNA_def_property_ui_text(prop, "Show Control F-Curves", "Show influence F-Curves on strips");
  RNA_def_property_update(prop, NC_SPACE | ND_SPACE_NLA, NULL);

  prop = RNA_def_property(srna, "show_local_markers", PROP_BOOLEAN, PROP_NONE);
  RNA_def_property_boolean_negative_sdna(prop, NULL, "flag", SNLA_NOLOCALMARKERS);
  RNA_def_property_ui_text(
      prop,
      "Show Local Markers",
      "Show action-local markers on the strips, useful when synchronizing timing across strips");
  RNA_def_property_update(prop, NC_SPACE | ND_SPACE_NLA, NULL);

  prop = RNA_def_property(srna, "show_markers", PROP_BOOLEAN, PROP_NONE);
  RNA_def_property_boolean_sdna(prop, NULL, "flag", SNLA_SHOW_MARKERS);
  RNA_def_property_ui_text(
      prop,
      "Show Markers",
      "If any exists, show markers in a separate row at the bottom of the editor");
  RNA_def_property_update(prop, NC_SPACE | ND_SPACE_NLA, NULL);

  /* editing */
  prop = RNA_def_property(srna, "use_realtime_update", PROP_BOOLEAN, PROP_NONE);
  RNA_def_property_boolean_negative_sdna(prop, NULL, "flag", SNLA_NOREALTIMEUPDATES);
  RNA_def_property_ui_text(
      prop,
      "Realtime Updates",
      "When transforming strips, changes to the animation data are flushed to other views");
  RNA_def_property_update(prop, NC_SPACE | ND_SPACE_NLA, NULL);

  /* dopesheet */
  prop = RNA_def_property(srna, "dopesheet", PROP_POINTER, PROP_NONE);
  RNA_def_property_struct_type(prop, "DopeSheet");
  RNA_def_property_pointer_sdna(prop, NULL, "ads");
  RNA_def_property_ui_text(prop, "Dope Sheet", "Settings for filtering animation data");

  /* autosnap */
  prop = RNA_def_property(srna, "auto_snap", PROP_ENUM, PROP_NONE);
  RNA_def_property_enum_sdna(prop, NULL, "autosnap");
  RNA_def_property_enum_items(prop, autosnap_items);
  RNA_def_property_ui_text(
      prop, "Auto Snap", "Automatic time snapping settings for transformations");
  RNA_def_property_update(prop, NC_SPACE | ND_SPACE_NLA, NULL);
}

static void rna_def_console_line(BlenderRNA *brna)
{
  static const EnumPropertyItem console_line_type_items[] = {
      {CONSOLE_LINE_OUTPUT, "OUTPUT", 0, "Output", ""},
      {CONSOLE_LINE_INPUT, "INPUT", 0, "Input", ""},
      {CONSOLE_LINE_INFO, "INFO", 0, "Info", ""},
      {CONSOLE_LINE_ERROR, "ERROR", 0, "Error", ""},
      {0, NULL, 0, NULL, NULL},
  };

  StructRNA *srna;
  PropertyRNA *prop;

  srna = RNA_def_struct(brna, "ConsoleLine", NULL);
  RNA_def_struct_ui_text(srna, "Console Input", "Input line for the interactive console");

  prop = RNA_def_property(srna, "body", PROP_STRING, PROP_NONE);
  RNA_def_property_string_funcs(
      prop, "rna_ConsoleLine_body_get", "rna_ConsoleLine_body_length", "rna_ConsoleLine_body_set");
  RNA_def_property_ui_text(prop, "Line", "Text in the line");
  RNA_def_property_update(prop, NC_SPACE | ND_SPACE_CONSOLE, NULL);
  RNA_def_property_translation_context(prop, BLT_I18NCONTEXT_ID_TEXT);

  prop = RNA_def_property(
      srna, "current_character", PROP_INT, PROP_NONE); /* copied from text editor */
  RNA_def_property_int_sdna(prop, NULL, "cursor");
  RNA_def_property_int_funcs(prop, NULL, NULL, "rna_ConsoleLine_cursor_index_range");
  RNA_def_property_update(prop, NC_SPACE | ND_SPACE_CONSOLE, NULL);

  prop = RNA_def_property(srna, "type", PROP_ENUM, PROP_NONE);
  RNA_def_property_enum_sdna(prop, NULL, "type");
  RNA_def_property_enum_items(prop, console_line_type_items);
  RNA_def_property_ui_text(prop, "Type", "Console line type when used in scrollback");
}

static void rna_def_space_console(BlenderRNA *brna)
{
  StructRNA *srna;
  PropertyRNA *prop;

  srna = RNA_def_struct(brna, "SpaceConsole", "Space");
  RNA_def_struct_sdna(srna, "SpaceConsole");
  RNA_def_struct_ui_text(srna, "Space Console", "Interactive python console");

  /* display */
  prop = RNA_def_property(srna, "font_size", PROP_INT, PROP_NONE); /* copied from text editor */
  RNA_def_property_int_sdna(prop, NULL, "lheight");
  RNA_def_property_range(prop, 8, 32);
  RNA_def_property_ui_text(prop, "Font Size", "Font size to use for displaying the text");
  RNA_def_property_update(prop, 0, "rna_SpaceConsole_rect_update");

  prop = RNA_def_property(
      srna, "select_start", PROP_INT, PROP_UNSIGNED); /* copied from text editor */
  RNA_def_property_int_sdna(prop, NULL, "sel_start");
  RNA_def_property_update(prop, NC_SPACE | ND_SPACE_CONSOLE, NULL);

  prop = RNA_def_property(
      srna, "select_end", PROP_INT, PROP_UNSIGNED); /* copied from text editor */
  RNA_def_property_int_sdna(prop, NULL, "sel_end");
  RNA_def_property_update(prop, NC_SPACE | ND_SPACE_CONSOLE, NULL);

  prop = RNA_def_property(srna, "prompt", PROP_STRING, PROP_NONE);
  RNA_def_property_ui_text(prop, "Prompt", "Command line prompt");

  prop = RNA_def_property(srna, "language", PROP_STRING, PROP_NONE);
  RNA_def_property_ui_text(prop, "Language", "Command line prompt language");

  prop = RNA_def_property(srna, "history", PROP_COLLECTION, PROP_NONE);
  RNA_def_property_collection_sdna(prop, NULL, "history", NULL);
  RNA_def_property_struct_type(prop, "ConsoleLine");
  RNA_def_property_ui_text(prop, "History", "Command history");

  prop = RNA_def_property(srna, "scrollback", PROP_COLLECTION, PROP_NONE);
  RNA_def_property_collection_sdna(prop, NULL, "scrollback", NULL);
  RNA_def_property_struct_type(prop, "ConsoleLine");
  RNA_def_property_ui_text(prop, "Output", "Command output");
}

/* Filter for datablock types in link/append. */
static void rna_def_fileselect_idfilter(BlenderRNA *brna)
{
  struct IDFilterBoolean {
    /* 64 bit, so we can't use bitflag enum. */
    const uint64_t flag;
    const char *identifier;
    const int icon;
    const char *name;
    const char *description;
  };

  static const struct IDFilterBoolean booleans[] = {
      /* Datablocks */
      {FILTER_ID_AC, "filter_action", ICON_ANIM_DATA, "Actions", "Show Action data-blocks"},
      {FILTER_ID_AR,
       "filter_armature",
       ICON_ARMATURE_DATA,
       "Armatures",
       "Show Armature data-blocks"},
      {FILTER_ID_BR, "filter_brush", ICON_BRUSH_DATA, "Brushes", "Show Brushes data-blocks"},
      {FILTER_ID_CA, "filter_camera", ICON_CAMERA_DATA, "Cameras", "Show Camera data-blocks"},
      {FILTER_ID_CF, "filter_cachefile", ICON_FILE, "Cache Files", "Show Cache File data-blocks"},
      {FILTER_ID_CU, "filter_curve", ICON_CURVE_DATA, "Curves", "Show Curve data-blocks"},
      {FILTER_ID_GD,
       "filter_grease_pencil",
       ICON_GREASEPENCIL,
       "Grease Pencil",
       "Show Grease pencil data-blocks"},
      {FILTER_ID_GR, "filter_group", ICON_GROUP, "Collections", "Show Collection data-blocks"},
#  ifdef WITH_NEW_OBJECT_TYPES
      {FILTER_ID_HA, "filter_hair", ICON_HAIR_DATA, "Hairs", "Show/hide Hair data-blocks"},
#  endif
      {FILTER_ID_IM, "filter_image", ICON_IMAGE_DATA, "Images", "Show Image data-blocks"},
      {FILTER_ID_LA, "filter_light", ICON_LIGHT_DATA, "Lights", "Show Light data-blocks"},
      {FILTER_ID_LP,
       "filter_light_probe",
       ICON_OUTLINER_DATA_LIGHTPROBE,
       "Light Probes",
       "Show Light Probe data-blocks"},
      {FILTER_ID_LS,
       "filter_linestyle",
       ICON_LINE_DATA,
       "Freestyle Linestyles",
       "Show Freestyle's Line Style data-blocks"},
      {FILTER_ID_LT, "filter_lattice", ICON_LATTICE_DATA, "Lattices", "Show Lattice data-blocks"},
      {FILTER_ID_MA,
       "filter_material",
       ICON_MATERIAL_DATA,
       "Materials",
       "Show Material data-blocks"},
      {FILTER_ID_MB, "filter_metaball", ICON_META_DATA, "Metaballs", "Show Metaball data-blocks"},
      {FILTER_ID_MC,
       "filter_movie_clip",
       ICON_TRACKER_DATA,
       "Movie Clips",
       "Show Movie Clip data-blocks"},
      {FILTER_ID_ME, "filter_mesh", ICON_MESH_DATA, "Meshes", "Show Mesh data-blocks"},
      {FILTER_ID_MSK, "filter_mask", ICON_MOD_MASK, "Masks", "Show Mask data-blocks"},
      {FILTER_ID_NT,
       "filter_node_tree",
       ICON_NODETREE,
       "Node Trees",
       "Show Node Tree data-blocks"},
      {FILTER_ID_OB, "filter_object", ICON_OBJECT_DATA, "Objects", "Show Object data-blocks"},
      {FILTER_ID_PA,
       "filter_particle_settings",
       ICON_PARTICLE_DATA,
       "Particles Settings",
       "Show Particle Settings data-blocks"},
      {FILTER_ID_PAL, "filter_palette", ICON_COLOR, "Palettes", "Show Palette data-blocks"},
      {FILTER_ID_PC,
       "filter_paint_curve",
       ICON_CURVE_BEZCURVE,
       "Paint Curves",
       "Show Paint Curve data-blocks"},
#  ifdef WITH_NEW_OBJECT_TYPES
      {FILTER_ID_PT,
       "filter_pointcloud",
       ICON_POINTCLOUD_DATA,
       "Point Clouds",
       "Show/hide Point Cloud data-blocks"},
#  endif
      {FILTER_ID_SCE, "filter_scene", ICON_SCENE_DATA, "Scenes", "Show Scene data-blocks"},
#  ifdef WITH_NEW_SIMULATION_TYPE
      {FILTER_ID_SIM,
       "filter_simulation",
       ICON_PHYSICS,
       "Simulations",
       "Show Simulation data-blocks"}, /* TODO: Use correct icon. */
#  endif
      {FILTER_ID_SPK, "filter_speaker", ICON_SPEAKER, "Speakers", "Show Speaker data-blocks"},
      {FILTER_ID_SO, "filter_sound", ICON_SOUND, "Sounds", "Show Sound data-blocks"},
      {FILTER_ID_TE, "filter_texture", ICON_TEXTURE_DATA, "Textures", "Show Texture data-blocks"},
      {FILTER_ID_TXT, "filter_text", ICON_TEXT, "Texts", "Show Text data-blocks"},
      {FILTER_ID_VF, "filter_font", ICON_FONT_DATA, "Fonts", "Show Font data-blocks"},
      {FILTER_ID_VO, "filter_volume", ICON_VOLUME_DATA, "Volumes", "Show/hide Volume data-blocks"},
      {FILTER_ID_WO, "filter_world", ICON_WORLD_DATA, "Worlds", "Show World data-blocks"},
      {FILTER_ID_WS,
       "filter_work_space",
       ICON_WORKSPACE,
       "Workspaces",
       "Show workspace data-blocks"},

      /* Categories */
      {FILTER_ID_SCE, "category_scene", ICON_SCENE_DATA, "Scenes", "Show scenes"},
      {FILTER_ID_AC, "category_animation", ICON_ANIM_DATA, "Animations", "Show animation data"},
      {FILTER_ID_OB | FILTER_ID_GR,
       "category_object",
       ICON_GROUP,
       "Objects & Collections",
       "Show objects and collections"},
      {FILTER_ID_AR | FILTER_ID_CU | FILTER_ID_LT | FILTER_ID_MB | FILTER_ID_ME | FILTER_ID_HA |
           FILTER_ID_PT | FILTER_ID_VO,
       "category_geometry",
       ICON_MESH_DATA,
       "Geometry",
       "Show meshes, curves, lattice, armatures and metaballs data"},
      {FILTER_ID_LS | FILTER_ID_MA | FILTER_ID_NT | FILTER_ID_TE,
       "category_shading",
       ICON_MATERIAL_DATA,
       "Shading",
       "Show materials, nodetrees, textures and Freestyle's linestyles"},
      {FILTER_ID_IM | FILTER_ID_MC | FILTER_ID_MSK | FILTER_ID_SO,
       "category_image",
       ICON_IMAGE_DATA,
       "Images & Sounds",
       "Show images, movie clips, sounds and masks"},
      {FILTER_ID_CA | FILTER_ID_LA | FILTER_ID_LP | FILTER_ID_SPK | FILTER_ID_WO | FILTER_ID_WS,
       "category_environment",
       ICON_WORLD_DATA,
       "Environment",
       "Show worlds, lights, cameras and speakers"},
      {FILTER_ID_BR | FILTER_ID_GD | FILTER_ID_PA | FILTER_ID_PAL | FILTER_ID_PC | FILTER_ID_TXT |
           FILTER_ID_VF | FILTER_ID_CF,
       "category_misc",
       ICON_GREASEPENCIL,
       "Miscellaneous",
       "Show other data types"},

      {0, NULL, 0, NULL, NULL}};

  StructRNA *srna = RNA_def_struct(brna, "FileSelectIDFilter", NULL);
  RNA_def_struct_sdna(srna, "FileSelectParams");
  RNA_def_struct_nested(brna, srna, "FileSelectParams");
  RNA_def_struct_ui_text(
      srna, "File Select ID Filter", "Which ID types to show/hide, when browsing a library");

  for (int i = 0; booleans[i].identifier; i++) {
    PropertyRNA *prop = RNA_def_property(srna, booleans[i].identifier, PROP_BOOLEAN, PROP_NONE);
    RNA_def_property_boolean_sdna(prop, NULL, "filter_id", booleans[i].flag);
    RNA_def_property_ui_text(prop, booleans[i].name, booleans[i].description);
    RNA_def_property_ui_icon(prop, booleans[i].icon, 0);
    RNA_def_property_update(prop, NC_SPACE | ND_SPACE_FILE_PARAMS, NULL);
  }
}

static void rna_def_fileselect_params(BlenderRNA *brna)
{
  StructRNA *srna;
  PropertyRNA *prop;

  static const EnumPropertyItem file_display_items[] = {
      {FILE_VERTICALDISPLAY,
       "LIST_VERTICAL",
       ICON_LONGDISPLAY,
       "Vertical List",
       "Display files as a vertical list"},
      {FILE_HORIZONTALDISPLAY,
       "LIST_HORIZONTAL",
       ICON_SHORTDISPLAY,
       "Horizontal List",
       "Display files as a horizontal list"},
      {FILE_IMGDISPLAY, "THUMBNAIL", ICON_IMGDISPLAY, "Thumbnails", "Display files as thumbnails"},
      {0, NULL, 0, NULL, NULL},
  };

  static const EnumPropertyItem display_size_items[] = {
      {64, "TINY", 0, "Tiny", ""},
      {96, "SMALL", 0, "Small", ""},
      {128, "NORMAL", 0, "Regular", ""},
      {192, "LARGE", 0, "Large", ""},
      {0, NULL, 0, NULL, NULL},
  };

  srna = RNA_def_struct(brna, "FileSelectParams", NULL);
  RNA_def_struct_path_func(srna, "rna_FileSelectParams_path");
  RNA_def_struct_ui_text(srna, "File Select Parameters", "File Select Parameters");

  prop = RNA_def_property(srna, "title", PROP_STRING, PROP_NONE);
  RNA_def_property_string_sdna(prop, NULL, "title");
  RNA_def_property_ui_text(prop, "Title", "Title for the file browser");
  RNA_def_property_clear_flag(prop, PROP_EDITABLE);

  /* Use BYTESTRING rather than DIRPATH as subtype so UI code doesn't add OT_directory_browse
   * button when displaying this prop in the file browser (it would just open a file browser). That
   * should be the only effective difference between the two. */
  prop = RNA_def_property(srna, "directory", PROP_STRING, PROP_BYTESTRING);
  RNA_def_property_string_sdna(prop, NULL, "dir");
  RNA_def_property_ui_text(prop, "Directory", "Directory displayed in the file browser");
  RNA_def_property_update(prop, NC_SPACE | ND_SPACE_FILE_PARAMS, NULL);

  prop = RNA_def_property(srna, "filename", PROP_STRING, PROP_FILENAME);
  RNA_def_property_string_sdna(prop, NULL, "file");
  RNA_def_property_ui_text(prop, "File Name", "Active file in the file browser");
  RNA_def_property_editable_func(prop, "rna_FileSelectParams_filename_editable");
  RNA_def_property_update(prop, NC_SPACE | ND_SPACE_FILE_PARAMS, NULL);

  prop = RNA_def_property(srna, "use_library_browsing", PROP_BOOLEAN, PROP_NONE);
  RNA_def_property_ui_text(
      prop, "Library Browser", "Whether we may browse blender files' content or not");
  RNA_def_property_clear_flag(prop, PROP_EDITABLE);
  RNA_def_property_boolean_funcs(prop, "rna_FileSelectParams_use_lib_get", NULL);

  prop = RNA_def_property(srna, "display_type", PROP_ENUM, PROP_NONE);
  RNA_def_property_enum_sdna(prop, NULL, "display");
  RNA_def_property_enum_items(prop, file_display_items);
  RNA_def_property_ui_text(prop, "Display Mode", "Display mode for the file list");
  RNA_def_property_update(prop, NC_SPACE | ND_SPACE_FILE_PARAMS, NULL);

  prop = RNA_def_property(srna, "recursion_level", PROP_ENUM, PROP_NONE);
  RNA_def_property_enum_items(prop, fileselectparams_recursion_level_items);
  RNA_def_property_enum_funcs(prop, NULL, NULL, "rna_FileSelectParams_recursion_level_itemf");
  RNA_def_property_ui_text(prop, "Recursion", "Numbers of dirtree levels to show simultaneously");
  RNA_def_property_update(prop, NC_SPACE | ND_SPACE_FILE_PARAMS, NULL);

  prop = RNA_def_property(srna, "show_details_size", PROP_BOOLEAN, PROP_NONE);
  RNA_def_property_boolean_sdna(prop, NULL, "details_flags", FILE_DETAILS_SIZE);
  RNA_def_property_ui_text(prop, "File Size", "Draw a column listing the size of each file");
  RNA_def_property_update(prop, NC_SPACE | ND_SPACE_FILE_PARAMS, NULL);

  prop = RNA_def_property(srna, "show_details_datetime", PROP_BOOLEAN, PROP_NONE);
  RNA_def_property_boolean_sdna(prop, NULL, "details_flags", FILE_DETAILS_DATETIME);
  RNA_def_property_ui_text(
      prop,
      "File Modification Date",
      "Draw a column listing the date and time of modification for each file");
  RNA_def_property_update(prop, NC_SPACE | ND_SPACE_FILE_PARAMS, NULL);

  prop = RNA_def_property(srna, "use_filter", PROP_BOOLEAN, PROP_NONE);
  RNA_def_property_boolean_sdna(prop, NULL, "flag", FILE_FILTER);
  RNA_def_property_ui_text(prop, "Filter Files", "Enable filtering of files");
  RNA_def_property_update(prop, NC_SPACE | ND_SPACE_FILE_PARAMS, NULL);

  prop = RNA_def_property(srna, "show_hidden", PROP_BOOLEAN, PROP_NONE);
  RNA_def_property_boolean_negative_sdna(prop, NULL, "flag", FILE_HIDE_DOT);
  RNA_def_property_ui_text(prop, "Show Hidden", "Show hidden dot files");
  RNA_def_property_update(prop, NC_SPACE | ND_SPACE_FILE_PARAMS, NULL);

  prop = RNA_def_property(srna, "sort_method", PROP_ENUM, PROP_NONE);
  RNA_def_property_enum_sdna(prop, NULL, "sort");
  RNA_def_property_enum_items(prop, rna_enum_file_sort_items);
  RNA_def_property_ui_text(prop, "Sort", "");
  RNA_def_property_update(prop, NC_SPACE | ND_SPACE_FILE_PARAMS, NULL);

  prop = RNA_def_property(srna, "use_sort_invert", PROP_BOOLEAN, PROP_NONE);
  RNA_def_property_boolean_sdna(prop, NULL, "flag", FILE_SORT_INVERT);
  RNA_def_property_ui_text(
      prop, "Reverse Sorting", "Sort items descending, from highest value to lowest");
  RNA_def_property_update(prop, NC_SPACE | ND_SPACE_FILE_PARAMS, NULL);

  prop = RNA_def_property(srna, "use_filter_image", PROP_BOOLEAN, PROP_NONE);
  RNA_def_property_boolean_sdna(prop, NULL, "filter", FILE_TYPE_IMAGE);
  RNA_def_property_ui_text(prop, "Filter Images", "Show image files");
  RNA_def_property_ui_icon(prop, ICON_FILE_IMAGE, 0);
  RNA_def_property_update(prop, NC_SPACE | ND_SPACE_FILE_PARAMS, NULL);

  prop = RNA_def_property(srna, "use_filter_blender", PROP_BOOLEAN, PROP_NONE);
  RNA_def_property_boolean_sdna(prop, NULL, "filter", FILE_TYPE_BLENDER);
  RNA_def_property_ui_text(prop, "Filter Blender", "Show .blend files");
  RNA_def_property_ui_icon(prop, ICON_FILE_BLEND, 0);
  RNA_def_property_update(prop, NC_SPACE | ND_SPACE_FILE_PARAMS, NULL);

  prop = RNA_def_property(srna, "use_filter_backup", PROP_BOOLEAN, PROP_NONE);
  RNA_def_property_boolean_sdna(prop, NULL, "filter", FILE_TYPE_BLENDER_BACKUP);
  RNA_def_property_ui_text(
      prop, "Filter Blender Backup Files", "Show .blend1, .blend2, etc. files");
  RNA_def_property_ui_icon(prop, ICON_FILE_BACKUP, 0);
  RNA_def_property_update(prop, NC_SPACE | ND_SPACE_FILE_PARAMS, NULL);

  prop = RNA_def_property(srna, "use_filter_movie", PROP_BOOLEAN, PROP_NONE);
  RNA_def_property_boolean_sdna(prop, NULL, "filter", FILE_TYPE_MOVIE);
  RNA_def_property_ui_text(prop, "Filter Movies", "Show movie files");
  RNA_def_property_ui_icon(prop, ICON_FILE_MOVIE, 0);
  RNA_def_property_update(prop, NC_SPACE | ND_SPACE_FILE_PARAMS, NULL);

  prop = RNA_def_property(srna, "use_filter_script", PROP_BOOLEAN, PROP_NONE);
  RNA_def_property_boolean_sdna(prop, NULL, "filter", FILE_TYPE_PYSCRIPT);
  RNA_def_property_ui_text(prop, "Filter Script", "Show script files");
  RNA_def_property_ui_icon(prop, ICON_FILE_SCRIPT, 0);
  RNA_def_property_update(prop, NC_SPACE | ND_SPACE_FILE_PARAMS, NULL);

  prop = RNA_def_property(srna, "use_filter_font", PROP_BOOLEAN, PROP_NONE);
  RNA_def_property_boolean_sdna(prop, NULL, "filter", FILE_TYPE_FTFONT);
  RNA_def_property_ui_text(prop, "Filter Fonts", "Show font files");
  RNA_def_property_ui_icon(prop, ICON_FILE_FONT, 0);
  RNA_def_property_update(prop, NC_SPACE | ND_SPACE_FILE_PARAMS, NULL);

  prop = RNA_def_property(srna, "use_filter_sound", PROP_BOOLEAN, PROP_NONE);
  RNA_def_property_boolean_sdna(prop, NULL, "filter", FILE_TYPE_SOUND);
  RNA_def_property_ui_text(prop, "Filter Sound", "Show sound files");
  RNA_def_property_ui_icon(prop, ICON_FILE_SOUND, 0);
  RNA_def_property_update(prop, NC_SPACE | ND_SPACE_FILE_PARAMS, NULL);

  prop = RNA_def_property(srna, "use_filter_text", PROP_BOOLEAN, PROP_NONE);
  RNA_def_property_boolean_sdna(prop, NULL, "filter", FILE_TYPE_TEXT);
  RNA_def_property_ui_text(prop, "Filter Text", "Show text files");
  RNA_def_property_ui_icon(prop, ICON_FILE_TEXT, 0);
  RNA_def_property_update(prop, NC_SPACE | ND_SPACE_FILE_PARAMS, NULL);

  prop = RNA_def_property(srna, "use_filter_volume", PROP_BOOLEAN, PROP_NONE);
  RNA_def_property_boolean_sdna(prop, NULL, "filter", FILE_TYPE_VOLUME);
  RNA_def_property_ui_text(prop, "Filter Volume", "Show 3D volume files");
  RNA_def_property_ui_icon(prop, ICON_FILE_VOLUME, 0);
  RNA_def_property_update(prop, NC_SPACE | ND_SPACE_FILE_PARAMS, NULL);

  prop = RNA_def_property(srna, "use_filter_folder", PROP_BOOLEAN, PROP_NONE);
  RNA_def_property_boolean_sdna(prop, NULL, "filter", FILE_TYPE_FOLDER);
  RNA_def_property_ui_text(prop, "Filter Folder", "Show folders");
  RNA_def_property_ui_icon(prop, ICON_FILE_FOLDER, 0);
  RNA_def_property_update(prop, NC_SPACE | ND_SPACE_FILE_PARAMS, NULL);

  prop = RNA_def_property(srna, "use_filter_blendid", PROP_BOOLEAN, PROP_NONE);
  RNA_def_property_boolean_sdna(prop, NULL, "filter", FILE_TYPE_BLENDERLIB);
  RNA_def_property_ui_text(
      prop, "Filter Blender IDs", "Show .blend files items (objects, materials, etc.)");
  RNA_def_property_ui_icon(prop, ICON_BLENDER, 0);
  RNA_def_property_update(prop, NC_SPACE | ND_SPACE_FILE_PARAMS, NULL);

  prop = RNA_def_property(srna, "filter_id", PROP_POINTER, PROP_NONE);
  RNA_def_property_flag(prop, PROP_NEVER_NULL);
  RNA_def_property_struct_type(prop, "FileSelectIDFilter");
  RNA_def_property_pointer_funcs(prop, "rna_FileSelectParams_filter_id_get", NULL, NULL, NULL);
  RNA_def_property_ui_text(
      prop, "Filter ID Types", "Which ID types to show/hide, when browsing a library");

  prop = RNA_def_property(srna, "filter_glob", PROP_STRING, PROP_NONE);
  RNA_def_property_string_sdna(prop, NULL, "filter_glob");
  RNA_def_property_ui_text(prop,
                           "Extension Filter",
                           "UNIX shell-like filename patterns matching, supports wildcards ('*') "
                           "and list of patterns separated by ';'");
  RNA_def_property_string_funcs(prop, NULL, NULL, "rna_FileSelectPrams_filter_glob_set");
  RNA_def_property_update(prop, NC_SPACE | ND_SPACE_FILE_LIST, NULL);

  prop = RNA_def_property(srna, "filter_search", PROP_STRING, PROP_NONE);
  RNA_def_property_string_sdna(prop, NULL, "filter_search");
  RNA_def_property_ui_text(prop, "Name Filter", "Filter by name, supports '*' wildcard");
  RNA_def_property_flag(prop, PROP_TEXTEDIT_UPDATE);
  RNA_def_property_update(prop, NC_SPACE | ND_SPACE_FILE_LIST, NULL);

  prop = RNA_def_property(srna, "display_size", PROP_ENUM, PROP_NONE);
  RNA_def_property_enum_sdna(prop, NULL, "thumbnail_size");
  RNA_def_property_enum_items(prop, display_size_items);
  RNA_def_property_ui_text(prop,
                           "Display Size",
                           "Change the size of the display (width of columns or thumbnails size)");
  RNA_def_property_update(prop, NC_SPACE | ND_SPACE_FILE_LIST, NULL);
}

static void rna_def_filemenu_entry(BlenderRNA *brna)
{
  StructRNA *srna;
  PropertyRNA *prop;

  srna = RNA_def_struct(brna, "FileBrowserFSMenuEntry", NULL);
  RNA_def_struct_sdna(srna, "FSMenuEntry");
  RNA_def_struct_ui_text(srna, "File Select Parameters", "File Select Parameters");

  prop = RNA_def_property(srna, "path", PROP_STRING, PROP_FILEPATH);
  RNA_def_property_string_funcs(prop,
                                "rna_FileBrowser_FSMenuEntry_path_get",
                                "rna_FileBrowser_FSMenuEntry_path_length",
                                "rna_FileBrowser_FSMenuEntry_path_set");
  RNA_def_property_ui_text(prop, "Path", "");

  prop = RNA_def_property(srna, "name", PROP_STRING, PROP_NONE);
  RNA_def_property_string_funcs(prop,
                                "rna_FileBrowser_FSMenuEntry_name_get",
                                "rna_FileBrowser_FSMenuEntry_name_length",
                                "rna_FileBrowser_FSMenuEntry_name_set");
  RNA_def_property_editable_func(prop, "rna_FileBrowser_FSMenuEntry_name_get_editable");
  RNA_def_property_ui_text(prop, "Name", "");
  RNA_def_struct_name_property(srna, prop);

  prop = RNA_def_property(srna, "icon", PROP_INT, PROP_NONE);
  RNA_def_property_int_funcs(
      prop, "rna_FileBrowser_FSMenuEntry_icon_get", "rna_FileBrowser_FSMenuEntry_icon_set", NULL);
  RNA_def_property_ui_text(prop, "Icon", "");

  prop = RNA_def_property(srna, "use_save", PROP_BOOLEAN, PROP_NONE);
  RNA_def_property_boolean_funcs(prop, "rna_FileBrowser_FSMenuEntry_use_save_get", NULL);
  RNA_def_property_ui_text(
      prop, "Save", "Whether this path is saved in bookmarks, or generated from OS");
  RNA_def_property_clear_flag(prop, PROP_EDITABLE);

  prop = RNA_def_property(srna, "is_valid", PROP_BOOLEAN, PROP_NONE);
  RNA_def_property_boolean_funcs(prop, "rna_FileBrowser_FSMenuEntry_is_valid_get", NULL);
  RNA_def_property_ui_text(prop, "Valid", "Whether this path is currently reachable");
  RNA_def_property_clear_flag(prop, PROP_EDITABLE);
}

static void rna_def_space_filebrowser(BlenderRNA *brna)
{
  StructRNA *srna;
  PropertyRNA *prop;

  srna = RNA_def_struct(brna, "SpaceFileBrowser", "Space");
  RNA_def_struct_sdna(srna, "SpaceFile");
  RNA_def_struct_ui_text(srna, "Space File Browser", "File browser space data");

  rna_def_space_generic_show_region_toggles(srna, (1 << RGN_TYPE_TOOLS) | (1 << RGN_TYPE_UI));

  prop = RNA_def_property(srna, "params", PROP_POINTER, PROP_NONE);
  RNA_def_property_pointer_sdna(prop, NULL, "params");
  RNA_def_property_ui_text(
      prop, "Filebrowser Parameter", "Parameters and Settings for the Filebrowser");

  prop = RNA_def_property(srna, "active_operator", PROP_POINTER, PROP_NONE);
  RNA_def_property_pointer_sdna(prop, NULL, "op");
  RNA_def_property_ui_text(prop, "Active Operator", "");

  /* keep this for compatibility with existing presets,
   * not exposed in c++ api because of keyword conflict */
  prop = RNA_def_property(srna, "operator", PROP_POINTER, PROP_NONE);
  RNA_def_property_pointer_sdna(prop, NULL, "op");
  RNA_def_property_ui_text(prop, "Active Operator", "");

  /* bookmarks, recent files etc. */
  prop = RNA_def_collection(srna,
                            "system_folders",
                            "FileBrowserFSMenuEntry",
                            "System Folders",
                            "System's folders (usually root, available hard drives, etc)");
  RNA_def_property_collection_funcs(prop,
                                    "rna_FileBrowser_FSMenuSystem_data_begin",
                                    "rna_FileBrowser_FSMenu_next",
                                    "rna_FileBrowser_FSMenu_end",
                                    "rna_FileBrowser_FSMenu_get",
                                    "rna_FileBrowser_FSMenuSystem_data_length",
                                    NULL,
                                    NULL,
                                    NULL);
  RNA_def_property_clear_flag(prop, PROP_EDITABLE);

  prop = RNA_def_int(srna,
                     "system_folders_active",
                     -1,
                     -1,
                     INT_MAX,
                     "Active System Folder",
                     "Index of active system folder (-1 if none)",
                     -1,
                     INT_MAX);
  RNA_def_property_int_sdna(prop, NULL, "systemnr");
  RNA_def_property_int_funcs(prop,
                             "rna_FileBrowser_FSMenuSystem_active_get",
                             "rna_FileBrowser_FSMenuSystem_active_set",
                             "rna_FileBrowser_FSMenuSystem_active_range");
  RNA_def_property_flag(prop, PROP_CONTEXT_UPDATE);
  RNA_def_property_update(
      prop, NC_SPACE | ND_SPACE_FILE_PARAMS, "rna_FileBrowser_FSMenu_active_update");

  prop = RNA_def_collection(srna,
                            "system_bookmarks",
                            "FileBrowserFSMenuEntry",
                            "System Bookmarks",
                            "System's bookmarks");
  RNA_def_property_collection_funcs(prop,
                                    "rna_FileBrowser_FSMenuSystemBookmark_data_begin",
                                    "rna_FileBrowser_FSMenu_next",
                                    "rna_FileBrowser_FSMenu_end",
                                    "rna_FileBrowser_FSMenu_get",
                                    "rna_FileBrowser_FSMenuSystemBookmark_data_length",
                                    NULL,
                                    NULL,
                                    NULL);
  RNA_def_property_clear_flag(prop, PROP_EDITABLE);

  prop = RNA_def_int(srna,
                     "system_bookmarks_active",
                     -1,
                     -1,
                     INT_MAX,
                     "Active System Bookmark",
                     "Index of active system bookmark (-1 if none)",
                     -1,
                     INT_MAX);
  RNA_def_property_int_sdna(prop, NULL, "system_bookmarknr");
  RNA_def_property_int_funcs(prop,
                             "rna_FileBrowser_FSMenuSystemBookmark_active_get",
                             "rna_FileBrowser_FSMenuSystemBookmark_active_set",
                             "rna_FileBrowser_FSMenuSystemBookmark_active_range");
  RNA_def_property_flag(prop, PROP_CONTEXT_UPDATE);
  RNA_def_property_update(
      prop, NC_SPACE | ND_SPACE_FILE_PARAMS, "rna_FileBrowser_FSMenu_active_update");

  prop = RNA_def_collection(
      srna, "bookmarks", "FileBrowserFSMenuEntry", "Bookmarks", "User's bookmarks");
  RNA_def_property_collection_funcs(prop,
                                    "rna_FileBrowser_FSMenuBookmark_data_begin",
                                    "rna_FileBrowser_FSMenu_next",
                                    "rna_FileBrowser_FSMenu_end",
                                    "rna_FileBrowser_FSMenu_get",
                                    "rna_FileBrowser_FSMenuBookmark_data_length",
                                    NULL,
                                    NULL,
                                    NULL);
  RNA_def_property_clear_flag(prop, PROP_EDITABLE);

  prop = RNA_def_int(srna,
                     "bookmarks_active",
                     -1,
                     -1,
                     INT_MAX,
                     "Active Bookmark",
                     "Index of active bookmark (-1 if none)",
                     -1,
                     INT_MAX);
  RNA_def_property_int_sdna(prop, NULL, "bookmarknr");
  RNA_def_property_int_funcs(prop,
                             "rna_FileBrowser_FSMenuBookmark_active_get",
                             "rna_FileBrowser_FSMenuBookmark_active_set",
                             "rna_FileBrowser_FSMenuBookmark_active_range");
  RNA_def_property_flag(prop, PROP_CONTEXT_UPDATE);
  RNA_def_property_update(
      prop, NC_SPACE | ND_SPACE_FILE_PARAMS, "rna_FileBrowser_FSMenu_active_update");

  prop = RNA_def_collection(
      srna, "recent_folders", "FileBrowserFSMenuEntry", "Recent Folders", "");
  RNA_def_property_collection_funcs(prop,
                                    "rna_FileBrowser_FSMenuRecent_data_begin",
                                    "rna_FileBrowser_FSMenu_next",
                                    "rna_FileBrowser_FSMenu_end",
                                    "rna_FileBrowser_FSMenu_get",
                                    "rna_FileBrowser_FSMenuRecent_data_length",
                                    NULL,
                                    NULL,
                                    NULL);
  RNA_def_property_clear_flag(prop, PROP_EDITABLE);

  prop = RNA_def_int(srna,
                     "recent_folders_active",
                     -1,
                     -1,
                     INT_MAX,
                     "Active Recent Folder",
                     "Index of active recent folder (-1 if none)",
                     -1,
                     INT_MAX);
  RNA_def_property_int_sdna(prop, NULL, "recentnr");
  RNA_def_property_int_funcs(prop,
                             "rna_FileBrowser_FSMenuRecent_active_get",
                             "rna_FileBrowser_FSMenuRecent_active_set",
                             "rna_FileBrowser_FSMenuRecent_active_range");
  RNA_def_property_flag(prop, PROP_CONTEXT_UPDATE);
  RNA_def_property_update(
      prop, NC_SPACE | ND_SPACE_FILE_PARAMS, "rna_FileBrowser_FSMenu_active_update");
}

static void rna_def_space_info(BlenderRNA *brna)
{
  StructRNA *srna;
  PropertyRNA *prop;

  srna = RNA_def_struct(brna, "SpaceInfo", "Space");
  RNA_def_struct_sdna(srna, "SpaceInfo");
  RNA_def_struct_ui_text(srna, "Space Info", "Info space data");

  /* reporting display */
  prop = RNA_def_property(srna, "show_report_debug", PROP_BOOLEAN, PROP_NONE);
  RNA_def_property_boolean_sdna(prop, NULL, "rpt_mask", INFO_RPT_DEBUG);
  RNA_def_property_ui_text(prop, "Show Debug", "Display debug reporting info");
  RNA_def_property_update(prop, NC_SPACE | ND_SPACE_INFO_REPORT, NULL);

  prop = RNA_def_property(srna, "show_report_info", PROP_BOOLEAN, PROP_NONE);
  RNA_def_property_boolean_sdna(prop, NULL, "rpt_mask", INFO_RPT_INFO);
  RNA_def_property_ui_text(prop, "Show Info", "Display general information");
  RNA_def_property_update(prop, NC_SPACE | ND_SPACE_INFO_REPORT, NULL);

  prop = RNA_def_property(srna, "show_report_operator", PROP_BOOLEAN, PROP_NONE);
  RNA_def_property_boolean_sdna(prop, NULL, "rpt_mask", INFO_RPT_OP);
  RNA_def_property_ui_text(prop, "Show Operator", "Display the operator log");
  RNA_def_property_update(prop, NC_SPACE | ND_SPACE_INFO_REPORT, NULL);

  prop = RNA_def_property(srna, "show_report_warning", PROP_BOOLEAN, PROP_NONE);
  RNA_def_property_boolean_sdna(prop, NULL, "rpt_mask", INFO_RPT_WARN);
  RNA_def_property_ui_text(prop, "Show Warn", "Display warnings");
  RNA_def_property_update(prop, NC_SPACE | ND_SPACE_INFO_REPORT, NULL);

  prop = RNA_def_property(srna, "show_report_error", PROP_BOOLEAN, PROP_NONE);
  RNA_def_property_boolean_sdna(prop, NULL, "rpt_mask", INFO_RPT_ERR);
  RNA_def_property_ui_text(prop, "Show Error", "Display error text");
  RNA_def_property_update(prop, NC_SPACE | ND_SPACE_INFO_REPORT, NULL);
}

static void rna_def_space_userpref(BlenderRNA *brna)
{
  static const EnumPropertyItem filter_type_items[] = {
      {0, "NAME", 0, "Name", "Filter based on the operator name"},
      {1, "KEY", 0, "Key-Binding", "Filter based on key bindings"},
      {0, NULL, 0, NULL, NULL},
  };

  StructRNA *srna;
  PropertyRNA *prop;

  srna = RNA_def_struct(brna, "SpacePreferences", "Space");
  RNA_def_struct_sdna(srna, "SpaceUserPref");
  RNA_def_struct_ui_text(srna, "Space Preferences", "Blender preferences space data");

  prop = RNA_def_property(srna, "filter_type", PROP_ENUM, PROP_NONE);
  RNA_def_property_enum_sdna(prop, NULL, "filter_type");
  RNA_def_property_enum_items(prop, filter_type_items);
  RNA_def_property_ui_text(prop, "Filter Type", "Filter method");
  RNA_def_property_update(prop, NC_SPACE | ND_SPACE_NODE, NULL);

  prop = RNA_def_property(srna, "filter_text", PROP_STRING, PROP_NONE);
  RNA_def_property_string_sdna(prop, NULL, "filter");
  RNA_def_property_flag(prop, PROP_TEXTEDIT_UPDATE);
  RNA_def_property_ui_text(prop, "Filter", "Search term for filtering in the UI");
}

static void rna_def_node_tree_path(BlenderRNA *brna)
{
  StructRNA *srna;
  PropertyRNA *prop;

  srna = RNA_def_struct(brna, "NodeTreePath", NULL);
  RNA_def_struct_sdna(srna, "bNodeTreePath");
  RNA_def_struct_ui_text(srna, "Node Tree Path", "Element of the node space tree path");

  prop = RNA_def_property(srna, "node_tree", PROP_POINTER, PROP_NONE);
  RNA_def_property_pointer_sdna(prop, NULL, "nodetree");
  RNA_def_property_clear_flag(prop, PROP_EDITABLE);
  RNA_def_property_ui_text(prop, "Node Tree", "Base node tree from context");
}

static void rna_def_space_node_path_api(BlenderRNA *brna, PropertyRNA *cprop)
{
  StructRNA *srna;
  PropertyRNA *prop, *parm;
  FunctionRNA *func;

  RNA_def_property_srna(cprop, "SpaceNodeEditorPath");
  srna = RNA_def_struct(brna, "SpaceNodeEditorPath", NULL);
  RNA_def_struct_sdna(srna, "SpaceNode");
  RNA_def_struct_ui_text(srna, "Space Node Editor Path", "History of node trees in the editor");

  prop = RNA_def_property(srna, "to_string", PROP_STRING, PROP_NONE);
  RNA_def_property_string_funcs(
      prop, "rna_SpaceNodeEditor_path_get", "rna_SpaceNodeEditor_path_length", NULL);
  RNA_def_property_clear_flag(prop, PROP_EDITABLE);
  RNA_def_struct_ui_text(srna, "Path", "Get the node tree path as a string");

  func = RNA_def_function(srna, "clear", "rna_SpaceNodeEditor_path_clear");
  RNA_def_function_ui_description(func, "Reset the node tree path");
  RNA_def_function_flag(func, FUNC_USE_CONTEXT);

  func = RNA_def_function(srna, "start", "rna_SpaceNodeEditor_path_start");
  RNA_def_function_ui_description(func, "Set the root node tree");
  RNA_def_function_flag(func, FUNC_USE_CONTEXT);
  parm = RNA_def_pointer(func, "node_tree", "NodeTree", "Node Tree", "");
  RNA_def_parameter_flags(parm, 0, PARM_REQUIRED | PARM_RNAPTR);

  func = RNA_def_function(srna, "append", "rna_SpaceNodeEditor_path_append");
  RNA_def_function_ui_description(func, "Append a node group tree to the path");
  RNA_def_function_flag(func, FUNC_USE_CONTEXT);
  parm = RNA_def_pointer(
      func, "node_tree", "NodeTree", "Node Tree", "Node tree to append to the node editor path");
  RNA_def_parameter_flags(parm, 0, PARM_REQUIRED | PARM_RNAPTR);
  parm = RNA_def_pointer(func, "node", "Node", "Node", "Group node linking to this node tree");
  RNA_def_parameter_flags(parm, 0, PARM_RNAPTR);

  func = RNA_def_function(srna, "pop", "rna_SpaceNodeEditor_path_pop");
  RNA_def_function_ui_description(func, "Remove the last node tree from the path");
  RNA_def_function_flag(func, FUNC_USE_CONTEXT);
}

static void rna_def_space_node(BlenderRNA *brna)
{
  StructRNA *srna;
  PropertyRNA *prop;

  static const EnumPropertyItem texture_id_type_items[] = {
      {SNODE_TEX_WORLD, "WORLD", ICON_WORLD_DATA, "World", "Edit texture nodes from World"},
      {SNODE_TEX_BRUSH, "BRUSH", ICON_BRUSH_DATA, "Brush", "Edit texture nodes from Brush"},
#  ifdef WITH_FREESTYLE
      {SNODE_TEX_LINESTYLE,
       "LINESTYLE",
       ICON_LINE_DATA,
       "Line Style",
       "Edit texture nodes from Line Style"},
#  endif
      {0, NULL, 0, NULL, NULL},
  };

  static const EnumPropertyItem shader_type_items[] = {
      {SNODE_SHADER_OBJECT, "OBJECT", ICON_OBJECT_DATA, "Object", "Edit shader nodes from Object"},
      {SNODE_SHADER_WORLD, "WORLD", ICON_WORLD_DATA, "World", "Edit shader nodes from World"},
#  ifdef WITH_FREESTYLE
      {SNODE_SHADER_LINESTYLE,
       "LINESTYLE",
       ICON_LINE_DATA,
       "Line Style",
       "Edit shader nodes from Line Style"},
#  endif
      {0, NULL, 0, NULL, NULL},
  };

  static const EnumPropertyItem backdrop_channels_items[] = {
      {SNODE_USE_ALPHA,
       "COLOR_ALPHA",
       ICON_IMAGE_RGB_ALPHA,
       "Color and Alpha",
       "Display image with RGB colors and alpha transparency"},
      {0, "COLOR", ICON_IMAGE_RGB, "Color", "Display image with RGB colors"},
      {SNODE_SHOW_ALPHA, "ALPHA", ICON_IMAGE_ALPHA, "Alpha", "Display alpha transparency channel"},
      {SNODE_SHOW_R, "RED", ICON_COLOR_RED, "Red", ""},
      {SNODE_SHOW_G, "GREEN", ICON_COLOR_GREEN, "Green", ""},
      {SNODE_SHOW_B, "BLUE", ICON_COLOR_BLUE, "Blue", ""},
      {0, NULL, 0, NULL, NULL},
  };

  static const EnumPropertyItem insert_ofs_dir_items[] = {
      {SNODE_INSERTOFS_DIR_RIGHT, "RIGHT", 0, "Right"},
      {SNODE_INSERTOFS_DIR_LEFT, "LEFT", 0, "Left"},
      {0, NULL, 0, NULL, NULL},
  };

  static const EnumPropertyItem dummy_items[] = {
      {0, "DUMMY", 0, "", ""},
      {0, NULL, 0, NULL, NULL},
  };

  srna = RNA_def_struct(brna, "SpaceNodeEditor", "Space");
  RNA_def_struct_sdna(srna, "SpaceNode");
  RNA_def_struct_ui_text(srna, "Space Node Editor", "Node editor space data");

  rna_def_space_generic_show_region_toggles(srna, (1 << RGN_TYPE_TOOLS) | (1 << RGN_TYPE_UI));

  prop = RNA_def_property(srna, "tree_type", PROP_ENUM, PROP_NONE);
  RNA_def_property_enum_items(prop, dummy_items);
  RNA_def_property_enum_funcs(prop,
                              "rna_SpaceNodeEditor_tree_type_get",
                              "rna_SpaceNodeEditor_tree_type_set",
                              "rna_SpaceNodeEditor_tree_type_itemf");
  RNA_def_property_ui_text(prop, "Tree Type", "Node tree type to display and edit");
  RNA_def_property_update(prop, NC_SPACE | ND_SPACE_NODE, NULL);

  prop = RNA_def_property(srna, "texture_type", PROP_ENUM, PROP_NONE);
  RNA_def_property_enum_sdna(prop, NULL, "texfrom");
  RNA_def_property_enum_items(prop, texture_id_type_items);
  RNA_def_property_ui_text(prop, "Texture Type", "Type of data to take texture from");
  RNA_def_property_update(prop, NC_SPACE | ND_SPACE_NODE, NULL);

  prop = RNA_def_property(srna, "shader_type", PROP_ENUM, PROP_NONE);
  RNA_def_property_enum_sdna(prop, NULL, "shaderfrom");
  RNA_def_property_enum_items(prop, shader_type_items);
  RNA_def_property_ui_text(prop, "Shader Type", "Type of data to take shader from");
  RNA_def_property_update(prop, NC_SPACE | ND_SPACE_NODE, NULL);

  prop = RNA_def_property(srna, "id", PROP_POINTER, PROP_NONE);
  RNA_def_property_clear_flag(prop, PROP_EDITABLE);
  RNA_def_property_ui_text(prop, "ID", "Data-block whose nodes are being edited");

  prop = RNA_def_property(srna, "id_from", PROP_POINTER, PROP_NONE);
  RNA_def_property_pointer_sdna(prop, NULL, "from");
  RNA_def_property_clear_flag(prop, PROP_EDITABLE);
  RNA_def_property_ui_text(
      prop, "ID From", "Data-block from which the edited data-block is linked");

#  ifdef WITH_NEW_SIMULATION_TYPE
  prop = RNA_def_property(srna, "simulation", PROP_POINTER, PROP_NONE);
  RNA_def_property_flag(prop, PROP_EDITABLE);
  RNA_def_property_struct_type(prop, "Simulation");
  RNA_def_property_ui_text(prop, "Simulation", "Simulation that is being edited");
  RNA_def_property_pointer_funcs(prop,
                                 "rna_SpaceNodeEditor_simulation_get",
                                 "rna_SpaceNodeEditor_simulation_set",
                                 NULL,
                                 NULL);
  RNA_def_property_update(prop, NC_SPACE | ND_SPACE_NODE, NULL);
#  endif

  prop = RNA_def_property(srna, "path", PROP_COLLECTION, PROP_NONE);
  RNA_def_property_collection_sdna(prop, NULL, "treepath", NULL);
  RNA_def_property_struct_type(prop, "NodeTreePath");
  RNA_def_property_ui_text(
      prop, "Node Tree Path", "Path from the data-block to the currently edited node tree");
  rna_def_space_node_path_api(brna, prop);

  prop = RNA_def_property(srna, "node_tree", PROP_POINTER, PROP_NONE);
  RNA_def_property_pointer_funcs(
      prop, NULL, "rna_SpaceNodeEditor_node_tree_set", NULL, "rna_SpaceNodeEditor_node_tree_poll");
  RNA_def_property_pointer_sdna(prop, NULL, "nodetree");
  RNA_def_property_flag(prop, PROP_EDITABLE | PROP_CONTEXT_UPDATE);
  RNA_def_property_ui_text(prop, "Node Tree", "Base node tree from context");
  RNA_def_property_update(prop, NC_SPACE | ND_SPACE_NODE, "rna_SpaceNodeEditor_node_tree_update");

  prop = RNA_def_property(srna, "edit_tree", PROP_POINTER, PROP_NONE);
  RNA_def_property_pointer_sdna(prop, NULL, "edittree");
  RNA_def_property_clear_flag(prop, PROP_EDITABLE);
  RNA_def_property_ui_text(prop, "Edit Tree", "Node tree being displayed and edited");

  prop = RNA_def_property(srna, "pin", PROP_BOOLEAN, PROP_NONE);
  RNA_def_property_boolean_sdna(prop, NULL, "flag", SNODE_PIN);
  RNA_def_property_ui_text(prop, "Pinned", "Use the pinned node tree");
  RNA_def_property_ui_icon(prop, ICON_UNPINNED, 1);
  RNA_def_property_update(prop, NC_SPACE | ND_SPACE_NODE, NULL);

  prop = RNA_def_property(srna, "show_backdrop", PROP_BOOLEAN, PROP_NONE);
  RNA_def_property_boolean_sdna(prop, NULL, "flag", SNODE_BACKDRAW);
  RNA_def_property_ui_text(
      prop, "Backdrop", "Use active Viewer Node output as backdrop for compositing nodes");
  RNA_def_property_update(
      prop, NC_SPACE | ND_SPACE_NODE_VIEW, "rna_SpaceNodeEditor_show_backdrop_update");

  prop = RNA_def_property(srna, "show_annotation", PROP_BOOLEAN, PROP_NONE);
  RNA_def_property_boolean_sdna(prop, NULL, "flag", SNODE_SHOW_GPENCIL);
  RNA_def_property_ui_text(prop, "Show Annotation", "Show annotations for this view");
  RNA_def_property_update(prop, NC_SPACE | ND_SPACE_NODE_VIEW, NULL);

  prop = RNA_def_property(srna, "use_auto_render", PROP_BOOLEAN, PROP_NONE);
  RNA_def_property_boolean_sdna(prop, NULL, "flag", SNODE_AUTO_RENDER);
  RNA_def_property_ui_text(
      prop, "Auto Render", "Re-render and composite changed layers on 3D edits");
  RNA_def_property_update(prop, NC_SPACE | ND_SPACE_NODE_VIEW, NULL);

  prop = RNA_def_property(srna, "backdrop_zoom", PROP_FLOAT, PROP_NONE);
  RNA_def_property_float_sdna(prop, NULL, "zoom");
  RNA_def_property_float_default(prop, 1.0f);
  RNA_def_property_range(prop, 0.01f, FLT_MAX);
  RNA_def_property_ui_range(prop, 0.01, 100, 1, 2);
  RNA_def_property_ui_text(prop, "Backdrop Zoom", "Backdrop zoom factor");
  RNA_def_property_update(prop, NC_SPACE | ND_SPACE_NODE_VIEW, NULL);

  prop = RNA_def_property(srna, "backdrop_offset", PROP_FLOAT, PROP_NONE);
  RNA_def_property_float_sdna(prop, NULL, "xof");
  RNA_def_property_array(prop, 2);
  RNA_def_property_ui_text(prop, "Backdrop Offset", "Backdrop offset");
  RNA_def_property_update(prop, NC_SPACE | ND_SPACE_NODE_VIEW, NULL);

  prop = RNA_def_property(srna, "backdrop_channels", PROP_ENUM, PROP_NONE);
  RNA_def_property_enum_bitflag_sdna(prop, NULL, "flag");
  RNA_def_property_enum_items(prop, backdrop_channels_items);
  RNA_def_property_ui_text(prop, "Display Channels", "Channels of the image to draw");
  RNA_def_property_update(prop, NC_SPACE | ND_SPACE_NODE_VIEW, NULL);

  /* the mx/my "cursor" in the node editor is used only by operators to store the mouse position */
  prop = RNA_def_property(srna, "cursor_location", PROP_FLOAT, PROP_XYZ);
  RNA_def_property_array(prop, 2);
  RNA_def_property_float_sdna(prop, NULL, "cursor");
  RNA_def_property_ui_text(prop, "Cursor Location", "Location for adding new nodes");
  RNA_def_property_update(prop, NC_SPACE | ND_SPACE_NODE_VIEW, NULL);

  /* insert offset (called "Auto-offset" in UI) */
  prop = RNA_def_property(srna, "use_insert_offset", PROP_BOOLEAN, PROP_NONE);
  RNA_def_property_boolean_negative_sdna(prop, NULL, "flag", SNODE_SKIP_INSOFFSET);
  RNA_def_property_ui_text(prop,
                           "Auto-offset",
                           "Automatically offset the following or previous nodes in a "
                           "chain when inserting a new node");
  RNA_def_property_ui_icon(prop, ICON_NODE_INSERT_ON, 1);
  RNA_def_property_update(prop, NC_SPACE | ND_SPACE_NODE_VIEW, NULL);

  prop = RNA_def_property(srna, "insert_offset_direction", PROP_ENUM, PROP_NONE);
  RNA_def_property_enum_bitflag_sdna(prop, NULL, "insert_ofs_dir");
  RNA_def_property_enum_items(prop, insert_ofs_dir_items);
  RNA_def_property_ui_text(
      prop, "Auto-offset Direction", "Direction to offset nodes on insertion");
  RNA_def_property_update(prop, NC_SPACE | ND_SPACE_NODE_VIEW, NULL);

  RNA_api_space_node(srna);
}

static void rna_def_space_clip(BlenderRNA *brna)
{
  StructRNA *srna;
  PropertyRNA *prop;

  static const EnumPropertyItem view_items[] = {
      {SC_VIEW_CLIP, "CLIP", ICON_SEQUENCE, "Clip", "Show editing clip preview"},
      {SC_VIEW_GRAPH, "GRAPH", ICON_GRAPH, "Graph", "Show graph view for active element"},
      {SC_VIEW_DOPESHEET,
       "DOPESHEET",
       ICON_ACTION,
       "Dopesheet",
       "Dopesheet view for tracking data"},
      {0, NULL, 0, NULL, NULL},
  };

  static const EnumPropertyItem gpencil_source_items[] = {
      {SC_GPENCIL_SRC_CLIP,
       "CLIP",
       0,
       "Clip",
       "Show annotation data-block which belongs to movie clip"},
      {SC_GPENCIL_SRC_TRACK,
       "TRACK",
       0,
       "Track",
       "Show annotation data-block which belongs to active track"},
      {0, NULL, 0, NULL, NULL},
  };

  static const EnumPropertyItem pivot_items[] = {
      {V3D_AROUND_CENTER_BOUNDS,
       "BOUNDING_BOX_CENTER",
       ICON_PIVOT_BOUNDBOX,
       "Bounding Box Center",
       "Pivot around bounding box center of selected object(s)"},
      {V3D_AROUND_CURSOR, "CURSOR", ICON_PIVOT_CURSOR, "2D Cursor", "Pivot around the 2D cursor"},
      {V3D_AROUND_LOCAL_ORIGINS,
       "INDIVIDUAL_ORIGINS",
       ICON_PIVOT_INDIVIDUAL,
       "Individual Origins",
       "Pivot around each object's own origin"},
      {V3D_AROUND_CENTER_MEDIAN,
       "MEDIAN_POINT",
       ICON_PIVOT_MEDIAN,
       "Median Point",
       "Pivot around the median point of selected objects"},
      {0, NULL, 0, NULL, NULL},
  };

  srna = RNA_def_struct(brna, "SpaceClipEditor", "Space");
  RNA_def_struct_sdna(srna, "SpaceClip");
  RNA_def_struct_ui_text(srna, "Space Clip Editor", "Clip editor space data");

  rna_def_space_generic_show_region_toggles(
      srna, (1 << RGN_TYPE_TOOLS) | (1 << RGN_TYPE_UI) | (1 << RGN_TYPE_HUD));

  /* movieclip */
  prop = RNA_def_property(srna, "clip", PROP_POINTER, PROP_NONE);
  RNA_def_property_flag(prop, PROP_EDITABLE);
  RNA_def_property_ui_text(prop, "Movie Clip", "Movie clip displayed and edited in this space");
  RNA_def_property_pointer_funcs(prop, NULL, "rna_SpaceClipEditor_clip_set", NULL, NULL);
  RNA_def_property_update(prop, NC_SPACE | ND_SPACE_CLIP, NULL);

  /* clip user */
  prop = RNA_def_property(srna, "clip_user", PROP_POINTER, PROP_NONE);
  RNA_def_property_flag(prop, PROP_NEVER_NULL);
  RNA_def_property_struct_type(prop, "MovieClipUser");
  RNA_def_property_pointer_sdna(prop, NULL, "user");
  RNA_def_property_ui_text(
      prop, "Movie Clip User", "Parameters defining which frame of the movie clip is displayed");
  RNA_def_property_update(prop, NC_SPACE | ND_SPACE_CLIP, NULL);

  /* mask */
  rna_def_space_mask_info(srna, NC_SPACE | ND_SPACE_CLIP, "rna_SpaceClipEditor_mask_set");

  /* mode */
  prop = RNA_def_property(srna, "mode", PROP_ENUM, PROP_NONE);
  RNA_def_property_enum_sdna(prop, NULL, "mode");
  RNA_def_property_enum_items(prop, rna_enum_clip_editor_mode_items);
  RNA_def_property_ui_text(prop, "Mode", "Editing context being displayed");
  RNA_def_property_update(prop, NC_SPACE | ND_SPACE_CLIP, "rna_SpaceClipEditor_clip_mode_update");

  /* view */
  prop = RNA_def_property(srna, "view", PROP_ENUM, PROP_NONE);
  RNA_def_property_enum_sdna(prop, NULL, "view");
  RNA_def_property_enum_items(prop, view_items);
  RNA_def_property_ui_text(prop, "View", "Type of the clip editor view");
  RNA_def_property_translation_context(prop, BLT_I18NCONTEXT_ID_MOVIECLIP);
  RNA_def_property_update(prop, NC_SPACE | ND_SPACE_CLIP, "rna_SpaceClipEditor_view_type_update");

  /* show pattern */
  prop = RNA_def_property(srna, "show_marker_pattern", PROP_BOOLEAN, PROP_NONE);
  RNA_def_property_ui_text(prop, "Show Marker Pattern", "Show pattern boundbox for markers");
  RNA_def_property_boolean_sdna(prop, NULL, "flag", SC_SHOW_MARKER_PATTERN);
  RNA_def_property_update(prop, NC_SPACE | ND_SPACE_CLIP, NULL);

  /* show search */
  prop = RNA_def_property(srna, "show_marker_search", PROP_BOOLEAN, PROP_NONE);
  RNA_def_property_ui_text(prop, "Show Marker Search", "Show search boundbox for markers");
  RNA_def_property_boolean_sdna(prop, NULL, "flag", SC_SHOW_MARKER_SEARCH);
  RNA_def_property_update(prop, NC_SPACE | ND_SPACE_CLIP, NULL);

  /* lock to selection */
  prop = RNA_def_property(srna, "lock_selection", PROP_BOOLEAN, PROP_NONE);
  RNA_def_property_ui_text(
      prop, "Lock to Selection", "Lock viewport to selected markers during playback");
  RNA_def_property_boolean_sdna(prop, NULL, "flag", SC_LOCK_SELECTION);
  RNA_def_property_update(
      prop, NC_SPACE | ND_SPACE_CLIP, "rna_SpaceClipEditor_lock_selection_update");

  /* lock to time cursor */
  prop = RNA_def_property(srna, "lock_time_cursor", PROP_BOOLEAN, PROP_NONE);
  RNA_def_property_ui_text(
      prop, "Lock to Time Cursor", "Lock curves view to time cursor during playback and tracking");
  RNA_def_property_boolean_sdna(prop, NULL, "flag", SC_LOCK_TIMECURSOR);
  RNA_def_property_update(prop, NC_SPACE | ND_SPACE_CLIP, NULL);

  /* show markers paths */
  prop = RNA_def_property(srna, "show_track_path", PROP_BOOLEAN, PROP_NONE);
  RNA_def_property_boolean_sdna(prop, NULL, "flag", SC_SHOW_TRACK_PATH);
  RNA_def_property_ui_text(prop, "Show Track Path", "Show path of how track moves");
  RNA_def_property_update(prop, NC_SPACE | ND_SPACE_CLIP, NULL);

  /* path length */
  prop = RNA_def_property(srna, "path_length", PROP_INT, PROP_NONE);
  RNA_def_property_int_sdna(prop, NULL, "path_length");
  RNA_def_property_range(prop, 0, INT_MAX);
  RNA_def_property_ui_text(prop, "Path Length", "Length of displaying path, in frames");
  RNA_def_property_update(prop, NC_SPACE | ND_SPACE_CLIP, NULL);

  /* show tiny markers */
  prop = RNA_def_property(srna, "show_tiny_markers", PROP_BOOLEAN, PROP_NONE);
  RNA_def_property_ui_text(prop, "Show Tiny Markers", "Show markers in a more compact manner");
  RNA_def_property_boolean_sdna(prop, NULL, "flag", SC_SHOW_TINY_MARKER);
  RNA_def_property_update(prop, NC_SPACE | ND_SPACE_CLIP, NULL);

  /* show bundles */
  prop = RNA_def_property(srna, "show_bundles", PROP_BOOLEAN, PROP_NONE);
  RNA_def_property_ui_text(prop, "Show Bundles", "Show projection of 3D markers into footage");
  RNA_def_property_boolean_sdna(prop, NULL, "flag", SC_SHOW_BUNDLES);
  RNA_def_property_update(prop, NC_SPACE | ND_SPACE_CLIP, NULL);

  /* mute footage */
  prop = RNA_def_property(srna, "use_mute_footage", PROP_BOOLEAN, PROP_NONE);
  RNA_def_property_ui_text(prop, "Mute Footage", "Mute footage and show black background instead");
  RNA_def_property_boolean_sdna(prop, NULL, "flag", SC_MUTE_FOOTAGE);
  RNA_def_property_update(prop, NC_SPACE | ND_SPACE_CLIP, NULL);

  /* hide disabled */
  prop = RNA_def_property(srna, "show_disabled", PROP_BOOLEAN, PROP_NONE);
  RNA_def_property_ui_text(prop, "Show Disabled", "Show disabled tracks from the footage");
  RNA_def_property_boolean_negative_sdna(prop, NULL, "flag", SC_HIDE_DISABLED);
  RNA_def_property_update(prop, NC_SPACE | ND_SPACE_CLIP, NULL);

  prop = RNA_def_property(srna, "show_metadata", PROP_BOOLEAN, PROP_NONE);
  RNA_def_property_boolean_sdna(prop, NULL, "flag", SC_SHOW_METADATA);
  RNA_def_property_ui_text(prop, "Show Metadata", "Show metadata of clip");
  RNA_def_property_update(prop, NC_SPACE | ND_SPACE_CLIP, NULL);

  /* scopes */
  prop = RNA_def_property(srna, "scopes", PROP_POINTER, PROP_NONE);
  RNA_def_property_pointer_sdna(prop, NULL, "scopes");
  RNA_def_property_struct_type(prop, "MovieClipScopes");
  RNA_def_property_ui_text(prop, "Scopes", "Scopes to visualize movie clip statistics");

  /* show names */
  prop = RNA_def_property(srna, "show_names", PROP_BOOLEAN, PROP_NONE);
  RNA_def_property_boolean_sdna(prop, NULL, "flag", SC_SHOW_NAMES);
  RNA_def_property_ui_text(prop, "Show Names", "Show track names and status");
  RNA_def_property_update(prop, NC_SPACE | ND_SPACE_CLIP, NULL);

  /* show grid */
  prop = RNA_def_property(srna, "show_grid", PROP_BOOLEAN, PROP_NONE);
  RNA_def_property_boolean_sdna(prop, NULL, "flag", SC_SHOW_GRID);
  RNA_def_property_ui_text(prop, "Show Grid", "Show grid showing lens distortion");
  RNA_def_property_update(prop, NC_SPACE | ND_SPACE_CLIP, NULL);

  /* show stable */
  prop = RNA_def_property(srna, "show_stable", PROP_BOOLEAN, PROP_NONE);
  RNA_def_property_boolean_sdna(prop, NULL, "flag", SC_SHOW_STABLE);
  RNA_def_property_ui_text(
      prop, "Show Stable", "Show stable footage in editor (if stabilization is enabled)");
  RNA_def_property_update(prop, NC_SPACE | ND_SPACE_CLIP, NULL);

  /* manual calibration */
  prop = RNA_def_property(srna, "use_manual_calibration", PROP_BOOLEAN, PROP_NONE);
  RNA_def_property_boolean_sdna(prop, NULL, "flag", SC_MANUAL_CALIBRATION);
  RNA_def_property_ui_text(prop, "Manual Calibration", "Use manual calibration helpers");
  RNA_def_property_update(prop, NC_SPACE | ND_SPACE_CLIP, NULL);

  /* show annotation */
  prop = RNA_def_property(srna, "show_annotation", PROP_BOOLEAN, PROP_NONE);
  RNA_def_property_boolean_sdna(prop, NULL, "flag", SC_SHOW_ANNOTATION);
  RNA_def_property_ui_text(prop, "Show Annotation", "Show annotations for this view");
  RNA_def_property_update(prop, NC_SPACE | ND_SPACE_CLIP, NULL);

  /* show filters */
  prop = RNA_def_property(srna, "show_filters", PROP_BOOLEAN, PROP_NONE);
  RNA_def_property_boolean_sdna(prop, NULL, "flag", SC_SHOW_FILTERS);
  RNA_def_property_ui_text(prop, "Show Filters", "Show filters for graph editor");
  RNA_def_property_update(prop, NC_SPACE | ND_SPACE_CLIP, NULL);

  /* show graph_frames */
  prop = RNA_def_property(srna, "show_graph_frames", PROP_BOOLEAN, PROP_NONE);
  RNA_def_property_boolean_sdna(prop, NULL, "flag", SC_SHOW_GRAPH_FRAMES);
  RNA_def_property_ui_text(
      prop,
      "Show Frames",
      "Show curve for per-frame average error (camera motion should be solved first)");
  RNA_def_property_update(prop, NC_SPACE | ND_SPACE_CLIP, NULL);

  /* show graph tracks motion */
  prop = RNA_def_property(srna, "show_graph_tracks_motion", PROP_BOOLEAN, PROP_NONE);
  RNA_def_property_boolean_sdna(prop, NULL, "flag", SC_SHOW_GRAPH_TRACKS_MOTION);
  RNA_def_property_ui_text(
      prop,
      "Show Tracks Motion",
      "Display the speed curves (in \"x\" direction red, in \"y\" direction green) "
      "for the selected tracks");
  RNA_def_property_update(prop, NC_SPACE | ND_SPACE_CLIP, NULL);

  /* show graph tracks motion */
  prop = RNA_def_property(srna, "show_graph_tracks_error", PROP_BOOLEAN, PROP_NONE);
  RNA_def_property_boolean_sdna(prop, NULL, "flag", SC_SHOW_GRAPH_TRACKS_ERROR);
  RNA_def_property_ui_text(
      prop, "Show Tracks Error", "Display the reprojection error curve for selected tracks");
  RNA_def_property_update(prop, NC_SPACE | ND_SPACE_CLIP, NULL);

  /* show_only_selected */
  prop = RNA_def_property(srna, "show_graph_only_selected", PROP_BOOLEAN, PROP_NONE);
  RNA_def_property_boolean_sdna(prop, NULL, "flag", SC_SHOW_GRAPH_SEL_ONLY);
  RNA_def_property_ui_text(
      prop, "Only Selected", "Only include channels relating to selected objects and data");
  RNA_def_property_ui_icon(prop, ICON_RESTRICT_SELECT_OFF, 0);
  RNA_def_property_update(prop, NC_SPACE | ND_SPACE_CLIP, NULL);

  /* show_hidden */
  prop = RNA_def_property(srna, "show_graph_hidden", PROP_BOOLEAN, PROP_NONE);
  RNA_def_property_boolean_sdna(prop, NULL, "flag", SC_SHOW_GRAPH_HIDDEN);
  RNA_def_property_ui_text(
      prop, "Display Hidden", "Include channels from objects/bone that aren't visible");
  RNA_def_property_ui_icon(prop, ICON_GHOST_ENABLED, 0);
  RNA_def_property_update(prop, NC_SPACE | ND_SPACE_CLIP, NULL);

  /* ** channels ** */

  /* show_red_channel */
  prop = RNA_def_property(srna, "show_red_channel", PROP_BOOLEAN, PROP_NONE);
  RNA_def_property_boolean_negative_sdna(prop, NULL, "postproc_flag", MOVIECLIP_DISABLE_RED);
  RNA_def_property_ui_text(prop, "Show Red Channel", "Show red channel in the frame");
  RNA_def_property_update(prop, NC_SPACE | ND_SPACE_CLIP, NULL);

  /* show_green_channel */
  prop = RNA_def_property(srna, "show_green_channel", PROP_BOOLEAN, PROP_NONE);
  RNA_def_property_boolean_negative_sdna(prop, NULL, "postproc_flag", MOVIECLIP_DISABLE_GREEN);
  RNA_def_property_ui_text(prop, "Show Green Channel", "Show green channel in the frame");
  RNA_def_property_update(prop, NC_SPACE | ND_SPACE_CLIP, NULL);

  /* show_blue_channel */
  prop = RNA_def_property(srna, "show_blue_channel", PROP_BOOLEAN, PROP_NONE);
  RNA_def_property_boolean_negative_sdna(prop, NULL, "postproc_flag", MOVIECLIP_DISABLE_BLUE);
  RNA_def_property_ui_text(prop, "Show Blue Channel", "Show blue channel in the frame");
  RNA_def_property_update(prop, NC_SPACE | ND_SPACE_CLIP, NULL);

  /* preview_grayscale */
  prop = RNA_def_property(srna, "use_grayscale_preview", PROP_BOOLEAN, PROP_NONE);
  RNA_def_property_boolean_sdna(prop, NULL, "postproc_flag", MOVIECLIP_PREVIEW_GRAYSCALE);
  RNA_def_property_ui_text(prop, "Grayscale", "Display frame in grayscale mode");
  RNA_def_property_update(prop, NC_MOVIECLIP | ND_DISPLAY, NULL);

  /* timeline */
  prop = RNA_def_property(srna, "show_seconds", PROP_BOOLEAN, PROP_NONE);
  RNA_def_property_boolean_sdna(prop, NULL, "flag", SC_SHOW_SECONDS);
  RNA_def_property_ui_text(prop, "Show Seconds", "Show timing in seconds not frames");
  RNA_def_property_update(prop, NC_MOVIECLIP | ND_DISPLAY, NULL);

  /* grease pencil source */
  prop = RNA_def_property(srna, "grease_pencil_source", PROP_ENUM, PROP_NONE);
  RNA_def_property_enum_sdna(prop, NULL, "gpencil_src");
  RNA_def_property_enum_items(prop, gpencil_source_items);
  RNA_def_property_ui_text(prop, "Grease Pencil Source", "Where the grease pencil comes from");
  RNA_def_property_translation_context(prop, BLT_I18NCONTEXT_ID_MOVIECLIP);
  RNA_def_property_update(prop, NC_MOVIECLIP | ND_DISPLAY, NULL);

  /* pivot point */
  prop = RNA_def_property(srna, "pivot_point", PROP_ENUM, PROP_NONE);
  RNA_def_property_enum_sdna(prop, NULL, "around");
  RNA_def_property_enum_items(prop, pivot_items);
  RNA_def_property_ui_text(prop, "Pivot Point", "Pivot center for rotation/scaling");
  RNA_def_property_update(prop, NC_SPACE | ND_SPACE_CLIP, NULL);
}

static void rna_def_space_logic(BlenderRNA *brna)
{
  StructRNA *srna;
  PropertyRNA *prop;

  srna = RNA_def_struct(brna, "SpaceLogicEditor", "Space");
  RNA_def_struct_sdna(srna, "SpaceLogic");
  RNA_def_struct_ui_text(srna, "Space Logic Editor", "Logic editor space data");

  /* Properties */
  prop = RNA_def_property(srna, "import_string", PROP_STRING, PROP_NONE);
  RNA_def_property_string_sdna(prop, NULL, "import_string");
  RNA_def_property_ui_text(prop,
                           "Import String",
                           "Import string used to find the component when adding a new component");

  /* sensors */
  prop = RNA_def_property(srna, "show_sensors_selected_objects", PROP_BOOLEAN, PROP_NONE);
  RNA_def_property_boolean_sdna(prop, NULL, "scaflag", BUTS_SENS_SEL);
  RNA_def_property_ui_text(prop, "Show Selected Object", "Show sensors of all selected objects");
  RNA_def_property_update(prop, NC_LOGIC, NULL);

  prop = RNA_def_property(srna, "show_sensors_active_object", PROP_BOOLEAN, PROP_NONE);
  RNA_def_property_boolean_sdna(prop, NULL, "scaflag", BUTS_SENS_ACT);
  RNA_def_property_ui_text(prop, "Show Active Object", "Show sensors of active object");
  RNA_def_property_update(prop, NC_LOGIC, NULL);

  prop = RNA_def_property(srna, "show_sensors_linked_controller", PROP_BOOLEAN, PROP_NONE);
  RNA_def_property_boolean_sdna(prop, NULL, "scaflag", BUTS_SENS_LINK);
  RNA_def_property_ui_text(
      prop, "Show Linked to Controller", "Show linked objects to the controller");
  RNA_def_property_update(prop, NC_LOGIC, NULL);

  prop = RNA_def_property(srna, "show_sensors_active_states", PROP_BOOLEAN, PROP_NONE);
  RNA_def_property_boolean_sdna(prop, NULL, "scaflag", BUTS_SENS_STATE);
  RNA_def_property_ui_text(
      prop, "Show Active States", "Show only sensors connected to active states");
  RNA_def_property_update(prop, NC_LOGIC, NULL);

  /* controllers */
  prop = RNA_def_property(srna, "show_controllers_selected_objects", PROP_BOOLEAN, PROP_NONE);
  RNA_def_property_boolean_sdna(prop, NULL, "scaflag", BUTS_CONT_SEL);
  RNA_def_property_ui_text(
      prop, "Show Selected Object", "Show controllers of all selected objects");
  RNA_def_property_update(prop, NC_LOGIC, NULL);

  prop = RNA_def_property(srna, "show_controllers_active_object", PROP_BOOLEAN, PROP_NONE);
  RNA_def_property_boolean_sdna(prop, NULL, "scaflag", BUTS_CONT_ACT);
  RNA_def_property_ui_text(prop, "Show Active Object", "Show controllers of active object");
  RNA_def_property_update(prop, NC_LOGIC, NULL);

  prop = RNA_def_property(srna, "show_controllers_linked_controller", PROP_BOOLEAN, PROP_NONE);
  RNA_def_property_boolean_sdna(prop, NULL, "scaflag", BUTS_CONT_LINK);
  RNA_def_property_ui_text(
      prop, "Show Linked to Controller", "Show linked objects to sensor/actuator");
  RNA_def_property_update(prop, NC_LOGIC, NULL);

  /* actuators */
  prop = RNA_def_property(srna, "show_actuators_selected_objects", PROP_BOOLEAN, PROP_NONE);
  RNA_def_property_boolean_sdna(prop, NULL, "scaflag", BUTS_ACT_SEL);
  RNA_def_property_ui_text(prop, "Show Selected Object", "Show actuators of all selected objects");
  RNA_def_property_update(prop, NC_LOGIC, NULL);

  prop = RNA_def_property(srna, "show_actuators_active_object", PROP_BOOLEAN, PROP_NONE);
  RNA_def_property_boolean_sdna(prop, NULL, "scaflag", BUTS_ACT_ACT);
  RNA_def_property_ui_text(prop, "Show Active Object", "Show actuators of active object");
  RNA_def_property_update(prop, NC_LOGIC, NULL);

  prop = RNA_def_property(srna, "show_actuators_linked_controller", PROP_BOOLEAN, PROP_NONE);
  RNA_def_property_boolean_sdna(prop, NULL, "scaflag", BUTS_ACT_LINK);
  RNA_def_property_ui_text(prop, "Show Linked to Actuator", "Show linked objects to the actuator");
  RNA_def_property_update(prop, NC_LOGIC, NULL);

  prop = RNA_def_property(srna, "show_actuators_active_states", PROP_BOOLEAN, PROP_NONE);
  RNA_def_property_boolean_sdna(prop, NULL, "scaflag", BUTS_ACT_STATE);
  RNA_def_property_ui_text(
      prop, "Show Active States", "Show only actuators connected to active states");
  RNA_def_property_update(prop, NC_LOGIC, NULL);
}

void RNA_def_space(BlenderRNA *brna)
{
  rna_def_space(brna);
  rna_def_space_image(brna);
  rna_def_space_sequencer(brna);
  rna_def_space_text(brna);
  rna_def_fileselect_params(brna);
  rna_def_fileselect_idfilter(brna);
  rna_def_filemenu_entry(brna);
  rna_def_space_filebrowser(brna);
  rna_def_space_outliner(brna);
  rna_def_space_view3d(brna);
  rna_def_space_properties(brna);
  rna_def_space_dopesheet(brna);
  rna_def_space_graph(brna);
  rna_def_space_nla(brna);
  rna_def_space_console(brna);
  rna_def_console_line(brna);
  rna_def_space_info(brna);
  rna_def_space_userpref(brna);
  rna_def_node_tree_path(brna);
  rna_def_space_node(brna);
  rna_def_space_logic(brna);
  rna_def_space_clip(brna);
}

#endif<|MERGE_RESOLUTION|>--- conflicted
+++ resolved
@@ -564,12 +564,8 @@
       return &RNA_SpacePreferences;
     case SPACE_CLIP:
       return &RNA_SpaceClipEditor;
-<<<<<<< HEAD
     case SPACE_LOGIC:
       return &RNA_SpaceLogicEditor;
-    default:
-      return &RNA_Space;
-=======
 
       /* Currently no type info. */
     case SPACE_SCRIPT:
@@ -577,7 +573,6 @@
     case SPACE_TOPBAR:
     case SPACE_STATUSBAR:
       break;
->>>>>>> b1374a8c
   }
 
   return &RNA_Space;
