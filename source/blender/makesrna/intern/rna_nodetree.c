/*
 * ***** BEGIN GPL LICENSE BLOCK *****
 *
 * This program is free software; you can redistribute it and/or
 * modify it under the terms of the GNU General Public License
 * as published by the Free Software Foundation; either version 2
 * of the License, or (at your option) any later version.
 *
 * This program is distributed in the hope that it will be useful,
 * but WITHOUT ANY WARRANTY; without even the implied warranty of
 * MERCHANTABILITY or FITNESS FOR A PARTICULAR PURPOSE.  See the
 * GNU General Public License for more details.
 *
 * You should have received a copy of the GNU General Public License
 * along with this program; if not, write to the Free Software Foundation,
 * Inc., 51 Franklin Street, Fifth Floor, Boston, MA 02110-1301, USA.
 *
 * Contributor(s): Blender Foundation (2008), Nathan Letwory, Robin Allen, Bob Holcomb
 *
 * ***** END GPL LICENSE BLOCK *****
 */

/** \file blender/makesrna/intern/rna_nodetree.c
 *  \ingroup RNA
 */

#include <stdlib.h>
#include <string.h>
#include <limits.h>

#include "BLI_listbase.h"
#include "BLI_math.h"
#include "BLI_utildefines.h"

#include "BLT_translation.h"

#include "DNA_material_types.h"
#include "DNA_mesh_types.h"
#include "DNA_node_types.h"
#include "DNA_object_types.h"
#include "DNA_particle_types.h"
#include "DNA_text_types.h"
#include "DNA_texture_types.h"

#include "BKE_animsys.h"
#include "BKE_main.h"
#include "BKE_node.h"
#include "BKE_image.h"
#include "BKE_texture.h"

#include "RNA_access.h"
#include "RNA_define.h"
#include "RNA_enum_types.h"

#include "rna_internal.h"
#include "rna_internal_types.h"

#include "IMB_imbuf.h"
#include "IMB_imbuf_types.h"

#include "WM_types.h"

#include "MEM_guardedalloc.h"

#include "RE_render_ext.h"

#include "NOD_composite.h"

<<<<<<< HEAD
#include "UI_resources.h"

EnumPropertyItem rna_enum_node_socket_in_out_items[] = {
=======
const EnumPropertyItem rna_enum_node_socket_in_out_items[] = {
>>>>>>> e6838ecc
	{ SOCK_IN, "IN", 0, "Input", "" },
	{ SOCK_OUT, "OUT", 0, "Output", "" },
	{ 0, NULL, 0, NULL, NULL }
};

#ifndef RNA_RUNTIME
static const EnumPropertyItem rna_enum_node_socket_draw_shape_items[] = {
	{SOCK_DRAW_SHAPE_CIRCLE, "CIRCLE", 0, "Circle", ""},
	{SOCK_DRAW_SHAPE_SQUARE, "SQUARE", 0, "Square", ""},
	{SOCK_DRAW_SHAPE_DIAMOND, "DIAMOND", 0, "Diamond", ""},
	{0, NULL, 0, NULL, NULL }
};

static const EnumPropertyItem node_socket_type_items[] = {
	{SOCK_CUSTOM,  "CUSTOM",    0,    "Custom",    ""},
	{SOCK_FLOAT,   "VALUE",     0,    "Value",     ""},
	{SOCK_INT,     "INT",       0,    "Int",       ""},
	{SOCK_BOOLEAN, "BOOLEAN",   0,    "Boolean",   ""},
	{SOCK_VECTOR,  "VECTOR",    0,    "Vector",    ""},
	{SOCK_STRING,  "STRING",    0,    "String",    ""},
	{SOCK_RGBA,    "RGBA",      0,    "RGBA",      ""},
	{SOCK_SHADER,  "SHADER",    0,    "Shader",    ""},
	{0, NULL, 0, NULL, NULL}
};

static const EnumPropertyItem node_quality_items[] = {
	{NTREE_QUALITY_HIGH,   "HIGH",     0,    "High",     "High quality"},
	{NTREE_QUALITY_MEDIUM, "MEDIUM",   0,    "Medium",   "Medium quality"},
	{NTREE_QUALITY_LOW,    "LOW",      0,    "Low",      "Low quality"},
	{0, NULL, 0, NULL, NULL}
};

static const EnumPropertyItem node_chunksize_items[] = {
	{NTREE_CHUNCKSIZE_32,   "32",     0,    "32x32",     "Chunksize of 32x32"},
	{NTREE_CHUNCKSIZE_64,   "64",     0,    "64x64",     "Chunksize of 64x64"},
	{NTREE_CHUNCKSIZE_128,  "128",    0,    "128x128",   "Chunksize of 128x128"},
	{NTREE_CHUNCKSIZE_256,  "256",    0,    "256x256",   "Chunksize of 256x256"},
	{NTREE_CHUNCKSIZE_512,  "512",    0,    "512x512",   "Chunksize of 512x512"},
	{NTREE_CHUNCKSIZE_1024, "1024",   0,    "1024x1024", "Chunksize of 1024x1024"},
	{0, NULL, 0, NULL, NULL}
};
#endif

#define DEF_ICON_BLANK_SKIP
#define DEF_ICON(name) {ICON_##name, (#name), 0, (#name), ""},
#define DEF_VICO(name)
const EnumPropertyItem rna_enum_node_icon_items[] = {
#include "UI_icons.h"
	{0, NULL, 0, NULL, NULL}};
#undef DEF_ICON_BLANK_SKIP
#undef DEF_ICON
#undef DEF_VICO

const EnumPropertyItem rna_enum_node_math_items[] = {
	{NODE_MATH_ADD,     "ADD",          0, "Add",          ""},
	{NODE_MATH_SUB,     "SUBTRACT",     0, "Subtract",     ""},
	{NODE_MATH_MUL,     "MULTIPLY",     0, "Multiply",     ""},
	{NODE_MATH_DIVIDE,  "DIVIDE",       0, "Divide",       ""},
	{NODE_MATH_SIN,     "SINE",         0, "Sine",         ""},
	{NODE_MATH_COS,     "COSINE",       0, "Cosine",       ""},
	{NODE_MATH_TAN,     "TANGENT",      0, "Tangent",      ""},
	{NODE_MATH_ASIN,    "ARCSINE",      0, "Arcsine",      ""},
	{NODE_MATH_ACOS,    "ARCCOSINE",    0, "Arccosine",    ""},
	{NODE_MATH_ATAN,    "ARCTANGENT",   0, "Arctangent",   ""},
	{NODE_MATH_POW,     "POWER",        0, "Power",        ""},
	{NODE_MATH_LOG,     "LOGARITHM",    0, "Logarithm",    ""},
	{NODE_MATH_MIN,     "MINIMUM",      0, "Minimum",      ""},
	{NODE_MATH_MAX,     "MAXIMUM",      0, "Maximum",      ""},
	{NODE_MATH_ROUND,   "ROUND",        0, "Round",        ""},
	{NODE_MATH_LESS,    "LESS_THAN",    0, "Less Than",    ""},
	{NODE_MATH_GREATER, "GREATER_THAN", 0, "Greater Than", ""},
	{NODE_MATH_MOD,     "MODULO",       0, "Modulo",       ""},
	{NODE_MATH_ABS,     "ABSOLUTE",     0, "Absolute",     ""},
	{0, NULL, 0, NULL, NULL}
};

const EnumPropertyItem rna_enum_node_vec_math_items[] = {
	{0, "ADD",           0, "Add",           ""},
	{1, "SUBTRACT",      0, "Subtract",      ""},
	{2, "AVERAGE",       0, "Average",       ""},
	{3, "DOT_PRODUCT",   0, "Dot Product",   ""},
	{4, "CROSS_PRODUCT", 0, "Cross Product", ""},
	{5, "NORMALIZE",     0, "Normalize",     ""},
	{6, "REFLECT",       0, "Reflect",       ""},
	{7, "MULTIPLY",      0, "Multiply",      ""},
	{0, NULL, 0, NULL, NULL}
};

const EnumPropertyItem rna_enum_node_filter_items[] = {
	{0, "SOFTEN",  0, "Soften",  ""},
	{1, "SHARPEN", 0, "Sharpen", ""},
	{2, "LAPLACE", 0, "Laplace", ""},
	{3, "SOBEL",   0, "Sobel",   ""},
	{4, "PREWITT", 0, "Prewitt", ""},
	{5, "KIRSCH",  0, "Kirsch",  ""},
	{6, "SHADOW",  0, "Shadow",  ""},
	{0, NULL, 0, NULL, NULL}
};

EnumPropertyItem rna_enum_node_parallax_items[] = {
	{0, "RED",  ICON_COLOR_RED, "Red",  ""},
	{1, "GREEN",  ICON_COLOR_GREEN, "Green",  ""},
	{2, "BLUE",  ICON_COLOR_BLUE, "Blue",  ""},
	{3, "ALPHA",  ICON_IMAGE_ALPHA, "Alpha",  ""},
	{0, NULL, 0, NULL, NULL}
};

#ifndef RNA_RUNTIME
static const EnumPropertyItem node_sampler_type_items[] = {
	{0, "NEAREST",   0, "Nearest",   ""},
	{1, "BILINEAR",   0, "Bilinear",   ""},
	{2, "BICUBIC", 0, "Bicubic", ""},
	{0, NULL, 0, NULL, NULL}
};
#endif

#ifdef RNA_RUNTIME

#include "BLI_linklist.h"
#include "BLI_string.h"

#include "BKE_context.h"
#include "BKE_idprop.h"
#include "BKE_library.h"

#include "BKE_global.h"

#include "ED_node.h"
#include "ED_render.h"

#include "NOD_common.h"
#include "NOD_socket.h"

#include "RE_engine.h"
#include "RE_pipeline.h"

#include "DNA_scene_types.h"
#include "WM_api.h"


int rna_node_tree_type_to_enum(bNodeTreeType *typeinfo)
{
	int i = 0, result = -1;
	NODE_TREE_TYPES_BEGIN (nt)
	{
		if (nt == typeinfo) {
			result = i;
			break;
		}
		++i;
	}
	NODE_TREE_TYPES_END;
	return result;
}

int rna_node_tree_idname_to_enum(const char *idname)
{
	int i = 0, result = -1;
	NODE_TREE_TYPES_BEGIN (nt)
	{
		if (STREQ(nt->idname, idname)) {
			result = i;
			break;
		}
		++i;
	}
	NODE_TREE_TYPES_END;
	return result;
}

bNodeTreeType *rna_node_tree_type_from_enum(int value)
{
	int i = 0;
	bNodeTreeType *result = NULL;
	NODE_TREE_TYPES_BEGIN (nt)
	{
		if (i == value) {
			result = nt;
			break;
		}
		++i;
	}
	NODE_TREE_TYPES_END;
	return result;
}

const EnumPropertyItem *rna_node_tree_type_itemf(void *data, int (*poll)(void *data, bNodeTreeType *), bool *r_free)
{
	EnumPropertyItem tmp = {0};
	EnumPropertyItem *item = NULL;
	int totitem = 0, i = 0;

	NODE_TREE_TYPES_BEGIN (nt)
	{
		if (poll && !poll(data, nt)) {
			++i;
			continue;
		}
		
		tmp.value = i;
		tmp.identifier = nt->idname;
		tmp.icon = nt->ui_icon;
		tmp.name = nt->ui_name;
		tmp.description = nt->ui_description;
		
		RNA_enum_item_add(&item, &totitem, &tmp);
		
		++i;
	}
	NODE_TREE_TYPES_END;

	if (totitem == 0) {
		*r_free = false;
		return DummyRNA_NULL_items;
	}

	RNA_enum_item_end(&item, &totitem);
	*r_free = true;

	return item;
}

int rna_node_type_to_enum(bNodeType *typeinfo)
{
	int i = 0, result = -1;
	NODE_TYPES_BEGIN(ntype)
		if (ntype == typeinfo) {
			result = i;
			break;
		}
		++i;
	NODE_TYPES_END
	return result;
}

int rna_node_idname_to_enum(const char *idname)
{
	int i = 0, result = -1;
	NODE_TYPES_BEGIN(ntype)
		if (STREQ(ntype->idname, idname)) {
			result = i;
			break;
		}
		++i;
	NODE_TYPES_END
	return result;
}

bNodeType *rna_node_type_from_enum(int value)
{
	int i = 0;
	bNodeType *result = NULL;
	NODE_TYPES_BEGIN(ntype)
		if (i == value) {
			result = ntype;
			break;
		}
		++i;
	NODE_TYPES_END
	return result;
}

const EnumPropertyItem *rna_node_type_itemf(void *data, int (*poll)(void *data, bNodeType *), bool *r_free)
{
	EnumPropertyItem *item = NULL;
	EnumPropertyItem tmp = {0};
	int totitem = 0, i = 0;

	NODE_TYPES_BEGIN(ntype)
		if (poll && !poll(data, ntype)) {
			++i;
			continue;
		}
		
		tmp.value = i;
		tmp.identifier = ntype->idname;
		tmp.icon = ntype->ui_icon;
		tmp.name = ntype->ui_name;
		tmp.description = ntype->ui_description;
		
		RNA_enum_item_add(&item, &totitem, &tmp);
		
		++i;
	NODE_TYPES_END

	if (totitem == 0) {
		*r_free = false;
		return DummyRNA_NULL_items;
	}

	RNA_enum_item_end(&item, &totitem);
	*r_free = true;

	return item;
}

int rna_node_socket_type_to_enum(bNodeSocketType *typeinfo)
{
	int i = 0, result = -1;
	NODE_SOCKET_TYPES_BEGIN(stype)
		if (stype == typeinfo) {
			result = i;
			break;
		}
		++i;
	NODE_SOCKET_TYPES_END
	return result;
}

int rna_node_socket_idname_to_enum(const char *idname)
{
	int i = 0, result = -1;
	NODE_SOCKET_TYPES_BEGIN(stype)
		if (STREQ(stype->idname, idname)) {
			result = i;
			break;
		}
		++i;
	NODE_SOCKET_TYPES_END
	return result;
}

bNodeSocketType *rna_node_socket_type_from_enum(int value)
{
	int i = 0;
	bNodeSocketType *result = NULL;
	NODE_SOCKET_TYPES_BEGIN(stype)
		if (i == value) {
			result = stype;
			break;
		}
		++i;
	NODE_SOCKET_TYPES_END
	return result;
}

const EnumPropertyItem *rna_node_socket_type_itemf(
        void *data, int (*poll)(void *data, bNodeSocketType *), bool *r_free)
{
	EnumPropertyItem *item = NULL;
	EnumPropertyItem tmp = {0};
	int totitem = 0, i = 0;
	StructRNA *srna;

	NODE_SOCKET_TYPES_BEGIN(stype)
		if (poll && !poll(data, stype)) {
			++i;
			continue;
		}
		
		srna = stype->ext_socket.srna;
		tmp.value = i;
		tmp.identifier = stype->idname;
		tmp.icon = RNA_struct_ui_icon(srna);
		tmp.name = RNA_struct_ui_name(srna);
		tmp.description = RNA_struct_ui_description(srna);
		
		RNA_enum_item_add(&item, &totitem, &tmp);
		
		++i;
	NODE_SOCKET_TYPES_END

	if (totitem == 0) {
		*r_free = false;
		return DummyRNA_NULL_items;
	}

	RNA_enum_item_end(&item, &totitem);
	*r_free = true;

	return item;
}

static const EnumPropertyItem *rna_node_static_type_itemf(bContext *UNUSED(C), PointerRNA *ptr, PropertyRNA *UNUSED(prop), bool *r_free)
{
	EnumPropertyItem *item = NULL;
	EnumPropertyItem tmp;
	int totitem = 0;

	/* hack, don't want to add include path to RNA just for this, since in the future RNA types
	 * for nodes should be defined locally at runtime anyway ...
	 */

	tmp.value = NODE_CUSTOM;
	tmp.identifier = "CUSTOM";
	tmp.name = "Custom";
	tmp.description = "Custom Node";
	tmp.icon = ICON_NONE;
	RNA_enum_item_add(&item, &totitem, &tmp);

	tmp.value = NODE_UNDEFINED;
	tmp.identifier = "UNDEFINED";
	tmp.name = "UNDEFINED";
	tmp.description = "";
	tmp.icon = ICON_NONE;
	RNA_enum_item_add(&item, &totitem, &tmp);

#define DefNode(Category, ID, DefFunc, EnumName, StructName, UIName, UIDesc) \
	if (STREQ(#Category, "Node")) { \
		tmp.value = ID; \
		tmp.identifier = EnumName; \
		tmp.name = UIName; \
		tmp.description = UIDesc; \
		tmp.icon = ICON_NONE; \
		RNA_enum_item_add(&item, &totitem, &tmp); \
	}
#include "../../nodes/NOD_static_types.h"
#undef DefNode

	if (RNA_struct_is_a(ptr->type, &RNA_ShaderNode)) {
#define DefNode(Category, ID, DefFunc, EnumName, StructName, UIName, UIDesc) \
		if (STREQ(#Category, "ShaderNode")) { \
			tmp.value = ID; \
			tmp.identifier = EnumName; \
			tmp.name = UIName; \
			tmp.description = UIDesc; \
			tmp.icon = ICON_NONE; \
			RNA_enum_item_add(&item, &totitem, &tmp); \
		}
#include "../../nodes/NOD_static_types.h"
#undef DefNode
	}

	if (RNA_struct_is_a(ptr->type, &RNA_CompositorNode)) {
#define DefNode(Category, ID, DefFunc, EnumName, StructName, UIName, UIDesc) \
		if (STREQ(#Category, "CompositorNode")) { \
			tmp.value = ID; \
			tmp.identifier = EnumName; \
			tmp.name = UIName; \
			tmp.description = UIDesc; \
			tmp.icon = ICON_NONE; \
			RNA_enum_item_add(&item, &totitem, &tmp); \
		}
#include "../../nodes/NOD_static_types.h"
#undef DefNode
	}

	if (RNA_struct_is_a(ptr->type, &RNA_TextureNode)) {
#define DefNode(Category, ID, DefFunc, EnumName, StructName, UIName, UIDesc) \
		if (STREQ(#Category, "TextureNode")) { \
			tmp.value = ID; \
			tmp.identifier = EnumName; \
			tmp.name = UIName; \
			tmp.description = UIDesc; \
			tmp.icon = ICON_NONE; \
			RNA_enum_item_add(&item, &totitem, &tmp); \
		}
#include "../../nodes/NOD_static_types.h"
#undef DefNode
	}

	RNA_enum_item_end(&item, &totitem);
	*r_free = true;

	return item;
}

/* ******** Node Tree ******** */

static StructRNA *rna_NodeTree_refine(struct PointerRNA *ptr)
{
	bNodeTree *ntree = (bNodeTree *)ptr->data;
	
	if (ntree->typeinfo->ext.srna)
		return ntree->typeinfo->ext.srna;
	else
		return &RNA_NodeTree;
}

static int rna_NodeTree_poll(const bContext *C, bNodeTreeType *ntreetype)
{
	extern FunctionRNA rna_NodeTree_poll_func;

	PointerRNA ptr;
	ParameterList list;
	FunctionRNA *func;
	void *ret;
	int visible;

	RNA_pointer_create(NULL, ntreetype->ext.srna, NULL, &ptr); /* dummy */
	func = &rna_NodeTree_poll_func; /* RNA_struct_find_function(&ptr, "poll"); */

	RNA_parameter_list_create(&list, &ptr, func);
	RNA_parameter_set_lookup(&list, "context", &C);
	ntreetype->ext.call((bContext *)C, &ptr, func, &list);

	RNA_parameter_get_lookup(&list, "visible", &ret);
	visible = *(int *)ret;

	RNA_parameter_list_free(&list);

	return visible;
}

static void rna_NodeTree_update_reg(bNodeTree *ntree)
{
	extern FunctionRNA rna_NodeTree_update_func;

	PointerRNA ptr;
	ParameterList list;
	FunctionRNA *func;

	RNA_id_pointer_create(&ntree->id, &ptr);
	func = &rna_NodeTree_update_func; /* RNA_struct_find_function(&ptr, "update"); */

	RNA_parameter_list_create(&list, &ptr, func);
	ntree->typeinfo->ext.call(NULL, &ptr, func, &list);

	RNA_parameter_list_free(&list);
}

static void rna_NodeTree_get_from_context(const bContext *C, bNodeTreeType *ntreetype,
                                          bNodeTree **r_ntree, ID **r_id, ID **r_from)
{
	extern FunctionRNA rna_NodeTree_get_from_context_func;

	PointerRNA ptr;
	ParameterList list;
	FunctionRNA *func;
	void *ret1, *ret2, *ret3;

	RNA_pointer_create(NULL, ntreetype->ext.srna, NULL, &ptr); /* dummy */
	func = &rna_NodeTree_get_from_context_func; /* RNA_struct_find_function(&ptr, "get_from_context"); */

	RNA_parameter_list_create(&list, &ptr, func);
	RNA_parameter_set_lookup(&list, "context", &C);
	ntreetype->ext.call((bContext *)C, &ptr, func, &list);
	
	RNA_parameter_get_lookup(&list, "result_1", &ret1);
	RNA_parameter_get_lookup(&list, "result_2", &ret2);
	RNA_parameter_get_lookup(&list, "result_3", &ret3);
	*r_ntree = *(bNodeTree **)ret1;
	*r_id = *(ID **)ret2;
	*r_from = *(ID **)ret3;

	RNA_parameter_list_free(&list);
}

static void rna_NodeTree_unregister(Main *UNUSED(bmain), StructRNA *type)
{
	bNodeTreeType *nt = RNA_struct_blender_type_get(type);

	if (!nt)
		return;

	RNA_struct_free_extension(type, &nt->ext);
	RNA_struct_free(&BLENDER_RNA, type);

	ntreeTypeFreeLink(nt);

	/* update while blender is running */
	WM_main_add_notifier(NC_NODE | NA_EDITED, NULL);
}

static StructRNA *rna_NodeTree_register(
        Main *bmain, ReportList *reports, void *data, const char *identifier,
        StructValidateFunc validate, StructCallbackFunc call, StructFreeFunc free)
{
	bNodeTreeType *nt, dummynt;
	bNodeTree dummyntree;
	PointerRNA dummyptr;
	int have_function[3];

	/* setup dummy tree & tree type to store static properties in */
	memset(&dummynt, 0, sizeof(bNodeTreeType));
	memset(&dummyntree, 0, sizeof(bNodeTree));
	dummyntree.typeinfo = &dummynt;
	RNA_pointer_create(NULL, &RNA_NodeTree, &dummyntree, &dummyptr);

	/* validate the python class */
	if (validate(&dummyptr, data, have_function) != 0)
		return NULL;

	if (strlen(identifier) >= sizeof(dummynt.idname)) {
		BKE_reportf(reports, RPT_ERROR, "Registering node tree class: '%s' is too long, maximum length is %d",
		            identifier, (int)sizeof(dummynt.idname));
		return NULL;
	}

	/* check if we have registered this tree type before, and remove it */
	nt = ntreeTypeFind(dummynt.idname);
	if (nt) {
		rna_NodeTree_unregister(bmain, nt->ext.srna);
	}

	/* create a new node tree type */
	nt = MEM_callocN(sizeof(bNodeTreeType), "node tree type");
	memcpy(nt, &dummynt, sizeof(dummynt));

	nt->type = NTREE_CUSTOM;

	nt->ext.srna = RNA_def_struct_ptr(&BLENDER_RNA, nt->idname, &RNA_NodeTree); 
	nt->ext.data = data;
	nt->ext.call = call;
	nt->ext.free = free;
	RNA_struct_blender_type_set(nt->ext.srna, nt);

	RNA_def_struct_ui_text(nt->ext.srna, nt->ui_name, nt->ui_description);
	RNA_def_struct_ui_icon(nt->ext.srna, nt->ui_icon);

	nt->poll = (have_function[0]) ? rna_NodeTree_poll : NULL;
	nt->update = (have_function[1]) ? rna_NodeTree_update_reg : NULL;
	nt->get_from_context = (have_function[2]) ? rna_NodeTree_get_from_context : NULL;

	ntreeTypeAdd(nt);

	/* update while blender is running */
	WM_main_add_notifier(NC_NODE | NA_EDITED, NULL);
	
	return nt->ext.srna;
}

static bool rna_NodeTree_check(bNodeTree *ntree, ReportList *reports)
{
	if (!ntreeIsRegistered(ntree)) {
		if (reports)
			BKE_reportf(reports, RPT_ERROR, "Node tree '%s' has undefined type %s", ntree->id.name + 2, ntree->idname);
		
		return false;
	}
	else
		return true;
}

static void rna_NodeTree_update(Main *bmain, Scene *UNUSED(scene), PointerRNA *ptr)
{
	bNodeTree *ntree = (bNodeTree *)ptr->id.data;
	bNode *node = (bNode *)ptr->data;

	WM_main_add_notifier(NC_NODE | NA_EDITED, NULL);
	WM_main_add_notifier(NC_SCENE | ND_NODES, &ntree->id);

	ED_node_tag_update_nodetree(bmain, ntree, node);
}

static bNode *rna_NodeTree_node_new(bNodeTree *ntree, bContext *C, ReportList *reports, const char *type)
{
	bNodeType *ntype;
	bNode *node;
	
	if (!rna_NodeTree_check(ntree, reports))
		return NULL;
	
	ntype = nodeTypeFind(type);
	if (!ntype) {
		BKE_reportf(reports, RPT_ERROR, "Node type %s undefined", type);
		return NULL;
	}
	
	if (ntype->poll && !ntype->poll(ntype, ntree)) {
		BKE_reportf(reports, RPT_ERROR, "Cannot add node of type %s to node tree '%s'", type, ntree->id.name + 2);
		return NULL;
	}
	
	node = nodeAddNode(C, ntree, type);
	BLI_assert(node && node->typeinfo);
	
	if (ntree->type == NTREE_TEXTURE) {
		ntreeTexCheckCyclics(ntree);
	}
	
	ntreeUpdateTree(CTX_data_main(C), ntree);
	nodeUpdate(ntree, node);
	WM_main_add_notifier(NC_NODE | NA_EDITED, ntree);

	return node;
}

static void rna_NodeTree_node_remove(bNodeTree *ntree, ReportList *reports, PointerRNA *node_ptr)
{
	bNode *node = node_ptr->data;
	
	if (!rna_NodeTree_check(ntree, reports))
		return;
	
	if (BLI_findindex(&ntree->nodes, node) == -1) {
		BKE_reportf(reports, RPT_ERROR, "Unable to locate node '%s' in node tree", node->name);
		return;
	}

	id_us_min(node->id);
	nodeFreeNode(ntree, node);
	RNA_POINTER_INVALIDATE(node_ptr);

	ntreeUpdateTree(G.main, ntree); /* update group node socket links */
	WM_main_add_notifier(NC_NODE | NA_EDITED, ntree);
}

static void rna_NodeTree_node_clear(bNodeTree *ntree, ReportList *reports)
{
	bNode *node = ntree->nodes.first;

	if (!rna_NodeTree_check(ntree, reports))
		return;

	while (node) {
		bNode *next_node = node->next;

		if (node->id)
			id_us_min(node->id);

		nodeFreeNode(ntree, node);

		node = next_node;
	}

	ntreeUpdateTree(G.main, ntree);

	WM_main_add_notifier(NC_NODE | NA_EDITED, ntree);
}

static PointerRNA rna_NodeTree_active_node_get(PointerRNA *ptr)
{
	bNodeTree *ntree = (bNodeTree *)ptr->data;
	bNode *node = nodeGetActive(ntree);
	return rna_pointer_inherit_refine(ptr, &RNA_Node, node);
}

static void rna_NodeTree_active_node_set(PointerRNA *ptr, const PointerRNA value)
{
	bNodeTree *ntree = (bNodeTree *)ptr->data;
	bNode *node = (bNode *)value.data;
	
	if (node && BLI_findindex(&ntree->nodes, node) != -1)
		nodeSetActive(ntree, node);
	else
		nodeClearActive(ntree);
}

static bNodeLink *rna_NodeTree_link_new(bNodeTree *ntree, ReportList *reports,
                                        bNodeSocket *fromsock, bNodeSocket *tosock,
                                        int verify_limits)
{
	bNodeLink *ret;
	bNode *fromnode = NULL, *tonode = NULL;

	if (!rna_NodeTree_check(ntree, reports))
		return NULL;

	nodeFindNode(ntree, fromsock, &fromnode, NULL);
	nodeFindNode(ntree, tosock, &tonode, NULL);
	/* check validity of the sockets:
	 * if sockets from different trees are passed in this will fail!
	 */
	if (!fromnode || !tonode)
		return NULL;
	
	if (&fromsock->in_out == &tosock->in_out) {
		BKE_report(reports, RPT_ERROR, "Same input/output direction of sockets");
		return NULL;
	}

	if (verify_limits) {
		/* remove other socket links if limit is exceeded */
		if (nodeCountSocketLinks(ntree, fromsock) + 1 > fromsock->limit)
			nodeRemSocketLinks(ntree, fromsock);
		if (nodeCountSocketLinks(ntree, tosock) + 1 > tosock->limit)
			nodeRemSocketLinks(ntree, tosock);
	}

	ret = nodeAddLink(ntree, fromnode, fromsock, tonode, tosock);
	
	if (ret) {

		/* not an issue from the UI, clear hidden from API to keep valid state. */
		fromsock->flag &= ~SOCK_HIDDEN;
		tosock->flag   &= ~SOCK_HIDDEN;

		if (tonode)
			nodeUpdate(ntree, tonode);

		ntreeUpdateTree(G.main, ntree);

		ED_node_tag_update_nodetree(G.main, ntree, ret->tonode);
		WM_main_add_notifier(NC_NODE | NA_EDITED, ntree);
	}
	return ret;
}

static void rna_NodeTree_link_remove(bNodeTree *ntree, ReportList *reports, PointerRNA *link_ptr)
{
	bNodeLink *link = link_ptr->data;

	if (!rna_NodeTree_check(ntree, reports))
		return;

	if (BLI_findindex(&ntree->links, link) == -1) {
		BKE_report(reports, RPT_ERROR, "Unable to locate link in node tree");
		return;
	}

	nodeRemLink(ntree, link);
	RNA_POINTER_INVALIDATE(link_ptr);

	ntreeUpdateTree(G.main, ntree);
	WM_main_add_notifier(NC_NODE | NA_EDITED, ntree);
}

static void rna_NodeTree_link_clear(bNodeTree *ntree, ReportList *reports)
{
	bNodeLink *link = ntree->links.first;

	if (!rna_NodeTree_check(ntree, reports))
		return;

	while (link) {
		bNodeLink *next_link = link->next;

		nodeRemLink(ntree, link);

		link = next_link;
	}
	ntreeUpdateTree(G.main, ntree);

	WM_main_add_notifier(NC_NODE | NA_EDITED, ntree);
}

static int rna_NodeTree_active_input_get(PointerRNA *ptr)
{
	bNodeTree *ntree = (bNodeTree *)ptr->data;
	bNodeSocket *gsock;
	int index;

	for (gsock = ntree->inputs.first, index = 0; gsock; gsock = gsock->next, ++index)
		if (gsock->flag & SELECT)
			return index;
	return -1;
}

static void rna_NodeTree_active_input_set(PointerRNA *ptr, int value)
{
	bNodeTree *ntree = (bNodeTree *)ptr->data;
	bNodeSocket *gsock;
	int index;
	
	for (gsock = ntree->inputs.first, index = 0; gsock; gsock = gsock->next, ++index) {
		if (index == value)
			gsock->flag |= SELECT;
		else
			gsock->flag &= ~SELECT;
	}
	for (gsock = ntree->outputs.first; gsock; gsock = gsock->next) {
		gsock->flag &= ~SELECT;
	}
}

static int rna_NodeTree_active_output_get(PointerRNA *ptr)
{
	bNodeTree *ntree = (bNodeTree *)ptr->data;
	bNodeSocket *gsock;
	int index;

	for (gsock = ntree->outputs.first, index = 0; gsock; gsock = gsock->next, ++index)
		if (gsock->flag & SELECT)
			return index;
	return -1;
}

static void rna_NodeTree_active_output_set(PointerRNA *ptr, int value)
{
	bNodeTree *ntree = (bNodeTree *)ptr->data;
	bNodeSocket *gsock;
	int index;
	
	for (gsock = ntree->inputs.first; gsock; gsock = gsock->next) {
		gsock->flag &= ~SELECT;
	}
	for (gsock = ntree->outputs.first, index = 0; gsock; gsock = gsock->next, ++index) {
		if (index == value)
			gsock->flag |= SELECT;
		else
			gsock->flag &= ~SELECT;
	}
}

static bNodeSocket *rna_NodeTree_inputs_new(bNodeTree *ntree, ReportList *reports, const char *type, const char *name)
{
	bNodeSocket *sock;
	
	if (!rna_NodeTree_check(ntree, reports))
		return NULL;
	
	sock = ntreeAddSocketInterface(ntree, SOCK_IN, type, name);
	
	ntreeUpdateTree(G.main, ntree);
	WM_main_add_notifier(NC_NODE | NA_EDITED, ntree);
	
	return sock;
}

static bNodeSocket *rna_NodeTree_outputs_new(bNodeTree *ntree, ReportList *reports, const char *type, const char *name)
{
	bNodeSocket *sock;
	
	if (!rna_NodeTree_check(ntree, reports))
		return NULL;
	
	sock = ntreeAddSocketInterface(ntree, SOCK_OUT, type, name);
	
	ntreeUpdateTree(G.main, ntree);
	WM_main_add_notifier(NC_NODE | NA_EDITED, ntree);
	
	return sock;
}

static void rna_NodeTree_socket_remove(bNodeTree *ntree, ReportList *reports, bNodeSocket *sock)
{
	if (!rna_NodeTree_check(ntree, reports))
		return;
	
	if (BLI_findindex(&ntree->inputs, sock) == -1 && BLI_findindex(&ntree->outputs, sock) == -1) {
		BKE_reportf(reports, RPT_ERROR, "Unable to locate socket '%s' in node", sock->identifier);
	}
	else {
		ntreeRemoveSocketInterface(ntree, sock);
		
		ntreeUpdateTree(G.main, ntree);
		WM_main_add_notifier(NC_NODE | NA_EDITED, ntree);
	}
}

static void rna_NodeTree_inputs_clear(bNodeTree *ntree, ReportList *reports)
{
	bNodeSocket *sock, *nextsock;
	
	if (!rna_NodeTree_check(ntree, reports))
		return;
	
	for (sock = ntree->inputs.first; sock; sock = nextsock) {
		nextsock = sock->next;
		ntreeRemoveSocketInterface(ntree, sock);
	}

	ntreeUpdateTree(G.main, ntree);
	WM_main_add_notifier(NC_NODE | NA_EDITED, ntree);
}

static void rna_NodeTree_outputs_clear(bNodeTree *ntree, ReportList *reports)
{
	bNodeSocket *sock, *nextsock;
	
	if (!rna_NodeTree_check(ntree, reports))
		return;
	
	for (sock = ntree->outputs.first; sock; sock = nextsock) {
		nextsock = sock->next;
		ntreeRemoveSocketInterface(ntree, sock);
	}

	ntreeUpdateTree(G.main, ntree);
	WM_main_add_notifier(NC_NODE | NA_EDITED, ntree);
}

static void rna_NodeTree_inputs_move(bNodeTree *ntree, int from_index, int to_index)
{
	bNodeSocket *sock;
	
	if (from_index == to_index)
		return;
	if (from_index < 0 || to_index < 0)
		return;
	
	sock = BLI_findlink(&ntree->inputs, from_index);
	if (to_index < from_index) {
		bNodeSocket *nextsock = BLI_findlink(&ntree->inputs, to_index);
		if (nextsock) {
			BLI_remlink(&ntree->inputs, sock);
			BLI_insertlinkbefore(&ntree->inputs, nextsock, sock);
		}
	}
	else {
		bNodeSocket *prevsock = BLI_findlink(&ntree->inputs, to_index);
		if (prevsock) {
			BLI_remlink(&ntree->inputs, sock);
			BLI_insertlinkafter(&ntree->inputs, prevsock, sock);
		}
	}
	
	ntree->update |= NTREE_UPDATE_GROUP_IN;
	
	ntreeUpdateTree(G.main, ntree);
	WM_main_add_notifier(NC_NODE | NA_EDITED, ntree);
}

static void rna_NodeTree_outputs_move(bNodeTree *ntree, int from_index, int to_index)
{
	bNodeSocket *sock;
	
	if (from_index == to_index)
		return;
	if (from_index < 0 || to_index < 0)
		return;
	
	sock = BLI_findlink(&ntree->outputs, from_index);
	if (to_index < from_index) {
		bNodeSocket *nextsock = BLI_findlink(&ntree->outputs, to_index);
		if (nextsock) {
			BLI_remlink(&ntree->outputs, sock);
			BLI_insertlinkbefore(&ntree->outputs, nextsock, sock);
		}
	}
	else {
		bNodeSocket *prevsock = BLI_findlink(&ntree->outputs, to_index);
		if (prevsock) {
			BLI_remlink(&ntree->outputs, sock);
			BLI_insertlinkafter(&ntree->outputs, prevsock, sock);
		}
	}
	
	ntree->update |= NTREE_UPDATE_GROUP_OUT;
	
	ntreeUpdateTree(G.main, ntree);
	WM_main_add_notifier(NC_NODE | NA_EDITED, ntree);
}

static void rna_NodeTree_interface_update(bNodeTree *ntree, bContext *C)
{
	ntree->update |= NTREE_UPDATE_GROUP;
	ntreeUpdateTree(G.main, ntree);
	
	ED_node_tag_update_nodetree(CTX_data_main(C), ntree, NULL);
}


/* ******** NodeLink ******** */

static int rna_NodeLink_is_hidden_get(PointerRNA *ptr)
{
	bNodeLink *link = ptr->data;
	return nodeLinkIsHidden(link);
}


/* ******** Node ******** */

static StructRNA *rna_Node_refine(struct PointerRNA *ptr)
{
	bNode *node = (bNode *)ptr->data;
	
	if (node->typeinfo->ext.srna)
		return node->typeinfo->ext.srna;
	else
		return ptr->type;
}

static char *rna_Node_path(PointerRNA *ptr)
{
	bNode *node = (bNode *)ptr->data;
	char name_esc[sizeof(node->name) * 2];

	BLI_strescape(name_esc, node->name, sizeof(name_esc));
	return BLI_sprintfN("nodes[\"%s\"]", name_esc);
}

char *rna_Node_ImageUser_path(PointerRNA *ptr)
{
	bNodeTree *ntree = (bNodeTree *)ptr->id.data;
	bNode *node;
	char name_esc[sizeof(node->name) * 2];

	for (node = ntree->nodes.first; node; node = node->next) {
		if (node->type == SH_NODE_TEX_ENVIRONMENT) {
			NodeTexEnvironment *data = node->storage;
			if (&data->iuser != ptr->data)
				continue;
		}
		else if (node->type == SH_NODE_TEX_IMAGE) {
			NodeTexImage *data = node->storage;
			if (&data->iuser != ptr->data)
				continue;
		}
		else
			continue;

		BLI_strescape(name_esc, node->name, sizeof(name_esc));
		return BLI_sprintfN("nodes[\"%s\"].image_user", name_esc);
	}

	return NULL;
}

static int rna_Node_poll(bNodeType *ntype, bNodeTree *ntree)
{
	extern FunctionRNA rna_Node_poll_func;

	PointerRNA ptr;
	ParameterList list;
	FunctionRNA *func;
	void *ret;
	int visible;

	RNA_pointer_create(NULL, ntype->ext.srna, NULL, &ptr); /* dummy */
	func = &rna_Node_poll_func; /* RNA_struct_find_function(&ptr, "poll"); */

	RNA_parameter_list_create(&list, &ptr, func);
	RNA_parameter_set_lookup(&list, "node_tree", &ntree);
	ntype->ext.call(NULL, &ptr, func, &list);

	RNA_parameter_get_lookup(&list, "visible", &ret);
	visible = *(int *)ret;

	RNA_parameter_list_free(&list);

	return visible;
}

static int rna_Node_poll_instance(bNode *node, bNodeTree *ntree)
{
	extern FunctionRNA rna_Node_poll_instance_func;

	PointerRNA ptr;
	ParameterList list;
	FunctionRNA *func;
	void *ret;
	int visible;

	RNA_pointer_create(NULL, node->typeinfo->ext.srna, node, &ptr); /* dummy */
	func = &rna_Node_poll_instance_func; /* RNA_struct_find_function(&ptr, "poll_instance"); */

	RNA_parameter_list_create(&list, &ptr, func);
	RNA_parameter_set_lookup(&list, "node_tree", &ntree);
	node->typeinfo->ext.call(NULL, &ptr, func, &list);

	RNA_parameter_get_lookup(&list, "visible", &ret);
	visible = *(int *)ret;

	RNA_parameter_list_free(&list);

	return visible;
}

static int rna_Node_poll_instance_default(bNode *node, bNodeTree *ntree)
{
	/* use the basic poll function */
	return rna_Node_poll(node->typeinfo, ntree);
}

static void rna_Node_update_reg(bNodeTree *ntree, bNode *node)
{
	extern FunctionRNA rna_Node_update_func;

	PointerRNA ptr;
	ParameterList list;
	FunctionRNA *func;

	RNA_pointer_create((ID *)ntree, node->typeinfo->ext.srna, node, &ptr);
	func = &rna_Node_update_func; /* RNA_struct_find_function(&ptr, "update"); */

	RNA_parameter_list_create(&list, &ptr, func);
	node->typeinfo->ext.call(NULL, &ptr, func, &list);

	RNA_parameter_list_free(&list);
}

static void rna_Node_insert_link(bNodeTree *ntree, bNode *node, bNodeLink *link)
{
	extern FunctionRNA rna_Node_insert_link_func;

	PointerRNA ptr;
	ParameterList list;
	FunctionRNA *func;

	RNA_pointer_create((ID *)ntree, node->typeinfo->ext.srna, node, &ptr);
	func = &rna_Node_insert_link_func;

	RNA_parameter_list_create(&list, &ptr, func);
	RNA_parameter_set_lookup(&list, "link", &link);
	node->typeinfo->ext.call(NULL, &ptr, func, &list);

	RNA_parameter_list_free(&list);
}

static void rna_Node_init(const bContext *C, PointerRNA *ptr)
{
	extern FunctionRNA rna_Node_init_func;

	bNode *node = (bNode *)ptr->data;
	ParameterList list;
	FunctionRNA *func;

	func = &rna_Node_init_func; /* RNA_struct_find_function(&ptr, "init"); */

	RNA_parameter_list_create(&list, ptr, func);
	node->typeinfo->ext.call((bContext *)C, ptr, func, &list);

	RNA_parameter_list_free(&list);
}

static void rna_Node_copy(PointerRNA *ptr, struct bNode *copynode)
{
	extern FunctionRNA rna_Node_copy_func;

	bNode *node = (bNode *)ptr->data;
	ParameterList list;
	FunctionRNA *func;

	func = &rna_Node_copy_func; /* RNA_struct_find_function(&ptr, "copy"); */

	RNA_parameter_list_create(&list, ptr, func);
	RNA_parameter_set_lookup(&list, "node", &copynode);
	node->typeinfo->ext.call(NULL, ptr, func, &list);

	RNA_parameter_list_free(&list);
}

static void rna_Node_free(PointerRNA *ptr)
{
	extern FunctionRNA rna_Node_free_func;

	bNode *node = (bNode *)ptr->data;
	ParameterList list;
	FunctionRNA *func;

	func = &rna_Node_free_func; /* RNA_struct_find_function(&ptr, "free"); */

	RNA_parameter_list_create(&list, ptr, func);
	node->typeinfo->ext.call(NULL, ptr, func, &list);

	RNA_parameter_list_free(&list);
}

static void rna_Node_draw_buttons(struct uiLayout *layout, bContext *C, PointerRNA *ptr)
{
	extern FunctionRNA rna_Node_draw_buttons_func;

	bNode *node = (bNode *)ptr->data;
	ParameterList list;
	FunctionRNA *func;

	func = &rna_Node_draw_buttons_func; /* RNA_struct_find_function(&ptr, "draw_buttons"); */

	RNA_parameter_list_create(&list, ptr, func);
	RNA_parameter_set_lookup(&list, "context", &C);
	RNA_parameter_set_lookup(&list, "layout", &layout);
	node->typeinfo->ext.call(C, ptr, func, &list);

	RNA_parameter_list_free(&list);
}

static void rna_Node_draw_buttons_ext(struct uiLayout *layout, bContext *C, PointerRNA *ptr)
{
	extern FunctionRNA rna_Node_draw_buttons_ext_func;

	bNode *node = (bNode *)ptr->data;
	ParameterList list;
	FunctionRNA *func;

	func = &rna_Node_draw_buttons_ext_func; /* RNA_struct_find_function(&ptr, "draw_buttons_ext"); */

	RNA_parameter_list_create(&list, ptr, func);
	RNA_parameter_set_lookup(&list, "context", &C);
	RNA_parameter_set_lookup(&list, "layout", &layout);
	node->typeinfo->ext.call(C, ptr, func, &list);

	RNA_parameter_list_free(&list);
}

static void rna_Node_draw_label(bNodeTree *ntree, bNode *node, char *label, int maxlen)
{
	extern FunctionRNA rna_Node_draw_label_func;

	PointerRNA ptr;
	ParameterList list;
	FunctionRNA *func;
	void *ret;
	char *rlabel;

	func = &rna_Node_draw_label_func; /* RNA_struct_find_function(&ptr, "draw_label"); */

	RNA_pointer_create(&ntree->id, &RNA_Node, node, &ptr);
	RNA_parameter_list_create(&list, &ptr, func);
	node->typeinfo->ext.call(NULL, &ptr, func, &list);

	RNA_parameter_get_lookup(&list, "label", &ret);
	rlabel = *(char **)ret;
	BLI_strncpy(label, rlabel != NULL ? rlabel : "", maxlen);

	RNA_parameter_list_free(&list);
}

static int rna_Node_is_registered_node_type(StructRNA *type)
{
	return (RNA_struct_blender_type_get(type) != NULL);
}

static void rna_Node_is_registered_node_type_runtime(bContext *UNUSED(C), ReportList *UNUSED(reports), PointerRNA *ptr, ParameterList *parms)
{
	int result = (RNA_struct_blender_type_get(ptr->type) != NULL);
	RNA_parameter_set_lookup(parms, "result", &result);
}

static void rna_Node_unregister(Main *UNUSED(bmain), StructRNA *type)
{
	bNodeType *nt = RNA_struct_blender_type_get(type);

	if (!nt)
		return;

	RNA_struct_free_extension(type, &nt->ext);
	RNA_struct_free(&BLENDER_RNA, type);

	/* this also frees the allocated nt pointer, no MEM_free call needed! */
	nodeUnregisterType(nt);


	/* update while blender is running */
	WM_main_add_notifier(NC_NODE | NA_EDITED, NULL);
}

/* Generic internal registration function.
 * Can be used to implement callbacks for registerable RNA node subtypes.
 */
static bNodeType *rna_Node_register_base(Main *bmain, ReportList *reports, StructRNA *basetype,
                                         void *data, const char *identifier,
                                         StructValidateFunc validate, StructCallbackFunc call, StructFreeFunc free)
{
	bNodeType *nt, dummynt;
	bNode dummynode;
	PointerRNA dummyptr;
	FunctionRNA *func;
	PropertyRNA *parm;
	int have_function[10];

	/* setup dummy node & node type to store static properties in */
	memset(&dummynt, 0, sizeof(bNodeType));
	/* this does some additional initialization of default values */
	node_type_base_custom(&dummynt, identifier, "", 0, 0);

	memset(&dummynode, 0, sizeof(bNode));
	dummynode.typeinfo = &dummynt;
	RNA_pointer_create(NULL, basetype, &dummynode, &dummyptr);

	/* validate the python class */
	if (validate(&dummyptr, data, have_function) != 0)
		return NULL;

	if (strlen(identifier) >= sizeof(dummynt.idname)) {
		BKE_reportf(reports, RPT_ERROR, "Registering node class: '%s' is too long, maximum length is %d",
		            identifier, (int)sizeof(dummynt.idname));
		return NULL;
	}

	/* check if we have registered this node type before, and remove it */
	nt = nodeTypeFind(dummynt.idname);
	if (nt) {
		rna_Node_unregister(bmain, nt->ext.srna);
	}
	
	/* create a new node type */
	nt = MEM_callocN(sizeof(bNodeType), "node type");
	memcpy(nt, &dummynt, sizeof(dummynt));
	/* make sure the node type struct is freed on unregister */
	nt->needs_free = 1;

	nt->ext.srna = RNA_def_struct_ptr(&BLENDER_RNA, nt->idname, basetype);
	nt->ext.data = data;
	nt->ext.call = call;
	nt->ext.free = free;
	RNA_struct_blender_type_set(nt->ext.srna, nt);

	RNA_def_struct_ui_text(nt->ext.srna, nt->ui_name, nt->ui_description);
	RNA_def_struct_ui_icon(nt->ext.srna, nt->ui_icon);

	func = RNA_def_function_runtime(nt->ext.srna, "is_registered_node_type", rna_Node_is_registered_node_type_runtime);
	RNA_def_function_ui_description(func, "True if a registered node type");
	RNA_def_function_flag(func, FUNC_NO_SELF | FUNC_USE_SELF_TYPE);
	parm = RNA_def_boolean(func, "result", false, "Result", "");
	RNA_def_function_return(func, parm);

	/* XXX bad level call! needed to initialize the basic draw functions ... */
	ED_init_custom_node_type(nt);

	nt->poll = (have_function[0]) ? rna_Node_poll : NULL;
	nt->poll_instance = (have_function[1]) ? rna_Node_poll_instance : rna_Node_poll_instance_default;
	nt->updatefunc = (have_function[2]) ? rna_Node_update_reg : NULL;
	nt->insert_link = (have_function[3]) ? rna_Node_insert_link : NULL;
	nt->initfunc_api = (have_function[4]) ? rna_Node_init : NULL;
	nt->copyfunc_api = (have_function[5]) ? rna_Node_copy : NULL;
	nt->freefunc_api = (have_function[6]) ? rna_Node_free : NULL;
	nt->draw_buttons = (have_function[7]) ? rna_Node_draw_buttons : NULL;
	nt->draw_buttons_ex = (have_function[8]) ? rna_Node_draw_buttons_ext : NULL;
	nt->labelfunc = (have_function[9]) ? rna_Node_draw_label : NULL;
	
	/* sanitize size values in case not all have been registered */
	if (nt->maxwidth < nt->minwidth)
		nt->maxwidth = nt->minwidth;
	if (nt->maxheight < nt->minheight)
		nt->maxheight = nt->minheight;
	CLAMP(nt->width, nt->minwidth, nt->maxwidth);
	CLAMP(nt->height, nt->minheight, nt->maxheight);
	
	return nt;
}

static StructRNA *rna_Node_register(
        Main *bmain, ReportList *reports,
        void *data, const char *identifier,
        StructValidateFunc validate, StructCallbackFunc call, StructFreeFunc free)
{
	bNodeType *nt = rna_Node_register_base(bmain, reports, &RNA_Node, data, identifier, validate, call, free);
	if (!nt)
		return NULL;
	
	nodeRegisterType(nt);
	
	/* update while blender is running */
	WM_main_add_notifier(NC_NODE | NA_EDITED, NULL);
	
	return nt->ext.srna;
}

static StructRNA *rna_ShaderNode_register(
        Main *bmain, ReportList *reports,
        void *data, const char *identifier,
        StructValidateFunc validate, StructCallbackFunc call, StructFreeFunc free)
{
	bNodeType *nt = rna_Node_register_base(bmain, reports, &RNA_ShaderNode, data, identifier, validate, call, free);
	if (!nt)
		return NULL;
	
	nodeRegisterType(nt);
	
	/* update while blender is running */
	WM_main_add_notifier(NC_NODE | NA_EDITED, NULL);
	
	return nt->ext.srna;
}

static StructRNA *rna_CompositorNode_register(
        Main *bmain, ReportList *reports,
        void *data, const char *identifier,
        StructValidateFunc validate, StructCallbackFunc call, StructFreeFunc free)
{
	bNodeType *nt = rna_Node_register_base(bmain, reports, &RNA_CompositorNode, data, identifier, validate, call, free);
	if (!nt)
		return NULL;
	
	nodeRegisterType(nt);
	
	/* update while blender is running */
	WM_main_add_notifier(NC_NODE | NA_EDITED, NULL);
	
	return nt->ext.srna;
}

static StructRNA *rna_TextureNode_register(
        Main *bmain, ReportList *reports,
        void *data, const char *identifier,
        StructValidateFunc validate, StructCallbackFunc call, StructFreeFunc free)
{
	bNodeType *nt = rna_Node_register_base(bmain, reports, &RNA_TextureNode, data, identifier, validate, call, free);
	if (!nt)
		return NULL;
	
	nodeRegisterType(nt);
	
	/* update while blender is running */
	WM_main_add_notifier(NC_NODE | NA_EDITED, NULL);
	
	return nt->ext.srna;
}

static IDProperty *rna_Node_idprops(PointerRNA *ptr, bool create)
{
	bNode *node = ptr->data;
	
	if (create && !node->prop) {
		IDPropertyTemplate val = {0};
		node->prop = IDP_New(IDP_GROUP, &val, "RNA_Node ID properties");
	}
	
	return node->prop;
}

static void rna_Node_parent_set(PointerRNA *ptr, PointerRNA value)
{
	bNode *node = ptr->data;
	bNode *parent = value.data;
	
	if (parent) {
		/* XXX only Frame node allowed for now,
		 * in the future should have a poll function or so to test possible attachment.
		 */
		if (parent->type != NODE_FRAME)
			return;
		
		/* make sure parent is not attached to the node */
		if (nodeAttachNodeCheck(parent, node))
			return;
	}
	
	nodeDetachNode(node);
	if (parent) {
		nodeAttachNode(node, parent);
	}
}

static int rna_Node_parent_poll(PointerRNA *ptr, PointerRNA value)
{
	bNode *node = ptr->data;
	bNode *parent = value.data;
	
	/* XXX only Frame node allowed for now,
	 * in the future should have a poll function or so to test possible attachment.
	 */
	if (parent->type != NODE_FRAME)
		return false;
	
	/* make sure parent is not attached to the node */
	if (nodeAttachNodeCheck(parent, node))
		return false;
	
	return true;
}

static void rna_Node_update(Main *bmain, Scene *UNUSED(scene), PointerRNA *ptr)
{
	bNodeTree *ntree = (bNodeTree *)ptr->id.data;
	bNode *node = (bNode *)ptr->data;
	ED_node_tag_update_nodetree(bmain, ntree, node);
}

static void rna_Node_socket_value_update(ID *id, bNode *node, bContext *C)
{
	ED_node_tag_update_nodetree(CTX_data_main(C), (bNodeTree *)id, node);
}

static void rna_Node_select_set(PointerRNA *ptr, int value)
{
	bNode *node = (bNode *)ptr->data;
	nodeSetSelected(node, value);
}

static void rna_Node_name_set(PointerRNA *ptr, const char *value)
{
	bNodeTree *ntree = (bNodeTree *)ptr->id.data;
	bNode *node = (bNode *)ptr->data;
	char oldname[sizeof(node->name)];
	
	/* make a copy of the old name first */
	BLI_strncpy(oldname, node->name, sizeof(node->name));
	/* set new name */
	BLI_strncpy_utf8(node->name, value, sizeof(node->name));
	
	nodeUniqueName(ntree, node);
	
	/* fix all the animation data which may link to this */
	BKE_animdata_fix_paths_rename_all(NULL, "nodes", oldname, node->name);
}

static bNodeSocket *rna_Node_inputs_new(ID *id, bNode *node, ReportList *reports, const char *type, const char *name, const char *identifier)
{
	bNodeTree *ntree = (bNodeTree *)id;
	bNodeSocket *sock;
	
	sock = nodeAddSocket(ntree, node, SOCK_IN, type, identifier, name);
	
	if (sock == NULL) {
		BKE_report(reports, RPT_ERROR, "Unable to create socket");
	}
	else {
		ntreeUpdateTree(G.main, ntree);
		WM_main_add_notifier(NC_NODE | NA_EDITED, ntree);
	}
	
	return sock;
}

static bNodeSocket *rna_Node_outputs_new(ID *id, bNode *node, ReportList *reports, const char *type, const char *name, const char *identifier)
{
	bNodeTree *ntree = (bNodeTree *)id;
	bNodeSocket *sock;
	
	sock = nodeAddSocket(ntree, node, SOCK_OUT, type, identifier, name);
	
	if (sock == NULL) {
		BKE_report(reports, RPT_ERROR, "Unable to create socket");
	}
	else {
		ntreeUpdateTree(G.main, ntree);
		WM_main_add_notifier(NC_NODE | NA_EDITED, ntree);
	}
	
	return sock;
}

static void rna_Node_socket_remove(ID *id, bNode *node, ReportList *reports, bNodeSocket *sock)
{
	bNodeTree *ntree = (bNodeTree *)id;
	
	if (BLI_findindex(&node->inputs, sock) == -1 && BLI_findindex(&node->outputs, sock) == -1) {
		BKE_reportf(reports, RPT_ERROR, "Unable to locate socket '%s' in node", sock->identifier);
	}
	else {
		nodeRemoveSocket(ntree, node, sock);
		
		ntreeUpdateTree(G.main, ntree);
		WM_main_add_notifier(NC_NODE | NA_EDITED, ntree);
	}
}

static void rna_Node_inputs_clear(ID *id, bNode *node)
{
	bNodeTree *ntree = (bNodeTree *)id;
	bNodeSocket *sock, *nextsock;
	
	for (sock = node->inputs.first; sock; sock = nextsock) {
		nextsock = sock->next;
		nodeRemoveSocket(ntree, node, sock);
	}

	ntreeUpdateTree(G.main, ntree);
	WM_main_add_notifier(NC_NODE | NA_EDITED, ntree);
}

static void rna_Node_outputs_clear(ID *id, bNode *node)
{
	bNodeTree *ntree = (bNodeTree *)id;
	bNodeSocket *sock, *nextsock;
	
	for (sock = node->outputs.first; sock; sock = nextsock) {
		nextsock = sock->next;
		nodeRemoveSocket(ntree, node, sock);
	}

	ntreeUpdateTree(G.main, ntree);
	WM_main_add_notifier(NC_NODE | NA_EDITED, ntree);
}

static void rna_Node_inputs_move(ID *id, bNode *node, int from_index, int to_index)
{
	bNodeTree *ntree = (bNodeTree *)id;
	bNodeSocket *sock;
	
	if (from_index == to_index)
		return;
	if (from_index < 0 || to_index < 0)
		return;
	
	sock = BLI_findlink(&node->inputs, from_index);
	if (to_index < from_index) {
		bNodeSocket *nextsock = BLI_findlink(&node->inputs, to_index);
		if (nextsock) {
			BLI_remlink(&node->inputs, sock);
			BLI_insertlinkbefore(&node->inputs, nextsock, sock);
		}
	}
	else {
		bNodeSocket *prevsock = BLI_findlink(&node->inputs, to_index);
		if (prevsock) {
			BLI_remlink(&node->inputs, sock);
			BLI_insertlinkafter(&node->inputs, prevsock, sock);
		}
	}
	
	ntreeUpdateTree(G.main, ntree);
	WM_main_add_notifier(NC_NODE | NA_EDITED, ntree);
}

static void rna_Node_outputs_move(ID *id, bNode *node, int from_index, int to_index)
{
	bNodeTree *ntree = (bNodeTree *)id;
	bNodeSocket *sock;
	
	if (from_index == to_index)
		return;
	if (from_index < 0 || to_index < 0)
		return;
	
	sock = BLI_findlink(&node->outputs, from_index);
	if (to_index < from_index) {
		bNodeSocket *nextsock = BLI_findlink(&node->outputs, to_index);
		if (nextsock) {
			BLI_remlink(&node->outputs, sock);
			BLI_insertlinkbefore(&node->outputs, nextsock, sock);
		}
	}
	else {
		bNodeSocket *prevsock = BLI_findlink(&node->outputs, to_index);
		if (prevsock) {
			BLI_remlink(&node->outputs, sock);
			BLI_insertlinkafter(&node->outputs, prevsock, sock);
		}
	}
	
	ntreeUpdateTree(G.main, ntree);
	WM_main_add_notifier(NC_NODE | NA_EDITED, ntree);
}

static void rna_Node_width_range(PointerRNA *ptr, float *min, float *max, float *softmin, float *softmax)
{
	bNode *node = ptr->data;
	*min = *softmin = node->typeinfo->minwidth;
	*max = *softmax = node->typeinfo->maxwidth;
}

static void rna_Node_height_range(PointerRNA *ptr, float *min, float *max, float *softmin, float *softmax)
{
	bNode *node = ptr->data;
	*min = *softmin = node->typeinfo->minheight;
	*max = *softmax = node->typeinfo->maxheight;
}

static void rna_Node_dimensions_get(PointerRNA *ptr, float *value)
{
	bNode *node = ptr->data;
	value[0] = node->totr.xmax - node->totr.xmin;
	value[1] = node->totr.ymax - node->totr.ymin;
}


/* ******** Node Socket ******** */

static void rna_NodeSocket_draw(bContext *C, struct uiLayout *layout, PointerRNA *ptr, PointerRNA *node_ptr, const char *text)
{
	extern FunctionRNA rna_NodeSocket_draw_func;

	bNodeSocket *sock = (bNodeSocket *)ptr->data;
	ParameterList list;
	FunctionRNA *func;

	func = &rna_NodeSocket_draw_func; /* RNA_struct_find_function(&ptr, "draw"); */

	RNA_parameter_list_create(&list, ptr, func);
	RNA_parameter_set_lookup(&list, "context", &C);
	RNA_parameter_set_lookup(&list, "layout", &layout);
	RNA_parameter_set_lookup(&list, "node", node_ptr);
	RNA_parameter_set_lookup(&list, "text", &text);
	sock->typeinfo->ext_socket.call(C, ptr, func, &list);

	RNA_parameter_list_free(&list);
}

static void rna_NodeSocket_draw_color(bContext *C, PointerRNA *ptr, PointerRNA *node_ptr, float *r_color)
{
	extern FunctionRNA rna_NodeSocket_draw_color_func;

	bNodeSocket *sock = (bNodeSocket *)ptr->data;
	ParameterList list;
	FunctionRNA *func;
	void *ret;

	func = &rna_NodeSocket_draw_color_func; /* RNA_struct_find_function(&ptr, "draw_color"); */

	RNA_parameter_list_create(&list, ptr, func);
	RNA_parameter_set_lookup(&list, "context", &C);
	RNA_parameter_set_lookup(&list, "node", node_ptr);
	sock->typeinfo->ext_socket.call(C, ptr, func, &list);

	RNA_parameter_get_lookup(&list, "color", &ret);
	copy_v4_v4(r_color, (float *)ret);

	RNA_parameter_list_free(&list);
}

static void rna_NodeSocket_unregister(Main *UNUSED(bmain), StructRNA *type)
{
	bNodeSocketType *st = RNA_struct_blender_type_get(type);
	if (!st)
		return;
	
	RNA_struct_free_extension(type, &st->ext_socket);
	RNA_struct_free(&BLENDER_RNA, type);

	nodeUnregisterSocketType(st);


	/* update while blender is running */
	WM_main_add_notifier(NC_NODE | NA_EDITED, NULL);
}

static StructRNA *rna_NodeSocket_register(
        Main *UNUSED(bmain), ReportList *reports, void *data, const char *identifier,
        StructValidateFunc validate, StructCallbackFunc call, StructFreeFunc free)
{
	bNodeSocketType *st, dummyst;
	bNodeSocket dummysock;
	PointerRNA dummyptr;
	int have_function[2];

	/* setup dummy socket & socket type to store static properties in */
	memset(&dummyst, 0, sizeof(bNodeSocketType));
	
	memset(&dummysock, 0, sizeof(bNodeSocket));
	dummysock.typeinfo = &dummyst;
	RNA_pointer_create(NULL, &RNA_NodeSocket, &dummysock, &dummyptr);

	/* validate the python class */
	if (validate(&dummyptr, data, have_function) != 0)
		return NULL;
	
	if (strlen(identifier) >= sizeof(dummyst.idname)) {
		BKE_reportf(reports, RPT_ERROR, "Registering node socket class: '%s' is too long, maximum length is %d",
		            identifier, (int)sizeof(dummyst.idname));
		return NULL;
	}

	/* check if we have registered this socket type before */
	st = nodeSocketTypeFind(dummyst.idname);
	if (!st) {
		/* create a new node socket type */
		st = MEM_callocN(sizeof(bNodeSocketType), "node socket type");
		memcpy(st, &dummyst, sizeof(dummyst));
		
		nodeRegisterSocketType(st);
	}
	
	/* if RNA type is already registered, unregister first */
	if (st->ext_socket.srna) {
		StructRNA *srna = st->ext_socket.srna;
		RNA_struct_free_extension(srna, &st->ext_socket);
		RNA_struct_free(&BLENDER_RNA, srna);
	}
	st->ext_socket.srna = RNA_def_struct_ptr(&BLENDER_RNA, st->idname, &RNA_NodeSocket); 
	st->ext_socket.data = data;
	st->ext_socket.call = call;
	st->ext_socket.free = free;
	RNA_struct_blender_type_set(st->ext_socket.srna, st);
	
	/* XXX bad level call! needed to initialize the basic draw functions ... */
	ED_init_custom_node_socket_type(st);

	st->draw = (have_function[0]) ? rna_NodeSocket_draw : NULL;
	st->draw_color = (have_function[1]) ? rna_NodeSocket_draw_color : NULL;

	/* update while blender is running */
	WM_main_add_notifier(NC_NODE | NA_EDITED, NULL);
	
	return st->ext_socket.srna;
}

static StructRNA *rna_NodeSocket_refine(PointerRNA *ptr)
{
	bNodeSocket *sock = (bNodeSocket *)ptr->data;
	
	if (sock->typeinfo->ext_socket.srna)
		return sock->typeinfo->ext_socket.srna;
	else
		return &RNA_NodeSocket;
}

static char *rna_NodeSocket_path(PointerRNA *ptr)
{
	bNodeTree *ntree = (bNodeTree *)ptr->id.data;
	bNodeSocket *sock = (bNodeSocket *)ptr->data;
	bNode *node;
	int socketindex;
	char name_esc[sizeof(node->name) * 2];
	
	if (!nodeFindNode(ntree, sock, &node, &socketindex))
		return NULL;
	
	BLI_strescape(name_esc, node->name, sizeof(name_esc));

	if (sock->in_out == SOCK_IN) {
		return BLI_sprintfN("nodes[\"%s\"].inputs[%d]", name_esc, socketindex);
	}
	else {
		return BLI_sprintfN("nodes[\"%s\"].outputs[%d]", name_esc, socketindex);
	}
}

static IDProperty *rna_NodeSocket_idprops(PointerRNA *ptr, bool create)
{
	bNodeSocket *sock = ptr->data;
	
	if (create && !sock->prop) {
		IDPropertyTemplate val = {0};
		sock->prop = IDP_New(IDP_GROUP, &val, "RNA_NodeSocket ID properties");
	}
	
	return sock->prop;
}

static PointerRNA rna_NodeSocket_node_get(PointerRNA *ptr)
{
	bNodeTree *ntree = (bNodeTree *)ptr->id.data;
	bNodeSocket *sock = (bNodeSocket *)ptr->data;
	bNode *node;
	PointerRNA r_ptr;
	
	nodeFindNode(ntree, sock, &node, NULL);
	
	RNA_pointer_create((ID *)ntree, &RNA_Node, node, &r_ptr);
	return r_ptr;
}

static void rna_NodeSocket_update(Main *bmain, Scene *UNUSED(scene), PointerRNA *ptr)
{
	bNodeTree *ntree = (bNodeTree *)ptr->id.data;
	bNodeSocket *sock = (bNodeSocket *)ptr->data;
	bNode *node;
	if (nodeFindNode(ntree, sock, &node, NULL)) {
		ED_node_tag_update_nodetree(bmain, ntree, node);
	}
}

static int rna_NodeSocket_is_output_get(PointerRNA *ptr)
{
	bNodeSocket *sock = ptr->data;
	return sock->in_out == SOCK_OUT;
}

static void rna_NodeSocket_link_limit_set(PointerRNA *ptr, int value)
{
	bNodeSocket *sock = ptr->data;
	sock->limit = (value == 0 ? 0xFFF : value);
}

static void rna_NodeSocket_hide_set(PointerRNA *ptr, int value)
{
	bNodeSocket *sock = (bNodeSocket *)ptr->data;
	
	/* don't hide linked sockets */
	if (sock->flag & SOCK_IN_USE)
		return;
	
	if (value)
		sock->flag |= SOCK_HIDDEN;
	else
		sock->flag &= ~SOCK_HIDDEN;
}


static void rna_NodeSocketInterface_draw(bContext *C, struct uiLayout *layout, PointerRNA *ptr)
{
	extern FunctionRNA rna_NodeSocketInterface_draw_func;

	bNodeSocket *stemp = (bNodeSocket *)ptr->data;
	ParameterList list;
	FunctionRNA *func;

	if (!stemp->typeinfo)
		return;

	func = &rna_NodeSocketInterface_draw_func; /* RNA_struct_find_function(&ptr, "draw"); */

	RNA_parameter_list_create(&list, ptr, func);
	RNA_parameter_set_lookup(&list, "context", &C);
	RNA_parameter_set_lookup(&list, "layout", &layout);
	stemp->typeinfo->ext_interface.call(C, ptr, func, &list);

	RNA_parameter_list_free(&list);
}

static void rna_NodeSocketInterface_draw_color(bContext *C, PointerRNA *ptr, float *r_color)
{
	extern FunctionRNA rna_NodeSocketInterface_draw_color_func;

	bNodeSocket *sock = (bNodeSocket *)ptr->data;
	ParameterList list;
	FunctionRNA *func;
	void *ret;

	if (!sock->typeinfo)
		return;

	func = &rna_NodeSocketInterface_draw_color_func; /* RNA_struct_find_function(&ptr, "draw_color"); */

	RNA_parameter_list_create(&list, ptr, func);
	RNA_parameter_set_lookup(&list, "context", &C);
	sock->typeinfo->ext_interface.call(C, ptr, func, &list);

	RNA_parameter_get_lookup(&list, "color", &ret);
	copy_v4_v4(r_color, (float *)ret);

	RNA_parameter_list_free(&list);
}

static void rna_NodeSocketInterface_register_properties(bNodeTree *ntree, bNodeSocket *stemp, StructRNA *data_srna)
{
	extern FunctionRNA rna_NodeSocketInterface_register_properties_func;

	PointerRNA ptr;
	ParameterList list;
	FunctionRNA *func;

	if (!stemp->typeinfo)
		return;

	RNA_pointer_create((ID *)ntree, &RNA_NodeSocketInterface, stemp, &ptr);
	func = &rna_NodeSocketInterface_register_properties_func; /* RNA_struct_find_function(&ptr, "register_properties"); */

	RNA_parameter_list_create(&list, &ptr, func);
	RNA_parameter_set_lookup(&list, "data_rna_type", &data_srna);
	stemp->typeinfo->ext_interface.call(NULL, &ptr, func, &list);

	RNA_parameter_list_free(&list);
}

static void rna_NodeSocketInterface_init_socket(bNodeTree *ntree, bNodeSocket *stemp, bNode *node, bNodeSocket *sock, const char *data_path)
{
	extern FunctionRNA rna_NodeSocketInterface_init_socket_func;

	PointerRNA ptr, node_ptr, sock_ptr;
	ParameterList list;
	FunctionRNA *func;

	if (!stemp->typeinfo)
		return;

	RNA_pointer_create((ID *)ntree, &RNA_NodeSocketInterface, stemp, &ptr);
	RNA_pointer_create((ID *)ntree, &RNA_Node, node, &node_ptr);
	RNA_pointer_create((ID *)ntree, &RNA_NodeSocket, sock, &sock_ptr);
	func = &rna_NodeSocketInterface_init_socket_func; /* RNA_struct_find_function(&ptr, "init_socket"); */

	RNA_parameter_list_create(&list, &ptr, func);
	RNA_parameter_set_lookup(&list, "node", &node_ptr);
	RNA_parameter_set_lookup(&list, "socket", &sock_ptr);
	RNA_parameter_set_lookup(&list, "data_path", &data_path);
	stemp->typeinfo->ext_interface.call(NULL, &ptr, func, &list);

	RNA_parameter_list_free(&list);
}

static void rna_NodeSocketInterface_from_socket(bNodeTree *ntree, bNodeSocket *stemp, bNode *node, bNodeSocket *sock)
{
	extern FunctionRNA rna_NodeSocketInterface_from_socket_func;

	PointerRNA ptr, node_ptr, sock_ptr;
	ParameterList list;
	FunctionRNA *func;

	if (!stemp->typeinfo)
		return;

	RNA_pointer_create((ID *)ntree, &RNA_NodeSocketInterface, stemp, &ptr);
	RNA_pointer_create((ID *)ntree, &RNA_Node, node, &node_ptr);
	RNA_pointer_create((ID *)ntree, &RNA_NodeSocket, sock, &sock_ptr);
	func = &rna_NodeSocketInterface_from_socket_func; /* RNA_struct_find_function(&ptr, "from_socket"); */

	RNA_parameter_list_create(&list, &ptr, func);
	RNA_parameter_set_lookup(&list, "node", &node_ptr);
	RNA_parameter_set_lookup(&list, "socket", &sock_ptr);
	stemp->typeinfo->ext_interface.call(NULL, &ptr, func, &list);

	RNA_parameter_list_free(&list);
}

static void rna_NodeSocketInterface_unregister(Main *UNUSED(bmain), StructRNA *type)
{
	bNodeSocketType *st = RNA_struct_blender_type_get(type);
	if (!st)
		return;
	
	RNA_struct_free_extension(type, &st->ext_interface);
	
	RNA_struct_free(&BLENDER_RNA, type);
	
	/* update while blender is running */
	WM_main_add_notifier(NC_NODE | NA_EDITED, NULL);
}

static StructRNA *rna_NodeSocketInterface_register(
        Main *UNUSED(bmain), ReportList *UNUSED(reports), void *data, const char *identifier,
        StructValidateFunc validate, StructCallbackFunc call, StructFreeFunc free)
{
	bNodeSocketType *st, dummyst;
	bNodeSocket dummysock;
	PointerRNA dummyptr;
	int have_function[5];

	/* setup dummy socket & socket type to store static properties in */
	memset(&dummyst, 0, sizeof(bNodeSocketType));
	
	memset(&dummysock, 0, sizeof(bNodeSocket));
	dummysock.typeinfo = &dummyst;
	RNA_pointer_create(NULL, &RNA_NodeSocketInterface, &dummysock, &dummyptr);

	/* validate the python class */
	if (validate(&dummyptr, data, have_function) != 0)
		return NULL;

	/* check if we have registered this socket type before */
	st = nodeSocketTypeFind(dummyst.idname);
	if (st) {
		/* basic socket type registered by a socket class before. */
	}
	else {
		/* create a new node socket type */
		st = MEM_callocN(sizeof(bNodeSocketType), "node socket type");
		memcpy(st, &dummyst, sizeof(dummyst));
		
		nodeRegisterSocketType(st);
	}
	
	/* if RNA type is already registered, unregister first */
	if (st->ext_interface.srna) {
		StructRNA *srna = st->ext_interface.srna;
		RNA_struct_free_extension(srna, &st->ext_interface);
		RNA_struct_free(&BLENDER_RNA, srna);
	}
	st->ext_interface.srna = RNA_def_struct_ptr(&BLENDER_RNA, identifier, &RNA_NodeSocketInterface); 
	st->ext_interface.data = data;
	st->ext_interface.call = call;
	st->ext_interface.free = free;
	RNA_struct_blender_type_set(st->ext_interface.srna, st);
	
	st->interface_draw = (have_function[0]) ? rna_NodeSocketInterface_draw : NULL;
	st->interface_draw_color = (have_function[1]) ? rna_NodeSocketInterface_draw_color : NULL;
	st->interface_register_properties = (have_function[2]) ? rna_NodeSocketInterface_register_properties : NULL;
	st->interface_init_socket = (have_function[3]) ? rna_NodeSocketInterface_init_socket : NULL;
	st->interface_from_socket = (have_function[4]) ? rna_NodeSocketInterface_from_socket : NULL;
	
	/* update while blender is running */
	WM_main_add_notifier(NC_NODE | NA_EDITED, NULL);
	
	return st->ext_interface.srna;
}

static StructRNA *rna_NodeSocketInterface_refine(PointerRNA *ptr)
{
	bNodeSocket *sock = (bNodeSocket *)ptr->data;
	
	if (sock->typeinfo && sock->typeinfo->ext_interface.srna)
		return sock->typeinfo->ext_interface.srna;
	else
		return &RNA_NodeSocketInterface;
}

static char *rna_NodeSocketInterface_path(PointerRNA *ptr)
{
	bNodeTree *ntree = (bNodeTree *)ptr->id.data;
	bNodeSocket *sock = (bNodeSocket *)ptr->data;
	int socketindex;
	
	socketindex = BLI_findindex(&ntree->inputs, sock);
	if (socketindex != -1)
		return BLI_sprintfN("inputs[%d]", socketindex);
	
	socketindex = BLI_findindex(&ntree->outputs, sock);
	if (socketindex != -1)
		return BLI_sprintfN("outputs[%d]", socketindex);
	
	return NULL;
}

static IDProperty *rna_NodeSocketInterface_idprops(PointerRNA *ptr, bool create)
{
	bNodeSocket *sock = ptr->data;
	
	if (create && !sock->prop) {
		IDPropertyTemplate val = {0};
		sock->prop = IDP_New(IDP_GROUP, &val, "RNA_NodeSocketInterface ID properties");
	}
	
	return sock->prop;
}

static void rna_NodeSocketInterface_update(Main *bmain, Scene *UNUSED(scene), PointerRNA *ptr)
{
	bNodeTree *ntree = ptr->id.data;
	bNodeSocket *stemp = ptr->data;
	
	if (!stemp->typeinfo)
		return;
	
	ntree->update |= NTREE_UPDATE_GROUP;
	ntreeUpdateTree(G.main, ntree);
	
	ED_node_tag_update_nodetree(bmain, ntree, NULL);
}


/* ******** Standard Node Socket Base Types ******** */

static void rna_NodeSocketStandard_draw(ID *id, bNodeSocket *sock, struct bContext *C, struct uiLayout *layout, PointerRNA *nodeptr,
                                        const char *text)
{
	PointerRNA ptr;
	RNA_pointer_create(id, &RNA_NodeSocket, sock, &ptr);
	sock->typeinfo->draw(C, layout, &ptr, nodeptr, text);
}

static void rna_NodeSocketStandard_draw_color(ID *id, bNodeSocket *sock, struct bContext *C, PointerRNA *nodeptr, float *r_color)
{
	PointerRNA ptr;
	RNA_pointer_create(id, &RNA_NodeSocket, sock, &ptr);
	sock->typeinfo->draw_color(C, &ptr, nodeptr, r_color);
}

static void rna_NodeSocketInterfaceStandard_draw(ID *id, bNodeSocket *sock, struct bContext *C, struct uiLayout *layout)
{
	PointerRNA ptr;
	RNA_pointer_create(id, &RNA_NodeSocket, sock, &ptr);
	sock->typeinfo->interface_draw(C, layout, &ptr);
}

static void rna_NodeSocketInterfaceStandard_draw_color(ID *id, bNodeSocket *sock, struct bContext *C, float *r_color)
{
	PointerRNA ptr;
	RNA_pointer_create(id, &RNA_NodeSocket, sock, &ptr);
	sock->typeinfo->interface_draw_color(C, &ptr, r_color);
}

static void rna_NodeSocketStandard_float_range(PointerRNA *ptr, float *min, float *max, float *softmin, float *softmax)
{
	bNodeSocket *sock = ptr->data;
	bNodeSocketValueFloat *dval = sock->default_value;
	int subtype = sock->typeinfo->subtype;
	
	if (dval->max < dval->min) {
		dval->max = dval->min;
	}
	
	*min = (subtype == PROP_UNSIGNED ? 0.0f : -FLT_MAX);
	*max = FLT_MAX;
	*softmin = dval->min;
	*softmax = dval->max;
}

static void rna_NodeSocketStandard_int_range(PointerRNA *ptr, int *min, int *max, int *softmin, int *softmax)
{
	bNodeSocket *sock = ptr->data;
	bNodeSocketValueInt *dval = sock->default_value;
	int subtype = sock->typeinfo->subtype;
	
	if (dval->max < dval->min) {
		dval->max = dval->min;
	}
	
	*min = (subtype == PROP_UNSIGNED ? 0 : INT_MIN);
	*max = INT_MAX;
	*softmin = dval->min;
	*softmax = dval->max;
}

static void rna_NodeSocketStandard_vector_range(PointerRNA *ptr, float *min, float *max, float *softmin, float *softmax)
{
	bNodeSocket *sock = ptr->data;
	bNodeSocketValueVector *dval = sock->default_value;
	
	if (dval->max < dval->min) {
		dval->max = dval->min;
	}
	
	*min = -FLT_MAX;
	*max = FLT_MAX;
	*softmin = dval->min;
	*softmax = dval->max;
}

/* using a context update function here, to avoid searching the node if possible */
static void rna_NodeSocketStandard_value_update(struct bContext *C, PointerRNA *ptr)
{
	bNode *node;
	
	/* default update */
	rna_NodeSocket_update(CTX_data_main(C), CTX_data_scene(C), ptr);
	
	/* try to use node from context, faster */
	node = CTX_data_pointer_get(C, "node").data;
	if (!node) {
		bNodeTree *ntree = ptr->id.data;
		bNodeSocket *sock = ptr->data;
		
		/* fall back to searching node in the tree */
		nodeFindNode(ntree, sock, &node, NULL);
	}
	
	if (node) {
		nodeSynchronizeID(node, true);

		/* extra update for sockets that get synced to material */
		if (node->id && ELEM(node->type, SH_NODE_MATERIAL, SH_NODE_MATERIAL_EXT))
			WM_main_add_notifier(NC_MATERIAL | ND_SHADING_DRAW, node->id);
	}
}


/* ******** Node Types ******** */

static void rna_NodeInternalSocketTemplate_name_get(PointerRNA *ptr, char *value)
{
	bNodeSocketTemplate *stemp = ptr->data;
	strcpy(value, stemp->name);
}

static int rna_NodeInternalSocketTemplate_name_length(PointerRNA *ptr)
{
	bNodeSocketTemplate *stemp = ptr->data;
	return strlen(stemp->name);
}

static void rna_NodeInternalSocketTemplate_identifier_get(PointerRNA *ptr, char *value)
{
	bNodeSocketTemplate *stemp = ptr->data;
	strcpy(value, stemp->identifier);
}

static int rna_NodeInternalSocketTemplate_identifier_length(PointerRNA *ptr)
{
	bNodeSocketTemplate *stemp = ptr->data;
	return strlen(stemp->identifier);
}

static int rna_NodeInternalSocketTemplate_type_get(PointerRNA *ptr)
{
	bNodeSocketTemplate *stemp = ptr->data;
	return stemp->type;
}

static PointerRNA rna_NodeInternal_input_template(StructRNA *srna, int index)
{
	bNodeType *ntype = RNA_struct_blender_type_get(srna);
	if (ntype && ntype->inputs) {
		bNodeSocketTemplate *stemp = ntype->inputs;
		int i = 0;
		while (i < index && stemp->type >= 0) {
			++i;
			++stemp;
		}
		if (i == index && stemp->type >= 0) {
			PointerRNA ptr;
			RNA_pointer_create(NULL, &RNA_NodeInternalSocketTemplate, stemp, &ptr);
			return ptr;
		}
	}
	return PointerRNA_NULL;
}

static PointerRNA rna_NodeInternal_output_template(StructRNA *srna, int index)
{
	bNodeType *ntype = RNA_struct_blender_type_get(srna);
	if (ntype && ntype->outputs) {
		bNodeSocketTemplate *stemp = ntype->outputs;
		int i = 0;
		while (i < index && stemp->type >= 0) {
			++i;
			++stemp;
		}
		if (i == index && stemp->type >= 0) {
			PointerRNA ptr;
			RNA_pointer_create(NULL, &RNA_NodeInternalSocketTemplate, stemp, &ptr);
			return ptr;
		}
	}
	return PointerRNA_NULL;
}

static int rna_NodeInternal_poll(StructRNA *srna, bNodeTree *ntree)
{
	bNodeType *ntype = RNA_struct_blender_type_get(srna);
	return ntype && (!ntype->poll || ntype->poll(ntype, ntree));
}

static int rna_NodeInternal_poll_instance(bNode *node, bNodeTree *ntree)
{
	bNodeType *ntype = node->typeinfo;
	if (ntype->poll_instance) {
		return ntype->poll_instance(node, ntree);
	}
	else {
		/* fall back to basic poll function */
		return !ntype->poll || ntype->poll(ntype, ntree);
	}
}

static void rna_NodeInternal_update(ID *id, bNode *node)
{
	bNodeTree *ntree = (bNodeTree *)id;
	if (node->typeinfo->updatefunc)
		node->typeinfo->updatefunc(ntree, node);
}

static void rna_NodeInternal_draw_buttons(ID *id, bNode *node, struct bContext *C, struct uiLayout *layout)
{
	if (node->typeinfo->draw_buttons) {
		PointerRNA ptr;
		RNA_pointer_create(id, &RNA_Node, node, &ptr);
		node->typeinfo->draw_buttons(layout, C, &ptr);
	}
}

static void rna_NodeInternal_draw_buttons_ext(ID *id, bNode *node, struct bContext *C, struct uiLayout *layout)
{
	if (node->typeinfo->draw_buttons_ex) {
		PointerRNA ptr;
		RNA_pointer_create(id, &RNA_Node, node, &ptr);
		node->typeinfo->draw_buttons_ex(layout, C, &ptr);
	}
	else if (node->typeinfo->draw_buttons) {
		PointerRNA ptr;
		RNA_pointer_create(id, &RNA_Node, node, &ptr);
		node->typeinfo->draw_buttons(layout, C, &ptr);
	}
}

static StructRNA *rna_NodeCustomGroup_register(
        Main *bmain, ReportList *reports,
        void *data, const char *identifier,
        StructValidateFunc validate, StructCallbackFunc call, StructFreeFunc free)
{
	bNodeType *nt = rna_Node_register_base(bmain, reports, &RNA_NodeCustomGroup, data, identifier, validate, call, free);
	if (!nt)
		return NULL;
	
	/* this updates the group node instance from the tree's interface */
	nt->verifyfunc = node_group_verify;
	
	nodeRegisterType(nt);
	
	/* update while blender is running */
	WM_main_add_notifier(NC_NODE | NA_EDITED, NULL);
	
	return nt->ext.srna;
}

static void rna_CompositorNode_tag_need_exec(bNode *node)
{
	node->need_exec = true;
}

static void rna_Node_tex_image_update(Main *bmain, Scene *UNUSED(scene), PointerRNA *ptr)
{
	bNodeTree *ntree = (bNodeTree *)ptr->id.data;
	bNode *node = (bNode *)ptr->data;

	ED_node_tag_update_nodetree(bmain, ntree, node);
	WM_main_add_notifier(NC_IMAGE, NULL);
}

static void rna_Node_material_update(Main *bmain, Scene *UNUSED(scene), PointerRNA *ptr)
{
	bNodeTree *ntree = (bNodeTree *)ptr->id.data;
	bNode *node = (bNode *)ptr->data;

	if (node->id)
		nodeSetActive(ntree, node);

	ED_node_tag_update_nodetree(bmain, ntree, node);
}

static void rna_NodeGroup_update(Main *bmain, Scene *UNUSED(scene), PointerRNA *ptr)
{
	bNodeTree *ntree = (bNodeTree *)ptr->id.data;
	bNode *node = (bNode *)ptr->data;
	
	if (node->id)
		ntreeUpdateTree(bmain, (bNodeTree *)node->id);
	
	ED_node_tag_update_nodetree(bmain, ntree, node);
}

static void rna_NodeGroup_node_tree_set(PointerRNA *ptr, const PointerRNA value)
{
	bNodeTree *ntree = ptr->id.data;
	bNode *node = ptr->data;
	bNodeTree *ngroup = value.data;
	
	if (nodeGroupPoll(ntree, ngroup)) {
		if (node->id)
			id_us_min(node->id);
		if (ngroup)
			id_us_plus(&ngroup->id);
		
		node->id = &ngroup->id;
	}
}

static int rna_NodeGroup_node_tree_poll(PointerRNA *ptr, const PointerRNA value)
{
	bNodeTree *ntree = ptr->id.data;
	bNodeTree *ngroup = value.data;
	
	/* only allow node trees of the same type as the group node's tree */
	if (ngroup->type != ntree->type)
		return false;
	
	return nodeGroupPoll(ntree, ngroup);
}


static StructRNA *rna_NodeGroup_interface_typef(PointerRNA *ptr)
{
	bNode *node = ptr->data;
	bNodeTree *ngroup = (bNodeTree *)node->id;

	if (ngroup) {
		StructRNA *srna = ntreeInterfaceTypeGet(ngroup, true);
		if (srna)
			return srna;
	}
	return &RNA_PropertyGroup;
}

static StructRNA *rna_NodeGroupInputOutput_interface_typef(PointerRNA *ptr)
{
	bNodeTree *ntree = ptr->id.data;
	
	if (ntree) {
		StructRNA *srna = ntreeInterfaceTypeGet(ntree, true);
		if (srna)
			return srna;
	}
	return &RNA_PropertyGroup;
}

static void rna_distance_matte_t1_set(PointerRNA *ptr, float value)
{
	bNode *node = (bNode *)ptr->data;
	NodeChroma *chroma = node->storage;

	chroma->t1 = value;
}

static void rna_distance_matte_t2_set(PointerRNA *ptr, float value)
{
	bNode *node = (bNode *)ptr->data;
	NodeChroma *chroma = node->storage;

	chroma->t2 = value;
}

static void rna_difference_matte_t1_set(PointerRNA *ptr, float value)
{
	bNode *node = (bNode *)ptr->data;
	NodeChroma *chroma = node->storage;

	chroma->t1 = value;
}

static void rna_difference_matte_t2_set(PointerRNA *ptr, float value)
{
	bNode *node = (bNode *)ptr->data;
	NodeChroma *chroma = node->storage;

	chroma->t2 = value;
}

/* Button Set Funcs for Matte Nodes */
static void rna_Matte_t1_set(PointerRNA *ptr, float value)
{
	bNode *node = (bNode *)ptr->data;
	NodeChroma *chroma = node->storage;
	
	chroma->t1 = value;
	
	if (value < chroma->t2) 
		chroma->t2 = value;
}

static void rna_Matte_t2_set(PointerRNA *ptr, float value)
{
	bNode *node = (bNode *)ptr->data;
	NodeChroma *chroma = node->storage;
	
	if (value > chroma->t1) 
		value = chroma->t1;
	
	chroma->t2 = value;
}

static void rna_Node_scene_set(PointerRNA *ptr, PointerRNA value)
{
	bNode *node = (bNode *)ptr->data;

	if (node->id) {
		id_us_min(node->id);
		node->id = NULL;
	}

	node->id = value.data;

	id_us_plus(node->id);
}

static void rna_Node_image_layer_update(Main *bmain, Scene *scene, PointerRNA *ptr)
{
	bNode *node = (bNode *)ptr->data;
	Image *ima = (Image *)node->id;
	ImageUser *iuser = node->storage;
	
	BKE_image_multilayer_index(ima->rr, iuser);
	BKE_image_signal(ima, iuser, IMA_SIGNAL_SRC_CHANGE);
	
	rna_Node_update(bmain, scene, ptr);

	if (scene->nodetree != NULL) {
		ntreeCompositUpdateRLayers(scene->nodetree);
	}
}

static const EnumPropertyItem *renderresult_layers_add_enum(RenderLayer *rl)
{
	EnumPropertyItem *item = NULL;
	EnumPropertyItem tmp = {0};
	int i = 0, totitem = 0;

	while (rl) {
		tmp.identifier = rl->name;
		/* little trick: using space char instead empty string makes the item selectable in the dropdown */
		if (rl->name[0] == '\0')
			tmp.name = " ";
		else
			tmp.name = rl->name;
		tmp.value = i++;
		RNA_enum_item_add(&item, &totitem, &tmp);
		rl = rl->next;
	}

	RNA_enum_item_end(&item, &totitem);

	return item;
}

static const EnumPropertyItem *rna_Node_image_layer_itemf(bContext *UNUSED(C), PointerRNA *ptr,
                                                    PropertyRNA *UNUSED(prop), bool *r_free)
{
	bNode *node = (bNode *)ptr->data;
	Image *ima = (Image *)node->id;
	const EnumPropertyItem *item = NULL;
	RenderLayer *rl;

	if (ima == NULL || ima->rr == NULL) {
		*r_free = false;
		return DummyRNA_NULL_items;
	}

	rl = ima->rr->layers.first;
	item = renderresult_layers_add_enum(rl);

	*r_free = true;

	return item;
}

static int rna_Node_image_has_layers_get(PointerRNA *ptr)
{
	bNode *node = (bNode *)ptr->data;
	Image *ima = (Image *)node->id;

	if (!ima || !(ima->rr)) return 0;

	return RE_layers_have_name(ima->rr);
}

static int rna_Node_image_has_views_get(PointerRNA *ptr)
{
	bNode *node = (bNode *)ptr->data;
	Image *ima = (Image *)node->id;

	if (!ima || !(ima->rr)) return 0;

	return BLI_listbase_count_ex(&ima->rr->views, 2) > 1;
}

static const EnumPropertyItem *renderresult_views_add_enum(RenderView *rv)
{
	EnumPropertyItem *item = NULL;
	EnumPropertyItem tmp = {0, "ALL", 0, "All", ""};
	int i = 1, totitem = 0;

	/* option to use all views */
	RNA_enum_item_add(&item, &totitem, &tmp);

	while (rv) {
		tmp.identifier = rv->name;
		/* little trick: using space char instead empty string makes the item selectable in the dropdown */
		if (rv->name[0] == '\0')
			tmp.name = " ";
		else
			tmp.name = rv->name;
		tmp.value = i++;
		RNA_enum_item_add(&item, &totitem, &tmp);
		rv = rv->next;
	}

	RNA_enum_item_end(&item, &totitem);

	return item;
}

static const EnumPropertyItem *rna_Node_image_view_itemf(bContext *UNUSED(C), PointerRNA *ptr,
                                                   PropertyRNA *UNUSED(prop), bool *r_free)
{
	bNode *node = (bNode *)ptr->data;
	Image *ima = (Image *)node->id;
	const EnumPropertyItem *item = NULL;
	RenderView *rv;

	if (ima == NULL || ima->rr == NULL) {
		*r_free = false;
		return DummyRNA_NULL_items;
	}

	rv = ima->rr->views.first;
	item = renderresult_views_add_enum(rv);

	*r_free = true;

	return item;
}

static const EnumPropertyItem *rna_Node_scene_layer_itemf(bContext *UNUSED(C), PointerRNA *ptr,
                                                    PropertyRNA *UNUSED(prop), bool *r_free)
{
	bNode *node = (bNode *)ptr->data;
	Scene *sce = (Scene *)node->id;
	const EnumPropertyItem *item = NULL;
	RenderLayer *rl;

	if (sce == NULL) {
		*r_free = false;
		return DummyRNA_NULL_items;
	}

	rl = sce->r.layers.first;
	item = renderresult_layers_add_enum(rl);

	*r_free = true;

	return item;
}

static void rna_Node_scene_layer_update(Main *bmain, Scene *scene, PointerRNA *ptr)
{
	rna_Node_update(bmain, scene, ptr);
	if (scene->nodetree != NULL) {
		ntreeCompositUpdateRLayers(scene->nodetree);
	}
}

static const EnumPropertyItem *rna_Node_channel_itemf(bContext *UNUSED(C), PointerRNA *ptr,
                                                PropertyRNA *UNUSED(prop), bool *r_free)
{
	bNode *node = (bNode *)ptr->data;
	EnumPropertyItem *item = NULL;
	EnumPropertyItem tmp = {0};
	int totitem = 0;
	
	switch (node->custom1) {
		case CMP_NODE_CHANNEL_MATTE_CS_RGB:
			tmp.identifier = "R"; tmp.name = "R"; tmp.value = 1;
			RNA_enum_item_add(&item, &totitem, &tmp);
			tmp.identifier = "G"; tmp.name = "G"; tmp.value = 2;
			RNA_enum_item_add(&item, &totitem, &tmp);
			tmp.identifier = "B"; tmp.name = "B"; tmp.value = 3;
			RNA_enum_item_add(&item, &totitem, &tmp);
			break;
		case CMP_NODE_CHANNEL_MATTE_CS_HSV:
			tmp.identifier = "H"; tmp.name = "H"; tmp.value = 1;
			RNA_enum_item_add(&item, &totitem, &tmp);
			tmp.identifier = "S"; tmp.name = "S"; tmp.value = 2;
			RNA_enum_item_add(&item, &totitem, &tmp);
			tmp.identifier = "V"; tmp.name = "V"; tmp.value = 3;
			RNA_enum_item_add(&item, &totitem, &tmp);
			break;
		case CMP_NODE_CHANNEL_MATTE_CS_YUV:
			tmp.identifier = "Y"; tmp.name = "Y"; tmp.value = 1;
			RNA_enum_item_add(&item, &totitem, &tmp);
			tmp.identifier = "G"; tmp.name = "U"; tmp.value = 2;
			RNA_enum_item_add(&item, &totitem, &tmp);
			tmp.identifier = "V"; tmp.name = "V"; tmp.value = 3;
			RNA_enum_item_add(&item, &totitem, &tmp);
			break;
		case CMP_NODE_CHANNEL_MATTE_CS_YCC:
			tmp.identifier = "Y"; tmp.name = "Y"; tmp.value = 1;
			RNA_enum_item_add(&item, &totitem, &tmp);
			tmp.identifier = "CB"; tmp.name = "Cr"; tmp.value = 2;
			RNA_enum_item_add(&item, &totitem, &tmp);
			tmp.identifier = "CR"; tmp.name = "Cb"; tmp.value = 3;
			RNA_enum_item_add(&item, &totitem, &tmp);
			break;
		default:
			return DummyRNA_NULL_items;
	}

	RNA_enum_item_end(&item, &totitem);
	*r_free = true;
	
	return item;
}

static void rna_Image_Node_update_id(Main *UNUSED(bmain), Scene *UNUSED(scene), PointerRNA *ptr)
{
	bNodeTree *ntree = (bNodeTree *)ptr->id.data;
	bNode *node = (bNode *)ptr->data;

	node->update |= NODE_UPDATE_ID;
	nodeUpdate(ntree, node);	/* to update image node sockets */
}

static void rna_Mapping_Node_update(Main *bmain, Scene *scene, PointerRNA *ptr)
{
	bNode *node = ptr->data;
	BKE_texture_mapping_init(node->storage);
	rna_Node_update(bmain, scene, ptr);
}

static void rna_NodeOutputFile_slots_begin(CollectionPropertyIterator *iter, PointerRNA *ptr)
{
	bNode *node = ptr->data;
	rna_iterator_listbase_begin(iter, &node->inputs, NULL);
}

static PointerRNA rna_NodeOutputFile_slot_file_get(CollectionPropertyIterator *iter)
{
	PointerRNA ptr;
	bNodeSocket *sock = rna_iterator_listbase_get(iter);
	RNA_pointer_create(iter->parent.id.data, &RNA_NodeOutputFileSlotFile, sock->storage, &ptr);
	return ptr;
}

static void rna_NodeColorBalance_update_lgg(Main *bmain, Scene *scene, PointerRNA *ptr)
{
	ntreeCompositColorBalanceSyncFromLGG(ptr->id.data, ptr->data);
	rna_Node_update(bmain, scene, ptr);
}

static void rna_NodeColorBalance_update_cdl(Main *bmain, Scene *scene, PointerRNA *ptr)
{
	ntreeCompositColorBalanceSyncFromCDL(ptr->id.data, ptr->data);
	rna_Node_update(bmain, scene, ptr);
}

/* ******** Node Socket Types ******** */

static PointerRNA rna_NodeOutputFile_slot_layer_get(CollectionPropertyIterator *iter)
{
	PointerRNA ptr;
	bNodeSocket *sock = rna_iterator_listbase_get(iter);
	RNA_pointer_create(iter->parent.id.data, &RNA_NodeOutputFileSlotLayer, sock->storage, &ptr);
	return ptr;
}

static int rna_NodeOutputFileSocket_find_node(bNodeTree *ntree, NodeImageMultiFileSocket *data, bNode **nodep, bNodeSocket **sockp)
{
	bNode *node;
	bNodeSocket *sock;
	
	for (node = ntree->nodes.first; node; node = node->next) {
		for (sock = node->inputs.first; sock; sock = sock->next) {
			NodeImageMultiFileSocket *sockdata = sock->storage;
			if (sockdata == data) {
				*nodep = node;
				*sockp = sock;
				return 1;
			}
		}
	}
	
	*nodep = NULL;
	*sockp = NULL;
	return 0;
}

static void rna_NodeOutputFileSlotFile_path_set(PointerRNA *ptr, const char *value)
{
	bNodeTree *ntree = ptr->id.data;
	NodeImageMultiFileSocket *sockdata = ptr->data;
	bNode *node;
	bNodeSocket *sock;
	
	if (rna_NodeOutputFileSocket_find_node(ntree, sockdata, &node, &sock)) {
		ntreeCompositOutputFileSetPath(node, sock, value);
	}
}

static void rna_NodeOutputFileSlotLayer_name_set(PointerRNA *ptr, const char *value)
{
	bNodeTree *ntree = ptr->id.data;
	NodeImageMultiFileSocket *sockdata = ptr->data;
	bNode *node;
	bNodeSocket *sock;
	
	if (rna_NodeOutputFileSocket_find_node(ntree, sockdata, &node, &sock)) {
		ntreeCompositOutputFileSetLayer(node, sock, value);
	}
}

static bNodeSocket *rna_NodeOutputFile_slots_new(ID *id, bNode *node, bContext *C, ReportList *UNUSED(reports), const char *name)
{
	bNodeTree *ntree = (bNodeTree *)id;
	Scene *scene = CTX_data_scene(C);
	ImageFormatData *im_format = NULL;
	bNodeSocket *sock;
	if (scene)
		im_format = &scene->r.im_format;
	
	sock = ntreeCompositOutputFileAddSocket(ntree, node, name, im_format);
	
	ntreeUpdateTree(CTX_data_main(C), ntree);
	WM_main_add_notifier(NC_NODE | NA_EDITED, ntree);
	
	return sock;
}

static void rna_ShaderNodeScript_mode_set(PointerRNA *ptr, int value)
{
	bNode *node = (bNode *)ptr->data;
	NodeShaderScript *nss = node->storage;

	if (nss->mode != value) {
		nss->mode = value;
		nss->filepath[0] = '\0';
		nss->flag &= ~NODE_SCRIPT_AUTO_UPDATE;

		/* replace text data-block by filepath */
		if (node->id) {
			Text *text = (Text *)node->id;

			if (value == NODE_SCRIPT_EXTERNAL && text->name) {
				BLI_strncpy(nss->filepath, text->name, sizeof(nss->filepath));
				BLI_path_rel(nss->filepath, G.main->name);
			}

			id_us_min(node->id);
			node->id = NULL;
		}

		/* remove any bytecode */
		if (nss->bytecode) {
			MEM_freeN(nss->bytecode);
			nss->bytecode = NULL;
		}

		nss->bytecode_hash[0] = '\0';
	}
}

static void rna_ShaderNodeScript_bytecode_get(PointerRNA *ptr, char *value)
{
	bNode *node = (bNode *)ptr->data;
	NodeShaderScript *nss = node->storage;

	strcpy(value, (nss->bytecode) ? nss->bytecode : "");
}

static int rna_ShaderNodeScript_bytecode_length(PointerRNA *ptr)
{
	bNode *node = (bNode *)ptr->data;
	NodeShaderScript *nss = node->storage;

	return (nss->bytecode) ? strlen(nss->bytecode) : 0;
}

static void rna_ShaderNodeScript_bytecode_set(PointerRNA *ptr, const char *value)
{
	bNode *node = (bNode *)ptr->data;
	NodeShaderScript *nss = node->storage;

	if (nss->bytecode)
		MEM_freeN(nss->bytecode);

	if (value && value[0])
		nss->bytecode = BLI_strdup(value);
	else
		nss->bytecode = NULL;
}

static void rna_ShaderNodeScript_update(Main *bmain, Scene *scene, PointerRNA *ptr)
{
	bNodeTree *ntree = (bNodeTree *)ptr->id.data;
	bNode *node = (bNode *)ptr->data;
	RenderEngineType *engine_type = RE_engines_find(scene->r.engine);

	if (engine_type && engine_type->update_script_node) {
		/* auto update node */
		RenderEngine *engine = RE_engine_create(engine_type);
		engine_type->update_script_node(engine, ntree, node);
		RE_engine_free(engine);
	}

	ED_node_tag_update_nodetree(bmain, ntree, node);
}

static void rna_ShaderNodePrincipled_update(Main *bmain, Scene *scene, PointerRNA *ptr)
{
	bNodeTree *ntree = (bNodeTree *)ptr->id.data;
	bNode *node = (bNode *)ptr->data;

	nodeUpdate(ntree, node);
	rna_Node_update(bmain, scene, ptr);
}

static void rna_ShaderNodeSubsurface_update(Main *bmain, Scene *scene, PointerRNA *ptr)
{
	bNodeTree *ntree = (bNodeTree *)ptr->id.data;
	bNode *node = (bNode *)ptr->data;

	nodeUpdate(ntree, node);
	rna_Node_update(bmain, scene, ptr);
}

static void rna_CompositorNodeScale_update(Main *bmain, Scene *scene, PointerRNA *ptr)
{
	bNodeTree *ntree = (bNodeTree *)ptr->id.data;
	bNode *node = (bNode *)ptr->data;

	nodeUpdate(ntree, node);
	rna_Node_update(bmain, scene, ptr);
}

static PointerRNA rna_ShaderNodePointDensity_psys_get(PointerRNA *ptr)
{
	bNode *node = ptr->data;
	NodeShaderTexPointDensity *shader_point_density = node->storage;
	Object *ob = (Object *)node->id;
	ParticleSystem *psys = NULL;
	PointerRNA value;

	if (ob && shader_point_density->particle_system) {
		psys = BLI_findlink(&ob->particlesystem, shader_point_density->particle_system - 1);
	}

	RNA_pointer_create(&ob->id, &RNA_ParticleSystem, psys, &value);
	return value;
}

static void rna_ShaderNodePointDensity_psys_set(PointerRNA *ptr, PointerRNA value)
{
	bNode *node = ptr->data;
	NodeShaderTexPointDensity *shader_point_density = node->storage;
	Object *ob = (Object *)node->id;

	if (ob && value.id.data == ob) {
		shader_point_density->particle_system = BLI_findindex(&ob->particlesystem, value.data) + 1;
	}
	else {
		shader_point_density->particle_system = 0;
	}
}

static int point_density_particle_color_source_from_shader(NodeShaderTexPointDensity *shader_point_density)
{
	switch (shader_point_density->color_source) {
		case SHD_POINTDENSITY_COLOR_PARTAGE:
			return TEX_PD_COLOR_PARTAGE;
		case SHD_POINTDENSITY_COLOR_PARTSPEED:
			return TEX_PD_COLOR_PARTSPEED;
		case SHD_POINTDENSITY_COLOR_PARTVEL:
			return TEX_PD_COLOR_PARTVEL;
		default:
			BLI_assert(!"Unknown color source");
			return TEX_PD_COLOR_CONSTANT;
	}
}

static int point_density_vertex_color_source_from_shader(NodeShaderTexPointDensity *shader_point_density)
{
	switch (shader_point_density->ob_color_source) {
		case SHD_POINTDENSITY_COLOR_VERTCOL:
			return TEX_PD_COLOR_VERTCOL;
		case SHD_POINTDENSITY_COLOR_VERTWEIGHT:
			return TEX_PD_COLOR_VERTWEIGHT;
		case SHD_POINTDENSITY_COLOR_VERTNOR:
			return TEX_PD_COLOR_VERTNOR;
		default:
			BLI_assert(!"Unknown color source");
			return TEX_PD_COLOR_CONSTANT;
	}
}

void rna_ShaderNodePointDensity_density_cache(bNode *self,
                                              Scene *scene,
                                              int settings)
{
	NodeShaderTexPointDensity *shader_point_density = self->storage;
	PointDensity *pd = &shader_point_density->pd;
	if (scene == NULL) {
		return;
	}

	/* Make sure there's no cached data. */
	BKE_texture_pointdensity_free_data(pd);
	RE_point_density_free(pd);

	/* Create PointDensity structure from node for sampling. */
	BKE_texture_pointdensity_init_data(pd);
	pd->object = (Object *)self->id;
	pd->radius = shader_point_density->radius;
	if (shader_point_density->point_source == SHD_POINTDENSITY_SOURCE_PSYS) {
		pd->source = TEX_PD_PSYS;
		pd->psys = shader_point_density->particle_system;
		pd->psys_cache_space = TEX_PD_OBJECTSPACE;
		pd->color_source = point_density_particle_color_source_from_shader(shader_point_density);
	}
	else {
		BLI_assert(shader_point_density->point_source == SHD_POINTDENSITY_SOURCE_OBJECT);
		pd->source = TEX_PD_OBJECT;
		pd->ob_cache_space = TEX_PD_OBJECTSPACE;
		pd->ob_color_source = point_density_vertex_color_source_from_shader(shader_point_density);
		BLI_strncpy(pd->vertex_attribute_name,
		            shader_point_density->vertex_attribute_name,
		            sizeof(pd->vertex_attribute_name));
	}

	/* Store resolution, so it can be changed in the UI. */
	shader_point_density->cached_resolution = shader_point_density->resolution;

	/* Single-threaded sampling of the voxel domain. */
	RE_point_density_cache(scene,
	                       pd,
	                       settings == 1);
}

void rna_ShaderNodePointDensity_density_calc(bNode *self,
                                             Scene *scene,
                                             int settings,
                                             int *length,
                                             float **values)
{
	NodeShaderTexPointDensity *shader_point_density = self->storage;
	PointDensity *pd = &shader_point_density->pd;
	const int resolution = shader_point_density->cached_resolution;

	if (scene == NULL) {
		*length = 0;
		return;
	}

	/* TODO(sergey): Will likely overflow, but how to pass size_t via RNA? */
	*length = 4 * resolution * resolution * resolution;

	if (*values == NULL) {
		*values = MEM_mallocN(sizeof(float) * (*length), "point density dynamic array");
	}

	/* Single-threaded sampling of the voxel domain. */
	RE_point_density_sample(scene, pd,
	                        resolution,
	                        settings == 1,
	                        *values);

	/* We're done, time to clean up. */
	BKE_texture_pointdensity_free_data(pd);
	memset(pd, 0, sizeof(*pd));
	shader_point_density->cached_resolution = 0.0f;
}

void rna_ShaderNodePointDensity_density_minmax(bNode *self,
                                               Scene *scene,
                                               int settings,
                                               float r_min[3],
                                               float r_max[3])
{
	NodeShaderTexPointDensity *shader_point_density = self->storage;
	PointDensity *pd = &shader_point_density->pd;
	if (scene == NULL) {
		zero_v3(r_min);
		zero_v3(r_max);
		return;
	}
	RE_point_density_minmax(scene, pd, settings == 1, r_min, r_max);
}

#else

static const EnumPropertyItem prop_image_layer_items[] = {
	{ 0, "PLACEHOLDER",          0, "Placeholder",          ""},
	{0, NULL, 0, NULL, NULL}
};

static const EnumPropertyItem prop_image_view_items[] = {
	{ 0, "ALL", 0, "All", ""},
	{0, NULL, 0, NULL, NULL}
};

static const EnumPropertyItem prop_scene_layer_items[] = {
	{ 0, "PLACEHOLDER",          0, "Placeholder",          ""},
	{0, NULL, 0, NULL, NULL}
};

static const EnumPropertyItem prop_tri_channel_items[] = {
	{ 1, "R", 0, "R", ""},
	{ 2, "G", 0, "G", ""},
	{ 3, "B", 0, "B", ""},
	{0, NULL, 0, NULL, NULL}
};

static const EnumPropertyItem node_flip_items[] = {
	{0, "X",  0, "Flip X",     ""},
	{1, "Y",  0, "Flip Y",     ""},
	{2, "XY", 0, "Flip X & Y", ""},
	{0, NULL, 0, NULL, NULL}
};

static const EnumPropertyItem node_ycc_items[] = {
	{ 0, "ITUBT601", 0, "ITU 601",  ""},
	{ 1, "ITUBT709", 0, "ITU 709",  ""},
	{ 2, "JFIF",     0, "Jpeg",     ""},
	{0, NULL, 0, NULL, NULL}
};

static const EnumPropertyItem node_glossy_items[] = {
	{SHD_GLOSSY_SHARP,             "SHARP",             0, "Sharp",    ""},
	{SHD_GLOSSY_BECKMANN,          "BECKMANN",          0, "Beckmann", ""},
	{SHD_GLOSSY_GGX,               "GGX",               0, "GGX",      ""},
	{SHD_GLOSSY_ASHIKHMIN_SHIRLEY, "ASHIKHMIN_SHIRLEY", 0, "Ashikhmin-Shirley", ""},
	{SHD_GLOSSY_MULTI_GGX,         "MULTI_GGX",         0, "Multiscatter GGX", ""},
	{0, NULL, 0, NULL, NULL}
};

static const EnumPropertyItem node_anisotropic_items[] = {
	{SHD_GLOSSY_BECKMANN,          "BECKMANN",          0, "Beckmann", ""},
	{SHD_GLOSSY_GGX,               "GGX",               0, "GGX",      ""},
	{SHD_GLOSSY_MULTI_GGX,         "MULTI_GGX",         0, "Multiscatter GGX", ""},
	{SHD_GLOSSY_ASHIKHMIN_SHIRLEY, "ASHIKHMIN_SHIRLEY", 0, "Ashikhmin-Shirley", ""},
	{0, NULL, 0, NULL, NULL}
};

static const EnumPropertyItem node_glass_items[] = {
	{SHD_GLOSSY_SHARP,             "SHARP",             0, "Sharp",    ""},
	{SHD_GLOSSY_BECKMANN,          "BECKMANN",          0, "Beckmann", ""},
	{SHD_GLOSSY_GGX,               "GGX",               0, "GGX",      ""},
	{SHD_GLOSSY_MULTI_GGX,         "MULTI_GGX",         0, "Multiscatter GGX", ""},
	{0, NULL, 0, NULL, NULL}
};

static const EnumPropertyItem node_refraction_items[] = {
	{SHD_GLOSSY_SHARP,             "SHARP",             0, "Sharp",    ""},
	{SHD_GLOSSY_BECKMANN,          "BECKMANN",          0, "Beckmann", ""},
	{SHD_GLOSSY_GGX,               "GGX",               0, "GGX",      ""},
	{0, NULL, 0, NULL, NULL}
};

static const EnumPropertyItem node_toon_items[] = {
	{SHD_TOON_DIFFUSE,    "DIFFUSE",  0, "Diffuse", ""},
	{SHD_TOON_GLOSSY,     "GLOSSY",   0, "Glossy",  ""},
	{0, NULL, 0, NULL, NULL}
};

static const EnumPropertyItem node_hair_items[] = {
	{SHD_HAIR_REFLECTION,     "Reflection",    0,   "Reflection", ""},
	{SHD_HAIR_TRANSMISSION,   "Transmission",    0,  "Transmission", ""},
	{0, NULL, 0, NULL, NULL}
};

static const EnumPropertyItem node_script_mode_items[] = {
	{NODE_SCRIPT_INTERNAL, "INTERNAL", 0, "Internal", "Use internal text data-block"},
	{NODE_SCRIPT_EXTERNAL, "EXTERNAL", 0, "External", "Use external .osl or .oso file"},
	{0, NULL, 0, NULL, NULL}
};

static const EnumPropertyItem node_principled_distribution_items[] = {
	{ SHD_GLOSSY_GGX, "GGX", 0, "GGX", "" },
	{ SHD_GLOSSY_MULTI_GGX, "MULTI_GGX", 0, "Multiscatter GGX", "" },
	{ 0, NULL, 0, NULL, NULL }
};

/* -- Common nodes ---------------------------------------------------------- */

static void def_group_input(StructRNA *srna)
{
	PropertyRNA *prop;
	
	prop = RNA_def_property(srna, "interface", PROP_POINTER, PROP_NONE);
	RNA_def_property_pointer_funcs(prop, NULL, NULL, "rna_NodeGroupInputOutput_interface_typef", NULL);
	RNA_def_property_struct_type(prop, "PropertyGroup");
	RNA_def_property_flag(prop, PROP_IDPROPERTY);
	RNA_def_property_ui_text(prop, "Interface", "Interface socket data");
}

static void def_group_output(StructRNA *srna)
{
	PropertyRNA *prop;
	
	prop = RNA_def_property(srna, "interface", PROP_POINTER, PROP_NONE);
	RNA_def_property_pointer_funcs(prop, NULL, NULL, "rna_NodeGroupInputOutput_interface_typef", NULL);
	RNA_def_property_struct_type(prop, "PropertyGroup");
	RNA_def_property_flag(prop, PROP_IDPROPERTY);
	RNA_def_property_ui_text(prop, "Interface", "Interface socket data");
	
	prop = RNA_def_property(srna, "is_active_output", PROP_BOOLEAN, PROP_NONE);
	RNA_def_property_boolean_sdna(prop, NULL, "flag", NODE_DO_OUTPUT);
	RNA_def_property_ui_text(prop, "Active Output", "True if this node is used as the active group output");
	RNA_def_property_update(prop, NC_NODE | NA_EDITED, "rna_Node_update");
}

static void def_group(StructRNA *srna)
{
	PropertyRNA *prop;
	
	prop = RNA_def_property(srna, "node_tree", PROP_POINTER, PROP_NONE);
	RNA_def_property_pointer_sdna(prop, NULL, "id");
	RNA_def_property_struct_type(prop, "NodeTree");
	RNA_def_property_pointer_funcs(prop, NULL, "rna_NodeGroup_node_tree_set", NULL, "rna_NodeGroup_node_tree_poll");
	RNA_def_property_flag(prop, PROP_EDITABLE);
	RNA_def_property_ui_text(prop, "Node Tree", "");
	RNA_def_property_update(prop, NC_NODE | NA_EDITED, "rna_NodeGroup_update");

	prop = RNA_def_property(srna, "interface", PROP_POINTER, PROP_NONE);
	RNA_def_property_pointer_funcs(prop, NULL, NULL, "rna_NodeGroup_interface_typef", NULL);
	RNA_def_property_struct_type(prop, "PropertyGroup");
	RNA_def_property_flag(prop, PROP_IDPROPERTY);
	RNA_def_property_ui_text(prop, "Interface", "Interface socket data");
}

static void def_custom_group(BlenderRNA *brna)
{
	StructRNA *srna;
	
	srna = RNA_def_struct(brna, "NodeCustomGroup", "Node");
	RNA_def_struct_ui_text(srna, "Custom Group", "Base node type for custom registered node group types");
	RNA_def_struct_sdna(srna, "bNode");

	RNA_def_struct_register_funcs(srna, "rna_NodeCustomGroup_register", "rna_Node_unregister", NULL);

	def_group(srna);
}

static void def_frame(StructRNA *srna)
{
	PropertyRNA *prop; 
	
	prop = RNA_def_property(srna, "text", PROP_POINTER, PROP_NONE);
	RNA_def_property_pointer_sdna(prop, NULL, "id");
	RNA_def_property_struct_type(prop, "Text");
	RNA_def_property_flag(prop, PROP_EDITABLE | PROP_ID_REFCOUNT);
	RNA_def_property_ui_text(prop, "Text", "");
	RNA_def_property_update(prop, NC_NODE | NA_EDITED, "rna_Node_update");

	RNA_def_struct_sdna_from(srna, "NodeFrame", "storage");
	RNA_def_struct_translation_context(srna, BLT_I18NCONTEXT_ID_NODETREE);
	
	prop = RNA_def_property(srna, "shrink", PROP_BOOLEAN, PROP_NONE);
	RNA_def_property_boolean_sdna(prop, NULL, "flag", NODE_FRAME_SHRINK);
	RNA_def_property_ui_text(prop, "Shrink", "Shrink the frame to minimal bounding box");
	RNA_def_property_update(prop, NC_NODE | ND_DISPLAY, NULL);

	prop = RNA_def_property(srna, "label_size", PROP_INT, PROP_NONE);
	RNA_def_property_int_sdna(prop, NULL, "label_size");
	RNA_def_property_range(prop, 8, 64);
	RNA_def_property_ui_text(prop, "Label Font Size", "Font size to use for displaying the label");
	RNA_def_property_update(prop, NC_NODE | ND_DISPLAY, NULL);
}

static void def_math(StructRNA *srna)
{
	PropertyRNA *prop;
	
	prop = RNA_def_property(srna, "operation", PROP_ENUM, PROP_NONE);
	RNA_def_property_enum_sdna(prop, NULL, "custom1");
	RNA_def_property_enum_items(prop, rna_enum_node_math_items);
	RNA_def_property_ui_text(prop, "Operation", "");
	RNA_def_property_update(prop, NC_NODE | NA_EDITED, "rna_Node_update");

	prop = RNA_def_property(srna, "use_clamp", PROP_BOOLEAN, PROP_NONE);
	RNA_def_property_boolean_sdna(prop, NULL, "custom2", SHD_MATH_CLAMP);
	RNA_def_property_ui_text(prop, "Clamp", "Clamp result of the node to 0..1 range");
	RNA_def_property_update(prop, NC_NODE | NA_EDITED, "rna_Node_update");
}

static void def_vector_math(StructRNA *srna)
{
	PropertyRNA *prop;
	
	prop = RNA_def_property(srna, "operation", PROP_ENUM, PROP_NONE);
	RNA_def_property_enum_sdna(prop, NULL, "custom1");
	RNA_def_property_enum_items(prop, rna_enum_node_vec_math_items);
	RNA_def_property_ui_text(prop, "Operation", "");
	RNA_def_property_update(prop, NC_NODE | NA_EDITED, "rna_Node_update");
}

static void def_rgb_curve(StructRNA *srna)
{
	PropertyRNA *prop;
	
	prop = RNA_def_property(srna, "mapping", PROP_POINTER, PROP_NONE);
	RNA_def_property_pointer_sdna(prop, NULL, "storage");
	RNA_def_property_struct_type(prop, "CurveMapping");
	RNA_def_property_ui_text(prop, "Mapping", "");
	RNA_def_property_update(prop, NC_NODE | NA_EDITED, "rna_Node_update");
}

static void def_vector_curve(StructRNA *srna)
{
	PropertyRNA *prop;
	
	prop = RNA_def_property(srna, "mapping", PROP_POINTER, PROP_NONE);
	RNA_def_property_pointer_sdna(prop, NULL, "storage");
	RNA_def_property_struct_type(prop, "CurveMapping");
	RNA_def_property_ui_text(prop, "Mapping", "");
	RNA_def_property_update(prop, NC_NODE | NA_EDITED, "rna_Node_update");
}

static void def_time(StructRNA *srna)
{
	PropertyRNA *prop;
	
	prop = RNA_def_property(srna, "curve", PROP_POINTER, PROP_NONE);
	RNA_def_property_pointer_sdna(prop, NULL, "storage");
	RNA_def_property_struct_type(prop, "CurveMapping");
	RNA_def_property_ui_text(prop, "Curve", "");
	RNA_def_property_update(prop, NC_NODE | NA_EDITED, "rna_Node_update");
	
	prop = RNA_def_property(srna, "frame_start", PROP_INT, PROP_NONE);
	RNA_def_property_int_sdna(prop, NULL, "custom1");
	RNA_def_property_ui_text(prop, "Start Frame", "");
	RNA_def_property_update(prop, NC_NODE | NA_EDITED, "rna_Node_update");
	
	prop = RNA_def_property(srna, "frame_end", PROP_INT, PROP_NONE);
	RNA_def_property_int_sdna(prop, NULL, "custom2");
	RNA_def_property_ui_text(prop, "End Frame", "");
	RNA_def_property_update(prop, NC_NODE | NA_EDITED, "rna_Node_update");
}

static void def_colorramp(StructRNA *srna)
{
	PropertyRNA *prop;
	
	prop = RNA_def_property(srna, "color_ramp", PROP_POINTER, PROP_NONE);
	RNA_def_property_pointer_sdna(prop, NULL, "storage");
	RNA_def_property_struct_type(prop, "ColorRamp");
	RNA_def_property_ui_text(prop, "Color Ramp", "");
	RNA_def_property_update(prop, NC_NODE | NA_EDITED, "rna_Node_update");
}

static void def_mix_rgb(StructRNA *srna)
{
	PropertyRNA *prop;
	
	prop = RNA_def_property(srna, "blend_type", PROP_ENUM, PROP_NONE);
	RNA_def_property_enum_sdna(prop, NULL, "custom1");
	RNA_def_property_enum_items(prop, rna_enum_ramp_blend_items);
	RNA_def_property_ui_text(prop, "Blend Type", "");
	RNA_def_property_update(prop, NC_NODE | NA_EDITED, "rna_Node_update");
	
	prop = RNA_def_property(srna, "use_alpha", PROP_BOOLEAN, PROP_NONE);
	RNA_def_property_boolean_sdna(prop, NULL, "custom2", SHD_MIXRGB_USE_ALPHA);
	RNA_def_property_ui_text(prop, "Alpha", "Include alpha of second input in this operation");
	RNA_def_property_update(prop, NC_NODE | NA_EDITED, "rna_Node_update");

	prop = RNA_def_property(srna, "use_clamp", PROP_BOOLEAN, PROP_NONE);
	RNA_def_property_boolean_sdna(prop, NULL, "custom2", SHD_MIXRGB_CLAMP);
	RNA_def_property_ui_text(prop, "Clamp", "Clamp result of the node to 0..1 range");
	RNA_def_property_update(prop, NC_NODE | NA_EDITED, "rna_Node_update");
}

static void def_texture(StructRNA *srna)
{
	PropertyRNA *prop;
	
	prop = RNA_def_property(srna, "texture", PROP_POINTER, PROP_NONE);
	RNA_def_property_pointer_sdna(prop, NULL, "id");
	RNA_def_property_struct_type(prop, "Texture");
	RNA_def_property_flag(prop, PROP_EDITABLE);
	RNA_def_property_ui_text(prop, "Texture", "");
	RNA_def_property_update(prop, NC_NODE | NA_EDITED, "rna_Node_update");
	
	prop = RNA_def_property(srna, "node_output", PROP_INT, PROP_NONE);
	RNA_def_property_int_sdna(prop, NULL, "custom1");
	RNA_def_property_ui_text(prop, "Node Output", "For node-based textures, which output node to use");
	RNA_def_property_update(prop, NC_NODE | NA_EDITED, "rna_Node_update");
}

static void def_parallax(StructRNA *srna)
{
	PropertyRNA *prop;

	prop = RNA_def_property(srna, "texture", PROP_POINTER, PROP_NONE);
	RNA_def_property_pointer_sdna(prop, NULL, "id");
	RNA_def_property_struct_type(prop, "Texture");
	RNA_def_property_flag(prop, PROP_EDITABLE);
	RNA_def_property_ui_text(prop, "Texture", "");
	RNA_def_property_update(prop, NC_NODE | NA_EDITED, "rna_Node_update");

	prop = RNA_def_property(srna, "component", PROP_ENUM, PROP_NONE);
	RNA_def_property_enum_sdna(prop, NULL, "custom1");
	RNA_def_property_enum_items(prop, rna_enum_node_parallax_items);
	RNA_def_property_ui_text(prop, "Component", "The color component to extract the height information from");
	RNA_def_property_update(prop, NC_NODE | NA_EDITED, "rna_Node_update");

	prop = RNA_def_property(srna, "discard", PROP_BOOLEAN, PROP_NONE);
	RNA_def_property_boolean_sdna(prop, NULL, "custom2", 1);
	RNA_def_property_ui_text(prop, "Discard", "Discard parallax edges");
	RNA_def_property_update(prop, NC_NODE | NA_EDITED, "rna_Node_update");

}


/* -- Shader Nodes ---------------------------------------------------------- */

static void def_sh_output(StructRNA *srna)
{
	PropertyRNA *prop;
	
	prop = RNA_def_property(srna, "is_active_output", PROP_BOOLEAN, PROP_NONE);
	RNA_def_property_boolean_sdna(prop, NULL, "flag", NODE_DO_OUTPUT);
	RNA_def_property_ui_text(prop, "Active Output", "True if this node is used as the active output");
	RNA_def_property_update(prop, NC_NODE | NA_EDITED, "rna_Node_update");
}

static void def_sh_output_linestyle(StructRNA *srna)
{
	def_sh_output(srna);
	def_mix_rgb(srna);
}

static void def_sh_material(StructRNA *srna)
{
	PropertyRNA *prop;

	prop = RNA_def_property(srna, "material", PROP_POINTER, PROP_NONE);
	RNA_def_property_pointer_sdna(prop, NULL, "id");
	RNA_def_property_struct_type(prop, "Material");
	RNA_def_property_flag(prop, PROP_EDITABLE);
	RNA_def_property_ui_text(prop, "Material", "");
	RNA_def_property_update(prop, NC_NODE | NA_EDITED, "rna_Node_material_update");

	prop = RNA_def_property(srna, "use_diffuse", PROP_BOOLEAN, PROP_NONE);
	RNA_def_property_boolean_sdna(prop, NULL, "custom1", SH_NODE_MAT_DIFF);
	RNA_def_property_ui_text(prop, "Diffuse", "Material Node outputs Diffuse");
	RNA_def_property_update(prop, NC_NODE | NA_EDITED, "rna_Node_update");

	prop = RNA_def_property(srna, "use_specular", PROP_BOOLEAN, PROP_NONE);
	RNA_def_property_boolean_sdna(prop, NULL, "custom1", SH_NODE_MAT_SPEC);
	RNA_def_property_ui_text(prop, "Specular", "Material Node outputs Specular");
	RNA_def_property_update(prop, NC_NODE | NA_EDITED, "rna_Node_update");
	
	prop = RNA_def_property(srna, "invert_normal", PROP_BOOLEAN, PROP_NONE);
	RNA_def_property_boolean_sdna(prop, NULL, "custom1", SH_NODE_MAT_NEG);
	RNA_def_property_ui_text(prop, "Invert Normal", "Material Node uses inverted normal");
	RNA_def_property_update(prop, NC_NODE | NA_EDITED, "rna_Node_update");
}

static void def_sh_mapping(StructRNA *srna)
{
	static const EnumPropertyItem prop_vect_type_items[] = {
		{TEXMAP_TYPE_TEXTURE, "TEXTURE", 0, "Texture", "Transform a texture by inverse mapping the texture coordinate"},
		{TEXMAP_TYPE_POINT,   "POINT",   0, "Point",   "Transform a point"},
		{TEXMAP_TYPE_VECTOR,  "VECTOR",  0, "Vector",  "Transform a direction vector"},
		{TEXMAP_TYPE_NORMAL,  "NORMAL",  0, "Normal",  "Transform a normal vector with unit length"},
		{0, NULL, 0, NULL, NULL}
	};

	static float default_1[3] = {1.f, 1.f, 1.f};

	PropertyRNA *prop;
	
	RNA_def_struct_sdna_from(srna, "TexMapping", "storage");

	prop = RNA_def_property(srna, "vector_type", PROP_ENUM, PROP_NONE);
	RNA_def_property_enum_sdna(prop, NULL, "type");
	RNA_def_property_enum_items(prop, prop_vect_type_items);
	RNA_def_property_ui_text(prop, "Type", "Type of vector that the mapping transforms");
	RNA_def_property_update(prop, 0, "rna_Mapping_Node_update");

	prop = RNA_def_property(srna, "translation", PROP_FLOAT, PROP_TRANSLATION);
	RNA_def_property_float_sdna(prop, NULL, "loc");
	RNA_def_property_ui_text(prop, "Location", "");
	RNA_def_property_update(prop, 0, "rna_Mapping_Node_update");
	
	/* Not PROP_XYZ, this is now in radians, no more degrees */
	prop = RNA_def_property(srna, "rotation", PROP_FLOAT, PROP_EULER);
	RNA_def_property_float_sdna(prop, NULL, "rot");
	RNA_def_property_ui_text(prop, "Rotation", "");
	RNA_def_property_update(prop, 0, "rna_Mapping_Node_update");
	
	prop = RNA_def_property(srna, "scale", PROP_FLOAT, PROP_XYZ);
	RNA_def_property_float_sdna(prop, NULL, "size");
	RNA_def_property_float_array_default(prop, default_1);
	RNA_def_property_flag(prop, PROP_PROPORTIONAL);
	RNA_def_property_ui_text(prop, "Scale", "");
	RNA_def_property_update(prop, 0, "rna_Mapping_Node_update");
	
	prop = RNA_def_property(srna, "min", PROP_FLOAT, PROP_XYZ);
	RNA_def_property_float_sdna(prop, NULL, "min");
	RNA_def_property_ui_text(prop, "Minimum", "Minimum value for clipping");
	RNA_def_property_update(prop, 0, "rna_Mapping_Node_update");
	
	prop = RNA_def_property(srna, "max", PROP_FLOAT, PROP_XYZ);
	RNA_def_property_float_sdna(prop, NULL, "max");
	RNA_def_property_float_array_default(prop, default_1);
	RNA_def_property_ui_text(prop, "Maximum", "Maximum value for clipping");
	RNA_def_property_update(prop, 0, "rna_Mapping_Node_update");
	
	prop = RNA_def_property(srna, "use_min", PROP_BOOLEAN, PROP_NONE);
	RNA_def_property_boolean_sdna(prop, NULL, "flag", TEXMAP_CLIP_MIN);
	RNA_def_property_ui_text(prop, "Has Minimum", "Whether to use minimum clipping value");
	RNA_def_property_update(prop, 0, "rna_Mapping_Node_update");
	
	prop = RNA_def_property(srna, "use_max", PROP_BOOLEAN, PROP_NONE);
	RNA_def_property_boolean_sdna(prop, NULL, "flag", TEXMAP_CLIP_MAX);
	RNA_def_property_ui_text(prop, "Has Maximum", "Whether to use maximum clipping value");
	RNA_def_property_update(prop, 0, "rna_Mapping_Node_update");
}

static void def_sh_geometry(StructRNA *srna)
{
	PropertyRNA *prop;
	
	RNA_def_struct_sdna_from(srna, "NodeGeometry", "storage");
	
	prop = RNA_def_property(srna, "uv_layer", PROP_STRING, PROP_NONE);
	RNA_def_property_string_sdna(prop, NULL, "uvname");
	RNA_def_property_ui_text(prop, "UV Map", "");
	RNA_def_property_update(prop, NC_NODE | NA_EDITED, "rna_Node_update");
	
	prop = RNA_def_property(srna, "color_layer", PROP_STRING, PROP_NONE);
	RNA_def_property_string_sdna(prop, NULL, "colname");
	RNA_def_property_ui_text(prop, "Vertex Color Layer", "");
	RNA_def_property_update(prop, NC_NODE | NA_EDITED, "rna_Node_update");
}

static void def_sh_lamp(StructRNA *srna)
{
	PropertyRNA *prop;
	
	prop = RNA_def_property(srna, "lamp_object", PROP_POINTER, PROP_NONE);
	RNA_def_property_pointer_sdna(prop, NULL, "id");
	RNA_def_property_struct_type(prop, "Object");
	RNA_def_property_flag(prop, PROP_EDITABLE | PROP_ID_REFCOUNT);
	RNA_def_property_pointer_funcs(prop, NULL, NULL, NULL, "rna_Lamp_object_poll");
	RNA_def_property_ui_text(prop, "Lamp Object", "");
	RNA_def_property_update(prop, NC_NODE | NA_EDITED, "rna_Node_update");
}

static void def_sh_attribute(StructRNA *srna)
{
	PropertyRNA *prop;
	
	RNA_def_struct_sdna_from(srna, "NodeShaderAttribute", "storage");
	
	prop = RNA_def_property(srna, "attribute_name", PROP_STRING, PROP_NONE);
	RNA_def_property_string_sdna(prop, NULL, "name");
	RNA_def_property_ui_text(prop, "Attribute Name", "");
	RNA_def_property_update(prop, NC_NODE | NA_EDITED, "rna_Node_update");
}

static void def_sh_tex(StructRNA *srna)
{
	PropertyRNA *prop;

	prop = RNA_def_property(srna, "texture_mapping", PROP_POINTER, PROP_NONE);
	RNA_def_property_pointer_sdna(prop, NULL, "base.tex_mapping");
	RNA_def_property_flag(prop, PROP_NEVER_NULL);
	RNA_def_property_ui_text(prop, "Texture Mapping", "Texture coordinate mapping settings");

	prop = RNA_def_property(srna, "color_mapping", PROP_POINTER, PROP_NONE);
	RNA_def_property_pointer_sdna(prop, NULL, "base.color_mapping");
	RNA_def_property_flag(prop, PROP_NEVER_NULL);
	RNA_def_property_ui_text(prop, "Color Mapping", "Color mapping settings");
}

static void def_sh_tex_sky(StructRNA *srna)
{
	static const EnumPropertyItem prop_sky_type[] = {
		{SHD_SKY_OLD, "PREETHAM", 0, "Preetham", ""},
		{SHD_SKY_NEW, "HOSEK_WILKIE", 0, "Hosek / Wilkie", ""},
		{0, NULL, 0, NULL, NULL}
	};
	static float default_dir[3] = {0.0f, 0.0f, 1.0f};
	
	PropertyRNA *prop;
	
	RNA_def_struct_sdna_from(srna, "NodeTexSky", "storage");
	def_sh_tex(srna);

	prop = RNA_def_property(srna, "sky_type", PROP_ENUM, PROP_NONE);
	RNA_def_property_enum_sdna(prop, NULL, "sky_model");
	RNA_def_property_enum_items(prop, prop_sky_type);
	RNA_def_property_ui_text(prop, "Sky Type", "");
	RNA_def_property_update(prop, 0, "rna_Node_update");
	
	prop = RNA_def_property(srna, "sun_direction", PROP_FLOAT, PROP_DIRECTION);
	RNA_def_property_ui_text(prop, "Sun Direction", "Direction from where the sun is shining");
	RNA_def_property_array(prop, 3);
	RNA_def_property_float_array_default(prop, default_dir);
	RNA_def_property_update(prop, NC_NODE | NA_EDITED, "rna_Node_update");
	
	prop = RNA_def_property(srna, "turbidity", PROP_FLOAT, PROP_NONE);
	RNA_def_property_range(prop, 1.0f, 10.0f);
	RNA_def_property_ui_range(prop, 1.0f, 10.0f, 10, 3);
	RNA_def_property_ui_text(prop, "Turbidity", "Atmospheric turbidity");
	RNA_def_property_update(prop, NC_NODE | NA_EDITED, "rna_Node_update");
	
	prop = RNA_def_property(srna, "ground_albedo", PROP_FLOAT, PROP_FACTOR);
	RNA_def_property_range(prop, 0.0f, 1.0f);
	RNA_def_property_ui_text(prop, "Ground Albedo", "Ground color that is subtly reflected in the sky");
	RNA_def_property_update(prop, NC_NODE | NA_EDITED, "rna_Node_update");
}

static const EnumPropertyItem sh_tex_prop_color_space_items[] = {
	{SHD_COLORSPACE_COLOR, "COLOR", 0, "Color",
	                       "Image contains color data, and will be converted to linear color for rendering"},
	{SHD_COLORSPACE_NONE, "NONE", 0, "Non-Color Data",
	                      "Image contains non-color data, for example a displacement or normal map, "
	                      "and will not be converted"},
	{0, NULL, 0, NULL, NULL}
};

static const EnumPropertyItem sh_tex_prop_interpolation_items[] = {
	{SHD_INTERP_LINEAR,  "Linear", 0, "Linear",
	                     "Linear interpolation"},
	{SHD_INTERP_CLOSEST, "Closest", 0, "Closest",
	                     "No interpolation (sample closest texel)"},
	{SHD_INTERP_CUBIC,   "Cubic", 0, "Cubic",
	                     "Cubic interpolation"},
	{SHD_INTERP_SMART,   "Smart", 0, "Smart",
	                     "Bicubic when magnifying, else bilinear (OSL only)"},
	{0, NULL, 0, NULL, NULL}
};

static void def_sh_tex_environment(StructRNA *srna)
{
	static const EnumPropertyItem prop_projection_items[] = {
		{SHD_PROJ_EQUIRECTANGULAR, "EQUIRECTANGULAR", 0, "Equirectangular",
		                           "Equirectangular or latitude-longitude projection"},
		{SHD_PROJ_MIRROR_BALL, "MIRROR_BALL", 0, "Mirror Ball",
		                       "Projection from an orthographic photo of a mirror ball"},
		{0, NULL, 0, NULL, NULL}
	};

	PropertyRNA *prop;

	prop = RNA_def_property(srna, "image", PROP_POINTER, PROP_NONE);
	RNA_def_property_pointer_sdna(prop, NULL, "id");
	RNA_def_property_struct_type(prop, "Image");
	RNA_def_property_flag(prop, PROP_EDITABLE);
	RNA_def_property_ui_text(prop, "Image", "");
	RNA_def_property_update(prop, NC_NODE | NA_EDITED, "rna_Node_tex_image_update");

	RNA_def_struct_sdna_from(srna, "NodeTexEnvironment", "storage");
	def_sh_tex(srna);

	prop = RNA_def_property(srna, "color_space", PROP_ENUM, PROP_NONE);
	RNA_def_property_enum_items(prop, sh_tex_prop_color_space_items);
	RNA_def_property_enum_default(prop, SHD_COLORSPACE_COLOR);
	RNA_def_property_ui_text(prop, "Color Space", "Image file color space");
	RNA_def_property_update(prop, 0, "rna_Node_update");

	prop = RNA_def_property(srna, "projection", PROP_ENUM, PROP_NONE);
	RNA_def_property_enum_items(prop, prop_projection_items);
	RNA_def_property_ui_text(prop, "Projection", "Projection of the input image");
	RNA_def_property_update(prop, 0, "rna_Node_update");

	prop = RNA_def_property(srna, "interpolation", PROP_ENUM, PROP_NONE);
	RNA_def_property_enum_items(prop, sh_tex_prop_interpolation_items);
	RNA_def_property_ui_text(prop, "Interpolation", "Texture interpolation");
	RNA_def_property_update(prop, 0, "rna_Node_update");

	prop = RNA_def_property(srna, "image_user", PROP_POINTER, PROP_NONE);
	RNA_def_property_flag(prop, PROP_NEVER_NULL);
	RNA_def_property_pointer_sdna(prop, NULL, "iuser");
	RNA_def_property_ui_text(prop, "Image User",
	                         "Parameters defining which layer, pass and frame of the image is displayed");
	RNA_def_property_update(prop, 0, "rna_Node_update");
}

static void def_sh_tex_image(StructRNA *srna)
{
	static const EnumPropertyItem prop_projection_items[] = {
		{SHD_PROJ_FLAT,   "FLAT", 0, "Flat",
		                  "Image is projected flat using the X and Y coordinates of the texture vector"},
		{SHD_PROJ_BOX,    "BOX", 0, "Box",
		                  "Image is projected using different components for each side of the object space bounding box"},
		{SHD_PROJ_SPHERE, "SPHERE", 0, "Sphere",
		                  "Image is projected spherically using the Z axis as central"},
		{SHD_PROJ_TUBE,   "TUBE", 0, "Tube",
		                  "Image is projected from the tube using the Z axis as central"},
		{0, NULL, 0, NULL, NULL}
	};

	static const EnumPropertyItem prop_image_extension[] = {
		{SHD_IMAGE_EXTENSION_REPEAT, "REPEAT", 0, "Repeat", "Cause the image to repeat horizontally and vertically"},
		{SHD_IMAGE_EXTENSION_EXTEND, "EXTEND", 0, "Extend", "Extend by repeating edge pixels of the image"},
		{SHD_IMAGE_EXTENSION_CLIP, "CLIP", 0, "Clip", "Clip to image size and set exterior pixels as transparent"},
		{0, NULL, 0, NULL, NULL}
	};

	PropertyRNA *prop;

	prop = RNA_def_property(srna, "image", PROP_POINTER, PROP_NONE);
	RNA_def_property_pointer_sdna(prop, NULL, "id");
	RNA_def_property_struct_type(prop, "Image");
	RNA_def_property_flag(prop, PROP_EDITABLE);
	RNA_def_property_ui_text(prop, "Image", "");
	RNA_def_property_update(prop, NC_NODE | NA_EDITED, "rna_Node_tex_image_update");

	RNA_def_struct_sdna_from(srna, "NodeTexImage", "storage");
	def_sh_tex(srna);

	prop = RNA_def_property(srna, "color_space", PROP_ENUM, PROP_NONE);
	RNA_def_property_enum_items(prop, sh_tex_prop_color_space_items);
	RNA_def_property_enum_default(prop, SHD_COLORSPACE_COLOR);
	RNA_def_property_ui_text(prop, "Color Space", "Image file color space");
	RNA_def_property_update(prop, 0, "rna_Node_update");

	prop = RNA_def_property(srna, "projection", PROP_ENUM, PROP_NONE);
	RNA_def_property_enum_items(prop, prop_projection_items);
	RNA_def_property_ui_text(prop, "Projection", "Method to project 2D image on object with a 3D texture vector");
	RNA_def_property_update(prop, 0, "rna_Node_update");

	prop = RNA_def_property(srna, "interpolation", PROP_ENUM, PROP_NONE);
	RNA_def_property_enum_items(prop, sh_tex_prop_interpolation_items);
	RNA_def_property_ui_text(prop, "Interpolation", "Texture interpolation");
	RNA_def_property_update(prop, 0, "rna_Node_update");

	prop = RNA_def_property(srna, "projection_blend", PROP_FLOAT, PROP_FACTOR);
	RNA_def_property_ui_text(prop, "Projection Blend", "For box projection, amount of blend to use between sides");
	RNA_def_property_update(prop, 0, "rna_Node_update");

	prop = RNA_def_property(srna, "extension", PROP_ENUM, PROP_NONE);
	RNA_def_property_enum_items(prop, prop_image_extension);
	RNA_def_property_ui_text(prop, "Extension", "How the image is extrapolated past its original bounds");
	RNA_def_property_update(prop, 0, "rna_Node_update");

	prop = RNA_def_property(srna, "image_user", PROP_POINTER, PROP_NONE);
	RNA_def_property_flag(prop, PROP_NEVER_NULL);
	RNA_def_property_pointer_sdna(prop, NULL, "iuser");
	RNA_def_property_ui_text(prop, "Image User",
	                         "Parameters defining which layer, pass and frame of the image is displayed");
	RNA_def_property_update(prop, 0, "rna_Node_update");
}

static void def_sh_tex_gradient(StructRNA *srna)
{
	static const EnumPropertyItem prop_gradient_type[] = {
		{SHD_BLEND_LINEAR, "LINEAR", 0, "Linear", "Create a linear progression"},
		{SHD_BLEND_QUADRATIC, "QUADRATIC", 0, "Quadratic", "Create a quadratic progression"},
		{SHD_BLEND_EASING, "EASING", 0, "Easing", "Create a progression easing from one step to the next"},
		{SHD_BLEND_DIAGONAL, "DIAGONAL", 0, "Diagonal", "Create a diagonal progression"},
		{SHD_BLEND_SPHERICAL, "SPHERICAL", 0, "Spherical", "Create a spherical progression"},
		{SHD_BLEND_QUADRATIC_SPHERE, "QUADRATIC_SPHERE", 0, "Quadratic sphere",
		                             "Create a quadratic progression in the shape of a sphere"},
		{SHD_BLEND_RADIAL, "RADIAL", 0, "Radial", "Create a radial progression"},
		{0, NULL, 0, NULL, NULL}
	};

	PropertyRNA *prop;
	
	RNA_def_struct_sdna_from(srna, "NodeTexGradient", "storage");
	def_sh_tex(srna);

	prop = RNA_def_property(srna, "gradient_type", PROP_ENUM, PROP_NONE);
	RNA_def_property_enum_items(prop, prop_gradient_type);
	RNA_def_property_ui_text(prop, "Gradient Type", "Style of the color blending");
	RNA_def_property_update(prop, 0, "rna_Node_update");
}

static void def_sh_tex_noise(StructRNA *srna)
{
	RNA_def_struct_sdna_from(srna, "NodeTexNoise", "storage");
	def_sh_tex(srna);
}

static void def_sh_tex_checker(StructRNA *srna)
{
	RNA_def_struct_sdna_from(srna, "NodeTexChecker", "storage");
	def_sh_tex(srna);
}

static void def_sh_tex_brick(StructRNA *srna)
{
	PropertyRNA *prop;
	
	RNA_def_struct_sdna_from(srna, "NodeTexBrick", "storage");
	def_sh_tex(srna);
	
	prop = RNA_def_property(srna, "offset_frequency", PROP_INT, PROP_NONE);
	RNA_def_property_int_sdna(prop, NULL, "offset_freq");
	RNA_def_property_int_default(prop, 2);
	RNA_def_property_range(prop, 1, 99);
	RNA_def_property_ui_text(prop, "Offset Frequency", "");
	RNA_def_property_update(prop, 0, "rna_Node_update");
	
	prop = RNA_def_property(srna, "squash_frequency", PROP_INT, PROP_NONE);
	RNA_def_property_int_sdna(prop, NULL, "squash_freq");
	RNA_def_property_int_default(prop, 2);
	RNA_def_property_range(prop, 1, 99);
	RNA_def_property_ui_text(prop, "Squash Frequency", "");
	RNA_def_property_update(prop, 0, "rna_Node_update");
	
	prop = RNA_def_property(srna, "offset", PROP_FLOAT, PROP_NONE);
	RNA_def_property_float_sdna(prop, NULL, "offset");
	RNA_def_property_float_default(prop, 0.5f);
	RNA_def_property_range(prop, 0.0f, 1.0f);
	RNA_def_property_ui_text(prop, "Offset Amount", "");
	RNA_def_property_update(prop, 0, "rna_Node_update");
	
	prop = RNA_def_property(srna, "squash", PROP_FLOAT, PROP_NONE);
	RNA_def_property_float_sdna(prop, NULL, "squash");
	RNA_def_property_float_default(prop, 1.0f);
	RNA_def_property_range(prop, 0.0f, 99.0f);
	RNA_def_property_ui_text(prop, "Squash Amount", "");
	RNA_def_property_update(prop, 0, "rna_Node_update");
	
}

static void def_sh_tex_magic(StructRNA *srna)
{
	PropertyRNA *prop;
	
	RNA_def_struct_sdna_from(srna, "NodeTexMagic", "storage");
	def_sh_tex(srna);

	prop = RNA_def_property(srna, "turbulence_depth", PROP_INT, PROP_NONE);
	RNA_def_property_int_sdna(prop, NULL, "depth");
	RNA_def_property_range(prop, 0, 10);
	RNA_def_property_ui_text(prop, "Depth", "Level of detail in the added turbulent noise");
	RNA_def_property_update(prop, 0, "rna_Node_update");
}

static void def_sh_tex_musgrave(StructRNA *srna)
{
	static const EnumPropertyItem prop_musgrave_type[] = {
		{SHD_MUSGRAVE_MULTIFRACTAL, "MULTIFRACTAL", 0, "Multifractal", ""},
		{SHD_MUSGRAVE_RIDGED_MULTIFRACTAL, "RIDGED_MULTIFRACTAL", 0, "Ridged Multifractal", ""},
		{SHD_MUSGRAVE_HYBRID_MULTIFRACTAL, "HYBRID_MULTIFRACTAL", 0, "Hybrid Multifractal", ""},
		{SHD_MUSGRAVE_FBM, "FBM", 0, "fBM", ""},
		{SHD_MUSGRAVE_HETERO_TERRAIN, "HETERO_TERRAIN", 0, "Hetero Terrain", ""},
		{0, NULL, 0, NULL, NULL}
	};

	PropertyRNA *prop;
	
	RNA_def_struct_sdna_from(srna, "NodeTexMusgrave", "storage");
	def_sh_tex(srna);

	prop = RNA_def_property(srna, "musgrave_type", PROP_ENUM, PROP_NONE);
	RNA_def_property_enum_sdna(prop, NULL, "musgrave_type");
	RNA_def_property_enum_items(prop, prop_musgrave_type);
	RNA_def_property_ui_text(prop, "Type", "");
	RNA_def_property_update(prop, 0, "rna_Node_update");
}

static void def_sh_tex_voronoi(StructRNA *srna)
{
	static const EnumPropertyItem prop_coloring_items[] = {
		{SHD_VORONOI_INTENSITY, "INTENSITY", 0, "Intensity", "Only calculate intensity"},
		{SHD_VORONOI_CELLS, "CELLS", 0, "Cells", "Color cells by position"},
		{0, NULL, 0, NULL, NULL}
	};

	PropertyRNA *prop;
	
	RNA_def_struct_sdna_from(srna, "NodeTexVoronoi", "storage");
	def_sh_tex(srna);

	prop = RNA_def_property(srna, "coloring", PROP_ENUM, PROP_NONE);
	RNA_def_property_enum_sdna(prop, NULL, "coloring");
	RNA_def_property_enum_items(prop, prop_coloring_items);
	RNA_def_property_ui_text(prop, "Coloring", "");
	RNA_def_property_update(prop, 0, "rna_Node_update");
}

static void def_sh_tex_wave(StructRNA *srna)
{
	static const EnumPropertyItem prop_wave_type_items[] = {
		{SHD_WAVE_BANDS, "BANDS", 0, "Bands", "Use standard wave texture in bands"},
		{SHD_WAVE_RINGS, "RINGS", 0, "Rings", "Use wave texture in rings"},
		{0, NULL, 0, NULL, NULL}
	};

	static const EnumPropertyItem prop_wave_profile_items[] = {
		{SHD_WAVE_PROFILE_SIN, "SIN", 0, "Sine", "Use a standard sine profile"},
		{SHD_WAVE_PROFILE_SAW, "SAW", 0, "Saw", "Use a sawtooth profile"},
		{0, NULL, 0, NULL, NULL}
	};

	PropertyRNA *prop;
	
	RNA_def_struct_sdna_from(srna, "NodeTexWave", "storage");
	def_sh_tex(srna);

	prop = RNA_def_property(srna, "wave_type", PROP_ENUM, PROP_NONE);
	RNA_def_property_enum_sdna(prop, NULL, "wave_type");
	RNA_def_property_enum_items(prop, prop_wave_type_items);
	RNA_def_property_ui_text(prop, "Wave Type", "");
	RNA_def_property_update(prop, 0, "rna_Node_update");

	prop = RNA_def_property(srna, "wave_profile", PROP_ENUM, PROP_NONE);
	RNA_def_property_enum_sdna(prop, NULL, "wave_profile");
	RNA_def_property_enum_items(prop, prop_wave_profile_items);
	RNA_def_property_ui_text(prop, "Wave Profile", "");
	RNA_def_property_update(prop, 0, "rna_Node_update");
}

static void def_sh_tex_coord(StructRNA *srna)
{
	PropertyRNA *prop;

	prop = RNA_def_property(srna, "object", PROP_POINTER, PROP_NONE);
	RNA_def_property_pointer_sdna(prop, NULL, "id");
	RNA_def_property_struct_type(prop, "Object");
	RNA_def_property_flag(prop, PROP_EDITABLE | PROP_ID_REFCOUNT);
	RNA_def_property_ui_text(prop, "Object", "Use coordinates from this object (for object texture coordinates output)");
	RNA_def_property_update(prop, NC_NODE | NA_EDITED, "rna_Node_update");

	prop = RNA_def_property(srna, "from_dupli", PROP_BOOLEAN, PROP_NONE);
	RNA_def_property_boolean_sdna(prop, NULL, "custom1", 1);
	RNA_def_property_ui_text(prop, "From Dupli", "Use the parent of the dupli object if possible");
	RNA_def_property_update(prop, NC_NODE | NA_EDITED, "rna_Node_update");
}

static void def_sh_vect_transform(StructRNA *srna)
{
	static const EnumPropertyItem prop_vect_type_items[] = {
		{SHD_VECT_TRANSFORM_TYPE_POINT,  "POINT",   0, "Point",    "Transform a point"},
		{SHD_VECT_TRANSFORM_TYPE_VECTOR, "VECTOR",  0, "Vector",   "Transform a direction vector"},
		{SHD_VECT_TRANSFORM_TYPE_NORMAL, "NORMAL",  0, "Normal",   "Transform a normal vector with unit length"},
		{0, NULL, 0, NULL, NULL}
	};

	static const EnumPropertyItem prop_vect_space_items[] = {
		{SHD_VECT_TRANSFORM_SPACE_WORLD,  "WORLD",   0, "World",    ""},
		{SHD_VECT_TRANSFORM_SPACE_OBJECT, "OBJECT",  0, "Object",   ""},
		{SHD_VECT_TRANSFORM_SPACE_CAMERA, "CAMERA",  0, "Camera",   ""},
		{0, NULL, 0, NULL, NULL}
	};

	PropertyRNA *prop;
	
	RNA_def_struct_sdna_from(srna, "NodeShaderVectTransform", "storage");
	
	prop = RNA_def_property(srna, "vector_type", PROP_ENUM, PROP_NONE);
	RNA_def_property_enum_sdna(prop, NULL, "type");
	RNA_def_property_enum_items(prop, prop_vect_type_items);
	RNA_def_property_ui_text(prop, "Type", "");
	RNA_def_property_update(prop, 0, "rna_Node_update");
	
	prop = RNA_def_property(srna, "convert_from", PROP_ENUM, PROP_NONE);
	RNA_def_property_enum_items(prop, prop_vect_space_items);
	RNA_def_property_ui_text(prop, "Convert From", "Space to convert from");
	RNA_def_property_update(prop, 0, "rna_Node_update");
	
	prop = RNA_def_property(srna, "convert_to", PROP_ENUM, PROP_NONE);
	RNA_def_property_enum_items(prop, prop_vect_space_items);
	RNA_def_property_ui_text(prop, "Convert To", "Space to convert to");
	RNA_def_property_update(prop, 0, "rna_Node_update");
}

static void def_sh_tex_wireframe(StructRNA *srna)
{
	PropertyRNA *prop;
	
	prop = RNA_def_property(srna, "use_pixel_size", PROP_BOOLEAN, PROP_NONE);
	RNA_def_property_boolean_sdna(prop, NULL, "custom1", 1);
	RNA_def_property_ui_text(prop, "Pixel Size", "Use screen pixel size instead of world units");
	RNA_def_property_update(prop, NC_NODE | NA_EDITED, "rna_Node_update");
}

static void def_sh_tex_pointdensity(StructRNA *srna)
{
	PropertyRNA *prop;

	FunctionRNA *func;
	PropertyRNA *parm;

	static const EnumPropertyItem point_source_items[] = {
		{SHD_POINTDENSITY_SOURCE_PSYS, "PARTICLE_SYSTEM", 0, "Particle System",
		 "Generate point density from a particle system"},
		{SHD_POINTDENSITY_SOURCE_OBJECT, "OBJECT", 0, "Object Vertices",
		 "Generate point density from an object's vertices"},
		{0, NULL, 0, NULL, NULL}
	};

	static const EnumPropertyItem prop_interpolation_items[] = {
		{SHD_INTERP_CLOSEST, "Closest", 0, "Closest",
		                     "No interpolation (sample closest texel)"},
		{SHD_INTERP_LINEAR,  "Linear", 0, "Linear",
		                     "Linear interpolation"},
		{SHD_INTERP_CUBIC,   "Cubic", 0, "Cubic",
		                     "Cubic interpolation"},
		{0, NULL, 0, NULL, NULL}
	};

	static const EnumPropertyItem space_items[] = {
		{SHD_POINTDENSITY_SPACE_OBJECT, "OBJECT", 0, "Object Space", ""},
		{SHD_POINTDENSITY_SPACE_WORLD,   "WORLD", 0, "World Space", ""},
		{0, NULL, 0, NULL, NULL}
	};

	static const EnumPropertyItem particle_color_source_items[] = {
		{SHD_POINTDENSITY_COLOR_PARTAGE, "PARTICLE_AGE", 0, "Particle Age",
		                                 "Lifetime mapped as 0.0 - 1.0 intensity"},
		{SHD_POINTDENSITY_COLOR_PARTSPEED, "PARTICLE_SPEED", 0, "Particle Speed",
		                                   "Particle speed (absolute magnitude of velocity) mapped as 0.0-1.0 intensity"},
		{SHD_POINTDENSITY_COLOR_PARTVEL, "PARTICLE_VELOCITY", 0, "Particle Velocity",
		                                 "XYZ velocity mapped to RGB colors"},
		{0, NULL, 0, NULL, NULL}
	};

	static const EnumPropertyItem vertex_color_source_items[] = {
	    {SHD_POINTDENSITY_COLOR_VERTCOL, "VERTEX_COLOR", 0, "Vertex Color", "Vertex color layer"},
	    {SHD_POINTDENSITY_COLOR_VERTWEIGHT, "VERTEX_WEIGHT", 0, "Vertex Weight", "Vertex group weight"},
	    {SHD_POINTDENSITY_COLOR_VERTNOR, "VERTEX_NORMAL", 0, "Vertex Normal",
	                                     "XYZ normal vector mapped to RGB colors"},
		{0, NULL, 0, NULL, NULL}
	};

	/* TODO(sergey): Use some mnemonic names for the hardcoded values here. */
	static const EnumPropertyItem calc_mode_items[] = {
		{0, "VIEWPORT", 0, "Viewport", "Canculate density using viewport settings"},
		{1, "RENDER", 0, "Render", "Canculate duplis using render settings"},
		{0, NULL, 0, NULL, NULL}
	};

	prop = RNA_def_property(srna, "object", PROP_POINTER, PROP_NONE);
	RNA_def_property_pointer_sdna(prop, NULL, "id");
	RNA_def_property_struct_type(prop, "Object");
	RNA_def_property_flag(prop, PROP_EDITABLE | PROP_ID_REFCOUNT);
	RNA_def_property_ui_text(prop, "Object", "Object to take point data from");
	RNA_def_property_update(prop, NC_NODE | NA_EDITED, "rna_Node_update");

	RNA_def_struct_sdna_from(srna, "NodeShaderTexPointDensity", "storage");

	prop = RNA_def_property(srna, "point_source", PROP_ENUM, PROP_NONE);
	RNA_def_property_enum_items(prop, point_source_items);
	RNA_def_property_ui_text(prop, "Point Source", "Point data to use as renderable point density");
	RNA_def_property_update(prop, NC_NODE | NA_EDITED, "rna_Node_update");

	prop = RNA_def_property(srna, "particle_system", PROP_POINTER, PROP_NONE);
	RNA_def_property_ui_text(prop, "Particle System", "Particle System to render as points");
	RNA_def_property_struct_type(prop, "ParticleSystem");
	RNA_def_property_pointer_funcs(prop, "rna_ShaderNodePointDensity_psys_get",
	                               "rna_ShaderNodePointDensity_psys_set", NULL, NULL);
	RNA_def_property_flag(prop, PROP_EDITABLE);
	RNA_def_property_update(prop, NC_NODE | NA_EDITED, "rna_Node_update");

	prop = RNA_def_property(srna, "resolution", PROP_INT, PROP_NONE);
	RNA_def_property_range(prop, 1, 32768);
	RNA_def_property_ui_text(prop, "Resolution", "Resolution used by the texture holding the point density");
	RNA_def_property_update(prop, NC_NODE | NA_EDITED, "rna_Node_update");

	prop = RNA_def_property(srna, "radius", PROP_FLOAT, PROP_NONE);
	RNA_def_property_float_sdna(prop, NULL, "radius");
	RNA_def_property_range(prop, 0.001, FLT_MAX);
	RNA_def_property_ui_text(prop, "Radius", "Radius from the shaded sample to look for points within");
	RNA_def_property_update(prop, NC_NODE | NA_EDITED, "rna_Node_update");

	prop = RNA_def_property(srna, "space", PROP_ENUM, PROP_NONE);
	RNA_def_property_enum_items(prop, space_items);
	RNA_def_property_ui_text(prop, "Space", "Coordinate system to calculate voxels in");
	RNA_def_property_update(prop, 0, "rna_Node_update");

	prop = RNA_def_property(srna, "interpolation", PROP_ENUM, PROP_NONE);
	RNA_def_property_enum_items(prop, prop_interpolation_items);
	RNA_def_property_ui_text(prop, "Interpolation", "Texture interpolation");
	RNA_def_property_update(prop, 0, "rna_Node_update");

	prop = RNA_def_property(srna, "particle_color_source", PROP_ENUM, PROP_NONE);
	RNA_def_property_enum_sdna(prop, NULL, "color_source");
	RNA_def_property_enum_items(prop, particle_color_source_items);
	RNA_def_property_ui_text(prop, "Color Source", "Data to derive color results from");
	RNA_def_property_update(prop, 0, "rna_Node_update");

	prop = RNA_def_property(srna, "vertex_color_source", PROP_ENUM, PROP_NONE);
	RNA_def_property_enum_sdna(prop, NULL, "ob_color_source");
	RNA_def_property_enum_items(prop, vertex_color_source_items);
	RNA_def_property_ui_text(prop, "Color Source", "Data to derive color results from");
	RNA_def_property_update(prop, 0, "rna_Node_update");

	prop = RNA_def_property(srna, "vertex_attribute_name", PROP_STRING, PROP_NONE);
	RNA_def_property_ui_text(prop, "Vertex Attribute Name", "Vertex attribute to use for color");
	RNA_def_property_update(prop, NC_NODE | NA_EDITED, "rna_Node_update");

	func = RNA_def_function(srna, "cache_point_density", "rna_ShaderNodePointDensity_density_cache");
	RNA_def_function_ui_description(func, "Cache point density data for later calculation");
	RNA_def_pointer(func, "scene", "Scene", "", "");
	RNA_def_enum(func, "settings", calc_mode_items, 1, "", "Calculate density for rendering");

	func = RNA_def_function(srna, "calc_point_density", "rna_ShaderNodePointDensity_density_calc");
	RNA_def_function_ui_description(func, "Calculate point density");
	RNA_def_pointer(func, "scene", "Scene", "", "");
	RNA_def_enum(func, "settings", calc_mode_items, 1, "", "Calculate density for rendering");
	/* TODO, See how array size of 0 works, this shouldnt be used. */
	parm = RNA_def_float_array(func, "rgba_values", 1, NULL, 0, 0, "", "RGBA Values", 0, 0);
	RNA_def_parameter_flags(parm, PROP_DYNAMIC, 0);
	RNA_def_function_output(func, parm);

	func = RNA_def_function(srna, "calc_point_density_minmax", "rna_ShaderNodePointDensity_density_minmax");
	RNA_def_function_ui_description(func, "Calculate point density");
	RNA_def_pointer(func, "scene", "Scene", "", "");
	RNA_def_enum(func, "settings", calc_mode_items, 1, "", "Calculate density for rendering");
	parm = RNA_def_property(func, "min", PROP_FLOAT, PROP_COORDS);
	RNA_def_property_array(parm, 3);
	RNA_def_parameter_flags(parm, PROP_THICK_WRAP, 0);
	RNA_def_function_output(func, parm);
	parm = RNA_def_property(func, "max", PROP_FLOAT, PROP_COORDS);
	RNA_def_property_array(parm, 3);
	RNA_def_parameter_flags(parm, PROP_THICK_WRAP, 0);
	RNA_def_function_output(func, parm);
}

static void def_glossy(StructRNA *srna)
{
	PropertyRNA *prop;
	
	prop = RNA_def_property(srna, "distribution", PROP_ENUM, PROP_NONE);
	RNA_def_property_enum_sdna(prop, NULL, "custom1");
	RNA_def_property_enum_items(prop, node_glossy_items);
	RNA_def_property_ui_text(prop, "Distribution", "");
	RNA_def_property_update(prop, NC_NODE | NA_EDITED, "rna_Node_update");
}

static void def_glass(StructRNA *srna)
{
	PropertyRNA *prop;
	
	prop = RNA_def_property(srna, "distribution", PROP_ENUM, PROP_NONE);
	RNA_def_property_enum_sdna(prop, NULL, "custom1");
	RNA_def_property_enum_items(prop, node_glass_items);
	RNA_def_property_ui_text(prop, "Distribution", "");
	RNA_def_property_update(prop, NC_NODE | NA_EDITED, "rna_Node_update");
}

static void def_principled(StructRNA *srna)
{
	PropertyRNA *prop;

	prop = RNA_def_property(srna, "distribution", PROP_ENUM, PROP_NONE);
	RNA_def_property_enum_sdna(prop, NULL, "custom1");
	RNA_def_property_enum_items(prop, node_principled_distribution_items);
	RNA_def_property_ui_text(prop, "Distribution", "");
	RNA_def_property_update(prop, NC_NODE | NA_EDITED, "rna_ShaderNodePrincipled_update");
}

static void def_refraction(StructRNA *srna)
{
	PropertyRNA *prop;
	
	prop = RNA_def_property(srna, "distribution", PROP_ENUM, PROP_NONE);
	RNA_def_property_enum_sdna(prop, NULL, "custom1");
	RNA_def_property_enum_items(prop, node_refraction_items);
	RNA_def_property_ui_text(prop, "Distribution", "");
	RNA_def_property_update(prop, NC_NODE | NA_EDITED, "rna_Node_update");
}

static void def_anisotropic(StructRNA *srna)
{
	PropertyRNA *prop;
	
	prop = RNA_def_property(srna, "distribution", PROP_ENUM, PROP_NONE);
	RNA_def_property_enum_sdna(prop, NULL, "custom1");
	RNA_def_property_enum_items(prop, node_anisotropic_items);
	RNA_def_property_ui_text(prop, "Distribution", "");
	RNA_def_property_update(prop, NC_NODE | NA_EDITED, "rna_Node_update");
}

static void def_toon(StructRNA *srna)
{
	PropertyRNA *prop;
	
	prop = RNA_def_property(srna, "component", PROP_ENUM, PROP_NONE);
	RNA_def_property_enum_sdna(prop, NULL, "custom1");
	RNA_def_property_enum_items(prop, node_toon_items);
	RNA_def_property_ui_text(prop, "Component", "");
	RNA_def_property_update(prop, NC_NODE | NA_EDITED, "rna_Node_update");
}

static void def_sh_bump(StructRNA *srna)
{
	PropertyRNA *prop;
	
	prop = RNA_def_property(srna, "invert", PROP_BOOLEAN, PROP_NONE);
	RNA_def_property_boolean_sdna(prop, NULL, "custom1", 1);
	RNA_def_property_ui_text(prop, "Invert", "Invert the bump mapping direction to push into the surface instead of out");
	RNA_def_property_update(prop, NC_NODE | NA_EDITED, "rna_Node_update");
}

static void def_hair(StructRNA *srna)
{
	PropertyRNA *prop;
	
	prop = RNA_def_property(srna, "component", PROP_ENUM, PROP_NONE);
	RNA_def_property_enum_sdna(prop, NULL, "custom1");
	RNA_def_property_enum_items(prop, node_hair_items);
	RNA_def_property_ui_text(prop, "Component", "");
	RNA_def_property_update(prop, NC_NODE | NA_EDITED, "rna_Node_update");
}

static void def_sh_uvmap(StructRNA *srna)
{
	PropertyRNA *prop;

	prop = RNA_def_property(srna, "from_dupli", PROP_BOOLEAN, PROP_NONE);
	RNA_def_property_boolean_sdna(prop, NULL, "custom1", 1);
	RNA_def_property_ui_text(prop, "From Dupli", "Use the parent of the dupli object if possible");
	RNA_def_property_update(prop, NC_NODE | NA_EDITED, "rna_Node_update");

	RNA_def_struct_sdna_from(srna, "NodeShaderUVMap", "storage");

	prop = RNA_def_property(srna, "uv_map", PROP_STRING, PROP_NONE);
	RNA_def_property_ui_text(prop, "UV Map", "UV coordinates to be used for mapping");
	RNA_def_property_update(prop, NC_NODE | NA_EDITED, "rna_Node_update");

	RNA_def_struct_sdna_from(srna, "bNode", NULL);
}

static void def_sh_uvalongstroke(StructRNA *srna)
{
	PropertyRNA *prop;

	prop = RNA_def_property(srna, "use_tips", PROP_BOOLEAN, PROP_NONE);
	RNA_def_property_boolean_sdna(prop, NULL, "custom1", 1);
	RNA_def_property_ui_text(prop, "Use Tips", "Lower half of the texture is for tips of the stroke");
	RNA_def_property_update(prop, NC_NODE | NA_EDITED, "rna_Node_update");
}

static void def_sh_normal_map(StructRNA *srna)
{
	static const EnumPropertyItem prop_space_items[] = {
		{SHD_NORMAL_MAP_TANGENT, "TANGENT", 0, "Tangent Space", "Tangent space normal mapping"},
		{SHD_NORMAL_MAP_OBJECT, "OBJECT", 0, "Object Space", "Object space normal mapping"},
		{SHD_NORMAL_MAP_WORLD, "WORLD", 0, "World Space", "World space normal mapping"},
		{SHD_NORMAL_MAP_BLENDER_OBJECT, "BLENDER_OBJECT", 0, "Blender Object Space", "Object space normal mapping, compatible with Blender render baking"},
		{SHD_NORMAL_MAP_BLENDER_WORLD, "BLENDER_WORLD", 0, "Blender World Space", "World space normal mapping, compatible with Blender render baking"},
		{0, NULL, 0, NULL, NULL}
	};

	PropertyRNA *prop;

	RNA_def_struct_sdna_from(srna, "NodeShaderNormalMap", "storage");

	prop = RNA_def_property(srna, "space", PROP_ENUM, PROP_NONE);
	RNA_def_property_enum_items(prop, prop_space_items);
	RNA_def_property_ui_text(prop, "Space", "Space of the input normal");
	RNA_def_property_update(prop, 0, "rna_Node_update");

	prop = RNA_def_property(srna, "uv_map", PROP_STRING, PROP_NONE);
	RNA_def_property_ui_text(prop, "UV Map", "UV Map for tangent space maps");
	RNA_def_property_update(prop, NC_NODE | NA_EDITED, "rna_Node_update");

	RNA_def_struct_sdna_from(srna, "bNode", NULL);
}

static void def_sh_tangent(StructRNA *srna)
{
	static const EnumPropertyItem prop_direction_type_items[] = {
		{SHD_TANGENT_RADIAL, "RADIAL", 0, "Radial", "Radial tangent around the X, Y or Z axis"},
		{SHD_TANGENT_UVMAP, "UV_MAP", 0, "UV Map", "Tangent from UV map"},
		{0, NULL, 0, NULL, NULL}
	};

	static const EnumPropertyItem prop_axis_items[] = {
		{SHD_TANGENT_AXIS_X, "X", 0, "X", "X axis"},
		{SHD_TANGENT_AXIS_Y, "Y", 0, "Y", "Y axis"},
		{SHD_TANGENT_AXIS_Z, "Z", 0, "Z", "Z axis"},
		{0, NULL, 0, NULL, NULL}
	};

	PropertyRNA *prop;

	RNA_def_struct_sdna_from(srna, "NodeShaderTangent", "storage");

	prop = RNA_def_property(srna, "direction_type", PROP_ENUM, PROP_NONE);
	RNA_def_property_enum_items(prop, prop_direction_type_items);
	RNA_def_property_ui_text(prop, "Direction", "Method to use for the tangent");
	RNA_def_property_update(prop, 0, "rna_Node_update");

	prop = RNA_def_property(srna, "axis", PROP_ENUM, PROP_NONE);
	RNA_def_property_enum_items(prop, prop_axis_items);
	RNA_def_property_ui_text(prop, "Axis", "Axis for radial tangents");
	RNA_def_property_update(prop, 0, "rna_Node_update");

	prop = RNA_def_property(srna, "uv_map", PROP_STRING, PROP_NONE);
	RNA_def_property_ui_text(prop, "UV Map", "UV Map for tangent generated from UV");
	RNA_def_property_update(prop, NC_NODE | NA_EDITED, "rna_Node_update");

	RNA_def_struct_sdna_from(srna, "bNode", NULL);
}

static void def_sh_bevel(StructRNA *srna)
{
	PropertyRNA *prop;

	prop = RNA_def_property(srna, "samples", PROP_INT, PROP_UNSIGNED);
	RNA_def_property_int_sdna(prop, NULL, "custom1");
	RNA_def_property_range(prop, 2, 16);
	RNA_def_property_ui_text(prop, "Samples", "Number of rays to trace per shader evaluation");
	RNA_def_property_update(prop, 0, "rna_Node_update");
}

static void def_sh_subsurface(StructRNA *srna)
{
	static const EnumPropertyItem prop_subsurface_falloff_items[] = {
		{SHD_SUBSURFACE_CUBIC, "CUBIC", 0, "Cubic", "Simple cubic falloff function"},
		{SHD_SUBSURFACE_GAUSSIAN, "GAUSSIAN", 0, "Gaussian", "Normal distribution, multiple can be combined to fit more complex profiles"},
		{SHD_SUBSURFACE_BURLEY, "BURLEY", 0, "Christensen-Burley", "Approximation to physically based volume scattering"},
		{0, NULL, 0, NULL, NULL}
	};

	PropertyRNA *prop;
	
	prop = RNA_def_property(srna, "falloff", PROP_ENUM, PROP_NONE);
	RNA_def_property_enum_sdna(prop, NULL, "custom1");
	RNA_def_property_enum_items(prop, prop_subsurface_falloff_items);
	RNA_def_property_ui_text(prop, "Falloff", "Function to determine how much light nearby points contribute based on their distance to the shading point");
	RNA_def_property_update(prop, NC_NODE | NA_EDITED, "rna_ShaderNodeSubsurface_update");
}

static void def_sh_script(StructRNA *srna)
{
	PropertyRNA *prop;

	prop = RNA_def_property(srna, "script", PROP_POINTER, PROP_NONE);
	RNA_def_property_pointer_sdna(prop, NULL, "id");
	RNA_def_property_struct_type(prop, "Text");
	RNA_def_property_flag(prop, PROP_EDITABLE | PROP_ID_REFCOUNT);
	RNA_def_property_ui_text(prop, "Script", "Internal shader script to define the shader");
	RNA_def_property_update(prop, NC_NODE | NA_EDITED, "rna_ShaderNodeScript_update");
	
	RNA_def_struct_sdna_from(srna, "NodeShaderScript", "storage");
	
	prop = RNA_def_property(srna, "filepath", PROP_STRING, PROP_FILEPATH);
	RNA_def_property_ui_text(prop, "File Path", "Shader script path");
	RNA_def_property_update(prop, NC_NODE | NA_EDITED, "rna_ShaderNodeScript_update");

	prop = RNA_def_property(srna, "mode", PROP_ENUM, PROP_NONE);
	RNA_def_property_enum_funcs(prop, NULL, "rna_ShaderNodeScript_mode_set", NULL);
	RNA_def_property_enum_items(prop, node_script_mode_items);
	RNA_def_property_ui_text(prop, "Script Source", "");
	RNA_def_property_update(prop, NC_NODE | NA_EDITED, "rna_Node_update");

	prop = RNA_def_property(srna, "use_auto_update", PROP_BOOLEAN, PROP_NONE);
	RNA_def_property_boolean_sdna(prop, NULL, "flag", NODE_SCRIPT_AUTO_UPDATE);
	RNA_def_property_ui_text(prop, "Auto Update",
	                         "Automatically update the shader when the .osl file changes (external scripts only)");
	
	prop = RNA_def_property(srna, "bytecode", PROP_STRING, PROP_NONE);
	RNA_def_property_string_funcs(prop, "rna_ShaderNodeScript_bytecode_get", "rna_ShaderNodeScript_bytecode_length",
	                              "rna_ShaderNodeScript_bytecode_set");
	RNA_def_property_ui_text(prop, "Bytecode", "Compile bytecode for shader script node");
	RNA_def_property_update(prop, NC_NODE | NA_EDITED, "rna_Node_update");

	prop = RNA_def_property(srna, "bytecode_hash", PROP_STRING, PROP_NONE);
	RNA_def_property_ui_text(prop, "Bytecode Hash", "Hash of compile bytecode, for quick equality checking");
	RNA_def_property_update(prop, NC_NODE | NA_EDITED, "rna_Node_update");

	/* needs to be reset to avoid bad pointer type in API functions below */
	RNA_def_struct_sdna_from(srna, "bNode", NULL);
	
	/* API functions */

#if 0	/* XXX TODO use general node api for this */
	func = RNA_def_function(srna, "find_socket", "rna_ShaderNodeScript_find_socket");
	RNA_def_function_ui_description(func, "Find a socket by name");
	parm = RNA_def_string(func, "name", NULL, 0, "Socket name", "");
	RNA_def_parameter_flags(parm, 0, PARM_REQUIRED);
	/*parm =*/ RNA_def_boolean(func, "is_output", false, "Output", "Whether the socket is an output");
	parm = RNA_def_pointer(func, "result", "NodeSocket", "", "");
	RNA_def_function_return(func, parm);
	
	func = RNA_def_function(srna, "add_socket", "rna_ShaderNodeScript_add_socket");
	RNA_def_function_ui_description(func, "Add a socket socket");
	RNA_def_function_flag(func, FUNC_USE_SELF_ID);
	parm = RNA_def_string(func, "name", NULL, 0, "Name", "");
	RNA_def_parameter_flags(parm, 0, PARM_REQUIRED);
	parm = RNA_def_enum(func, "type", node_socket_type_items, SOCK_FLOAT, "Type", "");
	RNA_def_parameter_flags(parm, 0, PARM_REQUIRED);
	/*parm =*/ RNA_def_boolean(func, "is_output", false, "Output", "Whether the socket is an output");
	parm = RNA_def_pointer(func, "result", "NodeSocket", "", "");
	RNA_def_function_return(func, parm);
	
	func = RNA_def_function(srna, "remove_socket", "rna_ShaderNodeScript_remove_socket");
	RNA_def_function_ui_description(func, "Remove a socket socket");
	RNA_def_function_flag(func, FUNC_USE_SELF_ID);
	parm = RNA_def_pointer(func, "sock", "NodeSocket", "Socket", "");
	RNA_def_parameter_flags(parm, PROP_NEVER_NULL, PARM_REQUIRED);
#endif
}

/* -- Compositor Nodes ------------------------------------------------------ */

static void def_cmp_alpha_over(StructRNA *srna)
{
	PropertyRNA *prop;
	
	/* XXX: Tooltip */
	prop = RNA_def_property(srna, "use_premultiply", PROP_BOOLEAN, PROP_NONE);
	RNA_def_property_boolean_sdna(prop, NULL, "custom1", 1);
	RNA_def_property_ui_text(prop, "Convert Premul", "");
	RNA_def_property_update(prop, NC_NODE | NA_EDITED, "rna_Node_update");
	
	RNA_def_struct_sdna_from(srna, "NodeTwoFloats", "storage");
	
	prop = RNA_def_property(srna, "premul", PROP_FLOAT, PROP_FACTOR);
	RNA_def_property_float_sdna(prop, NULL, "x");
	RNA_def_property_range(prop, 0.0f, 1.0f);
	RNA_def_property_ui_text(prop, "Premul", "Mix Factor");
	RNA_def_property_update(prop, NC_NODE | NA_EDITED, "rna_Node_update");
}

static void def_cmp_blur(StructRNA *srna)
{
	PropertyRNA *prop;
	
	static const EnumPropertyItem filter_type_items[] = {
		{R_FILTER_BOX,        "FLAT",       0, "Flat",          ""},
		{R_FILTER_TENT,       "TENT",       0, "Tent",          ""},
		{R_FILTER_QUAD,       "QUAD",       0, "Quadratic",     ""},
		{R_FILTER_CUBIC,      "CUBIC",      0, "Cubic",         ""},
		{R_FILTER_GAUSS,      "GAUSS",      0, "Gaussian",      ""},
		{R_FILTER_FAST_GAUSS, "FAST_GAUSS", 0, "Fast Gaussian", ""},
		{R_FILTER_CATROM,     "CATROM",     0, "Catrom",        ""},
		{R_FILTER_MITCH,      "MITCH",      0, "Mitch",         ""},
		{0, NULL, 0, NULL, NULL}
	};

	static const EnumPropertyItem aspect_correction_type_items[] = {
		{CMP_NODE_BLUR_ASPECT_NONE, "NONE", 0,  "None", ""},
		{CMP_NODE_BLUR_ASPECT_Y,    "Y",    0,  "Y",    ""},
		{CMP_NODE_BLUR_ASPECT_X,    "X",    0,  "X",    ""},
		{0, NULL, 0, NULL, NULL}
	};

	/* duplicated in def_cmp_bokehblur */
	prop = RNA_def_property(srna, "use_variable_size", PROP_BOOLEAN, PROP_NONE);
	RNA_def_property_boolean_sdna(prop, NULL, "custom1", CMP_NODEFLAG_BLUR_VARIABLE_SIZE);
	RNA_def_property_ui_text(prop, "Variable Size", "Support variable blur per-pixel when using an image for size input");
	RNA_def_property_update(prop, NC_NODE | NA_EDITED, "rna_Node_update");

	prop = RNA_def_property(srna, "use_extended_bounds", PROP_BOOLEAN, PROP_NONE);
	RNA_def_property_boolean_sdna(prop, NULL, "custom1", CMP_NODEFLAG_BLUR_EXTEND_BOUNDS);
	RNA_def_property_ui_text(prop, "Extend Bounds", "Extend bounds of the input image to fully fit blurred image");
	RNA_def_property_update(prop, NC_NODE | NA_EDITED, "rna_Node_update");

	RNA_def_struct_sdna_from(srna, "NodeBlurData", "storage");
	
	prop = RNA_def_property(srna, "size_x", PROP_INT, PROP_NONE);
	RNA_def_property_int_sdna(prop, NULL, "sizex");
	RNA_def_property_range(prop, 0, 2048);
	RNA_def_property_ui_text(prop, "Size X", "");
	RNA_def_property_update(prop, NC_NODE | NA_EDITED, "rna_Node_update");
	
	prop = RNA_def_property(srna, "size_y", PROP_INT, PROP_NONE);
	RNA_def_property_int_sdna(prop, NULL, "sizey");
	RNA_def_property_range(prop, 0, 2048);
	RNA_def_property_ui_text(prop, "Size Y", "");
	RNA_def_property_update(prop, NC_NODE | NA_EDITED, "rna_Node_update");

	prop = RNA_def_property(srna, "use_relative", PROP_BOOLEAN, PROP_NONE);
	RNA_def_property_boolean_sdna(prop, NULL, "relative", 1);
	RNA_def_property_ui_text(prop, "Relative", "Use relative (percent) values to define blur radius");
	RNA_def_property_update(prop, NC_NODE | NA_EDITED, "rna_Node_update");
	
	prop = RNA_def_property(srna, "aspect_correction", PROP_ENUM, PROP_NONE);
	RNA_def_property_enum_sdna(prop, NULL, "aspect");
	RNA_def_property_enum_items(prop, aspect_correction_type_items);
	RNA_def_property_ui_text(prop, "Aspect Correction", "Type of aspect correction to use");
	RNA_def_property_update(prop, NC_NODE | NA_EDITED, "rna_Node_update");

	prop = RNA_def_property(srna, "factor", PROP_FLOAT, PROP_NONE);
	RNA_def_property_float_sdna(prop, NULL, "fac");
	RNA_def_property_range(prop, 0.0f, 2.0f);
	RNA_def_property_ui_text(prop, "Factor", "");
	RNA_def_property_update(prop, NC_NODE | NA_EDITED, "rna_Node_update");
	
	prop = RNA_def_property(srna, "factor_x", PROP_FLOAT, PROP_PERCENTAGE);
	RNA_def_property_float_sdna(prop, NULL, "percentx");
	RNA_def_property_range(prop, 0.0f, 100.0f);
	RNA_def_property_ui_text(prop, "Relative Size X", "");
	RNA_def_property_update(prop, NC_NODE | NA_EDITED, "rna_Node_update");
	
	prop = RNA_def_property(srna, "factor_y", PROP_FLOAT, PROP_PERCENTAGE);
	RNA_def_property_float_sdna(prop, NULL, "percenty");
	RNA_def_property_range(prop, 0.0f, 100.0f);
	RNA_def_property_ui_text(prop, "Relative Size Y", "");
	RNA_def_property_update(prop, NC_NODE | NA_EDITED, "rna_Node_update");
	
	prop = RNA_def_property(srna, "filter_type", PROP_ENUM, PROP_NONE);
	RNA_def_property_enum_sdna(prop, NULL, "filtertype");
	RNA_def_property_enum_items(prop, filter_type_items);
	RNA_def_property_ui_text(prop, "Filter Type", "");
	RNA_def_property_update(prop, NC_NODE | NA_EDITED, "rna_Node_update");
	
	prop = RNA_def_property(srna, "use_bokeh", PROP_BOOLEAN, PROP_NONE);
	RNA_def_property_boolean_sdna(prop, NULL, "bokeh", 1);
	RNA_def_property_ui_text(prop, "Bokeh", "Use circular filter (slower)");
	RNA_def_property_update(prop, NC_NODE | NA_EDITED, "rna_Node_update");
	
	prop = RNA_def_property(srna, "use_gamma_correction", PROP_BOOLEAN, PROP_NONE);
	RNA_def_property_boolean_sdna(prop, NULL, "gamma", 1);
	RNA_def_property_ui_text(prop, "Gamma", "Apply filter on gamma corrected values");
	RNA_def_property_update(prop, NC_NODE | NA_EDITED, "rna_Node_update");
}

static void def_cmp_filter(StructRNA *srna)
{
	PropertyRNA *prop;

	prop = RNA_def_property(srna, "filter_type", PROP_ENUM, PROP_NONE);
	RNA_def_property_enum_sdna(prop, NULL, "custom1");
	RNA_def_property_enum_items(prop, rna_enum_node_filter_items);
	RNA_def_property_ui_text(prop, "Filter Type", "");
	RNA_def_property_update(prop, NC_NODE | NA_EDITED, "rna_Node_update");
}

static void def_cmp_map_value(StructRNA *srna)
{
	PropertyRNA *prop;
	
	RNA_def_struct_sdna_from(srna, "TexMapping", "storage");
	
	prop = RNA_def_property(srna, "offset", PROP_FLOAT, PROP_NONE);
	RNA_def_property_float_sdna(prop, NULL, "loc");
	RNA_def_property_array(prop, 1);
	RNA_def_property_range(prop, -1000.0f, 1000.0f);
	RNA_def_property_ui_text(prop, "Offset", "");
	RNA_def_property_update(prop, NC_NODE | NA_EDITED, "rna_Node_update");
	
	prop = RNA_def_property(srna, "size", PROP_FLOAT, PROP_NONE);
	RNA_def_property_float_sdna(prop, NULL, "size");
	RNA_def_property_array(prop, 1);
	RNA_def_property_range(prop, -1000.0f, 1000.0f);
	RNA_def_property_ui_text(prop, "Size", "");
	RNA_def_property_update(prop, NC_NODE | NA_EDITED, "rna_Node_update");
	
	prop = RNA_def_property(srna, "use_min", PROP_BOOLEAN, PROP_NONE);
	RNA_def_property_boolean_sdna(prop, NULL, "flag", TEXMAP_CLIP_MIN);
	RNA_def_property_ui_text(prop, "Use Minimum", "");
	RNA_def_property_update(prop, NC_NODE | NA_EDITED, "rna_Node_update");
	
	prop = RNA_def_property(srna, "use_max", PROP_BOOLEAN, PROP_NONE);
	RNA_def_property_boolean_sdna(prop, NULL, "flag", TEXMAP_CLIP_MAX);
	RNA_def_property_ui_text(prop, "Use Maximum", "");
	RNA_def_property_update(prop, NC_NODE | NA_EDITED, "rna_Node_update");
	
	prop = RNA_def_property(srna, "min", PROP_FLOAT, PROP_NONE);
	RNA_def_property_float_sdna(prop, NULL, "min");
	RNA_def_property_array(prop, 1);
	RNA_def_property_range(prop, -1000.0f, 1000.0f);
	RNA_def_property_ui_text(prop, "Minimum", "");
	RNA_def_property_update(prop, NC_NODE | NA_EDITED, "rna_Node_update");
	
	prop = RNA_def_property(srna, "max", PROP_FLOAT, PROP_NONE);
	RNA_def_property_float_sdna(prop, NULL, "max");
	RNA_def_property_array(prop, 1);
	RNA_def_property_range(prop, -1000.0f, 1000.0f);
	RNA_def_property_ui_text(prop, "Maximum", "");
	RNA_def_property_update(prop, NC_NODE | NA_EDITED, "rna_Node_update");
}

static void def_cmp_map_range(StructRNA *srna)
{
	PropertyRNA *prop;
	
	prop = RNA_def_property(srna, "use_clamp", PROP_BOOLEAN, PROP_NONE);
	RNA_def_property_boolean_sdna(prop, NULL, "custom1", 1);
	RNA_def_property_ui_text(prop, "Clamp", "Clamp result of the node to 0..1 range");
	RNA_def_property_update(prop, NC_NODE | NA_EDITED, "rna_Node_update");
}

static void def_cmp_vector_blur(StructRNA *srna)
{
	PropertyRNA *prop;
	
	RNA_def_struct_sdna_from(srna, "NodeBlurData", "storage");
	
	prop = RNA_def_property(srna, "samples", PROP_INT, PROP_NONE);
	RNA_def_property_int_sdna(prop, NULL, "samples");
	RNA_def_property_range(prop, 1, 256);
	RNA_def_property_ui_text(prop, "Samples", "");
	RNA_def_property_update(prop, NC_NODE | NA_EDITED, "rna_Node_update");
	
	prop = RNA_def_property(srna, "speed_min", PROP_INT, PROP_NONE);
	RNA_def_property_int_sdna(prop, NULL, "minspeed");
	RNA_def_property_range(prop, 0, 1024);
	RNA_def_property_ui_text(prop, "Min Speed",
	                         "Minimum speed for a pixel to be blurred (used to separate background from foreground)");
	RNA_def_property_update(prop, NC_NODE | NA_EDITED, "rna_Node_update");
		
	prop = RNA_def_property(srna, "speed_max", PROP_INT, PROP_NONE);
	RNA_def_property_int_sdna(prop, NULL, "maxspeed");
	RNA_def_property_range(prop, 0, 1024);
	RNA_def_property_ui_text(prop, "Max Speed", "Maximum speed, or zero for none");
	RNA_def_property_update(prop, NC_NODE | NA_EDITED, "rna_Node_update");
	
	prop = RNA_def_property(srna, "factor", PROP_FLOAT, PROP_NONE);
	RNA_def_property_float_sdna(prop, NULL, "fac");
	RNA_def_property_range(prop, 0.0, 20.0);
	RNA_def_property_ui_range(prop, 0.0, 2.0, 1.0, 2);
	RNA_def_property_ui_text(prop, "Blur Factor",
	                         "Scaling factor for motion vectors (actually, 'shutter speed', in frames)");
	RNA_def_property_update(prop, NC_NODE | NA_EDITED, "rna_Node_update");
	
	prop = RNA_def_property(srna, "use_curved", PROP_BOOLEAN, PROP_NONE);
	RNA_def_property_boolean_sdna(prop, NULL, "curved", 1);
	RNA_def_property_ui_text(prop, "Curved", "Interpolate between frames in a Bezier curve, rather than linearly");
	RNA_def_property_update(prop, NC_NODE | NA_EDITED, "rna_Node_update");
}

static void def_cmp_levels(StructRNA *srna)
{
	PropertyRNA *prop;
	
	static const EnumPropertyItem channel_items[] = {
		{1, "COMBINED_RGB", 0, "C", "Combined RGB"},
		{2, "RED", 0, "R", "Red Channel"},
		{3, "GREEN", 0, "G", "Green Channel"},
		{4, "BLUE", 0, "B", "Blue Channel"},
		{5, "LUMINANCE", 0, "L", "Luminance Channel"},
		{0, NULL, 0, NULL, NULL}
	};
	
	prop = RNA_def_property(srna, "channel", PROP_ENUM, PROP_NONE);
	RNA_def_property_enum_sdna(prop, NULL, "custom1");
	RNA_def_property_enum_items(prop, channel_items);
	RNA_def_property_ui_text(prop, "Channel", "");
	RNA_def_property_update(prop, NC_NODE | NA_EDITED, "rna_Node_update");
}

static void def_node_image_user(StructRNA *srna)
{
	PropertyRNA *prop;

	prop = RNA_def_property(srna, "frame_duration", PROP_INT, PROP_NONE);
	RNA_def_property_int_sdna(prop, NULL, "frames");
	RNA_def_property_range(prop, 0, MAXFRAMEF);
	RNA_def_property_ui_text(prop, "Frames", "Number of images of a movie to use"); /* copied from the rna_image.c */
	RNA_def_property_update(prop, NC_NODE | NA_EDITED, "rna_Node_update");
	
	prop = RNA_def_property(srna, "frame_start", PROP_INT, PROP_NONE);
	RNA_def_property_int_sdna(prop, NULL, "sfra");
	RNA_def_property_range(prop, MINAFRAMEF, MAXFRAMEF);
	/* copied from the rna_image.c */
	RNA_def_property_ui_text(prop, "Start Frame",
	                         "Global starting frame of the movie/sequence, assuming first picture has a #1");
	RNA_def_property_update(prop, NC_NODE | NA_EDITED, "rna_Node_update");
	
	prop = RNA_def_property(srna, "frame_offset", PROP_INT, PROP_NONE);
	RNA_def_property_int_sdna(prop, NULL, "offset");
	RNA_def_property_range(prop, MINAFRAMEF, MAXFRAMEF);
	/* copied from the rna_image.c */
	RNA_def_property_ui_text(prop, "Offset", "Offset the number of the frame to use in the animation");
	RNA_def_property_update(prop, NC_NODE | NA_EDITED, "rna_Node_update");
	
	prop = RNA_def_property(srna, "use_cyclic", PROP_BOOLEAN, PROP_NONE);
	RNA_def_property_boolean_sdna(prop, NULL, "cycl", 1);
	RNA_def_property_ui_text(prop, "Cyclic", "Cycle the images in the movie"); /* copied from the rna_image.c */
	RNA_def_property_update(prop, NC_NODE | NA_EDITED, "rna_Node_update");
	
	prop = RNA_def_property(srna, "use_auto_refresh", PROP_BOOLEAN, PROP_NONE);
	RNA_def_property_boolean_sdna(prop, NULL, "flag", IMA_ANIM_ALWAYS);
	/* copied from the rna_image.c */
	RNA_def_property_ui_text(prop, "Auto-Refresh", "Always refresh image on frame changes");
	RNA_def_property_update(prop, NC_NODE | NA_EDITED, "rna_Node_update");

	prop = RNA_def_property(srna, "layer", PROP_ENUM, PROP_NONE);
	RNA_def_property_enum_sdna(prop, NULL, "layer");
	RNA_def_property_enum_items(prop, prop_image_layer_items);
	RNA_def_property_enum_funcs(prop, NULL, NULL, "rna_Node_image_layer_itemf");
	RNA_def_property_flag(prop, PROP_ENUM_NO_TRANSLATE);
	RNA_def_property_ui_text(prop, "Layer", "");
	RNA_def_property_update(prop, NC_NODE | NA_EDITED, "rna_Node_image_layer_update");

	prop = RNA_def_property(srna, "has_layers", PROP_BOOLEAN, PROP_NONE);
	RNA_def_property_boolean_funcs(prop, "rna_Node_image_has_layers_get", NULL);
	RNA_def_property_clear_flag(prop, PROP_EDITABLE);
	RNA_def_property_ui_text(prop, "Has Layers", "True if this image has any named layer");

	prop = RNA_def_property(srna, "view", PROP_ENUM, PROP_NONE);
	RNA_def_property_enum_sdna(prop, NULL, "view");
	RNA_def_property_enum_items(prop, prop_image_view_items);
	RNA_def_property_enum_funcs(prop, NULL, NULL, "rna_Node_image_view_itemf");
	RNA_def_property_flag(prop, PROP_ENUM_NO_TRANSLATE);
	RNA_def_property_ui_text(prop, "View", "");
	RNA_def_property_update(prop, NC_NODE | NA_EDITED, "rna_Node_update");

	prop = RNA_def_property(srna, "has_views", PROP_BOOLEAN, PROP_NONE);
	RNA_def_property_boolean_funcs(prop, "rna_Node_image_has_views_get", NULL);
	RNA_def_property_clear_flag(prop, PROP_EDITABLE);
	RNA_def_property_ui_text(prop, "Has View", "True if this image has multiple views");
}

static void def_cmp_image(StructRNA *srna)
{
	PropertyRNA *prop;
	
#if 0
	static const EnumPropertyItem type_items[] = {
		{IMA_SRC_FILE,      "IMAGE",     0, "Image",     ""},
		{IMA_SRC_MOVIE,     "MOVIE",     "Movie",     ""},
		{IMA_SRC_SEQUENCE,  "SEQUENCE",  "Sequence",  ""},
		{IMA_SRC_GENERATED, "GENERATED", "Generated", ""},
		{0, NULL, 0, NULL, NULL}
	};
#endif
	
	prop = RNA_def_property(srna, "image", PROP_POINTER, PROP_NONE);
	RNA_def_property_pointer_sdna(prop, NULL, "id");
	RNA_def_property_struct_type(prop, "Image");
	RNA_def_property_flag(prop, PROP_EDITABLE);
	RNA_def_property_ui_text(prop, "Image", "");
	RNA_def_property_update(prop, NC_NODE | NA_EDITED, "rna_Image_Node_update_id");

	prop = RNA_def_property(srna, "use_straight_alpha_output", PROP_BOOLEAN, PROP_NONE);
	RNA_def_property_boolean_sdna(prop, NULL, "custom1", CMP_NODE_IMAGE_USE_STRAIGHT_OUTPUT);
	RNA_def_property_ui_text(prop, "Straight Alpha Output", "Put Node output buffer to straight alpha instead of premultiplied");
	RNA_def_property_update(prop, NC_NODE | NA_EDITED, "rna_Node_update");

	/* NB: image user properties used in the UI are redefined in def_node_image_user,
	 * to trigger correct updates of the node editor. RNA design problem that prevents
	 * updates from nested structs ...
	 */
	RNA_def_struct_sdna_from(srna, "ImageUser", "storage");
	def_node_image_user(srna);
}

static void def_cmp_render_layers(StructRNA *srna)
{
	PropertyRNA *prop;
	
	prop = RNA_def_property(srna, "scene", PROP_POINTER, PROP_NONE);
	RNA_def_property_pointer_sdna(prop, NULL, "id");
	RNA_def_property_pointer_funcs(prop, NULL, "rna_Node_scene_set", NULL, NULL);
	RNA_def_property_struct_type(prop, "Scene");
	RNA_def_property_flag(prop, PROP_EDITABLE | PROP_ID_REFCOUNT);
	RNA_def_property_ui_text(prop, "Scene", "");
	RNA_def_property_update(prop, NC_NODE | NA_EDITED, "rna_Node_scene_layer_update");
	
	prop = RNA_def_property(srna, "layer", PROP_ENUM, PROP_NONE);
	RNA_def_property_enum_sdna(prop, NULL, "custom1");
	RNA_def_property_enum_items(prop, prop_scene_layer_items);
	RNA_def_property_enum_funcs(prop, NULL, NULL, "rna_Node_scene_layer_itemf");
	RNA_def_property_flag(prop, PROP_ENUM_NO_TRANSLATE);
	RNA_def_property_ui_text(prop, "Layer", "");
	RNA_def_property_update(prop, NC_NODE | NA_EDITED, "rna_Node_scene_layer_update");
}

static void rna_def_cmp_output_file_slot_file(BlenderRNA *brna)
{
	StructRNA *srna;
	PropertyRNA *prop;
	
	srna = RNA_def_struct(brna, "NodeOutputFileSlotFile", NULL);
	RNA_def_struct_sdna(srna, "NodeImageMultiFileSocket");
	RNA_def_struct_ui_text(srna, "Output File Slot", "Single layer file slot of the file output node");
	
	prop = RNA_def_property(srna, "use_node_format", PROP_BOOLEAN, PROP_NONE);
	RNA_def_property_boolean_sdna(prop, NULL, "use_node_format", 1);
	RNA_def_property_ui_text(prop, "Use Node Format", "");
	RNA_def_property_update(prop, NC_NODE | NA_EDITED, NULL);
	
	prop = RNA_def_property(srna, "format", PROP_POINTER, PROP_NONE);
	RNA_def_property_struct_type(prop, "ImageFormatSettings");
	
	prop = RNA_def_property(srna, "path", PROP_STRING, PROP_NONE);
	RNA_def_property_string_sdna(prop, NULL, "path");
	RNA_def_property_string_funcs(prop, NULL, NULL, "rna_NodeOutputFileSlotFile_path_set");
	RNA_def_struct_name_property(srna, prop);
	RNA_def_property_ui_text(prop, "Path", "Subpath used for this slot");
	RNA_def_property_update(prop, NC_NODE | NA_EDITED, NULL);
}
static void rna_def_cmp_output_file_slot_layer(BlenderRNA *brna)
{
	StructRNA *srna;
	PropertyRNA *prop;
	
	srna = RNA_def_struct(brna, "NodeOutputFileSlotLayer", NULL);
	RNA_def_struct_sdna(srna, "NodeImageMultiFileSocket");
	RNA_def_struct_ui_text(srna, "Output File Layer Slot", "Multilayer slot of the file output node");
	
	prop = RNA_def_property(srna, "name", PROP_STRING, PROP_NONE);
	RNA_def_property_string_sdna(prop, NULL, "layer");
	RNA_def_property_string_funcs(prop, NULL, NULL, "rna_NodeOutputFileSlotLayer_name_set");
	RNA_def_struct_name_property(srna, prop);
	RNA_def_property_ui_text(prop, "Name", "OpenEXR layer name used for this slot");
	RNA_def_property_update(prop, NC_NODE | NA_EDITED, NULL);
}
static void rna_def_cmp_output_file_slots_api(BlenderRNA *brna, PropertyRNA *cprop, const char *struct_name)
{
	StructRNA *srna;
	PropertyRNA *parm;
	FunctionRNA *func;

	RNA_def_property_srna(cprop, struct_name);
	srna = RNA_def_struct(brna, struct_name, NULL);
	RNA_def_struct_sdna(srna, "bNode");
	RNA_def_struct_ui_text(srna, "File Output Slots", "Collection of File Output node slots");

	func = RNA_def_function(srna, "new", "rna_NodeOutputFile_slots_new");
	RNA_def_function_ui_description(func, "Add a file slot to this node");
	RNA_def_function_flag(func, FUNC_USE_SELF_ID | FUNC_USE_REPORTS | FUNC_USE_CONTEXT);
	parm = RNA_def_string(func, "name", NULL, MAX_NAME, "Name", "");
	RNA_def_parameter_flags(parm, 0, PARM_REQUIRED);
	/* return value */
	parm = RNA_def_pointer(func, "socket", "NodeSocket", "", "New socket");
	RNA_def_function_return(func, parm);

	/* NB: methods below can use the standard node socket API functions,
	 * included here for completeness.
	 */

	func = RNA_def_function(srna, "remove", "rna_Node_socket_remove");
	RNA_def_function_ui_description(func, "Remove a file slot from this node");
	RNA_def_function_flag(func, FUNC_USE_SELF_ID | FUNC_USE_REPORTS);
	parm = RNA_def_pointer(func, "socket", "NodeSocket", "", "The socket to remove");
	RNA_def_parameter_flags(parm, 0, PARM_REQUIRED);

	func = RNA_def_function(srna, "clear", "rna_Node_inputs_clear");
	RNA_def_function_ui_description(func, "Remove all file slots from this node");
	RNA_def_function_flag(func, FUNC_USE_SELF_ID);

	func = RNA_def_function(srna, "move", "rna_Node_inputs_move");
	RNA_def_function_ui_description(func, "Move a file slot to another position");
	RNA_def_function_flag(func, FUNC_USE_SELF_ID);
	parm = RNA_def_int(func, "from_index", -1, 0, INT_MAX, "From Index", "Index of the socket to move", 0, 10000);
	RNA_def_parameter_flags(parm, 0, PARM_REQUIRED);
	parm = RNA_def_int(func, "to_index", -1, 0, INT_MAX, "To Index", "Target index for the socket", 0, 10000);
	RNA_def_parameter_flags(parm, 0, PARM_REQUIRED);
}
static void def_cmp_output_file(BlenderRNA *brna, StructRNA *srna)
{
	PropertyRNA *prop;
	
	RNA_def_struct_sdna_from(srna, "NodeImageMultiFile", "storage");
	
	prop = RNA_def_property(srna, "base_path", PROP_STRING, PROP_FILEPATH);
	RNA_def_property_string_sdna(prop, NULL, "base_path");
	RNA_def_property_ui_text(prop, "Base Path", "Base output path for the image");
	RNA_def_property_update(prop, NC_NODE | NA_EDITED, "rna_Node_update");
	
	prop = RNA_def_property(srna, "active_input_index", PROP_INT, PROP_NONE);
	RNA_def_property_int_sdna(prop, NULL, "active_input");
	RNA_def_property_ui_text(prop, "Active Input Index", "Active input index in details view list");
	RNA_def_property_update(prop, NC_NODE | NA_EDITED, "rna_Node_update");
	
	prop = RNA_def_property(srna, "format", PROP_POINTER, PROP_NONE);
	RNA_def_property_struct_type(prop, "ImageFormatSettings");
	
	/* XXX using two different collections here for the same basic DNA list!
	 * Details of the output slots depend on whether the node is in Multilayer EXR mode.
	 */
	
	prop = RNA_def_property(srna, "file_slots", PROP_COLLECTION, PROP_NONE);
	RNA_def_property_collection_funcs(prop, "rna_NodeOutputFile_slots_begin", "rna_iterator_listbase_next", "rna_iterator_listbase_end",
	                                  "rna_NodeOutputFile_slot_file_get", NULL, NULL, NULL, NULL);
	RNA_def_property_struct_type(prop, "NodeOutputFileSlotFile");
	RNA_def_property_ui_text(prop, "File Slots", "");
	rna_def_cmp_output_file_slots_api(brna, prop, "CompositorNodeOutputFileFileSlots");
	
	prop = RNA_def_property(srna, "layer_slots", PROP_COLLECTION, PROP_NONE);
	RNA_def_property_collection_funcs(prop, "rna_NodeOutputFile_slots_begin", "rna_iterator_listbase_next", "rna_iterator_listbase_end",
	                                  "rna_NodeOutputFile_slot_layer_get", NULL, NULL, NULL, NULL);
	RNA_def_property_struct_type(prop, "NodeOutputFileSlotLayer");
	RNA_def_property_ui_text(prop, "EXR Layer Slots", "");
	rna_def_cmp_output_file_slots_api(brna, prop, "CompositorNodeOutputFileLayerSlots");
}

static void def_cmp_dilate_erode(StructRNA *srna)
{
	PropertyRNA *prop;

	static const EnumPropertyItem mode_items[] = {
	    {CMP_NODE_DILATEERODE_STEP,             "STEP",      0, "Step",      ""},
	    {CMP_NODE_DILATEERODE_DISTANCE_THRESH,  "THRESHOLD", 0, "Threshold", ""},
	    {CMP_NODE_DILATEERODE_DISTANCE,         "DISTANCE",  0, "Distance",  ""},
	    {CMP_NODE_DILATEERODE_DISTANCE_FEATHER, "FEATHER",   0, "Feather",  ""},
	    {0, NULL, 0, NULL, NULL}
	};
	
	prop = RNA_def_property(srna, "mode", PROP_ENUM, PROP_NONE);
	RNA_def_property_enum_sdna(prop, NULL, "custom1");
	RNA_def_property_enum_items(prop, mode_items);
	RNA_def_property_ui_text(prop, "Mode", "Growing/shrinking mode");
	RNA_def_property_update(prop, NC_NODE | NA_EDITED, "rna_Node_update");
	
	prop = RNA_def_property(srna, "distance", PROP_INT, PROP_NONE);
	RNA_def_property_int_sdna(prop, NULL, "custom2");
	RNA_def_property_range(prop, -5000, 5000);
	RNA_def_property_ui_range(prop, -100, 100, 0, -1);
	RNA_def_property_ui_text(prop, "Distance", "Distance to grow/shrink (number of iterations)");
	RNA_def_property_update(prop, NC_NODE | NA_EDITED, "rna_Node_update");

	/* CMP_NODE_DILATEERODE_DISTANCE_THRESH only */
	prop = RNA_def_property(srna, "edge", PROP_FLOAT, PROP_NONE);
	RNA_def_property_float_sdna(prop, NULL, "custom3");
	RNA_def_property_range(prop, -100, 100);
	RNA_def_property_ui_text(prop, "Edge", "Edge to inset");
	RNA_def_property_update(prop, NC_NODE | NA_EDITED, "rna_Node_update");

	RNA_def_struct_sdna_from(srna, "NodeDilateErode", "storage");

	/* CMP_NODE_DILATEERODE_DISTANCE_FEATHER only */
	prop = RNA_def_property(srna, "falloff", PROP_ENUM, PROP_NONE);
	RNA_def_property_enum_sdna(prop, NULL, "falloff");
	RNA_def_property_enum_items(prop, rna_enum_proportional_falloff_curve_only_items);
	RNA_def_property_ui_text(prop, "Falloff", "Falloff type the feather");
	RNA_def_property_translation_context(prop, BLT_I18NCONTEXT_ID_CURVE); /* Abusing id_curve :/ */
	RNA_def_property_update(prop, NC_NODE | NA_EDITED, "rna_Node_update");
}

static void def_cmp_inpaint(StructRNA *srna)
{
	PropertyRNA *prop;

#if 0
	prop = RNA_def_property(srna, "type", PROP_ENUM, PROP_NONE);

	RNA_def_property_enum_sdna(prop, NULL, "custom1");
	RNA_def_property_enum_items(prop, type_items);
	RNA_def_property_ui_text(prop, "Type", "Type of inpaint algorithm");
	RNA_def_property_update(prop, NC_NODE | NA_EDITED, "rna_Node_update");
#endif
	
	prop = RNA_def_property(srna, "distance", PROP_INT, PROP_NONE);
	RNA_def_property_int_sdna(prop, NULL, "custom2");
	RNA_def_property_range(prop, 1, 10000);
	RNA_def_property_ui_text(prop, "Distance", "Distance to inpaint (number of iterations)");
	RNA_def_property_update(prop, NC_NODE | NA_EDITED, "rna_Node_update");
}

static void def_cmp_despeckle(StructRNA *srna)
{
	PropertyRNA *prop;

	prop = RNA_def_property(srna, "threshold", PROP_FLOAT, PROP_NONE);
	RNA_def_property_float_sdna(prop, NULL, "custom3");
	RNA_def_property_range(prop, 0.0, 1.0f);
	RNA_def_property_ui_text(prop, "Threshold", "Threshold for detecting pixels to despeckle");
	RNA_def_property_update(prop, NC_NODE | NA_EDITED, "rna_Node_update");

	prop = RNA_def_property(srna, "threshold_neighbor", PROP_FLOAT, PROP_NONE);
	RNA_def_property_float_sdna(prop, NULL, "custom4");
	RNA_def_property_range(prop, 0.0, 1.0f);
	RNA_def_property_ui_text(prop, "Neighbor", "Threshold for the number of neighbor pixels that must match");
	RNA_def_property_update(prop, NC_NODE | NA_EDITED, "rna_Node_update");
}

static void def_cmp_scale(StructRNA *srna)
{
	PropertyRNA *prop;

	static const EnumPropertyItem space_items[] = {
		{CMP_SCALE_RELATIVE, "RELATIVE",   0, "Relative",   ""},
		{CMP_SCALE_ABSOLUTE, "ABSOLUTE",   0, "Absolute",   ""},
		{CMP_SCALE_SCENEPERCENT, "SCENE_SIZE", 0, "Scene Size", ""},
		{CMP_SCALE_RENDERPERCENT, "RENDER_SIZE", 0, "Render Size", ""},
		{0, NULL, 0, NULL, NULL}
	};
	
	/* matching bgpic_camera_frame_items[] */
	static const EnumPropertyItem space_frame_items[] = {
		{0, "STRETCH", 0, "Stretch", ""},
		{CMP_SCALE_RENDERSIZE_FRAME_ASPECT, "FIT", 0, "Fit", ""},
		{CMP_SCALE_RENDERSIZE_FRAME_ASPECT | CMP_SCALE_RENDERSIZE_FRAME_CROP, "CROP", 0, "Crop", ""},
		{0, NULL, 0, NULL, NULL}
	};

	prop = RNA_def_property(srna, "space", PROP_ENUM, PROP_NONE);
	RNA_def_property_enum_sdna(prop, NULL, "custom1");
	RNA_def_property_enum_items(prop, space_items);
	RNA_def_property_ui_text(prop, "Space", "Coordinate space to scale relative to");
	RNA_def_property_update(prop, NC_NODE | NA_EDITED, "rna_CompositorNodeScale_update");

	/* expose 2 flags as a enum of 3 items */
	prop = RNA_def_property(srna, "frame_method", PROP_ENUM, PROP_NONE);
	RNA_def_property_enum_bitflag_sdna(prop, NULL, "custom2");
	RNA_def_property_enum_items(prop, space_frame_items);
	RNA_def_property_ui_text(prop, "Frame Method", "How the image fits in the camera frame");
	RNA_def_property_update(prop, NC_NODE | NA_EDITED, "rna_Node_update");

	prop = RNA_def_property(srna, "offset_x", PROP_FLOAT, PROP_NONE);
	RNA_def_property_float_sdna(prop, NULL, "custom3");
	RNA_def_property_ui_text(prop, "X Offset", "Offset image horizontally (factor of image size)");
	RNA_def_property_update(prop, NC_NODE | NA_EDITED, "rna_Node_update");

	prop = RNA_def_property(srna, "offset_y", PROP_FLOAT, PROP_NONE);
	RNA_def_property_float_sdna(prop, NULL, "custom4");
	RNA_def_property_ui_text(prop, "Y Offset", "Offset image vertically (factor of image size)");
	RNA_def_property_update(prop, NC_NODE | NA_EDITED, "rna_Node_update");
}

static void def_cmp_rotate(StructRNA *srna)
{
	PropertyRNA *prop;
	
	prop = RNA_def_property(srna, "filter_type", PROP_ENUM, PROP_NONE);
	RNA_def_property_enum_sdna(prop, NULL, "custom1");
	RNA_def_property_enum_items(prop, node_sampler_type_items);
	RNA_def_property_ui_text(prop, "Filter", "Method to use to filter rotation");
	RNA_def_property_update(prop, NC_NODE | NA_EDITED, "rna_Node_update");
}

static void def_cmp_diff_matte(StructRNA *srna)
{
	PropertyRNA *prop;

	RNA_def_struct_sdna_from(srna, "NodeChroma", "storage");
	
	prop = RNA_def_property(srna, "tolerance", PROP_FLOAT, PROP_NONE);
	RNA_def_property_float_sdna(prop, NULL, "t1");
	RNA_def_property_float_funcs(prop, NULL, "rna_difference_matte_t1_set", NULL);
	RNA_def_property_range(prop, 0.0f, 1.0f);
	RNA_def_property_ui_text(prop, "Tolerance", "Color distances below this threshold are keyed");
	RNA_def_property_update(prop, NC_NODE | NA_EDITED, "rna_Node_update");
	
	prop = RNA_def_property(srna, "falloff", PROP_FLOAT, PROP_NONE);
	RNA_def_property_float_sdna(prop, NULL, "t2");
	RNA_def_property_float_funcs(prop, NULL, "rna_difference_matte_t2_set", NULL);
	RNA_def_property_range(prop, 0.0f, 1.0f);
	RNA_def_property_ui_text(prop, "Falloff", "Color distances below this additional threshold are partially keyed");
	RNA_def_property_update(prop, NC_NODE | NA_EDITED, "rna_Node_update");
}

static void def_cmp_color_matte(StructRNA *srna)
{
	PropertyRNA *prop;
	
	RNA_def_struct_sdna_from(srna, "NodeChroma", "storage");

	prop = RNA_def_property(srna, "color_hue", PROP_FLOAT, PROP_NONE);
	RNA_def_property_float_sdna(prop, NULL, "t1");
	RNA_def_property_range(prop, 0.0f, 1.0f);
	RNA_def_property_ui_text(prop, "H", "Hue tolerance for colors to be considered a keying color");
	RNA_def_property_update(prop, NC_NODE | NA_EDITED, "rna_Node_update");
	
	prop = RNA_def_property(srna, "color_saturation", PROP_FLOAT, PROP_NONE);
	RNA_def_property_float_sdna(prop, NULL, "t2");
	RNA_def_property_range(prop, 0.0f, 1.0f);
	RNA_def_property_ui_text(prop, "S", "Saturation Tolerance for the color");
	RNA_def_property_update(prop, NC_NODE | NA_EDITED, "rna_Node_update");
	
	prop = RNA_def_property(srna, "color_value", PROP_FLOAT, PROP_NONE);
	RNA_def_property_float_sdna(prop, NULL, "t3");
	RNA_def_property_range(prop, 0.0f, 1.0f);
	RNA_def_property_ui_text(prop, "V", "Value Tolerance for the color");
	RNA_def_property_update(prop, NC_NODE | NA_EDITED, "rna_Node_update");
}

static void def_cmp_distance_matte(StructRNA *srna)
{
	PropertyRNA *prop;
	
	static const EnumPropertyItem color_space_items[] = {
		{1, "RGB", 0, "RGB", "RGB color space"},
		{2, "YCC", 0, "YCC", "YCbCr Suppression"},
		{0, NULL, 0, NULL, NULL}
	};

	RNA_def_struct_sdna_from(srna, "NodeChroma", "storage");

	prop = RNA_def_property(srna, "channel", PROP_ENUM, PROP_NONE);
	RNA_def_property_enum_sdna(prop, NULL, "channel");
	RNA_def_property_enum_items(prop, color_space_items);
	RNA_def_property_ui_text(prop, "Channel", "");
	RNA_def_property_update(prop, NC_NODE | NA_EDITED, "rna_Node_update");

	
	prop = RNA_def_property(srna, "tolerance", PROP_FLOAT, PROP_NONE);
	RNA_def_property_float_sdna(prop, NULL, "t1");
	RNA_def_property_float_funcs(prop, NULL, "rna_distance_matte_t1_set", NULL);
	RNA_def_property_range(prop, 0.0f, 1.0f);
	RNA_def_property_ui_text(prop, "Tolerance", "Color distances below this threshold are keyed");
	RNA_def_property_update(prop, NC_NODE | NA_EDITED, "rna_Node_update");
	
	prop = RNA_def_property(srna, "falloff", PROP_FLOAT, PROP_NONE);
	RNA_def_property_float_sdna(prop, NULL, "t2");
	RNA_def_property_float_funcs(prop, NULL, "rna_distance_matte_t2_set", NULL);
	RNA_def_property_range(prop, 0.0f, 1.0f);
	RNA_def_property_ui_text(prop, "Falloff", "Color distances below this additional threshold are partially keyed");
	RNA_def_property_update(prop, NC_NODE | NA_EDITED, "rna_Node_update");
}

static void def_cmp_color_spill(StructRNA *srna)
{
	PropertyRNA *prop;

	static const EnumPropertyItem channel_items[] = {
		{1, "R", 0, "R", "Red Spill Suppression"},
		{2, "G", 0, "G", "Green Spill Suppression"},
		{3, "B", 0, "B", "Blue Spill Suppression"},
		{0, NULL, 0, NULL, NULL}
	};

	static const EnumPropertyItem limit_channel_items[] = {
		{0, "R", 0, "R", "Limit by Red"},
		{1, "G", 0, "G", "Limit by Green"},
		{2, "B", 0, "B", "Limit by Blue"},
		{0, NULL, 0, NULL, NULL}
	};

	static const EnumPropertyItem algorithm_items[] = {
		{0, "SIMPLE", 0, "Simple", "Simple Limit Algorithm"},
		{1, "AVERAGE", 0, "Average", "Average Limit Algorithm"},
		{0, NULL, 0, NULL, NULL}
	};
	
	prop = RNA_def_property(srna, "channel", PROP_ENUM, PROP_NONE);
	RNA_def_property_enum_sdna(prop, NULL, "custom1");
	RNA_def_property_enum_items(prop, channel_items);
	RNA_def_property_ui_text(prop, "Channel", "");
	RNA_def_property_update(prop, NC_NODE | NA_EDITED, "rna_Node_update");
	
	prop = RNA_def_property(srna, "limit_method", PROP_ENUM, PROP_NONE);
	RNA_def_property_enum_sdna(prop, NULL, "custom2");
	RNA_def_property_enum_items(prop, algorithm_items);
	RNA_def_property_ui_text(prop, "Algorithm", "");
	RNA_def_property_update(prop, NC_NODE | NA_EDITED, "rna_Node_update");

	RNA_def_struct_sdna_from(srna, "NodeColorspill", "storage");

	prop = RNA_def_property(srna, "limit_channel", PROP_ENUM, PROP_NONE);
	RNA_def_property_enum_sdna(prop, NULL, "limchan");
	RNA_def_property_enum_items(prop, limit_channel_items);
	RNA_def_property_ui_text(prop, "Limit Channel", "");
	RNA_def_property_update(prop, NC_NODE | NA_EDITED, "rna_Node_update");

	prop = RNA_def_property(srna, "ratio", PROP_FLOAT, PROP_NONE);
	RNA_def_property_float_sdna(prop, NULL, "limscale");
	RNA_def_property_range(prop, 0.5f, 1.5f);
	RNA_def_property_ui_text(prop, "Ratio", "Scale limit by value");
	RNA_def_property_update(prop, NC_NODE | NA_EDITED, "rna_Node_update");

	prop = RNA_def_property(srna, "use_unspill", PROP_BOOLEAN, PROP_NONE);
	RNA_def_property_boolean_sdna(prop, NULL, "unspill", 0);
	RNA_def_property_ui_text(prop, "Unspill", "Compensate all channels (differently) by hand");
	RNA_def_property_update(prop, NC_NODE | NA_EDITED, "rna_Node_update");

	prop = RNA_def_property(srna, "unspill_red", PROP_FLOAT, PROP_NONE);
	RNA_def_property_float_sdna(prop, NULL, "uspillr");
	RNA_def_property_range(prop, 0.0f, 1.5f);
	RNA_def_property_ui_text(prop, "R", "Red spillmap scale");
	RNA_def_property_update(prop, NC_NODE | NA_EDITED, "rna_Node_update");

	prop = RNA_def_property(srna, "unspill_green", PROP_FLOAT, PROP_NONE);
	RNA_def_property_float_sdna(prop, NULL, "uspillg");
	RNA_def_property_range(prop, 0.0f, 1.5f);
	RNA_def_property_ui_text(prop, "G", "Green spillmap scale");
	RNA_def_property_update(prop, NC_NODE | NA_EDITED, "rna_Node_update");

	prop = RNA_def_property(srna, "unspill_blue", PROP_FLOAT, PROP_NONE);
	RNA_def_property_float_sdna(prop, NULL, "uspillb");
	RNA_def_property_range(prop, 0.0f, 1.5f);
	RNA_def_property_ui_text(prop, "B", "Blue spillmap scale");
	RNA_def_property_update(prop, NC_NODE | NA_EDITED, "rna_Node_update");
}

static void def_cmp_luma_matte(StructRNA *srna)
{
	PropertyRNA *prop;
	
	RNA_def_struct_sdna_from(srna, "NodeChroma", "storage");
	
	prop = RNA_def_property(srna, "limit_max", PROP_FLOAT, PROP_NONE);
	RNA_def_property_float_sdna(prop, NULL, "t1");
	RNA_def_property_float_funcs(prop, NULL, "rna_Matte_t1_set", NULL);
	RNA_def_property_range(prop, 0.0f, 1.0f);
	RNA_def_property_ui_text(prop, "High", "Values higher than this setting are 100% opaque");
	RNA_def_property_update(prop, NC_NODE | NA_EDITED, "rna_Node_update");
	
	prop = RNA_def_property(srna, "limit_min", PROP_FLOAT, PROP_NONE);
	RNA_def_property_float_sdna(prop, NULL, "t2");
	RNA_def_property_float_funcs(prop, NULL, "rna_Matte_t2_set", NULL);
	RNA_def_property_range(prop, 0.0f, 1.0f);
	RNA_def_property_ui_text(prop, "Low", "Values lower than this setting are 100% keyed");
	RNA_def_property_update(prop, NC_NODE | NA_EDITED, "rna_Node_update");
}

static void def_cmp_brightcontrast(StructRNA *srna)
{
	PropertyRNA *prop;

	prop = RNA_def_property(srna, "use_premultiply", PROP_BOOLEAN, PROP_NONE);
	RNA_def_property_boolean_sdna(prop, NULL, "custom1", 1);
	RNA_def_property_ui_text(prop, "Convert Premul", "Keep output image premultiplied alpha");
	RNA_def_property_update(prop, NC_NODE | NA_EDITED, "rna_Node_update");
}

static void def_cmp_chroma_matte(StructRNA *srna)
{
	PropertyRNA *prop;
	
	RNA_def_struct_sdna_from(srna, "NodeChroma", "storage");
	
	prop = RNA_def_property(srna, "tolerance", PROP_FLOAT, PROP_ANGLE);
	RNA_def_property_float_sdna(prop, NULL, "t1");
	RNA_def_property_float_funcs(prop, NULL, "rna_Matte_t1_set", NULL);
	RNA_def_property_range(prop, DEG2RADF(1.0f), DEG2RADF(80.0f));
	RNA_def_property_ui_text(prop, "Acceptance", "Tolerance for a color to be considered a keying color");
	RNA_def_property_update(prop, NC_NODE | NA_EDITED, "rna_Node_update");
	
	prop = RNA_def_property(srna, "threshold", PROP_FLOAT, PROP_ANGLE);
	RNA_def_property_float_sdna(prop, NULL, "t2");
	RNA_def_property_float_funcs(prop, NULL, "rna_Matte_t2_set", NULL);
	RNA_def_property_range(prop, 0.0f, DEG2RADF(30.0f));
	RNA_def_property_ui_text(prop, "Cutoff", "Tolerance below which colors will be considered as exact matches");
	RNA_def_property_update(prop, NC_NODE | NA_EDITED, "rna_Node_update");

	prop = RNA_def_property(srna, "lift", PROP_FLOAT, PROP_NONE);
	RNA_def_property_float_sdna(prop, NULL, "fsize");
	RNA_def_property_range(prop, 0.0f, 1.0f);
	RNA_def_property_ui_text(prop, "Lift", "Alpha lift");
	RNA_def_property_update(prop, NC_NODE | NA_EDITED, "rna_Node_update");
	
	prop = RNA_def_property(srna, "gain", PROP_FLOAT, PROP_NONE);
	RNA_def_property_float_sdna(prop, NULL, "fstrength");
	RNA_def_property_range(prop, 0.0f, 1.0f);
	RNA_def_property_ui_text(prop, "Falloff", "Alpha falloff");
	RNA_def_property_update(prop, NC_NODE | NA_EDITED, "rna_Node_update");
	
	prop = RNA_def_property(srna, "shadow_adjust", PROP_FLOAT, PROP_NONE);
	RNA_def_property_float_sdna(prop, NULL, "t3");
	RNA_def_property_range(prop, 0.0f, 1.0f);
	RNA_def_property_ui_text(prop, "Shadow Adjust", "Adjusts the brightness of any shadows captured");
	RNA_def_property_update(prop, NC_NODE | NA_EDITED, "rna_Node_update");
}

static void def_cmp_channel_matte(StructRNA *srna)
{
	PropertyRNA *prop;
	
	static const EnumPropertyItem color_space_items[] = {
		{CMP_NODE_CHANNEL_MATTE_CS_RGB, "RGB", 0, "RGB",   "RGB Color Space"},
		{CMP_NODE_CHANNEL_MATTE_CS_HSV, "HSV", 0, "HSV",   "HSV Color Space"},
		{CMP_NODE_CHANNEL_MATTE_CS_YUV, "YUV", 0, "YUV",   "YUV Color Space"},
		{CMP_NODE_CHANNEL_MATTE_CS_YCC, "YCC", 0, "YCbCr", "YCbCr Color Space"},
		{0, NULL, 0, NULL, NULL}
	};

	static const EnumPropertyItem algorithm_items[] = {
		{0, "SINGLE", 0, "Single", "Limit by single channel"},
		{1, "MAX", 0, "Max", "Limit by max of other channels "},
		{0, NULL, 0, NULL, NULL}
	};
	
	prop = RNA_def_property(srna, "color_space", PROP_ENUM, PROP_NONE);
	RNA_def_property_enum_sdna(prop, NULL, "custom1");
	RNA_def_property_enum_items(prop, color_space_items);
	RNA_def_property_ui_text(prop, "Color Space", "");
	RNA_def_property_update(prop, NC_NODE | NA_EDITED, "rna_Node_update");
	
	prop = RNA_def_property(srna, "matte_channel", PROP_ENUM, PROP_NONE);
	RNA_def_property_enum_sdna(prop, NULL, "custom2");
	RNA_def_property_enum_items(prop, prop_tri_channel_items);
	RNA_def_property_enum_funcs(prop, NULL, NULL, "rna_Node_channel_itemf");
	RNA_def_property_ui_text(prop, "Channel", "Channel used to determine matte");
	RNA_def_property_update(prop, NC_NODE | NA_EDITED, "rna_Node_update");

	RNA_def_struct_sdna_from(srna, "NodeChroma", "storage");

	prop = RNA_def_property(srna, "limit_method", PROP_ENUM, PROP_NONE);
	RNA_def_property_enum_sdna(prop, NULL, "algorithm");
	RNA_def_property_enum_items(prop, algorithm_items);
	RNA_def_property_ui_text(prop, "Algorithm", "Algorithm to use to limit channel");
	RNA_def_property_update(prop, NC_NODE | NA_EDITED, "rna_Node_update");

	prop = RNA_def_property(srna, "limit_channel", PROP_ENUM, PROP_NONE);
	RNA_def_property_enum_sdna(prop, NULL, "channel");
	RNA_def_property_enum_items(prop, prop_tri_channel_items);
	RNA_def_property_enum_funcs(prop, NULL, NULL, "rna_Node_channel_itemf");
	RNA_def_property_ui_text(prop, "Limit Channel", "Limit by this channel's value");
	RNA_def_property_update(prop, NC_NODE | NA_EDITED, "rna_Node_update");
	
	prop = RNA_def_property(srna, "limit_max", PROP_FLOAT, PROP_NONE);
	RNA_def_property_float_sdna(prop, NULL, "t1");
	RNA_def_property_float_funcs(prop, NULL, "rna_Matte_t1_set", NULL);
	RNA_def_property_range(prop, 0.0f, 1.0f);
	RNA_def_property_ui_text(prop, "High", "Values higher than this setting are 100% opaque");
	RNA_def_property_update(prop, NC_NODE | NA_EDITED, "rna_Node_update");
	
	prop = RNA_def_property(srna, "limit_min", PROP_FLOAT, PROP_NONE);
	RNA_def_property_float_sdna(prop, NULL, "t2");
	RNA_def_property_float_funcs(prop, NULL, "rna_Matte_t2_set", NULL);
	RNA_def_property_range(prop, 0.0f, 1.0f);
	RNA_def_property_ui_text(prop, "Low", "Values lower than this setting are 100% keyed");
	RNA_def_property_update(prop, NC_NODE | NA_EDITED, "rna_Node_update");
}

static void def_cmp_flip(StructRNA *srna)
{
	PropertyRNA *prop;
	
	prop = RNA_def_property(srna, "axis", PROP_ENUM, PROP_NONE);
	RNA_def_property_enum_sdna(prop, NULL, "custom1");
	RNA_def_property_enum_items(prop, node_flip_items);
	RNA_def_property_ui_text(prop, "Axis", "");
	RNA_def_property_update(prop, NC_NODE | NA_EDITED, "rna_Node_update");
}

static void def_cmp_splitviewer(StructRNA *srna)
{
	PropertyRNA *prop;
	
	prop = RNA_def_property(srna, "axis", PROP_ENUM, PROP_NONE);
	RNA_def_property_enum_sdna(prop, NULL, "custom2");
	RNA_def_property_enum_items(prop, rna_enum_axis_xy_items);
	RNA_def_property_ui_text(prop, "Axis", "");
	RNA_def_property_update(prop, NC_NODE | NA_EDITED, "rna_Node_update");

	prop = RNA_def_property(srna, "factor", PROP_INT, PROP_FACTOR);
	RNA_def_property_int_sdna(prop, NULL, "custom1");
	RNA_def_property_range(prop, 0, 100);
	RNA_def_property_ui_text(prop, "Factor", "");
	RNA_def_property_update(prop, NC_NODE | NA_EDITED, "rna_Node_update");
}

static void def_cmp_id_mask(StructRNA *srna)
{
	PropertyRNA *prop;
	
	prop = RNA_def_property(srna, "index", PROP_INT, PROP_NONE);
	RNA_def_property_int_sdna(prop, NULL, "custom1");
	RNA_def_property_range(prop, 0, 32767);
	RNA_def_property_ui_text(prop, "Index", "Pass index number to convert to alpha");
	RNA_def_property_update(prop, NC_NODE | NA_EDITED, "rna_Node_update");

	prop = RNA_def_property(srna, "use_antialiasing", PROP_BOOLEAN, PROP_NONE);
	RNA_def_property_boolean_sdna(prop, NULL, "custom2", 0);
	RNA_def_property_ui_text(prop, "Anti-Aliasing", "Apply an anti-aliasing filter to the mask");
	RNA_def_property_update(prop, NC_NODE | NA_EDITED, "rna_Node_update");
}

static void def_cmp_double_edge_mask(StructRNA *srna)
{
	PropertyRNA *prop;

	static const EnumPropertyItem BufEdgeMode_items[] = {
		{0, "BLEED_OUT",  0, "Bleed Out",     "Allow mask pixels to bleed along edges"},
		{1, "KEEP_IN",  0, "Keep In",     "Restrict mask pixels from touching edges"},
		{0, NULL, 0, NULL, NULL}
	};

	static const EnumPropertyItem InnerEdgeMode_items[] = {
		{0, "ALL", 0, "All", "All pixels on inner mask edge are considered during mask calculation"},
		{1, "ADJACENT_ONLY", 0, "Adjacent Only",
		 "Only inner mask pixels adjacent to outer mask pixels are considered during mask calculation"},
		{0, NULL, 0, NULL, NULL}
	};

	prop = RNA_def_property(srna, "inner_mode", PROP_ENUM, PROP_NONE);
	RNA_def_property_enum_sdna(prop, NULL, "custom1");
	RNA_def_property_enum_items(prop, InnerEdgeMode_items);
	RNA_def_property_ui_text(prop, "Inner Edge Mode", "");
	RNA_def_property_update(prop, NC_NODE | NA_EDITED, "rna_Node_update");

	prop = RNA_def_property(srna, "edge_mode", PROP_ENUM, PROP_NONE);
	RNA_def_property_enum_sdna(prop, NULL, "custom2");
	RNA_def_property_enum_items(prop, BufEdgeMode_items);
	RNA_def_property_ui_text(prop, "Buffer Edge Mode", "");
	RNA_def_property_update(prop, NC_NODE | NA_EDITED, "rna_Node_update");
}

static void def_cmp_map_uv(StructRNA *srna)
{
	PropertyRNA *prop;

	prop = RNA_def_property(srna, "alpha", PROP_INT, PROP_FACTOR);
	RNA_def_property_int_sdna(prop, NULL, "custom1");
	RNA_def_property_range(prop, 0, 100);
	RNA_def_property_ui_text(prop, "Alpha", "");
	RNA_def_property_update(prop, NC_NODE | NA_EDITED, "rna_Node_update");
}

static void def_cmp_defocus(StructRNA *srna)
{
	PropertyRNA *prop;

	static const EnumPropertyItem bokeh_items[] = {
		{8, "OCTAGON",  0, "Octagonal",  "8 sides"},
		{7, "HEPTAGON", 0, "Heptagonal", "7 sides"},
		{6, "HEXAGON",  0, "Hexagonal",  "6 sides"},
		{5, "PENTAGON", 0, "Pentagonal", "5 sides"},
		{4, "SQUARE",   0, "Square",     "4 sides"},
		{3, "TRIANGLE", 0, "Triangular", "3 sides"},
		{0, "CIRCLE",   0, "Circular",   ""},
		{0, NULL, 0, NULL, NULL}
	};

	prop = RNA_def_property(srna, "scene", PROP_POINTER, PROP_NONE);
	RNA_def_property_pointer_sdna(prop, NULL, "id");
	RNA_def_property_pointer_funcs(prop, NULL, "rna_Node_scene_set", NULL, NULL);
	RNA_def_property_struct_type(prop, "Scene");
	RNA_def_property_flag(prop, PROP_EDITABLE | PROP_ID_REFCOUNT);
	RNA_def_property_ui_text(prop, "Scene", "Scene from which to select the active camera (render scene if undefined)");
	RNA_def_property_update(prop, NC_NODE | NA_EDITED, "rna_Node_update");

	RNA_def_struct_sdna_from(srna, "NodeDefocus", "storage");

	prop = RNA_def_property(srna, "bokeh", PROP_ENUM, PROP_NONE);
	RNA_def_property_enum_sdna(prop, NULL, "bktype");
	RNA_def_property_enum_items(prop, bokeh_items);
	RNA_def_property_ui_text(prop, "Bokeh Type", "");
	RNA_def_property_update(prop, NC_NODE | NA_EDITED, "rna_Node_update");

	prop = RNA_def_property(srna, "angle", PROP_FLOAT, PROP_ANGLE);
	RNA_def_property_float_sdna(prop, NULL, "rotation");
	RNA_def_property_range(prop, 0.0f, DEG2RADF(90.0f));
	RNA_def_property_ui_text(prop, "Angle", "Bokeh shape rotation offset");
	RNA_def_property_update(prop, NC_NODE | NA_EDITED, "rna_Node_update");
	
	prop = RNA_def_property(srna, "use_gamma_correction", PROP_BOOLEAN, PROP_NONE);
	RNA_def_property_boolean_sdna(prop, NULL, "gamco", 1);
	RNA_def_property_ui_text(prop, "Gamma Correction", "Enable gamma correction before and after main process");
	RNA_def_property_update(prop, NC_NODE | NA_EDITED, "rna_Node_update");

	/* TODO */
	prop = RNA_def_property(srna, "f_stop", PROP_FLOAT, PROP_NONE);
	RNA_def_property_float_sdna(prop, NULL, "fstop");
	RNA_def_property_range(prop, 0.0f, 128.0f);
	RNA_def_property_ui_text(prop, "F-stop",
	                         "Amount of focal blur, 128=infinity=perfect focus, half the value doubles "
	                         "the blur radius");
	RNA_def_property_update(prop, NC_NODE | NA_EDITED, "rna_Node_update");
	
	prop = RNA_def_property(srna, "blur_max", PROP_FLOAT, PROP_NONE);
	RNA_def_property_float_sdna(prop, NULL, "maxblur");
	RNA_def_property_range(prop, 0.0f, 10000.0f);
	RNA_def_property_ui_text(prop, "Max Blur", "Blur limit, maximum CoC radius");
	RNA_def_property_update(prop, NC_NODE | NA_EDITED, "rna_Node_update");
	
	prop = RNA_def_property(srna, "threshold", PROP_FLOAT, PROP_NONE);
	RNA_def_property_float_sdna(prop, NULL, "bthresh");
	RNA_def_property_range(prop, 0.0f, 100.0f);
	RNA_def_property_ui_text(prop, "Threshold",
	                         "CoC radius threshold, prevents background bleed on in-focus midground, 0=off");
	RNA_def_property_update(prop, NC_NODE | NA_EDITED, "rna_Node_update");
	
	prop = RNA_def_property(srna, "use_preview", PROP_BOOLEAN, PROP_NONE);
	RNA_def_property_boolean_sdna(prop, NULL, "preview", 1);
	RNA_def_property_ui_text(prop, "Preview", "Enable low quality mode, useful for preview");
	RNA_def_property_update(prop, NC_NODE | NA_EDITED, "rna_Node_update");

	prop = RNA_def_property(srna, "use_zbuffer", PROP_BOOLEAN, PROP_NONE);
	RNA_def_property_boolean_negative_sdna(prop, NULL, "no_zbuf", 1);
	RNA_def_property_ui_text(prop, "Use Z-Buffer",
	                         "Disable when using an image as input instead of actual z-buffer "
	                         "(auto enabled if node not image based, eg. time node)");
	RNA_def_property_update(prop, NC_NODE | NA_EDITED, "rna_Node_update");
	
	prop = RNA_def_property(srna, "z_scale", PROP_FLOAT, PROP_NONE);
	RNA_def_property_float_sdna(prop, NULL, "scale");
	RNA_def_property_range(prop, 0.0f, 1000.0f);
	RNA_def_property_ui_text(prop, "Z-Scale",
	                         "Scale the Z input when not using a z-buffer, controls maximum blur designated "
	                         "by the color white or input value 1");
	RNA_def_property_update(prop, NC_NODE | NA_EDITED, "rna_Node_update");
}

static void def_cmp_invert(StructRNA *srna)
{
	PropertyRNA *prop;
	
	prop = RNA_def_property(srna, "invert_rgb", PROP_BOOLEAN, PROP_NONE);
	RNA_def_property_boolean_sdna(prop, NULL, "custom1", CMP_CHAN_RGB);
	RNA_def_property_ui_text(prop, "RGB", "");
	RNA_def_property_update(prop, NC_NODE | NA_EDITED, "rna_Node_update");
	
	prop = RNA_def_property(srna, "invert_alpha", PROP_BOOLEAN, PROP_NONE);
	RNA_def_property_boolean_sdna(prop, NULL, "custom1", CMP_CHAN_A);
	RNA_def_property_ui_text(prop, "Alpha", "");
	RNA_def_property_update(prop, NC_NODE | NA_EDITED, "rna_Node_update");
}

static void def_cmp_crop(StructRNA *srna)
{
	PropertyRNA *prop;
	
	prop = RNA_def_property(srna, "use_crop_size", PROP_BOOLEAN, PROP_NONE);
	RNA_def_property_boolean_sdna(prop, NULL, "custom1", 1);
	RNA_def_property_ui_text(prop, "Crop Image Size", "Whether to crop the size of the input image");
	RNA_def_property_update(prop, NC_NODE | NA_EDITED, "rna_Node_update");

	prop = RNA_def_property(srna, "relative", PROP_BOOLEAN, PROP_NONE);
	RNA_def_property_boolean_sdna(prop, NULL, "custom2", 1);
	RNA_def_property_ui_text(prop, "Relative", "Use relative values to crop image");
	RNA_def_property_update(prop, NC_NODE | NA_EDITED, "rna_Node_update");

	RNA_def_struct_sdna_from(srna, "NodeTwoXYs", "storage");

	prop = RNA_def_property(srna, "min_x", PROP_INT, PROP_NONE);
	RNA_def_property_int_sdna(prop, NULL, "x1");
	RNA_def_property_range(prop, 0, 10000);
	RNA_def_property_ui_text(prop, "X1", "");
	RNA_def_property_update(prop, NC_NODE | NA_EDITED, "rna_Node_update");
	
	prop = RNA_def_property(srna, "max_x", PROP_INT, PROP_NONE);
	RNA_def_property_int_sdna(prop, NULL, "x2");
	RNA_def_property_range(prop, 0, 10000);
	RNA_def_property_ui_text(prop, "X2", "");
	RNA_def_property_update(prop, NC_NODE | NA_EDITED, "rna_Node_update");
	
	prop = RNA_def_property(srna, "min_y", PROP_INT, PROP_NONE);
	RNA_def_property_int_sdna(prop, NULL, "y1");
	RNA_def_property_range(prop, 0, 10000);
	RNA_def_property_ui_text(prop, "Y1", "");
	RNA_def_property_update(prop, NC_NODE | NA_EDITED, "rna_Node_update");
	
	prop = RNA_def_property(srna, "max_y", PROP_INT, PROP_NONE);
	RNA_def_property_int_sdna(prop, NULL, "y2");
	RNA_def_property_range(prop, 0, 10000);
	RNA_def_property_ui_text(prop, "Y2", "");
	RNA_def_property_update(prop, NC_NODE | NA_EDITED, "rna_Node_update");

	prop = RNA_def_property(srna, "rel_min_x", PROP_FLOAT, PROP_NONE);
	RNA_def_property_float_sdna(prop, NULL, "fac_x1");
	RNA_def_property_range(prop, 0.0, 1.0);
	RNA_def_property_ui_text(prop, "X1", "");
	RNA_def_property_update(prop, NC_NODE | NA_EDITED, "rna_Node_update");

	prop = RNA_def_property(srna, "rel_max_x", PROP_FLOAT, PROP_NONE);
	RNA_def_property_float_sdna(prop, NULL, "fac_x2");
	RNA_def_property_range(prop, 0.0, 1.0);
	RNA_def_property_ui_text(prop, "X2", "");
	RNA_def_property_update(prop, NC_NODE | NA_EDITED, "rna_Node_update");

	prop = RNA_def_property(srna, "rel_min_y", PROP_FLOAT, PROP_NONE);
	RNA_def_property_float_sdna(prop, NULL, "fac_y1");
	RNA_def_property_range(prop, 0.0, 1.0);
	RNA_def_property_ui_text(prop, "Y1", "");
	RNA_def_property_update(prop, NC_NODE | NA_EDITED, "rna_Node_update");

	prop = RNA_def_property(srna, "rel_max_y", PROP_FLOAT, PROP_NONE);
	RNA_def_property_float_sdna(prop, NULL, "fac_y2");
	RNA_def_property_range(prop, 0.0, 1.0);
	RNA_def_property_ui_text(prop, "Y2", "");
	RNA_def_property_update(prop, NC_NODE | NA_EDITED, "rna_Node_update");
}

static void def_cmp_dblur(StructRNA *srna)
{
	PropertyRNA *prop;
	
	RNA_def_struct_sdna_from(srna, "NodeDBlurData", "storage");
	
	prop = RNA_def_property(srna, "iterations", PROP_INT, PROP_NONE);
	RNA_def_property_int_sdna(prop, NULL, "iter");
	RNA_def_property_range(prop, 1, 32);
	RNA_def_property_ui_text(prop, "Iterations", "");
	RNA_def_property_update(prop, NC_NODE | NA_EDITED, "rna_Node_update");
	
	prop = RNA_def_property(srna, "use_wrap", PROP_BOOLEAN, PROP_NONE);
	RNA_def_property_boolean_sdna(prop, NULL, "wrap", 1);
	RNA_def_property_ui_text(prop, "Wrap", "");
	RNA_def_property_update(prop, NC_NODE | NA_EDITED, "rna_Node_update");
	
	prop = RNA_def_property(srna, "center_x", PROP_FLOAT, PROP_NONE);
	RNA_def_property_float_sdna(prop, NULL, "center_x");
	RNA_def_property_range(prop, 0.0f, 1.0f);
	RNA_def_property_ui_text(prop, "Center X", "");
	RNA_def_property_update(prop, NC_NODE | NA_EDITED, "rna_Node_update");
	
	prop = RNA_def_property(srna, "center_y", PROP_FLOAT, PROP_NONE);
	RNA_def_property_float_sdna(prop, NULL, "center_y");
	RNA_def_property_range(prop, 0.0f, 1.0f);
	RNA_def_property_ui_text(prop, "Center Y", "");
	RNA_def_property_update(prop, NC_NODE | NA_EDITED, "rna_Node_update");
	
	prop = RNA_def_property(srna, "distance", PROP_FLOAT, PROP_NONE);
	RNA_def_property_float_sdna(prop, NULL, "distance");
	RNA_def_property_range(prop, -1.0f, 1.0f);
	RNA_def_property_ui_text(prop, "Distance", "");
	RNA_def_property_update(prop, NC_NODE | NA_EDITED, "rna_Node_update");
	
	prop = RNA_def_property(srna, "angle", PROP_FLOAT, PROP_ANGLE);
	RNA_def_property_float_sdna(prop, NULL, "angle");
	RNA_def_property_range(prop, 0.0f, DEG2RADF(360.0f));
	RNA_def_property_ui_text(prop, "Angle", "");
	RNA_def_property_update(prop, NC_NODE | NA_EDITED, "rna_Node_update");
	
	prop = RNA_def_property(srna, "spin", PROP_FLOAT, PROP_ANGLE);
	RNA_def_property_float_sdna(prop, NULL, "spin");
	RNA_def_property_range(prop, DEG2RADF(-360.0f), DEG2RADF(360.0f));
	RNA_def_property_ui_text(prop, "Spin", "");
	RNA_def_property_update(prop, NC_NODE | NA_EDITED, "rna_Node_update");
	
	prop = RNA_def_property(srna, "zoom", PROP_FLOAT, PROP_NONE);
	RNA_def_property_float_sdna(prop, NULL, "zoom");
	RNA_def_property_range(prop, 0.0f, 100.0f);
	RNA_def_property_ui_text(prop, "Zoom", "");
	RNA_def_property_update(prop, NC_NODE | NA_EDITED, "rna_Node_update");
}

static void def_cmp_bilateral_blur(StructRNA *srna)
{
	PropertyRNA *prop;
	
	RNA_def_struct_sdna_from(srna, "NodeBilateralBlurData", "storage");
	
	prop = RNA_def_property(srna, "iterations", PROP_INT, PROP_NONE);
	RNA_def_property_int_sdna(prop, NULL, "iter");
	RNA_def_property_range(prop, 1, 128);
	RNA_def_property_ui_text(prop, "Iterations", "");
	RNA_def_property_update(prop, NC_NODE | NA_EDITED, "rna_Node_update");
	
	prop = RNA_def_property(srna, "sigma_color", PROP_FLOAT, PROP_NONE);
	RNA_def_property_float_sdna(prop, NULL, "sigma_color");
	RNA_def_property_range(prop, 0.01f, 3.0f);
	RNA_def_property_ui_text(prop, "Color Sigma", "");
	RNA_def_property_update(prop, NC_NODE | NA_EDITED, "rna_Node_update");
	
	prop = RNA_def_property(srna, "sigma_space", PROP_FLOAT, PROP_NONE);
	RNA_def_property_float_sdna(prop, NULL, "sigma_space");
	RNA_def_property_range(prop, 0.01f, 30.0f);
	RNA_def_property_ui_text(prop, "Space Sigma", "");
	RNA_def_property_update(prop, NC_NODE | NA_EDITED, "rna_Node_update");
}

static void def_cmp_premul_key(StructRNA *srna)
{
	PropertyRNA *prop;
	
	static const EnumPropertyItem type_items[] = {
		{0, "STRAIGHT_TO_PREMUL", 0, "Straight to Premul", ""},
		{1, "PREMUL_TO_STRAIGHT", 0, "Premul to Straight", ""},
		{0, NULL, 0, NULL, NULL}
	};
	
	prop = RNA_def_property(srna, "mapping", PROP_ENUM, PROP_NONE);
	RNA_def_property_enum_sdna(prop, NULL, "custom1");
	RNA_def_property_enum_items(prop, type_items);
	RNA_def_property_ui_text(prop, "Mapping", "Conversion between premultiplied alpha and key alpha");
	RNA_def_property_update(prop, NC_NODE | NA_EDITED, "rna_Node_update");
	
}

static void def_cmp_glare(StructRNA *srna)
{
	PropertyRNA *prop;
	
	static const EnumPropertyItem type_items[] = {
		{3, "GHOSTS",      0, "Ghosts",      ""},
		{2, "STREAKS",     0, "Streaks",     ""},
		{1, "FOG_GLOW",    0, "Fog Glow",    ""},
		{0, "SIMPLE_STAR", 0, "Simple Star", ""},
		{0, NULL, 0, NULL, NULL}
	};
	
	static const EnumPropertyItem quality_items[] = {
		{0, "HIGH",   0, "High",   ""},
		{1, "MEDIUM", 0, "Medium", ""},
		{2, "LOW",    0, "Low",    ""},
		{0, NULL, 0, NULL, NULL}
	};
	
	RNA_def_struct_sdna_from(srna, "NodeGlare", "storage");
	
	prop = RNA_def_property(srna, "glare_type", PROP_ENUM, PROP_NONE);
	RNA_def_property_enum_sdna(prop, NULL, "type");
	RNA_def_property_enum_items(prop, type_items);
	RNA_def_property_ui_text(prop, "Glare Type", "");
	RNA_def_property_update(prop, NC_NODE | NA_EDITED, "rna_Node_update");
	
	prop = RNA_def_property(srna, "quality", PROP_ENUM, PROP_NONE);
	RNA_def_property_enum_sdna(prop, NULL, "quality");
	RNA_def_property_enum_items(prop, quality_items);
	RNA_def_property_ui_text(prop, "Quality",
	                         "If not set to high quality, the effect will be applied to a low-res copy "
	                         "of the source image");
	RNA_def_property_update(prop, NC_NODE | NA_EDITED, "rna_Node_update");
	
	prop = RNA_def_property(srna, "iterations", PROP_INT, PROP_NONE);
	RNA_def_property_int_sdna(prop, NULL, "iter");
	RNA_def_property_range(prop, 2, 5);
	RNA_def_property_ui_text(prop, "Iterations", "");
	RNA_def_property_update(prop, NC_NODE | NA_EDITED, "rna_Node_update");
	
	prop = RNA_def_property(srna, "color_modulation", PROP_FLOAT, PROP_NONE);
	RNA_def_property_float_sdna(prop, NULL, "colmod");
	RNA_def_property_range(prop, 0.0f, 1.0f);
	RNA_def_property_ui_text(prop, "Color Modulation",
	                         "Amount of Color Modulation, modulates colors of streaks and ghosts for "
	                         "a spectral dispersion effect");
	RNA_def_property_update(prop, NC_NODE | NA_EDITED, "rna_Node_update");
	
	prop = RNA_def_property(srna, "mix", PROP_FLOAT, PROP_NONE);
	RNA_def_property_float_sdna(prop, NULL, "mix");
	RNA_def_property_range(prop, -1.0f, 1.0f);
	RNA_def_property_ui_text(prop, "Mix",
	                         "-1 is original image only, 0 is exact 50/50 mix, 1 is processed image only");
	RNA_def_property_update(prop, NC_NODE | NA_EDITED, "rna_Node_update");
	
	prop = RNA_def_property(srna, "threshold", PROP_FLOAT, PROP_NONE);
	RNA_def_property_float_sdna(prop, NULL, "threshold");
	RNA_def_property_range(prop, 0.0f, 1000.0f);
	RNA_def_property_ui_text(prop, "Threshold",
	                         "The glare filter will only be applied to pixels brighter than this value");
	RNA_def_property_update(prop, NC_NODE | NA_EDITED, "rna_Node_update");
	
	prop = RNA_def_property(srna, "streaks", PROP_INT, PROP_NONE);
	RNA_def_property_int_sdna(prop, NULL, "streaks");
	RNA_def_property_range(prop, 1, 16);
	RNA_def_property_ui_text(prop, "Streaks", "Total number of streaks");
	RNA_def_property_update(prop, NC_NODE | NA_EDITED, "rna_Node_update");
	
	prop = RNA_def_property(srna, "angle_offset", PROP_FLOAT, PROP_ANGLE);
	RNA_def_property_float_sdna(prop, NULL, "angle_ofs");
	RNA_def_property_range(prop, 0.0f, DEG2RADF(180.0f));
	RNA_def_property_ui_text(prop, "Angle Offset", "Streak angle offset");
	RNA_def_property_update(prop, NC_NODE | NA_EDITED, "rna_Node_update");
	
	prop = RNA_def_property(srna, "fade", PROP_FLOAT, PROP_NONE);
	RNA_def_property_float_sdna(prop, NULL, "fade");
	RNA_def_property_range(prop, 0.75f, 1.0f);
	RNA_def_property_ui_text(prop, "Fade", "Streak fade-out factor");
	RNA_def_property_update(prop, NC_NODE | NA_EDITED, "rna_Node_update");
	
	prop = RNA_def_property(srna, "use_rotate_45", PROP_BOOLEAN, PROP_NONE);
	RNA_def_property_boolean_sdna(prop, NULL, "star_45", 0);
	RNA_def_property_ui_text(prop, "Rotate 45", "Simple star filter: add 45 degree rotation offset");
	RNA_def_property_update(prop, NC_NODE | NA_EDITED, "rna_Node_update");
	
	prop = RNA_def_property(srna, "size", PROP_INT, PROP_NONE);
	RNA_def_property_int_sdna(prop, NULL, "size");
	RNA_def_property_range(prop, 6, 9);
	RNA_def_property_ui_text(prop, "Size",
	                         "Glow/glare size (not actual size; relative to initial size of bright area of pixels)");
	RNA_def_property_update(prop, NC_NODE | NA_EDITED, "rna_Node_update");
	
	/* TODO */
}

static void def_cmp_tonemap(StructRNA *srna)
{
	PropertyRNA *prop;
	
	static const EnumPropertyItem type_items[] = {
		{1, "RD_PHOTORECEPTOR", 0, "R/D Photoreceptor", ""},
		{0, "RH_SIMPLE",        0, "Rh Simple",         ""},
		{0, NULL, 0, NULL, NULL}
	};
	
	RNA_def_struct_sdna_from(srna, "NodeTonemap", "storage");
	
	prop = RNA_def_property(srna, "tonemap_type", PROP_ENUM, PROP_NONE);
	RNA_def_property_enum_sdna(prop, NULL, "type");
	RNA_def_property_enum_items(prop, type_items);
	RNA_def_property_ui_text(prop, "Tonemap Type", "");
	RNA_def_property_update(prop, NC_NODE | NA_EDITED, "rna_Node_update");
	
	prop = RNA_def_property(srna, "key", PROP_FLOAT, PROP_NONE);
	RNA_def_property_float_sdna(prop, NULL, "key");
	RNA_def_property_range(prop, 0.0f, 1.0f);
	RNA_def_property_ui_text(prop, "Key", "The value the average luminance is mapped to");
	RNA_def_property_update(prop, NC_NODE | NA_EDITED, "rna_Node_update");
	
	prop = RNA_def_property(srna, "offset", PROP_FLOAT, PROP_NONE);
	RNA_def_property_float_sdna(prop, NULL, "offset");
	RNA_def_property_range(prop, 0.001f, 10.0f);
	RNA_def_property_ui_text(prop, "Offset",
	                         "Normally always 1, but can be used as an extra control to alter the brightness curve");
	RNA_def_property_update(prop, NC_NODE | NA_EDITED, "rna_Node_update");
	
	prop = RNA_def_property(srna, "gamma", PROP_FLOAT, PROP_NONE);
	RNA_def_property_float_sdna(prop, NULL, "gamma");
	RNA_def_property_range(prop, 0.001f, 3.0f);
	RNA_def_property_ui_text(prop, "Gamma", "If not used, set to 1");
	RNA_def_property_update(prop, NC_NODE | NA_EDITED, "rna_Node_update");
	
	prop = RNA_def_property(srna, "intensity", PROP_FLOAT, PROP_NONE);
	RNA_def_property_float_sdna(prop, NULL, "f");
	RNA_def_property_range(prop, -8.0f, 8.0f);
	RNA_def_property_ui_text(prop, "Intensity", "If less than zero, darkens image; otherwise, makes it brighter");
	RNA_def_property_update(prop, NC_NODE | NA_EDITED, "rna_Node_update");
	
	prop = RNA_def_property(srna, "contrast", PROP_FLOAT, PROP_NONE);
	RNA_def_property_float_sdna(prop, NULL, "m");
	RNA_def_property_range(prop, 0.0f, 1.0f);
	RNA_def_property_ui_text(prop, "Contrast", "Set to 0 to use estimate from input image");
	RNA_def_property_update(prop, NC_NODE | NA_EDITED, "rna_Node_update");
	
	prop = RNA_def_property(srna, "adaptation", PROP_FLOAT, PROP_NONE);
	RNA_def_property_float_sdna(prop, NULL, "a");
	RNA_def_property_range(prop, 0.0f, 1.0f);
	RNA_def_property_ui_text(prop, "Adaptation", "If 0, global; if 1, based on pixel intensity");
	RNA_def_property_update(prop, NC_NODE | NA_EDITED, "rna_Node_update");
	
	prop = RNA_def_property(srna, "correction", PROP_FLOAT, PROP_NONE);
	RNA_def_property_float_sdna(prop, NULL, "c");
	RNA_def_property_range(prop, 0.0f, 1.0f);
	RNA_def_property_ui_text(prop, "Color Correction", "If 0, same for all channels; if 1, each independent");
	RNA_def_property_update(prop, NC_NODE | NA_EDITED, "rna_Node_update");
}

static void def_cmp_lensdist(StructRNA *srna)
{
	PropertyRNA *prop;
	
	RNA_def_struct_sdna_from(srna, "NodeLensDist", "storage");
	
	prop = RNA_def_property(srna, "use_projector", PROP_BOOLEAN, PROP_NONE);
	RNA_def_property_boolean_sdna(prop, NULL, "proj", 1);
	RNA_def_property_ui_text(prop, "Projector",
	                         "Enable/disable projector mode (the effect is applied in horizontal direction only)");
	RNA_def_property_update(prop, NC_NODE | NA_EDITED, "rna_Node_update");
	
	prop = RNA_def_property(srna, "use_jitter", PROP_BOOLEAN, PROP_NONE);
	RNA_def_property_boolean_sdna(prop, NULL, "jit", 1);
	RNA_def_property_ui_text(prop, "Jitter", "Enable/disable jittering (faster, but also noisier)");
	RNA_def_property_update(prop, NC_NODE | NA_EDITED, "rna_Node_update");
	
	prop = RNA_def_property(srna, "use_fit", PROP_BOOLEAN, PROP_NONE);
	RNA_def_property_boolean_sdna(prop, NULL, "fit", 1);
	RNA_def_property_ui_text(prop, "Fit",
	                         "For positive distortion factor only: scale image such that black areas are not visible");
	RNA_def_property_update(prop, NC_NODE | NA_EDITED, "rna_Node_update");
}

static void def_cmp_colorbalance(StructRNA *srna)
{
	PropertyRNA *prop;
	static float default_1[3] = {1.f, 1.f, 1.f};
	
	static const EnumPropertyItem type_items[] = {
		{0, "LIFT_GAMMA_GAIN", 0, "Lift/Gamma/Gain", ""},
		{1, "OFFSET_POWER_SLOPE", 0, "Offset/Power/Slope (ASC-CDL)", "ASC-CDL standard color correction"},
		{0, NULL, 0, NULL, NULL}
	};
	
	prop = RNA_def_property(srna, "correction_method", PROP_ENUM, PROP_NONE);
	RNA_def_property_enum_sdna(prop, NULL, "custom1");
	RNA_def_property_enum_items(prop, type_items);
	RNA_def_property_ui_text(prop, "Correction Formula", "");
	RNA_def_property_update(prop, NC_NODE | NA_EDITED, "rna_Node_update");
	
	RNA_def_struct_sdna_from(srna, "NodeColorBalance", "storage");
	
	prop = RNA_def_property(srna, "lift", PROP_FLOAT, PROP_COLOR_GAMMA);
	RNA_def_property_float_sdna(prop, NULL, "lift");
	RNA_def_property_array(prop, 3);
	RNA_def_property_float_array_default(prop, default_1);
	RNA_def_property_ui_range(prop, 0, 2, 0.1, 3);
	RNA_def_property_ui_text(prop, "Lift", "Correction for Shadows");
	RNA_def_property_update(prop, NC_NODE | NA_EDITED, "rna_NodeColorBalance_update_lgg");
	
	prop = RNA_def_property(srna, "gamma", PROP_FLOAT, PROP_COLOR_GAMMA);
	RNA_def_property_float_sdna(prop, NULL, "gamma");
	RNA_def_property_array(prop, 3);
	RNA_def_property_float_array_default(prop, default_1);
	RNA_def_property_ui_range(prop, 0, 2, 0.1, 3);
	RNA_def_property_ui_text(prop, "Gamma", "Correction for Midtones");
	RNA_def_property_update(prop, NC_NODE | NA_EDITED, "rna_NodeColorBalance_update_lgg");
	
	prop = RNA_def_property(srna, "gain", PROP_FLOAT, PROP_COLOR_GAMMA);
	RNA_def_property_float_sdna(prop, NULL, "gain");
	RNA_def_property_array(prop, 3);
	RNA_def_property_float_array_default(prop, default_1);
	RNA_def_property_ui_range(prop, 0, 2, 0.1, 3);
	RNA_def_property_ui_text(prop, "Gain", "Correction for Highlights");
	RNA_def_property_update(prop, NC_NODE | NA_EDITED, "rna_NodeColorBalance_update_lgg");
	
	
	prop = RNA_def_property(srna, "offset", PROP_FLOAT, PROP_COLOR_GAMMA);
	RNA_def_property_float_sdna(prop, NULL, "offset");
	RNA_def_property_array(prop, 3);
	RNA_def_property_ui_range(prop, 0, 1, 0.1, 3);
	RNA_def_property_ui_text(prop, "Offset", "Correction for Shadows");
	RNA_def_property_update(prop, NC_NODE | NA_EDITED, "rna_NodeColorBalance_update_cdl");
	
	prop = RNA_def_property(srna, "power", PROP_FLOAT, PROP_COLOR_GAMMA);
	RNA_def_property_float_sdna(prop, NULL, "power");
	RNA_def_property_array(prop, 3);
	RNA_def_property_float_array_default(prop, default_1);
	RNA_def_property_range(prop, 0.f, FLT_MAX);
	RNA_def_property_ui_range(prop, 0, 2, 0.1, 3);
	RNA_def_property_ui_text(prop, "Power", "Correction for Midtones");
	RNA_def_property_update(prop, NC_NODE | NA_EDITED, "rna_NodeColorBalance_update_cdl");
	
	prop = RNA_def_property(srna, "slope", PROP_FLOAT, PROP_COLOR_GAMMA);
	RNA_def_property_float_sdna(prop, NULL, "slope");
	RNA_def_property_array(prop, 3);
	RNA_def_property_float_array_default(prop, default_1);
	RNA_def_property_range(prop, 0.f, FLT_MAX);
	RNA_def_property_ui_range(prop, 0, 2, 0.1, 3);
	RNA_def_property_ui_text(prop, "Slope", "Correction for Highlights");
	RNA_def_property_update(prop, NC_NODE | NA_EDITED, "rna_NodeColorBalance_update_cdl");

	prop = RNA_def_property(srna, "offset_basis", PROP_FLOAT, PROP_NONE);
	RNA_def_property_range(prop,  -FLT_MAX, FLT_MAX);
	RNA_def_property_ui_range(prop, -1.0, 1.0, 1.0, 2);
	RNA_def_property_ui_text(prop, "Basis", "Support negative color by using this as the RGB basis");
	RNA_def_property_update(prop, NC_NODE | NA_EDITED, "rna_NodeColorBalance_update_cdl");
}

static void def_cmp_huecorrect(StructRNA *srna)
{
	PropertyRNA *prop;
	
	prop = RNA_def_property(srna, "mapping", PROP_POINTER, PROP_NONE);
	RNA_def_property_pointer_sdna(prop, NULL, "storage");
	RNA_def_property_struct_type(prop, "CurveMapping");
	RNA_def_property_ui_text(prop, "Mapping", "");
	RNA_def_property_update(prop, NC_NODE | NA_EDITED, "rna_Node_update");
}

static void def_cmp_zcombine(StructRNA *srna)
{
	PropertyRNA *prop;
	
	prop = RNA_def_property(srna, "use_alpha", PROP_BOOLEAN, PROP_NONE);
	RNA_def_property_boolean_sdna(prop, NULL, "custom1", 0);
	RNA_def_property_ui_text(prop, "Use Alpha", "Take Alpha channel into account when doing the Z operation");
	RNA_def_property_update(prop, NC_NODE | NA_EDITED, "rna_Node_update");

	prop = RNA_def_property(srna, "use_antialias_z", PROP_BOOLEAN, PROP_NONE);
	RNA_def_property_boolean_negative_sdna(prop, NULL, "custom2", 0);
	RNA_def_property_ui_text(prop, "Anti-Alias Z", "Anti-alias the z-buffer to try to avoid artifacts, mostly useful for Blender renders");
	RNA_def_property_update(prop, NC_NODE | NA_EDITED, "rna_Node_update");
}

static void def_cmp_ycc(StructRNA *srna)
{
	PropertyRNA *prop;
	
	prop = RNA_def_property(srna, "mode", PROP_ENUM, PROP_NONE);
	RNA_def_property_enum_sdna(prop, NULL, "custom1");
	RNA_def_property_enum_items(prop, node_ycc_items);
	RNA_def_property_ui_text(prop, "Mode", "");
	RNA_def_property_update(prop, NC_NODE | NA_EDITED, "rna_Node_update");
}

static void def_cmp_movieclip(StructRNA *srna)
{
	PropertyRNA *prop;

	prop = RNA_def_property(srna, "clip", PROP_POINTER, PROP_NONE);
	RNA_def_property_pointer_sdna(prop, NULL, "id");
	RNA_def_property_struct_type(prop, "MovieClip");
	RNA_def_property_flag(prop, PROP_EDITABLE);
	RNA_def_property_ui_text(prop, "Movie Clip", "");
	RNA_def_property_update(prop, NC_NODE | NA_EDITED, "rna_Node_update");

	RNA_def_struct_sdna_from(srna, "MovieClipUser", "storage");
}

static void def_cmp_stabilize2d(StructRNA *srna)
{
	PropertyRNA *prop;

	prop = RNA_def_property(srna, "clip", PROP_POINTER, PROP_NONE);
	RNA_def_property_pointer_sdna(prop, NULL, "id");
	RNA_def_property_struct_type(prop, "MovieClip");
	RNA_def_property_flag(prop, PROP_EDITABLE);
	RNA_def_property_ui_text(prop, "Movie Clip", "");
	RNA_def_property_update(prop, NC_NODE | NA_EDITED, "rna_Node_update");

	prop = RNA_def_property(srna, "filter_type", PROP_ENUM, PROP_NONE);
	RNA_def_property_enum_sdna(prop, NULL, "custom1");
	RNA_def_property_enum_items(prop, node_sampler_type_items);
	RNA_def_property_ui_text(prop, "Filter", "Method to use to filter stabilization");
	RNA_def_property_update(prop, NC_NODE | NA_EDITED, "rna_Node_update");

	prop = RNA_def_property(srna, "invert", PROP_BOOLEAN, PROP_NONE);
	RNA_def_property_boolean_sdna(prop, NULL, "custom2", CMP_NODEFLAG_STABILIZE_INVERSE);
	RNA_def_property_ui_text(prop, "Invert", "Invert stabilization to re-introduce motion to the frame");
	RNA_def_property_update(prop, NC_NODE | NA_EDITED, "rna_Node_update");
}

static void def_cmp_moviedistortion(StructRNA *srna)
{
	PropertyRNA *prop;

	static const EnumPropertyItem distortion_type_items[] = {
		{0, "UNDISTORT",   0, "Undistort",   ""},
		{1, "DISTORT", 0, "Distort", ""},
		{0, NULL, 0, NULL, NULL}
	};

	prop = RNA_def_property(srna, "clip", PROP_POINTER, PROP_NONE);
	RNA_def_property_pointer_sdna(prop, NULL, "id");
	RNA_def_property_struct_type(prop, "MovieClip");
	RNA_def_property_flag(prop, PROP_EDITABLE);
	RNA_def_property_ui_text(prop, "Movie Clip", "");
	RNA_def_property_update(prop, NC_NODE | NA_EDITED, "rna_Node_update");

	prop = RNA_def_property(srna, "distortion_type", PROP_ENUM, PROP_NONE);
	RNA_def_property_enum_sdna(prop, NULL, "custom1");
	RNA_def_property_enum_items(prop, distortion_type_items);
	RNA_def_property_ui_text(prop, "Distortion", "Distortion to use to filter image");
	RNA_def_property_update(prop, NC_NODE | NA_EDITED, "rna_Node_update");
}

static void def_cmp_mask(StructRNA *srna)
{
	PropertyRNA *prop;

	static const EnumPropertyItem aspect_type_items[] = {
		{0, "SCENE",   0, "Scene Size",   ""},
		{CMP_NODEFLAG_MASK_FIXED, "FIXED",   0, "Fixed",   "Use pixel size for the buffer"},
		{CMP_NODEFLAG_MASK_FIXED_SCENE, "FIXED_SCENE",   0, "Fixed/Scene", "Pixel size scaled by scene percentage"},
		{0, NULL, 0, NULL, NULL}
	};

	prop = RNA_def_property(srna, "mask", PROP_POINTER, PROP_NONE);
	RNA_def_property_pointer_sdna(prop, NULL, "id");
	RNA_def_property_struct_type(prop, "Mask");
	RNA_def_property_flag(prop, PROP_EDITABLE);
	RNA_def_property_ui_text(prop, "Mask", "");

	prop = RNA_def_property(srna, "use_antialiasing", PROP_BOOLEAN, PROP_NONE);
	RNA_def_property_boolean_sdna(prop, NULL, "custom1", CMP_NODEFLAG_MASK_AA);
	RNA_def_property_ui_text(prop, "Anti-Alias", "Apply an anti-aliasing filter to the mask");
	RNA_def_property_update(prop, NC_NODE | NA_EDITED, "rna_Node_update");

	prop = RNA_def_property(srna, "use_feather", PROP_BOOLEAN, PROP_NONE);
	RNA_def_property_boolean_negative_sdna(prop, NULL, "custom1", CMP_NODEFLAG_MASK_NO_FEATHER);
	RNA_def_property_ui_text(prop, "Feather", "Use feather information from the mask");
	RNA_def_property_update(prop, NC_NODE | NA_EDITED, "rna_Node_update");

	prop = RNA_def_property(srna, "use_motion_blur", PROP_BOOLEAN, PROP_NONE);
	RNA_def_property_boolean_sdna(prop, NULL, "custom1", CMP_NODEFLAG_MASK_MOTION_BLUR);
	RNA_def_property_ui_text(prop, "Motion Blur", "Use multi-sampled motion blur of the mask");
	RNA_def_property_update(prop, NC_NODE | NA_EDITED, "rna_Node_update");

	prop = RNA_def_property(srna, "motion_blur_samples", PROP_INT, PROP_NONE);
	RNA_def_property_int_sdna(prop, NULL, "custom2");
	RNA_def_property_range(prop, 1, CMP_NODE_MASK_MBLUR_SAMPLES_MAX);
	RNA_def_property_ui_text(prop, "Samples", "Number of motion blur samples");
	RNA_def_property_update(prop, NC_NODE | NA_EDITED, "rna_Node_update");

	prop = RNA_def_property(srna, "motion_blur_shutter", PROP_FLOAT, PROP_NONE);
	RNA_def_property_float_sdna(prop, NULL, "custom3");
	RNA_def_property_range(prop, 0.0, 1.0f);
	RNA_def_property_ui_text(prop, "Shutter", "Exposure for motion blur as a factor of FPS");
	RNA_def_property_update(prop, NC_NODE | NA_EDITED, "rna_Node_update");


	prop = RNA_def_property(srna, "size_source", PROP_ENUM, PROP_NONE);
	RNA_def_property_enum_bitflag_sdna(prop, NULL, "custom1");
	RNA_def_property_enum_items(prop, aspect_type_items);
	RNA_def_property_ui_text(prop, "Size Source", "Where to get the mask size from for aspect/size information");
	RNA_def_property_update(prop, NC_NODE | NA_EDITED, "rna_Node_update");


	RNA_def_struct_sdna_from(srna, "NodeMask", "storage");

	prop = RNA_def_property(srna, "size_x", PROP_INT, PROP_NONE);
	RNA_def_property_range(prop, 1.0f, 10000.0f);
	RNA_def_property_ui_text(prop, "X", "");
	RNA_def_property_update(prop, NC_NODE | NA_EDITED, "rna_Node_update");

	prop = RNA_def_property(srna, "size_y", PROP_INT, PROP_NONE);
	RNA_def_property_range(prop, 1.0f, 10000.0f);
	RNA_def_property_ui_text(prop, "Y", "");
	RNA_def_property_update(prop, NC_NODE | NA_EDITED, "rna_Node_update");
}

static void dev_cmd_transform(StructRNA *srna)
{
	PropertyRNA *prop;

	prop = RNA_def_property(srna, "filter_type", PROP_ENUM, PROP_NONE);
	RNA_def_property_enum_sdna(prop, NULL, "custom1");
	RNA_def_property_enum_items(prop, node_sampler_type_items);
	RNA_def_property_ui_text(prop, "Filter", "Method to use to filter transform");
	RNA_def_property_update(prop, NC_NODE | NA_EDITED, "rna_Node_update");
}

/* -- Compositor Nodes ------------------------------------------------------ */

static const EnumPropertyItem node_masktype_items[] = {
	{0, "ADD",           0, "Add",           ""},
	{1, "SUBTRACT",      0, "Subtract",      ""},
	{2, "MULTIPLY",      0, "Multiply",      ""},
	{3, "NOT",           0, "Not",           ""},
	{0, NULL, 0, NULL, NULL}
};

static void def_cmp_boxmask(StructRNA *srna) 
{
	PropertyRNA *prop;

	prop = RNA_def_property(srna, "mask_type", PROP_ENUM, PROP_NONE);
	RNA_def_property_enum_sdna(prop, NULL, "custom1");
	RNA_def_property_enum_items(prop, node_masktype_items);
	RNA_def_property_ui_text(prop, "Mask type", "");
	RNA_def_property_update(prop, NC_NODE | NA_EDITED, "rna_Node_update");

	RNA_def_struct_sdna_from(srna, "NodeBoxMask", "storage");

	prop = RNA_def_property(srna, "x", PROP_FLOAT, PROP_NONE);
	RNA_def_property_float_sdna(prop, NULL, "x");
	RNA_def_property_float_default(prop, 0.5f);
	RNA_def_property_range(prop, -1.0f, 2.0f);
	RNA_def_property_ui_text(prop, "X", "X position of the middle of the box");
	RNA_def_property_update(prop, NC_NODE | NA_EDITED, "rna_Node_update");

	prop = RNA_def_property(srna, "y", PROP_FLOAT, PROP_NONE);
	RNA_def_property_float_sdna(prop, NULL, "y");
	RNA_def_property_float_default(prop, 0.5f);
	RNA_def_property_range(prop, -1.0f, 2.0f);
	RNA_def_property_ui_text(prop, "Y", "Y position of the middle of the box");
	RNA_def_property_update(prop, NC_NODE | NA_EDITED, "rna_Node_update");

	prop = RNA_def_property(srna, "width", PROP_FLOAT, PROP_NONE);
	RNA_def_property_float_sdna(prop, NULL, "width");
	RNA_def_property_float_default(prop, 0.3f);
	RNA_def_property_range(prop, 0.0f, 2.0f);
	RNA_def_property_ui_text(prop, "Width", "Width of the box");
	RNA_def_property_update(prop, NC_NODE | NA_EDITED, "rna_Node_update");

	prop = RNA_def_property(srna, "height", PROP_FLOAT, PROP_NONE);
	RNA_def_property_float_sdna(prop, NULL, "height");
	RNA_def_property_float_default(prop, 0.2f);
	RNA_def_property_range(prop, 0.0f, 2.0f);
	RNA_def_property_ui_text(prop, "Height", "Height of the box");
	RNA_def_property_update(prop, NC_NODE | NA_EDITED, "rna_Node_update");

	prop = RNA_def_property(srna, "rotation", PROP_FLOAT, PROP_ANGLE);
	RNA_def_property_float_sdna(prop, NULL, "rotation");
	RNA_def_property_float_default(prop, 0.0f);
	RNA_def_property_range(prop, DEG2RADF(-1800.0f), DEG2RADF(1800.0f));
	RNA_def_property_ui_text(prop, "Rotation", "Rotation angle of the box");
	RNA_def_property_update(prop, NC_NODE | NA_EDITED, "rna_Node_update");
}

static void def_cmp_ellipsemask(StructRNA *srna)
{
	PropertyRNA *prop;
	prop = RNA_def_property(srna, "mask_type", PROP_ENUM, PROP_NONE);
	RNA_def_property_enum_sdna(prop, NULL, "custom1");
	RNA_def_property_enum_items(prop, node_masktype_items);
	RNA_def_property_ui_text(prop, "Mask type", "");
	RNA_def_property_update(prop, NC_NODE | NA_EDITED, "rna_Node_update");

	RNA_def_struct_sdna_from(srna, "NodeEllipseMask", "storage");

	prop = RNA_def_property(srna, "x", PROP_FLOAT, PROP_NONE);
	RNA_def_property_float_sdna(prop, NULL, "x");
	RNA_def_property_float_default(prop, 0.5f);
	RNA_def_property_range(prop, -1.0f, 2.0f);
	RNA_def_property_ui_text(prop, "X", "X position of the middle of the ellipse");
	RNA_def_property_update(prop, NC_NODE | NA_EDITED, "rna_Node_update");

	prop = RNA_def_property(srna, "y", PROP_FLOAT, PROP_NONE);
	RNA_def_property_float_sdna(prop, NULL, "y");
	RNA_def_property_float_default(prop, 0.5f);
	RNA_def_property_range(prop, -1.0f, 2.0f);
	RNA_def_property_ui_text(prop, "Y", "Y position of the middle of the ellipse");
	RNA_def_property_update(prop, NC_NODE | NA_EDITED, "rna_Node_update");

	prop = RNA_def_property(srna, "width", PROP_FLOAT, PROP_NONE);
	RNA_def_property_float_sdna(prop, NULL, "width");
	RNA_def_property_float_default(prop, 0.3f);
	RNA_def_property_range(prop, 0.0f, 2.0f);
	RNA_def_property_ui_text(prop, "Width", "Width of the ellipse");
	RNA_def_property_update(prop, NC_NODE | NA_EDITED, "rna_Node_update");

	prop = RNA_def_property(srna, "height", PROP_FLOAT, PROP_NONE);
	RNA_def_property_float_sdna(prop, NULL, "height");
	RNA_def_property_float_default(prop, 0.2f);
	RNA_def_property_range(prop, 0.0f, 2.0f);
	RNA_def_property_ui_text(prop, "Height", "Height of the ellipse");
	RNA_def_property_update(prop, NC_NODE | NA_EDITED, "rna_Node_update");

	prop = RNA_def_property(srna, "rotation", PROP_FLOAT, PROP_ANGLE);
	RNA_def_property_float_sdna(prop, NULL, "rotation");
	RNA_def_property_float_default(prop, 0.0f);
	RNA_def_property_range(prop, DEG2RADF(-1800.0f), DEG2RADF(1800.0f));
	RNA_def_property_ui_text(prop, "Rotation", "Rotation angle of the ellipse");
	RNA_def_property_update(prop, NC_NODE | NA_EDITED, "rna_Node_update");
}

static void def_cmp_bokehblur(StructRNA *srna)
{
	PropertyRNA *prop;

	/* duplicated in def_cmp_blur */
	prop = RNA_def_property(srna, "use_variable_size", PROP_BOOLEAN, PROP_NONE);
	RNA_def_property_boolean_sdna(prop, NULL, "custom1", CMP_NODEFLAG_BLUR_VARIABLE_SIZE);
	RNA_def_property_ui_text(prop, "Variable Size",
	                         "Support variable blur per-pixel when using an image for size input");
	RNA_def_property_update(prop, NC_NODE | NA_EDITED, "rna_Node_update");

	prop = RNA_def_property(srna, "use_extended_bounds", PROP_BOOLEAN, PROP_NONE);
	RNA_def_property_boolean_sdna(prop, NULL, "custom1", CMP_NODEFLAG_BLUR_EXTEND_BOUNDS);
	RNA_def_property_ui_text(prop, "Extend Bounds", "Extend bounds of the input image to fully fit blurred image");
	RNA_def_property_update(prop, NC_NODE | NA_EDITED, "rna_Node_update");

#if 0
	prop = RNA_def_property(srna, "f_stop", PROP_FLOAT, PROP_NONE);
	RNA_def_property_float_sdna(prop, NULL, "custom3");
	RNA_def_property_range(prop, 0.0f, 128.0f);
	RNA_def_property_ui_text(prop, "F-stop",
	                         "Amount of focal blur, 128=infinity=perfect focus, half the value doubles "
	                         "the blur radius");
	RNA_def_property_update(prop, NC_NODE | NA_EDITED, "rna_Node_update");
#endif

	prop = RNA_def_property(srna, "blur_max", PROP_FLOAT, PROP_NONE);
	RNA_def_property_float_sdna(prop, NULL, "custom4");
	RNA_def_property_range(prop, 0.0f, 10000.0f);
	RNA_def_property_ui_text(prop, "Max Blur", "Blur limit, maximum CoC radius");
	RNA_def_property_update(prop, NC_NODE | NA_EDITED, "rna_Node_update");
	
}

static void def_cmp_bokehimage(StructRNA *srna)
{
	PropertyRNA *prop;

	RNA_def_struct_sdna_from(srna, "NodeBokehImage", "storage");

	prop = RNA_def_property(srna, "angle", PROP_FLOAT, PROP_ANGLE);
	RNA_def_property_float_sdna(prop, NULL, "angle");
	RNA_def_property_float_default(prop, 0.0f);
	RNA_def_property_range(prop, DEG2RADF(-720.0f), DEG2RADF(720.0f));
	RNA_def_property_ui_text(prop, "Angle", "Angle of the bokeh");
	RNA_def_property_update(prop, NC_NODE | NA_EDITED, "rna_Node_update");

	prop = RNA_def_property(srna, "flaps", PROP_INT, PROP_NONE);
	RNA_def_property_int_sdna(prop, NULL, "flaps");
	RNA_def_property_int_default(prop, 5);
	RNA_def_property_range(prop, 3, 24);
	RNA_def_property_ui_text(prop, "Flaps", "Number of flaps");
	RNA_def_property_update(prop, NC_NODE | NA_EDITED, "rna_Node_update");

	prop = RNA_def_property(srna, "rounding", PROP_FLOAT, PROP_NONE);
	RNA_def_property_float_sdna(prop, NULL, "rounding");
	RNA_def_property_float_default(prop, 0.0f);
	RNA_def_property_range(prop, -0.0f, 1.0f);
	RNA_def_property_ui_text(prop, "Rounding", "Level of rounding of the bokeh");
	RNA_def_property_update(prop, NC_NODE | NA_EDITED, "rna_Node_update");

	prop = RNA_def_property(srna, "catadioptric", PROP_FLOAT, PROP_NONE);
	RNA_def_property_float_sdna(prop, NULL, "catadioptric");
	RNA_def_property_float_default(prop, 0.0f);
	RNA_def_property_range(prop, -0.0f, 1.0f);
	RNA_def_property_ui_text(prop, "Catadioptric", "Level of catadioptric of the bokeh");
	RNA_def_property_update(prop, NC_NODE | NA_EDITED, "rna_Node_update");

	prop = RNA_def_property(srna, "shift", PROP_FLOAT, PROP_NONE);
	RNA_def_property_float_sdna(prop, NULL, "lensshift");
	RNA_def_property_float_default(prop, 0.0f);
	RNA_def_property_range(prop, -1.0f, 1.0f);
	RNA_def_property_ui_text(prop, "Lens shift", "Shift of the lens components");
	RNA_def_property_update(prop, NC_NODE | NA_EDITED, "rna_Node_update");

}

static void def_cmp_switch(StructRNA *srna)
{
	PropertyRNA *prop;

	prop = RNA_def_property(srna, "check", PROP_BOOLEAN, PROP_NONE);
	RNA_def_property_boolean_sdna(prop, NULL, "custom1", 0);
	RNA_def_property_ui_text(prop, "Switch", "Off: first socket, On: second socket");
	RNA_def_property_update(prop, NC_NODE | NA_EDITED, "rna_Node_update");
}

static void def_cmp_switch_view(StructRNA *UNUSED(srna))
{
}

static void def_cmp_colorcorrection(StructRNA *srna)
{
	PropertyRNA *prop;
	prop = RNA_def_property(srna, "red", PROP_BOOLEAN, PROP_NONE);
	RNA_def_property_boolean_sdna(prop, NULL, "custom1", 1);
	RNA_def_property_boolean_default(prop, true);
	RNA_def_property_ui_text(prop, "Red", "Red channel active");
	RNA_def_property_update(prop, NC_NODE | NA_EDITED, "rna_Node_update");
	
	prop = RNA_def_property(srna, "green", PROP_BOOLEAN, PROP_NONE);
	RNA_def_property_boolean_sdna(prop, NULL, "custom1", 2);
	RNA_def_property_boolean_default(prop, true);
	RNA_def_property_ui_text(prop, "Green", "Green channel active");
	RNA_def_property_update(prop, NC_NODE | NA_EDITED, "rna_Node_update");
	
	prop = RNA_def_property(srna, "blue", PROP_BOOLEAN, PROP_NONE);
	RNA_def_property_boolean_sdna(prop, NULL, "custom1", 4);
	RNA_def_property_boolean_default(prop, true);
	RNA_def_property_ui_text(prop, "Blue", "Blue channel active");
	RNA_def_property_update(prop, NC_NODE | NA_EDITED, "rna_Node_update");
	
	RNA_def_struct_sdna_from(srna, "NodeColorCorrection", "storage");
	
	prop = RNA_def_property(srna, "midtones_start", PROP_FLOAT, PROP_NONE);
	RNA_def_property_float_sdna(prop, NULL, "startmidtones");
	RNA_def_property_float_default(prop, 0.2f);
	RNA_def_property_range(prop, 0, 1);
	RNA_def_property_ui_text(prop, "Midtones Start", "Start of midtones");
	RNA_def_property_update(prop, NC_NODE | NA_EDITED, "rna_Node_update");

	prop = RNA_def_property(srna, "midtones_end", PROP_FLOAT, PROP_NONE);
	RNA_def_property_float_sdna(prop, NULL, "endmidtones");
	RNA_def_property_float_default(prop, 0.7f);
	RNA_def_property_range(prop, 0, 1);
	RNA_def_property_ui_text(prop, "Midtones End", "End of midtones");
	RNA_def_property_update(prop, NC_NODE | NA_EDITED, "rna_Node_update");
	
	prop = RNA_def_property(srna, "master_saturation", PROP_FLOAT, PROP_NONE);
	RNA_def_property_float_sdna(prop, NULL, "master.saturation");
	RNA_def_property_float_default(prop, 1.0f);
	RNA_def_property_range(prop, 0, 4);
	RNA_def_property_ui_text(prop, "Master Saturation", "Master saturation");
	RNA_def_property_update(prop, NC_NODE | NA_EDITED, "rna_Node_update");
	
	prop = RNA_def_property(srna, "master_contrast", PROP_FLOAT, PROP_NONE);
	RNA_def_property_float_sdna(prop, NULL, "master.contrast");
	RNA_def_property_float_default(prop, 1.0f);
	RNA_def_property_range(prop, 0, 4);
	RNA_def_property_ui_text(prop, "Master Contrast", "Master contrast");
	RNA_def_property_update(prop, NC_NODE | NA_EDITED, "rna_Node_update");
	
	prop = RNA_def_property(srna, "master_gamma", PROP_FLOAT, PROP_NONE);
	RNA_def_property_float_sdna(prop, NULL, "master.gamma");
	RNA_def_property_float_default(prop, 1.0f);
	RNA_def_property_range(prop, 0, 4);
	RNA_def_property_ui_text(prop, "Master Gamma", "Master gamma");
	RNA_def_property_update(prop, NC_NODE | NA_EDITED, "rna_Node_update");
	
	prop = RNA_def_property(srna, "master_gain", PROP_FLOAT, PROP_NONE);
	RNA_def_property_float_sdna(prop, NULL, "master.gain");
	RNA_def_property_float_default(prop, 1.0f);
	RNA_def_property_range(prop, 0, 4);
	RNA_def_property_ui_text(prop, "Master Gain", "Master gain");
	RNA_def_property_update(prop, NC_NODE | NA_EDITED, "rna_Node_update");
	
	prop = RNA_def_property(srna, "master_lift", PROP_FLOAT, PROP_NONE);
	RNA_def_property_float_sdna(prop, NULL, "master.lift");
	RNA_def_property_float_default(prop, 0.0f);
	RNA_def_property_range(prop, -1, 1);
	RNA_def_property_ui_text(prop, "Master Lift", "Master lift");
	RNA_def_property_update(prop, NC_NODE | NA_EDITED, "rna_Node_update");

//
	prop = RNA_def_property(srna, "shadows_saturation", PROP_FLOAT, PROP_NONE);
	RNA_def_property_float_sdna(prop, NULL, "shadows.saturation");
	RNA_def_property_float_default(prop, 1.0f);
	RNA_def_property_range(prop, 0, 4);
	RNA_def_property_ui_text(prop, "Shadows Saturation", "Shadows saturation");
	RNA_def_property_update(prop, NC_NODE | NA_EDITED, "rna_Node_update");
	
	prop = RNA_def_property(srna, "shadows_contrast", PROP_FLOAT, PROP_NONE);
	RNA_def_property_float_sdna(prop, NULL, "shadows.contrast");
	RNA_def_property_float_default(prop, 1.0f);
	RNA_def_property_range(prop, 0, 4);
	RNA_def_property_ui_text(prop, "Shadows Contrast", "Shadows contrast");
	RNA_def_property_update(prop, NC_NODE | NA_EDITED, "rna_Node_update");
	
	prop = RNA_def_property(srna, "shadows_gamma", PROP_FLOAT, PROP_NONE);
	RNA_def_property_float_sdna(prop, NULL, "shadows.gamma");
	RNA_def_property_float_default(prop, 1.0f);
	RNA_def_property_range(prop, 0, 4);
	RNA_def_property_ui_text(prop, "Shadows Gamma", "Shadows gamma");
	RNA_def_property_update(prop, NC_NODE | NA_EDITED, "rna_Node_update");
	
	prop = RNA_def_property(srna, "shadows_gain", PROP_FLOAT, PROP_NONE);
	RNA_def_property_float_sdna(prop, NULL, "shadows.gain");
	RNA_def_property_float_default(prop, 1.0f);
	RNA_def_property_range(prop, 0, 4);
	RNA_def_property_ui_text(prop, "Shadows Gain", "Shadows gain");
	RNA_def_property_update(prop, NC_NODE | NA_EDITED, "rna_Node_update");
	
	prop = RNA_def_property(srna, "shadows_lift", PROP_FLOAT, PROP_NONE);
	RNA_def_property_float_sdna(prop, NULL, "shadows.lift");
	RNA_def_property_float_default(prop, 0.0f);
	RNA_def_property_range(prop, -1, 1);
	RNA_def_property_ui_text(prop, "Shadows Lift", "Shadows lift");
	RNA_def_property_update(prop, NC_NODE | NA_EDITED, "rna_Node_update");
//
	prop = RNA_def_property(srna, "midtones_saturation", PROP_FLOAT, PROP_NONE);
	RNA_def_property_float_sdna(prop, NULL, "midtones.saturation");
	RNA_def_property_float_default(prop, 1.0f);
	RNA_def_property_range(prop, 0, 4);
	RNA_def_property_ui_text(prop, "Midtones Saturation", "Midtones saturation");
	RNA_def_property_update(prop, NC_NODE | NA_EDITED, "rna_Node_update");
	
	prop = RNA_def_property(srna, "midtones_contrast", PROP_FLOAT, PROP_NONE);
	RNA_def_property_float_sdna(prop, NULL, "midtones.contrast");
	RNA_def_property_float_default(prop, 1.0f);
	RNA_def_property_range(prop, 0, 4);
	RNA_def_property_ui_text(prop, "Midtones Contrast", "Midtones contrast");
	RNA_def_property_update(prop, NC_NODE | NA_EDITED, "rna_Node_update");
	
	prop = RNA_def_property(srna, "midtones_gamma", PROP_FLOAT, PROP_NONE);
	RNA_def_property_float_sdna(prop, NULL, "midtones.gamma");
	RNA_def_property_float_default(prop, 1.0f);
	RNA_def_property_range(prop, 0, 4);
	RNA_def_property_ui_text(prop, "Midtones Gamma", "Midtones gamma");
	RNA_def_property_update(prop, NC_NODE | NA_EDITED, "rna_Node_update");
	
	prop = RNA_def_property(srna, "midtones_gain", PROP_FLOAT, PROP_NONE);
	RNA_def_property_float_sdna(prop, NULL, "midtones.gain");
	RNA_def_property_float_default(prop, 1.0f);
	RNA_def_property_range(prop, 0, 4);
	RNA_def_property_ui_text(prop, "Midtones Gain", "Midtones gain");
	RNA_def_property_update(prop, NC_NODE | NA_EDITED, "rna_Node_update");
	
	prop = RNA_def_property(srna, "midtones_lift", PROP_FLOAT, PROP_NONE);
	RNA_def_property_float_sdna(prop, NULL, "midtones.lift");
	RNA_def_property_float_default(prop, 0.0f);
	RNA_def_property_range(prop, -1, 1);
	RNA_def_property_ui_text(prop, "Midtones Lift", "Midtones lift");
	RNA_def_property_update(prop, NC_NODE | NA_EDITED, "rna_Node_update");
//
	prop = RNA_def_property(srna, "highlights_saturation", PROP_FLOAT, PROP_NONE);
	RNA_def_property_float_sdna(prop, NULL, "highlights.saturation");
	RNA_def_property_float_default(prop, 1.0f);
	RNA_def_property_range(prop, 0, 4);
	RNA_def_property_ui_text(prop, "Highlights Saturation", "Highlights saturation");
	RNA_def_property_update(prop, NC_NODE | NA_EDITED, "rna_Node_update");
	
	prop = RNA_def_property(srna, "highlights_contrast", PROP_FLOAT, PROP_NONE);
	RNA_def_property_float_sdna(prop, NULL, "highlights.contrast");
	RNA_def_property_float_default(prop, 1.0f);
	RNA_def_property_range(prop, 0, 4);
	RNA_def_property_ui_text(prop, "Highlights Contrast", "Highlights contrast");
	RNA_def_property_update(prop, NC_NODE | NA_EDITED, "rna_Node_update");
	
	prop = RNA_def_property(srna, "highlights_gamma", PROP_FLOAT, PROP_NONE);
	RNA_def_property_float_sdna(prop, NULL, "highlights.gamma");
	RNA_def_property_float_default(prop, 1.0f);
	RNA_def_property_range(prop, 0, 4);
	RNA_def_property_ui_text(prop, "Highlights Gamma", "Highlights gamma");
	RNA_def_property_update(prop, NC_NODE | NA_EDITED, "rna_Node_update");
	
	prop = RNA_def_property(srna, "highlights_gain", PROP_FLOAT, PROP_NONE);
	RNA_def_property_float_sdna(prop, NULL, "highlights.gain");
	RNA_def_property_float_default(prop, 1.0f);
	RNA_def_property_range(prop, 0, 4);
	RNA_def_property_ui_text(prop, "Highlights Gain", "Highlights gain");
	RNA_def_property_update(prop, NC_NODE | NA_EDITED, "rna_Node_update");
	
	prop = RNA_def_property(srna, "highlights_lift", PROP_FLOAT, PROP_NONE);
	RNA_def_property_float_sdna(prop, NULL, "highlights.lift");
	RNA_def_property_float_default(prop, 0.0f);
	RNA_def_property_range(prop, -1, 1);
	RNA_def_property_ui_text(prop, "Highlights Lift", "Highlights lift");
	RNA_def_property_update(prop, NC_NODE | NA_EDITED, "rna_Node_update");
}

static void def_cmp_viewer(StructRNA *srna)
{
	PropertyRNA *prop;
	static const EnumPropertyItem tileorder_items[] = {
		{0, "CENTEROUT",      0, "Center",         "Expand from center"},
		{1, "RANDOM",         0, "Random",         "Random tiles"},
		{2, "BOTTOMUP",       0, "Bottom up",      "Expand from bottom"},
		{3, "RULE_OF_THIRDS", 0, "Rule of thirds", "Expand from 9 places"},
		{0, NULL, 0, NULL, NULL}
	};

	prop = RNA_def_property(srna, "tile_order", PROP_ENUM, PROP_NONE);
	RNA_def_property_enum_sdna(prop, NULL, "custom1");
	RNA_def_property_enum_items(prop, tileorder_items);
	RNA_def_property_ui_text(prop, "Tile order", "Tile order");
	RNA_def_property_update(prop, NC_NODE | NA_EDITED, "rna_Node_update");

	prop = RNA_def_property(srna, "center_x", PROP_FLOAT, PROP_NONE);
	RNA_def_property_float_sdna(prop, NULL, "custom3");
	RNA_def_property_float_default(prop, 0.5f);
	RNA_def_property_range(prop, 0.0f, 1.0f);
	RNA_def_property_ui_text(prop, "X", "");
	RNA_def_property_update(prop, NC_NODE | NA_EDITED, "rna_Node_update");
	
	prop = RNA_def_property(srna, "center_y", PROP_FLOAT, PROP_NONE);
	RNA_def_property_float_sdna(prop, NULL, "custom4");
	RNA_def_property_float_default(prop, 0.5f);
	RNA_def_property_range(prop, 0.0f, 1.0f);
	RNA_def_property_ui_text(prop, "Y", "");
	RNA_def_property_update(prop, NC_NODE | NA_EDITED, "rna_Node_update");

	prop = RNA_def_property(srna, "use_alpha", PROP_BOOLEAN, PROP_NONE);
	RNA_def_property_boolean_negative_sdna(prop, NULL, "custom2", CMP_NODE_OUTPUT_IGNORE_ALPHA);
	RNA_def_property_ui_text(prop, "Use Alpha", "Colors are treated alpha premultiplied, or colors output straight (alpha gets set to 1)");
	RNA_def_property_update(prop, NC_NODE | NA_EDITED, "rna_Node_update");
}

static void def_cmp_composite(StructRNA *srna)
{
	PropertyRNA *prop;

	prop = RNA_def_property(srna, "use_alpha", PROP_BOOLEAN, PROP_NONE);
	RNA_def_property_boolean_negative_sdna(prop, NULL, "custom2", CMP_NODE_OUTPUT_IGNORE_ALPHA);
	RNA_def_property_ui_text(prop, "Use Alpha", "Colors are treated alpha premultiplied, or colors output straight (alpha gets set to 1)");
	RNA_def_property_update(prop, NC_NODE | NA_EDITED, "rna_Node_update");
}

static void def_cmp_keyingscreen(StructRNA *srna)
{
	PropertyRNA *prop;

	prop = RNA_def_property(srna, "clip", PROP_POINTER, PROP_NONE);
	RNA_def_property_pointer_sdna(prop, NULL, "id");
	RNA_def_property_struct_type(prop, "MovieClip");
	RNA_def_property_flag(prop, PROP_EDITABLE);
	RNA_def_property_ui_text(prop, "Movie Clip", "");
	RNA_def_property_update(prop, NC_NODE | NA_EDITED, "rna_Node_update");

	RNA_def_struct_sdna_from(srna, "NodeKeyingScreenData", "storage");

	prop = RNA_def_property(srna, "tracking_object", PROP_STRING, PROP_NONE);
	RNA_def_property_string_sdna(prop, NULL, "tracking_object");
	RNA_def_property_ui_text(prop, "Tracking Object", "");
	RNA_def_property_update(prop, NC_NODE | NA_EDITED, "rna_Node_update");
}

static void def_cmp_keying(StructRNA *srna)
{
	PropertyRNA *prop;

	RNA_def_struct_sdna_from(srna, "NodeKeyingData", "storage");

	prop = RNA_def_property(srna, "screen_balance", PROP_FLOAT, PROP_FACTOR);
	RNA_def_property_float_sdna(prop, NULL, "screen_balance");
	RNA_def_property_range(prop, 0.0f, 1.0f);
	RNA_def_property_ui_text(prop, "Screen Balance", "Balance between two non-primary channels primary channel is comparing against");
	RNA_def_property_update(prop, NC_NODE | NA_EDITED, "rna_Node_update");

	prop = RNA_def_property(srna, "despill_factor", PROP_FLOAT, PROP_FACTOR);
	RNA_def_property_float_sdna(prop, NULL, "despill_factor");
	RNA_def_property_range(prop, 0.0f, 1.0f);
	RNA_def_property_ui_text(prop, "Despill Factor", "Factor of despilling screen color from image");
	RNA_def_property_update(prop, NC_NODE | NA_EDITED, "rna_Node_update");

	prop = RNA_def_property(srna, "despill_balance", PROP_FLOAT, PROP_FACTOR);
	RNA_def_property_float_sdna(prop, NULL, "despill_balance");
	RNA_def_property_range(prop, 0.0f, 1.0f);
	RNA_def_property_ui_text(prop, "Despill Balance", "Balance between non-key colors used to detect amount of key color to be removed");
	RNA_def_property_update(prop, NC_NODE | NA_EDITED, "rna_Node_update");

	prop = RNA_def_property(srna, "clip_black", PROP_FLOAT, PROP_FACTOR);
	RNA_def_property_float_sdna(prop, NULL, "clip_black");
	RNA_def_property_range(prop, 0.0f, 1.0f);
	RNA_def_property_ui_text(prop, "Clip Black", "Value of non-scaled matte pixel which considers as fully background pixel");
	RNA_def_property_update(prop, NC_NODE | NA_EDITED, "rna_Node_update");

	prop = RNA_def_property(srna, "clip_white", PROP_FLOAT, PROP_FACTOR);
	RNA_def_property_float_sdna(prop, NULL, "clip_white");
	RNA_def_property_range(prop, 0.0f, 1.0f);
	RNA_def_property_ui_text(prop, "Clip White", "Value of non-scaled matte pixel which considers as fully foreground pixel");
	RNA_def_property_update(prop, NC_NODE | NA_EDITED, "rna_Node_update");

	prop = RNA_def_property(srna, "blur_pre", PROP_INT, PROP_NONE);
	RNA_def_property_int_sdna(prop, NULL, "blur_pre");
	RNA_def_property_range(prop, 0, 2048);
	RNA_def_property_ui_text(prop, "Pre Blur", "Chroma pre-blur size which applies before running keyer");
	RNA_def_property_update(prop, NC_NODE | NA_EDITED, "rna_Node_update");

	prop = RNA_def_property(srna, "blur_post", PROP_INT, PROP_NONE);
	RNA_def_property_int_sdna(prop, NULL, "blur_post");
	RNA_def_property_range(prop, 0, 2048);
	RNA_def_property_ui_text(prop, "Post Blur", "Matte blur size which applies after clipping and dilate/eroding");
	RNA_def_property_update(prop, NC_NODE | NA_EDITED, "rna_Node_update");

	prop = RNA_def_property(srna, "dilate_distance", PROP_INT, PROP_NONE);
	RNA_def_property_int_sdna(prop, NULL, "dilate_distance");
	RNA_def_property_range(prop, -100, 100);
	RNA_def_property_ui_text(prop, "Dilate/Erode", "Matte dilate/erode side");
	RNA_def_property_update(prop, NC_NODE | NA_EDITED, "rna_Node_update");

	prop = RNA_def_property(srna, "edge_kernel_radius", PROP_INT, PROP_NONE);
	RNA_def_property_int_sdna(prop, NULL, "edge_kernel_radius");
	RNA_def_property_range(prop, 0, 100);
	RNA_def_property_ui_text(prop, "Edge Kernel Radius", "Radius of kernel used to detect whether pixel belongs to edge");
	RNA_def_property_update(prop, NC_NODE | NA_EDITED, "rna_Node_update");

	prop = RNA_def_property(srna, "edge_kernel_tolerance", PROP_FLOAT, PROP_FACTOR);
	RNA_def_property_float_sdna(prop, NULL, "edge_kernel_tolerance");
	RNA_def_property_range(prop, 0.0f, 1.0f);
	RNA_def_property_ui_text(prop, "Edge Kernel Tolerance", "Tolerance to pixels inside kernel which are treating as belonging to the same plane");
	RNA_def_property_update(prop, NC_NODE | NA_EDITED, "rna_Node_update");

	prop = RNA_def_property(srna, "feather_falloff", PROP_ENUM, PROP_NONE);
	RNA_def_property_enum_sdna(prop, NULL, "feather_falloff");
	RNA_def_property_enum_items(prop, rna_enum_proportional_falloff_curve_only_items);
	RNA_def_property_ui_text(prop, "Feather Falloff", "Falloff type the feather");
	RNA_def_property_translation_context(prop, BLT_I18NCONTEXT_ID_CURVE); /* Abusing id_curve :/ */
	RNA_def_property_update(prop, NC_NODE | NA_EDITED, "rna_Node_update");

	prop = RNA_def_property(srna, "feather_distance", PROP_INT, PROP_NONE);
	RNA_def_property_int_sdna(prop, NULL, "feather_distance");
	RNA_def_property_range(prop, -100, 100);
	RNA_def_property_ui_text(prop, "Feather Distance", "Distance to grow/shrink the feather");
	RNA_def_property_update(prop, NC_NODE | NA_EDITED, "rna_Node_update");
}

static void def_cmp_trackpos(StructRNA *srna)
{
	PropertyRNA *prop;

	static const EnumPropertyItem position_items[] = {
		{CMP_TRACKPOS_ABSOLUTE, "ABSOLUTE", 0,
		 "Absolute",  "Output absolute position of a marker"},
		{CMP_TRACKPOS_RELATIVE_START, "RELATIVE_START", 0,
		 "Relative Start",  "Output position of a marker relative to first marker of a track"},
		{CMP_TRACKPOS_RELATIVE_FRAME, "RELATIVE_FRAME", 0,
		 "Relative Frame",  "Output position of a marker relative to marker at given frame number"},
		{CMP_TRACKPOS_ABSOLUTE_FRAME, "ABSOLUTE_FRAME", 0,
		 "Absolute Frame",  "Output absolute position of a marker at given frame number"},
		{0, NULL, 0, NULL, NULL}
	};

	prop = RNA_def_property(srna, "clip", PROP_POINTER, PROP_NONE);
	RNA_def_property_pointer_sdna(prop, NULL, "id");
	RNA_def_property_struct_type(prop, "MovieClip");
	RNA_def_property_flag(prop, PROP_EDITABLE);
	RNA_def_property_ui_text(prop, "Movie Clip", "");
	RNA_def_property_update(prop, NC_NODE | NA_EDITED, "rna_Node_update");

	prop = RNA_def_property(srna, "position", PROP_ENUM, PROP_NONE);
	RNA_def_property_enum_sdna(prop, NULL, "custom1");
	RNA_def_property_enum_items(prop, position_items);
	RNA_def_property_ui_text(prop, "Position", "Which marker position to use for output");
	RNA_def_property_update(prop, NC_NODE | NA_EDITED, "rna_Node_update");

	prop = RNA_def_property(srna, "frame_relative", PROP_INT, PROP_NONE);
	RNA_def_property_int_sdna(prop, NULL, "custom2");
	RNA_def_property_ui_text(prop, "Frame", "Frame to be used for relative position");
	RNA_def_property_update(prop, NC_NODE | NA_EDITED, "rna_Node_update");

	RNA_def_struct_sdna_from(srna, "NodeTrackPosData", "storage");

	prop = RNA_def_property(srna, "tracking_object", PROP_STRING, PROP_NONE);
	RNA_def_property_string_sdna(prop, NULL, "tracking_object");
	RNA_def_property_ui_text(prop, "Tracking Object", "");
	RNA_def_property_update(prop, NC_NODE | NA_EDITED, "rna_Node_update");

	prop = RNA_def_property(srna, "track_name", PROP_STRING, PROP_NONE);
	RNA_def_property_string_sdna(prop, NULL, "track_name");
	RNA_def_property_ui_text(prop, "Track", "");
	RNA_def_property_update(prop, NC_NODE | NA_EDITED, "rna_Node_update");
}

static void def_cmp_translate(StructRNA *srna)
{
	static const EnumPropertyItem translate_items[] = {
		{CMP_NODE_WRAP_NONE, "NONE",  0, "None",       "No wrapping on X and Y"},
		{CMP_NODE_WRAP_X,    "XAXIS", 0, "X Axis",     "Wrap all pixels on the X axis"},
		{CMP_NODE_WRAP_Y,    "YAXIS", 0, "Y Axis",     "Wrap all pixels on the Y axis"},
		{CMP_NODE_WRAP_XY,   "BOTH",  0, "Both Axes",  "Wrap all pixels on both axes"},
		{0, NULL, 0, NULL, NULL}
	};

	PropertyRNA *prop;

	RNA_def_struct_sdna_from(srna, "NodeTranslateData", "storage");

	prop = RNA_def_property(srna, "use_relative", PROP_BOOLEAN, PROP_NONE);
	RNA_def_property_boolean_sdna(prop, NULL, "relative", 1);
	RNA_def_property_ui_text(prop, "Relative",
	                         "Use relative (fraction of input image size) values to define translation");
	RNA_def_property_update(prop, NC_NODE | NA_EDITED, "rna_Node_update");

	prop = RNA_def_property(srna, "wrap_axis", PROP_ENUM, PROP_NONE);
	RNA_def_property_enum_sdna(prop, NULL, "wrap_axis");
	RNA_def_property_enum_items(prop, translate_items);
	RNA_def_property_ui_text(prop, "Wrapping", "Wrap image on a specific axis");
	RNA_def_property_update(prop, NC_NODE | NA_EDITED, "rna_Node_update");
}

static void def_cmp_planetrackdeform(StructRNA *srna)
{
	PropertyRNA *prop;

	prop = RNA_def_property(srna, "clip", PROP_POINTER, PROP_NONE);
	RNA_def_property_pointer_sdna(prop, NULL, "id");
	RNA_def_property_struct_type(prop, "MovieClip");
	RNA_def_property_flag(prop, PROP_EDITABLE);
	RNA_def_property_ui_text(prop, "Movie Clip", "");
	RNA_def_property_update(prop, NC_NODE | NA_EDITED, "rna_Node_update");

	RNA_def_struct_sdna_from(srna, "NodePlaneTrackDeformData", "storage");

	prop = RNA_def_property(srna, "tracking_object", PROP_STRING, PROP_NONE);
	RNA_def_property_string_sdna(prop, NULL, "tracking_object");
	RNA_def_property_ui_text(prop, "Tracking Object", "");
	RNA_def_property_update(prop, NC_NODE | NA_EDITED, "rna_Node_update");

	prop = RNA_def_property(srna, "plane_track_name", PROP_STRING, PROP_NONE);
	RNA_def_property_string_sdna(prop, NULL, "plane_track_name");
	RNA_def_property_ui_text(prop, "Plane Track", "");
	RNA_def_property_update(prop, NC_NODE | NA_EDITED, "rna_Node_update");

	prop = RNA_def_property(srna, "use_motion_blur", PROP_BOOLEAN, PROP_NONE);
	RNA_def_property_boolean_sdna(prop, NULL, "flag", CMP_NODEFLAG_PLANETRACKDEFORM_MOTION_BLUR);
	RNA_def_property_ui_text(prop, "Motion Blur", "Use multi-sampled motion blur of the mask");
	RNA_def_property_update(prop, NC_NODE | NA_EDITED, "rna_Node_update");

	prop = RNA_def_property(srna, "motion_blur_samples", PROP_INT, PROP_NONE);
	RNA_def_property_range(prop, 1, CMP_NODE_PLANETRACKDEFORM_MBLUR_SAMPLES_MAX);
	RNA_def_property_ui_text(prop, "Samples", "Number of motion blur samples");
	RNA_def_property_update(prop, NC_NODE | NA_EDITED, "rna_Node_update");

	prop = RNA_def_property(srna, "motion_blur_shutter", PROP_FLOAT, PROP_NONE);
	RNA_def_property_range(prop, 0.0, 1.0f);
	RNA_def_property_ui_text(prop, "Shutter", "Exposure for motion blur as a factor of FPS");
	RNA_def_property_update(prop, NC_NODE | NA_EDITED, "rna_Node_update");
}

static void def_cmp_sunbeams(StructRNA *srna)
{
	PropertyRNA *prop;

	RNA_def_struct_sdna_from(srna, "NodeSunBeams", "storage");

	prop = RNA_def_property(srna, "source", PROP_FLOAT, PROP_NONE);
	RNA_def_property_float_sdna(prop, NULL, "source");
	RNA_def_property_range(prop, -100.0f, 100.0f);
	RNA_def_property_ui_range(prop, -10.0f, 10.0f, 10, 3);
	RNA_def_property_ui_text(prop, "Source", "Source point of rays as a factor of the image width & height");
	RNA_def_property_update(prop, NC_NODE | NA_EDITED, "rna_Node_update");

	prop = RNA_def_property(srna, "ray_length", PROP_FLOAT, PROP_UNSIGNED);
	RNA_def_property_float_sdna(prop, NULL, "ray_length");
	RNA_def_property_range(prop, 0.0f, 100.0f);
	RNA_def_property_ui_range(prop, 0.0f, 1.0f, 10, 3);
	RNA_def_property_ui_text(prop, "Ray Length", "Length of rays as a factor of the image size");
	RNA_def_property_update(prop, NC_NODE | NA_EDITED, "rna_Node_update");
}

/* -- Texture Nodes --------------------------------------------------------- */

static void def_tex_output(StructRNA *srna)
{
	PropertyRNA *prop;

	RNA_def_struct_sdna_from(srna, "TexNodeOutput", "storage");
	
	prop = RNA_def_property(srna, "filepath", PROP_STRING, PROP_NONE);
	RNA_def_property_string_sdna(prop, NULL, "name");
	RNA_def_property_ui_text(prop, "Output Name", "");
	RNA_def_property_update(prop, NC_NODE | NA_EDITED, "rna_Node_update");
}

static void def_tex_image(StructRNA *srna)
{
	PropertyRNA *prop;

	prop = RNA_def_property(srna, "image", PROP_POINTER, PROP_NONE);
	RNA_def_property_pointer_sdna(prop, NULL, "id");
	RNA_def_property_struct_type(prop, "Image");
	RNA_def_property_flag(prop, PROP_EDITABLE);
	RNA_def_property_ui_text(prop, "Image", "");
	RNA_def_property_update(prop, NC_NODE | NA_EDITED, "rna_Node_update");

	prop = RNA_def_property(srna, "image_user", PROP_POINTER, PROP_NONE);
	RNA_def_property_pointer_sdna(prop, NULL, "storage");
	RNA_def_property_struct_type(prop, "ImageUser");
	RNA_def_property_ui_text(prop, "Image User",
	                         "Parameters defining the image duration, offset and related settings");
	RNA_def_property_update(prop, NC_NODE | NA_EDITED, "rna_Node_update");
}

static void def_tex_bricks(StructRNA *srna)
{
	PropertyRNA *prop;

	prop = RNA_def_property(srna, "offset", PROP_FLOAT, PROP_NONE);
	RNA_def_property_float_sdna(prop, NULL, "custom3");
	RNA_def_property_range(prop, 0.0f, 1.0f);
	RNA_def_property_ui_text(prop, "Offset Amount", "");
	RNA_def_property_update(prop, NC_NODE | NA_EDITED, "rna_Node_update");
	
	prop = RNA_def_property(srna, "offset_frequency", PROP_INT, PROP_NONE);
	RNA_def_property_int_sdna(prop, NULL, "custom1");
	RNA_def_property_range(prop, 2, 99);
	RNA_def_property_ui_text(prop, "Offset Frequency", "Offset every N rows");
	RNA_def_property_update(prop, NC_NODE | NA_EDITED, "rna_Node_update");
	
	prop = RNA_def_property(srna, "squash", PROP_FLOAT, PROP_NONE);
	RNA_def_property_float_sdna(prop, NULL, "custom4");
	RNA_def_property_range(prop, 0.0f, 99.0f);
	RNA_def_property_ui_text(prop, "Squash Amount", "");
	RNA_def_property_update(prop, NC_NODE | NA_EDITED, "rna_Node_update");
	
	prop = RNA_def_property(srna, "squash_frequency", PROP_INT, PROP_NONE);
	RNA_def_property_int_sdna(prop, NULL, "custom2");
	RNA_def_property_range(prop, 2, 99);
	RNA_def_property_ui_text(prop, "Squash Frequency", "Squash every N rows");
	RNA_def_property_update(prop, NC_NODE | NA_EDITED, "rna_Node_update");
}

/* -------------------------------------------------------------------------- */

static void rna_def_shader_node(BlenderRNA *brna)
{
	StructRNA *srna;
	
	srna = RNA_def_struct(brna, "ShaderNode", "NodeInternal");
	RNA_def_struct_ui_text(srna, "Shader Node", "Material shader node");
	RNA_def_struct_sdna(srna, "bNode");
	RNA_def_struct_register_funcs(srna, "rna_ShaderNode_register", "rna_Node_unregister", NULL);
}

static void rna_def_compositor_node(BlenderRNA *brna)
{
	StructRNA *srna;
	FunctionRNA *func;
	
	srna = RNA_def_struct(brna, "CompositorNode", "NodeInternal");
	RNA_def_struct_ui_text(srna, "Compositor Node", "");
	RNA_def_struct_sdna(srna, "bNode");
	RNA_def_struct_register_funcs(srna, "rna_CompositorNode_register", "rna_Node_unregister", NULL);
	
	/* compositor node need_exec flag */
	func = RNA_def_function(srna, "tag_need_exec", "rna_CompositorNode_tag_need_exec");
	RNA_def_function_ui_description(func, "Tag the node for compositor update");
}

static void rna_def_texture_node(BlenderRNA *brna)
{
	StructRNA *srna;
	
	srna = RNA_def_struct(brna, "TextureNode", "NodeInternal");
	RNA_def_struct_ui_text(srna, "Texture Node", "");
	RNA_def_struct_sdna(srna, "bNode");
	RNA_def_struct_register_funcs(srna, "rna_TextureNode_register", "rna_Node_unregister", NULL);
}

/* -------------------------------------------------------------------------- */

static void rna_def_node_socket(BlenderRNA *brna)
{
	StructRNA *srna;
	PropertyRNA *prop;
	PropertyRNA *parm;
	FunctionRNA *func;
	
	static float default_draw_color[] = { 0.0f, 0.0f, 0.0f, 1.0f };
	
	srna = RNA_def_struct(brna, "NodeSocket", NULL);
	RNA_def_struct_ui_text(srna, "Node Socket", "Input or output socket of a node");
	RNA_def_struct_sdna(srna, "bNodeSocket");
	RNA_def_struct_refine_func(srna, "rna_NodeSocket_refine");
	RNA_def_struct_ui_icon(srna, ICON_PLUG);
	RNA_def_struct_path_func(srna, "rna_NodeSocket_path");
	RNA_def_struct_register_funcs(srna, "rna_NodeSocket_register", "rna_NodeSocket_unregister", NULL);
	RNA_def_struct_idprops_func(srna, "rna_NodeSocket_idprops");

	prop = RNA_def_property(srna, "name", PROP_STRING, PROP_NONE);
	RNA_def_property_ui_text(prop, "Name", "Socket name");
	RNA_def_struct_name_property(srna, prop);
	RNA_def_property_update(prop, NC_NODE | NA_EDITED, "rna_NodeSocket_update");

	prop = RNA_def_property(srna, "identifier", PROP_STRING, PROP_NONE);
	RNA_def_property_string_sdna(prop, NULL, "identifier");
	RNA_def_property_clear_flag(prop, PROP_EDITABLE);
	RNA_def_property_ui_text(prop, "Identifier", "Unique identifier for mapping sockets");

	prop = RNA_def_property(srna, "is_output", PROP_BOOLEAN, PROP_NONE);
	RNA_def_property_boolean_funcs(prop, "rna_NodeSocket_is_output_get", NULL);
	RNA_def_property_clear_flag(prop, PROP_EDITABLE);
	RNA_def_property_ui_text(prop, "Is Output", "True if the socket is an output, otherwise input");

	prop = RNA_def_property(srna, "hide", PROP_BOOLEAN, PROP_NONE);
	RNA_def_property_boolean_sdna(prop, NULL, "flag", SOCK_HIDDEN);
	RNA_def_property_boolean_funcs(prop, NULL, "rna_NodeSocket_hide_set");
	RNA_def_property_ui_text(prop, "Hide", "Hide the socket");
	RNA_def_property_update(prop, NC_NODE | ND_DISPLAY, NULL);

	prop = RNA_def_property(srna, "enabled", PROP_BOOLEAN, PROP_NONE);
	RNA_def_property_boolean_negative_sdna(prop, NULL, "flag", SOCK_UNAVAIL);
	RNA_def_property_ui_text(prop, "Enabled", "Enable the socket");
	RNA_def_property_update(prop, NC_NODE | ND_DISPLAY, NULL);

	prop = RNA_def_property(srna, "link_limit", PROP_INT, PROP_NONE);
	RNA_def_property_int_sdna(prop, NULL, "limit");
	RNA_def_property_int_funcs(prop, NULL, "rna_NodeSocket_link_limit_set", NULL);
	RNA_def_property_range(prop, 1, 0xFFF);
	RNA_def_property_ui_text(prop, "Link Limit", "Max number of links allowed for this socket");
	RNA_def_property_update(prop, NC_NODE | NA_EDITED, NULL);

	prop = RNA_def_property(srna, "is_linked", PROP_BOOLEAN, PROP_NONE);
	RNA_def_property_boolean_sdna(prop, NULL, "flag", SOCK_IN_USE);
	RNA_def_property_clear_flag(prop, PROP_EDITABLE);
	RNA_def_property_ui_text(prop, "Linked", "True if the socket is connected");

	prop = RNA_def_property(srna, "show_expanded", PROP_BOOLEAN, PROP_NONE);
	RNA_def_property_boolean_negative_sdna(prop, NULL, "flag", SOCK_COLLAPSED);
	RNA_def_property_ui_text(prop, "Expanded", "Socket links are expanded in the user interface");
	RNA_def_property_update(prop, NC_NODE | NA_EDITED, NULL);

	prop = RNA_def_property(srna, "hide_value", PROP_BOOLEAN, PROP_NONE);
	RNA_def_property_boolean_sdna(prop, NULL, "flag", SOCK_HIDE_VALUE);
	RNA_def_property_ui_text(prop, "Hide Value", "Hide the socket input value");
	RNA_def_property_update(prop, NC_NODE | ND_DISPLAY, NULL);

	prop = RNA_def_property(srna, "node", PROP_POINTER, PROP_NONE);
	RNA_def_property_pointer_funcs(prop, "rna_NodeSocket_node_get", NULL, NULL, NULL);
	RNA_def_property_struct_type(prop, "Node");
	RNA_def_property_clear_flag(prop, PROP_EDITABLE);
	RNA_def_property_ui_text(prop, "Node", "Node owning this socket");

	/* NB: the type property is used by standard sockets.
	 * Ideally should be defined only for the registered subclass,
	 * but to use the existing DNA is added in the base type here.
	 * Future socket types can ignore or override this if needed.
	 */
	prop = RNA_def_property(srna, "type", PROP_ENUM, PROP_NONE);
	RNA_def_property_enum_sdna(prop, NULL, "type");
	RNA_def_property_enum_items(prop, node_socket_type_items);
	RNA_def_property_enum_default(prop, SOCK_FLOAT);
	RNA_def_property_ui_text(prop, "Type", "Data type");
	RNA_def_property_update(prop, NC_NODE | NA_EDITED, "rna_NodeSocket_update");

	prop = RNA_def_property(srna, "draw_shape", PROP_ENUM, PROP_NONE);
	RNA_def_property_enum_sdna(prop, NULL, "draw_shape");
	RNA_def_property_enum_items(prop, rna_enum_node_socket_draw_shape_items);
	RNA_def_property_enum_default(prop, SOCK_DRAW_SHAPE_CIRCLE);
	RNA_def_property_ui_text(prop, "Shape", "Socket shape");
	RNA_def_property_update(prop, NC_NODE | NA_EDITED, "rna_NodeSocket_update");

	/* registration */
	prop = RNA_def_property(srna, "bl_idname", PROP_STRING, PROP_NONE);
	RNA_def_property_string_sdna(prop, NULL, "typeinfo->idname");
	RNA_def_property_flag(prop, PROP_REGISTER);
	RNA_def_property_ui_text(prop, "ID Name", "");

	/* draw socket */
	func = RNA_def_function(srna, "draw", NULL);
	RNA_def_function_ui_description(func, "Draw socket");
	RNA_def_function_flag(func, FUNC_REGISTER);
	parm = RNA_def_pointer(func, "context", "Context", "", "");
	RNA_def_parameter_flags(parm, PROP_NEVER_NULL, PARM_REQUIRED);
	parm = RNA_def_property(func, "layout", PROP_POINTER, PROP_NONE);
	RNA_def_property_struct_type(parm, "UILayout");
	RNA_def_property_ui_text(parm, "Layout", "Layout in the UI");
	RNA_def_parameter_flags(parm, PROP_NEVER_NULL, PARM_REQUIRED);
	parm = RNA_def_property(func, "node", PROP_POINTER, PROP_NONE);
	RNA_def_property_struct_type(parm, "Node");
	RNA_def_property_ui_text(parm, "Node", "Node the socket belongs to");
	RNA_def_parameter_flags(parm, PROP_NEVER_NULL, PARM_REQUIRED | PARM_RNAPTR);
	parm = RNA_def_property(func, "text", PROP_STRING, PROP_NONE);
	RNA_def_property_ui_text(parm, "Text", "Text label to draw alongside properties");
	// RNA_def_property_string_default(parm, "");
	RNA_def_parameter_flags(parm, 0, PARM_REQUIRED);

	func = RNA_def_function(srna, "draw_color", NULL);
	RNA_def_function_ui_description(func, "Color of the socket icon");
	RNA_def_function_flag(func, FUNC_REGISTER);
	parm = RNA_def_pointer(func, "context", "Context", "", "");
	RNA_def_parameter_flags(parm, PROP_NEVER_NULL, PARM_REQUIRED);
	parm = RNA_def_property(func, "node", PROP_POINTER, PROP_NONE);
	RNA_def_property_struct_type(parm, "Node");
	RNA_def_property_ui_text(parm, "Node", "Node the socket belongs to");
	RNA_def_parameter_flags(parm, PROP_NEVER_NULL, PARM_REQUIRED | PARM_RNAPTR);
	parm = RNA_def_float_array(func, "color", 4, default_draw_color, 0.0f, 1.0f, "Color", "", 0.0f, 1.0f);
	RNA_def_function_output(func, parm);
}

static void rna_def_node_socket_interface(BlenderRNA *brna)
{
	StructRNA *srna;
	PropertyRNA *prop;
	PropertyRNA *parm;
	FunctionRNA *func;
	
	static float default_draw_color[] = { 0.0f, 0.0f, 0.0f, 1.0f };
	
	srna = RNA_def_struct(brna, "NodeSocketInterface", NULL);
	RNA_def_struct_ui_text(srna, "Node Socket Template", "Parameters to define node sockets");
	/* XXX Using bNodeSocket DNA for templates is a compatibility hack.
	 * This allows to keep the inputs/outputs lists in bNodeTree working for earlier versions
	 * and at the same time use them for socket templates in groups.
	 */
	RNA_def_struct_sdna(srna, "bNodeSocket");
	RNA_def_struct_refine_func(srna, "rna_NodeSocketInterface_refine");
	RNA_def_struct_path_func(srna, "rna_NodeSocketInterface_path");
	RNA_def_struct_idprops_func(srna, "rna_NodeSocketInterface_idprops");
	RNA_def_struct_register_funcs(srna, "rna_NodeSocketInterface_register", "rna_NodeSocketInterface_unregister", NULL);

	prop = RNA_def_property(srna, "name", PROP_STRING, PROP_NONE);
	RNA_def_property_ui_text(prop, "Name", "Socket name");
	RNA_def_struct_name_property(srna, prop);
	RNA_def_property_update(prop, NC_NODE | NA_EDITED, "rna_NodeSocketInterface_update");

	prop = RNA_def_property(srna, "identifier", PROP_STRING, PROP_NONE);
	RNA_def_property_string_sdna(prop, NULL, "identifier");
	RNA_def_property_clear_flag(prop, PROP_EDITABLE);
	RNA_def_property_ui_text(prop, "Identifier", "Unique identifier for mapping sockets");

	prop = RNA_def_property(srna, "is_output", PROP_BOOLEAN, PROP_NONE);
	RNA_def_property_boolean_funcs(prop, "rna_NodeSocket_is_output_get", NULL);
	RNA_def_property_clear_flag(prop, PROP_EDITABLE);
	RNA_def_property_ui_text(prop, "Is Output", "True if the socket is an output, otherwise input");

	/* registration */
	prop = RNA_def_property(srna, "bl_socket_idname", PROP_STRING, PROP_NONE);
	RNA_def_property_string_sdna(prop, NULL, "typeinfo->idname");
	RNA_def_property_flag(prop, PROP_REGISTER);
	RNA_def_property_ui_text(prop, "ID Name", "");

	func = RNA_def_function(srna, "draw", NULL);
	RNA_def_function_ui_description(func, "Draw template settings");
	RNA_def_function_flag(func, FUNC_REGISTER_OPTIONAL);
	parm = RNA_def_pointer(func, "context", "Context", "", "");
	RNA_def_parameter_flags(parm, PROP_NEVER_NULL, PARM_REQUIRED);
	parm = RNA_def_property(func, "layout", PROP_POINTER, PROP_NONE);
	RNA_def_property_struct_type(parm, "UILayout");
	RNA_def_property_ui_text(parm, "Layout", "Layout in the UI");
	RNA_def_parameter_flags(parm, PROP_NEVER_NULL, PARM_REQUIRED);

	func = RNA_def_function(srna, "draw_color", NULL);
	RNA_def_function_ui_description(func, "Color of the socket icon");
	RNA_def_function_flag(func, FUNC_REGISTER);
	parm = RNA_def_pointer(func, "context", "Context", "", "");
	RNA_def_parameter_flags(parm, PROP_NEVER_NULL, PARM_REQUIRED);
	parm = RNA_def_float_array(func, "color", 4, default_draw_color, 0.0f, 1.0f, "Color", "", 0.0f, 1.0f);
	RNA_def_function_output(func, parm);

	func = RNA_def_function(srna, "register_properties", NULL);
	RNA_def_function_ui_description(func, "Define RNA properties of a socket");
	RNA_def_function_flag(func, FUNC_REGISTER_OPTIONAL | FUNC_ALLOW_WRITE);
	parm = RNA_def_pointer(func, "data_rna_type", "Struct", "Data RNA Type", "RNA type for special socket properties");
	RNA_def_parameter_flags(parm, 0, PARM_REQUIRED);

	func = RNA_def_function(srna, "init_socket", NULL);
	RNA_def_function_ui_description(func, "Initialize a node socket instance");
	RNA_def_function_flag(func, FUNC_REGISTER_OPTIONAL | FUNC_ALLOW_WRITE);
	parm = RNA_def_pointer(func, "node", "Node", "Node", "Node of the socket to initialize");
	RNA_def_parameter_flags(parm, PROP_NEVER_NULL, PARM_REQUIRED | PARM_RNAPTR);
	parm = RNA_def_pointer(func, "socket", "NodeSocket", "Socket", "Socket to initialize");
	RNA_def_parameter_flags(parm, PROP_NEVER_NULL, PARM_REQUIRED | PARM_RNAPTR);
	parm = RNA_def_string(func, "data_path", NULL, 0, "Data Path", "Path to specialized socket data");
	RNA_def_parameter_flags(parm, 0, PARM_REQUIRED);

	func = RNA_def_function(srna, "from_socket", NULL);
	RNA_def_function_ui_description(func, "Setup template parameters from an existing socket");
	RNA_def_function_flag(func, FUNC_REGISTER_OPTIONAL | FUNC_ALLOW_WRITE);
	parm = RNA_def_pointer(func, "node", "Node", "Node", "Node of the original socket");
	RNA_def_parameter_flags(parm, PROP_NEVER_NULL, PARM_REQUIRED | PARM_RNAPTR);
	parm = RNA_def_pointer(func, "socket", "NodeSocket", "Socket", "Original socket");
	RNA_def_parameter_flags(parm, PROP_NEVER_NULL, PARM_REQUIRED | PARM_RNAPTR);
}

static void rna_def_node_socket_float(BlenderRNA *brna, const char *idname, const char *interface_idname, PropertySubType subtype)
{
	StructRNA *srna;
	PropertyRNA *prop;
	float value_default;
	
	/* choose sensible common default based on subtype */
	switch (subtype) {
		case PROP_FACTOR:
			value_default = 1.0f;
			break;
		case PROP_PERCENTAGE:
			value_default = 100.0f;
			break;
		default:
			value_default = 0.0f;
			break;
	}
	
	srna = RNA_def_struct(brna, idname, "NodeSocketStandard");
	RNA_def_struct_ui_text(srna, "Float Node Socket", "Floating point number socket of a node");
	RNA_def_struct_sdna(srna, "bNodeSocket");
	
	RNA_def_struct_sdna_from(srna, "bNodeSocketValueFloat", "default_value");
	
	prop = RNA_def_property(srna, "default_value", PROP_FLOAT, subtype);
	RNA_def_property_float_sdna(prop, NULL, "value");
	RNA_def_property_float_funcs(prop, NULL, NULL, "rna_NodeSocketStandard_float_range");
	RNA_def_property_ui_text(prop, "Default Value", "Input value used for unconnected socket");
	RNA_def_property_update(prop, NC_NODE | NA_EDITED, "rna_NodeSocketStandard_value_update");
	RNA_def_property_flag(prop, PROP_CONTEXT_UPDATE);
	
	RNA_def_struct_sdna_from(srna, "bNodeSocket", NULL);
	
	/* socket interface */
	srna = RNA_def_struct(brna, interface_idname, "NodeSocketInterfaceStandard");
	RNA_def_struct_ui_text(srna, "Float Node Socket Interface", "Floating point number socket of a node");
	RNA_def_struct_sdna(srna, "bNodeSocket");
	
	RNA_def_struct_sdna_from(srna, "bNodeSocketValueFloat", "default_value");
	
	prop = RNA_def_property(srna, "default_value", PROP_FLOAT, subtype);
	RNA_def_property_float_sdna(prop, NULL, "value");
	RNA_def_property_float_default(prop, value_default);
	RNA_def_property_float_funcs(prop, NULL, NULL, "rna_NodeSocketStandard_float_range");
	RNA_def_property_ui_text(prop, "Default Value", "Input value used for unconnected socket");
	RNA_def_property_update(prop, NC_NODE | NA_EDITED, "rna_NodeSocketInterface_update");
	
	prop = RNA_def_property(srna, "min_value", PROP_FLOAT, PROP_NONE);
	RNA_def_property_float_sdna(prop, NULL, "min");
	RNA_def_property_ui_text(prop, "Minimum Value", "Minimum value");
	RNA_def_property_update(prop, NC_NODE | NA_EDITED, "rna_NodeSocketInterface_update");
	
	prop = RNA_def_property(srna, "max_value", PROP_FLOAT, PROP_NONE);
	RNA_def_property_float_sdna(prop, NULL, "max");
	RNA_def_property_ui_text(prop, "Maximum Value", "Maximum value");
	RNA_def_property_update(prop, NC_NODE | NA_EDITED, "rna_NodeSocketInterface_update");
	
	RNA_def_struct_sdna_from(srna, "bNodeSocket", NULL);
}

static void rna_def_node_socket_int(BlenderRNA *brna, const char *identifier, const char *interface_idname, PropertySubType subtype)
{
	StructRNA *srna;
	PropertyRNA *prop;
	int value_default;
	
	/* choose sensible common default based on subtype */
	switch (subtype) {
		case PROP_FACTOR:
			value_default = 1;
			break;
		case PROP_PERCENTAGE:
			value_default = 100;
			break;
		default:
			value_default = 0;
			break;
	}
	
	srna = RNA_def_struct(brna, identifier, "NodeSocketStandard");
	RNA_def_struct_ui_text(srna, "Integer Node Socket", "Integer number socket of a node");
	RNA_def_struct_sdna(srna, "bNodeSocket");
	
	RNA_def_struct_sdna_from(srna, "bNodeSocketValueInt", "default_value");
	
	prop = RNA_def_property(srna, "default_value", PROP_INT, subtype);
	RNA_def_property_int_sdna(prop, NULL, "value");
	RNA_def_property_int_default(prop, value_default);
	RNA_def_property_int_funcs(prop, NULL, NULL, "rna_NodeSocketStandard_int_range");
	RNA_def_property_ui_text(prop, "Default Value", "Input value used for unconnected socket");
	RNA_def_property_update(prop, NC_NODE | NA_EDITED, "rna_NodeSocketStandard_value_update");
	RNA_def_property_flag(prop, PROP_CONTEXT_UPDATE);
	
	RNA_def_struct_sdna_from(srna, "bNodeSocket", NULL);
	
	/* socket interface */
	srna = RNA_def_struct(brna, interface_idname, "NodeSocketInterfaceStandard");
	RNA_def_struct_ui_text(srna, "Integer Node Socket Interface", "Integer number socket of a node");
	RNA_def_struct_sdna(srna, "bNodeSocket");

	RNA_def_struct_sdna_from(srna, "bNodeSocketValueInt", "default_value");
	
	prop = RNA_def_property(srna, "default_value", PROP_INT, subtype);
	RNA_def_property_int_sdna(prop, NULL, "value");
	RNA_def_property_int_funcs(prop, NULL, NULL, "rna_NodeSocketStandard_int_range");
	RNA_def_property_ui_text(prop, "Default Value", "Input value used for unconnected socket");
	RNA_def_property_update(prop, NC_NODE | NA_EDITED, "rna_NodeSocketInterface_update");
	
	prop = RNA_def_property(srna, "min_value", PROP_INT, PROP_NONE);
	RNA_def_property_int_sdna(prop, NULL, "min");
	RNA_def_property_ui_text(prop, "Minimum Value", "Minimum value");
	RNA_def_property_update(prop, NC_NODE | NA_EDITED, "rna_NodeSocketInterface_update");
	
	prop = RNA_def_property(srna, "max_value", PROP_INT, PROP_NONE);
	RNA_def_property_int_sdna(prop, NULL, "max");
	RNA_def_property_ui_text(prop, "Maximum Value", "Maximum value");
	RNA_def_property_update(prop, NC_NODE | NA_EDITED, "rna_NodeSocketInterface_update");
	
	RNA_def_struct_sdna_from(srna, "bNodeSocket", NULL);
}

static void rna_def_node_socket_bool(BlenderRNA *brna, const char *identifier, const char *interface_idname)
{
	StructRNA *srna;
	PropertyRNA *prop;
	
	srna = RNA_def_struct(brna, identifier, "NodeSocketStandard");
	RNA_def_struct_ui_text(srna, "Boolean Node Socket", "Boolean value socket of a node");
	RNA_def_struct_sdna(srna, "bNodeSocket");
	
	RNA_def_struct_sdna_from(srna, "bNodeSocketValueBoolean", "default_value");
	
	prop = RNA_def_property(srna, "default_value", PROP_BOOLEAN, PROP_NONE);
	RNA_def_property_boolean_sdna(prop, NULL, "value", 1);
	RNA_def_property_ui_text(prop, "Default Value", "Input value used for unconnected socket");
	RNA_def_property_update(prop, NC_NODE | NA_EDITED, "rna_NodeSocketStandard_value_update");
	RNA_def_property_flag(prop, PROP_CONTEXT_UPDATE);
	
	RNA_def_struct_sdna_from(srna, "bNodeSocket", NULL);
	
	/* socket interface */
	srna = RNA_def_struct(brna, interface_idname, "NodeSocketInterfaceStandard");
	RNA_def_struct_ui_text(srna, "Boolean Node Socket Interface", "Boolean value socket of a node");
	RNA_def_struct_sdna(srna, "bNodeSocket");
	
	RNA_def_struct_sdna_from(srna, "bNodeSocketValueBoolean", "default_value");
	
	prop = RNA_def_property(srna, "default_value", PROP_BOOLEAN, PROP_NONE);
	RNA_def_property_boolean_sdna(prop, NULL, "value", 1);
	RNA_def_property_ui_text(prop, "Default Value", "Input value used for unconnected socket");
	RNA_def_property_update(prop, NC_NODE | NA_EDITED, "rna_NodeSocketInterface_update");
	
	RNA_def_struct_sdna_from(srna, "bNodeSocket", NULL);
}

static void rna_def_node_socket_vector(BlenderRNA *brna, const char *identifier, const char *interface_idname, PropertySubType subtype)
{
	StructRNA *srna;
	PropertyRNA *prop;
	const float *value_default;
	
	/* choose sensible common default based on subtype */
	switch (subtype) {
		case PROP_DIRECTION: {
			static const float default_direction[3] = {0.0f, 0.0f, 1.0f};
			value_default = default_direction;
			break;
		}
		default: {
			static const float default_vector[3] = {0.0f, 0.0f, 0.0f};
			value_default = default_vector;
			break;
		}
	}
	
	srna = RNA_def_struct(brna, identifier, "NodeSocketStandard");
	RNA_def_struct_ui_text(srna, "Vector Node Socket", "3D vector socket of a node");
	RNA_def_struct_sdna(srna, "bNodeSocket");
	
	RNA_def_struct_sdna_from(srna, "bNodeSocketValueVector", "default_value");
	
	prop = RNA_def_property(srna, "default_value", PROP_FLOAT, subtype);
	RNA_def_property_float_sdna(prop, NULL, "value");
	RNA_def_property_float_array_default(prop, value_default);
	RNA_def_property_float_funcs(prop, NULL, NULL, "rna_NodeSocketStandard_vector_range");
	RNA_def_property_ui_text(prop, "Default Value", "Input value used for unconnected socket");
	RNA_def_property_update(prop, NC_NODE | NA_EDITED, "rna_NodeSocketStandard_value_update");
	RNA_def_property_flag(prop, PROP_CONTEXT_UPDATE);
	
	RNA_def_struct_sdna_from(srna, "bNodeSocket", NULL);
	
	/* socket interface */
	srna = RNA_def_struct(brna, interface_idname, "NodeSocketInterfaceStandard");
	RNA_def_struct_ui_text(srna, "Vector Node Socket Interface", "3D vector socket of a node");
	RNA_def_struct_sdna(srna, "bNodeSocket");
	
	RNA_def_struct_sdna_from(srna, "bNodeSocketValueVector", "default_value");
	
	prop = RNA_def_property(srna, "default_value", PROP_FLOAT, subtype);
	RNA_def_property_float_sdna(prop, NULL, "value");
	RNA_def_property_float_funcs(prop, NULL, NULL, "rna_NodeSocketStandard_vector_range");
	RNA_def_property_ui_text(prop, "Default Value", "Input value used for unconnected socket");
	RNA_def_property_update(prop, NC_NODE | NA_EDITED, "rna_NodeSocketInterface_update");
	
	prop = RNA_def_property(srna, "min_value", PROP_FLOAT, PROP_NONE);
	RNA_def_property_float_sdna(prop, NULL, "min");
	RNA_def_property_ui_text(prop, "Minimum Value", "Minimum value");
	RNA_def_property_update(prop, NC_NODE | NA_EDITED, "rna_NodeSocketInterface_update");
	
	prop = RNA_def_property(srna, "max_value", PROP_FLOAT, PROP_NONE);
	RNA_def_property_float_sdna(prop, NULL, "max");
	RNA_def_property_ui_text(prop, "Maximum Value", "Maximum value");
	RNA_def_property_update(prop, NC_NODE | NA_EDITED, "rna_NodeSocketInterface_update");
	
	RNA_def_struct_sdna_from(srna, "bNodeSocket", NULL);
}

static void rna_def_node_socket_color(BlenderRNA *brna, const char *identifier, const char *interface_idname)
{
	StructRNA *srna;
	PropertyRNA *prop;
	
	srna = RNA_def_struct(brna, identifier, "NodeSocketStandard");
	RNA_def_struct_ui_text(srna, "Color Node Socket", "RGBA color socket of a node");
	RNA_def_struct_sdna(srna, "bNodeSocket");
	
	RNA_def_struct_sdna_from(srna, "bNodeSocketValueRGBA", "default_value");
	
	prop = RNA_def_property(srna, "default_value", PROP_FLOAT, PROP_COLOR);
	RNA_def_property_float_sdna(prop, NULL, "value");
	RNA_def_property_ui_text(prop, "Default Value", "Input value used for unconnected socket");
	RNA_def_property_update(prop, NC_NODE | NA_EDITED, "rna_NodeSocketStandard_value_update");
	RNA_def_property_flag(prop, PROP_CONTEXT_UPDATE);
	
	RNA_def_struct_sdna_from(srna, "bNodeSocket", NULL);
	
	/* socket interface */
	srna = RNA_def_struct(brna, interface_idname, "NodeSocketInterfaceStandard");
	RNA_def_struct_ui_text(srna, "Color Node Socket Interface", "RGBA color socket of a node");
	RNA_def_struct_sdna(srna, "bNodeSocket");
	
	RNA_def_struct_sdna_from(srna, "bNodeSocketValueRGBA", "default_value");
	
	prop = RNA_def_property(srna, "default_value", PROP_FLOAT, PROP_COLOR);
	RNA_def_property_float_sdna(prop, NULL, "value");
	RNA_def_property_ui_text(prop, "Default Value", "Input value used for unconnected socket");
	RNA_def_property_update(prop, NC_NODE | NA_EDITED, "rna_NodeSocketInterface_update");
	
	RNA_def_struct_sdna_from(srna, "bNodeSocket", NULL);
}

static void rna_def_node_socket_string(BlenderRNA *brna, const char *identifier, const char *interface_idname)
{
	StructRNA *srna;
	PropertyRNA *prop;
	
	srna = RNA_def_struct(brna, identifier, "NodeSocketStandard");
	RNA_def_struct_ui_text(srna, "String Node Socket", "String socket of a node");
	RNA_def_struct_sdna(srna, "bNodeSocket");
	
	RNA_def_struct_sdna_from(srna, "bNodeSocketValueString", "default_value");
	
	prop = RNA_def_property(srna, "default_value", PROP_STRING, PROP_NONE);
	RNA_def_property_string_sdna(prop, NULL, "value");
	RNA_def_property_ui_text(prop, "Default Value", "Input value used for unconnected socket");
	RNA_def_property_update(prop, NC_NODE | NA_EDITED, "rna_NodeSocketStandard_value_update");
	RNA_def_property_flag(prop, PROP_CONTEXT_UPDATE);
	
	RNA_def_struct_sdna_from(srna, "bNodeSocket", NULL);
	
	/* socket interface */
	srna = RNA_def_struct(brna, interface_idname, "NodeSocketInterfaceStandard");
	RNA_def_struct_ui_text(srna, "String Node Socket Interface", "String socket of a node");
	RNA_def_struct_sdna(srna, "bNodeSocket");
	
	RNA_def_struct_sdna_from(srna, "bNodeSocketValueString", "default_value");
	
	prop = RNA_def_property(srna, "default_value", PROP_STRING, PROP_NONE);
	RNA_def_property_string_sdna(prop, NULL, "value");
	RNA_def_property_ui_text(prop, "Default Value", "Input value used for unconnected socket");
	RNA_def_property_update(prop, NC_NODE | NA_EDITED, "rna_NodeSocketInterface_update");
	
	RNA_def_struct_sdna_from(srna, "bNodeSocket", NULL);
}

static void rna_def_node_socket_shader(BlenderRNA *brna, const char *identifier, const char *interface_idname)
{
	StructRNA *srna;
	
	srna = RNA_def_struct(brna, identifier, "NodeSocketStandard");
	RNA_def_struct_ui_text(srna, "Shader Node Socket", "Shader socket of a node");
	RNA_def_struct_sdna(srna, "bNodeSocket");
	
	/* socket interface */
	srna = RNA_def_struct(brna, interface_idname, "NodeSocketInterfaceStandard");
	RNA_def_struct_ui_text(srna, "Shader Node Socket Interface", "Shader socket of a node");
	RNA_def_struct_sdna(srna, "bNodeSocket");
}

static void rna_def_node_socket_virtual(BlenderRNA *brna, const char *identifier)
{
	StructRNA *srna;
	
	srna = RNA_def_struct(brna, identifier, "NodeSocketStandard");
	RNA_def_struct_ui_text(srna, "Virtual Node Socket", "Virtual socket of a node");
	RNA_def_struct_sdna(srna, "bNodeSocket");
}

static void rna_def_node_socket_standard_types(BlenderRNA *brna)
{
	/* XXX Workaround: Registered functions are not exposed in python by bpy,
	 * it expects them to be registered from python and use the native implementation.
	 * However, the standard socket types below are not registering these functions from python,
	 * so in order to call them in py scripts we need to overload and replace them with plain C callbacks.
	 * These types provide a usable basis for socket types defined in C.
	 */
	
	StructRNA *srna;
	PropertyRNA *parm, *prop;
	FunctionRNA *func;
	
	static float default_draw_color[] = { 0.0f, 0.0f, 0.0f, 1.0f };
	
	srna = RNA_def_struct(brna, "NodeSocketStandard", "NodeSocket");
	RNA_def_struct_sdna(srna, "bNodeSocket");
	
	/* draw socket */
	func = RNA_def_function(srna, "draw", "rna_NodeSocketStandard_draw");
	RNA_def_function_flag(func, FUNC_USE_SELF_ID);
	RNA_def_function_ui_description(func, "Draw socket");
	parm = RNA_def_pointer(func, "context", "Context", "", "");
	RNA_def_parameter_flags(parm, PROP_NEVER_NULL, PARM_REQUIRED);
	parm = RNA_def_property(func, "layout", PROP_POINTER, PROP_NONE);
	RNA_def_property_struct_type(parm, "UILayout");
	RNA_def_property_ui_text(parm, "Layout", "Layout in the UI");
	RNA_def_parameter_flags(parm, PROP_NEVER_NULL, PARM_REQUIRED);
	parm = RNA_def_property(func, "node", PROP_POINTER, PROP_NONE);
	RNA_def_property_struct_type(parm, "Node");
	RNA_def_property_ui_text(parm, "Node", "Node the socket belongs to");
	RNA_def_parameter_flags(parm, PROP_NEVER_NULL, PARM_REQUIRED | PARM_RNAPTR);
	parm = RNA_def_property(func, "text", PROP_STRING, PROP_NONE);
	RNA_def_property_ui_text(parm, "Text", "Text label to draw alongside properties");
	// RNA_def_property_string_default(parm, "");
	RNA_def_parameter_flags(parm, 0, PARM_REQUIRED);

	func = RNA_def_function(srna, "draw_color", "rna_NodeSocketStandard_draw_color");
	RNA_def_function_flag(func, FUNC_USE_SELF_ID);
	RNA_def_function_ui_description(func, "Color of the socket icon");
	parm = RNA_def_pointer(func, "context", "Context", "", "");
	RNA_def_parameter_flags(parm, PROP_NEVER_NULL, PARM_REQUIRED);
	parm = RNA_def_property(func, "node", PROP_POINTER, PROP_NONE);
	RNA_def_property_struct_type(parm, "Node");
	RNA_def_property_ui_text(parm, "Node", "Node the socket belongs to");
	RNA_def_parameter_flags(parm, PROP_NEVER_NULL, PARM_REQUIRED | PARM_RNAPTR);
	parm = RNA_def_float_array(func, "color", 4, default_draw_color, 0.0f, 1.0f, "Color", "", 0.0f, 1.0f);
	RNA_def_function_output(func, parm);
	
	
	srna = RNA_def_struct(brna, "NodeSocketInterfaceStandard", "NodeSocketInterface");
	RNA_def_struct_sdna(srna, "bNodeSocket");
	
	/* for easier type comparison in python */
	prop = RNA_def_property(srna, "type", PROP_ENUM, PROP_NONE);
	RNA_def_property_enum_sdna(prop, NULL, "typeinfo->type");
	RNA_def_property_enum_items(prop, node_socket_type_items);
	RNA_def_property_enum_default(prop, SOCK_FLOAT);
	RNA_def_property_clear_flag(prop, PROP_EDITABLE);
	RNA_def_property_ui_text(prop, "Type", "Data type");
	
	func = RNA_def_function(srna, "draw", "rna_NodeSocketInterfaceStandard_draw");
	RNA_def_function_flag(func, FUNC_USE_SELF_ID);
	RNA_def_function_ui_description(func, "Draw template settings");
	parm = RNA_def_pointer(func, "context", "Context", "", "");
	RNA_def_parameter_flags(parm, PROP_NEVER_NULL, PARM_REQUIRED);
	parm = RNA_def_property(func, "layout", PROP_POINTER, PROP_NONE);
	RNA_def_property_struct_type(parm, "UILayout");
	RNA_def_property_ui_text(parm, "Layout", "Layout in the UI");
	RNA_def_parameter_flags(parm, PROP_NEVER_NULL, PARM_REQUIRED);

	func = RNA_def_function(srna, "draw_color", "rna_NodeSocketInterfaceStandard_draw_color");
	RNA_def_function_flag(func, FUNC_USE_SELF_ID);
	RNA_def_function_ui_description(func, "Color of the socket icon");
	parm = RNA_def_pointer(func, "context", "Context", "", "");
	RNA_def_parameter_flags(parm, PROP_NEVER_NULL, PARM_REQUIRED);
	parm = RNA_def_float_array(func, "color", 4, default_draw_color, 0.0f, 1.0f, "Color", "", 0.0f, 1.0f);
	RNA_def_function_output(func, parm);


	/* XXX These types should eventually be registered at runtime.
	 * Then use the nodeStaticSocketType and nodeStaticSocketInterfaceType functions
	 * to get the idname strings from int type and subtype (see node_socket.c, register_standard_node_socket_types).
	 */
	
	rna_def_node_socket_float(brna, "NodeSocketFloat", "NodeSocketInterfaceFloat", PROP_NONE);
	rna_def_node_socket_float(brna, "NodeSocketFloatUnsigned", "NodeSocketInterfaceFloatUnsigned", PROP_UNSIGNED);
	rna_def_node_socket_float(brna, "NodeSocketFloatPercentage", "NodeSocketInterfaceFloatPercentage", PROP_PERCENTAGE);
	rna_def_node_socket_float(brna, "NodeSocketFloatFactor", "NodeSocketInterfaceFloatFactor", PROP_FACTOR);
	rna_def_node_socket_float(brna, "NodeSocketFloatAngle", "NodeSocketInterfaceFloatAngle", PROP_ANGLE);
	rna_def_node_socket_float(brna, "NodeSocketFloatTime", "NodeSocketInterfaceFloatTime", PROP_TIME);

	rna_def_node_socket_int(brna, "NodeSocketInt", "NodeSocketInterfaceInt", PROP_NONE);
	rna_def_node_socket_int(brna, "NodeSocketIntUnsigned", "NodeSocketInterfaceIntUnsigned", PROP_UNSIGNED);
	rna_def_node_socket_int(brna, "NodeSocketIntPercentage", "NodeSocketInterfaceIntPercentage", PROP_PERCENTAGE);
	rna_def_node_socket_int(brna, "NodeSocketIntFactor", "NodeSocketInterfaceIntFactor", PROP_FACTOR);

	rna_def_node_socket_bool(brna, "NodeSocketBool", "NodeSocketInterfaceBool");

	rna_def_node_socket_vector(brna, "NodeSocketVector", "NodeSocketInterfaceVector", PROP_NONE);
	rna_def_node_socket_vector(brna, "NodeSocketVectorTranslation", "NodeSocketInterfaceVectorTranslation", PROP_TRANSLATION);
	rna_def_node_socket_vector(brna, "NodeSocketVectorDirection", "NodeSocketInterfaceVectorDirection", PROP_DIRECTION);
	rna_def_node_socket_vector(brna, "NodeSocketVectorVelocity", "NodeSocketInterfaceVectorVelocity", PROP_VELOCITY);
	rna_def_node_socket_vector(brna, "NodeSocketVectorAcceleration", "NodeSocketInterfaceVectorAcceleration", PROP_ACCELERATION);
	rna_def_node_socket_vector(brna, "NodeSocketVectorEuler", "NodeSocketInterfaceVectorEuler", PROP_EULER);
	rna_def_node_socket_vector(brna, "NodeSocketVectorXYZ", "NodeSocketInterfaceVectorXYZ", PROP_XYZ);

	rna_def_node_socket_color(brna, "NodeSocketColor", "NodeSocketInterfaceColor");

	rna_def_node_socket_string(brna, "NodeSocketString", "NodeSocketInterfaceString");

	rna_def_node_socket_shader(brna, "NodeSocketShader", "NodeSocketInterfaceShader");

	rna_def_node_socket_virtual(brna, "NodeSocketVirtual");
}

static void rna_def_internal_node(BlenderRNA *brna)
{
	StructRNA *srna;
	PropertyRNA *prop, *parm;
	FunctionRNA *func;
	
	srna = RNA_def_struct(brna, "NodeInternalSocketTemplate", NULL);
	RNA_def_struct_ui_text(srna, "Socket Template", "Type and default value of a node socket");
	
	prop = RNA_def_property(srna, "name", PROP_STRING, PROP_NONE);
	RNA_def_property_string_funcs(prop, "rna_NodeInternalSocketTemplate_name_get", "rna_NodeInternalSocketTemplate_name_length", NULL);
	RNA_def_property_ui_text(prop, "Name", "Name of the socket");
	RNA_def_property_clear_flag(prop, PROP_EDITABLE);
	
	prop = RNA_def_property(srna, "identifier", PROP_STRING, PROP_NONE);
	RNA_def_property_string_funcs(prop, "rna_NodeInternalSocketTemplate_identifier_get", "rna_NodeInternalSocketTemplate_identifier_length", NULL);
	RNA_def_property_ui_text(prop, "Identifier", "Identifier of the socket");
	RNA_def_property_clear_flag(prop, PROP_EDITABLE);
	
	prop = RNA_def_property(srna, "type", PROP_ENUM, PROP_NONE);
	RNA_def_property_enum_funcs(prop, "rna_NodeInternalSocketTemplate_type_get", NULL, NULL);
	RNA_def_property_enum_items(prop, node_socket_type_items);
	RNA_def_property_ui_text(prop, "Type", "Data type of the socket");
	RNA_def_property_clear_flag(prop, PROP_EDITABLE);
	
	/* XXX Workaround: Registered functions are not exposed in python by bpy,
	 * it expects them to be registered from python and use the native implementation.
	 * However, the standard node types are not registering these functions from python,
	 * so in order to call them in py scripts we need to overload and replace them with plain C callbacks.
	 * This type provides a usable basis for node types defined in C.
	 */
	
	srna = RNA_def_struct(brna, "NodeInternal", "Node");
	RNA_def_struct_sdna(srna, "bNode");
	
	/* poll */
	func = RNA_def_function(srna, "poll", "rna_NodeInternal_poll");
	RNA_def_function_ui_description(func, "If non-null output is returned, the node type can be added to the tree");
	RNA_def_function_flag(func, FUNC_NO_SELF | FUNC_USE_SELF_TYPE);
	RNA_def_function_return(func, RNA_def_boolean(func, "visible", false, "", ""));
	parm = RNA_def_pointer(func, "node_tree", "NodeTree", "Node Tree", "");
	RNA_def_parameter_flags(parm, 0, PARM_REQUIRED);
	
	func = RNA_def_function(srna, "poll_instance", "rna_NodeInternal_poll_instance");
	RNA_def_function_ui_description(func, "If non-null output is returned, the node can be added to the tree");
	RNA_def_function_return(func, RNA_def_boolean(func, "visible", false, "", ""));
	parm = RNA_def_pointer(func, "node_tree", "NodeTree", "Node Tree", "");
	RNA_def_parameter_flags(parm, 0, PARM_REQUIRED);
	
	/* update */
	func = RNA_def_function(srna, "update", "rna_NodeInternal_update");
	RNA_def_function_ui_description(func, "Update on editor changes");
	RNA_def_function_flag(func, FUNC_USE_SELF_ID | FUNC_ALLOW_WRITE);
	
	/* draw buttons */
	func = RNA_def_function(srna, "draw_buttons", "rna_NodeInternal_draw_buttons");
	RNA_def_function_ui_description(func, "Draw node buttons");
	RNA_def_function_flag(func, FUNC_USE_SELF_ID);
	parm = RNA_def_pointer(func, "context", "Context", "", "");
	RNA_def_parameter_flags(parm, PROP_NEVER_NULL, PARM_REQUIRED);
	parm = RNA_def_property(func, "layout", PROP_POINTER, PROP_NONE);
	RNA_def_property_struct_type(parm, "UILayout");
	RNA_def_property_ui_text(parm, "Layout", "Layout in the UI");
	RNA_def_parameter_flags(parm, PROP_NEVER_NULL, PARM_REQUIRED);

	/* draw buttons extended */
	func = RNA_def_function(srna, "draw_buttons_ext", "rna_NodeInternal_draw_buttons_ext");
	RNA_def_function_ui_description(func, "Draw node buttons in the sidebar");
	RNA_def_function_flag(func, FUNC_USE_SELF_ID);
	parm = RNA_def_pointer(func, "context", "Context", "", "");
	RNA_def_parameter_flags(parm, PROP_NEVER_NULL, PARM_REQUIRED);
	parm = RNA_def_property(func, "layout", PROP_POINTER, PROP_NONE);
	RNA_def_property_struct_type(parm, "UILayout");
	RNA_def_property_ui_text(parm, "Layout", "Layout in the UI");
	RNA_def_parameter_flags(parm, PROP_NEVER_NULL, PARM_REQUIRED);
}

static void rna_def_node_sockets_api(BlenderRNA *brna, PropertyRNA *cprop, int in_out)
{
	StructRNA *srna;
	PropertyRNA *parm;
	FunctionRNA *func;
	const char *structtype = (in_out == SOCK_IN ? "NodeInputs" : "NodeOutputs");
	const char *uiname =  (in_out == SOCK_IN ? "Node Inputs" : "Node Outputs");
	const char *newfunc = (in_out == SOCK_IN ? "rna_Node_inputs_new" : "rna_Node_outputs_new");
	const char *clearfunc = (in_out == SOCK_IN ? "rna_Node_inputs_clear" : "rna_Node_outputs_clear");
	const char *movefunc = (in_out == SOCK_IN ? "rna_Node_inputs_move" : "rna_Node_outputs_move");

	RNA_def_property_srna(cprop, structtype);
	srna = RNA_def_struct(brna, structtype, NULL);
	RNA_def_struct_sdna(srna, "bNode");
	RNA_def_struct_ui_text(srna, uiname, "Collection of Node Sockets");

	func = RNA_def_function(srna, "new", newfunc);
	RNA_def_function_ui_description(func, "Add a socket to this node");
	RNA_def_function_flag(func, FUNC_USE_SELF_ID | FUNC_USE_REPORTS);
	parm = RNA_def_string(func, "type", NULL, MAX_NAME, "Type", "Data type");
	RNA_def_parameter_flags(parm, 0, PARM_REQUIRED);
	parm = RNA_def_string(func, "name", NULL, MAX_NAME, "Name", "");
	RNA_def_parameter_flags(parm, 0, PARM_REQUIRED);
	RNA_def_string(func, "identifier", NULL, MAX_NAME, "Identifier", "Unique socket identifier");
	/* return value */
	parm = RNA_def_pointer(func, "socket", "NodeSocket", "", "New socket");
	RNA_def_function_return(func, parm);

	func = RNA_def_function(srna, "remove", "rna_Node_socket_remove");
	RNA_def_function_ui_description(func, "Remove a socket from this node");
	RNA_def_function_flag(func, FUNC_USE_SELF_ID | FUNC_USE_REPORTS);
	parm = RNA_def_pointer(func, "socket", "NodeSocket", "", "The socket to remove");
	RNA_def_parameter_flags(parm, 0, PARM_REQUIRED);

	func = RNA_def_function(srna, "clear", clearfunc);
	RNA_def_function_ui_description(func, "Remove all sockets from this node");
	RNA_def_function_flag(func, FUNC_USE_SELF_ID);

	func = RNA_def_function(srna, "move", movefunc);
	RNA_def_function_ui_description(func, "Move a socket to another position");
	RNA_def_function_flag(func, FUNC_USE_SELF_ID);
	parm = RNA_def_int(func, "from_index", -1, 0, INT_MAX, "From Index", "Index of the socket to move", 0, 10000);
	RNA_def_parameter_flags(parm, 0, PARM_REQUIRED);
	parm = RNA_def_int(func, "to_index", -1, 0, INT_MAX, "To Index", "Target index for the socket", 0, 10000);
	RNA_def_parameter_flags(parm, 0, PARM_REQUIRED);
}

static void rna_def_node(BlenderRNA *brna)
{
	StructRNA *srna;
	PropertyRNA *prop;
	FunctionRNA *func;
	PropertyRNA *parm;
	
	static const EnumPropertyItem dummy_static_type_items[] = {
		{NODE_CUSTOM, "CUSTOM", 0, "Custom", "Custom Node"},
		{0, NULL, 0, NULL, NULL}};

	static const EnumPropertyItem node_shading_compatibilities[] = {
		{NODE_OLD_SHADING, "OLD_SHADING", 0, "Old Shading", "Old shading system compatibility"},
		{NODE_NEW_SHADING, "NEW_SHADING", 0, "New Shading", "New shading system compatibility"},
		{0, NULL, 0, NULL, NULL}
	};

	srna = RNA_def_struct(brna, "Node", NULL);
	RNA_def_struct_ui_text(srna, "Node", "Node in a node tree");
	RNA_def_struct_sdna(srna, "bNode");
	RNA_def_struct_ui_icon(srna, ICON_NODE);
	RNA_def_struct_refine_func(srna, "rna_Node_refine");
	RNA_def_struct_path_func(srna, "rna_Node_path");
	RNA_def_struct_register_funcs(srna, "rna_Node_register", "rna_Node_unregister", NULL);
	RNA_def_struct_idprops_func(srna, "rna_Node_idprops");
	
	prop = RNA_def_property(srna, "type", PROP_ENUM, PROP_NONE);
	RNA_def_property_enum_sdna(prop, NULL, "type");
	RNA_def_property_enum_items(prop, dummy_static_type_items);
	RNA_def_property_enum_funcs(prop, NULL, NULL, "rna_node_static_type_itemf");
	RNA_def_property_enum_default(prop, NODE_CUSTOM);
	RNA_def_property_clear_flag(prop, PROP_EDITABLE);
	RNA_def_property_ui_text(prop, "Type", "Node type (deprecated, use bl_static_type or bl_idname for the actual identifier string)");
	
	prop = RNA_def_property(srna, "location", PROP_FLOAT, PROP_XYZ);
	RNA_def_property_float_sdna(prop, NULL, "locx");
	RNA_def_property_array(prop, 2);
	RNA_def_property_range(prop, -100000.0f, 100000.0f);
	RNA_def_property_ui_text(prop, "Location", "");
	RNA_def_property_update(prop, NC_NODE, "rna_Node_update");
	
	prop = RNA_def_property(srna, "width", PROP_FLOAT, PROP_XYZ);
	RNA_def_property_float_sdna(prop, NULL, "width");
	RNA_def_property_float_funcs(prop, NULL, NULL, "rna_Node_width_range");
	RNA_def_property_ui_text(prop, "Width", "Width of the node");
	RNA_def_property_update(prop, NC_NODE | ND_DISPLAY, NULL);
	
	prop = RNA_def_property(srna, "width_hidden", PROP_FLOAT, PROP_XYZ);
	RNA_def_property_float_sdna(prop, NULL, "miniwidth");
	RNA_def_property_float_funcs(prop, NULL, NULL, "rna_Node_width_range");
	RNA_def_property_ui_text(prop, "Width Hidden", "Width of the node in hidden state");
	RNA_def_property_update(prop, NC_NODE | ND_DISPLAY, NULL);
	
	prop = RNA_def_property(srna, "height", PROP_FLOAT, PROP_XYZ);
	RNA_def_property_float_sdna(prop, NULL, "height");
	RNA_def_property_float_funcs(prop, NULL, NULL, "rna_Node_height_range");
	RNA_def_property_ui_text(prop, "Height", "Height of the node");
	RNA_def_property_update(prop, NC_NODE | ND_DISPLAY, NULL);
	
	prop = RNA_def_property(srna, "dimensions", PROP_FLOAT, PROP_XYZ_LENGTH);
	RNA_def_property_array(prop, 2);
	RNA_def_property_float_funcs(prop, "rna_Node_dimensions_get", NULL, NULL);
	RNA_def_property_ui_text(prop, "Dimensions", "Absolute bounding box dimensions of the node");
	RNA_def_property_clear_flag(prop, PROP_EDITABLE);
	
	prop = RNA_def_property(srna, "name", PROP_STRING, PROP_NONE);
	RNA_def_property_ui_text(prop, "Name", "Unique node identifier");
	RNA_def_struct_name_property(srna, prop);
	RNA_def_property_string_funcs(prop, NULL, NULL, "rna_Node_name_set");
	RNA_def_property_update(prop, NC_NODE | NA_EDITED, "rna_Node_update");
	
	prop = RNA_def_property(srna, "label", PROP_STRING, PROP_NONE);
	RNA_def_property_string_sdna(prop, NULL, "label");
	RNA_def_property_ui_text(prop, "Label", "Optional custom node label");
	RNA_def_property_update(prop, NC_NODE | ND_DISPLAY, NULL);
	
	prop = RNA_def_property(srna, "inputs", PROP_COLLECTION, PROP_NONE);
	RNA_def_property_collection_sdna(prop, NULL, "inputs", NULL);
	RNA_def_property_struct_type(prop, "NodeSocket");
	RNA_def_property_ui_text(prop, "Inputs", "");
	rna_def_node_sockets_api(brna, prop, SOCK_IN);
	
	prop = RNA_def_property(srna, "outputs", PROP_COLLECTION, PROP_NONE);
	RNA_def_property_collection_sdna(prop, NULL, "outputs", NULL);
	RNA_def_property_struct_type(prop, "NodeSocket");
	RNA_def_property_ui_text(prop, "Outputs", "");
	rna_def_node_sockets_api(brna, prop, SOCK_OUT);

	prop = RNA_def_property(srna, "internal_links", PROP_COLLECTION, PROP_NONE);
	RNA_def_property_collection_sdna(prop, NULL, "internal_links", NULL);
	RNA_def_property_struct_type(prop, "NodeLink");
	RNA_def_property_ui_text(prop, "Internal Links", "Internal input-to-output connections for muting");

	prop = RNA_def_property(srna, "parent", PROP_POINTER, PROP_NONE);
	RNA_def_property_pointer_sdna(prop, NULL, "parent");
	RNA_def_property_pointer_funcs(prop, NULL, "rna_Node_parent_set", NULL, "rna_Node_parent_poll");
	RNA_def_property_flag(prop, PROP_EDITABLE);
	RNA_def_property_struct_type(prop, "Node");
	RNA_def_property_ui_text(prop, "Parent", "Parent this node is attached to");
	
	prop = RNA_def_property(srna, "use_custom_color", PROP_BOOLEAN, PROP_NONE);
	RNA_def_property_boolean_sdna(prop, NULL, "flag", NODE_CUSTOM_COLOR);
	RNA_def_property_clear_flag(prop, PROP_ANIMATABLE);
	RNA_def_property_ui_text(prop, "Custom Color", "Use custom color for the node");
	RNA_def_property_update(prop, NC_NODE | ND_DISPLAY, NULL);

	prop = RNA_def_property(srna, "color", PROP_FLOAT, PROP_COLOR);
	RNA_def_property_array(prop, 3);
	RNA_def_property_range(prop, 0.0f, 1.0f);
	RNA_def_property_ui_text(prop, "Color", "Custom color of the node body");
	RNA_def_property_update(prop, NC_NODE | ND_DISPLAY, NULL);

	prop = RNA_def_property(srna, "select", PROP_BOOLEAN, PROP_NONE);
	RNA_def_property_boolean_sdna(prop, NULL, "flag", SELECT);
	RNA_def_property_boolean_funcs(prop, NULL, "rna_Node_select_set");
	RNA_def_property_ui_text(prop, "Select", "Node selection state");
	RNA_def_property_update(prop, NC_NODE | NA_SELECTED, NULL);

	prop = RNA_def_property(srna, "show_options", PROP_BOOLEAN, PROP_NONE);
	RNA_def_property_boolean_sdna(prop, NULL, "flag", NODE_OPTIONS);
	RNA_def_property_ui_text(prop, "Show Options", "");
	RNA_def_property_update(prop, NC_NODE | ND_DISPLAY, NULL);

	prop = RNA_def_property(srna, "show_preview", PROP_BOOLEAN, PROP_NONE);
	RNA_def_property_boolean_sdna(prop, NULL, "flag", NODE_PREVIEW);
	RNA_def_property_ui_text(prop, "Show Preview", "");
	RNA_def_property_update(prop, NC_NODE | ND_DISPLAY, NULL);

	prop = RNA_def_property(srna, "hide", PROP_BOOLEAN, PROP_NONE);
	RNA_def_property_boolean_sdna(prop, NULL, "flag", NODE_HIDDEN);
	RNA_def_property_ui_text(prop, "Hide", "");
	RNA_def_property_update(prop, NC_NODE | ND_DISPLAY, NULL);

	prop = RNA_def_property(srna, "mute", PROP_BOOLEAN, PROP_NONE);
	RNA_def_property_boolean_sdna(prop, NULL, "flag", NODE_MUTED);
	RNA_def_property_ui_text(prop, "Mute", "");
	RNA_def_property_update(prop, 0, "rna_Node_update");

	prop = RNA_def_property(srna, "show_texture", PROP_BOOLEAN, PROP_NONE);
	RNA_def_property_boolean_sdna(prop, NULL, "flag", NODE_ACTIVE_TEXTURE);
	RNA_def_property_ui_text(prop, "Show Texture", "Draw node in viewport textured draw mode");
	RNA_def_property_update(prop, 0, "rna_Node_update");

	/* generic property update function */
	func = RNA_def_function(srna, "socket_value_update", "rna_Node_socket_value_update");
	RNA_def_function_ui_description(func, "Update after property changes");
	RNA_def_function_flag(func, FUNC_USE_SELF_ID);
	parm = RNA_def_pointer(func, "context", "Context", "", "");
	RNA_def_parameter_flags(parm, PROP_NEVER_NULL, PARM_REQUIRED);

	func = RNA_def_function(srna, "is_registered_node_type", "rna_Node_is_registered_node_type");
	RNA_def_function_ui_description(func, "True if a registered node type");
	RNA_def_function_flag(func, FUNC_NO_SELF | FUNC_USE_SELF_TYPE);
	parm = RNA_def_boolean(func, "result", false, "Result", "");
	RNA_def_function_return(func, parm);

	prop = RNA_def_property(srna, "shading_compatibility", PROP_ENUM, PROP_NONE);
	RNA_def_property_flag(prop, PROP_ENUM_FLAG);
	RNA_def_property_clear_flag(prop, PROP_EDITABLE);
	RNA_def_property_enum_sdna(prop, NULL, "typeinfo->compatibility");
	RNA_def_property_enum_items(prop, node_shading_compatibilities);

	/* registration */
	prop = RNA_def_property(srna, "bl_idname", PROP_STRING, PROP_NONE);
	RNA_def_property_string_sdna(prop, NULL, "typeinfo->idname");
	RNA_def_property_flag(prop, PROP_REGISTER);
	RNA_def_property_ui_text(prop, "ID Name", "");

	prop = RNA_def_property(srna, "bl_label", PROP_STRING, PROP_NONE);
	RNA_def_property_string_sdna(prop, NULL, "typeinfo->ui_name");
	RNA_def_property_flag(prop, PROP_REGISTER);
	RNA_def_property_ui_text(prop, "Label", "The node label");

	prop = RNA_def_property(srna, "bl_description", PROP_STRING, PROP_TRANSLATION);
	RNA_def_property_string_sdna(prop, NULL, "typeinfo->ui_description");
	RNA_def_property_flag(prop, PROP_REGISTER_OPTIONAL);
	
	prop = RNA_def_property(srna, "bl_icon", PROP_ENUM, PROP_NONE);
	RNA_def_property_enum_sdna(prop, NULL, "typeinfo->ui_icon");
	RNA_def_property_enum_items(prop, rna_enum_node_icon_items);
	RNA_def_property_enum_default(prop, ICON_NODE);
	RNA_def_property_flag(prop, PROP_REGISTER_OPTIONAL);
	RNA_def_property_ui_text(prop, "Icon", "The node icon");

	prop = RNA_def_property(srna, "bl_static_type", PROP_ENUM, PROP_NONE);
	RNA_def_property_enum_sdna(prop, NULL, "typeinfo->type");
	RNA_def_property_enum_items(prop, dummy_static_type_items);
	RNA_def_property_enum_funcs(prop, NULL, NULL, "rna_node_static_type_itemf");
	RNA_def_property_enum_default(prop, NODE_CUSTOM);
	RNA_def_property_flag(prop, PROP_REGISTER_OPTIONAL);
	RNA_def_property_ui_text(prop, "Static Type", "Node type (deprecated, use with care)");

	/* type-based size properties */
	prop = RNA_def_property(srna, "bl_width_default", PROP_FLOAT, PROP_UNSIGNED);
	RNA_def_property_float_sdna(prop, NULL, "typeinfo->width");
	RNA_def_property_flag(prop, PROP_REGISTER_OPTIONAL);

	prop = RNA_def_property(srna, "bl_width_min", PROP_FLOAT, PROP_UNSIGNED);
	RNA_def_property_float_sdna(prop, NULL, "typeinfo->minwidth");
	RNA_def_property_flag(prop, PROP_REGISTER_OPTIONAL);

	prop = RNA_def_property(srna, "bl_width_max", PROP_FLOAT, PROP_UNSIGNED);
	RNA_def_property_float_sdna(prop, NULL, "typeinfo->maxwidth");
	RNA_def_property_flag(prop, PROP_REGISTER_OPTIONAL);

	prop = RNA_def_property(srna, "bl_height_default", PROP_FLOAT, PROP_UNSIGNED);
	RNA_def_property_float_sdna(prop, NULL, "typeinfo->height");
	RNA_def_property_flag(prop, PROP_REGISTER_OPTIONAL);

	prop = RNA_def_property(srna, "bl_height_min", PROP_FLOAT, PROP_UNSIGNED);
	RNA_def_property_float_sdna(prop, NULL, "typeinfo->minheight");
	RNA_def_property_flag(prop, PROP_REGISTER_OPTIONAL);

	prop = RNA_def_property(srna, "bl_height_max", PROP_FLOAT, PROP_UNSIGNED);
	RNA_def_property_float_sdna(prop, NULL, "typeinfo->minheight");
	RNA_def_property_flag(prop, PROP_REGISTER_OPTIONAL);

	/* poll */
	func = RNA_def_function(srna, "poll", NULL);
	RNA_def_function_ui_description(func, "If non-null output is returned, the node type can be added to the tree");
	RNA_def_function_flag(func, FUNC_NO_SELF | FUNC_REGISTER);
	RNA_def_function_return(func, RNA_def_boolean(func, "visible", false, "", ""));
	parm = RNA_def_pointer(func, "node_tree", "NodeTree", "Node Tree", "");
	RNA_def_parameter_flags(parm, 0, PARM_REQUIRED);
	
	func = RNA_def_function(srna, "poll_instance", NULL);
	RNA_def_function_ui_description(func, "If non-null output is returned, the node can be added to the tree");
	RNA_def_function_flag(func, FUNC_REGISTER_OPTIONAL);
	RNA_def_function_return(func, RNA_def_boolean(func, "visible", false, "", ""));
	parm = RNA_def_pointer(func, "node_tree", "NodeTree", "Node Tree", "");
	RNA_def_parameter_flags(parm, 0, PARM_REQUIRED);
	
	/* update */
	func = RNA_def_function(srna, "update", NULL);
	RNA_def_function_ui_description(func, "Update on editor changes");
	RNA_def_function_flag(func, FUNC_USE_SELF_ID | FUNC_REGISTER_OPTIONAL | FUNC_ALLOW_WRITE);
	
	/* insert_link */
	func = RNA_def_function(srna, "insert_link", NULL);
	RNA_def_function_ui_description(func, "Handle creation of a link to or from the node");
	RNA_def_function_flag(func, FUNC_USE_SELF_ID | FUNC_REGISTER_OPTIONAL | FUNC_ALLOW_WRITE);
	parm = RNA_def_pointer(func, "link", "NodeLink", "Link", "Node link that will be inserted");
	RNA_def_parameter_flags(parm, PROP_NEVER_NULL, PARM_REQUIRED);
	
	/* init */
	func = RNA_def_function(srna, "init", NULL);
	RNA_def_function_ui_description(func, "Initialize a new instance of this node");
	RNA_def_function_flag(func, FUNC_REGISTER_OPTIONAL | FUNC_ALLOW_WRITE);
	parm = RNA_def_pointer(func, "context", "Context", "", "");
	RNA_def_parameter_flags(parm, PROP_NEVER_NULL, PARM_REQUIRED);

	/* copy */
	func = RNA_def_function(srna, "copy", NULL);
	RNA_def_function_ui_description(func, "Initialize a new instance of this node from an existing node");
	RNA_def_function_flag(func, FUNC_REGISTER_OPTIONAL | FUNC_ALLOW_WRITE);
	parm = RNA_def_pointer(func, "node", "Node", "Node", "Existing node to copy");
	RNA_def_parameter_flags(parm, PROP_NEVER_NULL, PARM_REQUIRED);

	/* free */
	func = RNA_def_function(srna, "free", NULL);
	RNA_def_function_ui_description(func, "Clean up node on removal");
	RNA_def_function_flag(func, FUNC_REGISTER_OPTIONAL | FUNC_ALLOW_WRITE);

	/* draw buttons */
	func = RNA_def_function(srna, "draw_buttons", NULL);
	RNA_def_function_ui_description(func, "Draw node buttons");
	RNA_def_function_flag(func, FUNC_REGISTER_OPTIONAL);
	parm = RNA_def_pointer(func, "context", "Context", "", "");
	RNA_def_parameter_flags(parm, PROP_NEVER_NULL, PARM_REQUIRED);
	parm = RNA_def_property(func, "layout", PROP_POINTER, PROP_NONE);
	RNA_def_property_struct_type(parm, "UILayout");
	RNA_def_property_ui_text(parm, "Layout", "Layout in the UI");
	RNA_def_parameter_flags(parm, PROP_NEVER_NULL, PARM_REQUIRED);

	/* draw buttons extended */
	func = RNA_def_function(srna, "draw_buttons_ext", NULL);
	RNA_def_function_ui_description(func, "Draw node buttons in the sidebar");
	RNA_def_function_flag(func, FUNC_REGISTER_OPTIONAL);
	parm = RNA_def_pointer(func, "context", "Context", "", "");
	RNA_def_parameter_flags(parm, PROP_NEVER_NULL, PARM_REQUIRED);
	parm = RNA_def_property(func, "layout", PROP_POINTER, PROP_NONE);
	RNA_def_property_struct_type(parm, "UILayout");
	RNA_def_property_ui_text(parm, "Layout", "Layout in the UI");
	RNA_def_parameter_flags(parm, PROP_NEVER_NULL, PARM_REQUIRED);

	/* dynamic label */
	func = RNA_def_function(srna, "draw_label", NULL);
	RNA_def_function_ui_description(func, "Returns a dynamic label string");
	RNA_def_function_flag(func, FUNC_REGISTER_OPTIONAL);
	parm = RNA_def_string(func, "label", NULL, MAX_NAME, "Label", "");
	RNA_def_parameter_flags(parm, PROP_THICK_WRAP, 0); /* needed for string return value */
	RNA_def_function_output(func, parm);
}

static void rna_def_node_link(BlenderRNA *brna)
{
	StructRNA *srna;
	PropertyRNA *prop;

	srna = RNA_def_struct(brna, "NodeLink", NULL);
	RNA_def_struct_ui_text(srna, "NodeLink", "Link between nodes in a node tree");
	RNA_def_struct_sdna(srna, "bNodeLink");
	RNA_def_struct_ui_icon(srna, ICON_NODE);

	prop = RNA_def_property(srna, "is_valid", PROP_BOOLEAN, PROP_NONE);
	RNA_def_property_boolean_sdna(prop, NULL, "flag", NODE_LINK_VALID);
	RNA_def_struct_ui_text(srna, "Valid", "Link is valid");
	RNA_def_property_update(prop, NC_NODE | NA_EDITED, NULL);

	prop = RNA_def_property(srna, "from_node", PROP_POINTER, PROP_NONE);
	RNA_def_property_pointer_sdna(prop, NULL, "fromnode");
	RNA_def_property_struct_type(prop, "Node");
	RNA_def_property_clear_flag(prop, PROP_EDITABLE);
	RNA_def_property_ui_text(prop, "From node", "");

	prop = RNA_def_property(srna, "to_node", PROP_POINTER, PROP_NONE);
	RNA_def_property_pointer_sdna(prop, NULL, "tonode");
	RNA_def_property_struct_type(prop, "Node");
	RNA_def_property_clear_flag(prop, PROP_EDITABLE);
	RNA_def_property_ui_text(prop, "To node", "");

	prop = RNA_def_property(srna, "from_socket", PROP_POINTER, PROP_NONE);
	RNA_def_property_pointer_sdna(prop, NULL, "fromsock");
	RNA_def_property_struct_type(prop, "NodeSocket");
	RNA_def_property_clear_flag(prop, PROP_EDITABLE);
	RNA_def_property_ui_text(prop, "From socket", "");

	prop = RNA_def_property(srna, "to_socket", PROP_POINTER, PROP_NONE);
	RNA_def_property_pointer_sdna(prop, NULL, "tosock");
	RNA_def_property_struct_type(prop, "NodeSocket");
	RNA_def_property_clear_flag(prop, PROP_EDITABLE);
	RNA_def_property_ui_text(prop, "To socket", "");

	prop = RNA_def_property(srna, "is_hidden", PROP_BOOLEAN, PROP_NONE);
	RNA_def_property_boolean_funcs(prop, "rna_NodeLink_is_hidden_get", NULL);
	RNA_def_property_clear_flag(prop, PROP_EDITABLE);
	RNA_def_property_ui_text(prop, "Is Hidden", "Link is hidden due to invisible sockets");
}

static void rna_def_nodetree_nodes_api(BlenderRNA *brna, PropertyRNA *cprop)
{
	StructRNA *srna;
	PropertyRNA *parm, *prop;
	FunctionRNA *func;

	RNA_def_property_srna(cprop, "Nodes");
	srna = RNA_def_struct(brna, "Nodes", NULL);
	RNA_def_struct_sdna(srna, "bNodeTree");
	RNA_def_struct_ui_text(srna, "Nodes", "Collection of Nodes");

	func = RNA_def_function(srna, "new", "rna_NodeTree_node_new");
	RNA_def_function_ui_description(func, "Add a node to this node tree");
	RNA_def_function_flag(func, FUNC_USE_CONTEXT | FUNC_USE_REPORTS);
	/* XXX warning note should eventually be removed,
	 * added this here to avoid frequent confusion with API changes from "type" to "bl_idname"
	 */
	parm = RNA_def_string(func, "type", NULL, MAX_NAME, "Type", "Type of node to add (Warning: should be same as node.bl_idname, not node.type!)");
	RNA_def_parameter_flags(parm, 0, PARM_REQUIRED);
	/* return value */
	parm = RNA_def_pointer(func, "node", "Node", "", "New node");
	RNA_def_function_return(func, parm);

	func = RNA_def_function(srna, "remove", "rna_NodeTree_node_remove");
	RNA_def_function_ui_description(func, "Remove a node from this node tree");
	RNA_def_function_flag(func, FUNC_USE_REPORTS);
	parm = RNA_def_pointer(func, "node", "Node", "", "The node to remove");
	RNA_def_parameter_flags(parm, PROP_NEVER_NULL, PARM_REQUIRED | PARM_RNAPTR);
	RNA_def_parameter_clear_flags(parm, PROP_THICK_WRAP, 0);

	func = RNA_def_function(srna, "clear", "rna_NodeTree_node_clear");
	RNA_def_function_ui_description(func, "Remove all nodes from this node tree");
	RNA_def_function_flag(func, FUNC_USE_REPORTS);

	prop = RNA_def_property(srna, "active", PROP_POINTER, PROP_NONE);
	RNA_def_property_struct_type(prop, "Node");
	RNA_def_property_pointer_funcs(prop, "rna_NodeTree_active_node_get", "rna_NodeTree_active_node_set", NULL, NULL);
	RNA_def_property_flag(prop, PROP_EDITABLE | PROP_NEVER_UNLINK);
	RNA_def_property_ui_text(prop, "Active Node", "Active node in this tree");
	RNA_def_property_update(prop, NC_SCENE | ND_OB_ACTIVE, NULL);
}

static void rna_def_nodetree_link_api(BlenderRNA *brna, PropertyRNA *cprop)
{
	StructRNA *srna;
	PropertyRNA *parm;
	FunctionRNA *func;

	RNA_def_property_srna(cprop, "NodeLinks");
	srna = RNA_def_struct(brna, "NodeLinks", NULL);
	RNA_def_struct_sdna(srna, "bNodeTree");
	RNA_def_struct_ui_text(srna, "Node Links", "Collection of Node Links");

	func = RNA_def_function(srna, "new", "rna_NodeTree_link_new");
	RNA_def_function_ui_description(func, "Add a node link to this node tree");
	RNA_def_function_flag(func, FUNC_USE_REPORTS);
	parm = RNA_def_pointer(func, "input", "NodeSocket", "", "The input socket");
	RNA_def_parameter_flags(parm, PROP_NEVER_NULL, PARM_REQUIRED);
	parm = RNA_def_pointer(func, "output", "NodeSocket", "", "The output socket");
	RNA_def_parameter_flags(parm, PROP_NEVER_NULL, PARM_REQUIRED);
	RNA_def_boolean(func, "verify_limits", true, "Verify Limits", "Remove existing links if connection limit is exceeded");
	/* return */
	parm = RNA_def_pointer(func, "link", "NodeLink", "", "New node link");
	RNA_def_function_return(func, parm);

	func = RNA_def_function(srna, "remove", "rna_NodeTree_link_remove");
	RNA_def_function_ui_description(func, "remove a node link from the node tree");
	RNA_def_function_flag(func, FUNC_USE_REPORTS);
	parm = RNA_def_pointer(func, "link", "NodeLink", "", "The node link to remove");
	RNA_def_parameter_flags(parm, PROP_NEVER_NULL, PARM_REQUIRED | PARM_RNAPTR);
	RNA_def_parameter_clear_flags(parm, PROP_THICK_WRAP, 0);

	func = RNA_def_function(srna, "clear", "rna_NodeTree_link_clear");
	RNA_def_function_ui_description(func, "remove all node links from the node tree");
	RNA_def_function_flag(func, FUNC_USE_REPORTS);
}

static void rna_def_node_tree_sockets_api(BlenderRNA *brna, PropertyRNA *cprop, int in_out)
{
	StructRNA *srna;
	PropertyRNA *parm;
	FunctionRNA *func;
	const char *structtype = (in_out == SOCK_IN ? "NodeTreeInputs" : "NodeTreeOutputs");
	const char *uiname =  (in_out == SOCK_IN ? "Node Tree Inputs" : "Node Tree Outputs");
	const char *newfunc = (in_out == SOCK_IN ? "rna_NodeTree_inputs_new" : "rna_NodeTree_outputs_new");
	const char *clearfunc = (in_out == SOCK_IN ? "rna_NodeTree_inputs_clear" : "rna_NodeTree_outputs_clear");
	const char *movefunc = (in_out == SOCK_IN ? "rna_NodeTree_inputs_move" : "rna_NodeTree_outputs_move");

	RNA_def_property_srna(cprop, structtype);
	srna = RNA_def_struct(brna, structtype, NULL);
	RNA_def_struct_sdna(srna, "bNodeTree");
	RNA_def_struct_ui_text(srna, uiname, "Collection of Node Tree Sockets");

	func = RNA_def_function(srna, "new", newfunc);
	RNA_def_function_ui_description(func, "Add a socket to this node tree");
	RNA_def_function_flag(func, FUNC_USE_REPORTS);
	parm = RNA_def_string(func, "type", NULL, MAX_NAME, "Type", "Data type");
	RNA_def_parameter_flags(parm, 0, PARM_REQUIRED);
	parm = RNA_def_string(func, "name", NULL, MAX_NAME, "Name", "");
	RNA_def_parameter_flags(parm, 0, PARM_REQUIRED);
	/* return value */
	parm = RNA_def_pointer(func, "socket", "NodeSocketInterface", "", "New socket");
	RNA_def_function_return(func, parm);

	func = RNA_def_function(srna, "remove", "rna_NodeTree_socket_remove");
	RNA_def_function_ui_description(func, "Remove a socket from this node tree");
	RNA_def_function_flag(func, FUNC_USE_REPORTS);
	parm = RNA_def_pointer(func, "socket", "NodeSocketInterface", "", "The socket to remove");
	RNA_def_parameter_flags(parm, 0, PARM_REQUIRED);

	func = RNA_def_function(srna, "clear", clearfunc);
	RNA_def_function_ui_description(func, "Remove all sockets from this node tree");
	RNA_def_function_flag(func, FUNC_USE_REPORTS);

	func = RNA_def_function(srna, "move", movefunc);
	RNA_def_function_ui_description(func, "Move a socket to another position");
	parm = RNA_def_int(func, "from_index", -1, 0, INT_MAX, "From Index", "Index of the socket to move", 0, 10000);
	RNA_def_parameter_flags(parm, 0, PARM_REQUIRED);
	parm = RNA_def_int(func, "to_index", -1, 0, INT_MAX, "To Index", "Target index for the socket", 0, 10000);
	RNA_def_parameter_flags(parm, 0, PARM_REQUIRED);
}

static void rna_def_nodetree(BlenderRNA *brna)
{
	StructRNA *srna;
	PropertyRNA *prop;
	FunctionRNA *func;
	PropertyRNA *parm;

	static const EnumPropertyItem static_type_items[] = {
		{NTREE_SHADER,      "SHADER",       ICON_MATERIAL,      "Shader",       "Shader nodes"},
		{NTREE_TEXTURE,     "TEXTURE",      ICON_TEXTURE,       "Texture",      "Texture nodes"},
		{NTREE_COMPOSIT,    "COMPOSITING",  ICON_RENDERLAYERS,  "Compositing",  "Compositing nodes"},
		{0, NULL, 0, NULL, NULL}
	};

	srna = RNA_def_struct(brna, "NodeTree", "ID");
	RNA_def_struct_ui_text(srna, "Node Tree",
	                       "Node tree consisting of linked nodes used for shading, textures and compositing");
	RNA_def_struct_sdna(srna, "bNodeTree");
	RNA_def_struct_ui_icon(srna, ICON_NODETREE);
	RNA_def_struct_refine_func(srna, "rna_NodeTree_refine");
	RNA_def_struct_register_funcs(srna, "rna_NodeTree_register", "rna_NodeTree_unregister", NULL);

	prop = RNA_def_property(srna, "view_center", PROP_FLOAT, PROP_XYZ);
	RNA_def_property_array(prop, 2);
	RNA_def_property_float_sdna(prop, NULL, "view_center");
	RNA_def_property_clear_flag(prop, PROP_EDITABLE);
	
	/* AnimData */
	rna_def_animdata_common(srna);

	/* Nodes Collection */
	prop = RNA_def_property(srna, "nodes", PROP_COLLECTION, PROP_NONE);
	RNA_def_property_collection_sdna(prop, NULL, "nodes", NULL);
	RNA_def_property_struct_type(prop, "Node");
	RNA_def_property_ui_text(prop, "Nodes", "");
	rna_def_nodetree_nodes_api(brna, prop);

	/* NodeLinks Collection */
	prop = RNA_def_property(srna, "links", PROP_COLLECTION, PROP_NONE);
	RNA_def_property_collection_sdna(prop, NULL, "links", NULL);
	RNA_def_property_struct_type(prop, "NodeLink");
	RNA_def_property_ui_text(prop, "Links", "");
	rna_def_nodetree_link_api(brna, prop);

	/* Grease Pencil */
	prop = RNA_def_property(srna, "grease_pencil", PROP_POINTER, PROP_NONE);
	RNA_def_property_pointer_sdna(prop, NULL, "gpd");
	RNA_def_property_struct_type(prop, "GreasePencil");
	RNA_def_property_flag(prop, PROP_EDITABLE | PROP_ID_REFCOUNT);
	RNA_def_property_ui_text(prop, "Grease Pencil Data", "Grease Pencil data-block");
	RNA_def_property_update(prop, NC_NODE, NULL);
	
	prop = RNA_def_property(srna, "type", PROP_ENUM, PROP_NONE);
	RNA_def_property_clear_flag(prop, PROP_EDITABLE);
	RNA_def_property_enum_items(prop, static_type_items);
	RNA_def_property_ui_text(prop, "Type", "Node Tree type (deprecated, bl_idname is the actual node tree type identifier)");

	prop = RNA_def_property(srna, "inputs", PROP_COLLECTION, PROP_NONE);
	RNA_def_property_collection_sdna(prop, NULL, "inputs", NULL);
	RNA_def_property_struct_type(prop, "NodeSocketInterface");
	RNA_def_property_clear_flag(prop, PROP_EDITABLE);
	RNA_def_property_ui_text(prop, "Inputs", "Node tree inputs");
	rna_def_node_tree_sockets_api(brna, prop, SOCK_IN);

	prop = RNA_def_property(srna, "active_input", PROP_INT, PROP_UNSIGNED);
	RNA_def_property_int_funcs(prop, "rna_NodeTree_active_input_get", "rna_NodeTree_active_input_set", NULL);
	RNA_def_property_ui_text(prop, "Active Input", "Index of the active input");
	RNA_def_property_update(prop, NC_NODE, NULL);

	prop = RNA_def_property(srna, "outputs", PROP_COLLECTION, PROP_NONE);
	RNA_def_property_collection_sdna(prop, NULL, "outputs", NULL);
	RNA_def_property_struct_type(prop, "NodeSocketInterface");
	RNA_def_property_clear_flag(prop, PROP_EDITABLE);
	RNA_def_property_ui_text(prop, "Outputs", "Node tree outputs");
	rna_def_node_tree_sockets_api(brna, prop, SOCK_OUT);

	prop = RNA_def_property(srna, "active_output", PROP_INT, PROP_UNSIGNED);
	RNA_def_property_int_funcs(prop, "rna_NodeTree_active_output_get", "rna_NodeTree_active_output_set", NULL);
	RNA_def_property_ui_text(prop, "Active Output", "Index of the active output");
	RNA_def_property_update(prop, NC_NODE, NULL);

	/* exposed as a function for runtime interface type properties */
	func = RNA_def_function(srna, "interface_update", "rna_NodeTree_interface_update");
	RNA_def_function_ui_description(func, "Updated node group interface");
	parm = RNA_def_pointer(func, "context", "Context", "", "");
	RNA_def_parameter_flags(parm, PROP_NEVER_NULL, PARM_REQUIRED);

	/* registration */
	prop = RNA_def_property(srna, "bl_idname", PROP_STRING, PROP_NONE);
	RNA_def_property_string_sdna(prop, NULL, "typeinfo->idname");
	RNA_def_property_flag(prop, PROP_REGISTER);
	RNA_def_property_ui_text(prop, "ID Name", "");

	prop = RNA_def_property(srna, "bl_label", PROP_STRING, PROP_NONE);
	RNA_def_property_string_sdna(prop, NULL, "typeinfo->ui_name");
	RNA_def_property_flag(prop, PROP_REGISTER);
	RNA_def_property_ui_text(prop, "Label", "The node tree label");

	prop = RNA_def_property(srna, "bl_description", PROP_STRING, PROP_TRANSLATION);
	RNA_def_property_string_sdna(prop, NULL, "typeinfo->ui_description");
	RNA_def_property_flag(prop, PROP_REGISTER_OPTIONAL);
	
	prop = RNA_def_property(srna, "bl_icon", PROP_ENUM, PROP_NONE);
	RNA_def_property_enum_sdna(prop, NULL, "typeinfo->ui_icon");
	RNA_def_property_enum_items(prop, rna_enum_node_icon_items);
	RNA_def_property_enum_default(prop, ICON_NODETREE);
	RNA_def_property_flag(prop, PROP_REGISTER);
	RNA_def_property_ui_text(prop, "Icon", "The node tree icon");

	/* poll */
	func = RNA_def_function(srna, "poll", NULL);
	RNA_def_function_ui_description(func, "Check visibility in the editor");
	RNA_def_function_flag(func, FUNC_NO_SELF | FUNC_REGISTER_OPTIONAL);
	parm = RNA_def_pointer(func, "context", "Context", "", "");
	RNA_def_parameter_flags(parm, PROP_NEVER_NULL, PARM_REQUIRED);
	RNA_def_function_return(func, RNA_def_boolean(func, "visible", false, "", ""));

	/* update */
	func = RNA_def_function(srna, "update", NULL);
	RNA_def_function_ui_description(func, "Update on editor changes");
	RNA_def_function_flag(func, FUNC_REGISTER_OPTIONAL | FUNC_ALLOW_WRITE);

	/* get a node tree from context */
	func = RNA_def_function(srna, "get_from_context", NULL);
	RNA_def_function_ui_description(func, "Get a node tree from the context");
	RNA_def_function_flag(func, FUNC_NO_SELF | FUNC_REGISTER_OPTIONAL);
	parm = RNA_def_pointer(func, "context", "Context", "", "");
	RNA_def_parameter_flags(parm, PROP_NEVER_NULL, PARM_REQUIRED);
	parm = RNA_def_pointer(func, "result_1", "NodeTree", "Node Tree", "Active node tree from context");
	RNA_def_function_output(func, parm);
	parm = RNA_def_pointer(func, "result_2", "ID", "Owner ID", "ID data-block that owns the node tree");
	RNA_def_function_output(func, parm);
	parm = RNA_def_pointer(func, "result_3", "ID", "From ID", "Original ID data-block selected from the context");
	RNA_def_function_output(func, parm);
}

static void rna_def_composite_nodetree(BlenderRNA *brna)
{
	StructRNA *srna;
	PropertyRNA *prop;

	srna = RNA_def_struct(brna, "CompositorNodeTree", "NodeTree");
	RNA_def_struct_ui_text(srna, "Compositor Node Tree", "Node tree consisting of linked nodes used for compositing");
	RNA_def_struct_sdna(srna, "bNodeTree");
	RNA_def_struct_ui_icon(srna, ICON_RENDERLAYERS);

	prop = RNA_def_property(srna, "render_quality", PROP_ENUM, PROP_NONE);
	RNA_def_property_enum_sdna(prop, NULL, "render_quality");
	RNA_def_property_enum_items(prop, node_quality_items);
	RNA_def_property_ui_text(prop, "Render Quality", "Quality when rendering");

	prop = RNA_def_property(srna, "edit_quality", PROP_ENUM, PROP_NONE);
	RNA_def_property_enum_sdna(prop, NULL, "edit_quality");
	RNA_def_property_enum_items(prop, node_quality_items);
	RNA_def_property_ui_text(prop, "Edit Quality", "Quality when editing");

	prop = RNA_def_property(srna, "chunk_size", PROP_ENUM, PROP_NONE);
	RNA_def_property_enum_sdna(prop, NULL, "chunksize");
	RNA_def_property_enum_items(prop, node_chunksize_items);
	RNA_def_property_ui_text(prop, "Chunksize", "Max size of a tile (smaller values gives better distribution "
	                                            "of multiple threads, but more overhead)");

	prop = RNA_def_property(srna, "use_opencl", PROP_BOOLEAN, PROP_NONE);
	RNA_def_property_boolean_sdna(prop, NULL, "flag", NTREE_COM_OPENCL);
	RNA_def_property_ui_text(prop, "OpenCL", "Enable GPU calculations");

	prop = RNA_def_property(srna, "use_groupnode_buffer", PROP_BOOLEAN, PROP_NONE);
	RNA_def_property_boolean_sdna(prop, NULL, "flag", NTREE_COM_GROUPNODE_BUFFER);
	RNA_def_property_ui_text(prop, "Buffer Groups", "Enable buffering of group nodes");

	prop = RNA_def_property(srna, "use_two_pass", PROP_BOOLEAN, PROP_NONE);
	RNA_def_property_boolean_sdna(prop, NULL, "flag", NTREE_TWO_PASS);
	RNA_def_property_ui_text(prop, "Two Pass", "Use two pass execution during editing: first calculate fast nodes, "
	                                           "second pass calculate all nodes");

	prop = RNA_def_property(srna, "use_viewer_border", PROP_BOOLEAN, PROP_NONE);
	RNA_def_property_boolean_sdna(prop, NULL, "flag", NTREE_VIEWER_BORDER);
	RNA_def_property_ui_text(prop, "Viewer Border", "Use boundaries for viewer nodes and composite backdrop");
	RNA_def_property_update(prop, NC_NODE | ND_DISPLAY, "rna_NodeTree_update");
}

static void rna_def_shader_nodetree(BlenderRNA *brna)
{
	StructRNA *srna;

	srna = RNA_def_struct(brna, "ShaderNodeTree", "NodeTree");
	RNA_def_struct_ui_text(srna, "Shader Node Tree",
	                       "Node tree consisting of linked nodes used for materials (and other shading data-blocks)");
	RNA_def_struct_sdna(srna, "bNodeTree");
	RNA_def_struct_ui_icon(srna, ICON_MATERIAL);
}

static void rna_def_texture_nodetree(BlenderRNA *brna)
{
	StructRNA *srna;

	srna = RNA_def_struct(brna, "TextureNodeTree", "NodeTree");
	RNA_def_struct_ui_text(srna, "Texture Node Tree", "Node tree consisting of linked nodes used for textures");
	RNA_def_struct_sdna(srna, "bNodeTree");
	RNA_def_struct_ui_icon(srna, ICON_TEXTURE);
}

static StructRNA *define_specific_node(BlenderRNA *brna, const char *struct_name, const char *base_name,
                                       const char *ui_name, const char *ui_desc, void (*def_func)(StructRNA *))
{
	StructRNA *srna;
	FunctionRNA *func;
	PropertyRNA *parm;
	
	/* XXX hack, want to avoid "NodeInternal" prefix, so use "Node" in NOD_static_types.h and replace here */
	if (STREQ(base_name, "Node"))
		base_name = "NodeInternal";
	
	srna = RNA_def_struct(brna, struct_name, base_name);
	RNA_def_struct_ui_text(srna, ui_name, ui_desc);
	RNA_def_struct_sdna(srna, "bNode");

	func = RNA_def_function(srna, "is_registered_node_type", "rna_Node_is_registered_node_type");
	RNA_def_function_ui_description(func, "True if a registered node type");
	RNA_def_function_flag(func, FUNC_NO_SELF | FUNC_USE_SELF_TYPE);
	parm = RNA_def_boolean(func, "result", false, "Result", "");
	RNA_def_function_return(func, parm);

	/* Exposes the socket template type lists in RNA for use in scripts
	 * Only used in the C nodes and not exposed in the base class to keep the namespace clean for pynodes.
	 */
	func = RNA_def_function(srna, "input_template", "rna_NodeInternal_input_template");
	RNA_def_function_ui_description(func, "Input socket template");
	RNA_def_function_flag(func, FUNC_NO_SELF | FUNC_USE_SELF_TYPE);
	parm = RNA_def_property(func, "index", PROP_INT, PROP_UNSIGNED);
	RNA_def_property_ui_text(parm, "Index", "");
	RNA_def_parameter_flags(parm, 0, PARM_REQUIRED);
	parm = RNA_def_property(func, "result", PROP_POINTER, PROP_NONE);
	RNA_def_property_struct_type(parm, "NodeInternalSocketTemplate");
	RNA_def_parameter_flags(parm, 0, PARM_RNAPTR);
	RNA_def_function_return(func, parm);

	func = RNA_def_function(srna, "output_template", "rna_NodeInternal_output_template");
	RNA_def_function_ui_description(func, "Output socket template");
	RNA_def_function_flag(func, FUNC_NO_SELF | FUNC_USE_SELF_TYPE);
	parm = RNA_def_property(func, "index", PROP_INT, PROP_UNSIGNED);
	RNA_def_property_ui_text(parm, "Index", "");
	RNA_def_parameter_flags(parm, 0, PARM_REQUIRED);
	parm = RNA_def_property(func, "result", PROP_POINTER, PROP_NONE);
	RNA_def_property_struct_type(parm, "NodeInternalSocketTemplate");
	RNA_def_parameter_flags(parm, 0, PARM_RNAPTR);
	RNA_def_function_return(func, parm);

	if (def_func)
		def_func(srna);

	return srna;
}

static void rna_def_node_instance_hash(BlenderRNA *brna)
{
	StructRNA *srna;

	srna = RNA_def_struct(brna, "NodeInstanceHash", NULL);
	RNA_def_struct_ui_text(srna, "Node Instance Hash", "Hash table containing node instance data");

	/* XXX This type is a stub for now, only used to store instance hash in the context.
	 * Eventually could use a StructRNA pointer to define a specific data type
	 * and expose lookup functions.
	 */
}

void RNA_def_nodetree(BlenderRNA *brna)
{
	StructRNA *srna;
	
	rna_def_node_socket(brna);
	rna_def_node_socket_interface(brna);
	
	rna_def_node(brna);
	rna_def_node_link(brna);
	
	rna_def_internal_node(brna);
	rna_def_shader_node(brna);
	rna_def_compositor_node(brna);
	rna_def_texture_node(brna);
	
	rna_def_nodetree(brna);
	
	rna_def_node_socket_standard_types(brna);
	
	rna_def_composite_nodetree(brna);
	rna_def_shader_nodetree(brna);
	rna_def_texture_nodetree(brna);
	
#define DefNode(Category, ID, DefFunc, EnumName, StructName, UIName, UIDesc) \
	{ \
		srna = define_specific_node(brna, #Category #StructName, #Category, UIName, UIDesc, DefFunc); \
		if (ID == CMP_NODE_OUTPUT_FILE) { \
			/* needs brna argument, can't use NOD_static_types.h */ \
			def_cmp_output_file(brna, srna); \
		} \
	}
	
	/* hack, don't want to add include path to RNA just for this, since in the future RNA types
	 * for nodes should be defined locally at runtime anyway ...
	 */
#include "../../nodes/NOD_static_types.h"
	
	/* Node group types need to be defined for shader, compositor, texture nodes individually.
	 * Cannot use the static types header for this, since they share the same int id.
	 */
	define_specific_node(brna, "ShaderNodeGroup", "ShaderNode", "Group", "", def_group);
	define_specific_node(brna, "CompositorNodeGroup", "CompositorNode", "Group", "", def_group);
	define_specific_node(brna, "TextureNodeGroup", "TextureNode", "Group", "", def_group);
	def_custom_group(brna);
	
	/* special socket types */
	rna_def_cmp_output_file_slot_file(brna);
	rna_def_cmp_output_file_slot_layer(brna);
	
	rna_def_node_instance_hash(brna);
}

/* clean up macro definition */
#undef NODE_DEFINE_SUBTYPES

#endif<|MERGE_RESOLUTION|>--- conflicted
+++ resolved
@@ -66,13 +66,9 @@
 
 #include "NOD_composite.h"
 
-<<<<<<< HEAD
 #include "UI_resources.h"
 
-EnumPropertyItem rna_enum_node_socket_in_out_items[] = {
-=======
 const EnumPropertyItem rna_enum_node_socket_in_out_items[] = {
->>>>>>> e6838ecc
 	{ SOCK_IN, "IN", 0, "Input", "" },
 	{ SOCK_OUT, "OUT", 0, "Output", "" },
 	{ 0, NULL, 0, NULL, NULL }
@@ -172,7 +168,7 @@
 	{0, NULL, 0, NULL, NULL}
 };
 
-EnumPropertyItem rna_enum_node_parallax_items[] = {
+const EnumPropertyItem rna_enum_node_parallax_items[] = {
 	{0, "RED",  ICON_COLOR_RED, "Red",  ""},
 	{1, "GREEN",  ICON_COLOR_GREEN, "Green",  ""},
 	{2, "BLUE",  ICON_COLOR_BLUE, "Blue",  ""},
