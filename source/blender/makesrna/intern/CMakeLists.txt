# ***** BEGIN GPL LICENSE BLOCK *****
#
# This program is free software; you can redistribute it and/or
# modify it under the terms of the GNU General Public License
# as published by the Free Software Foundation; either version 2
# of the License, or (at your option) any later version.
#
# This program is distributed in the hope that it will be useful,
# but WITHOUT ANY WARRANTY; without even the implied warranty of
# MERCHANTABILITY or FITNESS FOR A PARTICULAR PURPOSE.  See the
# GNU General Public License for more details.
#
# You should have received a copy of the GNU General Public License
# along with this program; if not, write to the Free Software Foundation,
# Inc., 51 Franklin Street, Fifth Floor, Boston, MA 02110-1301, USA.
#
# The Original Code is Copyright (C) 2006, Blender Foundation
# All rights reserved.
# ***** END GPL LICENSE BLOCK *****

if(CMAKE_COMPILER_IS_GNUCC)
  # add here so we fail early.
  set(CMAKE_C_FLAGS "${CMAKE_C_FLAGS} -Werror=implicit-function-declaration")
endif()

# files rna_access.c rna_define.c makesrna.c intentionally excluded.
set(DEFSRC
  rna_ID.c
  rna_action.c
  rna_actuator.c
  rna_animation.c
  rna_animviz.c
  rna_armature.c
  rna_boid.c
  rna_brush.c
  rna_cachefile.c
  rna_camera.c
  rna_cloth.c
  rna_collection.c
  rna_color.c
  rna_constraint.c
  rna_context.c
  rna_controller.c
  rna_curve.c
  rna_curveprofile.c
  rna_depsgraph.c
  rna_dynamicpaint.c
  rna_fcurve.c
  rna_fluidsim.c
  rna_gpencil.c
  rna_gpencil_modifier.c
  rna_image.c
  rna_key.c
  rna_lattice.c
  rna_layer.c
  rna_light.c
  rna_lightprobe.c
  rna_linestyle.c
  rna_main.c
  rna_mask.c
  rna_material.c
  rna_mesh.c
  rna_meta.c
  rna_modifier.c
  rna_movieclip.c
  rna_nla.c
  rna_nodetree.c
  rna_object.c
  rna_object_force.c
  rna_packedfile.c
  rna_palette.c
  rna_particle.c
  rna_pose.c
  rna_property.c
  rna_python_component.c
  rna_render.c
  rna_rigidbody.c
  rna_rna.c
  rna_scene.c
  rna_screen.c
  rna_sculpt_paint.c
  rna_sensor.c
  rna_sequencer.c
  rna_shader_fx.c
  rna_smoke.c
  rna_sound.c
  rna_space.c
  rna_speaker.c
  rna_test.c
  rna_text.c
  rna_texture.c
  rna_timeline.c
  rna_tracking.c
  rna_ui.c
  rna_userdef.c
  rna_vfont.c
  rna_wm.c
  rna_wm_gizmo.c
  rna_workspace.c
  rna_world.c
)

set(APISRC
  rna_action_api.c
  rna_actuator_api.c
  rna_animation_api.c
  rna_armature_api.c
  rna_camera_api.c
  rna_controller_api.c
  rna_curve_api.c
  rna_fcurve_api.c
  rna_image_api.c
  rna_lattice_api.c
  rna_main_api.c
  rna_material_api.c
  rna_mesh_api.c
  rna_meta_api.c
  rna_object_api.c
  rna_pose_api.c
  rna_python_component.c
  rna_scene_api.c
  rna_sensor_api.c
  rna_sequencer_api.c
  rna_sound_api.c
  rna_space_api.c
  rna_text_api.c
  rna_texture_api.c
  rna_ui_api.c
  rna_vfont_api.c
  rna_wm_api.c
  rna_wm_gizmo_api.c
  rna_workspace_api.c
)

string(REGEX REPLACE "rna_([a-zA-Z0-9_-]*).c" "${CMAKE_CURRENT_BINARY_DIR}/rna_\\1_gen.c" GENSRC "${DEFSRC}")
list(APPEND GENSRC
  "${CMAKE_CURRENT_BINARY_DIR}/rna_prototypes_gen.h"
)
set_source_files_properties(${GENSRC} PROPERTIES GENERATED TRUE)

# --------------------------
# CFLAGS for Generated Files
#
# less strict flags for generated source
set(GENSRC_CFLAGS)
if(CMAKE_COMPILER_IS_GNUCC OR (CMAKE_C_COMPILER_ID MATCHES "Clang"))
  set(GENSRC_CFLAGS "-Wno-missing-prototypes")
endif()
if(CMAKE_C_COMPILER_ID MATCHES "Clang")
  set(GENSRC_CFLAGS "${GENSRC_CFLAGS} -Wno-missing-variable-declarations")
endif()

if(GENSRC_CFLAGS)
  set_source_files_properties(${GENSRC} PROPERTIES COMPILE_FLAGS "${GENSRC_CFLAGS}")
endif()
unset(GENSRC_CFLAGS)


set(SRC_RNA_INC
  ../RNA_access.h
  ../RNA_define.h
  ../RNA_documentation.h
  ../RNA_enum_types.h
  ../RNA_types.h
)

set(SRC
  makesrna.c
  rna_define.c
  ${DEFSRC}
  ${APISRC}
  ../../../../intern/clog/clog.c
  ../../../../intern/guardedalloc/intern/mallocn.c
  ../../../../intern/guardedalloc/intern/mallocn_guarded_impl.c
  ../../../../intern/guardedalloc/intern/mallocn_lockfree_impl.c
  ../../../../intern/guardedalloc/intern/mmap_win.c

  # Needed for defaults.
  ../../../../release/datafiles/userdef/userdef_default.c
  ../../../../release/datafiles/userdef/userdef_default_theme.c
)

set(INC
  ../../../../intern/clog

  # Needed for defaults forward declarations.
  ../../blenloader

  ${CMAKE_BINARY_DIR}/source/blender/makesdna/intern
)

set(INC_SYS

)

if(WITH_CYCLES)
  add_definitions(-DWITH_CYCLES)
endif()

if(WITH_PYTHON)
  add_definitions(-DWITH_PYTHON)
  list(APPEND INC
    ../../python
  )
endif()

if(WITH_GAMEENGINE)
	add_definitions(-DWITH_GAMEENGINE)
endif()


if(WITH_IMAGE_OPENEXR)
  add_definitions(-DWITH_OPENEXR)
endif()

if(WITH_OPENIMAGEIO)
  add_definitions(-DWITH_OPENIMAGEIO)
endif()

if(WITH_IMAGE_TIFF)
  add_definitions(-DWITH_TIFF)
endif()

if(WITH_IMAGE_OPENJPEG)
  add_definitions(-DWITH_OPENJPEG)
endif()

if(WITH_IMAGE_DDS)
  add_definitions(-DWITH_DDS)
endif()

if(WITH_IMAGE_CINEON)
  add_definitions(-DWITH_CINEON)
endif()

if(WITH_IMAGE_HDR)
  add_definitions(-DWITH_HDR)
endif()

if(WITH_AUDASPACE)
  add_definitions(-DWITH_AUDASPACE)

  list(APPEND INC_SYS
    ${AUDASPACE_C_INCLUDE_DIRS}
  )
endif()

if(WITH_CODEC_FFMPEG)
  list(APPEND INC
    ../../../../intern/ffmpeg
  )
  list(APPEND INC_SYS
    ${FFMPEG_INCLUDE_DIRS}
  )
  add_definitions(-DWITH_FFMPEG)
endif()

if(WITH_MOD_FLUID)
  add_definitions(-DWITH_MOD_FLUID)
endif()

if(WITH_FFTW3)
  add_definitions(-DWITH_FFTW3)
endif()

if(WITH_MOD_SMOKE)
  add_definitions(-DWITH_SMOKE)
endif()

if(WITH_MOD_OCEANSIM)
  add_definitions(-DWITH_OCEANSIM)
endif()

if(WITH_SDL)
  if(WITH_SDL_DYNLOAD)
    add_definitions(-DWITH_SDL_DYNLOAD)
    list(APPEND INC
      ../../../../extern/sdlew/include
    )
  endif()
  add_definitions(-DWITH_SDL)
endif()

if(WITH_OPENAL)
  add_definitions(-DWITH_OPENAL)
endif()

if(WITH_JACK)
  add_definitions(-DWITH_JACK)
endif()

if(WITH_OPENCOLLADA)
  add_definitions(-DWITH_COLLADA)
endif()

if(WITH_INTERNATIONAL)
  add_definitions(-DWITH_INTERNATIONAL)
endif()

if(WITH_ALEMBIC)
  list(APPEND INC
    ../../alembic
  )
  add_definitions(-DWITH_ALEMBIC)
endif()

if(WITH_BULLET)
  list(APPEND INC
    ../../../../intern/rigidbody
  )
  add_definitions(-DWITH_BULLET)
endif()

if(WITH_FREESTYLE)
  list(APPEND INC
    ../../freestyle
  )
  add_definitions(-DWITH_FREESTYLE)
endif()

if(WITH_OPENSUBDIV)
  list(APPEND INC
    ../../../../intern/opensubdiv
  )
  add_definitions(-DWITH_OPENSUBDIV)
endif()

if(WITH_OPENVDB)
  add_definitions(-DWITH_OPENVDB)

  if(WITH_OPENVDB_BLOSC)
    add_definitions(-DWITH_OPENVDB_BLOSC)
  endif()
endif()

if(WITH_INPUT_NDOF)
  add_definitions(-DWITH_INPUT_NDOF)
endif()

# Build makesrna executable
blender_include_dirs(
  .
  ..
  ../../blenfont
  ../../blenkernel
  ../../blenlib
  ../../blentranslation
  ../../bmesh
  ../../depsgraph
  ../../draw
  ../../gpu
  ../../ikplugin
  ../../imbuf
  ../../makesdna
  ../../nodes/
  ../../physics
  ../../windowmanager
  ../../editors/include
  ../../render/extern/include
  ../../../../intern/cycles/blender
  ../../../../intern/atomic
  ../../../../intern/glew-mx
  ../../../../intern/guardedalloc
  ../../../../intern/memutil
  ../../../../intern/smoke/extern
)

blender_include_dirs_sys(
  "${GLEW_INCLUDE_PATH}"
)

add_cc_flags_custom_test(makesrna)
setup_platform_linker_flags()

add_executable(makesrna ${SRC} ${SRC_RNA_INC} ${SRC_DNA_INC})

target_link_libraries(makesrna bf_dna)
target_link_libraries(makesrna bf_dna_blenlib)

# Output rna_*_gen.c
# note (linux only): with crashes try add this after COMMAND: valgrind --leak-check=full --track-origins=yes
add_custom_command(
  OUTPUT ${GENSRC}
  COMMAND "$<TARGET_FILE:makesrna>" ${CMAKE_CURRENT_BINARY_DIR}/
  DEPENDS makesrna
)

# Build bf_rna
set(SRC
  rna_access.c
  rna_access_compare_override.c
  ${GENSRC}

  ${SRC_RNA_INC}
  rna_access_internal.h
  rna_internal.h
  rna_internal_types.h
  rna_mesh_utils.h
)

set(LIB
  bf_dna
  bf_editor_space_api

  bf_editor_animation
  bf_editor_armature
  bf_editor_curve
  bf_editor_gizmo_library
  bf_editor_gpencil
  bf_editor_io
  bf_editor_mesh
  bf_editor_object
  bf_editor_physics
  bf_editor_render
  bf_editor_scene
  bf_editor_sculpt_paint
<<<<<<< HEAD
  bf_editor_space_clip
  bf_editor_space_file
  bf_editor_space_image
  bf_editor_space_info
  bf_editor_space_logic
  bf_editor_space_node
  bf_editor_space_view3d
=======
  bf_editor_sound
>>>>>>> bd5e3941
  bf_editor_transform
  bf_editor_undo
)

add_definitions(${GL_DEFINITIONS})

blender_add_lib(bf_rna "${SRC}" "${INC}" "${INC_SYS}" "${LIB}")<|MERGE_RESOLUTION|>--- conflicted
+++ resolved
@@ -414,17 +414,7 @@
   bf_editor_render
   bf_editor_scene
   bf_editor_sculpt_paint
-<<<<<<< HEAD
-  bf_editor_space_clip
-  bf_editor_space_file
-  bf_editor_space_image
-  bf_editor_space_info
-  bf_editor_space_logic
-  bf_editor_space_node
-  bf_editor_space_view3d
-=======
   bf_editor_sound
->>>>>>> bd5e3941
   bf_editor_transform
   bf_editor_undo
 )
