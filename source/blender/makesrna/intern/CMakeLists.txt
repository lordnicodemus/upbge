--- conflicted
+++ resolved
@@ -72,12 +72,9 @@
 	rna_palette.c
 	rna_particle.c
 	rna_pose.c
-<<<<<<< HEAD
+	rna_probe.c
+	rna_property.c
 	rna_python_component.c
-=======
-	rna_probe.c
->>>>>>> a5b3df75
-	rna_property.c
 	rna_render.c
 	rna_rigidbody.c
 	rna_rna.c
