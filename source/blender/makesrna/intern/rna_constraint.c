--- conflicted
+++ resolved
@@ -43,7 +43,6 @@
 
 /* please keep the names in sync with constraint.c */
 const EnumPropertyItem rna_enum_constraint_type_items[] = {
-<<<<<<< HEAD
 	{0, "", 0, N_("Motion Tracking"), ""},
 	{CONSTRAINT_TYPE_CAMERASOLVER, "CAMERA_SOLVER", ICON_CONSTRAINT, "Camera Solver", ""},
 	{CONSTRAINT_TYPE_FOLLOWTRACK,  "FOLLOW_TRACK", ICON_CONSTRAINT, "Follow Track", ""},
@@ -106,156 +105,6 @@
 	{CONSTRAINT_TYPE_SHRINKWRAP, "SHRINKWRAP", ICON_CONSTRAINT, "Shrinkwrap",
 	                             "Restrict movements to surface of target mesh"},
 	{0, NULL, 0, NULL, NULL},
-=======
-    {0, "", 0, N_("Motion Tracking"), ""},
-    {CONSTRAINT_TYPE_CAMERASOLVER, "CAMERA_SOLVER", ICON_CONSTRAINT, "Camera Solver", ""},
-    {CONSTRAINT_TYPE_FOLLOWTRACK, "FOLLOW_TRACK", ICON_CONSTRAINT, "Follow Track", ""},
-    {CONSTRAINT_TYPE_OBJECTSOLVER, "OBJECT_SOLVER", ICON_CONSTRAINT, "Object Solver", ""},
-    {0, "", 0, N_("Transform"), ""},
-    {CONSTRAINT_TYPE_LOCLIKE,
-     "COPY_LOCATION",
-     ICON_CONSTRAINT,
-     "Copy Location",
-     "Copy the location of a target (with an optional offset), so that they move together"},
-    {CONSTRAINT_TYPE_ROTLIKE,
-     "COPY_ROTATION",
-     ICON_CONSTRAINT,
-     "Copy Rotation",
-     "Copy the rotation of a target (with an optional offset), so that they rotate together"},
-    {CONSTRAINT_TYPE_SIZELIKE,
-     "COPY_SCALE",
-     ICON_CONSTRAINT,
-     "Copy Scale",
-     "Copy the scale factors of a target (with an optional offset), so that they are scaled by "
-     "the same amount"},
-    {CONSTRAINT_TYPE_TRANSLIKE,
-     "COPY_TRANSFORMS",
-     ICON_CONSTRAINT,
-     "Copy Transforms",
-     "Copy all the transformations of a target, so that they move together"},
-    {CONSTRAINT_TYPE_DISTLIMIT,
-     "LIMIT_DISTANCE",
-     ICON_CONSTRAINT,
-     "Limit Distance",
-     "Restrict movements to within a certain distance of a target (at the time of constraint "
-     "evaluation only)"},
-    {CONSTRAINT_TYPE_LOCLIMIT,
-     "LIMIT_LOCATION",
-     ICON_CONSTRAINT,
-     "Limit Location",
-     "Restrict movement along each axis within given ranges"},
-    {CONSTRAINT_TYPE_ROTLIMIT,
-     "LIMIT_ROTATION",
-     ICON_CONSTRAINT,
-     "Limit Rotation",
-     "Restrict rotation along each axis within given ranges"},
-    {CONSTRAINT_TYPE_SIZELIMIT,
-     "LIMIT_SCALE",
-     ICON_CONSTRAINT,
-     "Limit Scale",
-     "Restrict scaling along each axis with given ranges"},
-    {CONSTRAINT_TYPE_SAMEVOL,
-     "MAINTAIN_VOLUME",
-     ICON_CONSTRAINT,
-     "Maintain Volume",
-     "Compensate for scaling one axis by applying suitable scaling to the other two axes"},
-    {CONSTRAINT_TYPE_TRANSFORM,
-     "TRANSFORM",
-     ICON_CONSTRAINT,
-     "Transformation",
-     "Use one transform property from target to control another (or same) property on owner"},
-    {CONSTRAINT_TYPE_TRANSFORM_CACHE,
-     "TRANSFORM_CACHE",
-     ICON_CONSTRAINT,
-     "Transform Cache",
-     "Look up the transformation matrix from an external file"},
-    {0, "", 0, N_("Tracking"), ""},
-    {CONSTRAINT_TYPE_CLAMPTO,
-     "CLAMP_TO",
-     ICON_CONSTRAINT,
-     "Clamp To",
-     "Restrict movements to lie along a curve by remapping location along curve's longest axis"},
-    {CONSTRAINT_TYPE_DAMPTRACK,
-     "DAMPED_TRACK",
-     ICON_CONSTRAINT,
-     "Damped Track",
-     "Point towards a target by performing the smallest rotation necessary"},
-    {CONSTRAINT_TYPE_KINEMATIC,
-     "IK",
-     ICON_CONSTRAINT,
-     "Inverse Kinematics",
-     "Control a chain of bones by specifying the endpoint target (Bones only)"},
-    {CONSTRAINT_TYPE_LOCKTRACK,
-     "LOCKED_TRACK",
-     ICON_CONSTRAINT,
-     "Locked Track",
-     "Rotate around the specified ('locked') axis to point towards a target"},
-    {CONSTRAINT_TYPE_SPLINEIK,
-     "SPLINE_IK",
-     ICON_CONSTRAINT,
-     "Spline IK",
-     "Align chain of bones along a curve (Bones only)"},
-    {CONSTRAINT_TYPE_STRETCHTO,
-     "STRETCH_TO",
-     ICON_CONSTRAINT,
-     "Stretch To",
-     "Stretch along Y-Axis to point towards a target"},
-    {CONSTRAINT_TYPE_TRACKTO,
-     "TRACK_TO",
-     ICON_CONSTRAINT,
-     "Track To",
-     "Legacy tracking constraint prone to twisting artifacts"},
-    {0, "", 0, N_("Relationship"), ""},
-    {CONSTRAINT_TYPE_ACTION,
-     "ACTION",
-     ICON_CONSTRAINT,
-     "Action",
-     "Use transform property of target to look up pose for owner from an Action"},
-    {CONSTRAINT_TYPE_ARMATURE,
-     "ARMATURE",
-     ICON_CONSTRAINT,
-     "Armature",
-     "Apply weight-blended transformation from multiple bones like the Armature modifier"},
-    {CONSTRAINT_TYPE_CHILDOF,
-     "CHILD_OF",
-     ICON_CONSTRAINT,
-     "Child Of",
-     "Make target the 'detachable' parent of owner"},
-    {CONSTRAINT_TYPE_MINMAX,
-     "FLOOR",
-     ICON_CONSTRAINT,
-     "Floor",
-     "Use position (and optionally rotation) of target to define a 'wall' or 'floor' that the "
-     "owner can not cross"},
-    {CONSTRAINT_TYPE_FOLLOWPATH,
-     "FOLLOW_PATH",
-     ICON_CONSTRAINT,
-     "Follow Path",
-     "Use to animate an object/bone following a path"},
-    {CONSTRAINT_TYPE_PIVOT,
-     "PIVOT",
-     ICON_CONSTRAINT,
-     "Pivot",
-     "Change pivot point for transforms (buggy)"},
-#if 0
-    {CONSTRAINT_TYPE_RIGIDBODYJOINT,
-     "RIGID_BODY_JOINT",
-     ICON_CONSTRAINT_DATA,
-     "Rigid Body Joint",
-     "Use to define a Rigid Body Constraint (for Game Engine use only)"},
-    {CONSTRAINT_TYPE_PYTHON,
-     "SCRIPT",
-     ICON_CONSTRAINT_DATA,
-     "Script",
-     "Custom constraint(s) written in Python (Not yet implemented)"},
-#endif
-    {CONSTRAINT_TYPE_SHRINKWRAP,
-     "SHRINKWRAP",
-     ICON_CONSTRAINT,
-     "Shrinkwrap",
-     "Restrict movements to surface of target mesh"},
-    {0, NULL, 0, NULL, NULL},
->>>>>>> c8fc23fd
 };
 
 static const EnumPropertyItem target_space_pchan_items[] = {
@@ -350,7 +199,6 @@
 
 static StructRNA *rna_ConstraintType_refine(struct PointerRNA *ptr)
 {
-<<<<<<< HEAD
 	bConstraint *con = (bConstraint *)ptr->data;
 
 	switch (con->type) {
@@ -417,72 +265,6 @@
 		default:
 			return &RNA_UnknownType;
 	}
-=======
-  bConstraint *con = (bConstraint *)ptr->data;
-
-  switch (con->type) {
-    case CONSTRAINT_TYPE_CHILDOF:
-      return &RNA_ChildOfConstraint;
-    case CONSTRAINT_TYPE_TRACKTO:
-      return &RNA_TrackToConstraint;
-    case CONSTRAINT_TYPE_KINEMATIC:
-      return &RNA_KinematicConstraint;
-    case CONSTRAINT_TYPE_FOLLOWPATH:
-      return &RNA_FollowPathConstraint;
-    case CONSTRAINT_TYPE_ROTLIKE:
-      return &RNA_CopyRotationConstraint;
-    case CONSTRAINT_TYPE_LOCLIKE:
-      return &RNA_CopyLocationConstraint;
-    case CONSTRAINT_TYPE_SIZELIKE:
-      return &RNA_CopyScaleConstraint;
-    case CONSTRAINT_TYPE_SAMEVOL:
-      return &RNA_MaintainVolumeConstraint;
-    case CONSTRAINT_TYPE_PYTHON:
-      return &RNA_PythonConstraint;
-    case CONSTRAINT_TYPE_ARMATURE:
-      return &RNA_ArmatureConstraint;
-    case CONSTRAINT_TYPE_ACTION:
-      return &RNA_ActionConstraint;
-    case CONSTRAINT_TYPE_LOCKTRACK:
-      return &RNA_LockedTrackConstraint;
-    case CONSTRAINT_TYPE_STRETCHTO:
-      return &RNA_StretchToConstraint;
-    case CONSTRAINT_TYPE_MINMAX:
-      return &RNA_FloorConstraint;
-    case CONSTRAINT_TYPE_CLAMPTO:
-      return &RNA_ClampToConstraint;
-    case CONSTRAINT_TYPE_TRANSFORM:
-      return &RNA_TransformConstraint;
-    case CONSTRAINT_TYPE_ROTLIMIT:
-      return &RNA_LimitRotationConstraint;
-    case CONSTRAINT_TYPE_LOCLIMIT:
-      return &RNA_LimitLocationConstraint;
-    case CONSTRAINT_TYPE_SIZELIMIT:
-      return &RNA_LimitScaleConstraint;
-    case CONSTRAINT_TYPE_DISTLIMIT:
-      return &RNA_LimitDistanceConstraint;
-    case CONSTRAINT_TYPE_SHRINKWRAP:
-      return &RNA_ShrinkwrapConstraint;
-    case CONSTRAINT_TYPE_DAMPTRACK:
-      return &RNA_DampedTrackConstraint;
-    case CONSTRAINT_TYPE_SPLINEIK:
-      return &RNA_SplineIKConstraint;
-    case CONSTRAINT_TYPE_TRANSLIKE:
-      return &RNA_CopyTransformsConstraint;
-    case CONSTRAINT_TYPE_PIVOT:
-      return &RNA_PivotConstraint;
-    case CONSTRAINT_TYPE_FOLLOWTRACK:
-      return &RNA_FollowTrackConstraint;
-    case CONSTRAINT_TYPE_CAMERASOLVER:
-      return &RNA_CameraSolverConstraint;
-    case CONSTRAINT_TYPE_OBJECTSOLVER:
-      return &RNA_ObjectSolverConstraint;
-    case CONSTRAINT_TYPE_TRANSFORM_CACHE:
-      return &RNA_TransformCacheConstraint;
-    default:
-      return &RNA_UnknownType;
-  }
->>>>>>> c8fc23fd
 }
 
 static void rna_ConstraintTargetBone_target_set(PointerRNA *ptr, PointerRNA value)
@@ -3214,7 +2996,6 @@
 /* base struct for constraints */
 void RNA_def_constraint(BlenderRNA *brna)
 {
-<<<<<<< HEAD
 	StructRNA *srna;
 	PropertyRNA *prop;
 
@@ -3338,138 +3119,6 @@
 	rna_def_constraint_camera_solver(brna);
 	rna_def_constraint_object_solver(brna);
 	rna_def_constraint_transform_cache(brna);
-=======
-  StructRNA *srna;
-  PropertyRNA *prop;
-
-  /* data */
-  srna = RNA_def_struct(brna, "Constraint", NULL);
-  RNA_def_struct_ui_text(
-      srna, "Constraint", "Constraint modifying the transformation of objects and bones");
-  RNA_def_struct_refine_func(srna, "rna_ConstraintType_refine");
-  RNA_def_struct_path_func(srna, "rna_Constraint_path");
-  RNA_def_struct_sdna(srna, "bConstraint");
-
-  /* strings */
-  prop = RNA_def_property(srna, "name", PROP_STRING, PROP_NONE);
-  RNA_def_property_string_funcs(prop, NULL, NULL, "rna_Constraint_name_set");
-  RNA_def_property_ui_text(prop, "Name", "Constraint name");
-  RNA_def_struct_name_property(srna, prop);
-  RNA_def_property_update(prop, NC_OBJECT | ND_CONSTRAINT | NA_RENAME, NULL);
-
-  /* enums */
-  prop = RNA_def_property(srna, "type", PROP_ENUM, PROP_NONE);
-  RNA_def_property_clear_flag(prop, PROP_EDITABLE);
-  RNA_def_property_enum_sdna(prop, NULL, "type");
-  RNA_def_property_enum_items(prop, rna_enum_constraint_type_items);
-  RNA_def_property_ui_text(prop, "Type", "");
-
-  prop = RNA_def_property(srna, "owner_space", PROP_ENUM, PROP_NONE);
-  RNA_def_property_enum_sdna(prop, NULL, "ownspace");
-  RNA_def_property_enum_items(prop, owner_space_pchan_items);
-  RNA_def_property_enum_funcs(prop, NULL, NULL, "rna_Constraint_owner_space_itemf");
-  RNA_def_property_ui_text(prop, "Owner Space", "Space that owner is evaluated in");
-  RNA_def_property_update(prop, NC_OBJECT | ND_CONSTRAINT, "rna_Constraint_update");
-
-  prop = RNA_def_property(srna, "target_space", PROP_ENUM, PROP_NONE);
-  RNA_def_property_enum_sdna(prop, NULL, "tarspace");
-  RNA_def_property_enum_items(prop, target_space_pchan_items);
-  RNA_def_property_enum_funcs(prop, NULL, NULL, "rna_Constraint_target_space_itemf");
-  RNA_def_property_ui_text(prop, "Target Space", "Space that target is evaluated in");
-  RNA_def_property_update(prop, NC_OBJECT | ND_CONSTRAINT, "rna_Constraint_update");
-
-  /* flags */
-  prop = RNA_def_property(srna, "mute", PROP_BOOLEAN, PROP_NONE);
-  RNA_def_property_boolean_sdna(prop, NULL, "flag", CONSTRAINT_OFF);
-  RNA_def_property_override_flag(prop, PROPOVERRIDE_OVERRIDABLE_STATIC);
-  RNA_def_property_ui_text(prop, "Disable", "Enable/Disable Constraint");
-  RNA_def_property_update(prop, NC_OBJECT | ND_CONSTRAINT, "rna_Constraint_update");
-
-  prop = RNA_def_property(srna, "show_expanded", PROP_BOOLEAN, PROP_NONE);
-  RNA_def_property_flag(prop, PROP_NO_DEG_UPDATE);
-  RNA_def_property_boolean_sdna(prop, NULL, "flag", CONSTRAINT_EXPAND);
-  RNA_def_property_override_flag(prop, PROPOVERRIDE_OVERRIDABLE_STATIC);
-  RNA_def_property_ui_text(prop, "Expanded", "Constraint's panel is expanded in UI");
-  RNA_def_property_ui_icon(prop, ICON_DISCLOSURE_TRI_RIGHT, 1);
-
-  /* XXX this is really an internal flag, but it may be useful for some tools to be able to access this... */
-  prop = RNA_def_property(srna, "is_valid", PROP_BOOLEAN, PROP_NONE);
-  RNA_def_property_clear_flag(prop, PROP_EDITABLE);
-  RNA_def_property_boolean_negative_sdna(prop, NULL, "flag", CONSTRAINT_DISABLE);
-  RNA_def_property_ui_text(prop, "Valid", "Constraint has valid settings and can be evaluated");
-
-  /* TODO: setting this to true must ensure that all others in stack are turned off too... */
-  prop = RNA_def_property(srna, "active", PROP_BOOLEAN, PROP_NONE);
-  RNA_def_property_boolean_sdna(prop, NULL, "flag", CONSTRAINT_ACTIVE);
-  RNA_def_property_ui_text(prop, "Active", "Constraint is the one being edited");
-
-  prop = RNA_def_property(srna, "is_proxy_local", PROP_BOOLEAN, PROP_NONE);
-  RNA_def_property_clear_flag(prop, PROP_EDITABLE);
-  RNA_def_property_boolean_sdna(prop, NULL, "flag", CONSTRAINT_PROXY_LOCAL);
-  RNA_def_property_ui_text(
-      prop,
-      "Proxy Local",
-      "Constraint was added in this proxy instance (i.e. did not belong to source Armature)");
-
-  /* values */
-  prop = RNA_def_property(srna, "influence", PROP_FLOAT, PROP_FACTOR);
-  RNA_def_property_float_sdna(prop, NULL, "enforce");
-  RNA_def_property_range(prop, 0.0f, 1.0f);
-  RNA_def_property_ui_text(
-      prop, "Influence", "Amount of influence constraint will have on the final solution");
-  RNA_def_property_update(prop, NC_OBJECT | ND_CONSTRAINT, "rna_Constraint_influence_update");
-
-  /* readonly values */
-  prop = RNA_def_property(srna, "error_location", PROP_FLOAT, PROP_NONE);
-  RNA_def_property_float_sdna(prop, NULL, "lin_error");
-  RNA_def_property_clear_flag(prop, PROP_EDITABLE);
-  RNA_def_property_ui_text(
-      prop,
-      "Lin error",
-      "Amount of residual error in Blender space unit for constraints that work on position");
-
-  prop = RNA_def_property(srna, "error_rotation", PROP_FLOAT, PROP_NONE);
-  RNA_def_property_float_sdna(prop, NULL, "rot_error");
-  RNA_def_property_clear_flag(prop, PROP_EDITABLE);
-  RNA_def_property_ui_text(
-      prop,
-      "Rot error",
-      "Amount of residual error in radians for constraints that work on orientation");
-
-  /* pointers */
-  rna_def_constrainttarget(brna);
-  rna_def_constrainttarget_bone(brna);
-
-  rna_def_constraint_childof(brna);
-  rna_def_constraint_python(brna);
-  rna_def_constraint_armature_deform(brna);
-  rna_def_constraint_stretch_to(brna);
-  rna_def_constraint_follow_path(brna);
-  rna_def_constraint_locked_track(brna);
-  rna_def_constraint_action(brna);
-  rna_def_constraint_size_like(brna);
-  rna_def_constraint_same_volume(brna);
-  rna_def_constraint_locate_like(brna);
-  rna_def_constraint_rotate_like(brna);
-  rna_def_constraint_transform_like(brna);
-  rna_def_constraint_minmax(brna);
-  rna_def_constraint_track_to(brna);
-  rna_def_constraint_kinematic(brna);
-  rna_def_constraint_clamp_to(brna);
-  rna_def_constraint_distance_limit(brna);
-  rna_def_constraint_size_limit(brna);
-  rna_def_constraint_rotation_limit(brna);
-  rna_def_constraint_location_limit(brna);
-  rna_def_constraint_transform(brna);
-  rna_def_constraint_shrinkwrap(brna);
-  rna_def_constraint_damped_track(brna);
-  rna_def_constraint_spline_ik(brna);
-  rna_def_constraint_pivot(brna);
-  rna_def_constraint_follow_track(brna);
-  rna_def_constraint_camera_solver(brna);
-  rna_def_constraint_object_solver(brna);
-  rna_def_constraint_transform_cache(brna);
->>>>>>> c8fc23fd
 }
 
 #endif