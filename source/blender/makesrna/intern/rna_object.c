/*
 * This program is free software; you can redistribute it and/or
 * modify it under the terms of the GNU General Public License
 * as published by the Free Software Foundation; either version 2
 * of the License, or (at your option) any later version.
 *
 * This program is distributed in the hope that it will be useful,
 * but WITHOUT ANY WARRANTY; without even the implied warranty of
 * MERCHANTABILITY or FITNESS FOR A PARTICULAR PURPOSE.  See the
 * GNU General Public License for more details.
 *
 * You should have received a copy of the GNU General Public License
 * along with this program; if not, write to the Free Software Foundation,
 * Inc., 51 Franklin Street, Fifth Floor, Boston, MA 02110-1301, USA.
 */

/** \file \ingroup RNA
 */

#include <stdio.h>
#include <stdlib.h>

#include "DNA_action_types.h"
#include "DNA_brush_types.h"
#include "DNA_collection_types.h"
#include "DNA_customdata_types.h"
#include "DNA_controller_types.h"
#include "DNA_material_types.h"
#include "DNA_mesh_types.h"
#include "DNA_object_force_types.h"
#include "DNA_object_types.h"
#include "DNA_property_types.h"
#include "DNA_scene_types.h"
#include "DNA_meta_types.h"
#include "DNA_workspace_types.h"
#include "DNA_gpencil_modifier_types.h"
#include "DNA_shader_fx_types.h"

#include "BLI_utildefines.h"

#include "BKE_camera.h"
#include "BKE_collection.h"
#include "BKE_paint.h"
#include "BKE_editlattice.h"
#include "BKE_editmesh.h"
#include "BKE_layer.h"
#include "BKE_object_deform.h"
#include "BKE_object_facemap.h"

#include "RNA_access.h"
#include "RNA_define.h"
#include "RNA_enum_types.h"

#include "rna_internal.h"

#include "BLI_sys_types.h" /* needed for intptr_t used in ED_mesh.h */
#include "ED_mesh.h"

#include "WM_api.h"
#include "WM_types.h"

const EnumPropertyItem rna_enum_object_mode_items[] = {
	{OB_MODE_OBJECT, "OBJECT", ICON_OBJECT_DATAMODE, "Object Mode", ""},
	{OB_MODE_EDIT, "EDIT", ICON_EDITMODE_HLT, "Edit Mode", ""},
	{OB_MODE_POSE, "POSE", ICON_POSE_HLT, "Pose Mode", ""},
	{OB_MODE_SCULPT, "SCULPT", ICON_SCULPTMODE_HLT, "Sculpt Mode", ""},
	{OB_MODE_VERTEX_PAINT, "VERTEX_PAINT", ICON_VPAINT_HLT, "Vertex Paint", ""},
	{OB_MODE_WEIGHT_PAINT, "WEIGHT_PAINT", ICON_WPAINT_HLT, "Weight Paint", ""},
	{OB_MODE_TEXTURE_PAINT, "TEXTURE_PAINT", ICON_TPAINT_HLT, "Texture Paint", ""},
	{OB_MODE_PARTICLE_EDIT, "PARTICLE_EDIT", ICON_PARTICLEMODE, "Particle Edit", ""},
	{OB_MODE_EDIT_GPENCIL, "EDIT_GPENCIL", ICON_EDITMODE_HLT, "Edit Mode", "Edit Grease Pencil Strokes"},
	{OB_MODE_SCULPT_GPENCIL, "SCULPT_GPENCIL", ICON_SCULPTMODE_HLT, "Sculpt Mode", "Sculpt Grease Pencil Strokes"},
	{OB_MODE_PAINT_GPENCIL, "PAINT_GPENCIL", ICON_GREASEPENCIL, "Draw", "Paint Grease Pencil Strokes"},
	{OB_MODE_WEIGHT_GPENCIL, "WEIGHT_GPENCIL", ICON_WPAINT_HLT, "Weight Paint", "Grease Pencil Weight Paint Strokes" },
	{0, NULL, 0, NULL, NULL},
};

/* Same as above, but with names that distinguish grease pencil. */
const EnumPropertyItem rna_enum_workspace_object_mode_items[] = {
	{OB_MODE_OBJECT, "OBJECT", ICON_OBJECT_DATAMODE, "Object Mode", ""},
	{OB_MODE_EDIT, "EDIT", ICON_EDITMODE_HLT, "Edit Mode", ""},
	{OB_MODE_POSE, "POSE", ICON_POSE_HLT, "Pose Mode", ""},
	{OB_MODE_SCULPT, "SCULPT", ICON_SCULPTMODE_HLT, "Sculpt Mode", ""},
	{OB_MODE_VERTEX_PAINT, "VERTEX_PAINT", ICON_VPAINT_HLT, "Vertex Paint", ""},
	{OB_MODE_WEIGHT_PAINT, "WEIGHT_PAINT", ICON_WPAINT_HLT, "Weight Paint", ""},
	{OB_MODE_TEXTURE_PAINT, "TEXTURE_PAINT", ICON_TPAINT_HLT, "Texture Paint", ""},
	{OB_MODE_PARTICLE_EDIT, "PARTICLE_EDIT", ICON_PARTICLEMODE, "Particle Edit", ""},
	{OB_MODE_EDIT_GPENCIL, "EDIT_GPENCIL", ICON_EDITMODE_HLT, "Grease Pencil Edit Mode", "Edit Grease Pencil Strokes"},
	{OB_MODE_SCULPT_GPENCIL, "SCULPT_GPENCIL", ICON_SCULPTMODE_HLT, "Grease Pencil Sculpt Mode", "Sculpt Grease Pencil Strokes"},
	{OB_MODE_PAINT_GPENCIL, "PAINT_GPENCIL", ICON_GREASEPENCIL, "Grease Pencil Draw", "Paint Grease Pencil Strokes"},
	{OB_MODE_WEIGHT_GPENCIL, "WEIGHT_GPENCIL", ICON_WPAINT_HLT, "Grease Pencil Weight Paint", "Grease Pencil Weight Paint Strokes" },
	{0, NULL, 0, NULL, NULL},
};

const EnumPropertyItem rna_enum_object_empty_drawtype_items[] = {
	{OB_PLAINAXES, "PLAIN_AXES", ICON_EMPTY_AXIS, "Plain Axes", ""},
	{OB_ARROWS, "ARROWS", ICON_EMPTY_ARROWS, "Arrows", ""},
	{OB_SINGLE_ARROW, "SINGLE_ARROW", ICON_EMPTY_SINGLE_ARROW, "Single Arrow", ""},
	{OB_CIRCLE, "CIRCLE", ICON_MESH_CIRCLE, "Circle", ""},
	{OB_CUBE, "CUBE", ICON_CUBE, "Cube", ""},
	{OB_EMPTY_SPHERE, "SPHERE", ICON_SPHERE, "Sphere", ""},
	{OB_EMPTY_CONE, "CONE", ICON_CONE, "Cone", ""},
	{OB_EMPTY_IMAGE, "IMAGE", ICON_FILE_IMAGE, "Image", ""},
	{0, NULL, 0, NULL, NULL},
};

static const EnumPropertyItem rna_enum_object_empty_image_depth_items[] = {
	{OB_EMPTY_IMAGE_DEPTH_DEFAULT, "DEFAULT", 0, "Default", ""},
	{OB_EMPTY_IMAGE_DEPTH_FRONT, "FRONT", 0, "Front", ""},
	{OB_EMPTY_IMAGE_DEPTH_BACK, "BACK", 0, "Back", ""},
	{0, NULL, 0, NULL, NULL},
};

const EnumPropertyItem rna_enum_object_gpencil_type_items[] = {
	{GP_EMPTY, "EMPTY", ICON_EMPTY_AXIS, "Blank", "Create an empty grease pencil object"},
	{GP_STROKE, "STROKE", ICON_STROKE, "Stroke", "Create a simple stroke with basic colors"},
	{GP_MONKEY, "MONKEY", ICON_MONKEY, "Monkey", "Construct a Suzanne grease pencil object"},
	{0, NULL, 0, NULL, NULL }
};

static const EnumPropertyItem parent_type_items[] = {
	{PAROBJECT, "OBJECT", 0, "Object", "The object is parented to an object"},
	{PARSKEL, "ARMATURE", 0, "Armature", ""},
	{PARSKEL, "LATTICE", 0, "Lattice", "The object is parented to a lattice"}, /* PARSKEL reuse will give issues */
	{PARVERT1, "VERTEX", 0, "Vertex", "The object is parented to a vertex"},
	{PARVERT3, "VERTEX_3", 0, "3 Vertices", ""},
	{PARBONE, "BONE", 0, "Bone", "The object is parented to a bone"},
	{0, NULL, 0, NULL, NULL},
};

#define INSTANCE_ITEMS_SHARED \
	{0, "NONE", 0, "None", ""}, \
	{OB_DUPLIVERTS, "VERTS", 0, "Verts", "Instantiate child objects on all vertices"}, \
	{OB_DUPLIFACES, "FACES", 0, "Faces", "Instantiate child objects on all faces"}

#define INSTANCE_ITEM_COLLECTION \
	{OB_DUPLICOLLECTION, "COLLECTION", 0, "Collection", "Enable collection instancing"}
static const EnumPropertyItem instance_items[] = {
	INSTANCE_ITEMS_SHARED,
	INSTANCE_ITEM_COLLECTION,
	{0, NULL, 0, NULL, NULL},
};
#ifdef RNA_RUNTIME
static EnumPropertyItem instance_items_nogroup[] = {
	INSTANCE_ITEMS_SHARED,
	{0, NULL, 0, NULL, NULL},
};
#endif
#undef INSTANCE_ITEMS_SHARED
#undef INSTANCE_ITEM_COLLECTION

static const EnumPropertyItem collision_bounds_items[] = {
	{OB_BOUND_BOX, "BOX", ICON_MESH_CUBE, "Box", ""},
	{OB_BOUND_SPHERE, "SPHERE", ICON_MESH_UVSPHERE, "Sphere", ""},
	{OB_BOUND_CYLINDER, "CYLINDER", ICON_MESH_CYLINDER, "Cylinder", ""},
	{OB_BOUND_CONE, "CONE", ICON_MESH_CONE, "Cone", ""},
	{OB_BOUND_CONVEX_HULL, "CONVEX_HULL", ICON_MESH_ICOSPHERE, "Convex Hull", ""},
	{OB_BOUND_TRIANGLE_MESH, "TRIANGLE_MESH", ICON_MESH_MONKEY, "Triangle Mesh", ""},
	{OB_BOUND_CAPSULE, "CAPSULE", ICON_MESH_CAPSULE, "Capsule", ""},
	/*{OB_DYN_MESH, "DYNAMIC_MESH", 0, "Dynamic Mesh", ""}, */
	{0, NULL, 0, NULL, NULL}
};

const EnumPropertyItem rna_enum_metaelem_type_items[] = {
	{MB_BALL, "BALL", ICON_META_BALL, "Ball", ""},
	{MB_TUBE, "CAPSULE", ICON_META_CAPSULE, "Capsule", ""},
	{MB_PLANE, "PLANE", ICON_META_PLANE, "Plane", ""},
	{MB_ELIPSOID, "ELLIPSOID", ICON_META_ELLIPSOID, "Ellipsoid", ""}, /* NOTE: typo at original definition! */
	{MB_CUBE, "CUBE", ICON_META_CUBE, "Cube", ""},
	{0, NULL, 0, NULL, NULL},
};

/* used for 2 enums */
#define OBTYPE_CU_CURVE {OB_CURVE, "CURVE", 0, "Curve", ""}
#define OBTYPE_CU_SURF {OB_SURF, "SURFACE", 0, "Surface", ""}
#define OBTYPE_CU_FONT {OB_FONT, "FONT", 0, "Font", ""}

const EnumPropertyItem rna_enum_object_type_items[] = {
	{OB_MESH, "MESH", 0, "Mesh", ""},
	OBTYPE_CU_CURVE,
	OBTYPE_CU_SURF,
	{OB_MBALL, "META", 0, "Meta", ""},
	OBTYPE_CU_FONT,
	{0, "", 0, NULL, NULL},
	{OB_ARMATURE, "ARMATURE", 0, "Armature", ""},
	{OB_LATTICE, "LATTICE", 0, "Lattice", ""},
	{OB_EMPTY, "EMPTY", 0, "Empty", ""},
	{OB_GPENCIL, "GPENCIL", 0, "GPencil", ""},
	{0, "", 0, NULL, NULL},
	{OB_CAMERA, "CAMERA", 0, "Camera", ""},
	{OB_LAMP, "LIGHT", 0, "Light", ""},
	{OB_SPEAKER, "SPEAKER", 0, "Speaker", ""},
	{OB_LIGHTPROBE, "LIGHT_PROBE", 0, "Probe", ""},
	{0, NULL, 0, NULL, NULL},
};

const EnumPropertyItem rna_enum_object_type_curve_items[] = {
	OBTYPE_CU_CURVE,
	OBTYPE_CU_SURF,
	OBTYPE_CU_FONT,
	{0, NULL, 0, NULL, NULL},
};

const EnumPropertyItem rna_enum_object_rotation_mode_items[] = {
	{ROT_MODE_QUAT, "QUATERNION", 0, "Quaternion (WXYZ)", "No Gimbal Lock"},
	{ROT_MODE_XYZ, "XYZ", 0, "XYZ Euler", "XYZ Rotation Order - prone to Gimbal Lock (default)"},
	{ROT_MODE_XZY, "XZY", 0, "XZY Euler", "XZY Rotation Order - prone to Gimbal Lock"},
	{ROT_MODE_YXZ, "YXZ", 0, "YXZ Euler", "YXZ Rotation Order - prone to Gimbal Lock"},
	{ROT_MODE_YZX, "YZX", 0, "YZX Euler", "YZX Rotation Order - prone to Gimbal Lock"},
	{ROT_MODE_ZXY, "ZXY", 0, "ZXY Euler", "ZXY Rotation Order - prone to Gimbal Lock"},
	{ROT_MODE_ZYX, "ZYX", 0, "ZYX Euler", "ZYX Rotation Order - prone to Gimbal Lock"},
	{ROT_MODE_AXISANGLE, "AXIS_ANGLE", 0, "Axis Angle",
	                     "Axis Angle (W+XYZ), defines a rotation around some axis defined by 3D-Vector"},
	{0, NULL, 0, NULL, NULL},
};

const EnumPropertyItem rna_enum_object_axis_items[] = {
	{OB_POSX, "POS_X", 0, "+X", ""},
	{OB_POSY, "POS_Y", 0, "+Y", ""},
	{OB_POSZ, "POS_Z", 0, "+Z", ""},
	{OB_NEGX, "NEG_X", 0, "-X", ""},
	{OB_NEGY, "NEG_Y", 0, "-Y", ""},
	{OB_NEGZ, "NEG_Z", 0, "-Z", ""},
	{0, NULL, 0, NULL, NULL},
};

#ifdef RNA_RUNTIME

#include "BLI_math.h"

#include "DNA_key_types.h"
#include "DNA_constraint_types.h"
#include "DNA_gpencil_types.h"
#include "DNA_ID.h"
#include "DNA_lattice_types.h"
#include "DNA_node_types.h"

#include "BKE_armature.h"
#include "BKE_brush.h"
#include "BKE_bullet.h"
#include "BKE_constraint.h"
#include "BKE_context.h"
#include "BKE_curve.h"
#include "BKE_effect.h"
#include "BKE_global.h"
#include "BKE_key.h"
#include "BKE_object.h"
#include "BKE_material.h"
#include "BKE_mesh.h"
#include "BKE_modifier.h"
#include "BKE_particle.h"
#include "BKE_scene.h"
#include "BKE_deform.h"

#include "DEG_depsgraph.h"
#include "DEG_depsgraph_build.h"

#include "ED_object.h"
#include "ED_particle.h"
#include "ED_curve.h"
#include "ED_lattice.h"

static void rna_Object_internal_update(Main *UNUSED(bmain), Scene *UNUSED(scene), PointerRNA *ptr)
{
	DEG_id_tag_update(ptr->id.data, ID_RECALC_TRANSFORM);
}

static void rna_Object_internal_update_draw(Main *UNUSED(bmain), Scene *UNUSED(scene), PointerRNA *ptr)
{
	DEG_id_tag_update(ptr->id.data, ID_RECALC_TRANSFORM);
	WM_main_add_notifier(NC_OBJECT | ND_DRAW, ptr->id.data);
}

static void rna_Object_matrix_world_update(Main *bmain, Scene *scene, PointerRNA *ptr)
{
	/* don't use compat so we get predictable rotation */
	BKE_object_apply_mat4(ptr->id.data, ((Object *)ptr->id.data)->obmat, false, true);
	rna_Object_internal_update(bmain, scene, ptr);
}

static void rna_Object_hide_update(Main *bmain, Scene *UNUSED(scene), PointerRNA *ptr)
{
	Object *ob = ptr->id.data;
	BKE_main_collection_sync_remap(bmain);
	DEG_id_tag_update(&ob->id, ID_RECALC_COPY_ON_WRITE);
	DEG_relations_tag_update(bmain);
	WM_main_add_notifier(NC_OBJECT | ND_DRAW, &ob->id);
}

static void rna_MaterialIndex_update(Main *bmain, Scene *UNUSED(scene), PointerRNA *ptr)
{
	/* update the material of all brushes not pinned */
	Object *ob = (Object *)ptr->id.data;
	if (ob && ob->type == OB_GPENCIL) {
		Material *ma = give_current_material(ob, ob->actcol);
		if (ma != NULL) {
			BKE_brush_update_material(bmain, ma, NULL);
			WM_main_add_notifier(NC_SPACE | ND_SPACE_VIEW3D, NULL);
		}
	}
}


static void rna_Object_matrix_local_get(PointerRNA *ptr, float values[16])
{
	Object *ob = ptr->id.data;
	BKE_object_matrix_local_get(ob, (float(*)[4])values);
}

static void rna_Object_matrix_local_set(PointerRNA *ptr, const float values[16])
{
	Object *ob = ptr->id.data;
	float local_mat[4][4];

	/* localspace matrix is truly relative to the parent, but parameters stored in object are
	 * relative to parentinv matrix. Undo the parent inverse part before applying it as local matrix. */
	if (ob->parent) {
		float invmat[4][4];
		invert_m4_m4(invmat, ob->parentinv);
		mul_m4_m4m4(local_mat, invmat, (float(*)[4])values);
	}
	else {
		copy_m4_m4(local_mat, (float(*)[4])values);
	}

	/* don't use compat so we get predictable rotation, and do not use parenting either, because it's a local matrix! */
	BKE_object_apply_mat4(ob, local_mat, false, false);
}

static void rna_Object_matrix_basis_get(PointerRNA *ptr, float values[16])
{
	Object *ob = ptr->id.data;
	BKE_object_to_mat4(ob, (float(*)[4])values);
}

static void rna_Object_matrix_basis_set(PointerRNA *ptr, const float values[16])
{
	Object *ob = ptr->id.data;
	BKE_object_apply_mat4(ob, (float(*)[4])values, false, false);
}

void rna_Object_internal_update_data(Main *UNUSED(bmain), Scene *UNUSED(scene), PointerRNA *ptr)
{
	DEG_id_tag_update(ptr->id.data, ID_RECALC_GEOMETRY);
	WM_main_add_notifier(NC_OBJECT | ND_DRAW, ptr->id.data);
}

static void rna_Object_active_shape_update(bContext *C, PointerRNA *ptr)
{
	Object *ob = ptr->id.data;
	Main *bmain = CTX_data_main(C);
	Scene *scene = CTX_data_scene(C);

	if (CTX_data_edit_object(C) == ob) {
		/* exit/enter editmode to get new shape */
		switch (ob->type) {
			case OB_MESH:
				EDBM_mesh_load(bmain, ob);
				EDBM_mesh_make(ob, scene->toolsettings->selectmode, true);

				DEG_id_tag_update(ob->data, 0);

				EDBM_mesh_normals_update(((Mesh *)ob->data)->edit_btmesh);
				BKE_editmesh_tessface_calc(((Mesh *)ob->data)->edit_btmesh);
				break;
			case OB_CURVE:
			case OB_SURF:
				ED_curve_editnurb_load(bmain, ob);
				ED_curve_editnurb_make(ob);
				break;
			case OB_LATTICE:
				BKE_editlattice_load(ob);
				BKE_editlattice_make(ob);
				break;
		}
	}

	rna_Object_internal_update_data(bmain, scene, ptr);
}

static void rna_Object_dependency_update(Main *bmain, Scene *UNUSED(scene), PointerRNA *ptr)
{
	DEG_id_tag_update(ptr->id.data, ID_RECALC_TRANSFORM);
	DEG_relations_tag_update(bmain);
	WM_main_add_notifier(NC_OBJECT | ND_PARENT, ptr->id.data);
}

static void rna_Object_data_set(PointerRNA *ptr, PointerRNA value)
{
	Object *ob = (Object *)ptr->data;
	ID *id = value.data;

	if (ob->mode & OB_MODE_EDIT) {
		return;
	}

	/* assigning NULL only for empties */
	if ((id == NULL) && (ob->type != OB_EMPTY)) {
		return;
	}

	BLI_assert(BKE_id_is_in_global_main(&ob->id));
	BLI_assert(BKE_id_is_in_global_main(id));

	if (ob->type == OB_EMPTY) {
		if (ob->data) {
			id_us_min((ID *)ob->data);
			ob->data = NULL;
		}

		if (!id || GS(id->name) == ID_IM) {
			id_us_plus(id);
			ob->data = id;
		}
	}
	else if (ob->type == OB_MESH) {
		BKE_mesh_assign_object(G_MAIN, ob, (Mesh *)id);
	}
	else {
		if (ob->data) {
			id_us_min((ID *)ob->data);
		}

		/* no need to type-check here ID. this is done in the _typef() function */
		BLI_assert(OB_DATA_SUPPORT_ID(GS(id->name)));
		id_us_plus(id);

		ob->data = id;
		test_object_materials(G_MAIN, ob, id);

		if (GS(id->name) == ID_CU) {
			BKE_curve_type_test(ob);
		}
		else if (ob->type == OB_ARMATURE) {
			BKE_pose_rebuild(G_MAIN, ob, ob->data, true);
		}
	}
}

static StructRNA *rna_Object_data_typef(PointerRNA *ptr)
{
	Object *ob = (Object *)ptr->data;

	/* keep in sync with OB_DATA_SUPPORT_ID() macro */
	switch (ob->type) {
		case OB_EMPTY: return &RNA_Image;
		case OB_MESH: return &RNA_Mesh;
		case OB_CURVE: return &RNA_Curve;
		case OB_SURF: return &RNA_Curve;
		case OB_FONT: return &RNA_Curve;
		case OB_MBALL: return &RNA_MetaBall;
		case OB_LAMP: return &RNA_Light;
		case OB_CAMERA: return &RNA_Camera;
		case OB_LATTICE: return &RNA_Lattice;
		case OB_ARMATURE: return &RNA_Armature;
		case OB_SPEAKER: return &RNA_Speaker;
		case OB_LIGHTPROBE: return &RNA_LightProbe;
		case OB_GPENCIL: return &RNA_GreasePencil;
		default: return &RNA_ID;
	}
}

static bool rna_Object_data_poll(PointerRNA *ptr, const PointerRNA value)
{
	Object *ob = (Object *)ptr->data;

	if (ob->type == OB_GPENCIL) {
		/* GP Object - Don't allow using "Annotation" GP datablocks here */
		bGPdata *gpd = value.data;
		return (gpd->flag & GP_DATA_ANNOTATIONS) == 0;
	}

	return true;
}

static void rna_Object_parent_set(PointerRNA *ptr, PointerRNA value)
{
	Object *ob = (Object *)ptr->data;
	Object *par = (Object *)value.data;

	{
		ED_object_parent(ob, par, ob->partype, ob->parsubstr);
	}
}

static void rna_Object_parent_type_set(PointerRNA *ptr, int value)
{
	Object *ob = (Object *)ptr->data;

	ED_object_parent(ob, ob->parent, value, ob->parsubstr);
}

static const EnumPropertyItem *rna_Object_parent_type_itemf(
        bContext *UNUSED(C), PointerRNA *ptr,
        PropertyRNA *UNUSED(prop), bool *r_free)
{
	Object *ob = (Object *)ptr->data;
	EnumPropertyItem *item = NULL;
	int totitem = 0;

	RNA_enum_items_add_value(&item, &totitem, parent_type_items, PAROBJECT);

	if (ob->parent) {
		Object *par = ob->parent;

		if (par->type == OB_LATTICE) {
			/* special hack: prevents this overriding others */
			RNA_enum_items_add_value(&item, &totitem, &parent_type_items[2], PARSKEL);
		}
		else if (par->type == OB_ARMATURE) {
			/* special hack: prevents this being overridden */
			RNA_enum_items_add_value(&item, &totitem, &parent_type_items[1], PARSKEL);
			RNA_enum_items_add_value(&item, &totitem, parent_type_items, PARBONE);
		}

		if (OB_TYPE_SUPPORT_PARVERT(par->type)) {
			RNA_enum_items_add_value(&item, &totitem, parent_type_items, PARVERT1);
			RNA_enum_items_add_value(&item, &totitem, parent_type_items, PARVERT3);
		}
	}

	RNA_enum_item_end(&item, &totitem);
	*r_free = true;

	return item;
}

static void rna_Object_empty_display_type_set(PointerRNA *ptr, int value)
{
	Object *ob = (Object *)ptr->data;

	BKE_object_empty_draw_type_set(ob, value);
}

static const EnumPropertyItem *rna_Object_collision_bounds_itemf(bContext *UNUSED(C), PointerRNA *ptr,
                                                           PropertyRNA *UNUSED(prop), bool *r_free)
{
	Object *ob = (Object *)ptr->data;
	EnumPropertyItem *item = NULL;
	int totitem = 0;

	if (ob->body_type != OB_BODY_TYPE_CHARACTER) {
		RNA_enum_items_add_value(&item, &totitem, collision_bounds_items, OB_BOUND_TRIANGLE_MESH);
	}
	RNA_enum_items_add_value(&item, &totitem, collision_bounds_items, OB_BOUND_CONVEX_HULL);

	if (ob->body_type != OB_BODY_TYPE_SOFT) {
		RNA_enum_items_add_value(&item, &totitem, collision_bounds_items, OB_BOUND_CONE);
		RNA_enum_items_add_value(&item, &totitem, collision_bounds_items, OB_BOUND_CYLINDER);
		RNA_enum_items_add_value(&item, &totitem, collision_bounds_items, OB_BOUND_SPHERE);
		RNA_enum_items_add_value(&item, &totitem, collision_bounds_items, OB_BOUND_BOX);
		RNA_enum_items_add_value(&item, &totitem, collision_bounds_items, OB_BOUND_CAPSULE);
	}

	RNA_enum_item_end(&item, &totitem);
	*r_free = true;

	return item;
}

static void rna_Object_parent_bone_set(PointerRNA *ptr, const char *value)
{
	Object *ob = (Object *)ptr->data;

	ED_object_parent(ob, ob->parent, ob->partype, value);
}

static const EnumPropertyItem *rna_Object_instance_type_itemf(
        bContext *UNUSED(C), PointerRNA *ptr,
        PropertyRNA *UNUSED(prop), bool *UNUSED(r_free))
{
	Object *ob = (Object *)ptr->data;
	const EnumPropertyItem *item;

	if (ob->type == OB_EMPTY) {
		item = instance_items;
	}
	else {
		item = instance_items_nogroup;
	}

	return item;
}

static void rna_Object_dup_collection_set(PointerRNA *ptr, PointerRNA value)
{
	Object *ob = (Object *)ptr->data;
	Collection *grp = (Collection *)value.data;

	/* must not let this be set if the object belongs in this group already,
	 * thus causing a cycle/infinite-recursion leading to crashes on load [#25298]
	 */
	if (BKE_collection_has_object_recursive(grp, ob) == 0) {
		if (ob->type == OB_EMPTY) {
			id_us_min(&ob->dup_group->id);
			ob->dup_group = grp;
			id_us_plus(&ob->dup_group->id);
		}
		else {
			BKE_report(NULL, RPT_ERROR,
			           "Only empty objects support group instances");
		}
	}
	else {
		BKE_report(NULL, RPT_ERROR,
		           "Cannot set instance-collection as object belongs in group being instanced, thus causing a cycle");
	}
}

static void rna_VertexGroup_name_set(PointerRNA *ptr, const char *value)
{
	Object *ob = (Object *)ptr->id.data;
	bDeformGroup *dg = (bDeformGroup *)ptr->data;
	BLI_strncpy_utf8(dg->name, value, sizeof(dg->name));
	defgroup_unique_name(dg, ob);
}

static int rna_VertexGroup_index_get(PointerRNA *ptr)
{
	Object *ob = (Object *)ptr->id.data;

	return BLI_findindex(&ob->defbase, ptr->data);
}

static PointerRNA rna_Object_active_vertex_group_get(PointerRNA *ptr)
{
	Object *ob = (Object *)ptr->id.data;
	return rna_pointer_inherit_refine(ptr, &RNA_VertexGroup, BLI_findlink(&ob->defbase, ob->actdef - 1));
}

static int rna_Object_active_vertex_group_index_get(PointerRNA *ptr)
{
	Object *ob = (Object *)ptr->id.data;
	return ob->actdef - 1;
}

static void rna_Object_active_vertex_group_index_set(PointerRNA *ptr, int value)
{
	Object *ob = (Object *)ptr->id.data;
	ob->actdef = value + 1;
}

static void rna_Object_active_vertex_group_index_range(PointerRNA *ptr, int *min, int *max,
                                                       int *UNUSED(softmin), int *UNUSED(softmax))
{
	Object *ob = (Object *)ptr->id.data;

	*min = 0;
	*max = max_ii(0, BLI_listbase_count(&ob->defbase) - 1);
}

void rna_object_vgroup_name_index_get(PointerRNA *ptr, char *value, int index)
{
	Object *ob = (Object *)ptr->id.data;
	bDeformGroup *dg;

	dg = BLI_findlink(&ob->defbase, index - 1);

	if (dg) BLI_strncpy(value, dg->name, sizeof(dg->name));
	else value[0] = '\0';
}

int rna_object_vgroup_name_index_length(PointerRNA *ptr, int index)
{
	Object *ob = (Object *)ptr->id.data;
	bDeformGroup *dg;

	dg = BLI_findlink(&ob->defbase, index - 1);
	return (dg) ? strlen(dg->name) : 0;
}

void rna_object_vgroup_name_index_set(PointerRNA *ptr, const char *value, short *index)
{
	Object *ob = (Object *)ptr->id.data;
	*index = defgroup_name_index(ob, value) + 1;
}

void rna_object_vgroup_name_set(PointerRNA *ptr, const char *value, char *result, int maxlen)
{
	Object *ob = (Object *)ptr->id.data;
	bDeformGroup *dg = defgroup_find_name(ob, value);
	if (dg) {
		BLI_strncpy(result, value, maxlen); /* no need for BLI_strncpy_utf8, since this matches an existing group */
		return;
	}

	result[0] = '\0';
}

static void rna_FaceMap_name_set(PointerRNA *ptr, const char *value)
{
	Object *ob = (Object *)ptr->id.data;
	bFaceMap *fmap = (bFaceMap *)ptr->data;
	BLI_strncpy_utf8(fmap->name, value, sizeof(fmap->name));
	BKE_object_facemap_unique_name(ob, fmap);
}

static int rna_FaceMap_index_get(PointerRNA *ptr)
{
	Object *ob = (Object *)ptr->id.data;

	return BLI_findindex(&ob->fmaps, ptr->data);
}

static PointerRNA rna_Object_active_face_map_get(PointerRNA *ptr)
{
	Object *ob = (Object *)ptr->id.data;
	return rna_pointer_inherit_refine(ptr, &RNA_FaceMap, BLI_findlink(&ob->fmaps, ob->actfmap - 1));
}

static int rna_Object_active_face_map_index_get(PointerRNA *ptr)
{
	Object *ob = (Object *)ptr->id.data;
	return ob->actfmap - 1;
}

static void rna_Object_active_face_map_index_set(PointerRNA *ptr, int value)
{
	Object *ob = (Object *)ptr->id.data;
	ob->actfmap = value + 1;
}

static void rna_Object_active_face_map_index_range(PointerRNA *ptr, int *min, int *max,
                                                       int *UNUSED(softmin), int *UNUSED(softmax))
{
	Object *ob = (Object *)ptr->id.data;

	*min = 0;
	*max = max_ii(0, BLI_listbase_count(&ob->fmaps) - 1);
}

void rna_object_BKE_object_facemap_name_index_get(PointerRNA *ptr, char *value, int index)
{
	Object *ob = (Object *)ptr->id.data;
	bFaceMap *fmap;

	fmap = BLI_findlink(&ob->fmaps, index - 1);

	if (fmap) BLI_strncpy(value, fmap->name, sizeof(fmap->name));
	else value[0] = '\0';
}

int rna_object_BKE_object_facemap_name_index_length(PointerRNA *ptr, int index)
{
	Object *ob = (Object *)ptr->id.data;
	bFaceMap *fmap;

	fmap = BLI_findlink(&ob->fmaps, index - 1);
	return (fmap) ? strlen(fmap->name) : 0;
}

void rna_object_BKE_object_facemap_name_index_set(PointerRNA *ptr, const char *value, short *index)
{
	Object *ob = (Object *)ptr->id.data;
	*index = BKE_object_facemap_name_index(ob, value) + 1;
}

void rna_object_fmap_name_set(PointerRNA *ptr, const char *value, char *result, int maxlen)
{
	Object *ob = (Object *)ptr->id.data;
	bFaceMap *fmap = BKE_object_facemap_find_name(ob, value);
	if (fmap) {
		BLI_strncpy(result, value, maxlen); /* no need for BLI_strncpy_utf8, since this matches an existing group */
		return;
	}

	result[0] = '\0';
}


void rna_object_uvlayer_name_set(PointerRNA *ptr, const char *value, char *result, int maxlen)
{
	Object *ob = (Object *)ptr->id.data;
	Mesh *me;
	CustomDataLayer *layer;
	int a;

	if (ob->type == OB_MESH && ob->data) {
		me = (Mesh *)ob->data;

		for (a = 0; a < me->ldata.totlayer; a++) {
			layer = &me->ldata.layers[a];

			if (layer->type == CD_MLOOPUV && STREQ(layer->name, value)) {
				BLI_strncpy(result, value, maxlen);
				return;
			}
		}
	}

	result[0] = '\0';
}

void rna_object_vcollayer_name_set(PointerRNA *ptr, const char *value, char *result, int maxlen)
{
	Object *ob = (Object *)ptr->id.data;
	Mesh *me;
	CustomDataLayer *layer;
	int a;

	if (ob->type == OB_MESH && ob->data) {
		me = (Mesh *)ob->data;

		for (a = 0; a < me->fdata.totlayer; a++) {
			layer = &me->fdata.layers[a];

			if (layer->type == CD_MCOL && STREQ(layer->name, value)) {
				BLI_strncpy(result, value, maxlen);
				return;
			}
		}
	}

	result[0] = '\0';
}

static int rna_Object_active_material_index_get(PointerRNA *ptr)
{
	Object *ob = (Object *)ptr->id.data;
	return MAX2(ob->actcol - 1, 0);
}

static void rna_Object_active_material_index_set(PointerRNA *ptr, int value)
{
	Object *ob = (Object *)ptr->id.data;
	ob->actcol = value + 1;

	if (ob->type == OB_MESH) {
		Mesh *me = ob->data;

		if (me->edit_btmesh)
			me->edit_btmesh->mat_nr = value;
	}
}

static void rna_Object_active_material_index_range(PointerRNA *ptr, int *min, int *max,
                                                   int *UNUSED(softmin), int *UNUSED(softmax))
{
	Object *ob = (Object *)ptr->id.data;
	*min = 0;
	*max = max_ii(ob->totcol - 1, 0);
}

/* returns active base material */
static PointerRNA rna_Object_active_material_get(PointerRNA *ptr)
{
	Object *ob = (Object *)ptr->id.data;
	Material *ma;

	ma = (ob->totcol) ? give_current_material(ob, ob->actcol) : NULL;
	return rna_pointer_inherit_refine(ptr, &RNA_Material, ma);
}

static void rna_Object_active_material_set(PointerRNA *ptr, PointerRNA value)
{
	Object *ob = (Object *)ptr->id.data;

	DEG_id_tag_update(value.data, 0);
	BLI_assert(BKE_id_is_in_global_main(&ob->id));
	BLI_assert(BKE_id_is_in_global_main(value.data));
	assign_material(G_MAIN, ob, value.data, ob->actcol, BKE_MAT_ASSIGN_EXISTING);
}

static int rna_Object_active_material_editable(PointerRNA *ptr, const char **UNUSED(r_info))
{
	Object *ob = (Object *)ptr->id.data;
	bool is_editable;

	if ((ob->matbits == NULL) || (ob->actcol == 0) || ob->matbits[ob->actcol - 1]) {
		is_editable = !ID_IS_LINKED(ob);
	}
	else {
		is_editable = ob->data ? !ID_IS_LINKED(ob->data) : false;
	}

	return is_editable ? PROP_EDITABLE : 0;
}


static void rna_Object_active_particle_system_index_range(PointerRNA *ptr, int *min, int *max,
                                                          int *UNUSED(softmin), int *UNUSED(softmax))
{
	Object *ob = (Object *)ptr->id.data;
	*min = 0;
	*max = max_ii(0, BLI_listbase_count(&ob->particlesystem) - 1);
}

static int rna_Object_active_particle_system_index_get(PointerRNA *ptr)
{
	Object *ob = (Object *)ptr->id.data;
	return psys_get_current_num(ob);
}

static void rna_Object_active_particle_system_index_set(PointerRNA *ptr, int value)
{
	Object *ob = (Object *)ptr->id.data;
	psys_set_current_num(ob, value);
}

static void rna_Object_particle_update(Main *UNUSED(bmain), Scene *scene, PointerRNA *ptr)
{
	/* TODO: Disabled for now, because bContext is not available. */
#if 0
	Object *ob = (Object *)ptr->id.data;
	PE_current_changed(NULL, scene, ob);
#else
	(void) scene;
	(void) ptr;
#endif
}

/* rotation - axis-angle */
static void rna_Object_rotation_axis_angle_get(PointerRNA *ptr, float *value)
{
	Object *ob = ptr->data;

	/* for now, assume that rotation mode is axis-angle */
	value[0] = ob->rotAngle;
	copy_v3_v3(&value[1], ob->rotAxis);
}

/* rotation - axis-angle */
static void rna_Object_rotation_axis_angle_set(PointerRNA *ptr, const float *value)
{
	Object *ob = ptr->data;

	/* for now, assume that rotation mode is axis-angle */
	ob->rotAngle = value[0];
	copy_v3_v3(ob->rotAxis, &value[1]);

	/* TODO: validate axis? */
}

static void rna_Object_rotation_mode_set(PointerRNA *ptr, int value)
{
	Object *ob = ptr->data;

	/* use API Method for conversions... */
	BKE_rotMode_change_values(ob->quat, ob->rot, ob->rotAxis, &ob->rotAngle, ob->rotmode, (short)value);

	/* finally, set the new rotation type */
	ob->rotmode = value;
}

static void rna_Object_dimensions_get(PointerRNA *ptr, float *value)
{
	Object *ob = ptr->data;
	BKE_object_dimensions_get(ob, value);
}

static void rna_Object_dimensions_set(PointerRNA *ptr, const float *value)
{
	Object *ob = ptr->data;
	BKE_object_dimensions_set(ob, value, 0);
}

static int rna_Object_location_editable(PointerRNA *ptr, int index)
{
	Object *ob = (Object *)ptr->data;

	/* only if the axis in question is locked, not editable... */
	if ((index == 0) && (ob->protectflag & OB_LOCK_LOCX))
		return 0;
	else if ((index == 1) && (ob->protectflag & OB_LOCK_LOCY))
		return 0;
	else if ((index == 2) && (ob->protectflag & OB_LOCK_LOCZ))
		return 0;
	else
		return PROP_EDITABLE;
}

static int rna_Object_scale_editable(PointerRNA *ptr, int index)
{
	Object *ob = (Object *)ptr->data;

	/* only if the axis in question is locked, not editable... */
	if ((index == 0) && (ob->protectflag & OB_LOCK_SCALEX))
		return 0;
	else if ((index == 1) && (ob->protectflag & OB_LOCK_SCALEY))
		return 0;
	else if ((index == 2) && (ob->protectflag & OB_LOCK_SCALEZ))
		return 0;
	else
		return PROP_EDITABLE;
}

static int rna_Object_rotation_euler_editable(PointerRNA *ptr, int index)
{
	Object *ob = (Object *)ptr->data;

	/* only if the axis in question is locked, not editable... */
	if ((index == 0) && (ob->protectflag & OB_LOCK_ROTX))
		return 0;
	else if ((index == 1) && (ob->protectflag & OB_LOCK_ROTY))
		return 0;
	else if ((index == 2) && (ob->protectflag & OB_LOCK_ROTZ))
		return 0;
	else
		return PROP_EDITABLE;
}

static int rna_Object_rotation_4d_editable(PointerRNA *ptr, int index)
{
	Object *ob = (Object *)ptr->data;

	/* only consider locks if locking components individually... */
	if (ob->protectflag & OB_LOCK_ROT4D) {
		/* only if the axis in question is locked, not editable... */
		if ((index == 0) && (ob->protectflag & OB_LOCK_ROTW))
			return 0;
		else if ((index == 1) && (ob->protectflag & OB_LOCK_ROTX))
			return 0;
		else if ((index == 2) && (ob->protectflag & OB_LOCK_ROTY))
			return 0;
		else if ((index == 3) && (ob->protectflag & OB_LOCK_ROTZ))
			return 0;
	}

	return PROP_EDITABLE;
}

static int rna_MaterialSlot_material_editable(PointerRNA *ptr, const char **UNUSED(r_info))
{
	Object *ob = (Object *)ptr->id.data;
	const int index = (Material **)ptr->data - ob->mat;
	bool is_editable;

	if ((ob->matbits == NULL) || ob->matbits[index]) {
		is_editable = !ID_IS_LINKED(ob);
	}
	else {
		is_editable = ob->data ? !ID_IS_LINKED(ob->data) : false;
	}

	return is_editable ? PROP_EDITABLE : 0;
}

static PointerRNA rna_MaterialSlot_material_get(PointerRNA *ptr)
{
	Object *ob = (Object *)ptr->id.data;
	Material *ma;
	const int index = (Material **)ptr->data - ob->mat;

	ma = give_current_material(ob, index + 1);
	return rna_pointer_inherit_refine(ptr, &RNA_Material, ma);
}

static void rna_MaterialSlot_material_set(PointerRNA *ptr, PointerRNA value)
{
	Object *ob = (Object *)ptr->id.data;
	int index = (Material **)ptr->data - ob->mat;

	BLI_assert(BKE_id_is_in_global_main(&ob->id));
	BLI_assert(BKE_id_is_in_global_main(value.data));
	assign_material(G_MAIN, ob, value.data, index + 1, BKE_MAT_ASSIGN_EXISTING);
}

static bool rna_MaterialSlot_material_poll(PointerRNA *ptr, PointerRNA value)
{
	Object *ob = (Object *)ptr->id.data;
	Material *ma = (Material *)value.data;

	if (ob->type == OB_GPENCIL) {
		/* GP Materials only */
		return (ma->gp_style != NULL);
	}
	else {
		/* Everything except GP materials */
		return (ma->gp_style == NULL);
	}
}

static int rna_MaterialSlot_link_get(PointerRNA *ptr)
{
	Object *ob = (Object *)ptr->id.data;
	int index = (Material **)ptr->data - ob->mat;

	return ob->matbits[index] != 0;
}

static void rna_MaterialSlot_link_set(PointerRNA *ptr, int value)
{
	Object *ob = (Object *)ptr->id.data;
	int index = (Material **)ptr->data - ob->mat;

	if (value) {
		ob->matbits[index] = 1;
		/* ob->colbits |= (1 << index); */ /* DEPRECATED */
	}
	else {
		ob->matbits[index] = 0;
		/* ob->colbits &= ~(1 << index); */ /* DEPRECATED */
	}
}

static int rna_MaterialSlot_name_length(PointerRNA *ptr)
{
	Object *ob = (Object *)ptr->id.data;
	Material *ma;
	int index = (Material **)ptr->data - ob->mat;

	ma = give_current_material(ob, index + 1);

	if (ma)
		return strlen(ma->id.name + 2);

	return 0;
}

static void rna_MaterialSlot_name_get(PointerRNA *ptr, char *str)
{
	Object *ob = (Object *)ptr->id.data;
	Material *ma;
	int index = (Material **)ptr->data - ob->mat;

	ma = give_current_material(ob, index + 1);

	if (ma)
		strcpy(str, ma->id.name + 2);
	else
		str[0] = '\0';
}

static void rna_MaterialSlot_update(Main *bmain, Scene *scene, PointerRNA *ptr)
{
	rna_Object_internal_update(bmain, scene, ptr);

	WM_main_add_notifier(NC_OBJECT | ND_OB_SHADING, ptr->id.data);
	WM_main_add_notifier(NC_MATERIAL | ND_SHADING_LINKS, NULL);
	DEG_relations_tag_update(bmain);
}

static char *rna_MaterialSlot_path(PointerRNA *ptr)
{
	Object *ob = (Object *)ptr->id.data;
	int index = (Material **)ptr->data - ob->mat;

	return BLI_sprintfN("material_slots[%d]", index);
}

<<<<<<< HEAD
/* why does this have to be so complicated?, can't all this crap be
 * moved to in BGE conversion function? - Campbell *
 *
 * logic from check_body_type()
 *  */
static int rna_GameObjectSettings_physics_type_get(PointerRNA *ptr)
{
	Object *ob = (Object *)ptr->id.data;

	/* determine the body_type setting based on flags */
	if (!(ob->gameflag & OB_COLLISION)) {
		if (ob->gameflag & OB_OCCLUDER) {
			ob->body_type = OB_BODY_TYPE_OCCLUDER;
		}
		else if (ob->gameflag & OB_NAVMESH) {
			ob->body_type = OB_BODY_TYPE_NAVMESH;
		}
		else {
			ob->body_type = OB_BODY_TYPE_NO_COLLISION;
		}
	}
	else if (ob->gameflag & OB_CHARACTER) {
		ob->body_type = OB_BODY_TYPE_CHARACTER;
	}
	else if (ob->gameflag & OB_SENSOR) {
		ob->body_type = OB_BODY_TYPE_SENSOR;
	}
	else if (!(ob->gameflag & OB_DYNAMIC)) {
		ob->body_type = OB_BODY_TYPE_STATIC;
	}
	else if (!(ob->gameflag & (OB_RIGID_BODY | OB_SOFT_BODY))) {
		ob->body_type = OB_BODY_TYPE_DYNAMIC;
	}
	else if (ob->gameflag & OB_RIGID_BODY) {
		ob->body_type = OB_BODY_TYPE_RIGID;
	}
	else {
		ob->body_type = OB_BODY_TYPE_SOFT;
		/* create the structure here because we display soft body buttons in the main panel */
		if (!ob->bsoft)
			ob->bsoft = bsbNew();
	}

	return ob->body_type;
}

static void rna_GameObjectSettings_physics_type_set(PointerRNA *ptr, int value)
{
	Object *ob = (Object *)ptr->id.data;
	const int gameflag_prev = ob->gameflag;
	ob->body_type = value;

	switch (ob->body_type) {
		case OB_BODY_TYPE_SENSOR:
			ob->gameflag |= OB_SENSOR | OB_COLLISION;
			ob->gameflag &= ~(OB_OCCLUDER | OB_CHARACTER | OB_DYNAMIC | OB_RIGID_BODY | OB_SOFT_BODY | OB_ACTOR |
			                  OB_ANISOTROPIC_FRICTION | OB_DO_FH | OB_ROT_FH | OB_COLLISION_RESPONSE | OB_NAVMESH);
			break;
		case OB_BODY_TYPE_OCCLUDER:
			ob->gameflag |= OB_OCCLUDER;
			ob->gameflag &= ~(OB_SENSOR | OB_RIGID_BODY | OB_SOFT_BODY | OB_COLLISION | OB_CHARACTER | OB_DYNAMIC | OB_NAVMESH);
			break;
		case OB_BODY_TYPE_NAVMESH:
			ob->gameflag |= OB_NAVMESH;
			ob->gameflag &= ~(OB_SENSOR | OB_RIGID_BODY | OB_SOFT_BODY | OB_COLLISION | OB_CHARACTER | OB_DYNAMIC | OB_OCCLUDER);

			if (ob->type == OB_MESH) {
				/* could be moved into mesh UI but for now ensure mesh data layer */
				BKE_mesh_ensure_navmesh(ob->data);
			}

			break;
		case OB_BODY_TYPE_NO_COLLISION:
			ob->gameflag &= ~(OB_SENSOR | OB_RIGID_BODY | OB_SOFT_BODY | OB_COLLISION | OB_CHARACTER | OB_OCCLUDER | OB_DYNAMIC | OB_NAVMESH);
			break;
		case OB_BODY_TYPE_CHARACTER:
			ob->gameflag |= OB_COLLISION | OB_CHARACTER;
			ob->gameflag &= ~(OB_SENSOR | OB_OCCLUDER | OB_DYNAMIC | OB_RIGID_BODY | OB_SOFT_BODY | OB_ACTOR |
			                  OB_ANISOTROPIC_FRICTION | OB_DO_FH | OB_ROT_FH | OB_COLLISION_RESPONSE | OB_NAVMESH);
			/* When we switch to character physics and the collision bounds is set to triangle mesh
			 * we have to change collision bounds because triangle mesh is not supported by Characters */
			if ((ob->gameflag & OB_BOUNDS) && ob->collision_boundtype == OB_BOUND_TRIANGLE_MESH) {
				ob->boundtype = ob->collision_boundtype = OB_BOUND_BOX;
			}
			break;
		case OB_BODY_TYPE_STATIC:
			ob->gameflag |= OB_COLLISION;
			ob->gameflag &= ~(OB_DYNAMIC | OB_RIGID_BODY | OB_SOFT_BODY | OB_OCCLUDER | OB_CHARACTER | OB_SENSOR | OB_NAVMESH);
			break;
		case OB_BODY_TYPE_DYNAMIC:
			ob->gameflag |= OB_COLLISION | OB_DYNAMIC | OB_ACTOR;
			ob->gameflag &= ~(OB_RIGID_BODY | OB_SOFT_BODY | OB_OCCLUDER | OB_CHARACTER | OB_SENSOR | OB_NAVMESH);
			break;
		case OB_BODY_TYPE_RIGID:
			ob->gameflag |= OB_COLLISION | OB_DYNAMIC | OB_RIGID_BODY | OB_ACTOR;
			ob->gameflag &= ~(OB_SOFT_BODY | OB_OCCLUDER | OB_CHARACTER | OB_SENSOR | OB_NAVMESH);
			break;
		default:
		case OB_BODY_TYPE_SOFT:
			ob->gameflag |= OB_COLLISION | OB_DYNAMIC | OB_SOFT_BODY | OB_ACTOR;
			ob->gameflag &= ~(OB_RIGID_BODY | OB_OCCLUDER | OB_CHARACTER | OB_SENSOR | OB_NAVMESH);

			/* assume triangle mesh, if no bounds chosen for soft body */
			if ((ob->gameflag & OB_BOUNDS) && (ob->boundtype < OB_BOUND_TRIANGLE_MESH)) {
				ob->boundtype = OB_BOUND_TRIANGLE_MESH;
			}
			/* create a BulletSoftBody structure if not already existing */
			if (!ob->bsoft)
				ob->bsoft = bsbNew();
			break;
	}

	if ((gameflag_prev & OB_NAVMESH) != (ob->gameflag & OB_NAVMESH)) {
		if (ob->type == OB_MESH) {
			/* this is needed to refresh the derived meshes draw func */
			DEG_id_tag_update(ptr->id.data, ID_RECALC_GEOMETRY);
		}
	}

	WM_main_add_notifier(NC_OBJECT | ND_DRAW, ptr->id.data);
=======
static PointerRNA rna_Object_display_get(PointerRNA *ptr)
{
	return rna_pointer_inherit_refine(ptr, &RNA_ObjectDisplay, ptr->data);
>>>>>>> 036ec5ca
}

static char *rna_ObjectDisplay_path(PointerRNA *UNUSED(ptr))
{
	return BLI_strdup("display");
}

static PointerRNA rna_Object_active_particle_system_get(PointerRNA *ptr)
{
	Object *ob = (Object *)ptr->id.data;
	ParticleSystem *psys = psys_get_current(ob);
	return rna_pointer_inherit_refine(ptr, &RNA_ParticleSystem, psys);
}

static PointerRNA rna_Object_game_settings_get(PointerRNA *ptr)
{
	return rna_pointer_inherit_refine(ptr, &RNA_GameObjectSettings, ptr->id.data);
}

static void rna_GameObjectSettings_state_get(PointerRNA *ptr, bool *values)
{
	Object *ob = (Object *)ptr->data;
	int i;
	int all_states = (ob->scaflag & OB_ALLSTATE) ? 1 : 0;

	memset(values, 0, sizeof(bool) * OB_MAX_STATES);
	for (i = 0; i < OB_MAX_STATES; i++) {
		values[i] = (ob->state & (1 << i)) ? 1 : 0 | all_states;
	}
}

static void rna_GameObjectSettings_state_set(PointerRNA *ptr, const bool *values)
{
	Object *ob = (Object *)ptr->data;
	int i, tot = 0;

	/* ensure we always have some state selected */
	for (i = 0; i < OB_MAX_STATES; i++)
		if (values[i])
			tot++;
	
	if (tot == 0)
		return;

	for (i = 0; i < OB_MAX_STATES; i++) {
		if (values[i]) ob->state |= (1 << i);
		else ob->state &= ~(1 << i);
	}
}

static void rna_GameObjectSettings_used_state_get(PointerRNA *ptr, bool *values)
{
	Object *ob = (Object *)ptr->data;
	bController *cont;

	memset(values, 0, sizeof(bool) * OB_MAX_STATES);
	for (cont = ob->controllers.first; cont; cont = cont->next) {
		int i;

		for (i = 0; i < OB_MAX_STATES; i++) {
			if (cont->state_mask & (1 << i))
				values[i] = 1;
		}
	}
}

static void rna_GameObjectSettings_col_group_get(PointerRNA *ptr, bool *values)
{
	Object *ob = (Object *)ptr->data;
	int i;

	for (i = 0; i < OB_MAX_COL_MASKS; i++) {
		values[i] = (ob->col_group & (1 << i)) != 0;
	}
}

static void rna_GameObjectSettings_col_group_set(PointerRNA *ptr, const bool *values)
{
	Object *ob = (Object *)ptr->data;
	int i, tot = 0;

	/* ensure we always have some group selected */
	for (i = 0; i < OB_MAX_COL_MASKS; i++)
		if (values[i])
			tot++;

	if (tot == 0)
		return;

	for (i = 0; i < OB_MAX_COL_MASKS; i++) {
		if (values[i]) ob->col_group |=  (1 << i);
		else           ob->col_group &= ~(1 << i);
	}
}

static void rna_GameObjectSettings_col_mask_get(PointerRNA *ptr, bool *values)
{
	Object *ob = (Object *)ptr->data;
	int i;

	for (i = 0; i < OB_MAX_COL_MASKS; i++) {
		values[i] = (ob->col_mask & (1 << i)) != 0;
	}
}

static void rna_GameObjectSettings_col_mask_set(PointerRNA *ptr, const bool *values)
{
	Object *ob = (Object *)ptr->data;
	int i, tot = 0;

	/* ensure we always have some mask selected */
	for (i = 0; i < OB_MAX_COL_MASKS; i++)
		if (values[i])
			tot++;

	if (tot == 0)
		return;

	for (i = 0; i < OB_MAX_COL_MASKS; i++) {
		if (values[i]) ob->col_mask |=  (1 << i);
		else           ob->col_mask &= ~(1 << i);
	}
}


static void rna_Object_active_shape_key_index_range(PointerRNA *ptr, int *min, int *max,
                                                    int *UNUSED(softmin), int *UNUSED(softmax))
{
	Object *ob = (Object *)ptr->id.data;
	Key *key = BKE_key_from_object(ob);

	*min = 0;
	if (key) {
		*max = BLI_listbase_count(&key->block) - 1;
		if (*max < 0) *max = 0;
	}
	else {
		*max = 0;
	}
}

static int rna_Object_active_shape_key_index_get(PointerRNA *ptr)
{
	Object *ob = (Object *)ptr->id.data;

	return MAX2(ob->shapenr - 1, 0);
}

static void rna_Object_active_shape_key_index_set(PointerRNA *ptr, int value)
{
	Object *ob = (Object *)ptr->id.data;

	ob->shapenr = value + 1;
}

static PointerRNA rna_Object_active_shape_key_get(PointerRNA *ptr)
{
	Object *ob = (Object *)ptr->id.data;
	Key *key = BKE_key_from_object(ob);
	KeyBlock *kb;
	PointerRNA keyptr;

	if (key == NULL)
		return PointerRNA_NULL;

	kb = BLI_findlink(&key->block, ob->shapenr - 1);
	RNA_pointer_create((ID *)key, &RNA_ShapeKey, kb, &keyptr);
	return keyptr;
}

static PointerRNA rna_Object_field_get(PointerRNA *ptr)
{
	Object *ob = (Object *)ptr->id.data;

	/* weak */
	if (!ob->pd)
		ob->pd = BKE_partdeflect_new(0);

	return rna_pointer_inherit_refine(ptr, &RNA_FieldSettings, ob->pd);
}

static PointerRNA rna_Object_collision_get(PointerRNA *ptr)
{
	Object *ob = (Object *)ptr->id.data;

	if (ob->type != OB_MESH)
		return PointerRNA_NULL;

	/* weak */
	if (!ob->pd)
		ob->pd = BKE_partdeflect_new(0);

	return rna_pointer_inherit_refine(ptr, &RNA_CollisionSettings, ob->pd);
}

static PointerRNA rna_Object_active_constraint_get(PointerRNA *ptr)
{
	Object *ob = (Object *)ptr->id.data;
	bConstraint *con = BKE_constraints_active_get(&ob->constraints);
	return rna_pointer_inherit_refine(ptr, &RNA_Constraint, con);
}

static void rna_Object_active_constraint_set(PointerRNA *ptr, PointerRNA value)
{
	Object *ob = (Object *)ptr->id.data;
	BKE_constraints_active_set(&ob->constraints, (bConstraint *)value.data);
}

static bConstraint *rna_Object_constraints_new(Object *object, Main *bmain, int type)
{
	bConstraint *new_con = BKE_constraint_add_for_object(object, NULL, type);

	ED_object_constraint_tag_update(bmain, object, new_con);
	WM_main_add_notifier(NC_OBJECT | ND_CONSTRAINT | NA_ADDED, object);

	return new_con;
}

static void rna_Object_constraints_remove(Object *object, Main *bmain, ReportList *reports, PointerRNA *con_ptr)
{
	bConstraint *con = con_ptr->data;
	if (BLI_findindex(&object->constraints, con) == -1) {
		BKE_reportf(reports, RPT_ERROR, "Constraint '%s' not found in object '%s'", con->name, object->id.name + 2);
		return;
	}

	BKE_constraint_remove(&object->constraints, con);
	RNA_POINTER_INVALIDATE(con_ptr);

	ED_object_constraint_update(bmain, object);
	ED_object_constraint_set_active(object, NULL);
	WM_main_add_notifier(NC_OBJECT | ND_CONSTRAINT | NA_REMOVED, object);
}

static void rna_Object_constraints_clear(Object *object, Main *bmain)
{
	BKE_constraints_free(&object->constraints);

	ED_object_constraint_update(bmain, object);
	ED_object_constraint_set_active(object, NULL);

	WM_main_add_notifier(NC_OBJECT | ND_CONSTRAINT | NA_REMOVED, object);
}

bool rna_Object_constraints_override_apply(
        Main *UNUSED(bmain),
        PointerRNA *ptr_dst, PointerRNA *ptr_src, PointerRNA *UNUSED(ptr_storage),
        PropertyRNA *UNUSED(prop_dst), PropertyRNA *UNUSED(prop_src), PropertyRNA *UNUSED(prop_storage),
        const int UNUSED(len_dst), const int UNUSED(len_src), const int UNUSED(len_storage),
        PointerRNA *UNUSED(ptr_item_dst), PointerRNA *UNUSED(ptr_item_src), PointerRNA *UNUSED(ptr_item_storage),
        IDOverrideStaticPropertyOperation *opop)
{
	BLI_assert(opop->operation == IDOVERRIDESTATIC_OP_INSERT_AFTER &&
	           "Unsupported RNA override operation on constraints collection");

	Object *ob_dst = (Object *)ptr_dst->id.data;
	Object *ob_src = (Object *)ptr_src->id.data;

	/* Remember that insertion operations are defined and stored in correct order, which means that
	 * even if we insert several items in a row, we alays insert first one, then second one, etc.
	 * So we should always find 'anchor' constraint in both _src *and* _dst> */
	bConstraint *con_anchor = NULL;
	if (opop->subitem_local_name && opop->subitem_local_name[0]) {
		con_anchor = BLI_findstring(&ob_dst->constraints, opop->subitem_local_name, offsetof(bConstraint, name));
	}
	if (con_anchor == NULL && opop->subitem_local_index >= 0) {
		con_anchor = BLI_findlink(&ob_dst->constraints, opop->subitem_local_index);
	}
	/* Otherwise we just insert in first position. */

	bConstraint *con_src = NULL;
	if (opop->subitem_local_name && opop->subitem_local_name[0]) {
		con_src = BLI_findstring(&ob_src->constraints, opop->subitem_local_name, offsetof(bConstraint, name));
	}
	if (con_src == NULL && opop->subitem_local_index >= 0) {
		con_src = BLI_findlink(&ob_src->constraints, opop->subitem_local_index);
	}
	con_src = con_src ? con_src->next : ob_src->constraints.first;

	BLI_assert(con_src != NULL);

	bConstraint *con_dst = BKE_constraint_duplicate_ex(con_src, 0, true);

	/* This handles NULL anchor as expected by adding at head of list. */
	BLI_insertlinkafter(&ob_dst->constraints, con_anchor, con_dst);

	/* This should actually *not* be needed in typical cases. However, if overridden source was edited,
	 * we *may* have some new conflicting names. */
	BKE_constraint_unique_name(con_dst, &ob_dst->constraints);

//	printf("%s: We inserted a constraint...\n", __func__);
	return true;
}

static ModifierData *rna_Object_modifier_new(Object *object, bContext *C, ReportList *reports,
                                             const char *name, int type)
{
	return ED_object_modifier_add(reports, CTX_data_main(C), CTX_data_scene(C), object, name, type);
}

static void rna_Object_modifier_remove(Object *object, bContext *C, ReportList *reports, PointerRNA *md_ptr)
{
	ModifierData *md = md_ptr->data;
	if (ED_object_modifier_remove(reports, CTX_data_main(C), object, md) == false) {
		/* error is already set */
		return;
	}

	RNA_POINTER_INVALIDATE(md_ptr);

	WM_main_add_notifier(NC_OBJECT | ND_MODIFIER | NA_REMOVED, object);
}

static void rna_Object_modifier_clear(Object *object, bContext *C)
{
	ED_object_modifier_clear(CTX_data_main(C), object);

	WM_main_add_notifier(NC_OBJECT | ND_MODIFIER | NA_REMOVED, object);
}

bool rna_Object_modifiers_override_apply(
        Main *UNUSED(bmain),
        PointerRNA *ptr_dst, PointerRNA *ptr_src, PointerRNA *UNUSED(ptr_storage),
        PropertyRNA *UNUSED(prop_dst), PropertyRNA *UNUSED(prop_src), PropertyRNA *UNUSED(prop_storage),
        const int UNUSED(len_dst), const int UNUSED(len_src), const int UNUSED(len_storage),
        PointerRNA *UNUSED(ptr_item_dst), PointerRNA *UNUSED(ptr_item_src), PointerRNA *UNUSED(ptr_item_storage),
        IDOverrideStaticPropertyOperation *opop)
{
	BLI_assert(opop->operation == IDOVERRIDESTATIC_OP_INSERT_AFTER &&
	           "Unsupported RNA override operation on modifiers collection");

	Object *ob_dst = (Object *)ptr_dst->id.data;
	Object *ob_src = (Object *)ptr_src->id.data;

	/* Remember that insertion operations are defined and stored in correct order, which means that
	 * even if we insert several items in a row, we alays insert first one, then second one, etc.
	 * So we should always find 'anchor' constraint in both _src *and* _dst> */
	ModifierData *mod_anchor = NULL;
	if (opop->subitem_local_name && opop->subitem_local_name[0]) {
		mod_anchor = BLI_findstring(&ob_dst->modifiers, opop->subitem_local_name, offsetof(ModifierData, name));
	}
	if (mod_anchor == NULL && opop->subitem_local_index >= 0) {
		mod_anchor = BLI_findlink(&ob_dst->modifiers, opop->subitem_local_index);
	}
	/* Otherwise we just insert in first position. */

	ModifierData *mod_src = NULL;
	if (opop->subitem_local_name && opop->subitem_local_name[0]) {
		mod_src = BLI_findstring(&ob_src->modifiers, opop->subitem_local_name, offsetof(ModifierData, name));
	}
	if (mod_src == NULL && opop->subitem_local_index >= 0) {
		mod_src = BLI_findlink(&ob_src->modifiers, opop->subitem_local_index);
	}
	mod_src = mod_src ? mod_src->next : ob_src->modifiers.first;

	BLI_assert(mod_src != NULL);

	ModifierData *mod_dst = modifier_new(mod_src->type);
	modifier_copyData(mod_src, mod_dst);

	/* This handles NULL anchor as expected by adding at head of list. */
	BLI_insertlinkafter(&ob_dst->modifiers, mod_anchor, mod_dst);

	/* This should actually *not* be needed in typical cases. However, if overridden source was edited,
	 * we *may* have some new conflicting names. */
	modifier_unique_name(&ob_dst->modifiers, mod_dst);

//	printf("%s: We inserted a modifier...\n", __func__);
	return true;
}

static GpencilModifierData *rna_Object_greasepencil_modifier_new(
        Object *object, bContext *C, ReportList *reports,
        const char *name, int type)
{
	return ED_object_gpencil_modifier_add(reports, CTX_data_main(C), CTX_data_scene(C), object, name, type);
}

static void rna_Object_greasepencil_modifier_remove(
        Object *object, bContext *C, ReportList *reports, PointerRNA *gmd_ptr)
{
	GpencilModifierData *gmd = gmd_ptr->data;
	if (ED_object_gpencil_modifier_remove(reports, CTX_data_main(C), object, gmd) == false) {
		/* error is already set */
		return;
	}

	RNA_POINTER_INVALIDATE(gmd_ptr);

	WM_main_add_notifier(NC_OBJECT | ND_MODIFIER | NA_REMOVED, object);
}

static void rna_Object_greasepencil_modifier_clear(Object *object, bContext *C)
{
	ED_object_gpencil_modifier_clear(CTX_data_main(C), object);
	WM_main_add_notifier(NC_OBJECT | ND_MODIFIER | NA_REMOVED, object);
}

/* shader fx */
static ShaderFxData *rna_Object_shaderfx_new(
	Object *object, bContext *C, ReportList *reports,
	const char *name, int type)
{
	return ED_object_shaderfx_add(reports, CTX_data_main(C), CTX_data_scene(C), object, name, type);
}

static void rna_Object_shaderfx_remove(
	Object *object, bContext *C, ReportList *reports, PointerRNA *gmd_ptr)
{
	ShaderFxData *gmd = gmd_ptr->data;
	if (ED_object_shaderfx_remove(reports, CTX_data_main(C), object, gmd) == false) {
		/* error is already set */
		return;
	}

	RNA_POINTER_INVALIDATE(gmd_ptr);

	WM_main_add_notifier(NC_OBJECT | ND_MODIFIER | NA_REMOVED, object);
}

static void rna_Object_shaderfx_clear(Object *object, bContext *C)
{
	ED_object_shaderfx_clear(CTX_data_main(C), object);
	WM_main_add_notifier(NC_OBJECT | ND_MODIFIER | NA_REMOVED, object);
}

static void rna_Object_boundbox_get(PointerRNA *ptr, float *values)
{
	Object *ob = (Object *)ptr->id.data;
	BoundBox *bb = BKE_object_boundbox_get(ob);
	if (bb) {
		memcpy(values, bb->vec, sizeof(bb->vec));
	}
	else {
		copy_vn_fl(values, sizeof(bb->vec) / sizeof(float), 0.0f);
	}

}

static bDeformGroup *rna_Object_vgroup_new(Object *ob, const char *name)
{
	bDeformGroup *defgroup = BKE_object_defgroup_add_name(ob, name);

	WM_main_add_notifier(NC_OBJECT | ND_DRAW, ob);

	return defgroup;
}

static void rna_Object_vgroup_remove(Object *ob, ReportList *reports, PointerRNA *defgroup_ptr)
{
	bDeformGroup *defgroup = defgroup_ptr->data;
	if (BLI_findindex(&ob->defbase, defgroup) == -1) {
		BKE_reportf(reports, RPT_ERROR, "DeformGroup '%s' not in object '%s'", defgroup->name, ob->id.name + 2);
		return;
	}

	BKE_object_defgroup_remove(ob, defgroup);
	RNA_POINTER_INVALIDATE(defgroup_ptr);

	WM_main_add_notifier(NC_OBJECT | ND_DRAW, ob);
}

static void rna_Object_vgroup_clear(Object *ob)
{
	BKE_object_defgroup_remove_all(ob);

	WM_main_add_notifier(NC_OBJECT | ND_DRAW, ob);
}

static void rna_VertexGroup_vertex_add(ID *id, bDeformGroup *def, ReportList *reports, int index_len,
                                       int *index, float weight, int assignmode)
{
	Object *ob = (Object *)id;

	if (BKE_object_is_in_editmode_vgroup(ob)) {
		BKE_report(reports, RPT_ERROR, "VertexGroup.add(): cannot be called while object is in edit mode");
		return;
	}

	while (index_len--)
		ED_vgroup_vert_add(ob, def, *index++, weight, assignmode);  /* XXX, not efficient calling within loop*/

	WM_main_add_notifier(NC_GEOM | ND_DATA, (ID *)ob->data);
}

static void rna_VertexGroup_vertex_remove(ID *id, bDeformGroup *dg, ReportList *reports, int index_len, int *index)
{
	Object *ob = (Object *)id;

	if (BKE_object_is_in_editmode_vgroup(ob)) {
		BKE_report(reports, RPT_ERROR, "VertexGroup.remove(): cannot be called while object is in edit mode");
		return;
	}

	while (index_len--)
		ED_vgroup_vert_remove(ob, dg, *index++);

	WM_main_add_notifier(NC_GEOM | ND_DATA, (ID *)ob->data);
}

static float rna_VertexGroup_weight(ID *id, bDeformGroup *dg, ReportList *reports, int index)
{
	float weight = ED_vgroup_vert_weight((Object *)id, dg, index);

	if (weight < 0) {
		BKE_report(reports, RPT_ERROR, "Vertex not in group");
	}
	return weight;
}

static bFaceMap *rna_Object_fmap_new(Object *ob, const char *name)
{
	bFaceMap *fmap = BKE_object_facemap_add_name(ob, name);

	WM_main_add_notifier(NC_OBJECT | ND_DRAW, ob);

	return fmap;
}

static void rna_Object_fmap_remove(Object *ob, ReportList *reports, PointerRNA *fmap_ptr)
{
	bFaceMap *fmap = fmap_ptr->data;
	if (BLI_findindex(&ob->fmaps, fmap) == -1) {
		BKE_reportf(reports, RPT_ERROR, "FaceMap '%s' not in object '%s'", fmap->name, ob->id.name + 2);
		return;
	}

	BKE_object_facemap_remove(ob, fmap);
	RNA_POINTER_INVALIDATE(fmap_ptr);

	WM_main_add_notifier(NC_OBJECT | ND_DRAW, ob);
}


static void rna_Object_fmap_clear(Object *ob)
{
	BKE_object_facemap_clear(ob);

	WM_main_add_notifier(NC_OBJECT | ND_DRAW, ob);
}


static void rna_FaceMap_face_add(ID *id, bFaceMap *fmap, ReportList *reports, int index_len,
                                 int *index)
{
	Object *ob = (Object *)id;

	if (BKE_object_is_in_editmode(ob)) {
		BKE_report(reports, RPT_ERROR, "FaceMap.add(): cannot be called while object is in edit mode");
		return;
	}

	while (index_len--)
		ED_object_facemap_face_add(ob, fmap, *index++);

	WM_main_add_notifier(NC_GEOM | ND_DATA, (ID *)ob->data);
}

static void rna_FaceMap_face_remove(ID *id, bFaceMap *fmap, ReportList *reports, int index_len, int *index)
{
	Object *ob = (Object *)id;

	if (BKE_object_is_in_editmode(ob)) {
		BKE_report(reports, RPT_ERROR, "FaceMap.add(): cannot be called while object is in edit mode");
		return;
	}

	while (index_len--)
		ED_object_facemap_face_remove(ob, fmap, *index++);

	WM_main_add_notifier(NC_GEOM | ND_DATA, (ID *)ob->data);
}

/* generic poll functions */
bool rna_Lattice_object_poll(PointerRNA *UNUSED(ptr), PointerRNA value)
{
	return ((Object *)value.id.data)->type == OB_LATTICE;
}

bool rna_Curve_object_poll(PointerRNA *UNUSED(ptr), PointerRNA value)
{
	return ((Object *)value.id.data)->type == OB_CURVE;
}

bool rna_Armature_object_poll(PointerRNA *UNUSED(ptr), PointerRNA value)
{
	return ((Object *)value.id.data)->type == OB_ARMATURE;
}

bool rna_Mesh_object_poll(PointerRNA *UNUSED(ptr), PointerRNA value)
{
	return ((Object *)value.id.data)->type == OB_MESH;
}

bool rna_Camera_object_poll(PointerRNA *UNUSED(ptr), PointerRNA value)
{
	return ((Object *)value.id.data)->type == OB_CAMERA;
}

bool rna_Light_object_poll(PointerRNA *UNUSED(ptr), PointerRNA value)
{
	return ((Object *)value.id.data)->type == OB_LAMP;
}

bool rna_GPencil_object_poll(PointerRNA *UNUSED(ptr), PointerRNA value)
{
	return ((Object *)value.id.data)->type == OB_GPENCIL;
}

int rna_Object_use_dynamic_topology_sculpting_get(PointerRNA *ptr)
{
	SculptSession *ss = ((Object *)ptr->id.data)->sculpt;
	return (ss && ss->bm);
}

static void rna_Object_lod_distance_update(Main *UNUSED(bmain), Scene *UNUSED(scene), PointerRNA *ptr)
{
	Object *ob = (Object *)ptr->id.data;

#ifdef WITH_GAMEENGINE
	BKE_object_lod_sort(ob);
#else
	(void)ob;
#endif
}
#else

static void rna_def_vertex_group(BlenderRNA *brna)
{
	StructRNA *srna;
	PropertyRNA *prop;
	FunctionRNA *func;
	PropertyRNA *parm;

	static const EnumPropertyItem assign_mode_items[] = {
		{WEIGHT_REPLACE,  "REPLACE",  0, "Replace",  "Replace"},
		{WEIGHT_ADD,      "ADD",      0, "Add",      "Add"},
		{WEIGHT_SUBTRACT, "SUBTRACT", 0, "Subtract", "Subtract"},
		{0, NULL, 0, NULL, NULL},
	};

	srna = RNA_def_struct(brna, "VertexGroup", NULL);
	RNA_def_struct_sdna(srna, "bDeformGroup");
	RNA_def_struct_ui_text(srna, "Vertex Group", "Group of vertices, used for armature deform and other purposes");
	RNA_def_struct_ui_icon(srna, ICON_GROUP_VERTEX);

	prop = RNA_def_property(srna, "name", PROP_STRING, PROP_NONE);
	RNA_def_property_ui_text(prop, "Name", "Vertex group name");
	RNA_def_struct_name_property(srna, prop);
	RNA_def_property_string_funcs(prop, NULL, NULL, "rna_VertexGroup_name_set");
	/* update data because modifiers may use [#24761] */
	RNA_def_property_update(prop, NC_GEOM | ND_DATA | NA_RENAME, "rna_Object_internal_update_data");

	prop = RNA_def_property(srna, "lock_weight", PROP_BOOLEAN, PROP_NONE);
	RNA_def_property_ui_text(prop, "", "Maintain the relative weights for the group");
	RNA_def_property_boolean_sdna(prop, NULL, "flag", 0);
	/* update data because modifiers may use [#24761] */
	RNA_def_property_update(prop, NC_GEOM | ND_DATA | NA_RENAME, "rna_Object_internal_update_data");

	prop = RNA_def_property(srna, "index", PROP_INT, PROP_UNSIGNED);
	RNA_def_property_clear_flag(prop, PROP_EDITABLE);
	RNA_def_property_int_funcs(prop, "rna_VertexGroup_index_get", NULL, NULL);
	RNA_def_property_ui_text(prop, "Index", "Index number of the vertex group");

	func = RNA_def_function(srna, "add", "rna_VertexGroup_vertex_add");
	RNA_def_function_ui_description(func, "Add vertices to the group");
	RNA_def_function_flag(func, FUNC_USE_REPORTS | FUNC_USE_SELF_ID);
	/* TODO, see how array size of 0 works, this shouldnt be used */
	parm = RNA_def_int_array(func, "index", 1, NULL, 0, 0, "", "Index List", 0, 0);
	RNA_def_parameter_flags(parm, PROP_DYNAMIC, PARM_REQUIRED);
	parm = RNA_def_float(func, "weight", 0, 0.0f, 1.0f, "", "Vertex weight", 0.0f, 1.0f);
	RNA_def_parameter_flags(parm, 0, PARM_REQUIRED);
	parm = RNA_def_enum(func, "type", assign_mode_items, 0, "", "Vertex assign mode");
	RNA_def_parameter_flags(parm, 0, PARM_REQUIRED);

	func = RNA_def_function(srna, "remove", "rna_VertexGroup_vertex_remove");
	RNA_def_function_ui_description(func, "Remove a vertex from the group");
	RNA_def_function_flag(func, FUNC_USE_REPORTS | FUNC_USE_SELF_ID);
	/* TODO, see how array size of 0 works, this shouldnt be used */
	parm = RNA_def_int_array(func, "index", 1, NULL, 0, 0, "", "Index List", 0, 0);
	RNA_def_parameter_flags(parm, PROP_DYNAMIC, PARM_REQUIRED);

	func = RNA_def_function(srna, "weight", "rna_VertexGroup_weight");
	RNA_def_function_ui_description(func, "Get a vertex weight from the group");
	RNA_def_function_flag(func, FUNC_USE_REPORTS | FUNC_USE_SELF_ID);
	parm = RNA_def_int(func, "index", 0, 0, INT_MAX, "Index", "The index of the vertex", 0, INT_MAX);
	RNA_def_parameter_flags(parm, 0, PARM_REQUIRED);
	parm = RNA_def_float(func, "weight", 0, 0.0f, 1.0f, "", "Vertex weight", 0.0f, 1.0f);
	RNA_def_function_return(func, parm);
}

static void rna_def_face_map(BlenderRNA *brna)
{
	StructRNA *srna;
	PropertyRNA *prop;
	FunctionRNA *func;

	srna = RNA_def_struct(brna, "FaceMap", NULL);
	RNA_def_struct_sdna(srna, "bFaceMap");
	RNA_def_struct_ui_text(srna, "Face Map", "Group of faces, each face can only be part of one map");
	RNA_def_struct_ui_icon(srna, ICON_MOD_TRIANGULATE);

	prop = RNA_def_property(srna, "name", PROP_STRING, PROP_NONE);
	RNA_def_property_ui_text(prop, "Name", "Face map name");
	RNA_def_struct_name_property(srna, prop);
	RNA_def_property_string_funcs(prop, NULL, NULL, "rna_FaceMap_name_set");
	/* update data because modifiers may use [#24761] */
	RNA_def_property_update(prop, NC_GEOM | ND_DATA | NA_RENAME, "rna_Object_internal_update_data");

	prop = RNA_def_property(srna, "select", PROP_BOOLEAN, PROP_NONE);
	RNA_def_property_boolean_sdna(prop, NULL, "flag", SELECT);
	RNA_def_property_ui_text(prop, "Select", "Face-map selection state (for tools to use)");
	/* important not to use a notifier here, creates a feedback loop! */

	prop = RNA_def_property(srna, "index", PROP_INT, PROP_UNSIGNED);
	RNA_def_property_clear_flag(prop, PROP_EDITABLE);
	RNA_def_property_int_funcs(prop, "rna_FaceMap_index_get", NULL, NULL);
	RNA_def_property_ui_text(prop, "Index", "Index number of the face map");

	func = RNA_def_function(srna, "add", "rna_FaceMap_face_add");
	RNA_def_function_ui_description(func, "Add vertices to the group");
	RNA_def_function_flag(func, FUNC_USE_REPORTS | FUNC_USE_SELF_ID);
	/* TODO, see how array size of 0 works, this shouldnt be used */
	prop = RNA_def_int_array(func, "index", 1, NULL, 0, 0, "", "Index List", 0, 0);
	RNA_def_parameter_flags(prop, PROP_DYNAMIC, PARM_REQUIRED);

	func = RNA_def_function(srna, "remove", "rna_FaceMap_face_remove");
	RNA_def_function_ui_description(func, "Remove a vertex from the group");
	RNA_def_function_flag(func, FUNC_USE_REPORTS | FUNC_USE_SELF_ID);
	/* TODO, see how array size of 0 works, this shouldnt be used */
	prop = RNA_def_int_array(func, "index", 1, NULL, 0, 0, "", "Index List", 0, 0);
	RNA_def_parameter_flags(prop, PROP_DYNAMIC, PARM_REQUIRED);
}

static void rna_def_material_slot(BlenderRNA *brna)
{
	StructRNA *srna;
	PropertyRNA *prop;

	static const EnumPropertyItem link_items[] = {
		{1, "OBJECT", 0, "Object", ""},
		{0, "DATA", 0, "Data", ""},
		{0, NULL, 0, NULL, NULL},
	};

	/* NOTE: there is no MaterialSlot equivalent in DNA, so the internal
	 * pointer data points to ob->mat + index, and we manually implement
	 * get/set for the properties. */

	srna = RNA_def_struct(brna, "MaterialSlot", NULL);
	RNA_def_struct_ui_text(srna, "Material Slot", "Material slot in an object");
	RNA_def_struct_ui_icon(srna, ICON_MATERIAL_DATA);

	/* WARNING! Order is crucial for override to work properly here... :/
	 * 'link' must come before material pointer, since it defines where (in object or obdata) that one is set! */
	prop = RNA_def_property(srna, "link", PROP_ENUM, PROP_NONE);
	RNA_def_property_enum_items(prop, link_items);
	RNA_def_property_enum_funcs(prop, "rna_MaterialSlot_link_get", "rna_MaterialSlot_link_set", NULL);
	RNA_def_property_override_flag(prop, PROPOVERRIDE_OVERRIDABLE_STATIC);
	RNA_def_property_ui_text(prop, "Link", "Link material to object or the object's data");
	RNA_def_property_update(prop, NC_OBJECT | ND_DRAW, "rna_MaterialSlot_update");

	prop = RNA_def_property(srna, "material", PROP_POINTER, PROP_NONE);
	RNA_def_property_struct_type(prop, "Material");
	RNA_def_property_flag(prop, PROP_EDITABLE);
	RNA_def_property_editable_func(prop, "rna_MaterialSlot_material_editable");
	RNA_def_property_override_flag(prop, PROPOVERRIDE_OVERRIDABLE_STATIC);
	RNA_def_property_pointer_funcs(prop, "rna_MaterialSlot_material_get", "rna_MaterialSlot_material_set", NULL, "rna_MaterialSlot_material_poll");
	RNA_def_property_ui_text(prop, "Material", "Material data-block used by this material slot");
	RNA_def_property_update(prop, NC_OBJECT | ND_DRAW, "rna_MaterialSlot_update");

	prop = RNA_def_property(srna, "name", PROP_STRING, PROP_NONE);
	RNA_def_property_string_funcs(prop, "rna_MaterialSlot_name_get", "rna_MaterialSlot_name_length", NULL);
	RNA_def_property_ui_text(prop, "Name", "Material slot name");
	RNA_def_property_clear_flag(prop, PROP_EDITABLE);
	RNA_def_struct_name_property(srna, prop);

	RNA_def_struct_path_func(srna, "rna_MaterialSlot_path");
}

static void rna_def_object_game_settings(BlenderRNA *brna)
{
	StructRNA *srna;
	PropertyRNA *prop;

	static const EnumPropertyItem body_type_items[] = {
		{OB_BODY_TYPE_NO_COLLISION, "NO_COLLISION", 0, "No Collision", "Disable collision for this object"},
		{OB_BODY_TYPE_STATIC, "STATIC", 0, "Static", "Stationary object"},
		{OB_BODY_TYPE_DYNAMIC, "DYNAMIC", 0, "Dynamic", "Linear physics"},
		{OB_BODY_TYPE_RIGID, "RIGID_BODY", 0, "Rigid Body", "Linear and angular physics"},
		{OB_BODY_TYPE_SOFT, "SOFT_BODY", 0, "Soft Body", "Soft body"},
		{OB_BODY_TYPE_OCCLUDER, "OCCLUDER", 0, "Occluder", "Occluder for optimizing scene rendering"},
		{OB_BODY_TYPE_SENSOR, "SENSOR", 0, "Sensor",
		                      "Collision Sensor, detects static and dynamic objects but not the other "
		                      "collision sensor objects"},
		{OB_BODY_TYPE_NAVMESH, "NAVMESH", 0, "Navigation Mesh", "Navigation mesh"},
		{OB_BODY_TYPE_CHARACTER, "CHARACTER", 0, "Character",
		                         "Simple kinematic physics appropriate for game characters"},
		{0, NULL, 0, NULL, NULL}
	};

	srna = RNA_def_struct(brna, "GameObjectSettings", NULL);
	RNA_def_struct_sdna(srna, "Object");
	RNA_def_struct_nested(brna, srna, "Object");
	RNA_def_struct_ui_text(srna, "Game Object Settings", "Game engine related settings for the object");
	RNA_def_struct_ui_icon(srna, ICON_ACTION); // CHOOSE BETTER ICON

	/* logic */

	prop = RNA_def_property(srna, "sensors", PROP_COLLECTION, PROP_NONE);
	RNA_def_property_struct_type(prop, "Sensor");
	RNA_def_property_ui_text(prop, "Sensors", "Game engine sensor to detect events");

	prop = RNA_def_property(srna, "controllers", PROP_COLLECTION, PROP_NONE);
	RNA_def_property_struct_type(prop, "Controller");
	RNA_def_property_ui_text(prop, "Controllers",
	                         "Game engine controllers to process events, connecting sensors to actuators");

	prop = RNA_def_property(srna, "actuators", PROP_COLLECTION, PROP_NONE);
	RNA_def_property_struct_type(prop, "Actuator");
	RNA_def_property_ui_text(prop, "Actuators", "Game engine actuators to act on events");

	prop = RNA_def_property(srna, "properties", PROP_COLLECTION, PROP_NONE);
	RNA_def_property_collection_sdna(prop, NULL, "prop", NULL);
	RNA_def_property_struct_type(prop, "GameProperty"); /* rna_property.c */
	RNA_def_property_ui_text(prop, "Properties", "Game engine properties");

	prop = RNA_def_property(srna, "show_sensors", PROP_BOOLEAN, PROP_NONE);
	RNA_def_property_boolean_sdna(prop, NULL, "scaflag", OB_SHOWSENS);
	RNA_def_property_ui_text(prop, "Show Sensors", "Shows sensors for this object in the user interface");

	prop = RNA_def_property(srna, "show_controllers", PROP_BOOLEAN, PROP_NONE);
	RNA_def_property_boolean_sdna(prop, NULL, "scaflag", OB_SHOWCONT);
	RNA_def_property_ui_text(prop, "Show Controllers", "Shows controllers for this object in the user interface");

	prop = RNA_def_property(srna, "show_actuators", PROP_BOOLEAN, PROP_NONE);
	RNA_def_property_boolean_sdna(prop, NULL, "scaflag", OB_SHOWACT);
	RNA_def_property_ui_text(prop, "Show Actuators", "Shows actuators for this object in the user interface");

	/* physics */

	prop = RNA_def_property(srna, "physics_type", PROP_ENUM, PROP_NONE);
	RNA_def_property_enum_sdna(prop, NULL, "body_type");
	RNA_def_property_enum_items(prop, body_type_items);
	RNA_def_property_enum_default(prop, OB_BODY_TYPE_STATIC);
	RNA_def_property_enum_funcs(prop, "rna_GameObjectSettings_physics_type_get",
	                            "rna_GameObjectSettings_physics_type_set", NULL);
	RNA_def_property_ui_text(prop, "Physics Type", "Select the type of physical representation");
	RNA_def_property_update(prop, NC_LOGIC, NULL);

	prop = RNA_def_property(srna, "use_record_animation", PROP_BOOLEAN, PROP_NONE);
	RNA_def_property_boolean_sdna(prop, NULL, "gameflag", OB_RECORD_ANIMATION);
	RNA_def_property_ui_text(prop, "Record Animation", "Record animation objects without physics");

	prop = RNA_def_property(srna, "use_actor", PROP_BOOLEAN, PROP_NONE);
	RNA_def_property_boolean_sdna(prop, NULL, "gameflag", OB_ACTOR);
	RNA_def_property_ui_text(prop, "Actor", "Object is detected by the Near and Radar sensor");

	prop = RNA_def_property(srna, "use_ghost", PROP_BOOLEAN, PROP_NONE);
	RNA_def_property_boolean_sdna(prop, NULL, "gameflag", OB_GHOST);
	RNA_def_property_ui_text(prop, "Ghost", "Object does not react to collisions, like a ghost");

	prop = RNA_def_property(srna, "mass", PROP_FLOAT, PROP_NONE);
	RNA_def_property_range(prop, 0.01, 10000.0);
	RNA_def_property_float_default(prop, 1.0f);
	RNA_def_property_ui_text(prop, "Mass", "Mass of the object");

	prop = RNA_def_property(srna, "radius", PROP_FLOAT, PROP_NONE | PROP_UNIT_LENGTH);
	RNA_def_property_float_sdna(prop, NULL, "inertia");
	RNA_def_property_range(prop, 0.01f, FLT_MAX);
	RNA_def_property_ui_range(prop, 0.01f, 10.0f, 1, 3);
	RNA_def_property_float_default(prop, 1.0f);
	RNA_def_property_ui_text(prop, "Radius", "Radius of bounding sphere and material physics");
	RNA_def_property_update(prop, NC_OBJECT | ND_DRAW, NULL);

	prop = RNA_def_property(srna, "use_sleep", PROP_BOOLEAN, PROP_NONE);
	RNA_def_property_boolean_sdna(prop, NULL, "gameflag", OB_COLLISION_RESPONSE);
	RNA_def_property_ui_text(prop, "No Sleeping", "Disable auto (de)activation in physics simulation");

	prop = RNA_def_property(srna, "damping", PROP_FLOAT, PROP_NONE);
	RNA_def_property_float_sdna(prop, NULL, "damping");
	RNA_def_property_range(prop, 0.0, 1.0);
	RNA_def_property_float_default(prop, 0.04f);
	RNA_def_property_ui_text(prop, "Damping", "General movement damping");

	prop = RNA_def_property(srna, "rotation_damping", PROP_FLOAT, PROP_NONE);
	RNA_def_property_float_sdna(prop, NULL, "rdamping");
	RNA_def_property_range(prop, 0.0, 1.0);
	RNA_def_property_float_default(prop, 0.1f);
	RNA_def_property_ui_text(prop, "Rotation Damping", "General rotation damping");

	prop = RNA_def_property(srna, "velocity_min", PROP_FLOAT, PROP_DISTANCE);
	RNA_def_property_float_sdna(prop, NULL, "min_vel");
	RNA_def_property_range(prop, 0.0, 1000.0);
	RNA_def_property_ui_text(prop, "Velocity Min", "Clamp velocity to this minimum speed (except when totally still), "
	                         "in distance per second");

	prop = RNA_def_property(srna, "velocity_max", PROP_FLOAT, PROP_DISTANCE);
	RNA_def_property_float_sdna(prop, NULL, "max_vel");
	RNA_def_property_range(prop, 0.0, 1000.0);
	RNA_def_property_ui_text(prop, "Velocity Max", "Clamp velocity to this maximum speed, "
	                         "in distance per second");
	
	prop = RNA_def_property(srna, "angular_velocity_min", PROP_FLOAT, PROP_ANGLE);
	RNA_def_property_float_sdna(prop, NULL, "min_angvel");
	RNA_def_property_range(prop, 0.0, 1000.0);
	RNA_def_property_ui_text(prop, "Angular Velocity Min",
	                         "Clamp angular velocity to this minimum speed (except when totally still), "
	                         "in angle per second");

	prop = RNA_def_property(srna, "angular_velocity_max", PROP_FLOAT, PROP_ANGLE);
	RNA_def_property_float_sdna(prop, NULL, "max_angvel");
	RNA_def_property_range(prop, 0.0, 1000.0);
	RNA_def_property_ui_text(prop, "Angular Velocity Max", "Clamp angular velocity to this maximum speed, "
	                         "in angle per second");

	/* Character physics */
	prop = RNA_def_property(srna, "step_height", PROP_FLOAT, PROP_NONE);
	RNA_def_property_float_sdna(prop, NULL, "step_height");
	RNA_def_property_range(prop, 0.01, 1.0);
	RNA_def_property_float_default(prop, 0.15f);
	RNA_def_property_ui_text(prop, "Step Height", "Maximum height of steps the character can run over");

	prop = RNA_def_property(srna, "jump_speed", PROP_FLOAT, PROP_NONE);
	RNA_def_property_float_sdna(prop, NULL, "jump_speed");
	RNA_def_property_range(prop, 0.0, 1000.0);
	RNA_def_property_float_default(prop, 10.0f);
	RNA_def_property_ui_text(prop, "Jump Force", "Upward velocity applied to the character when jumping");

	prop = RNA_def_property(srna, "fall_speed", PROP_FLOAT, PROP_NONE);
	RNA_def_property_float_sdna(prop, NULL, "fall_speed");
	RNA_def_property_range(prop, 0.0, 1000.0);
	RNA_def_property_float_default(prop, 55.0f);
	RNA_def_property_ui_text(prop, "Fall Speed Max", "Maximum speed at which the character will fall");

	prop = RNA_def_property(srna, "jump_max", PROP_INT, PROP_NONE);
	RNA_def_property_int_sdna(prop, NULL, "max_jumps");
	RNA_def_property_range(prop, 1, CHAR_MAX);
	RNA_def_property_ui_range(prop, 1, 10, 1, 1);
	RNA_def_property_int_default(prop, 1);
	RNA_def_property_ui_text(prop, "Max Jumps",
	                         "The maximum number of jumps the character can make before it hits the ground");

	/* Collision Masks */
	prop = RNA_def_property(srna, "collision_group", PROP_BOOLEAN, PROP_LAYER_MEMBER);
	RNA_def_property_boolean_sdna(prop, NULL, "col_group", 1);
	RNA_def_property_array(prop, OB_MAX_COL_MASKS);
	RNA_def_property_ui_text(prop, "Collision Group", "The collision group of the object");
	RNA_def_property_boolean_funcs(prop, "rna_GameObjectSettings_col_group_get", "rna_GameObjectSettings_col_group_set");

	prop = RNA_def_property(srna, "collision_mask", PROP_BOOLEAN, PROP_LAYER_MEMBER);
	RNA_def_property_boolean_sdna(prop, NULL, "col_mask", 1);
	RNA_def_property_array(prop, OB_MAX_COL_MASKS);
	RNA_def_property_ui_text(prop, "Collision Mask", "The groups this object can collide with");
	RNA_def_property_boolean_funcs(prop, "rna_GameObjectSettings_col_mask_get", "rna_GameObjectSettings_col_mask_set");

	/* lock position */
	prop = RNA_def_property(srna, "lock_location_x", PROP_BOOLEAN, PROP_NONE);
	RNA_def_property_boolean_sdna(prop, NULL, "gameflag2", OB_LOCK_RIGID_BODY_X_AXIS);
	RNA_def_property_ui_text(prop, "Lock X Axis", "Disable simulation of linear motion along the X axis");
	
	prop = RNA_def_property(srna, "lock_location_y", PROP_BOOLEAN, PROP_NONE);
	RNA_def_property_boolean_sdna(prop, NULL, "gameflag2", OB_LOCK_RIGID_BODY_Y_AXIS);
	RNA_def_property_ui_text(prop, "Lock Y Axis", "Disable simulation of linear motion along the Y axis");
	
	prop = RNA_def_property(srna, "lock_location_z", PROP_BOOLEAN, PROP_NONE);
	RNA_def_property_boolean_sdna(prop, NULL, "gameflag2", OB_LOCK_RIGID_BODY_Z_AXIS);
	RNA_def_property_ui_text(prop, "Lock Z Axis", "Disable simulation of linear motion along the Z axis");
	
	
	/* lock rotation */
	prop = RNA_def_property(srna, "lock_rotation_x", PROP_BOOLEAN, PROP_NONE);
	RNA_def_property_boolean_sdna(prop, NULL, "gameflag2", OB_LOCK_RIGID_BODY_X_ROT_AXIS);
	RNA_def_property_ui_text(prop, "Lock X Rotation Axis", "Disable simulation of angular motion along the X axis");
	
	prop = RNA_def_property(srna, "lock_rotation_y", PROP_BOOLEAN, PROP_NONE);
	RNA_def_property_boolean_sdna(prop, NULL, "gameflag2", OB_LOCK_RIGID_BODY_Y_ROT_AXIS);
	RNA_def_property_ui_text(prop, "Lock Y Rotation Axis", "Disable simulation of angular motion along the Y axis");
	
	prop = RNA_def_property(srna, "lock_rotation_z", PROP_BOOLEAN, PROP_NONE);
	RNA_def_property_boolean_sdna(prop, NULL, "gameflag2", OB_LOCK_RIGID_BODY_Z_ROT_AXIS);
	RNA_def_property_ui_text(prop, "Lock Z Rotation Axis", "Disable simulation of angular motion along the Z axis");
	
	/* is this used anywhere ? */
	prop = RNA_def_property(srna, "use_activity_culling", PROP_BOOLEAN, PROP_NONE);
	RNA_def_property_boolean_negative_sdna(prop, NULL, "gameflag2", OB_NEVER_DO_ACTIVITY_CULLING);
	RNA_def_property_ui_text(prop, "Lock Z Rotation Axis", "Disable simulation of angular motion along the Z axis");
	

	prop = RNA_def_property(srna, "use_material_physics_fh", PROP_BOOLEAN, PROP_NONE);
	RNA_def_property_boolean_sdna(prop, NULL, "gameflag", OB_DO_FH);
	RNA_def_property_ui_text(prop, "Use Material Force Field", "React to force field physics settings in materials");

	prop = RNA_def_property(srna, "use_rotate_from_normal", PROP_BOOLEAN, PROP_NONE);
	RNA_def_property_boolean_sdna(prop, NULL, "gameflag", OB_ROT_FH);
	RNA_def_property_ui_text(prop, "Rotate From Normal",
	                         "Use face normal to rotate object, so that it points away from the surface");

	prop = RNA_def_property(srna, "form_factor", PROP_FLOAT, PROP_NONE);
	RNA_def_property_float_sdna(prop, NULL, "formfactor");
	RNA_def_property_range(prop, 0.0, 1.0);
	RNA_def_property_float_default(prop, 0.4f);
	RNA_def_property_ui_text(prop, "Form Factor", "Form factor scales the inertia tensor");

	prop = RNA_def_property(srna, "use_anisotropic_friction", PROP_BOOLEAN, PROP_NONE);
	RNA_def_property_boolean_sdna(prop, NULL, "gameflag", OB_ANISOTROPIC_FRICTION);
	RNA_def_property_ui_text(prop, "Anisotropic Friction", "Enable anisotropic friction");

	prop = RNA_def_property(srna, "friction_coefficients", PROP_FLOAT, PROP_XYZ);
	RNA_def_property_float_sdna(prop, NULL, "anisotropicFriction");
	RNA_def_property_range(prop, 0.0, 1.0);
	RNA_def_property_ui_text(prop, "Friction Coefficients",
	                         "Relative friction coefficients in the in the X, Y and Z directions, "
	                         "when anisotropic friction is enabled");

	prop = RNA_def_property(srna, "use_collision_bounds", PROP_BOOLEAN, PROP_NONE);
	RNA_def_property_boolean_sdna(prop, NULL, "gameflag", OB_BOUNDS);
	RNA_def_property_ui_text(prop, "Use Collision Bounds", "Specify a collision bounds type other than the default");
	RNA_def_property_update(prop, NC_OBJECT | ND_DRAW, NULL);

	prop = RNA_def_property(srna, "collision_bounds_type", PROP_ENUM, PROP_NONE);
	RNA_def_property_enum_sdna(prop, NULL, "collision_boundtype");
	RNA_def_property_enum_items(prop, collision_bounds_items);
	RNA_def_property_enum_funcs(prop, NULL, NULL, "rna_Object_collision_bounds_itemf");
	RNA_def_property_ui_text(prop, "Collision Shape",  "Select the collision shape that better fits the object");
	RNA_def_property_update(prop, NC_OBJECT | ND_DRAW, NULL);

	prop = RNA_def_property(srna, "use_collision_compound", PROP_BOOLEAN, PROP_NONE);
	RNA_def_property_boolean_sdna(prop, NULL, "gameflag", OB_CHILD);
	RNA_def_property_ui_text(prop, "Collision Compound", "Add children to form a compound collision object");

	prop = RNA_def_property(srna, "collision_margin", PROP_FLOAT, PROP_NONE | PROP_UNIT_LENGTH);
	RNA_def_property_float_sdna(prop, NULL, "margin");
	RNA_def_property_range(prop, 0.0, 1.0);
	RNA_def_property_float_default(prop, 0.04f);
	RNA_def_property_ui_text(prop, "Collision Margin",
	                         "Extra margin around object for collision detection, small amount required "
	                         "for stability");

	prop = RNA_def_property(srna, "soft_body", PROP_POINTER, PROP_NONE);
	RNA_def_property_pointer_sdna(prop, NULL, "bsoft");
	RNA_def_property_ui_text(prop, "Soft Body Settings", "Settings for Bullet soft body simulation");

	prop = RNA_def_property(srna, "use_obstacle_create", PROP_BOOLEAN, PROP_NONE);
	RNA_def_property_boolean_sdna(prop, NULL, "gameflag", OB_HASOBSTACLE);
	RNA_def_property_ui_text(prop, "Create obstacle", "Create representation for obstacle simulation");

	prop = RNA_def_property(srna, "obstacle_radius", PROP_FLOAT, PROP_NONE | PROP_UNIT_LENGTH);
	RNA_def_property_float_sdna(prop, NULL, "obstacleRad");
	RNA_def_property_range(prop, 0.0, 1000.0);
	RNA_def_property_float_default(prop, 1.0f);
	RNA_def_property_ui_text(prop, "Obstacle Radius", "Radius of object representation in obstacle simulation");
	
	/* state */

	prop = RNA_def_property(srna, "states_visible", PROP_BOOLEAN, PROP_LAYER_MEMBER);
	RNA_def_property_boolean_sdna(prop, NULL, "state", 1);
	RNA_def_property_array(prop, OB_MAX_STATES);
	RNA_def_property_ui_text(prop, "State", "State determining which controllers are displayed");
	RNA_def_property_boolean_funcs(prop, "rna_GameObjectSettings_state_get", "rna_GameObjectSettings_state_set");

	prop = RNA_def_property(srna, "used_states", PROP_BOOLEAN, PROP_LAYER_MEMBER);
	RNA_def_property_array(prop, OB_MAX_STATES);
	RNA_def_property_ui_text(prop, "Used State", "States which are being used by controllers");
	RNA_def_property_clear_flag(prop, PROP_EDITABLE);
	RNA_def_property_boolean_funcs(prop, "rna_GameObjectSettings_used_state_get", NULL);
	
	prop = RNA_def_property(srna, "states_initial", PROP_BOOLEAN, PROP_NONE);
	RNA_def_property_boolean_sdna(prop, NULL, "init_state", 1);
	RNA_def_property_array(prop, OB_MAX_STATES);
	RNA_def_property_ui_text(prop, "Initial State", "Initial state when the game starts");

	prop = RNA_def_property(srna, "show_debug_state", PROP_BOOLEAN, PROP_NONE);
	RNA_def_property_boolean_sdna(prop, NULL, "scaflag", OB_DEBUGSTATE);
	RNA_def_property_ui_text(prop, "Debug State", "Print state debug info in the game engine");
	RNA_def_property_ui_icon(prop, ICON_INFO, 0);

	prop = RNA_def_property(srna, "use_all_states", PROP_BOOLEAN, PROP_NONE);
	RNA_def_property_boolean_sdna(prop, NULL, "scaflag", OB_ALLSTATE);
	RNA_def_property_ui_text(prop, "All", "Set all state bits");

	prop = RNA_def_property(srna, "show_state_panel", PROP_BOOLEAN, PROP_NONE);
	RNA_def_property_boolean_sdna(prop, NULL, "scaflag", OB_SHOWSTATE);
	RNA_def_property_ui_text(prop, "States", "Show state panel");
	RNA_def_property_ui_icon(prop, ICON_DISCLOSURE_TRI_RIGHT, 1);
}

static void rna_def_object_constraints(BlenderRNA *brna, PropertyRNA *cprop)
{
	StructRNA *srna;
	PropertyRNA *prop;

	FunctionRNA *func;
	PropertyRNA *parm;

	RNA_def_property_srna(cprop, "ObjectConstraints");
	srna = RNA_def_struct(brna, "ObjectConstraints", NULL);
	RNA_def_struct_sdna(srna, "Object");
	RNA_def_struct_ui_text(srna, "Object Constraints", "Collection of object constraints");


	/* Collection active property */
	prop = RNA_def_property(srna, "active", PROP_POINTER, PROP_NONE);
	RNA_def_property_struct_type(prop, "Constraint");
	RNA_def_property_pointer_funcs(prop, "rna_Object_active_constraint_get",
	                               "rna_Object_active_constraint_set", NULL, NULL);
	RNA_def_property_flag(prop, PROP_EDITABLE);
	RNA_def_property_ui_text(prop, "Active Constraint", "Active Object constraint");


	/* Constraint collection */
	func = RNA_def_function(srna, "new", "rna_Object_constraints_new");
	RNA_def_function_ui_description(func, "Add a new constraint to this object");
	RNA_def_function_flag(func, FUNC_USE_MAIN);
	/* object to add */
	parm = RNA_def_enum(func, "type", rna_enum_constraint_type_items, 1, "", "Constraint type to add");
	RNA_def_parameter_flags(parm, 0, PARM_REQUIRED);
	/* return type */
	parm = RNA_def_pointer(func, "constraint", "Constraint", "", "New constraint");
	RNA_def_function_return(func, parm);

	func = RNA_def_function(srna, "remove", "rna_Object_constraints_remove");
	RNA_def_function_ui_description(func, "Remove a constraint from this object");
	RNA_def_function_flag(func, FUNC_USE_MAIN | FUNC_USE_REPORTS);
	/* constraint to remove */
	parm = RNA_def_pointer(func, "constraint", "Constraint", "", "Removed constraint");
	RNA_def_parameter_flags(parm, PROP_NEVER_NULL, PARM_REQUIRED | PARM_RNAPTR);
	RNA_def_parameter_clear_flags(parm, PROP_THICK_WRAP, 0);

	func = RNA_def_function(srna, "clear", "rna_Object_constraints_clear");
	RNA_def_function_flag(func, FUNC_USE_MAIN);
	RNA_def_function_ui_description(func, "Remove all constraint from this object");
}

/* object.modifiers */
static void rna_def_object_modifiers(BlenderRNA *brna, PropertyRNA *cprop)
{
	StructRNA *srna;

	FunctionRNA *func;
	PropertyRNA *parm;

	RNA_def_property_srna(cprop, "ObjectModifiers");
	srna = RNA_def_struct(brna, "ObjectModifiers", NULL);
	RNA_def_struct_sdna(srna, "Object");
	RNA_def_struct_ui_text(srna, "Object Modifiers", "Collection of object modifiers");

#if 0
	prop = RNA_def_property(srna, "active", PROP_POINTER, PROP_NONE);
	RNA_def_property_struct_type(prop, "EditBone");
	RNA_def_property_pointer_sdna(prop, NULL, "act_edbone");
	RNA_def_property_flag(prop, PROP_EDITABLE);
	RNA_def_property_ui_text(prop, "Active EditBone", "Armatures active edit bone");
	/*RNA_def_property_update(prop, 0, "rna_Armature_act_editbone_update"); */
	RNA_def_property_pointer_funcs(prop, NULL, "rna_Armature_act_edit_bone_set", NULL, NULL);

	/* todo, redraw */
/*		RNA_def_property_collection_active(prop, prop_act); */
#endif

	/* add modifier */
	func = RNA_def_function(srna, "new", "rna_Object_modifier_new");
	RNA_def_function_flag(func, FUNC_USE_CONTEXT | FUNC_USE_REPORTS);
	RNA_def_function_ui_description(func, "Add a new modifier");
	parm = RNA_def_string(func, "name", "Name", 0, "", "New name for the modifier");
	RNA_def_parameter_flags(parm, 0, PARM_REQUIRED);
	/* modifier to add */
	parm = RNA_def_enum(func, "type", rna_enum_object_modifier_type_items, 1, "", "Modifier type to add");
	RNA_def_parameter_flags(parm, 0, PARM_REQUIRED);
	/* return type */
	parm = RNA_def_pointer(func, "modifier", "Modifier", "", "Newly created modifier");
	RNA_def_function_return(func, parm);

	/* remove modifier */
	func = RNA_def_function(srna, "remove", "rna_Object_modifier_remove");
	RNA_def_function_flag(func, FUNC_USE_CONTEXT | FUNC_USE_REPORTS);
	RNA_def_function_ui_description(func, "Remove an existing modifier from the object");
	/* modifier to remove */
	parm = RNA_def_pointer(func, "modifier", "Modifier", "", "Modifier to remove");
	RNA_def_parameter_flags(parm, PROP_NEVER_NULL, PARM_REQUIRED | PARM_RNAPTR);
	RNA_def_parameter_clear_flags(parm, PROP_THICK_WRAP, 0);

	/* clear all modifiers */
	func = RNA_def_function(srna, "clear", "rna_Object_modifier_clear");
	RNA_def_function_flag(func, FUNC_USE_CONTEXT);
	RNA_def_function_ui_description(func, "Remove all modifiers from the object");
}

/* object.grease_pencil_modifiers */
static void rna_def_object_grease_pencil_modifiers(BlenderRNA *brna, PropertyRNA *cprop)
{
	StructRNA *srna;

	FunctionRNA *func;
	PropertyRNA *parm;

	RNA_def_property_srna(cprop, "ObjectGpencilModifiers");
	srna = RNA_def_struct(brna, "ObjectGpencilModifiers", NULL);
	RNA_def_struct_sdna(srna, "Object");
	RNA_def_struct_ui_text(srna, "Object Grease Pencil Modifiers", "Collection of object grease pencil modifiers");

	/* add greasepencil modifier */
	func = RNA_def_function(srna, "new", "rna_Object_greasepencil_modifier_new");
	RNA_def_function_flag(func, FUNC_USE_CONTEXT | FUNC_USE_REPORTS);
	RNA_def_function_ui_description(func, "Add a new greasepencil_modifier");
	parm = RNA_def_string(func, "name", "Name", 0, "", "New name for the greasepencil_modifier");
	RNA_def_parameter_flags(parm, 0, PARM_REQUIRED);
	/* greasepencil_modifier to add */
	parm = RNA_def_enum(func, "type", rna_enum_object_greasepencil_modifier_type_items, 1, "", "Modifier type to add");
	RNA_def_parameter_flags(parm, 0, PARM_REQUIRED);
	/* return type */
	parm = RNA_def_pointer(func, "greasepencil_modifier", "GpencilModifier", "", "Newly created modifier");
	RNA_def_function_return(func, parm);

	/* remove greasepencil_modifier */
	func = RNA_def_function(srna, "remove", "rna_Object_greasepencil_modifier_remove");
	RNA_def_function_flag(func, FUNC_USE_CONTEXT | FUNC_USE_REPORTS);
	RNA_def_function_ui_description(func, "Remove an existing greasepencil_modifier from the object");
	/* greasepencil_modifier to remove */
	parm = RNA_def_pointer(func, "greasepencil_modifier", "GpencilModifier", "", "Modifier to remove");
	RNA_def_parameter_flags(parm, PROP_NEVER_NULL, PARM_REQUIRED | PARM_RNAPTR);
	RNA_def_parameter_clear_flags(parm, PROP_THICK_WRAP, 0);

	/* clear all greasepencil modifiers */
	func = RNA_def_function(srna, "clear", "rna_Object_greasepencil_modifier_clear");
	RNA_def_function_flag(func, FUNC_USE_CONTEXT);
	RNA_def_function_ui_description(func, "Remove all grease pencil modifiers from the object");
}

/* object.shaderfxs */
static void rna_def_object_shaderfxs(BlenderRNA *brna, PropertyRNA *cprop)
{
	StructRNA *srna;

	FunctionRNA *func;
	PropertyRNA *parm;

	RNA_def_property_srna(cprop, "ObjectShaderFx");
	srna = RNA_def_struct(brna, "ObjectShaderFx", NULL);
	RNA_def_struct_sdna(srna, "Object");
	RNA_def_struct_ui_text(srna, "Object Shader Effects", "Collection of object effects");

	/* add shader_fx */
	func = RNA_def_function(srna, "new", "rna_Object_shaderfx_new");
	RNA_def_function_flag(func, FUNC_USE_CONTEXT | FUNC_USE_REPORTS);
	RNA_def_function_ui_description(func, "Add a new shader fx");
	parm = RNA_def_string(func, "name", "Name", 0, "", "New name for the effect");
	RNA_def_parameter_flags(parm, 0, PARM_REQUIRED);
	/* shader to add */
	parm = RNA_def_enum(func, "type", rna_enum_object_shaderfx_type_items, 1, "", "Effect type to add");
	RNA_def_parameter_flags(parm, 0, PARM_REQUIRED);
	/* return type */
	parm = RNA_def_pointer(func, "shader_fx", "ShaderFx", "", "Newly created effect");
	RNA_def_function_return(func, parm);

	/* remove shader_fx */
	func = RNA_def_function(srna, "remove", "rna_Object_shaderfx_remove");
	RNA_def_function_flag(func, FUNC_USE_CONTEXT | FUNC_USE_REPORTS);
	RNA_def_function_ui_description(func, "Remove an existing effect from the object");
	/* shader to remove */
	parm = RNA_def_pointer(func, "shader_fx", "ShaderFx", "", "Effect to remove");
	RNA_def_parameter_flags(parm, PROP_NEVER_NULL, PARM_REQUIRED | PARM_RNAPTR);
	RNA_def_parameter_clear_flags(parm, PROP_THICK_WRAP, 0);

	/* clear all shader fx */
	func = RNA_def_function(srna, "clear", "rna_Object_shaderfx_clear");
	RNA_def_function_flag(func, FUNC_USE_CONTEXT);
	RNA_def_function_ui_description(func, "Remove all effects from the object");
}

/* object.particle_systems */
static void rna_def_object_particle_systems(BlenderRNA *brna, PropertyRNA *cprop)
{
	StructRNA *srna;

	PropertyRNA *prop;

	/* FunctionRNA *func; */
	/* PropertyRNA *parm; */

	RNA_def_property_srna(cprop, "ParticleSystems");
	srna = RNA_def_struct(brna, "ParticleSystems", NULL);
	RNA_def_struct_sdna(srna, "Object");
	RNA_def_struct_ui_text(srna, "Particle Systems", "Collection of particle systems");

	prop = RNA_def_property(srna, "active", PROP_POINTER, PROP_NONE);
	RNA_def_property_struct_type(prop, "ParticleSystem");
	RNA_def_property_pointer_funcs(prop, "rna_Object_active_particle_system_get", NULL, NULL, NULL);
	RNA_def_property_ui_text(prop, "Active Particle System", "Active particle system being displayed");
	RNA_def_property_update(prop, NC_OBJECT | ND_DRAW, NULL);

	prop = RNA_def_property(srna, "active_index", PROP_INT, PROP_UNSIGNED);
	RNA_def_property_clear_flag(prop, PROP_ANIMATABLE);
	RNA_def_property_int_funcs(prop, "rna_Object_active_particle_system_index_get",
	                           "rna_Object_active_particle_system_index_set",
	                           "rna_Object_active_particle_system_index_range");
	RNA_def_property_ui_text(prop, "Active Particle System Index", "Index of active particle system slot");
	RNA_def_property_update(prop, NC_OBJECT | ND_DRAW, "rna_Object_particle_update");
}


/* object.vertex_groups */
static void rna_def_object_vertex_groups(BlenderRNA *brna, PropertyRNA *cprop)
{
	StructRNA *srna;

	PropertyRNA *prop;

	FunctionRNA *func;
	PropertyRNA *parm;

	RNA_def_property_srna(cprop, "VertexGroups");
	srna = RNA_def_struct(brna, "VertexGroups", NULL);
	RNA_def_struct_sdna(srna, "Object");
	RNA_def_struct_ui_text(srna, "Vertex Groups", "Collection of vertex groups");

	prop = RNA_def_property(srna, "active", PROP_POINTER, PROP_NONE);
	RNA_def_property_struct_type(prop, "VertexGroup");
	RNA_def_property_pointer_funcs(prop, "rna_Object_active_vertex_group_get",
	                               "rna_Object_active_vertex_group_set", NULL, NULL);
	RNA_def_property_ui_text(prop, "Active Vertex Group", "Vertex groups of the object");
	RNA_def_property_update(prop, NC_GEOM | ND_DATA, "rna_Object_internal_update_data");

	prop = RNA_def_property(srna, "active_index", PROP_INT, PROP_UNSIGNED);
	RNA_def_property_clear_flag(prop, PROP_ANIMATABLE);
	RNA_def_property_int_sdna(prop, NULL, "actdef");
	RNA_def_property_int_funcs(prop, "rna_Object_active_vertex_group_index_get",
	                           "rna_Object_active_vertex_group_index_set",
	                           "rna_Object_active_vertex_group_index_range");
	RNA_def_property_ui_text(prop, "Active Vertex Group Index", "Active index in vertex group array");
	RNA_def_property_update(prop, NC_GEOM | ND_DATA, "rna_Object_internal_update_data");

	/* vertex groups */ /* add_vertex_group */
	func = RNA_def_function(srna, "new", "rna_Object_vgroup_new");
	RNA_def_function_ui_description(func, "Add vertex group to object");
	RNA_def_string(func, "name", "Group", 0, "", "Vertex group name"); /* optional */
	parm = RNA_def_pointer(func, "group", "VertexGroup", "", "New vertex group");
	RNA_def_function_return(func, parm);

	func = RNA_def_function(srna, "remove", "rna_Object_vgroup_remove");
	RNA_def_function_flag(func, FUNC_USE_REPORTS);
	RNA_def_function_ui_description(func, "Delete vertex group from object");
	parm = RNA_def_pointer(func, "group", "VertexGroup", "", "Vertex group to remove");
	RNA_def_parameter_flags(parm, PROP_NEVER_NULL, PARM_REQUIRED | PARM_RNAPTR);
	RNA_def_parameter_clear_flags(parm, PROP_THICK_WRAP, 0);

	func = RNA_def_function(srna, "clear", "rna_Object_vgroup_clear");
	RNA_def_function_ui_description(func, "Delete all vertex groups from object");
}

/* object.face_maps */
static void rna_def_object_face_maps(BlenderRNA *brna, PropertyRNA *cprop)
{
	StructRNA *srna;

	PropertyRNA *prop;

	FunctionRNA *func;
	PropertyRNA *parm;

	RNA_def_property_srna(cprop, "FaceMaps");
	srna = RNA_def_struct(brna, "FaceMaps", NULL);
	RNA_def_struct_sdna(srna, "Object");
	RNA_def_struct_ui_text(srna, "Face Maps", "Collection of face maps");

	prop = RNA_def_property(srna, "active", PROP_POINTER, PROP_NONE);
	RNA_def_property_struct_type(prop, "FaceMap");
	RNA_def_property_pointer_funcs(prop, "rna_Object_active_face_map_get",
	                               "rna_Object_active_face_map_set", NULL, NULL);
	RNA_def_property_ui_text(prop, "Active Face Map", "Face maps of the object");
	RNA_def_property_update(prop, NC_GEOM | ND_DATA, "rna_Object_internal_update_data");

	prop = RNA_def_property(srna, "active_index", PROP_INT, PROP_UNSIGNED);
	RNA_def_property_clear_flag(prop, PROP_ANIMATABLE);
	RNA_def_property_int_sdna(prop, NULL, "actfmap");
	RNA_def_property_int_funcs(prop, "rna_Object_active_face_map_index_get",
	                           "rna_Object_active_face_map_index_set",
	                           "rna_Object_active_face_map_index_range");
	RNA_def_property_ui_text(prop, "Active Face Map Index", "Active index in face map array");
	RNA_def_property_update(prop, NC_GEOM | ND_DATA, "rna_Object_internal_update_data");

	/* face maps */ /* add_face_map */
	func = RNA_def_function(srna, "new", "rna_Object_fmap_new");
	RNA_def_function_ui_description(func, "Add face map to object");
	RNA_def_string(func, "name", "Map", 0, "", "face map name"); /* optional */
	parm = RNA_def_pointer(func, "fmap", "FaceMap", "", "New face map");
	RNA_def_function_return(func, parm);

	func = RNA_def_function(srna, "remove", "rna_Object_fmap_remove");
	RNA_def_function_flag(func, FUNC_USE_REPORTS);
	RNA_def_function_ui_description(func, "Delete vertex group from object");
	parm = RNA_def_pointer(func, "group", "FaceMap", "", "Face map to remove");
	RNA_def_parameter_flags(parm, PROP_NEVER_NULL, PARM_REQUIRED | PARM_RNAPTR);
	RNA_def_property_clear_flag(parm, PROP_THICK_WRAP);

	func = RNA_def_function(srna, "clear", "rna_Object_fmap_clear");
	RNA_def_function_ui_description(func, "Delete all vertex groups from object");
}

static void rna_def_object_display(BlenderRNA *brna)
{
	StructRNA *srna;
	PropertyRNA *prop;

	srna = RNA_def_struct(brna, "ObjectDisplay", NULL);
	RNA_def_struct_ui_text(srna, "Object Display", "Object display settings for 3d viewport");
	RNA_def_struct_sdna(srna, "Object");
	RNA_def_struct_nested(brna, srna, "Object");
	RNA_def_struct_path_func(srna, "rna_ObjectDisplay_path");

	prop = RNA_def_property(srna, "show_shadows", PROP_BOOLEAN, PROP_NONE);
	RNA_def_property_boolean_negative_sdna(prop, NULL, "dtx", OB_DRAW_NO_SHADOW_CAST);
	RNA_def_property_boolean_default(prop, true);
	RNA_def_property_ui_text(prop, "Shadow", "Object cast shadows in the 3d viewport");
	RNA_def_property_update(prop, NC_OBJECT | ND_DRAW, NULL);
}

static void rna_def_object_lodlevel(BlenderRNA *brna)
{
	StructRNA *srna;
	PropertyRNA *prop;

	srna = RNA_def_struct(brna, "LodLevel", NULL);
	RNA_def_struct_sdna(srna, "LodLevel");

	prop = RNA_def_property(srna, "distance", PROP_FLOAT, PROP_DISTANCE);
	RNA_def_property_float_sdna(prop, NULL, "distance");
	RNA_def_property_range(prop, 0.0, FLT_MAX);
	RNA_def_property_ui_text(prop, "Distance", "Distance to begin using this level of detail");
	RNA_def_property_update(prop, NC_OBJECT | ND_LOD, "rna_Object_lod_distance_update");

	prop = RNA_def_property(srna, "object_hysteresis_percentage", PROP_INT, PROP_PERCENTAGE);
	RNA_def_property_int_sdna(prop, NULL, "obhysteresis");
	RNA_def_property_range(prop, 0, 100);
	RNA_def_property_ui_range(prop, 0, 100, 10, 1);
	RNA_def_property_ui_text(prop, "Hysteresis %",
	                         "Minimum distance change required to transition to the previous level of detail");
	RNA_def_property_update(prop, NC_OBJECT | ND_LOD, NULL);

	prop = RNA_def_property(srna, "object", PROP_POINTER, PROP_NONE);
	RNA_def_property_pointer_sdna(prop, NULL, "source");
	RNA_def_property_struct_type(prop, "Object");
	RNA_def_property_flag(prop, PROP_EDITABLE);
	RNA_def_property_ui_text(prop, "Object", "Object to use for this level of detail");
	RNA_def_property_update(prop, NC_OBJECT | ND_LOD, NULL);

	prop = RNA_def_property(srna, "use_mesh", PROP_BOOLEAN, PROP_NONE);
	RNA_def_property_boolean_sdna(prop, NULL, "flags", OB_LOD_USE_MESH);
	RNA_def_property_ui_text(prop, "Use Mesh", "Use the mesh from this object at this level of detail");
	RNA_def_property_ui_icon(prop, ICON_MESH_DATA, 0);
	RNA_def_property_update(prop, NC_OBJECT | ND_LOD, NULL);

	prop = RNA_def_property(srna, "use_material", PROP_BOOLEAN, PROP_NONE);
	RNA_def_property_boolean_sdna(prop, NULL, "flags", OB_LOD_USE_MAT);
	RNA_def_property_ui_text(prop, "Use Material", "Use the material from this object at this level of detail");
	RNA_def_property_ui_icon(prop, ICON_MATERIAL, 0);
	RNA_def_property_update(prop, NC_OBJECT | ND_LOD, NULL);

	prop = RNA_def_property(srna, "use_object_hysteresis", PROP_BOOLEAN, PROP_NONE);
	RNA_def_property_boolean_sdna(prop, NULL, "flags", OB_LOD_USE_HYST);
	RNA_def_property_ui_text(prop, "Hysteresis Override", "Override LoD Hysteresis scene setting for this LoD level");
	RNA_def_property_update(prop, NC_OBJECT | ND_LOD, NULL);
}

static void rna_def_object(BlenderRNA *brna)
{
	StructRNA *srna;
	PropertyRNA *prop;

	static const EnumPropertyItem up_items[] = {
		{OB_POSX, "X", 0, "X", ""},
		{OB_POSY, "Y", 0, "Y", ""},
		{OB_POSZ, "Z", 0, "Z", ""},
		{0, NULL, 0, NULL, NULL},
	};

	static const EnumPropertyItem drawtype_items[] = {
		{OB_BOUNDBOX, "BOUNDS", 0, "Bounds", "Display the bounds of the object"},
		{OB_WIRE, "WIRE", 0, "Wire", "Display the object as a wireframe"},
		{OB_SOLID, "SOLID", 0, "Solid", "Display the object as a solid (if solid drawing is enabled in the viewport)"},
		{OB_TEXTURE, "TEXTURED", 0, "Textured",
		             "Display the object with textures (if textures are enabled in the viewport)"},
		{0, NULL, 0, NULL, NULL},
	};

	static const EnumPropertyItem boundtype_items[] = {
		{OB_BOUND_BOX, "BOX", 0, "Box", "Display bounds as box"},
		{OB_BOUND_SPHERE, "SPHERE", 0, "Sphere", "Display bounds as sphere"},
		{OB_BOUND_CYLINDER, "CYLINDER", 0, "Cylinder", "Display bounds as cylinder"},
		{OB_BOUND_CONE, "CONE", 0, "Cone", "Display bounds as cone"},
		{OB_BOUND_CAPSULE, "CAPSULE", 0, "Capsule", "Display bounds as capsule"},
		{0, NULL, 0, NULL, NULL},
	};

	static float default_quat[4] = {1, 0, 0, 0};    /* default quaternion values */
	static float default_axisAngle[4] = {0, 0, 1, 0};   /* default axis-angle rotation values */
	static float default_scale[3] = {1, 1, 1}; /* default scale values */
	static int boundbox_dimsize[] = {8, 3};

	srna = RNA_def_struct(brna, "Object", "ID");
	RNA_def_struct_ui_text(srna, "Object", "Object data-block defining an object in a scene");
	RNA_def_struct_clear_flag(srna, STRUCT_ID_REFCOUNT);
	RNA_def_struct_ui_icon(srna, ICON_OBJECT_DATA);

	prop = RNA_def_property(srna, "data", PROP_POINTER, PROP_NONE);
	RNA_def_property_struct_type(prop, "ID");
	RNA_def_property_pointer_funcs(prop, NULL, "rna_Object_data_set", "rna_Object_data_typef", "rna_Object_data_poll");
	RNA_def_property_flag(prop, PROP_EDITABLE | PROP_NEVER_UNLINK);
	RNA_def_property_override_flag(prop, PROPOVERRIDE_OVERRIDABLE_STATIC);
	RNA_def_property_ui_text(prop, "Data", "Object data");
	RNA_def_property_update(prop, 0, "rna_Object_internal_update_data");

	prop = RNA_def_property(srna, "type", PROP_ENUM, PROP_NONE);
	RNA_def_property_enum_sdna(prop, NULL, "type");
	RNA_def_property_enum_items(prop, rna_enum_object_type_items);
	RNA_def_property_clear_flag(prop, PROP_EDITABLE);
	RNA_def_property_ui_text(prop, "Type", "Type of Object");

	prop = RNA_def_property(srna, "mode", PROP_ENUM, PROP_NONE);
	RNA_def_property_enum_sdna(prop, NULL, "mode");
	RNA_def_property_enum_items(prop, rna_enum_object_mode_items);
	RNA_def_property_clear_flag(prop, PROP_EDITABLE);
	RNA_def_property_ui_text(prop, "Mode", "Object interaction mode");

	/* for data access */
	prop = RNA_def_property(srna, "bound_box", PROP_FLOAT, PROP_NONE);
	RNA_def_property_multi_array(prop, 2, boundbox_dimsize);
	RNA_def_property_clear_flag(prop, PROP_EDITABLE);
	RNA_def_property_float_funcs(prop, "rna_Object_boundbox_get", NULL, NULL);
	RNA_def_property_ui_text(prop, "Bounding Box",
	                         "Object's bounding box in object-space coordinates, all values are -1.0 when "
	                         "not available");

	/* parent */
	prop = RNA_def_property(srna, "parent", PROP_POINTER, PROP_NONE);
	RNA_def_property_pointer_funcs(prop, NULL, "rna_Object_parent_set", NULL, NULL);
	RNA_def_property_flag(prop, PROP_EDITABLE | PROP_ID_SELF_CHECK);
	RNA_def_property_override_flag(prop, PROPOVERRIDE_OVERRIDABLE_STATIC);
	RNA_def_property_ui_text(prop, "Parent", "Parent Object");
	RNA_def_property_update(prop, NC_OBJECT | ND_DRAW, "rna_Object_dependency_update");

	prop = RNA_def_property(srna, "parent_type", PROP_ENUM, PROP_NONE);
	RNA_def_property_enum_bitflag_sdna(prop, NULL, "partype");
	RNA_def_property_enum_items(prop, parent_type_items);
	RNA_def_property_enum_funcs(prop, NULL, "rna_Object_parent_type_set", "rna_Object_parent_type_itemf");
	RNA_def_property_ui_text(prop, "Parent Type", "Type of parent relation");
	RNA_def_property_update(prop, NC_OBJECT | ND_DRAW, "rna_Object_dependency_update");

	prop = RNA_def_property(srna, "parent_vertices", PROP_INT, PROP_UNSIGNED);
	RNA_def_property_int_sdna(prop, NULL, "par1");
	RNA_def_property_array(prop, 3);
	RNA_def_property_ui_text(prop, "Parent Vertices", "Indices of vertices in case of a vertex parenting relation");
	RNA_def_property_update(prop, NC_OBJECT | ND_DRAW, "rna_Object_internal_update");

	prop = RNA_def_property(srna, "parent_bone", PROP_STRING, PROP_NONE);
	RNA_def_property_string_sdna(prop, NULL, "parsubstr");
	RNA_def_property_string_funcs(prop, NULL, NULL, "rna_Object_parent_bone_set");
	RNA_def_property_ui_text(prop, "Parent Bone", "Name of parent bone in case of a bone parenting relation");
	RNA_def_property_update(prop, NC_OBJECT | ND_DRAW, "rna_Object_dependency_update");

	/* Track and Up flags */
	/* XXX: these have been saved here for a bit longer (after old track was removed),
	 *      since some other tools still refer to this */
	prop = RNA_def_property(srna, "track_axis", PROP_ENUM, PROP_NONE);
	RNA_def_property_enum_sdna(prop, NULL, "trackflag");
	RNA_def_property_enum_items(prop, rna_enum_object_axis_items);
	RNA_def_property_ui_text(prop, "Track Axis",
	                         "Axis that points in 'forward' direction (applies to InstanceFrame when "
	                         "parent 'Follow' is enabled)");
	RNA_def_property_update(prop, NC_OBJECT | ND_DRAW, "rna_Object_internal_update");

	prop = RNA_def_property(srna, "up_axis", PROP_ENUM, PROP_NONE);
	RNA_def_property_enum_sdna(prop, NULL, "upflag");
	RNA_def_property_enum_items(prop, up_items);
	RNA_def_property_ui_text(prop, "Up Axis",
	                         "Axis that points in the upward direction (applies to InstanceFrame when "
	                         "parent 'Follow' is enabled)");
	RNA_def_property_update(prop, NC_OBJECT | ND_DRAW, "rna_Object_internal_update");

	/* proxy */
	prop = RNA_def_property(srna, "proxy", PROP_POINTER, PROP_NONE);
	RNA_def_property_ui_text(prop, "Proxy", "Library object this proxy object controls");

	prop = RNA_def_property(srna, "proxy_collection", PROP_POINTER, PROP_NONE);
	RNA_def_property_pointer_sdna(prop, NULL, "proxy_group");
	RNA_def_property_ui_text(prop, "Proxy Collection", "Library collection duplicator object this proxy object controls");

	/* materials */
	prop = RNA_def_property(srna, "material_slots", PROP_COLLECTION, PROP_NONE);
	RNA_def_property_collection_sdna(prop, NULL, "mat", "totcol");
	RNA_def_property_struct_type(prop, "MaterialSlot");
	RNA_def_property_override_flag(prop, PROPOVERRIDE_OVERRIDABLE_STATIC | PROPOVERRIDE_NO_PROP_NAME);
	/* don't dereference pointer! */
	RNA_def_property_collection_funcs(prop, NULL, NULL, NULL, "rna_iterator_array_get", NULL, NULL, NULL, NULL);
	RNA_def_property_ui_text(prop, "Material Slots", "Material slots in the object");

	prop = RNA_def_property(srna, "active_material", PROP_POINTER, PROP_NONE);
	RNA_def_property_struct_type(prop, "Material");
	RNA_def_property_pointer_funcs(prop, "rna_Object_active_material_get",
	                               "rna_Object_active_material_set", NULL,
	                               "rna_MaterialSlot_material_poll");
	RNA_def_property_flag(prop, PROP_EDITABLE);
	RNA_def_property_override_flag(prop, PROPOVERRIDE_OVERRIDABLE_STATIC);
	RNA_def_property_editable_func(prop, "rna_Object_active_material_editable");
	RNA_def_property_ui_text(prop, "Active Material", "Active material being displayed");
	RNA_def_property_update(prop, NC_OBJECT | ND_DRAW, "rna_MaterialSlot_update");

	prop = RNA_def_property(srna, "active_material_index", PROP_INT, PROP_UNSIGNED);
	RNA_def_property_int_sdna(prop, NULL, "actcol");
	RNA_def_property_clear_flag(prop, PROP_ANIMATABLE);
	RNA_def_property_override_flag(prop, PROPOVERRIDE_OVERRIDABLE_STATIC);
	RNA_def_property_int_funcs(prop, "rna_Object_active_material_index_get", "rna_Object_active_material_index_set",
	                           "rna_Object_active_material_index_range");
	RNA_def_property_ui_text(prop, "Active Material Index", "Index of active material slot");
	RNA_def_property_update(prop, NC_MATERIAL | ND_SHADING_LINKS, "rna_MaterialIndex_update");

	/* transform */
	prop = RNA_def_property(srna, "location", PROP_FLOAT, PROP_TRANSLATION);
	RNA_def_property_float_sdna(prop, NULL, "loc");
	RNA_def_property_editable_array_func(prop, "rna_Object_location_editable");
	RNA_def_property_override_flag(prop, PROPOVERRIDE_OVERRIDABLE_STATIC);
	RNA_def_property_ui_text(prop, "Location", "Location of the object");
	RNA_def_property_ui_range(prop, -FLT_MAX, FLT_MAX, 1, RNA_TRANSLATION_PREC_DEFAULT);
	RNA_def_property_update(prop, NC_OBJECT | ND_TRANSFORM, "rna_Object_internal_update");

	prop = RNA_def_property(srna, "rotation_quaternion", PROP_FLOAT, PROP_QUATERNION);
	RNA_def_property_float_sdna(prop, NULL, "quat");
	RNA_def_property_editable_array_func(prop, "rna_Object_rotation_4d_editable");
	RNA_def_property_override_flag(prop, PROPOVERRIDE_OVERRIDABLE_STATIC);
	RNA_def_property_float_array_default(prop, default_quat);
	RNA_def_property_ui_text(prop, "Quaternion Rotation", "Rotation in Quaternions");
	RNA_def_property_update(prop, NC_OBJECT | ND_TRANSFORM, "rna_Object_internal_update");

	/* XXX: for axis-angle, it would have been nice to have 2 separate fields for UI purposes, but
	 * having a single one is better for Keyframing and other property-management situations...
	 */
	prop = RNA_def_property(srna, "rotation_axis_angle", PROP_FLOAT, PROP_AXISANGLE);
	RNA_def_property_array(prop, 4);
	RNA_def_property_float_funcs(prop, "rna_Object_rotation_axis_angle_get",
	                             "rna_Object_rotation_axis_angle_set", NULL);
	RNA_def_property_editable_array_func(prop, "rna_Object_rotation_4d_editable");
	RNA_def_property_float_array_default(prop, default_axisAngle);
	RNA_def_property_override_flag(prop, PROPOVERRIDE_OVERRIDABLE_STATIC);
	RNA_def_property_ui_text(prop, "Axis-Angle Rotation", "Angle of Rotation for Axis-Angle rotation representation");
	RNA_def_property_update(prop, NC_OBJECT | ND_TRANSFORM, "rna_Object_internal_update");

	prop = RNA_def_property(srna, "rotation_euler", PROP_FLOAT, PROP_EULER);
	RNA_def_property_float_sdna(prop, NULL, "rot");
	RNA_def_property_editable_array_func(prop, "rna_Object_rotation_euler_editable");
	RNA_def_property_override_flag(prop, PROPOVERRIDE_OVERRIDABLE_STATIC);
	RNA_def_property_ui_text(prop, "Euler Rotation", "Rotation in Eulers");
	RNA_def_property_update(prop, NC_OBJECT | ND_TRANSFORM, "rna_Object_internal_update");

	prop = RNA_def_property(srna, "rotation_mode", PROP_ENUM, PROP_NONE);
	RNA_def_property_enum_sdna(prop, NULL, "rotmode");
	RNA_def_property_enum_items(prop, rna_enum_object_rotation_mode_items);
	RNA_def_property_enum_funcs(prop, NULL, "rna_Object_rotation_mode_set", NULL);
	RNA_def_property_ui_text(prop, "Rotation Mode", "");
	RNA_def_property_update(prop, NC_OBJECT | ND_TRANSFORM, "rna_Object_internal_update");

	prop = RNA_def_property(srna, "scale", PROP_FLOAT, PROP_XYZ);
	RNA_def_property_float_sdna(prop, NULL, "size");
	RNA_def_property_flag(prop, PROP_PROPORTIONAL);
	RNA_def_property_override_flag(prop, PROPOVERRIDE_OVERRIDABLE_STATIC);
	RNA_def_property_editable_array_func(prop, "rna_Object_scale_editable");
	RNA_def_property_ui_range(prop, -FLT_MAX, FLT_MAX, 1, 3);
	RNA_def_property_float_array_default(prop, default_scale);
	RNA_def_property_ui_text(prop, "Scale", "Scaling of the object");
	RNA_def_property_update(prop, NC_OBJECT | ND_TRANSFORM, "rna_Object_internal_update");

	prop = RNA_def_property(srna, "dimensions", PROP_FLOAT, PROP_XYZ_LENGTH);
	RNA_def_property_array(prop, 3);
	/* Only as convinient helper for py API, and conflicts with animating scale. */
	RNA_def_property_clear_flag(prop, PROP_ANIMATABLE);
	RNA_def_property_float_funcs(prop, "rna_Object_dimensions_get", "rna_Object_dimensions_set", NULL);
	RNA_def_property_ui_range(prop, 0.0f, FLT_MAX, 1, RNA_TRANSLATION_PREC_DEFAULT);
	RNA_def_property_ui_text(prop, "Dimensions",
	                         "Absolute bounding box dimensions of the object (WARNING: assigning to it or "
	                         "its members mutiple consecutive times will not work correctly, "
	                         "as this needs up-to-date evaluated data)");
	RNA_def_property_update(prop, NC_OBJECT | ND_TRANSFORM, "rna_Object_internal_update");


	/* delta transforms */
	prop = RNA_def_property(srna, "delta_location", PROP_FLOAT, PROP_TRANSLATION);
	RNA_def_property_float_sdna(prop, NULL, "dloc");
	RNA_def_property_ui_text(prop, "Delta Location", "Extra translation added to the location of the object");
	RNA_def_property_ui_range(prop, -FLT_MAX, FLT_MAX, 1, RNA_TRANSLATION_PREC_DEFAULT);
	RNA_def_property_update(prop, NC_OBJECT | ND_TRANSFORM, "rna_Object_internal_update");

	prop = RNA_def_property(srna, "delta_rotation_euler", PROP_FLOAT, PROP_EULER);
	RNA_def_property_float_sdna(prop, NULL, "drot");
	RNA_def_property_ui_text(prop, "Delta Rotation (Euler)",
	                         "Extra rotation added to the rotation of the object (when using Euler rotations)");
	RNA_def_property_update(prop, NC_OBJECT | ND_TRANSFORM, "rna_Object_internal_update");

	prop = RNA_def_property(srna, "delta_rotation_quaternion", PROP_FLOAT, PROP_QUATERNION);
	RNA_def_property_float_sdna(prop, NULL, "dquat");
	RNA_def_property_float_array_default(prop, default_quat);
	RNA_def_property_ui_text(prop, "Delta Rotation (Quaternion)",
	                         "Extra rotation added to the rotation of the object (when using Quaternion rotations)");
	RNA_def_property_update(prop, NC_OBJECT | ND_TRANSFORM, "rna_Object_internal_update");

#if 0 /* XXX not supported well yet... */
	prop = RNA_def_property(srna, "delta_rotation_axis_angle", PROP_FLOAT, PROP_AXISANGLE);
	/* FIXME: this is not a single field any more! (drotAxis and drotAngle) */
	RNA_def_property_float_sdna(prop, NULL, "dquat");
	RNA_def_property_float_array_default(prop, default_axisAngle);
	RNA_def_property_ui_text(prop, "Delta Rotation (Axis Angle)",
	                         "Extra rotation added to the rotation of the object (when using Axis-Angle rotations)");
	RNA_def_property_update(prop, NC_OBJECT | ND_TRANSFORM, "rna_Object_internal_update");
#endif

	prop = RNA_def_property(srna, "delta_scale", PROP_FLOAT, PROP_XYZ);
	RNA_def_property_float_sdna(prop, NULL, "dscale");
	RNA_def_property_flag(prop, PROP_PROPORTIONAL);
	RNA_def_property_ui_range(prop, -FLT_MAX, FLT_MAX, 1, 3);
	RNA_def_property_float_array_default(prop, default_scale);
	RNA_def_property_ui_text(prop, "Delta Scale", "Extra scaling added to the scale of the object");
	RNA_def_property_update(prop, NC_OBJECT | ND_TRANSFORM, "rna_Object_internal_update");

	/* transform locks */
	prop = RNA_def_property(srna, "lock_location", PROP_BOOLEAN, PROP_NONE);
	RNA_def_property_boolean_sdna(prop, NULL, "protectflag", OB_LOCK_LOCX);
	RNA_def_property_array(prop, 3);
	RNA_def_property_ui_text(prop, "Lock Location", "Lock editing of location in the interface");
	RNA_def_property_ui_icon(prop, ICON_UNLOCKED, 1);
	RNA_def_property_update(prop, NC_OBJECT | ND_TRANSFORM, "rna_Object_internal_update");

	prop = RNA_def_property(srna, "lock_rotation", PROP_BOOLEAN, PROP_NONE);
	RNA_def_property_boolean_sdna(prop, NULL, "protectflag", OB_LOCK_ROTX);
	RNA_def_property_array(prop, 3);
	RNA_def_property_ui_text(prop, "Lock Rotation", "Lock editing of rotation in the interface");
	RNA_def_property_ui_icon(prop, ICON_UNLOCKED, 1);
	RNA_def_property_update(prop, NC_OBJECT | ND_TRANSFORM, "rna_Object_internal_update");

	/* XXX this is sub-optimal - it really should be included above,
	 *     but due to technical reasons we can't do this! */
	prop = RNA_def_property(srna, "lock_rotation_w", PROP_BOOLEAN, PROP_NONE);
	RNA_def_property_boolean_sdna(prop, NULL, "protectflag", OB_LOCK_ROTW);
	RNA_def_property_ui_icon(prop, ICON_UNLOCKED, 1);
	RNA_def_property_ui_text(prop, "Lock Rotation (4D Angle)",
	                         "Lock editing of 'angle' component of four-component rotations in the interface");
	/* XXX this needs a better name */
	prop = RNA_def_property(srna, "lock_rotations_4d", PROP_BOOLEAN, PROP_NONE);
	RNA_def_property_boolean_sdna(prop, NULL, "protectflag", OB_LOCK_ROT4D);
	RNA_def_property_ui_text(prop, "Lock Rotations (4D)",
	                         "Lock editing of four component rotations by components (instead of as Eulers)");

	prop = RNA_def_property(srna, "lock_scale", PROP_BOOLEAN, PROP_NONE);
	RNA_def_property_boolean_sdna(prop, NULL, "protectflag", OB_LOCK_SCALEX);
	RNA_def_property_array(prop, 3);
	RNA_def_property_ui_text(prop, "Lock Scale", "Lock editing of scale in the interface");
	RNA_def_property_ui_icon(prop, ICON_UNLOCKED, 1);
	RNA_def_property_update(prop, NC_OBJECT | ND_TRANSFORM, "rna_Object_internal_update");

	/* matrix */
	prop = RNA_def_property(srna, "matrix_world", PROP_FLOAT, PROP_MATRIX);
	RNA_def_property_float_sdna(prop, NULL, "obmat");
	RNA_def_property_multi_array(prop, 2, rna_matrix_dimsize_4x4);
	RNA_def_property_clear_flag(prop, PROP_ANIMATABLE);
	RNA_def_property_ui_text(prop, "Matrix World", "Worldspace transformation matrix");
	RNA_def_property_update(prop, NC_OBJECT | ND_TRANSFORM, "rna_Object_matrix_world_update");

	prop = RNA_def_property(srna, "matrix_local", PROP_FLOAT, PROP_MATRIX);
	RNA_def_property_multi_array(prop, 2, rna_matrix_dimsize_4x4);
	RNA_def_property_clear_flag(prop, PROP_ANIMATABLE);
	RNA_def_property_ui_text(prop, "Local Matrix", "Parent relative transformation matrix - "
	                         "WARNING: Only takes into account 'Object' parenting, so e.g. in case of bone parenting "
	                         "you get a matrix relative to the Armature object, not to the actual parent bone");
	RNA_def_property_float_funcs(prop, "rna_Object_matrix_local_get", "rna_Object_matrix_local_set", NULL);
	RNA_def_property_update(prop, NC_OBJECT | ND_TRANSFORM, "rna_Object_internal_update");

	prop = RNA_def_property(srna, "matrix_basis", PROP_FLOAT, PROP_MATRIX);
	RNA_def_property_multi_array(prop, 2, rna_matrix_dimsize_4x4);
	RNA_def_property_clear_flag(prop, PROP_ANIMATABLE);
	RNA_def_property_ui_text(prop, "Input Matrix",
	                         "Matrix access to location, rotation and scale (including deltas), "
	                         "before constraints and parenting are applied");
	RNA_def_property_float_funcs(prop, "rna_Object_matrix_basis_get", "rna_Object_matrix_basis_set", NULL);
	RNA_def_property_update(prop, NC_OBJECT | ND_TRANSFORM, "rna_Object_internal_update");

	/*parent_inverse*/
	prop = RNA_def_property(srna, "matrix_parent_inverse", PROP_FLOAT, PROP_MATRIX);
	RNA_def_property_float_sdna(prop, NULL, "parentinv");
	RNA_def_property_multi_array(prop, 2, rna_matrix_dimsize_4x4);
	RNA_def_property_ui_text(prop, "Matrix", "Inverse of object's parent matrix at time of parenting");
	RNA_def_property_update(prop, NC_OBJECT | ND_TRANSFORM, "rna_Object_internal_update");

	/* modifiers */
	prop = RNA_def_property(srna, "modifiers", PROP_COLLECTION, PROP_NONE);
	RNA_def_property_struct_type(prop, "Modifier");
	RNA_def_property_ui_text(prop, "Modifiers", "Modifiers affecting the geometric data of the object");
	RNA_def_property_override_funcs(prop, NULL, NULL, "rna_Object_modifiers_override_apply");
	RNA_def_property_override_flag(prop, PROPOVERRIDE_OVERRIDABLE_STATIC | PROPOVERRIDE_STATIC_INSERTION);
	rna_def_object_modifiers(brna, prop);

	/* Grease Pencil modifiers. */
	prop = RNA_def_property(srna, "grease_pencil_modifiers", PROP_COLLECTION, PROP_NONE);
	RNA_def_property_collection_sdna(prop, NULL, "greasepencil_modifiers", NULL);
	RNA_def_property_struct_type(prop, "GpencilModifier");
	RNA_def_property_ui_text(prop, "Grease Pencil Modifiers", "Modifiers affecting the data of the grease pencil object");
	rna_def_object_grease_pencil_modifiers(brna, prop);

	/* Shader FX. */
	prop = RNA_def_property(srna, "shader_effects", PROP_COLLECTION, PROP_NONE);
	RNA_def_property_collection_sdna(prop, NULL, "shader_fx", NULL);
	RNA_def_property_struct_type(prop, "ShaderFx");
	RNA_def_property_ui_text(prop, "Shader Effects", "Effects affecting display of object");
	rna_def_object_shaderfxs(brna, prop);

	/* constraints */
	prop = RNA_def_property(srna, "constraints", PROP_COLLECTION, PROP_NONE);
	RNA_def_property_struct_type(prop, "Constraint");
	RNA_def_property_override_flag(prop, PROPOVERRIDE_OVERRIDABLE_STATIC | PROPOVERRIDE_STATIC_INSERTION);
	RNA_def_property_ui_text(prop, "Constraints", "Constraints affecting the transformation of the object");
	RNA_def_property_override_funcs(prop, NULL, NULL, "rna_Object_constraints_override_apply");
/*	RNA_def_property_collection_funcs(prop, NULL, NULL, NULL, NULL, NULL, NULL, NULL, "constraints__add", "constraints__remove"); */
	rna_def_object_constraints(brna, prop);

	/* game engine */
	prop = RNA_def_property(srna, "game", PROP_POINTER, PROP_NONE);
	RNA_def_property_flag(prop, PROP_NEVER_NULL);
	RNA_def_property_struct_type(prop, "GameObjectSettings");
	RNA_def_property_pointer_funcs(prop, "rna_Object_game_settings_get", NULL, NULL, NULL);
	RNA_def_property_ui_text(prop, "Game Settings", "Game engine related settings for the object");

	/* vertex groups */
	prop = RNA_def_property(srna, "vertex_groups", PROP_COLLECTION, PROP_NONE);
	RNA_def_property_collection_sdna(prop, NULL, "defbase", NULL);
	RNA_def_property_struct_type(prop, "VertexGroup");
	RNA_def_property_ui_text(prop, "Vertex Groups", "Vertex groups of the object");
	rna_def_object_vertex_groups(brna, prop);


	/* face maps */
	prop = RNA_def_property(srna, "face_maps", PROP_COLLECTION, PROP_NONE);
	RNA_def_property_collection_sdna(prop, NULL, "fmaps", NULL);
	RNA_def_property_struct_type(prop, "FaceMap");
	RNA_def_property_ui_text(prop, "Face Maps", "Maps of faces of the object");
	rna_def_object_face_maps(brna, prop);

	/* empty */
	prop = RNA_def_property(srna, "empty_display_type", PROP_ENUM, PROP_NONE);
	RNA_def_property_enum_sdna(prop, NULL, "empty_drawtype");
	RNA_def_property_enum_items(prop, rna_enum_object_empty_drawtype_items);
	RNA_def_property_enum_funcs(prop, NULL, "rna_Object_empty_display_type_set", NULL);
	RNA_def_property_ui_text(prop, "Empty Display Type", "Viewport display style for empties");
	RNA_def_property_update(prop, NC_OBJECT | ND_DRAW, NULL);

	prop = RNA_def_property(srna, "empty_display_size", PROP_FLOAT, PROP_DISTANCE);
	RNA_def_property_float_sdna(prop, NULL, "empty_drawsize");
	RNA_def_property_range(prop, 0.0001f, 1000.0f);
	RNA_def_property_ui_range(prop, 0.01, 100, 1, 2);
	RNA_def_property_ui_text(prop, "Empty Display Size", "Size of display for empties in the viewport");
	RNA_def_property_update(prop, NC_OBJECT | ND_DRAW, NULL);

	prop = RNA_def_property(srna, "empty_image_offset", PROP_FLOAT, PROP_NONE);
	RNA_def_property_float_sdna(prop, NULL, "ima_ofs");
	RNA_def_property_ui_text(prop, "Origin Offset", "Origin offset distance");
	RNA_def_property_ui_range(prop, -FLT_MAX, FLT_MAX, 0.1f, 2);
	RNA_def_property_update(prop, NC_OBJECT | ND_DRAW, NULL);

	prop = RNA_def_property(srna, "image_user", PROP_POINTER, PROP_NONE);
	RNA_def_property_flag(prop, PROP_NEVER_NULL);
	RNA_def_property_pointer_sdna(prop, NULL, "iuser");
	RNA_def_property_ui_text(prop, "Image User",
	                         "Parameters defining which layer, pass and frame of the image is displayed");
	RNA_def_property_update(prop, NC_OBJECT | ND_DRAW, NULL);

	prop = RNA_def_property(srna, "empty_image_depth", PROP_ENUM, PROP_NONE);
	RNA_def_property_enum_items(prop, rna_enum_object_empty_image_depth_items);
	RNA_def_property_ui_text(prop, "Empty Image Depth", "Determine which other objects will occlude the image");
	RNA_def_property_update(prop, NC_OBJECT | ND_DRAW, NULL);

	prop = RNA_def_property(srna, "show_empty_image_perspective", PROP_BOOLEAN, PROP_NONE);
	RNA_def_property_boolean_negative_sdna(prop, NULL, "empty_image_visibility_flag", OB_EMPTY_IMAGE_HIDE_PERSPECTIVE);
	RNA_def_property_ui_text(prop, "Display in Perspective Mode", "Display image in perspective mode");
	RNA_def_property_update(prop, NC_OBJECT | ND_DRAW, NULL);

	prop = RNA_def_property(srna, "show_empty_image_orthographic", PROP_BOOLEAN, PROP_NONE);
	RNA_def_property_boolean_negative_sdna(prop, NULL, "empty_image_visibility_flag", OB_EMPTY_IMAGE_HIDE_ORTHOGRAPHIC);
	RNA_def_property_ui_text(prop, "Display in Orthographic Mode", "Display image in orthographic mode");
	RNA_def_property_update(prop, NC_OBJECT | ND_DRAW, NULL);

	static EnumPropertyItem prop_empty_image_side_items[] = {
		{0, "DOUBLE_SIDED", 0, "Both", ""},
		{OB_EMPTY_IMAGE_HIDE_BACK, "FRONT", 0, "Front", ""},
		{OB_EMPTY_IMAGE_HIDE_FRONT, "BACK", 0, "Back", ""},
		{0, NULL, 0, NULL, NULL},
	};
	prop = RNA_def_property(srna, "empty_image_side", PROP_ENUM, PROP_NONE);
	RNA_def_property_enum_bitflag_sdna(prop, NULL, "empty_image_visibility_flag");
	RNA_def_property_enum_items(prop, prop_empty_image_side_items);
	RNA_def_property_ui_text(prop, "Empty Image Side", "Show front/back side");
	RNA_def_property_update(prop, NC_OBJECT | ND_DRAW, NULL);

	/* render */
	prop = RNA_def_property(srna, "pass_index", PROP_INT, PROP_UNSIGNED);
	RNA_def_property_int_sdna(prop, NULL, "index");
	RNA_def_property_ui_text(prop, "Pass Index", "Index number for the \"Object Index\" render pass");
	RNA_def_property_update(prop, NC_OBJECT, "rna_Object_internal_update_draw");

	prop = RNA_def_property(srna, "color", PROP_FLOAT, PROP_COLOR);
	RNA_def_property_float_sdna(prop, NULL, "col");
	RNA_def_property_ui_text(prop, "Color", "Object color and alpha, used when faces have the ObColor mode enabled");
	RNA_def_property_update(prop, NC_OBJECT | ND_DRAW, NULL);

	/* physics */
	prop = RNA_def_property(srna, "field", PROP_POINTER, PROP_NONE);
	RNA_def_property_pointer_sdna(prop, NULL, "pd");
	RNA_def_property_struct_type(prop, "FieldSettings");
	RNA_def_property_pointer_funcs(prop, "rna_Object_field_get", NULL, NULL, NULL);
	RNA_def_property_ui_text(prop, "Field Settings", "Settings for using the object as a field in physics simulation");

	prop = RNA_def_property(srna, "collision", PROP_POINTER, PROP_NONE);
	RNA_def_property_pointer_sdna(prop, NULL, "pd");
	RNA_def_property_struct_type(prop, "CollisionSettings");
	RNA_def_property_pointer_funcs(prop, "rna_Object_collision_get", NULL, NULL, NULL);
	RNA_def_property_ui_text(prop, "Collision Settings",
	                         "Settings for using the object as a collider in physics simulation");

	prop = RNA_def_property(srna, "soft_body", PROP_POINTER, PROP_NONE);
	RNA_def_property_pointer_sdna(prop, NULL, "soft");
	RNA_def_property_struct_type(prop, "SoftBodySettings");
	RNA_def_property_ui_text(prop, "Soft Body Settings", "Settings for soft body simulation");

	prop = RNA_def_property(srna, "particle_systems", PROP_COLLECTION, PROP_NONE);
	RNA_def_property_collection_sdna(prop, NULL, "particlesystem", NULL);
	RNA_def_property_struct_type(prop, "ParticleSystem");
	RNA_def_property_ui_text(prop, "Particle Systems", "Particle systems emitted from the object");
	rna_def_object_particle_systems(brna, prop);


	prop = RNA_def_property(srna, "rigid_body", PROP_POINTER, PROP_NONE);
	RNA_def_property_pointer_sdna(prop, NULL, "rigidbody_object");
	RNA_def_property_struct_type(prop, "RigidBodyObject");
	RNA_def_property_ui_text(prop, "Rigid Body Settings", "Settings for rigid body simulation");

	prop = RNA_def_property(srna, "rigid_body_constraint", PROP_POINTER, PROP_NONE);
	RNA_def_property_pointer_sdna(prop, NULL, "rigidbody_constraint");
	RNA_def_property_struct_type(prop, "RigidBodyConstraint");
	RNA_def_property_ui_text(prop, "Rigid Body Constraint", "Constraint constraining rigid bodies");

	/* restrict */
	prop = RNA_def_property(srna, "hide_viewport", PROP_BOOLEAN, PROP_NONE);
	RNA_def_property_boolean_sdna(prop, NULL, "restrictflag", OB_RESTRICT_VIEW);
	RNA_def_property_override_flag(prop, PROPOVERRIDE_OVERRIDABLE_STATIC);
	RNA_def_property_ui_text(prop, "Disable View", "Disable object in the viewport");
	RNA_def_property_ui_icon(prop, ICON_RESTRICT_VIEW_OFF, -1);
	RNA_def_property_update(prop, NC_OBJECT | ND_DRAW, "rna_Object_hide_update");

	prop = RNA_def_property(srna, "hide_select", PROP_BOOLEAN, PROP_NONE);
	RNA_def_property_boolean_sdna(prop, NULL, "restrictflag", OB_RESTRICT_SELECT);
	RNA_def_property_override_flag(prop, PROPOVERRIDE_OVERRIDABLE_STATIC);
	RNA_def_property_ui_text(prop, "Disable Select", "Disable object selection in the viewport");
	RNA_def_property_ui_icon(prop, ICON_RESTRICT_SELECT_OFF, -1);
	RNA_def_property_update(prop, NC_OBJECT | ND_DRAW, "rna_Object_hide_update");

	prop = RNA_def_property(srna, "hide_render", PROP_BOOLEAN, PROP_NONE);
	RNA_def_property_boolean_sdna(prop, NULL, "restrictflag", OB_RESTRICT_RENDER);
	RNA_def_property_override_flag(prop, PROPOVERRIDE_OVERRIDABLE_STATIC);
	RNA_def_property_ui_text(prop, "Disable Render", "Disable object in renders");
	RNA_def_property_ui_icon(prop, ICON_RESTRICT_RENDER_OFF, -1);
	RNA_def_property_update(prop, NC_OBJECT | ND_DRAW, "rna_Object_hide_update");

	prop = RNA_def_property(srna, "show_instancer_for_render", PROP_BOOLEAN, PROP_NONE);
	RNA_def_property_boolean_sdna(prop, NULL, "duplicator_visibility_flag", OB_DUPLI_FLAG_RENDER);
	RNA_def_property_ui_text(prop, "Render Instancer", "Make instancer visible when rendering");

	prop = RNA_def_property(srna, "show_instancer_for_viewport", PROP_BOOLEAN, PROP_NONE);
	RNA_def_property_boolean_sdna(prop, NULL, "duplicator_visibility_flag", OB_DUPLI_FLAG_VIEWPORT);
	RNA_def_property_ui_text(prop, "Display Instancer", "Make instancer visible in the viewport");

	/* anim */
	rna_def_animdata_common(srna);

	rna_def_animviz_common(srna);
	rna_def_motionpath_common(srna);

	/* slow parenting */
	/* XXX: evil old crap */
	prop = RNA_def_property(srna, "use_slow_parent", PROP_BOOLEAN, PROP_NONE);
	RNA_def_property_boolean_sdna(prop, NULL, "partype", PARSLOW);
	RNA_def_property_ui_text(prop, "Slow Parent",
		"Create a delay in the parent relationship (beware: this isn't renderfarm "
		"safe and may be invalid after jumping around the timeline)");
	RNA_def_property_update(prop, NC_OBJECT | ND_DRAW, "rna_Object_internal_update");

	prop = RNA_def_property(srna, "slow_parent_offset", PROP_FLOAT, PROP_NONE | PROP_UNIT_TIME);
	RNA_def_property_float_sdna(prop, NULL, "sf");
	RNA_def_property_range(prop, MINAFRAMEF, MAXFRAMEF);
	RNA_def_property_ui_text(prop, "Slow Parent Offset", "Delay in the parent relationship");
	RNA_def_property_update(prop, NC_OBJECT | ND_TRANSFORM, "rna_Object_internal_update");

	/* instancing */
	prop = RNA_def_property(srna, "instance_type", PROP_ENUM, PROP_NONE);
	RNA_def_property_enum_bitflag_sdna(prop, NULL, "transflag");
	RNA_def_property_enum_items(prop, instance_items);
	RNA_def_property_enum_funcs(prop, NULL, NULL, "rna_Object_instance_type_itemf");
	RNA_def_property_ui_text(prop, "Instance Type", "If not None, object instancing method to use");
	RNA_def_property_update(prop, NC_OBJECT | ND_DRAW, "rna_Object_dependency_update");

	prop = RNA_def_property(srna, "use_instance_vertices_rotation", PROP_BOOLEAN, PROP_NONE);
	RNA_def_property_boolean_sdna(prop, NULL, "transflag", OB_DUPLIROT);
	RNA_def_property_ui_text(prop, "Instance Verts Rotation", "Rotate instance according to vertex normal");
	RNA_def_property_update(prop, NC_OBJECT | ND_DRAW, NULL);

	prop = RNA_def_property(srna, "use_instance_faces_scale", PROP_BOOLEAN, PROP_NONE);
	RNA_def_property_boolean_sdna(prop, NULL, "transflag", OB_DUPLIFACES_SCALE);
	RNA_def_property_ui_text(prop, "Instance Faces Inherit Scale", "Scale instance based on face size");
	RNA_def_property_update(prop, NC_OBJECT | ND_DRAW, "rna_Object_internal_update");

	prop = RNA_def_property(srna, "instance_faces_scale", PROP_FLOAT, PROP_NONE);
	RNA_def_property_float_sdna(prop, NULL, "dupfacesca");
	RNA_def_property_range(prop, 0.001f, 10000.0f);
	RNA_def_property_ui_text(prop, "Instance Faces Scale", "Scale the face instance objects");
	RNA_def_property_update(prop, NC_OBJECT | ND_DRAW, "rna_Object_internal_update");

	prop = RNA_def_property(srna, "instance_collection", PROP_POINTER, PROP_NONE);
	RNA_def_property_struct_type(prop, "Collection");
	RNA_def_property_pointer_sdna(prop, NULL, "dup_group");
	RNA_def_property_flag(prop, PROP_EDITABLE);
	RNA_def_property_pointer_funcs(prop, NULL, "rna_Object_dup_collection_set", NULL, NULL);
	RNA_def_property_ui_text(prop, "Instance Collection", "Instance an existing collection");
	RNA_def_property_update(prop, NC_OBJECT | ND_DRAW, "rna_Object_dependency_update");

	prop = RNA_def_property(srna, "is_instancer", PROP_BOOLEAN, PROP_NONE);
	RNA_def_property_boolean_sdna(prop, NULL, "transflag", OB_DUPLI);
	RNA_def_property_clear_flag(prop, PROP_EDITABLE);

	/* drawing */
	prop = RNA_def_property(srna, "display_type", PROP_ENUM, PROP_NONE);
	RNA_def_property_enum_sdna(prop, NULL, "dt");
	RNA_def_property_enum_items(prop, drawtype_items);
	RNA_def_property_ui_text(prop, "Display As",  "How to display object in viewport");
	RNA_def_property_update(prop, NC_OBJECT | ND_DRAW, "rna_Object_internal_update");

	prop = RNA_def_property(srna, "show_bounds", PROP_BOOLEAN, PROP_NONE);
	RNA_def_property_boolean_sdna(prop, NULL, "dtx", OB_DRAWBOUNDOX);
	RNA_def_property_ui_text(prop, "Display Bounds", "Display the object's bounds");
	RNA_def_property_update(prop, NC_OBJECT | ND_DRAW, NULL);

	prop = RNA_def_property(srna, "display_bounds_type", PROP_ENUM, PROP_NONE);
	RNA_def_property_enum_sdna(prop, NULL, "boundtype");
	RNA_def_property_enum_items(prop, boundtype_items);
	RNA_def_property_ui_text(prop, "Display Bounds Type", "Object boundary display type");
	RNA_def_property_update(prop, NC_OBJECT | ND_DRAW, NULL);

	prop = RNA_def_property(srna, "show_name", PROP_BOOLEAN, PROP_NONE);
	RNA_def_property_boolean_sdna(prop, NULL, "dtx", OB_DRAWNAME);
	RNA_def_property_ui_text(prop, "Display Name", "Display the object's name");
	RNA_def_property_update(prop, NC_OBJECT | ND_DRAW, NULL);

	prop = RNA_def_property(srna, "show_axis", PROP_BOOLEAN, PROP_NONE);
	RNA_def_property_boolean_sdna(prop, NULL, "dtx", OB_AXIS);
	RNA_def_property_ui_text(prop, "Display Axes", "Display the object's origin and axes");
	RNA_def_property_update(prop, NC_OBJECT | ND_DRAW, NULL);

	prop = RNA_def_property(srna, "show_texture_space", PROP_BOOLEAN, PROP_NONE);
	RNA_def_property_boolean_sdna(prop, NULL, "dtx", OB_TEXSPACE);
	RNA_def_property_ui_text(prop, "Display Texture Space", "Display the object's texture space");
	RNA_def_property_update(prop, NC_OBJECT | ND_DRAW, NULL);

	prop = RNA_def_property(srna, "show_wire", PROP_BOOLEAN, PROP_NONE);
	RNA_def_property_boolean_sdna(prop, NULL, "dtx", OB_DRAWWIRE);
	RNA_def_property_ui_text(prop, "Display Wire", "Add the object's wireframe over solid drawing");
	RNA_def_property_update(prop, NC_OBJECT | ND_DRAW, NULL);

	prop = RNA_def_property(srna, "show_all_edges", PROP_BOOLEAN, PROP_NONE);
	RNA_def_property_boolean_sdna(prop, NULL, "dtx", OB_DRAW_ALL_EDGES);
	RNA_def_property_ui_text(prop, "Display All Edges", "Display all edges for mesh objects");
	RNA_def_property_update(prop, NC_OBJECT | ND_DRAW, NULL);

	prop = RNA_def_property(srna, "show_transparent", PROP_BOOLEAN, PROP_NONE);
	RNA_def_property_boolean_sdna(prop, NULL, "dtx", OB_DRAWTRANSP);
	RNA_def_property_ui_text(prop, "Display Transparent",
	                         "Display material transparency in the object");
	RNA_def_property_update(prop, NC_OBJECT | ND_DRAW, NULL);

	prop = RNA_def_property(srna, "show_in_front", PROP_BOOLEAN, PROP_NONE);
	RNA_def_property_boolean_sdna(prop, NULL, "dtx", OB_DRAWXRAY);
	RNA_def_property_ui_text(prop, "In Front",
	                         "Make the object draw in front of others");
	RNA_def_property_update(prop, NC_OBJECT | ND_DRAW, NULL);

	/* Grease Pencil */
#if 1 /* FIXME: Remove this code when all Open-Movie assets have been fixed */
	prop = RNA_def_property(srna, "grease_pencil", PROP_POINTER, PROP_NONE);
	RNA_def_property_pointer_sdna(prop, NULL, "gpd");
	RNA_def_property_struct_type(prop, "GreasePencil");
	RNA_def_property_pointer_funcs(prop, NULL, NULL, NULL, "rna_GPencil_datablocks_obdata_poll"); /* XXX */
	RNA_def_property_flag(prop, PROP_EDITABLE | PROP_ID_REFCOUNT);
	RNA_def_property_ui_text(prop, "Grease Pencil Data", "Grease Pencil data-block (deprecated)");
	RNA_def_property_update(prop, NC_OBJECT | ND_DRAW, NULL);
#endif

	/* pose */
	prop = RNA_def_property(srna, "pose_library", PROP_POINTER, PROP_NONE);
	RNA_def_property_pointer_sdna(prop, NULL, "poselib");
	RNA_def_property_struct_type(prop, "Action");
	RNA_def_property_flag(prop, PROP_EDITABLE | PROP_ID_REFCOUNT);
	RNA_def_property_ui_text(prop, "Pose Library", "Action used as a pose library for armatures");

	prop = RNA_def_property(srna, "pose", PROP_POINTER, PROP_NONE);
	RNA_def_property_pointer_sdna(prop, NULL, "pose");
	RNA_def_property_struct_type(prop, "Pose");
	RNA_def_property_override_flag(prop, PROPOVERRIDE_OVERRIDABLE_STATIC);
	RNA_def_property_ui_text(prop, "Pose", "Current pose for armatures");

	/* shape keys */
	prop = RNA_def_property(srna, "show_only_shape_key", PROP_BOOLEAN, PROP_NONE);
	RNA_def_property_boolean_sdna(prop, NULL, "shapeflag", OB_SHAPE_LOCK);
	RNA_def_property_ui_text(prop, "Shape Key Lock", "Always show the current Shape for this Object");
	RNA_def_property_ui_icon(prop, ICON_UNPINNED, 1);
	RNA_def_property_update(prop, 0, "rna_Object_internal_update_data");

	prop = RNA_def_property(srna, "use_shape_key_edit_mode", PROP_BOOLEAN, PROP_NONE);
	RNA_def_property_boolean_sdna(prop, NULL, "shapeflag", OB_SHAPE_EDIT_MODE);
	RNA_def_property_ui_text(prop, "Shape Key Edit Mode", "Apply shape keys in edit mode (for Meshes only)");
	RNA_def_property_ui_icon(prop, ICON_EDITMODE_HLT, 0);
	RNA_def_property_update(prop, 0, "rna_Object_internal_update_data");

	prop = RNA_def_property(srna, "active_shape_key", PROP_POINTER, PROP_NONE);
	RNA_def_property_struct_type(prop, "ShapeKey");
	RNA_def_property_pointer_funcs(prop, "rna_Object_active_shape_key_get", NULL, NULL, NULL);
	RNA_def_property_ui_text(prop, "Active Shape Key", "Current shape key");

	prop = RNA_def_property(srna, "active_shape_key_index", PROP_INT, PROP_NONE);
	RNA_def_property_int_sdna(prop, NULL, "shapenr");
	RNA_def_property_flag(prop, PROP_CONTEXT_UPDATE);
	RNA_def_property_clear_flag(prop, PROP_ANIMATABLE); /* XXX this is really unpredictable... */
	RNA_def_property_int_funcs(prop, "rna_Object_active_shape_key_index_get", "rna_Object_active_shape_key_index_set",
	                           "rna_Object_active_shape_key_index_range");
	RNA_def_property_ui_text(prop, "Active Shape Key Index", "Current shape key index");
	RNA_def_property_update(prop, 0, "rna_Object_active_shape_update");

	/* sculpt */
	prop = RNA_def_property(srna, "use_dynamic_topology_sculpting", PROP_BOOLEAN, PROP_NONE);
	RNA_def_property_boolean_funcs(prop, "rna_Object_use_dynamic_topology_sculpting_get", NULL);
	RNA_def_property_clear_flag(prop, PROP_EDITABLE);
	RNA_def_property_ui_text(prop, "Dynamic Topology Sculpting", NULL);

	/* Levels of Detail */
	prop = RNA_def_property(srna, "lod_levels", PROP_COLLECTION, PROP_NONE);
	RNA_def_property_collection_sdna(prop, NULL, "lodlevels", NULL);
	RNA_def_property_struct_type(prop, "LodLevel");
	RNA_def_property_ui_text(prop, "Level of Detail Levels", "A collection of detail levels to automatically switch between");
	RNA_def_property_update(prop, NC_OBJECT | ND_LOD, NULL);

	/* Base Settings */
	prop = RNA_def_property(srna, "is_from_instancer", PROP_BOOLEAN, PROP_NONE);
	RNA_def_property_boolean_sdna(prop, NULL, "base_flag", BASE_FROM_DUPLI);
	RNA_def_property_ui_text(prop, "Base from Instancer", "Object comes from a instancer");
	RNA_def_property_clear_flag(prop, PROP_EDITABLE);

	prop = RNA_def_property(srna, "is_from_set", PROP_BOOLEAN, PROP_NONE);
	RNA_def_property_boolean_sdna(prop, NULL, "base_flag", BASE_FROM_SET);
	RNA_def_property_ui_text(prop, "Base from Set", "Object comes from a background set");
	RNA_def_property_clear_flag(prop, PROP_EDITABLE);

	/* Object Display */
	prop = RNA_def_property(srna, "display", PROP_POINTER, PROP_NONE);
	RNA_def_property_flag(prop, PROP_NEVER_NULL);
	RNA_def_property_struct_type(prop, "ObjectDisplay");
	RNA_def_property_pointer_funcs(prop, "rna_Object_display_get", NULL, NULL, NULL);
	RNA_def_property_ui_text(prop, "Object Display", "Object display settings for 3d viewport");

	RNA_api_object(srna);
}

void RNA_def_object(BlenderRNA *brna)
{
	rna_def_object(brna);

	RNA_define_animate_sdna(false);
	rna_def_object_game_settings(brna);
	rna_def_vertex_group(brna);
	rna_def_face_map(brna);
	rna_def_material_slot(brna);
	rna_def_object_display(brna);
	RNA_define_animate_sdna(true);
	rna_def_object_lodlevel(brna);
}

#endif<|MERGE_RESOLUTION|>--- conflicted
+++ resolved
@@ -1138,7 +1138,23 @@
 	return BLI_sprintfN("material_slots[%d]", index);
 }
 
-<<<<<<< HEAD
+static PointerRNA rna_Object_display_get(PointerRNA *ptr)
+{
+	return rna_pointer_inherit_refine(ptr, &RNA_ObjectDisplay, ptr->data);
+}
+
+static char *rna_ObjectDisplay_path(PointerRNA *UNUSED(ptr))
+{
+	return BLI_strdup("display");
+}
+
+static PointerRNA rna_Object_active_particle_system_get(PointerRNA *ptr)
+{
+	Object *ob = (Object *)ptr->id.data;
+	ParticleSystem *psys = psys_get_current(ob);
+	return rna_pointer_inherit_refine(ptr, &RNA_ParticleSystem, psys);
+}
+
 /* why does this have to be so complicated?, can't all this crap be
  * moved to in BGE conversion function? - Campbell *
  *
@@ -1259,23 +1275,6 @@
 	}
 
 	WM_main_add_notifier(NC_OBJECT | ND_DRAW, ptr->id.data);
-=======
-static PointerRNA rna_Object_display_get(PointerRNA *ptr)
-{
-	return rna_pointer_inherit_refine(ptr, &RNA_ObjectDisplay, ptr->data);
->>>>>>> 036ec5ca
-}
-
-static char *rna_ObjectDisplay_path(PointerRNA *UNUSED(ptr))
-{
-	return BLI_strdup("display");
-}
-
-static PointerRNA rna_Object_active_particle_system_get(PointerRNA *ptr)
-{
-	Object *ob = (Object *)ptr->id.data;
-	ParticleSystem *psys = psys_get_current(ob);
-	return rna_pointer_inherit_refine(ptr, &RNA_ParticleSystem, psys);
 }
 
 static PointerRNA rna_Object_game_settings_get(PointerRNA *ptr)
