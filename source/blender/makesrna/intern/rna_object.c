/*
 * This program is free software; you can redistribute it and/or
 * modify it under the terms of the GNU General Public License
 * as published by the Free Software Foundation; either version 2
 * of the License, or (at your option) any later version.
 *
 * This program is distributed in the hope that it will be useful,
 * but WITHOUT ANY WARRANTY; without even the implied warranty of
 * MERCHANTABILITY or FITNESS FOR A PARTICULAR PURPOSE.  See the
 * GNU General Public License for more details.
 *
 * You should have received a copy of the GNU General Public License
 * along with this program; if not, write to the Free Software Foundation,
 * Inc., 51 Franklin Street, Fifth Floor, Boston, MA 02110-1301, USA.
 */

/** \file
 * \ingroup RNA
 */

#include <stdio.h>
#include <stdlib.h>

#include "DNA_action_types.h"
#include "DNA_brush_types.h"
#include "DNA_collection_types.h"
#include "DNA_customdata_types.h"
#include "DNA_controller_types.h"
#include "DNA_material_types.h"
#include "DNA_mesh_types.h"
#include "DNA_object_force_types.h"
#include "DNA_object_types.h"
#include "DNA_property_types.h"
#include "DNA_scene_types.h"
#include "DNA_meta_types.h"
#include "DNA_workspace_types.h"
#include "DNA_gpencil_modifier_types.h"
#include "DNA_shader_fx_types.h"

#include "BLI_utildefines.h"

#include "BLT_translation.h"

#include "BKE_camera.h"
#include "BKE_collection.h"
#include "BKE_paint.h"
#include "BKE_editlattice.h"
#include "BKE_editmesh.h"
#include "BKE_layer.h"
#include "BKE_object_deform.h"
#include "BKE_object_facemap.h"

#include "RNA_access.h"
#include "RNA_define.h"
#include "RNA_enum_types.h"

#include "rna_internal.h"

#include "BLI_sys_types.h" /* needed for intptr_t used in ED_mesh.h */
#include "ED_mesh.h"

#include "WM_api.h"
#include "WM_types.h"

const EnumPropertyItem rna_enum_object_mode_items[] = {
    {OB_MODE_OBJECT, "OBJECT", ICON_OBJECT_DATAMODE, "Object Mode", ""},
    {OB_MODE_EDIT, "EDIT", ICON_EDITMODE_HLT, "Edit Mode", ""},
    {OB_MODE_POSE, "POSE", ICON_POSE_HLT, "Pose Mode", ""},
    {OB_MODE_SCULPT, "SCULPT", ICON_SCULPTMODE_HLT, "Sculpt Mode", ""},
    {OB_MODE_VERTEX_PAINT, "VERTEX_PAINT", ICON_VPAINT_HLT, "Vertex Paint", ""},
    {OB_MODE_WEIGHT_PAINT, "WEIGHT_PAINT", ICON_WPAINT_HLT, "Weight Paint", ""},
    {OB_MODE_TEXTURE_PAINT, "TEXTURE_PAINT", ICON_TPAINT_HLT, "Texture Paint", ""},
    {OB_MODE_PARTICLE_EDIT, "PARTICLE_EDIT", ICON_PARTICLEMODE, "Particle Edit", ""},
    {OB_MODE_EDIT_GPENCIL,
     "EDIT_GPENCIL",
     ICON_EDITMODE_HLT,
     "Edit Mode",
     "Edit Grease Pencil Strokes"},
    {OB_MODE_SCULPT_GPENCIL,
     "SCULPT_GPENCIL",
     ICON_SCULPTMODE_HLT,
     "Sculpt Mode",
     "Sculpt Grease Pencil Strokes"},
    {OB_MODE_PAINT_GPENCIL,
     "PAINT_GPENCIL",
     ICON_GREASEPENCIL,
     "Draw",
     "Paint Grease Pencil Strokes"},
    {OB_MODE_WEIGHT_GPENCIL,
     "WEIGHT_GPENCIL",
     ICON_WPAINT_HLT,
     "Weight Paint",
     "Grease Pencil Weight Paint Strokes"},
    {0, NULL, 0, NULL, NULL},
};

/* Same as above, but with names that distinguish grease pencil. */
const EnumPropertyItem rna_enum_workspace_object_mode_items[] = {
    {OB_MODE_OBJECT, "OBJECT", ICON_OBJECT_DATAMODE, "Object Mode", ""},
    {OB_MODE_EDIT, "EDIT", ICON_EDITMODE_HLT, "Edit Mode", ""},
    {OB_MODE_POSE, "POSE", ICON_POSE_HLT, "Pose Mode", ""},
    {OB_MODE_SCULPT, "SCULPT", ICON_SCULPTMODE_HLT, "Sculpt Mode", ""},
    {OB_MODE_VERTEX_PAINT, "VERTEX_PAINT", ICON_VPAINT_HLT, "Vertex Paint", ""},
    {OB_MODE_WEIGHT_PAINT, "WEIGHT_PAINT", ICON_WPAINT_HLT, "Weight Paint", ""},
    {OB_MODE_TEXTURE_PAINT, "TEXTURE_PAINT", ICON_TPAINT_HLT, "Texture Paint", ""},
    {OB_MODE_PARTICLE_EDIT, "PARTICLE_EDIT", ICON_PARTICLEMODE, "Particle Edit", ""},
    {OB_MODE_EDIT_GPENCIL,
     "EDIT_GPENCIL",
     ICON_EDITMODE_HLT,
     "Grease Pencil Edit Mode",
     "Edit Grease Pencil Strokes"},
    {OB_MODE_SCULPT_GPENCIL,
     "SCULPT_GPENCIL",
     ICON_SCULPTMODE_HLT,
     "Grease Pencil Sculpt Mode",
     "Sculpt Grease Pencil Strokes"},
    {OB_MODE_PAINT_GPENCIL,
     "PAINT_GPENCIL",
     ICON_GREASEPENCIL,
     "Grease Pencil Draw",
     "Paint Grease Pencil Strokes"},
    {OB_MODE_WEIGHT_GPENCIL,
     "WEIGHT_GPENCIL",
     ICON_WPAINT_HLT,
     "Grease Pencil Weight Paint",
     "Grease Pencil Weight Paint Strokes"},
    {0, NULL, 0, NULL, NULL},
};

const EnumPropertyItem rna_enum_object_empty_drawtype_items[] = {
    {OB_PLAINAXES, "PLAIN_AXES", ICON_EMPTY_AXIS, "Plain Axes", ""},
    {OB_ARROWS, "ARROWS", ICON_EMPTY_ARROWS, "Arrows", ""},
    {OB_SINGLE_ARROW, "SINGLE_ARROW", ICON_EMPTY_SINGLE_ARROW, "Single Arrow", ""},
    {OB_CIRCLE, "CIRCLE", ICON_MESH_CIRCLE, "Circle", ""},
    {OB_CUBE, "CUBE", ICON_CUBE, "Cube", ""},
    {OB_EMPTY_SPHERE, "SPHERE", ICON_SPHERE, "Sphere", ""},
    {OB_EMPTY_CONE, "CONE", ICON_CONE, "Cone", ""},
    {OB_EMPTY_IMAGE, "IMAGE", ICON_FILE_IMAGE, "Image", ""},
    {0, NULL, 0, NULL, NULL},
};

static const EnumPropertyItem rna_enum_object_empty_image_depth_items[] = {
    {OB_EMPTY_IMAGE_DEPTH_DEFAULT, "DEFAULT", 0, "Default", ""},
    {OB_EMPTY_IMAGE_DEPTH_FRONT, "FRONT", 0, "Front", ""},
    {OB_EMPTY_IMAGE_DEPTH_BACK, "BACK", 0, "Back", ""},
    {0, NULL, 0, NULL, NULL},
};

const EnumPropertyItem rna_enum_object_gpencil_type_items[] = {
    {GP_EMPTY, "EMPTY", ICON_EMPTY_AXIS, "Blank", "Create an empty grease pencil object"},
    {GP_STROKE, "STROKE", ICON_STROKE, "Stroke", "Create a simple stroke with basic colors"},
    {GP_MONKEY, "MONKEY", ICON_MONKEY, "Monkey", "Construct a Suzanne grease pencil object"},
    {0, NULL, 0, NULL, NULL}};

static const EnumPropertyItem parent_type_items[] = {
    {PAROBJECT, "OBJECT", 0, "Object", "The object is parented to an object"},
    {PARSKEL, "ARMATURE", 0, "Armature", ""},
    /* PARSKEL reuse will give issues. */
    {PARSKEL, "LATTICE", 0, "Lattice", "The object is parented to a lattice"},
    {PARVERT1, "VERTEX", 0, "Vertex", "The object is parented to a vertex"},
    {PARVERT3, "VERTEX_3", 0, "3 Vertices", ""},
    {PARBONE, "BONE", 0, "Bone", "The object is parented to a bone"},
    {0, NULL, 0, NULL, NULL},
};

#define INSTANCE_ITEMS_SHARED \
  {0, "NONE", 0, "None", ""}, \
      {OB_DUPLIVERTS, "VERTS", 0, "Verts", "Instantiate child objects on all vertices"}, \
  { \
    OB_DUPLIFACES, "FACES", 0, "Faces", "Instantiate child objects on all faces" \
  }

#define INSTANCE_ITEM_COLLECTION \
  { \
    OB_DUPLICOLLECTION, "COLLECTION", 0, "Collection", "Enable collection instancing" \
  }
static const EnumPropertyItem instance_items[] = {
    INSTANCE_ITEMS_SHARED,
    INSTANCE_ITEM_COLLECTION,
    {0, NULL, 0, NULL, NULL},
};
#ifdef RNA_RUNTIME
static EnumPropertyItem instance_items_nogroup[] = {
    INSTANCE_ITEMS_SHARED,
    {0, NULL, 0, NULL, NULL},
};
#endif
#undef INSTANCE_ITEMS_SHARED
#undef INSTANCE_ITEM_COLLECTION

static const EnumPropertyItem collision_bounds_items[] = {
	{OB_BOUND_BOX, "BOX", ICON_MESH_CUBE, "Box", ""},
	{OB_BOUND_SPHERE, "SPHERE", ICON_MESH_UVSPHERE, "Sphere", ""},
	{OB_BOUND_CYLINDER, "CYLINDER", ICON_MESH_CYLINDER, "Cylinder", ""},
	{OB_BOUND_CONE, "CONE", ICON_MESH_CONE, "Cone", ""},
	{OB_BOUND_CONVEX_HULL, "CONVEX_HULL", ICON_MESH_ICOSPHERE, "Convex Hull", ""},
	{OB_BOUND_TRIANGLE_MESH, "TRIANGLE_MESH", ICON_MESH_MONKEY, "Triangle Mesh", ""},
	{OB_BOUND_CAPSULE, "CAPSULE", ICON_MESH_CAPSULE, "Capsule", ""},
	/*{OB_DYN_MESH, "DYNAMIC_MESH", 0, "Dynamic Mesh", ""}, */
	{0, NULL, 0, NULL, NULL}
};

const EnumPropertyItem rna_enum_metaelem_type_items[] = {
    {MB_BALL, "BALL", ICON_META_BALL, "Ball", ""},
    {MB_TUBE, "CAPSULE", ICON_META_CAPSULE, "Capsule", ""},
    {MB_PLANE, "PLANE", ICON_META_PLANE, "Plane", ""},
    /* NOTE: typo at original definition! */
    {MB_ELIPSOID, "ELLIPSOID", ICON_META_ELLIPSOID, "Ellipsoid", ""},
    {MB_CUBE, "CUBE", ICON_META_CUBE, "Cube", ""},
    {0, NULL, 0, NULL, NULL},
};

/* used for 2 enums */
#define OBTYPE_CU_CURVE \
  { \
    OB_CURVE, "CURVE", 0, "Curve", "" \
  }
#define OBTYPE_CU_SURF \
  { \
    OB_SURF, "SURFACE", 0, "Surface", "" \
  }
#define OBTYPE_CU_FONT \
  { \
    OB_FONT, "FONT", 0, "Font", "" \
  }

const EnumPropertyItem rna_enum_object_type_items[] = {
    {OB_MESH, "MESH", 0, "Mesh", ""},
    OBTYPE_CU_CURVE,
    OBTYPE_CU_SURF,
    {OB_MBALL, "META", 0, "Meta", ""},
    OBTYPE_CU_FONT,
    {0, "", 0, NULL, NULL},
    {OB_ARMATURE, "ARMATURE", 0, "Armature", ""},
    {OB_LATTICE, "LATTICE", 0, "Lattice", ""},
    {OB_EMPTY, "EMPTY", 0, "Empty", ""},
    {OB_GPENCIL, "GPENCIL", 0, "GPencil", ""},
    {0, "", 0, NULL, NULL},
    {OB_CAMERA, "CAMERA", 0, "Camera", ""},
    {OB_LAMP, "LIGHT", 0, "Light", ""},
    {OB_SPEAKER, "SPEAKER", 0, "Speaker", ""},
    {OB_LIGHTPROBE, "LIGHT_PROBE", 0, "Probe", ""},
    {0, NULL, 0, NULL, NULL},
};

const EnumPropertyItem rna_enum_object_type_curve_items[] = {
    OBTYPE_CU_CURVE,
    OBTYPE_CU_SURF,
    OBTYPE_CU_FONT,
    {0, NULL, 0, NULL, NULL},
};

const EnumPropertyItem rna_enum_object_rotation_mode_items[] = {
    {ROT_MODE_QUAT, "QUATERNION", 0, "Quaternion (WXYZ)", "No Gimbal Lock"},
    {ROT_MODE_XYZ, "XYZ", 0, "XYZ Euler", "XYZ Rotation Order - prone to Gimbal Lock (default)"},
    {ROT_MODE_XZY, "XZY", 0, "XZY Euler", "XZY Rotation Order - prone to Gimbal Lock"},
    {ROT_MODE_YXZ, "YXZ", 0, "YXZ Euler", "YXZ Rotation Order - prone to Gimbal Lock"},
    {ROT_MODE_YZX, "YZX", 0, "YZX Euler", "YZX Rotation Order - prone to Gimbal Lock"},
    {ROT_MODE_ZXY, "ZXY", 0, "ZXY Euler", "ZXY Rotation Order - prone to Gimbal Lock"},
    {ROT_MODE_ZYX, "ZYX", 0, "ZYX Euler", "ZYX Rotation Order - prone to Gimbal Lock"},
    {ROT_MODE_AXISANGLE,
     "AXIS_ANGLE",
     0,
     "Axis Angle",
     "Axis Angle (W+XYZ), defines a rotation around some axis defined by 3D-Vector"},
    {0, NULL, 0, NULL, NULL},
};

const EnumPropertyItem rna_enum_object_axis_items[] = {
    {OB_POSX, "POS_X", 0, "+X", ""},
    {OB_POSY, "POS_Y", 0, "+Y", ""},
    {OB_POSZ, "POS_Z", 0, "+Z", ""},
    {OB_NEGX, "NEG_X", 0, "-X", ""},
    {OB_NEGY, "NEG_Y", 0, "-Y", ""},
    {OB_NEGZ, "NEG_Z", 0, "-Z", ""},
    {0, NULL, 0, NULL, NULL},
};

#ifdef RNA_RUNTIME

<<<<<<< HEAD
#include "BLI_math.h"

#include "DNA_key_types.h"
#include "DNA_constraint_types.h"
#include "DNA_gpencil_types.h"
#include "DNA_ID.h"
#include "DNA_lattice_types.h"
#include "DNA_node_types.h"

#include "BKE_armature.h"
#include "BKE_brush.h"
#include "BKE_bullet.h"
#include "BKE_constraint.h"
#include "BKE_context.h"
#include "BKE_curve.h"
#include "BKE_effect.h"
#include "BKE_global.h"
#include "BKE_key.h"
#include "BKE_object.h"
#include "BKE_material.h"
#include "BKE_mesh.h"
#include "BKE_modifier.h"
#include "BKE_particle.h"
#include "BKE_scene.h"
#include "BKE_deform.h"

#include "DEG_depsgraph.h"
#include "DEG_depsgraph_build.h"

#include "ED_object.h"
#include "ED_particle.h"
#include "ED_curve.h"
#include "ED_lattice.h"
=======
#  include "BLI_math.h"

#  include "DNA_key_types.h"
#  include "DNA_constraint_types.h"
#  include "DNA_gpencil_types.h"
#  include "DNA_ID.h"
#  include "DNA_lattice_types.h"
#  include "DNA_node_types.h"

#  include "BKE_armature.h"
#  include "BKE_brush.h"
#  include "BKE_constraint.h"
#  include "BKE_context.h"
#  include "BKE_curve.h"
#  include "BKE_effect.h"
#  include "BKE_global.h"
#  include "BKE_key.h"
#  include "BKE_object.h"
#  include "BKE_material.h"
#  include "BKE_mesh.h"
#  include "BKE_modifier.h"
#  include "BKE_particle.h"
#  include "BKE_scene.h"
#  include "BKE_deform.h"

#  include "DEG_depsgraph.h"
#  include "DEG_depsgraph_build.h"

#  include "ED_object.h"
#  include "ED_particle.h"
#  include "ED_curve.h"
#  include "ED_lattice.h"
>>>>>>> c8fc23fd

static void rna_Object_internal_update(Main *UNUSED(bmain), Scene *UNUSED(scene), PointerRNA *ptr)
{
  DEG_id_tag_update(ptr->id.data, ID_RECALC_TRANSFORM);
}

static void rna_Object_internal_update_draw(Main *UNUSED(bmain),
                                            Scene *UNUSED(scene),
                                            PointerRNA *ptr)
{
  DEG_id_tag_update(ptr->id.data, ID_RECALC_TRANSFORM);
  WM_main_add_notifier(NC_OBJECT | ND_DRAW, ptr->id.data);
}

static void rna_Object_matrix_world_update(Main *bmain, Scene *scene, PointerRNA *ptr)
{
  /* don't use compat so we get predictable rotation */
  BKE_object_apply_mat4(ptr->id.data, ((Object *)ptr->id.data)->obmat, false, true);
  rna_Object_internal_update(bmain, scene, ptr);
}

static void rna_Object_hide_update(Main *bmain, Scene *UNUSED(scene), PointerRNA *ptr)
{
  Object *ob = ptr->id.data;
  BKE_main_collection_sync_remap(bmain);
  DEG_id_tag_update(&ob->id, ID_RECALC_COPY_ON_WRITE);
  DEG_relations_tag_update(bmain);
  WM_main_add_notifier(NC_OBJECT | ND_DRAW, &ob->id);
}

static void rna_MaterialIndex_update(Main *UNUSED(bmain), Scene *UNUSED(scene), PointerRNA *ptr)
{
  Object *ob = (Object *)ptr->id.data;
  if (ob && ob->type == OB_GPENCIL) {
    /* notifying material property in topbar */
    WM_main_add_notifier(NC_SPACE | ND_SPACE_VIEW3D, NULL);
  }
}

static void rna_Object_matrix_local_get(PointerRNA *ptr, float values[16])
{
  Object *ob = ptr->id.data;
  BKE_object_matrix_local_get(ob, (float(*)[4])values);
}

static void rna_Object_matrix_local_set(PointerRNA *ptr, const float values[16])
{
  Object *ob = ptr->id.data;
  float local_mat[4][4];

  /* localspace matrix is truly relative to the parent, but parameters stored in object are
   * relative to parentinv matrix. Undo the parent inverse part before applying it as local matrix. */
  if (ob->parent) {
    float invmat[4][4];
    invert_m4_m4(invmat, ob->parentinv);
    mul_m4_m4m4(local_mat, invmat, (float(*)[4])values);
  }
  else {
    copy_m4_m4(local_mat, (float(*)[4])values);
  }

  /* don't use compat so we get predictable rotation, and do not use parenting either, because it's a local matrix! */
  BKE_object_apply_mat4(ob, local_mat, false, false);
}

static void rna_Object_matrix_basis_get(PointerRNA *ptr, float values[16])
{
  Object *ob = ptr->id.data;
  BKE_object_to_mat4(ob, (float(*)[4])values);
}

static void rna_Object_matrix_basis_set(PointerRNA *ptr, const float values[16])
{
  Object *ob = ptr->id.data;
  BKE_object_apply_mat4(ob, (float(*)[4])values, false, false);
}

void rna_Object_internal_update_data(Main *UNUSED(bmain), Scene *UNUSED(scene), PointerRNA *ptr)
{
  DEG_id_tag_update(ptr->id.data, ID_RECALC_GEOMETRY);
  WM_main_add_notifier(NC_OBJECT | ND_DRAW, ptr->id.data);
}

static void rna_Object_active_shape_update(bContext *C, PointerRNA *ptr)
{
  Object *ob = ptr->id.data;
  Main *bmain = CTX_data_main(C);
  Scene *scene = CTX_data_scene(C);

  if (CTX_data_edit_object(C) == ob) {
    /* exit/enter editmode to get new shape */
    switch (ob->type) {
      case OB_MESH:
        EDBM_mesh_load(bmain, ob);
        EDBM_mesh_make(ob, scene->toolsettings->selectmode, true);

        DEG_id_tag_update(ob->data, 0);

        EDBM_mesh_normals_update(((Mesh *)ob->data)->edit_mesh);
        BKE_editmesh_tessface_calc(((Mesh *)ob->data)->edit_mesh);
        break;
      case OB_CURVE:
      case OB_SURF:
        ED_curve_editnurb_load(bmain, ob);
        ED_curve_editnurb_make(ob);
        break;
      case OB_LATTICE:
        BKE_editlattice_load(ob);
        BKE_editlattice_make(ob);
        break;
    }
  }

  rna_Object_internal_update_data(bmain, scene, ptr);
}

static void rna_Object_dependency_update(Main *bmain, Scene *UNUSED(scene), PointerRNA *ptr)
{
  DEG_id_tag_update(ptr->id.data, ID_RECALC_TRANSFORM);
  DEG_relations_tag_update(bmain);
  WM_main_add_notifier(NC_OBJECT | ND_PARENT, ptr->id.data);
}

static void rna_Object_data_set(PointerRNA *ptr, PointerRNA value)
{
  Object *ob = (Object *)ptr->data;
  ID *id = value.data;

  if (ob->mode & OB_MODE_EDIT) {
    return;
  }

  /* assigning NULL only for empties */
  if ((id == NULL) && (ob->type != OB_EMPTY)) {
    return;
  }

  BLI_assert(BKE_id_is_in_global_main(&ob->id));
  BLI_assert(BKE_id_is_in_global_main(id));

  if (ob->type == OB_EMPTY) {
    if (ob->data) {
      id_us_min((ID *)ob->data);
      ob->data = NULL;
    }

    if (!id || GS(id->name) == ID_IM) {
      id_us_plus(id);
      ob->data = id;
    }
  }
  else if (ob->type == OB_MESH) {
    BKE_mesh_assign_object(G_MAIN, ob, (Mesh *)id);
  }
  else {
    if (ob->data) {
      id_us_min((ID *)ob->data);
    }

    /* no need to type-check here ID. this is done in the _typef() function */
    BLI_assert(OB_DATA_SUPPORT_ID(GS(id->name)));
    id_us_plus(id);

    ob->data = id;
    test_object_materials(G_MAIN, ob, id);

    if (GS(id->name) == ID_CU) {
      BKE_curve_type_test(ob);
    }
    else if (ob->type == OB_ARMATURE) {
      BKE_pose_rebuild(G_MAIN, ob, ob->data, true);
    }
  }
}

static StructRNA *rna_Object_data_typef(PointerRNA *ptr)
{
  Object *ob = (Object *)ptr->data;

  /* keep in sync with OB_DATA_SUPPORT_ID() macro */
  switch (ob->type) {
    case OB_EMPTY:
      return &RNA_Image;
    case OB_MESH:
      return &RNA_Mesh;
    case OB_CURVE:
      return &RNA_Curve;
    case OB_SURF:
      return &RNA_Curve;
    case OB_FONT:
      return &RNA_Curve;
    case OB_MBALL:
      return &RNA_MetaBall;
    case OB_LAMP:
      return &RNA_Light;
    case OB_CAMERA:
      return &RNA_Camera;
    case OB_LATTICE:
      return &RNA_Lattice;
    case OB_ARMATURE:
      return &RNA_Armature;
    case OB_SPEAKER:
      return &RNA_Speaker;
    case OB_LIGHTPROBE:
      return &RNA_LightProbe;
    case OB_GPENCIL:
      return &RNA_GreasePencil;
    default:
      return &RNA_ID;
  }
}

static bool rna_Object_data_poll(PointerRNA *ptr, const PointerRNA value)
{
  Object *ob = (Object *)ptr->data;

  if (ob->type == OB_GPENCIL) {
    /* GP Object - Don't allow using "Annotation" GP datablocks here */
    bGPdata *gpd = value.data;
    return (gpd->flag & GP_DATA_ANNOTATIONS) == 0;
  }

  return true;
}

static void rna_Object_parent_set(PointerRNA *ptr, PointerRNA value)
{
  Object *ob = (Object *)ptr->data;
  Object *par = (Object *)value.data;

  {
    ED_object_parent(ob, par, ob->partype, ob->parsubstr);
  }
}

static void rna_Object_parent_type_set(PointerRNA *ptr, int value)
{
  Object *ob = (Object *)ptr->data;

  ED_object_parent(ob, ob->parent, value, ob->parsubstr);
}

static const EnumPropertyItem *rna_Object_parent_type_itemf(bContext *UNUSED(C),
                                                            PointerRNA *ptr,
                                                            PropertyRNA *UNUSED(prop),
                                                            bool *r_free)
{
  Object *ob = (Object *)ptr->data;
  EnumPropertyItem *item = NULL;
  int totitem = 0;

  RNA_enum_items_add_value(&item, &totitem, parent_type_items, PAROBJECT);

  if (ob->parent) {
    Object *par = ob->parent;

    if (par->type == OB_LATTICE) {
      /* special hack: prevents this overriding others */
      RNA_enum_items_add_value(&item, &totitem, &parent_type_items[2], PARSKEL);
    }
    else if (par->type == OB_ARMATURE) {
      /* special hack: prevents this being overridden */
      RNA_enum_items_add_value(&item, &totitem, &parent_type_items[1], PARSKEL);
      RNA_enum_items_add_value(&item, &totitem, parent_type_items, PARBONE);
    }

    if (OB_TYPE_SUPPORT_PARVERT(par->type)) {
      RNA_enum_items_add_value(&item, &totitem, parent_type_items, PARVERT1);
      RNA_enum_items_add_value(&item, &totitem, parent_type_items, PARVERT3);
    }
  }

  RNA_enum_item_end(&item, &totitem);
  *r_free = true;

  return item;
}

static void rna_Object_empty_display_type_set(PointerRNA *ptr, int value)
{
  Object *ob = (Object *)ptr->data;

  BKE_object_empty_draw_type_set(ob, value);
}

static const EnumPropertyItem *rna_Object_collision_bounds_itemf(bContext *UNUSED(C), PointerRNA *ptr,
                                                           PropertyRNA *UNUSED(prop), bool *r_free)
{
	Object *ob = (Object *)ptr->data;
	EnumPropertyItem *item = NULL;
	int totitem = 0;

	if (ob->body_type != OB_BODY_TYPE_CHARACTER) {
		RNA_enum_items_add_value(&item, &totitem, collision_bounds_items, OB_BOUND_TRIANGLE_MESH);
	}
	RNA_enum_items_add_value(&item, &totitem, collision_bounds_items, OB_BOUND_CONVEX_HULL);

	if (ob->body_type != OB_BODY_TYPE_SOFT) {
		RNA_enum_items_add_value(&item, &totitem, collision_bounds_items, OB_BOUND_CONE);
		RNA_enum_items_add_value(&item, &totitem, collision_bounds_items, OB_BOUND_CYLINDER);
		RNA_enum_items_add_value(&item, &totitem, collision_bounds_items, OB_BOUND_SPHERE);
		RNA_enum_items_add_value(&item, &totitem, collision_bounds_items, OB_BOUND_BOX);
		RNA_enum_items_add_value(&item, &totitem, collision_bounds_items, OB_BOUND_CAPSULE);
	}

	RNA_enum_item_end(&item, &totitem);
	*r_free = true;

	return item;
}

static void rna_Object_parent_bone_set(PointerRNA *ptr, const char *value)
{
  Object *ob = (Object *)ptr->data;

  ED_object_parent(ob, ob->parent, ob->partype, value);
}

static const EnumPropertyItem *rna_Object_instance_type_itemf(bContext *UNUSED(C),
                                                              PointerRNA *ptr,
                                                              PropertyRNA *UNUSED(prop),
                                                              bool *UNUSED(r_free))
{
  Object *ob = (Object *)ptr->data;
  const EnumPropertyItem *item;

  if (ob->type == OB_EMPTY) {
    item = instance_items;
  }
  else {
    item = instance_items_nogroup;
  }

  return item;
}

static void rna_Object_dup_collection_set(PointerRNA *ptr, PointerRNA value)
{
  Object *ob = (Object *)ptr->data;
  Collection *grp = (Collection *)value.data;

  /* must not let this be set if the object belongs in this group already,
   * thus causing a cycle/infinite-recursion leading to crashes on load [#25298]
   */
  if (BKE_collection_has_object_recursive(grp, ob) == 0) {
    if (ob->type == OB_EMPTY) {
      id_us_min(&ob->instance_collection->id);
      ob->instance_collection = grp;
      id_us_plus(&ob->instance_collection->id);
    }
    else {
      BKE_report(NULL, RPT_ERROR, "Only empty objects support group instances");
    }
  }
  else {
    BKE_report(NULL,
               RPT_ERROR,
               "Cannot set instance-collection as object belongs in group being instanced, thus "
               "causing a cycle");
  }
}

static void rna_VertexGroup_name_set(PointerRNA *ptr, const char *value)
{
  Object *ob = (Object *)ptr->id.data;
  bDeformGroup *dg = (bDeformGroup *)ptr->data;
  BLI_strncpy_utf8(dg->name, value, sizeof(dg->name));
  defgroup_unique_name(dg, ob);
}

static int rna_VertexGroup_index_get(PointerRNA *ptr)
{
  Object *ob = (Object *)ptr->id.data;

  return BLI_findindex(&ob->defbase, ptr->data);
}

static PointerRNA rna_Object_active_vertex_group_get(PointerRNA *ptr)
{
  Object *ob = (Object *)ptr->id.data;
  return rna_pointer_inherit_refine(
      ptr, &RNA_VertexGroup, BLI_findlink(&ob->defbase, ob->actdef - 1));
}

static int rna_Object_active_vertex_group_index_get(PointerRNA *ptr)
{
  Object *ob = (Object *)ptr->id.data;
  return ob->actdef - 1;
}

static void rna_Object_active_vertex_group_index_set(PointerRNA *ptr, int value)
{
  Object *ob = (Object *)ptr->id.data;
  ob->actdef = value + 1;
}

static void rna_Object_active_vertex_group_index_range(
    PointerRNA *ptr, int *min, int *max, int *UNUSED(softmin), int *UNUSED(softmax))
{
  Object *ob = (Object *)ptr->id.data;

  *min = 0;
  *max = max_ii(0, BLI_listbase_count(&ob->defbase) - 1);
}

void rna_object_vgroup_name_index_get(PointerRNA *ptr, char *value, int index)
{
  Object *ob = (Object *)ptr->id.data;
  bDeformGroup *dg;

  dg = BLI_findlink(&ob->defbase, index - 1);

  if (dg)
    BLI_strncpy(value, dg->name, sizeof(dg->name));
  else
    value[0] = '\0';
}

int rna_object_vgroup_name_index_length(PointerRNA *ptr, int index)
{
  Object *ob = (Object *)ptr->id.data;
  bDeformGroup *dg;

  dg = BLI_findlink(&ob->defbase, index - 1);
  return (dg) ? strlen(dg->name) : 0;
}

void rna_object_vgroup_name_index_set(PointerRNA *ptr, const char *value, short *index)
{
  Object *ob = (Object *)ptr->id.data;
  *index = defgroup_name_index(ob, value) + 1;
}

void rna_object_vgroup_name_set(PointerRNA *ptr, const char *value, char *result, int maxlen)
{
  Object *ob = (Object *)ptr->id.data;
  bDeformGroup *dg = defgroup_find_name(ob, value);
  if (dg) {
    /* No need for BLI_strncpy_utf8, since this matches an existing group. */
    BLI_strncpy(result, value, maxlen);
    return;
  }

  result[0] = '\0';
}

static void rna_FaceMap_name_set(PointerRNA *ptr, const char *value)
{
  Object *ob = (Object *)ptr->id.data;
  bFaceMap *fmap = (bFaceMap *)ptr->data;
  BLI_strncpy_utf8(fmap->name, value, sizeof(fmap->name));
  BKE_object_facemap_unique_name(ob, fmap);
}

static int rna_FaceMap_index_get(PointerRNA *ptr)
{
  Object *ob = (Object *)ptr->id.data;

  return BLI_findindex(&ob->fmaps, ptr->data);
}

static PointerRNA rna_Object_active_face_map_get(PointerRNA *ptr)
{
  Object *ob = (Object *)ptr->id.data;
  return rna_pointer_inherit_refine(ptr, &RNA_FaceMap, BLI_findlink(&ob->fmaps, ob->actfmap - 1));
}

static int rna_Object_active_face_map_index_get(PointerRNA *ptr)
{
  Object *ob = (Object *)ptr->id.data;
  return ob->actfmap - 1;
}

static void rna_Object_active_face_map_index_set(PointerRNA *ptr, int value)
{
  Object *ob = (Object *)ptr->id.data;
  ob->actfmap = value + 1;
}

static void rna_Object_active_face_map_index_range(
    PointerRNA *ptr, int *min, int *max, int *UNUSED(softmin), int *UNUSED(softmax))
{
  Object *ob = (Object *)ptr->id.data;

  *min = 0;
  *max = max_ii(0, BLI_listbase_count(&ob->fmaps) - 1);
}

void rna_object_BKE_object_facemap_name_index_get(PointerRNA *ptr, char *value, int index)
{
  Object *ob = (Object *)ptr->id.data;
  bFaceMap *fmap;

  fmap = BLI_findlink(&ob->fmaps, index - 1);

  if (fmap)
    BLI_strncpy(value, fmap->name, sizeof(fmap->name));
  else
    value[0] = '\0';
}

int rna_object_BKE_object_facemap_name_index_length(PointerRNA *ptr, int index)
{
  Object *ob = (Object *)ptr->id.data;
  bFaceMap *fmap;

  fmap = BLI_findlink(&ob->fmaps, index - 1);
  return (fmap) ? strlen(fmap->name) : 0;
}

void rna_object_BKE_object_facemap_name_index_set(PointerRNA *ptr, const char *value, short *index)
{
  Object *ob = (Object *)ptr->id.data;
  *index = BKE_object_facemap_name_index(ob, value) + 1;
}

void rna_object_fmap_name_set(PointerRNA *ptr, const char *value, char *result, int maxlen)
{
  Object *ob = (Object *)ptr->id.data;
  bFaceMap *fmap = BKE_object_facemap_find_name(ob, value);
  if (fmap) {
    /* No need for BLI_strncpy_utf8, since this matches an existing group. */
    BLI_strncpy(result, value, maxlen);
    return;
  }

  result[0] = '\0';
}

void rna_object_uvlayer_name_set(PointerRNA *ptr, const char *value, char *result, int maxlen)
{
  Object *ob = (Object *)ptr->id.data;
  Mesh *me;
  CustomDataLayer *layer;
  int a;

  if (ob->type == OB_MESH && ob->data) {
    me = (Mesh *)ob->data;

    for (a = 0; a < me->ldata.totlayer; a++) {
      layer = &me->ldata.layers[a];

      if (layer->type == CD_MLOOPUV && STREQ(layer->name, value)) {
        BLI_strncpy(result, value, maxlen);
        return;
      }
    }
  }

  result[0] = '\0';
}

void rna_object_vcollayer_name_set(PointerRNA *ptr, const char *value, char *result, int maxlen)
{
  Object *ob = (Object *)ptr->id.data;
  Mesh *me;
  CustomDataLayer *layer;
  int a;

  if (ob->type == OB_MESH && ob->data) {
    me = (Mesh *)ob->data;

    for (a = 0; a < me->fdata.totlayer; a++) {
      layer = &me->fdata.layers[a];

      if (layer->type == CD_MCOL && STREQ(layer->name, value)) {
        BLI_strncpy(result, value, maxlen);
        return;
      }
    }
  }

  result[0] = '\0';
}

static int rna_Object_active_material_index_get(PointerRNA *ptr)
{
  Object *ob = (Object *)ptr->id.data;
  return MAX2(ob->actcol - 1, 0);
}

static void rna_Object_active_material_index_set(PointerRNA *ptr, int value)
{
  Object *ob = (Object *)ptr->id.data;
  ob->actcol = value + 1;

  if (ob->type == OB_MESH) {
    Mesh *me = ob->data;

    if (me->edit_mesh)
      me->edit_mesh->mat_nr = value;
  }
}

static void rna_Object_active_material_index_range(
    PointerRNA *ptr, int *min, int *max, int *UNUSED(softmin), int *UNUSED(softmax))
{
  Object *ob = (Object *)ptr->id.data;
  *min = 0;
  *max = max_ii(ob->totcol - 1, 0);
}

/* returns active base material */
static PointerRNA rna_Object_active_material_get(PointerRNA *ptr)
{
  Object *ob = (Object *)ptr->id.data;
  Material *ma;

  ma = (ob->totcol) ? give_current_material(ob, ob->actcol) : NULL;
  return rna_pointer_inherit_refine(ptr, &RNA_Material, ma);
}

static void rna_Object_active_material_set(PointerRNA *ptr, PointerRNA value)
{
  Object *ob = (Object *)ptr->id.data;

  DEG_id_tag_update(value.data, 0);
  BLI_assert(BKE_id_is_in_global_main(&ob->id));
  BLI_assert(BKE_id_is_in_global_main(value.data));
  assign_material(G_MAIN, ob, value.data, ob->actcol, BKE_MAT_ASSIGN_EXISTING);

  if (ob && ob->type == OB_GPENCIL) {
    /* notifying material property in topbar */
    WM_main_add_notifier(NC_SPACE | ND_SPACE_VIEW3D, NULL);
  }
}

static int rna_Object_active_material_editable(PointerRNA *ptr, const char **UNUSED(r_info))
{
  Object *ob = (Object *)ptr->id.data;
  bool is_editable;

  if ((ob->matbits == NULL) || (ob->actcol == 0) || ob->matbits[ob->actcol - 1]) {
    is_editable = !ID_IS_LINKED(ob);
  }
  else {
    is_editable = ob->data ? !ID_IS_LINKED(ob->data) : false;
  }

  return is_editable ? PROP_EDITABLE : 0;
}

static void rna_Object_active_particle_system_index_range(
    PointerRNA *ptr, int *min, int *max, int *UNUSED(softmin), int *UNUSED(softmax))
{
  Object *ob = (Object *)ptr->id.data;
  *min = 0;
  *max = max_ii(0, BLI_listbase_count(&ob->particlesystem) - 1);
}

static int rna_Object_active_particle_system_index_get(PointerRNA *ptr)
{
  Object *ob = (Object *)ptr->id.data;
  return psys_get_current_num(ob);
}

static void rna_Object_active_particle_system_index_set(PointerRNA *ptr, int value)
{
  Object *ob = (Object *)ptr->id.data;
  psys_set_current_num(ob, value);
}

static void rna_Object_particle_update(Main *UNUSED(bmain), Scene *scene, PointerRNA *ptr)
{
  /* TODO: Disabled for now, because bContext is not available. */
#  if 0
  Object *ob = (Object *)ptr->id.data;
  PE_current_changed(NULL, scene, ob);
#  else
  (void)scene;
  (void)ptr;
#  endif
}

/* rotation - axis-angle */
static void rna_Object_rotation_axis_angle_get(PointerRNA *ptr, float *value)
{
  Object *ob = ptr->data;

  /* for now, assume that rotation mode is axis-angle */
  value[0] = ob->rotAngle;
  copy_v3_v3(&value[1], ob->rotAxis);
}

/* rotation - axis-angle */
static void rna_Object_rotation_axis_angle_set(PointerRNA *ptr, const float *value)
{
  Object *ob = ptr->data;

  /* for now, assume that rotation mode is axis-angle */
  ob->rotAngle = value[0];
  copy_v3_v3(ob->rotAxis, &value[1]);

  /* TODO: validate axis? */
}

static void rna_Object_rotation_mode_set(PointerRNA *ptr, int value)
{
  Object *ob = ptr->data;

  /* use API Method for conversions... */
  BKE_rotMode_change_values(
      ob->quat, ob->rot, ob->rotAxis, &ob->rotAngle, ob->rotmode, (short)value);

  /* finally, set the new rotation type */
  ob->rotmode = value;
}

static void rna_Object_dimensions_get(PointerRNA *ptr, float *value)
{
  Object *ob = ptr->data;
  BKE_object_dimensions_get(ob, value);
}

static void rna_Object_dimensions_set(PointerRNA *ptr, const float *value)
{
  Object *ob = ptr->data;
  BKE_object_dimensions_set(ob, value, 0);
}

static int rna_Object_location_editable(PointerRNA *ptr, int index)
{
  Object *ob = (Object *)ptr->data;

  /* only if the axis in question is locked, not editable... */
  if ((index == 0) && (ob->protectflag & OB_LOCK_LOCX))
    return 0;
  else if ((index == 1) && (ob->protectflag & OB_LOCK_LOCY))
    return 0;
  else if ((index == 2) && (ob->protectflag & OB_LOCK_LOCZ))
    return 0;
  else
    return PROP_EDITABLE;
}

static int rna_Object_scale_editable(PointerRNA *ptr, int index)
{
  Object *ob = (Object *)ptr->data;

  /* only if the axis in question is locked, not editable... */
  if ((index == 0) && (ob->protectflag & OB_LOCK_SCALEX))
    return 0;
  else if ((index == 1) && (ob->protectflag & OB_LOCK_SCALEY))
    return 0;
  else if ((index == 2) && (ob->protectflag & OB_LOCK_SCALEZ))
    return 0;
  else
    return PROP_EDITABLE;
}

static int rna_Object_rotation_euler_editable(PointerRNA *ptr, int index)
{
  Object *ob = (Object *)ptr->data;

  /* only if the axis in question is locked, not editable... */
  if ((index == 0) && (ob->protectflag & OB_LOCK_ROTX))
    return 0;
  else if ((index == 1) && (ob->protectflag & OB_LOCK_ROTY))
    return 0;
  else if ((index == 2) && (ob->protectflag & OB_LOCK_ROTZ))
    return 0;
  else
    return PROP_EDITABLE;
}

static int rna_Object_rotation_4d_editable(PointerRNA *ptr, int index)
{
  Object *ob = (Object *)ptr->data;

  /* only consider locks if locking components individually... */
  if (ob->protectflag & OB_LOCK_ROT4D) {
    /* only if the axis in question is locked, not editable... */
    if ((index == 0) && (ob->protectflag & OB_LOCK_ROTW))
      return 0;
    else if ((index == 1) && (ob->protectflag & OB_LOCK_ROTX))
      return 0;
    else if ((index == 2) && (ob->protectflag & OB_LOCK_ROTY))
      return 0;
    else if ((index == 3) && (ob->protectflag & OB_LOCK_ROTZ))
      return 0;
  }

  return PROP_EDITABLE;
}

static int rna_MaterialSlot_material_editable(PointerRNA *ptr, const char **UNUSED(r_info))
{
  Object *ob = (Object *)ptr->id.data;
  const int index = (Material **)ptr->data - ob->mat;
  bool is_editable;

  if ((ob->matbits == NULL) || ob->matbits[index]) {
    is_editable = !ID_IS_LINKED(ob);
  }
  else {
    is_editable = ob->data ? !ID_IS_LINKED(ob->data) : false;
  }

  return is_editable ? PROP_EDITABLE : 0;
}

static PointerRNA rna_MaterialSlot_material_get(PointerRNA *ptr)
{
  Object *ob = (Object *)ptr->id.data;
  Material *ma;
  const int index = (Material **)ptr->data - ob->mat;

  ma = give_current_material(ob, index + 1);
  return rna_pointer_inherit_refine(ptr, &RNA_Material, ma);
}

static void rna_MaterialSlot_material_set(PointerRNA *ptr, PointerRNA value)
{
  Object *ob = (Object *)ptr->id.data;
  int index = (Material **)ptr->data - ob->mat;

  BLI_assert(BKE_id_is_in_global_main(&ob->id));
  BLI_assert(BKE_id_is_in_global_main(value.data));
  assign_material(G_MAIN, ob, value.data, index + 1, BKE_MAT_ASSIGN_EXISTING);
}

static bool rna_MaterialSlot_material_poll(PointerRNA *ptr, PointerRNA value)
{
  Object *ob = (Object *)ptr->id.data;
  Material *ma = (Material *)value.data;

  if (ob->type == OB_GPENCIL) {
    /* GP Materials only */
    return (ma->gp_style != NULL);
  }
  else {
    /* Everything except GP materials */
    return (ma->gp_style == NULL);
  }
}

static int rna_MaterialSlot_link_get(PointerRNA *ptr)
{
  Object *ob = (Object *)ptr->id.data;
  int index = (Material **)ptr->data - ob->mat;

  return ob->matbits[index] != 0;
}

static void rna_MaterialSlot_link_set(PointerRNA *ptr, int value)
{
  Object *ob = (Object *)ptr->id.data;
  int index = (Material **)ptr->data - ob->mat;

  if (value) {
    ob->matbits[index] = 1;
    /* ob->colbits |= (1 << index); */ /* DEPRECATED */
  }
  else {
    ob->matbits[index] = 0;
    /* ob->colbits &= ~(1 << index); */ /* DEPRECATED */
  }
}

static int rna_MaterialSlot_name_length(PointerRNA *ptr)
{
  Object *ob = (Object *)ptr->id.data;
  Material *ma;
  int index = (Material **)ptr->data - ob->mat;

  ma = give_current_material(ob, index + 1);

  if (ma)
    return strlen(ma->id.name + 2);

  return 0;
}

static void rna_MaterialSlot_name_get(PointerRNA *ptr, char *str)
{
  Object *ob = (Object *)ptr->id.data;
  Material *ma;
  int index = (Material **)ptr->data - ob->mat;

  ma = give_current_material(ob, index + 1);

  if (ma)
    strcpy(str, ma->id.name + 2);
  else
    str[0] = '\0';
}

static void rna_MaterialSlot_update(Main *bmain, Scene *scene, PointerRNA *ptr)
{
  rna_Object_internal_update(bmain, scene, ptr);

  WM_main_add_notifier(NC_OBJECT | ND_OB_SHADING, ptr->id.data);
  WM_main_add_notifier(NC_MATERIAL | ND_SHADING_LINKS, NULL);
  DEG_relations_tag_update(bmain);
}

static char *rna_MaterialSlot_path(PointerRNA *ptr)
{
  Object *ob = (Object *)ptr->id.data;
  int index = (Material **)ptr->data - ob->mat;

  return BLI_sprintfN("material_slots[%d]", index);
}

static PointerRNA rna_Object_display_get(PointerRNA *ptr)
{
  return rna_pointer_inherit_refine(ptr, &RNA_ObjectDisplay, ptr->data);
}

static char *rna_ObjectDisplay_path(PointerRNA *UNUSED(ptr))
{
  return BLI_strdup("display");
}

static PointerRNA rna_Object_active_particle_system_get(PointerRNA *ptr)
{
  Object *ob = (Object *)ptr->id.data;
  ParticleSystem *psys = psys_get_current(ob);
  return rna_pointer_inherit_refine(ptr, &RNA_ParticleSystem, psys);
}

<<<<<<< HEAD
/* why does this have to be so complicated?, can't all this crap be
 * moved to in BGE conversion function? - Campbell *
 *
 * logic from check_body_type()
 *  */
static int rna_GameObjectSettings_physics_type_get(PointerRNA *ptr)
{
	Object *ob = (Object *)ptr->id.data;

	/* determine the body_type setting based on flags */
	if (!(ob->gameflag & OB_COLLISION)) {
		if (ob->gameflag & OB_OCCLUDER) {
			ob->body_type = OB_BODY_TYPE_OCCLUDER;
		}
		else if (ob->gameflag & OB_NAVMESH) {
			ob->body_type = OB_BODY_TYPE_NAVMESH;
		}
		else {
			ob->body_type = OB_BODY_TYPE_NO_COLLISION;
		}
	}
	else if (ob->gameflag & OB_CHARACTER) {
		ob->body_type = OB_BODY_TYPE_CHARACTER;
	}
	else if (ob->gameflag & OB_SENSOR) {
		ob->body_type = OB_BODY_TYPE_SENSOR;
	}
	else if (!(ob->gameflag & OB_DYNAMIC)) {
		ob->body_type = OB_BODY_TYPE_STATIC;
	}
	else if (!(ob->gameflag & (OB_RIGID_BODY | OB_SOFT_BODY))) {
		ob->body_type = OB_BODY_TYPE_DYNAMIC;
	}
	else if (ob->gameflag & OB_RIGID_BODY) {
		ob->body_type = OB_BODY_TYPE_RIGID;
	}
	else {
		ob->body_type = OB_BODY_TYPE_SOFT;
		/* create the structure here because we display soft body buttons in the main panel */
		if (!ob->bsoft)
			ob->bsoft = bsbNew();
	}

	return ob->body_type;
}

static void rna_GameObjectSettings_physics_type_set(PointerRNA *ptr, int value)
{
	Object *ob = (Object *)ptr->id.data;
	const int gameflag_prev = ob->gameflag;
	ob->body_type = value;

	switch (ob->body_type) {
		case OB_BODY_TYPE_SENSOR:
			ob->gameflag |= OB_SENSOR | OB_COLLISION;
			ob->gameflag &= ~(OB_OCCLUDER | OB_CHARACTER | OB_DYNAMIC | OB_RIGID_BODY | OB_SOFT_BODY | OB_ACTOR |
			                  OB_ANISOTROPIC_FRICTION | OB_DO_FH | OB_ROT_FH | OB_COLLISION_RESPONSE | OB_NAVMESH);
			break;
		case OB_BODY_TYPE_OCCLUDER:
			ob->gameflag |= OB_OCCLUDER;
			ob->gameflag &= ~(OB_SENSOR | OB_RIGID_BODY | OB_SOFT_BODY | OB_COLLISION | OB_CHARACTER | OB_DYNAMIC | OB_NAVMESH);
			break;
		case OB_BODY_TYPE_NAVMESH:
			ob->gameflag |= OB_NAVMESH;
			ob->gameflag &= ~(OB_SENSOR | OB_RIGID_BODY | OB_SOFT_BODY | OB_COLLISION | OB_CHARACTER | OB_DYNAMIC | OB_OCCLUDER);

			if (ob->type == OB_MESH) {
				/* could be moved into mesh UI but for now ensure mesh data layer */
				BKE_mesh_ensure_navmesh(ob->data);
			}

			break;
		case OB_BODY_TYPE_NO_COLLISION:
			ob->gameflag &= ~(OB_SENSOR | OB_RIGID_BODY | OB_SOFT_BODY | OB_COLLISION | OB_CHARACTER | OB_OCCLUDER | OB_DYNAMIC | OB_NAVMESH);
			break;
		case OB_BODY_TYPE_CHARACTER:
			ob->gameflag |= OB_COLLISION | OB_CHARACTER;
			ob->gameflag &= ~(OB_SENSOR | OB_OCCLUDER | OB_DYNAMIC | OB_RIGID_BODY | OB_SOFT_BODY | OB_ACTOR |
			                  OB_ANISOTROPIC_FRICTION | OB_DO_FH | OB_ROT_FH | OB_COLLISION_RESPONSE | OB_NAVMESH);
			/* When we switch to character physics and the collision bounds is set to triangle mesh
			 * we have to change collision bounds because triangle mesh is not supported by Characters */
			if ((ob->gameflag & OB_BOUNDS) && ob->collision_boundtype == OB_BOUND_TRIANGLE_MESH) {
				ob->boundtype = ob->collision_boundtype = OB_BOUND_BOX;
			}
			break;
		case OB_BODY_TYPE_STATIC:
			ob->gameflag |= OB_COLLISION;
			ob->gameflag &= ~(OB_DYNAMIC | OB_RIGID_BODY | OB_SOFT_BODY | OB_OCCLUDER | OB_CHARACTER | OB_SENSOR | OB_NAVMESH);
			break;
		case OB_BODY_TYPE_DYNAMIC:
			ob->gameflag |= OB_COLLISION | OB_DYNAMIC | OB_ACTOR;
			ob->gameflag &= ~(OB_RIGID_BODY | OB_SOFT_BODY | OB_OCCLUDER | OB_CHARACTER | OB_SENSOR | OB_NAVMESH);
			break;
		case OB_BODY_TYPE_RIGID:
			ob->gameflag |= OB_COLLISION | OB_DYNAMIC | OB_RIGID_BODY | OB_ACTOR;
			ob->gameflag &= ~(OB_SOFT_BODY | OB_OCCLUDER | OB_CHARACTER | OB_SENSOR | OB_NAVMESH);
			break;
		default:
		case OB_BODY_TYPE_SOFT:
			ob->gameflag |= OB_COLLISION | OB_DYNAMIC | OB_SOFT_BODY | OB_ACTOR;
			ob->gameflag &= ~(OB_RIGID_BODY | OB_OCCLUDER | OB_CHARACTER | OB_SENSOR | OB_NAVMESH);

			/* assume triangle mesh, if no bounds chosen for soft body */
			if ((ob->gameflag & OB_BOUNDS) && (ob->boundtype < OB_BOUND_TRIANGLE_MESH)) {
				ob->boundtype = OB_BOUND_TRIANGLE_MESH;
			}
			/* create a BulletSoftBody structure if not already existing */
			if (!ob->bsoft)
				ob->bsoft = bsbNew();
			break;
	}

	if ((gameflag_prev & OB_NAVMESH) != (ob->gameflag & OB_NAVMESH)) {
		if (ob->type == OB_MESH) {
			/* this is needed to refresh the derived meshes draw func */
			DEG_id_tag_update(ptr->id.data, ID_RECALC_GEOMETRY);
		}
	}

	WM_main_add_notifier(NC_OBJECT | ND_DRAW, ptr->id.data);
}

static PointerRNA rna_Object_game_settings_get(PointerRNA *ptr)
{
	return rna_pointer_inherit_refine(ptr, &RNA_GameObjectSettings, ptr->id.data);
}

static void rna_GameObjectSettings_state_get(PointerRNA *ptr, bool *values)
{
	Object *ob = (Object *)ptr->data;
	int i;
	int all_states = (ob->scaflag & OB_ALLSTATE) ? 1 : 0;

	memset(values, 0, sizeof(bool) * OB_MAX_STATES);
	for (i = 0; i < OB_MAX_STATES; i++) {
		values[i] = (ob->state & (1 << i)) ? 1 : 0 | all_states;
	}
}

static void rna_GameObjectSettings_state_set(PointerRNA *ptr, const bool *values)
{
	Object *ob = (Object *)ptr->data;
	int i, tot = 0;

	/* ensure we always have some state selected */
	for (i = 0; i < OB_MAX_STATES; i++)
		if (values[i])
			tot++;
	
	if (tot == 0)
		return;

	for (i = 0; i < OB_MAX_STATES; i++) {
		if (values[i]) ob->state |= (1 << i);
		else ob->state &= ~(1 << i);
	}
}

static void rna_GameObjectSettings_used_state_get(PointerRNA *ptr, bool *values)
{
	Object *ob = (Object *)ptr->data;
	bController *cont;

	memset(values, 0, sizeof(bool) * OB_MAX_STATES);
	for (cont = ob->controllers.first; cont; cont = cont->next) {
		int i;

		for (i = 0; i < OB_MAX_STATES; i++) {
			if (cont->state_mask & (1 << i))
				values[i] = 1;
		}
	}
}

static void rna_GameObjectSettings_col_group_get(PointerRNA *ptr, bool *values)
{
	Object *ob = (Object *)ptr->data;
	int i;

	for (i = 0; i < OB_MAX_COL_MASKS; i++) {
		values[i] = (ob->col_group & (1 << i)) != 0;
	}
}

static void rna_GameObjectSettings_col_group_set(PointerRNA *ptr, const bool *values)
{
	Object *ob = (Object *)ptr->data;
	int i, tot = 0;

	/* ensure we always have some group selected */
	for (i = 0; i < OB_MAX_COL_MASKS; i++)
		if (values[i])
			tot++;

	if (tot == 0)
		return;

	for (i = 0; i < OB_MAX_COL_MASKS; i++) {
		if (values[i]) ob->col_group |=  (1 << i);
		else           ob->col_group &= ~(1 << i);
	}
}

static void rna_GameObjectSettings_col_mask_get(PointerRNA *ptr, bool *values)
{
	Object *ob = (Object *)ptr->data;
	int i;

	for (i = 0; i < OB_MAX_COL_MASKS; i++) {
		values[i] = (ob->col_mask & (1 << i)) != 0;
	}
}

static void rna_GameObjectSettings_col_mask_set(PointerRNA *ptr, const bool *values)
{
	Object *ob = (Object *)ptr->data;
	int i, tot = 0;

	/* ensure we always have some mask selected */
	for (i = 0; i < OB_MAX_COL_MASKS; i++)
		if (values[i])
			tot++;

	if (tot == 0)
		return;

	for (i = 0; i < OB_MAX_COL_MASKS; i++) {
		if (values[i]) ob->col_mask |=  (1 << i);
		else           ob->col_mask &= ~(1 << i);
	}
}


static void rna_Object_active_shape_key_index_range(PointerRNA *ptr, int *min, int *max,
                                                    int *UNUSED(softmin), int *UNUSED(softmax))
=======
static void rna_Object_active_shape_key_index_range(
    PointerRNA *ptr, int *min, int *max, int *UNUSED(softmin), int *UNUSED(softmax))
>>>>>>> c8fc23fd
{
  Object *ob = (Object *)ptr->id.data;
  Key *key = BKE_key_from_object(ob);

  *min = 0;
  if (key) {
    *max = BLI_listbase_count(&key->block) - 1;
    if (*max < 0)
      *max = 0;
  }
  else {
    *max = 0;
  }
}

static int rna_Object_active_shape_key_index_get(PointerRNA *ptr)
{
  Object *ob = (Object *)ptr->id.data;

  return MAX2(ob->shapenr - 1, 0);
}

static void rna_Object_active_shape_key_index_set(PointerRNA *ptr, int value)
{
  Object *ob = (Object *)ptr->id.data;

  ob->shapenr = value + 1;
}

static PointerRNA rna_Object_active_shape_key_get(PointerRNA *ptr)
{
  Object *ob = (Object *)ptr->id.data;
  Key *key = BKE_key_from_object(ob);
  KeyBlock *kb;
  PointerRNA keyptr;

  if (key == NULL)
    return PointerRNA_NULL;

  kb = BLI_findlink(&key->block, ob->shapenr - 1);
  RNA_pointer_create((ID *)key, &RNA_ShapeKey, kb, &keyptr);
  return keyptr;
}

static PointerRNA rna_Object_field_get(PointerRNA *ptr)
{
  Object *ob = (Object *)ptr->id.data;

  /* weak */
  if (!ob->pd)
    ob->pd = BKE_partdeflect_new(0);

  return rna_pointer_inherit_refine(ptr, &RNA_FieldSettings, ob->pd);
}

static PointerRNA rna_Object_collision_get(PointerRNA *ptr)
{
  Object *ob = (Object *)ptr->id.data;

  if (ob->type != OB_MESH)
    return PointerRNA_NULL;

  /* weak */
  if (!ob->pd)
    ob->pd = BKE_partdeflect_new(0);

  return rna_pointer_inherit_refine(ptr, &RNA_CollisionSettings, ob->pd);
}

static PointerRNA rna_Object_active_constraint_get(PointerRNA *ptr)
{
  Object *ob = (Object *)ptr->id.data;
  bConstraint *con = BKE_constraints_active_get(&ob->constraints);
  return rna_pointer_inherit_refine(ptr, &RNA_Constraint, con);
}

static void rna_Object_active_constraint_set(PointerRNA *ptr, PointerRNA value)
{
  Object *ob = (Object *)ptr->id.data;
  BKE_constraints_active_set(&ob->constraints, (bConstraint *)value.data);
}

static bConstraint *rna_Object_constraints_new(Object *object, Main *bmain, int type)
{
  bConstraint *new_con = BKE_constraint_add_for_object(object, NULL, type);

  ED_object_constraint_tag_update(bmain, object, new_con);
  WM_main_add_notifier(NC_OBJECT | ND_CONSTRAINT | NA_ADDED, object);

  return new_con;
}

static void rna_Object_constraints_remove(Object *object,
                                          Main *bmain,
                                          ReportList *reports,
                                          PointerRNA *con_ptr)
{
  bConstraint *con = con_ptr->data;
  if (BLI_findindex(&object->constraints, con) == -1) {
    BKE_reportf(reports,
                RPT_ERROR,
                "Constraint '%s' not found in object '%s'",
                con->name,
                object->id.name + 2);
    return;
  }

  BKE_constraint_remove(&object->constraints, con);
  RNA_POINTER_INVALIDATE(con_ptr);

  ED_object_constraint_update(bmain, object);
  ED_object_constraint_set_active(object, NULL);
  WM_main_add_notifier(NC_OBJECT | ND_CONSTRAINT | NA_REMOVED, object);
}

static void rna_Object_constraints_clear(Object *object, Main *bmain)
{
  BKE_constraints_free(&object->constraints);

  ED_object_constraint_update(bmain, object);
  ED_object_constraint_set_active(object, NULL);

  WM_main_add_notifier(NC_OBJECT | ND_CONSTRAINT | NA_REMOVED, object);
}

bool rna_Object_constraints_override_apply(Main *UNUSED(bmain),
                                           PointerRNA *ptr_dst,
                                           PointerRNA *ptr_src,
                                           PointerRNA *UNUSED(ptr_storage),
                                           PropertyRNA *UNUSED(prop_dst),
                                           PropertyRNA *UNUSED(prop_src),
                                           PropertyRNA *UNUSED(prop_storage),
                                           const int UNUSED(len_dst),
                                           const int UNUSED(len_src),
                                           const int UNUSED(len_storage),
                                           PointerRNA *UNUSED(ptr_item_dst),
                                           PointerRNA *UNUSED(ptr_item_src),
                                           PointerRNA *UNUSED(ptr_item_storage),
                                           IDOverrideStaticPropertyOperation *opop)
{
  BLI_assert(opop->operation == IDOVERRIDESTATIC_OP_INSERT_AFTER &&
             "Unsupported RNA override operation on constraints collection");

  Object *ob_dst = (Object *)ptr_dst->id.data;
  Object *ob_src = (Object *)ptr_src->id.data;

  /* Remember that insertion operations are defined and stored in correct order, which means that
   * even if we insert several items in a row, we alays insert first one, then second one, etc.
   * So we should always find 'anchor' constraint in both _src *and* _dst> */
  bConstraint *con_anchor = NULL;
  if (opop->subitem_local_name && opop->subitem_local_name[0]) {
    con_anchor = BLI_findstring(
        &ob_dst->constraints, opop->subitem_local_name, offsetof(bConstraint, name));
  }
  if (con_anchor == NULL && opop->subitem_local_index >= 0) {
    con_anchor = BLI_findlink(&ob_dst->constraints, opop->subitem_local_index);
  }
  /* Otherwise we just insert in first position. */

  bConstraint *con_src = NULL;
  if (opop->subitem_local_name && opop->subitem_local_name[0]) {
    con_src = BLI_findstring(
        &ob_src->constraints, opop->subitem_local_name, offsetof(bConstraint, name));
  }
  if (con_src == NULL && opop->subitem_local_index >= 0) {
    con_src = BLI_findlink(&ob_src->constraints, opop->subitem_local_index);
  }
  con_src = con_src ? con_src->next : ob_src->constraints.first;

  BLI_assert(con_src != NULL);

  bConstraint *con_dst = BKE_constraint_duplicate_ex(con_src, 0, true);

  /* This handles NULL anchor as expected by adding at head of list. */
  BLI_insertlinkafter(&ob_dst->constraints, con_anchor, con_dst);

  /* This should actually *not* be needed in typical cases. However, if overridden source was edited,
   * we *may* have some new conflicting names. */
  BKE_constraint_unique_name(con_dst, &ob_dst->constraints);

  //  printf("%s: We inserted a constraint...\n", __func__);
  return true;
}

static ModifierData *rna_Object_modifier_new(
    Object *object, bContext *C, ReportList *reports, const char *name, int type)
{
  return ED_object_modifier_add(reports, CTX_data_main(C), CTX_data_scene(C), object, name, type);
}

static void rna_Object_modifier_remove(Object *object,
                                       bContext *C,
                                       ReportList *reports,
                                       PointerRNA *md_ptr)
{
  ModifierData *md = md_ptr->data;
  if (ED_object_modifier_remove(reports, CTX_data_main(C), object, md) == false) {
    /* error is already set */
    return;
  }

  RNA_POINTER_INVALIDATE(md_ptr);

  WM_main_add_notifier(NC_OBJECT | ND_MODIFIER | NA_REMOVED, object);
}

static void rna_Object_modifier_clear(Object *object, bContext *C)
{
  ED_object_modifier_clear(CTX_data_main(C), object);

  WM_main_add_notifier(NC_OBJECT | ND_MODIFIER | NA_REMOVED, object);
}

bool rna_Object_modifiers_override_apply(Main *UNUSED(bmain),
                                         PointerRNA *ptr_dst,
                                         PointerRNA *ptr_src,
                                         PointerRNA *UNUSED(ptr_storage),
                                         PropertyRNA *UNUSED(prop_dst),
                                         PropertyRNA *UNUSED(prop_src),
                                         PropertyRNA *UNUSED(prop_storage),
                                         const int UNUSED(len_dst),
                                         const int UNUSED(len_src),
                                         const int UNUSED(len_storage),
                                         PointerRNA *UNUSED(ptr_item_dst),
                                         PointerRNA *UNUSED(ptr_item_src),
                                         PointerRNA *UNUSED(ptr_item_storage),
                                         IDOverrideStaticPropertyOperation *opop)
{
  BLI_assert(opop->operation == IDOVERRIDESTATIC_OP_INSERT_AFTER &&
             "Unsupported RNA override operation on modifiers collection");

  Object *ob_dst = (Object *)ptr_dst->id.data;
  Object *ob_src = (Object *)ptr_src->id.data;

  /* Remember that insertion operations are defined and stored in correct order, which means that
   * even if we insert several items in a row, we alays insert first one, then second one, etc.
   * So we should always find 'anchor' constraint in both _src *and* _dst> */
  ModifierData *mod_anchor = NULL;
  if (opop->subitem_local_name && opop->subitem_local_name[0]) {
    mod_anchor = BLI_findstring(
        &ob_dst->modifiers, opop->subitem_local_name, offsetof(ModifierData, name));
  }
  if (mod_anchor == NULL && opop->subitem_local_index >= 0) {
    mod_anchor = BLI_findlink(&ob_dst->modifiers, opop->subitem_local_index);
  }
  /* Otherwise we just insert in first position. */

  ModifierData *mod_src = NULL;
  if (opop->subitem_local_name && opop->subitem_local_name[0]) {
    mod_src = BLI_findstring(
        &ob_src->modifiers, opop->subitem_local_name, offsetof(ModifierData, name));
  }
  if (mod_src == NULL && opop->subitem_local_index >= 0) {
    mod_src = BLI_findlink(&ob_src->modifiers, opop->subitem_local_index);
  }
  mod_src = mod_src ? mod_src->next : ob_src->modifiers.first;

  BLI_assert(mod_src != NULL);

  ModifierData *mod_dst = modifier_new(mod_src->type);
  modifier_copyData(mod_src, mod_dst);

  /* This handles NULL anchor as expected by adding at head of list. */
  BLI_insertlinkafter(&ob_dst->modifiers, mod_anchor, mod_dst);

  /* This should actually *not* be needed in typical cases. However, if overridden source was edited,
   * we *may* have some new conflicting names. */
  modifier_unique_name(&ob_dst->modifiers, mod_dst);

  //  printf("%s: We inserted a modifier...\n", __func__);
  return true;
}

static GpencilModifierData *rna_Object_greasepencil_modifier_new(
    Object *object, bContext *C, ReportList *reports, const char *name, int type)
{
  return ED_object_gpencil_modifier_add(
      reports, CTX_data_main(C), CTX_data_scene(C), object, name, type);
}

static void rna_Object_greasepencil_modifier_remove(Object *object,
                                                    bContext *C,
                                                    ReportList *reports,
                                                    PointerRNA *gmd_ptr)
{
  GpencilModifierData *gmd = gmd_ptr->data;
  if (ED_object_gpencil_modifier_remove(reports, CTX_data_main(C), object, gmd) == false) {
    /* error is already set */
    return;
  }

  RNA_POINTER_INVALIDATE(gmd_ptr);

  WM_main_add_notifier(NC_OBJECT | ND_MODIFIER | NA_REMOVED, object);
}

static void rna_Object_greasepencil_modifier_clear(Object *object, bContext *C)
{
  ED_object_gpencil_modifier_clear(CTX_data_main(C), object);
  WM_main_add_notifier(NC_OBJECT | ND_MODIFIER | NA_REMOVED, object);
}

/* shader fx */
static ShaderFxData *rna_Object_shaderfx_new(
    Object *object, bContext *C, ReportList *reports, const char *name, int type)
{
  return ED_object_shaderfx_add(reports, CTX_data_main(C), CTX_data_scene(C), object, name, type);
}

static void rna_Object_shaderfx_remove(Object *object,
                                       bContext *C,
                                       ReportList *reports,
                                       PointerRNA *gmd_ptr)
{
  ShaderFxData *gmd = gmd_ptr->data;
  if (ED_object_shaderfx_remove(reports, CTX_data_main(C), object, gmd) == false) {
    /* error is already set */
    return;
  }

  RNA_POINTER_INVALIDATE(gmd_ptr);

  WM_main_add_notifier(NC_OBJECT | ND_MODIFIER | NA_REMOVED, object);
}

static void rna_Object_shaderfx_clear(Object *object, bContext *C)
{
  ED_object_shaderfx_clear(CTX_data_main(C), object);
  WM_main_add_notifier(NC_OBJECT | ND_MODIFIER | NA_REMOVED, object);
}

static void rna_Object_boundbox_get(PointerRNA *ptr, float *values)
{
  Object *ob = (Object *)ptr->id.data;
  BoundBox *bb = BKE_object_boundbox_get(ob);
  if (bb) {
    memcpy(values, bb->vec, sizeof(bb->vec));
  }
  else {
    copy_vn_fl(values, sizeof(bb->vec) / sizeof(float), 0.0f);
  }
}

static bDeformGroup *rna_Object_vgroup_new(Object *ob, const char *name)
{
  bDeformGroup *defgroup = BKE_object_defgroup_add_name(ob, name);

  WM_main_add_notifier(NC_OBJECT | ND_DRAW, ob);

  return defgroup;
}

static void rna_Object_vgroup_remove(Object *ob, ReportList *reports, PointerRNA *defgroup_ptr)
{
  bDeformGroup *defgroup = defgroup_ptr->data;
  if (BLI_findindex(&ob->defbase, defgroup) == -1) {
    BKE_reportf(reports,
                RPT_ERROR,
                "DeformGroup '%s' not in object '%s'",
                defgroup->name,
                ob->id.name + 2);
    return;
  }

  BKE_object_defgroup_remove(ob, defgroup);
  RNA_POINTER_INVALIDATE(defgroup_ptr);

  WM_main_add_notifier(NC_OBJECT | ND_DRAW, ob);
}

static void rna_Object_vgroup_clear(Object *ob)
{
  BKE_object_defgroup_remove_all(ob);

  WM_main_add_notifier(NC_OBJECT | ND_DRAW, ob);
}

static void rna_VertexGroup_vertex_add(ID *id,
                                       bDeformGroup *def,
                                       ReportList *reports,
                                       int index_len,
                                       int *index,
                                       float weight,
                                       int assignmode)
{
  Object *ob = (Object *)id;

  if (BKE_object_is_in_editmode_vgroup(ob)) {
    BKE_report(
        reports, RPT_ERROR, "VertexGroup.add(): cannot be called while object is in edit mode");
    return;
  }

  while (index_len--)
    ED_vgroup_vert_add(
        ob, def, *index++, weight, assignmode); /* XXX, not efficient calling within loop*/

  DEG_id_tag_update(&ob->id, ID_RECALC_GEOMETRY);
  WM_main_add_notifier(NC_GEOM | ND_DATA, (ID *)ob->data);
}

static void rna_VertexGroup_vertex_remove(
    ID *id, bDeformGroup *dg, ReportList *reports, int index_len, int *index)
{
  Object *ob = (Object *)id;

  if (BKE_object_is_in_editmode_vgroup(ob)) {
    BKE_report(
        reports, RPT_ERROR, "VertexGroup.remove(): cannot be called while object is in edit mode");
    return;
  }

  while (index_len--)
    ED_vgroup_vert_remove(ob, dg, *index++);

  DEG_id_tag_update(&ob->id, ID_RECALC_GEOMETRY);
  WM_main_add_notifier(NC_GEOM | ND_DATA, (ID *)ob->data);
}

static float rna_VertexGroup_weight(ID *id, bDeformGroup *dg, ReportList *reports, int index)
{
  float weight = ED_vgroup_vert_weight((Object *)id, dg, index);

  if (weight < 0) {
    BKE_report(reports, RPT_ERROR, "Vertex not in group");
  }
  return weight;
}

static bFaceMap *rna_Object_fmap_new(Object *ob, const char *name)
{
  bFaceMap *fmap = BKE_object_facemap_add_name(ob, name);

  WM_main_add_notifier(NC_OBJECT | ND_DRAW, ob);

  return fmap;
}

static void rna_Object_fmap_remove(Object *ob, ReportList *reports, PointerRNA *fmap_ptr)
{
  bFaceMap *fmap = fmap_ptr->data;
  if (BLI_findindex(&ob->fmaps, fmap) == -1) {
    BKE_reportf(
        reports, RPT_ERROR, "FaceMap '%s' not in object '%s'", fmap->name, ob->id.name + 2);
    return;
  }

  BKE_object_facemap_remove(ob, fmap);
  RNA_POINTER_INVALIDATE(fmap_ptr);

  WM_main_add_notifier(NC_OBJECT | ND_DRAW, ob);
}

static void rna_Object_fmap_clear(Object *ob)
{
  BKE_object_facemap_clear(ob);

  WM_main_add_notifier(NC_OBJECT | ND_DRAW, ob);
}

static void rna_FaceMap_face_add(
    ID *id, bFaceMap *fmap, ReportList *reports, int index_len, int *index)
{
  Object *ob = (Object *)id;

  if (BKE_object_is_in_editmode(ob)) {
    BKE_report(reports, RPT_ERROR, "FaceMap.add(): cannot be called while object is in edit mode");
    return;
  }

  while (index_len--)
    ED_object_facemap_face_add(ob, fmap, *index++);

  WM_main_add_notifier(NC_GEOM | ND_DATA, (ID *)ob->data);
}

static void rna_FaceMap_face_remove(
    ID *id, bFaceMap *fmap, ReportList *reports, int index_len, int *index)
{
  Object *ob = (Object *)id;

  if (BKE_object_is_in_editmode(ob)) {
    BKE_report(reports, RPT_ERROR, "FaceMap.add(): cannot be called while object is in edit mode");
    return;
  }

  while (index_len--)
    ED_object_facemap_face_remove(ob, fmap, *index++);

  WM_main_add_notifier(NC_GEOM | ND_DATA, (ID *)ob->data);
}

/* generic poll functions */
bool rna_Lattice_object_poll(PointerRNA *UNUSED(ptr), PointerRNA value)
{
  return ((Object *)value.id.data)->type == OB_LATTICE;
}

bool rna_Curve_object_poll(PointerRNA *UNUSED(ptr), PointerRNA value)
{
  return ((Object *)value.id.data)->type == OB_CURVE;
}

bool rna_Armature_object_poll(PointerRNA *UNUSED(ptr), PointerRNA value)
{
  return ((Object *)value.id.data)->type == OB_ARMATURE;
}

bool rna_Mesh_object_poll(PointerRNA *UNUSED(ptr), PointerRNA value)
{
  return ((Object *)value.id.data)->type == OB_MESH;
}

bool rna_Camera_object_poll(PointerRNA *UNUSED(ptr), PointerRNA value)
{
  return ((Object *)value.id.data)->type == OB_CAMERA;
}

bool rna_Light_object_poll(PointerRNA *UNUSED(ptr), PointerRNA value)
{
  return ((Object *)value.id.data)->type == OB_LAMP;
}

bool rna_GPencil_object_poll(PointerRNA *UNUSED(ptr), PointerRNA value)
{
  return ((Object *)value.id.data)->type == OB_GPENCIL;
}

int rna_Object_use_dynamic_topology_sculpting_get(PointerRNA *ptr)
{
  SculptSession *ss = ((Object *)ptr->id.data)->sculpt;
  return (ss && ss->bm);
}
#else

static void rna_def_vertex_group(BlenderRNA *brna)
{
  StructRNA *srna;
  PropertyRNA *prop;
  FunctionRNA *func;
  PropertyRNA *parm;

  static const EnumPropertyItem assign_mode_items[] = {
      {WEIGHT_REPLACE, "REPLACE", 0, "Replace", "Replace"},
      {WEIGHT_ADD, "ADD", 0, "Add", "Add"},
      {WEIGHT_SUBTRACT, "SUBTRACT", 0, "Subtract", "Subtract"},
      {0, NULL, 0, NULL, NULL},
  };

  srna = RNA_def_struct(brna, "VertexGroup", NULL);
  RNA_def_struct_sdna(srna, "bDeformGroup");
  RNA_def_struct_ui_text(
      srna, "Vertex Group", "Group of vertices, used for armature deform and other purposes");
  RNA_def_struct_ui_icon(srna, ICON_GROUP_VERTEX);

  prop = RNA_def_property(srna, "name", PROP_STRING, PROP_NONE);
  RNA_def_property_ui_text(prop, "Name", "Vertex group name");
  RNA_def_struct_name_property(srna, prop);
  RNA_def_property_string_funcs(prop, NULL, NULL, "rna_VertexGroup_name_set");
  /* update data because modifiers may use [#24761] */
  RNA_def_property_update(prop, NC_GEOM | ND_DATA | NA_RENAME, "rna_Object_internal_update_data");

  prop = RNA_def_property(srna, "lock_weight", PROP_BOOLEAN, PROP_NONE);
  RNA_def_property_ui_text(prop, "", "Maintain the relative weights for the group");
  RNA_def_property_boolean_sdna(prop, NULL, "flag", 0);
  /* update data because modifiers may use [#24761] */
  RNA_def_property_update(prop, NC_GEOM | ND_DATA | NA_RENAME, "rna_Object_internal_update_data");

  prop = RNA_def_property(srna, "index", PROP_INT, PROP_UNSIGNED);
  RNA_def_property_clear_flag(prop, PROP_EDITABLE);
  RNA_def_property_int_funcs(prop, "rna_VertexGroup_index_get", NULL, NULL);
  RNA_def_property_ui_text(prop, "Index", "Index number of the vertex group");

  func = RNA_def_function(srna, "add", "rna_VertexGroup_vertex_add");
  RNA_def_function_ui_description(func, "Add vertices to the group");
  RNA_def_function_flag(func, FUNC_USE_REPORTS | FUNC_USE_SELF_ID);
  /* TODO, see how array size of 0 works, this shouldnt be used */
  parm = RNA_def_int_array(func, "index", 1, NULL, 0, 0, "", "Index List", 0, 0);
  RNA_def_parameter_flags(parm, PROP_DYNAMIC, PARM_REQUIRED);
  parm = RNA_def_float(func, "weight", 0, 0.0f, 1.0f, "", "Vertex weight", 0.0f, 1.0f);
  RNA_def_parameter_flags(parm, 0, PARM_REQUIRED);
  parm = RNA_def_enum(func, "type", assign_mode_items, 0, "", "Vertex assign mode");
  RNA_def_parameter_flags(parm, 0, PARM_REQUIRED);

  func = RNA_def_function(srna, "remove", "rna_VertexGroup_vertex_remove");
  RNA_def_function_ui_description(func, "Remove a vertex from the group");
  RNA_def_function_flag(func, FUNC_USE_REPORTS | FUNC_USE_SELF_ID);
  /* TODO, see how array size of 0 works, this shouldnt be used */
  parm = RNA_def_int_array(func, "index", 1, NULL, 0, 0, "", "Index List", 0, 0);
  RNA_def_parameter_flags(parm, PROP_DYNAMIC, PARM_REQUIRED);

  func = RNA_def_function(srna, "weight", "rna_VertexGroup_weight");
  RNA_def_function_ui_description(func, "Get a vertex weight from the group");
  RNA_def_function_flag(func, FUNC_USE_REPORTS | FUNC_USE_SELF_ID);
  parm = RNA_def_int(func, "index", 0, 0, INT_MAX, "Index", "The index of the vertex", 0, INT_MAX);
  RNA_def_parameter_flags(parm, 0, PARM_REQUIRED);
  parm = RNA_def_float(func, "weight", 0, 0.0f, 1.0f, "", "Vertex weight", 0.0f, 1.0f);
  RNA_def_function_return(func, parm);
}

static void rna_def_face_map(BlenderRNA *brna)
{
  StructRNA *srna;
  PropertyRNA *prop;

  FunctionRNA *func;
  PropertyRNA *parm;

  srna = RNA_def_struct(brna, "FaceMap", NULL);
  RNA_def_struct_sdna(srna, "bFaceMap");
  RNA_def_struct_ui_text(
      srna, "Face Map", "Group of faces, each face can only be part of one map");
  RNA_def_struct_ui_icon(srna, ICON_MOD_TRIANGULATE);

  prop = RNA_def_property(srna, "name", PROP_STRING, PROP_NONE);
  RNA_def_property_ui_text(prop, "Name", "Face map name");
  RNA_def_struct_name_property(srna, prop);
  RNA_def_property_string_funcs(prop, NULL, NULL, "rna_FaceMap_name_set");
  /* update data because modifiers may use [#24761] */
  RNA_def_property_update(prop, NC_GEOM | ND_DATA | NA_RENAME, "rna_Object_internal_update_data");

  prop = RNA_def_property(srna, "select", PROP_BOOLEAN, PROP_NONE);
  RNA_def_property_boolean_sdna(prop, NULL, "flag", SELECT);
  RNA_def_property_ui_text(prop, "Select", "Face-map selection state (for tools to use)");
  /* important not to use a notifier here, creates a feedback loop! */

  prop = RNA_def_property(srna, "index", PROP_INT, PROP_UNSIGNED);
  RNA_def_property_clear_flag(prop, PROP_EDITABLE);
  RNA_def_property_int_funcs(prop, "rna_FaceMap_index_get", NULL, NULL);
  RNA_def_property_ui_text(prop, "Index", "Index number of the face map");

  func = RNA_def_function(srna, "add", "rna_FaceMap_face_add");
  RNA_def_function_ui_description(func, "Add vertices to the group");
  RNA_def_function_flag(func, FUNC_USE_REPORTS | FUNC_USE_SELF_ID);
  /* TODO, see how array size of 0 works, this shouldnt be used */
  parm = RNA_def_int_array(func, "index", 1, NULL, 0, 0, "", "Index List", 0, 0);
  RNA_def_parameter_flags(parm, PROP_DYNAMIC, PARM_REQUIRED);

  func = RNA_def_function(srna, "remove", "rna_FaceMap_face_remove");
  RNA_def_function_ui_description(func, "Remove a vertex from the group");
  RNA_def_function_flag(func, FUNC_USE_REPORTS | FUNC_USE_SELF_ID);
  /* TODO, see how array size of 0 works, this shouldnt be used */
  parm = RNA_def_int_array(func, "index", 1, NULL, 0, 0, "", "Index List", 0, 0);
  RNA_def_parameter_flags(parm, PROP_DYNAMIC, PARM_REQUIRED);
}

static void rna_def_material_slot(BlenderRNA *brna)
{
  StructRNA *srna;
  PropertyRNA *prop;

  static const EnumPropertyItem link_items[] = {
      {1, "OBJECT", 0, "Object", ""},
      {0, "DATA", 0, "Data", ""},
      {0, NULL, 0, NULL, NULL},
  };

  /* NOTE: there is no MaterialSlot equivalent in DNA, so the internal
   * pointer data points to ob->mat + index, and we manually implement
   * get/set for the properties. */

  srna = RNA_def_struct(brna, "MaterialSlot", NULL);
  RNA_def_struct_ui_text(srna, "Material Slot", "Material slot in an object");
  RNA_def_struct_ui_icon(srna, ICON_MATERIAL_DATA);

  /* WARNING! Order is crucial for override to work properly here... :/
   * 'link' must come before material pointer, since it defines where (in object or obdata) that one is set! */
  prop = RNA_def_property(srna, "link", PROP_ENUM, PROP_NONE);
  RNA_def_property_enum_items(prop, link_items);
  RNA_def_property_enum_funcs(
      prop, "rna_MaterialSlot_link_get", "rna_MaterialSlot_link_set", NULL);
  RNA_def_property_override_flag(prop, PROPOVERRIDE_OVERRIDABLE_STATIC);
  RNA_def_property_ui_text(prop, "Link", "Link material to object or the object's data");
  RNA_def_property_update(prop, NC_OBJECT | ND_DRAW, "rna_MaterialSlot_update");

  prop = RNA_def_property(srna, "material", PROP_POINTER, PROP_NONE);
  RNA_def_property_struct_type(prop, "Material");
  RNA_def_property_flag(prop, PROP_EDITABLE);
  RNA_def_property_editable_func(prop, "rna_MaterialSlot_material_editable");
  RNA_def_property_override_flag(prop, PROPOVERRIDE_OVERRIDABLE_STATIC);
  RNA_def_property_pointer_funcs(prop,
                                 "rna_MaterialSlot_material_get",
                                 "rna_MaterialSlot_material_set",
                                 NULL,
                                 "rna_MaterialSlot_material_poll");
  RNA_def_property_ui_text(prop, "Material", "Material data-block used by this material slot");
  RNA_def_property_update(prop, NC_OBJECT | ND_DRAW, "rna_MaterialSlot_update");

  prop = RNA_def_property(srna, "name", PROP_STRING, PROP_NONE);
  RNA_def_property_string_funcs(
      prop, "rna_MaterialSlot_name_get", "rna_MaterialSlot_name_length", NULL);
  RNA_def_property_ui_text(prop, "Name", "Material slot name");
  RNA_def_property_clear_flag(prop, PROP_EDITABLE);
  RNA_def_struct_name_property(srna, prop);

  RNA_def_struct_path_func(srna, "rna_MaterialSlot_path");
}

static void rna_def_object_game_settings(BlenderRNA *brna)
{
	StructRNA *srna;
	PropertyRNA *prop;

	static const EnumPropertyItem body_type_items[] = {
		{OB_BODY_TYPE_NO_COLLISION, "NO_COLLISION", 0, "No Collision", "Disable collision for this object"},
		{OB_BODY_TYPE_STATIC, "STATIC", 0, "Static", "Stationary object"},
		{OB_BODY_TYPE_DYNAMIC, "DYNAMIC", 0, "Dynamic", "Linear physics"},
		{OB_BODY_TYPE_RIGID, "RIGID_BODY", 0, "Rigid Body", "Linear and angular physics"},
		{OB_BODY_TYPE_SOFT, "SOFT_BODY", 0, "Soft Body", "Soft body"},
		{OB_BODY_TYPE_OCCLUDER, "OCCLUDER", 0, "Occluder", "Occluder for optimizing scene rendering"},
		{OB_BODY_TYPE_SENSOR, "SENSOR", 0, "Sensor",
		                      "Collision Sensor, detects static and dynamic objects but not the other "
		                      "collision sensor objects"},
		{OB_BODY_TYPE_NAVMESH, "NAVMESH", 0, "Navigation Mesh", "Navigation mesh"},
		{OB_BODY_TYPE_CHARACTER, "CHARACTER", 0, "Character",
		                         "Simple kinematic physics appropriate for game characters"},
		{0, NULL, 0, NULL, NULL}
	};

	srna = RNA_def_struct(brna, "GameObjectSettings", NULL);
	RNA_def_struct_sdna(srna, "Object");
	RNA_def_struct_nested(brna, srna, "Object");
	RNA_def_struct_ui_text(srna, "Game Object Settings", "Game engine related settings for the object");
	RNA_def_struct_ui_icon(srna, ICON_ACTION); // CHOOSE BETTER ICON

	/* logic */

	prop = RNA_def_property(srna, "sensors", PROP_COLLECTION, PROP_NONE);
	RNA_def_property_struct_type(prop, "Sensor");
	RNA_def_property_ui_text(prop, "Sensors", "Game engine sensor to detect events");

	prop = RNA_def_property(srna, "controllers", PROP_COLLECTION, PROP_NONE);
	RNA_def_property_struct_type(prop, "Controller");
	RNA_def_property_ui_text(prop, "Controllers",
	                         "Game engine controllers to process events, connecting sensors to actuators");

	prop = RNA_def_property(srna, "actuators", PROP_COLLECTION, PROP_NONE);
	RNA_def_property_struct_type(prop, "Actuator");
	RNA_def_property_ui_text(prop, "Actuators", "Game engine actuators to act on events");

	prop = RNA_def_property(srna, "properties", PROP_COLLECTION, PROP_NONE);
	RNA_def_property_collection_sdna(prop, NULL, "prop", NULL);
	RNA_def_property_struct_type(prop, "GameProperty"); /* rna_property.c */
	RNA_def_property_ui_text(prop, "Properties", "Game engine properties");

	prop = RNA_def_property(srna, "show_sensors", PROP_BOOLEAN, PROP_NONE);
	RNA_def_property_boolean_sdna(prop, NULL, "scaflag", OB_SHOWSENS);
	RNA_def_property_ui_text(prop, "Show Sensors", "Shows sensors for this object in the user interface");

	prop = RNA_def_property(srna, "show_controllers", PROP_BOOLEAN, PROP_NONE);
	RNA_def_property_boolean_sdna(prop, NULL, "scaflag", OB_SHOWCONT);
	RNA_def_property_ui_text(prop, "Show Controllers", "Shows controllers for this object in the user interface");

	prop = RNA_def_property(srna, "show_actuators", PROP_BOOLEAN, PROP_NONE);
	RNA_def_property_boolean_sdna(prop, NULL, "scaflag", OB_SHOWACT);
	RNA_def_property_ui_text(prop, "Show Actuators", "Shows actuators for this object in the user interface");

	/* physics */

	prop = RNA_def_property(srna, "physics_type", PROP_ENUM, PROP_NONE);
	RNA_def_property_enum_sdna(prop, NULL, "body_type");
	RNA_def_property_enum_items(prop, body_type_items);
	RNA_def_property_enum_default(prop, OB_BODY_TYPE_STATIC);
	RNA_def_property_enum_funcs(prop, "rna_GameObjectSettings_physics_type_get",
	                            "rna_GameObjectSettings_physics_type_set", NULL);
	RNA_def_property_ui_text(prop, "Physics Type", "Select the type of physical representation");
	RNA_def_property_update(prop, NC_LOGIC, NULL);

	prop = RNA_def_property(srna, "use_record_animation", PROP_BOOLEAN, PROP_NONE);
	RNA_def_property_boolean_sdna(prop, NULL, "gameflag", OB_RECORD_ANIMATION);
	RNA_def_property_ui_text(prop, "Record Animation", "Record animation objects without physics");

	prop = RNA_def_property(srna, "use_actor", PROP_BOOLEAN, PROP_NONE);
	RNA_def_property_boolean_sdna(prop, NULL, "gameflag", OB_ACTOR);
	RNA_def_property_ui_text(prop, "Actor", "Object is detected by the Near and Radar sensor");

	prop = RNA_def_property(srna, "use_ghost", PROP_BOOLEAN, PROP_NONE);
	RNA_def_property_boolean_sdna(prop, NULL, "gameflag", OB_GHOST);
	RNA_def_property_ui_text(prop, "Ghost", "Object does not react to collisions, like a ghost");

	prop = RNA_def_property(srna, "mass", PROP_FLOAT, PROP_NONE);
	RNA_def_property_range(prop, 0.01, 10000.0);
	RNA_def_property_float_default(prop, 1.0f);
	RNA_def_property_ui_text(prop, "Mass", "Mass of the object");

	prop = RNA_def_property(srna, "radius", PROP_FLOAT, PROP_NONE | PROP_UNIT_LENGTH);
	RNA_def_property_float_sdna(prop, NULL, "inertia");
	RNA_def_property_range(prop, 0.01f, FLT_MAX);
	RNA_def_property_ui_range(prop, 0.01f, 10.0f, 1, 3);
	RNA_def_property_float_default(prop, 1.0f);
	RNA_def_property_ui_text(prop, "Radius", "Radius of bounding sphere and material physics");
	RNA_def_property_update(prop, NC_OBJECT | ND_DRAW, NULL);

	prop = RNA_def_property(srna, "use_sleep", PROP_BOOLEAN, PROP_NONE);
	RNA_def_property_boolean_sdna(prop, NULL, "gameflag", OB_COLLISION_RESPONSE);
	RNA_def_property_ui_text(prop, "No Sleeping", "Disable auto (de)activation in physics simulation");

	prop = RNA_def_property(srna, "damping", PROP_FLOAT, PROP_NONE);
	RNA_def_property_float_sdna(prop, NULL, "damping");
	RNA_def_property_range(prop, 0.0, 1.0);
	RNA_def_property_float_default(prop, 0.04f);
	RNA_def_property_ui_text(prop, "Damping", "General movement damping");

	prop = RNA_def_property(srna, "rotation_damping", PROP_FLOAT, PROP_NONE);
	RNA_def_property_float_sdna(prop, NULL, "rdamping");
	RNA_def_property_range(prop, 0.0, 1.0);
	RNA_def_property_float_default(prop, 0.1f);
	RNA_def_property_ui_text(prop, "Rotation Damping", "General rotation damping");

	prop = RNA_def_property(srna, "velocity_min", PROP_FLOAT, PROP_DISTANCE);
	RNA_def_property_float_sdna(prop, NULL, "min_vel");
	RNA_def_property_range(prop, 0.0, 1000.0);
	RNA_def_property_ui_text(prop, "Velocity Min", "Clamp velocity to this minimum speed (except when totally still), "
	                         "in distance per second");

	prop = RNA_def_property(srna, "velocity_max", PROP_FLOAT, PROP_DISTANCE);
	RNA_def_property_float_sdna(prop, NULL, "max_vel");
	RNA_def_property_range(prop, 0.0, 1000.0);
	RNA_def_property_ui_text(prop, "Velocity Max", "Clamp velocity to this maximum speed, "
	                         "in distance per second");
	
	prop = RNA_def_property(srna, "angular_velocity_min", PROP_FLOAT, PROP_ANGLE);
	RNA_def_property_float_sdna(prop, NULL, "min_angvel");
	RNA_def_property_range(prop, 0.0, 1000.0);
	RNA_def_property_ui_text(prop, "Angular Velocity Min",
	                         "Clamp angular velocity to this minimum speed (except when totally still), "
	                         "in angle per second");

	prop = RNA_def_property(srna, "angular_velocity_max", PROP_FLOAT, PROP_ANGLE);
	RNA_def_property_float_sdna(prop, NULL, "max_angvel");
	RNA_def_property_range(prop, 0.0, 1000.0);
	RNA_def_property_ui_text(prop, "Angular Velocity Max", "Clamp angular velocity to this maximum speed, "
	                         "in angle per second");

	/* Character physics */
	prop = RNA_def_property(srna, "step_height", PROP_FLOAT, PROP_NONE);
	RNA_def_property_float_sdna(prop, NULL, "step_height");
	RNA_def_property_range(prop, 0.01, 1.0);
	RNA_def_property_float_default(prop, 0.15f);
	RNA_def_property_ui_text(prop, "Step Height", "Maximum height of steps the character can run over");

	prop = RNA_def_property(srna, "jump_speed", PROP_FLOAT, PROP_NONE);
	RNA_def_property_float_sdna(prop, NULL, "jump_speed");
	RNA_def_property_range(prop, 0.0, 1000.0);
	RNA_def_property_float_default(prop, 10.0f);
	RNA_def_property_ui_text(prop, "Jump Force", "Upward velocity applied to the character when jumping");

	prop = RNA_def_property(srna, "fall_speed", PROP_FLOAT, PROP_NONE);
	RNA_def_property_float_sdna(prop, NULL, "fall_speed");
	RNA_def_property_range(prop, 0.0, 1000.0);
	RNA_def_property_float_default(prop, 55.0f);
	RNA_def_property_ui_text(prop, "Fall Speed Max", "Maximum speed at which the character will fall");

	prop = RNA_def_property(srna, "jump_max", PROP_INT, PROP_NONE);
	RNA_def_property_int_sdna(prop, NULL, "max_jumps");
	RNA_def_property_range(prop, 1, CHAR_MAX);
	RNA_def_property_ui_range(prop, 1, 10, 1, 1);
	RNA_def_property_int_default(prop, 1);
	RNA_def_property_ui_text(prop, "Max Jumps",
	                         "The maximum number of jumps the character can make before it hits the ground");

	/* Collision Masks */
	prop = RNA_def_property(srna, "collision_group", PROP_BOOLEAN, PROP_LAYER_MEMBER);
	RNA_def_property_boolean_sdna(prop, NULL, "col_group", 1);
	RNA_def_property_array(prop, OB_MAX_COL_MASKS);
	RNA_def_property_ui_text(prop, "Collision Group", "The collision group of the object");
	RNA_def_property_boolean_funcs(prop, "rna_GameObjectSettings_col_group_get", "rna_GameObjectSettings_col_group_set");

	prop = RNA_def_property(srna, "collision_mask", PROP_BOOLEAN, PROP_LAYER_MEMBER);
	RNA_def_property_boolean_sdna(prop, NULL, "col_mask", 1);
	RNA_def_property_array(prop, OB_MAX_COL_MASKS);
	RNA_def_property_ui_text(prop, "Collision Mask", "The groups this object can collide with");
	RNA_def_property_boolean_funcs(prop, "rna_GameObjectSettings_col_mask_get", "rna_GameObjectSettings_col_mask_set");

	/* lock position */
	prop = RNA_def_property(srna, "lock_location_x", PROP_BOOLEAN, PROP_NONE);
	RNA_def_property_boolean_sdna(prop, NULL, "gameflag2", OB_LOCK_RIGID_BODY_X_AXIS);
	RNA_def_property_ui_text(prop, "Lock X Axis", "Disable simulation of linear motion along the X axis");
	
	prop = RNA_def_property(srna, "lock_location_y", PROP_BOOLEAN, PROP_NONE);
	RNA_def_property_boolean_sdna(prop, NULL, "gameflag2", OB_LOCK_RIGID_BODY_Y_AXIS);
	RNA_def_property_ui_text(prop, "Lock Y Axis", "Disable simulation of linear motion along the Y axis");
	
	prop = RNA_def_property(srna, "lock_location_z", PROP_BOOLEAN, PROP_NONE);
	RNA_def_property_boolean_sdna(prop, NULL, "gameflag2", OB_LOCK_RIGID_BODY_Z_AXIS);
	RNA_def_property_ui_text(prop, "Lock Z Axis", "Disable simulation of linear motion along the Z axis");
	
	
	/* lock rotation */
	prop = RNA_def_property(srna, "lock_rotation_x", PROP_BOOLEAN, PROP_NONE);
	RNA_def_property_boolean_sdna(prop, NULL, "gameflag2", OB_LOCK_RIGID_BODY_X_ROT_AXIS);
	RNA_def_property_ui_text(prop, "Lock X Rotation Axis", "Disable simulation of angular motion along the X axis");
	
	prop = RNA_def_property(srna, "lock_rotation_y", PROP_BOOLEAN, PROP_NONE);
	RNA_def_property_boolean_sdna(prop, NULL, "gameflag2", OB_LOCK_RIGID_BODY_Y_ROT_AXIS);
	RNA_def_property_ui_text(prop, "Lock Y Rotation Axis", "Disable simulation of angular motion along the Y axis");
	
	prop = RNA_def_property(srna, "lock_rotation_z", PROP_BOOLEAN, PROP_NONE);
	RNA_def_property_boolean_sdna(prop, NULL, "gameflag2", OB_LOCK_RIGID_BODY_Z_ROT_AXIS);
	RNA_def_property_ui_text(prop, "Lock Z Rotation Axis", "Disable simulation of angular motion along the Z axis");
	
	/* is this used anywhere ? */
	prop = RNA_def_property(srna, "use_activity_culling", PROP_BOOLEAN, PROP_NONE);
	RNA_def_property_boolean_negative_sdna(prop, NULL, "gameflag2", OB_NEVER_DO_ACTIVITY_CULLING);
	RNA_def_property_ui_text(prop, "Lock Z Rotation Axis", "Disable simulation of angular motion along the Z axis");
	

	prop = RNA_def_property(srna, "use_material_physics_fh", PROP_BOOLEAN, PROP_NONE);
	RNA_def_property_boolean_sdna(prop, NULL, "gameflag", OB_DO_FH);
	RNA_def_property_ui_text(prop, "Use Material Force Field", "React to force field physics settings in materials");

	prop = RNA_def_property(srna, "use_rotate_from_normal", PROP_BOOLEAN, PROP_NONE);
	RNA_def_property_boolean_sdna(prop, NULL, "gameflag", OB_ROT_FH);
	RNA_def_property_ui_text(prop, "Rotate From Normal",
	                         "Use face normal to rotate object, so that it points away from the surface");

	prop = RNA_def_property(srna, "form_factor", PROP_FLOAT, PROP_NONE);
	RNA_def_property_float_sdna(prop, NULL, "formfactor");
	RNA_def_property_range(prop, 0.0, 1.0);
	RNA_def_property_float_default(prop, 0.4f);
	RNA_def_property_ui_text(prop, "Form Factor", "Form factor scales the inertia tensor");

	prop = RNA_def_property(srna, "use_anisotropic_friction", PROP_BOOLEAN, PROP_NONE);
	RNA_def_property_boolean_sdna(prop, NULL, "gameflag", OB_ANISOTROPIC_FRICTION);
	RNA_def_property_ui_text(prop, "Anisotropic Friction", "Enable anisotropic friction");

	prop = RNA_def_property(srna, "friction_coefficients", PROP_FLOAT, PROP_XYZ);
	RNA_def_property_float_sdna(prop, NULL, "anisotropicFriction");
	RNA_def_property_range(prop, 0.0, 1.0);
	RNA_def_property_ui_text(prop, "Friction Coefficients",
	                         "Relative friction coefficients in the in the X, Y and Z directions, "
	                         "when anisotropic friction is enabled");

	prop = RNA_def_property(srna, "use_collision_bounds", PROP_BOOLEAN, PROP_NONE);
	RNA_def_property_boolean_sdna(prop, NULL, "gameflag", OB_BOUNDS);
	RNA_def_property_ui_text(prop, "Use Collision Bounds", "Specify a collision bounds type other than the default");
	RNA_def_property_update(prop, NC_OBJECT | ND_DRAW, NULL);

	prop = RNA_def_property(srna, "collision_bounds_type", PROP_ENUM, PROP_NONE);
	RNA_def_property_enum_sdna(prop, NULL, "collision_boundtype");
	RNA_def_property_enum_items(prop, collision_bounds_items);
	RNA_def_property_enum_funcs(prop, NULL, NULL, "rna_Object_collision_bounds_itemf");
	RNA_def_property_ui_text(prop, "Collision Shape",  "Select the collision shape that better fits the object");
	RNA_def_property_update(prop, NC_OBJECT | ND_DRAW, NULL);

	prop = RNA_def_property(srna, "use_collision_compound", PROP_BOOLEAN, PROP_NONE);
	RNA_def_property_boolean_sdna(prop, NULL, "gameflag", OB_CHILD);
	RNA_def_property_ui_text(prop, "Collision Compound", "Add children to form a compound collision object");

	prop = RNA_def_property(srna, "collision_margin", PROP_FLOAT, PROP_NONE | PROP_UNIT_LENGTH);
	RNA_def_property_float_sdna(prop, NULL, "margin");
	RNA_def_property_range(prop, 0.0, 1.0);
	RNA_def_property_float_default(prop, 0.04f);
	RNA_def_property_ui_text(prop, "Collision Margin",
	                         "Extra margin around object for collision detection, small amount required "
	                         "for stability");

	prop = RNA_def_property(srna, "soft_body", PROP_POINTER, PROP_NONE);
	RNA_def_property_pointer_sdna(prop, NULL, "bsoft");
	RNA_def_property_ui_text(prop, "Soft Body Settings", "Settings for Bullet soft body simulation");

	prop = RNA_def_property(srna, "use_obstacle_create", PROP_BOOLEAN, PROP_NONE);
	RNA_def_property_boolean_sdna(prop, NULL, "gameflag", OB_HASOBSTACLE);
	RNA_def_property_ui_text(prop, "Create obstacle", "Create representation for obstacle simulation");

	prop = RNA_def_property(srna, "obstacle_radius", PROP_FLOAT, PROP_NONE | PROP_UNIT_LENGTH);
	RNA_def_property_float_sdna(prop, NULL, "obstacleRad");
	RNA_def_property_range(prop, 0.0, 1000.0);
	RNA_def_property_float_default(prop, 1.0f);
	RNA_def_property_ui_text(prop, "Obstacle Radius", "Radius of object representation in obstacle simulation");
	
	/* state */

	prop = RNA_def_property(srna, "states_visible", PROP_BOOLEAN, PROP_LAYER_MEMBER);
	RNA_def_property_boolean_sdna(prop, NULL, "state", 1);
	RNA_def_property_array(prop, OB_MAX_STATES);
	RNA_def_property_ui_text(prop, "State", "State determining which controllers are displayed");
	RNA_def_property_boolean_funcs(prop, "rna_GameObjectSettings_state_get", "rna_GameObjectSettings_state_set");

	prop = RNA_def_property(srna, "used_states", PROP_BOOLEAN, PROP_LAYER_MEMBER);
	RNA_def_property_array(prop, OB_MAX_STATES);
	RNA_def_property_ui_text(prop, "Used State", "States which are being used by controllers");
	RNA_def_property_clear_flag(prop, PROP_EDITABLE);
	RNA_def_property_boolean_funcs(prop, "rna_GameObjectSettings_used_state_get", NULL);
	
	prop = RNA_def_property(srna, "states_initial", PROP_BOOLEAN, PROP_NONE);
	RNA_def_property_boolean_sdna(prop, NULL, "init_state", 1);
	RNA_def_property_array(prop, OB_MAX_STATES);
	RNA_def_property_ui_text(prop, "Initial State", "Initial state when the game starts");

	prop = RNA_def_property(srna, "show_debug_state", PROP_BOOLEAN, PROP_NONE);
	RNA_def_property_boolean_sdna(prop, NULL, "scaflag", OB_DEBUGSTATE);
	RNA_def_property_ui_text(prop, "Debug State", "Print state debug info in the game engine");
	RNA_def_property_ui_icon(prop, ICON_INFO, 0);

	prop = RNA_def_property(srna, "use_all_states", PROP_BOOLEAN, PROP_NONE);
	RNA_def_property_boolean_sdna(prop, NULL, "scaflag", OB_ALLSTATE);
	RNA_def_property_ui_text(prop, "All", "Set all state bits");

	prop = RNA_def_property(srna, "show_state_panel", PROP_BOOLEAN, PROP_NONE);
	RNA_def_property_boolean_sdna(prop, NULL, "scaflag", OB_SHOWSTATE);
	RNA_def_property_ui_text(prop, "States", "Show state panel");
	RNA_def_property_ui_icon(prop, ICON_DISCLOSURE_TRI_RIGHT, 1);
}

static void rna_def_object_constraints(BlenderRNA *brna, PropertyRNA *cprop)
{
  StructRNA *srna;
  PropertyRNA *prop;

  FunctionRNA *func;
  PropertyRNA *parm;

  RNA_def_property_srna(cprop, "ObjectConstraints");
  srna = RNA_def_struct(brna, "ObjectConstraints", NULL);
  RNA_def_struct_sdna(srna, "Object");
  RNA_def_struct_ui_text(srna, "Object Constraints", "Collection of object constraints");

  /* Collection active property */
  prop = RNA_def_property(srna, "active", PROP_POINTER, PROP_NONE);
  RNA_def_property_struct_type(prop, "Constraint");
  RNA_def_property_pointer_funcs(
      prop, "rna_Object_active_constraint_get", "rna_Object_active_constraint_set", NULL, NULL);
  RNA_def_property_flag(prop, PROP_EDITABLE);
  RNA_def_property_ui_text(prop, "Active Constraint", "Active Object constraint");

  /* Constraint collection */
  func = RNA_def_function(srna, "new", "rna_Object_constraints_new");
  RNA_def_function_ui_description(func, "Add a new constraint to this object");
  RNA_def_function_flag(func, FUNC_USE_MAIN);
  /* object to add */
  parm = RNA_def_enum(
      func, "type", rna_enum_constraint_type_items, 1, "", "Constraint type to add");
  RNA_def_parameter_flags(parm, 0, PARM_REQUIRED);
  /* return type */
  parm = RNA_def_pointer(func, "constraint", "Constraint", "", "New constraint");
  RNA_def_function_return(func, parm);

  func = RNA_def_function(srna, "remove", "rna_Object_constraints_remove");
  RNA_def_function_ui_description(func, "Remove a constraint from this object");
  RNA_def_function_flag(func, FUNC_USE_MAIN | FUNC_USE_REPORTS);
  /* constraint to remove */
  parm = RNA_def_pointer(func, "constraint", "Constraint", "", "Removed constraint");
  RNA_def_parameter_flags(parm, PROP_NEVER_NULL, PARM_REQUIRED | PARM_RNAPTR);
  RNA_def_parameter_clear_flags(parm, PROP_THICK_WRAP, 0);

  func = RNA_def_function(srna, "clear", "rna_Object_constraints_clear");
  RNA_def_function_flag(func, FUNC_USE_MAIN);
  RNA_def_function_ui_description(func, "Remove all constraint from this object");
}

/* object.modifiers */
static void rna_def_object_modifiers(BlenderRNA *brna, PropertyRNA *cprop)
{
  StructRNA *srna;

  FunctionRNA *func;
  PropertyRNA *parm;

  RNA_def_property_srna(cprop, "ObjectModifiers");
  srna = RNA_def_struct(brna, "ObjectModifiers", NULL);
  RNA_def_struct_sdna(srna, "Object");
  RNA_def_struct_ui_text(srna, "Object Modifiers", "Collection of object modifiers");

#  if 0
  prop = RNA_def_property(srna, "active", PROP_POINTER, PROP_NONE);
  RNA_def_property_struct_type(prop, "EditBone");
  RNA_def_property_pointer_sdna(prop, NULL, "act_edbone");
  RNA_def_property_flag(prop, PROP_EDITABLE);
  RNA_def_property_ui_text(prop, "Active EditBone", "Armatures active edit bone");
  /*RNA_def_property_update(prop, 0, "rna_Armature_act_editbone_update"); */
  RNA_def_property_pointer_funcs(prop, NULL, "rna_Armature_act_edit_bone_set", NULL, NULL);

  /* todo, redraw */
/*      RNA_def_property_collection_active(prop, prop_act); */
#  endif

  /* add modifier */
  func = RNA_def_function(srna, "new", "rna_Object_modifier_new");
  RNA_def_function_flag(func, FUNC_USE_CONTEXT | FUNC_USE_REPORTS);
  RNA_def_function_ui_description(func, "Add a new modifier");
  parm = RNA_def_string(func, "name", "Name", 0, "", "New name for the modifier");
  RNA_def_parameter_flags(parm, 0, PARM_REQUIRED);
  /* modifier to add */
  parm = RNA_def_enum(
      func, "type", rna_enum_object_modifier_type_items, 1, "", "Modifier type to add");
  RNA_def_parameter_flags(parm, 0, PARM_REQUIRED);
  /* return type */
  parm = RNA_def_pointer(func, "modifier", "Modifier", "", "Newly created modifier");
  RNA_def_function_return(func, parm);

  /* remove modifier */
  func = RNA_def_function(srna, "remove", "rna_Object_modifier_remove");
  RNA_def_function_flag(func, FUNC_USE_CONTEXT | FUNC_USE_REPORTS);
  RNA_def_function_ui_description(func, "Remove an existing modifier from the object");
  /* modifier to remove */
  parm = RNA_def_pointer(func, "modifier", "Modifier", "", "Modifier to remove");
  RNA_def_parameter_flags(parm, PROP_NEVER_NULL, PARM_REQUIRED | PARM_RNAPTR);
  RNA_def_parameter_clear_flags(parm, PROP_THICK_WRAP, 0);

  /* clear all modifiers */
  func = RNA_def_function(srna, "clear", "rna_Object_modifier_clear");
  RNA_def_function_flag(func, FUNC_USE_CONTEXT);
  RNA_def_function_ui_description(func, "Remove all modifiers from the object");
}

/* object.grease_pencil_modifiers */
static void rna_def_object_grease_pencil_modifiers(BlenderRNA *brna, PropertyRNA *cprop)
{
  StructRNA *srna;

  FunctionRNA *func;
  PropertyRNA *parm;

  RNA_def_property_srna(cprop, "ObjectGpencilModifiers");
  srna = RNA_def_struct(brna, "ObjectGpencilModifiers", NULL);
  RNA_def_struct_sdna(srna, "Object");
  RNA_def_struct_ui_text(
      srna, "Object Grease Pencil Modifiers", "Collection of object grease pencil modifiers");

  /* add greasepencil modifier */
  func = RNA_def_function(srna, "new", "rna_Object_greasepencil_modifier_new");
  RNA_def_function_flag(func, FUNC_USE_CONTEXT | FUNC_USE_REPORTS);
  RNA_def_function_ui_description(func, "Add a new greasepencil_modifier");
  parm = RNA_def_string(func, "name", "Name", 0, "", "New name for the greasepencil_modifier");
  RNA_def_parameter_flags(parm, 0, PARM_REQUIRED);
  /* greasepencil_modifier to add */
  parm = RNA_def_enum(func,
                      "type",
                      rna_enum_object_greasepencil_modifier_type_items,
                      1,
                      "",
                      "Modifier type to add");
  RNA_def_parameter_flags(parm, 0, PARM_REQUIRED);
  /* return type */
  parm = RNA_def_pointer(
      func, "greasepencil_modifier", "GpencilModifier", "", "Newly created modifier");
  RNA_def_function_return(func, parm);

  /* remove greasepencil_modifier */
  func = RNA_def_function(srna, "remove", "rna_Object_greasepencil_modifier_remove");
  RNA_def_function_flag(func, FUNC_USE_CONTEXT | FUNC_USE_REPORTS);
  RNA_def_function_ui_description(func,
                                  "Remove an existing greasepencil_modifier from the object");
  /* greasepencil_modifier to remove */
  parm = RNA_def_pointer(
      func, "greasepencil_modifier", "GpencilModifier", "", "Modifier to remove");
  RNA_def_parameter_flags(parm, PROP_NEVER_NULL, PARM_REQUIRED | PARM_RNAPTR);
  RNA_def_parameter_clear_flags(parm, PROP_THICK_WRAP, 0);

  /* clear all greasepencil modifiers */
  func = RNA_def_function(srna, "clear", "rna_Object_greasepencil_modifier_clear");
  RNA_def_function_flag(func, FUNC_USE_CONTEXT);
  RNA_def_function_ui_description(func, "Remove all grease pencil modifiers from the object");
}

/* object.shaderfxs */
static void rna_def_object_shaderfxs(BlenderRNA *brna, PropertyRNA *cprop)
{
  StructRNA *srna;

  FunctionRNA *func;
  PropertyRNA *parm;

  RNA_def_property_srna(cprop, "ObjectShaderFx");
  srna = RNA_def_struct(brna, "ObjectShaderFx", NULL);
  RNA_def_struct_sdna(srna, "Object");
  RNA_def_struct_ui_text(srna, "Object Shader Effects", "Collection of object effects");

  /* add shader_fx */
  func = RNA_def_function(srna, "new", "rna_Object_shaderfx_new");
  RNA_def_function_flag(func, FUNC_USE_CONTEXT | FUNC_USE_REPORTS);
  RNA_def_function_ui_description(func, "Add a new shader fx");
  parm = RNA_def_string(func, "name", "Name", 0, "", "New name for the effect");
  RNA_def_parameter_flags(parm, 0, PARM_REQUIRED);
  /* shader to add */
  parm = RNA_def_enum(
      func, "type", rna_enum_object_shaderfx_type_items, 1, "", "Effect type to add");
  RNA_def_parameter_flags(parm, 0, PARM_REQUIRED);
  /* return type */
  parm = RNA_def_pointer(func, "shader_fx", "ShaderFx", "", "Newly created effect");
  RNA_def_function_return(func, parm);

  /* remove shader_fx */
  func = RNA_def_function(srna, "remove", "rna_Object_shaderfx_remove");
  RNA_def_function_flag(func, FUNC_USE_CONTEXT | FUNC_USE_REPORTS);
  RNA_def_function_ui_description(func, "Remove an existing effect from the object");
  /* shader to remove */
  parm = RNA_def_pointer(func, "shader_fx", "ShaderFx", "", "Effect to remove");
  RNA_def_parameter_flags(parm, PROP_NEVER_NULL, PARM_REQUIRED | PARM_RNAPTR);
  RNA_def_parameter_clear_flags(parm, PROP_THICK_WRAP, 0);

  /* clear all shader fx */
  func = RNA_def_function(srna, "clear", "rna_Object_shaderfx_clear");
  RNA_def_function_flag(func, FUNC_USE_CONTEXT);
  RNA_def_function_ui_description(func, "Remove all effects from the object");
}

/* object.particle_systems */
static void rna_def_object_particle_systems(BlenderRNA *brna, PropertyRNA *cprop)
{
  StructRNA *srna;

  PropertyRNA *prop;

  /* FunctionRNA *func; */
  /* PropertyRNA *parm; */

  RNA_def_property_srna(cprop, "ParticleSystems");
  srna = RNA_def_struct(brna, "ParticleSystems", NULL);
  RNA_def_struct_sdna(srna, "Object");
  RNA_def_struct_ui_text(srna, "Particle Systems", "Collection of particle systems");

  prop = RNA_def_property(srna, "active", PROP_POINTER, PROP_NONE);
  RNA_def_property_struct_type(prop, "ParticleSystem");
  RNA_def_property_pointer_funcs(prop, "rna_Object_active_particle_system_get", NULL, NULL, NULL);
  RNA_def_property_ui_text(
      prop, "Active Particle System", "Active particle system being displayed");
  RNA_def_property_update(prop, NC_OBJECT | ND_DRAW, NULL);

  prop = RNA_def_property(srna, "active_index", PROP_INT, PROP_UNSIGNED);
  RNA_def_property_clear_flag(prop, PROP_ANIMATABLE);
  RNA_def_property_int_funcs(prop,
                             "rna_Object_active_particle_system_index_get",
                             "rna_Object_active_particle_system_index_set",
                             "rna_Object_active_particle_system_index_range");
  RNA_def_property_ui_text(
      prop, "Active Particle System Index", "Index of active particle system slot");
  RNA_def_property_update(prop, NC_OBJECT | ND_DRAW, "rna_Object_particle_update");
}

/* object.vertex_groups */
static void rna_def_object_vertex_groups(BlenderRNA *brna, PropertyRNA *cprop)
{
  StructRNA *srna;

  PropertyRNA *prop;

  FunctionRNA *func;
  PropertyRNA *parm;

  RNA_def_property_srna(cprop, "VertexGroups");
  srna = RNA_def_struct(brna, "VertexGroups", NULL);
  RNA_def_struct_sdna(srna, "Object");
  RNA_def_struct_ui_text(srna, "Vertex Groups", "Collection of vertex groups");

  prop = RNA_def_property(srna, "active", PROP_POINTER, PROP_NONE);
  RNA_def_property_struct_type(prop, "VertexGroup");
  RNA_def_property_pointer_funcs(prop,
                                 "rna_Object_active_vertex_group_get",
                                 "rna_Object_active_vertex_group_set",
                                 NULL,
                                 NULL);
  RNA_def_property_ui_text(prop, "Active Vertex Group", "Vertex groups of the object");
  RNA_def_property_update(prop, NC_GEOM | ND_DATA, "rna_Object_internal_update_data");

  prop = RNA_def_property(srna, "active_index", PROP_INT, PROP_UNSIGNED);
  RNA_def_property_clear_flag(prop, PROP_ANIMATABLE);
  RNA_def_property_int_sdna(prop, NULL, "actdef");
  RNA_def_property_int_funcs(prop,
                             "rna_Object_active_vertex_group_index_get",
                             "rna_Object_active_vertex_group_index_set",
                             "rna_Object_active_vertex_group_index_range");
  RNA_def_property_ui_text(
      prop, "Active Vertex Group Index", "Active index in vertex group array");
  RNA_def_property_update(prop, NC_GEOM | ND_DATA, "rna_Object_internal_update_data");

  /* vertex groups */ /* add_vertex_group */
  func = RNA_def_function(srna, "new", "rna_Object_vgroup_new");
  RNA_def_function_ui_description(func, "Add vertex group to object");
  RNA_def_string(func, "name", "Group", 0, "", "Vertex group name"); /* optional */
  parm = RNA_def_pointer(func, "group", "VertexGroup", "", "New vertex group");
  RNA_def_function_return(func, parm);

  func = RNA_def_function(srna, "remove", "rna_Object_vgroup_remove");
  RNA_def_function_flag(func, FUNC_USE_REPORTS);
  RNA_def_function_ui_description(func, "Delete vertex group from object");
  parm = RNA_def_pointer(func, "group", "VertexGroup", "", "Vertex group to remove");
  RNA_def_parameter_flags(parm, PROP_NEVER_NULL, PARM_REQUIRED | PARM_RNAPTR);
  RNA_def_parameter_clear_flags(parm, PROP_THICK_WRAP, 0);

  func = RNA_def_function(srna, "clear", "rna_Object_vgroup_clear");
  RNA_def_function_ui_description(func, "Delete all vertex groups from object");
}

/* object.face_maps */
static void rna_def_object_face_maps(BlenderRNA *brna, PropertyRNA *cprop)
{
  StructRNA *srna;

  PropertyRNA *prop;

  FunctionRNA *func;
  PropertyRNA *parm;

  RNA_def_property_srna(cprop, "FaceMaps");
  srna = RNA_def_struct(brna, "FaceMaps", NULL);
  RNA_def_struct_sdna(srna, "Object");
  RNA_def_struct_ui_text(srna, "Face Maps", "Collection of face maps");

  prop = RNA_def_property(srna, "active", PROP_POINTER, PROP_NONE);
  RNA_def_property_struct_type(prop, "FaceMap");
  RNA_def_property_pointer_funcs(
      prop, "rna_Object_active_face_map_get", "rna_Object_active_face_map_set", NULL, NULL);
  RNA_def_property_ui_text(prop, "Active Face Map", "Face maps of the object");
  RNA_def_property_update(prop, NC_GEOM | ND_DATA, "rna_Object_internal_update_data");

  prop = RNA_def_property(srna, "active_index", PROP_INT, PROP_UNSIGNED);
  RNA_def_property_clear_flag(prop, PROP_ANIMATABLE);
  RNA_def_property_int_sdna(prop, NULL, "actfmap");
  RNA_def_property_int_funcs(prop,
                             "rna_Object_active_face_map_index_get",
                             "rna_Object_active_face_map_index_set",
                             "rna_Object_active_face_map_index_range");
  RNA_def_property_ui_text(prop, "Active Face Map Index", "Active index in face map array");
  RNA_def_property_update(prop, NC_GEOM | ND_DATA, "rna_Object_internal_update_data");

  /* face maps */ /* add_face_map */
  func = RNA_def_function(srna, "new", "rna_Object_fmap_new");
  RNA_def_function_ui_description(func, "Add face map to object");
  RNA_def_string(func, "name", "Map", 0, "", "face map name"); /* optional */
  parm = RNA_def_pointer(func, "fmap", "FaceMap", "", "New face map");
  RNA_def_function_return(func, parm);

  func = RNA_def_function(srna, "remove", "rna_Object_fmap_remove");
  RNA_def_function_flag(func, FUNC_USE_REPORTS);
  RNA_def_function_ui_description(func, "Delete vertex group from object");
  parm = RNA_def_pointer(func, "group", "FaceMap", "", "Face map to remove");
  RNA_def_parameter_flags(parm, PROP_NEVER_NULL, PARM_REQUIRED | PARM_RNAPTR);
  RNA_def_property_clear_flag(parm, PROP_THICK_WRAP);

  func = RNA_def_function(srna, "clear", "rna_Object_fmap_clear");
  RNA_def_function_ui_description(func, "Delete all vertex groups from object");
}

static void rna_def_object_display(BlenderRNA *brna)
{
  StructRNA *srna;
  PropertyRNA *prop;

  srna = RNA_def_struct(brna, "ObjectDisplay", NULL);
  RNA_def_struct_ui_text(srna, "Object Display", "Object display settings for 3d viewport");
  RNA_def_struct_sdna(srna, "Object");
  RNA_def_struct_nested(brna, srna, "Object");
  RNA_def_struct_path_func(srna, "rna_ObjectDisplay_path");

  prop = RNA_def_property(srna, "show_shadows", PROP_BOOLEAN, PROP_NONE);
  RNA_def_property_boolean_negative_sdna(prop, NULL, "dtx", OB_DRAW_NO_SHADOW_CAST);
  RNA_def_property_boolean_default(prop, true);
  RNA_def_property_ui_text(prop, "Shadow", "Object cast shadows in the 3d viewport");
  RNA_def_property_update(prop, NC_OBJECT | ND_DRAW, NULL);
}

static void rna_def_object(BlenderRNA *brna)
{
<<<<<<< HEAD
	StructRNA *srna;
	PropertyRNA *prop;

	static const EnumPropertyItem up_items[] = {
		{OB_POSX, "X", 0, "X", ""},
		{OB_POSY, "Y", 0, "Y", ""},
		{OB_POSZ, "Z", 0, "Z", ""},
		{0, NULL, 0, NULL, NULL},
	};

	static const EnumPropertyItem drawtype_items[] = {
		{OB_BOUNDBOX, "BOUNDS", 0, "Bounds", "Display the bounds of the object"},
		{OB_WIRE, "WIRE", 0, "Wire", "Display the object as a wireframe"},
		{OB_SOLID, "SOLID", 0, "Solid", "Display the object as a solid (if solid drawing is enabled in the viewport)"},
		{OB_TEXTURE, "TEXTURED", 0, "Textured",
		             "Display the object with textures (if textures are enabled in the viewport)"},
		{0, NULL, 0, NULL, NULL},
	};

	static const EnumPropertyItem boundtype_items[] = {
		{OB_BOUND_BOX, "BOX", 0, "Box", "Display bounds as box"},
		{OB_BOUND_SPHERE, "SPHERE", 0, "Sphere", "Display bounds as sphere"},
		{OB_BOUND_CYLINDER, "CYLINDER", 0, "Cylinder", "Display bounds as cylinder"},
		{OB_BOUND_CONE, "CONE", 0, "Cone", "Display bounds as cone"},
		{OB_BOUND_CAPSULE, "CAPSULE", 0, "Capsule", "Display bounds as capsule"},
		{0, NULL, 0, NULL, NULL},
	};

	static int boundbox_dimsize[] = {8, 3};

	srna = RNA_def_struct(brna, "Object", "ID");
	RNA_def_struct_ui_text(srna, "Object", "Object data-block defining an object in a scene");
	RNA_def_struct_clear_flag(srna, STRUCT_ID_REFCOUNT);
	RNA_def_struct_ui_icon(srna, ICON_OBJECT_DATA);

	prop = RNA_def_property(srna, "data", PROP_POINTER, PROP_NONE);
	RNA_def_property_struct_type(prop, "ID");
	RNA_def_property_pointer_funcs(prop, NULL, "rna_Object_data_set", "rna_Object_data_typef", "rna_Object_data_poll");
	RNA_def_property_flag(prop, PROP_EDITABLE | PROP_NEVER_UNLINK);
	RNA_def_property_override_flag(prop, PROPOVERRIDE_OVERRIDABLE_STATIC);
	RNA_def_property_ui_text(prop, "Data", "Object data");
	RNA_def_property_update(prop, 0, "rna_Object_internal_update_data");

	prop = RNA_def_property(srna, "type", PROP_ENUM, PROP_NONE);
	RNA_def_property_enum_sdna(prop, NULL, "type");
	RNA_def_property_enum_items(prop, rna_enum_object_type_items);
	RNA_def_property_clear_flag(prop, PROP_EDITABLE);
	RNA_def_property_ui_text(prop, "Type", "Type of Object");
	RNA_def_property_translation_context(prop, BLT_I18NCONTEXT_ID_ID);

	prop = RNA_def_property(srna, "mode", PROP_ENUM, PROP_NONE);
	RNA_def_property_enum_sdna(prop, NULL, "mode");
	RNA_def_property_enum_items(prop, rna_enum_object_mode_items);
	RNA_def_property_clear_flag(prop, PROP_EDITABLE);
	RNA_def_property_ui_text(prop, "Mode", "Object interaction mode");

	/* for data access */
	prop = RNA_def_property(srna, "bound_box", PROP_FLOAT, PROP_NONE);
	RNA_def_property_multi_array(prop, 2, boundbox_dimsize);
	RNA_def_property_clear_flag(prop, PROP_EDITABLE);
	RNA_def_property_float_funcs(prop, "rna_Object_boundbox_get", NULL, NULL);
	RNA_def_property_ui_text(prop, "Bounding Box",
	                         "Object's bounding box in object-space coordinates, all values are -1.0 when "
	                         "not available");

	/* parent */
	prop = RNA_def_property(srna, "parent", PROP_POINTER, PROP_NONE);
	RNA_def_property_pointer_funcs(prop, NULL, "rna_Object_parent_set", NULL, NULL);
	RNA_def_property_flag(prop, PROP_EDITABLE | PROP_ID_SELF_CHECK);
	RNA_def_property_override_flag(prop, PROPOVERRIDE_OVERRIDABLE_STATIC);
	RNA_def_property_ui_text(prop, "Parent", "Parent Object");
	RNA_def_property_update(prop, NC_OBJECT | ND_DRAW, "rna_Object_dependency_update");

	prop = RNA_def_property(srna, "parent_type", PROP_ENUM, PROP_NONE);
	RNA_def_property_enum_bitflag_sdna(prop, NULL, "partype");
	RNA_def_property_enum_items(prop, parent_type_items);
	RNA_def_property_enum_funcs(prop, NULL, "rna_Object_parent_type_set", "rna_Object_parent_type_itemf");
	RNA_def_property_ui_text(prop, "Parent Type", "Type of parent relation");
	RNA_def_property_update(prop, NC_OBJECT | ND_DRAW, "rna_Object_dependency_update");

	prop = RNA_def_property(srna, "parent_vertices", PROP_INT, PROP_UNSIGNED);
	RNA_def_property_int_sdna(prop, NULL, "par1");
	RNA_def_property_array(prop, 3);
	RNA_def_property_ui_text(prop, "Parent Vertices", "Indices of vertices in case of a vertex parenting relation");
	RNA_def_property_update(prop, NC_OBJECT | ND_DRAW, "rna_Object_internal_update");

	prop = RNA_def_property(srna, "parent_bone", PROP_STRING, PROP_NONE);
	RNA_def_property_string_sdna(prop, NULL, "parsubstr");
	RNA_def_property_string_funcs(prop, NULL, NULL, "rna_Object_parent_bone_set");
	RNA_def_property_ui_text(prop, "Parent Bone", "Name of parent bone in case of a bone parenting relation");
	RNA_def_property_update(prop, NC_OBJECT | ND_DRAW, "rna_Object_dependency_update");

	/* Track and Up flags */
	/* XXX: these have been saved here for a bit longer (after old track was removed),
	 *      since some other tools still refer to this */
	prop = RNA_def_property(srna, "track_axis", PROP_ENUM, PROP_NONE);
	RNA_def_property_enum_sdna(prop, NULL, "trackflag");
	RNA_def_property_enum_items(prop, rna_enum_object_axis_items);
	RNA_def_property_ui_text(prop, "Track Axis",
	                         "Axis that points in 'forward' direction (applies to InstanceFrame when "
	                         "parent 'Follow' is enabled)");
	RNA_def_property_update(prop, NC_OBJECT | ND_DRAW, "rna_Object_internal_update");

	prop = RNA_def_property(srna, "up_axis", PROP_ENUM, PROP_NONE);
	RNA_def_property_enum_sdna(prop, NULL, "upflag");
	RNA_def_property_enum_items(prop, up_items);
	RNA_def_property_ui_text(prop, "Up Axis",
	                         "Axis that points in the upward direction (applies to InstanceFrame when "
	                         "parent 'Follow' is enabled)");
	RNA_def_property_update(prop, NC_OBJECT | ND_DRAW, "rna_Object_internal_update");

	/* proxy */
	prop = RNA_def_property(srna, "proxy", PROP_POINTER, PROP_NONE);
	RNA_def_property_ui_text(prop, "Proxy", "Library object this proxy object controls");

	prop = RNA_def_property(srna, "proxy_collection", PROP_POINTER, PROP_NONE);
	RNA_def_property_pointer_sdna(prop, NULL, "proxy_group");
	RNA_def_property_ui_text(prop, "Proxy Collection", "Library collection duplicator object this proxy object controls");

	/* materials */
	prop = RNA_def_property(srna, "material_slots", PROP_COLLECTION, PROP_NONE);
	RNA_def_property_collection_sdna(prop, NULL, "mat", "totcol");
	RNA_def_property_struct_type(prop, "MaterialSlot");
	RNA_def_property_override_flag(prop, PROPOVERRIDE_OVERRIDABLE_STATIC | PROPOVERRIDE_NO_PROP_NAME);
	/* don't dereference pointer! */
	RNA_def_property_collection_funcs(prop, NULL, NULL, NULL, "rna_iterator_array_get", NULL, NULL, NULL, NULL);
	RNA_def_property_ui_text(prop, "Material Slots", "Material slots in the object");

	prop = RNA_def_property(srna, "active_material", PROP_POINTER, PROP_NONE);
	RNA_def_property_struct_type(prop, "Material");
	RNA_def_property_pointer_funcs(prop, "rna_Object_active_material_get",
	                               "rna_Object_active_material_set", NULL,
	                               "rna_MaterialSlot_material_poll");
	RNA_def_property_flag(prop, PROP_EDITABLE);
	RNA_def_property_override_flag(prop, PROPOVERRIDE_OVERRIDABLE_STATIC);
	RNA_def_property_editable_func(prop, "rna_Object_active_material_editable");
	RNA_def_property_ui_text(prop, "Active Material", "Active material being displayed");
	RNA_def_property_update(prop, NC_OBJECT | ND_DRAW, "rna_MaterialSlot_update");

	prop = RNA_def_property(srna, "active_material_index", PROP_INT, PROP_UNSIGNED);
	RNA_def_property_int_sdna(prop, NULL, "actcol");
	RNA_def_property_clear_flag(prop, PROP_ANIMATABLE);
	RNA_def_property_override_flag(prop, PROPOVERRIDE_OVERRIDABLE_STATIC);
	RNA_def_property_int_funcs(prop, "rna_Object_active_material_index_get", "rna_Object_active_material_index_set",
	                           "rna_Object_active_material_index_range");
	RNA_def_property_ui_text(prop, "Active Material Index", "Index of active material slot");
	RNA_def_property_update(prop, NC_MATERIAL | ND_SHADING_LINKS, "rna_MaterialIndex_update");

	/* transform */
	prop = RNA_def_property(srna, "location", PROP_FLOAT, PROP_TRANSLATION);
	RNA_def_property_float_sdna(prop, NULL, "loc");
	RNA_def_property_editable_array_func(prop, "rna_Object_location_editable");
	RNA_def_property_override_flag(prop, PROPOVERRIDE_OVERRIDABLE_STATIC);
	RNA_def_property_ui_text(prop, "Location", "Location of the object");
	RNA_def_property_ui_range(prop, -FLT_MAX, FLT_MAX, 1, RNA_TRANSLATION_PREC_DEFAULT);
	RNA_def_property_update(prop, NC_OBJECT | ND_TRANSFORM, "rna_Object_internal_update");

	prop = RNA_def_property(srna, "rotation_quaternion", PROP_FLOAT, PROP_QUATERNION);
	RNA_def_property_float_sdna(prop, NULL, "quat");
	RNA_def_property_editable_array_func(prop, "rna_Object_rotation_4d_editable");
	RNA_def_property_override_flag(prop, PROPOVERRIDE_OVERRIDABLE_STATIC);
	RNA_def_property_float_array_default(prop, rna_default_quaternion);
	RNA_def_property_ui_text(prop, "Quaternion Rotation", "Rotation in Quaternions");
	RNA_def_property_update(prop, NC_OBJECT | ND_TRANSFORM, "rna_Object_internal_update");

	/* XXX: for axis-angle, it would have been nice to have 2 separate fields for UI purposes, but
	 * having a single one is better for Keyframing and other property-management situations...
	 */
	prop = RNA_def_property(srna, "rotation_axis_angle", PROP_FLOAT, PROP_AXISANGLE);
	RNA_def_property_array(prop, 4);
	RNA_def_property_float_funcs(prop, "rna_Object_rotation_axis_angle_get",
	                             "rna_Object_rotation_axis_angle_set", NULL);
	RNA_def_property_editable_array_func(prop, "rna_Object_rotation_4d_editable");
	RNA_def_property_float_array_default(prop, rna_default_axis_angle);
	RNA_def_property_override_flag(prop, PROPOVERRIDE_OVERRIDABLE_STATIC);
	RNA_def_property_ui_text(prop, "Axis-Angle Rotation", "Angle of Rotation for Axis-Angle rotation representation");
	RNA_def_property_update(prop, NC_OBJECT | ND_TRANSFORM, "rna_Object_internal_update");

	prop = RNA_def_property(srna, "rotation_euler", PROP_FLOAT, PROP_EULER);
	RNA_def_property_float_sdna(prop, NULL, "rot");
	RNA_def_property_editable_array_func(prop, "rna_Object_rotation_euler_editable");
	RNA_def_property_override_flag(prop, PROPOVERRIDE_OVERRIDABLE_STATIC);
	RNA_def_property_ui_text(prop, "Euler Rotation", "Rotation in Eulers");
	RNA_def_property_update(prop, NC_OBJECT | ND_TRANSFORM, "rna_Object_internal_update");

	prop = RNA_def_property(srna, "rotation_mode", PROP_ENUM, PROP_NONE);
	RNA_def_property_enum_sdna(prop, NULL, "rotmode");
	RNA_def_property_enum_items(prop, rna_enum_object_rotation_mode_items);
	RNA_def_property_enum_funcs(prop, NULL, "rna_Object_rotation_mode_set", NULL);
	RNA_def_property_ui_text(prop, "Rotation Mode", "");
	RNA_def_property_update(prop, NC_OBJECT | ND_TRANSFORM, "rna_Object_internal_update");

	prop = RNA_def_property(srna, "scale", PROP_FLOAT, PROP_XYZ);
	RNA_def_property_flag(prop, PROP_PROPORTIONAL);
	RNA_def_property_override_flag(prop, PROPOVERRIDE_OVERRIDABLE_STATIC);
	RNA_def_property_editable_array_func(prop, "rna_Object_scale_editable");
	RNA_def_property_ui_range(prop, -FLT_MAX, FLT_MAX, 1, 3);
	RNA_def_property_float_array_default(prop, rna_default_scale_3d);
	RNA_def_property_ui_text(prop, "Scale", "Scaling of the object");
	RNA_def_property_update(prop, NC_OBJECT | ND_TRANSFORM, "rna_Object_internal_update");

	prop = RNA_def_property(srna, "dimensions", PROP_FLOAT, PROP_XYZ_LENGTH);
	RNA_def_property_array(prop, 3);
	/* Only as convinient helper for py API, and conflicts with animating scale. */
	RNA_def_property_clear_flag(prop, PROP_ANIMATABLE);
	RNA_def_property_float_funcs(prop, "rna_Object_dimensions_get", "rna_Object_dimensions_set", NULL);
	RNA_def_property_ui_range(prop, 0.0f, FLT_MAX, 1, RNA_TRANSLATION_PREC_DEFAULT);
	RNA_def_property_ui_text(prop, "Dimensions",
	                         "Absolute bounding box dimensions of the object (WARNING: assigning to it or "
	                         "its members mutiple consecutive times will not work correctly, "
	                         "as this needs up-to-date evaluated data)");
	RNA_def_property_update(prop, NC_OBJECT | ND_TRANSFORM, "rna_Object_internal_update");


	/* delta transforms */
	prop = RNA_def_property(srna, "delta_location", PROP_FLOAT, PROP_TRANSLATION);
	RNA_def_property_float_sdna(prop, NULL, "dloc");
	RNA_def_property_ui_text(prop, "Delta Location", "Extra translation added to the location of the object");
	RNA_def_property_ui_range(prop, -FLT_MAX, FLT_MAX, 1, RNA_TRANSLATION_PREC_DEFAULT);
	RNA_def_property_update(prop, NC_OBJECT | ND_TRANSFORM, "rna_Object_internal_update");

	prop = RNA_def_property(srna, "delta_rotation_euler", PROP_FLOAT, PROP_EULER);
	RNA_def_property_float_sdna(prop, NULL, "drot");
	RNA_def_property_ui_text(prop, "Delta Rotation (Euler)",
	                         "Extra rotation added to the rotation of the object (when using Euler rotations)");
	RNA_def_property_update(prop, NC_OBJECT | ND_TRANSFORM, "rna_Object_internal_update");

	prop = RNA_def_property(srna, "delta_rotation_quaternion", PROP_FLOAT, PROP_QUATERNION);
	RNA_def_property_float_sdna(prop, NULL, "dquat");
	RNA_def_property_float_array_default(prop, rna_default_quaternion);
	RNA_def_property_ui_text(prop, "Delta Rotation (Quaternion)",
	                         "Extra rotation added to the rotation of the object (when using Quaternion rotations)");
	RNA_def_property_update(prop, NC_OBJECT | ND_TRANSFORM, "rna_Object_internal_update");

#if 0 /* XXX not supported well yet... */
	prop = RNA_def_property(srna, "delta_rotation_axis_angle", PROP_FLOAT, PROP_AXISANGLE);
	/* FIXME: this is not a single field any more! (drotAxis and drotAngle) */
	RNA_def_property_float_sdna(prop, NULL, "dquat");
	RNA_def_property_float_array_default(prop, rna_default_axis_angle);
	RNA_def_property_ui_text(prop, "Delta Rotation (Axis Angle)",
	                         "Extra rotation added to the rotation of the object (when using Axis-Angle rotations)");
	RNA_def_property_update(prop, NC_OBJECT | ND_TRANSFORM, "rna_Object_internal_update");
#endif

	prop = RNA_def_property(srna, "delta_scale", PROP_FLOAT, PROP_XYZ);
	RNA_def_property_float_sdna(prop, NULL, "dscale");
	RNA_def_property_flag(prop, PROP_PROPORTIONAL);
	RNA_def_property_ui_range(prop, -FLT_MAX, FLT_MAX, 1, 3);
	RNA_def_property_float_array_default(prop, rna_default_scale_3d);
	RNA_def_property_ui_text(prop, "Delta Scale", "Extra scaling added to the scale of the object");
	RNA_def_property_update(prop, NC_OBJECT | ND_TRANSFORM, "rna_Object_internal_update");

	/* transform locks */
	prop = RNA_def_property(srna, "lock_location", PROP_BOOLEAN, PROP_NONE);
	RNA_def_property_boolean_sdna(prop, NULL, "protectflag", OB_LOCK_LOCX);
	RNA_def_property_array(prop, 3);
	RNA_def_property_ui_text(prop, "Lock Location", "Lock editing of location in the interface");
	RNA_def_property_ui_icon(prop, ICON_UNLOCKED, 1);
	RNA_def_property_update(prop, NC_OBJECT | ND_TRANSFORM, "rna_Object_internal_update");

	prop = RNA_def_property(srna, "lock_rotation", PROP_BOOLEAN, PROP_NONE);
	RNA_def_property_boolean_sdna(prop, NULL, "protectflag", OB_LOCK_ROTX);
	RNA_def_property_array(prop, 3);
	RNA_def_property_ui_text(prop, "Lock Rotation", "Lock editing of rotation in the interface");
	RNA_def_property_ui_icon(prop, ICON_UNLOCKED, 1);
	RNA_def_property_update(prop, NC_OBJECT | ND_TRANSFORM, "rna_Object_internal_update");

	/* XXX this is sub-optimal - it really should be included above,
	 *     but due to technical reasons we can't do this! */
	prop = RNA_def_property(srna, "lock_rotation_w", PROP_BOOLEAN, PROP_NONE);
	RNA_def_property_boolean_sdna(prop, NULL, "protectflag", OB_LOCK_ROTW);
	RNA_def_property_ui_icon(prop, ICON_UNLOCKED, 1);
	RNA_def_property_ui_text(prop, "Lock Rotation (4D Angle)",
	                         "Lock editing of 'angle' component of four-component rotations in the interface");
	/* XXX this needs a better name */
	prop = RNA_def_property(srna, "lock_rotations_4d", PROP_BOOLEAN, PROP_NONE);
	RNA_def_property_boolean_sdna(prop, NULL, "protectflag", OB_LOCK_ROT4D);
	RNA_def_property_ui_text(prop, "Lock Rotations (4D)",
	                         "Lock editing of four component rotations by components (instead of as Eulers)");

	prop = RNA_def_property(srna, "lock_scale", PROP_BOOLEAN, PROP_NONE);
	RNA_def_property_boolean_sdna(prop, NULL, "protectflag", OB_LOCK_SCALEX);
	RNA_def_property_array(prop, 3);
	RNA_def_property_ui_text(prop, "Lock Scale", "Lock editing of scale in the interface");
	RNA_def_property_ui_icon(prop, ICON_UNLOCKED, 1);
	RNA_def_property_update(prop, NC_OBJECT | ND_TRANSFORM, "rna_Object_internal_update");

	/* matrix */
	prop = RNA_def_property(srna, "matrix_world", PROP_FLOAT, PROP_MATRIX);
	RNA_def_property_float_sdna(prop, NULL, "obmat");
	RNA_def_property_multi_array(prop, 2, rna_matrix_dimsize_4x4);
	RNA_def_property_clear_flag(prop, PROP_ANIMATABLE);
	RNA_def_property_ui_text(prop, "Matrix World", "Worldspace transformation matrix");
	RNA_def_property_update(prop, NC_OBJECT | ND_TRANSFORM, "rna_Object_matrix_world_update");

	prop = RNA_def_property(srna, "matrix_local", PROP_FLOAT, PROP_MATRIX);
	RNA_def_property_multi_array(prop, 2, rna_matrix_dimsize_4x4);
	RNA_def_property_clear_flag(prop, PROP_ANIMATABLE);
	RNA_def_property_ui_text(prop, "Local Matrix", "Parent relative transformation matrix - "
	                         "WARNING: Only takes into account 'Object' parenting, so e.g. in case of bone parenting "
	                         "you get a matrix relative to the Armature object, not to the actual parent bone");
	RNA_def_property_float_funcs(prop, "rna_Object_matrix_local_get", "rna_Object_matrix_local_set", NULL);
	RNA_def_property_update(prop, NC_OBJECT | ND_TRANSFORM, "rna_Object_internal_update");

	prop = RNA_def_property(srna, "matrix_basis", PROP_FLOAT, PROP_MATRIX);
	RNA_def_property_multi_array(prop, 2, rna_matrix_dimsize_4x4);
	RNA_def_property_clear_flag(prop, PROP_ANIMATABLE);
	RNA_def_property_ui_text(prop, "Input Matrix",
	                         "Matrix access to location, rotation and scale (including deltas), "
	                         "before constraints and parenting are applied");
	RNA_def_property_float_funcs(prop, "rna_Object_matrix_basis_get", "rna_Object_matrix_basis_set", NULL);
	RNA_def_property_update(prop, NC_OBJECT | ND_TRANSFORM, "rna_Object_internal_update");

	/*parent_inverse*/
	prop = RNA_def_property(srna, "matrix_parent_inverse", PROP_FLOAT, PROP_MATRIX);
	RNA_def_property_float_sdna(prop, NULL, "parentinv");
	RNA_def_property_multi_array(prop, 2, rna_matrix_dimsize_4x4);
	RNA_def_property_ui_text(prop, "Matrix", "Inverse of object's parent matrix at time of parenting");
	RNA_def_property_update(prop, NC_OBJECT | ND_TRANSFORM, "rna_Object_internal_update");

	/* modifiers */
	prop = RNA_def_property(srna, "modifiers", PROP_COLLECTION, PROP_NONE);
	RNA_def_property_struct_type(prop, "Modifier");
	RNA_def_property_ui_text(prop, "Modifiers", "Modifiers affecting the geometric data of the object");
	RNA_def_property_override_funcs(prop, NULL, NULL, "rna_Object_modifiers_override_apply");
	RNA_def_property_override_flag(prop, PROPOVERRIDE_OVERRIDABLE_STATIC | PROPOVERRIDE_STATIC_INSERTION);
	rna_def_object_modifiers(brna, prop);

	/* Grease Pencil modifiers. */
	prop = RNA_def_property(srna, "grease_pencil_modifiers", PROP_COLLECTION, PROP_NONE);
	RNA_def_property_collection_sdna(prop, NULL, "greasepencil_modifiers", NULL);
	RNA_def_property_struct_type(prop, "GpencilModifier");
	RNA_def_property_ui_text(prop, "Grease Pencil Modifiers", "Modifiers affecting the data of the grease pencil object");
	rna_def_object_grease_pencil_modifiers(brna, prop);

	/* Shader FX. */
	prop = RNA_def_property(srna, "shader_effects", PROP_COLLECTION, PROP_NONE);
	RNA_def_property_collection_sdna(prop, NULL, "shader_fx", NULL);
	RNA_def_property_struct_type(prop, "ShaderFx");
	RNA_def_property_ui_text(prop, "Shader Effects", "Effects affecting display of object");
	rna_def_object_shaderfxs(brna, prop);

	/* constraints */
	prop = RNA_def_property(srna, "constraints", PROP_COLLECTION, PROP_NONE);
	RNA_def_property_struct_type(prop, "Constraint");
	RNA_def_property_override_flag(prop, PROPOVERRIDE_OVERRIDABLE_STATIC | PROPOVERRIDE_STATIC_INSERTION);
	RNA_def_property_ui_text(prop, "Constraints", "Constraints affecting the transformation of the object");
	RNA_def_property_override_funcs(prop, NULL, NULL, "rna_Object_constraints_override_apply");
/*	RNA_def_property_collection_funcs(prop, NULL, NULL, NULL, NULL, NULL, NULL, NULL, "constraints__add", "constraints__remove"); */
	rna_def_object_constraints(brna, prop);

	/* game engine */
	prop = RNA_def_property(srna, "game", PROP_POINTER, PROP_NONE);
	RNA_def_property_flag(prop, PROP_NEVER_NULL);
	RNA_def_property_struct_type(prop, "GameObjectSettings");
	RNA_def_property_pointer_funcs(prop, "rna_Object_game_settings_get", NULL, NULL, NULL);
	RNA_def_property_ui_text(prop, "Game Settings", "Game engine related settings for the object");

	/* vertex groups */
	prop = RNA_def_property(srna, "vertex_groups", PROP_COLLECTION, PROP_NONE);
	RNA_def_property_collection_sdna(prop, NULL, "defbase", NULL);
	RNA_def_property_struct_type(prop, "VertexGroup");
	RNA_def_property_ui_text(prop, "Vertex Groups", "Vertex groups of the object");
	rna_def_object_vertex_groups(brna, prop);


	/* face maps */
	prop = RNA_def_property(srna, "face_maps", PROP_COLLECTION, PROP_NONE);
	RNA_def_property_collection_sdna(prop, NULL, "fmaps", NULL);
	RNA_def_property_struct_type(prop, "FaceMap");
	RNA_def_property_ui_text(prop, "Face Maps", "Maps of faces of the object");
	rna_def_object_face_maps(brna, prop);

	/* empty */
	prop = RNA_def_property(srna, "empty_display_type", PROP_ENUM, PROP_NONE);
	RNA_def_property_enum_sdna(prop, NULL, "empty_drawtype");
	RNA_def_property_enum_items(prop, rna_enum_object_empty_drawtype_items);
	RNA_def_property_enum_funcs(prop, NULL, "rna_Object_empty_display_type_set", NULL);
	RNA_def_property_ui_text(prop, "Empty Display Type", "Viewport display style for empties");
	RNA_def_property_update(prop, NC_OBJECT | ND_DRAW, NULL);

	prop = RNA_def_property(srna, "empty_display_size", PROP_FLOAT, PROP_DISTANCE);
	RNA_def_property_float_sdna(prop, NULL, "empty_drawsize");
	RNA_def_property_range(prop, 0.0001f, 1000.0f);
	RNA_def_property_ui_range(prop, 0.01, 100, 1, 2);
	RNA_def_property_ui_text(prop, "Empty Display Size", "Size of display for empties in the viewport");
	RNA_def_property_update(prop, NC_OBJECT | ND_DRAW, NULL);

	prop = RNA_def_property(srna, "empty_image_offset", PROP_FLOAT, PROP_NONE);
	RNA_def_property_float_sdna(prop, NULL, "ima_ofs");
	RNA_def_property_ui_text(prop, "Origin Offset", "Origin offset distance");
	RNA_def_property_ui_range(prop, -FLT_MAX, FLT_MAX, 0.1f, 2);
	RNA_def_property_update(prop, NC_OBJECT | ND_DRAW, NULL);

	prop = RNA_def_property(srna, "image_user", PROP_POINTER, PROP_NONE);
	RNA_def_property_flag(prop, PROP_NEVER_NULL);
	RNA_def_property_pointer_sdna(prop, NULL, "iuser");
	RNA_def_property_ui_text(prop, "Image User",
	                         "Parameters defining which layer, pass and frame of the image is displayed");
	RNA_def_property_update(prop, NC_OBJECT | ND_DRAW, NULL);

	prop = RNA_def_property(srna, "empty_image_depth", PROP_ENUM, PROP_NONE);
	RNA_def_property_enum_items(prop, rna_enum_object_empty_image_depth_items);
	RNA_def_property_ui_text(prop, "Empty Image Depth", "Determine which other objects will occlude the image");
	RNA_def_property_update(prop, NC_OBJECT | ND_DRAW, NULL);

	prop = RNA_def_property(srna, "show_empty_image_perspective", PROP_BOOLEAN, PROP_NONE);
	RNA_def_property_boolean_negative_sdna(prop, NULL, "empty_image_visibility_flag", OB_EMPTY_IMAGE_HIDE_PERSPECTIVE);
	RNA_def_property_ui_text(prop, "Display in Perspective Mode", "Display image in perspective mode");
	RNA_def_property_update(prop, NC_OBJECT | ND_DRAW, NULL);

	prop = RNA_def_property(srna, "show_empty_image_orthographic", PROP_BOOLEAN, PROP_NONE);
	RNA_def_property_boolean_negative_sdna(prop, NULL, "empty_image_visibility_flag", OB_EMPTY_IMAGE_HIDE_ORTHOGRAPHIC);
	RNA_def_property_ui_text(prop, "Display in Orthographic Mode", "Display image in orthographic mode");
	RNA_def_property_update(prop, NC_OBJECT | ND_DRAW, NULL);

	prop = RNA_def_property(srna, "use_empty_image_alpha", PROP_BOOLEAN, PROP_NONE);
	RNA_def_property_boolean_sdna(prop, NULL, "empty_image_flag", OB_EMPTY_IMAGE_USE_ALPHA_BLEND);
	RNA_def_property_ui_text(prop, "Use Alpha", "Use alpha blending instead of alpha test (can produce sorting artifacts)");
	RNA_def_property_update(prop, NC_OBJECT | ND_DRAW, NULL);

	static EnumPropertyItem prop_empty_image_side_items[] = {
		{0, "DOUBLE_SIDED", 0, "Both", ""},
		{OB_EMPTY_IMAGE_HIDE_BACK, "FRONT", 0, "Front", ""},
		{OB_EMPTY_IMAGE_HIDE_FRONT, "BACK", 0, "Back", ""},
		{0, NULL, 0, NULL, NULL},
	};
	prop = RNA_def_property(srna, "empty_image_side", PROP_ENUM, PROP_NONE);
	RNA_def_property_enum_bitflag_sdna(prop, NULL, "empty_image_visibility_flag");
	RNA_def_property_enum_items(prop, prop_empty_image_side_items);
	RNA_def_property_ui_text(prop, "Empty Image Side", "Show front/back side");
	RNA_def_property_update(prop, NC_OBJECT | ND_DRAW, NULL);

	/* render */
	prop = RNA_def_property(srna, "pass_index", PROP_INT, PROP_UNSIGNED);
	RNA_def_property_int_sdna(prop, NULL, "index");
	RNA_def_property_ui_text(prop, "Pass Index", "Index number for the \"Object Index\" render pass");
	RNA_def_property_update(prop, NC_OBJECT, "rna_Object_internal_update_draw");

	prop = RNA_def_property(srna, "color", PROP_FLOAT, PROP_COLOR);
	RNA_def_property_ui_text(prop, "Color", "Object color and alpha, used when faces have the ObColor mode enabled");
	RNA_def_property_update(prop, NC_OBJECT | ND_DRAW, NULL);

	/* physics */
	prop = RNA_def_property(srna, "field", PROP_POINTER, PROP_NONE);
	RNA_def_property_pointer_sdna(prop, NULL, "pd");
	RNA_def_property_struct_type(prop, "FieldSettings");
	RNA_def_property_pointer_funcs(prop, "rna_Object_field_get", NULL, NULL, NULL);
	RNA_def_property_ui_text(prop, "Field Settings", "Settings for using the object as a field in physics simulation");

	prop = RNA_def_property(srna, "collision", PROP_POINTER, PROP_NONE);
	RNA_def_property_pointer_sdna(prop, NULL, "pd");
	RNA_def_property_struct_type(prop, "CollisionSettings");
	RNA_def_property_pointer_funcs(prop, "rna_Object_collision_get", NULL, NULL, NULL);
	RNA_def_property_ui_text(prop, "Collision Settings",
	                         "Settings for using the object as a collider in physics simulation");

	prop = RNA_def_property(srna, "soft_body", PROP_POINTER, PROP_NONE);
	RNA_def_property_pointer_sdna(prop, NULL, "soft");
	RNA_def_property_struct_type(prop, "SoftBodySettings");
	RNA_def_property_ui_text(prop, "Soft Body Settings", "Settings for soft body simulation");

	prop = RNA_def_property(srna, "particle_systems", PROP_COLLECTION, PROP_NONE);
	RNA_def_property_collection_sdna(prop, NULL, "particlesystem", NULL);
	RNA_def_property_struct_type(prop, "ParticleSystem");
	RNA_def_property_ui_text(prop, "Particle Systems", "Particle systems emitted from the object");
	rna_def_object_particle_systems(brna, prop);


	prop = RNA_def_property(srna, "rigid_body", PROP_POINTER, PROP_NONE);
	RNA_def_property_pointer_sdna(prop, NULL, "rigidbody_object");
	RNA_def_property_struct_type(prop, "RigidBodyObject");
	RNA_def_property_ui_text(prop, "Rigid Body Settings", "Settings for rigid body simulation");

	prop = RNA_def_property(srna, "rigid_body_constraint", PROP_POINTER, PROP_NONE);
	RNA_def_property_pointer_sdna(prop, NULL, "rigidbody_constraint");
	RNA_def_property_struct_type(prop, "RigidBodyConstraint");
	RNA_def_property_ui_text(prop, "Rigid Body Constraint", "Constraint constraining rigid bodies");

	/* restrict */
	prop = RNA_def_property(srna, "hide_viewport", PROP_BOOLEAN, PROP_NONE);
	RNA_def_property_boolean_sdna(prop, NULL, "restrictflag", OB_RESTRICT_VIEW);
	RNA_def_property_override_flag(prop, PROPOVERRIDE_OVERRIDABLE_STATIC);
	RNA_def_property_ui_text(prop, "Disable View", "Disable object in the viewport");
	RNA_def_property_ui_icon(prop, ICON_RESTRICT_VIEW_OFF, -1);
	RNA_def_property_update(prop, NC_OBJECT | ND_DRAW, "rna_Object_hide_update");

	prop = RNA_def_property(srna, "hide_select", PROP_BOOLEAN, PROP_NONE);
	RNA_def_property_boolean_sdna(prop, NULL, "restrictflag", OB_RESTRICT_SELECT);
	RNA_def_property_clear_flag(prop, PROP_ANIMATABLE);
	RNA_def_property_override_flag(prop, PROPOVERRIDE_OVERRIDABLE_STATIC);
	RNA_def_property_ui_text(prop, "Disable Select", "Disable object selection in the viewport");
	RNA_def_property_ui_icon(prop, ICON_RESTRICT_SELECT_OFF, -1);
	RNA_def_property_update(prop, NC_OBJECT | ND_DRAW, "rna_Object_hide_update");

	prop = RNA_def_property(srna, "hide_render", PROP_BOOLEAN, PROP_NONE);
	RNA_def_property_boolean_sdna(prop, NULL, "restrictflag", OB_RESTRICT_RENDER);
	RNA_def_property_override_flag(prop, PROPOVERRIDE_OVERRIDABLE_STATIC);
	RNA_def_property_ui_text(prop, "Disable Render", "Disable object in renders");
	RNA_def_property_ui_icon(prop, ICON_RESTRICT_RENDER_OFF, -1);
	RNA_def_property_update(prop, NC_OBJECT | ND_DRAW, "rna_Object_hide_update");

	prop = RNA_def_property(srna, "show_instancer_for_render", PROP_BOOLEAN, PROP_NONE);
	RNA_def_property_boolean_sdna(prop, NULL, "duplicator_visibility_flag", OB_DUPLI_FLAG_RENDER);
	RNA_def_property_ui_text(prop, "Render Instancer", "Make instancer visible when rendering");

	prop = RNA_def_property(srna, "show_instancer_for_viewport", PROP_BOOLEAN, PROP_NONE);
	RNA_def_property_boolean_sdna(prop, NULL, "duplicator_visibility_flag", OB_DUPLI_FLAG_VIEWPORT);
	RNA_def_property_ui_text(prop, "Display Instancer", "Make instancer visible in the viewport");

	/* anim */
	rna_def_animdata_common(srna);

	rna_def_animviz_common(srna);
	rna_def_motionpath_common(srna);

	/* slow parenting */
	/* XXX: evil old crap */
	prop = RNA_def_property(srna, "use_slow_parent", PROP_BOOLEAN, PROP_NONE);
	RNA_def_property_boolean_sdna(prop, NULL, "partype", PARSLOW);
	RNA_def_property_ui_text(prop, "Slow Parent",
		"Create a delay in the parent relationship (beware: this isn't renderfarm "
		"safe and may be invalid after jumping around the timeline)");
	RNA_def_property_update(prop, NC_OBJECT | ND_DRAW, "rna_Object_internal_update");

	prop = RNA_def_property(srna, "slow_parent_offset", PROP_FLOAT, PROP_NONE | PROP_UNIT_TIME);
	RNA_def_property_float_sdna(prop, NULL, "sf");
	RNA_def_property_range(prop, MINAFRAMEF, MAXFRAMEF);
	RNA_def_property_ui_text(prop, "Slow Parent Offset", "Delay in the parent relationship");
	RNA_def_property_update(prop, NC_OBJECT | ND_TRANSFORM, "rna_Object_internal_update");

	/* instancing */
	prop = RNA_def_property(srna, "instance_type", PROP_ENUM, PROP_NONE);
	RNA_def_property_enum_bitflag_sdna(prop, NULL, "transflag");
	RNA_def_property_enum_items(prop, instance_items);
	RNA_def_property_enum_funcs(prop, NULL, NULL, "rna_Object_instance_type_itemf");
	RNA_def_property_ui_text(prop, "Instance Type", "If not None, object instancing method to use");
	RNA_def_property_update(prop, NC_OBJECT | ND_DRAW, "rna_Object_dependency_update");

	prop = RNA_def_property(srna, "use_instance_vertices_rotation", PROP_BOOLEAN, PROP_NONE);
	RNA_def_property_boolean_sdna(prop, NULL, "transflag", OB_DUPLIROT);
	RNA_def_property_ui_text(prop, "Orient with Normals", "Rotate instance according to vertex normal");
	RNA_def_property_update(prop, NC_OBJECT | ND_DRAW, NULL);

	prop = RNA_def_property(srna, "use_instance_faces_scale", PROP_BOOLEAN, PROP_NONE);
	RNA_def_property_boolean_sdna(prop, NULL, "transflag", OB_DUPLIFACES_SCALE);
	RNA_def_property_ui_text(prop, "Scale to Face Sizes", "Scale instance based on face size");
	RNA_def_property_update(prop, NC_OBJECT | ND_DRAW, "rna_Object_internal_update");

	prop = RNA_def_property(srna, "instance_faces_scale", PROP_FLOAT, PROP_NONE);
	RNA_def_property_float_sdna(prop, NULL, "instance_faces_scale");
	RNA_def_property_range(prop, 0.001f, 10000.0f);
	RNA_def_property_ui_text(prop, "Instance Faces Scale", "Scale the face instance objects");
	RNA_def_property_update(prop, NC_OBJECT | ND_DRAW, "rna_Object_internal_update");

	prop = RNA_def_property(srna, "instance_collection", PROP_POINTER, PROP_NONE);
	RNA_def_property_struct_type(prop, "Collection");
	RNA_def_property_pointer_sdna(prop, NULL, "instance_collection");
	RNA_def_property_flag(prop, PROP_EDITABLE);
	RNA_def_property_pointer_funcs(prop, NULL, "rna_Object_dup_collection_set", NULL, NULL);
	RNA_def_property_ui_text(prop, "Instance Collection", "Instance an existing collection");
	RNA_def_property_update(prop, NC_OBJECT | ND_DRAW, "rna_Object_dependency_update");

	prop = RNA_def_property(srna, "is_instancer", PROP_BOOLEAN, PROP_NONE);
	RNA_def_property_boolean_sdna(prop, NULL, "transflag", OB_DUPLI);
	RNA_def_property_clear_flag(prop, PROP_EDITABLE);

	/* drawing */
	prop = RNA_def_property(srna, "display_type", PROP_ENUM, PROP_NONE);
	RNA_def_property_enum_sdna(prop, NULL, "dt");
	RNA_def_property_enum_items(prop, drawtype_items);
	RNA_def_property_ui_text(prop, "Display As",  "How to display object in viewport");
	RNA_def_property_update(prop, NC_OBJECT | ND_DRAW, "rna_Object_internal_update");

	prop = RNA_def_property(srna, "show_bounds", PROP_BOOLEAN, PROP_NONE);
	RNA_def_property_boolean_sdna(prop, NULL, "dtx", OB_DRAWBOUNDOX);
	RNA_def_property_ui_text(prop, "Display Bounds", "Display the object's bounds");
	RNA_def_property_update(prop, NC_OBJECT | ND_DRAW, NULL);

	prop = RNA_def_property(srna, "display_bounds_type", PROP_ENUM, PROP_NONE);
	RNA_def_property_enum_sdna(prop, NULL, "boundtype");
	RNA_def_property_enum_items(prop, boundtype_items);
	RNA_def_property_ui_text(prop, "Display Bounds Type", "Object boundary display type");
	RNA_def_property_update(prop, NC_OBJECT | ND_DRAW, NULL);

	prop = RNA_def_property(srna, "show_name", PROP_BOOLEAN, PROP_NONE);
	RNA_def_property_boolean_sdna(prop, NULL, "dtx", OB_DRAWNAME);
	RNA_def_property_ui_text(prop, "Display Name", "Display the object's name");
	RNA_def_property_update(prop, NC_OBJECT | ND_DRAW, NULL);

	prop = RNA_def_property(srna, "show_axis", PROP_BOOLEAN, PROP_NONE);
	RNA_def_property_boolean_sdna(prop, NULL, "dtx", OB_AXIS);
	RNA_def_property_ui_text(prop, "Display Axes", "Display the object's origin and axes");
	RNA_def_property_update(prop, NC_OBJECT | ND_DRAW, NULL);

	prop = RNA_def_property(srna, "show_texture_space", PROP_BOOLEAN, PROP_NONE);
	RNA_def_property_boolean_sdna(prop, NULL, "dtx", OB_TEXSPACE);
	RNA_def_property_ui_text(prop, "Display Texture Space", "Display the object's texture space");
	RNA_def_property_update(prop, NC_OBJECT | ND_DRAW, NULL);

	prop = RNA_def_property(srna, "show_wire", PROP_BOOLEAN, PROP_NONE);
	RNA_def_property_boolean_sdna(prop, NULL, "dtx", OB_DRAWWIRE);
	RNA_def_property_ui_text(prop, "Display Wire", "Add the object's wireframe over solid drawing");
	RNA_def_property_update(prop, NC_OBJECT | ND_DRAW, NULL);

	prop = RNA_def_property(srna, "show_all_edges", PROP_BOOLEAN, PROP_NONE);
	RNA_def_property_boolean_sdna(prop, NULL, "dtx", OB_DRAW_ALL_EDGES);
	RNA_def_property_ui_text(prop, "Display All Edges", "Display all edges for mesh objects");
	RNA_def_property_update(prop, NC_OBJECT | ND_DRAW, NULL);

	prop = RNA_def_property(srna, "show_transparent", PROP_BOOLEAN, PROP_NONE);
	RNA_def_property_boolean_sdna(prop, NULL, "dtx", OB_DRAWTRANSP);
	RNA_def_property_ui_text(prop, "Display Transparent",
	                         "Display material transparency in the object");
	RNA_def_property_update(prop, NC_OBJECT | ND_DRAW, NULL);

	prop = RNA_def_property(srna, "show_in_front", PROP_BOOLEAN, PROP_NONE);
	RNA_def_property_boolean_sdna(prop, NULL, "dtx", OB_DRAWXRAY);
	RNA_def_property_ui_text(prop, "In Front",
	                         "Make the object draw in front of others");
	RNA_def_property_update(prop, NC_OBJECT | ND_DRAW, NULL);

	/* pose */
	prop = RNA_def_property(srna, "pose_library", PROP_POINTER, PROP_NONE);
	RNA_def_property_pointer_sdna(prop, NULL, "poselib");
	RNA_def_property_struct_type(prop, "Action");
	RNA_def_property_flag(prop, PROP_EDITABLE | PROP_ID_REFCOUNT);
	RNA_def_property_ui_text(prop, "Pose Library", "Action used as a pose library for armatures");

	prop = RNA_def_property(srna, "pose", PROP_POINTER, PROP_NONE);
	RNA_def_property_pointer_sdna(prop, NULL, "pose");
	RNA_def_property_struct_type(prop, "Pose");
	RNA_def_property_override_flag(prop, PROPOVERRIDE_OVERRIDABLE_STATIC);
	RNA_def_property_ui_text(prop, "Pose", "Current pose for armatures");

	/* shape keys */
	prop = RNA_def_property(srna, "show_only_shape_key", PROP_BOOLEAN, PROP_NONE);
	RNA_def_property_boolean_sdna(prop, NULL, "shapeflag", OB_SHAPE_LOCK);
	RNA_def_property_ui_text(prop, "Shape Key Lock", "Always show the current Shape for this Object");
	RNA_def_property_ui_icon(prop, ICON_UNPINNED, 1);
	RNA_def_property_update(prop, 0, "rna_Object_internal_update_data");

	prop = RNA_def_property(srna, "use_shape_key_edit_mode", PROP_BOOLEAN, PROP_NONE);
	RNA_def_property_boolean_sdna(prop, NULL, "shapeflag", OB_SHAPE_EDIT_MODE);
	RNA_def_property_ui_text(prop, "Shape Key Edit Mode", "Apply shape keys in edit mode (for Meshes only)");
	RNA_def_property_ui_icon(prop, ICON_EDITMODE_HLT, 0);
	RNA_def_property_update(prop, 0, "rna_Object_internal_update_data");

	prop = RNA_def_property(srna, "active_shape_key", PROP_POINTER, PROP_NONE);
	RNA_def_property_struct_type(prop, "ShapeKey");
	RNA_def_property_pointer_funcs(prop, "rna_Object_active_shape_key_get", NULL, NULL, NULL);
	RNA_def_property_ui_text(prop, "Active Shape Key", "Current shape key");

	prop = RNA_def_property(srna, "active_shape_key_index", PROP_INT, PROP_NONE);
	RNA_def_property_int_sdna(prop, NULL, "shapenr");
	RNA_def_property_flag(prop, PROP_CONTEXT_UPDATE);
	RNA_def_property_clear_flag(prop, PROP_ANIMATABLE); /* XXX this is really unpredictable... */
	RNA_def_property_int_funcs(prop, "rna_Object_active_shape_key_index_get", "rna_Object_active_shape_key_index_set",
	                           "rna_Object_active_shape_key_index_range");
	RNA_def_property_ui_text(prop, "Active Shape Key Index", "Current shape key index");
	RNA_def_property_update(prop, 0, "rna_Object_active_shape_update");

	/* sculpt */
	prop = RNA_def_property(srna, "use_dynamic_topology_sculpting", PROP_BOOLEAN, PROP_NONE);
	RNA_def_property_boolean_funcs(prop, "rna_Object_use_dynamic_topology_sculpting_get", NULL);
	RNA_def_property_clear_flag(prop, PROP_EDITABLE);
	RNA_def_property_ui_text(prop, "Dynamic Topology Sculpting", NULL);

	/* Base Settings */
	prop = RNA_def_property(srna, "is_from_instancer", PROP_BOOLEAN, PROP_NONE);
	RNA_def_property_boolean_sdna(prop, NULL, "base_flag", BASE_FROM_DUPLI);
	RNA_def_property_ui_text(prop, "Base from Instancer", "Object comes from a instancer");
	RNA_def_property_clear_flag(prop, PROP_EDITABLE);

	prop = RNA_def_property(srna, "is_from_set", PROP_BOOLEAN, PROP_NONE);
	RNA_def_property_boolean_sdna(prop, NULL, "base_flag", BASE_FROM_SET);
	RNA_def_property_ui_text(prop, "Base from Set", "Object comes from a background set");
	RNA_def_property_clear_flag(prop, PROP_EDITABLE);

	/* Object Display */
	prop = RNA_def_property(srna, "display", PROP_POINTER, PROP_NONE);
	RNA_def_property_flag(prop, PROP_NEVER_NULL);
	RNA_def_property_struct_type(prop, "ObjectDisplay");
	RNA_def_property_pointer_funcs(prop, "rna_Object_display_get", NULL, NULL, NULL);
	RNA_def_property_ui_text(prop, "Object Display", "Object display settings for 3d viewport");

	RNA_api_object(srna);
=======
  StructRNA *srna;
  PropertyRNA *prop;

  static const EnumPropertyItem up_items[] = {
      {OB_POSX, "X", 0, "X", ""},
      {OB_POSY, "Y", 0, "Y", ""},
      {OB_POSZ, "Z", 0, "Z", ""},
      {0, NULL, 0, NULL, NULL},
  };

  static const EnumPropertyItem drawtype_items[] = {
      {OB_BOUNDBOX, "BOUNDS", 0, "Bounds", "Display the bounds of the object"},
      {OB_WIRE, "WIRE", 0, "Wire", "Display the object as a wireframe"},
      {OB_SOLID,
       "SOLID",
       0,
       "Solid",
       "Display the object as a solid (if solid drawing is enabled in the viewport)"},
      {OB_TEXTURE,
       "TEXTURED",
       0,
       "Textured",
       "Display the object with textures (if textures are enabled in the viewport)"},
      {0, NULL, 0, NULL, NULL},
  };

  static const EnumPropertyItem boundtype_items[] = {
      {OB_BOUND_BOX, "BOX", 0, "Box", "Display bounds as box"},
      {OB_BOUND_SPHERE, "SPHERE", 0, "Sphere", "Display bounds as sphere"},
      {OB_BOUND_CYLINDER, "CYLINDER", 0, "Cylinder", "Display bounds as cylinder"},
      {OB_BOUND_CONE, "CONE", 0, "Cone", "Display bounds as cone"},
      {OB_BOUND_CAPSULE, "CAPSULE", 0, "Capsule", "Display bounds as capsule"},
      {0, NULL, 0, NULL, NULL},
  };

  static int boundbox_dimsize[] = {8, 3};

  srna = RNA_def_struct(brna, "Object", "ID");
  RNA_def_struct_ui_text(srna, "Object", "Object data-block defining an object in a scene");
  RNA_def_struct_clear_flag(srna, STRUCT_ID_REFCOUNT);
  RNA_def_struct_ui_icon(srna, ICON_OBJECT_DATA);

  prop = RNA_def_property(srna, "data", PROP_POINTER, PROP_NONE);
  RNA_def_property_struct_type(prop, "ID");
  RNA_def_property_pointer_funcs(
      prop, NULL, "rna_Object_data_set", "rna_Object_data_typef", "rna_Object_data_poll");
  RNA_def_property_flag(prop, PROP_EDITABLE | PROP_NEVER_UNLINK);
  RNA_def_property_override_flag(prop, PROPOVERRIDE_OVERRIDABLE_STATIC);
  RNA_def_property_ui_text(prop, "Data", "Object data");
  RNA_def_property_update(prop, 0, "rna_Object_internal_update_data");

  prop = RNA_def_property(srna, "type", PROP_ENUM, PROP_NONE);
  RNA_def_property_enum_sdna(prop, NULL, "type");
  RNA_def_property_enum_items(prop, rna_enum_object_type_items);
  RNA_def_property_clear_flag(prop, PROP_EDITABLE);
  RNA_def_property_ui_text(prop, "Type", "Type of Object");
  RNA_def_property_translation_context(prop, BLT_I18NCONTEXT_ID_ID);

  prop = RNA_def_property(srna, "mode", PROP_ENUM, PROP_NONE);
  RNA_def_property_enum_sdna(prop, NULL, "mode");
  RNA_def_property_enum_items(prop, rna_enum_object_mode_items);
  RNA_def_property_clear_flag(prop, PROP_EDITABLE);
  RNA_def_property_ui_text(prop, "Mode", "Object interaction mode");

  /* for data access */
  prop = RNA_def_property(srna, "bound_box", PROP_FLOAT, PROP_NONE);
  RNA_def_property_multi_array(prop, 2, boundbox_dimsize);
  RNA_def_property_clear_flag(prop, PROP_EDITABLE);
  RNA_def_property_float_funcs(prop, "rna_Object_boundbox_get", NULL, NULL);
  RNA_def_property_ui_text(
      prop,
      "Bounding Box",
      "Object's bounding box in object-space coordinates, all values are -1.0 when "
      "not available");

  /* parent */
  prop = RNA_def_property(srna, "parent", PROP_POINTER, PROP_NONE);
  RNA_def_property_pointer_funcs(prop, NULL, "rna_Object_parent_set", NULL, NULL);
  RNA_def_property_flag(prop, PROP_EDITABLE | PROP_ID_SELF_CHECK);
  RNA_def_property_override_flag(prop, PROPOVERRIDE_OVERRIDABLE_STATIC);
  RNA_def_property_ui_text(prop, "Parent", "Parent Object");
  RNA_def_property_update(prop, NC_OBJECT | ND_DRAW, "rna_Object_dependency_update");

  prop = RNA_def_property(srna, "parent_type", PROP_ENUM, PROP_NONE);
  RNA_def_property_enum_bitflag_sdna(prop, NULL, "partype");
  RNA_def_property_enum_items(prop, parent_type_items);
  RNA_def_property_enum_funcs(
      prop, NULL, "rna_Object_parent_type_set", "rna_Object_parent_type_itemf");
  RNA_def_property_ui_text(prop, "Parent Type", "Type of parent relation");
  RNA_def_property_update(prop, NC_OBJECT | ND_DRAW, "rna_Object_dependency_update");

  prop = RNA_def_property(srna, "parent_vertices", PROP_INT, PROP_UNSIGNED);
  RNA_def_property_int_sdna(prop, NULL, "par1");
  RNA_def_property_array(prop, 3);
  RNA_def_property_ui_text(
      prop, "Parent Vertices", "Indices of vertices in case of a vertex parenting relation");
  RNA_def_property_update(prop, NC_OBJECT | ND_DRAW, "rna_Object_internal_update");

  prop = RNA_def_property(srna, "parent_bone", PROP_STRING, PROP_NONE);
  RNA_def_property_string_sdna(prop, NULL, "parsubstr");
  RNA_def_property_string_funcs(prop, NULL, NULL, "rna_Object_parent_bone_set");
  RNA_def_property_ui_text(
      prop, "Parent Bone", "Name of parent bone in case of a bone parenting relation");
  RNA_def_property_update(prop, NC_OBJECT | ND_DRAW, "rna_Object_dependency_update");

  /* Track and Up flags */
  /* XXX: these have been saved here for a bit longer (after old track was removed),
   *      since some other tools still refer to this */
  prop = RNA_def_property(srna, "track_axis", PROP_ENUM, PROP_NONE);
  RNA_def_property_enum_sdna(prop, NULL, "trackflag");
  RNA_def_property_enum_items(prop, rna_enum_object_axis_items);
  RNA_def_property_ui_text(
      prop,
      "Track Axis",
      "Axis that points in 'forward' direction (applies to InstanceFrame when "
      "parent 'Follow' is enabled)");
  RNA_def_property_update(prop, NC_OBJECT | ND_DRAW, "rna_Object_internal_update");

  prop = RNA_def_property(srna, "up_axis", PROP_ENUM, PROP_NONE);
  RNA_def_property_enum_sdna(prop, NULL, "upflag");
  RNA_def_property_enum_items(prop, up_items);
  RNA_def_property_ui_text(
      prop,
      "Up Axis",
      "Axis that points in the upward direction (applies to InstanceFrame when "
      "parent 'Follow' is enabled)");
  RNA_def_property_update(prop, NC_OBJECT | ND_DRAW, "rna_Object_internal_update");

  /* proxy */
  prop = RNA_def_property(srna, "proxy", PROP_POINTER, PROP_NONE);
  RNA_def_property_ui_text(prop, "Proxy", "Library object this proxy object controls");

  prop = RNA_def_property(srna, "proxy_collection", PROP_POINTER, PROP_NONE);
  RNA_def_property_pointer_sdna(prop, NULL, "proxy_group");
  RNA_def_property_ui_text(
      prop, "Proxy Collection", "Library collection duplicator object this proxy object controls");

  /* materials */
  prop = RNA_def_property(srna, "material_slots", PROP_COLLECTION, PROP_NONE);
  RNA_def_property_collection_sdna(prop, NULL, "mat", "totcol");
  RNA_def_property_struct_type(prop, "MaterialSlot");
  RNA_def_property_override_flag(prop,
                                 PROPOVERRIDE_OVERRIDABLE_STATIC | PROPOVERRIDE_NO_PROP_NAME);
  /* don't dereference pointer! */
  RNA_def_property_collection_funcs(
      prop, NULL, NULL, NULL, "rna_iterator_array_get", NULL, NULL, NULL, NULL);
  RNA_def_property_ui_text(prop, "Material Slots", "Material slots in the object");

  prop = RNA_def_property(srna, "active_material", PROP_POINTER, PROP_NONE);
  RNA_def_property_struct_type(prop, "Material");
  RNA_def_property_pointer_funcs(prop,
                                 "rna_Object_active_material_get",
                                 "rna_Object_active_material_set",
                                 NULL,
                                 "rna_MaterialSlot_material_poll");
  RNA_def_property_flag(prop, PROP_EDITABLE);
  RNA_def_property_override_flag(prop, PROPOVERRIDE_OVERRIDABLE_STATIC);
  RNA_def_property_editable_func(prop, "rna_Object_active_material_editable");
  RNA_def_property_ui_text(prop, "Active Material", "Active material being displayed");
  RNA_def_property_update(prop, NC_OBJECT | ND_DRAW, "rna_MaterialSlot_update");

  prop = RNA_def_property(srna, "active_material_index", PROP_INT, PROP_UNSIGNED);
  RNA_def_property_int_sdna(prop, NULL, "actcol");
  RNA_def_property_clear_flag(prop, PROP_ANIMATABLE);
  RNA_def_property_override_flag(prop, PROPOVERRIDE_OVERRIDABLE_STATIC);
  RNA_def_property_int_funcs(prop,
                             "rna_Object_active_material_index_get",
                             "rna_Object_active_material_index_set",
                             "rna_Object_active_material_index_range");
  RNA_def_property_ui_text(prop, "Active Material Index", "Index of active material slot");
  RNA_def_property_update(prop, NC_MATERIAL | ND_SHADING_LINKS, "rna_MaterialIndex_update");

  /* transform */
  prop = RNA_def_property(srna, "location", PROP_FLOAT, PROP_TRANSLATION);
  RNA_def_property_float_sdna(prop, NULL, "loc");
  RNA_def_property_editable_array_func(prop, "rna_Object_location_editable");
  RNA_def_property_override_flag(prop, PROPOVERRIDE_OVERRIDABLE_STATIC);
  RNA_def_property_ui_text(prop, "Location", "Location of the object");
  RNA_def_property_ui_range(prop, -FLT_MAX, FLT_MAX, 1, RNA_TRANSLATION_PREC_DEFAULT);
  RNA_def_property_update(prop, NC_OBJECT | ND_TRANSFORM, "rna_Object_internal_update");

  prop = RNA_def_property(srna, "rotation_quaternion", PROP_FLOAT, PROP_QUATERNION);
  RNA_def_property_float_sdna(prop, NULL, "quat");
  RNA_def_property_editable_array_func(prop, "rna_Object_rotation_4d_editable");
  RNA_def_property_override_flag(prop, PROPOVERRIDE_OVERRIDABLE_STATIC);
  RNA_def_property_float_array_default(prop, rna_default_quaternion);
  RNA_def_property_ui_text(prop, "Quaternion Rotation", "Rotation in Quaternions");
  RNA_def_property_update(prop, NC_OBJECT | ND_TRANSFORM, "rna_Object_internal_update");

  /* XXX: for axis-angle, it would have been nice to have 2 separate fields for UI purposes, but
   * having a single one is better for Keyframing and other property-management situations...
   */
  prop = RNA_def_property(srna, "rotation_axis_angle", PROP_FLOAT, PROP_AXISANGLE);
  RNA_def_property_array(prop, 4);
  RNA_def_property_float_funcs(
      prop, "rna_Object_rotation_axis_angle_get", "rna_Object_rotation_axis_angle_set", NULL);
  RNA_def_property_editable_array_func(prop, "rna_Object_rotation_4d_editable");
  RNA_def_property_float_array_default(prop, rna_default_axis_angle);
  RNA_def_property_override_flag(prop, PROPOVERRIDE_OVERRIDABLE_STATIC);
  RNA_def_property_ui_text(
      prop, "Axis-Angle Rotation", "Angle of Rotation for Axis-Angle rotation representation");
  RNA_def_property_update(prop, NC_OBJECT | ND_TRANSFORM, "rna_Object_internal_update");

  prop = RNA_def_property(srna, "rotation_euler", PROP_FLOAT, PROP_EULER);
  RNA_def_property_float_sdna(prop, NULL, "rot");
  RNA_def_property_editable_array_func(prop, "rna_Object_rotation_euler_editable");
  RNA_def_property_override_flag(prop, PROPOVERRIDE_OVERRIDABLE_STATIC);
  RNA_def_property_ui_text(prop, "Euler Rotation", "Rotation in Eulers");
  RNA_def_property_update(prop, NC_OBJECT | ND_TRANSFORM, "rna_Object_internal_update");

  prop = RNA_def_property(srna, "rotation_mode", PROP_ENUM, PROP_NONE);
  RNA_def_property_enum_sdna(prop, NULL, "rotmode");
  RNA_def_property_enum_items(prop, rna_enum_object_rotation_mode_items);
  RNA_def_property_enum_funcs(prop, NULL, "rna_Object_rotation_mode_set", NULL);
  RNA_def_property_ui_text(prop, "Rotation Mode", "");
  RNA_def_property_update(prop, NC_OBJECT | ND_TRANSFORM, "rna_Object_internal_update");

  prop = RNA_def_property(srna, "scale", PROP_FLOAT, PROP_XYZ);
  RNA_def_property_flag(prop, PROP_PROPORTIONAL);
  RNA_def_property_override_flag(prop, PROPOVERRIDE_OVERRIDABLE_STATIC);
  RNA_def_property_editable_array_func(prop, "rna_Object_scale_editable");
  RNA_def_property_ui_range(prop, -FLT_MAX, FLT_MAX, 1, 3);
  RNA_def_property_float_array_default(prop, rna_default_scale_3d);
  RNA_def_property_ui_text(prop, "Scale", "Scaling of the object");
  RNA_def_property_update(prop, NC_OBJECT | ND_TRANSFORM, "rna_Object_internal_update");

  prop = RNA_def_property(srna, "dimensions", PROP_FLOAT, PROP_XYZ_LENGTH);
  RNA_def_property_array(prop, 3);
  /* Only as convinient helper for py API, and conflicts with animating scale. */
  RNA_def_property_clear_flag(prop, PROP_ANIMATABLE);
  RNA_def_property_float_funcs(
      prop, "rna_Object_dimensions_get", "rna_Object_dimensions_set", NULL);
  RNA_def_property_ui_range(prop, 0.0f, FLT_MAX, 1, RNA_TRANSLATION_PREC_DEFAULT);
  RNA_def_property_ui_text(
      prop,
      "Dimensions",
      "Absolute bounding box dimensions of the object (WARNING: assigning to it or "
      "its members mutiple consecutive times will not work correctly, "
      "as this needs up-to-date evaluated data)");
  RNA_def_property_update(prop, NC_OBJECT | ND_TRANSFORM, "rna_Object_internal_update");

  /* delta transforms */
  prop = RNA_def_property(srna, "delta_location", PROP_FLOAT, PROP_TRANSLATION);
  RNA_def_property_float_sdna(prop, NULL, "dloc");
  RNA_def_property_ui_text(
      prop, "Delta Location", "Extra translation added to the location of the object");
  RNA_def_property_ui_range(prop, -FLT_MAX, FLT_MAX, 1, RNA_TRANSLATION_PREC_DEFAULT);
  RNA_def_property_update(prop, NC_OBJECT | ND_TRANSFORM, "rna_Object_internal_update");

  prop = RNA_def_property(srna, "delta_rotation_euler", PROP_FLOAT, PROP_EULER);
  RNA_def_property_float_sdna(prop, NULL, "drot");
  RNA_def_property_ui_text(
      prop,
      "Delta Rotation (Euler)",
      "Extra rotation added to the rotation of the object (when using Euler rotations)");
  RNA_def_property_update(prop, NC_OBJECT | ND_TRANSFORM, "rna_Object_internal_update");

  prop = RNA_def_property(srna, "delta_rotation_quaternion", PROP_FLOAT, PROP_QUATERNION);
  RNA_def_property_float_sdna(prop, NULL, "dquat");
  RNA_def_property_float_array_default(prop, rna_default_quaternion);
  RNA_def_property_ui_text(
      prop,
      "Delta Rotation (Quaternion)",
      "Extra rotation added to the rotation of the object (when using Quaternion rotations)");
  RNA_def_property_update(prop, NC_OBJECT | ND_TRANSFORM, "rna_Object_internal_update");

#  if 0 /* XXX not supported well yet... */
  prop = RNA_def_property(srna, "delta_rotation_axis_angle", PROP_FLOAT, PROP_AXISANGLE);
  /* FIXME: this is not a single field any more! (drotAxis and drotAngle) */
  RNA_def_property_float_sdna(prop, NULL, "dquat");
  RNA_def_property_float_array_default(prop, rna_default_axis_angle);
  RNA_def_property_ui_text(
      prop,
      "Delta Rotation (Axis Angle)",
      "Extra rotation added to the rotation of the object (when using Axis-Angle rotations)");
  RNA_def_property_update(prop, NC_OBJECT | ND_TRANSFORM, "rna_Object_internal_update");
#  endif

  prop = RNA_def_property(srna, "delta_scale", PROP_FLOAT, PROP_XYZ);
  RNA_def_property_float_sdna(prop, NULL, "dscale");
  RNA_def_property_flag(prop, PROP_PROPORTIONAL);
  RNA_def_property_ui_range(prop, -FLT_MAX, FLT_MAX, 1, 3);
  RNA_def_property_float_array_default(prop, rna_default_scale_3d);
  RNA_def_property_ui_text(prop, "Delta Scale", "Extra scaling added to the scale of the object");
  RNA_def_property_update(prop, NC_OBJECT | ND_TRANSFORM, "rna_Object_internal_update");

  /* transform locks */
  prop = RNA_def_property(srna, "lock_location", PROP_BOOLEAN, PROP_NONE);
  RNA_def_property_boolean_sdna(prop, NULL, "protectflag", OB_LOCK_LOCX);
  RNA_def_property_array(prop, 3);
  RNA_def_property_ui_text(prop, "Lock Location", "Lock editing of location in the interface");
  RNA_def_property_ui_icon(prop, ICON_UNLOCKED, 1);
  RNA_def_property_update(prop, NC_OBJECT | ND_TRANSFORM, "rna_Object_internal_update");

  prop = RNA_def_property(srna, "lock_rotation", PROP_BOOLEAN, PROP_NONE);
  RNA_def_property_boolean_sdna(prop, NULL, "protectflag", OB_LOCK_ROTX);
  RNA_def_property_array(prop, 3);
  RNA_def_property_ui_text(prop, "Lock Rotation", "Lock editing of rotation in the interface");
  RNA_def_property_ui_icon(prop, ICON_UNLOCKED, 1);
  RNA_def_property_update(prop, NC_OBJECT | ND_TRANSFORM, "rna_Object_internal_update");

  /* XXX this is sub-optimal - it really should be included above,
   *     but due to technical reasons we can't do this! */
  prop = RNA_def_property(srna, "lock_rotation_w", PROP_BOOLEAN, PROP_NONE);
  RNA_def_property_boolean_sdna(prop, NULL, "protectflag", OB_LOCK_ROTW);
  RNA_def_property_ui_icon(prop, ICON_UNLOCKED, 1);
  RNA_def_property_ui_text(
      prop,
      "Lock Rotation (4D Angle)",
      "Lock editing of 'angle' component of four-component rotations in the interface");
  /* XXX this needs a better name */
  prop = RNA_def_property(srna, "lock_rotations_4d", PROP_BOOLEAN, PROP_NONE);
  RNA_def_property_boolean_sdna(prop, NULL, "protectflag", OB_LOCK_ROT4D);
  RNA_def_property_ui_text(
      prop,
      "Lock Rotations (4D)",
      "Lock editing of four component rotations by components (instead of as Eulers)");

  prop = RNA_def_property(srna, "lock_scale", PROP_BOOLEAN, PROP_NONE);
  RNA_def_property_boolean_sdna(prop, NULL, "protectflag", OB_LOCK_SCALEX);
  RNA_def_property_array(prop, 3);
  RNA_def_property_ui_text(prop, "Lock Scale", "Lock editing of scale in the interface");
  RNA_def_property_ui_icon(prop, ICON_UNLOCKED, 1);
  RNA_def_property_update(prop, NC_OBJECT | ND_TRANSFORM, "rna_Object_internal_update");

  /* matrix */
  prop = RNA_def_property(srna, "matrix_world", PROP_FLOAT, PROP_MATRIX);
  RNA_def_property_float_sdna(prop, NULL, "obmat");
  RNA_def_property_multi_array(prop, 2, rna_matrix_dimsize_4x4);
  RNA_def_property_clear_flag(prop, PROP_ANIMATABLE);
  RNA_def_property_ui_text(prop, "Matrix World", "Worldspace transformation matrix");
  RNA_def_property_update(prop, NC_OBJECT | ND_TRANSFORM, "rna_Object_matrix_world_update");

  prop = RNA_def_property(srna, "matrix_local", PROP_FLOAT, PROP_MATRIX);
  RNA_def_property_multi_array(prop, 2, rna_matrix_dimsize_4x4);
  RNA_def_property_clear_flag(prop, PROP_ANIMATABLE);
  RNA_def_property_ui_text(
      prop,
      "Local Matrix",
      "Parent relative transformation matrix - "
      "WARNING: Only takes into account 'Object' parenting, so e.g. in case of bone parenting "
      "you get a matrix relative to the Armature object, not to the actual parent bone");
  RNA_def_property_float_funcs(
      prop, "rna_Object_matrix_local_get", "rna_Object_matrix_local_set", NULL);
  RNA_def_property_update(prop, NC_OBJECT | ND_TRANSFORM, "rna_Object_internal_update");

  prop = RNA_def_property(srna, "matrix_basis", PROP_FLOAT, PROP_MATRIX);
  RNA_def_property_multi_array(prop, 2, rna_matrix_dimsize_4x4);
  RNA_def_property_clear_flag(prop, PROP_ANIMATABLE);
  RNA_def_property_ui_text(prop,
                           "Input Matrix",
                           "Matrix access to location, rotation and scale (including deltas), "
                           "before constraints and parenting are applied");
  RNA_def_property_float_funcs(
      prop, "rna_Object_matrix_basis_get", "rna_Object_matrix_basis_set", NULL);
  RNA_def_property_update(prop, NC_OBJECT | ND_TRANSFORM, "rna_Object_internal_update");

  /*parent_inverse*/
  prop = RNA_def_property(srna, "matrix_parent_inverse", PROP_FLOAT, PROP_MATRIX);
  RNA_def_property_float_sdna(prop, NULL, "parentinv");
  RNA_def_property_multi_array(prop, 2, rna_matrix_dimsize_4x4);
  RNA_def_property_ui_text(
      prop, "Matrix", "Inverse of object's parent matrix at time of parenting");
  RNA_def_property_update(prop, NC_OBJECT | ND_TRANSFORM, "rna_Object_internal_update");

  /* modifiers */
  prop = RNA_def_property(srna, "modifiers", PROP_COLLECTION, PROP_NONE);
  RNA_def_property_struct_type(prop, "Modifier");
  RNA_def_property_ui_text(
      prop, "Modifiers", "Modifiers affecting the geometric data of the object");
  RNA_def_property_override_funcs(prop, NULL, NULL, "rna_Object_modifiers_override_apply");
  RNA_def_property_override_flag(prop,
                                 PROPOVERRIDE_OVERRIDABLE_STATIC | PROPOVERRIDE_STATIC_INSERTION);
  rna_def_object_modifiers(brna, prop);

  /* Grease Pencil modifiers. */
  prop = RNA_def_property(srna, "grease_pencil_modifiers", PROP_COLLECTION, PROP_NONE);
  RNA_def_property_collection_sdna(prop, NULL, "greasepencil_modifiers", NULL);
  RNA_def_property_struct_type(prop, "GpencilModifier");
  RNA_def_property_ui_text(
      prop, "Grease Pencil Modifiers", "Modifiers affecting the data of the grease pencil object");
  rna_def_object_grease_pencil_modifiers(brna, prop);

  /* Shader FX. */
  prop = RNA_def_property(srna, "shader_effects", PROP_COLLECTION, PROP_NONE);
  RNA_def_property_collection_sdna(prop, NULL, "shader_fx", NULL);
  RNA_def_property_struct_type(prop, "ShaderFx");
  RNA_def_property_ui_text(prop, "Shader Effects", "Effects affecting display of object");
  rna_def_object_shaderfxs(brna, prop);

  /* constraints */
  prop = RNA_def_property(srna, "constraints", PROP_COLLECTION, PROP_NONE);
  RNA_def_property_struct_type(prop, "Constraint");
  RNA_def_property_override_flag(prop,
                                 PROPOVERRIDE_OVERRIDABLE_STATIC | PROPOVERRIDE_STATIC_INSERTION);
  RNA_def_property_ui_text(
      prop, "Constraints", "Constraints affecting the transformation of the object");
  RNA_def_property_override_funcs(prop, NULL, NULL, "rna_Object_constraints_override_apply");
  /*  RNA_def_property_collection_funcs(prop, NULL, NULL, NULL, NULL, NULL, NULL, NULL, "constraints__add", "constraints__remove"); */
  rna_def_object_constraints(brna, prop);

  /* vertex groups */
  prop = RNA_def_property(srna, "vertex_groups", PROP_COLLECTION, PROP_NONE);
  RNA_def_property_collection_sdna(prop, NULL, "defbase", NULL);
  RNA_def_property_struct_type(prop, "VertexGroup");
  RNA_def_property_ui_text(prop, "Vertex Groups", "Vertex groups of the object");
  rna_def_object_vertex_groups(brna, prop);

  /* face maps */
  prop = RNA_def_property(srna, "face_maps", PROP_COLLECTION, PROP_NONE);
  RNA_def_property_collection_sdna(prop, NULL, "fmaps", NULL);
  RNA_def_property_struct_type(prop, "FaceMap");
  RNA_def_property_ui_text(prop, "Face Maps", "Maps of faces of the object");
  rna_def_object_face_maps(brna, prop);

  /* empty */
  prop = RNA_def_property(srna, "empty_display_type", PROP_ENUM, PROP_NONE);
  RNA_def_property_enum_sdna(prop, NULL, "empty_drawtype");
  RNA_def_property_enum_items(prop, rna_enum_object_empty_drawtype_items);
  RNA_def_property_enum_funcs(prop, NULL, "rna_Object_empty_display_type_set", NULL);
  RNA_def_property_ui_text(prop, "Empty Display Type", "Viewport display style for empties");
  RNA_def_property_update(prop, NC_OBJECT | ND_DRAW, NULL);

  prop = RNA_def_property(srna, "empty_display_size", PROP_FLOAT, PROP_DISTANCE);
  RNA_def_property_float_sdna(prop, NULL, "empty_drawsize");
  RNA_def_property_range(prop, 0.0001f, 1000.0f);
  RNA_def_property_ui_range(prop, 0.01, 100, 1, 2);
  RNA_def_property_ui_text(
      prop, "Empty Display Size", "Size of display for empties in the viewport");
  RNA_def_property_update(prop, NC_OBJECT | ND_DRAW, NULL);

  prop = RNA_def_property(srna, "empty_image_offset", PROP_FLOAT, PROP_NONE);
  RNA_def_property_float_sdna(prop, NULL, "ima_ofs");
  RNA_def_property_ui_text(prop, "Origin Offset", "Origin offset distance");
  RNA_def_property_ui_range(prop, -FLT_MAX, FLT_MAX, 0.1f, 2);
  RNA_def_property_update(prop, NC_OBJECT | ND_DRAW, NULL);

  prop = RNA_def_property(srna, "image_user", PROP_POINTER, PROP_NONE);
  RNA_def_property_flag(prop, PROP_NEVER_NULL);
  RNA_def_property_pointer_sdna(prop, NULL, "iuser");
  RNA_def_property_ui_text(
      prop,
      "Image User",
      "Parameters defining which layer, pass and frame of the image is displayed");
  RNA_def_property_update(prop, NC_OBJECT | ND_DRAW, NULL);

  prop = RNA_def_property(srna, "empty_image_depth", PROP_ENUM, PROP_NONE);
  RNA_def_property_enum_items(prop, rna_enum_object_empty_image_depth_items);
  RNA_def_property_ui_text(
      prop, "Empty Image Depth", "Determine which other objects will occlude the image");
  RNA_def_property_update(prop, NC_OBJECT | ND_DRAW, NULL);

  prop = RNA_def_property(srna, "show_empty_image_perspective", PROP_BOOLEAN, PROP_NONE);
  RNA_def_property_boolean_negative_sdna(
      prop, NULL, "empty_image_visibility_flag", OB_EMPTY_IMAGE_HIDE_PERSPECTIVE);
  RNA_def_property_ui_text(
      prop, "Display in Perspective Mode", "Display image in perspective mode");
  RNA_def_property_update(prop, NC_OBJECT | ND_DRAW, NULL);

  prop = RNA_def_property(srna, "show_empty_image_orthographic", PROP_BOOLEAN, PROP_NONE);
  RNA_def_property_boolean_negative_sdna(
      prop, NULL, "empty_image_visibility_flag", OB_EMPTY_IMAGE_HIDE_ORTHOGRAPHIC);
  RNA_def_property_ui_text(
      prop, "Display in Orthographic Mode", "Display image in orthographic mode");
  RNA_def_property_update(prop, NC_OBJECT | ND_DRAW, NULL);

  prop = RNA_def_property(srna, "use_empty_image_alpha", PROP_BOOLEAN, PROP_NONE);
  RNA_def_property_boolean_sdna(prop, NULL, "empty_image_flag", OB_EMPTY_IMAGE_USE_ALPHA_BLEND);
  RNA_def_property_ui_text(
      prop,
      "Use Alpha",
      "Use alpha blending instead of alpha test (can produce sorting artifacts)");
  RNA_def_property_update(prop, NC_OBJECT | ND_DRAW, NULL);

  static EnumPropertyItem prop_empty_image_side_items[] = {
      {0, "DOUBLE_SIDED", 0, "Both", ""},
      {OB_EMPTY_IMAGE_HIDE_BACK, "FRONT", 0, "Front", ""},
      {OB_EMPTY_IMAGE_HIDE_FRONT, "BACK", 0, "Back", ""},
      {0, NULL, 0, NULL, NULL},
  };
  prop = RNA_def_property(srna, "empty_image_side", PROP_ENUM, PROP_NONE);
  RNA_def_property_enum_bitflag_sdna(prop, NULL, "empty_image_visibility_flag");
  RNA_def_property_enum_items(prop, prop_empty_image_side_items);
  RNA_def_property_ui_text(prop, "Empty Image Side", "Show front/back side");
  RNA_def_property_update(prop, NC_OBJECT | ND_DRAW, NULL);

  /* render */
  prop = RNA_def_property(srna, "pass_index", PROP_INT, PROP_UNSIGNED);
  RNA_def_property_int_sdna(prop, NULL, "index");
  RNA_def_property_ui_text(
      prop, "Pass Index", "Index number for the \"Object Index\" render pass");
  RNA_def_property_update(prop, NC_OBJECT, "rna_Object_internal_update_draw");

  prop = RNA_def_property(srna, "color", PROP_FLOAT, PROP_COLOR);
  RNA_def_property_ui_text(
      prop, "Color", "Object color and alpha, used when faces have the ObColor mode enabled");
  RNA_def_property_update(prop, NC_OBJECT | ND_DRAW, NULL);

  /* physics */
  prop = RNA_def_property(srna, "field", PROP_POINTER, PROP_NONE);
  RNA_def_property_pointer_sdna(prop, NULL, "pd");
  RNA_def_property_struct_type(prop, "FieldSettings");
  RNA_def_property_pointer_funcs(prop, "rna_Object_field_get", NULL, NULL, NULL);
  RNA_def_property_ui_text(
      prop, "Field Settings", "Settings for using the object as a field in physics simulation");

  prop = RNA_def_property(srna, "collision", PROP_POINTER, PROP_NONE);
  RNA_def_property_pointer_sdna(prop, NULL, "pd");
  RNA_def_property_struct_type(prop, "CollisionSettings");
  RNA_def_property_pointer_funcs(prop, "rna_Object_collision_get", NULL, NULL, NULL);
  RNA_def_property_ui_text(prop,
                           "Collision Settings",
                           "Settings for using the object as a collider in physics simulation");

  prop = RNA_def_property(srna, "soft_body", PROP_POINTER, PROP_NONE);
  RNA_def_property_pointer_sdna(prop, NULL, "soft");
  RNA_def_property_struct_type(prop, "SoftBodySettings");
  RNA_def_property_ui_text(prop, "Soft Body Settings", "Settings for soft body simulation");

  prop = RNA_def_property(srna, "particle_systems", PROP_COLLECTION, PROP_NONE);
  RNA_def_property_collection_sdna(prop, NULL, "particlesystem", NULL);
  RNA_def_property_struct_type(prop, "ParticleSystem");
  RNA_def_property_ui_text(prop, "Particle Systems", "Particle systems emitted from the object");
  rna_def_object_particle_systems(brna, prop);

  prop = RNA_def_property(srna, "rigid_body", PROP_POINTER, PROP_NONE);
  RNA_def_property_pointer_sdna(prop, NULL, "rigidbody_object");
  RNA_def_property_struct_type(prop, "RigidBodyObject");
  RNA_def_property_ui_text(prop, "Rigid Body Settings", "Settings for rigid body simulation");

  prop = RNA_def_property(srna, "rigid_body_constraint", PROP_POINTER, PROP_NONE);
  RNA_def_property_pointer_sdna(prop, NULL, "rigidbody_constraint");
  RNA_def_property_struct_type(prop, "RigidBodyConstraint");
  RNA_def_property_ui_text(prop, "Rigid Body Constraint", "Constraint constraining rigid bodies");

  /* restrict */
  prop = RNA_def_property(srna, "hide_viewport", PROP_BOOLEAN, PROP_NONE);
  RNA_def_property_boolean_sdna(prop, NULL, "restrictflag", OB_RESTRICT_VIEW);
  RNA_def_property_override_flag(prop, PROPOVERRIDE_OVERRIDABLE_STATIC);
  RNA_def_property_ui_text(prop, "Disable View", "Disable object in the viewport");
  RNA_def_property_ui_icon(prop, ICON_RESTRICT_VIEW_OFF, -1);
  RNA_def_property_update(prop, NC_OBJECT | ND_DRAW, "rna_Object_hide_update");

  prop = RNA_def_property(srna, "hide_select", PROP_BOOLEAN, PROP_NONE);
  RNA_def_property_boolean_sdna(prop, NULL, "restrictflag", OB_RESTRICT_SELECT);
  RNA_def_property_clear_flag(prop, PROP_ANIMATABLE);
  RNA_def_property_override_flag(prop, PROPOVERRIDE_OVERRIDABLE_STATIC);
  RNA_def_property_ui_text(prop, "Disable Select", "Disable object selection in the viewport");
  RNA_def_property_ui_icon(prop, ICON_RESTRICT_SELECT_OFF, -1);
  RNA_def_property_update(prop, NC_OBJECT | ND_DRAW, "rna_Object_hide_update");

  prop = RNA_def_property(srna, "hide_render", PROP_BOOLEAN, PROP_NONE);
  RNA_def_property_boolean_sdna(prop, NULL, "restrictflag", OB_RESTRICT_RENDER);
  RNA_def_property_override_flag(prop, PROPOVERRIDE_OVERRIDABLE_STATIC);
  RNA_def_property_ui_text(prop, "Disable Render", "Disable object in renders");
  RNA_def_property_ui_icon(prop, ICON_RESTRICT_RENDER_OFF, -1);
  RNA_def_property_update(prop, NC_OBJECT | ND_DRAW, "rna_Object_hide_update");

  prop = RNA_def_property(srna, "show_instancer_for_render", PROP_BOOLEAN, PROP_NONE);
  RNA_def_property_boolean_sdna(prop, NULL, "duplicator_visibility_flag", OB_DUPLI_FLAG_RENDER);
  RNA_def_property_ui_text(prop, "Render Instancer", "Make instancer visible when rendering");

  prop = RNA_def_property(srna, "show_instancer_for_viewport", PROP_BOOLEAN, PROP_NONE);
  RNA_def_property_boolean_sdna(prop, NULL, "duplicator_visibility_flag", OB_DUPLI_FLAG_VIEWPORT);
  RNA_def_property_ui_text(prop, "Display Instancer", "Make instancer visible in the viewport");

  /* anim */
  rna_def_animdata_common(srna);

  rna_def_animviz_common(srna);
  rna_def_motionpath_common(srna);

  /* instancing */
  prop = RNA_def_property(srna, "instance_type", PROP_ENUM, PROP_NONE);
  RNA_def_property_enum_bitflag_sdna(prop, NULL, "transflag");
  RNA_def_property_enum_items(prop, instance_items);
  RNA_def_property_enum_funcs(prop, NULL, NULL, "rna_Object_instance_type_itemf");
  RNA_def_property_ui_text(prop, "Instance Type", "If not None, object instancing method to use");
  RNA_def_property_update(prop, NC_OBJECT | ND_DRAW, "rna_Object_dependency_update");

  prop = RNA_def_property(srna, "use_instance_vertices_rotation", PROP_BOOLEAN, PROP_NONE);
  RNA_def_property_boolean_sdna(prop, NULL, "transflag", OB_DUPLIROT);
  RNA_def_property_ui_text(
      prop, "Orient with Normals", "Rotate instance according to vertex normal");
  RNA_def_property_update(prop, NC_OBJECT | ND_DRAW, NULL);

  prop = RNA_def_property(srna, "use_instance_faces_scale", PROP_BOOLEAN, PROP_NONE);
  RNA_def_property_boolean_sdna(prop, NULL, "transflag", OB_DUPLIFACES_SCALE);
  RNA_def_property_ui_text(prop, "Scale to Face Sizes", "Scale instance based on face size");
  RNA_def_property_update(prop, NC_OBJECT | ND_DRAW, "rna_Object_internal_update");

  prop = RNA_def_property(srna, "instance_faces_scale", PROP_FLOAT, PROP_NONE);
  RNA_def_property_float_sdna(prop, NULL, "instance_faces_scale");
  RNA_def_property_range(prop, 0.001f, 10000.0f);
  RNA_def_property_ui_text(prop, "Instance Faces Scale", "Scale the face instance objects");
  RNA_def_property_update(prop, NC_OBJECT | ND_DRAW, "rna_Object_internal_update");

  prop = RNA_def_property(srna, "instance_collection", PROP_POINTER, PROP_NONE);
  RNA_def_property_struct_type(prop, "Collection");
  RNA_def_property_pointer_sdna(prop, NULL, "instance_collection");
  RNA_def_property_flag(prop, PROP_EDITABLE);
  RNA_def_property_pointer_funcs(prop, NULL, "rna_Object_dup_collection_set", NULL, NULL);
  RNA_def_property_ui_text(prop, "Instance Collection", "Instance an existing collection");
  RNA_def_property_update(prop, NC_OBJECT | ND_DRAW, "rna_Object_dependency_update");

  prop = RNA_def_property(srna, "is_instancer", PROP_BOOLEAN, PROP_NONE);
  RNA_def_property_boolean_sdna(prop, NULL, "transflag", OB_DUPLI);
  RNA_def_property_clear_flag(prop, PROP_EDITABLE);

  /* drawing */
  prop = RNA_def_property(srna, "display_type", PROP_ENUM, PROP_NONE);
  RNA_def_property_enum_sdna(prop, NULL, "dt");
  RNA_def_property_enum_items(prop, drawtype_items);
  RNA_def_property_ui_text(prop, "Display As", "How to display object in viewport");
  RNA_def_property_update(prop, NC_OBJECT | ND_DRAW, "rna_Object_internal_update");

  prop = RNA_def_property(srna, "show_bounds", PROP_BOOLEAN, PROP_NONE);
  RNA_def_property_boolean_sdna(prop, NULL, "dtx", OB_DRAWBOUNDOX);
  RNA_def_property_ui_text(prop, "Display Bounds", "Display the object's bounds");
  RNA_def_property_update(prop, NC_OBJECT | ND_DRAW, NULL);

  prop = RNA_def_property(srna, "display_bounds_type", PROP_ENUM, PROP_NONE);
  RNA_def_property_enum_sdna(prop, NULL, "boundtype");
  RNA_def_property_enum_items(prop, boundtype_items);
  RNA_def_property_ui_text(prop, "Display Bounds Type", "Object boundary display type");
  RNA_def_property_update(prop, NC_OBJECT | ND_DRAW, NULL);

  prop = RNA_def_property(srna, "show_name", PROP_BOOLEAN, PROP_NONE);
  RNA_def_property_boolean_sdna(prop, NULL, "dtx", OB_DRAWNAME);
  RNA_def_property_ui_text(prop, "Display Name", "Display the object's name");
  RNA_def_property_update(prop, NC_OBJECT | ND_DRAW, NULL);

  prop = RNA_def_property(srna, "show_axis", PROP_BOOLEAN, PROP_NONE);
  RNA_def_property_boolean_sdna(prop, NULL, "dtx", OB_AXIS);
  RNA_def_property_ui_text(prop, "Display Axes", "Display the object's origin and axes");
  RNA_def_property_update(prop, NC_OBJECT | ND_DRAW, NULL);

  prop = RNA_def_property(srna, "show_texture_space", PROP_BOOLEAN, PROP_NONE);
  RNA_def_property_boolean_sdna(prop, NULL, "dtx", OB_TEXSPACE);
  RNA_def_property_ui_text(prop, "Display Texture Space", "Display the object's texture space");
  RNA_def_property_update(prop, NC_OBJECT | ND_DRAW, NULL);

  prop = RNA_def_property(srna, "show_wire", PROP_BOOLEAN, PROP_NONE);
  RNA_def_property_boolean_sdna(prop, NULL, "dtx", OB_DRAWWIRE);
  RNA_def_property_ui_text(prop, "Display Wire", "Add the object's wireframe over solid drawing");
  RNA_def_property_update(prop, NC_OBJECT | ND_DRAW, NULL);

  prop = RNA_def_property(srna, "show_all_edges", PROP_BOOLEAN, PROP_NONE);
  RNA_def_property_boolean_sdna(prop, NULL, "dtx", OB_DRAW_ALL_EDGES);
  RNA_def_property_ui_text(prop, "Display All Edges", "Display all edges for mesh objects");
  RNA_def_property_update(prop, NC_OBJECT | ND_DRAW, NULL);

  prop = RNA_def_property(srna, "show_transparent", PROP_BOOLEAN, PROP_NONE);
  RNA_def_property_boolean_sdna(prop, NULL, "dtx", OB_DRAWTRANSP);
  RNA_def_property_ui_text(
      prop, "Display Transparent", "Display material transparency in the object");
  RNA_def_property_update(prop, NC_OBJECT | ND_DRAW, NULL);

  prop = RNA_def_property(srna, "show_in_front", PROP_BOOLEAN, PROP_NONE);
  RNA_def_property_boolean_sdna(prop, NULL, "dtx", OB_DRAWXRAY);
  RNA_def_property_ui_text(prop, "In Front", "Make the object draw in front of others");
  RNA_def_property_update(prop, NC_OBJECT | ND_DRAW, NULL);

  /* pose */
  prop = RNA_def_property(srna, "pose_library", PROP_POINTER, PROP_NONE);
  RNA_def_property_pointer_sdna(prop, NULL, "poselib");
  RNA_def_property_struct_type(prop, "Action");
  RNA_def_property_flag(prop, PROP_EDITABLE | PROP_ID_REFCOUNT);
  RNA_def_property_ui_text(prop, "Pose Library", "Action used as a pose library for armatures");

  prop = RNA_def_property(srna, "pose", PROP_POINTER, PROP_NONE);
  RNA_def_property_pointer_sdna(prop, NULL, "pose");
  RNA_def_property_struct_type(prop, "Pose");
  RNA_def_property_override_flag(prop, PROPOVERRIDE_OVERRIDABLE_STATIC);
  RNA_def_property_ui_text(prop, "Pose", "Current pose for armatures");

  /* shape keys */
  prop = RNA_def_property(srna, "show_only_shape_key", PROP_BOOLEAN, PROP_NONE);
  RNA_def_property_boolean_sdna(prop, NULL, "shapeflag", OB_SHAPE_LOCK);
  RNA_def_property_ui_text(
      prop, "Shape Key Lock", "Always show the current Shape for this Object");
  RNA_def_property_ui_icon(prop, ICON_UNPINNED, 1);
  RNA_def_property_update(prop, 0, "rna_Object_internal_update_data");

  prop = RNA_def_property(srna, "use_shape_key_edit_mode", PROP_BOOLEAN, PROP_NONE);
  RNA_def_property_boolean_sdna(prop, NULL, "shapeflag", OB_SHAPE_EDIT_MODE);
  RNA_def_property_ui_text(
      prop, "Shape Key Edit Mode", "Apply shape keys in edit mode (for Meshes only)");
  RNA_def_property_ui_icon(prop, ICON_EDITMODE_HLT, 0);
  RNA_def_property_update(prop, 0, "rna_Object_internal_update_data");

  prop = RNA_def_property(srna, "active_shape_key", PROP_POINTER, PROP_NONE);
  RNA_def_property_struct_type(prop, "ShapeKey");
  RNA_def_property_pointer_funcs(prop, "rna_Object_active_shape_key_get", NULL, NULL, NULL);
  RNA_def_property_ui_text(prop, "Active Shape Key", "Current shape key");

  prop = RNA_def_property(srna, "active_shape_key_index", PROP_INT, PROP_NONE);
  RNA_def_property_int_sdna(prop, NULL, "shapenr");
  RNA_def_property_flag(prop, PROP_CONTEXT_UPDATE);
  RNA_def_property_clear_flag(prop, PROP_ANIMATABLE); /* XXX this is really unpredictable... */
  RNA_def_property_int_funcs(prop,
                             "rna_Object_active_shape_key_index_get",
                             "rna_Object_active_shape_key_index_set",
                             "rna_Object_active_shape_key_index_range");
  RNA_def_property_ui_text(prop, "Active Shape Key Index", "Current shape key index");
  RNA_def_property_update(prop, 0, "rna_Object_active_shape_update");

  /* sculpt */
  prop = RNA_def_property(srna, "use_dynamic_topology_sculpting", PROP_BOOLEAN, PROP_NONE);
  RNA_def_property_boolean_funcs(prop, "rna_Object_use_dynamic_topology_sculpting_get", NULL);
  RNA_def_property_clear_flag(prop, PROP_EDITABLE);
  RNA_def_property_ui_text(prop, "Dynamic Topology Sculpting", NULL);

  /* Base Settings */
  prop = RNA_def_property(srna, "is_from_instancer", PROP_BOOLEAN, PROP_NONE);
  RNA_def_property_boolean_sdna(prop, NULL, "base_flag", BASE_FROM_DUPLI);
  RNA_def_property_ui_text(prop, "Base from Instancer", "Object comes from a instancer");
  RNA_def_property_clear_flag(prop, PROP_EDITABLE);

  prop = RNA_def_property(srna, "is_from_set", PROP_BOOLEAN, PROP_NONE);
  RNA_def_property_boolean_sdna(prop, NULL, "base_flag", BASE_FROM_SET);
  RNA_def_property_ui_text(prop, "Base from Set", "Object comes from a background set");
  RNA_def_property_clear_flag(prop, PROP_EDITABLE);

  /* Object Display */
  prop = RNA_def_property(srna, "display", PROP_POINTER, PROP_NONE);
  RNA_def_property_flag(prop, PROP_NEVER_NULL);
  RNA_def_property_struct_type(prop, "ObjectDisplay");
  RNA_def_property_pointer_funcs(prop, "rna_Object_display_get", NULL, NULL, NULL);
  RNA_def_property_ui_text(prop, "Object Display", "Object display settings for 3d viewport");

  RNA_api_object(srna);
>>>>>>> c8fc23fd
}

void RNA_def_object(BlenderRNA *brna)
{
  rna_def_object(brna);

<<<<<<< HEAD
	RNA_define_animate_sdna(false);
	rna_def_object_game_settings(brna);
	rna_def_vertex_group(brna);
	rna_def_face_map(brna);
	rna_def_material_slot(brna);
	rna_def_object_display(brna);
	RNA_define_animate_sdna(true);
=======
  RNA_define_animate_sdna(false);
  rna_def_vertex_group(brna);
  rna_def_face_map(brna);
  rna_def_material_slot(brna);
  rna_def_object_display(brna);
  RNA_define_animate_sdna(true);
>>>>>>> c8fc23fd
}

#endif<|MERGE_RESOLUTION|>--- conflicted
+++ resolved
@@ -278,7 +278,6 @@
 
 #ifdef RNA_RUNTIME
 
-<<<<<<< HEAD
 #include "BLI_math.h"
 
 #include "DNA_key_types.h"
@@ -312,40 +311,6 @@
 #include "ED_particle.h"
 #include "ED_curve.h"
 #include "ED_lattice.h"
-=======
-#  include "BLI_math.h"
-
-#  include "DNA_key_types.h"
-#  include "DNA_constraint_types.h"
-#  include "DNA_gpencil_types.h"
-#  include "DNA_ID.h"
-#  include "DNA_lattice_types.h"
-#  include "DNA_node_types.h"
-
-#  include "BKE_armature.h"
-#  include "BKE_brush.h"
-#  include "BKE_constraint.h"
-#  include "BKE_context.h"
-#  include "BKE_curve.h"
-#  include "BKE_effect.h"
-#  include "BKE_global.h"
-#  include "BKE_key.h"
-#  include "BKE_object.h"
-#  include "BKE_material.h"
-#  include "BKE_mesh.h"
-#  include "BKE_modifier.h"
-#  include "BKE_particle.h"
-#  include "BKE_scene.h"
-#  include "BKE_deform.h"
-
-#  include "DEG_depsgraph.h"
-#  include "DEG_depsgraph_build.h"
-
-#  include "ED_object.h"
-#  include "ED_particle.h"
-#  include "ED_curve.h"
-#  include "ED_lattice.h"
->>>>>>> c8fc23fd
 
 static void rna_Object_internal_update(Main *UNUSED(bmain), Scene *UNUSED(scene), PointerRNA *ptr)
 {
@@ -1267,7 +1232,6 @@
   return rna_pointer_inherit_refine(ptr, &RNA_ParticleSystem, psys);
 }
 
-<<<<<<< HEAD
 /* why does this have to be so complicated?, can't all this crap be
  * moved to in BGE conversion function? - Campbell *
  *
@@ -1503,10 +1467,6 @@
 
 static void rna_Object_active_shape_key_index_range(PointerRNA *ptr, int *min, int *max,
                                                     int *UNUSED(softmin), int *UNUSED(softmax))
-=======
-static void rna_Object_active_shape_key_index_range(
-    PointerRNA *ptr, int *min, int *max, int *UNUSED(softmin), int *UNUSED(softmax))
->>>>>>> c8fc23fd
 {
   Object *ob = (Object *)ptr->id.data;
   Key *key = BKE_key_from_object(ob);
@@ -2862,7 +2822,6 @@
 
 static void rna_def_object(BlenderRNA *brna)
 {
-<<<<<<< HEAD
 	StructRNA *srna;
 	PropertyRNA *prop;
 
@@ -3550,747 +3509,12 @@
 	RNA_def_property_ui_text(prop, "Object Display", "Object display settings for 3d viewport");
 
 	RNA_api_object(srna);
-=======
-  StructRNA *srna;
-  PropertyRNA *prop;
-
-  static const EnumPropertyItem up_items[] = {
-      {OB_POSX, "X", 0, "X", ""},
-      {OB_POSY, "Y", 0, "Y", ""},
-      {OB_POSZ, "Z", 0, "Z", ""},
-      {0, NULL, 0, NULL, NULL},
-  };
-
-  static const EnumPropertyItem drawtype_items[] = {
-      {OB_BOUNDBOX, "BOUNDS", 0, "Bounds", "Display the bounds of the object"},
-      {OB_WIRE, "WIRE", 0, "Wire", "Display the object as a wireframe"},
-      {OB_SOLID,
-       "SOLID",
-       0,
-       "Solid",
-       "Display the object as a solid (if solid drawing is enabled in the viewport)"},
-      {OB_TEXTURE,
-       "TEXTURED",
-       0,
-       "Textured",
-       "Display the object with textures (if textures are enabled in the viewport)"},
-      {0, NULL, 0, NULL, NULL},
-  };
-
-  static const EnumPropertyItem boundtype_items[] = {
-      {OB_BOUND_BOX, "BOX", 0, "Box", "Display bounds as box"},
-      {OB_BOUND_SPHERE, "SPHERE", 0, "Sphere", "Display bounds as sphere"},
-      {OB_BOUND_CYLINDER, "CYLINDER", 0, "Cylinder", "Display bounds as cylinder"},
-      {OB_BOUND_CONE, "CONE", 0, "Cone", "Display bounds as cone"},
-      {OB_BOUND_CAPSULE, "CAPSULE", 0, "Capsule", "Display bounds as capsule"},
-      {0, NULL, 0, NULL, NULL},
-  };
-
-  static int boundbox_dimsize[] = {8, 3};
-
-  srna = RNA_def_struct(brna, "Object", "ID");
-  RNA_def_struct_ui_text(srna, "Object", "Object data-block defining an object in a scene");
-  RNA_def_struct_clear_flag(srna, STRUCT_ID_REFCOUNT);
-  RNA_def_struct_ui_icon(srna, ICON_OBJECT_DATA);
-
-  prop = RNA_def_property(srna, "data", PROP_POINTER, PROP_NONE);
-  RNA_def_property_struct_type(prop, "ID");
-  RNA_def_property_pointer_funcs(
-      prop, NULL, "rna_Object_data_set", "rna_Object_data_typef", "rna_Object_data_poll");
-  RNA_def_property_flag(prop, PROP_EDITABLE | PROP_NEVER_UNLINK);
-  RNA_def_property_override_flag(prop, PROPOVERRIDE_OVERRIDABLE_STATIC);
-  RNA_def_property_ui_text(prop, "Data", "Object data");
-  RNA_def_property_update(prop, 0, "rna_Object_internal_update_data");
-
-  prop = RNA_def_property(srna, "type", PROP_ENUM, PROP_NONE);
-  RNA_def_property_enum_sdna(prop, NULL, "type");
-  RNA_def_property_enum_items(prop, rna_enum_object_type_items);
-  RNA_def_property_clear_flag(prop, PROP_EDITABLE);
-  RNA_def_property_ui_text(prop, "Type", "Type of Object");
-  RNA_def_property_translation_context(prop, BLT_I18NCONTEXT_ID_ID);
-
-  prop = RNA_def_property(srna, "mode", PROP_ENUM, PROP_NONE);
-  RNA_def_property_enum_sdna(prop, NULL, "mode");
-  RNA_def_property_enum_items(prop, rna_enum_object_mode_items);
-  RNA_def_property_clear_flag(prop, PROP_EDITABLE);
-  RNA_def_property_ui_text(prop, "Mode", "Object interaction mode");
-
-  /* for data access */
-  prop = RNA_def_property(srna, "bound_box", PROP_FLOAT, PROP_NONE);
-  RNA_def_property_multi_array(prop, 2, boundbox_dimsize);
-  RNA_def_property_clear_flag(prop, PROP_EDITABLE);
-  RNA_def_property_float_funcs(prop, "rna_Object_boundbox_get", NULL, NULL);
-  RNA_def_property_ui_text(
-      prop,
-      "Bounding Box",
-      "Object's bounding box in object-space coordinates, all values are -1.0 when "
-      "not available");
-
-  /* parent */
-  prop = RNA_def_property(srna, "parent", PROP_POINTER, PROP_NONE);
-  RNA_def_property_pointer_funcs(prop, NULL, "rna_Object_parent_set", NULL, NULL);
-  RNA_def_property_flag(prop, PROP_EDITABLE | PROP_ID_SELF_CHECK);
-  RNA_def_property_override_flag(prop, PROPOVERRIDE_OVERRIDABLE_STATIC);
-  RNA_def_property_ui_text(prop, "Parent", "Parent Object");
-  RNA_def_property_update(prop, NC_OBJECT | ND_DRAW, "rna_Object_dependency_update");
-
-  prop = RNA_def_property(srna, "parent_type", PROP_ENUM, PROP_NONE);
-  RNA_def_property_enum_bitflag_sdna(prop, NULL, "partype");
-  RNA_def_property_enum_items(prop, parent_type_items);
-  RNA_def_property_enum_funcs(
-      prop, NULL, "rna_Object_parent_type_set", "rna_Object_parent_type_itemf");
-  RNA_def_property_ui_text(prop, "Parent Type", "Type of parent relation");
-  RNA_def_property_update(prop, NC_OBJECT | ND_DRAW, "rna_Object_dependency_update");
-
-  prop = RNA_def_property(srna, "parent_vertices", PROP_INT, PROP_UNSIGNED);
-  RNA_def_property_int_sdna(prop, NULL, "par1");
-  RNA_def_property_array(prop, 3);
-  RNA_def_property_ui_text(
-      prop, "Parent Vertices", "Indices of vertices in case of a vertex parenting relation");
-  RNA_def_property_update(prop, NC_OBJECT | ND_DRAW, "rna_Object_internal_update");
-
-  prop = RNA_def_property(srna, "parent_bone", PROP_STRING, PROP_NONE);
-  RNA_def_property_string_sdna(prop, NULL, "parsubstr");
-  RNA_def_property_string_funcs(prop, NULL, NULL, "rna_Object_parent_bone_set");
-  RNA_def_property_ui_text(
-      prop, "Parent Bone", "Name of parent bone in case of a bone parenting relation");
-  RNA_def_property_update(prop, NC_OBJECT | ND_DRAW, "rna_Object_dependency_update");
-
-  /* Track and Up flags */
-  /* XXX: these have been saved here for a bit longer (after old track was removed),
-   *      since some other tools still refer to this */
-  prop = RNA_def_property(srna, "track_axis", PROP_ENUM, PROP_NONE);
-  RNA_def_property_enum_sdna(prop, NULL, "trackflag");
-  RNA_def_property_enum_items(prop, rna_enum_object_axis_items);
-  RNA_def_property_ui_text(
-      prop,
-      "Track Axis",
-      "Axis that points in 'forward' direction (applies to InstanceFrame when "
-      "parent 'Follow' is enabled)");
-  RNA_def_property_update(prop, NC_OBJECT | ND_DRAW, "rna_Object_internal_update");
-
-  prop = RNA_def_property(srna, "up_axis", PROP_ENUM, PROP_NONE);
-  RNA_def_property_enum_sdna(prop, NULL, "upflag");
-  RNA_def_property_enum_items(prop, up_items);
-  RNA_def_property_ui_text(
-      prop,
-      "Up Axis",
-      "Axis that points in the upward direction (applies to InstanceFrame when "
-      "parent 'Follow' is enabled)");
-  RNA_def_property_update(prop, NC_OBJECT | ND_DRAW, "rna_Object_internal_update");
-
-  /* proxy */
-  prop = RNA_def_property(srna, "proxy", PROP_POINTER, PROP_NONE);
-  RNA_def_property_ui_text(prop, "Proxy", "Library object this proxy object controls");
-
-  prop = RNA_def_property(srna, "proxy_collection", PROP_POINTER, PROP_NONE);
-  RNA_def_property_pointer_sdna(prop, NULL, "proxy_group");
-  RNA_def_property_ui_text(
-      prop, "Proxy Collection", "Library collection duplicator object this proxy object controls");
-
-  /* materials */
-  prop = RNA_def_property(srna, "material_slots", PROP_COLLECTION, PROP_NONE);
-  RNA_def_property_collection_sdna(prop, NULL, "mat", "totcol");
-  RNA_def_property_struct_type(prop, "MaterialSlot");
-  RNA_def_property_override_flag(prop,
-                                 PROPOVERRIDE_OVERRIDABLE_STATIC | PROPOVERRIDE_NO_PROP_NAME);
-  /* don't dereference pointer! */
-  RNA_def_property_collection_funcs(
-      prop, NULL, NULL, NULL, "rna_iterator_array_get", NULL, NULL, NULL, NULL);
-  RNA_def_property_ui_text(prop, "Material Slots", "Material slots in the object");
-
-  prop = RNA_def_property(srna, "active_material", PROP_POINTER, PROP_NONE);
-  RNA_def_property_struct_type(prop, "Material");
-  RNA_def_property_pointer_funcs(prop,
-                                 "rna_Object_active_material_get",
-                                 "rna_Object_active_material_set",
-                                 NULL,
-                                 "rna_MaterialSlot_material_poll");
-  RNA_def_property_flag(prop, PROP_EDITABLE);
-  RNA_def_property_override_flag(prop, PROPOVERRIDE_OVERRIDABLE_STATIC);
-  RNA_def_property_editable_func(prop, "rna_Object_active_material_editable");
-  RNA_def_property_ui_text(prop, "Active Material", "Active material being displayed");
-  RNA_def_property_update(prop, NC_OBJECT | ND_DRAW, "rna_MaterialSlot_update");
-
-  prop = RNA_def_property(srna, "active_material_index", PROP_INT, PROP_UNSIGNED);
-  RNA_def_property_int_sdna(prop, NULL, "actcol");
-  RNA_def_property_clear_flag(prop, PROP_ANIMATABLE);
-  RNA_def_property_override_flag(prop, PROPOVERRIDE_OVERRIDABLE_STATIC);
-  RNA_def_property_int_funcs(prop,
-                             "rna_Object_active_material_index_get",
-                             "rna_Object_active_material_index_set",
-                             "rna_Object_active_material_index_range");
-  RNA_def_property_ui_text(prop, "Active Material Index", "Index of active material slot");
-  RNA_def_property_update(prop, NC_MATERIAL | ND_SHADING_LINKS, "rna_MaterialIndex_update");
-
-  /* transform */
-  prop = RNA_def_property(srna, "location", PROP_FLOAT, PROP_TRANSLATION);
-  RNA_def_property_float_sdna(prop, NULL, "loc");
-  RNA_def_property_editable_array_func(prop, "rna_Object_location_editable");
-  RNA_def_property_override_flag(prop, PROPOVERRIDE_OVERRIDABLE_STATIC);
-  RNA_def_property_ui_text(prop, "Location", "Location of the object");
-  RNA_def_property_ui_range(prop, -FLT_MAX, FLT_MAX, 1, RNA_TRANSLATION_PREC_DEFAULT);
-  RNA_def_property_update(prop, NC_OBJECT | ND_TRANSFORM, "rna_Object_internal_update");
-
-  prop = RNA_def_property(srna, "rotation_quaternion", PROP_FLOAT, PROP_QUATERNION);
-  RNA_def_property_float_sdna(prop, NULL, "quat");
-  RNA_def_property_editable_array_func(prop, "rna_Object_rotation_4d_editable");
-  RNA_def_property_override_flag(prop, PROPOVERRIDE_OVERRIDABLE_STATIC);
-  RNA_def_property_float_array_default(prop, rna_default_quaternion);
-  RNA_def_property_ui_text(prop, "Quaternion Rotation", "Rotation in Quaternions");
-  RNA_def_property_update(prop, NC_OBJECT | ND_TRANSFORM, "rna_Object_internal_update");
-
-  /* XXX: for axis-angle, it would have been nice to have 2 separate fields for UI purposes, but
-   * having a single one is better for Keyframing and other property-management situations...
-   */
-  prop = RNA_def_property(srna, "rotation_axis_angle", PROP_FLOAT, PROP_AXISANGLE);
-  RNA_def_property_array(prop, 4);
-  RNA_def_property_float_funcs(
-      prop, "rna_Object_rotation_axis_angle_get", "rna_Object_rotation_axis_angle_set", NULL);
-  RNA_def_property_editable_array_func(prop, "rna_Object_rotation_4d_editable");
-  RNA_def_property_float_array_default(prop, rna_default_axis_angle);
-  RNA_def_property_override_flag(prop, PROPOVERRIDE_OVERRIDABLE_STATIC);
-  RNA_def_property_ui_text(
-      prop, "Axis-Angle Rotation", "Angle of Rotation for Axis-Angle rotation representation");
-  RNA_def_property_update(prop, NC_OBJECT | ND_TRANSFORM, "rna_Object_internal_update");
-
-  prop = RNA_def_property(srna, "rotation_euler", PROP_FLOAT, PROP_EULER);
-  RNA_def_property_float_sdna(prop, NULL, "rot");
-  RNA_def_property_editable_array_func(prop, "rna_Object_rotation_euler_editable");
-  RNA_def_property_override_flag(prop, PROPOVERRIDE_OVERRIDABLE_STATIC);
-  RNA_def_property_ui_text(prop, "Euler Rotation", "Rotation in Eulers");
-  RNA_def_property_update(prop, NC_OBJECT | ND_TRANSFORM, "rna_Object_internal_update");
-
-  prop = RNA_def_property(srna, "rotation_mode", PROP_ENUM, PROP_NONE);
-  RNA_def_property_enum_sdna(prop, NULL, "rotmode");
-  RNA_def_property_enum_items(prop, rna_enum_object_rotation_mode_items);
-  RNA_def_property_enum_funcs(prop, NULL, "rna_Object_rotation_mode_set", NULL);
-  RNA_def_property_ui_text(prop, "Rotation Mode", "");
-  RNA_def_property_update(prop, NC_OBJECT | ND_TRANSFORM, "rna_Object_internal_update");
-
-  prop = RNA_def_property(srna, "scale", PROP_FLOAT, PROP_XYZ);
-  RNA_def_property_flag(prop, PROP_PROPORTIONAL);
-  RNA_def_property_override_flag(prop, PROPOVERRIDE_OVERRIDABLE_STATIC);
-  RNA_def_property_editable_array_func(prop, "rna_Object_scale_editable");
-  RNA_def_property_ui_range(prop, -FLT_MAX, FLT_MAX, 1, 3);
-  RNA_def_property_float_array_default(prop, rna_default_scale_3d);
-  RNA_def_property_ui_text(prop, "Scale", "Scaling of the object");
-  RNA_def_property_update(prop, NC_OBJECT | ND_TRANSFORM, "rna_Object_internal_update");
-
-  prop = RNA_def_property(srna, "dimensions", PROP_FLOAT, PROP_XYZ_LENGTH);
-  RNA_def_property_array(prop, 3);
-  /* Only as convinient helper for py API, and conflicts with animating scale. */
-  RNA_def_property_clear_flag(prop, PROP_ANIMATABLE);
-  RNA_def_property_float_funcs(
-      prop, "rna_Object_dimensions_get", "rna_Object_dimensions_set", NULL);
-  RNA_def_property_ui_range(prop, 0.0f, FLT_MAX, 1, RNA_TRANSLATION_PREC_DEFAULT);
-  RNA_def_property_ui_text(
-      prop,
-      "Dimensions",
-      "Absolute bounding box dimensions of the object (WARNING: assigning to it or "
-      "its members mutiple consecutive times will not work correctly, "
-      "as this needs up-to-date evaluated data)");
-  RNA_def_property_update(prop, NC_OBJECT | ND_TRANSFORM, "rna_Object_internal_update");
-
-  /* delta transforms */
-  prop = RNA_def_property(srna, "delta_location", PROP_FLOAT, PROP_TRANSLATION);
-  RNA_def_property_float_sdna(prop, NULL, "dloc");
-  RNA_def_property_ui_text(
-      prop, "Delta Location", "Extra translation added to the location of the object");
-  RNA_def_property_ui_range(prop, -FLT_MAX, FLT_MAX, 1, RNA_TRANSLATION_PREC_DEFAULT);
-  RNA_def_property_update(prop, NC_OBJECT | ND_TRANSFORM, "rna_Object_internal_update");
-
-  prop = RNA_def_property(srna, "delta_rotation_euler", PROP_FLOAT, PROP_EULER);
-  RNA_def_property_float_sdna(prop, NULL, "drot");
-  RNA_def_property_ui_text(
-      prop,
-      "Delta Rotation (Euler)",
-      "Extra rotation added to the rotation of the object (when using Euler rotations)");
-  RNA_def_property_update(prop, NC_OBJECT | ND_TRANSFORM, "rna_Object_internal_update");
-
-  prop = RNA_def_property(srna, "delta_rotation_quaternion", PROP_FLOAT, PROP_QUATERNION);
-  RNA_def_property_float_sdna(prop, NULL, "dquat");
-  RNA_def_property_float_array_default(prop, rna_default_quaternion);
-  RNA_def_property_ui_text(
-      prop,
-      "Delta Rotation (Quaternion)",
-      "Extra rotation added to the rotation of the object (when using Quaternion rotations)");
-  RNA_def_property_update(prop, NC_OBJECT | ND_TRANSFORM, "rna_Object_internal_update");
-
-#  if 0 /* XXX not supported well yet... */
-  prop = RNA_def_property(srna, "delta_rotation_axis_angle", PROP_FLOAT, PROP_AXISANGLE);
-  /* FIXME: this is not a single field any more! (drotAxis and drotAngle) */
-  RNA_def_property_float_sdna(prop, NULL, "dquat");
-  RNA_def_property_float_array_default(prop, rna_default_axis_angle);
-  RNA_def_property_ui_text(
-      prop,
-      "Delta Rotation (Axis Angle)",
-      "Extra rotation added to the rotation of the object (when using Axis-Angle rotations)");
-  RNA_def_property_update(prop, NC_OBJECT | ND_TRANSFORM, "rna_Object_internal_update");
-#  endif
-
-  prop = RNA_def_property(srna, "delta_scale", PROP_FLOAT, PROP_XYZ);
-  RNA_def_property_float_sdna(prop, NULL, "dscale");
-  RNA_def_property_flag(prop, PROP_PROPORTIONAL);
-  RNA_def_property_ui_range(prop, -FLT_MAX, FLT_MAX, 1, 3);
-  RNA_def_property_float_array_default(prop, rna_default_scale_3d);
-  RNA_def_property_ui_text(prop, "Delta Scale", "Extra scaling added to the scale of the object");
-  RNA_def_property_update(prop, NC_OBJECT | ND_TRANSFORM, "rna_Object_internal_update");
-
-  /* transform locks */
-  prop = RNA_def_property(srna, "lock_location", PROP_BOOLEAN, PROP_NONE);
-  RNA_def_property_boolean_sdna(prop, NULL, "protectflag", OB_LOCK_LOCX);
-  RNA_def_property_array(prop, 3);
-  RNA_def_property_ui_text(prop, "Lock Location", "Lock editing of location in the interface");
-  RNA_def_property_ui_icon(prop, ICON_UNLOCKED, 1);
-  RNA_def_property_update(prop, NC_OBJECT | ND_TRANSFORM, "rna_Object_internal_update");
-
-  prop = RNA_def_property(srna, "lock_rotation", PROP_BOOLEAN, PROP_NONE);
-  RNA_def_property_boolean_sdna(prop, NULL, "protectflag", OB_LOCK_ROTX);
-  RNA_def_property_array(prop, 3);
-  RNA_def_property_ui_text(prop, "Lock Rotation", "Lock editing of rotation in the interface");
-  RNA_def_property_ui_icon(prop, ICON_UNLOCKED, 1);
-  RNA_def_property_update(prop, NC_OBJECT | ND_TRANSFORM, "rna_Object_internal_update");
-
-  /* XXX this is sub-optimal - it really should be included above,
-   *     but due to technical reasons we can't do this! */
-  prop = RNA_def_property(srna, "lock_rotation_w", PROP_BOOLEAN, PROP_NONE);
-  RNA_def_property_boolean_sdna(prop, NULL, "protectflag", OB_LOCK_ROTW);
-  RNA_def_property_ui_icon(prop, ICON_UNLOCKED, 1);
-  RNA_def_property_ui_text(
-      prop,
-      "Lock Rotation (4D Angle)",
-      "Lock editing of 'angle' component of four-component rotations in the interface");
-  /* XXX this needs a better name */
-  prop = RNA_def_property(srna, "lock_rotations_4d", PROP_BOOLEAN, PROP_NONE);
-  RNA_def_property_boolean_sdna(prop, NULL, "protectflag", OB_LOCK_ROT4D);
-  RNA_def_property_ui_text(
-      prop,
-      "Lock Rotations (4D)",
-      "Lock editing of four component rotations by components (instead of as Eulers)");
-
-  prop = RNA_def_property(srna, "lock_scale", PROP_BOOLEAN, PROP_NONE);
-  RNA_def_property_boolean_sdna(prop, NULL, "protectflag", OB_LOCK_SCALEX);
-  RNA_def_property_array(prop, 3);
-  RNA_def_property_ui_text(prop, "Lock Scale", "Lock editing of scale in the interface");
-  RNA_def_property_ui_icon(prop, ICON_UNLOCKED, 1);
-  RNA_def_property_update(prop, NC_OBJECT | ND_TRANSFORM, "rna_Object_internal_update");
-
-  /* matrix */
-  prop = RNA_def_property(srna, "matrix_world", PROP_FLOAT, PROP_MATRIX);
-  RNA_def_property_float_sdna(prop, NULL, "obmat");
-  RNA_def_property_multi_array(prop, 2, rna_matrix_dimsize_4x4);
-  RNA_def_property_clear_flag(prop, PROP_ANIMATABLE);
-  RNA_def_property_ui_text(prop, "Matrix World", "Worldspace transformation matrix");
-  RNA_def_property_update(prop, NC_OBJECT | ND_TRANSFORM, "rna_Object_matrix_world_update");
-
-  prop = RNA_def_property(srna, "matrix_local", PROP_FLOAT, PROP_MATRIX);
-  RNA_def_property_multi_array(prop, 2, rna_matrix_dimsize_4x4);
-  RNA_def_property_clear_flag(prop, PROP_ANIMATABLE);
-  RNA_def_property_ui_text(
-      prop,
-      "Local Matrix",
-      "Parent relative transformation matrix - "
-      "WARNING: Only takes into account 'Object' parenting, so e.g. in case of bone parenting "
-      "you get a matrix relative to the Armature object, not to the actual parent bone");
-  RNA_def_property_float_funcs(
-      prop, "rna_Object_matrix_local_get", "rna_Object_matrix_local_set", NULL);
-  RNA_def_property_update(prop, NC_OBJECT | ND_TRANSFORM, "rna_Object_internal_update");
-
-  prop = RNA_def_property(srna, "matrix_basis", PROP_FLOAT, PROP_MATRIX);
-  RNA_def_property_multi_array(prop, 2, rna_matrix_dimsize_4x4);
-  RNA_def_property_clear_flag(prop, PROP_ANIMATABLE);
-  RNA_def_property_ui_text(prop,
-                           "Input Matrix",
-                           "Matrix access to location, rotation and scale (including deltas), "
-                           "before constraints and parenting are applied");
-  RNA_def_property_float_funcs(
-      prop, "rna_Object_matrix_basis_get", "rna_Object_matrix_basis_set", NULL);
-  RNA_def_property_update(prop, NC_OBJECT | ND_TRANSFORM, "rna_Object_internal_update");
-
-  /*parent_inverse*/
-  prop = RNA_def_property(srna, "matrix_parent_inverse", PROP_FLOAT, PROP_MATRIX);
-  RNA_def_property_float_sdna(prop, NULL, "parentinv");
-  RNA_def_property_multi_array(prop, 2, rna_matrix_dimsize_4x4);
-  RNA_def_property_ui_text(
-      prop, "Matrix", "Inverse of object's parent matrix at time of parenting");
-  RNA_def_property_update(prop, NC_OBJECT | ND_TRANSFORM, "rna_Object_internal_update");
-
-  /* modifiers */
-  prop = RNA_def_property(srna, "modifiers", PROP_COLLECTION, PROP_NONE);
-  RNA_def_property_struct_type(prop, "Modifier");
-  RNA_def_property_ui_text(
-      prop, "Modifiers", "Modifiers affecting the geometric data of the object");
-  RNA_def_property_override_funcs(prop, NULL, NULL, "rna_Object_modifiers_override_apply");
-  RNA_def_property_override_flag(prop,
-                                 PROPOVERRIDE_OVERRIDABLE_STATIC | PROPOVERRIDE_STATIC_INSERTION);
-  rna_def_object_modifiers(brna, prop);
-
-  /* Grease Pencil modifiers. */
-  prop = RNA_def_property(srna, "grease_pencil_modifiers", PROP_COLLECTION, PROP_NONE);
-  RNA_def_property_collection_sdna(prop, NULL, "greasepencil_modifiers", NULL);
-  RNA_def_property_struct_type(prop, "GpencilModifier");
-  RNA_def_property_ui_text(
-      prop, "Grease Pencil Modifiers", "Modifiers affecting the data of the grease pencil object");
-  rna_def_object_grease_pencil_modifiers(brna, prop);
-
-  /* Shader FX. */
-  prop = RNA_def_property(srna, "shader_effects", PROP_COLLECTION, PROP_NONE);
-  RNA_def_property_collection_sdna(prop, NULL, "shader_fx", NULL);
-  RNA_def_property_struct_type(prop, "ShaderFx");
-  RNA_def_property_ui_text(prop, "Shader Effects", "Effects affecting display of object");
-  rna_def_object_shaderfxs(brna, prop);
-
-  /* constraints */
-  prop = RNA_def_property(srna, "constraints", PROP_COLLECTION, PROP_NONE);
-  RNA_def_property_struct_type(prop, "Constraint");
-  RNA_def_property_override_flag(prop,
-                                 PROPOVERRIDE_OVERRIDABLE_STATIC | PROPOVERRIDE_STATIC_INSERTION);
-  RNA_def_property_ui_text(
-      prop, "Constraints", "Constraints affecting the transformation of the object");
-  RNA_def_property_override_funcs(prop, NULL, NULL, "rna_Object_constraints_override_apply");
-  /*  RNA_def_property_collection_funcs(prop, NULL, NULL, NULL, NULL, NULL, NULL, NULL, "constraints__add", "constraints__remove"); */
-  rna_def_object_constraints(brna, prop);
-
-  /* vertex groups */
-  prop = RNA_def_property(srna, "vertex_groups", PROP_COLLECTION, PROP_NONE);
-  RNA_def_property_collection_sdna(prop, NULL, "defbase", NULL);
-  RNA_def_property_struct_type(prop, "VertexGroup");
-  RNA_def_property_ui_text(prop, "Vertex Groups", "Vertex groups of the object");
-  rna_def_object_vertex_groups(brna, prop);
-
-  /* face maps */
-  prop = RNA_def_property(srna, "face_maps", PROP_COLLECTION, PROP_NONE);
-  RNA_def_property_collection_sdna(prop, NULL, "fmaps", NULL);
-  RNA_def_property_struct_type(prop, "FaceMap");
-  RNA_def_property_ui_text(prop, "Face Maps", "Maps of faces of the object");
-  rna_def_object_face_maps(brna, prop);
-
-  /* empty */
-  prop = RNA_def_property(srna, "empty_display_type", PROP_ENUM, PROP_NONE);
-  RNA_def_property_enum_sdna(prop, NULL, "empty_drawtype");
-  RNA_def_property_enum_items(prop, rna_enum_object_empty_drawtype_items);
-  RNA_def_property_enum_funcs(prop, NULL, "rna_Object_empty_display_type_set", NULL);
-  RNA_def_property_ui_text(prop, "Empty Display Type", "Viewport display style for empties");
-  RNA_def_property_update(prop, NC_OBJECT | ND_DRAW, NULL);
-
-  prop = RNA_def_property(srna, "empty_display_size", PROP_FLOAT, PROP_DISTANCE);
-  RNA_def_property_float_sdna(prop, NULL, "empty_drawsize");
-  RNA_def_property_range(prop, 0.0001f, 1000.0f);
-  RNA_def_property_ui_range(prop, 0.01, 100, 1, 2);
-  RNA_def_property_ui_text(
-      prop, "Empty Display Size", "Size of display for empties in the viewport");
-  RNA_def_property_update(prop, NC_OBJECT | ND_DRAW, NULL);
-
-  prop = RNA_def_property(srna, "empty_image_offset", PROP_FLOAT, PROP_NONE);
-  RNA_def_property_float_sdna(prop, NULL, "ima_ofs");
-  RNA_def_property_ui_text(prop, "Origin Offset", "Origin offset distance");
-  RNA_def_property_ui_range(prop, -FLT_MAX, FLT_MAX, 0.1f, 2);
-  RNA_def_property_update(prop, NC_OBJECT | ND_DRAW, NULL);
-
-  prop = RNA_def_property(srna, "image_user", PROP_POINTER, PROP_NONE);
-  RNA_def_property_flag(prop, PROP_NEVER_NULL);
-  RNA_def_property_pointer_sdna(prop, NULL, "iuser");
-  RNA_def_property_ui_text(
-      prop,
-      "Image User",
-      "Parameters defining which layer, pass and frame of the image is displayed");
-  RNA_def_property_update(prop, NC_OBJECT | ND_DRAW, NULL);
-
-  prop = RNA_def_property(srna, "empty_image_depth", PROP_ENUM, PROP_NONE);
-  RNA_def_property_enum_items(prop, rna_enum_object_empty_image_depth_items);
-  RNA_def_property_ui_text(
-      prop, "Empty Image Depth", "Determine which other objects will occlude the image");
-  RNA_def_property_update(prop, NC_OBJECT | ND_DRAW, NULL);
-
-  prop = RNA_def_property(srna, "show_empty_image_perspective", PROP_BOOLEAN, PROP_NONE);
-  RNA_def_property_boolean_negative_sdna(
-      prop, NULL, "empty_image_visibility_flag", OB_EMPTY_IMAGE_HIDE_PERSPECTIVE);
-  RNA_def_property_ui_text(
-      prop, "Display in Perspective Mode", "Display image in perspective mode");
-  RNA_def_property_update(prop, NC_OBJECT | ND_DRAW, NULL);
-
-  prop = RNA_def_property(srna, "show_empty_image_orthographic", PROP_BOOLEAN, PROP_NONE);
-  RNA_def_property_boolean_negative_sdna(
-      prop, NULL, "empty_image_visibility_flag", OB_EMPTY_IMAGE_HIDE_ORTHOGRAPHIC);
-  RNA_def_property_ui_text(
-      prop, "Display in Orthographic Mode", "Display image in orthographic mode");
-  RNA_def_property_update(prop, NC_OBJECT | ND_DRAW, NULL);
-
-  prop = RNA_def_property(srna, "use_empty_image_alpha", PROP_BOOLEAN, PROP_NONE);
-  RNA_def_property_boolean_sdna(prop, NULL, "empty_image_flag", OB_EMPTY_IMAGE_USE_ALPHA_BLEND);
-  RNA_def_property_ui_text(
-      prop,
-      "Use Alpha",
-      "Use alpha blending instead of alpha test (can produce sorting artifacts)");
-  RNA_def_property_update(prop, NC_OBJECT | ND_DRAW, NULL);
-
-  static EnumPropertyItem prop_empty_image_side_items[] = {
-      {0, "DOUBLE_SIDED", 0, "Both", ""},
-      {OB_EMPTY_IMAGE_HIDE_BACK, "FRONT", 0, "Front", ""},
-      {OB_EMPTY_IMAGE_HIDE_FRONT, "BACK", 0, "Back", ""},
-      {0, NULL, 0, NULL, NULL},
-  };
-  prop = RNA_def_property(srna, "empty_image_side", PROP_ENUM, PROP_NONE);
-  RNA_def_property_enum_bitflag_sdna(prop, NULL, "empty_image_visibility_flag");
-  RNA_def_property_enum_items(prop, prop_empty_image_side_items);
-  RNA_def_property_ui_text(prop, "Empty Image Side", "Show front/back side");
-  RNA_def_property_update(prop, NC_OBJECT | ND_DRAW, NULL);
-
-  /* render */
-  prop = RNA_def_property(srna, "pass_index", PROP_INT, PROP_UNSIGNED);
-  RNA_def_property_int_sdna(prop, NULL, "index");
-  RNA_def_property_ui_text(
-      prop, "Pass Index", "Index number for the \"Object Index\" render pass");
-  RNA_def_property_update(prop, NC_OBJECT, "rna_Object_internal_update_draw");
-
-  prop = RNA_def_property(srna, "color", PROP_FLOAT, PROP_COLOR);
-  RNA_def_property_ui_text(
-      prop, "Color", "Object color and alpha, used when faces have the ObColor mode enabled");
-  RNA_def_property_update(prop, NC_OBJECT | ND_DRAW, NULL);
-
-  /* physics */
-  prop = RNA_def_property(srna, "field", PROP_POINTER, PROP_NONE);
-  RNA_def_property_pointer_sdna(prop, NULL, "pd");
-  RNA_def_property_struct_type(prop, "FieldSettings");
-  RNA_def_property_pointer_funcs(prop, "rna_Object_field_get", NULL, NULL, NULL);
-  RNA_def_property_ui_text(
-      prop, "Field Settings", "Settings for using the object as a field in physics simulation");
-
-  prop = RNA_def_property(srna, "collision", PROP_POINTER, PROP_NONE);
-  RNA_def_property_pointer_sdna(prop, NULL, "pd");
-  RNA_def_property_struct_type(prop, "CollisionSettings");
-  RNA_def_property_pointer_funcs(prop, "rna_Object_collision_get", NULL, NULL, NULL);
-  RNA_def_property_ui_text(prop,
-                           "Collision Settings",
-                           "Settings for using the object as a collider in physics simulation");
-
-  prop = RNA_def_property(srna, "soft_body", PROP_POINTER, PROP_NONE);
-  RNA_def_property_pointer_sdna(prop, NULL, "soft");
-  RNA_def_property_struct_type(prop, "SoftBodySettings");
-  RNA_def_property_ui_text(prop, "Soft Body Settings", "Settings for soft body simulation");
-
-  prop = RNA_def_property(srna, "particle_systems", PROP_COLLECTION, PROP_NONE);
-  RNA_def_property_collection_sdna(prop, NULL, "particlesystem", NULL);
-  RNA_def_property_struct_type(prop, "ParticleSystem");
-  RNA_def_property_ui_text(prop, "Particle Systems", "Particle systems emitted from the object");
-  rna_def_object_particle_systems(brna, prop);
-
-  prop = RNA_def_property(srna, "rigid_body", PROP_POINTER, PROP_NONE);
-  RNA_def_property_pointer_sdna(prop, NULL, "rigidbody_object");
-  RNA_def_property_struct_type(prop, "RigidBodyObject");
-  RNA_def_property_ui_text(prop, "Rigid Body Settings", "Settings for rigid body simulation");
-
-  prop = RNA_def_property(srna, "rigid_body_constraint", PROP_POINTER, PROP_NONE);
-  RNA_def_property_pointer_sdna(prop, NULL, "rigidbody_constraint");
-  RNA_def_property_struct_type(prop, "RigidBodyConstraint");
-  RNA_def_property_ui_text(prop, "Rigid Body Constraint", "Constraint constraining rigid bodies");
-
-  /* restrict */
-  prop = RNA_def_property(srna, "hide_viewport", PROP_BOOLEAN, PROP_NONE);
-  RNA_def_property_boolean_sdna(prop, NULL, "restrictflag", OB_RESTRICT_VIEW);
-  RNA_def_property_override_flag(prop, PROPOVERRIDE_OVERRIDABLE_STATIC);
-  RNA_def_property_ui_text(prop, "Disable View", "Disable object in the viewport");
-  RNA_def_property_ui_icon(prop, ICON_RESTRICT_VIEW_OFF, -1);
-  RNA_def_property_update(prop, NC_OBJECT | ND_DRAW, "rna_Object_hide_update");
-
-  prop = RNA_def_property(srna, "hide_select", PROP_BOOLEAN, PROP_NONE);
-  RNA_def_property_boolean_sdna(prop, NULL, "restrictflag", OB_RESTRICT_SELECT);
-  RNA_def_property_clear_flag(prop, PROP_ANIMATABLE);
-  RNA_def_property_override_flag(prop, PROPOVERRIDE_OVERRIDABLE_STATIC);
-  RNA_def_property_ui_text(prop, "Disable Select", "Disable object selection in the viewport");
-  RNA_def_property_ui_icon(prop, ICON_RESTRICT_SELECT_OFF, -1);
-  RNA_def_property_update(prop, NC_OBJECT | ND_DRAW, "rna_Object_hide_update");
-
-  prop = RNA_def_property(srna, "hide_render", PROP_BOOLEAN, PROP_NONE);
-  RNA_def_property_boolean_sdna(prop, NULL, "restrictflag", OB_RESTRICT_RENDER);
-  RNA_def_property_override_flag(prop, PROPOVERRIDE_OVERRIDABLE_STATIC);
-  RNA_def_property_ui_text(prop, "Disable Render", "Disable object in renders");
-  RNA_def_property_ui_icon(prop, ICON_RESTRICT_RENDER_OFF, -1);
-  RNA_def_property_update(prop, NC_OBJECT | ND_DRAW, "rna_Object_hide_update");
-
-  prop = RNA_def_property(srna, "show_instancer_for_render", PROP_BOOLEAN, PROP_NONE);
-  RNA_def_property_boolean_sdna(prop, NULL, "duplicator_visibility_flag", OB_DUPLI_FLAG_RENDER);
-  RNA_def_property_ui_text(prop, "Render Instancer", "Make instancer visible when rendering");
-
-  prop = RNA_def_property(srna, "show_instancer_for_viewport", PROP_BOOLEAN, PROP_NONE);
-  RNA_def_property_boolean_sdna(prop, NULL, "duplicator_visibility_flag", OB_DUPLI_FLAG_VIEWPORT);
-  RNA_def_property_ui_text(prop, "Display Instancer", "Make instancer visible in the viewport");
-
-  /* anim */
-  rna_def_animdata_common(srna);
-
-  rna_def_animviz_common(srna);
-  rna_def_motionpath_common(srna);
-
-  /* instancing */
-  prop = RNA_def_property(srna, "instance_type", PROP_ENUM, PROP_NONE);
-  RNA_def_property_enum_bitflag_sdna(prop, NULL, "transflag");
-  RNA_def_property_enum_items(prop, instance_items);
-  RNA_def_property_enum_funcs(prop, NULL, NULL, "rna_Object_instance_type_itemf");
-  RNA_def_property_ui_text(prop, "Instance Type", "If not None, object instancing method to use");
-  RNA_def_property_update(prop, NC_OBJECT | ND_DRAW, "rna_Object_dependency_update");
-
-  prop = RNA_def_property(srna, "use_instance_vertices_rotation", PROP_BOOLEAN, PROP_NONE);
-  RNA_def_property_boolean_sdna(prop, NULL, "transflag", OB_DUPLIROT);
-  RNA_def_property_ui_text(
-      prop, "Orient with Normals", "Rotate instance according to vertex normal");
-  RNA_def_property_update(prop, NC_OBJECT | ND_DRAW, NULL);
-
-  prop = RNA_def_property(srna, "use_instance_faces_scale", PROP_BOOLEAN, PROP_NONE);
-  RNA_def_property_boolean_sdna(prop, NULL, "transflag", OB_DUPLIFACES_SCALE);
-  RNA_def_property_ui_text(prop, "Scale to Face Sizes", "Scale instance based on face size");
-  RNA_def_property_update(prop, NC_OBJECT | ND_DRAW, "rna_Object_internal_update");
-
-  prop = RNA_def_property(srna, "instance_faces_scale", PROP_FLOAT, PROP_NONE);
-  RNA_def_property_float_sdna(prop, NULL, "instance_faces_scale");
-  RNA_def_property_range(prop, 0.001f, 10000.0f);
-  RNA_def_property_ui_text(prop, "Instance Faces Scale", "Scale the face instance objects");
-  RNA_def_property_update(prop, NC_OBJECT | ND_DRAW, "rna_Object_internal_update");
-
-  prop = RNA_def_property(srna, "instance_collection", PROP_POINTER, PROP_NONE);
-  RNA_def_property_struct_type(prop, "Collection");
-  RNA_def_property_pointer_sdna(prop, NULL, "instance_collection");
-  RNA_def_property_flag(prop, PROP_EDITABLE);
-  RNA_def_property_pointer_funcs(prop, NULL, "rna_Object_dup_collection_set", NULL, NULL);
-  RNA_def_property_ui_text(prop, "Instance Collection", "Instance an existing collection");
-  RNA_def_property_update(prop, NC_OBJECT | ND_DRAW, "rna_Object_dependency_update");
-
-  prop = RNA_def_property(srna, "is_instancer", PROP_BOOLEAN, PROP_NONE);
-  RNA_def_property_boolean_sdna(prop, NULL, "transflag", OB_DUPLI);
-  RNA_def_property_clear_flag(prop, PROP_EDITABLE);
-
-  /* drawing */
-  prop = RNA_def_property(srna, "display_type", PROP_ENUM, PROP_NONE);
-  RNA_def_property_enum_sdna(prop, NULL, "dt");
-  RNA_def_property_enum_items(prop, drawtype_items);
-  RNA_def_property_ui_text(prop, "Display As", "How to display object in viewport");
-  RNA_def_property_update(prop, NC_OBJECT | ND_DRAW, "rna_Object_internal_update");
-
-  prop = RNA_def_property(srna, "show_bounds", PROP_BOOLEAN, PROP_NONE);
-  RNA_def_property_boolean_sdna(prop, NULL, "dtx", OB_DRAWBOUNDOX);
-  RNA_def_property_ui_text(prop, "Display Bounds", "Display the object's bounds");
-  RNA_def_property_update(prop, NC_OBJECT | ND_DRAW, NULL);
-
-  prop = RNA_def_property(srna, "display_bounds_type", PROP_ENUM, PROP_NONE);
-  RNA_def_property_enum_sdna(prop, NULL, "boundtype");
-  RNA_def_property_enum_items(prop, boundtype_items);
-  RNA_def_property_ui_text(prop, "Display Bounds Type", "Object boundary display type");
-  RNA_def_property_update(prop, NC_OBJECT | ND_DRAW, NULL);
-
-  prop = RNA_def_property(srna, "show_name", PROP_BOOLEAN, PROP_NONE);
-  RNA_def_property_boolean_sdna(prop, NULL, "dtx", OB_DRAWNAME);
-  RNA_def_property_ui_text(prop, "Display Name", "Display the object's name");
-  RNA_def_property_update(prop, NC_OBJECT | ND_DRAW, NULL);
-
-  prop = RNA_def_property(srna, "show_axis", PROP_BOOLEAN, PROP_NONE);
-  RNA_def_property_boolean_sdna(prop, NULL, "dtx", OB_AXIS);
-  RNA_def_property_ui_text(prop, "Display Axes", "Display the object's origin and axes");
-  RNA_def_property_update(prop, NC_OBJECT | ND_DRAW, NULL);
-
-  prop = RNA_def_property(srna, "show_texture_space", PROP_BOOLEAN, PROP_NONE);
-  RNA_def_property_boolean_sdna(prop, NULL, "dtx", OB_TEXSPACE);
-  RNA_def_property_ui_text(prop, "Display Texture Space", "Display the object's texture space");
-  RNA_def_property_update(prop, NC_OBJECT | ND_DRAW, NULL);
-
-  prop = RNA_def_property(srna, "show_wire", PROP_BOOLEAN, PROP_NONE);
-  RNA_def_property_boolean_sdna(prop, NULL, "dtx", OB_DRAWWIRE);
-  RNA_def_property_ui_text(prop, "Display Wire", "Add the object's wireframe over solid drawing");
-  RNA_def_property_update(prop, NC_OBJECT | ND_DRAW, NULL);
-
-  prop = RNA_def_property(srna, "show_all_edges", PROP_BOOLEAN, PROP_NONE);
-  RNA_def_property_boolean_sdna(prop, NULL, "dtx", OB_DRAW_ALL_EDGES);
-  RNA_def_property_ui_text(prop, "Display All Edges", "Display all edges for mesh objects");
-  RNA_def_property_update(prop, NC_OBJECT | ND_DRAW, NULL);
-
-  prop = RNA_def_property(srna, "show_transparent", PROP_BOOLEAN, PROP_NONE);
-  RNA_def_property_boolean_sdna(prop, NULL, "dtx", OB_DRAWTRANSP);
-  RNA_def_property_ui_text(
-      prop, "Display Transparent", "Display material transparency in the object");
-  RNA_def_property_update(prop, NC_OBJECT | ND_DRAW, NULL);
-
-  prop = RNA_def_property(srna, "show_in_front", PROP_BOOLEAN, PROP_NONE);
-  RNA_def_property_boolean_sdna(prop, NULL, "dtx", OB_DRAWXRAY);
-  RNA_def_property_ui_text(prop, "In Front", "Make the object draw in front of others");
-  RNA_def_property_update(prop, NC_OBJECT | ND_DRAW, NULL);
-
-  /* pose */
-  prop = RNA_def_property(srna, "pose_library", PROP_POINTER, PROP_NONE);
-  RNA_def_property_pointer_sdna(prop, NULL, "poselib");
-  RNA_def_property_struct_type(prop, "Action");
-  RNA_def_property_flag(prop, PROP_EDITABLE | PROP_ID_REFCOUNT);
-  RNA_def_property_ui_text(prop, "Pose Library", "Action used as a pose library for armatures");
-
-  prop = RNA_def_property(srna, "pose", PROP_POINTER, PROP_NONE);
-  RNA_def_property_pointer_sdna(prop, NULL, "pose");
-  RNA_def_property_struct_type(prop, "Pose");
-  RNA_def_property_override_flag(prop, PROPOVERRIDE_OVERRIDABLE_STATIC);
-  RNA_def_property_ui_text(prop, "Pose", "Current pose for armatures");
-
-  /* shape keys */
-  prop = RNA_def_property(srna, "show_only_shape_key", PROP_BOOLEAN, PROP_NONE);
-  RNA_def_property_boolean_sdna(prop, NULL, "shapeflag", OB_SHAPE_LOCK);
-  RNA_def_property_ui_text(
-      prop, "Shape Key Lock", "Always show the current Shape for this Object");
-  RNA_def_property_ui_icon(prop, ICON_UNPINNED, 1);
-  RNA_def_property_update(prop, 0, "rna_Object_internal_update_data");
-
-  prop = RNA_def_property(srna, "use_shape_key_edit_mode", PROP_BOOLEAN, PROP_NONE);
-  RNA_def_property_boolean_sdna(prop, NULL, "shapeflag", OB_SHAPE_EDIT_MODE);
-  RNA_def_property_ui_text(
-      prop, "Shape Key Edit Mode", "Apply shape keys in edit mode (for Meshes only)");
-  RNA_def_property_ui_icon(prop, ICON_EDITMODE_HLT, 0);
-  RNA_def_property_update(prop, 0, "rna_Object_internal_update_data");
-
-  prop = RNA_def_property(srna, "active_shape_key", PROP_POINTER, PROP_NONE);
-  RNA_def_property_struct_type(prop, "ShapeKey");
-  RNA_def_property_pointer_funcs(prop, "rna_Object_active_shape_key_get", NULL, NULL, NULL);
-  RNA_def_property_ui_text(prop, "Active Shape Key", "Current shape key");
-
-  prop = RNA_def_property(srna, "active_shape_key_index", PROP_INT, PROP_NONE);
-  RNA_def_property_int_sdna(prop, NULL, "shapenr");
-  RNA_def_property_flag(prop, PROP_CONTEXT_UPDATE);
-  RNA_def_property_clear_flag(prop, PROP_ANIMATABLE); /* XXX this is really unpredictable... */
-  RNA_def_property_int_funcs(prop,
-                             "rna_Object_active_shape_key_index_get",
-                             "rna_Object_active_shape_key_index_set",
-                             "rna_Object_active_shape_key_index_range");
-  RNA_def_property_ui_text(prop, "Active Shape Key Index", "Current shape key index");
-  RNA_def_property_update(prop, 0, "rna_Object_active_shape_update");
-
-  /* sculpt */
-  prop = RNA_def_property(srna, "use_dynamic_topology_sculpting", PROP_BOOLEAN, PROP_NONE);
-  RNA_def_property_boolean_funcs(prop, "rna_Object_use_dynamic_topology_sculpting_get", NULL);
-  RNA_def_property_clear_flag(prop, PROP_EDITABLE);
-  RNA_def_property_ui_text(prop, "Dynamic Topology Sculpting", NULL);
-
-  /* Base Settings */
-  prop = RNA_def_property(srna, "is_from_instancer", PROP_BOOLEAN, PROP_NONE);
-  RNA_def_property_boolean_sdna(prop, NULL, "base_flag", BASE_FROM_DUPLI);
-  RNA_def_property_ui_text(prop, "Base from Instancer", "Object comes from a instancer");
-  RNA_def_property_clear_flag(prop, PROP_EDITABLE);
-
-  prop = RNA_def_property(srna, "is_from_set", PROP_BOOLEAN, PROP_NONE);
-  RNA_def_property_boolean_sdna(prop, NULL, "base_flag", BASE_FROM_SET);
-  RNA_def_property_ui_text(prop, "Base from Set", "Object comes from a background set");
-  RNA_def_property_clear_flag(prop, PROP_EDITABLE);
-
-  /* Object Display */
-  prop = RNA_def_property(srna, "display", PROP_POINTER, PROP_NONE);
-  RNA_def_property_flag(prop, PROP_NEVER_NULL);
-  RNA_def_property_struct_type(prop, "ObjectDisplay");
-  RNA_def_property_pointer_funcs(prop, "rna_Object_display_get", NULL, NULL, NULL);
-  RNA_def_property_ui_text(prop, "Object Display", "Object display settings for 3d viewport");
-
-  RNA_api_object(srna);
->>>>>>> c8fc23fd
 }
 
 void RNA_def_object(BlenderRNA *brna)
 {
   rna_def_object(brna);
 
-<<<<<<< HEAD
 	RNA_define_animate_sdna(false);
 	rna_def_object_game_settings(brna);
 	rna_def_vertex_group(brna);
@@ -4298,14 +3522,6 @@
 	rna_def_material_slot(brna);
 	rna_def_object_display(brna);
 	RNA_define_animate_sdna(true);
-=======
-  RNA_define_animate_sdna(false);
-  rna_def_vertex_group(brna);
-  rna_def_face_map(brna);
-  rna_def_material_slot(brna);
-  rna_def_object_display(brna);
-  RNA_define_animate_sdna(true);
->>>>>>> c8fc23fd
 }
 
 #endif