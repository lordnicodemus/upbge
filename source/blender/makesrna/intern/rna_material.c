/*
 * ***** BEGIN GPL LICENSE BLOCK *****
 *
 * This program is free software; you can redistribute it and/or
 * modify it under the terms of the GNU General Public License
 * as published by the Free Software Foundation; either version 2
 * of the License, or (at your option) any later version.
 *
 * This program is distributed in the hope that it will be useful,
 * but WITHOUT ANY WARRANTY; without even the implied warranty of
 * MERCHANTABILITY or FITNESS FOR A PARTICULAR PURPOSE.  See the
 * GNU General Public License for more details.
 *
 * You should have received a copy of the GNU General Public License
 * along with this program; if not, write to the Free Software Foundation,
 * Inc., 51 Franklin Street, Fifth Floor, Boston, MA 02110-1301, USA.
 *
 * Contributor(s): Blender Foundation (2008), Nathan Letwory
 *
 * ***** END GPL LICENSE BLOCK *****
 */

/** \file blender/makesrna/intern/rna_material.c
 *  \ingroup RNA
 */

#include <float.h>
#include <stdlib.h>

#include "DNA_material_types.h"
#include "DNA_texture_types.h"

#include "RNA_define.h"
#include "RNA_enum_types.h"

#include "rna_internal.h"

#include "WM_api.h"
#include "WM_types.h"

static EnumPropertyItem prop_texture_coordinates_items[] = {
	{TEXCO_GLOB, "GLOBAL", 0, "Global", "Use global coordinates for the texture coordinates"},
	{TEXCO_OBJECT, "OBJECT", 0, "Object", "Use linked object's coordinates for texture coordinates"},
	{TEXCO_UV, "UV", 0, "UV", "Use UV coordinates for texture coordinates"},
	{TEXCO_ORCO, "ORCO", 0, "Generated", "Use the original undeformed coordinates of the object"},
	{TEXCO_STRAND, "STRAND", 0, "Strand / Particle",
	               "Use normalized strand texture coordinate (1D) or particle age (X) and trail position (Y)"},
	{TEXCO_WINDOW, "WINDOW", 0, "Window", "Use screen coordinates as texture coordinates"},
	{TEXCO_NORM, "NORMAL", 0, "Normal", "Use normal vector as texture coordinates"},
	{TEXCO_REFL, "REFLECTION", 0, "Reflection", "Use reflection vector as texture coordinates"},
	{TEXCO_STRESS, "STRESS", 0, "Stress",
	               "Use the difference of edge lengths compared to original coordinates of the mesh"},
	{TEXCO_TANGENT, "TANGENT", 0, "Tangent", "Use the optional tangent vector as texture coordinates"},
	{0, NULL, 0, NULL, NULL}
};

EnumPropertyItem rna_enum_ramp_blend_items[] = {
	{MA_RAMP_BLEND, "MIX", 0, "Mix", ""},
	{MA_RAMP_ADD, "ADD", 0, "Add", ""},
	{MA_RAMP_MULT, "MULTIPLY", 0, "Multiply", ""},
	{MA_RAMP_SUB, "SUBTRACT", 0, "Subtract", ""},
	{MA_RAMP_SCREEN, "SCREEN", 0, "Screen", ""},
	{MA_RAMP_DIV, "DIVIDE", 0, "Divide", ""},
	{MA_RAMP_DIFF, "DIFFERENCE", 0, "Difference", ""},
	{MA_RAMP_DARK, "DARKEN", 0, "Darken", ""},
	{MA_RAMP_LIGHT, "LIGHTEN", 0, "Lighten", ""},
	{MA_RAMP_OVERLAY, "OVERLAY", 0, "Overlay", ""},
	{MA_RAMP_DODGE, "DODGE", 0, "Dodge", ""},
	{MA_RAMP_BURN, "BURN", 0, "Burn", ""},
	{MA_RAMP_HUE, "HUE", 0, "Hue", ""},
	{MA_RAMP_SAT, "SATURATION", 0, "Saturation", ""},
	{MA_RAMP_VAL, "VALUE", 0, "Value", ""},
	{MA_RAMP_COLOR, "COLOR", 0, "Color", ""},
	{MA_RAMP_SOFT, "SOFT_LIGHT", 0, "Soft Light", ""},
	{MA_RAMP_LINEAR, "LINEAR_LIGHT", 0, "Linear Light", ""},
	{0, NULL, 0, NULL, NULL}
};

#ifdef RNA_RUNTIME

#include "MEM_guardedalloc.h"

#include "DNA_node_types.h"
#include "DNA_object_types.h"
#include "DNA_screen_types.h"
#include "DNA_space_types.h"

#include "BKE_context.h"
#include "BKE_main.h"
#include "BKE_material.h"
#include "BKE_texture.h"
#include "BKE_node.h"
#include "BKE_paint.h"

#include "DEG_depsgraph.h"

#include "ED_node.h"
#include "ED_image.h"
#include "BKE_scene.h"

static void rna_Material_update(Main *UNUSED(bmain), Scene *UNUSED(scene), PointerRNA *ptr)
{
	Material *ma = ptr->id.data;

	DEG_id_tag_update(&ma->id, 0);
	WM_main_add_notifier(NC_MATERIAL | ND_SHADING, ma);
}

static void rna_Material_update_previews(Main *UNUSED(bmain), Scene *UNUSED(scene), PointerRNA *ptr)
{
	Material *ma = ptr->id.data;
	
	if (ma->nodetree)
		BKE_node_preview_clear_tree(ma->nodetree);
		
	WM_main_add_notifier(NC_MATERIAL | ND_SHADING_PREVIEW, ma);
}

static void rna_Material_draw_update(Main *UNUSED(bmain), Scene *UNUSED(scene), PointerRNA *ptr)
{
	Material *ma = ptr->id.data;

	DEG_id_tag_update(&ma->id, 0);
	WM_main_add_notifier(NC_MATERIAL | ND_SHADING_DRAW, ma);
}

static PointerRNA rna_Material_mirror_get(PointerRNA *ptr)
{
	return rna_pointer_inherit_refine(ptr, &RNA_MaterialRaytraceMirror, ptr->id.data);
}

static PointerRNA rna_Material_transp_get(PointerRNA *ptr)
{
	return rna_pointer_inherit_refine(ptr, &RNA_MaterialRaytraceTransparency, ptr->id.data);
}

static PointerRNA rna_Material_halo_get(PointerRNA *ptr)
{
	return rna_pointer_inherit_refine(ptr, &RNA_MaterialHalo, ptr->id.data);
}

static PointerRNA rna_Material_sss_get(PointerRNA *ptr)
{
	return rna_pointer_inherit_refine(ptr, &RNA_MaterialSubsurfaceScattering, ptr->id.data);
}

static PointerRNA rna_Material_strand_get(PointerRNA *ptr)
{
	return rna_pointer_inherit_refine(ptr, &RNA_MaterialStrand, ptr->id.data);
}

static void rna_Material_type_set(PointerRNA *ptr, int value)
{
	Material *ma = (Material *)ptr->data;

	if (ma->material_type == MA_TYPE_HALO && value != MA_TYPE_HALO)
		ma->mode &= ~(MA_STAR | MA_HALO_XALPHA | MA_ZINV | MA_ENV);

	ma->material_type = value;
}

static void rna_Material_mtex_begin(CollectionPropertyIterator *iter, PointerRNA *ptr)
{
	Material *ma = (Material *)ptr->data;
	rna_iterator_array_begin(iter, (void *)ma->mtex, sizeof(MTex *), MAX_MTEX, 0, NULL);
}

static void rna_Material_texpaint_begin(CollectionPropertyIterator *iter, PointerRNA *ptr)
{
	Material *ma = (Material *)ptr->data;
	rna_iterator_array_begin(iter, (void *)ma->texpaintslot, sizeof(TexPaintSlot), ma->tot_slots, 0, NULL);
}


static void rna_Material_active_paint_texture_index_update(Main *bmain, Scene *scene, PointerRNA *ptr)
{
	bScreen *sc;
	Material *ma = ptr->id.data;

	if (ma->use_nodes && ma->nodetree) {
		struct bNode *node;
		int index = 0;
		for (node = ma->nodetree->nodes.first; node; node = node->next) {
			if (node->typeinfo->nclass == NODE_CLASS_TEXTURE && node->typeinfo->type == SH_NODE_TEX_IMAGE && node->id) {
				if (index++ == ma->paint_active_slot) {
					break;
				}
			}
		}
		if (node)
			nodeSetActive(ma->nodetree, node);
	}

	if (ma->texpaintslot) {
		Image *image = ma->texpaintslot[ma->paint_active_slot].ima;
		for (sc = bmain->screen.first; sc; sc = sc->id.next) {
			ScrArea *sa;
			for (sa = sc->areabase.first; sa; sa = sa->next) {
				SpaceLink *sl;
				for (sl = sa->spacedata.first; sl; sl = sl->next) {
					if (sl->spacetype == SPACE_IMAGE) {
						SpaceImage *sima = (SpaceImage *)sl;
						
						if (!sima->pin)
							ED_space_image_set(sima, scene, scene->obedit, image);
					}
				}
			}
		}
	}

	DEG_id_tag_update(&ma->id, 0);
	WM_main_add_notifier(NC_MATERIAL | ND_SHADING, ma);
}

static PointerRNA rna_Material_active_texture_get(PointerRNA *ptr)
{
	Material *ma = (Material *)ptr->data;
	Tex *tex;

	tex = give_current_material_texture(ma);
	return rna_pointer_inherit_refine(ptr, &RNA_Texture, tex);
}

static void rna_Material_active_texture_set(PointerRNA *ptr, PointerRNA value)
{
	Material *ma = (Material *)ptr->data;

	set_current_material_texture(ma, value.data);
}

static int rna_Material_active_texture_editable(PointerRNA *ptr, const char **UNUSED(r_info))
{
	Material *ma = (Material *)ptr->id.data;

	return has_current_material_texture(ma) ? PROP_EDITABLE : 0;
}

static PointerRNA rna_Material_active_node_material_get(PointerRNA *ptr)
{
	Material *ma = give_node_material((Material *)ptr->data);
	return rna_pointer_inherit_refine(ptr, &RNA_Material, ma);
}

static void rna_Material_active_node_material_set(PointerRNA *ptr, PointerRNA value)
{
	Material *ma = (Material *)ptr->data;
	Material *ma_act = value.data;

	nodeSetActiveID(ma->nodetree, ID_MA, &ma_act->id);
}

static void rna_MaterialStrand_start_size_range(PointerRNA *ptr, float *min, float *max,
                                                float *UNUSED(softmin), float *UNUSED(softmax))
{
	Material *ma = (Material *)ptr->id.data;

	if (ma->mode & MA_STR_B_UNITS) {
		*min = 0.0001f;
		*max = 2.0f;
	}
	else {
		*min = 0.25f;
		*max = 20.0f;
	}
}

static void rna_MaterialStrand_end_size_range(PointerRNA *ptr, float *min, float *max,
                                              float *UNUSED(softmin), float *UNUSED(softmax))
{
	Material *ma = (Material *)ptr->id.data;

	if (ma->mode & MA_STR_B_UNITS) {
		*min = 0.0001f;
		*max = 1.0f;
	}
	else {
		*min = 0.25f;
		*max = 10.0f;
	}
}

static int rna_MaterialTextureSlot_use_get(PointerRNA *ptr)
{
	Material *ma = (Material *)ptr->id.data;
	MTex *mtex = (MTex *)ptr->data;
	int a;

	for (a = 0; a < MAX_MTEX; a++)
		if (ma->mtex[a] == mtex)
			return (ma->septex & (1 << a)) == 0;
	
	return 0;
}

static void rna_MaterialTextureSlot_use_set(PointerRNA *ptr, int value)
{
	Material *ma = (Material *)ptr->id.data;
	MTex *mtex = (MTex *)ptr->data;
	int a;

	for (a = 0; a < MAX_MTEX; a++) {
		if (ma->mtex[a] == mtex) {
			if (value)
				ma->septex &= ~(1 << a);
			else
				ma->septex |= (1 << a);
		}
	}
}

static void rna_Material_use_diffuse_ramp_set(PointerRNA *ptr, int value)
{
	Material *ma = (Material *)ptr->data;

	if (value) ma->mode |= MA_RAMP_COL;
	else ma->mode &= ~MA_RAMP_COL;

	if ((ma->mode & MA_RAMP_COL) && ma->ramp_col == NULL)
		ma->ramp_col = add_colorband(false);
}

static void rna_Material_use_specular_ramp_set(PointerRNA *ptr, int value)
{
	Material *ma = (Material *)ptr->data;

	if (value) ma->mode |= MA_RAMP_SPEC;
	else ma->mode &= ~MA_RAMP_SPEC;

	if ((ma->mode & MA_RAMP_SPEC) && ma->ramp_spec == NULL)
		ma->ramp_spec = add_colorband(false);
}

static void rna_Material_use_nodes_update(bContext *C, PointerRNA *ptr)
{
	Material *ma = (Material *)ptr->data;

	if (ma->use_nodes && ma->nodetree == NULL)
		ED_node_shader_default(C, &ma->id);
	
	rna_Material_draw_update(CTX_data_main(C), CTX_data_scene(C), ptr);
}

static EnumPropertyItem *rna_Material_texture_coordinates_itemf(bContext *UNUSED(C), PointerRNA *ptr,
                                                                PropertyRNA *UNUSED(prop), bool *r_free)
{
	Material *ma = (Material *)ptr->id.data;
	EnumPropertyItem *item = NULL;
	int totitem = 0;
	
	RNA_enum_items_add_value(&item, &totitem, prop_texture_coordinates_items, TEXCO_GLOB);
	RNA_enum_items_add_value(&item, &totitem, prop_texture_coordinates_items, TEXCO_OBJECT);
	RNA_enum_items_add_value(&item, &totitem, prop_texture_coordinates_items, TEXCO_ORCO);
	
	if (ma->material_type == MA_TYPE_VOLUME) {
		
	}
	else if (ELEM(ma->material_type, MA_TYPE_SURFACE, MA_TYPE_HALO, MA_TYPE_WIRE)) {
		RNA_enum_items_add_value(&item, &totitem, prop_texture_coordinates_items, TEXCO_UV);
		RNA_enum_items_add_value(&item, &totitem, prop_texture_coordinates_items, TEXCO_STRAND);
		RNA_enum_items_add_value(&item, &totitem, prop_texture_coordinates_items, TEXCO_WINDOW);
		RNA_enum_items_add_value(&item, &totitem, prop_texture_coordinates_items, TEXCO_NORM);
		RNA_enum_items_add_value(&item, &totitem, prop_texture_coordinates_items, TEXCO_REFL);
		RNA_enum_items_add_value(&item, &totitem, prop_texture_coordinates_items, TEXCO_STRESS);
		RNA_enum_items_add_value(&item, &totitem, prop_texture_coordinates_items, TEXCO_TANGENT);
	}
	
	RNA_enum_item_end(&item, &totitem);
	*r_free = true;
	
	return item;
}

MTex *rna_mtex_texture_slots_add(ID *self_id, struct bContext *C, ReportList *reports)
{
	MTex *mtex = BKE_texture_mtex_add_id(self_id, -1);
	if (mtex == NULL) {
		BKE_reportf(reports, RPT_ERROR, "Maximum number of textures added %d", MAX_MTEX);
		return NULL;
	}

	/* for redraw only */
	WM_event_add_notifier(C, NC_TEXTURE, CTX_data_scene(C));

	return mtex;
}

MTex *rna_mtex_texture_slots_create(ID *self_id, struct bContext *C, ReportList *reports, int index)
{
	MTex *mtex;

	if (index < 0 || index >= MAX_MTEX) {
		BKE_reportf(reports, RPT_ERROR, "Index %d is invalid", index);
		return NULL;
	}

	mtex = BKE_texture_mtex_add_id(self_id, index);

	/* for redraw only */
	WM_event_add_notifier(C, NC_TEXTURE, CTX_data_scene(C));

	return mtex;
}

void rna_mtex_texture_slots_clear(ID *self_id, struct bContext *C, ReportList *reports, int index)
{
	MTex **mtex_ar;
	short act;

	give_active_mtex(self_id, &mtex_ar, &act);

	if (mtex_ar == NULL) {
		BKE_report(reports, RPT_ERROR, "Mtex not found for this type");
		return;
	}
	
	if (index < 0 || index >= MAX_MTEX) {
		BKE_reportf(reports, RPT_ERROR, "Index %d is invalid", index);
		return;
	}

	if (mtex_ar[index]) {
		id_us_min((ID *)mtex_ar[index]->tex);
		MEM_freeN(mtex_ar[index]);
		mtex_ar[index] = NULL;
		DEG_id_tag_update(self_id, 0);
	}

	/* for redraw only */
	WM_event_add_notifier(C, NC_TEXTURE, CTX_data_scene(C));
}

#else

static void rna_def_material_mtex(BlenderRNA *brna)
{
	StructRNA *srna;
	PropertyRNA *prop;

	static EnumPropertyItem prop_mapping_items[] = {
		{MTEX_FLAT, "FLAT", 0, "Flat", "Map X and Y coordinates directly"},
		{MTEX_CUBE, "CUBE", 0, "Cube", "Map using the normal vector"},
		{MTEX_TUBE, "TUBE", 0, "Tube", "Map with Z as central axis"},
		{MTEX_SPHERE, "SPHERE", 0, "Sphere", "Map with Z as central axis"},
		{0, NULL, 0, NULL, NULL}
	};
		
	static EnumPropertyItem prop_x_mapping_items[] = {
		{0, "NONE", 0, "None", ""},
		{1, "X", 0, "X", ""},
		{2, "Y", 0, "Y", ""},
		{3, "Z", 0, "Z", ""},
		{0, NULL, 0, NULL, NULL}
	};
		
	static EnumPropertyItem prop_y_mapping_items[] = {
		{0, "NONE", 0, "None", ""},
		{1, "X", 0, "X", ""},
		{2, "Y", 0, "Y", ""},
		{3, "Z", 0, "Z", ""},
		{0, NULL, 0, NULL, NULL}
	};
		
	static EnumPropertyItem prop_z_mapping_items[] = {
		{0, "NONE", 0, "None", ""},
		{1, "X", 0, "X", ""},
		{2, "Y", 0, "Y", ""},
		{3, "Z", 0, "Z", ""},
		{0, NULL, 0, NULL, NULL}
	};

	static EnumPropertyItem prop_normal_map_space_items[] = {
		{MTEX_NSPACE_CAMERA, "CAMERA", 0, "Camera", ""},
		{MTEX_NSPACE_WORLD, "WORLD", 0, "World", ""},
		{MTEX_NSPACE_OBJECT, "OBJECT", 0, "Object", ""},
		{MTEX_NSPACE_TANGENT, "TANGENT", 0, "Tangent", ""},
		{0, NULL, 0, NULL, NULL}
	};

	static EnumPropertyItem prop_bump_method_items[] = {
		{0, "BUMP_ORIGINAL", 0, "Original", ""},
		{MTEX_COMPAT_BUMP, "BUMP_COMPATIBLE", 0, "Compatible", ""},
		{MTEX_3TAP_BUMP, "BUMP_LOW_QUALITY", 0, "Low Quality", "Use 3 tap filtering"},
		{MTEX_5TAP_BUMP, "BUMP_MEDIUM_QUALITY", 0, "Medium Quality", "Use 5 tap filtering"},
		{MTEX_BICUBIC_BUMP, "BUMP_BEST_QUALITY", 0,
		 "Best Quality", "Use bicubic filtering (requires OpenGL 3.0+, it will fall back on "
		 "medium setting for other systems)"},
		{0, NULL, 0, NULL, NULL}
	};

	static EnumPropertyItem prop_bump_space_items[] = {
		{0, "BUMP_VIEWSPACE", 0, "ViewSpace", ""},
		{MTEX_BUMP_OBJECTSPACE, "BUMP_OBJECTSPACE", 0, "ObjectSpace", ""},
		{MTEX_BUMP_TEXTURESPACE, "BUMP_TEXTURESPACE", 0, "TextureSpace", ""},
		{0, NULL, 0, NULL, NULL}
	};
	
	srna = RNA_def_struct(brna, "MaterialTextureSlot", "TextureSlot");
	RNA_def_struct_sdna(srna, "MTex");
	RNA_def_struct_ui_text(srna, "Material Texture Slot", "Texture slot for textures in a Material data-block");

	prop = RNA_def_property(srna, "texture_coords", PROP_ENUM, PROP_NONE);
	RNA_def_property_enum_sdna(prop, NULL, "texco");
	RNA_def_property_enum_items(prop, prop_texture_coordinates_items);
	RNA_def_property_enum_funcs(prop, NULL, NULL, "rna_Material_texture_coordinates_itemf");
	RNA_def_property_ui_text(prop, "Texture Coordinates", "");
	RNA_def_property_update(prop, 0, "rna_Material_update");
	
	prop = RNA_def_property(srna, "object", PROP_POINTER, PROP_NONE);
	RNA_def_property_pointer_sdna(prop, NULL, "object");
	RNA_def_property_struct_type(prop, "Object");
	RNA_def_property_flag(prop, PROP_EDITABLE);
	RNA_def_property_ui_text(prop, "Object", "Object to use for mapping with Object texture coordinates");
	RNA_def_property_update(prop, 0, "rna_Material_update");

	prop = RNA_def_property(srna, "uv_layer", PROP_STRING, PROP_NONE);
	RNA_def_property_string_sdna(prop, NULL, "uvname");
	RNA_def_property_ui_text(prop, "UV Map", "UV map to use for mapping with UV texture coordinates");
	RNA_def_property_update(prop, 0, "rna_Material_update");

	prop = RNA_def_property(srna, "use_from_dupli", PROP_BOOLEAN, PROP_NONE);
	RNA_def_property_boolean_sdna(prop, NULL, "texflag", MTEX_DUPLI_MAPTO);
	RNA_def_property_ui_text(prop, "From Dupli",
	                         "Dupli's instanced from verts, faces or particles, inherit texture coordinate "
	                         "from their parent");
	RNA_def_property_update(prop, 0, "rna_Material_update");

	prop = RNA_def_property(srna, "use_map_to_bounds", PROP_BOOLEAN, PROP_NONE);
	RNA_def_property_boolean_sdna(prop, NULL, "texflag", MTEX_MAPTO_BOUNDS);
	RNA_def_property_ui_text(prop, "Map to Bounds",
	                         "Map coordinates in object bounds");
	RNA_def_property_update(prop, 0, "rna_Material_update");

	prop = RNA_def_property(srna, "use_from_original", PROP_BOOLEAN, PROP_NONE);
	RNA_def_property_boolean_sdna(prop, NULL, "texflag", MTEX_OB_DUPLI_ORIG);
	RNA_def_property_ui_text(prop, "From Original",
	                         "Dupli's derive their object coordinates from the original object's transformation");
	RNA_def_property_update(prop, 0, "rna_Material_update");

	prop = RNA_def_property(srna, "use_map_color_diffuse", PROP_BOOLEAN, PROP_NONE);
	RNA_def_property_boolean_sdna(prop, NULL, "mapto", MAP_COL);
	RNA_def_property_ui_text(prop, "Diffuse Color", "The texture affects basic color of the material");
	RNA_def_property_update(prop, 0, "rna_Material_update");
	
	prop = RNA_def_property(srna, "use_map_normal", PROP_BOOLEAN, PROP_NONE);
	RNA_def_property_boolean_sdna(prop, NULL, "mapto", MAP_NORM);
	RNA_def_property_ui_text(prop, "Normal", "The texture affects the rendered normal");
	RNA_def_property_update(prop, 0, "rna_Material_update");

	prop = RNA_def_property(srna, "use_map_parallax", PROP_BOOLEAN, PROP_NONE);
	RNA_def_property_boolean_sdna(prop, NULL, "mapto", MAP_PARALLAX);
	RNA_def_property_ui_text(prop, "Parallax", "The texture affects the relief depth");
	RNA_def_property_update(prop, 0, "rna_Material_update");

	prop = RNA_def_property(srna, "use_parallax_uv", PROP_BOOLEAN, PROP_NONE);
	RNA_def_property_boolean_sdna(prop, NULL, "texflag", MTEX_PARALLAX_UV);
	RNA_def_property_ui_text(prop, "Use Parallax UV", "This is necessary for proper use of the parallax mapping");
	RNA_def_property_update(prop, 0, "rna_Material_update");
	
	prop = RNA_def_property(srna, "use_map_color_spec", PROP_BOOLEAN, PROP_NONE);
	RNA_def_property_boolean_sdna(prop, NULL, "mapto", MAP_COLSPEC);
	RNA_def_property_ui_text(prop, "Specular Color", "The texture affects the specularity color");
	RNA_def_property_update(prop, 0, "rna_Material_update");
	
	prop = RNA_def_property(srna, "use_map_mirror", PROP_BOOLEAN, PROP_NONE);
	RNA_def_property_boolean_sdna(prop, NULL, "mapto", MAP_COLMIR);
	RNA_def_property_ui_text(prop, "Mirror", "The texture affects the mirror color");
	RNA_def_property_update(prop, 0, "rna_Material_update");
	
	prop = RNA_def_property(srna, "use_map_diffuse", PROP_BOOLEAN, PROP_NONE);
	RNA_def_property_boolean_sdna(prop, NULL, "mapto", MAP_REF);
	RNA_def_property_ui_text(prop, "Diffuse", "The texture affects the value of diffuse reflectivity");
	RNA_def_property_update(prop, 0, "rna_Material_update");
	
	prop = RNA_def_property(srna, "use_map_specular", PROP_BOOLEAN, PROP_NONE);
	RNA_def_property_boolean_sdna(prop, NULL, "mapto", MAP_SPEC);
	RNA_def_property_ui_text(prop, "Specular", "The texture affects the value of specular reflectivity");
	RNA_def_property_update(prop, 0, "rna_Material_update");
	
	prop = RNA_def_property(srna, "use_map_ambient", PROP_BOOLEAN, PROP_NONE);
	RNA_def_property_boolean_sdna(prop, NULL, "mapto", MAP_AMB);
	RNA_def_property_ui_text(prop, "Ambient", "The texture affects the value of ambient");
	RNA_def_property_update(prop, 0, "rna_Material_update");
	
	prop = RNA_def_property(srna, "use_map_hardness", PROP_BOOLEAN, PROP_NONE);
	RNA_def_property_boolean_sdna(prop, NULL, "mapto", MAP_HAR);
	RNA_def_property_ui_text(prop, "Hardness", "The texture affects the hardness value");
	RNA_def_property_update(prop, 0, "rna_Material_update");
	
	prop = RNA_def_property(srna, "use_map_raymir", PROP_BOOLEAN, PROP_NONE);
	RNA_def_property_boolean_sdna(prop, NULL, "mapto", MAP_RAYMIRR);
	RNA_def_property_ui_text(prop, "Ray-Mirror", "The texture affects the ray-mirror value");
	RNA_def_property_update(prop, 0, "rna_Material_update");
	
	prop = RNA_def_property(srna, "use_map_alpha", PROP_BOOLEAN, PROP_NONE);
	RNA_def_property_boolean_sdna(prop, NULL, "mapto", MAP_ALPHA);
	RNA_def_property_ui_text(prop, "Alpha", "The texture affects the alpha value");
	RNA_def_property_update(prop, 0, "rna_Material_update");
	
	prop = RNA_def_property(srna, "use_map_emit", PROP_BOOLEAN, PROP_NONE);
	RNA_def_property_boolean_sdna(prop, NULL, "mapto", MAP_EMIT);
	RNA_def_property_ui_text(prop, "Emit", "The texture affects the emit value");
	RNA_def_property_update(prop, 0, "rna_Material_update");
	
	prop = RNA_def_property(srna, "use_map_translucency", PROP_BOOLEAN, PROP_NONE);
	RNA_def_property_boolean_sdna(prop, NULL, "mapto", MAP_TRANSLU);
	RNA_def_property_ui_text(prop, "Translucency", "The texture affects the translucency value");
	RNA_def_property_update(prop, 0, "rna_Material_update");
	
	prop = RNA_def_property(srna, "use_map_displacement", PROP_BOOLEAN, PROP_NONE);
	RNA_def_property_boolean_sdna(prop, NULL, "mapto", MAP_DISPLACE);
	RNA_def_property_ui_text(prop, "Displacement", "Let the texture displace the surface");
	RNA_def_property_update(prop, 0, "rna_Material_update");
	
	prop = RNA_def_property(srna, "use_map_warp", PROP_BOOLEAN, PROP_NONE);
	RNA_def_property_boolean_sdna(prop, NULL, "mapto", MAP_WARP);
	RNA_def_property_ui_text(prop, "Warp", "Let the texture warp texture coordinates of next channels");
	RNA_def_property_update(prop, 0, "rna_Material_update");

	prop = RNA_def_property(srna, "mapping_x", PROP_ENUM, PROP_NONE);
	RNA_def_property_enum_sdna(prop, NULL, "projx");
	RNA_def_property_enum_items(prop, prop_x_mapping_items);
	RNA_def_property_ui_text(prop, "X Mapping", "");
	RNA_def_property_update(prop, 0, "rna_Material_update");
	
	prop = RNA_def_property(srna, "mapping_y", PROP_ENUM, PROP_NONE);
	RNA_def_property_enum_sdna(prop, NULL, "projy");
	RNA_def_property_enum_items(prop, prop_y_mapping_items);
	RNA_def_property_ui_text(prop, "Y Mapping", "");
	RNA_def_property_update(prop, 0, "rna_Material_update");
	
	prop = RNA_def_property(srna, "mapping_z", PROP_ENUM, PROP_NONE);
	RNA_def_property_enum_sdna(prop, NULL, "projz");
	RNA_def_property_enum_items(prop, prop_z_mapping_items);
	RNA_def_property_ui_text(prop, "Z Mapping", "");
	RNA_def_property_update(prop, 0, "rna_Material_update");

	prop = RNA_def_property(srna, "mapping", PROP_ENUM, PROP_NONE);
	RNA_def_property_enum_items(prop, prop_mapping_items);
	RNA_def_property_ui_text(prop, "Mapping", "");
	RNA_def_property_update(prop, 0, "rna_Material_update");

	prop = RNA_def_property(srna, "normal_map_space", PROP_ENUM, PROP_NONE);
	RNA_def_property_enum_sdna(prop, NULL, "normapspace");
	RNA_def_property_enum_items(prop, prop_normal_map_space_items);
	RNA_def_property_ui_text(prop, "Normal Map Space", "Set space of normal map image");
	RNA_def_property_update(prop, 0, "rna_Material_update");

	prop = RNA_def_property(srna, "normal_factor", PROP_FLOAT, PROP_NONE);
	RNA_def_property_float_sdna(prop, NULL, "norfac");
	RNA_def_property_ui_range(prop, -5, 5, 10, 3);
	RNA_def_property_ui_text(prop, "Normal Factor", "Amount texture affects normal values");
	RNA_def_property_update(prop, 0, "rna_Material_update");

	prop = RNA_def_property(srna, "displacement_factor", PROP_FLOAT, PROP_NONE);
	RNA_def_property_float_sdna(prop, NULL, "dispfac");
	RNA_def_property_ui_range(prop, -1, 1, 10, 3);
	RNA_def_property_ui_text(prop, "Displacement Factor", "Amount texture displaces the surface");
	RNA_def_property_update(prop, 0, "rna_Material_update");

	prop = RNA_def_property(srna, "warp_factor", PROP_FLOAT, PROP_NONE);
	RNA_def_property_float_sdna(prop, NULL, "warpfac");
	RNA_def_property_ui_range(prop, 0, 1, 10, 3);
	RNA_def_property_ui_text(prop, "Warp Factor", "Amount texture affects texture coordinates of next channels");
	RNA_def_property_update(prop, 0, "rna_Material_update");

	prop = RNA_def_property(srna, "parallax_steps", PROP_FLOAT, PROP_NONE);
	RNA_def_property_float_sdna(prop, NULL, "parallaxsteps");
	RNA_def_property_ui_range(prop, 0.0, 100.0, 1.0, 3);
	RNA_def_property_ui_text(prop, "Parallax Steps", "Number of steps taken to achieve result");
	RNA_def_property_update(prop, 0, "rna_Material_update");

	prop = RNA_def_property(srna, "parallax_bump_scale", PROP_FLOAT, PROP_NONE);
	RNA_def_property_float_sdna(prop, NULL, "parallaxbumpsc");
	RNA_def_property_ui_range(prop, 0.0, 0.5, 1.0, 3);
	RNA_def_property_ui_text(prop, "Parallax Bump Scale", "Height of SPOM");
	RNA_def_property_update(prop, 0, "rna_Material_update");

	prop = RNA_def_property(srna, "parallax_uv_discard", PROP_BOOLEAN, PROP_NONE);
	RNA_def_property_boolean_sdna(prop, NULL, "parflag", MTEX_DISCARD_AT_EDGES);
	RNA_def_property_ui_text(prop, "Parallax UV discard", "To discard parallax UV at edges");
	RNA_def_property_update(prop, 0, "rna_Material_update");

	prop = RNA_def_property(srna, "lod_bias", PROP_FLOAT, PROP_NONE);
	RNA_def_property_float_sdna(prop, NULL, "lodbias");
	RNA_def_property_ui_range(prop, -FLT_MAX, FLT_MAX, 10, 3);
	RNA_def_property_ui_text(prop, "Lod Bias", "Amount bias on mipmapping");
	RNA_def_property_update(prop, 0, "rna_Material_update");

	prop = RNA_def_property(srna, "specular_color_factor", PROP_FLOAT, PROP_NONE);
	RNA_def_property_float_sdna(prop, NULL, "colspecfac");
	RNA_def_property_ui_range(prop, 0, 1, 10, 3);
	RNA_def_property_ui_text(prop, "Specular Color Factor", "Amount texture affects specular color");
	RNA_def_property_update(prop, 0, "rna_Material_update");

	prop = RNA_def_property(srna, "diffuse_color_factor", PROP_FLOAT, PROP_NONE);
	RNA_def_property_float_sdna(prop, NULL, "colfac");
	RNA_def_property_ui_range(prop, 0, 1, 10, 3);
	RNA_def_property_ui_text(prop, "Diffuse Color Factor", "Amount texture affects diffuse color");
	RNA_def_property_update(prop, 0, "rna_Material_update");

	prop = RNA_def_property(srna, "mirror_factor", PROP_FLOAT, PROP_NONE);
	RNA_def_property_float_sdna(prop, NULL, "mirrfac");
	RNA_def_property_ui_range(prop, 0, 1, 10, 3);
	RNA_def_property_ui_text(prop, "Mirror Factor", "Amount texture affects mirror color");
	RNA_def_property_update(prop, 0, "rna_Material_update");

	prop = RNA_def_property(srna, "alpha_factor", PROP_FLOAT, PROP_NONE);
	RNA_def_property_float_sdna(prop, NULL, "alphafac");
	RNA_def_property_ui_range(prop, -1, 1, 10, 3);
	RNA_def_property_ui_text(prop, "Alpha Factor", "Amount texture affects alpha");
	RNA_def_property_update(prop, 0, "rna_Material_update");

	prop = RNA_def_property(srna, "diffuse_factor", PROP_FLOAT, PROP_NONE);
	RNA_def_property_float_sdna(prop, NULL, "difffac");
	RNA_def_property_ui_range(prop, -1, 1, 10, 3);
	RNA_def_property_ui_text(prop, "Diffuse Factor", "Amount texture affects diffuse reflectivity");
	RNA_def_property_update(prop, 0, "rna_Material_update");

	prop = RNA_def_property(srna, "specular_factor", PROP_FLOAT, PROP_NONE);
	RNA_def_property_float_sdna(prop, NULL, "specfac");
	RNA_def_property_ui_range(prop, -1, 1, 10, 3);
	RNA_def_property_ui_text(prop, "Specular Factor", "Amount texture affects specular reflectivity");
	RNA_def_property_update(prop, 0, "rna_Material_update");

	prop = RNA_def_property(srna, "emit_factor", PROP_FLOAT, PROP_NONE);
	RNA_def_property_float_sdna(prop, NULL, "emitfac");
	RNA_def_property_ui_range(prop, -1, 1, 10, 3);
	RNA_def_property_ui_text(prop, "Emit Factor", "Amount texture affects emission");
	RNA_def_property_update(prop, 0, "rna_Material_update");

	prop = RNA_def_property(srna, "hardness_factor", PROP_FLOAT, PROP_NONE);
	RNA_def_property_float_sdna(prop, NULL, "hardfac");
	RNA_def_property_ui_range(prop, -1, 1, 10, 3);
	RNA_def_property_ui_text(prop, "Hardness Factor", "Amount texture affects hardness");
	RNA_def_property_update(prop, 0, "rna_Material_update");

	prop = RNA_def_property(srna, "raymir_factor", PROP_FLOAT, PROP_NONE);
	RNA_def_property_float_sdna(prop, NULL, "raymirrfac");
	RNA_def_property_ui_range(prop, -1, 1, 10, 3);
	RNA_def_property_ui_text(prop, "Ray Mirror Factor", "Amount texture affects ray mirror");
	RNA_def_property_update(prop, 0, "rna_Material_update");

	prop = RNA_def_property(srna, "translucency_factor", PROP_FLOAT, PROP_NONE);
	RNA_def_property_float_sdna(prop, NULL, "translfac");
	RNA_def_property_ui_range(prop, -1, 1, 10, 3);
	RNA_def_property_ui_text(prop, "Translucency Factor", "Amount texture affects translucency");
	RNA_def_property_update(prop, 0, "rna_Material_update");

	prop = RNA_def_property(srna, "ambient_factor", PROP_FLOAT, PROP_NONE);
	RNA_def_property_float_sdna(prop, NULL, "ambfac");
	RNA_def_property_ui_range(prop, -1, 1, 10, 3);
	RNA_def_property_ui_text(prop, "Ambient Factor", "Amount texture affects ambient");
	RNA_def_property_update(prop, 0, "rna_Material_update");

	/* volume material */
	prop = RNA_def_property(srna, "use_map_color_emission", PROP_BOOLEAN, PROP_NONE);
	RNA_def_property_boolean_sdna(prop, NULL, "mapto", MAP_EMISSION_COL);
	RNA_def_property_ui_text(prop, "Emission Color", "The texture affects the color of emission");
	RNA_def_property_update(prop, 0, "rna_Material_update");
	
	prop = RNA_def_property(srna, "use_map_color_reflection", PROP_BOOLEAN, PROP_NONE);
	RNA_def_property_boolean_sdna(prop, NULL, "mapto", MAP_REFLECTION_COL);
	RNA_def_property_ui_text(prop, "Reflection Color", "The texture affects the color of scattered light");
	RNA_def_property_update(prop, 0, "rna_Material_update");
	
	prop = RNA_def_property(srna, "use_map_color_transmission", PROP_BOOLEAN, PROP_NONE);
	RNA_def_property_boolean_sdna(prop, NULL, "mapto", MAP_TRANSMISSION_COL);
	RNA_def_property_ui_text(prop, "Transmission Color",
	                         "The texture affects the result color after other light has been scattered/absorbed");
	RNA_def_property_update(prop, NC_TEXTURE, NULL);
	
	prop = RNA_def_property(srna, "use_map_density", PROP_BOOLEAN, PROP_NONE);
	RNA_def_property_boolean_sdna(prop, NULL, "mapto", MAP_DENSITY);
	RNA_def_property_ui_text(prop, "Density", "The texture affects the volume's density");
	RNA_def_property_update(prop, 0, "rna_Material_update");
	
	prop = RNA_def_property(srna, "use_map_emission", PROP_BOOLEAN, PROP_NONE);
	RNA_def_property_boolean_sdna(prop, NULL, "mapto", MAP_EMISSION);
	RNA_def_property_ui_text(prop, "Emission", "The texture affects the volume's emission");
	RNA_def_property_update(prop, 0, "rna_Material_update");
	
	prop = RNA_def_property(srna, "use_map_scatter", PROP_BOOLEAN, PROP_NONE);
	RNA_def_property_boolean_sdna(prop, NULL, "mapto", MAP_SCATTERING);
	RNA_def_property_ui_text(prop, "Scattering", "The texture affects the volume's scattering");
	RNA_def_property_update(prop, 0, "rna_Material_update");
	
	prop = RNA_def_property(srna, "use_map_reflect", PROP_BOOLEAN, PROP_NONE);
	RNA_def_property_boolean_sdna(prop, NULL, "mapto", MAP_REFLECTION);
	RNA_def_property_ui_text(prop, "Reflection", "The texture affects the reflected light's brightness");
	RNA_def_property_update(prop, NC_TEXTURE, NULL);
	
	prop = RNA_def_property(srna, "emission_color_factor", PROP_FLOAT, PROP_NONE);
	RNA_def_property_float_sdna(prop, NULL, "colemitfac");
	RNA_def_property_ui_range(prop, 0, 1, 10, 3);
	RNA_def_property_ui_text(prop, "Emission Color Factor", "Amount texture affects emission color");
	RNA_def_property_update(prop, 0, "rna_Material_update");
	
	prop = RNA_def_property(srna, "reflection_color_factor", PROP_FLOAT, PROP_NONE);
	RNA_def_property_float_sdna(prop, NULL, "colreflfac");
	RNA_def_property_ui_range(prop, 0, 1, 10, 3);
	RNA_def_property_ui_text(prop, "Reflection Color Factor", "Amount texture affects color of out-scattered light");
	RNA_def_property_update(prop, 0, "rna_Material_update");
	
	prop = RNA_def_property(srna, "transmission_color_factor", PROP_FLOAT, PROP_NONE);
	RNA_def_property_float_sdna(prop, NULL, "coltransfac");
	RNA_def_property_ui_range(prop, 0, 1, 10, 3);
	RNA_def_property_ui_text(prop, "Transmission Color Factor",
	                         "Amount texture affects result color after light has been scattered/absorbed");
	RNA_def_property_update(prop, NC_TEXTURE, NULL);
	
	prop = RNA_def_property(srna, "density_factor", PROP_FLOAT, PROP_NONE);
	RNA_def_property_float_sdna(prop, NULL, "densfac");
	RNA_def_property_ui_range(prop, 0, 1, 10, 3);
	RNA_def_property_ui_text(prop, "Density Factor", "Amount texture affects density");
	RNA_def_property_update(prop, 0, "rna_Material_update");
	
	prop = RNA_def_property(srna, "emission_factor", PROP_FLOAT, PROP_NONE);
	RNA_def_property_float_sdna(prop, NULL, "emitfac");
	RNA_def_property_ui_range(prop, 0, 1, 10, 3);
	RNA_def_property_ui_text(prop, "Emission Factor", "Amount texture affects emission");
	RNA_def_property_update(prop, 0, "rna_Material_update");
	
	prop = RNA_def_property(srna, "scattering_factor", PROP_FLOAT, PROP_NONE);
	RNA_def_property_float_sdna(prop, NULL, "scatterfac");
	RNA_def_property_ui_range(prop, 0, 1, 10, 3);
	RNA_def_property_ui_text(prop, "Scattering Factor", "Amount texture affects scattering");
	RNA_def_property_update(prop, 0, "rna_Material_update");

	prop = RNA_def_property(srna, "reflection_factor", PROP_FLOAT, PROP_NONE);
	RNA_def_property_float_sdna(prop, NULL, "reflfac");
	RNA_def_property_ui_range(prop, 0, 1, 10, 3);
	RNA_def_property_ui_text(prop, "Reflection Factor", "Amount texture affects brightness of out-scattered light");
	RNA_def_property_update(prop, 0, "rna_Material_update");

	prop = RNA_def_property(srna, "ior", PROP_FLOAT, PROP_NONE);
	RNA_def_property_float_sdna(prop, NULL, "ior");
	RNA_def_property_range(prop, 1.0, 50.0);
	RNA_def_property_ui_range(prop, 1.0, 50.0, 1, 2);
	RNA_def_property_ui_text(prop, "Refraction Indice", "Indice of refraction");
	RNA_def_property_update(prop, 0, "rna_Material_update");

	prop = RNA_def_property(srna, "refraction_ratio", PROP_FLOAT, PROP_NONE);
	RNA_def_property_float_sdna(prop, NULL, "refrratio");
	RNA_def_property_range(prop, 0.0, 1.0);
	RNA_def_property_ui_range(prop, 0.0, 1.0, 1, 2);
	RNA_def_property_ui_text(prop, "Refraction Ratio", "Amount refraction mixed with reflection");
	RNA_def_property_update(prop, 0, "rna_Material_update");
	
	/* end volume material */
	
	prop = RNA_def_property(srna, "use", PROP_BOOLEAN, PROP_NONE);
	RNA_def_property_boolean_funcs(prop, "rna_MaterialTextureSlot_use_get", "rna_MaterialTextureSlot_use_set");
	RNA_def_property_ui_text(prop, "Enabled", "Enable this material texture slot");
	RNA_def_property_update(prop, 0, "rna_Material_update");

	prop = RNA_def_property(srna, "bump_method", PROP_ENUM, PROP_NONE);
	RNA_def_property_enum_bitflag_sdna(prop, NULL, "texflag");
	RNA_def_property_enum_items(prop, prop_bump_method_items);
	RNA_def_property_ui_text(prop, "Bump Method", "Method to use for bump mapping");
	RNA_def_property_update(prop, 0, "rna_Material_update");
	
	prop = RNA_def_property(srna, "bump_objectspace", PROP_ENUM, PROP_NONE);
	RNA_def_property_enum_bitflag_sdna(prop, NULL, "texflag");
	RNA_def_property_enum_items(prop, prop_bump_space_items);
	RNA_def_property_ui_text(prop, "Bump Space", "Space to apply bump mapping in");
	RNA_def_property_update(prop, 0, "rna_Material_update");
}

static void rna_def_material_gamesettings(BlenderRNA *brna)
{
	StructRNA *srna;
	PropertyRNA *prop;

	static EnumPropertyItem prop_alpha_blend_items[] = {
		{GEMAT_SOLID, "OPAQUE", 0, "Opaque", "Render color of textured face as color"},
		{GEMAT_ADD, "ADD", 0, "Add", "Render face transparent and add color of face"},
		{GEMAT_CLIP, "CLIP", 0, "Alpha Clip", "Use the image alpha values clipped with no blending (binary alpha)"},
		{GEMAT_ALPHA, "ALPHA", 0, "Alpha Blend",
		 "Render polygon transparent, depending on alpha channel of the texture"},
		{GEMAT_ALPHA_SORT, "ALPHA_SORT", 0, "Alpha Sort",
		 "Sort faces for correct alpha drawing (slow, use Alpha Clip instead when possible)"},
		{GEMAT_ALPHA_TO_COVERAGE, "ALPHA_ANTIALIASING", 0, "Alpha Anti-Aliasing",
		 "Use textures alpha as anti-aliasing mask, requires multi-sample OpenGL display"},
		{0, NULL, 0, NULL, NULL}
	};

	static EnumPropertyItem prop_face_orientation_items[] = {
		{GEMAT_NORMAL, "NORMAL", 0, "Normal", "No transformation"},
		{GEMAT_HALO, "HALO", 0, "Halo", "Screen aligned billboard"},
		{GEMAT_BILLBOARD, "BILLBOARD", 0, "Billboard", "Billboard with Z-axis constraint"},
		{GEMAT_SHADOW, "SHADOW", 0, "Shadow", "Faces are used for shadow"},
		{0, NULL, 0, NULL, NULL}
	};

	srna = RNA_def_struct(brna, "MaterialGameSettings", NULL);
	RNA_def_struct_sdna(srna, "GameSettings");
	RNA_def_struct_nested(brna, srna, "Material");
	RNA_def_struct_ui_text(srna, "Material Game Settings", "Game Engine settings for a Material data-block");
	
	prop = RNA_def_property(srna, "use_backface_culling", PROP_BOOLEAN, PROP_NONE);
	RNA_def_property_boolean_sdna(prop, NULL, "flag", GEMAT_BACKCULL); /* use bitflags */
	RNA_def_property_ui_text(prop, "Backface Culling", "Hide Back of the face in Game Engine ");
	RNA_def_property_update(prop, 0, "rna_Material_draw_update");

	prop = RNA_def_property(srna, "invisible", PROP_BOOLEAN, PROP_NONE);
	RNA_def_property_boolean_sdna(prop, NULL, "flag", GEMAT_INVISIBLE); /* use bitflags */
	RNA_def_property_ui_text(prop, "Invisible", "Make face invisible");
	RNA_def_property_update(prop, 0, "rna_Material_draw_update");

	prop = RNA_def_property(srna, "alpha_blend", PROP_ENUM, PROP_NONE);
	RNA_def_property_enum_sdna(prop, NULL, "alpha_blend");
	RNA_def_property_enum_items(prop, prop_alpha_blend_items);
	RNA_def_property_ui_text(prop, "Blend Mode", "Blend Mode for Transparent Faces");
	RNA_def_property_update(prop, 0, "rna_Material_draw_update");

	prop = RNA_def_property(srna, "face_orientation", PROP_ENUM, PROP_NONE);
	RNA_def_property_enum_items(prop, prop_face_orientation_items);
	RNA_def_property_ui_text(prop, "Face Orientations", "Especial face orientation options");

	prop = RNA_def_property(srna, "physics", PROP_BOOLEAN, PROP_NONE);
	RNA_def_property_boolean_negative_sdna(prop, NULL, "flag", GEMAT_NOPHYSICS);
	RNA_def_property_ui_text(prop, "Physics", "Use physics for this materials");
}

static void rna_def_material_colors(StructRNA *srna)
{
	PropertyRNA *prop;

	static EnumPropertyItem prop_ramp_input_items[] = {
		{MA_RAMP_IN_SHADER, "SHADER", 0, "Shader", ""},
		{MA_RAMP_IN_ENERGY, "ENERGY", 0, "Energy", ""},
		{MA_RAMP_IN_NOR, "NORMAL", 0, "Normal", ""},
		{MA_RAMP_IN_RESULT, "RESULT", 0, "Result", ""},
		{0, NULL, 0, NULL, NULL}
	};

	prop = RNA_def_property(srna, "diffuse_color", PROP_FLOAT, PROP_COLOR);
	RNA_def_property_float_sdna(prop, NULL, "r");
	RNA_def_property_array(prop, 3);
	RNA_def_property_ui_text(prop, "Diffuse Color", "Diffuse color of the material");
	RNA_def_property_update(prop, 0, "rna_Material_draw_update");
	
	prop = RNA_def_property(srna, "specular_color", PROP_FLOAT, PROP_COLOR);
	RNA_def_property_float_sdna(prop, NULL, "specr");
	RNA_def_property_array(prop, 3);
	RNA_def_property_ui_text(prop, "Specular Color", "Specular color of the material");
	RNA_def_property_update(prop, 0, "rna_Material_draw_update");
	
	prop = RNA_def_property(srna, "mirror_color", PROP_FLOAT, PROP_COLOR);
	RNA_def_property_float_sdna(prop, NULL, "mirr");
	RNA_def_property_array(prop, 3);
	RNA_def_property_ui_text(prop, "Mirror Color", "Mirror color of the material");
	RNA_def_property_update(prop, 0, "rna_Material_update");
	
	prop = RNA_def_property(srna, "alpha", PROP_FLOAT, PROP_FACTOR);
	RNA_def_property_range(prop, 0.0f, 1.0f);
	RNA_def_property_ui_text(prop, "Alpha", "Alpha transparency of the material");
	RNA_def_property_update(prop, 0, "rna_Material_draw_update");

	prop = RNA_def_property(srna, "specular_alpha", PROP_FLOAT, PROP_FACTOR);
	RNA_def_property_float_sdna(prop, NULL, "spectra");
	RNA_def_property_range(prop, 0.0f, 1.0f);
	RNA_def_property_ui_text(prop, "Specular Alpha", "Alpha transparency for specular areas");
	RNA_def_property_update(prop, 0, "rna_Material_update");
	
	/* Color bands */
	prop = RNA_def_property(srna, "use_diffuse_ramp", PROP_BOOLEAN, PROP_NONE);
	RNA_def_property_boolean_sdna(prop, NULL, "mode", MA_RAMP_COL);
	RNA_def_property_boolean_funcs(prop, NULL, "rna_Material_use_diffuse_ramp_set");
	RNA_def_property_ui_text(prop, "Use Diffuse Ramp", "Toggle diffuse ramp operations");
	RNA_def_property_update(prop, 0, "rna_Material_update");

	prop = RNA_def_property(srna, "diffuse_ramp", PROP_POINTER, PROP_NONE);
	RNA_def_property_pointer_sdna(prop, NULL, "ramp_col");
	RNA_def_property_struct_type(prop, "ColorRamp");
	RNA_def_property_ui_text(prop, "Diffuse Ramp", "Color ramp used to affect diffuse shading");
	RNA_def_property_update(prop, 0, "rna_Material_update");

	prop = RNA_def_property(srna, "use_specular_ramp", PROP_BOOLEAN, PROP_NONE);
	RNA_def_property_boolean_sdna(prop, NULL, "mode", MA_RAMP_SPEC);
	RNA_def_property_boolean_funcs(prop, NULL, "rna_Material_use_specular_ramp_set");
	RNA_def_property_ui_text(prop, "Use Specular Ramp", "Toggle specular ramp operations");
	RNA_def_property_update(prop, 0, "rna_Material_update");

	prop = RNA_def_property(srna, "specular_ramp", PROP_POINTER, PROP_NONE);
	RNA_def_property_pointer_sdna(prop, NULL, "ramp_spec");
	RNA_def_property_struct_type(prop, "ColorRamp");
	RNA_def_property_ui_text(prop, "Specular Ramp", "Color ramp used to affect specular shading");
	RNA_def_property_update(prop, 0, "rna_Material_update");
	
	prop = RNA_def_property(srna, "diffuse_ramp_blend", PROP_ENUM, PROP_NONE);
	RNA_def_property_enum_sdna(prop, NULL, "rampblend_col");
	RNA_def_property_enum_items(prop, rna_enum_ramp_blend_items);
	RNA_def_property_ui_text(prop, "Diffuse Ramp Blend", "Blending method of the ramp and the diffuse color");
	RNA_def_property_update(prop, 0, "rna_Material_update");
	
	prop = RNA_def_property(srna, "specular_ramp_blend", PROP_ENUM, PROP_NONE);
	RNA_def_property_enum_sdna(prop, NULL, "rampblend_spec");
	RNA_def_property_enum_items(prop, rna_enum_ramp_blend_items);
	RNA_def_property_ui_text(prop, "Specular Ramp Blend", "Blending method of the ramp and the specular color");
	RNA_def_property_update(prop, 0, "rna_Material_update");

	prop = RNA_def_property(srna, "diffuse_ramp_input", PROP_ENUM, PROP_NONE);
	RNA_def_property_enum_sdna(prop, NULL, "rampin_col");
	RNA_def_property_enum_items(prop, prop_ramp_input_items);
	RNA_def_property_ui_text(prop, "Diffuse Ramp Input", "How the ramp maps on the surface");
	RNA_def_property_update(prop, 0, "rna_Material_update");
	
	prop = RNA_def_property(srna, "specular_ramp_input", PROP_ENUM, PROP_NONE);
	RNA_def_property_enum_sdna(prop, NULL, "rampin_spec");
	RNA_def_property_enum_items(prop, prop_ramp_input_items);
	RNA_def_property_ui_text(prop, "Specular Ramp Input", "How the ramp maps on the surface");
	RNA_def_property_update(prop, 0, "rna_Material_update");

	prop = RNA_def_property(srna, "diffuse_ramp_factor", PROP_FLOAT, PROP_FACTOR);
	RNA_def_property_float_sdna(prop, NULL, "rampfac_col");
	RNA_def_property_range(prop, 0.0f, 1.0f);
	RNA_def_property_ui_text(prop, "Diffuse Ramp Factor", "Blending factor (also uses alpha in Colorband)");
	RNA_def_property_update(prop, 0, "rna_Material_update");

	prop = RNA_def_property(srna, "specular_ramp_factor", PROP_FLOAT, PROP_FACTOR);
	RNA_def_property_float_sdna(prop, NULL, "rampfac_spec");
	RNA_def_property_range(prop, 0.0f, 1.0f);
	RNA_def_property_ui_text(prop, "Specular Ramp Factor", "Blending factor (also uses alpha in Colorband)");
	RNA_def_property_update(prop, 0, "rna_Material_update");

	/* Freestyle line color */
	prop = RNA_def_property(srna, "line_color", PROP_FLOAT, PROP_COLOR);
	RNA_def_property_float_sdna(prop, NULL, "line_col");
	RNA_def_property_array(prop, 4);
	RNA_def_property_ui_text(prop, "Line Color", "Line color used for Freestyle line rendering");
	RNA_def_property_update(prop, 0, "rna_Material_update");

	prop = RNA_def_property(srna, "line_priority", PROP_INT, PROP_NONE);
	RNA_def_property_int_sdna(prop, NULL, "line_priority");
	RNA_def_property_range(prop, 0, 32767);
	RNA_def_property_ui_text(prop, "Line Priority",
	                         "The line color of a higher priority is used at material boundaries");
	RNA_def_property_update(prop, 0, "rna_Material_update");
}

static void rna_def_material_diffuse(StructRNA *srna)
{
	PropertyRNA *prop;

	static EnumPropertyItem prop_diff_shader_items[] = {
		{MA_DIFF_LAMBERT, "LAMBERT", 0, "Lambert", "Use a Lambertian shader"},
		{MA_DIFF_ORENNAYAR, "OREN_NAYAR", 0, "Oren-Nayar", "Use an Oren-Nayar shader"},
		{MA_DIFF_TOON, "TOON", 0, "Toon", "Use a toon shader"},
		{MA_DIFF_MINNAERT, "MINNAERT", 0, "Minnaert", "Use a Minnaert shader"},
		{MA_DIFF_FRESNEL, "FRESNEL", 0, "Fresnel", "Use a Fresnel shader"},
		{0, NULL, 0, NULL, NULL}
	};
	
	prop = RNA_def_property(srna, "diffuse_shader", PROP_ENUM, PROP_NONE);
	RNA_def_property_enum_sdna(prop, NULL, "diff_shader");
	RNA_def_property_enum_items(prop, prop_diff_shader_items);
	RNA_def_property_ui_text(prop, "Diffuse Shader Model", "");
	RNA_def_property_update(prop, 0, "rna_Material_update");
	
	prop = RNA_def_property(srna, "diffuse_intensity", PROP_FLOAT, PROP_FACTOR);
	RNA_def_property_float_sdna(prop, NULL, "ref");
	RNA_def_property_range(prop, 0.0f, 1.0f);
	RNA_def_property_ui_text(prop, "Diffuse Intensity", "Amount of diffuse reflection");
	RNA_def_property_update(prop, 0, "rna_Material_draw_update");
	
	prop = RNA_def_property(srna, "roughness", PROP_FLOAT, PROP_NONE);
	RNA_def_property_range(prop, 0.0f, 3.14f);
	RNA_def_property_ui_text(prop, "Roughness", "Oren-Nayar Roughness");
	RNA_def_property_update(prop, 0, "rna_Material_update");

	prop = RNA_def_property(srna, "diffuse_toon_size", PROP_FLOAT, PROP_NONE);
	RNA_def_property_float_sdna(prop, NULL, "param[0]");
	RNA_def_property_range(prop, 0.0f, 3.14f);
	RNA_def_property_ui_text(prop, "Diffuse Toon Size", "Size of diffuse toon area");
	RNA_def_property_update(prop, 0, "rna_Material_update");

	prop = RNA_def_property(srna, "diffuse_toon_smooth", PROP_FLOAT, PROP_FACTOR);
	RNA_def_property_float_sdna(prop, NULL, "param[1]");
	RNA_def_property_range(prop, 0.0f, 1.0f);
	RNA_def_property_ui_text(prop, "Diffuse Toon Smooth", "Smoothness of diffuse toon area");
	RNA_def_property_update(prop, 0, "rna_Material_update");

	prop = RNA_def_property(srna, "diffuse_fresnel", PROP_FLOAT, PROP_NONE);
	RNA_def_property_float_sdna(prop, NULL, "param[1]");
	RNA_def_property_range(prop, 0.0f, 5.0f);
	RNA_def_property_ui_text(prop, "Diffuse Fresnel", "Power of Fresnel");
	RNA_def_property_update(prop, 0, "rna_Material_update");

	prop = RNA_def_property(srna, "diffuse_fresnel_factor", PROP_FLOAT, PROP_NONE);
	RNA_def_property_float_sdna(prop, NULL, "param[0]");
	RNA_def_property_range(prop, 0.0f, 5.0f);
	RNA_def_property_ui_text(prop, "Diffuse Fresnel Factor", "Blending factor of Fresnel");
	RNA_def_property_update(prop, 0, "rna_Material_update");
	
	prop = RNA_def_property(srna, "darkness", PROP_FLOAT, PROP_NONE);
	RNA_def_property_range(prop, 0.0f, 2.0f);
	RNA_def_property_ui_text(prop, "Darkness", "Minnaert darkness");
	RNA_def_property_update(prop, 0, "rna_Material_update");
}

static void rna_def_material_raymirror(BlenderRNA *brna)
{
	StructRNA *srna;
	PropertyRNA *prop;

	static EnumPropertyItem prop_fadeto_mir_items[] = {
		{MA_RAYMIR_FADETOSKY, "FADE_TO_SKY", 0, "Sky", ""},
		{MA_RAYMIR_FADETOMAT, "FADE_TO_MATERIAL", 0, "Material", ""},
		{0, NULL, 0, NULL, NULL}
	};

	srna = RNA_def_struct(brna, "MaterialRaytraceMirror", NULL);
	RNA_def_struct_sdna(srna, "Material");
	RNA_def_struct_nested(brna, srna, "Material");
	RNA_def_struct_ui_text(srna, "Material Raytrace Mirror", "Raytraced reflection settings for a Material data-block");

	prop = RNA_def_property(srna, "use", PROP_BOOLEAN, PROP_NONE);
	RNA_def_property_boolean_sdna(prop, NULL, "mode", MA_RAYMIRROR); /* use bitflags */
	RNA_def_property_ui_text(prop, "Enabled", "Enable raytraced reflections");
	RNA_def_property_update(prop, 0, "rna_Material_update");
		
	prop = RNA_def_property(srna, "reflect_factor", PROP_FLOAT, PROP_FACTOR);
	RNA_def_property_float_sdna(prop, NULL, "ray_mirror");
	RNA_def_property_range(prop, 0.0f, 1.0f);
	RNA_def_property_ui_text(prop, "Reflectivity", "Amount of mirror reflection for raytrace");
	RNA_def_property_update(prop, 0, "rna_Material_update");
	
	prop = RNA_def_property(srna, "fresnel", PROP_FLOAT, PROP_NONE);
	RNA_def_property_float_sdna(prop, NULL, "fresnel_mir");
	RNA_def_property_range(prop, 0.0f, 5.0f);
	RNA_def_property_ui_text(prop, "Fresnel", "Power of Fresnel for mirror reflection");
	RNA_def_property_update(prop, 0, "rna_Material_update");
	
	prop = RNA_def_property(srna, "fresnel_factor", PROP_FLOAT, PROP_FACTOR);
	RNA_def_property_float_sdna(prop, NULL, "fresnel_mir_i");
	RNA_def_property_range(prop, 0.0f, 5.0f);
	RNA_def_property_ui_text(prop, "Fresnel Factor", "Blending factor for Fresnel");
	RNA_def_property_update(prop, 0, "rna_Material_update");
	
	prop = RNA_def_property(srna, "gloss_factor", PROP_FLOAT, PROP_FACTOR);
	RNA_def_property_float_sdna(prop, NULL, "gloss_mir");
	RNA_def_property_range(prop, 0.0f, 1.0f);
	RNA_def_property_ui_text(prop, "Gloss Amount",
	                         "The shininess of the reflection (values < 1.0 give diffuse, blurry reflections)");
	RNA_def_property_update(prop, 0, "rna_Material_update");
	
	prop = RNA_def_property(srna, "gloss_anisotropic", PROP_FLOAT, PROP_FACTOR);
	RNA_def_property_float_sdna(prop, NULL, "aniso_gloss_mir");
	RNA_def_property_range(prop, 0.0f, 1.0f);
	RNA_def_property_ui_text(prop, "Gloss Anisotropy",
	                         "The shape of the reflection, from 0.0 (circular) to 1.0 "
	                         "(fully stretched along the tangent");
	RNA_def_property_update(prop, 0, "rna_Material_update");
		
	prop = RNA_def_property(srna, "gloss_samples", PROP_INT, PROP_NONE);
	RNA_def_property_int_sdna(prop, NULL, "samp_gloss_mir");
	RNA_def_property_range(prop, 0, 1024);
	RNA_def_property_ui_text(prop, "Gloss Samples", "Number of cone samples averaged for blurry reflections");
	RNA_def_property_update(prop, 0, "rna_Material_update");
	
	prop = RNA_def_property(srna, "gloss_threshold", PROP_FLOAT, PROP_FACTOR);
	RNA_def_property_float_sdna(prop, NULL, "adapt_thresh_mir");
	RNA_def_property_range(prop, 0.0f, 1.0f);
	RNA_def_property_ui_text(prop, "Gloss Threshold",
	                         "Threshold for adaptive sampling (if a sample contributes less than "
	                         "this amount [as a percentage], sampling is stopped)");
	RNA_def_property_update(prop, 0, "rna_Material_update");
	
	prop = RNA_def_property(srna, "depth", PROP_INT, PROP_UNSIGNED);
	RNA_def_property_int_sdna(prop, NULL, "ray_depth");
	RNA_def_property_ui_range(prop, 0, 100, 1, 3);
	RNA_def_property_ui_text(prop, "Depth", "Maximum allowed number of light inter-reflections");
	RNA_def_property_update(prop, 0, "rna_Material_update");
	
	prop = RNA_def_property(srna, "distance", PROP_FLOAT, PROP_DISTANCE);
	RNA_def_property_float_sdna(prop, NULL, "dist_mir");
	RNA_def_property_range(prop, 0.0f, 10000.0f);
	RNA_def_property_ui_text(prop, "Maximum Distance",
	                         "Maximum distance of reflected rays (reflections further than this "
	                         "range fade to sky color or material color)");
	RNA_def_property_update(prop, 0, "rna_Material_update");
	
	prop = RNA_def_property(srna, "fade_to", PROP_ENUM, PROP_NONE);
	RNA_def_property_enum_sdna(prop, NULL, "fadeto_mir");
	RNA_def_property_enum_items(prop, prop_fadeto_mir_items);
	RNA_def_property_ui_text(prop, "Fade-out Color",
	                         "The color that rays with no intersection within the Max Distance take "
	                         "(material color can be best for indoor scenes, sky color for outdoor)");
	RNA_def_property_update(prop, 0, "rna_Material_update");
}

static void rna_def_material_raytra(BlenderRNA *brna)
{
	StructRNA *srna;
	PropertyRNA *prop;

	srna = RNA_def_struct(brna, "MaterialRaytraceTransparency", NULL);
	RNA_def_struct_sdna(srna, "Material");
	RNA_def_struct_nested(brna, srna, "Material");
	RNA_def_struct_ui_text(srna, "Material Raytrace Transparency",
	                       "Raytraced refraction settings for a Material data-block");

	prop = RNA_def_property(srna, "ior", PROP_FLOAT, PROP_NONE);
	RNA_def_property_float_sdna(prop, NULL, "ang");
	RNA_def_property_range(prop, 0.25f, 4.0f);
	RNA_def_property_ui_text(prop, "IOR", "Angular index of refraction for raytraced refraction");
	RNA_def_property_update(prop, 0, "rna_Material_update");
	
	prop = RNA_def_property(srna, "fresnel", PROP_FLOAT, PROP_NONE);
	RNA_def_property_float_sdna(prop, NULL, "fresnel_tra");
	RNA_def_property_range(prop, 0.0f, 5.0f);
	RNA_def_property_ui_text(prop, "Fresnel", "Power of Fresnel for transparency (Ray or ZTransp)");
	RNA_def_property_update(prop, 0, "rna_Material_update");
	
	prop = RNA_def_property(srna, "fresnel_factor", PROP_FLOAT, PROP_FACTOR);
	RNA_def_property_float_sdna(prop, NULL, "fresnel_tra_i");
	RNA_def_property_range(prop, 1.0f, 5.0f);
	RNA_def_property_ui_text(prop, "Fresnel Factor", "Blending factor for Fresnel");
	RNA_def_property_update(prop, 0, "rna_Material_update");
	
	prop = RNA_def_property(srna, "gloss_factor", PROP_FLOAT, PROP_FACTOR);
	RNA_def_property_float_sdna(prop, NULL, "gloss_tra");
	RNA_def_property_range(prop, 0.0f, 1.0f);
	RNA_def_property_ui_text(prop, "Gloss Amount",
	                         "The clarity of the refraction. Values < 1.0 give diffuse, blurry refractions");
	RNA_def_property_update(prop, 0, "rna_Material_update");
	
	prop = RNA_def_property(srna, "gloss_samples", PROP_INT, PROP_NONE);
	RNA_def_property_int_sdna(prop, NULL, "samp_gloss_tra");
	RNA_def_property_range(prop, 0, 1024);
	RNA_def_property_ui_text(prop, "Gloss Samples", "Number of cone samples averaged for blurry refractions");
	RNA_def_property_update(prop, 0, "rna_Material_update");
	
	prop = RNA_def_property(srna, "gloss_threshold", PROP_FLOAT, PROP_FACTOR);
	RNA_def_property_float_sdna(prop, NULL, "adapt_thresh_tra");
	RNA_def_property_range(prop, 0.0f, 1.0f);
	RNA_def_property_ui_text(prop, "Gloss Threshold",
	                         "Threshold for adaptive sampling. If a sample contributes less than "
	                         "this amount (as a percentage), sampling is stopped");
	RNA_def_property_update(prop, 0, "rna_Material_update");
	
	prop = RNA_def_property(srna, "depth", PROP_INT, PROP_UNSIGNED);
	RNA_def_property_int_sdna(prop, NULL, "ray_depth_tra");
	RNA_def_property_ui_range(prop, 0, 100, 1, 3);
	RNA_def_property_ui_text(prop, "Depth", "Maximum allowed number of light inter-refractions");
	RNA_def_property_update(prop, 0, "rna_Material_update");
	
	prop = RNA_def_property(srna, "filter", PROP_FLOAT, PROP_FACTOR);
	RNA_def_property_float_sdna(prop, NULL, "filter");
	RNA_def_property_range(prop, 0.0f, 1.0f);
	RNA_def_property_ui_text(prop, "Filter",
	                         "Amount to blend in the material's diffuse color in raytraced "
	                         "transparency (simulating absorption)");
	RNA_def_property_update(prop, 0, "rna_Material_update");
	
	prop = RNA_def_property(srna, "depth_max", PROP_FLOAT, PROP_DISTANCE);
	RNA_def_property_float_sdna(prop, NULL, "tx_limit");
	RNA_def_property_range(prop, 0.0f, 100.0f);
	RNA_def_property_ui_text(prop, "Limit",
	                         "Maximum depth for light to travel through the transparent material "
	                         "before becoming fully filtered (0.0 is disabled)");
	RNA_def_property_update(prop, 0, "rna_Material_update");
	
	prop = RNA_def_property(srna, "falloff", PROP_FLOAT, PROP_NONE);
	RNA_def_property_float_sdna(prop, NULL, "tx_falloff");
	RNA_def_property_range(prop, 0.1f, 10.0f);
	RNA_def_property_ui_text(prop, "Falloff", "Falloff power for transmissivity filter effect (1.0 is linear)");
	RNA_def_property_update(prop, 0, "rna_Material_update");
}

static void rna_def_material_volume(BlenderRNA *brna)
{
	StructRNA *srna;
	PropertyRNA *prop;

	static EnumPropertyItem prop_lighting_items[] = {
		{MA_VOL_SHADE_SHADELESS, "SHADELESS", 0, "Shadeless", "Do not calculate lighting and shadows"},
		{MA_VOL_SHADE_SHADOWED, "SHADOWED", 0, "Shadowed", ""},
		{MA_VOL_SHADE_SHADED, "SHADED", 0, "Shaded", ""},
		{MA_VOL_SHADE_MULTIPLE, "MULTIPLE_SCATTERING", 0, "Multiple Scattering", ""},
		{MA_VOL_SHADE_SHADEDPLUSMULTIPLE, "SHADED_PLUS_MULTIPLE_SCATTERING", 0, "Shaded + Multiple Scattering", ""},
		{0, NULL, 0, NULL, NULL}
	};

	static EnumPropertyItem prop_stepsize_items[] = {
		{MA_VOL_STEP_RANDOMIZED, "RANDOMIZED", 0, "Randomized", ""},
		{MA_VOL_STEP_CONSTANT, "CONSTANT", 0, "Constant", ""},
		/*{MA_VOL_STEP_ADAPTIVE, "ADAPTIVE", 0, "Adaptive", ""}, */
		{0, NULL, 0, NULL, NULL}
	};
		
	srna = RNA_def_struct(brna, "MaterialVolume", NULL);
	RNA_def_struct_sdna(srna, "VolumeSettings");
	RNA_def_struct_nested(brna, srna, "Material");
	RNA_def_struct_ui_text(srna, "Material Volume", "Volume rendering settings for a Material data-block");
	
	prop = RNA_def_property(srna, "step_method", PROP_ENUM, PROP_NONE);
	RNA_def_property_enum_sdna(prop, NULL, "stepsize_type");
	RNA_def_property_enum_items(prop, prop_stepsize_items);
	RNA_def_property_ui_text(prop, "Step Calculation", "Method of calculating the steps through the volume");
	RNA_def_property_update(prop, 0, "rna_Material_update");
	
	prop = RNA_def_property(srna, "step_size", PROP_FLOAT, PROP_NONE);
	RNA_def_property_float_sdna(prop, NULL, "stepsize");
	RNA_def_property_range(prop, 0.0f, FLT_MAX);
	RNA_def_property_ui_range(prop, 0.001f, 1.0f, 1, 3);
	RNA_def_property_ui_text(prop, "Step Size", "Distance between subsequent volume depth samples");
	RNA_def_property_update(prop, 0, "rna_Material_update");
	
	prop = RNA_def_property(srna, "light_method", PROP_ENUM, PROP_NONE);
	RNA_def_property_enum_sdna(prop, NULL, "shade_type");
	RNA_def_property_enum_items(prop, prop_lighting_items);
	RNA_def_property_ui_text(prop, "Lighting Mode",
	                         "Method of shading, attenuating, and scattering light through the volume");
	RNA_def_property_update(prop, 0, "rna_Material_update");
	
	prop = RNA_def_property(srna, "use_external_shadows", PROP_BOOLEAN, PROP_NONE);
	RNA_def_property_boolean_sdna(prop, NULL, "shadeflag", MA_VOL_RECV_EXT_SHADOW); /* use bitflags */
	RNA_def_property_ui_text(prop, "External Shadows", "Receive shadows from sources outside the volume (temporary)");
	RNA_def_property_update(prop, 0, "rna_Material_update");
	
	prop = RNA_def_property(srna, "use_light_cache", PROP_BOOLEAN, PROP_NONE);
	RNA_def_property_boolean_sdna(prop, NULL, "shadeflag", MA_VOL_PRECACHESHADING); /* use bitflags */
	RNA_def_property_ui_text(prop, "Light Cache",
	                         "Pre-calculate the shading information into a voxel grid, "
	                         "speeds up shading at slightly less accuracy");
	RNA_def_property_update(prop, 0, "rna_Material_update");
	
	prop = RNA_def_property(srna, "cache_resolution", PROP_INT, PROP_NONE);
	RNA_def_property_int_sdna(prop, NULL, "precache_resolution");
	RNA_def_property_range(prop, 1, 1024);
	RNA_def_property_ui_text(prop, "Resolution",
	                         "Resolution of the voxel grid, low resolutions are faster, "
	                         "high resolutions use more memory");
	RNA_def_property_update(prop, 0, "rna_Material_update");
	
	prop = RNA_def_property(srna, "ms_diffusion", PROP_FLOAT, PROP_NONE);
	RNA_def_property_float_sdna(prop, NULL, "ms_diff");
	RNA_def_property_range(prop, 0.0f, FLT_MAX);
	RNA_def_property_ui_text(prop, "Diffusion", "Diffusion factor, the strength of the blurring effect");
	RNA_def_property_update(prop, 0, "rna_Material_update");
	
	prop = RNA_def_property(srna, "ms_spread", PROP_FLOAT, PROP_NONE);
	RNA_def_property_float_sdna(prop, NULL, "ms_spread");
	RNA_def_property_range(prop, 0, FLT_MAX);
	RNA_def_property_ui_range(prop, 0.0f, 1.0f, 1, 3);
	RNA_def_property_ui_text(prop, "Spread", "Proportional distance over which the light is diffused");
	RNA_def_property_update(prop, 0, "rna_Material_update");
	
	prop = RNA_def_property(srna, "ms_intensity", PROP_FLOAT, PROP_NONE);
	RNA_def_property_float_sdna(prop, NULL, "ms_intensity");
	RNA_def_property_range(prop, 0.0f, FLT_MAX);
	RNA_def_property_ui_text(prop, "Intensity", "Multiplier for multiple scattered light energy");
	RNA_def_property_update(prop, 0, "rna_Material_update");
	
	prop = RNA_def_property(srna, "depth_threshold", PROP_FLOAT, PROP_NONE);
	RNA_def_property_float_sdna(prop, NULL, "depth_cutoff");
	RNA_def_property_range(prop, 0.0f, 1.0f);
	RNA_def_property_ui_text(prop, "Depth Cutoff",
	                         "Stop ray marching early if transmission drops below this luminance - "
	                         "higher values give speedups in dense volumes at the expense of accuracy");
	RNA_def_property_update(prop, 0, "rna_Material_update");
	
	prop = RNA_def_property(srna, "density", PROP_FLOAT, PROP_FACTOR);
	RNA_def_property_float_sdna(prop, NULL, "density");
	RNA_def_property_range(prop, 0.0f, 1.0f);
	RNA_def_property_ui_text(prop, "Density", "The base density of the volume");
	RNA_def_property_update(prop, 0, "rna_Material_update");

	prop = RNA_def_property(srna, "density_scale", PROP_FLOAT, PROP_NONE);
	RNA_def_property_float_sdna(prop, NULL, "density_scale");
	RNA_def_property_range(prop, 0.0f, FLT_MAX);
	RNA_def_property_ui_range(prop, 0.0f, 10.0f, 1, 3);
	RNA_def_property_ui_text(prop, "Density Scale", "Multiplier for the material's density");
	RNA_def_property_update(prop, 0, "rna_Material_update");
	
	prop = RNA_def_property(srna, "scattering", PROP_FLOAT, PROP_NONE);
	RNA_def_property_float_sdna(prop, NULL, "scattering");
	RNA_def_property_range(prop, 0.0f, FLT_MAX);
	RNA_def_property_ui_range(prop, 0.0f, 10.0f, 1, 3);
	RNA_def_property_ui_text(prop, "Scattering",
	                         "Amount of light that gets scattered out by the volume - "
	                         "the more out-scattering, the shallower the light will penetrate");
	RNA_def_property_update(prop, 0, "rna_Material_update");
	
	prop = RNA_def_property(srna, "transmission_color", PROP_FLOAT, PROP_COLOR);
	RNA_def_property_float_sdna(prop, NULL, "transmission_col");
	RNA_def_property_array(prop, 3);
	RNA_def_property_ui_text(prop, "Transmission Color",
	                         "Result color of the volume, after other light has been scattered/absorbed");
	RNA_def_property_update(prop, 0, "rna_Material_draw_update");
	
	prop = RNA_def_property(srna, "reflection_color", PROP_FLOAT, PROP_COLOR);
	RNA_def_property_float_sdna(prop, NULL, "reflection_col");
	RNA_def_property_array(prop, 3);
	RNA_def_property_ui_text(prop, "Reflection Color",
	                         "Color of light scattered out of the volume (does not affect transmission)");
	RNA_def_property_update(prop, 0, "rna_Material_draw_update");
	
	prop = RNA_def_property(srna, "reflection", PROP_FLOAT, PROP_NONE);
	RNA_def_property_float_sdna(prop, NULL, "reflection");
	RNA_def_property_range(prop, 0.0f, FLT_MAX);
	RNA_def_property_ui_range(prop, 0.0f, 100.0f, 1, 3);
	RNA_def_property_ui_text(prop, "Reflection",
	                         "Multiplier to make out-scattered light brighter or darker (non-physically correct)");
	RNA_def_property_update(prop, 0, "rna_Material_update");
	
	prop = RNA_def_property(srna, "emission_color", PROP_FLOAT, PROP_COLOR);
	RNA_def_property_float_sdna(prop, NULL, "emission_col");
	RNA_def_property_array(prop, 3);
	RNA_def_property_ui_text(prop, "Emission Color", "Color of emitted light");
	RNA_def_property_update(prop, 0, "rna_Material_draw_update");
	
	prop = RNA_def_property(srna, "emission", PROP_FLOAT, PROP_NONE);
	RNA_def_property_float_sdna(prop, NULL, "emission");
	RNA_def_property_range(prop, 0.0f, FLT_MAX);
	RNA_def_property_ui_range(prop, 0.0f, 10.0f, 1, 3);
	RNA_def_property_ui_text(prop, "Emission", "Amount of light that gets emitted by the volume");
	RNA_def_property_update(prop, 0, "rna_Material_update");
		
	prop = RNA_def_property(srna, "asymmetry", PROP_FLOAT, PROP_NONE);
	RNA_def_property_float_sdna(prop, NULL, "asymmetry");
	RNA_def_property_range(prop, -1.0f, 1.0f);
	RNA_def_property_ui_text(prop, "Asymmetry",
	                         "Back scattering (-1.0) to Forward scattering (1.0) and the range in between");
	RNA_def_property_update(prop, 0, "rna_Material_update");
}


static void rna_def_material_halo(BlenderRNA *brna)
{
	StructRNA *srna;
	PropertyRNA *prop;

	srna = RNA_def_struct(brna, "MaterialHalo", NULL);
	RNA_def_struct_sdna(srna, "Material");
	RNA_def_struct_nested(brna, srna, "Material");
	RNA_def_struct_ui_text(srna, "Material Halo", "Halo particle effect settings for a Material data-block");

	prop = RNA_def_property(srna, "size", PROP_FLOAT, PROP_NONE);
	RNA_def_property_float_sdna(prop, NULL, "hasize");
	RNA_def_property_range(prop, 0.0f, 100.0f);
	RNA_def_property_ui_text(prop, "Size", "Dimension of the halo");
	RNA_def_property_update(prop, 0, "rna_Material_update");
	
	prop = RNA_def_property(srna, "hardness", PROP_INT, PROP_NONE);
	RNA_def_property_int_sdna(prop, NULL, "har");
	RNA_def_property_range(prop, 0, 127);
	RNA_def_property_ui_text(prop, "Hardness", "Hardness of the halo");
	RNA_def_property_update(prop, 0, "rna_Material_update");
	
	prop = RNA_def_property(srna, "add", PROP_FLOAT, PROP_FACTOR);
	RNA_def_property_float_sdna(prop, NULL, "add");
	RNA_def_property_range(prop, 0.0f, 1.0f);
	RNA_def_property_ui_text(prop, "Add", "Strength of the add effect");
	RNA_def_property_update(prop, 0, "rna_Material_update");
	
	prop = RNA_def_property(srna, "ring_count", PROP_INT, PROP_NONE);
	RNA_def_property_int_sdna(prop, NULL, "ringc");
	RNA_def_property_range(prop, 0, 24);
	RNA_def_property_ui_text(prop, "Rings", "Number of rings rendered over the halo");
	RNA_def_property_update(prop, 0, "rna_Material_update");
	
	prop = RNA_def_property(srna, "line_count", PROP_INT, PROP_NONE);
	RNA_def_property_int_sdna(prop, NULL, "linec");
	RNA_def_property_range(prop, 0, 250);
	RNA_def_property_ui_text(prop, "Line Number", "Number of star shaped lines rendered over the halo");
	RNA_def_property_update(prop, 0, "rna_Material_update");
	
	prop = RNA_def_property(srna, "star_tip_count", PROP_INT, PROP_NONE);
	RNA_def_property_int_sdna(prop, NULL, "starc");
	RNA_def_property_range(prop, 3, 50);
	RNA_def_property_ui_text(prop, "Star Tips", "Number of points on the star shaped halo");
	RNA_def_property_update(prop, 0, "rna_Material_update");
	
	prop = RNA_def_property(srna, "seed", PROP_INT, PROP_NONE);
	RNA_def_property_int_sdna(prop, NULL, "seed1");
	RNA_def_property_range(prop, 0, 255);
	RNA_def_property_ui_text(prop, "Seed", "Randomize ring dimension and line location");
	RNA_def_property_update(prop, 0, "rna_Material_update");
	
	prop = RNA_def_property(srna, "use_flare_mode", PROP_BOOLEAN, PROP_NONE);
	RNA_def_property_boolean_sdna(prop, NULL, "mode", MA_HALO_FLARE); /* use bitflags */
	RNA_def_property_ui_text(prop, "Flare", "Render halo as a lens flare");
	RNA_def_property_update(prop, 0, "rna_Material_update");
	
	prop = RNA_def_property(srna, "flare_size", PROP_FLOAT, PROP_NONE);
	RNA_def_property_float_sdna(prop, NULL, "flaresize");
	RNA_def_property_range(prop, 0.1f, 25.0f);
	RNA_def_property_ui_text(prop, "Flare Size", "Factor by which the flare is larger than the halo");
	RNA_def_property_update(prop, 0, "rna_Material_update");
	
	prop = RNA_def_property(srna, "flare_subflare_size", PROP_FLOAT, PROP_NONE);
	RNA_def_property_float_sdna(prop, NULL, "subsize");
	RNA_def_property_range(prop, 0.1f, 25.0f);
	RNA_def_property_ui_text(prop, "Flare Subsize", "Dimension of the sub-flares, dots and circles");
	RNA_def_property_update(prop, 0, "rna_Material_update");
	
	prop = RNA_def_property(srna, "flare_boost", PROP_FLOAT, PROP_NONE);
	RNA_def_property_float_sdna(prop, NULL, "flareboost");
	RNA_def_property_range(prop, 0.1f, 10.0f);
	RNA_def_property_ui_text(prop, "Flare Boost", "Give the flare extra strength");
	RNA_def_property_update(prop, 0, "rna_Material_update");
	
	prop = RNA_def_property(srna, "flare_seed", PROP_INT, PROP_NONE);
	RNA_def_property_int_sdna(prop, NULL, "seed2");
	RNA_def_property_range(prop, 0, 255);
	RNA_def_property_ui_text(prop, "Flare Seed", "Offset in the flare seed table");
	RNA_def_property_update(prop, 0, "rna_Material_update");
	
	prop = RNA_def_property(srna, "flare_subflare_count", PROP_INT, PROP_NONE);
	RNA_def_property_int_sdna(prop, NULL, "flarec");
	RNA_def_property_range(prop, 1, 32);
	RNA_def_property_ui_text(prop, "Flares Sub", "Number of sub-flares");
	RNA_def_property_update(prop, 0, "rna_Material_update");
	
	prop = RNA_def_property(srna, "use_ring", PROP_BOOLEAN, PROP_NONE);
	RNA_def_property_boolean_sdna(prop, NULL, "mode", MA_HALO_RINGS);
	RNA_def_property_ui_text(prop, "Rings", "Render rings over halo");
	RNA_def_property_update(prop, 0, "rna_Material_update");
	
	prop = RNA_def_property(srna, "use_lines", PROP_BOOLEAN, PROP_NONE);
	RNA_def_property_boolean_sdna(prop, NULL, "mode", MA_HALO_LINES);
	RNA_def_property_ui_text(prop, "Lines", "Render star shaped lines over halo");
	RNA_def_property_update(prop, 0, "rna_Material_update");
	
	prop = RNA_def_property(srna, "use_star", PROP_BOOLEAN, PROP_NONE);
	RNA_def_property_boolean_sdna(prop, NULL, "mode", MA_STAR);
	RNA_def_property_ui_text(prop, "Star", "Render halo as a star");
	RNA_def_property_update(prop, 0, "rna_Material_update");
	
	prop = RNA_def_property(srna, "use_texture", PROP_BOOLEAN, PROP_NONE);
	RNA_def_property_boolean_sdna(prop, NULL, "mode", MA_HALOTEX);
	RNA_def_property_ui_text(prop, "Texture", "Give halo a texture");
	RNA_def_property_update(prop, 0, "rna_Material_update");
	
	prop = RNA_def_property(srna, "use_vertex_normal", PROP_BOOLEAN, PROP_NONE);
	RNA_def_property_boolean_sdna(prop, NULL, "mode", MA_HALOPUNO);
	RNA_def_property_ui_text(prop, "Vertex Normal", "Use the vertex normal to specify the dimension of the halo");
	RNA_def_property_update(prop, 0, "rna_Material_update");
	
	prop = RNA_def_property(srna, "use_extreme_alpha", PROP_BOOLEAN, PROP_NONE);
	RNA_def_property_boolean_sdna(prop, NULL, "mode", MA_HALO_XALPHA);
	RNA_def_property_ui_text(prop, "Extreme Alpha", "Use extreme alpha");
	RNA_def_property_update(prop, 0, "rna_Material_update");
	
	prop = RNA_def_property(srna, "use_shaded", PROP_BOOLEAN, PROP_NONE);
	RNA_def_property_boolean_sdna(prop, NULL, "mode", MA_HALO_SHADE);
	RNA_def_property_ui_text(prop, "Shaded", "Let halo receive light and shadows from external objects");
	RNA_def_property_update(prop, 0, "rna_Material_update");
	
	prop = RNA_def_property(srna, "use_soft", PROP_BOOLEAN, PROP_NONE);
	RNA_def_property_boolean_sdna(prop, NULL, "mode", MA_HALO_SOFT);
	RNA_def_property_ui_text(prop, "Soft", "Soften the edges of halos at intersections with other geometry");
	RNA_def_property_update(prop, 0, "rna_Material_update");
}

static void rna_def_material_sss(BlenderRNA *brna)
{
	StructRNA *srna;
	PropertyRNA *prop;

	srna = RNA_def_struct(brna, "MaterialSubsurfaceScattering", NULL);
	RNA_def_struct_sdna(srna, "Material");
	RNA_def_struct_nested(brna, srna, "Material");
	RNA_def_struct_ui_text(srna, "Material Subsurface Scattering",
	                       "Diffuse subsurface scattering settings for a Material data-block");

	prop = RNA_def_property(srna, "radius", PROP_FLOAT, PROP_COLOR | PROP_UNIT_LENGTH);
	RNA_def_property_float_sdna(prop, NULL, "sss_radius");
	RNA_def_property_range(prop, 0.001, FLT_MAX);
	RNA_def_property_ui_range(prop, 0.001, 10000, 1, 3);
	RNA_def_property_ui_text(prop, "Radius", "Mean red/green/blue scattering path length");
	RNA_def_property_update(prop, 0, "rna_Material_update");

	prop = RNA_def_property(srna, "color", PROP_FLOAT, PROP_COLOR);
	RNA_def_property_float_sdna(prop, NULL, "sss_col");
	RNA_def_property_ui_text(prop, "Color", "Scattering color");
	RNA_def_property_update(prop, 0, "rna_Material_update");

	prop = RNA_def_property(srna, "error_threshold", PROP_FLOAT, PROP_NONE);
	RNA_def_property_float_sdna(prop, NULL, "sss_error");
	RNA_def_property_ui_range(prop, 0.0001, 10, 1, 3);
	RNA_def_property_ui_text(prop, "Error Tolerance", "Error tolerance (low values are slower and higher quality)");
	RNA_def_property_update(prop, 0, "rna_Material_update");

	prop = RNA_def_property(srna, "scale", PROP_FLOAT, PROP_NONE);
	RNA_def_property_float_sdna(prop, NULL, "sss_scale");
	RNA_def_property_ui_range(prop, 0.001, 1000, 1, 3);
	RNA_def_property_ui_text(prop, "Scale", "Object scale factor");
	RNA_def_property_update(prop, 0, "rna_Material_update");

	prop = RNA_def_property(srna, "ior", PROP_FLOAT, PROP_NONE);
	RNA_def_property_float_sdna(prop, NULL, "sss_ior");
	RNA_def_property_ui_range(prop, 0.1, 2, 1, 3);
	RNA_def_property_ui_text(prop, "IOR", "Index of refraction (higher values are denser)");
	RNA_def_property_update(prop, 0, "rna_Material_update");

	prop = RNA_def_property(srna, "color_factor", PROP_FLOAT, PROP_FACTOR);
	RNA_def_property_float_sdna(prop, NULL, "sss_colfac");
	RNA_def_property_ui_range(prop, 0, 1, 10, 3);
	RNA_def_property_ui_text(prop, "Color Factor", "Blend factor for SSS colors");
	RNA_def_property_update(prop, 0, "rna_Material_update");

	prop = RNA_def_property(srna, "texture_factor", PROP_FLOAT, PROP_FACTOR);
	RNA_def_property_float_sdna(prop, NULL, "sss_texfac");
	RNA_def_property_ui_range(prop, 0, 1, 10, 3);
	RNA_def_property_ui_text(prop, "Texture Factor", "Texture scattering blend factor");
	RNA_def_property_update(prop, 0, "rna_Material_update");

	prop = RNA_def_property(srna, "front", PROP_FLOAT, PROP_NONE);
	RNA_def_property_float_sdna(prop, NULL, "sss_front");
	RNA_def_property_range(prop, 0, 2);
	RNA_def_property_ui_text(prop, "Front", "Front scattering weight");
	RNA_def_property_update(prop, 0, "rna_Material_update");

	prop = RNA_def_property(srna, "back", PROP_FLOAT, PROP_NONE);
	RNA_def_property_float_sdna(prop, NULL, "sss_back");
	RNA_def_property_range(prop, 0, 10);
	RNA_def_property_ui_text(prop, "Back", "Back scattering weight");
	RNA_def_property_update(prop, 0, "rna_Material_update");

	prop = RNA_def_property(srna, "use", PROP_BOOLEAN, PROP_NONE);
	RNA_def_property_boolean_sdna(prop, NULL, "sss_flag", MA_DIFF_SSS);
	RNA_def_property_ui_text(prop, "Enabled", "Enable diffuse subsurface scattering effects in a material");
	RNA_def_property_update(prop, 0, "rna_Material_update");
}

static void rna_def_material_specularity(StructRNA *srna)
{
	PropertyRNA *prop;
	
	static EnumPropertyItem prop_specular_shader_items[] = {
		{MA_SPEC_COOKTORR, "COOKTORR", 0, "CookTorr", "Use a Cook-Torrance shader"},
		{MA_SPEC_PHONG, "PHONG", 0, "Phong", "Use a Phong shader"},
		{MA_SPEC_BLINN, "BLINN", 0, "Blinn", "Use a Blinn shader"},
		{MA_SPEC_TOON, "TOON", 0, "Toon", "Use a toon shader"},
		{MA_SPEC_WARDISO, "WARDISO", 0, "WardIso", "Use a Ward anisotropic shader"},
		{0, NULL, 0, NULL, NULL}
	};
	
	prop = RNA_def_property(srna, "specular_shader", PROP_ENUM, PROP_NONE);
	RNA_def_property_enum_sdna(prop, NULL, "spec_shader");
	RNA_def_property_enum_items(prop, prop_specular_shader_items);
	RNA_def_property_ui_text(prop, "Specular Shader Model", "");
	RNA_def_property_update(prop, 0, "rna_Material_update");
	
	prop = RNA_def_property(srna, "specular_intensity", PROP_FLOAT, PROP_FACTOR);
	RNA_def_property_float_sdna(prop, NULL, "spec");
	RNA_def_property_range(prop, 0, 1);
	RNA_def_property_ui_text(prop, "Specular Intensity", "How intense (bright) the specular reflection is");
	RNA_def_property_update(prop, 0, "rna_Material_draw_update");

	/* NOTE: "har", "param", etc are used for multiple purposes depending on
	 * settings. This should be fixed in DNA once, for RNA we just expose them
	 * multiple times, which may give somewhat strange changes in the outliner,
	 * but in the UI they are never visible at the same time. */

	prop = RNA_def_property(srna, "specular_hardness", PROP_INT, PROP_NONE);
	RNA_def_property_int_sdna(prop, NULL, "har");
	RNA_def_property_range(prop, 1, 511);
	RNA_def_property_ui_text(prop, "Specular Hardness", "How hard (sharp) the specular reflection is");
	RNA_def_property_update(prop, 0, "rna_Material_draw_update");

	prop = RNA_def_property(srna, "specular_ior", PROP_FLOAT, PROP_NONE);
	RNA_def_property_float_sdna(prop, NULL, "refrac");
	RNA_def_property_range(prop, 1, 10);
	RNA_def_property_ui_text(prop, "Specular IOR", "Specular index of refraction");
	RNA_def_property_update(prop, 0, "rna_Material_update");

	prop = RNA_def_property(srna, "specular_toon_size", PROP_FLOAT, PROP_NONE);
	RNA_def_property_float_sdna(prop, NULL, "param[2]");
	RNA_def_property_range(prop, 0.0f, 1.53f);
	RNA_def_property_ui_text(prop, "Specular Toon Size", "Size of specular toon area");
	RNA_def_property_update(prop, 0, "rna_Material_update");

	prop = RNA_def_property(srna, "specular_toon_smooth", PROP_FLOAT, PROP_FACTOR);
	RNA_def_property_float_sdna(prop, NULL, "param[3]");
	RNA_def_property_range(prop, 0.0f, 1.0f);
	RNA_def_property_ui_text(prop, "Specular Toon Smooth", "Smoothness of specular toon area");
	RNA_def_property_update(prop, 0, "rna_Material_update");

	prop = RNA_def_property(srna, "specular_slope", PROP_FLOAT, PROP_FACTOR);
	RNA_def_property_float_sdna(prop, NULL, "rms");
	RNA_def_property_range(prop, 0, 0.4);
	RNA_def_property_ui_text(prop, "Specular Slope", "The standard deviation of surface slope");
	RNA_def_property_update(prop, 0, "rna_Material_update");
}

static void rna_def_material_strand(BlenderRNA *brna)
{
	StructRNA *srna;
	PropertyRNA *prop;

	srna = RNA_def_struct(brna, "MaterialStrand", NULL);
	RNA_def_struct_sdna(srna, "Material");
	RNA_def_struct_nested(brna, srna, "Material");
	RNA_def_struct_ui_text(srna, "Material Strand", "Strand settings for a Material data-block");

	prop = RNA_def_property(srna, "use_tangent_shading", PROP_BOOLEAN, PROP_NONE);
	RNA_def_property_boolean_sdna(prop, NULL, "mode", MA_TANGENT_STR);
	RNA_def_property_ui_text(prop, "Tangent Shading", "Use direction of strands as normal for tangent-shading");
	RNA_def_property_update(prop, 0, "rna_Material_update");
	
	/* this flag is only set when rendering, not to be edited manually */
	prop = RNA_def_property(srna, "use_surface_diffuse", PROP_BOOLEAN, PROP_NONE);
	RNA_def_property_boolean_sdna(prop, NULL, "mode", MA_STR_SURFDIFF);
	RNA_def_property_clear_flag(prop, PROP_EDITABLE);
	RNA_def_property_ui_text(prop, "Surface Diffuse", "Make diffuse shading more similar to shading the surface");
	RNA_def_property_update(prop, 0, "rna_Material_update");

	prop = RNA_def_property(srna, "blend_distance", PROP_FLOAT, PROP_DISTANCE);
	RNA_def_property_float_sdna(prop, NULL, "strand_surfnor");
	RNA_def_property_range(prop, 0, 10);
	RNA_def_property_ui_text(prop, "Blend Distance", "Worldspace distance over which to blend in the surface normal");
	RNA_def_property_update(prop, 0, "rna_Material_update");

	prop = RNA_def_property(srna, "use_blender_units", PROP_BOOLEAN, PROP_NONE);
	RNA_def_property_boolean_sdna(prop, NULL, "mode", MA_STR_B_UNITS);
	RNA_def_property_ui_text(prop, "Blender Units", "Use Blender units for widths instead of pixels");
	RNA_def_property_update(prop, 0, "rna_Material_update");

	prop = RNA_def_property(srna, "root_size", PROP_FLOAT, PROP_UNSIGNED);
	RNA_def_property_float_sdna(prop, NULL, "strand_sta");
	RNA_def_property_float_funcs(prop, NULL, NULL, "rna_MaterialStrand_start_size_range");
	RNA_def_property_ui_range(prop, 0, 10.0f, 10, 5);
	RNA_def_property_ui_text(prop, "Root Size", "Start size of strands in pixels or Blender units");
	RNA_def_property_update(prop, 0, "rna_Material_update");

	prop = RNA_def_property(srna, "tip_size", PROP_FLOAT, PROP_UNSIGNED);
	RNA_def_property_float_sdna(prop, NULL, "strand_end");
	RNA_def_property_ui_range(prop, 0, 10.0f, 10, 5);
	RNA_def_property_float_funcs(prop, NULL, NULL, "rna_MaterialStrand_end_size_range");
	RNA_def_property_ui_text(prop, "Tip Size", "End size of strands in pixels or Blender units");
	RNA_def_property_update(prop, 0, "rna_Material_update");

	prop = RNA_def_property(srna, "size_min", PROP_FLOAT, PROP_UNSIGNED);
	RNA_def_property_float_sdna(prop, NULL, "strand_min");
	RNA_def_property_range(prop, 0.001, 10);
	RNA_def_property_ui_text(prop, "Minimum Size", "Minimum size of strands in pixels");
	RNA_def_property_update(prop, 0, "rna_Material_update");

	prop = RNA_def_property(srna, "shape", PROP_FLOAT, PROP_NONE);
	RNA_def_property_float_sdna(prop, NULL, "strand_ease");
	RNA_def_property_range(prop, -0.9, 0.9);
	RNA_def_property_ui_text(prop, "Shape", "Positive values make strands rounder, negative ones make strands spiky");
	RNA_def_property_update(prop, 0, "rna_Material_update");

	prop = RNA_def_property(srna, "width_fade", PROP_FLOAT, PROP_NONE);
	RNA_def_property_float_sdna(prop, NULL, "strand_widthfade");
	RNA_def_property_range(prop, 0, 2);
	RNA_def_property_ui_text(prop, "Width Fade", "Transparency along the width of the strand");
	RNA_def_property_update(prop, 0, "rna_Material_update");

	prop = RNA_def_property(srna, "uv_layer", PROP_STRING, PROP_NONE);
	RNA_def_property_string_sdna(prop, NULL, "strand_uvname");
	RNA_def_property_ui_text(prop, "UV Map", "Name of UV map to override");
	RNA_def_property_update(prop, 0, "rna_Material_update");
}

void RNA_def_material(BlenderRNA *brna)
{
	StructRNA *srna;
	PropertyRNA *prop;

	static EnumPropertyItem prop_type_items[] = {
		{MA_TYPE_SURFACE, "SURFACE", 0, "Surface", "Render object as a surface"},
		{MA_TYPE_WIRE, "WIRE", 0, "Wire", "Render the edges of faces as wires (not supported in raytracing)"},
		{MA_TYPE_VOLUME, "VOLUME", 0, "Volume", "Render object as a volume"},
		{MA_TYPE_HALO, "HALO", 0, "Halo", "Render object as halo particles"},
		{0, NULL, 0, NULL, NULL}
	};
	static EnumPropertyItem transparency_items[] = {
		{0, "MASK", 0, "Mask", "Mask the background"},
		{MA_ZTRANSP, "Z_TRANSPARENCY", 0, "Z Transparency", "Use alpha buffer for transparent faces"},
		{MA_RAYTRANSP, "RAYTRACE", 0, "Raytrace", "Use raytracing for transparent refraction rendering"},
		{0, NULL, 0, NULL, NULL}
	};
	
	/* Render Preview Types */
	static EnumPropertyItem preview_type_items[] = {
		{MA_FLAT, "FLAT", ICON_MATPLANE, "Flat", "Flat XY plane"},
		{MA_SPHERE, "SPHERE", ICON_MATSPHERE, "Sphere", "Sphere"},
		{MA_CUBE, "CUBE", ICON_MATCUBE, "Cube", "Cube"},
		{MA_MONKEY, "MONKEY", ICON_MONKEY, "Monkey", "Monkey"},
		{MA_HAIR, "HAIR", ICON_HAIR, "Hair", "Hair strands"},
		{MA_SPHERE_A, "SPHERE_A", ICON_MAT_SPHERE_SKY, "World Sphere", "Large sphere with sky"},
		{0, NULL, 0, NULL, NULL}
	};

	static EnumPropertyItem prop_shadows_only_items[] = {
		{MA_SO_OLD, "SHADOW_ONLY_OLD", 0, "Shadow and Distance", "Old shadow only method"},
		{MA_SO_SHADOW, "SHADOW_ONLY", 0, "Shadow Only", "Improved shadow only method"},
		{MA_SO_SHADED, "SHADOW_ONLY_SHADED", 0, "Shadow and Shading",
		 "Improved shadow only method which also renders lightless areas as shadows"},
		{0, NULL, 0, NULL, NULL}
	};

	static EnumPropertyItem prop_eevee_blend_items[] = {
		{MA_BM_SOLID, "OPAQUE", 0, "Opaque", "Render surface without transparency"},
		{MA_BM_ADD, "ADD", 0, "Additive", "Render surface and blend the result with additive blending"},
		{MA_BM_MULTIPLY, "MULTIPLY", 0, "Multiply", "Render surface and blend the result with multiplicative blending"},
		{MA_BM_CLIP, "CLIP", 0, "Alpha Clip", "Use the alpha threshold to clip the visibility (binary visibility)"},
		{MA_BM_HASHED, "HASHED", 0, "Alpha Hashed", "Use noise to dither the binary visibility (works well with multi-samples)"},
		{MA_BM_BLEND, "BLEND", 0, "Alpha Blend", "Render polygon transparent, depending on alpha channel of the texture"},
		{0, NULL, 0, NULL, NULL}
	};

	static EnumPropertyItem prop_eevee_blend_shadow_items[] = {
		{MA_BS_NONE, "NONE", 0, "None", "Material will cast no shadow"},
		{MA_BS_SOLID, "OPAQUE", 0, "Opaque", "Material will cast shadows without transparency"},
		{MA_BS_CLIP, "CLIP", 0, "Clip", "Use the alpha threshold to clip the visibility (binary visibility)"},
		{MA_BS_HASHED, "HASHED", 0, "Hashed", "Use noise to dither the binary visibility and use filtering to reduce the noise"},
		{0, NULL, 0, NULL, NULL}
	};

	srna = RNA_def_struct(brna, "Material", "ID");
	RNA_def_struct_ui_text(srna, "Material",
	                       "Material data-block to define the appearance of geometric objects for rendering");
	RNA_def_struct_ui_icon(srna, ICON_MATERIAL_DATA);
	
	prop = RNA_def_property(srna, "type", PROP_ENUM, PROP_NONE);
	RNA_def_property_enum_sdna(prop, NULL, "material_type");
	RNA_def_property_enum_items(prop, prop_type_items);
	RNA_def_property_ui_text(prop, "Type", "Material type defining how the object is rendered");
	RNA_def_property_enum_funcs(prop, NULL, "rna_Material_type_set", NULL);
	RNA_def_property_update(prop, 0, "rna_Material_draw_update");

	prop = RNA_def_property(srna, "use_constant_material", PROP_BOOLEAN, PROP_NONE);
	RNA_def_property_boolean_sdna(prop, NULL, "constflag", MA_CONSTANT_MATERIAL);
	RNA_def_property_ui_text(prop, "Material", "Use constant values for material");
	RNA_def_property_update(prop, 0, "rna_Material_draw_update");

	prop = RNA_def_property(srna, "use_constant_lamp", PROP_BOOLEAN, PROP_NONE);
	RNA_def_property_boolean_sdna(prop, NULL, "constflag", MA_CONSTANT_LAMP);
	RNA_def_property_ui_text(prop, "Lamp", "Use constant values for lamps");
	RNA_def_property_update(prop, 0, "rna_Material_draw_update");

	prop = RNA_def_property(srna, "use_constant_texture", PROP_BOOLEAN, PROP_NONE);
	RNA_def_property_boolean_sdna(prop, NULL, "constflag", MA_CONSTANT_TEXTURE);
	RNA_def_property_ui_text(prop, "Texture", "Use constant values for textures");
	RNA_def_property_update(prop, 0, "rna_Material_draw_update");

	prop = RNA_def_property(srna, "use_constant_texture_uv", PROP_BOOLEAN, PROP_NONE);
	RNA_def_property_boolean_sdna(prop, NULL, "constflag", MA_CONSTANT_TEXTURE_UV);
	RNA_def_property_ui_text(prop, "Texture Uv", "Use constant values for textures uv transformation");
	RNA_def_property_update(prop, 0, "rna_Material_draw_update");

	prop = RNA_def_property(srna, "use_constant_world", PROP_BOOLEAN, PROP_NONE);
	RNA_def_property_boolean_sdna(prop, NULL, "constflag", MA_CONSTANT_WORLD);
	RNA_def_property_ui_text(prop, "World", "Use constant values for world");
	RNA_def_property_update(prop, 0, "rna_Material_draw_update");

	prop = RNA_def_property(srna, "use_constant_mist", PROP_BOOLEAN, PROP_NONE);
	RNA_def_property_boolean_sdna(prop, NULL, "constflag", MA_CONSTANT_MIST);
	RNA_def_property_ui_text(prop, "Mist", "Use constant values for mist");
	RNA_def_property_update(prop, 0, "rna_Material_draw_update");

	prop = RNA_def_property(srna, "use_transparency", PROP_BOOLEAN, PROP_NONE);
	RNA_def_property_boolean_sdna(prop, NULL, "mode", MA_TRANSP);
	RNA_def_property_ui_text(prop, "Transparency", "Render material as transparent");
	RNA_def_property_update(prop, 0, "rna_Material_draw_update");

<<<<<<< HEAD
	prop = RNA_def_property(srna, "transparency_method", PROP_ENUM, PROP_NONE);
	RNA_def_property_enum_bitflag_sdna(prop, NULL, "mode");
	RNA_def_property_enum_items(prop, transparency_items);
	RNA_def_property_ui_text(prop, "Transparency Method", "Method to use for rendering transparency");
	RNA_def_property_update(prop, 0, "rna_Material_update");
	
=======
	prop = RNA_def_property(srna, "use_screen_refraction", PROP_BOOLEAN, PROP_NONE);
	RNA_def_property_boolean_sdna(prop, NULL, "blend_flag", MA_BL_SS_REFRACTION);
	RNA_def_property_ui_text(prop, "Screen Space Refraction" , "Use raytraced screen space refractions");
	RNA_def_property_update(prop, 0, "rna_Material_draw_update");

	prop = RNA_def_property(srna, "refraction_depth", PROP_FLOAT, PROP_DISTANCE);
	RNA_def_property_float_sdna(prop, NULL, "refract_depth");
	RNA_def_property_range(prop, 0.0f, FLT_MAX);
	RNA_def_property_ui_text(prop, "Refraction Depth", "Approximate the thickness of the object to compute two refraction "
	                                                   "event (0 is disabled)");
	RNA_def_property_update(prop, 0, "rna_Material_draw_update");

>>>>>>> 76444a13
	/* For Preview Render */
	prop = RNA_def_property(srna, "preview_render_type", PROP_ENUM, PROP_NONE);
	RNA_def_property_enum_sdna(prop, NULL, "pr_type");
	RNA_def_property_enum_items(prop, preview_type_items);
	RNA_def_property_ui_text(prop, "Preview render type", "Type of preview render");
	RNA_def_property_update(prop, 0, "rna_Material_update_previews");
	
	prop = RNA_def_property(srna, "ambient", PROP_FLOAT, PROP_FACTOR);
	RNA_def_property_float_sdna(prop, NULL, "amb");
	RNA_def_property_range(prop, 0, 1);
	RNA_def_property_ui_text(prop, "Ambient", "Amount of global ambient color the material receives");
	RNA_def_property_update(prop, 0, "rna_Material_update");

	prop = RNA_def_property(srna, "emit", PROP_FLOAT, PROP_NONE);
	RNA_def_property_range(prop, 0, FLT_MAX);
	RNA_def_property_ui_range(prop, 0, 2.0f, 1, 2);
	RNA_def_property_ui_text(prop, "Emit", "Amount of light to emit");
	RNA_def_property_update(prop, 0, "rna_Material_draw_update");

	prop = RNA_def_property(srna, "translucency", PROP_FLOAT, PROP_FACTOR);
	RNA_def_property_range(prop, 0, 1);
	RNA_def_property_ui_text(prop, "Translucency", "Amount of diffuse shading on the back side");
	RNA_def_property_update(prop, 0, "rna_Material_update");
		
	prop = RNA_def_property(srna, "use_cubic", PROP_BOOLEAN, PROP_NONE);
	RNA_def_property_boolean_sdna(prop, NULL, "shade_flag", MA_CUBIC);
	RNA_def_property_ui_text(prop, "Cubic Interpolation",
	                         "Use cubic interpolation for diffuse values, for smoother transitions");
	RNA_def_property_update(prop, 0, "rna_Material_update");
	
	prop = RNA_def_property(srna, "use_object_color", PROP_BOOLEAN, PROP_NONE);
	RNA_def_property_boolean_sdna(prop, NULL, "shade_flag", MA_OBCOLOR);
	RNA_def_property_ui_text(prop, "Object Color", "Modulate the result with a per-object color");
	RNA_def_property_update(prop, 0, "rna_Material_draw_update");

	prop = RNA_def_property(srna, "use_instancing", PROP_BOOLEAN, PROP_NONE);
	RNA_def_property_boolean_sdna(prop, NULL, "shade_flag", MA_INSTANCING);
	RNA_def_property_ui_text(prop, "Geometry Instancing", "Use special vertex shader for instancing rendering in game engine");

	prop = RNA_def_property(srna, "shadow_ray_bias", PROP_FLOAT, PROP_NONE);
	RNA_def_property_float_sdna(prop, NULL, "sbias");
	RNA_def_property_range(prop, 0, 0.25);
	RNA_def_property_ui_text(prop, "Shadow Ray Bias",
	                         "Shadow raytracing bias to prevent terminator problems on shadow boundary");

	prop = RNA_def_property(srna, "shadow_buffer_bias", PROP_FLOAT, PROP_NONE);
	RNA_def_property_float_sdna(prop, NULL, "lbias");
	RNA_def_property_range(prop, 0, 10);
	RNA_def_property_ui_text(prop, "Shadow Buffer Bias", "Factor to multiply shadow buffer bias with (0 is ignore)");

	prop = RNA_def_property(srna, "shadow_cast_alpha", PROP_FLOAT, PROP_FACTOR);
	RNA_def_property_float_sdna(prop, NULL, "shad_alpha");
	RNA_def_property_range(prop, 0.001, 1);
	RNA_def_property_ui_text(prop, "Shadow Casting Alpha",
	                         "Shadow casting alpha, in use for Irregular and Deep shadow buffer");
	RNA_def_property_update(prop, 0, "rna_Material_update");

	prop = RNA_def_property(srna, "light_group", PROP_POINTER, PROP_NONE);
	RNA_def_property_pointer_sdna(prop, NULL, "group");
	RNA_def_property_struct_type(prop, "Group");
	RNA_def_property_flag(prop, PROP_EDITABLE);
	RNA_def_property_ui_text(prop, "Light Group", "Limit lighting to lamps in this Group");
	RNA_def_property_update(prop, 0, "rna_Material_update");

	prop = RNA_def_property(srna, "edit_image", PROP_POINTER, PROP_NONE);
	RNA_def_property_pointer_sdna(prop, NULL, "edit_image");
	RNA_def_property_struct_type(prop, "Image");
	RNA_def_property_flag(prop, PROP_EDITABLE);
	RNA_def_property_ui_text(prop, "Edit Image", "Image to use for UV-mapping");

	prop = RNA_def_property(srna, "pass_index", PROP_INT, PROP_UNSIGNED);
	RNA_def_property_int_sdna(prop, NULL, "index");
	RNA_def_property_ui_text(prop, "Pass Index", "Index number for the \"Material Index\" render pass");
	RNA_def_property_update(prop, NC_OBJECT, "rna_Material_update");

	/* flags */
	
	prop = RNA_def_property(srna, "use_light_group_exclusive", PROP_BOOLEAN, PROP_NONE);
	RNA_def_property_boolean_sdna(prop, NULL, "mode", MA_GROUP_NOLAY);
	RNA_def_property_ui_text(prop, "Light Group Exclusive",
	                         "Material uses the light group exclusively - these lamps are excluded "
	                         "from other scene lighting");
	RNA_def_property_update(prop, 0, "rna_Material_update");

	prop = RNA_def_property(srna, "use_light_group_local", PROP_BOOLEAN, PROP_NONE);
	RNA_def_property_boolean_sdna(prop, NULL, "shade_flag", MA_GROUP_LOCAL);
	RNA_def_property_ui_text(prop, "Light Group Local", "When linked in, material uses local light group with the same name");
	RNA_def_property_update(prop, 0, "rna_Material_update");

	prop = RNA_def_property(srna, "use_raytrace", PROP_BOOLEAN, PROP_NONE);
	RNA_def_property_boolean_sdna(prop, NULL, "mode", MA_TRACEBLE);
	RNA_def_property_ui_text(prop, "Traceable",
	                         "Include this material and geometry that uses it in raytracing calculations");
	RNA_def_property_update(prop, 0, "rna_Material_update");
	
	prop = RNA_def_property(srna, "use_shadows", PROP_BOOLEAN, PROP_NONE);
	RNA_def_property_boolean_sdna(prop, NULL, "mode", MA_SHADOW);
	RNA_def_property_ui_text(prop, "Shadows", "Allow this material to receive shadows");
	RNA_def_property_update(prop, 0, "rna_Material_update");
	
	prop = RNA_def_property(srna, "use_shadeless", PROP_BOOLEAN, PROP_NONE);
	RNA_def_property_boolean_sdna(prop, NULL, "mode", MA_SHLESS);
	RNA_def_property_ui_text(prop, "Shadeless", "Make this material insensitive to light or shadow");
	RNA_def_property_update(prop, 0, "rna_Material_draw_update");
	
	prop = RNA_def_property(srna, "use_vertex_color_light", PROP_BOOLEAN, PROP_NONE);
	RNA_def_property_boolean_sdna(prop, NULL, "mode", MA_VERTEXCOL);
	RNA_def_property_ui_text(prop, "Vertex Color Light", "Add vertex colors as additional lighting");
	RNA_def_property_update(prop, 0, "rna_Material_update");

	prop = RNA_def_property(srna, "use_vertex_color_paint", PROP_BOOLEAN, PROP_NONE);
	RNA_def_property_boolean_sdna(prop, NULL, "mode", MA_VERTEXCOLP);
	RNA_def_property_ui_text(prop, "Vertex Color Paint",
	                         "Replace object base color with vertex colors (multiply with "
	                         "'texture face' face assigned textures)");
	RNA_def_property_update(prop, 0, "rna_Material_update");
	
	prop = RNA_def_property(srna, "invert_z", PROP_BOOLEAN, PROP_NONE);
	RNA_def_property_boolean_sdna(prop, NULL, "mode", MA_ZINV);
	RNA_def_property_ui_text(prop, "Invert Z Depth",
	                         "Render material's faces with an inverted Z buffer (scanline only)");
	RNA_def_property_update(prop, 0, "rna_Material_update");

	prop = RNA_def_property(srna, "offset_z", PROP_FLOAT, PROP_NONE);
	RNA_def_property_float_sdna(prop, NULL, "zoffs");
	RNA_def_property_ui_text(prop, "Z Offset", "Give faces an artificial offset in the Z buffer for Z transparency");
	RNA_def_property_update(prop, 0, "rna_Material_update");
	
	prop = RNA_def_property(srna, "use_sky", PROP_BOOLEAN, PROP_NONE);
	RNA_def_property_boolean_sdna(prop, NULL, "mode", MA_ENV);
	RNA_def_property_ui_text(prop, "Sky",
	                         "Render this material with zero alpha, with sky background in place (scanline only)");
	RNA_def_property_update(prop, 0, "rna_Material_update");
	
	prop = RNA_def_property(srna, "use_only_shadow", PROP_BOOLEAN, PROP_NONE);
	RNA_def_property_boolean_sdna(prop, NULL, "mode", MA_ONLYSHADOW);
	RNA_def_property_ui_text(prop, "Only Shadow",
	                         "Render shadows as the material's alpha value, making the material "
	                         "transparent except for shadowed areas");
	RNA_def_property_update(prop, 0, "rna_Material_update");

	prop = RNA_def_property(srna, "shadow_only_type", PROP_ENUM, PROP_NONE);
	RNA_def_property_enum_bitflag_sdna(prop, NULL, "shadowonly_flag");
	RNA_def_property_enum_items(prop, prop_shadows_only_items);
	RNA_def_property_ui_text(prop, "Shadow Type", "How to draw shadows");
	RNA_def_property_update(prop, 0, "rna_Material_update");
	
	prop = RNA_def_property(srna, "use_cast_shadows", PROP_BOOLEAN, PROP_NONE);
	RNA_def_property_boolean_sdna(prop, NULL, "mode2", MA_CASTSHADOW);
	RNA_def_property_ui_text(prop, "Cast Shadows",
	                         "Allow this material to cast shadows");
	RNA_def_property_update(prop, 0, "rna_Material_update");
	
	prop = RNA_def_property(srna, "use_cast_shadows_only", PROP_BOOLEAN, PROP_NONE);
	RNA_def_property_boolean_sdna(prop, NULL, "mode", MA_ONLYCAST);
	RNA_def_property_ui_text(prop, "Cast Shadows Only",
	                         "Make objects with this material appear invisible (not rendered), only casting shadows");
	RNA_def_property_update(prop, 0, "rna_Material_update");
	
	prop = RNA_def_property(srna, "use_mist", PROP_BOOLEAN, PROP_NONE);
	RNA_def_property_boolean_negative_sdna(prop, NULL, "mode", MA_NOMIST);
	RNA_def_property_ui_text(prop, "Use Mist", "Use mist with this material (in world settings)");
	RNA_def_property_update(prop, 0, "rna_Material_update");
	
	prop = RNA_def_property(srna, "use_transparent_shadows", PROP_BOOLEAN, PROP_NONE);
	RNA_def_property_boolean_sdna(prop, NULL, "mode", MA_SHADOW_TRA);
	RNA_def_property_ui_text(prop, "Receive Transparent Shadows",
	                         "Allow this object to receive transparent shadows cast through other objects");
	RNA_def_property_update(prop, 0, "rna_Material_update");
	
	prop = RNA_def_property(srna, "use_ray_shadow_bias", PROP_BOOLEAN, PROP_NONE);
	RNA_def_property_boolean_sdna(prop, NULL, "mode", MA_RAYBIAS);
	RNA_def_property_ui_text(prop, "Ray Shadow Bias",
	                         "Prevent raytraced shadow errors on surfaces with smooth shaded normals "
	                         "(terminator problem)");
	RNA_def_property_update(prop, 0, "rna_Material_update");
	
	prop = RNA_def_property(srna, "use_full_oversampling", PROP_BOOLEAN, PROP_NONE);
	RNA_def_property_boolean_sdna(prop, NULL, "mode", MA_FULL_OSA);
	RNA_def_property_ui_text(prop, "Full Oversampling",
	                         "Force this material to render full shading/textures for all anti-aliasing samples");
	RNA_def_property_update(prop, 0, "rna_Material_update");

	prop = RNA_def_property(srna, "use_cast_buffer_shadows", PROP_BOOLEAN, PROP_NONE);
	RNA_def_property_boolean_sdna(prop, NULL, "mode", MA_SHADBUF);
	RNA_def_property_ui_text(prop, "Cast Buffer Shadows",
	                         "Allow this material to cast shadows from shadow buffer lamps");
	RNA_def_property_update(prop, 0, "rna_Material_update");

	prop = RNA_def_property(srna, "use_cast_approximate", PROP_BOOLEAN, PROP_NONE);
	RNA_def_property_boolean_sdna(prop, NULL, "shade_flag", MA_APPROX_OCCLUSION);
	RNA_def_property_ui_text(prop, "Cast Approximate",
	                         "Allow this material to cast shadows when using approximate ambient occlusion");
	RNA_def_property_update(prop, 0, "rna_Material_update");
	
	prop = RNA_def_property(srna, "use_tangent_shading", PROP_BOOLEAN, PROP_NONE);
	RNA_def_property_boolean_sdna(prop, NULL, "mode", MA_TANGENT_V);
	RNA_def_property_ui_text(prop, "Tangent Shading",
	                         "Use the material's tangent vector instead of the normal for shading "
	                         "- for anisotropic shading effects");
	RNA_def_property_update(prop, 0, "rna_Material_update");
	
	prop = RNA_def_property(srna, "use_uv_project", PROP_BOOLEAN, PROP_NONE);
	RNA_def_property_boolean_sdna(prop, NULL, "mapflag", MA_MAPFLAG_UVPROJECT);
	RNA_def_property_ui_text(prop, "UV Project",
	                         "Use to ensure UV interpolation is correct for camera projections (use with UV project modifier)");
	RNA_def_property_update(prop, 0, "rna_Material_update");

	/* nested structs */
	prop = RNA_def_property(srna, "raytrace_mirror", PROP_POINTER, PROP_NONE);
	RNA_def_property_flag(prop, PROP_NEVER_NULL);
	RNA_def_property_struct_type(prop, "MaterialRaytraceMirror");
	RNA_def_property_pointer_funcs(prop, "rna_Material_mirror_get", NULL, NULL, NULL);
	RNA_def_property_ui_text(prop, "Raytrace Mirror", "Raytraced reflection settings for the material");

	prop = RNA_def_property(srna, "raytrace_transparency", PROP_POINTER, PROP_NONE);
	RNA_def_property_flag(prop, PROP_NEVER_NULL);
	RNA_def_property_struct_type(prop, "MaterialRaytraceTransparency");
	RNA_def_property_pointer_funcs(prop, "rna_Material_transp_get", NULL, NULL, NULL);
	RNA_def_property_ui_text(prop, "Raytrace Transparency", "Raytraced transparency settings for the material");

	prop = RNA_def_property(srna, "volume", PROP_POINTER, PROP_NONE);
	RNA_def_property_flag(prop, PROP_NEVER_NULL);
	RNA_def_property_pointer_sdna(prop, NULL, "vol");
	RNA_def_property_struct_type(prop, "MaterialVolume");
	RNA_def_property_ui_text(prop, "Volume", "Volume settings for the material");

	prop = RNA_def_property(srna, "halo", PROP_POINTER, PROP_NONE);
	RNA_def_property_flag(prop, PROP_NEVER_NULL);
	RNA_def_property_struct_type(prop, "MaterialHalo");
	RNA_def_property_pointer_funcs(prop, "rna_Material_halo_get", NULL, NULL, NULL);
	RNA_def_property_ui_text(prop, "Halo", "Halo settings for the material");

	prop = RNA_def_property(srna, "subsurface_scattering", PROP_POINTER, PROP_NONE);
	RNA_def_property_flag(prop, PROP_NEVER_NULL);
	RNA_def_property_struct_type(prop, "MaterialSubsurfaceScattering");
	RNA_def_property_pointer_funcs(prop, "rna_Material_sss_get", NULL, NULL, NULL);
	RNA_def_property_ui_text(prop, "Subsurface Scattering", "Subsurface scattering settings for the material");

	prop = RNA_def_property(srna, "strand", PROP_POINTER, PROP_NONE);
	RNA_def_property_flag(prop, PROP_NEVER_NULL);
	RNA_def_property_struct_type(prop, "MaterialStrand");
	RNA_def_property_pointer_funcs(prop, "rna_Material_strand_get", NULL, NULL, NULL);
	RNA_def_property_ui_text(prop, "Strand", "Strand settings for the material");

	/* game settings */
	prop = RNA_def_property(srna, "game_settings", PROP_POINTER, PROP_NONE);
	RNA_def_property_flag(prop, PROP_NEVER_NULL);
	RNA_def_property_pointer_sdna(prop, NULL, "game");
	RNA_def_property_struct_type(prop, "MaterialGameSettings");
	RNA_def_property_ui_text(prop, "Game Settings", "Game material settings");

	/* nodetree */
	prop = RNA_def_property(srna, "node_tree", PROP_POINTER, PROP_NONE);
	RNA_def_property_pointer_sdna(prop, NULL, "nodetree");
	RNA_def_property_ui_text(prop, "Node Tree", "Node tree for node based materials");

	prop = RNA_def_property(srna, "use_nodes", PROP_BOOLEAN, PROP_NONE);
	RNA_def_property_boolean_sdna(prop, NULL, "use_nodes", 1);
	RNA_def_property_clear_flag(prop, PROP_ANIMATABLE);
	RNA_def_property_flag(prop, PROP_CONTEXT_UPDATE);
	RNA_def_property_ui_text(prop, "Use Nodes", "Use shader nodes to render the material");
	RNA_def_property_update(prop, 0, "rna_Material_use_nodes_update");

	prop = RNA_def_property(srna, "active_node_material", PROP_POINTER, PROP_NONE);
	RNA_def_property_struct_type(prop, "Material");
	RNA_def_property_flag(prop, PROP_EDITABLE);
	RNA_def_property_pointer_funcs(prop, "rna_Material_active_node_material_get",
	                               "rna_Material_active_node_material_set", NULL, NULL);
	RNA_def_property_ui_text(prop, "Material", "Active node material");
	RNA_def_property_update(prop, NC_MATERIAL, NULL);

	/* common */
	rna_def_animdata_common(srna);
	rna_def_mtex_common(brna, srna, "rna_Material_mtex_begin", "rna_Material_active_texture_get",
	                    "rna_Material_active_texture_set", "rna_Material_active_texture_editable",
	                    "MaterialTextureSlot", "MaterialTextureSlots", "rna_Material_update", "rna_Material_update");

	rna_def_texpaint_slots(brna, srna);

	/* only material has this one */
	prop = RNA_def_property(srna, "use_textures", PROP_BOOLEAN, PROP_NONE);
	RNA_def_property_boolean_negative_sdna(prop, NULL, "septex", 1);
	RNA_def_property_array(prop, 18);
	RNA_def_property_ui_text(prop, "Use Textures", "Enable/Disable each texture");
	RNA_def_property_update(prop, 0, "rna_Material_update");

	rna_def_material_colors(srna);
	rna_def_material_diffuse(srna);
	rna_def_material_specularity(srna);

	/* nested structs */
	rna_def_material_raymirror(brna);
	rna_def_material_raytra(brna);
	rna_def_material_volume(brna);
	rna_def_material_halo(brna);
	rna_def_material_sss(brna);
	rna_def_material_mtex(brna);
	rna_def_material_strand(brna);
	rna_def_material_gamesettings(brna);

	RNA_api_material(srna);
}


static void rna_def_texture_slots(BlenderRNA *brna, PropertyRNA *cprop, const char *structname,
                                  const char *structname_slots)
{
	StructRNA *srna;

	FunctionRNA *func;
	PropertyRNA *parm;

	RNA_def_property_srna(cprop, structname_slots);
	srna = RNA_def_struct(brna, structname_slots, NULL);
	RNA_def_struct_sdna(srna, "ID");
	RNA_def_struct_ui_text(srna, "Texture Slots", "Collection of texture slots");

	/* functions */
	func = RNA_def_function(srna, "add", "rna_mtex_texture_slots_add");
	RNA_def_function_flag(func, FUNC_USE_SELF_ID | FUNC_NO_SELF | FUNC_USE_CONTEXT | FUNC_USE_REPORTS);
	parm = RNA_def_pointer(func, "mtex", structname, "", "The newly initialized mtex");
	RNA_def_function_return(func, parm);
	
	func = RNA_def_function(srna, "create", "rna_mtex_texture_slots_create");
	RNA_def_function_flag(func, FUNC_USE_SELF_ID | FUNC_NO_SELF | FUNC_USE_CONTEXT | FUNC_USE_REPORTS);
	parm = RNA_def_int(func, "index", 0, 0, INT_MAX, "Index", "Slot index to initialize", 0, INT_MAX);
	RNA_def_parameter_flags(parm, 0, PARM_REQUIRED);
	parm = RNA_def_pointer(func, "mtex", structname, "", "The newly initialized mtex");
	RNA_def_function_return(func, parm);
	
	func = RNA_def_function(srna, "clear", "rna_mtex_texture_slots_clear");
	RNA_def_function_flag(func, FUNC_USE_SELF_ID | FUNC_NO_SELF | FUNC_USE_CONTEXT | FUNC_USE_REPORTS);
	parm = RNA_def_int(func, "index", 0, 0, INT_MAX, "Index", "Slot index to clear", 0, INT_MAX);
	RNA_def_parameter_flags(parm, 0, PARM_REQUIRED);
}

void rna_def_mtex_common(BlenderRNA *brna, StructRNA *srna, const char *begin,
                         const char *activeget, const char *activeset, const char *activeeditable,
                         const char *structname, const char *structname_slots, const char *update, const char *update_index)
{
	PropertyRNA *prop;

	/* mtex */
	prop = RNA_def_property(srna, "texture_slots", PROP_COLLECTION, PROP_NONE);
	RNA_def_property_struct_type(prop, structname);
	RNA_def_property_collection_funcs(prop, begin, "rna_iterator_array_next", "rna_iterator_array_end",
	                                  "rna_iterator_array_dereference_get", NULL, NULL, NULL, NULL);
	RNA_def_property_ui_text(prop, "Textures", "Texture slots defining the mapping and influence of textures");
	rna_def_texture_slots(brna, prop, structname, structname_slots);

	prop = RNA_def_property(srna, "active_texture", PROP_POINTER, PROP_NONE);
	RNA_def_property_struct_type(prop, "Texture");
	RNA_def_property_flag(prop, PROP_EDITABLE);
	if (activeeditable)
		RNA_def_property_editable_func(prop, activeeditable);
	RNA_def_property_pointer_funcs(prop, activeget, activeset, NULL, NULL);
	RNA_def_property_ui_text(prop, "Active Texture", "Active texture slot being displayed");
	RNA_def_property_update(prop, NC_MATERIAL | ND_SHADING_LINKS, update);

	prop = RNA_def_property(srna, "active_texture_index", PROP_INT, PROP_UNSIGNED);
	RNA_def_property_int_sdna(prop, NULL, "texact");
	RNA_def_property_range(prop, 0, MAX_MTEX - 1);
	RNA_def_property_ui_text(prop, "Active Texture Index", "Index of active texture slot");
	RNA_def_property_update(prop, NC_MATERIAL | ND_SHADING_LINKS, update_index);
}

static void rna_def_tex_slot(BlenderRNA *brna)
{
	StructRNA *srna;
	PropertyRNA *prop;

	srna = RNA_def_struct(brna, "TexPaintSlot", NULL);
	RNA_def_struct_ui_text(srna, "Texture Paint Slot",
	                       "Slot that contains information about texture painting");

	prop = RNA_def_property(srna, "uv_layer", PROP_STRING, PROP_NONE);
	RNA_def_property_string_maxlength(prop, 64); /* else it uses the pointer size! */
	RNA_def_property_string_sdna(prop, NULL, "uvname");
	RNA_def_property_ui_text(prop, "UV Map", "Name of UV map");
	RNA_def_property_update(prop, NC_GEOM | ND_DATA, "rna_Material_update");
	
	prop = RNA_def_property(srna, "index", PROP_INT, PROP_NONE);
	RNA_def_property_clear_flag(prop, PROP_EDITABLE);
	RNA_def_property_ui_text(prop, "Index", "Index of MTex slot in the material");
}


void rna_def_texpaint_slots(BlenderRNA *brna, StructRNA *srna)
{
	PropertyRNA *prop;

	rna_def_tex_slot(brna);

	/* mtex */
	prop = RNA_def_property(srna, "texture_paint_images", PROP_COLLECTION, PROP_NONE);
	RNA_def_property_collection_sdna(prop, NULL, "texpaintslot", NULL);
	RNA_def_property_collection_funcs(prop, "rna_Material_texpaint_begin", "rna_iterator_array_next", "rna_iterator_array_end",
	                                  "rna_iterator_array_dereference_get", NULL, NULL, NULL, NULL);
	RNA_def_property_struct_type(prop, "Image");
	RNA_def_property_ui_text(prop, "Texture Slot Images", "Texture images used for texture painting");

	prop = RNA_def_property(srna, "texture_paint_slots", PROP_COLLECTION, PROP_NONE);
	RNA_def_property_collection_funcs(prop, "rna_Material_texpaint_begin", "rna_iterator_array_next", "rna_iterator_array_end",
	                                  "rna_iterator_array_get", NULL, NULL, NULL, NULL);
	RNA_def_property_struct_type(prop, "TexPaintSlot");
	RNA_def_property_ui_text(prop, "Texture Slots", "Texture slots defining the mapping and influence of textures");

	prop = RNA_def_property(srna, "paint_active_slot", PROP_INT, PROP_UNSIGNED);
	RNA_def_property_range(prop, 0, SHRT_MAX);
	RNA_def_property_ui_text(prop, "Active Paint Texture Index", "Index of active texture paint slot");
	RNA_def_property_update(prop, NC_MATERIAL | ND_SHADING_LINKS, "rna_Material_active_paint_texture_index_update");

	prop = RNA_def_property(srna, "paint_clone_slot", PROP_INT, PROP_UNSIGNED);
	RNA_def_property_range(prop, 0, SHRT_MAX);
	RNA_def_property_ui_text(prop, "Clone Paint Texture Index", "Index of clone texture paint slot");
	RNA_def_property_update(prop, NC_MATERIAL | ND_SHADING_LINKS, NULL);
}

#endif<|MERGE_RESOLUTION|>--- conflicted
+++ resolved
@@ -1858,32 +1858,6 @@
 	RNA_def_property_ui_text(prop, "Mist", "Use constant values for mist");
 	RNA_def_property_update(prop, 0, "rna_Material_draw_update");
 
-	prop = RNA_def_property(srna, "use_transparency", PROP_BOOLEAN, PROP_NONE);
-	RNA_def_property_boolean_sdna(prop, NULL, "mode", MA_TRANSP);
-	RNA_def_property_ui_text(prop, "Transparency", "Render material as transparent");
-	RNA_def_property_update(prop, 0, "rna_Material_draw_update");
-
-<<<<<<< HEAD
-	prop = RNA_def_property(srna, "transparency_method", PROP_ENUM, PROP_NONE);
-	RNA_def_property_enum_bitflag_sdna(prop, NULL, "mode");
-	RNA_def_property_enum_items(prop, transparency_items);
-	RNA_def_property_ui_text(prop, "Transparency Method", "Method to use for rendering transparency");
-	RNA_def_property_update(prop, 0, "rna_Material_update");
-	
-=======
-	prop = RNA_def_property(srna, "use_screen_refraction", PROP_BOOLEAN, PROP_NONE);
-	RNA_def_property_boolean_sdna(prop, NULL, "blend_flag", MA_BL_SS_REFRACTION);
-	RNA_def_property_ui_text(prop, "Screen Space Refraction" , "Use raytraced screen space refractions");
-	RNA_def_property_update(prop, 0, "rna_Material_draw_update");
-
-	prop = RNA_def_property(srna, "refraction_depth", PROP_FLOAT, PROP_DISTANCE);
-	RNA_def_property_float_sdna(prop, NULL, "refract_depth");
-	RNA_def_property_range(prop, 0.0f, FLT_MAX);
-	RNA_def_property_ui_text(prop, "Refraction Depth", "Approximate the thickness of the object to compute two refraction "
-	                                                   "event (0 is disabled)");
-	RNA_def_property_update(prop, 0, "rna_Material_draw_update");
-
->>>>>>> 76444a13
 	/* For Preview Render */
 	prop = RNA_def_property(srna, "preview_render_type", PROP_ENUM, PROP_NONE);
 	RNA_def_property_enum_sdna(prop, NULL, "pr_type");
