/*
 * ***** BEGIN GPL LICENSE BLOCK *****
 *
 * This program is free software; you can redistribute it and/or
 * modify it under the terms of the GNU General Public License
 * as published by the Free Software Foundation; either version 2
 * of the License, or (at your option) any later version.
 *
 * This program is distributed in the hope that it will be useful,
 * but WITHOUT ANY WARRANTY; without even the implied warranty of
 * MERCHANTABILITY or FITNESS FOR A PARTICULAR PURPOSE.  See the
 * GNU General Public License for more details.
 *
 * You should have received a copy of the GNU General Public License
 * along with this program; if not, write to the Free Software Foundation,
 * Inc., 51 Franklin Street, Fifth Floor, Boston, MA 02110-1301, USA.
 *
 * Contributor(s): Blender Foundation (2008), Nathan Letwory
 *
 * ***** END GPL LICENSE BLOCK *****
 */

/** \file blender/makesrna/intern/rna_material.c
 *  \ingroup RNA
 */

#include <float.h>
#include <stdlib.h>

#include "DNA_material_types.h"
#include "DNA_texture_types.h"

#include "RNA_define.h"
#include "RNA_enum_types.h"

#include "rna_internal.h"

#include "WM_api.h"
#include "WM_types.h"

const EnumPropertyItem rna_enum_ramp_blend_items[] = {
	{MA_RAMP_BLEND, "MIX", 0, "Mix", ""},
	{MA_RAMP_ADD, "ADD", 0, "Add", ""},
	{MA_RAMP_MULT, "MULTIPLY", 0, "Multiply", ""},
	{MA_RAMP_SUB, "SUBTRACT", 0, "Subtract", ""},
	{MA_RAMP_SCREEN, "SCREEN", 0, "Screen", ""},
	{MA_RAMP_DIV, "DIVIDE", 0, "Divide", ""},
	{MA_RAMP_DIFF, "DIFFERENCE", 0, "Difference", ""},
	{MA_RAMP_DARK, "DARKEN", 0, "Darken", ""},
	{MA_RAMP_LIGHT, "LIGHTEN", 0, "Lighten", ""},
	{MA_RAMP_OVERLAY, "OVERLAY", 0, "Overlay", ""},
	{MA_RAMP_DODGE, "DODGE", 0, "Dodge", ""},
	{MA_RAMP_BURN, "BURN", 0, "Burn", ""},
	{MA_RAMP_HUE, "HUE", 0, "Hue", ""},
	{MA_RAMP_SAT, "SATURATION", 0, "Saturation", ""},
	{MA_RAMP_VAL, "VALUE", 0, "Value", ""},
	{MA_RAMP_COLOR, "COLOR", 0, "Color", ""},
	{MA_RAMP_SOFT, "SOFT_LIGHT", 0, "Soft Light", ""},
	{MA_RAMP_LINEAR, "LINEAR_LIGHT", 0, "Linear Light", ""},
	{0, NULL, 0, NULL, NULL}
};

#ifdef RNA_RUNTIME

#include "MEM_guardedalloc.h"

#include "DNA_node_types.h"
#include "DNA_object_types.h"
#include "DNA_screen_types.h"
#include "DNA_space_types.h"

#include "BKE_colorband.h"
#include "BKE_context.h"
#include "BKE_main.h"
#include "BKE_material.h"
#include "BKE_texture.h"
#include "BKE_node.h"
#include "BKE_paint.h"
#include "BKE_scene.h"
#include "BKE_workspace.h"

#include "DEG_depsgraph.h"
#include "DEG_depsgraph_build.h"

#include "ED_node.h"
#include "ED_image.h"
#include "ED_screen.h"

static void rna_Material_update(Main *UNUSED(bmain), Scene *UNUSED(scene), PointerRNA *ptr)
{
	Material *ma = ptr->id.data;

	DEG_id_tag_update(&ma->id, DEG_TAG_COPY_ON_WRITE);
	WM_main_add_notifier(NC_MATERIAL | ND_SHADING, ma);
}

static void rna_Material_update_previews(Main *UNUSED(bmain), Scene *UNUSED(scene), PointerRNA *ptr)
{
	Material *ma = ptr->id.data;
	
	if (ma->nodetree)
		BKE_node_preview_clear_tree(ma->nodetree);
		
	WM_main_add_notifier(NC_MATERIAL | ND_SHADING_PREVIEW, ma);
}

static void rna_Material_draw_update(Main *UNUSED(bmain), Scene *UNUSED(scene), PointerRNA *ptr)
{
	Material *ma = ptr->id.data;

	DEG_id_tag_update(&ma->id, DEG_TAG_COPY_ON_WRITE);
	WM_main_add_notifier(NC_MATERIAL | ND_SHADING_DRAW, ma);
}

static void rna_Material_texpaint_begin(CollectionPropertyIterator *iter, PointerRNA *ptr)
{
	Material *ma = (Material *)ptr->data;
	rna_iterator_array_begin(iter, (void *)ma->texpaintslot, sizeof(TexPaintSlot), ma->tot_slots, 0, NULL);
}


static void rna_Material_active_paint_texture_index_update(Main *bmain, Scene *scene, PointerRNA *ptr)
{
	bScreen *sc;
	Material *ma = ptr->id.data;

	if (ma->use_nodes && ma->nodetree) {
		struct bNode *node;
		int index = 0;
		for (node = ma->nodetree->nodes.first; node; node = node->next) {
			if (node->typeinfo->nclass == NODE_CLASS_TEXTURE && node->typeinfo->type == SH_NODE_TEX_IMAGE && node->id) {
				if (index++ == ma->paint_active_slot) {
					break;
				}
			}
		}
		if (node)
			nodeSetActive(ma->nodetree, node);
	}

	if (ma->texpaintslot) {
		Image *image = ma->texpaintslot[ma->paint_active_slot].ima;
		for (sc = bmain->screen.first; sc; sc = sc->id.next) {
			wmWindow *win = ED_screen_window_find(sc, bmain->wm.first);
			if (win == NULL) {
				continue;
			}

			Object *obedit = NULL;
			{
				WorkSpace *workspace = WM_window_get_active_workspace(win);
				ViewLayer *view_layer = BKE_workspace_view_layer_get(workspace, scene);
				obedit = OBEDIT_FROM_VIEW_LAYER(view_layer);
			}

			ScrArea *sa;
			for (sa = sc->areabase.first; sa; sa = sa->next) {
				SpaceLink *sl;
				for (sl = sa->spacedata.first; sl; sl = sl->next) {
					if (sl->spacetype == SPACE_IMAGE) {
						SpaceImage *sima = (SpaceImage *)sl;
						if (!sima->pin) {
							ED_space_image_set(sima, scene, obedit, image);
						}
					}
				}
			}
		}
	}

	DEG_id_tag_update(&ma->id, 0);
	WM_main_add_notifier(NC_MATERIAL | ND_SHADING, ma);
}

static void rna_Material_use_nodes_update(bContext *C, PointerRNA *ptr)
{
	Material *ma = (Material *)ptr->data;
	Main *bmain = CTX_data_main(C);

	if (ma->use_nodes && ma->nodetree == NULL)
		ED_node_shader_default(C, &ma->id);

	DEG_relations_tag_update(bmain);
	rna_Material_draw_update(bmain, CTX_data_scene(C), ptr);
}

MTex *rna_mtex_texture_slots_add(ID *self_id, struct bContext *C, ReportList *reports)
{
	MTex *mtex = BKE_texture_mtex_add_id(self_id, -1);
	if (mtex == NULL) {
		BKE_reportf(reports, RPT_ERROR, "Maximum number of textures added %d", MAX_MTEX);
		return NULL;
	}

	/* for redraw only */
	WM_event_add_notifier(C, NC_TEXTURE, CTX_data_scene(C));

	return mtex;
}

MTex *rna_mtex_texture_slots_create(ID *self_id, struct bContext *C, ReportList *reports, int index)
{
	MTex *mtex;

	if (index < 0 || index >= MAX_MTEX) {
		BKE_reportf(reports, RPT_ERROR, "Index %d is invalid", index);
		return NULL;
	}

	mtex = BKE_texture_mtex_add_id(self_id, index);

	/* for redraw only */
	WM_event_add_notifier(C, NC_TEXTURE, CTX_data_scene(C));

	return mtex;
}

void rna_mtex_texture_slots_clear(ID *self_id, struct bContext *C, ReportList *reports, int index)
{
	MTex **mtex_ar;
	short act;

	give_active_mtex(self_id, &mtex_ar, &act);

	if (mtex_ar == NULL) {
		BKE_report(reports, RPT_ERROR, "Mtex not found for this type");
		return;
	}
	
	if (index < 0 || index >= MAX_MTEX) {
		BKE_reportf(reports, RPT_ERROR, "Index %d is invalid", index);
		return;
	}

	if (mtex_ar[index]) {
		id_us_min((ID *)mtex_ar[index]->tex);
		MEM_freeN(mtex_ar[index]);
		mtex_ar[index] = NULL;
		DEG_id_tag_update(self_id, 0);
	}

	/* for redraw only */
	WM_event_add_notifier(C, NC_TEXTURE, CTX_data_scene(C));
}

#else

<<<<<<< HEAD
static void rna_def_material_gamesettings(BlenderRNA *brna)
{
	StructRNA *srna;
	PropertyRNA *prop;

	static const EnumPropertyItem prop_alpha_blend_items[] = {
		{GEMAT_SOLID, "OPAQUE", 0, "Opaque", "Render color of textured face as color"},
		{GEMAT_ADD, "ADD", 0, "Add", "Render face transparent and add color of face"},
		{GEMAT_CLIP, "CLIP", 0, "Alpha Clip", "Use the image alpha values clipped with no blending (binary alpha)"},
		{GEMAT_ALPHA, "ALPHA", 0, "Alpha Blend",
		 "Render polygon transparent, depending on alpha channel of the texture"},
		{GEMAT_ALPHA_SORT, "ALPHA_SORT", 0, "Alpha Sort",
		 "Sort faces for correct alpha drawing (slow, use Alpha Clip instead when possible)"},
		{GEMAT_ALPHA_TO_COVERAGE, "ALPHA_ANTIALIASING", 0, "Alpha Anti-Aliasing",
		 "Use textures alpha as anti-aliasing mask, requires multi-sample OpenGL display"},
		{0, NULL, 0, NULL, NULL}
	};

	static const EnumPropertyItem prop_face_orientation_items[] = {
		{GEMAT_NORMAL, "NORMAL", 0, "Normal", "No transformation"},
		{GEMAT_HALO, "HALO", 0, "Halo", "Screen aligned billboard"},
		{GEMAT_BILLBOARD, "BILLBOARD", 0, "Billboard", "Billboard with Z-axis constraint"},
		{GEMAT_SHADOW, "SHADOW", 0, "Shadow", "Faces are used for shadow"},
		{0, NULL, 0, NULL, NULL}
	};
	
	srna = RNA_def_struct(brna, "MaterialGameSettings", NULL);
	RNA_def_struct_sdna(srna, "GameSettings");
	RNA_def_struct_nested(brna, srna, "Material");
	RNA_def_struct_ui_text(srna, "Material Game Settings", "Game Engine settings for a Material data-block");
	
	prop = RNA_def_property(srna, "use_backface_culling", PROP_BOOLEAN, PROP_NONE);
	RNA_def_property_boolean_sdna(prop, NULL, "flag", GEMAT_BACKCULL); /* use bitflags */
	RNA_def_property_ui_text(prop, "Backface Culling", "Hide Back of the face in Game Engine ");
	RNA_def_property_update(prop, 0, "rna_Material_draw_update");

	prop = RNA_def_property(srna, "text", PROP_BOOLEAN, PROP_NONE);
	RNA_def_property_boolean_sdna(prop, NULL, "flag", GEMAT_TEXT); /* use bitflags */
	RNA_def_property_ui_text(prop, "Text", "Use material as text in Game Engine ");
	RNA_def_property_update(prop, 0, "rna_Material_draw_update");

	prop = RNA_def_property(srna, "invisible", PROP_BOOLEAN, PROP_NONE);
	RNA_def_property_boolean_sdna(prop, NULL, "flag", GEMAT_INVISIBLE); /* use bitflags */
	RNA_def_property_ui_text(prop, "Invisible", "Make face invisible");
	RNA_def_property_update(prop, 0, "rna_Material_draw_update");

	prop = RNA_def_property(srna, "alpha_blend", PROP_ENUM, PROP_NONE);
	RNA_def_property_enum_sdna(prop, NULL, "alpha_blend");
	RNA_def_property_enum_items(prop, prop_alpha_blend_items);
	RNA_def_property_ui_text(prop, "Blend Mode", "Blend Mode for Transparent Faces");
	RNA_def_property_update(prop, 0, "rna_Material_draw_update");

	prop = RNA_def_property(srna, "face_orientation", PROP_ENUM, PROP_NONE);
	RNA_def_property_enum_items(prop, prop_face_orientation_items);
	RNA_def_property_ui_text(prop, "Face Orientations", "Especial face orientation options");

	prop = RNA_def_property(srna, "physics", PROP_BOOLEAN, PROP_NONE);
	RNA_def_property_boolean_negative_sdna(prop, NULL, "flag", GEMAT_NOPHYSICS); /* use bitflags */
	RNA_def_property_ui_text(prop, "Physics", "Use physics properties of materials ");
}

static void rna_def_material_colors(StructRNA *srna)
=======
static void rna_def_material_display(StructRNA *srna)
>>>>>>> 8433ed76
{
	PropertyRNA *prop;

	prop = RNA_def_property(srna, "diffuse_color", PROP_FLOAT, PROP_COLOR);
	RNA_def_property_float_sdna(prop, NULL, "r");
	RNA_def_property_array(prop, 3);
	RNA_def_property_ui_text(prop, "Diffuse Color", "Diffuse color of the material");
	RNA_def_property_update(prop, 0, "rna_Material_draw_update");
	
	prop = RNA_def_property(srna, "specular_color", PROP_FLOAT, PROP_COLOR);
	RNA_def_property_float_sdna(prop, NULL, "specr");
	RNA_def_property_array(prop, 3);
	RNA_def_property_ui_text(prop, "Specular Color", "Specular color of the material");
	RNA_def_property_update(prop, 0, "rna_Material_draw_update");

	prop = RNA_def_property(srna, "roughness", PROP_FLOAT, PROP_FACTOR);
	RNA_def_property_float_sdna(prop, NULL, "roughness");
	RNA_def_property_float_default(prop, 0.25f);
	RNA_def_property_range(prop, 0, 1);
	RNA_def_property_ui_text(prop, "Roughness", "Roughness of the material");
	RNA_def_property_update(prop, 0, "rna_Material_draw_update");
	
	prop = RNA_def_property(srna, "specular_intensity", PROP_FLOAT, PROP_FACTOR);
	RNA_def_property_float_sdna(prop, NULL, "spec");
	RNA_def_property_float_default(prop, 0.5f);
	RNA_def_property_range(prop, 0, 1);
	RNA_def_property_ui_text(prop, "Specular", "How intense (bright) the specular reflection is");
	RNA_def_property_update(prop, 0, "rna_Material_draw_update");

	prop = RNA_def_property(srna, "metallic", PROP_FLOAT, PROP_FACTOR);
	RNA_def_property_float_sdna(prop, NULL, "metallic");
	RNA_def_property_range(prop, 0.0f, 1.0f);
	RNA_def_property_ui_text(prop, "Metallic", "Amount of mirror reflection for raytrace");
	RNA_def_property_update(prop, 0, "rna_Material_update");

	/* Freestyle line color */
	prop = RNA_def_property(srna, "line_color", PROP_FLOAT, PROP_COLOR);
	RNA_def_property_float_sdna(prop, NULL, "line_col");
	RNA_def_property_array(prop, 4);
	RNA_def_property_ui_text(prop, "Line Color", "Line color used for Freestyle line rendering");
	RNA_def_property_update(prop, 0, "rna_Material_update");

	prop = RNA_def_property(srna, "line_priority", PROP_INT, PROP_NONE);
	RNA_def_property_int_sdna(prop, NULL, "line_priority");
	RNA_def_property_range(prop, 0, 32767);
	RNA_def_property_ui_text(prop, "Line Priority",
	                         "The line color of a higher priority is used at material boundaries");
	RNA_def_property_update(prop, 0, "rna_Material_update");
}

<<<<<<< HEAD
static void rna_def_material_raymirror(BlenderRNA *brna)
{
	StructRNA *srna;
	PropertyRNA *prop;

	srna = RNA_def_struct(brna, "MaterialRaytraceMirror", NULL);
	RNA_def_struct_sdna(srna, "Material");
	RNA_def_struct_nested(brna, srna, "Material");
	RNA_def_struct_ui_text(srna, "Material Raytrace Mirror", "Raytraced reflection settings for a Material data-block");

	prop = RNA_def_property(srna, "reflect_factor", PROP_FLOAT, PROP_FACTOR);
	RNA_def_property_float_sdna(prop, NULL, "ray_mirror");
	RNA_def_property_range(prop, 0.0f, 1.0f);
	RNA_def_property_ui_text(prop, "Reflectivity", "Amount of mirror reflection for raytrace");
	RNA_def_property_update(prop, 0, "rna_Material_update");
	
	prop = RNA_def_property(srna, "gloss_factor", PROP_FLOAT, PROP_FACTOR);
	RNA_def_property_float_sdna(prop, NULL, "gloss_mir");
	RNA_def_property_range(prop, 0.0f, 1.0f);
	RNA_def_property_ui_text(prop, "Gloss Amount",
	                         "The shininess of the reflection (values < 1.0 give diffuse, blurry reflections)");
	RNA_def_property_update(prop, 0, "rna_Material_update");
}

static void rna_def_material_physics(BlenderRNA *brna)
{
	StructRNA *srna;
	PropertyRNA *prop;
	
	srna = RNA_def_struct(brna, "MaterialPhysics", NULL);
	RNA_def_struct_sdna(srna, "Material");
	RNA_def_struct_nested(brna, srna, "Material");
	RNA_def_struct_ui_text(srna, "Material Physics", "Physics settings for a Material data-block");
	
	prop = RNA_def_property(srna, "friction", PROP_FLOAT, PROP_NONE);
	RNA_def_property_float_sdna(prop, NULL, "friction");
	RNA_def_property_range(prop, 0, 100);
	RNA_def_property_ui_text(prop, "Friction", "Coulomb friction coefficient, when inside the physics distance area");

	prop = RNA_def_property(srna, "elasticity", PROP_FLOAT, PROP_NONE);
	RNA_def_property_float_sdna(prop, NULL, "reflect");
	RNA_def_property_range(prop, 0, 1);
	RNA_def_property_ui_text(prop, "Elasticity", "Elasticity of collisions");

	/* FH/Force Field Settings */
	prop = RNA_def_property(srna, "use_fh_normal", PROP_BOOLEAN, PROP_NONE);
	RNA_def_property_boolean_sdna(prop, NULL, "dynamode", false);
	RNA_def_property_ui_text(prop, "Align to Normal",
	                         "Align dynamic game objects along the surface normal, "
	                         "when inside the physics distance area");

	prop = RNA_def_property(srna, "fh_force", PROP_FLOAT, PROP_NONE);
	RNA_def_property_float_sdna(prop, NULL, "fh");
	RNA_def_property_range(prop, 0, 1);
	RNA_def_property_ui_range(prop, 0.0, 1.0, 10, 2);
	RNA_def_property_ui_text(prop, "Force", "Upward spring force, when inside the physics distance area");
	
	prop = RNA_def_property(srna, "fh_distance", PROP_FLOAT, PROP_NONE);
	RNA_def_property_float_sdna(prop, NULL, "fhdist");
	RNA_def_property_range(prop, 0, 20);
	RNA_def_property_ui_text(prop, "Distance", "Distance of the physics area");
	
	prop = RNA_def_property(srna, "fh_damping", PROP_FLOAT, PROP_NONE);
	RNA_def_property_float_sdna(prop, NULL, "xyfrict");
	RNA_def_property_range(prop, 0, 1);
	RNA_def_property_ui_text(prop, "Damping", "Damping of the spring force, when inside the physics distance area");
}

=======
>>>>>>> 8433ed76
void RNA_def_material(BlenderRNA *brna)
{
	StructRNA *srna;
	PropertyRNA *prop;

	/* Render Preview Types */
	static const EnumPropertyItem preview_type_items[] = {
		{MA_FLAT, "FLAT", ICON_MATPLANE, "Flat", "Flat XY plane"},
		{MA_SPHERE, "SPHERE", ICON_MATSPHERE, "Sphere", "Sphere"},
		{MA_CUBE, "CUBE", ICON_MATCUBE, "Cube", "Cube"},
		{MA_MONKEY, "MONKEY", ICON_MONKEY, "Monkey", "Monkey"},
		{MA_HAIR, "HAIR", ICON_HAIR, "Hair", "Hair strands"},
		{MA_SPHERE_A, "SPHERE_A", ICON_MAT_SPHERE_SKY, "World Sphere", "Large sphere with sky"},
		{0, NULL, 0, NULL, NULL}
	};

	static EnumPropertyItem prop_eevee_blend_items[] = {
		{MA_BM_SOLID, "OPAQUE", 0, "Opaque", "Render surface without transparency"},
		{MA_BM_ADD, "ADD", 0, "Additive", "Render surface and blend the result with additive blending"},
		{MA_BM_MULTIPLY, "MULTIPLY", 0, "Multiply", "Render surface and blend the result with multiplicative blending"},
		{MA_BM_CLIP, "CLIP", 0, "Alpha Clip", "Use the alpha threshold to clip the visibility (binary visibility)"},
		{MA_BM_HASHED, "HASHED", 0, "Alpha Hashed", "Use noise to dither the binary visibility (works well with multi-samples)"},
		{MA_BM_BLEND, "BLEND", 0, "Alpha Blend", "Render polygon transparent, depending on alpha channel of the texture"},
		{0, NULL, 0, NULL, NULL}
	};

	static EnumPropertyItem prop_eevee_blend_shadow_items[] = {
		{MA_BS_NONE, "NONE", 0, "None", "Material will cast no shadow"},
		{MA_BS_SOLID, "OPAQUE", 0, "Opaque", "Material will cast shadows without transparency"},
		{MA_BS_CLIP, "CLIP", 0, "Clip", "Use the alpha threshold to clip the visibility (binary visibility)"},
		{MA_BS_HASHED, "HASHED", 0, "Hashed", "Use noise to dither the binary visibility and use filtering to reduce the noise"},
		{0, NULL, 0, NULL, NULL}
	};

	srna = RNA_def_struct(brna, "Material", "ID");
	RNA_def_struct_ui_text(srna, "Material",
	                       "Material data-block to define the appearance of geometric objects for rendering");
	RNA_def_struct_ui_icon(srna, ICON_MATERIAL_DATA);
	
	/* Blending (only Eevee for now) */
	prop = RNA_def_property(srna, "blend_method", PROP_ENUM, PROP_NONE);
	RNA_def_property_enum_items(prop, prop_eevee_blend_items);
	RNA_def_property_ui_text(prop, "Blend Mode", "Blend Mode for Transparent Faces");
	RNA_def_property_update(prop, 0, "rna_Material_draw_update");

	prop = RNA_def_property(srna, "transparent_shadow_method", PROP_ENUM, PROP_NONE);
	RNA_def_property_enum_sdna(prop, NULL, "blend_shadow");
	RNA_def_property_enum_items(prop, prop_eevee_blend_shadow_items);
	RNA_def_property_ui_text(prop, "Transparent Shadow", "Shadow method for transparent material");
	RNA_def_property_update(prop, 0, "rna_Material_draw_update");

	prop = RNA_def_property(srna, "alpha_threshold", PROP_FLOAT, PROP_FACTOR);
	RNA_def_property_range(prop, 0, 1);
	RNA_def_property_ui_text(prop, "Clip Threshold", "A pixel is rendered only if its alpha value is above this threshold");
	RNA_def_property_update(prop, 0, "rna_Material_draw_update");

	prop = RNA_def_property(srna, "show_transparent_backside", PROP_BOOLEAN, PROP_NONE);
	RNA_def_property_boolean_negative_sdna(prop, NULL, "blend_flag", MA_BL_HIDE_BACKSIDE);
	RNA_def_property_ui_text(prop, "Show Backside", "Limit transparency to a single layer "
	                                                 "(avoids transparency sorting problems)");
	RNA_def_property_update(prop, 0, "rna_Material_draw_update");

	prop = RNA_def_property(srna, "use_screen_refraction", PROP_BOOLEAN, PROP_NONE);
	RNA_def_property_boolean_sdna(prop, NULL, "blend_flag", MA_BL_SS_REFRACTION);
	RNA_def_property_ui_text(prop, "Screen Space Refraction", "Use raytraced screen space refractions");
	RNA_def_property_update(prop, 0, "rna_Material_draw_update");

	prop = RNA_def_property(srna, "use_screen_subsurface", PROP_BOOLEAN, PROP_NONE);
	RNA_def_property_boolean_sdna(prop, NULL, "blend_flag", MA_BL_SS_SUBSURFACE);
	RNA_def_property_ui_text(prop, "Screen Space Subsurface Scattering", "Use post process subsurface scattering");
	RNA_def_property_update(prop, 0, "rna_Material_draw_update");

	prop = RNA_def_property(srna, "use_sss_translucency", PROP_BOOLEAN, PROP_NONE);
	RNA_def_property_boolean_sdna(prop, NULL, "blend_flag", MA_BL_TRANSLUCENCY);
	RNA_def_property_ui_text(prop, "Subsurface Translucency", "Add translucency effect to subsurface");
	RNA_def_property_update(prop, 0, "rna_Material_draw_update");

	prop = RNA_def_property(srna, "refraction_depth", PROP_FLOAT, PROP_DISTANCE);
	RNA_def_property_float_sdna(prop, NULL, "refract_depth");
	RNA_def_property_range(prop, 0.0f, FLT_MAX);
	RNA_def_property_ui_text(prop, "Refraction Depth", "Approximate the thickness of the object to compute two refraction "
	                                                   "event (0 is disabled)");
	RNA_def_property_update(prop, 0, "rna_Material_draw_update");

	/* For Preview Render */
	prop = RNA_def_property(srna, "preview_render_type", PROP_ENUM, PROP_NONE);
	RNA_def_property_enum_sdna(prop, NULL, "pr_type");
	RNA_def_property_enum_items(prop, preview_type_items);
	RNA_def_property_ui_text(prop, "Preview render type", "Type of preview render");
	RNA_def_property_update(prop, 0, "rna_Material_update_previews");
	
	prop = RNA_def_property(srna, "pass_index", PROP_INT, PROP_UNSIGNED);
	RNA_def_property_int_sdna(prop, NULL, "index");
	RNA_def_property_ui_text(prop, "Pass Index", "Index number for the \"Material Index\" render pass");
	RNA_def_property_update(prop, NC_OBJECT, "rna_Material_update");

	/* nodetree */
	prop = RNA_def_property(srna, "node_tree", PROP_POINTER, PROP_NONE);
	RNA_def_property_pointer_sdna(prop, NULL, "nodetree");
	RNA_def_property_ui_text(prop, "Node Tree", "Node tree for node based materials");

	prop = RNA_def_property(srna, "use_nodes", PROP_BOOLEAN, PROP_NONE);
	RNA_def_property_boolean_sdna(prop, NULL, "use_nodes", 1);
	RNA_def_property_clear_flag(prop, PROP_ANIMATABLE);
	RNA_def_property_flag(prop, PROP_CONTEXT_UPDATE);
	RNA_def_property_ui_text(prop, "Use Nodes", "Use shader nodes to render the material");
	RNA_def_property_update(prop, 0, "rna_Material_use_nodes_update");

	/* common */
	rna_def_animdata_common(srna);
	rna_def_texpaint_slots(brna, srna);

<<<<<<< HEAD
	rna_def_material_colors(srna);
	rna_def_material_raymirror(brna);
	rna_def_material_physics(brna);
	rna_def_material_gamesettings(brna);
=======
	rna_def_material_display(srna);
>>>>>>> 8433ed76

	RNA_api_material(srna);
}


static void rna_def_texture_slots(BlenderRNA *brna, PropertyRNA *cprop, const char *structname,
                                  const char *structname_slots)
{
	StructRNA *srna;

	FunctionRNA *func;
	PropertyRNA *parm;

	RNA_def_property_srna(cprop, structname_slots);
	srna = RNA_def_struct(brna, structname_slots, NULL);
	RNA_def_struct_sdna(srna, "ID");
	RNA_def_struct_ui_text(srna, "Texture Slots", "Collection of texture slots");

	/* functions */
	func = RNA_def_function(srna, "add", "rna_mtex_texture_slots_add");
	RNA_def_function_flag(func, FUNC_USE_SELF_ID | FUNC_NO_SELF | FUNC_USE_CONTEXT | FUNC_USE_REPORTS);
	parm = RNA_def_pointer(func, "mtex", structname, "", "The newly initialized mtex");
	RNA_def_function_return(func, parm);
	
	func = RNA_def_function(srna, "create", "rna_mtex_texture_slots_create");
	RNA_def_function_flag(func, FUNC_USE_SELF_ID | FUNC_NO_SELF | FUNC_USE_CONTEXT | FUNC_USE_REPORTS);
	parm = RNA_def_int(func, "index", 0, 0, INT_MAX, "Index", "Slot index to initialize", 0, INT_MAX);
	RNA_def_parameter_flags(parm, 0, PARM_REQUIRED);
	parm = RNA_def_pointer(func, "mtex", structname, "", "The newly initialized mtex");
	RNA_def_function_return(func, parm);
	
	func = RNA_def_function(srna, "clear", "rna_mtex_texture_slots_clear");
	RNA_def_function_flag(func, FUNC_USE_SELF_ID | FUNC_NO_SELF | FUNC_USE_CONTEXT | FUNC_USE_REPORTS);
	parm = RNA_def_int(func, "index", 0, 0, INT_MAX, "Index", "Slot index to clear", 0, INT_MAX);
	RNA_def_parameter_flags(parm, 0, PARM_REQUIRED);
}

void rna_def_mtex_common(BlenderRNA *brna, StructRNA *srna, const char *begin,
                         const char *activeget, const char *activeset, const char *activeeditable,
                         const char *structname, const char *structname_slots, const char *update, const char *update_index)
{
	PropertyRNA *prop;

	/* mtex */
	prop = RNA_def_property(srna, "texture_slots", PROP_COLLECTION, PROP_NONE);
	RNA_def_property_struct_type(prop, structname);
	RNA_def_property_collection_funcs(prop, begin, "rna_iterator_array_next", "rna_iterator_array_end",
	                                  "rna_iterator_array_dereference_get", NULL, NULL, NULL, NULL);
	RNA_def_property_ui_text(prop, "Textures", "Texture slots defining the mapping and influence of textures");
	rna_def_texture_slots(brna, prop, structname, structname_slots);

	prop = RNA_def_property(srna, "active_texture", PROP_POINTER, PROP_NONE);
	RNA_def_property_struct_type(prop, "Texture");
	RNA_def_property_flag(prop, PROP_EDITABLE);
	if (activeeditable)
		RNA_def_property_editable_func(prop, activeeditable);
	RNA_def_property_pointer_funcs(prop, activeget, activeset, NULL, NULL);
	RNA_def_property_ui_text(prop, "Active Texture", "Active texture slot being displayed");
	RNA_def_property_update(prop, NC_MATERIAL | ND_SHADING_LINKS, update);

	prop = RNA_def_property(srna, "active_texture_index", PROP_INT, PROP_UNSIGNED);
	RNA_def_property_int_sdna(prop, NULL, "texact");
	RNA_def_property_range(prop, 0, MAX_MTEX - 1);
	RNA_def_property_ui_text(prop, "Active Texture Index", "Index of active texture slot");
	RNA_def_property_update(prop, NC_MATERIAL | ND_SHADING_LINKS, update_index);
}

static void rna_def_tex_slot(BlenderRNA *brna)
{
	StructRNA *srna;
	PropertyRNA *prop;

	srna = RNA_def_struct(brna, "TexPaintSlot", NULL);
	RNA_def_struct_ui_text(srna, "Texture Paint Slot",
	                       "Slot that contains information about texture painting");

	prop = RNA_def_property(srna, "uv_layer", PROP_STRING, PROP_NONE);
	RNA_def_property_string_maxlength(prop, 64); /* else it uses the pointer size! */
	RNA_def_property_string_sdna(prop, NULL, "uvname");
	RNA_def_property_ui_text(prop, "UV Map", "Name of UV map");
	RNA_def_property_update(prop, NC_GEOM | ND_DATA, "rna_Material_update");
	
	prop = RNA_def_property(srna, "is_valid", PROP_BOOLEAN, PROP_NONE);
	RNA_def_property_boolean_sdna(prop, NULL, "valid", 1);
	RNA_def_property_clear_flag(prop, PROP_EDITABLE);
	RNA_def_property_ui_text(prop, "Valid", "Slot has a valid image and UV map");
}


void rna_def_texpaint_slots(BlenderRNA *brna, StructRNA *srna)
{
	PropertyRNA *prop;

	rna_def_tex_slot(brna);

	/* mtex */
	prop = RNA_def_property(srna, "texture_paint_images", PROP_COLLECTION, PROP_NONE);
	RNA_def_property_collection_sdna(prop, NULL, "texpaintslot", NULL);
	RNA_def_property_collection_funcs(prop, "rna_Material_texpaint_begin", "rna_iterator_array_next", "rna_iterator_array_end",
	                                  "rna_iterator_array_dereference_get", NULL, NULL, NULL, NULL);
	RNA_def_property_struct_type(prop, "Image");
	RNA_def_property_ui_text(prop, "Texture Slot Images", "Texture images used for texture painting");

	prop = RNA_def_property(srna, "texture_paint_slots", PROP_COLLECTION, PROP_NONE);
	RNA_def_property_collection_funcs(prop, "rna_Material_texpaint_begin", "rna_iterator_array_next", "rna_iterator_array_end",
	                                  "rna_iterator_array_get", NULL, NULL, NULL, NULL);
	RNA_def_property_struct_type(prop, "TexPaintSlot");
	RNA_def_property_ui_text(prop, "Texture Slots", "Texture slots defining the mapping and influence of textures");

	prop = RNA_def_property(srna, "paint_active_slot", PROP_INT, PROP_UNSIGNED);
	RNA_def_property_range(prop, 0, SHRT_MAX);
	RNA_def_property_ui_text(prop, "Active Paint Texture Index", "Index of active texture paint slot");
	RNA_def_property_update(prop, NC_MATERIAL | ND_SHADING_LINKS, "rna_Material_active_paint_texture_index_update");

	prop = RNA_def_property(srna, "paint_clone_slot", PROP_INT, PROP_UNSIGNED);
	RNA_def_property_range(prop, 0, SHRT_MAX);
	RNA_def_property_ui_text(prop, "Clone Paint Texture Index", "Index of clone texture paint slot");
	RNA_def_property_update(prop, NC_MATERIAL | ND_SHADING_LINKS, NULL);
}

#endif<|MERGE_RESOLUTION|>--- conflicted
+++ resolved
@@ -245,7 +245,6 @@
 
 #else
 
-<<<<<<< HEAD
 static void rna_def_material_gamesettings(BlenderRNA *brna)
 {
 	StructRNA *srna;
@@ -307,10 +306,7 @@
 	RNA_def_property_ui_text(prop, "Physics", "Use physics properties of materials ");
 }
 
-static void rna_def_material_colors(StructRNA *srna)
-=======
 static void rna_def_material_display(StructRNA *srna)
->>>>>>> 8433ed76
 {
 	PropertyRNA *prop;
 
@@ -361,31 +357,6 @@
 	RNA_def_property_update(prop, 0, "rna_Material_update");
 }
 
-<<<<<<< HEAD
-static void rna_def_material_raymirror(BlenderRNA *brna)
-{
-	StructRNA *srna;
-	PropertyRNA *prop;
-
-	srna = RNA_def_struct(brna, "MaterialRaytraceMirror", NULL);
-	RNA_def_struct_sdna(srna, "Material");
-	RNA_def_struct_nested(brna, srna, "Material");
-	RNA_def_struct_ui_text(srna, "Material Raytrace Mirror", "Raytraced reflection settings for a Material data-block");
-
-	prop = RNA_def_property(srna, "reflect_factor", PROP_FLOAT, PROP_FACTOR);
-	RNA_def_property_float_sdna(prop, NULL, "ray_mirror");
-	RNA_def_property_range(prop, 0.0f, 1.0f);
-	RNA_def_property_ui_text(prop, "Reflectivity", "Amount of mirror reflection for raytrace");
-	RNA_def_property_update(prop, 0, "rna_Material_update");
-	
-	prop = RNA_def_property(srna, "gloss_factor", PROP_FLOAT, PROP_FACTOR);
-	RNA_def_property_float_sdna(prop, NULL, "gloss_mir");
-	RNA_def_property_range(prop, 0.0f, 1.0f);
-	RNA_def_property_ui_text(prop, "Gloss Amount",
-	                         "The shininess of the reflection (values < 1.0 give diffuse, blurry reflections)");
-	RNA_def_property_update(prop, 0, "rna_Material_update");
-}
-
 static void rna_def_material_physics(BlenderRNA *brna)
 {
 	StructRNA *srna;
@@ -430,8 +401,6 @@
 	RNA_def_property_ui_text(prop, "Damping", "Damping of the spring force, when inside the physics distance area");
 }
 
-=======
->>>>>>> 8433ed76
 void RNA_def_material(BlenderRNA *brna)
 {
 	StructRNA *srna;
@@ -544,14 +513,9 @@
 	rna_def_animdata_common(srna);
 	rna_def_texpaint_slots(brna, srna);
 
-<<<<<<< HEAD
-	rna_def_material_colors(srna);
-	rna_def_material_raymirror(brna);
+	rna_def_material_display(srna);
 	rna_def_material_physics(brna);
 	rna_def_material_gamesettings(brna);
-=======
-	rna_def_material_display(srna);
->>>>>>> 8433ed76
 
 	RNA_api_material(srna);
 }
