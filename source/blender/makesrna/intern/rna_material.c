--- conflicted
+++ resolved
@@ -1868,44 +1868,7 @@
 	RNA_def_property_enum_items(prop, transparency_items);
 	RNA_def_property_ui_text(prop, "Transparency Method", "Method to use for rendering transparency");
 	RNA_def_property_update(prop, 0, "rna_Material_update");
-
-<<<<<<< HEAD
-	/* For depth transparency */
-	prop = RNA_def_property(srna, "use_depth_transparency", PROP_BOOLEAN, PROP_NONE);
-	RNA_def_property_boolean_sdna(prop, NULL, "mode2", MA_DEPTH_TRANSP);
-	RNA_def_property_ui_text(prop, "Depth Transparency", "Render material as transparent depending on the depth");
-	RNA_def_property_update(prop, 0, "rna_Material_draw_update");
-
-	prop = RNA_def_property(srna, "depth_transp_factor", PROP_FLOAT, PROP_NONE);
-	RNA_def_property_float_sdna(prop, NULL, "depthtranspfactor");
-	RNA_def_property_range(prop, 0.001f, FLT_MAX);
-	RNA_def_property_ui_text(prop, "Depth Transparency Factor", "Amount of transparency depending on the depth");
-	RNA_def_property_update(prop, 0, "rna_Material_update");
-=======
-	/* Blending (only Eevee for now) */
-	prop = RNA_def_property(srna, "blend_method", PROP_ENUM, PROP_NONE);
-	RNA_def_property_enum_items(prop, prop_eevee_blend_items);
-	RNA_def_property_ui_text(prop, "Blend Mode", "Blend Mode for Transparent Faces");
-	RNA_def_property_update(prop, 0, "rna_Material_draw_update");
-
-	prop = RNA_def_property(srna, "transparent_shadow_method", PROP_ENUM, PROP_NONE);
-	RNA_def_property_enum_sdna(prop, NULL, "blend_shadow");
-	RNA_def_property_enum_items(prop, prop_eevee_blend_shadow_items);
-	RNA_def_property_ui_text(prop, "Transparent Shadow", "Shadow method for transparent material");
-	RNA_def_property_update(prop, 0, "rna_Material_draw_update");
-
-	prop = RNA_def_property(srna, "alpha_threshold", PROP_FLOAT, PROP_FACTOR);
-	RNA_def_property_range(prop, 0, 1);
-	RNA_def_property_ui_text(prop, "Clip Threshold", "A pixel is rendered only if its alpha value is above this threshold");
-	RNA_def_property_update(prop, 0, "rna_Material_draw_update");
-
-	prop = RNA_def_property(srna, "transparent_hide_backside", PROP_BOOLEAN, PROP_NONE);
-	RNA_def_property_boolean_sdna(prop, NULL, "blend_flag", MA_BL_HIDE_BACKSIDE);
-	RNA_def_property_ui_text(prop, "Hide Backside" , "Limit transparency to a single layer "
-	                                                 "(avoids transparency sorting problems)");
-	RNA_def_property_update(prop, 0, "rna_Material_draw_update");
->>>>>>> 59b93123
-
+	
 	/* For Preview Render */
 	prop = RNA_def_property(srna, "preview_render_type", PROP_ENUM, PROP_NONE);
 	RNA_def_property_enum_sdna(prop, NULL, "pr_type");
