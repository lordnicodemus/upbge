--- conflicted
+++ resolved
@@ -547,7 +547,6 @@
 	RNA_def_property_ui_text(prop, "Normal", "The texture affects the rendered normal");
 	RNA_def_property_update(prop, 0, "rna_Material_update");
 
-<<<<<<< HEAD
 	prop = RNA_def_property(srna, "use_map_parallax", PROP_BOOLEAN, PROP_NONE);
 	RNA_def_property_boolean_sdna(prop, NULL, "mapto", MAP_PARALLAX);
 	RNA_def_property_ui_text(prop, "Parallax", "The texture affects the relief depth");
@@ -558,8 +557,6 @@
 	RNA_def_property_ui_text(prop, "Use Parallax UV", "This is necessary for proper use of the parallax mapping");
 	RNA_def_property_update(prop, 0, "rna_Material_update");
 	
-=======
->>>>>>> 36e82b77
 	prop = RNA_def_property(srna, "use_map_color_spec", PROP_BOOLEAN, PROP_NONE);
 	RNA_def_property_boolean_sdna(prop, NULL, "mapto", MAP_COLSPEC);
 	RNA_def_property_ui_text(prop, "Specular Color", "The texture affects the specularity color");
@@ -836,7 +833,6 @@
 	RNA_def_property_ui_text(prop, "Reflection Factor", "Amount texture affects brightness of out-scattered light");
 	RNA_def_property_update(prop, 0, "rna_Material_update");
 
-<<<<<<< HEAD
 	prop = RNA_def_property(srna, "ior", PROP_FLOAT, PROP_NONE);
 	RNA_def_property_float_sdna(prop, NULL, "ior");
 	RNA_def_property_range(prop, 1.0, 50.0);
@@ -851,8 +847,6 @@
 	RNA_def_property_ui_text(prop, "Refraction Ratio", "Amount refraction mixed with reflection");
 	RNA_def_property_update(prop, 0, "rna_Material_update");
 	
-=======
->>>>>>> 36e82b77
 	/* end volume material */
 
 	prop = RNA_def_property(srna, "use", PROP_BOOLEAN, PROP_NONE);
@@ -1766,53 +1760,6 @@
 	RNA_def_property_update(prop, 0, "rna_Material_update");
 }
 
-<<<<<<< HEAD
-=======
-static void rna_def_material_physics(BlenderRNA *brna)
-{
-	StructRNA *srna;
-	PropertyRNA *prop;
-
-	srna = RNA_def_struct(brna, "MaterialPhysics", NULL);
-	RNA_def_struct_sdna(srna, "Material");
-	RNA_def_struct_nested(brna, srna, "Material");
-	RNA_def_struct_ui_text(srna, "Material Physics", "Physics settings for a Material data-block");
-
-	prop = RNA_def_property(srna, "friction", PROP_FLOAT, PROP_NONE);
-	RNA_def_property_float_sdna(prop, NULL, "friction");
-	RNA_def_property_range(prop, 0, 100);
-	RNA_def_property_ui_text(prop, "Friction", "Coulomb friction coefficient, when inside the physics distance area");
-
-	prop = RNA_def_property(srna, "elasticity", PROP_FLOAT, PROP_NONE);
-	RNA_def_property_float_sdna(prop, NULL, "reflect");
-	RNA_def_property_range(prop, 0, 1);
-	RNA_def_property_ui_text(prop, "Elasticity", "Elasticity of collisions");
-
-	/* FH/Force Field Settings */
-	prop = RNA_def_property(srna, "use_fh_normal", PROP_BOOLEAN, PROP_NONE);
-	RNA_def_property_boolean_sdna(prop, NULL, "dynamode", MA_FH_NOR);
-	RNA_def_property_ui_text(prop, "Align to Normal",
-	                         "Align dynamic game objects along the surface normal, "
-	                         "when inside the physics distance area");
-
-	prop = RNA_def_property(srna, "fh_force", PROP_FLOAT, PROP_NONE);
-	RNA_def_property_float_sdna(prop, NULL, "fh");
-	RNA_def_property_range(prop, 0, 1);
-	RNA_def_property_ui_range(prop, 0.0, 1.0, 10, 2);
-	RNA_def_property_ui_text(prop, "Force", "Upward spring force, when inside the physics distance area");
-
-	prop = RNA_def_property(srna, "fh_distance", PROP_FLOAT, PROP_NONE);
-	RNA_def_property_float_sdna(prop, NULL, "fhdist");
-	RNA_def_property_range(prop, 0, 20);
-	RNA_def_property_ui_text(prop, "Distance", "Distance of the physics area");
-
-	prop = RNA_def_property(srna, "fh_damping", PROP_FLOAT, PROP_NONE);
-	RNA_def_property_float_sdna(prop, NULL, "xyfrict");
-	RNA_def_property_range(prop, 0, 1);
-	RNA_def_property_ui_text(prop, "Damping", "Damping of the spring force, when inside the physics distance area");
-}
-
->>>>>>> 36e82b77
 void RNA_def_material(BlenderRNA *brna)
 {
 	StructRNA *srna;
@@ -1904,7 +1851,6 @@
 	RNA_def_property_ui_text(prop, "Transparency Method", "Method to use for rendering transparency");
 	RNA_def_property_update(prop, 0, "rna_Material_update");
 
-<<<<<<< HEAD
 	/* For depth transparency */
 	prop = RNA_def_property(srna, "use_depth_transparency", PROP_BOOLEAN, PROP_NONE);
 	RNA_def_property_boolean_sdna(prop, NULL, "mode2", MA_DEPTH_TRANSP);
@@ -1917,8 +1863,6 @@
 	RNA_def_property_ui_text(prop, "Depth Transparency Factor", "Amount of transparency depending on the depth");
 	RNA_def_property_update(prop, 0, "rna_Material_update");
 
-=======
->>>>>>> 36e82b77
 	/* For Preview Render */
 	prop = RNA_def_property(srna, "preview_render_type", PROP_ENUM, PROP_NONE);
 	RNA_def_property_enum_sdna(prop, NULL, "pr_type");
@@ -2169,15 +2113,6 @@
 	RNA_def_property_struct_type(prop, "MaterialStrand");
 	RNA_def_property_pointer_funcs(prop, "rna_Material_strand_get", NULL, NULL, NULL);
 	RNA_def_property_ui_text(prop, "Strand", "Strand settings for the material");
-<<<<<<< HEAD
-=======
-
-	prop = RNA_def_property(srna, "physics", PROP_POINTER, PROP_NONE);
-	RNA_def_property_flag(prop, PROP_NEVER_NULL);
-	RNA_def_property_struct_type(prop, "MaterialPhysics");
-	RNA_def_property_pointer_funcs(prop, "rna_Material_physics_get", NULL, NULL, NULL);
-	RNA_def_property_ui_text(prop, "Physics", "Game physics settings");
->>>>>>> 36e82b77
 
 	/* game settings */
 	prop = RNA_def_property(srna, "game_settings", PROP_POINTER, PROP_NONE);
