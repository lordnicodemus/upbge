/*
 * ***** BEGIN GPL LICENSE BLOCK *****
 *
 * This program is free software; you can redistribute it and/or
 * modify it under the terms of the GNU General Public License
 * as published by the Free Software Foundation; either version 2
 * of the License, or (at your option) any later version.
 *
 * This program is distributed in the hope that it will be useful,
 * but WITHOUT ANY WARRANTY; without even the implied warranty of
 * MERCHANTABILITY or FITNESS FOR A PARTICULAR PURPOSE.  See the
 * GNU General Public License for more details.
 *
 * You should have received a copy of the GNU General Public License
 * along with this program; if not, write to the Free Software Foundation,
 * Inc., 51 Franklin Street, Fifth Floor, Boston, MA 02110-1301, USA.
 *
 * Contributor(s): Blender Foundation (2014).
 *
 * ***** END GPL LICENSE BLOCK *****
 */

/** \file blender/makesrna/intern/rna_depsgraph.c
 *  \ingroup RNA
 */

#include <stdlib.h>

#include "BLI_utildefines.h"
#include "BLI_path_util.h"

#include "RNA_define.h"
#include "RNA_enum_types.h"

#include "rna_internal.h"

#include "DEG_depsgraph.h"

#include "DNA_object_types.h"

#define STATS_MAX_SIZE 16384

<<<<<<< HEAD
#include "BLI_iterator.h"
#include "BKE_report.h"
=======
#ifdef RNA_RUNTIME
>>>>>>> ea5cf3ff

#include "DEG_depsgraph_build.h"
#include "DEG_depsgraph_debug.h"
#include "DEG_depsgraph_query.h"

#include "MEM_guardedalloc.h"

/* **************** Depsgraph **************** */

static PointerRNA rna_DepsgraphIter_object_get(PointerRNA *ptr)
{
	BLI_Iterator *iterator = ptr->data;
	return rna_pointer_inherit_refine(ptr, &RNA_Object, iterator->current);
}

static PointerRNA rna_DepsgraphIter_instance_object_get(PointerRNA *ptr)
{
	BLI_Iterator *iterator = ptr->data;
	DEGObjectsIteratorData *deg_iter = (DEGObjectsIteratorData *)iterator->data;
	Object *instance_object = NULL;
	if (deg_iter->dupli_object_current != NULL) {
		instance_object = deg_iter->dupli_object_current->ob;
	}
	return rna_pointer_inherit_refine(ptr, &RNA_Object, instance_object);
}

static PointerRNA rna_DepsgraphIter_parent_get(PointerRNA *ptr)
{
	BLI_Iterator *iterator = ptr->data;
	DEGObjectsIteratorData *deg_iter = (DEGObjectsIteratorData *)iterator->data;
	Object *dupli_parent = NULL;
	if (deg_iter->dupli_object_current != NULL) {
		dupli_parent = deg_iter->dupli_parent;
	}
	return rna_pointer_inherit_refine(ptr, &RNA_Object, dupli_parent);
}

static void rna_DepsgraphIter_persistent_id_get(PointerRNA *ptr, int *persistent_id)
{
	BLI_Iterator *iterator = ptr->data;
	DEGObjectsIteratorData *deg_iter = (DEGObjectsIteratorData *)iterator->data;
	memcpy(persistent_id, deg_iter->dupli_object_current->persistent_id,
	       sizeof(deg_iter->dupli_object_current->persistent_id));
}

static void rna_DepsgraphIter_orco_get(PointerRNA *ptr, float *orco)
{
	BLI_Iterator *iterator = ptr->data;
	DEGObjectsIteratorData *deg_iter = (DEGObjectsIteratorData *)iterator->data;
	memcpy(orco, deg_iter->dupli_object_current->orco,
	       sizeof(deg_iter->dupli_object_current->orco));
}

static unsigned int rna_DepsgraphIter_random_id_get(PointerRNA *ptr)
{
	BLI_Iterator *iterator = ptr->data;
	DEGObjectsIteratorData *deg_iter = (DEGObjectsIteratorData *)iterator->data;
	return deg_iter->dupli_object_current->random_id;
}

static void rna_DepsgraphIter_uv_get(PointerRNA *ptr, float *uv)
{
	BLI_Iterator *iterator = ptr->data;
	DEGObjectsIteratorData *deg_iter = (DEGObjectsIteratorData *)iterator->data;
	memcpy(uv, deg_iter->dupli_object_current->uv,
	       sizeof(deg_iter->dupli_object_current->uv));
}

static int rna_DepsgraphIter_is_instance_get(PointerRNA *ptr)
{
	BLI_Iterator *iterator = ptr->data;
	DEGObjectsIteratorData *deg_iter = (DEGObjectsIteratorData *)iterator->data;
	return (deg_iter->dupli_object_current != NULL);
}

/* **************** Depsgraph **************** */

static void rna_Depsgraph_debug_graphviz(Depsgraph *graph, const char *filename)
{
	FILE *f = fopen(filename, "w");
	if (f == NULL) {
		return;
<<<<<<< HEAD

	DEG_debug_graphviz(graph, f, "Depsgraph", false);

	fclose(f);
}

static void rna_Depsgraph_debug_rebuild(Depsgraph *UNUSED(graph), bContext *C)
{
	Main *bmain = CTX_data_main(C);
	EvaluationContext eval_ctx;
	Scene *sce;

	CTX_data_eval_ctx(C, &eval_ctx);

	DEG_relations_tag_update(bmain);
	for (sce = bmain->scene.first; sce; sce = sce->id.next) {
		DEG_scene_relations_rebuild(bmain, sce);
		DEG_graph_on_visible_update(bmain, sce->depsgraph_legacy);
	}
=======
	}
	DEG_debug_graphviz(graph, f, "Depsgraph", false);
	fclose(f);
}

static void rna_Depsgraph_debug_tag_update(Depsgraph *graph)
{
	DEG_graph_tag_relations_update(graph);
>>>>>>> ea5cf3ff
}

static void rna_Depsgraph_debug_stats(Depsgraph *graph, char *result)
{
	size_t outer, ops, rels;
<<<<<<< HEAD

	DEG_stats_simple(graph, &outer, &ops, &rels);

	// XXX: report doesn't seem to work
	printf("Approx %lu Operations, %lu Relations, %lu Outer Nodes\n",
	       ops, rels, outer);

	BKE_reportf(reports, RPT_WARNING, "Approx. %lu Operations, %lu Relations, %lu Outer Nodes",
=======
	DEG_stats_simple(graph, &outer, &ops, &rels);
	BLI_snprintf(result, STATS_MAX_SIZE,
	            "Approx %lu Operations, %lu Relations, %lu Outer Nodes",
>>>>>>> ea5cf3ff
	            ops, rels, outer);
}

/* Iteration over objects, simple version */

static void rna_Depsgraph_objects_begin(CollectionPropertyIterator *iter, PointerRNA *ptr)
{
	iter->internal.custom = MEM_callocN(sizeof(BLI_Iterator), __func__);
	DEGObjectsIteratorData *data = MEM_callocN(sizeof(DEGObjectsIteratorData), __func__);

	data->graph = (Depsgraph *)ptr->data;
	data->flag = DEG_OBJECT_ITER_FLAG_SET;

	DEG_objects_iterator_begin(iter->internal.custom, data);
	iter->valid = ((BLI_Iterator *)iter->internal.custom)->valid;
}

static void rna_Depsgraph_objects_next(CollectionPropertyIterator *iter)
{
	DEG_objects_iterator_next(iter->internal.custom);
	iter->valid = ((BLI_Iterator *)iter->internal.custom)->valid;
}

static void rna_Depsgraph_objects_end(CollectionPropertyIterator *iter)
{
	DEG_objects_iterator_end(iter->internal.custom);
	MEM_freeN(((BLI_Iterator *)iter->internal.custom)->data);
	MEM_freeN(iter->internal.custom);
}

static PointerRNA rna_Depsgraph_objects_get(CollectionPropertyIterator *iter)
{
	Object *ob = ((BLI_Iterator *)iter->internal.custom)->current;
	return rna_pointer_inherit_refine(&iter->parent, &RNA_Object, ob);
}

/* Iteration over objects, extended version
 *
 * Contains extra information about duplicator and persistent ID.
 */

static void rna_Depsgraph_duplis_begin(CollectionPropertyIterator *iter, PointerRNA *ptr)
{
	iter->internal.custom = MEM_callocN(sizeof(BLI_Iterator), __func__);
	DEGObjectsIteratorData *data = MEM_callocN(sizeof(DEGObjectsIteratorData), __func__);

	data->graph = (Depsgraph *)ptr->data;
	data->flag = DEG_OBJECT_ITER_FLAG_ALL;

	DEG_objects_iterator_begin(iter->internal.custom, data);
	iter->valid = ((BLI_Iterator *)iter->internal.custom)->valid;
}

static void rna_Depsgraph_duplis_next(CollectionPropertyIterator *iter)
{
	DEG_objects_iterator_next(iter->internal.custom);
	iter->valid = ((BLI_Iterator *)iter->internal.custom)->valid;
}

static void rna_Depsgraph_duplis_end(CollectionPropertyIterator *iter)
{
	DEG_objects_iterator_end(iter->internal.custom);
	MEM_freeN(((BLI_Iterator *)iter->internal.custom)->data);
	MEM_freeN(iter->internal.custom);
}

static PointerRNA rna_Depsgraph_duplis_get(CollectionPropertyIterator *iter)
{
	BLI_Iterator *iterator = (BLI_Iterator *)iter->internal.custom;
	return rna_pointer_inherit_refine(&iter->parent, &RNA_DepsgraphIter, iterator);
}

static ID *rna_Depsgraph_evaluated_id_get(Depsgraph *depsgraph, ID *id_orig)
{
	return DEG_get_evaluated_id(depsgraph, id_orig);
}

#else

static void rna_def_depsgraph_iter(BlenderRNA *brna)
{
	StructRNA *srna;
	PropertyRNA *prop;

	srna = RNA_def_struct(brna, "DepsgraphIter", NULL);
	RNA_def_struct_ui_text(srna, "Dependency Graph Iterator",
	                       "Extended information about dependency graph object iterator");

	prop = RNA_def_property(srna, "object", PROP_POINTER, PROP_NONE);
	RNA_def_property_struct_type(prop, "Object");
	RNA_def_property_ui_text(prop, "Object", "Object the iterator points to");
	RNA_def_property_clear_flag(prop, PROP_ANIMATABLE | PROP_EDITABLE);
	RNA_def_property_pointer_funcs(prop, "rna_DepsgraphIter_object_get", NULL, NULL, NULL);

	prop = RNA_def_property(srna, "instance_object", PROP_POINTER, PROP_NONE);
	RNA_def_property_struct_type(prop, "Object");
	RNA_def_property_ui_text(prop, "Instance Object", "Object which is being instanced by this iterator");
	RNA_def_property_clear_flag(prop, PROP_ANIMATABLE | PROP_EDITABLE);
	RNA_def_property_pointer_funcs(prop, "rna_DepsgraphIter_instance_object_get", NULL, NULL, NULL);

	prop = RNA_def_property(srna, "parent", PROP_POINTER, PROP_NONE);
	RNA_def_property_struct_type(prop, "Object");
	RNA_def_property_ui_text(prop, "Parent", "Parent of the duplication list");
	RNA_def_property_clear_flag(prop, PROP_ANIMATABLE | PROP_EDITABLE);
	RNA_def_property_pointer_funcs(prop, "rna_DepsgraphIter_parent_get", NULL, NULL, NULL);

	prop = RNA_def_property(srna, "persistent_id", PROP_INT, PROP_NONE);
	RNA_def_property_ui_text(prop, "Persistent ID",
	                         "Persistent identifier for inter-frame matching of objects with motion blur");
	RNA_def_property_array(prop, 2 * MAX_DUPLI_RECUR);
	RNA_def_property_clear_flag(prop, PROP_ANIMATABLE | PROP_EDITABLE);
	RNA_def_property_int_funcs(prop, "rna_DepsgraphIter_persistent_id_get", NULL, NULL);

	prop = RNA_def_property(srna, "orco", PROP_FLOAT, PROP_TRANSLATION);
	RNA_def_property_clear_flag(prop, PROP_ANIMATABLE | PROP_EDITABLE);
	/* Seems system is not smart enough to figure that getter function should return
	 * array for PROP_TRANSLATION.
	 */
	RNA_def_property_array(prop, 3);
	RNA_def_property_ui_text(prop, "Generated Coordinates", "Generated coordinates in parent object space");
	RNA_def_property_float_funcs(prop, "rna_DepsgraphIter_orco_get", NULL, NULL);

	prop = RNA_def_property(srna, "random_id", PROP_INT, PROP_UNSIGNED);
	RNA_def_property_clear_flag(prop, PROP_ANIMATABLE | PROP_EDITABLE);
	RNA_def_property_ui_text(prop, "Dupli random id", "Random id for this dupli object");
	RNA_def_property_int_funcs(prop, "rna_DepsgraphIter_random_id_get", NULL, NULL);

	prop = RNA_def_property(srna, "uv", PROP_FLOAT, PROP_NONE);
	RNA_def_property_ui_text(prop, "UV Coordinates", "UV coordinates in parent object space");
	RNA_def_property_array(prop, 2);
	RNA_def_property_clear_flag(prop, PROP_ANIMATABLE | PROP_EDITABLE);
	RNA_def_property_float_funcs(prop, "rna_DepsgraphIter_uv_get", NULL, NULL);

	prop = RNA_def_property(srna, "is_instance", PROP_BOOLEAN, PROP_NONE);
	RNA_def_property_clear_flag(prop, PROP_ANIMATABLE | PROP_EDITABLE);
	RNA_def_property_ui_text(prop, "Is Instance", "Denotes whether the object is ocming from dupli-list");
	RNA_def_property_boolean_funcs(prop, "rna_DepsgraphIter_is_instance_get", NULL);
}

static void rna_def_depsgraph(BlenderRNA *brna)
{
	StructRNA *srna;
	FunctionRNA *func;
	PropertyRNA *parm;
	PropertyRNA *prop;

	srna = RNA_def_struct(brna, "Depsgraph", NULL);
	RNA_def_struct_ui_text(srna, "Dependency Graph", "");

	func = RNA_def_function(srna, "debug_graphviz", "rna_Depsgraph_debug_graphviz");
	parm = RNA_def_string_file_path(func, "filename", NULL, FILE_MAX, "File Name",
	                                "File in which to store graphviz debug output");
	RNA_def_parameter_flags(parm, 0, PARM_REQUIRED);

<<<<<<< HEAD
	func = RNA_def_function(srna, "debug_rebuild", "rna_Depsgraph_debug_rebuild");
	RNA_def_function_flag(func, FUNC_USE_CONTEXT);

	func = RNA_def_function(srna, "debug_stats", "rna_Depsgraph_debug_stats");
	RNA_def_function_ui_description(func, "Report the number of elements in the Dependency Graph");
	RNA_def_function_flag(func, FUNC_USE_REPORTS);

	prop = RNA_def_property(srna, "objects", PROP_COLLECTION, PROP_NONE);
	RNA_def_property_struct_type(prop, "Object");
	RNA_def_property_collection_funcs(prop,
	                                  "rna_Depsgraph_objects_begin",
	                                  "rna_Depsgraph_objects_next",
	                                  "rna_Depsgraph_objects_end",
	                                  "rna_Depsgraph_objects_get",
	                                  NULL, NULL, NULL, NULL);

	func = RNA_def_function(srna, "evaluated_id_get", "rna_Depsgraph_evaluated_id_get");
	parm = RNA_def_pointer(func, "id", "ID", "", "Original ID to get evaluated complementary part for");
	RNA_def_parameter_flags(parm, 0, PARM_REQUIRED);
	parm = RNA_def_pointer(func, "evaluated_id", "ID", "", "Evaluated ID for the given original one");
	RNA_def_function_return(func, parm);

	/* TODO(sergey): Find a better name. */
	prop = RNA_def_property(srna, "duplis", PROP_COLLECTION, PROP_NONE);
	RNA_def_property_struct_type(prop, "DepsgraphIter");
	RNA_def_property_collection_funcs(prop,
	                                  "rna_Depsgraph_duplis_begin",
	                                  "rna_Depsgraph_duplis_next",
	                                  "rna_Depsgraph_duplis_end",
	                                  "rna_Depsgraph_duplis_get",
	                                  NULL, NULL, NULL, NULL);
=======
	func = RNA_def_function(srna, "debug_tag_update", "rna_Depsgraph_debug_tag_update");

	func = RNA_def_function(srna, "debug_stats", "rna_Depsgraph_debug_stats");
	RNA_def_function_ui_description(func, "Report the number of elements in the Dependency Graph");
	/* weak!, no way to return dynamic string type */
	parm = RNA_def_string(func, "result", NULL, STATS_MAX_SIZE, "result", "");
	RNA_def_parameter_flags(parm, PROP_THICK_WRAP, 0); /* needed for string return value */
	RNA_def_function_output(func, parm);
>>>>>>> ea5cf3ff
}

void RNA_def_depsgraph(BlenderRNA *brna)
{
	rna_def_depsgraph_iter(brna);
	rna_def_depsgraph(brna);
}

#endif<|MERGE_RESOLUTION|>--- conflicted
+++ resolved
@@ -40,12 +40,9 @@
 
 #define STATS_MAX_SIZE 16384
 
-<<<<<<< HEAD
+#ifdef RNA_RUNTIME
+
 #include "BLI_iterator.h"
-#include "BKE_report.h"
-=======
-#ifdef RNA_RUNTIME
->>>>>>> ea5cf3ff
 
 #include "DEG_depsgraph_build.h"
 #include "DEG_depsgraph_debug.h"
@@ -128,27 +125,6 @@
 	FILE *f = fopen(filename, "w");
 	if (f == NULL) {
 		return;
-<<<<<<< HEAD
-
-	DEG_debug_graphviz(graph, f, "Depsgraph", false);
-
-	fclose(f);
-}
-
-static void rna_Depsgraph_debug_rebuild(Depsgraph *UNUSED(graph), bContext *C)
-{
-	Main *bmain = CTX_data_main(C);
-	EvaluationContext eval_ctx;
-	Scene *sce;
-
-	CTX_data_eval_ctx(C, &eval_ctx);
-
-	DEG_relations_tag_update(bmain);
-	for (sce = bmain->scene.first; sce; sce = sce->id.next) {
-		DEG_scene_relations_rebuild(bmain, sce);
-		DEG_graph_on_visible_update(bmain, sce->depsgraph_legacy);
-	}
-=======
 	}
 	DEG_debug_graphviz(graph, f, "Depsgraph", false);
 	fclose(f);
@@ -157,27 +133,15 @@
 static void rna_Depsgraph_debug_tag_update(Depsgraph *graph)
 {
 	DEG_graph_tag_relations_update(graph);
->>>>>>> ea5cf3ff
 }
 
 static void rna_Depsgraph_debug_stats(Depsgraph *graph, char *result)
 {
 	size_t outer, ops, rels;
-<<<<<<< HEAD
-
-	DEG_stats_simple(graph, &outer, &ops, &rels);
-
-	// XXX: report doesn't seem to work
-	printf("Approx %lu Operations, %lu Relations, %lu Outer Nodes\n",
-	       ops, rels, outer);
-
-	BKE_reportf(reports, RPT_WARNING, "Approx. %lu Operations, %lu Relations, %lu Outer Nodes",
-=======
 	DEG_stats_simple(graph, &outer, &ops, &rels);
 	BLI_snprintf(result, STATS_MAX_SIZE,
 	            "Approx %lu Operations, %lu Relations, %lu Outer Nodes",
->>>>>>> ea5cf3ff
-	            ops, rels, outer);
+	             ops, rels, outer);
 }
 
 /* Iteration over objects, simple version */
@@ -331,13 +295,14 @@
 	                                "File in which to store graphviz debug output");
 	RNA_def_parameter_flags(parm, 0, PARM_REQUIRED);
 
-<<<<<<< HEAD
-	func = RNA_def_function(srna, "debug_rebuild", "rna_Depsgraph_debug_rebuild");
-	RNA_def_function_flag(func, FUNC_USE_CONTEXT);
+	func = RNA_def_function(srna, "debug_tag_update", "rna_Depsgraph_debug_tag_update");
 
 	func = RNA_def_function(srna, "debug_stats", "rna_Depsgraph_debug_stats");
 	RNA_def_function_ui_description(func, "Report the number of elements in the Dependency Graph");
-	RNA_def_function_flag(func, FUNC_USE_REPORTS);
+	/* weak!, no way to return dynamic string type */
+	parm = RNA_def_string(func, "result", NULL, STATS_MAX_SIZE, "result", "");
+	RNA_def_parameter_flags(parm, PROP_THICK_WRAP, 0); /* needed for string return value */
+	RNA_def_function_output(func, parm);
 
 	prop = RNA_def_property(srna, "objects", PROP_COLLECTION, PROP_NONE);
 	RNA_def_property_struct_type(prop, "Object");
@@ -363,16 +328,6 @@
 	                                  "rna_Depsgraph_duplis_end",
 	                                  "rna_Depsgraph_duplis_get",
 	                                  NULL, NULL, NULL, NULL);
-=======
-	func = RNA_def_function(srna, "debug_tag_update", "rna_Depsgraph_debug_tag_update");
-
-	func = RNA_def_function(srna, "debug_stats", "rna_Depsgraph_debug_stats");
-	RNA_def_function_ui_description(func, "Report the number of elements in the Dependency Graph");
-	/* weak!, no way to return dynamic string type */
-	parm = RNA_def_string(func, "result", NULL, STATS_MAX_SIZE, "result", "");
-	RNA_def_parameter_flags(parm, PROP_THICK_WRAP, 0); /* needed for string return value */
-	RNA_def_function_output(func, parm);
->>>>>>> ea5cf3ff
 }
 
 void RNA_def_depsgraph(BlenderRNA *brna)
