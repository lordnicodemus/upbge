--- conflicted
+++ resolved
@@ -359,94 +359,6 @@
 	LightCache *light_cache = vedata->stl->g_data->light_cache;
 	EEVEE_LightProbesInfo *pinfo = sldata->probes;
 
-<<<<<<< HEAD
-	/* Make sure no aditionnal visibility check runs by default. */
-	pinfo->vis_data.collection = NULL;
-
-	pinfo->do_cube_update = false;
-	pinfo->num_cube = 1; /* at least one for the world */
-	pinfo->num_grid = 1;
-	pinfo->num_planar = 0;
-	pinfo->total_irradiance_samples = 1;
-	memset(pinfo->probes_cube_ref, 0, sizeof(pinfo->probes_cube_ref));
-	memset(pinfo->probes_grid_ref, 0, sizeof(pinfo->probes_grid_ref));
-	memset(pinfo->probes_planar_ref, 0, sizeof(pinfo->probes_planar_ref));
-
-	{
-		psl->probe_background = DRW_pass_create("World Probe Background Pass", DRW_STATE_WRITE_COLOR | DRW_STATE_DEPTH_EQUAL);
-
-		struct Gwn_Batch *geom = DRW_cache_fullscreen_quad_get();
-		DRWShadingGroup *grp = NULL;
-
-		const DRWContextState *draw_ctx = DRW_context_state_get();
-		Scene *scene = draw_ctx->scene;
-		World *wo = scene->world;
-
-		float *col = ts.colorBackground;
-
-		/* LookDev */
-		if (!DRW_state_is_game_engine()) {
-			EEVEE_lookdev_cache_init(vedata, &grp, e_data.probe_default_studiolight_sh, psl->probe_background, wo, pinfo);
-		}
-		/* END */
-		if (!grp && wo) {
-			col = &wo->horr;
-			bool wo_sh_compiled = true;
-
-			if (wo->use_nodes && wo->nodetree) {
-				static float error_col[3] = {1.0f, 0.0f, 1.0f};
-				static float compile_col[3] = {0.5f, 0.5f, 0.5f};
-				struct GPUMaterial *gpumat = EEVEE_material_world_lightprobe_get(scene, wo);
-
-				GPUMaterialStatus status = GPU_material_status(gpumat);
-
-				switch (status) {
-					case GPU_MAT_SUCCESS:
-						grp = DRW_shgroup_material_create(gpumat, psl->probe_background);
-						DRW_shgroup_uniform_float(grp, "backgroundAlpha", &stl->g_data->background_alpha, 1);
-						DRW_shgroup_call_add(grp, geom, NULL);
-						wo_sh_compiled = true;
-						break;
-					case GPU_MAT_QUEUED:
-						pinfo->all_materials_updated = false;
-						wo_sh_compiled = false;
-						/* TODO Bypass probe compilation. */
-						col = compile_col;
-						break;
-					case GPU_MAT_FAILED:
-					default:
-						wo_sh_compiled = true;
-						col = error_col;
-						break;
-				}
-			}
-
-			if (wo->update_flag != 0 || pinfo->prev_world != wo || pinfo->prev_wo_sh_compiled != wo_sh_compiled) {
-				pinfo->update_world |= PROBE_UPDATE_ALL;
-				pinfo->studiolight_index = 0;
-				pinfo->prev_wo_sh_compiled = wo_sh_compiled;
-				pinfo->prev_world = wo;
-			}
-			wo->update_flag = 0;
-		}
-		else if (pinfo->prev_world) {
-			pinfo->update_world |= PROBE_UPDATE_ALL;
-			pinfo->studiolight_index = 0;
-			pinfo->prev_wo_sh_compiled = false;
-			pinfo->prev_world = NULL;
-		}
-
-		/* Fallback if shader fails or if not using nodetree. */
-		if (grp == NULL) {
-			grp = DRW_shgroup_create(e_data.probe_default_sh, psl->probe_background);
-			DRW_shgroup_uniform_vec3(grp, "color", col, 1);
-			DRW_shgroup_uniform_float(grp, "backgroundAlpha", &stl->g_data->background_alpha, 1);
-			DRW_shgroup_call_add(grp, geom, NULL);
-		}
-	}
-
-=======
->>>>>>> 17bc0567
 	{
 		psl->probe_glossy_compute = DRW_pass_create("LightProbe Glossy Compute", DRW_STATE_WRITE_COLOR);
 
