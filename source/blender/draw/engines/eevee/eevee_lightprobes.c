/*
 * Copyright 2016, Blender Foundation.
 *
 * This program is free software; you can redistribute it and/or
 * modify it under the terms of the GNU General Public License
 * as published by the Free Software Foundation; either version 2
 * of the License, or (at your option) any later version.
 *
 * This program is distributed in the hope that it will be useful,
 * but WITHOUT ANY WARRANTY; without even the implied warranty of
 * MERCHANTABILITY or FITNESS FOR A PARTICULAR PURPOSE.  See the
 * GNU General Public License for more details.
 *
 * You should have received a copy of the GNU General Public License
 * along with this program; if not, write to the Free Software Foundation,
 * Inc., 51 Franklin Street, Fifth Floor, Boston, MA 02110-1301, USA.
 *
 * Contributor(s): Blender Institute
 *
 */

/** \file eevee_lightprobes.c
 *  \ingroup DNA
 */

#include "DRW_render.h"

#include "BLI_utildefines.h"
#include "BLI_string_utils.h"
#include "BLI_rand.h"

#include "DNA_world_types.h"
#include "DNA_texture_types.h"
#include "DNA_image_types.h"
#include "DNA_lightprobe_types.h"
#include "DNA_view3d_types.h"

#include "BKE_object.h"
#include "MEM_guardedalloc.h"

#include "GPU_material.h"
#include "GPU_texture.h"
#include "GPU_glew.h"

#include "eevee_engine.h"
#include "eevee_private.h"

#include "ED_screen.h"

/* Rounded to nearest PowerOfTwo */
#if defined(IRRADIANCE_SH_L2)
#define IRRADIANCE_SAMPLE_SIZE_X 4 /* 3 in reality */
#define IRRADIANCE_SAMPLE_SIZE_Y 4 /* 3 in reality */
#elif defined(IRRADIANCE_CUBEMAP)
#define IRRADIANCE_SAMPLE_SIZE_X 8
#define IRRADIANCE_SAMPLE_SIZE_Y 8
#elif defined(IRRADIANCE_HL2)
#define IRRADIANCE_SAMPLE_SIZE_X 4 /* 3 in reality */
#define IRRADIANCE_SAMPLE_SIZE_Y 2
#endif

#define IRRADIANCE_MAX_POOL_LAYER 256 /* OpenGL 3.3 core requirement, can be extended but it's already very big */
#define IRRADIANCE_MAX_POOL_SIZE 1024
#define MAX_IRRADIANCE_SAMPLES \
        (IRRADIANCE_MAX_POOL_SIZE / IRRADIANCE_SAMPLE_SIZE_X) * \
        (IRRADIANCE_MAX_POOL_SIZE / IRRADIANCE_SAMPLE_SIZE_Y)
#define HAMMERSLEY_SIZE 1024

static struct {
	struct GPUShader *probe_default_sh;
	struct GPUShader *probe_filter_glossy_sh;
	struct GPUShader *probe_filter_diffuse_sh;
	struct GPUShader *probe_filter_visibility_sh;
	struct GPUShader *probe_grid_fill_sh;
	struct GPUShader *probe_grid_display_sh;
	struct GPUShader *probe_planar_display_sh;
	struct GPUShader *probe_planar_downsample_sh;
	struct GPUShader *probe_cube_display_sh;

	struct GPUTexture *hammersley;
	struct GPUTexture *planar_pool_placeholder;
	struct GPUTexture *depth_placeholder;
	struct GPUTexture *depth_array_placeholder;
	struct GPUTexture *cube_face_minmaxz;

<<<<<<< HEAD
	int update_world;
	bool world_ready_to_shade;
} e_data = { NULL }; /* Engine data */
=======
	struct Gwn_VertFormat *format_probe_display_cube;
	struct Gwn_VertFormat *format_probe_display_planar;
} e_data = {NULL}; /* Engine data */
>>>>>>> 3a566687

extern char datatoc_background_vert_glsl[];
extern char datatoc_default_world_frag_glsl[];
extern char datatoc_lightprobe_filter_glossy_frag_glsl[];
extern char datatoc_lightprobe_filter_diffuse_frag_glsl[];
extern char datatoc_lightprobe_filter_visibility_frag_glsl[];
extern char datatoc_lightprobe_geom_glsl[];
extern char datatoc_lightprobe_vert_glsl[];
extern char datatoc_lightprobe_planar_display_frag_glsl[];
extern char datatoc_lightprobe_planar_display_vert_glsl[];
extern char datatoc_lightprobe_planar_downsample_frag_glsl[];
extern char datatoc_lightprobe_planar_downsample_geom_glsl[];
extern char datatoc_lightprobe_planar_downsample_vert_glsl[];
extern char datatoc_lightprobe_cube_display_frag_glsl[];
extern char datatoc_lightprobe_cube_display_vert_glsl[];
extern char datatoc_lightprobe_grid_display_frag_glsl[];
extern char datatoc_lightprobe_grid_display_vert_glsl[];
extern char datatoc_lightprobe_grid_fill_frag_glsl[];
extern char datatoc_irradiance_lib_glsl[];
extern char datatoc_lightprobe_lib_glsl[];
extern char datatoc_octahedron_lib_glsl[];
extern char datatoc_bsdf_common_lib_glsl[];
extern char datatoc_common_uniforms_lib_glsl[];
extern char datatoc_common_view_lib_glsl[];
extern char datatoc_bsdf_sampling_lib_glsl[];

extern GlobalsUboStorage ts;

/* *********** FUNCTIONS *********** */

static void irradiance_pool_size_get(int visibility_size, int total_samples, int r_size[3])
{
	/* Compute how many irradiance samples we can store per visibility sample. */
	int irr_per_vis = (visibility_size / IRRADIANCE_SAMPLE_SIZE_X) *
	                  (visibility_size / IRRADIANCE_SAMPLE_SIZE_Y);

	/* The irradiance itself take one layer, hence the +1 */
	int layer_ct = MIN2(irr_per_vis + 1, IRRADIANCE_MAX_POOL_LAYER);

	int texel_ct = (int)ceilf((float)total_samples / (float)(layer_ct - 1));
	r_size[0] = visibility_size * max_ii(1, min_ii(texel_ct, (IRRADIANCE_MAX_POOL_SIZE / visibility_size)));
	r_size[1] = visibility_size * max_ii(1, (texel_ct / (IRRADIANCE_MAX_POOL_SIZE / visibility_size)));
	r_size[2] = layer_ct;
}

static struct GPUTexture *create_hammersley_sample_texture(int samples)
{
	struct GPUTexture *tex;
	float (*texels)[2] = MEM_mallocN(sizeof(float[2]) * samples, "hammersley_tex");
	int i;

	for (i = 0; i < samples; i++) {
		double dphi;
		BLI_hammersley_1D(i, &dphi);
		float phi = (float)dphi * 2.0f * M_PI;
		texels[i][0] = cosf(phi);
		texels[i][1] = sinf(phi);
	}

	tex = DRW_texture_create_1D(samples, DRW_TEX_RG_16, DRW_TEX_WRAP, (float *)texels);
	MEM_freeN(texels);
	return tex;
}

static void planar_pool_ensure_alloc(EEVEE_Data *vedata, int num_planar_ref)
{
	/* XXX TODO OPTIMISATION : This is a complete waist of texture memory.
	 * Instead of allocating each planar probe for each viewport,
	 * only alloc them once using the biggest viewport resolution. */
	EEVEE_TextureList *txl = vedata->txl;

	const float *viewport_size = DRW_viewport_size_get();

	/* TODO get screen percentage from layer setting */
	// const DRWContextState *draw_ctx = DRW_context_state_get();
	// ViewLayer *view_layer = draw_ctx->view_layer;
	float screen_percentage = 1.0f;

	int width = (int)(viewport_size[0] * screen_percentage);
	int height = (int)(viewport_size[1] * screen_percentage);

	/* We need an Array texture so allocate it ourself */
	if (!txl->planar_pool) {
		if (num_planar_ref > 0) {
			txl->planar_pool = DRW_texture_create_2D_array(width, height, max_ff(1, num_planar_ref),
			                                                 DRW_TEX_RGB_11_11_10, DRW_TEX_FILTER | DRW_TEX_MIPMAP, NULL);
			txl->planar_depth = DRW_texture_create_2D_array(width, height, max_ff(1, num_planar_ref),
			                                                DRW_TEX_DEPTH_24, 0, NULL);
		}
		else if (num_planar_ref == 0) {
			/* Makes Opengl Happy : Create a placeholder texture that will never be sampled but still bound to shader. */
			txl->planar_pool = DRW_texture_create_2D_array(1, 1, 1, DRW_TEX_RGBA_8, DRW_TEX_FILTER | DRW_TEX_MIPMAP, NULL);
			txl->planar_depth = DRW_texture_create_2D_array(1, 1, 1, DRW_TEX_DEPTH_24, 0, NULL);
		}
	}
}

static void lightprobe_shaders_init(void)
{
	const char *filter_defines = "#define HAMMERSLEY_SIZE " STRINGIFY(HAMMERSLEY_SIZE) "\n"
#if defined(IRRADIANCE_SH_L2)
	                             "#define IRRADIANCE_SH_L2\n"
#elif defined(IRRADIANCE_CUBEMAP)
	                             "#define IRRADIANCE_CUBEMAP\n"
#elif defined(IRRADIANCE_HL2)
	                             "#define IRRADIANCE_HL2\n"
#endif
	                             "#define NOISE_SIZE 64\n";

	char *shader_str = NULL;
	char *vert_str = NULL;

	shader_str = BLI_string_joinN(
	        datatoc_common_view_lib_glsl,
	        datatoc_common_uniforms_lib_glsl,
	        datatoc_bsdf_common_lib_glsl,
	        datatoc_bsdf_sampling_lib_glsl,
	        datatoc_lightprobe_filter_glossy_frag_glsl);

	e_data.probe_filter_glossy_sh = DRW_shader_create(
	        datatoc_lightprobe_vert_glsl, datatoc_lightprobe_geom_glsl, shader_str, filter_defines);

	e_data.probe_default_sh = DRW_shader_create(
	        datatoc_background_vert_glsl, NULL, datatoc_default_world_frag_glsl, NULL);

	MEM_freeN(shader_str);

	shader_str = BLI_string_joinN(
	        datatoc_common_view_lib_glsl,
	        datatoc_common_uniforms_lib_glsl,
	        datatoc_bsdf_common_lib_glsl,
	        datatoc_bsdf_sampling_lib_glsl,
	        datatoc_lightprobe_filter_diffuse_frag_glsl);

	e_data.probe_filter_diffuse_sh = DRW_shader_create_fullscreen(shader_str, filter_defines);

	MEM_freeN(shader_str);

	shader_str = BLI_string_joinN(
	        datatoc_common_view_lib_glsl,
	        datatoc_common_uniforms_lib_glsl,
	        datatoc_bsdf_common_lib_glsl,
	        datatoc_bsdf_sampling_lib_glsl,
	        datatoc_lightprobe_filter_visibility_frag_glsl);

	e_data.probe_filter_visibility_sh = DRW_shader_create_fullscreen(shader_str, filter_defines);

	MEM_freeN(shader_str);

	shader_str = BLI_string_joinN(
	        datatoc_octahedron_lib_glsl,
	        datatoc_common_view_lib_glsl,
	        datatoc_common_uniforms_lib_glsl,
	        datatoc_bsdf_common_lib_glsl,
	        datatoc_irradiance_lib_glsl,
	        datatoc_lightprobe_lib_glsl,
	        datatoc_lightprobe_grid_display_frag_glsl);

	vert_str = BLI_string_joinN(
	        datatoc_common_view_lib_glsl,
	        datatoc_lightprobe_grid_display_vert_glsl);

	e_data.probe_grid_display_sh = DRW_shader_create(vert_str, NULL, shader_str, filter_defines);

	MEM_freeN(vert_str);
	MEM_freeN(shader_str);

	e_data.probe_grid_fill_sh = DRW_shader_create_fullscreen(
	        datatoc_lightprobe_grid_fill_frag_glsl, filter_defines);

	shader_str = BLI_string_joinN(
	        datatoc_octahedron_lib_glsl,
	        datatoc_common_view_lib_glsl,
	        datatoc_common_uniforms_lib_glsl,
	        datatoc_bsdf_common_lib_glsl,
	        datatoc_lightprobe_lib_glsl,
	        datatoc_lightprobe_cube_display_frag_glsl);

	vert_str = BLI_string_joinN(
	        datatoc_common_view_lib_glsl,
	        datatoc_lightprobe_cube_display_vert_glsl);

	e_data.probe_cube_display_sh = DRW_shader_create(vert_str, NULL, shader_str, NULL);

	MEM_freeN(vert_str);
	MEM_freeN(shader_str);

	vert_str = BLI_string_joinN(
	        datatoc_common_view_lib_glsl,
	        datatoc_lightprobe_planar_display_vert_glsl);

	shader_str = BLI_string_joinN(
	        datatoc_common_view_lib_glsl,
	        datatoc_lightprobe_planar_display_frag_glsl);

	e_data.probe_planar_display_sh = DRW_shader_create(vert_str, NULL, shader_str, NULL);

	MEM_freeN(vert_str);
	MEM_freeN(shader_str);

	e_data.probe_planar_downsample_sh = DRW_shader_create(
	        datatoc_lightprobe_planar_downsample_vert_glsl,
	        datatoc_lightprobe_planar_downsample_geom_glsl,
	        datatoc_lightprobe_planar_downsample_frag_glsl,
	        NULL);

	e_data.hammersley = create_hammersley_sample_texture(HAMMERSLEY_SIZE);
}

void EEVEE_lightprobes_init(EEVEE_ViewLayerData *sldata, EEVEE_Data *UNUSED(vedata))
{
	EEVEE_CommonUniformBuffer *common_data = &sldata->common_data;
	bool update_all = false;
	const DRWContextState *draw_ctx = DRW_context_state_get();
	ViewLayer *view_layer = draw_ctx->view_layer;
	IDProperty *props = BKE_view_layer_engine_evaluated_get(view_layer, COLLECTION_MODE_NONE, RE_engine_id_BLENDER_EEVEE);

	/* Shaders */
	if (!e_data.probe_filter_glossy_sh) {
		lightprobe_shaders_init();
	}

	if (!sldata->probes) {
		sldata->probes = MEM_callocN(sizeof(EEVEE_LightProbesInfo), "EEVEE_LightProbesInfo");
		sldata->probes->grid_initialized = false;
		sldata->probe_ubo = DRW_uniformbuffer_create(sizeof(EEVEE_LightProbe) * MAX_PROBE, NULL);
		sldata->grid_ubo = DRW_uniformbuffer_create(sizeof(EEVEE_LightGrid) * MAX_GRID, NULL);
		sldata->planar_ubo = DRW_uniformbuffer_create(sizeof(EEVEE_PlanarReflection) * MAX_PLANAR, NULL);
	}

	/* Only start doing probes if all materials have finished compiling. */
	sldata->probes->all_materials_updated = true;

	common_data->spec_toggle = true;
	common_data->ssr_toggle = true;
	common_data->sss_toggle = true;

	int prop_bounce_num = BKE_collection_engine_property_value_get_int(props, "gi_diffuse_bounces");
	if (sldata->probes->num_bounce != prop_bounce_num) {
		sldata->probes->num_bounce = prop_bounce_num;
		update_all = true;
	}

	int prop_cubemap_res = BKE_collection_engine_property_value_get_int(props, "gi_cubemap_resolution");
	if (sldata->probes->cubemap_res != prop_cubemap_res) {
		sldata->probes->cubemap_res = prop_cubemap_res;
		update_all = true;

		sldata->probes->target_size = prop_cubemap_res >> 1;

		DRW_TEXTURE_FREE_SAFE(sldata->probe_depth_rt);
		DRW_TEXTURE_FREE_SAFE(sldata->probe_rt);
		DRW_TEXTURE_FREE_SAFE(sldata->probe_pool);
	}

	int visibility_res = BKE_collection_engine_property_value_get_int(props, "gi_visibility_resolution");
	if (common_data->prb_irradiance_vis_size != visibility_res) {
		common_data->prb_irradiance_vis_size = visibility_res;
		update_all = true;
	}

	if (update_all) {
		sldata->probes->update_world |= PROBE_UPDATE_ALL;
		sldata->probes->updated_bounce = 0;
		sldata->probes->grid_initialized = false;
	}

	/* Setup Render Target Cubemap */
	if (!sldata->probe_rt) {
		sldata->probe_depth_rt = DRW_texture_create_cube(sldata->probes->target_size, DRW_TEX_DEPTH_24, 0, NULL);
		sldata->probe_rt = DRW_texture_create_cube(sldata->probes->target_size, DRW_TEX_RGBA_16, DRW_TEX_FILTER | DRW_TEX_MIPMAP, NULL);
	}

	for (int i = 0; i < 6; ++i) {
		GPU_framebuffer_ensure_config(&sldata->probe_face_fb[i], {
			GPU_ATTACHMENT_TEXTURE_CUBEFACE(sldata->probe_depth_rt, i),
			GPU_ATTACHMENT_TEXTURE_CUBEFACE(sldata->probe_rt, i)
		});
	}

	/* Placeholder planar pool: used when rendering planar reflections (avoid dependency loop). */
	if (!e_data.planar_pool_placeholder) {
		e_data.planar_pool_placeholder = DRW_texture_create_2D_array(1, 1, 1, DRW_TEX_RGBA_8, DRW_TEX_FILTER, NULL);
	}

	if (!e_data.depth_placeholder) {
		e_data.depth_placeholder = DRW_texture_create_2D(1, 1, DRW_TEX_DEPTH_24, 0, NULL);
	}
	if (!e_data.depth_array_placeholder) {
		e_data.depth_array_placeholder = DRW_texture_create_2D_array(1, 1, 1, DRW_TEX_DEPTH_24, 0, NULL);
	}
}

void EEVEE_lightprobes_cache_init(EEVEE_ViewLayerData *sldata, EEVEE_Data *vedata)
{
	EEVEE_TextureList *txl = vedata->txl;
	EEVEE_PassList *psl = vedata->psl;
	EEVEE_StorageList *stl = vedata->stl;
	EEVEE_LightProbesInfo *pinfo = sldata->probes;

	pinfo->do_cube_update = false;
	pinfo->num_cube = 1; /* at least one for the world */
	pinfo->num_grid = 1;
	pinfo->num_planar = 0;
	pinfo->total_irradiance_samples = 1;
	memset(pinfo->probes_cube_ref, 0, sizeof(pinfo->probes_cube_ref));
	memset(pinfo->probes_grid_ref, 0, sizeof(pinfo->probes_grid_ref));
	memset(pinfo->probes_planar_ref, 0, sizeof(pinfo->probes_planar_ref));

	{
		psl->probe_background = DRW_pass_create("World Probe Background Pass", DRW_STATE_WRITE_COLOR | DRW_STATE_DEPTH_EQUAL);

		struct Gwn_Batch *geom = DRW_cache_fullscreen_quad_get();
		DRWShadingGroup *grp = NULL;

		const DRWContextState *draw_ctx = DRW_context_state_get();
		Scene *scene = draw_ctx->scene;
		World *wo = scene->world;

		float *col = ts.colorBackground;
		if (wo) {
			col = &wo->horr;
			bool wo_sh_compiled = true;

			if (wo->use_nodes && wo->nodetree) {
				static float error_col[3] = {1.0f, 0.0f, 1.0f};
				static float compile_col[3] = {0.5f, 0.5f, 0.5f};
				struct GPUMaterial *gpumat = EEVEE_material_world_lightprobe_get(scene, wo);

				GPUMaterialStatus status = GPU_material_status(gpumat);

				switch (status) {
					case GPU_MAT_SUCCESS:
						grp = DRW_shgroup_material_create(gpumat, psl->probe_background);
						DRW_shgroup_uniform_float(grp, "backgroundAlpha", &stl->g_data->background_alpha, 1);
						DRW_shgroup_call_add(grp, geom, NULL);
						wo_sh_compiled = true;
						break;
					case GPU_MAT_QUEUED:
						pinfo->all_materials_updated = false;
						wo_sh_compiled = false;
						/* TODO Bypass probe compilation. */
						col = compile_col;
						break;
					case GPU_MAT_FAILED:
					default:
						wo_sh_compiled = true;
						col = error_col;
						break;
				}
			}

			if (wo->update_flag != 0 || pinfo->prev_world != wo || pinfo->prev_wo_sh_compiled != wo_sh_compiled) {
				pinfo->update_world |= PROBE_UPDATE_ALL;
				pinfo->prev_wo_sh_compiled = wo_sh_compiled;
				pinfo->prev_world = wo;
			}
			wo->update_flag = 0;
		}
		else if (pinfo->prev_world) {
			pinfo->update_world |= PROBE_UPDATE_ALL;
			pinfo->prev_wo_sh_compiled = false;
			pinfo->prev_world = NULL;
		}

		/* Fallback if shader fails or if not using nodetree. */
		if (grp == NULL) {
			grp = DRW_shgroup_create(e_data.probe_default_sh, psl->probe_background);
			DRW_shgroup_uniform_vec3(grp, "color", col, 1);
			DRW_shgroup_uniform_float(grp, "backgroundAlpha", &stl->g_data->background_alpha, 1);
			DRW_shgroup_call_add(grp, geom, NULL);
		}
	}

	{
		psl->probe_glossy_compute = DRW_pass_create("LightProbe Glossy Compute", DRW_STATE_WRITE_COLOR);

		DRWShadingGroup *grp = DRW_shgroup_create(e_data.probe_filter_glossy_sh, psl->probe_glossy_compute);
		DRW_shgroup_uniform_float(grp, "intensityFac", &pinfo->intensity_fac, 1);
		DRW_shgroup_uniform_float(grp, "sampleCount", &pinfo->samples_ct, 1);
		DRW_shgroup_uniform_float(grp, "invSampleCount", &pinfo->invsamples_ct, 1);
		DRW_shgroup_uniform_float(grp, "roughnessSquared", &pinfo->roughness, 1);
		DRW_shgroup_uniform_float(grp, "lodFactor", &pinfo->lodfactor, 1);
		DRW_shgroup_uniform_float(grp, "lodMax", &pinfo->lod_rt_max, 1);
		DRW_shgroup_uniform_float(grp, "texelSize", &pinfo->texel_size, 1);
		DRW_shgroup_uniform_float(grp, "paddingSize", &pinfo->padding_size, 1);
		DRW_shgroup_uniform_int(grp, "Layer", &pinfo->layer, 1);
		DRW_shgroup_uniform_texture(grp, "texHammersley", e_data.hammersley);
		// DRW_shgroup_uniform_texture(grp, "texJitter", e_data.jitter);
		DRW_shgroup_uniform_texture(grp, "probeHdr", sldata->probe_rt);
		DRW_shgroup_call_add(grp, DRW_cache_fullscreen_quad_get(), NULL);
	}

	{
		psl->probe_diffuse_compute = DRW_pass_create("LightProbe Diffuse Compute", DRW_STATE_WRITE_COLOR);

		DRWShadingGroup *grp = DRW_shgroup_create(e_data.probe_filter_diffuse_sh, psl->probe_diffuse_compute);
#ifdef IRRADIANCE_SH_L2
		DRW_shgroup_uniform_int(grp, "probeSize", &pinfo->shres, 1);
#else
		DRW_shgroup_uniform_float(grp, "sampleCount", &pinfo->samples_ct, 1);
		DRW_shgroup_uniform_float(grp, "invSampleCount", &pinfo->invsamples_ct, 1);
		DRW_shgroup_uniform_float(grp, "lodFactor", &pinfo->lodfactor, 1);
		DRW_shgroup_uniform_float(grp, "lodMax", &pinfo->lod_rt_max, 1);
		DRW_shgroup_uniform_texture(grp, "texHammersley", e_data.hammersley);
#endif
		DRW_shgroup_uniform_float(grp, "intensityFac", &pinfo->intensity_fac, 1);
		DRW_shgroup_uniform_texture(grp, "probeHdr", sldata->probe_rt);

		struct Gwn_Batch *geom = DRW_cache_fullscreen_quad_get();
		DRW_shgroup_call_add(grp, geom, NULL);
	}

	{
		psl->probe_visibility_compute = DRW_pass_create("LightProbe Visibility Compute", DRW_STATE_WRITE_COLOR);

		DRWShadingGroup *grp = DRW_shgroup_create(e_data.probe_filter_visibility_sh, psl->probe_visibility_compute);
		DRW_shgroup_uniform_int(grp, "outputSize", &pinfo->shres, 1);
		DRW_shgroup_uniform_float(grp, "visibilityRange", &pinfo->visibility_range, 1);
		DRW_shgroup_uniform_float(grp, "visibilityBlur", &pinfo->visibility_blur, 1);
		DRW_shgroup_uniform_float(grp, "sampleCount", &pinfo->samples_ct, 1);
		DRW_shgroup_uniform_float(grp, "invSampleCount", &pinfo->invsamples_ct, 1);
		DRW_shgroup_uniform_float(grp, "storedTexelSize", &pinfo->texel_size, 1);
		DRW_shgroup_uniform_float(grp, "nearClip", &pinfo->near_clip, 1);
		DRW_shgroup_uniform_float(grp, "farClip", &pinfo->far_clip, 1);
		DRW_shgroup_uniform_texture(grp, "texHammersley", e_data.hammersley);
		DRW_shgroup_uniform_texture(grp, "probeDepth", sldata->probe_depth_rt);

		struct Gwn_Batch *geom = DRW_cache_fullscreen_quad_get();
		DRW_shgroup_call_add(grp, geom, NULL);
	}

	{
		psl->probe_grid_fill = DRW_pass_create("LightProbe Grid Floodfill", DRW_STATE_WRITE_COLOR);

		DRWShadingGroup *grp = DRW_shgroup_create(e_data.probe_grid_fill_sh, psl->probe_grid_fill);
		DRW_shgroup_uniform_texture_ref(grp, "irradianceGrid", &sldata->irradiance_pool);

		struct Gwn_Batch *geom = DRW_cache_fullscreen_quad_get();
		DRW_shgroup_call_add(grp, geom, NULL);
	}

	{
		DRWState state = DRW_STATE_WRITE_COLOR | DRW_STATE_WRITE_DEPTH | DRW_STATE_DEPTH_LESS | DRW_STATE_CULL_BACK;
		psl->probe_display = DRW_pass_create("LightProbe Display", state);

		DRW_shgroup_instance_format(e_data.format_probe_display_cube, {
		    {"probe_id",       DRW_ATTRIB_INT, 1},
		    {"probe_location", DRW_ATTRIB_FLOAT, 3},
		    {"sphere_size",    DRW_ATTRIB_FLOAT, 1},
		});

		DRWShadingGroup *grp = DRW_shgroup_instance_create(
		        e_data.probe_cube_display_sh,
		        psl->probe_display,
		        DRW_cache_sphere_get(),
		        e_data.format_probe_display_cube);
		stl->g_data->cube_display_shgrp = grp;
		DRW_shgroup_uniform_texture_ref(grp, "probeCubes", &sldata->probe_pool);
		DRW_shgroup_uniform_block(grp, "common_block", sldata->common_ubo);

		DRW_shgroup_instance_format(e_data.format_probe_display_planar, {
		    {"probe_id", DRW_ATTRIB_INT, 1},
		    {"probe_mat", DRW_ATTRIB_FLOAT, 16},
		});

		grp = DRW_shgroup_instance_create(
		        e_data.probe_planar_display_sh,
		        psl->probe_display,
		        DRW_cache_quad_get(),
		        e_data.format_probe_display_planar);
		stl->g_data->planar_display_shgrp = grp;
		DRW_shgroup_uniform_texture_ref(grp, "probePlanars", &txl->planar_pool);
	}

	{
		psl->probe_planar_downsample_ps = DRW_pass_create("LightProbe Planar Downsample", DRW_STATE_WRITE_COLOR);

		DRWShadingGroup *grp = DRW_shgroup_create(e_data.probe_planar_downsample_sh, psl->probe_planar_downsample_ps);
		DRW_shgroup_uniform_texture_ref(grp, "source", &txl->planar_pool);
		DRW_shgroup_uniform_float(grp, "fireflyFactor", &sldata->common_data.ssr_firefly_fac, 1);
		DRW_shgroup_call_instances_add(grp, DRW_cache_fullscreen_quad_get(), NULL, (unsigned int *)&pinfo->num_planar);
	}
}

void EEVEE_lightprobes_cache_add(EEVEE_ViewLayerData *sldata, Object *ob)
{
	EEVEE_LightProbesInfo *pinfo = sldata->probes;
	LightProbe *probe = (LightProbe *)ob->data;

	if ((probe->type == LIGHTPROBE_TYPE_CUBE && pinfo->num_cube >= MAX_PROBE) ||
	    (probe->type == LIGHTPROBE_TYPE_GRID && pinfo->num_grid >= MAX_PROBE) ||
	    (probe->type == LIGHTPROBE_TYPE_PLANAR && pinfo->num_grid >= MAX_PLANAR))
	{
		printf("Too much probes in the scene !!!\n");
		return;
	}

	if (probe->type == LIGHTPROBE_TYPE_PLANAR) {
		/* See if this planar probe is inside the view frustum. If not, no need to update it. */
		/* NOTE: this could be bypassed if we want feedback loop mirrors for rendering. */
		BoundBox bbox; float tmp[4][4];
		const float min[3] = {-1.0f, -1.0f, -1.0f};
		const float max[3] = { 1.0f,  1.0f,  1.0f};
		BKE_boundbox_init_from_minmax(&bbox, min, max);

		copy_m4_m4(tmp, ob->obmat);
		normalize_v3(tmp[2]);
		mul_v3_fl(tmp[2], probe->distinf);

		for (int v = 0; v < 8; ++v) {
			mul_m4_v3(tmp, bbox.vec[v]);
		}
		if (!DRW_culling_box_test(&bbox)) {
			return; /* Culled */
		}
	}

	EEVEE_LightProbeEngineData *ped = EEVEE_lightprobe_data_ensure(ob);

	ped->num_cell = probe->grid_resolution_x * probe->grid_resolution_y * probe->grid_resolution_z;

	if ((probe->type == LIGHTPROBE_TYPE_GRID) &&
	    ((pinfo->total_irradiance_samples + ped->num_cell) >= MAX_IRRADIANCE_SAMPLES))
	{
		printf("Too much grid samples !!!\n");
		return;
	}

	if (ped->need_full_update) {
		ped->need_full_update = false;

		ped->need_update = true;
		ped->probe_id = 0;
		if (probe->type == LIGHTPROBE_TYPE_GRID) {
			ped->updated_cells = 0;
			ped->updated_lvl = 0;
			pinfo->updated_bounce = 0;
			pinfo->grid_initialized = false;
		}
	}

	if (pinfo->update_world) {
		ped->need_update = true;
		ped->updated_cells = 0;
		ped->updated_lvl = 0;
		ped->probe_id = 0;
	}

	pinfo->do_cube_update |= ped->need_update;

	switch (probe->type) {
		case LIGHTPROBE_TYPE_CUBE:
			pinfo->probes_cube_ref[pinfo->num_cube] = ob;
			pinfo->num_cube++;
			break;
		case LIGHTPROBE_TYPE_PLANAR:
			pinfo->probes_planar_ref[pinfo->num_planar] = ob;
			pinfo->num_planar++;
			break;
		case LIGHTPROBE_TYPE_GRID:
			pinfo->probes_grid_ref[pinfo->num_grid] = ob;
			pinfo->num_grid++;
			pinfo->total_irradiance_samples += ped->num_cell;
			break;
	}
}

/* TODO find a nice name to push it to math_matrix.c */
static void scale_m4_v3(float R[4][4], float v[3])
{
	for (int i = 0; i < 4; ++i)
		mul_v3_v3(R[i], v);
}

static void EEVEE_planar_reflections_cache_finish(EEVEE_ViewLayerData *sldata, EEVEE_StorageList *stl)
{
	EEVEE_LightProbesInfo *pinfo = sldata->probes;
	Object *ob;

	for (int i = 0; (ob = pinfo->probes_planar_ref[i]) && (i < MAX_PLANAR); i++) {
		LightProbe *probe = (LightProbe *)ob->data;
		EEVEE_LightProbeEngineData *ped = EEVEE_lightprobe_data_ensure(ob);

		ped->probe_id = i;

		/* Debug Display */
		if (DRW_state_draw_support() &&
		    (probe->flag & LIGHTPROBE_FLAG_SHOW_DATA))
		{
			DRW_shgroup_call_dynamic_add(stl->g_data->planar_display_shgrp, &ped->probe_id, ob->obmat);
		}
	}
}

static void EEVEE_planar_reflections_updates(EEVEE_ViewLayerData *sldata)
{
	EEVEE_LightProbesInfo *pinfo = sldata->probes;
	Object *ob;
	float mtx[4][4], normat[4][4], imat[4][4], rangemat[4][4];

	float viewmat[4][4];
	DRW_viewport_matrix_get(viewmat, DRW_MAT_VIEW);

	zero_m4(rangemat);
	rangemat[0][0] = rangemat[1][1] = rangemat[2][2] = 0.5f;
	rangemat[3][0] = rangemat[3][1] = rangemat[3][2] = 0.5f;
	rangemat[3][3] = 1.0f;

	/* PLANAR REFLECTION */
	for (int i = 0; (ob = pinfo->probes_planar_ref[i]) && (i < MAX_PLANAR); i++) {
		LightProbe *probe = (LightProbe *)ob->data;
		EEVEE_PlanarReflection *eplanar = &pinfo->planar_data[i];
		EEVEE_LightProbeEngineData *ped = EEVEE_lightprobe_data_ensure(ob);
		/* Computing mtx : matrix that mirror position around object's XY plane. */
		normalize_m4_m4(normat, ob->obmat);  /* object > world */
		invert_m4_m4(imat, normat); /* world > object */
		float reflect[3] = {1.0f, 1.0f, -1.0f}; /* XY reflection plane */
		scale_m4_v3(imat, reflect); /* world > object > mirrored obj */
		mul_m4_m4m4(mtx, normat, imat); /* world > object > mirrored obj > world */
		/* Reflect Camera Matrix. */
		mul_m4_m4m4(ped->mats.mat[DRW_MAT_VIEW], viewmat, mtx);
		/* TODO FOV margin */
		/* Temporal sampling jitter should be already applied to the DRW_MAT_WIN. */
		DRW_viewport_matrix_get(ped->mats.mat[DRW_MAT_WIN], DRW_MAT_WIN);
		/* Apply Projection Matrix. */
		mul_m4_m4m4(ped->mats.mat[DRW_MAT_PERS], ped->mats.mat[DRW_MAT_WIN], ped->mats.mat[DRW_MAT_VIEW]);
		/* This is the matrix used to reconstruct texture coordinates.
		 * We use the original view matrix because it does not create
		 * visual artifacts if receiver is not perfectly aligned with
		 * the planar reflection probe. */
		mul_m4_m4m4(eplanar->reflectionmat, ped->mats.mat[DRW_MAT_WIN], viewmat); /* TODO FOV margin */
		/* Convert from [-1, 1] to [0, 1] (NDC to Texture coord). */
		mul_m4_m4m4(eplanar->reflectionmat, rangemat, eplanar->reflectionmat);

		/* Compute clip plane equation / normal. */
		float refpoint[3];
		copy_v3_v3(eplanar->plane_equation, ob->obmat[2]);
		normalize_v3(eplanar->plane_equation); /* plane normal */
		eplanar->plane_equation[3] = -dot_v3v3(eplanar->plane_equation, ob->obmat[3]);

		/* Compute offset plane equation (fix missing texels near reflection plane). */
		copy_v3_v3(ped->planer_eq_offset, eplanar->plane_equation);
		mul_v3_v3fl(refpoint, eplanar->plane_equation, -probe->clipsta);
		add_v3_v3(refpoint, ob->obmat[3]);
		ped->planer_eq_offset[3] = -dot_v3v3(eplanar->plane_equation, refpoint);

		/* Compute XY clip planes. */
		normalize_v3_v3(eplanar->clip_vec_x, ob->obmat[0]);
		normalize_v3_v3(eplanar->clip_vec_y, ob->obmat[1]);

		float vec[3] = {0.0f, 0.0f, 0.0f};
		vec[0] = 1.0f; vec[1] = 0.0f; vec[2] = 0.0f;
		mul_m4_v3(ob->obmat, vec); /* Point on the edge */
		eplanar->clip_edge_x_pos = dot_v3v3(eplanar->clip_vec_x, vec);

		vec[0] = 0.0f; vec[1] = 1.0f; vec[2] = 0.0f;
		mul_m4_v3(ob->obmat, vec); /* Point on the edge */
		eplanar->clip_edge_y_pos = dot_v3v3(eplanar->clip_vec_y, vec);

		vec[0] = -1.0f; vec[1] = 0.0f; vec[2] = 0.0f;
		mul_m4_v3(ob->obmat, vec); /* Point on the edge */
		eplanar->clip_edge_x_neg = dot_v3v3(eplanar->clip_vec_x, vec);

		vec[0] = 0.0f; vec[1] = -1.0f; vec[2] = 0.0f;
		mul_m4_v3(ob->obmat, vec); /* Point on the edge */
		eplanar->clip_edge_y_neg = dot_v3v3(eplanar->clip_vec_y, vec);

		/* Facing factors */
		float max_angle = max_ff(1e-2f, probe->falloff) * M_PI * 0.5f;
		float min_angle = 0.0f;
		eplanar->facing_scale = 1.0f / max_ff(1e-8f, cosf(min_angle) - cosf(max_angle));
		eplanar->facing_bias = -min_ff(1.0f - 1e-8f, cosf(max_angle)) * eplanar->facing_scale;

		/* Distance factors */
		float max_dist = probe->distinf;
		float min_dist = min_ff(1.0f - 1e-8f, 1.0f - probe->falloff) * probe->distinf;
		eplanar->attenuation_scale = -1.0f / max_ff(1e-8f, max_dist - min_dist);
		eplanar->attenuation_bias = max_dist * -eplanar->attenuation_scale;
	}
}

static void EEVEE_lightprobes_updates(EEVEE_ViewLayerData *sldata, EEVEE_PassList *psl, EEVEE_StorageList *stl)
{
	EEVEE_LightProbesInfo *pinfo = sldata->probes;
	Object *ob;

	/* CUBE REFLECTION */
	for (int i = 1; (ob = pinfo->probes_cube_ref[i]) && (i < MAX_PROBE); i++) {
		LightProbe *probe = (LightProbe *)ob->data;
		EEVEE_LightProbe *eprobe = &pinfo->probe_data[i];
		EEVEE_LightProbeEngineData *ped = EEVEE_lightprobe_data_ensure(ob);

		/* Update transforms */
		copy_v3_v3(eprobe->position, ob->obmat[3]);

		/* Attenuation */
		eprobe->attenuation_type = probe->attenuation_type;
		eprobe->attenuation_fac = 1.0f / max_ff(1e-8f, probe->falloff);

		unit_m4(eprobe->attenuationmat);
		scale_m4_fl(eprobe->attenuationmat, probe->distinf);
		mul_m4_m4m4(eprobe->attenuationmat, ob->obmat, eprobe->attenuationmat);
		invert_m4(eprobe->attenuationmat);

		/* Parallax */
		float dist;
		if ((probe->flag & LIGHTPROBE_FLAG_CUSTOM_PARALLAX) != 0) {
			eprobe->parallax_type = probe->parallax_type;
			dist = probe->distpar;
		}
		else {
			eprobe->parallax_type = probe->attenuation_type;
			dist = probe->distinf;
		}

		unit_m4(eprobe->parallaxmat);
		scale_m4_fl(eprobe->parallaxmat, dist);
		mul_m4_m4m4(eprobe->parallaxmat, ob->obmat, eprobe->parallaxmat);
		invert_m4(eprobe->parallaxmat);

		/* Debug Display */
		if (DRW_state_draw_support() &&
		    (probe->flag & LIGHTPROBE_FLAG_SHOW_DATA))
		{
			ped->probe_size = probe->data_draw_size * 0.1f;
			DRW_shgroup_call_dynamic_add(
			            stl->g_data->cube_display_shgrp, &ped->probe_id, ob->obmat[3], &ped->probe_size);
		}
	}

	/* IRRADIANCE GRID */
	int offset = 1; /* to account for the world probe */
	for (int i = 1; (ob = pinfo->probes_grid_ref[i]) && (i < MAX_GRID); i++) {
		LightProbe *probe = (LightProbe *)ob->data;
		EEVEE_LightGrid *egrid = &pinfo->grid_data[i];
		EEVEE_LightProbeEngineData *ped = EEVEE_lightprobe_data_ensure(ob);

		/* If one grid has move we need to recompute all the lighting. */
		if (!pinfo->grid_initialized) {
			ped->updated_cells = 0;
			ped->updated_lvl = 0;
			ped->need_update = true;
		}

		/* Add one for level 0 */
		ped->max_lvl = 1.0f + floorf(log2f((float)MAX3(probe->grid_resolution_x,
		                                               probe->grid_resolution_y,
		                                               probe->grid_resolution_z)));

		egrid->offset = offset;
		float fac = 1.0f / max_ff(1e-8f, probe->falloff);
		egrid->attenuation_scale = fac / max_ff(1e-8f, probe->distinf);
		egrid->attenuation_bias = fac;

		/* Set offset for the next grid */
		offset += ped->num_cell;

		/* Update transforms */
		float cell_dim[3], half_cell_dim[3];
		cell_dim[0] = 2.0f / (float)(probe->grid_resolution_x);
		cell_dim[1] = 2.0f / (float)(probe->grid_resolution_y);
		cell_dim[2] = 2.0f / (float)(probe->grid_resolution_z);

		mul_v3_v3fl(half_cell_dim, cell_dim, 0.5f);

		/* Matrix converting world space to cell ranges. */
		invert_m4_m4(egrid->mat, ob->obmat);

		/* First cell. */
		copy_v3_fl(egrid->corner, -1.0f);
		add_v3_v3(egrid->corner, half_cell_dim);
		mul_m4_v3(ob->obmat, egrid->corner);

		/* Opposite neighbor cell. */
		copy_v3_fl3(egrid->increment_x, cell_dim[0], 0.0f, 0.0f);
		add_v3_v3(egrid->increment_x, half_cell_dim);
		add_v3_fl(egrid->increment_x, -1.0f);
		mul_m4_v3(ob->obmat, egrid->increment_x);
		sub_v3_v3(egrid->increment_x, egrid->corner);

		copy_v3_fl3(egrid->increment_y, 0.0f, cell_dim[1], 0.0f);
		add_v3_v3(egrid->increment_y, half_cell_dim);
		add_v3_fl(egrid->increment_y, -1.0f);
		mul_m4_v3(ob->obmat, egrid->increment_y);
		sub_v3_v3(egrid->increment_y, egrid->corner);

		copy_v3_fl3(egrid->increment_z, 0.0f, 0.0f, cell_dim[2]);
		add_v3_v3(egrid->increment_z, half_cell_dim);
		add_v3_fl(egrid->increment_z, -1.0f);
		mul_m4_v3(ob->obmat, egrid->increment_z);
		sub_v3_v3(egrid->increment_z, egrid->corner);

		copy_v3_v3_int(egrid->resolution, &probe->grid_resolution_x);

		/* Visibility bias */
		egrid->visibility_bias = 0.05f * probe->vis_bias;
		egrid->visibility_bleed = probe->vis_bleedbias;
		egrid->visibility_range = (
		        sqrtf(max_fff(len_squared_v3(egrid->increment_x),
		                      len_squared_v3(egrid->increment_y),
		                      len_squared_v3(egrid->increment_z))) + 1.0f);

		/* Debug Display */
		if (DRW_state_draw_support() &&
		    (probe->flag & LIGHTPROBE_FLAG_SHOW_DATA))
		{
			DRWShadingGroup *grp = DRW_shgroup_create(e_data.probe_grid_display_sh, psl->probe_display);
			DRW_shgroup_uniform_int(grp, "offset", &egrid->offset, 1);
			DRW_shgroup_uniform_ivec3(grp, "grid_resolution", egrid->resolution, 1);
			DRW_shgroup_uniform_vec3(grp, "corner", egrid->corner, 1);
			DRW_shgroup_uniform_vec3(grp, "increment_x", egrid->increment_x, 1);
			DRW_shgroup_uniform_vec3(grp, "increment_y", egrid->increment_y, 1);
			DRW_shgroup_uniform_vec3(grp, "increment_z", egrid->increment_z, 1);
			DRW_shgroup_uniform_texture_ref(grp, "irradianceGrid", &sldata->irradiance_pool);
			DRW_shgroup_uniform_float(grp, "sphere_size", &probe->data_draw_size, 1);
			DRW_shgroup_call_instances_add(grp, DRW_cache_sphere_get(), NULL, (unsigned int *)&ped->num_cell);
		}
	}
}

void EEVEE_lightprobes_cache_finish(EEVEE_ViewLayerData *sldata, EEVEE_Data *vedata)
{
	EEVEE_CommonUniformBuffer *common_data = &sldata->common_data;
	EEVEE_LightProbesInfo *pinfo = sldata->probes;
	Object *ob;

	/* Setup enough layers. */
	/* Free textures if number mismatch. */
	if (pinfo->num_cube != pinfo->cache_num_cube) {
		DRW_TEXTURE_FREE_SAFE(sldata->probe_pool);
		pinfo->cache_num_cube = pinfo->num_cube;
	}

	if (pinfo->num_planar != pinfo->cache_num_planar) {
		DRW_TEXTURE_FREE_SAFE(vedata->txl->planar_pool);
		DRW_TEXTURE_FREE_SAFE(vedata->txl->planar_depth);
		pinfo->cache_num_planar = pinfo->num_planar;
	}

	int irr_size[3];
	irradiance_pool_size_get(common_data->prb_irradiance_vis_size, pinfo->total_irradiance_samples, irr_size);

	if ((irr_size[0] != pinfo->cache_irradiance_size[0]) ||
	    (irr_size[1] != pinfo->cache_irradiance_size[1]) ||
	    (irr_size[2] != pinfo->cache_irradiance_size[2]))
	{
		DRW_TEXTURE_FREE_SAFE(sldata->irradiance_pool);
		DRW_TEXTURE_FREE_SAFE(sldata->irradiance_rt);
		copy_v3_v3_int(pinfo->cache_irradiance_size, irr_size);
	}

	/* XXX this should be run each frame as it ensure planar_depth is set */
	planar_pool_ensure_alloc(vedata, pinfo->num_planar);

	if (!sldata->probe_pool) {
		sldata->probe_pool = DRW_texture_create_2D_array(pinfo->cubemap_res, pinfo->cubemap_res, max_ff(1, pinfo->num_cube),
		                                                 DRW_TEX_RGB_11_11_10, DRW_TEX_FILTER | DRW_TEX_MIPMAP, NULL);
		if (sldata->probe_filter_fb) {
			GPU_framebuffer_texture_attach(sldata->probe_filter_fb, sldata->probe_pool, 0, 0);
		}
		/* Tag probes to refresh */
		pinfo->update_world |= PROBE_UPDATE_CUBE;
	}

	if ((pinfo->update_world & PROBE_UPDATE_CUBE) != 0) {
		common_data->prb_num_render_cube = 0;
		for (int i = 1; (ob = pinfo->probes_cube_ref[i]) && (i < MAX_PROBE); i++) {
			EEVEE_LightProbeEngineData *ped = EEVEE_lightprobe_data_ensure(ob);
			ped->need_update = true;
			ped->ready_to_shade = false;
			ped->probe_id = 0;
		}
	}

#ifdef IRRADIANCE_SH_L2
	/* we need a signed format for Spherical Harmonics */
	int irradiance_format = DRW_TEX_RGBA_16;
#else
	int irradiance_format = DRW_TEX_RGBA_8;
#endif

	if (!sldata->irradiance_pool || !sldata->irradiance_rt) {
		if (!sldata->irradiance_pool) {
			sldata->irradiance_pool = DRW_texture_create_2D_array(irr_size[0], irr_size[1], irr_size[2],
			                                                      irradiance_format, DRW_TEX_FILTER, NULL);
		}
		if (!sldata->irradiance_rt) {
			sldata->irradiance_rt = DRW_texture_create_2D_array(irr_size[0], irr_size[1], irr_size[2],
			                                                    irradiance_format, DRW_TEX_FILTER, NULL);
		}
		/* Tag probes to refresh */
		pinfo->update_world |= PROBE_UPDATE_GRID;
		pinfo->grid_initialized = false;
	}

	if ((pinfo->update_world & PROBE_UPDATE_GRID) != 0) {
		common_data->prb_num_render_grid = 0;
		pinfo->updated_bounce = 0;
		for (int i = 1; (ob = pinfo->probes_grid_ref[i]) && (i < MAX_PROBE); i++) {
			EEVEE_LightProbeEngineData *ped = EEVEE_lightprobe_data_ensure(ob);
			ped->need_update = true;
			ped->updated_cells = 0;
		}
	}

	if (common_data->prb_num_render_grid > pinfo->num_grid) {
		/* This can happen when deleting a probe. */
		common_data->prb_num_render_grid = pinfo->num_grid;
	}

	EEVEE_planar_reflections_cache_finish(sldata, vedata->stl);

	EEVEE_lightprobes_updates(sldata, vedata->psl, vedata->stl);

	DRW_uniformbuffer_update(sldata->probe_ubo, &sldata->probes->probe_data);
	DRW_uniformbuffer_update(sldata->grid_ubo, &sldata->probes->grid_data);
}

static void downsample_planar(void *vedata, int level)
{
	EEVEE_PassList *psl = ((EEVEE_Data *)vedata)->psl;
	EEVEE_StorageList *stl = ((EEVEE_Data *)vedata)->stl;

	const float *size = DRW_viewport_size_get();
	copy_v2_v2(stl->g_data->planar_texel_size, size);
	for (int i = 0; i < level - 1; ++i) {
		stl->g_data->planar_texel_size[0] /= 2.0f;
		stl->g_data->planar_texel_size[1] /= 2.0f;
		min_ff(floorf(stl->g_data->planar_texel_size[0]), 1.0f);
		min_ff(floorf(stl->g_data->planar_texel_size[1]), 1.0f);
	}
	invert_v2(stl->g_data->planar_texel_size);

	DRW_draw_pass(psl->probe_planar_downsample_ps);
}

/* Glossy filter probe_rt to probe_pool at index probe_idx */
static void glossy_filter_probe(
        EEVEE_ViewLayerData *sldata, EEVEE_Data *vedata, EEVEE_PassList *psl, int probe_idx, float intensity)
{
	EEVEE_LightProbesInfo *pinfo = sldata->probes;

	pinfo->intensity_fac = intensity;

	/* Max lod used from the render target probe */
	pinfo->lod_rt_max = floorf(log2f(pinfo->target_size)) - 2.0f;

	/* Start fresh */
	GPU_framebuffer_ensure_config(&sldata->probe_filter_fb, {
		GPU_ATTACHMENT_NONE,
		GPU_ATTACHMENT_NONE
	});

	/* 2 - Let gpu create Mipmaps for Filtered Importance Sampling. */
	/* Bind next framebuffer to be able to gen. mips for probe_rt. */
	EEVEE_downsample_cube_buffer(vedata, sldata->probe_rt, (int)(pinfo->lod_rt_max));

	/* 3 - Render to probe array to the specified layer, do prefiltering. */
	float mipsize = pinfo->cubemap_res;
	const int maxlevel = (int)floorf(log2f(pinfo->cubemap_res));
	const int min_lod_level = 3;
	for (int i = 0; i < maxlevel - min_lod_level; i++) {
		float bias = (i == 0) ? -1.0f : 1.0f;
		pinfo->texel_size = 1.0f / mipsize;
		pinfo->padding_size = powf(2.0f, (float)(maxlevel - min_lod_level - 1 - i));
		/* XXX : WHY THE HECK DO WE NEED THIS ??? */
		/* padding is incorrect without this! float precision issue? */
		if (pinfo->padding_size > 32) {
			pinfo->padding_size += 5;
		}
		if (pinfo->padding_size > 16) {
			pinfo->padding_size += 4;
		}
		else if (pinfo->padding_size > 8) {
			pinfo->padding_size += 2;
		}
		else if (pinfo->padding_size > 4) {
			pinfo->padding_size += 1;
		}
		pinfo->layer = probe_idx;
		pinfo->roughness = (float)i / ((float)maxlevel - 4.0f);
		pinfo->roughness *= pinfo->roughness; /* Disney Roughness */
		pinfo->roughness *= pinfo->roughness; /* Distribute Roughness accros lod more evenly */
		CLAMP(pinfo->roughness, 1e-8f, 0.99999f); /* Avoid artifacts */

#if 1 /* Variable Sample count (fast) */
		switch (i) {
			case 0: pinfo->samples_ct = 1.0f; break;
			case 1: pinfo->samples_ct = 16.0f; break;
			case 2: pinfo->samples_ct = 32.0f; break;
			case 3: pinfo->samples_ct = 64.0f; break;
			default: pinfo->samples_ct = 128.0f; break;
		}
#else /* Constant Sample count (slow) */
		pinfo->samples_ct = 1024.0f;
#endif

		pinfo->invsamples_ct = 1.0f / pinfo->samples_ct;
		pinfo->lodfactor = bias + 0.5f * log((float)(pinfo->target_size * pinfo->target_size) * pinfo->invsamples_ct) / log(2);

		GPU_framebuffer_ensure_config(&sldata->probe_filter_fb, {
			GPU_ATTACHMENT_NONE,
			GPU_ATTACHMENT_TEXTURE_MIP(sldata->probe_pool, i)
		});
		GPU_framebuffer_bind(sldata->probe_filter_fb);
		GPU_framebuffer_viewport_set(sldata->probe_filter_fb, 0, 0, mipsize, mipsize);
		DRW_draw_pass(psl->probe_glossy_compute);

		mipsize /= 2;
		CLAMP_MIN(mipsize, 1);
	}
	/* For shading, save max level of the octahedron map */
	sldata->common_data.prb_lod_cube_max = (float)(maxlevel - min_lod_level) - 1.0f;
}

/* Diffuse filter probe_rt to irradiance_pool at index probe_idx */
static void diffuse_filter_probe(
	EEVEE_ViewLayerData *sldata, EEVEE_Data *vedata, EEVEE_PassList *psl, int offset,
	float clipsta, float clipend, float vis_range, float vis_blur, float intensity)
{
	EEVEE_CommonUniformBuffer *common_data = &sldata->common_data;
	EEVEE_LightProbesInfo *pinfo = sldata->probes;

	pinfo->intensity_fac = intensity;

	int pool_size[3];
	irradiance_pool_size_get(common_data->prb_irradiance_vis_size, pinfo->total_irradiance_samples, pool_size);

	/* find cell position on the virtual 3D texture */
	/* NOTE : Keep in sync with load_irradiance_cell() */
#if defined(IRRADIANCE_SH_L2)
	int size[2] = {3, 3};
#elif defined(IRRADIANCE_CUBEMAP)
	int size[2] = {8, 8};
	pinfo->samples_ct = 1024.0f;
#elif defined(IRRADIANCE_HL2)
	int size[2] = {3, 2};
	pinfo->samples_ct = 1024.0f;
#endif

	int cell_per_row = pool_size[0] / size[0];
	int x = size[0] * (offset % cell_per_row);
	int y = size[1] * (offset / cell_per_row);

#ifndef IRRADIANCE_SH_L2
	/* Tweaking parameters to balance perf. vs precision */
	const float bias = 0.0f;
	pinfo->invsamples_ct = 1.0f / pinfo->samples_ct;
	pinfo->lodfactor = bias + 0.5f * log((float)(pinfo->target_size * pinfo->target_size) * pinfo->invsamples_ct) / log(2);
	pinfo->lod_rt_max = floorf(log2f(pinfo->target_size)) - 2.0f;
#else
	pinfo->shres = 32; /* Less texture fetches & reduce branches */
	pinfo->lod_rt_max = 2.0f; /* Improve cache reuse */
#endif

	/* Start fresh */
	GPU_framebuffer_ensure_config(&sldata->probe_filter_fb, {
		GPU_ATTACHMENT_NONE,
		GPU_ATTACHMENT_NONE
	});

	/* 4 - Compute spherical harmonics */
	EEVEE_downsample_cube_buffer(vedata, sldata->probe_rt, (int)(pinfo->lod_rt_max));

	GPU_framebuffer_ensure_config(&sldata->probe_filter_fb, {
		GPU_ATTACHMENT_NONE,
		GPU_ATTACHMENT_TEXTURE_LAYER(sldata->irradiance_rt, 0)
	});
	GPU_framebuffer_bind(sldata->probe_filter_fb);
	GPU_framebuffer_viewport_set(sldata->probe_filter_fb, x, y, size[0], size[1]);
	DRW_draw_pass(psl->probe_diffuse_compute);

	/* World irradiance have no visibility */
	if (offset > 0) {
		/* Compute visibility */
		pinfo->samples_ct = 512.0f; /* TODO refine */
		pinfo->invsamples_ct = 1.0f / pinfo->samples_ct;
		pinfo->shres = common_data->prb_irradiance_vis_size;
		pinfo->visibility_range = vis_range;
		pinfo->visibility_blur = vis_blur;
		pinfo->near_clip = -clipsta;
		pinfo->far_clip = -clipend;
		pinfo->texel_size = 1.0f / (float)common_data->prb_irradiance_vis_size;

		int cell_per_col = pool_size[1] / common_data->prb_irradiance_vis_size;
		cell_per_row = pool_size[0] / common_data->prb_irradiance_vis_size;
		x = common_data->prb_irradiance_vis_size * (offset % cell_per_row);
		y = common_data->prb_irradiance_vis_size * ((offset / cell_per_row) % cell_per_col);
		int layer = 1 + ((offset / cell_per_row) / cell_per_col);
		const int vis_size = common_data->prb_irradiance_vis_size;

		GPU_framebuffer_ensure_config(&sldata->probe_filter_fb, {
			GPU_ATTACHMENT_NONE,
			GPU_ATTACHMENT_TEXTURE_LAYER(sldata->irradiance_rt, layer)
		});
		GPU_framebuffer_bind(sldata->probe_filter_fb);
		GPU_framebuffer_viewport_set(sldata->probe_filter_fb, x, y, vis_size, vis_size);
		DRW_draw_pass(psl->probe_visibility_compute);
	}
}

/* Render the scene to the probe_rt texture. */
static void render_scene_to_probe(
        EEVEE_ViewLayerData *sldata, EEVEE_Data *vedata,
        const float pos[3], float clipsta, float clipend)
{
	EEVEE_TextureList *txl = vedata->txl;
	EEVEE_PassList *psl = vedata->psl;
	EEVEE_LightProbesInfo *pinfo = sldata->probes;

	DRWMatrixState matstate;
	float (*viewmat)[4] = matstate.mat[DRW_MAT_VIEW];
	float (*viewinv)[4] = matstate.mat[DRW_MAT_VIEWINV];
	float (*persmat)[4] = matstate.mat[DRW_MAT_PERS];
	float (*persinv)[4] = matstate.mat[DRW_MAT_PERSINV];
	float (*winmat)[4] = matstate.mat[DRW_MAT_WIN];
	float (*wininv)[4] = matstate.mat[DRW_MAT_WININV];

	float posmat[4][4];
	unit_m4(posmat);

	/* Move to capture position */
	negate_v3_v3(posmat[3], pos);

	/* 1 - Render to each cubeface individually.
	 * We do this instead of using geometry shader because a) it's faster,
	 * b) it's easier than fixing the nodetree shaders (for view dependant effects). */
	pinfo->layer = 0;
	perspective_m4(winmat, -clipsta, clipsta, -clipsta, clipsta, clipsta, clipend);

	/* Avoid using the texture attached to framebuffer when rendering. */
	/* XXX */
	GPUTexture *tmp_planar_pool = txl->planar_pool;
	GPUTexture *tmp_maxz = txl->maxzbuffer;
	txl->planar_pool = e_data.planar_pool_placeholder;
	txl->maxzbuffer = e_data.depth_placeholder;

	/* Update common uniforms */
	DRW_uniformbuffer_update(sldata->common_ubo, &sldata->common_data);

	for (int i = 0; i < 6; ++i) {
		/* Setup custom matrices */
		mul_m4_m4m4(viewmat, cubefacemat[i], posmat);
		mul_m4_m4m4(persmat, winmat, viewmat);
		invert_m4_m4(persinv, persmat);
		invert_m4_m4(viewinv, viewmat);
		invert_m4_m4(wininv, winmat);

		DRW_viewport_matrix_override_set_all(&matstate);

		/* Be sure that cascaded shadow maps are updated. */
		EEVEE_draw_shadows(sldata, psl);

		GPU_framebuffer_bind(sldata->probe_face_fb[i]);
		GPU_framebuffer_clear_depth(sldata->probe_face_fb[i], 1.0);

		/* Depth prepass */
		DRW_draw_pass(psl->depth_pass);
		DRW_draw_pass(psl->depth_pass_cull);

		DRW_draw_pass(psl->probe_background);

		// EEVEE_create_minmax_buffer(vedata, sldata->probe_depth_rt);

		/* Rebind Target FB */
		GPU_framebuffer_bind(sldata->probe_face_fb[i]);

		/* Shading pass */
		EEVEE_draw_default_passes(psl);
		DRW_draw_pass(psl->material_pass);
		DRW_draw_pass(psl->sss_pass); /* Only output standard pass */
	}

	/* Restore */
	txl->planar_pool = tmp_planar_pool;
	txl->maxzbuffer = tmp_maxz;
}

static void render_scene_to_planar(
        EEVEE_ViewLayerData *sldata, EEVEE_Data *vedata, int layer,
        EEVEE_LightProbeEngineData *ped)
{
	EEVEE_FramebufferList *fbl = vedata->fbl;
	EEVEE_TextureList *txl = vedata->txl;
	EEVEE_PassList *psl = vedata->psl;

	float (*viewmat)[4] = ped->mats.mat[DRW_MAT_VIEW];
	float (*viewinv)[4] = ped->mats.mat[DRW_MAT_VIEWINV];
	float (*persmat)[4] = ped->mats.mat[DRW_MAT_PERS];
	float (*persinv)[4] = ped->mats.mat[DRW_MAT_PERSINV];
	float (*winmat)[4] = ped->mats.mat[DRW_MAT_WIN];
	float (*wininv)[4] = ped->mats.mat[DRW_MAT_WININV];

	invert_m4_m4(viewinv, viewmat);
	invert_m4_m4(persinv, persmat);
	invert_m4_m4(wininv, winmat);

	DRW_viewport_matrix_override_set_all(&ped->mats);

	/* Be sure that cascaded shadow maps are updated. */
	EEVEE_draw_shadows(sldata, psl);

	/* Since we are rendering with an inverted view matrix, we need
	 * to invert the facing for backface culling to be the same. */
	DRW_state_invert_facing();
	/* Set clipping plan */
	copy_v4_v4(sldata->clip_data.clip_planes[0], ped->planer_eq_offset);
	DRW_uniformbuffer_update(sldata->clip_ubo, &sldata->clip_data);
	DRW_state_clip_planes_count_set(1);

	GPU_framebuffer_ensure_config(&fbl->planarref_fb, {
		GPU_ATTACHMENT_TEXTURE_LAYER(txl->planar_depth, layer),
		GPU_ATTACHMENT_TEXTURE_LAYER(txl->planar_pool, layer)
	});

	GPU_framebuffer_bind(fbl->planarref_fb);
	GPU_framebuffer_clear_depth(fbl->planarref_fb, 1.0);

	/* Avoid using the texture attached to framebuffer when rendering. */
	/* XXX */
	GPUTexture *tmp_planar_pool = txl->planar_pool;
	GPUTexture *tmp_planar_depth = txl->planar_depth;
	txl->planar_pool = e_data.planar_pool_placeholder;
	txl->planar_depth = e_data.depth_array_placeholder;

	/* Slight modification: we handle refraction as normal
	 * shading and don't do SSRefraction. */

	/* Depth prepass */
	DRW_draw_pass(psl->depth_pass_clip);
	DRW_draw_pass(psl->depth_pass_clip_cull);
	DRW_draw_pass(psl->refract_depth_pass);
	DRW_draw_pass(psl->refract_depth_pass_cull);

	/* Background */
	DRW_draw_pass(psl->probe_background);

	EEVEE_create_minmax_buffer(vedata, tmp_planar_depth, layer);

	/* Compute GTAO Horizons */
	EEVEE_occlusion_compute(sldata, vedata, tmp_planar_depth, layer);

	/* Rebind Planar FB */
	GPU_framebuffer_bind(fbl->planarref_fb);

	/* Shading pass */
	EEVEE_draw_default_passes(psl);
	DRW_draw_pass(psl->material_pass);
	DRW_draw_pass(psl->sss_pass); /* Only output standard pass */
	DRW_draw_pass(psl->refract_pass);

	/* Transparent */
	if (DRW_state_is_image_render()) {
		/* Do the reordering only for offline because it can be costly. */
		DRW_pass_sort_shgroup_z(psl->transparent_pass);
	}
	DRW_draw_pass(psl->transparent_pass);

	DRW_state_invert_facing();
	DRW_state_clip_planes_reset();

	/* Restore */
	txl->planar_pool = tmp_planar_pool;
	txl->planar_depth = tmp_planar_depth;
}

static void render_world_to_probe(EEVEE_ViewLayerData *sldata, EEVEE_PassList *psl)
{
	EEVEE_LightProbesInfo *pinfo = sldata->probes;
	DRWMatrixState matstate;
	float (*viewmat)[4] = matstate.mat[DRW_MAT_VIEW];
	float (*viewinv)[4] = matstate.mat[DRW_MAT_VIEWINV];
	float (*persmat)[4] = matstate.mat[DRW_MAT_PERS];
	float (*persinv)[4] = matstate.mat[DRW_MAT_PERSINV];
	float (*winmat)[4] = matstate.mat[DRW_MAT_WIN];
	float (*wininv)[4] = matstate.mat[DRW_MAT_WININV];

	/* For world probe, we don't need to clear since we render the background directly. */
	pinfo->layer = 0;

	perspective_m4(winmat, -0.1f, 0.1f, -0.1f, 0.1f, 0.1f, 1.0f);
	invert_m4_m4(wininv, winmat);

	for (int i = 0; i < 6; ++i) {
		/* Setup custom matrices */
		copy_m4_m4(viewmat, cubefacemat[i]);
		mul_m4_m4m4(persmat, winmat, viewmat);
		invert_m4_m4(persinv, persmat);
		invert_m4_m4(viewinv, viewmat);
		DRW_viewport_matrix_override_set_all(&matstate);

		GPU_framebuffer_bind(sldata->probe_face_fb[i]);
		GPU_framebuffer_clear_depth(sldata->probe_face_fb[i], 1.0f);
		DRW_draw_pass(psl->probe_background);
	}
}

static void lightprobe_cell_grid_location_get(EEVEE_LightGrid *egrid, int cell_idx, float r_local_cell[3])
{
	/* Keep in sync with lightprobe_grid_display_vert */
	r_local_cell[2] = (float)(cell_idx % egrid->resolution[2]);
	r_local_cell[1] = (float)((cell_idx / egrid->resolution[2]) % egrid->resolution[1]);
	r_local_cell[0] = (float)(cell_idx / (egrid->resolution[2] * egrid->resolution[1]));
}

static void lightprobe_cell_world_location_get(EEVEE_LightGrid *egrid, float local_cell[3], float r_pos[3])
{
	float tmp[3];

	copy_v3_v3(r_pos, egrid->corner);
	mul_v3_v3fl(tmp, egrid->increment_x, local_cell[0]);
	add_v3_v3(r_pos, tmp);
	mul_v3_v3fl(tmp, egrid->increment_y, local_cell[1]);
	add_v3_v3(r_pos, tmp);
	mul_v3_v3fl(tmp, egrid->increment_z, local_cell[2]);
	add_v3_v3(r_pos, tmp);
}

static void lightprobes_refresh_world(EEVEE_ViewLayerData *sldata, EEVEE_Data *vedata)
{
	EEVEE_CommonUniformBuffer *common_data = &sldata->common_data;
	EEVEE_LightProbesInfo *pinfo = sldata->probes;
	EEVEE_PassList *psl = vedata->psl;
	EEVEE_StorageList *stl = vedata->stl;
	DRWMatrixState saved_mats;

	/* We need to save the Matrices before overidding them */
	DRW_viewport_matrix_get_all(&saved_mats);

	render_world_to_probe(sldata, psl);
	if (pinfo->update_world & PROBE_UPDATE_CUBE) {
		glossy_filter_probe(sldata, vedata, psl, 0, 1.0);
		common_data->prb_num_render_cube = 1;
	}
	if (pinfo->update_world & PROBE_UPDATE_GRID) {
		diffuse_filter_probe(sldata, vedata, psl, 0, 0.0, 0.0, 0.0, 0.0, 1.0);

		SWAP(GPUTexture *, sldata->irradiance_pool, sldata->irradiance_rt);

		GPU_framebuffer_texture_attach(sldata->probe_filter_fb, sldata->irradiance_rt, 0, 0);
		GPU_framebuffer_bind(sldata->probe_filter_fb);
		DRW_draw_pass(psl->probe_grid_fill);

		common_data->prb_num_render_grid = 1;
		/* Reset volume history. */
		stl->effects->volume_current_sample = -1;
		common_data->vol_history_alpha = 0.0f;
	}
	pinfo->update_world = 0;
	DRW_viewport_request_redraw();
	/* Do not let this frame accumulate. */
	stl->effects->taa_current_sample = 1;

	DRW_viewport_matrix_override_set_all(&saved_mats);
}

static void lightprobes_refresh_initialize_grid(EEVEE_ViewLayerData *sldata, EEVEE_Data *vedata)
{
	EEVEE_LightProbesInfo *pinfo = sldata->probes;
	EEVEE_PassList *psl = vedata->psl;
	if (pinfo->grid_initialized) {
		/* Grid is already initialized, nothing to do. */
		return;
	}
	/* Flood fill with world irradiance. */
	GPU_framebuffer_texture_attach(sldata->probe_filter_fb, sldata->irradiance_rt, 0, 0);
	GPU_framebuffer_bind(sldata->probe_filter_fb);
	DRW_draw_pass(psl->probe_grid_fill);

	SWAP(GPUTexture *, sldata->irradiance_pool, sldata->irradiance_rt);

	GPU_framebuffer_texture_attach(sldata->probe_filter_fb, sldata->irradiance_rt, 0, 0);
	GPU_framebuffer_bind(sldata->probe_filter_fb);
	DRW_draw_pass(psl->probe_grid_fill);

	SWAP(GPUTexture *, sldata->irradiance_pool, sldata->irradiance_rt);

	pinfo->grid_initialized = true;
}

void EEVEE_lightprobes_refresh_planar(EEVEE_ViewLayerData *sldata, EEVEE_Data *vedata)
{
	EEVEE_CommonUniformBuffer *common_data = &sldata->common_data;
	EEVEE_FramebufferList *fbl = vedata->fbl;
	EEVEE_TextureList *txl = vedata->txl;
	Object *ob;
	EEVEE_LightProbesInfo *pinfo = sldata->probes;
	DRWMatrixState saved_mats;

	if (pinfo->num_planar == 0) {
		/* Disable SSR if we cannot read previous frame */
		common_data->ssr_toggle = vedata->stl->g_data->valid_double_buffer;
		common_data->prb_num_planar = 0;
		return;
	}

	EEVEE_planar_reflections_updates(sldata);
	DRW_uniformbuffer_update(sldata->planar_ubo, &sldata->probes->planar_data);

	/* We need to save the Matrices before overidding them */
	DRW_viewport_matrix_get_all(&saved_mats);

	/* Temporary Remove all planar reflections (avoid lag effect). */
	common_data->prb_num_planar = 0;
	/* Turn off ssr to avoid black specular */
	common_data->ssr_toggle = false;
	common_data->sss_toggle = false;

	DRW_uniformbuffer_update(sldata->common_ubo, &sldata->common_data);

	for (int i = 0; (ob = pinfo->probes_planar_ref[i]) && (i < MAX_PLANAR); i++) {
		EEVEE_LightProbeEngineData *ped = EEVEE_lightprobe_data_ensure(ob);
		render_scene_to_planar(sldata, vedata, i, ped);
	}

	/* Restore */
	common_data->prb_num_planar = pinfo->num_planar;
	common_data->ssr_toggle = true;
	common_data->sss_toggle = true;

	/* Prefilter for SSR */
	if ((vedata->stl->effects->enabled_effects & EFFECT_SSR) != 0) {
		const int max_lod = 9;
		DRW_stats_group_start("Planar Probe Downsample");

		GPU_framebuffer_ensure_config(&fbl->planar_downsample_fb, {
			GPU_ATTACHMENT_NONE,
			GPU_ATTACHMENT_TEXTURE(txl->planar_pool)
		});
		GPU_framebuffer_recursive_downsample(fbl->planar_downsample_fb, max_lod, &downsample_planar, vedata);
		/* For shading, save max level of the planar map */
		common_data->prb_lod_planar_max = (float)(max_lod);
		DRW_stats_group_end();
	}

	DRW_viewport_matrix_override_set_all(&saved_mats);

	if (DRW_state_is_image_render()) {
		/* Sort transparents because planar reflections could have re-sorted them. */
		DRW_pass_sort_shgroup_z(vedata->psl->transparent_pass);
	}

	/* Disable SSR if we cannot read previous frame */
	common_data->ssr_toggle = vedata->stl->g_data->valid_double_buffer;
}

static void lightprobes_refresh_cube(EEVEE_ViewLayerData *sldata, EEVEE_Data *vedata)
{
	EEVEE_CommonUniformBuffer *common_data = &sldata->common_data;
	EEVEE_PassList *psl = vedata->psl;
	EEVEE_StorageList *stl = vedata->stl;
	EEVEE_LightProbesInfo *pinfo = sldata->probes;
	Object *ob;
	for (int i = 1; (ob = pinfo->probes_cube_ref[i]) && (i < MAX_PROBE); i++) {
		EEVEE_LightProbeEngineData *ped = EEVEE_lightprobe_data_ensure(ob);
		if (!ped->need_update) {
			continue;
		}
		LightProbe *prb = (LightProbe *)ob->data;
		render_scene_to_probe(sldata, vedata, ob->obmat[3], prb->clipsta, prb->clipend);
		glossy_filter_probe(sldata, vedata, psl, i, prb->intensity);
		ped->need_update = false;
		ped->probe_id = i;
		if (!ped->ready_to_shade) {
			common_data->prb_num_render_cube++;
			ped->ready_to_shade = true;
		}
#if 0
		printf("Update Cubemap %d\n", i);
#endif
		DRW_viewport_request_redraw();
		/* Do not let this frame accumulate. */
		stl->effects->taa_current_sample = 1;
		/* Only do one probe per frame */
		return;
	}

	pinfo->do_cube_update = false;
}

static void lightprobes_refresh_all_no_world(EEVEE_ViewLayerData *sldata, EEVEE_Data *vedata)
{
	EEVEE_CommonUniformBuffer *common_data = &sldata->common_data;
	EEVEE_PassList *psl = vedata->psl;
	EEVEE_StorageList *stl = vedata->stl;
	EEVEE_LightProbesInfo *pinfo = sldata->probes;
	Object *ob;
	const DRWContextState *draw_ctx = DRW_context_state_get();
	RegionView3D *rv3d = draw_ctx->rv3d;

	if (draw_ctx->evil_C != NULL) {
		/* Only compute probes if not navigating or in playback */
		struct wmWindowManager *wm = CTX_wm_manager(draw_ctx->evil_C);
		if (((rv3d->rflag & RV3D_NAVIGATING) != 0) || ED_screen_animation_no_scrub(wm) != NULL) {
			return;
		}
	}
	/* We need to save the Matrices before overidding them */
	DRWMatrixState saved_mats;
	DRW_viewport_matrix_get_all(&saved_mats);
	/* Make sure grid is initialized. */
	lightprobes_refresh_initialize_grid(sldata, vedata);
	/* Reflection probes depend on diffuse lighting thus on irradiance grid,
	 * so update them first. */
	while (pinfo->updated_bounce < pinfo->num_bounce) {
		common_data->prb_num_render_grid = pinfo->num_grid;
		/* TODO(sergey): This logic can be split into smaller functions. */
		for (int i = 1; (ob = pinfo->probes_grid_ref[i]) && (i < MAX_GRID); i++) {
			EEVEE_LightProbeEngineData *ped = EEVEE_lightprobe_data_ensure(ob);
			if (!ped->need_update) {
				continue;
			}
			EEVEE_LightGrid *egrid = &pinfo->grid_data[i];
			LightProbe *prb = (LightProbe *)ob->data;
			/* Find the next cell corresponding to the current level. */
			bool valid_cell = false;
			int cell_id = ped->updated_cells;
			float pos[3], grid_loc[3];
			/* Other levels */
			int current_stride = 1 << max_ii(0, ped->max_lvl - ped->updated_lvl);
			int prev_stride = current_stride << 1;
			bool do_rendering = true;
			while (!valid_cell) {
				cell_id = ped->updated_cells;
				lightprobe_cell_grid_location_get(egrid, cell_id, grid_loc);
				if (ped->updated_lvl == 0 && cell_id == 0) {
					valid_cell = true;
					ped->updated_cells = ped->num_cell;
					continue;
				}
				else if (((((int)grid_loc[0] % current_stride) == 0) &&
				          (((int)grid_loc[1] % current_stride) == 0) &&
				          (((int)grid_loc[2] % current_stride) == 0)) &&
				         !((((int)grid_loc[0] % prev_stride) == 0) &&
				           (((int)grid_loc[1] % prev_stride) == 0) &&
				           (((int)grid_loc[2] % prev_stride) == 0)))
				{
					valid_cell = true;
				}
				ped->updated_cells++;
				if (ped->updated_cells > ped->num_cell) {
					do_rendering = false;
					break;
				}
			}
			if (do_rendering) {
				lightprobe_cell_world_location_get(egrid, grid_loc, pos);
				SWAP(GPUTexture *, sldata->irradiance_pool, sldata->irradiance_rt);
				/* Temporary Remove all probes. */
				int tmp_num_render_grid = common_data->prb_num_render_grid;
				int tmp_num_render_cube = common_data->prb_num_render_cube;
				int tmp_num_planar = common_data->prb_num_planar;
				float tmp_level_bias = egrid->level_bias;
				common_data->prb_num_render_cube = 0;
				common_data->prb_num_planar = 0;
				/* Use light from previous bounce when capturing radiance. */
				if (pinfo->updated_bounce == 0) {
					/* But not on first bounce. */
					common_data->prb_num_render_grid = 0;
				}
				else {
					/* Remove bias */
					egrid->level_bias = (float)(1 << 0);
					DRW_uniformbuffer_update(sldata->grid_ubo, &sldata->probes->grid_data);
				}
				render_scene_to_probe(sldata, vedata, pos, prb->clipsta, prb->clipend);
				diffuse_filter_probe(sldata, vedata, psl, egrid->offset + cell_id,
				                     prb->clipsta, prb->clipend, egrid->visibility_range, prb->vis_blur,
				                     prb->intensity);
				/* To see what is going on. */
				SWAP(GPUTexture *, sldata->irradiance_pool, sldata->irradiance_rt);
				/* Restore */
				common_data->prb_num_render_cube = tmp_num_render_cube;
				pinfo->num_planar = tmp_num_planar;
				if (pinfo->updated_bounce == 0) {
					common_data->prb_num_render_grid = tmp_num_render_grid;
				}
				else {
					egrid->level_bias = tmp_level_bias;
					DRW_uniformbuffer_update(sldata->grid_ubo, &sldata->probes->grid_data);
				}
#if 0
				printf("Updated Grid %d : cell %d / %d, bounce %d / %d\n",
				       i, cell_id + 1, ped->num_cell, pinfo->updated_bounce + 1, pinfo->num_bounce);
#endif
			}
			if (ped->updated_cells >= ped->num_cell) {
				ped->updated_lvl++;
				ped->updated_cells = 0;
				if (ped->updated_lvl > ped->max_lvl) {
					ped->need_update = false;
				}
				egrid->level_bias = (float)(1 << max_ii(0, ped->max_lvl - ped->updated_lvl + 1));
				DRW_uniformbuffer_update(sldata->grid_ubo, &sldata->probes->grid_data);
			}
			/* Only do one probe per frame */
			DRW_viewport_request_redraw();
			/* Do not let this frame accumulate. */
			stl->effects->taa_current_sample = 1;
			/* Reset volume history. */
			stl->effects->volume_current_sample = -1;
			common_data->vol_history_alpha = 0.0f;
			/* Restore matrices */
			DRW_viewport_matrix_override_set_all(&saved_mats);
			return;
		}

		pinfo->updated_bounce++;
		common_data->prb_num_render_grid = pinfo->num_grid;

		if (pinfo->updated_bounce < pinfo->num_bounce) {
			/* Retag all grids to update for next bounce */
			for (int i = 1; (ob = pinfo->probes_grid_ref[i]) && (i < MAX_GRID); i++) {
				EEVEE_LightProbeEngineData *ped = EEVEE_lightprobe_data_ensure(ob);
				ped->need_update = true;
				ped->updated_cells = 0;
				ped->updated_lvl = 0;
			}
			/* Reset the next buffer so we can see the progress. */
			/* irradiance_rt is already the next rt because of the previous SWAP */
			GPU_framebuffer_texture_attach(sldata->probe_filter_fb, sldata->irradiance_rt, 0, 0);
			GPU_framebuffer_bind(sldata->probe_filter_fb);
			DRW_draw_pass(psl->probe_grid_fill);

			GPU_framebuffer_texture_attach(sldata->probe_filter_fb, sldata->probe_pool, 0, 0);
			/* Swap AFTER */
			SWAP(GPUTexture *, sldata->irradiance_pool, sldata->irradiance_rt);
		}
	}
	/* Refresh cube probe when needed. */
	lightprobes_refresh_cube(sldata, vedata);
	/* Restore matrices */
	DRW_viewport_matrix_override_set_all(&saved_mats);
}

bool EEVEE_lightprobes_all_probes_ready(EEVEE_ViewLayerData *sldata, EEVEE_Data *UNUSED(vedata))
{
	EEVEE_LightProbesInfo *pinfo = sldata->probes;
	EEVEE_CommonUniformBuffer *common_data = &sldata->common_data;

	return ((pinfo->do_cube_update == false) &&
	        (pinfo->updated_bounce == pinfo->num_bounce) &&
	        (common_data->prb_num_render_cube == pinfo->num_cube));
}

void EEVEE_lightprobes_refresh(EEVEE_ViewLayerData *sldata, EEVEE_Data *vedata)
{
	EEVEE_CommonUniformBuffer *common_data = &sldata->common_data;
	EEVEE_LightProbesInfo *pinfo = sldata->probes;

	/* Disable specular lighting when rendering probes to avoid feedback loops (looks bad). */
	common_data->spec_toggle = false;
	common_data->ssr_toggle = false;
	common_data->sss_toggle = false;

	/* Disable AO until we find a way to hide really bad discontinuities between cubefaces. */
	float tmp_ao_dist = common_data->ao_dist;
	float tmp_ao_settings = common_data->ao_settings;
	common_data->ao_settings = 0.0f;
	common_data->ao_dist = 0.0f;

	/* Render world in priority */
	if (pinfo->update_world) {
		lightprobes_refresh_world(sldata, vedata);
	}
	else if (EEVEE_lightprobes_all_probes_ready(sldata, vedata) == false && pinfo->all_materials_updated) {
		lightprobes_refresh_all_no_world(sldata, vedata);
	}

	/* Restore */
	common_data->spec_toggle = true;
	common_data->ssr_toggle = true;
	common_data->sss_toggle = true;
	common_data->ao_dist = tmp_ao_dist;
	common_data->ao_settings = tmp_ao_settings;
}

void EEVEE_lightprobes_free(void)
{
	MEM_SAFE_FREE(e_data.format_probe_display_cube);
	MEM_SAFE_FREE(e_data.format_probe_display_planar);
	DRW_SHADER_FREE_SAFE(e_data.probe_default_sh);
	DRW_SHADER_FREE_SAFE(e_data.probe_filter_glossy_sh);
	DRW_SHADER_FREE_SAFE(e_data.probe_filter_diffuse_sh);
	DRW_SHADER_FREE_SAFE(e_data.probe_filter_visibility_sh);
	DRW_SHADER_FREE_SAFE(e_data.probe_grid_fill_sh);
	DRW_SHADER_FREE_SAFE(e_data.probe_grid_display_sh);
	DRW_SHADER_FREE_SAFE(e_data.probe_planar_display_sh);
	DRW_SHADER_FREE_SAFE(e_data.probe_planar_downsample_sh);
	DRW_SHADER_FREE_SAFE(e_data.probe_cube_display_sh);
	DRW_TEXTURE_FREE_SAFE(e_data.hammersley);
	DRW_TEXTURE_FREE_SAFE(e_data.planar_pool_placeholder);
	DRW_TEXTURE_FREE_SAFE(e_data.depth_placeholder);
	DRW_TEXTURE_FREE_SAFE(e_data.depth_array_placeholder);
}

/****************Game engine transition***************/
/* We need that to refresh planars even if we don't use bContext */
void EEVEE_lightprobes_render_planars(EEVEE_ViewLayerData *sldata, EEVEE_Data *vedata)
{
	lightprobes_refresh_planar(sldata, vedata);
}
/**********End of Game engine transition**************/
<|MERGE_RESOLUTION|>--- conflicted
+++ resolved
@@ -83,15 +83,9 @@
 	struct GPUTexture *depth_array_placeholder;
 	struct GPUTexture *cube_face_minmaxz;
 
-<<<<<<< HEAD
-	int update_world;
-	bool world_ready_to_shade;
-} e_data = { NULL }; /* Engine data */
-=======
 	struct Gwn_VertFormat *format_probe_display_cube;
 	struct Gwn_VertFormat *format_probe_display_planar;
 } e_data = {NULL}; /* Engine data */
->>>>>>> 3a566687
 
 extern char datatoc_background_vert_glsl[];
 extern char datatoc_default_world_frag_glsl[];
@@ -1787,12 +1781,4 @@
 	DRW_TEXTURE_FREE_SAFE(e_data.planar_pool_placeholder);
 	DRW_TEXTURE_FREE_SAFE(e_data.depth_placeholder);
 	DRW_TEXTURE_FREE_SAFE(e_data.depth_array_placeholder);
-}
-
-/****************Game engine transition***************/
-/* We need that to refresh planars even if we don't use bContext */
-void EEVEE_lightprobes_render_planars(EEVEE_ViewLayerData *sldata, EEVEE_Data *vedata)
-{
-	lightprobes_refresh_planar(sldata, vedata);
-}
-/**********End of Game engine transition**************/
+}