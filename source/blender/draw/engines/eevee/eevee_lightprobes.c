--- conflicted
+++ resolved
@@ -52,9 +52,6 @@
 #define PROBE_OCTAHEDRON_SIZE 1024
 #define IRRADIANCE_POOL_SIZE 1024
 
-<<<<<<< HEAD
-static EEVEE_StaticProbeData e_data = {NULL}; /* Engine data */
-=======
 static struct {
 	struct GPUShader *probe_default_sh;
 	struct GPUShader *probe_filter_glossy_sh;
@@ -76,7 +73,6 @@
 	int update_world;
 	bool world_ready_to_shade;
 } e_data = {NULL}; /* Engine data */
->>>>>>> 5514d2df
 
 extern char datatoc_background_vert_glsl[];
 extern char datatoc_default_world_frag_glsl[];
@@ -1518,8 +1514,3 @@
 	DRW_TEXTURE_FREE_SAFE(e_data.depth_placeholder);
 	DRW_TEXTURE_FREE_SAFE(e_data.depth_array_placeholder);
 }
-
-EEVEE_StaticProbeData *EEVEE_static_probe_data_get()
-{
-	return &e_data;
-}