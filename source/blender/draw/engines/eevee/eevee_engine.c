--- conflicted
+++ resolved
@@ -166,7 +166,6 @@
  * to reduce the fillrate */
 static void eevee_draw_background(void *vedata)
 {
-<<<<<<< HEAD
 	EEVEE_PassList *psl = ((EEVEE_Data *)vedata)->psl;
 	EEVEE_TextureList *txl = ((EEVEE_Data *)vedata)->txl;
 	EEVEE_StorageList *stl = ((EEVEE_Data *)vedata)->stl;
@@ -377,207 +376,6 @@
 	EEVEE_volumes_free_smoke_textures();
 
 	stl->g_data->view_updated = false;
-=======
-  EEVEE_PassList *psl = ((EEVEE_Data *)vedata)->psl;
-  EEVEE_TextureList *txl = ((EEVEE_Data *)vedata)->txl;
-  EEVEE_StorageList *stl = ((EEVEE_Data *)vedata)->stl;
-  EEVEE_FramebufferList *fbl = ((EEVEE_Data *)vedata)->fbl;
-  EEVEE_EffectsInfo *effects = stl->effects;
-  EEVEE_ViewLayerData *sldata = EEVEE_view_layer_data_ensure();
-
-  /* Default framebuffer and texture */
-  DefaultTextureList *dtxl = DRW_viewport_texture_list_get();
-  DefaultFramebufferList *dfbl = DRW_viewport_framebuffer_list_get();
-
-  /* Sort transparents before the loop. */
-  DRW_pass_sort_shgroup_z(psl->transparent_pass);
-
-  /* Number of iteration: needed for all temporal effect (SSR, volumetrics)
-   * when using opengl render. */
-  int loop_len = (DRW_state_is_image_render() &&
-                  (stl->effects->enabled_effects & (EFFECT_VOLUMETRIC | EFFECT_SSR)) != 0) ?
-                     4 :
-                     1;
-
-  while (loop_len--) {
-    float clear_col[4] = {0.0f, 0.0f, 0.0f, 0.0f};
-    float clear_depth = 1.0f;
-    uint clear_stencil = 0x0;
-    uint primes[3] = {2, 3, 7};
-    double offset[3] = {0.0, 0.0, 0.0};
-    double r[3];
-
-    bool taa_use_reprojection = (stl->effects->enabled_effects & EFFECT_TAA_REPROJECT) != 0;
-
-    if (DRW_state_is_image_render() || taa_use_reprojection ||
-        ((stl->effects->enabled_effects & EFFECT_TAA) != 0)) {
-      int samp = taa_use_reprojection ? stl->effects->taa_reproject_sample + 1 :
-                                        stl->effects->taa_current_sample;
-      BLI_halton_3d(primes, offset, samp, r);
-      EEVEE_update_noise(psl, fbl, r);
-      EEVEE_volumes_set_jitter(sldata, samp - 1);
-      EEVEE_materials_init(sldata, stl, fbl);
-    }
-    /* Copy previous persmat to UBO data */
-    copy_m4_m4(sldata->common_data.prev_persmat, stl->effects->prev_persmat);
-
-    if (((stl->effects->enabled_effects & EFFECT_TAA) != 0) &&
-        (stl->effects->taa_current_sample > 1) && !DRW_state_is_image_render() &&
-        !taa_use_reprojection) {
-      DRW_viewport_matrix_override_set(stl->effects->overide_persmat, DRW_MAT_PERS);
-      DRW_viewport_matrix_override_set(stl->effects->overide_persinv, DRW_MAT_PERSINV);
-      DRW_viewport_matrix_override_set(stl->effects->overide_winmat, DRW_MAT_WIN);
-      DRW_viewport_matrix_override_set(stl->effects->overide_wininv, DRW_MAT_WININV);
-    }
-
-    /* Refresh Probes */
-    DRW_stats_group_start("Probes Refresh");
-    EEVEE_lightprobes_refresh(sldata, vedata);
-    /* Probes refresh can have reset the current sample. */
-    if (stl->effects->taa_current_sample == 1) {
-      DRW_viewport_matrix_override_unset_all();
-    }
-    EEVEE_lightprobes_refresh_planar(sldata, vedata);
-    DRW_stats_group_end();
-
-    /* Refresh shadows */
-    DRW_stats_group_start("Shadows");
-    EEVEE_draw_shadows(sldata, vedata);
-    DRW_stats_group_end();
-
-    /* Set ray type. */
-    sldata->common_data.ray_type = EEVEE_RAY_CAMERA;
-    sldata->common_data.ray_depth = 0.0f;
-    DRW_uniformbuffer_update(sldata->common_ubo, &sldata->common_data);
-
-    GPU_framebuffer_bind(fbl->main_fb);
-    eGPUFrameBufferBits clear_bits = GPU_DEPTH_BIT;
-    clear_bits |= (DRW_state_draw_background()) ? 0 : GPU_COLOR_BIT;
-    clear_bits |= ((stl->effects->enabled_effects & EFFECT_SSS) != 0) ? GPU_STENCIL_BIT : 0;
-    GPU_framebuffer_clear(fbl->main_fb, clear_bits, clear_col, clear_depth, clear_stencil);
-
-    /* Depth prepass */
-    DRW_stats_group_start("Prepass");
-    DRW_draw_pass(psl->depth_pass);
-    DRW_draw_pass(psl->depth_pass_cull);
-    DRW_stats_group_end();
-
-    /* Create minmax texture */
-    DRW_stats_group_start("Main MinMax buffer");
-    EEVEE_create_minmax_buffer(vedata, dtxl->depth, -1);
-    DRW_stats_group_end();
-
-    EEVEE_occlusion_compute(sldata, vedata, dtxl->depth, -1);
-    EEVEE_volumes_compute(sldata, vedata);
-
-    /* Shading pass */
-    DRW_stats_group_start("Shading");
-    if (DRW_state_draw_background()) {
-      DRW_draw_pass(psl->background_pass);
-    }
-    EEVEE_draw_default_passes(psl);
-    DRW_draw_pass(psl->material_pass);
-    DRW_draw_pass(psl->material_pass_cull);
-    EEVEE_subsurface_data_render(sldata, vedata);
-    DRW_stats_group_end();
-
-    /* Effects pre-transparency */
-    EEVEE_subsurface_compute(sldata, vedata);
-    EEVEE_reflection_compute(sldata, vedata);
-    EEVEE_occlusion_draw_debug(sldata, vedata);
-    if (psl->probe_display) {
-      DRW_draw_pass(psl->probe_display);
-    }
-    EEVEE_refraction_compute(sldata, vedata);
-
-    /* Opaque refraction */
-    DRW_stats_group_start("Opaque Refraction");
-    DRW_draw_pass(psl->refract_depth_pass);
-    DRW_draw_pass(psl->refract_depth_pass_cull);
-    DRW_draw_pass(psl->refract_pass);
-    DRW_stats_group_end();
-
-    /* Volumetrics Resolve Opaque */
-    EEVEE_volumes_resolve(sldata, vedata);
-
-    /* Transparent */
-    DRW_draw_pass(psl->transparent_pass);
-
-    /* Post Process */
-    DRW_stats_group_start("Post FX");
-    EEVEE_draw_effects(sldata, vedata);
-    DRW_stats_group_end();
-
-    if ((stl->effects->taa_current_sample > 1) && !DRW_state_is_image_render()) {
-      DRW_viewport_matrix_override_unset_all();
-    }
-  }
-
-  /* LookDev */
-  EEVEE_lookdev_draw_background(vedata);
-  /* END */
-
-  /* Tonemapping and transfer result to default framebuffer. */
-  bool use_render_settings = stl->g_data->use_color_render_settings;
-
-  GPU_framebuffer_bind(dfbl->default_fb);
-  DRW_transform_to_display(stl->effects->final_tx, true, use_render_settings);
-
-  /* Debug : Output buffer to view. */
-  switch (G.debug_value) {
-    case 1:
-      if (txl->maxzbuffer) {
-        DRW_transform_to_display(txl->maxzbuffer, false, false);
-      }
-      break;
-    case 2:
-      if (effects->ssr_pdf_output) {
-        DRW_transform_to_display(effects->ssr_pdf_output, false, false);
-      }
-      break;
-    case 3:
-      if (effects->ssr_normal_input) {
-        DRW_transform_to_display(effects->ssr_normal_input, false, false);
-      }
-      break;
-    case 4:
-      if (effects->ssr_specrough_input) {
-        DRW_transform_to_display(effects->ssr_specrough_input, false, false);
-      }
-      break;
-    case 5:
-      if (txl->color_double_buffer) {
-        DRW_transform_to_display(txl->color_double_buffer, false, false);
-      }
-      break;
-    case 6:
-      if (effects->gtao_horizons_debug) {
-        DRW_transform_to_display(effects->gtao_horizons_debug, false, false);
-      }
-      break;
-    case 7:
-      if (effects->gtao_horizons) {
-        DRW_transform_to_display(effects->gtao_horizons, false, false);
-      }
-      break;
-    case 8:
-      if (effects->sss_data) {
-        DRW_transform_to_display(effects->sss_data, false, false);
-      }
-      break;
-    case 9:
-      if (effects->velocity_tx) {
-        DRW_transform_to_display(effects->velocity_tx, false, false);
-      }
-      break;
-    default:
-      break;
-  }
-
-  EEVEE_volumes_free_smoke_textures();
-
-  stl->g_data->view_updated = false;
->>>>>>> c8fc23fd
 }
 
 static void eevee_view_update(void *vedata)
