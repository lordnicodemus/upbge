/*
 * Copyright 2016, Blender Foundation.
 *
 * This program is free software; you can redistribute it and/or
 * modify it under the terms of the GNU General Public License
 * as published by the Free Software Foundation; either version 2
 * of the License, or (at your option) any later version.
 *
 * This program is distributed in the hope that it will be useful,
 * but WITHOUT ANY WARRANTY; without even the implied warranty of
 * MERCHANTABILITY or FITNESS FOR A PARTICULAR PURPOSE.  See the
 * GNU General Public License for more details.
 *
 * You should have received a copy of the GNU General Public License
 * along with this program; if not, write to the Free Software Foundation,
 * Inc., 51 Franklin Street, Fifth Floor, Boston, MA 02110-1301, USA.
 *
 * Contributor(s): Blender Institute
 *
 */

/** \file eevee_engine.c
 *  \ingroup draw_engine
 */

#include "DNA_world_types.h"
#include "DRW_render.h"

#include "BLI_dynstr.h"
#include "BLI_rand.h"

#include "BKE_object.h"

#include "GPU_material.h"
#include "GPU_glew.h"

#include "eevee_engine.h"
#include "eevee_private.h"

#define EEVEE_ENGINE "BLENDER_EEVEE"

extern GlobalsUboStorage ts;

/* *********** FUNCTIONS *********** */

static void EEVEE_engine_init(void *ved)
{
	EEVEE_Data *vedata = (EEVEE_Data *)ved;
	EEVEE_SceneLayerData *sldata = EEVEE_scene_layer_data_get();

	EEVEE_TextureList *txl = vedata->txl;
	EEVEE_FramebufferList *fbl = vedata->fbl;
	EEVEE_StorageList *stl = ((EEVEE_Data *)vedata)->stl;

<<<<<<< HEAD
	DRWFboTexture tex = {&txl->color, DRW_TEX_RGB_11_11_10, DRW_TEX_FILTER};
=======
	if (!stl->g_data) {
		/* Alloc transient pointers */
		stl->g_data = MEM_callocN(sizeof(*stl->g_data), __func__);
	}
	stl->g_data->background_alpha = 1.0f;
	stl->g_data->valid_double_buffer = (txl->color_double_buffer != NULL);

	DRWFboTexture tex = {&txl->color, DRW_TEX_RGB_11_11_10, DRW_TEX_FILTER | DRW_TEX_MIPMAP};

>>>>>>> 76444a13
	const float *viewport_size = DRW_viewport_size_get();
	DRW_framebuffer_init(&fbl->main, &draw_engine_eevee_type,
	                    (int)viewport_size[0], (int)viewport_size[1],
	                    &tex, 1);

	EEVEE_materials_init(stl);
	EEVEE_lights_init(sldata);
	EEVEE_lightprobes_init(sldata, vedata);
	EEVEE_effects_init(sldata, vedata);
}

static void EEVEE_cache_init(void *vedata)
{
	EEVEE_PassList *psl = ((EEVEE_Data *)vedata)->psl;
	EEVEE_SceneLayerData *sldata = EEVEE_scene_layer_data_get();

	EEVEE_materials_cache_init(vedata);
	EEVEE_lights_cache_init(sldata, psl);
	EEVEE_lightprobes_cache_init(sldata, vedata);
	EEVEE_effects_cache_init(sldata, vedata);
}

static void EEVEE_cache_populate(void *vedata, Object *ob)
{
	EEVEE_SceneLayerData *sldata = EEVEE_scene_layer_data_get();

	const DRWContextState *draw_ctx = DRW_context_state_get();
	const bool is_active = (ob == draw_ctx->obact);
	if (is_active) {
		if (DRW_object_is_mode_shade(ob) == true) {
			return;
		}
	}

	if (ELEM(ob->type, OB_MESH)) {
		if (!BKE_object_is_visible(ob)) {
			return;
		}

		EEVEE_materials_cache_populate(vedata, sldata, ob);

		const bool cast_shadow = true;

		if (cast_shadow) {
			if ((ob->base_flag & BASE_FROMDUPLI) != 0) {
				/* TODO: Special case for dupli objects because we cannot save the object pointer. */
			}
			else {
				BLI_addtail(&sldata->shadow_casters, BLI_genericNodeN(ob));
				EEVEE_ObjectEngineData *oedata = EEVEE_object_data_get(ob);
				oedata->need_update = ((ob->deg_update_flag & DEG_RUNTIME_DATA_UPDATE) != 0);
			}
		}
	}
	else if (ob->type == OB_LIGHTPROBE) {
		if ((ob->base_flag & BASE_FROMDUPLI) != 0) {
			/* TODO: Special case for dupli objects because we cannot save the object pointer. */
		}
		else {
			EEVEE_lightprobes_cache_add(sldata, ob);
		}
	}
	else if (ob->type == OB_LAMP) {
		if ((ob->base_flag & BASE_FROMDUPLI) != 0) {
			/* TODO: Special case for dupli objects because we cannot save the object pointer. */
		}
		else {
			EEVEE_lights_cache_add(sldata, ob);
		}
	}
}

static void EEVEE_cache_finish(void *vedata)
{
	EEVEE_SceneLayerData *sldata = EEVEE_scene_layer_data_get();

	EEVEE_materials_cache_finish(vedata);
	EEVEE_lights_cache_finish(sldata);
	EEVEE_lightprobes_cache_finish(sldata, vedata);
}

static void EEVEE_draw_scene(void *vedata)
{
	EEVEE_PassList *psl = ((EEVEE_Data *)vedata)->psl;
	EEVEE_FramebufferList *fbl = ((EEVEE_Data *)vedata)->fbl;
	EEVEE_SceneLayerData *sldata = EEVEE_scene_layer_data_get();

	/* Default framebuffer and texture */
	DefaultTextureList *dtxl = DRW_viewport_texture_list_get();

	/* Number of iteration: needed for all temporal effect (SSR, TAA)
	 * when using opengl render. */
	int loop_ct = DRW_state_is_image_render() ? 4 : 1;

	static float rand = 0.0f;

	/* XXX temp for denoising render. TODO plug number of samples here */
	if (DRW_state_is_image_render()) {
		rand += 1.0f / 16.0f;
		rand = rand - floorf(rand);

		/* Set jitter offset */
		EEVEE_update_util_texture(rand);
	}

	while (loop_ct--) {

		/* Refresh Probes */
		DRW_stats_group_start("Probes Refresh");
		EEVEE_lightprobes_refresh(sldata, vedata);
		DRW_stats_group_end();

		/* Refresh shadows */
		DRW_stats_group_start("Shadows");
		EEVEE_draw_shadows(sldata, psl);
		DRW_stats_group_end();

		/* Attach depth to the hdr buffer and bind it */
		DRW_framebuffer_texture_detach(dtxl->depth);
		DRW_framebuffer_texture_attach(fbl->main, dtxl->depth, 0, 0);
		DRW_framebuffer_bind(fbl->main);
		DRW_framebuffer_clear(false, true, false, NULL, 1.0f);

		/* Depth prepass */
		DRW_stats_group_start("Prepass");
		DRW_draw_pass(psl->depth_pass);
		DRW_draw_pass(psl->depth_pass_cull);
		DRW_stats_group_end();

		/* Create minmax texture */
		DRW_stats_group_start("Main MinMax buffer");
		EEVEE_create_minmax_buffer(vedata, dtxl->depth, -1);
		DRW_stats_group_end();

		/* Compute GTAO Horizons */
		EEVEE_effects_do_gtao(sldata, vedata);

		/* Restore main FB */
		DRW_framebuffer_bind(fbl->main);

		/* Shading pass */
		DRW_stats_group_start("Shading");
		DRW_draw_pass(psl->background_pass);
		EEVEE_draw_default_passes(psl);
		DRW_draw_pass(psl->material_pass);
		DRW_stats_group_end();

		/* Screen Space Reflections */
		DRW_stats_group_start("SSR");
		EEVEE_effects_do_ssr(sldata, vedata);
		DRW_stats_group_end();

		DRW_draw_pass(psl->probe_display);

		/* Prepare Refraction */
		EEVEE_effects_do_refraction(sldata, vedata);

		/* Restore main FB */
		DRW_framebuffer_bind(fbl->main);

		/* Opaque refraction */
		DRW_stats_group_start("Opaque Refraction");
		DRW_draw_pass(psl->refract_depth_pass);
		DRW_draw_pass(psl->refract_depth_pass_cull);
		DRW_draw_pass(psl->refract_pass);
		DRW_stats_group_end();

		/* Transparent */
		DRW_pass_sort_shgroup_z(psl->transparent_pass);
		DRW_stats_group_start("Transparent");
		DRW_draw_pass(psl->transparent_pass);
		DRW_stats_group_end();

		/* Volumetrics */
		DRW_stats_group_start("Volumetrics");
		EEVEE_effects_do_volumetrics(sldata, vedata);
		DRW_stats_group_end();

		/* Post Process */
		DRW_stats_group_start("Post FX");
		EEVEE_draw_effects(vedata);
		DRW_stats_group_end();
	}
}

static void EEVEE_engine_free(void)
{
	EEVEE_materials_free();
	EEVEE_effects_free();
	EEVEE_lights_free();
	EEVEE_lightprobes_free();
}

static void EEVEE_layer_collection_settings_create(RenderEngine *UNUSED(engine), IDProperty *props)
{
	BLI_assert(props &&
	           props->type == IDP_GROUP &&
	           props->subtype == IDP_GROUP_SUB_ENGINE_RENDER);
	// BKE_collection_engine_property_add_int(props, "high_quality_sphere_lamps", false);
	UNUSED_VARS_NDEBUG(props);
}

static void EEVEE_scene_layer_settings_create(RenderEngine *UNUSED(engine), IDProperty *props)
{
	BLI_assert(props &&
	           props->type == IDP_GROUP &&
	           props->subtype == IDP_GROUP_SUB_ENGINE_RENDER);


	BKE_collection_engine_property_add_bool(props, "ssr_enable", false);
	BKE_collection_engine_property_add_bool(props, "ssr_refraction", false);
	BKE_collection_engine_property_add_bool(props, "ssr_halfres", true);
	BKE_collection_engine_property_add_int(props, "ssr_ray_count", 1);
	BKE_collection_engine_property_add_float(props, "ssr_quality", 0.25f);
	BKE_collection_engine_property_add_float(props, "ssr_max_roughness", 0.5f);
	BKE_collection_engine_property_add_float(props, "ssr_thickness", 0.2f);
	BKE_collection_engine_property_add_float(props, "ssr_border_fade", 0.075f);
	BKE_collection_engine_property_add_float(props, "ssr_firefly_fac", 10.0f);

	BKE_collection_engine_property_add_bool(props, "volumetric_enable", false);
	BKE_collection_engine_property_add_float(props, "volumetric_start", 0.1f);
	BKE_collection_engine_property_add_float(props, "volumetric_end", 100.0f);
	BKE_collection_engine_property_add_int(props, "volumetric_samples", 64);
	BKE_collection_engine_property_add_float(props, "volumetric_sample_distribution", 0.8f);
	BKE_collection_engine_property_add_bool(props, "volumetric_lights", true);
	BKE_collection_engine_property_add_float(props, "volumetric_light_clamp", 0.0f);
	BKE_collection_engine_property_add_bool(props, "volumetric_shadows", false);
	BKE_collection_engine_property_add_int(props, "volumetric_shadow_samples", 16);
	BKE_collection_engine_property_add_bool(props, "volumetric_colored_transmittance", true);

	BKE_collection_engine_property_add_bool(props, "gtao_enable", false);
	BKE_collection_engine_property_add_bool(props, "gtao_use_bent_normals", true);
	BKE_collection_engine_property_add_bool(props, "gtao_denoise", true);
	BKE_collection_engine_property_add_bool(props, "gtao_bounce", true);
	BKE_collection_engine_property_add_float(props, "gtao_distance", 0.2f);
	BKE_collection_engine_property_add_float(props, "gtao_factor", 1.0f);
	BKE_collection_engine_property_add_float(props, "gtao_quality", 0.25f);
	BKE_collection_engine_property_add_int(props, "gtao_samples", 2);

	BKE_collection_engine_property_add_bool(props, "dof_enable", false);
	BKE_collection_engine_property_add_float(props, "bokeh_max_size", 100.0f);
	BKE_collection_engine_property_add_float(props, "bokeh_threshold", 1.0f);

	float default_bloom_color[3] = {1.0f, 1.0f, 1.0f};
	BKE_collection_engine_property_add_bool(props, "bloom_enable", false);
	BKE_collection_engine_property_add_float_array(props, "bloom_color", default_bloom_color, 3);
	BKE_collection_engine_property_add_float(props, "bloom_threshold", 0.8f);
	BKE_collection_engine_property_add_float(props, "bloom_knee", 0.5f);
	BKE_collection_engine_property_add_float(props, "bloom_intensity", 0.8f);
	BKE_collection_engine_property_add_float(props, "bloom_radius", 6.5f);
	BKE_collection_engine_property_add_float(props, "bloom_clamp", 1.0f);

	BKE_collection_engine_property_add_bool(props, "motion_blur_enable", false);
	BKE_collection_engine_property_add_int(props, "motion_blur_samples", 8);
	BKE_collection_engine_property_add_float(props, "motion_blur_shutter", 1.0f);

	BKE_collection_engine_property_add_int(props, "shadow_method", SHADOW_ESM);
	BKE_collection_engine_property_add_int(props, "shadow_size", 512);
	BKE_collection_engine_property_add_bool(props, "shadow_high_bitdepth", false);
}

static const DrawEngineDataSize EEVEE_data_size = DRW_VIEWPORT_DATA_SIZE(EEVEE_Data);

DrawEngineType draw_engine_eevee_type = {
	NULL, NULL,
	N_("Eevee"),
	&EEVEE_data_size,
	&EEVEE_engine_init,
	&EEVEE_engine_free,
	&EEVEE_cache_init,
	&EEVEE_cache_populate,
	&EEVEE_cache_finish,
	&EEVEE_draw_scene,
	NULL//&EEVEE_draw_scene
};

RenderEngineType DRW_engine_viewport_eevee_type = {
	NULL, NULL,
	EEVEE_ENGINE, N_("Eevee"), RE_INTERNAL | RE_USE_SHADING_NODES,
	NULL, NULL, NULL, NULL, NULL, NULL, NULL,
	&EEVEE_layer_collection_settings_create, &EEVEE_scene_layer_settings_create,
	&draw_engine_eevee_type,
	{NULL, NULL, NULL}
};


#undef EEVEE_ENGINE

#define GAME_ENGINE "BLENDER_GAME"

RenderEngineType DRW_engine_viewport_game_type = {
	NULL, NULL,
	GAME_ENGINE, N_("Blender Game"), RE_INTERNAL | RE_USE_SHADING_NODES,
	NULL, NULL, NULL, NULL, NULL, NULL, NULL,
	&EEVEE_layer_collection_settings_create, &EEVEE_scene_layer_settings_create,
	&draw_engine_eevee_type,
	{ NULL, NULL, NULL }
};

#undef GAME_ENGINE<|MERGE_RESOLUTION|>--- conflicted
+++ resolved
@@ -52,9 +52,6 @@
 	EEVEE_FramebufferList *fbl = vedata->fbl;
 	EEVEE_StorageList *stl = ((EEVEE_Data *)vedata)->stl;
 
-<<<<<<< HEAD
-	DRWFboTexture tex = {&txl->color, DRW_TEX_RGB_11_11_10, DRW_TEX_FILTER};
-=======
 	if (!stl->g_data) {
 		/* Alloc transient pointers */
 		stl->g_data = MEM_callocN(sizeof(*stl->g_data), __func__);
@@ -64,7 +61,6 @@
 
 	DRWFboTexture tex = {&txl->color, DRW_TEX_RGB_11_11_10, DRW_TEX_FILTER | DRW_TEX_MIPMAP};
 
->>>>>>> 76444a13
 	const float *viewport_size = DRW_viewport_size_get();
 	DRW_framebuffer_init(&fbl->main, &draw_engine_eevee_type,
 	                    (int)viewport_size[0], (int)viewport_size[1],
