--- conflicted
+++ resolved
@@ -29,14 +29,8 @@
 
 #include "DNA_lightprobe_types.h"
 
-<<<<<<< HEAD
 #include "BLI_listbase.h" // For bge
 #include "DNA_object_types.h" // For bge
-
-struct Material;
-struct EEVEE_BoundSphere;
-=======
->>>>>>> e77ecfa8
 struct EEVEE_ShadowCasterBuffer;
 struct GPUFrameBuffer;
 struct Object;
@@ -379,12 +373,7 @@
 #define LAMPTYPE_AREA_ELLIPSE 100.0f
 
 typedef struct EEVEE_Shadow {
-<<<<<<< HEAD
-  float nearf, farf, bias, exp;
-  float shadow_start, data_start, multi_shadow_count, shadow_blur;
-=======
-  float near, far, bias, type_data_id;
->>>>>>> e77ecfa8
+  float nearf, farf, bias, type_data_id;
   float contact_dist, contact_bias, contact_spread, contact_thickness;
 } EEVEE_Shadow;
 
