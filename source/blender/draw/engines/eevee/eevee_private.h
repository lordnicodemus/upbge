--- conflicted
+++ resolved
@@ -29,17 +29,13 @@
 #include "BLI_listbase.h" // For bge
 
 struct Object;
-<<<<<<< HEAD
 struct Material;
-=======
 struct EEVEE_BoundSphere;
 struct EEVEE_ShadowCasterBuffer;
 struct RenderLayer;
 struct RenderResult;
->>>>>>> 3a566687
 
 extern struct DrawEngineType draw_engine_eevee_type;
-extern struct DrawEngineType draw_engine_game_type;
 
 /* Minimum UBO is 16384 bytes */
 #define MAX_PROBE 128 /* TODO : find size by dividing UBO max size by probe data size */
@@ -303,7 +299,7 @@
 } EEVEE_Light;
 
 typedef struct EEVEE_Shadow {
-	float nearf, farf, bias, exp;
+	float near, far, bias, exp;
 	float shadow_start, data_start, multi_shadow_count, shadow_blur;
 	float contact_dist, contact_bias, contact_spread, contact_thickness;
 } EEVEE_Shadow;
@@ -956,10 +952,4 @@
 	 {0.0f, 0.0f, 0.0f, 1.0f}},
 };
 
-/****************Game engine********************/
-EEVEE_Data *EEVEE_engine_data_get(void);
-void EEVEE_create_shader_motion_blur();
-void EEVEE_lightprobes_render_planars(EEVEE_ViewLayerData *sldata, EEVEE_Data *vedata);
-/**************End of Game engine***************/
-
 #endif /* __EEVEE_PRIVATE_H__ */