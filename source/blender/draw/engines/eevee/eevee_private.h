/*
 * This program is free software; you can redistribute it and/or
 * modify it under the terms of the GNU General Public License
 * as published by the Free Software Foundation; either version 2
 * of the License, or (at your option) any later version.
 *
 * This program is distributed in the hope that it will be useful,
 * but WITHOUT ANY WARRANTY; without even the implied warranty of
 * MERCHANTABILITY or FITNESS FOR A PARTICULAR PURPOSE.  See the
 * GNU General Public License for more details.
 *
 * You should have received a copy of the GNU General Public License
 * along with this program; if not, write to the Free Software Foundation,
 * Inc., 51 Franklin Street, Fifth Floor, Boston, MA 02110-1301, USA.
 *
 * Copyright 2016, Blender Foundation.
 */

/** \file
 * \ingroup DNA
 */

#ifndef __EEVEE_PRIVATE_H__
#define __EEVEE_PRIVATE_H__

#include "DNA_lightprobe_types.h"

#include "BLI_listbase.h" // For bge
#include "DNA_object_types.h" // For bge

struct Material;
struct EEVEE_BoundSphere;
struct EEVEE_ShadowCasterBuffer;
struct GPUFrameBuffer;
struct Object;
struct RenderLayer;
struct RenderResult;

extern struct DrawEngineType draw_engine_eevee_type;

/* Minimum UBO is 16384 bytes */
#define MAX_PROBE 128 /* TODO : find size by dividing UBO max size by probe data size */
#define MAX_GRID 64   /* TODO : find size by dividing UBO max size by grid data size */
#define MAX_PLANAR 16 /* TODO : find size by dividing UBO max size by grid data size */
#define MAX_LIGHT 128 /* TODO : find size by dividing UBO max size by light data size */
#define MAX_CASCADE_NUM 4
#define MAX_SHADOW 256 /* TODO : Make this depends on GL_MAX_ARRAY_TEXTURE_LAYERS */
#define MAX_SHADOW_CASCADE 8
#define MAX_SHADOW_CUBE (MAX_SHADOW - MAX_CASCADE_NUM * MAX_SHADOW_CASCADE)
#define MAX_BLOOM_STEP 16

/* Only define one of these. */
// #define IRRADIANCE_SH_L2
// #define IRRADIANCE_CUBEMAP
#define IRRADIANCE_HL2
#define HAMMERSLEY_SIZE 1024

#if defined(IRRADIANCE_SH_L2)
#  define SHADER_IRRADIANCE "#define IRRADIANCE_SH_L2\n"
#elif defined(IRRADIANCE_CUBEMAP)
#  define SHADER_IRRADIANCE "#define IRRADIANCE_CUBEMAP\n"
#elif defined(IRRADIANCE_HL2)
#  define SHADER_IRRADIANCE "#define IRRADIANCE_HL2\n"
#endif

/* Macro causes over indentation. */
/* clang-format off */
#define SHADER_DEFINES \
  "#define EEVEE_ENGINE\n" \
  "#define MAX_PROBE " STRINGIFY(MAX_PROBE) "\n" \
  "#define MAX_GRID " STRINGIFY(MAX_GRID) "\n" \
  "#define MAX_PLANAR " STRINGIFY(MAX_PLANAR) "\n" \
  "#define MAX_LIGHT " STRINGIFY(MAX_LIGHT) "\n" \
  "#define MAX_SHADOW " STRINGIFY(MAX_SHADOW) "\n" \
  "#define MAX_SHADOW_CUBE " STRINGIFY(MAX_SHADOW_CUBE) "\n" \
  "#define MAX_SHADOW_CASCADE " STRINGIFY(MAX_SHADOW_CASCADE) "\n" \
  "#define MAX_CASCADE_NUM " STRINGIFY(MAX_CASCADE_NUM) "\n" \
  SHADER_IRRADIANCE
/* clang-format on */

#define SWAP_DOUBLE_BUFFERS() \
  { \
    if (effects->swap_double_buffer) { \
      SWAP(struct GPUFrameBuffer *, fbl->main_fb, fbl->double_buffer_fb); \
      SWAP(struct GPUFrameBuffer *, fbl->main_color_fb, fbl->double_buffer_color_fb); \
      SWAP(GPUTexture *, txl->color, txl->color_double_buffer); \
      effects->swap_double_buffer = false; \
    } \
  } \
  ((void)0)

#define SWAP_BUFFERS() \
  { \
    if (effects->target_buffer == fbl->effect_color_fb) { \
      SWAP_DOUBLE_BUFFERS(); \
      effects->source_buffer = txl->color_post; \
      effects->target_buffer = fbl->main_color_fb; \
    } \
    else { \
      SWAP_DOUBLE_BUFFERS(); \
      effects->source_buffer = txl->color; \
      effects->target_buffer = fbl->effect_color_fb; \
    } \
  } \
  ((void)0)

#define SWAP_BUFFERS_TAA() \
  { \
    if (effects->target_buffer == fbl->effect_color_fb) { \
      SWAP(struct GPUFrameBuffer *, fbl->effect_fb, fbl->taa_history_fb); \
      SWAP(struct GPUFrameBuffer *, fbl->effect_color_fb, fbl->taa_history_color_fb); \
      SWAP(GPUTexture *, txl->color_post, txl->taa_history); \
      effects->source_buffer = txl->taa_history; \
      effects->target_buffer = fbl->effect_color_fb; \
    } \
    else { \
      SWAP(struct GPUFrameBuffer *, fbl->main_fb, fbl->taa_history_fb); \
      SWAP(struct GPUFrameBuffer *, fbl->main_color_fb, fbl->taa_history_color_fb); \
      SWAP(GPUTexture *, txl->color, txl->taa_history); \
      effects->source_buffer = txl->taa_history; \
      effects->target_buffer = fbl->main_color_fb; \
    } \
  } \
  ((void)0)

#define OVERLAY_ENABLED(v3d) ((v3d) && (v3d->flag2 & V3D_HIDE_OVERLAYS) == 0)
#define LOOK_DEV_MODE_ENABLED(v3d) ((v3d) && (v3d->shading.type == OB_MATERIAL))
#define LOOK_DEV_OVERLAY_ENABLED(v3d) \
  (LOOK_DEV_MODE_ENABLED(v3d) && OVERLAY_ENABLED(v3d) && \
   (v3d->overlay.flag & V3D_OVERLAY_LOOK_DEV))
#define USE_SCENE_LIGHT(v3d) \
  ((!v3d) || (!LOOK_DEV_MODE_ENABLED(v3d)) || \
   ((LOOK_DEV_MODE_ENABLED(v3d) && (v3d->shading.flag & V3D_SHADING_SCENE_LIGHTS))))
#define LOOK_DEV_STUDIO_LIGHT_ENABLED(v3d) \
  (LOOK_DEV_MODE_ENABLED(v3d) && !(v3d->shading.flag & V3D_SHADING_SCENE_WORLD))

#define OCTAHEDRAL_SIZE_FROM_CUBESIZE(cube_size) \
  ((int)ceilf(sqrtf((cube_size * cube_size) * 6.0f)))
#define MIN_CUBE_LOD_LEVEL 3
#define MAX_PLANAR_LOD_LEVEL 9

/* World shader variations */
enum {
  VAR_WORLD_BACKGROUND = 0,
  VAR_WORLD_PROBE = 1,
  VAR_WORLD_VOLUME = 2,
};

/* Material shader variations */
enum {
  VAR_MAT_MESH = (1 << 0),
  VAR_MAT_PROBE = (1 << 1),
  VAR_MAT_HAIR = (1 << 2),
  VAR_MAT_FLAT = (1 << 3),
  VAR_MAT_BLEND = (1 << 4),
  VAR_MAT_VSM = (1 << 5),
  VAR_MAT_ESM = (1 << 6),
  VAR_MAT_VOLUME = (1 << 7),
  VAR_MAT_LOOKDEV = (1 << 8),
  /* Max number of variation */
  /* IMPORTANT : Leave it last and set
   * it's value accordingly. */
  VAR_MAT_MAX = (1 << 9),
  /* These are options that are not counted in VAR_MAT_MAX
   * because they are not cumulative with the others above. */
  VAR_MAT_CLIP = (1 << 10),
  VAR_MAT_HASH = (1 << 11),
  VAR_MAT_MULT = (1 << 12),
  VAR_MAT_SHADOW = (1 << 13),
  VAR_MAT_REFRACT = (1 << 14),
  VAR_MAT_SSS = (1 << 15),
  VAR_MAT_TRANSLUC = (1 << 16),
  VAR_MAT_SSSALBED = (1 << 17),
};

/* ************ PROBE UBO ************* */

/* They are the same struct as their Cache siblings.
 * typedef'ing just to keep the naming consistent with
 * other eevee types. */
typedef LightProbeCache EEVEE_LightProbe;
typedef LightGridCache EEVEE_LightGrid;

typedef struct EEVEE_PlanarReflection {
  float plane_equation[4];
  float clip_vec_x[3], attenuation_scale;
  float clip_vec_y[3], attenuation_bias;
  float clip_edge_x_pos, clip_edge_x_neg;
  float clip_edge_y_pos, clip_edge_y_neg;
  float facing_scale, facing_bias, clipsta, pad;
  float reflectionmat[4][4]; /* Used for sampling the texture. */
  float mtx[4][4];           /* Not used in shader. TODO move elsewhere. */
} EEVEE_PlanarReflection;

/* --------------------------------------- */

typedef struct EEVEE_BoundSphere {
  float center[3], radius;
} EEVEE_BoundSphere;

typedef struct EEVEE_BoundBox {
  float center[3], halfdim[3];
} EEVEE_BoundBox;

typedef struct EEVEE_PassList {
  /* Shadows */
  struct DRWPass *shadow_pass;
  struct DRWPass *shadow_cube_copy_pass;
  struct DRWPass *shadow_cube_store_pass;
  struct DRWPass *shadow_cube_store_high_pass;
  struct DRWPass *shadow_cascade_copy_pass;
  struct DRWPass *shadow_cascade_store_pass;
  struct DRWPass *shadow_cascade_store_high_pass;

  /* Probes */
  struct DRWPass *probe_background;
  struct DRWPass *probe_glossy_compute;
  struct DRWPass *probe_diffuse_compute;
  struct DRWPass *probe_visibility_compute;
  struct DRWPass *probe_grid_fill;
  struct DRWPass *probe_display;
  struct DRWPass *probe_planar_downsample_ps;

  /* Effects */
  struct DRWPass *ao_horizon_search;
  struct DRWPass *ao_horizon_search_layer;
  struct DRWPass *ao_horizon_debug;
  struct DRWPass *ao_accum_ps;
  struct DRWPass *mist_accum_ps;
  struct DRWPass *motion_blur;
  struct DRWPass *bloom_blit;
  struct DRWPass *bloom_downsample_first;
  struct DRWPass *bloom_downsample;
  struct DRWPass *bloom_upsample;
  struct DRWPass *bloom_resolve;
  struct DRWPass *dof_down;
  struct DRWPass *dof_scatter;
  struct DRWPass *dof_resolve;
  struct DRWPass *volumetric_world_ps;
  struct DRWPass *volumetric_objects_ps;
  struct DRWPass *volumetric_scatter_ps;
  struct DRWPass *volumetric_integration_ps;
  struct DRWPass *volumetric_resolve_ps;
  struct DRWPass *ssr_raytrace;
  struct DRWPass *ssr_resolve;
  struct DRWPass *sss_blur_ps;
  struct DRWPass *sss_resolve_ps;
  struct DRWPass *sss_accum_ps;
  struct DRWPass *color_downsample_ps;
  struct DRWPass *color_downsample_cube_ps;
  struct DRWPass *velocity_resolve;
  struct DRWPass *taa_resolve;

  /* HiZ */
  struct DRWPass *minz_downlevel_ps;
  struct DRWPass *maxz_downlevel_ps;
  struct DRWPass *minz_downdepth_ps;
  struct DRWPass *maxz_downdepth_ps;
  struct DRWPass *minz_downdepth_layer_ps;
  struct DRWPass *maxz_downdepth_layer_ps;
  struct DRWPass *minz_copydepth_ps;
  struct DRWPass *maxz_copydepth_ps;
  struct DRWPass *maxz_copydepth_layer_ps;

  struct DRWPass *depth_pass;
  struct DRWPass *depth_pass_cull;
  struct DRWPass *depth_pass_clip;
  struct DRWPass *depth_pass_clip_cull;
  struct DRWPass *refract_depth_pass;
  struct DRWPass *refract_depth_pass_cull;
  struct DRWPass *refract_depth_pass_clip;
  struct DRWPass *refract_depth_pass_clip_cull;
  struct DRWPass *default_pass[VAR_MAT_MAX];
  struct DRWPass *sss_pass;
  struct DRWPass *sss_pass_cull;
  struct DRWPass *material_pass;
  struct DRWPass *material_pass_cull;
  struct DRWPass *refract_pass;
  struct DRWPass *transparent_pass;
  struct DRWPass *background_pass;
  struct DRWPass *update_noise_pass;
  struct DRWPass *lookdev_pass;
} EEVEE_PassList;

typedef struct EEVEE_FramebufferList {
  /* Effects */
  struct GPUFrameBuffer *gtao_fb;
  struct GPUFrameBuffer *gtao_debug_fb;
  struct GPUFrameBuffer *downsample_fb;
  struct GPUFrameBuffer *bloom_blit_fb;
  struct GPUFrameBuffer *bloom_down_fb[MAX_BLOOM_STEP];
  struct GPUFrameBuffer *bloom_accum_fb[MAX_BLOOM_STEP - 1];
  struct GPUFrameBuffer *sss_blur_fb;
  struct GPUFrameBuffer *sss_blit_fb;
  struct GPUFrameBuffer *sss_resolve_fb;
  struct GPUFrameBuffer *sss_clear_fb;
  struct GPUFrameBuffer *sss_accum_fb;
  struct GPUFrameBuffer *dof_down_fb;
  struct GPUFrameBuffer *dof_scatter_fb;
  struct GPUFrameBuffer *volumetric_fb;
  struct GPUFrameBuffer *volumetric_scat_fb;
  struct GPUFrameBuffer *volumetric_integ_fb;
  struct GPUFrameBuffer *screen_tracing_fb;
  struct GPUFrameBuffer *refract_fb;
  struct GPUFrameBuffer *mist_accum_fb;
  struct GPUFrameBuffer *ao_accum_fb;
  struct GPUFrameBuffer *velocity_resolve_fb;

  struct GPUFrameBuffer *update_noise_fb;

  struct GPUFrameBuffer *planarref_fb;
  struct GPUFrameBuffer *planar_downsample_fb;

  struct GPUFrameBuffer *main_fb;
  struct GPUFrameBuffer *main_color_fb;
  struct GPUFrameBuffer *effect_fb;
  struct GPUFrameBuffer *effect_color_fb;
  struct GPUFrameBuffer *double_buffer_fb;
  struct GPUFrameBuffer *double_buffer_color_fb;
  struct GPUFrameBuffer *double_buffer_depth_fb;
  struct GPUFrameBuffer *taa_history_fb;
  struct GPUFrameBuffer *taa_history_color_fb;
} EEVEE_FramebufferList;

typedef struct EEVEE_TextureList {
  /* Effects */
  struct GPUTexture *color_post; /* R16_G16_B16 */
  struct GPUTexture *mist_accum;
  struct GPUTexture *ao_accum;
  struct GPUTexture *sss_dir_accum;
  struct GPUTexture *sss_col_accum;
  struct GPUTexture *refract_color;
  struct GPUTexture *taa_history;

  struct GPUTexture *volume_prop_scattering;
  struct GPUTexture *volume_prop_extinction;
  struct GPUTexture *volume_prop_emission;
  struct GPUTexture *volume_prop_phase;
  struct GPUTexture *volume_scatter;
  struct GPUTexture *volume_transmittance;
  struct GPUTexture *volume_scatter_history;
  struct GPUTexture *volume_transmittance_history;

  struct GPUTexture *lookdev_grid_tx;
  struct GPUTexture *lookdev_cube_tx;

  struct GPUTexture *planar_pool;
  struct GPUTexture *planar_depth;

  struct GPUTexture *maxzbuffer;

  struct GPUTexture *color; /* R16_G16_B16 */
  struct GPUTexture *color_double_buffer;
  struct GPUTexture *depth_double_buffer;
} EEVEE_TextureList;

typedef struct EEVEE_StorageList {
  /* Effects */
  struct EEVEE_EffectsInfo *effects;

  struct EEVEE_PrivateData *g_data;

  struct LightCache *lookdev_lightcache;
  EEVEE_LightProbe *lookdev_cube_data;
  EEVEE_LightGrid *lookdev_grid_data;
  LightCacheTexture *lookdev_cube_mips;
} EEVEE_StorageList;

/* ************ LIGHT UBO ************* */
typedef struct EEVEE_Light {
  float position[3], invsqrdist;
  float color[3], spec;
  float spotsize, spotblend, radius, shadowid;
  float rightvec[3], sizex;
  float upvec[3], sizey;
  float forwardvec[3], light_type;
} EEVEE_Light;

/* Special type for elliptic area lights, matches lamps_lib.glsl */
#define LAMPTYPE_AREA_ELLIPSE 100.0f

typedef struct EEVEE_Shadow {
<<<<<<< HEAD
	float nearf, farf, bias, exp;
	float shadow_start, data_start, multi_shadow_count, shadow_blur;
	float contact_dist, contact_bias, contact_spread, contact_thickness;
=======
  float near, far, bias, exp;
  float shadow_start, data_start, multi_shadow_count, shadow_blur;
  float contact_dist, contact_bias, contact_spread, contact_thickness;
>>>>>>> c8fc23fd
} EEVEE_Shadow;

typedef struct EEVEE_ShadowCube {
  float position[3], pad;
} EEVEE_ShadowCube;

typedef struct EEVEE_ShadowCascade {
  /* World->Light->NDC->Tex : used for sampling the shadow map. */
  float shadowmat[MAX_CASCADE_NUM][4][4];
  float split_start[4];
  float split_end[4];
} EEVEE_ShadowCascade;

typedef struct EEVEE_ShadowRender {
  float position[3], pad;
  float cube_texel_size;
  float stored_texel_size;
  float clip_near;
  float clip_far;
  int shadow_samples_len;
  float shadow_samples_len_inv;
  float exponent;
} EEVEE_ShadowRender;

/* This is just a really long bitflag with special function to access it. */
#define MAX_LIGHTBITS_FIELDS (MAX_LIGHT / 8)
typedef struct EEVEE_LightBits {
  uchar fields[MAX_LIGHTBITS_FIELDS];
} EEVEE_LightBits;

typedef struct EEVEE_ShadowCaster {
  struct EEVEE_LightBits bits;
  struct EEVEE_BoundBox bbox;
} EEVEE_ShadowCaster;

typedef struct EEVEE_ShadowCasterBuffer {
  struct EEVEE_ShadowCaster *shadow_casters;
  char *flags;
  uint alloc_count;
  uint count;
} EEVEE_ShadowCasterBuffer;

/* ************ LIGHT DATA ************* */
typedef struct EEVEE_LightsInfo {
  int num_light, cache_num_light;
  int num_cube_layer, cache_num_cube_layer;
  int num_cascade_layer, cache_num_cascade_layer;
  int gpu_cube_len, gpu_cascade_len, gpu_shadow_len;
  int cpu_cube_len, cpu_cascade_len;
  int update_flag;
  int shadow_cube_size, shadow_cascade_size, shadow_method;
  bool shadow_high_bitdepth, soft_shadows;
  int shadow_cube_store_size;
  int current_shadow_cascade;
  int current_shadow_face;
  uint shadow_instance_count;
  float filter_size;
  /* List of lights in the scene. */
  /* XXX This is fragile, can get out of sync quickly. */
  struct Object *light_ref[MAX_LIGHT];
  struct Object *shadow_cube_ref[MAX_SHADOW_CUBE];
  struct Object *shadow_cascade_ref[MAX_SHADOW_CASCADE];
  /* UBO Storage : data used by UBO */
  struct EEVEE_Light light_data[MAX_LIGHT];
  struct EEVEE_ShadowRender shadow_render_data;
  struct EEVEE_Shadow shadow_data[MAX_SHADOW];
  struct EEVEE_ShadowCube shadow_cube_data[MAX_SHADOW_CUBE];
  struct EEVEE_ShadowCascade shadow_cascade_data[MAX_SHADOW_CASCADE];
  /* Lights tracking */
  int new_shadow_id[MAX_LIGHT]; /* To be able to convert old bitfield to new bitfield */
  struct EEVEE_BoundSphere shadow_bounds[MAX_LIGHT]; /* Tightly packed light bounds  */
  /* Pointers only. */
  struct EEVEE_ShadowCasterBuffer *shcaster_frontbuffer;
  struct EEVEE_ShadowCasterBuffer *shcaster_backbuffer;
} EEVEE_LightsInfo;

/* EEVEE_LightsInfo->shadow_casters_flag */
enum {
  SHADOW_CASTER_PRUNED = (1 << 0),
  SHADOW_CASTER_UPDATED = (1 << 1),
};

/* EEVEE_LightsInfo->update_flag */
enum {
  LIGHT_UPDATE_SHADOW_CUBE = (1 << 0),
};

/* ************ PROBE DATA ************* */
typedef struct EEVEE_LightProbeVisTest {
  struct Collection *collection; /* Skip test if NULL */
  bool invert;
  bool cached; /* Reuse last test results */
} EEVEE_LightProbeVisTest;

typedef struct EEVEE_LightProbesInfo {
  int num_cube, cache_num_cube;
  int num_grid, cache_num_grid;
  int num_planar, cache_num_planar;
  int total_irradiance_samples; /* Total for all grids */
  int cache_irradiance_size[3];
  int update_flag;
  int updated_bounce;
  int num_bounce;
  int cubemap_res;
  /* Update */
  bool do_cube_update;
  bool do_grid_update;
  /* For rendering probes */
  float probemat[6][4][4];
  int layer;
  float texel_size;
  float padding_size;
  float samples_len;
  float samples_len_inv;
  float near_clip;
  float far_clip;
  float roughness;
  float firefly_fac;
  float lodfactor;
  float lod_rt_max, lod_cube_max, lod_planar_max;
  float visibility_range;
  float visibility_blur;
  float intensity_fac;
  int shres;
  EEVEE_LightProbeVisTest planar_vis_tests[MAX_PLANAR];
  /* UBO Storage : data used by UBO */
  EEVEE_LightProbe probe_data[MAX_PROBE];
  EEVEE_LightGrid grid_data[MAX_GRID];
  EEVEE_PlanarReflection planar_data[MAX_PLANAR];
  /* Probe Visibility Collection */
  EEVEE_LightProbeVisTest vis_data;
} EEVEE_LightProbesInfo;

/* EEVEE_LightProbesInfo->update_flag */
enum {
  PROBE_UPDATE_CUBE = (1 << 0),
  PROBE_UPDATE_GRID = (1 << 1),
  PROBE_UPDATE_ALL = 0xFFFFFF,
};

/* ************ EFFECTS DATA ************* */

typedef enum EEVEE_EffectsFlag {
  EFFECT_MOTION_BLUR = (1 << 0),
  EFFECT_BLOOM = (1 << 1),
  EFFECT_DOF = (1 << 2),
  EFFECT_VOLUMETRIC = (1 << 3),
  EFFECT_SSR = (1 << 4),
  EFFECT_DOUBLE_BUFFER = (1 << 5), /* Not really an effect but a feature */
  EFFECT_REFRACT = (1 << 6),
  EFFECT_GTAO = (1 << 7),
  EFFECT_TAA = (1 << 8),
  EFFECT_POST_BUFFER = (1 << 9),    /* Not really an effect but a feature */
  EFFECT_NORMAL_BUFFER = (1 << 10), /* Not really an effect but a feature */
  EFFECT_SSS = (1 << 11),
  EFFECT_VELOCITY_BUFFER = (1 << 12),     /* Not really an effect but a feature */
  EFFECT_TAA_REPROJECT = (1 << 13),       /* should be mutually exclusive with EFFECT_TAA */
  EFFECT_DEPTH_DOUBLE_BUFFER = (1 << 14), /* Not really an effect but a feature */
} EEVEE_EffectsFlag;

typedef struct EEVEE_EffectsInfo {
  EEVEE_EffectsFlag enabled_effects;
  bool swap_double_buffer;
  /* SSSS */
  int sss_sample_count;
  bool sss_separate_albedo;
  struct GPUTexture *sss_data; /* Textures from pool */
  struct GPUTexture *sss_albedo;
  struct GPUTexture *sss_blur;
  struct GPUTexture *sss_stencil;
  /* Volumetrics */
  int volume_current_sample;
  /* SSR */
  bool reflection_trace_full;
  bool ssr_was_persp;
  int ssr_neighbor_ofs;
  int ssr_halfres_ofs[2];
  struct GPUTexture *ssr_normal_input; /* Textures from pool */
  struct GPUTexture *ssr_specrough_input;
  struct GPUTexture *ssr_hit_output;
  struct GPUTexture *ssr_pdf_output;
  /* Temporal Anti Aliasing */
  int taa_reproject_sample;
  int taa_current_sample;
  int taa_render_sample;
  int taa_total_sample;
  float taa_alpha;
  bool prev_drw_support;
  float prev_drw_persmat[4][4];
  float overide_persmat[4][4];
  float overide_persinv[4][4];
  float overide_winmat[4][4];
  float overide_wininv[4][4];
  /* Ambient Occlusion */
  int ao_depth_layer;
  struct GPUTexture *ao_src_depth;  /* pointer copy */
  struct GPUTexture *gtao_horizons; /* Textures from pool */
  struct GPUTexture *gtao_horizons_debug;
  /* Motion Blur */
  float current_world_to_ndc[4][4];
  float current_ndc_to_world[4][4];
  float past_world_to_ndc[4][4];
  int motion_blur_samples;
  bool motion_blur_mat_cached;
  /* Velocity Pass */
  float velocity_curr_persinv[4][4];
  float velocity_past_persmat[4][4];
  struct GPUTexture *velocity_tx; /* Texture from pool */
  /* Depth Of Field */
  float dof_near_far[2];
  float dof_params[2];
  float dof_bokeh[4];
  float dof_bokeh_sides[4];
  int dof_target_size[2];
  struct GPUTexture *dof_down_near; /* Textures from pool */
  struct GPUTexture *dof_down_far;
  struct GPUTexture *dof_coc;
  struct GPUTexture *dof_blur;
  struct GPUTexture *dof_blur_alpha;
  /* Other */
  float prev_persmat[4][4];
  /* Bloom */
  int bloom_iteration_len;
  float source_texel_size[2];
  float blit_texel_size[2];
  float downsamp_texel_size[MAX_BLOOM_STEP][2];
  float bloom_color[3];
  float bloom_clamp;
  float bloom_sample_scale;
  float bloom_curve_threshold[4];
  float unf_source_texel_size[2];
  struct GPUTexture *bloom_blit; /* Textures from pool */
  struct GPUTexture *bloom_downsample[MAX_BLOOM_STEP];
  struct GPUTexture *bloom_upsample[MAX_BLOOM_STEP - 1];
  struct GPUTexture *unf_source_buffer; /* pointer copy */
  struct GPUTexture *unf_base_buffer;   /* pointer copy */
  /* Not alloced, just a copy of a *GPUtexture in EEVEE_TextureList. */
  struct GPUTexture *source_buffer;     /* latest updated texture */
  struct GPUFrameBuffer *target_buffer; /* next target to render to */
  struct GPUTexture *final_tx;          /* Final color to transform to display color space. */
  struct GPUFrameBuffer *final_fb;      /* Framebuffer with final_tx as attachement. */
} EEVEE_EffectsInfo;

/* ***************** COMMON DATA **************** */

/* Common uniform buffer containing all "constant" data over the whole drawing pipeline. */
/* !! CAUTION !!
 * - [i]vec3 need to be padded to [i]vec4 (even in ubo declaration).
 * - Make sure that [i]vec4 start at a multiple of 16 bytes.
 * - Arrays of vec2/vec3 are padded as arrays of vec4.
 * - sizeof(bool) == sizeof(int) in GLSL so use int in C */
typedef struct EEVEE_CommonUniformBuffer {
  float prev_persmat[4][4]; /* mat4 */
  float view_vecs[2][4];    /* vec4[2] */
  float mip_ratio[10][4];   /* vec2[10] */
  /* Ambient Occlusion */
  /* -- 16 byte aligned -- */
  float ao_dist, pad1, ao_factor, pad2;                    /* vec4 */
  float ao_offset, ao_bounce_fac, ao_quality, ao_settings; /* vec4 */
  /* Volumetric */
  /* -- 16 byte aligned -- */
  int vol_tex_size[3], pad3;         /* ivec3 */
  float vol_depth_param[3], pad4;    /* vec3 */
  float vol_inv_tex_size[3], pad5;   /* vec3 */
  float vol_jitter[3], pad6;         /* vec3 */
  float vol_coord_scale[2], pad7[2]; /* vec2 */
  /* -- 16 byte aligned -- */
  float vol_history_alpha; /* float */
  float vol_light_clamp;   /* float */
  float vol_shadow_steps;  /* float */
  int vol_use_lights;      /* bool */
  /* Screen Space Reflections */
  /* -- 16 byte aligned -- */
  float ssr_quality, ssr_thickness, ssr_pixelsize[2]; /* vec4 */
  float ssr_border_fac;                               /* float */
  float ssr_max_roughness;                            /* float */
  float ssr_firefly_fac;                              /* float */
  float ssr_brdf_bias;                                /* float */
  int ssr_toggle;                                     /* bool */
  /* SubSurface Scattering */
  float sss_jitter_threshold; /* float */
  int sss_toggle;             /* bool */
  /* Specular */
  int spec_toggle; /* bool */
  /* Lights */
  int la_num_light; /* int */
  /* Probes */
  int prb_num_planar;          /* int */
  int prb_num_render_cube;     /* int */
  int prb_num_render_grid;     /* int */
  int prb_irradiance_vis_size; /* int */
  float prb_irradiance_smooth; /* float */
  float prb_lod_cube_max;      /* float */
  float prb_lod_planar_max;    /* float */
  /* Misc */
  int hiz_mip_offset; /* int */
  int ray_type;       /* int */
  float ray_depth;    /* float */
} EEVEE_CommonUniformBuffer;

/* ray_type (keep in sync with rayType) */
#define EEVEE_RAY_CAMERA 0
#define EEVEE_RAY_SHADOW 1
#define EEVEE_RAY_DIFFUSE 2
#define EEVEE_RAY_GLOSSY 3

/* ***************** CLIP PLANES DATA **************** */

typedef struct EEVEE_ClipPlanesUniformBuffer {
  float clip_planes[1][4]; /* must be less than MAX_CLIP_PLANES */
} EEVEE_ClipPlanesUniformBuffer;

/* ************** SCENE LAYER DATA ************** */
typedef struct EEVEE_ViewLayerData {
  /* Lights */
  struct EEVEE_LightsInfo *lights;

  struct GPUUniformBuffer *light_ubo;
  struct GPUUniformBuffer *shadow_ubo;
  struct GPUUniformBuffer *shadow_render_ubo;
  struct GPUUniformBuffer *shadow_samples_ubo;

  struct GPUFrameBuffer *shadow_cube_target_fb;
  struct GPUFrameBuffer *shadow_cube_store_fb;
  struct GPUFrameBuffer *shadow_cascade_target_fb;
  struct GPUFrameBuffer *shadow_cascade_store_fb;

  struct GPUTexture *shadow_cube_target;
  struct GPUTexture *shadow_cube_blur;
  struct GPUTexture *shadow_cascade_target;
  struct GPUTexture *shadow_cascade_blur;
  struct GPUTexture *shadow_cube_pool;
  struct GPUTexture *shadow_cascade_pool;

  struct EEVEE_ShadowCasterBuffer shcasters_buffers[2];

  /* Probes */
  struct EEVEE_LightProbesInfo *probes;

  struct GPUUniformBuffer *probe_ubo;
  struct GPUUniformBuffer *grid_ubo;
  struct GPUUniformBuffer *planar_ubo;

  /* Common Uniform Buffer */
  struct EEVEE_CommonUniformBuffer common_data;
  struct GPUUniformBuffer *common_ubo;

  struct EEVEE_ClipPlanesUniformBuffer clip_data;
  struct GPUUniformBuffer *clip_ubo;

  struct LightCache *fallback_lightcache;
} EEVEE_ViewLayerData;

/* ************ OBJECT DATA ************ */

typedef struct EEVEE_LightData {
  short light_id, shadow_id;
} EEVEE_LightData;

typedef struct EEVEE_ShadowCubeData {
  short light_id, shadow_id, cube_id, layer_id;
} EEVEE_ShadowCubeData;

typedef struct EEVEE_ShadowCascadeData {
  short light_id, shadow_id, cascade_id, layer_id;
  /* World->Light->NDC : used for rendering the shadow map. */
  float viewprojmat[MAX_CASCADE_NUM][4][4];
  float projmat[MAX_CASCADE_NUM][4][4];
  float viewmat[4][4], viewinv[4][4];
  float radius[MAX_CASCADE_NUM];
} EEVEE_ShadowCascadeData;

/* Theses are the structs stored inside Objects.
 * It works with even if the object is in multiple layers
 * because we don't get the same "Object *" for each layer. */
typedef struct EEVEE_LightEngineData {
  DrawData dd;

  bool need_update;
  /* This needs to be out of the union to avoid undefined behavior. */
  short prev_cube_shadow_id;
  union {
    struct EEVEE_LightData ld;
    struct EEVEE_ShadowCubeData scd;
    struct EEVEE_ShadowCascadeData scad;
  } data;
} EEVEE_LightEngineData;

typedef struct EEVEE_LightProbeEngineData {
  DrawData dd;

  bool need_update;
} EEVEE_LightProbeEngineData;

typedef struct EEVEE_ObjectEngineData {
  DrawData dd;

  Object *ob; /* self reference */
  EEVEE_LightProbeVisTest *test_data;
  bool ob_vis, ob_vis_dirty;

  bool need_update;
  uint shadow_caster_id;
} EEVEE_ObjectEngineData;

typedef struct EEVEE_WorldEngineData {
  DrawData dd;
} EEVEE_WorldEngineData;

/* *********************************** */

typedef struct EEVEE_Data {
  void *engine_type;
  EEVEE_FramebufferList *fbl;
  EEVEE_TextureList *txl;
  EEVEE_PassList *psl;
  EEVEE_StorageList *stl;
} EEVEE_Data;

typedef struct EEVEE_PrivateData {
  struct DRWShadingGroup *shadow_shgrp;
  struct DRWShadingGroup *depth_shgrp;
  struct DRWShadingGroup *depth_shgrp_cull;
  struct DRWShadingGroup *depth_shgrp_clip;
  struct DRWShadingGroup *depth_shgrp_clip_cull;
  struct DRWShadingGroup *refract_depth_shgrp;
  struct DRWShadingGroup *refract_depth_shgrp_cull;
  struct DRWShadingGroup *refract_depth_shgrp_clip;
  struct DRWShadingGroup *refract_depth_shgrp_clip_cull;
  struct DRWShadingGroup *cube_display_shgrp;
  struct DRWShadingGroup *planar_display_shgrp;
  struct GHash *material_hash;
  float background_alpha; /* TODO find a better place for this. */
  /* Chosen lightcache: can come from Lookdev or the viewlayer. */
  struct LightCache *light_cache;
  /* For planar probes */
  float planar_texel_size[2];
  /* For double buffering */
  bool view_updated;
  bool valid_double_buffer;
  bool valid_taa_history;
  /* Render Matrices */
  float persmat[4][4], persinv[4][4];
  float viewmat[4][4], viewinv[4][4];
  float winmat[4][4], wininv[4][4];
  float studiolight_matrix[3][3];
  float overscan, overscan_pixels;
  float size_orig[2];

  /* Mist Settings */
  float mist_start, mist_inv_dist, mist_falloff;

  /* Color Management */
  bool use_color_render_settings;

  /* LookDev Settings */
  int studiolight_index;
  float studiolight_rot_z;
  int studiolight_cubemap_res;
  float studiolight_glossy_clamp;
  float studiolight_filter_quality;

} EEVEE_PrivateData; /* Transient data */

/* eevee_data.c */
void EEVEE_view_layer_data_free(void *sldata);
EEVEE_ViewLayerData *EEVEE_view_layer_data_get(void);
EEVEE_ViewLayerData *EEVEE_view_layer_data_ensure_ex(struct ViewLayer *view_layer);
EEVEE_ViewLayerData *EEVEE_view_layer_data_ensure(void);
EEVEE_ObjectEngineData *EEVEE_object_data_get(Object *ob);
EEVEE_ObjectEngineData *EEVEE_object_data_ensure(Object *ob);
EEVEE_LightProbeEngineData *EEVEE_lightprobe_data_get(Object *ob);
EEVEE_LightProbeEngineData *EEVEE_lightprobe_data_ensure(Object *ob);
EEVEE_LightEngineData *EEVEE_light_data_get(Object *ob);
EEVEE_LightEngineData *EEVEE_light_data_ensure(Object *ob);
EEVEE_WorldEngineData *EEVEE_world_data_get(struct World *wo);
EEVEE_WorldEngineData *EEVEE_world_data_ensure(struct World *wo);

/* eevee_materials.c */
struct GPUTexture *EEVEE_materials_get_util_tex(void); /* XXX */
void EEVEE_materials_init(EEVEE_ViewLayerData *sldata,
                          EEVEE_StorageList *stl,
                          EEVEE_FramebufferList *fbl);
void EEVEE_materials_cache_init(EEVEE_ViewLayerData *sldata, EEVEE_Data *vedata);
void EEVEE_materials_cache_populate(EEVEE_Data *vedata,
                                    EEVEE_ViewLayerData *sldata,
                                    Object *ob,
                                    bool *cast_shadow);
void EEVEE_hair_cache_populate(EEVEE_Data *vedata,
                               EEVEE_ViewLayerData *sldata,
                               Object *ob,
                               bool *cast_shadow);
void EEVEE_materials_cache_finish(EEVEE_Data *vedata);
struct GPUMaterial *EEVEE_material_world_lightprobe_get(struct Scene *scene, struct World *wo);
struct GPUMaterial *EEVEE_material_world_background_get(struct Scene *scene, struct World *wo);
struct GPUMaterial *EEVEE_material_world_volume_get(struct Scene *scene, struct World *wo);
struct GPUMaterial *EEVEE_material_mesh_get(struct Scene *scene,
                                            Material *ma,
                                            EEVEE_Data *vedata,
                                            bool use_blend,
                                            bool use_multiply,
                                            bool use_refract,
                                            bool use_sss,
                                            bool use_translucency,
                                            int shadow_method);
struct GPUMaterial *EEVEE_material_mesh_volume_get(struct Scene *scene, Material *ma);
struct GPUMaterial *EEVEE_material_mesh_depth_get(struct Scene *scene,
                                                  Material *ma,
                                                  bool use_hashed_alpha,
                                                  bool is_shadow);
struct GPUMaterial *EEVEE_material_hair_get(struct Scene *scene, Material *ma, int shadow_method);
void EEVEE_materials_free(void);
void EEVEE_draw_default_passes(EEVEE_PassList *psl);
void EEVEE_update_noise(EEVEE_PassList *psl, EEVEE_FramebufferList *fbl, const double offsets[3]);
void EEVEE_update_viewvecs(float invproj[4][4], float winmat[4][4], float (*r_viewvecs)[4]);

/* eevee_lights.c */
void EEVEE_lights_init(EEVEE_ViewLayerData *sldata);
void EEVEE_lights_cache_init(EEVEE_ViewLayerData *sldata, EEVEE_Data *vedata);
void EEVEE_lights_cache_add(EEVEE_ViewLayerData *sldata, struct Object *ob);
void EEVEE_lights_cache_shcaster_add(EEVEE_ViewLayerData *sldata,
                                     EEVEE_StorageList *stl,
                                     struct GPUBatch *geom,
                                     Object *ob);
void EEVEE_lights_cache_shcaster_material_add(EEVEE_ViewLayerData *sldata,
                                              EEVEE_PassList *psl,
                                              struct GPUMaterial *gpumat,
                                              struct GPUBatch *geom,
                                              struct Object *ob,
                                              float *alpha_threshold);
void EEVEE_lights_cache_shcaster_object_add(EEVEE_ViewLayerData *sldata, struct Object *ob);
void EEVEE_lights_cache_finish(EEVEE_ViewLayerData *sldata, EEVEE_Data *vedata);
void EEVEE_lights_update(EEVEE_ViewLayerData *sldata, EEVEE_Data *vedata);
void EEVEE_draw_shadows(EEVEE_ViewLayerData *sldata, EEVEE_Data *vedata);
void EEVEE_lights_free(void);

/* eevee_shaders.c */
void EEVEE_shaders_lightprobe_shaders_init(void);
struct GPUShader *EEVEE_shaders_probe_filter_glossy_sh_get(void);
struct GPUShader *EEVEE_shaders_probe_default_sh_get(void);
struct GPUShader *EEVEE_shaders_probe_filter_diffuse_sh_get(void);
struct GPUShader *EEVEE_shaders_probe_filter_visibility_sh_get(void);
struct GPUShader *EEVEE_shaders_probe_grid_fill_sh_get(void);
struct GPUShader *EEVEE_shaders_probe_planar_downsample_sh_get(void);
struct GPUShader *EEVEE_shaders_default_studiolight_sh_get(void);
struct GPUShader *EEVEE_shaders_probe_cube_display_sh_get(void);
struct GPUShader *EEVEE_shaders_probe_grid_display_sh_get(void);
struct GPUShader *EEVEE_shaders_probe_planar_display_sh_get(void);
struct GPUShader *EEVEE_shaders_velocity_resolve_sh_get(void);
struct GPUShader *EEVEE_shaders_taa_resolve_sh_get(EEVEE_EffectsFlag enabled_effects);
void EEVEE_shaders_free(void);

/* eevee_lightprobes.c */
bool EEVEE_lightprobes_obj_visibility_cb(bool vis_in, void *user_data);
void EEVEE_lightprobes_init(EEVEE_ViewLayerData *sldata, EEVEE_Data *vedata);
void EEVEE_lightprobes_cache_init(EEVEE_ViewLayerData *sldata, EEVEE_Data *vedata);
void EEVEE_lightprobes_cache_add(EEVEE_ViewLayerData *sldata, EEVEE_Data *vedata, Object *ob);
void EEVEE_lightprobes_cache_finish(EEVEE_ViewLayerData *sldata, EEVEE_Data *vedata);
void EEVEE_lightprobes_refresh(EEVEE_ViewLayerData *sldata, EEVEE_Data *vedata);
void EEVEE_lightprobes_refresh_planar(EEVEE_ViewLayerData *sldata, EEVEE_Data *vedata);
void EEVEE_lightprobes_free(void);

void EEVEE_lightbake_cache_init(EEVEE_ViewLayerData *sldata,
                                EEVEE_Data *vedata,
                                GPUTexture *rt_color,
                                GPUTexture *rt_depth);
void EEVEE_lightbake_render_world(EEVEE_ViewLayerData *sldata,
                                  EEVEE_Data *vedata,
                                  struct GPUFrameBuffer *face_fb[6]);
void EEVEE_lightbake_render_scene(EEVEE_ViewLayerData *sldata,
                                  EEVEE_Data *vedata,
                                  struct GPUFrameBuffer *face_fb[6],
                                  const float pos[3],
                                  float near_clip,
                                  float far_clip);
void EEVEE_lightbake_filter_glossy(EEVEE_ViewLayerData *sldata,
                                   EEVEE_Data *vedata,
                                   struct GPUTexture *rt_color,
                                   struct GPUFrameBuffer *fb,
                                   int probe_idx,
                                   float intensity,
                                   int maxlevel,
                                   float filter_quality,
                                   float firefly_fac);
void EEVEE_lightbake_filter_diffuse(EEVEE_ViewLayerData *sldata,
                                    EEVEE_Data *vedata,
                                    struct GPUTexture *rt_color,
                                    struct GPUFrameBuffer *fb,
                                    int grid_offset,
                                    float intensity);
void EEVEE_lightbake_filter_visibility(EEVEE_ViewLayerData *sldata,
                                       EEVEE_Data *vedata,
                                       struct GPUTexture *rt_depth,
                                       struct GPUFrameBuffer *fb,
                                       int grid_offset,
                                       float clipsta,
                                       float clipend,
                                       float vis_range,
                                       float vis_blur,
                                       int vis_size);

void EEVEE_lightprobes_grid_data_from_object(Object *ob, EEVEE_LightGrid *prb_data, int *offset);
void EEVEE_lightprobes_cube_data_from_object(Object *ob, EEVEE_LightProbe *prb_data);
void EEVEE_lightprobes_planar_data_from_object(Object *ob,
                                               EEVEE_PlanarReflection *eplanar,
                                               EEVEE_LightProbeVisTest *vis_test);

/* eevee_depth_of_field.c */
int EEVEE_depth_of_field_init(EEVEE_ViewLayerData *sldata, EEVEE_Data *vedata, Object *camera);
void EEVEE_depth_of_field_cache_init(EEVEE_ViewLayerData *sldata, EEVEE_Data *vedata);
void EEVEE_depth_of_field_draw(EEVEE_Data *vedata);
void EEVEE_depth_of_field_free(void);

/* eevee_bloom.c */
int EEVEE_bloom_init(EEVEE_ViewLayerData *sldata, EEVEE_Data *vedata);
void EEVEE_bloom_cache_init(EEVEE_ViewLayerData *sldata, EEVEE_Data *vedata);
void EEVEE_bloom_draw(EEVEE_Data *vedata);
void EEVEE_bloom_free(void);

/* eevee_occlusion.c */
int EEVEE_occlusion_init(EEVEE_ViewLayerData *sldata, EEVEE_Data *vedata);
void EEVEE_occlusion_output_init(EEVEE_ViewLayerData *sldata, EEVEE_Data *vedata);
void EEVEE_occlusion_output_accumulate(EEVEE_ViewLayerData *sldata, EEVEE_Data *vedata);
void EEVEE_occlusion_cache_init(EEVEE_ViewLayerData *sldata, EEVEE_Data *vedata);
void EEVEE_occlusion_compute(EEVEE_ViewLayerData *sldata,
                             EEVEE_Data *vedata,
                             struct GPUTexture *depth_src,
                             int layer);
void EEVEE_occlusion_draw_debug(EEVEE_ViewLayerData *sldata, EEVEE_Data *vedata);
void EEVEE_occlusion_free(void);

/* eevee_screen_raytrace.c */
int EEVEE_screen_raytrace_init(EEVEE_ViewLayerData *sldata, EEVEE_Data *vedata);
void EEVEE_screen_raytrace_cache_init(EEVEE_ViewLayerData *sldata, EEVEE_Data *vedata);
void EEVEE_refraction_compute(EEVEE_ViewLayerData *sldata, EEVEE_Data *vedata);
void EEVEE_reflection_compute(EEVEE_ViewLayerData *sldata, EEVEE_Data *vedata);
void EEVEE_screen_raytrace_free(void);

/* eevee_subsurface.c */
int EEVEE_subsurface_init(EEVEE_ViewLayerData *sldata, EEVEE_Data *vedata);
void EEVEE_subsurface_cache_init(EEVEE_ViewLayerData *sldata, EEVEE_Data *vedata);
void EEVEE_subsurface_output_init(EEVEE_ViewLayerData *sldata, EEVEE_Data *vedata);
void EEVEE_subsurface_add_pass(EEVEE_ViewLayerData *sldata,
                               EEVEE_Data *vedata,
                               uint sss_id,
                               struct GPUUniformBuffer *sss_profile);
void EEVEE_subsurface_data_render(EEVEE_ViewLayerData *sldata, EEVEE_Data *vedata);
void EEVEE_subsurface_compute(EEVEE_ViewLayerData *sldata, EEVEE_Data *vedata);
void EEVEE_subsurface_output_accumulate(EEVEE_ViewLayerData *sldata, EEVEE_Data *vedata);
void EEVEE_subsurface_free(void);

/* eevee_motion_blur.c */
int EEVEE_motion_blur_init(EEVEE_ViewLayerData *sldata, EEVEE_Data *vedata, Object *camera);
void EEVEE_motion_blur_cache_init(EEVEE_ViewLayerData *sldata, EEVEE_Data *vedata);
void EEVEE_motion_blur_draw(EEVEE_Data *vedata);
void EEVEE_motion_blur_free(void);

/* eevee_mist.c */
void EEVEE_mist_output_init(EEVEE_ViewLayerData *sldata, EEVEE_Data *vedata);
void EEVEE_mist_output_accumulate(EEVEE_ViewLayerData *sldata, EEVEE_Data *vedata);
void EEVEE_mist_free(void);

/* eevee_temporal_sampling.c */
void EEVEE_temporal_sampling_reset(EEVEE_Data *vedata);
int EEVEE_temporal_sampling_init(EEVEE_ViewLayerData *sldata, EEVEE_Data *vedata);
void EEVEE_temporal_sampling_matrices_calc(EEVEE_EffectsInfo *effects,
                                           float viewmat[4][4],
                                           float persmat[4][4],
                                           const double ht_point[2]);
void EEVEE_temporal_sampling_cache_init(EEVEE_ViewLayerData *sldata, EEVEE_Data *vedata);
void EEVEE_temporal_sampling_draw(EEVEE_Data *vedata);

/* eevee_volumes.c */
int EEVEE_volumes_init(EEVEE_ViewLayerData *sldata, EEVEE_Data *vedata);
void EEVEE_volumes_set_jitter(EEVEE_ViewLayerData *sldata, uint current_sample);
void EEVEE_volumes_cache_init(EEVEE_ViewLayerData *sldata, EEVEE_Data *vedata);
void EEVEE_volumes_cache_object_add(EEVEE_ViewLayerData *sldata,
                                    EEVEE_Data *vedata,
                                    struct Scene *scene,
                                    Object *ob);
void EEVEE_volumes_compute(EEVEE_ViewLayerData *sldata, EEVEE_Data *vedata);
void EEVEE_volumes_resolve(EEVEE_ViewLayerData *sldata, EEVEE_Data *vedata);
void EEVEE_volumes_free_smoke_textures(void);
void EEVEE_volumes_free(void);

/* eevee_effects.c */
void EEVEE_effects_init(EEVEE_ViewLayerData *sldata,
                        EEVEE_Data *vedata,
                        Object *camera,
                        const bool minimal);
void EEVEE_effects_cache_init(EEVEE_ViewLayerData *sldata, EEVEE_Data *vedata);
void EEVEE_create_minmax_buffer(EEVEE_Data *vedata, struct GPUTexture *depth_src, int layer);
void EEVEE_downsample_buffer(EEVEE_Data *vedata, struct GPUTexture *texture_src, int level);
void EEVEE_downsample_cube_buffer(EEVEE_Data *vedata, struct GPUTexture *texture_src, int level);
void EEVEE_draw_effects(EEVEE_ViewLayerData *sldata, EEVEE_Data *vedata);
void EEVEE_effects_free(void);

/* eevee_render.c */
void EEVEE_render_init(EEVEE_Data *vedata,
                       struct RenderEngine *engine,
                       struct Depsgraph *depsgraph);
void EEVEE_render_cache(void *vedata,
                        struct Object *ob,
                        struct RenderEngine *engine,
                        struct Depsgraph *depsgraph);
void EEVEE_render_draw(EEVEE_Data *vedata,
                       struct RenderEngine *engine,
                       struct RenderLayer *render_layer,
                       const struct rcti *rect);
void EEVEE_render_update_passes(struct RenderEngine *engine,
                                struct Scene *scene,
                                struct ViewLayer *view_layer);

/** eevee_lookdev.c */
<<<<<<< HEAD
void EEVEE_lookdev_cache_init(
        EEVEE_Data *vedata, struct DRWShadingGroup **grp, struct DRWPass *pass, float background_alpha,
        struct World *world, EEVEE_LightProbesInfo *pinfo);
=======
void EEVEE_lookdev_cache_init(EEVEE_Data *vedata,
                              DRWShadingGroup **grp,
                              DRWPass *pass,
                              float background_alpha,
                              struct World *world,
                              EEVEE_LightProbesInfo *pinfo);
>>>>>>> c8fc23fd
void EEVEE_lookdev_draw_background(EEVEE_Data *vedata);

/** eevee_engine.c */
void EEVEE_cache_populate(void *vedata, Object *ob);

/* Shadow Matrix */
static const float texcomat[4][4] = {
    /* From NDC to TexCo */
    {0.5f, 0.0f, 0.0f, 0.0f},
    {0.0f, 0.5f, 0.0f, 0.0f},
    {0.0f, 0.0f, 0.5f, 0.0f},
    {0.5f, 0.5f, 0.5f, 1.0f},
};

/* Cubemap Matrices */
static const float cubefacemat[6][4][4] = {
    /* Pos X */
    {{0.0f, 0.0f, -1.0f, 0.0f},
     {0.0f, -1.0f, 0.0f, 0.0f},
     {-1.0f, 0.0f, 0.0f, 0.0f},
     {0.0f, 0.0f, 0.0f, 1.0f}},
    /* Neg X */
    {{0.0f, 0.0f, 1.0f, 0.0f},
     {0.0f, -1.0f, 0.0f, 0.0f},
     {1.0f, 0.0f, 0.0f, 0.0f},
     {0.0f, 0.0f, 0.0f, 1.0f}},
    /* Pos Y */
    {{1.0f, 0.0f, 0.0f, 0.0f},
     {0.0f, 0.0f, -1.0f, 0.0f},
     {0.0f, 1.0f, 0.0f, 0.0f},
     {0.0f, 0.0f, 0.0f, 1.0f}},
    /* Neg Y */
    {{1.0f, 0.0f, 0.0f, 0.0f},
     {0.0f, 0.0f, 1.0f, 0.0f},
     {0.0f, -1.0f, 0.0f, 0.0f},
     {0.0f, 0.0f, 0.0f, 1.0f}},
    /* Pos Z */
    {{1.0f, 0.0f, 0.0f, 0.0f},
     {0.0f, -1.0f, 0.0f, 0.0f},
     {0.0f, 0.0f, -1.0f, 0.0f},
     {0.0f, 0.0f, 0.0f, 1.0f}},
    /* Neg Z */
    {{-1.0f, 0.0f, 0.0f, 0.0f},
     {0.0f, -1.0f, 0.0f, 0.0f},
     {0.0f, 0.0f, 1.0f, 0.0f},
     {0.0f, 0.0f, 0.0f, 1.0f}},
};


EEVEE_Data *EEVEE_engine_data_get(void);

#endif /* __EEVEE_PRIVATE_H__ */<|MERGE_RESOLUTION|>--- conflicted
+++ resolved
@@ -380,15 +380,9 @@
 #define LAMPTYPE_AREA_ELLIPSE 100.0f
 
 typedef struct EEVEE_Shadow {
-<<<<<<< HEAD
 	float nearf, farf, bias, exp;
 	float shadow_start, data_start, multi_shadow_count, shadow_blur;
 	float contact_dist, contact_bias, contact_spread, contact_thickness;
-=======
-  float near, far, bias, exp;
-  float shadow_start, data_start, multi_shadow_count, shadow_blur;
-  float contact_dist, contact_bias, contact_spread, contact_thickness;
->>>>>>> c8fc23fd
 } EEVEE_Shadow;
 
 typedef struct EEVEE_ShadowCube {
@@ -1103,18 +1097,9 @@
                                 struct ViewLayer *view_layer);
 
 /** eevee_lookdev.c */
-<<<<<<< HEAD
 void EEVEE_lookdev_cache_init(
         EEVEE_Data *vedata, struct DRWShadingGroup **grp, struct DRWPass *pass, float background_alpha,
         struct World *world, EEVEE_LightProbesInfo *pinfo);
-=======
-void EEVEE_lookdev_cache_init(EEVEE_Data *vedata,
-                              DRWShadingGroup **grp,
-                              DRWPass *pass,
-                              float background_alpha,
-                              struct World *world,
-                              EEVEE_LightProbesInfo *pinfo);
->>>>>>> c8fc23fd
 void EEVEE_lookdev_draw_background(EEVEE_Data *vedata);
 
 /** eevee_engine.c */
