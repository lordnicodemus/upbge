--- conflicted
+++ resolved
@@ -33,13 +33,10 @@
 
 #include "DNA_lightprobe_types.h"
 
-<<<<<<< HEAD
+#include "BKE_camera.h"
+
 #include "BLI_listbase.h"      // For bge
 #include "DNA_object_types.h"  // For bge
-=======
-#include "BKE_camera.h"
-
->>>>>>> ab72cd2f
 struct EEVEE_ShadowCasterBuffer;
 struct GPUFrameBuffer;
 struct Object;
