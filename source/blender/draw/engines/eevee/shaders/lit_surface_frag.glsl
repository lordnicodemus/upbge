--- conflicted
+++ resolved
@@ -515,18 +515,8 @@
 	}
 
 	vec3 indirect_radiance =
-<<<<<<< HEAD
-	        spec_accum.rgb * F_ibl(f0, brdf_lut) * float(specToggle) +
-	        diff_accum.rgb * albedo;
-#ifndef FOR_GAME
-	return radiance + indirect_radiance * ao;
-#else
-	return radiance + F_ibl(f0, brdf_lut);
-#endif
-=======
 	        spec_accum.rgb * F_ibl(f0, brdf_lut) * float(specToggle) * specular_occlusion(dot(sd.N, sd.V), final_ao, roughness) +
 	        diff_accum.rgb * albedo * gtao_multibounce(final_ao, albedo);
 
 	return radiance + indirect_radiance;
->>>>>>> 3c7355b3
 }