/*
 * This program is free software; you can redistribute it and/or
 * modify it under the terms of the GNU General Public License
 * as published by the Free Software Foundation; either version 2
 * of the License, or (at your option) any later version.
 *
 * This program is distributed in the hope that it will be useful,
 * but WITHOUT ANY WARRANTY; without even the implied warranty of
 * MERCHANTABILITY or FITNESS FOR A PARTICULAR PURPOSE.  See the
 * GNU General Public License for more details.
 *
 * You should have received a copy of the GNU General Public License
 * along with this program; if not, write to the Free Software Foundation,
 * Inc., 51 Franklin Street, Fifth Floor, Boston, MA 02110-1301, USA.
 *
 * Copyright 2019, Blender Foundation.
 */

/** \file
 * \ingroup EEVEE
 */

#include "BLI_rect.h"
#include "BLI_sys_types.h" /* bool */

#include "BKE_object.h"

#include "eevee_private.h"

#include "BLI_rand.h" /* needs to be after for some reason. */

void EEVEE_shadows_cascade_add(EEVEE_LightsInfo *linfo, EEVEE_Light *evli, Object *ob)
{
  if (linfo->cascade_len >= MAX_SHADOW_CASCADE) {
    return;
  }

  const Light *la = (Light *)ob->data;
  EEVEE_Shadow *sh_data = linfo->shadow_data + linfo->shadow_len;
  EEVEE_ShadowCascade *csm_data = linfo->shadow_cascade_data + linfo->cascade_len;
  EEVEE_ShadowCascadeRender *csm_render = linfo->shadow_cascade_render + linfo->cascade_len;

  eevee_contact_shadow_setup(la, sh_data);

  linfo->shadow_cascade_light_indices[linfo->cascade_len] = linfo->num_light;
  evli->shadow_id = linfo->shadow_len++;
  sh_data->type_data_id = linfo->cascade_len++;
  csm_data->tex_id = linfo->num_cascade_layer;
  csm_render->cascade_fade = la->cascade_fade;
  csm_render->cascade_count = la->cascade_count;
  csm_render->cascade_exponent = la->cascade_exponent;
  csm_render->cascade_max_dist = la->cascade_max_dist;
  csm_render->original_bias = max_ff(la->bias, 0.0f);

  linfo->num_cascade_layer += la->cascade_count;
}

static void shadow_cascade_random_matrix_set(float mat[4][4], float radius, int sample_ofs)
{
  float jitter[3];
#ifndef DEBUG_SHADOW_DISTRIBUTION
  EEVEE_sample_ellipse(sample_ofs, mat[0], mat[1], radius, radius, jitter);
#else
  for (int i = 0; i <= sample_ofs; i++) {
    EEVEE_sample_ellipse(i, mat[0], mat[1], radius, radius, jitter);
    float p[3];
    add_v3_v3v3(p, jitter, mat[2]);
    DRW_debug_sphere(p, 0.01f, (float[4]){1.0f, (sample_ofs == i) ? 1.0f : 0.0f, 0.0f, 1.0f});
  }
#endif
  add_v3_v3(mat[2], jitter);
  orthogonalize_m4(mat, 2);
}

static double round_to_digits(double value, int digits)
{
  double factor = pow(10.0, digits - ceil(log10(fabs(value))));
  return round(value * factor) / factor;
}

static void frustum_min_bounding_sphere(const float corners[8][3],
                                        float r_center[3],
                                        float *r_radius)
{
#if 0 /* Simple solution but waste too much space. */
  float minvec[3], maxvec[3];

  /* compute the bounding box */
  INIT_MINMAX(minvec, maxvec);
  for (int i = 0; i < 8; i++) {
    minmax_v3v3_v3(minvec, maxvec, corners[i]);
  }

  /* compute the bounding sphere of this box */
  r_radius = len_v3v3(minvec, maxvec) * 0.5f;
  add_v3_v3v3(r_center, minvec, maxvec);
  mul_v3_fl(r_center, 0.5f);
#else
  /* Find averaged center. */
  zero_v3(r_center);
  for (int i = 0; i < 8; i++) {
    add_v3_v3(r_center, corners[i]);
  }
  mul_v3_fl(r_center, 1.0f / 8.0f);

  /* Search the largest distance from the sphere center. */
  *r_radius = 0.0f;
  for (int i = 0; i < 8; i++) {
    float rad = len_squared_v3v3(corners[i], r_center);
    if (rad > *r_radius) {
      *r_radius = rad;
    }
  }

  /* TODO try to reduce the radius further by moving the center.
   * Remember we need a __stable__ solution! */

  /* Try to reduce float imprecision leading to shimmering. */
  *r_radius = (float)round_to_digits(sqrtf(*r_radius), 3);
#endif
}

BLI_INLINE float lerp(float t, float a, float b)
{
  return ((a) + (t) * ((b) - (a)));
}

static void eevee_shadow_cascade_setup(EEVEE_LightsInfo *linfo,
                                       EEVEE_Light *evli,
                                       DRWView *view,
                                       float view_near,
                                       float view_far,
                                       int sample_ofs)
{
  EEVEE_Shadow *shdw_data = linfo->shadow_data + (int)evli->shadow_id;
  EEVEE_ShadowCascade *csm_data = linfo->shadow_cascade_data + (int)shdw_data->type_data_id;
  EEVEE_ShadowCascadeRender *csm_render = linfo->shadow_cascade_render +
                                          (int)shdw_data->type_data_id;
  int cascade_nbr = csm_render->cascade_count;
  float cascade_fade = csm_render->cascade_fade;
  float cascade_max_dist = csm_render->cascade_max_dist;
  float cascade_exponent = csm_render->cascade_exponent;

  float jitter_ofs[2];
  double ht_point[2];
  double ht_offset[2] = {0.0, 0.0};
  uint ht_primes[2] = {2, 3};

  BLI_halton_2d(ht_primes, ht_offset, sample_ofs, ht_point);

  /* Not really sure why we need 4.0 factor here. */
  jitter_ofs[0] = (ht_point[0] * 2.0 - 1.0) * 4.0 / linfo->shadow_cascade_size;
  jitter_ofs[1] = (ht_point[1] * 2.0 - 1.0) * 4.0 / linfo->shadow_cascade_size;

  /* Camera Matrices */
  float persinv[4][4], vp_projmat[4][4];
  DRW_view_persmat_get(view, persinv, true);
  DRW_view_winmat_get(view, vp_projmat, false);
  bool is_persp = DRW_view_is_persp_get(view);

  /* obmat = Object Space > World Space */
  /* viewmat = World Space > View Space */
  float(*viewmat)[4] = csm_render->viewmat;
  eevee_light_matrix_get(evli, viewmat);
  /* At this point, viewmat == normalize_m4(obmat) */

  if (linfo->soft_shadows) {
    shadow_cascade_random_matrix_set(viewmat, evli->radius, sample_ofs);
  }

  copy_m4_m4(csm_render->viewinv, viewmat);
  invert_m4(viewmat);

  copy_v3_v3(csm_data->shadow_vec, csm_render->viewinv[2]);

  /* Compute near and far value based on all shadow casters cumulated AABBs. */
  float sh_near = -1.0e30f, sh_far = 1.0e30f;
  BoundBox shcaster_bounds;
  BKE_boundbox_init_from_minmax(
      &shcaster_bounds, linfo->shcaster_aabb.min, linfo->shcaster_aabb.max);
#ifdef DEBUG_CSM
  float dbg_col1[4] = {1.0f, 0.5f, 0.6f, 1.0f};
  DRW_debug_bbox(&shcaster_bounds, dbg_col1);
#endif
  for (int i = 0; i < 8; i++) {
    mul_m4_v3(viewmat, shcaster_bounds.vec[i]);
    sh_near = max_ff(sh_near, shcaster_bounds.vec[i][2]);
    sh_far = min_ff(sh_far, shcaster_bounds.vec[i][2]);
  }
#ifdef DEBUG_CSM
  float dbg_col2[4] = {0.5f, 1.0f, 0.6f, 1.0f};
  float pts[2][3] = {{0.0, 0.0, sh_near}, {0.0, 0.0, sh_far}};
  mul_m4_v3(csm_render->viewinv, pts[0]);
  mul_m4_v3(csm_render->viewinv, pts[1]);
  DRW_debug_sphere(pts[0], 1.0f, dbg_col1);
  DRW_debug_sphere(pts[1], 1.0f, dbg_col2);
#endif
  /* The rest of the function is assuming inverted Z. */
  /* Add a little bias to avoid invalid matrices. */
  sh_far = -(sh_far - 1e-3);
  sh_near = -sh_near;

  /* The technique consists into splitting
   * the view frustum into several sub-frustum
   * that are individually receiving one shadow map */

  float csm_start, csm_end;

  if (is_persp) {
    csm_start = view_near;
    csm_end = max_ff(view_far, -cascade_max_dist);
    /* Avoid artifacts */
    csm_end = min_ff(view_near, csm_end);
  }
  else {
    csm_start = -view_far;
    csm_end = view_far;
  }

  /* init near/far */
  for (int c = 0; c < MAX_CASCADE_NUM; c++) {
    csm_data->split_start[c] = csm_end;
    csm_data->split_end[c] = csm_end;
  }

  /* Compute split planes */
  float splits_start_ndc[MAX_CASCADE_NUM];
  float splits_end_ndc[MAX_CASCADE_NUM];

  {
    /* Nearest plane */
    float p[4] = {1.0f, 1.0f, csm_start, 1.0f};
    /* TODO: we don't need full m4 multiply here */
    mul_m4_v4(vp_projmat, p);
    splits_start_ndc[0] = p[2];
    if (is_persp) {
      splits_start_ndc[0] /= p[3];
    }
  }

  {
    /* Farthest plane */
    float p[4] = {1.0f, 1.0f, csm_end, 1.0f};
    /* TODO: we don't need full m4 multiply here */
    mul_m4_v4(vp_projmat, p);
    splits_end_ndc[cascade_nbr - 1] = p[2];
    if (is_persp) {
      splits_end_ndc[cascade_nbr - 1] /= p[3];
    }
  }

  csm_data->split_start[0] = csm_start;
  csm_data->split_end[cascade_nbr - 1] = csm_end;

  for (int c = 1; c < cascade_nbr; c++) {
    /* View Space */
    float linear_split = lerp(((float)(c) / (float)cascade_nbr), csm_start, csm_end);
    float exp_split = csm_start * powf(csm_end / csm_start, (float)(c) / (float)cascade_nbr);

    if (is_persp) {
      csm_data->split_start[c] = lerp(cascade_exponent, linear_split, exp_split);
    }
    else {
      csm_data->split_start[c] = linear_split;
    }
    csm_data->split_end[c - 1] = csm_data->split_start[c];

    /* Add some overlap for smooth transition */
    csm_data->split_start[c] = lerp(cascade_fade,
                                    csm_data->split_end[c - 1],
                                    (c > 1) ? csm_data->split_end[c - 2] :
                                              csm_data->split_start[0]);

    /* NDC Space */
    {
      float p[4] = {1.0f, 1.0f, csm_data->split_start[c], 1.0f};
      /* TODO: we don't need full m4 multiply here */
      mul_m4_v4(vp_projmat, p);
      splits_start_ndc[c] = p[2];

      if (is_persp) {
        splits_start_ndc[c] /= p[3];
      }
    }

    {
      float p[4] = {1.0f, 1.0f, csm_data->split_end[c - 1], 1.0f};
      /* TODO: we don't need full m4 multiply here */
      mul_m4_v4(vp_projmat, p);
      splits_end_ndc[c - 1] = p[2];

      if (is_persp) {
        splits_end_ndc[c - 1] /= p[3];
      }
    }
  }

  /* Set last cascade split fade distance into the first split_start. */
  float prev_split = (cascade_nbr > 1) ? csm_data->split_end[cascade_nbr - 2] :
                                         csm_data->split_start[0];
  csm_data->split_start[0] = lerp(cascade_fade, csm_data->split_end[cascade_nbr - 1], prev_split);

  /* For each cascade */
  for (int c = 0; c < cascade_nbr; c++) {
    float(*projmat)[4] = csm_render->projmat[c];
    /* Given 8 frustum corners */
    float corners[8][3] = {
        /* Near Cap */
        {1.0f, -1.0f, splits_start_ndc[c]},
        {-1.0f, -1.0f, splits_start_ndc[c]},
        {-1.0f, 1.0f, splits_start_ndc[c]},
        {1.0f, 1.0f, splits_start_ndc[c]},
        /* Far Cap */
        {1.0f, -1.0f, splits_end_ndc[c]},
        {-1.0f, -1.0f, splits_end_ndc[c]},
        {-1.0f, 1.0f, splits_end_ndc[c]},
        {1.0f, 1.0f, splits_end_ndc[c]},
    };

    /* Transform them into world space */
    for (int i = 0; i < 8; i++) {
      mul_project_m4_v3(persinv, corners[i]);
    }

    float center[3];
    frustum_min_bounding_sphere(corners, center, &(csm_render->radius[c]));

#ifdef DEBUG_CSM
    float dbg_col[4] = {0.0f, 0.0f, 0.0f, 1.0f};
    if (c < 3) {
      dbg_col[c] = 1.0f;
    }
    DRW_debug_bbox((BoundBox *)&corners, dbg_col);
    DRW_debug_sphere(center, csm_render->radius[c], dbg_col);
#endif

    /* Project into lightspace */
    mul_m4_v3(viewmat, center);

    /* Snap projection center to nearest texel to cancel shimmering. */
    float shadow_origin[2], shadow_texco[2];
    /* Light to texture space. */
    mul_v2_v2fl(
        shadow_origin, center, linfo->shadow_cascade_size / (2.0f * csm_render->radius[c]));

    /* Find the nearest texel. */
    shadow_texco[0] = roundf(shadow_origin[0]);
    shadow_texco[1] = roundf(shadow_origin[1]);

    /* Compute offset. */
    sub_v2_v2(shadow_texco, shadow_origin);
    /* Texture to light space. */
    mul_v2_fl(shadow_texco, (2.0f * csm_render->radius[c]) / linfo->shadow_cascade_size);

    /* Apply offset. */
    add_v2_v2(center, shadow_texco);

    /* Expand the projection to cover frustum range */
    rctf rect_cascade;
    BLI_rctf_init_pt_radius(&rect_cascade, center, csm_render->radius[c]);
    orthographic_m4(projmat,
                    rect_cascade.xmin,
                    rect_cascade.xmax,
                    rect_cascade.ymin,
                    rect_cascade.ymax,
                    sh_near,
                    sh_far);

    /* Anti-Aliasing */
    if (linfo->soft_shadows) {
      add_v2_v2(projmat[3], jitter_ofs);
    }

    float viewprojmat[4][4];
    mul_m4_m4m4(viewprojmat, projmat, viewmat);
    mul_m4_m4m4(csm_data->shadowmat[c], texcomat, viewprojmat);

#ifdef DEBUG_CSM
    DRW_debug_m4_as_bbox(viewprojmat, dbg_col, true);
#endif
  }

<<<<<<< HEAD
  shdw_data->nearf = sh_near;
  shdw_data->farf = sh_far;
=======
  /* Bias is in clipspace, divide by range. */
  shdw_data->bias = csm_render->original_bias * 0.05f / fabsf(sh_far - sh_near);
  shdw_data->near = sh_near;
  shdw_data->far = sh_far;
>>>>>>> 180aff7b
}

static void eevee_ensure_cascade_views(EEVEE_ShadowCascadeRender *csm_render,
                                       DRWView *view[MAX_CASCADE_NUM])
{
  for (int i = 0; i < csm_render->cascade_count; i++) {
    if (view[i] == NULL) {
      view[i] = DRW_view_create(csm_render->viewmat, csm_render->projmat[i], NULL, NULL, NULL);
    }
    else {
      DRW_view_update(view[i], csm_render->viewmat, csm_render->projmat[i], NULL, NULL);
    }
  }
}

void EEVEE_shadows_draw_cascades(EEVEE_ViewLayerData *sldata,
                                 EEVEE_Data *vedata,
                                 DRWView *view,
                                 int cascade_index)
{
  EEVEE_PassList *psl = vedata->psl;
  EEVEE_StorageList *stl = vedata->stl;
  EEVEE_EffectsInfo *effects = stl->effects;
  EEVEE_PrivateData *g_data = stl->g_data;
  EEVEE_LightsInfo *linfo = sldata->lights;

  EEVEE_Light *evli = linfo->light_data + linfo->shadow_cascade_light_indices[cascade_index];
  EEVEE_Shadow *shdw_data = linfo->shadow_data + (int)evli->shadow_id;
  EEVEE_ShadowCascade *csm_data = linfo->shadow_cascade_data + (int)shdw_data->type_data_id;
  EEVEE_ShadowCascadeRender *csm_render = linfo->shadow_cascade_render +
                                          (int)shdw_data->type_data_id;

  float near = DRW_view_near_distance_get(view);
  float far = DRW_view_far_distance_get(view);

  eevee_shadow_cascade_setup(linfo, evli, view, near, far, effects->taa_current_sample - 1);

  /* Meh, Reusing the cube views. */
  BLI_assert(MAX_CASCADE_NUM <= 6);
  eevee_ensure_cascade_views(csm_render, g_data->cube_views);

  /* Render shadow cascades */
  /* Render cascade separately: seems to be faster for the general case.
   * The only time it's more beneficial is when the CPU culling overhead
   * outweigh the instancing overhead. which is rarely the case. */
  for (int j = 0; j < csm_render->cascade_count; j++) {
    DRW_view_set_active(g_data->cube_views[j]);
    int layer = csm_data->tex_id + j;
    GPU_framebuffer_texture_layer_attach(
        sldata->shadow_fb, sldata->shadow_cascade_pool, 0, layer, 0);
    GPU_framebuffer_bind(sldata->shadow_fb);
    GPU_framebuffer_clear_depth(sldata->shadow_fb, 1.0f);
    DRW_draw_pass(psl->shadow_pass);
  }
}<|MERGE_RESOLUTION|>--- conflicted
+++ resolved
@@ -380,15 +380,10 @@
 #endif
   }
 
-<<<<<<< HEAD
+  /* Bias is in clipspace, divide by range. */
+  shdw_data->bias = csm_render->original_bias * 0.05f / fabsf(sh_far - sh_near);
   shdw_data->nearf = sh_near;
   shdw_data->farf = sh_far;
-=======
-  /* Bias is in clipspace, divide by range. */
-  shdw_data->bias = csm_render->original_bias * 0.05f / fabsf(sh_far - sh_near);
-  shdw_data->near = sh_near;
-  shdw_data->far = sh_far;
->>>>>>> 180aff7b
 }
 
 static void eevee_ensure_cascade_views(EEVEE_ShadowCascadeRender *csm_render,
