--- conflicted
+++ resolved
@@ -119,11 +119,7 @@
 
   if (scene_eval->eevee.flag & SCE_EEVEE_MOTION_BLUR_ENABLED) {
     /* Update Motion Blur Matrices */
-<<<<<<< HEAD
-    if (camera && !(scene->flag & SCE_INTERACTIVE)) {
-=======
-    if (camera && (camera->type == OB_CAMERA) && (camera->data != NULL)) {
->>>>>>> 9b70950e
+    if (camera && (camera->type == OB_CAMERA) && (camera->data != NULL) && !(scene->flag & SCE_INTERACTIVE)) {
       float persmat[4][4];
       float ctime = DEG_get_ctime(draw_ctx->depsgraph);
       float delta = scene_eval->eevee.motion_blur_shutter;
