/*
 * This program is free software; you can redistribute it and/or
 * modify it under the terms of the GNU General Public License
 * as published by the Free Software Foundation; either version 2
 * of the License, or (at your option) any later version.
 *
 * This program is distributed in the hope that it will be useful,
 * but WITHOUT ANY WARRANTY; without even the implied warranty of
 * MERCHANTABILITY or FITNESS FOR A PARTICULAR PURPOSE.  See the
 * GNU General Public License for more details.
 *
 * You should have received a copy of the GNU General Public License
 * along with this program; if not, write to the Free Software Foundation,
 * Inc., 51 Franklin Street, Fifth Floor, Boston, MA 02110-1301, USA.
 *
 * Copyright 2019, Blender Foundation.
 */

/** \file
 * \ingroup draw_engine
 */

#include "DRW_render.h"

#include "UI_resources.h"

#include "BKE_anim.h"
#include "BKE_camera.h"
#include "BKE_constraint.h"
#include "BKE_curve.h"
#include "BKE_global.h"
#include "BKE_mball.h"
#include "BKE_mesh.h"
#include "BKE_movieclip.h"
#include "BKE_modifier.h"
#include "BKE_object.h"
#include "BKE_tracking.h"

#include "DNA_camera_types.h"
#include "DNA_constraint_types.h"
#include "DNA_gpencil_types.h"
#include "DNA_lightprobe_types.h"
#include "DNA_mesh_types.h"
#include "DNA_meta_types.h"
#include "DNA_modifier_types.h"
#include "DNA_object_force_types.h"
#include "DNA_rigidbody_types.h"
#include "DNA_fluid_types.h"

#include "DEG_depsgraph_query.h"

#include "ED_view3d.h"

#include "GPU_draw.h"

#include "overlay_private.h"

#include "draw_common.h"
#include "draw_manager_text.h"

void OVERLAY_extra_cache_init(OVERLAY_Data *vedata)
{
  OVERLAY_PassList *psl = vedata->psl;
  OVERLAY_TextureList *txl = vedata->txl;
  OVERLAY_PrivateData *pd = vedata->stl->pd;

  DRWState state_blend = DRW_STATE_WRITE_COLOR | DRW_STATE_BLEND_ALPHA;
  DRW_PASS_CREATE(psl->extra_blend_ps, state_blend | pd->clipping_state);
  DRW_PASS_CREATE(psl->extra_centers_ps, state_blend | pd->clipping_state);

  {
    DRWState state = DRW_STATE_WRITE_COLOR;

    DRW_PASS_CREATE(psl->extra_grid_ps, state | pd->clipping_state);
    DefaultTextureList *dtxl = DRW_viewport_texture_list_get();
    DRWShadingGroup *grp;
    struct GPUShader *sh = OVERLAY_shader_extra_grid();
    struct GPUTexture *tex = DRW_state_is_fbo() ? dtxl->depth : txl->dummy_depth_tx;

    pd->extra_grid_grp = grp = DRW_shgroup_create(sh, psl->extra_grid_ps);
    DRW_shgroup_uniform_texture_persistent(grp, "depthBuffer", tex);
    DRW_shgroup_uniform_block_persistent(grp, "globalsBlock", G_draw.block_ubo);
    DRW_shgroup_uniform_bool_copy(grp, "isTransform", (G.moving & G_TRANSFORM_OBJ) != 0);
  }

  for (int i = 0; i < 2; i++) {
    /* Non Meshes Pass (Camera, empties, lights ...) */
    struct GPUShader *sh;
    struct GPUVertFormat *format;
    DRWShadingGroup *grp, *grp_sub;

    OVERLAY_InstanceFormats *formats = OVERLAY_shader_instance_formats_get();
    OVERLAY_ExtraCallBuffers *cb = &pd->extra_call_buffers[i];
    DRWPass **p_extra_ps = &psl->extra_ps[i];

    DRWState infront_state = (DRW_state_is_select() && (i == 1)) ? DRW_STATE_IN_FRONT_SELECT : 0;
    DRWState state = DRW_STATE_WRITE_COLOR | DRW_STATE_WRITE_DEPTH | DRW_STATE_DEPTH_LESS_EQUAL;
    DRW_PASS_CREATE(*p_extra_ps, state | pd->clipping_state | infront_state);

    DRWPass *extra_ps = *p_extra_ps;

#define BUF_INSTANCE DRW_shgroup_call_buffer_instance
#define BUF_POINT(grp, format) DRW_shgroup_call_buffer(grp, format, GPU_PRIM_POINTS)
#define BUF_LINE(grp, format) DRW_shgroup_call_buffer(grp, format, GPU_PRIM_LINES)

    /* Sorted by shader to avoid state changes during render. */
    {
      format = formats->instance_extra;
      sh = OVERLAY_shader_extra();

      grp = DRW_shgroup_create(sh, extra_ps);
      DRW_shgroup_uniform_block_persistent(grp, "globalsBlock", G_draw.block_ubo);

      grp_sub = DRW_shgroup_create_sub(grp);
      cb->camera_distances = BUF_INSTANCE(grp_sub, format, DRW_cache_camera_distances_get());
      cb->camera_frame = BUF_INSTANCE(grp_sub, format, DRW_cache_camera_frame_get());
      cb->camera_tria[0] = BUF_INSTANCE(grp_sub, format, DRW_cache_camera_tria_wire_get());
      cb->camera_tria[1] = BUF_INSTANCE(grp_sub, format, DRW_cache_camera_tria_get());
      cb->empty_axes = BUF_INSTANCE(grp_sub, format, DRW_cache_bone_arrows_get());
      cb->empty_capsule_body = BUF_INSTANCE(grp_sub, format, DRW_cache_empty_capsule_body_get());
      cb->empty_capsule_cap = BUF_INSTANCE(grp_sub, format, DRW_cache_empty_capsule_cap_get());
      cb->empty_circle = BUF_INSTANCE(grp_sub, format, DRW_cache_circle_get());
      cb->empty_cone = BUF_INSTANCE(grp_sub, format, DRW_cache_empty_cone_get());
      cb->empty_cube = BUF_INSTANCE(grp_sub, format, DRW_cache_empty_cube_get());
      cb->empty_cylinder = BUF_INSTANCE(grp_sub, format, DRW_cache_empty_cylinder_get());
      cb->empty_image_frame = BUF_INSTANCE(grp_sub, format, DRW_cache_quad_wires_get());
      cb->empty_plain_axes = BUF_INSTANCE(grp_sub, format, DRW_cache_plain_axes_get());
      cb->empty_single_arrow = BUF_INSTANCE(grp_sub, format, DRW_cache_single_arrow_get());
      cb->empty_sphere = BUF_INSTANCE(grp_sub, format, DRW_cache_empty_sphere_get());
      cb->empty_sphere_solid = BUF_INSTANCE(grp_sub, format, DRW_cache_sphere_get());
      cb->field_cone_limit = BUF_INSTANCE(grp_sub, format, DRW_cache_field_cone_limit_get());
      cb->field_curve = BUF_INSTANCE(grp_sub, format, DRW_cache_field_curve_get());
      cb->field_force = BUF_INSTANCE(grp_sub, format, DRW_cache_field_force_get());
      cb->field_sphere_limit = BUF_INSTANCE(grp_sub, format, DRW_cache_field_sphere_limit_get());
      cb->field_tube_limit = BUF_INSTANCE(grp_sub, format, DRW_cache_field_tube_limit_get());
      cb->field_vortex = BUF_INSTANCE(grp_sub, format, DRW_cache_field_vortex_get());
      cb->field_wind = BUF_INSTANCE(grp_sub, format, DRW_cache_field_wind_get());
      cb->light_area[0] = BUF_INSTANCE(grp_sub, format, DRW_cache_light_area_disk_lines_get());
      cb->light_area[1] = BUF_INSTANCE(grp_sub, format, DRW_cache_light_area_square_lines_get());
      cb->light_point = BUF_INSTANCE(grp_sub, format, DRW_cache_light_point_lines_get());
      cb->light_spot = BUF_INSTANCE(grp_sub, format, DRW_cache_light_spot_lines_get());
      cb->light_sun = BUF_INSTANCE(grp_sub, format, DRW_cache_light_sun_lines_get());
      cb->probe_cube = BUF_INSTANCE(grp_sub, format, DRW_cache_lightprobe_cube_get());
      cb->probe_grid = BUF_INSTANCE(grp_sub, format, DRW_cache_lightprobe_grid_get());
      cb->probe_planar = BUF_INSTANCE(grp_sub, format, DRW_cache_lightprobe_planar_get());
      cb->solid_quad = BUF_INSTANCE(grp_sub, format, DRW_cache_quad_get());
      cb->speaker = BUF_INSTANCE(grp_sub, format, DRW_cache_speaker_get());

      grp_sub = DRW_shgroup_create_sub(grp);
      DRW_shgroup_state_enable(grp_sub, DRW_STATE_DEPTH_ALWAYS);
      DRW_shgroup_state_disable(grp_sub, DRW_STATE_DEPTH_LESS_EQUAL);
      cb->origin_xform = BUF_INSTANCE(grp_sub, format, DRW_cache_bone_arrows_get());
    }
    {
      format = formats->instance_extra;
      grp = DRW_shgroup_create(sh, psl->extra_blend_ps); /* NOTE: not the same pass! */
      DRW_shgroup_uniform_block_persistent(grp, "globalsBlock", G_draw.block_ubo);

      grp_sub = DRW_shgroup_create_sub(grp);
      DRW_shgroup_state_enable(grp_sub, DRW_STATE_DEPTH_LESS_EQUAL | DRW_STATE_CULL_BACK);
      cb->camera_volume = BUF_INSTANCE(grp_sub, format, DRW_cache_camera_volume_get());
      cb->camera_volume_frame = BUF_INSTANCE(grp_sub, format, DRW_cache_camera_volume_wire_get());
      cb->light_spot_cone_back = BUF_INSTANCE(grp_sub, format, DRW_cache_light_spot_volume_get());

      grp_sub = DRW_shgroup_create_sub(grp);
      DRW_shgroup_state_enable(grp_sub, DRW_STATE_DEPTH_LESS_EQUAL | DRW_STATE_CULL_FRONT);
      cb->light_spot_cone_front = BUF_INSTANCE(grp_sub, format, DRW_cache_light_spot_volume_get());
    }
    {
      format = formats->instance_pos;
      sh = OVERLAY_shader_extra_groundline();

      grp = DRW_shgroup_create(sh, extra_ps);
      DRW_shgroup_uniform_block_persistent(grp, "globalsBlock", G_draw.block_ubo);
      DRW_shgroup_state_enable(grp, DRW_STATE_BLEND_ALPHA);

      cb->groundline = BUF_INSTANCE(grp, format, DRW_cache_groundline_get());
    }
    {
      sh = OVERLAY_shader_extra_wire(false);

      grp = DRW_shgroup_create(sh, extra_ps);
      DRW_shgroup_uniform_block_persistent(grp, "globalsBlock", G_draw.block_ubo);

      cb->extra_dashed_lines = BUF_LINE(grp, formats->pos_color);
      cb->extra_lines = BUF_LINE(grp, formats->wire_extra);
    }
    {
      sh = OVERLAY_shader_extra_wire(true);

      cb->extra_wire = grp = DRW_shgroup_create(sh, extra_ps);
      DRW_shgroup_uniform_block_persistent(grp, "globalsBlock", G_draw.block_ubo);
    }
    {
      sh = OVERLAY_shader_extra_loose_point();

      cb->extra_loose_points = grp = DRW_shgroup_create(sh, extra_ps);
      DRW_shgroup_uniform_block_persistent(grp, "globalsBlock", G_draw.block_ubo);
    }
    {
      format = formats->pos;
      sh = OVERLAY_shader_extra_point();

      grp = DRW_shgroup_create(sh, psl->extra_centers_ps); /* NOTE: not the same pass! */
      DRW_shgroup_uniform_block_persistent(grp, "globalsBlock", G_draw.block_ubo);

      grp_sub = DRW_shgroup_create_sub(grp);
      DRW_shgroup_uniform_vec4_copy(grp_sub, "color", G_draw.block.colorActive);
      cb->center_active = BUF_POINT(grp_sub, format);

      grp_sub = DRW_shgroup_create_sub(grp);
      DRW_shgroup_uniform_vec4_copy(grp_sub, "color", G_draw.block.colorSelect);
      cb->center_selected = BUF_POINT(grp_sub, format);

      grp_sub = DRW_shgroup_create_sub(grp);
      DRW_shgroup_uniform_vec4_copy(grp_sub, "color", G_draw.block.colorDeselect);
      cb->center_deselected = BUF_POINT(grp_sub, format);

      grp_sub = DRW_shgroup_create_sub(grp);
      DRW_shgroup_uniform_vec4_copy(grp_sub, "color", G_draw.block.colorLibrarySelect);
      cb->center_selected_lib = BUF_POINT(grp_sub, format);

      grp_sub = DRW_shgroup_create_sub(grp);
      DRW_shgroup_uniform_vec4_copy(grp_sub, "color", G_draw.block.colorLibrary);
      cb->center_deselected_lib = BUF_POINT(grp_sub, format);
    }
  }
}

void OVERLAY_extra_line_dashed(OVERLAY_ExtraCallBuffers *cb,
                               const float start[3],
                               const float end[3],
                               const float color[4])
{
  DRW_buffer_add_entry(cb->extra_dashed_lines, end, color);
  DRW_buffer_add_entry(cb->extra_dashed_lines, start, color);
}

void OVERLAY_extra_line(OVERLAY_ExtraCallBuffers *cb,
                        const float start[3],
                        const float end[3],
                        const int color_id)
{
  DRW_buffer_add_entry(cb->extra_lines, start, &color_id);
  DRW_buffer_add_entry(cb->extra_lines, end, &color_id);
}

OVERLAY_ExtraCallBuffers *OVERLAY_extra_call_buffer_get(OVERLAY_Data *vedata, Object *ob)
{
  bool do_in_front = (ob->dtx & OB_DRAWXRAY) != 0;
  OVERLAY_PrivateData *pd = vedata->stl->pd;
  return &pd->extra_call_buffers[do_in_front];
}

void OVERLAY_extra_loose_points(OVERLAY_ExtraCallBuffers *cb,
                                struct GPUBatch *geom,
                                const float mat[4][4],
                                const float color[4])
{
  float draw_mat[4][4];
  pack_v4_in_mat4(draw_mat, mat, color);
  DRW_shgroup_call_obmat(cb->extra_loose_points, geom, draw_mat);
}

void OVERLAY_extra_wire(OVERLAY_ExtraCallBuffers *cb,
                        struct GPUBatch *geom,
                        const float mat[4][4],
                        const float color[4])
{
  float draw_mat[4][4];
  float col[4] = {UNPACK3(color), 0.0f /* No stipples. */};
  pack_v4_in_mat4(draw_mat, mat, col);
  DRW_shgroup_call_obmat(cb->extra_wire, geom, draw_mat);
}

/* -------------------------------------------------------------------- */
/** \name Empties
 * \{ */

void OVERLAY_empty_shape(OVERLAY_ExtraCallBuffers *cb,
                         const float mat[4][4],
                         const float draw_size,
                         const char draw_type,
                         const float color[4])
{
  float instdata[4][4];
  pack_fl_in_mat4(instdata, mat, draw_size);

  switch (draw_type) {
    case OB_PLAINAXES:
      DRW_buffer_add_entry(cb->empty_plain_axes, color, instdata);
      break;
    case OB_SINGLE_ARROW:
      DRW_buffer_add_entry(cb->empty_single_arrow, color, instdata);
      break;
    case OB_CUBE:
      DRW_buffer_add_entry(cb->empty_cube, color, instdata);
      break;
    case OB_CIRCLE:
      DRW_buffer_add_entry(cb->empty_circle, color, instdata);
      break;
    case OB_EMPTY_SPHERE:
      DRW_buffer_add_entry(cb->empty_sphere, color, instdata);
      break;
    case OB_EMPTY_CONE:
      DRW_buffer_add_entry(cb->empty_cone, color, instdata);
      break;
    case OB_ARROWS:
      DRW_buffer_add_entry(cb->empty_axes, color, instdata);
      break;
    case OB_EMPTY_IMAGE:
      /* This only show the frame. See OVERLAY_image_empty_cache_populate() for the image. */
      DRW_buffer_add_entry(cb->empty_image_frame, color, instdata);
      break;
  }
}

void OVERLAY_empty_cache_populate(OVERLAY_Data *vedata, Object *ob)
{
  if (((ob->base_flag & BASE_FROM_DUPLI) != 0) && ((ob->transflag & OB_DUPLICOLLECTION) != 0) &&
      ob->instance_collection) {
    return;
  }

  OVERLAY_ExtraCallBuffers *cb = OVERLAY_extra_call_buffer_get(vedata, ob);
  const DRWContextState *draw_ctx = DRW_context_state_get();
  ViewLayer *view_layer = draw_ctx->view_layer;
  float *color;

  switch (ob->empty_drawtype) {
    case OB_PLAINAXES:
    case OB_SINGLE_ARROW:
    case OB_CUBE:
    case OB_CIRCLE:
    case OB_EMPTY_SPHERE:
    case OB_EMPTY_CONE:
    case OB_ARROWS:
      DRW_object_wire_theme_get(ob, view_layer, &color);
      OVERLAY_empty_shape(cb, ob->obmat, ob->empty_drawsize, ob->empty_drawtype, color);
      break;
    case OB_EMPTY_IMAGE:
      OVERLAY_image_empty_cache_populate(vedata, ob);
      break;
  }
}

static void OVERLAY_bounds(OVERLAY_ExtraCallBuffers *cb,
                           Object *ob,
                           const float *color,
                           char boundtype,
                           bool around_origin)
{
  float center[3], size[3], tmp[4][4], final_mat[4][4];
  BoundBox bb_local;

  if (ob->type == OB_MBALL && !BKE_mball_is_basis(ob)) {
    return;
  }

  BoundBox *bb = BKE_object_boundbox_get(ob);

  if (bb == NULL) {
    const float min[3] = {-1.0f, -1.0f, -1.0f}, max[3] = {1.0f, 1.0f, 1.0f};
    bb = &bb_local;
    BKE_boundbox_init_from_minmax(bb, min, max);
  }

  BKE_boundbox_calc_size_aabb(bb, size);

  if (around_origin) {
    zero_v3(center);
  }
  else {
    BKE_boundbox_calc_center_aabb(bb, center);
  }

  switch (boundtype) {
    case OB_BOUND_BOX:
      size_to_mat4(tmp, size);
      copy_v3_v3(tmp[3], center);
      mul_m4_m4m4(tmp, ob->obmat, tmp);
      DRW_buffer_add_entry(cb->empty_cube, color, tmp);
      break;
    case OB_BOUND_SPHERE:
      size[0] = max_fff(size[0], size[1], size[2]);
      size[1] = size[2] = size[0];
      size_to_mat4(tmp, size);
      copy_v3_v3(tmp[3], center);
      mul_m4_m4m4(tmp, ob->obmat, tmp);
      DRW_buffer_add_entry(cb->empty_sphere, color, tmp);
      break;
    case OB_BOUND_CYLINDER:
      size[0] = max_ff(size[0], size[1]);
      size[1] = size[0];
      size_to_mat4(tmp, size);
      copy_v3_v3(tmp[3], center);
      mul_m4_m4m4(tmp, ob->obmat, tmp);
      DRW_buffer_add_entry(cb->empty_cylinder, color, tmp);
      break;
    case OB_BOUND_CONE:
      size[0] = max_ff(size[0], size[1]);
      size[1] = size[0];
      size_to_mat4(tmp, size);
      copy_v3_v3(tmp[3], center);
      /* Cone batch has base at 0 and is pointing towards +Y. */
      swap_v3_v3(tmp[1], tmp[2]);
      tmp[3][2] -= size[2];
      mul_m4_m4m4(tmp, ob->obmat, tmp);
      DRW_buffer_add_entry(cb->empty_cone, color, tmp);
      break;
    case OB_BOUND_CAPSULE:
      size[0] = max_ff(size[0], size[1]);
      size[1] = size[0];
      scale_m4_fl(tmp, size[0]);
      copy_v2_v2(tmp[3], center);
      tmp[3][2] = center[2] + max_ff(0.0f, size[2] - size[0]);
      mul_m4_m4m4(final_mat, ob->obmat, tmp);
      DRW_buffer_add_entry(cb->empty_capsule_cap, color, final_mat);
      negate_v3(tmp[2]);
      tmp[3][2] = center[2] - max_ff(0.0f, size[2] - size[0]);
      mul_m4_m4m4(final_mat, ob->obmat, tmp);
      DRW_buffer_add_entry(cb->empty_capsule_cap, color, final_mat);
      tmp[2][2] = max_ff(0.0f, size[2] * 2.0f - size[0] * 2.0f);
      mul_m4_m4m4(final_mat, ob->obmat, tmp);
      DRW_buffer_add_entry(cb->empty_capsule_body, color, final_mat);
      break;
  }
}

<<<<<<< HEAD
/* Game engine transition */
static void OVERLAY_pivot(
    OVERLAY_ExtraCallBuffers *cb, Object *ob, int theme_id)
{
  float color[4], tmp[4][4];
  UI_GetThemeColor4fv(theme_id, color);

  for (bConstraint *con = ob->constraints.first; con; con = con->next) {
    bRigidBodyJointConstraint *rcon = (bRigidBodyJointConstraint *)con->data;
    if (rcon && rcon->flag & CONSTRAINT_DRAW_PIVOT) {
      float xyz[3] = {rcon->pivX, rcon->pivY, rcon->pivZ};
      size_to_mat4(tmp, ob->scale);
      scale_m4_fl(tmp, 0.2f);
      copy_v3_v3(tmp[3], xyz);
      mul_m4_m4m4(tmp, ob->obmat, tmp);
      DRW_buffer_add_entry(cb->empty_sphere, color, tmp);
    }
  }
}
/* End of Game engine transition */

static void OVERLAY_collision(OVERLAY_ExtraCallBuffers *cb, Object *ob, int theme_id)
=======
static void OVERLAY_collision(OVERLAY_ExtraCallBuffers *cb, Object *ob, const float *color)
>>>>>>> 0ab7e321
{
  switch (ob->rigidbody_object->shape) {
    case RB_SHAPE_BOX:
      OVERLAY_bounds(cb, ob, color, OB_BOUND_BOX, true);
      break;
    case RB_SHAPE_SPHERE:
      OVERLAY_bounds(cb, ob, color, OB_BOUND_SPHERE, true);
      break;
    case RB_SHAPE_CONE:
      OVERLAY_bounds(cb, ob, color, OB_BOUND_CONE, true);
      break;
    case RB_SHAPE_CYLINDER:
      OVERLAY_bounds(cb, ob, color, OB_BOUND_CYLINDER, true);
      break;
    case RB_SHAPE_CAPSULE:
      OVERLAY_bounds(cb, ob, color, OB_BOUND_CAPSULE, true);
      break;
  }
}

static void OVERLAY_texture_space(OVERLAY_ExtraCallBuffers *cb, Object *ob, const float *color)
{
  if (ob->data == NULL) {
    return;
  }

  ID *ob_data = ob->data;
  float *texcoloc = NULL;
  float *texcosize = NULL;

  switch (GS(ob_data->name)) {
    case ID_ME:
      BKE_mesh_texspace_get_reference((Mesh *)ob_data, NULL, &texcoloc, &texcosize);
      break;
    case ID_CU: {
      Curve *cu = (Curve *)ob_data;
      BKE_curve_texspace_ensure(cu);
      texcoloc = cu->loc;
      texcosize = cu->size;
      break;
    }
    case ID_MB: {
      MetaBall *mb = (MetaBall *)ob_data;
      texcoloc = mb->loc;
      texcosize = mb->size;
      break;
    }
    default:
      BLI_assert(0);
  }

  float mat[4][4];
  size_to_mat4(mat, texcosize);
  copy_v3_v3(mat[3], texcoloc);

  mul_m4_m4m4(mat, ob->obmat, mat);

  DRW_buffer_add_entry(cb->empty_cube, color, mat);
}

static void OVERLAY_forcefield(OVERLAY_ExtraCallBuffers *cb, Object *ob, ViewLayer *view_layer)
{
  int theme_id = DRW_object_wire_theme_get(ob, view_layer, NULL);
  float *color = DRW_color_background_blend_get(theme_id);
  PartDeflect *pd = ob->pd;
  Curve *cu = (ob->type == OB_CURVE) ? ob->data : NULL;

  union {
    float mat[4][4];
    struct {
      float _pad00[3], size_x;
      float _pad01[3], size_y;
      float _pad02[3], size_z;
      float pos[3], _pad03[1];
    };
  } instdata;

  copy_m4_m4(instdata.mat, ob->obmat);
  instdata.size_x = instdata.size_y = instdata.size_z = ob->empty_drawsize;

  switch (pd->forcefield) {
    case PFIELD_FORCE:
      DRW_buffer_add_entry(cb->field_force, color, &instdata);
      break;
    case PFIELD_WIND:
      instdata.size_z = pd->f_strength;
      DRW_buffer_add_entry(cb->field_wind, color, &instdata);
      break;
    case PFIELD_VORTEX:
      instdata.size_y = (pd->f_strength < 0.0f) ? -instdata.size_y : instdata.size_y;
      DRW_buffer_add_entry(cb->field_vortex, color, &instdata);
      break;
    case PFIELD_GUIDE:
      if (cu && (cu->flag & CU_PATH) && ob->runtime.curve_cache->path &&
          ob->runtime.curve_cache->path->data) {
        instdata.size_x = instdata.size_y = instdata.size_z = pd->f_strength;
        float pos[3], tmp[3];
        where_on_path(ob, 0.0f, pos, tmp, NULL, NULL, NULL);
        copy_v3_v3(instdata.pos, ob->obmat[3]);
        translate_m4(instdata.mat, pos[0], pos[1], pos[2]);
        DRW_buffer_add_entry(cb->field_curve, color, &instdata);

        where_on_path(ob, 1.0f, pos, tmp, NULL, NULL, NULL);
        copy_v3_v3(instdata.pos, ob->obmat[3]);
        translate_m4(instdata.mat, pos[0], pos[1], pos[2]);
        DRW_buffer_add_entry(cb->field_sphere_limit, color, &instdata);
        /* Restore */
        copy_v3_v3(instdata.pos, ob->obmat[3]);
      }
      break;
  }

  if (pd->falloff == PFIELD_FALL_TUBE) {
    if (pd->flag & (PFIELD_USEMAX | PFIELD_USEMAXR)) {
      instdata.size_z = (pd->flag & PFIELD_USEMAX) ? pd->maxdist : 0.0f;
      instdata.size_x = (pd->flag & PFIELD_USEMAXR) ? pd->maxrad : 1.0f;
      instdata.size_y = instdata.size_x;
      DRW_buffer_add_entry(cb->field_tube_limit, color, &instdata);
    }
    if (pd->flag & (PFIELD_USEMIN | PFIELD_USEMINR)) {
      instdata.size_z = (pd->flag & PFIELD_USEMIN) ? pd->mindist : 0.0f;
      instdata.size_x = (pd->flag & PFIELD_USEMINR) ? pd->minrad : 1.0f;
      instdata.size_y = instdata.size_x;
      DRW_buffer_add_entry(cb->field_tube_limit, color, &instdata);
    }
  }
  else if (pd->falloff == PFIELD_FALL_CONE) {
    if (pd->flag & (PFIELD_USEMAX | PFIELD_USEMAXR)) {
      float radius = DEG2RADF((pd->flag & PFIELD_USEMAXR) ? pd->maxrad : 1.0f);
      float distance = (pd->flag & PFIELD_USEMAX) ? pd->maxdist : 0.0f;
      instdata.size_x = distance * sinf(radius);
      instdata.size_z = distance * cosf(radius);
      instdata.size_y = instdata.size_x;
      DRW_buffer_add_entry(cb->field_cone_limit, color, &instdata);
    }
    if (pd->flag & (PFIELD_USEMIN | PFIELD_USEMINR)) {
      float radius = DEG2RADF((pd->flag & PFIELD_USEMINR) ? pd->minrad : 1.0f);
      float distance = (pd->flag & PFIELD_USEMIN) ? pd->mindist : 0.0f;
      instdata.size_x = distance * sinf(radius);
      instdata.size_z = distance * cosf(radius);
      instdata.size_y = instdata.size_x;
      DRW_buffer_add_entry(cb->field_cone_limit, color, &instdata);
    }
  }
  else if (pd->falloff == PFIELD_FALL_SPHERE) {
    if (pd->flag & PFIELD_USEMAX) {
      instdata.size_x = instdata.size_y = instdata.size_z = pd->maxdist;
      DRW_buffer_add_entry(cb->field_sphere_limit, color, &instdata);
    }
    if (pd->flag & PFIELD_USEMIN) {
      instdata.size_x = instdata.size_y = instdata.size_z = pd->mindist;
      DRW_buffer_add_entry(cb->field_sphere_limit, color, &instdata);
    }
  }
}

/** \} */

/* -------------------------------------------------------------------- */
/** \name Lights
 * \{ */

void OVERLAY_light_cache_populate(OVERLAY_Data *vedata, Object *ob)
{
  OVERLAY_ExtraCallBuffers *cb = OVERLAY_extra_call_buffer_get(vedata, ob);
  const DRWContextState *draw_ctx = DRW_context_state_get();
  ViewLayer *view_layer = draw_ctx->view_layer;

  Light *la = ob->data;
  float *color_p;
  DRW_object_wire_theme_get(ob, view_layer, &color_p);
  /* Remove the alpha. */
  float color[4] = {UNPACK3(color_p), 1.0f};
  /* Pack render data into object matrix. */
  union {
    float mat[4][4];
    struct {
      float _pad00[3];
      union {
        float area_size_x;
        float spot_cosine;
      };
      float _pad01[3];
      union {
        float area_size_y;
        float spot_blend;
      };
      float _pad02[3], clip_sta;
      float pos[3], clip_end;
    };
  } instdata;

  copy_m4_m4(instdata.mat, ob->obmat);
  /* FIXME / TODO: clipend has no meaning nowadays.
   * In EEVEE, Only clipsta is used shadowmaping.
   * Clip end is computed automatically based on light power.
   * For now, always use the custom distance as clipend. */
  instdata.clip_end = la->att_dist;
  instdata.clip_sta = la->clipsta;

  DRW_buffer_add_entry(cb->groundline, instdata.pos);

  if (la->type == LA_LOCAL) {
    instdata.area_size_x = instdata.area_size_y = la->area_size;
    DRW_buffer_add_entry(cb->light_point, color, &instdata);
  }
  else if (la->type == LA_SUN) {
    DRW_buffer_add_entry(cb->light_sun, color, &instdata);
  }
  else if (la->type == LA_SPOT) {
    /* Previous implementation was using the clipend distance as cone size.
     * We cannot do this anymore so we use a fixed size of 10. (see T72871) */
    rescale_m4(instdata.mat, (float[3]){10.0f, 10.0f, 10.0f});
    /* For cycles and eevee the spot attenuation is
     * y = (1/(1 + x^2) - a)/((1 - a) b)
     * We solve the case where spot attenuation y = 1 and y = 0
     * root for y = 1 is  (-1 - c) / c
     * root for y = 0 is  (1 - a) / a
     * and use that to position the blend circle. */
    float a = cosf(la->spotsize * 0.5f);
    float b = la->spotblend;
    float c = a * b - a - b;
    /* Optimized version or root1 / root0 */
    instdata.spot_blend = sqrtf((-a - c * a) / (c - c * a));
    instdata.spot_cosine = a;
    /* HACK: We pack the area size in alpha color. This is decoded by the shader. */
    color[3] = -max_ff(la->area_size, FLT_MIN);
    DRW_buffer_add_entry(cb->light_spot, color, &instdata);

    if ((la->mode & LA_SHOW_CONE) && !DRW_state_is_select()) {
      float color_inside[4] = {0.0f, 0.0f, 0.0f, 0.5f};
      float color_outside[4] = {1.0f, 1.0f, 1.0f, 0.3f};
      DRW_buffer_add_entry(cb->light_spot_cone_front, color_inside, &instdata);
      DRW_buffer_add_entry(cb->light_spot_cone_back, color_outside, &instdata);
    }
  }
  else if (la->type == LA_AREA) {
    bool uniform_scale = !ELEM(la->area_shape, LA_AREA_RECT, LA_AREA_ELLIPSE);
    int sqr = ELEM(la->area_shape, LA_AREA_SQUARE, LA_AREA_RECT);
    instdata.area_size_x = la->area_size;
    instdata.area_size_y = uniform_scale ? la->area_size : la->area_sizey;
    DRW_buffer_add_entry(cb->light_area[sqr], color, &instdata);
  }
}

/** \} */

/* -------------------------------------------------------------------- */
/** \name Lightprobe
 * \{ */

void OVERLAY_lightprobe_cache_populate(OVERLAY_Data *vedata, Object *ob)
{
  OVERLAY_ExtraCallBuffers *cb = OVERLAY_extra_call_buffer_get(vedata, ob);
  const DRWContextState *draw_ctx = DRW_context_state_get();
  ViewLayer *view_layer = draw_ctx->view_layer;
  float *color_p;
  int theme_id = DRW_object_wire_theme_get(ob, view_layer, &color_p);
  const LightProbe *prb = (LightProbe *)ob->data;
  const bool show_clipping = (prb->flag & LIGHTPROBE_FLAG_SHOW_CLIP_DIST) != 0;
  const bool show_parallax = (prb->flag & LIGHTPROBE_FLAG_SHOW_PARALLAX) != 0;
  const bool show_influence = (prb->flag & LIGHTPROBE_FLAG_SHOW_INFLUENCE) != 0;
  const bool show_data = (ob->base_flag & BASE_SELECTED) || DRW_state_is_select();

  union {
    float mat[4][4];
    struct {
      float _pad00[4];
      float _pad01[4];
      float _pad02[3], clip_sta;
      float pos[3], clip_end;
    };
  } instdata;

  copy_m4_m4(instdata.mat, ob->obmat);

  switch (prb->type) {
    case LIGHTPROBE_TYPE_CUBE:
      instdata.clip_sta = show_clipping ? prb->clipsta : -1.0;
      instdata.clip_end = show_clipping ? prb->clipend : -1.0;
      DRW_buffer_add_entry(cb->probe_cube, color_p, &instdata);
      DRW_buffer_add_entry(cb->groundline, instdata.pos);

      if (show_influence) {
        char shape = (prb->attenuation_type == LIGHTPROBE_SHAPE_BOX) ? OB_CUBE : OB_EMPTY_SPHERE;
        float f = 1.0f - prb->falloff;
        OVERLAY_empty_shape(cb, ob->obmat, prb->distinf, shape, color_p);
        OVERLAY_empty_shape(cb, ob->obmat, prb->distinf * f, shape, color_p);
      }

      if (show_parallax) {
        char shape = (prb->parallax_type == LIGHTPROBE_SHAPE_BOX) ? OB_CUBE : OB_EMPTY_SPHERE;
        float dist = ((prb->flag & LIGHTPROBE_FLAG_CUSTOM_PARALLAX) != 0) ? prb->distpar :
                                                                            prb->distinf;
        OVERLAY_empty_shape(cb, ob->obmat, dist, shape, color_p);
      }
      break;
    case LIGHTPROBE_TYPE_GRID:
      instdata.clip_sta = show_clipping ? prb->clipsta : -1.0;
      instdata.clip_end = show_clipping ? prb->clipend : -1.0;
      DRW_buffer_add_entry(cb->probe_grid, color_p, &instdata);

      if (show_influence) {
        float f = 1.0f - prb->falloff;
        OVERLAY_empty_shape(cb, ob->obmat, 1.0 + prb->distinf, OB_CUBE, color_p);
        OVERLAY_empty_shape(cb, ob->obmat, 1.0 + prb->distinf * f, OB_CUBE, color_p);
      }

      /* Data dots */
      if (show_data) {
        instdata.mat[0][3] = prb->grid_resolution_x;
        instdata.mat[1][3] = prb->grid_resolution_y;
        instdata.mat[2][3] = prb->grid_resolution_z;
        /* Put theme id in matrix. */
        if (UNLIKELY(ob->base_flag & BASE_FROM_DUPLI)) {
          instdata.mat[3][3] = 0.0;
        }
        else if (theme_id == TH_ACTIVE) {
          instdata.mat[3][3] = 1.0;
        }
        else /* TH_SELECT */ {
          instdata.mat[3][3] = 2.0;
        }

        uint cell_count = prb->grid_resolution_x * prb->grid_resolution_y * prb->grid_resolution_z;
        DRWShadingGroup *grp = DRW_shgroup_create_sub(vedata->stl->pd->extra_grid_grp);
        DRW_shgroup_uniform_vec4_copy(grp, "gridModelMatrix[0]", instdata.mat[0]);
        DRW_shgroup_uniform_vec4_copy(grp, "gridModelMatrix[1]", instdata.mat[1]);
        DRW_shgroup_uniform_vec4_copy(grp, "gridModelMatrix[2]", instdata.mat[2]);
        DRW_shgroup_uniform_vec4_copy(grp, "gridModelMatrix[3]", instdata.mat[3]);
        DRW_shgroup_call_procedural_points(grp, NULL, cell_count);
      }
      break;
    case LIGHTPROBE_TYPE_PLANAR:
      DRW_buffer_add_entry(cb->probe_planar, color_p, &instdata);

      if (DRW_state_is_select() && (prb->flag & LIGHTPROBE_FLAG_SHOW_DATA)) {
        DRW_buffer_add_entry(cb->solid_quad, color_p, &instdata);
      }

      if (show_influence) {
        normalize_v3_length(instdata.mat[2], prb->distinf);
        DRW_buffer_add_entry(cb->empty_cube, color_p, &instdata);
        mul_v3_fl(instdata.mat[2], 1.0f - prb->falloff);
        DRW_buffer_add_entry(cb->empty_cube, color_p, &instdata);
      }
      zero_v3(instdata.mat[2]);
      DRW_buffer_add_entry(cb->empty_cube, color_p, &instdata);

      normalize_m4_m4(instdata.mat, ob->obmat);
      OVERLAY_empty_shape(cb, instdata.mat, ob->empty_drawsize, OB_SINGLE_ARROW, color_p);
      break;
  }
}

/** \} */

/* -------------------------------------------------------------------- */
/** \name Speaker
 * \{ */

void OVERLAY_speaker_cache_populate(OVERLAY_Data *vedata, Object *ob)
{
  OVERLAY_ExtraCallBuffers *cb = OVERLAY_extra_call_buffer_get(vedata, ob);
  const DRWContextState *draw_ctx = DRW_context_state_get();
  ViewLayer *view_layer = draw_ctx->view_layer;
  float *color_p;
  DRW_object_wire_theme_get(ob, view_layer, &color_p);

  DRW_buffer_add_entry(cb->speaker, color_p, ob->obmat);
}

/** \} */

/* -------------------------------------------------------------------- */
/** \name Camera
 * \{ */

typedef union OVERLAY_CameraInstanceData {
  /* Pack render data into object matrix and object color. */
  struct {
    float color[4];
    float mat[4][4];
  };
  struct {
    float _pad0[2];
    float volume_sta;
    union {
      float depth;
      float focus;
      float volume_end;
    };
    float _pad00[3];
    union {
      float corner_x;
      float dist_color_id;
    };
    float _pad01[3];
    union {
      float corner_y;
    };
    float _pad02[3];
    union {
      float center_x;
      float clip_sta;
      float mist_sta;
    };
    float pos[3];
    union {
      float center_y;
      float clip_end;
      float mist_end;
    };
  };
} OVERLAY_CameraInstanceData;

static void camera_view3d_reconstruction(OVERLAY_ExtraCallBuffers *cb,
                                         Scene *scene,
                                         View3D *v3d,
                                         Object *camera_object,
                                         Object *ob,
                                         const float color[4])
{
  const DRWContextState *draw_ctx = DRW_context_state_get();
  const bool is_select = DRW_state_is_select();
  const Object *orig_camera_object = DEG_get_original_object(camera_object);

  MovieClip *clip = BKE_object_movieclip_get(scene, ob, false);
  if (clip == NULL) {
    return;
  }

  const bool is_solid_bundle = (v3d->bundle_drawtype == OB_EMPTY_SPHERE) &&
                               ((v3d->shading.type != OB_SOLID) || !XRAY_FLAG_ENABLED(v3d));

  MovieTracking *tracking = &clip->tracking;
  /* Index must start in 1, to mimic BKE_tracking_track_get_indexed. */
  int track_index = 1;

  float bundle_color_custom[3];
  float *bundle_color_solid = G_draw.block.colorBundleSolid;
  float *bundle_color_unselected = G_draw.block.colorWire;
  uchar text_color_selected[4], text_color_unselected[4];
  /* Color Management: Exception here as texts are drawn in sRGB space directly.  */
  UI_GetThemeColor4ubv(TH_SELECT, text_color_selected);
  UI_GetThemeColor4ubv(TH_TEXT, text_color_unselected);

  float camera_mat[4][4], normal_mat[4][4];
  BKE_tracking_get_camera_object_matrix(ob, camera_mat);

  normalize_m4_m4(normal_mat, ob->obmat);

  LISTBASE_FOREACH (MovieTrackingObject *, tracking_object, &tracking->objects) {
    float tracking_object_mat[4][4];

    if (tracking_object->flag & TRACKING_OBJECT_CAMERA) {
      copy_m4_m4(tracking_object_mat, camera_mat);
    }
    else {
      const int framenr = BKE_movieclip_remap_scene_to_clip_frame(
          clip, DEG_get_ctime(draw_ctx->depsgraph));
      float object_mat[4][4];
      BKE_tracking_camera_get_reconstructed_interpolate(
          tracking, tracking_object, framenr, object_mat);

      invert_m4(object_mat);
      mul_m4_m4m4(tracking_object_mat, normal_mat, object_mat);
    }

    ListBase *tracksbase = BKE_tracking_object_get_tracks(tracking, tracking_object);
    for (MovieTrackingTrack *track = tracksbase->first; track; track = track->next) {
      if ((track->flag & TRACK_HAS_BUNDLE) == 0) {
        continue;
      }
      bool is_selected = TRACK_SELECTED(track);

      float bundle_mat[4][4];
      copy_m4_m4(bundle_mat, tracking_object_mat);
      translate_m4(bundle_mat, track->bundle_pos[0], track->bundle_pos[1], track->bundle_pos[2]);

      const float *bundle_color;
      if (track->flag & TRACK_CUSTOMCOLOR) {
        /* Meh, hardcoded srgb transform here. */
        /* TODO change the actual DNA color to be linear. */
        srgb_to_linearrgb_v3_v3(bundle_color_custom, track->color);
        bundle_color = bundle_color_custom;
      }
      else if (is_solid_bundle) {
        bundle_color = bundle_color_solid;
      }
      else if (is_selected) {
        bundle_color = color;
      }
      else {
        bundle_color = bundle_color_unselected;
      }

      if (is_select) {
        DRW_select_load_id(orig_camera_object->runtime.select_id | (track_index << 16));
        track_index++;
      }

      if (is_solid_bundle) {
        if (is_selected) {
          OVERLAY_empty_shape(cb, bundle_mat, v3d->bundle_size, v3d->bundle_drawtype, color);
        }

        const float bundle_color_v4[4] = {
            bundle_color[0],
            bundle_color[1],
            bundle_color[2],
            1.0f,
        };

        bundle_mat[3][3] = v3d->bundle_size; /* See shader. */
        DRW_buffer_add_entry(cb->empty_sphere_solid, bundle_color_v4, bundle_mat);
      }
      else {
        OVERLAY_empty_shape(cb, bundle_mat, v3d->bundle_size, v3d->bundle_drawtype, bundle_color);
      }

      if ((v3d->flag2 & V3D_SHOW_BUNDLENAME) && !is_select) {
        struct DRWTextStore *dt = DRW_text_cache_ensure();

        DRW_text_cache_add(dt,
                           bundle_mat[3],
                           track->name,
                           strlen(track->name),
                           10,
                           0,
                           DRW_TEXT_CACHE_GLOBALSPACE | DRW_TEXT_CACHE_STRING_PTR,
                           is_selected ? text_color_selected : text_color_unselected);
      }
    }

    if ((v3d->flag2 & V3D_SHOW_CAMERAPATH) && (tracking_object->flag & TRACKING_OBJECT_CAMERA) &&
        !is_select) {
      MovieTrackingReconstruction *reconstruction;
      reconstruction = BKE_tracking_object_get_reconstruction(tracking, tracking_object);

      if (reconstruction->camnr) {
        MovieReconstructedCamera *camera = reconstruction->cameras;
        float v0[3], v1[3];
        for (int a = 0; a < reconstruction->camnr; a++, camera++) {
          copy_v3_v3(v0, v1);
          copy_v3_v3(v1, camera->mat[3]);
          mul_m4_v3(camera_mat, v1);
          if (a > 0) {
            /* This one is suboptimal (gl_lines instead of gl_line_strip)
             * but we keep this for simplicity */
            OVERLAY_extra_line(cb, v0, v1, TH_CAMERA_PATH);
          }
        }
      }
    }
  }
}

static float camera_offaxis_shiftx_get(Scene *scene,
                                       Object *ob,
                                       const OVERLAY_CameraInstanceData *instdata,
                                       bool right_eye)
{
  Camera *cam = ob->data;
  if (cam->stereo.convergence_mode == CAM_S3D_OFFAXIS) {
    const char *viewnames[2] = {STEREO_LEFT_NAME, STEREO_RIGHT_NAME};
    const float shiftx = BKE_camera_multiview_shift_x(&scene->r, ob, viewnames[right_eye]);
    const float delta_shiftx = shiftx - cam->shiftx;
    const float width = instdata->corner_x * 2.0f;
    return delta_shiftx * width;
  }
  else {
    return 0.0;
  }
}
/**
 * Draw the stereo 3d support elements (cameras, plane, volume).
 * They are only visible when not looking through the camera:
 */
static void camera_stereoscopy_extra(OVERLAY_ExtraCallBuffers *cb,
                                     Scene *scene,
                                     View3D *v3d,
                                     Object *ob,
                                     const OVERLAY_CameraInstanceData *instdata)
{
  OVERLAY_CameraInstanceData stereodata = *instdata;
  Camera *cam = ob->data;
  const bool is_select = DRW_state_is_select();
  const char *viewnames[2] = {STEREO_LEFT_NAME, STEREO_RIGHT_NAME};

  const bool is_stereo3d_cameras = (v3d->stereo3d_flag & V3D_S3D_DISPCAMERAS) != 0;
  const bool is_stereo3d_plane = (v3d->stereo3d_flag & V3D_S3D_DISPPLANE) != 0;
  const bool is_stereo3d_volume = (v3d->stereo3d_flag & V3D_S3D_DISPVOLUME) != 0;

  if (!is_stereo3d_cameras) {
    /* Draw single camera. */
    DRW_buffer_add_entry_struct(cb->camera_frame, instdata);
  }

  for (int eye = 0; eye < 2; eye++) {
    ob = BKE_camera_multiview_render(scene, ob, viewnames[eye]);
    BKE_camera_multiview_model_matrix(&scene->r, ob, viewnames[eye], stereodata.mat);

    stereodata.corner_x = instdata->corner_x;
    stereodata.corner_y = instdata->corner_y;
    stereodata.center_x = instdata->center_x + camera_offaxis_shiftx_get(scene, ob, instdata, eye);
    stereodata.center_y = instdata->center_y;
    stereodata.depth = instdata->depth;

    if (is_stereo3d_cameras) {
      DRW_buffer_add_entry_struct(cb->camera_frame, &stereodata);

      /* Connecting line between cameras. */
      OVERLAY_extra_line_dashed(cb, stereodata.pos, instdata->pos, G_draw.block.colorWire);
    }

    if (is_stereo3d_volume && !is_select) {
      float r = (eye == 1) ? 2.0f : 1.0f;

      stereodata.volume_sta = -cam->clip_start;
      stereodata.volume_end = -cam->clip_end;
      /* Encode eye + intensity and alpha (see shader) */
      copy_v2_fl2(stereodata.color, r + 0.15f, 1.0f);
      DRW_buffer_add_entry_struct(cb->camera_volume_frame, &stereodata);

      if (v3d->stereo3d_volume_alpha > 0.0f) {
        /* Encode eye + intensity and alpha (see shader) */
        copy_v2_fl2(stereodata.color, r + 0.999f, v3d->stereo3d_volume_alpha);
        DRW_buffer_add_entry_struct(cb->camera_volume, &stereodata);
      }
      /* restore */
      copy_v3_v3(stereodata.color, instdata->color);
    }
  }

  if (is_stereo3d_plane && !is_select) {
    if (cam->stereo.convergence_mode == CAM_S3D_TOE) {
      /* There is no real convergence plane but we highlight the center
       * point where the views are pointing at. */
      // zero_v3(stereodata.mat[0]); /* We reconstruct from Z and Y */
      // zero_v3(stereodata.mat[1]); /* Y doesn't change */
      zero_v3(stereodata.mat[2]);
      zero_v3(stereodata.mat[3]);
      for (int i = 0; i < 2; i++) {
        float mat[4][4];
        /* Need normalized version here. */
        BKE_camera_multiview_model_matrix(&scene->r, ob, viewnames[i], mat);
        add_v3_v3(stereodata.mat[2], mat[2]);
        madd_v3_v3fl(stereodata.mat[3], mat[3], 0.5f);
      }
      normalize_v3(stereodata.mat[2]);
      cross_v3_v3v3(stereodata.mat[0], stereodata.mat[1], stereodata.mat[2]);
    }
    else if (cam->stereo.convergence_mode == CAM_S3D_PARALLEL) {
      /* Show plane at the given distance between the views even if it makes no sense. */
      zero_v3(stereodata.pos);
      for (int i = 0; i < 2; i++) {
        float mat[4][4];
        BKE_camera_multiview_model_matrix_scaled(&scene->r, ob, viewnames[i], mat);
        madd_v3_v3fl(stereodata.pos, mat[3], 0.5f);
      }
    }
    else if (cam->stereo.convergence_mode == CAM_S3D_OFFAXIS) {
      /* Nothing to do. Everything is already setup. */
    }
    stereodata.volume_sta = -cam->stereo.convergence_distance;
    stereodata.volume_end = -cam->stereo.convergence_distance;
    /* Encode eye + intensity and alpha (see shader) */
    copy_v2_fl2(stereodata.color, 0.1f, 1.0f);
    DRW_buffer_add_entry_struct(cb->camera_volume_frame, &stereodata);

    if (v3d->stereo3d_convergence_alpha > 0.0f) {
      /* Encode eye + intensity and alpha (see shader) */
      copy_v2_fl2(stereodata.color, 0.0f, v3d->stereo3d_convergence_alpha);
      DRW_buffer_add_entry_struct(cb->camera_volume, &stereodata);
    }
  }
}

void OVERLAY_camera_cache_populate(OVERLAY_Data *vedata, Object *ob)
{
  OVERLAY_ExtraCallBuffers *cb = OVERLAY_extra_call_buffer_get(vedata, ob);
  OVERLAY_CameraInstanceData instdata;

  const DRWContextState *draw_ctx = DRW_context_state_get();
  ViewLayer *view_layer = draw_ctx->view_layer;
  View3D *v3d = draw_ctx->v3d;
  Scene *scene = draw_ctx->scene;
  RegionView3D *rv3d = draw_ctx->rv3d;

  Camera *cam = ob->data;
  Object *camera_object = DEG_get_evaluated_object(draw_ctx->depsgraph, v3d->camera);
  const bool is_select = DRW_state_is_select();
  const bool is_active = (ob == camera_object);
  const bool look_through = (is_active && (rv3d->persp == RV3D_CAMOB));

  const bool is_multiview = (scene->r.scemode & R_MULTIVIEW) != 0;
  const bool is_stereo3d_view = (scene->r.views_format == SCE_VIEWS_FORMAT_STEREO_3D);
  const bool is_stereo3d_display_extra = is_active && is_multiview && (!look_through) &&
                                         ((v3d->stereo3d_flag) != 0);
  const bool is_selection_camera_stereo = is_select && look_through && is_multiview &&
                                          is_stereo3d_view;

  float vec[4][3], asp[2], shift[2], scale[3], drawsize, center[2], corner[2];

  float *color_p;
  DRW_object_wire_theme_get(ob, view_layer, &color_p);
  copy_v4_v4(instdata.color, color_p);

  normalize_m4_m4(instdata.mat, ob->obmat);

  /* BKE_camera_multiview_model_matrix already accounts for scale, don't do it here. */
  if (is_selection_camera_stereo) {
    copy_v3_fl(scale, 1.0f);
  }
  else {
    copy_v3_fl3(scale, len_v3(ob->obmat[0]), len_v3(ob->obmat[1]), len_v3(ob->obmat[2]));
    invert_v3(scale);
  }

  BKE_camera_view_frame_ex(
      scene, cam, cam->drawsize, look_through, scale, asp, shift, &drawsize, vec);

  /* Apply scale to simplify the rest of the drawing. */
  invert_v3(scale);
  for (int i = 0; i < 4; i++) {
    mul_v3_v3(vec[i], scale);
    /* Project to z=-1 plane. Makes positionning / scaling easier. (see shader) */
    mul_v2_fl(vec[i], 1.0f / fabsf(vec[i][2]));
  }

  /* Frame coords */
  mid_v2_v2v2(center, vec[0], vec[2]);
  sub_v2_v2v2(corner, vec[0], center);
  instdata.corner_x = corner[0];
  instdata.corner_y = corner[1];
  instdata.center_x = center[0];
  instdata.center_y = center[1];
  instdata.depth = vec[0][2];

  if (look_through) {
    if (!DRW_state_is_image_render()) {
      /* Only draw the frame. */
      if (is_multiview) {
        float mat[4][4];
        const bool is_right = v3d->multiview_eye == STEREO_RIGHT_ID;
        const char *view_name = is_right ? STEREO_RIGHT_NAME : STEREO_LEFT_NAME;
        BKE_camera_multiview_model_matrix(&scene->r, ob, view_name, mat);
        instdata.center_x += camera_offaxis_shiftx_get(scene, ob, &instdata, is_right);
        for (int i = 0; i < 4; i++) {
          /* Partial copy to avoid overriding packed data. */
          copy_v3_v3(instdata.mat[i], mat[i]);
        }
      }
      instdata.depth = -instdata.depth; /* Hides the back of the camera wires (see shader). */
      DRW_buffer_add_entry_struct(cb->camera_frame, &instdata);
    }
  }
  else {
    /* Stereo cameras, volumes, plane drawing. */
    if (is_stereo3d_display_extra) {
      camera_stereoscopy_extra(cb, scene, v3d, ob, &instdata);
    }
    else {
      DRW_buffer_add_entry_struct(cb->camera_frame, &instdata);
    }
  }

  if (!look_through) {
    /* Triangle. */
    float tria_size = 0.7f * drawsize / fabsf(instdata.depth);
    float tria_margin = 0.1f * drawsize / fabsf(instdata.depth);
    instdata.center_x = center[0];
    instdata.center_y = center[1] + instdata.corner_y + tria_margin + tria_size;
    instdata.corner_x = instdata.corner_y = -tria_size;
    DRW_buffer_add_entry_struct(cb->camera_tria[is_active], &instdata);
  }

  if (cam->flag & CAM_SHOWLIMITS) {
    /* Scale focus point. */
    mul_v3_fl(instdata.mat[0], cam->drawsize);
    mul_v3_fl(instdata.mat[1], cam->drawsize);

    instdata.dist_color_id = (is_active) ? 3 : 2;
    instdata.focus = -BKE_camera_object_dof_distance(ob);
    instdata.clip_sta = cam->clip_start;
    instdata.clip_end = cam->clip_end;
    DRW_buffer_add_entry_struct(cb->camera_distances, &instdata);
  }

  if (cam->flag & CAM_SHOWMIST) {
    World *world = scene->world;
    if (world) {
      instdata.dist_color_id = (is_active) ? 1 : 0;
      instdata.focus = 1.0f; /* Disable */
      instdata.mist_sta = world->miststa;
      instdata.mist_end = world->miststa + world->mistdist;
      DRW_buffer_add_entry_struct(cb->camera_distances, &instdata);
    }
  }

  /* Motion Tracking. */
  if ((v3d->flag2 & V3D_SHOW_RECONSTRUCTION) != 0) {
    camera_view3d_reconstruction(cb, scene, v3d, camera_object, ob, color_p);
  }

  /* Background images. */
  if (look_through && (cam->flag & CAM_SHOW_BG_IMAGE) && !BLI_listbase_is_empty(&cam->bg_images)) {
    OVERLAY_image_camera_cache_populate(vedata, ob);
  }
}

/** \} */

/* -------------------------------------------------------------------- */
/** \name Relationships & constraints
 * \{ */

static void OVERLAY_relationship_lines(OVERLAY_ExtraCallBuffers *cb,
                                       Depsgraph *depsgraph,
                                       Scene *scene,
                                       Object *ob)
{
  float *relation_color = G_draw.block.colorWire;
  float *constraint_color = G_draw.block.colorGridAxisZ; /* ? */

  if (ob->parent && (DRW_object_visibility_in_active_context(ob->parent) & OB_VISIBLE_SELF)) {
    float *parent_pos = ob->runtime.parent_display_origin;
    OVERLAY_extra_line_dashed(cb, parent_pos, ob->obmat[3], relation_color);
  }

  if (ob->rigidbody_constraint) {
    Object *rbc_ob1 = ob->rigidbody_constraint->ob1;
    Object *rbc_ob2 = ob->rigidbody_constraint->ob2;
    if (rbc_ob1 && (DRW_object_visibility_in_active_context(rbc_ob1) & OB_VISIBLE_SELF)) {
      OVERLAY_extra_line_dashed(cb, rbc_ob1->obmat[3], ob->obmat[3], relation_color);
    }
    if (rbc_ob2 && (DRW_object_visibility_in_active_context(rbc_ob2) & OB_VISIBLE_SELF)) {
      OVERLAY_extra_line_dashed(cb, rbc_ob2->obmat[3], ob->obmat[3], relation_color);
    }
  }

  /* Drawing the constraint lines */
  if (!BLI_listbase_is_empty(&ob->constraints)) {
    bConstraint *curcon;
    bConstraintOb *cob;
    ListBase *list = &ob->constraints;

    cob = BKE_constraints_make_evalob(depsgraph, scene, ob, NULL, CONSTRAINT_OBTYPE_OBJECT);

    for (curcon = list->first; curcon; curcon = curcon->next) {
      if (ELEM(curcon->type, CONSTRAINT_TYPE_FOLLOWTRACK, CONSTRAINT_TYPE_OBJECTSOLVER)) {
        /* special case for object solver and follow track constraints because they don't fill
         * constraint targets properly (design limitation -- scene is needed for their target
         * but it can't be accessed from get_targets callback) */
        Object *camob = NULL;

        if (curcon->type == CONSTRAINT_TYPE_FOLLOWTRACK) {
          bFollowTrackConstraint *data = (bFollowTrackConstraint *)curcon->data;
          camob = data->camera ? data->camera : scene->camera;
        }
        else if (curcon->type == CONSTRAINT_TYPE_OBJECTSOLVER) {
          bObjectSolverConstraint *data = (bObjectSolverConstraint *)curcon->data;
          camob = data->camera ? data->camera : scene->camera;
        }

        if (camob) {
          OVERLAY_extra_line_dashed(cb, camob->obmat[3], ob->obmat[3], constraint_color);
        }
      }
      else {
        const bConstraintTypeInfo *cti = BKE_constraint_typeinfo_get(curcon);

        if ((cti && cti->get_constraint_targets) && (curcon->flag & CONSTRAINT_EXPAND)) {
          ListBase targets = {NULL, NULL};
          bConstraintTarget *ct;

          cti->get_constraint_targets(curcon, &targets);

          for (ct = targets.first; ct; ct = ct->next) {
            /* calculate target's matrix */
            if (cti->get_target_matrix) {
              cti->get_target_matrix(depsgraph, curcon, cob, ct, DEG_get_ctime(depsgraph));
            }
            else {
              unit_m4(ct->matrix);
            }
            OVERLAY_extra_line_dashed(cb, ct->matrix[3], ob->obmat[3], constraint_color);
          }

          if (cti->flush_constraint_targets) {
            cti->flush_constraint_targets(curcon, &targets, 1);
          }
        }
      }
    }
    BKE_constraints_clear_evalob(cob);
  }
}

/** \} */

/* -------------------------------------------------------------------- */
/** \name GPencil.
 * \{ */

static void OVERLAY_gpencil_color_names(Object *ob)
{
  if (ob->mode != OB_MODE_EDIT_GPENCIL) {
    return;
  }

  bGPdata *gpd = (bGPdata *)ob->data;
  if (gpd == NULL) {
    return;
  }

  const DRWContextState *draw_ctx = DRW_context_state_get();
  ViewLayer *view_layer = draw_ctx->view_layer;
  int theme_id = DRW_object_wire_theme_get(ob, view_layer, NULL);
  uchar color[4];
  /* Color Management: Exception here as texts are drawn in sRGB space directly.  */
  UI_GetThemeColor4ubv(theme_id, color);
  struct DRWTextStore *dt = DRW_text_cache_ensure();

  for (bGPDlayer *gpl = gpd->layers.first; gpl; gpl = gpl->next) {
    if (gpl->flag & GP_LAYER_HIDE) {
      continue;
    }
    bGPDframe *gpf = gpl->actframe;
    if (gpf == NULL) {
      continue;
    }
    for (bGPDstroke *gps = gpf->strokes.first; gps; gps = gps->next) {
      Material *ma = BKE_object_material_get(ob, gps->mat_nr + 1);
      if (ma == NULL) {
        continue;
      }

      MaterialGPencilStyle *gp_style = ma->gp_style;
      /* skip stroke if it doesn't have any valid data */
      if ((gps->points == NULL) || (gps->totpoints < 1) || (gp_style == NULL)) {
        continue;
      }
      /* check if the color is visible */
      if (gp_style->flag & GP_STYLE_COLOR_HIDE) {
        continue;
      }

      /* only if selected */
      if (gps->flag & GP_STROKE_SELECT) {
        float fpt[3];
        for (int i = 0; i < gps->totpoints; i++) {
          bGPDspoint *pt = &gps->points[i];
          if (pt->flag & GP_SPOINT_SELECT) {
            mul_v3_m4v3(fpt, ob->obmat, &pt->x);
            DRW_text_cache_add(dt,
                               fpt,
                               ma->id.name + 2,
                               strlen(ma->id.name + 2),
                               10,
                               0,
                               DRW_TEXT_CACHE_GLOBALSPACE | DRW_TEXT_CACHE_STRING_PTR,
                               color);
            break;
          }
        }
      }
    }
  }
}

void OVERLAY_gpencil_cache_populate(OVERLAY_Data *UNUSED(vedata), Object *ob)
{
  /* don't show object extras in set's */
  if ((ob->base_flag & (BASE_FROM_SET | BASE_FROM_DUPLI)) == 0) {
    if ((ob->dtx & OB_DRAWNAME) && DRW_state_show_text()) {
      OVERLAY_gpencil_color_names(ob);
    }
  }
}

/** \} */

/* -------------------------------------------------------------------- */
/** \name Volumetric / Smoke sim
 * \{ */

static void OVERLAY_volume_extra(OVERLAY_ExtraCallBuffers *cb,
                                 OVERLAY_Data *data,
                                 Object *ob,
                                 ModifierData *md,
                                 Scene *scene,
                                 float *color)
{
  FluidModifierData *mmd = (FluidModifierData *)md;
  FluidDomainSettings *mds = mmd->domain;

  /* Don't show smoke before simulation starts, this could be made an option in the future. */
  const bool draw_velocity = (mds->draw_velocity && mds->fluid &&
                              CFRA >= mds->point_cache[0]->startframe);

  /* Small cube showing voxel size. */
  {
    float min[3];
    madd_v3fl_v3fl_v3fl_v3i(min, mds->p0, mds->cell_size, mds->res_min);
    float voxel_cubemat[4][4] = {{0.0f}};
    /* scale small cube to voxel size */
    voxel_cubemat[0][0] = 1.0f / (float)mds->base_res[0];
    voxel_cubemat[1][1] = 1.0f / (float)mds->base_res[1];
    voxel_cubemat[2][2] = 1.0f / (float)mds->base_res[2];
    voxel_cubemat[3][3] = 1.0f;
    /* translate small cube to corner */
    copy_v3_v3(voxel_cubemat[3], min);
    /* move small cube into the domain (otherwise its centered on vertex of domain object) */
    translate_m4(voxel_cubemat, 1.0f, 1.0f, 1.0f);
    mul_m4_m4m4(voxel_cubemat, ob->obmat, voxel_cubemat);

    DRW_buffer_add_entry(cb->empty_cube, color, voxel_cubemat);
  }

  if (draw_velocity) {
    const bool use_needle = (mds->vector_draw_type == VECTOR_DRAW_NEEDLE);
    int line_count = (use_needle) ? 6 : 1;
    int slice_axis = -1;
    line_count *= mds->res[0] * mds->res[1] * mds->res[2];

    if (mds->slice_method == FLUID_DOMAIN_SLICE_AXIS_ALIGNED &&
        mds->axis_slice_method == AXIS_SLICE_SINGLE) {
      float viewinv[4][4];
      DRW_view_viewmat_get(NULL, viewinv, true);

      const int axis = (mds->slice_axis == SLICE_AXIS_AUTO) ? axis_dominant_v3_single(viewinv[2]) :
                                                              mds->slice_axis - 1;
      slice_axis = axis;
      line_count /= mds->res[axis];
    }

    GPU_create_smoke_velocity(mmd);

    GPUShader *sh = OVERLAY_shader_volume_velocity(use_needle);
    DRWShadingGroup *grp = DRW_shgroup_create(sh, data->psl->extra_ps[0]);
    DRW_shgroup_uniform_texture(grp, "velocityX", mds->tex_velocity_x);
    DRW_shgroup_uniform_texture(grp, "velocityY", mds->tex_velocity_y);
    DRW_shgroup_uniform_texture(grp, "velocityZ", mds->tex_velocity_z);
    DRW_shgroup_uniform_float_copy(grp, "displaySize", mds->vector_scale);
    DRW_shgroup_uniform_float_copy(grp, "slicePosition", mds->slice_depth);
    DRW_shgroup_uniform_vec3_copy(grp, "cellSize", mds->cell_size);
    DRW_shgroup_uniform_vec3_copy(grp, "domainOriginOffset", mds->p0);
    DRW_shgroup_uniform_ivec3_copy(grp, "adaptiveCellOffset", mds->res_min);
    DRW_shgroup_uniform_int_copy(grp, "sliceAxis", slice_axis);
    DRW_shgroup_call_procedural_lines(grp, ob, line_count);

    BLI_addtail(&data->stl->pd->smoke_domains, BLI_genericNodeN(mmd));
  }
}

static void OVERLAY_volume_free_smoke_textures(OVERLAY_Data *data)
{
  /* Free Smoke Textures after rendering */
  /* XXX This is a waste of processing and GPU bandwidth if nothing
   * is updated. But the problem is since Textures are stored in the
   * modifier we don't want them to take precious VRAM if the
   * modifier is not used for display. We should share them for
   * all viewport in a redraw at least. */
  LinkData *link;
  while ((link = BLI_pophead(&data->stl->pd->smoke_domains))) {
    FluidModifierData *mmd = (FluidModifierData *)link->data;
    GPU_free_smoke_velocity(mmd);
    MEM_freeN(link);
  }
}

/** \} */

/* -------------------------------------------------------------------- */

static void OVERLAY_object_center(OVERLAY_ExtraCallBuffers *cb,
                                  Object *ob,
                                  OVERLAY_PrivateData *pd,
                                  ViewLayer *view_layer)
{
  const bool is_library = ID_REAL_USERS(&ob->id) > 1 || ID_IS_LINKED(ob);

  if (ob == OBACT(view_layer)) {
    DRW_buffer_add_entry(cb->center_active, ob->obmat[3]);
  }
  else if (ob->base_flag & BASE_SELECTED) {
    DRWCallBuffer *cbuf = (is_library) ? cb->center_selected_lib : cb->center_selected;
    DRW_buffer_add_entry(cbuf, ob->obmat[3]);
  }
  else if (pd->v3d_flag & V3D_DRAW_CENTERS) {
    DRWCallBuffer *cbuf = (is_library) ? cb->center_deselected_lib : cb->center_deselected;
    DRW_buffer_add_entry(cbuf, ob->obmat[3]);
  }
}

static void OVERLAY_object_name(Object *ob, int theme_id)
{
  struct DRWTextStore *dt = DRW_text_cache_ensure();
  uchar color[4];
  /* Color Management: Exception here as texts are drawn in sRGB space directly.  */
  UI_GetThemeColor4ubv(theme_id, color);

  DRW_text_cache_add(dt,
                     ob->obmat[3],
                     ob->id.name + 2,
                     strlen(ob->id.name + 2),
                     10,
                     0,
                     DRW_TEXT_CACHE_GLOBALSPACE | DRW_TEXT_CACHE_STRING_PTR,
                     color);
}

void OVERLAY_extra_cache_populate(OVERLAY_Data *vedata, Object *ob)
{
  OVERLAY_ExtraCallBuffers *cb = OVERLAY_extra_call_buffer_get(vedata, ob);
  OVERLAY_PrivateData *pd = vedata->stl->pd;
  const DRWContextState *draw_ctx = DRW_context_state_get();
  ViewLayer *view_layer = draw_ctx->view_layer;
  Scene *scene = draw_ctx->scene;
  ModifierData *md = NULL;

  const bool is_select_mode = DRW_state_is_select();
  const bool is_paint_mode = (draw_ctx->object_mode &
                              (OB_MODE_ALL_PAINT | OB_MODE_ALL_PAINT_GPENCIL)) != 0;
  const bool from_dupli = (ob->base_flag & (BASE_FROM_SET | BASE_FROM_DUPLI)) != 0;
  const bool has_bounds = !ELEM(ob->type, OB_LAMP, OB_CAMERA, OB_EMPTY, OB_SPEAKER, OB_LIGHTPROBE);
  const bool has_texspace = has_bounds &&
                            !ELEM(ob->type, OB_EMPTY, OB_LATTICE, OB_ARMATURE, OB_GPENCIL);

  const bool draw_relations = ((pd->v3d_flag & V3D_HIDE_HELPLINES) == 0) && !is_select_mode;
  const bool draw_obcenters = !is_paint_mode &&
                              (pd->overlay.flag & V3D_OVERLAY_HIDE_OBJECT_ORIGINS) == 0;
  const bool draw_texspace = (ob->dtx & OB_TEXSPACE) && has_texspace;
  const bool draw_obname = (ob->dtx & OB_DRAWNAME) && DRW_state_show_text();
  const bool draw_bounds = has_bounds && ((ob->dt == OB_BOUNDBOX) ||
                                          ((ob->dtx & OB_DRAWBOUNDOX) && !from_dupli));
  const bool draw_xform = draw_ctx->object_mode == OB_MODE_OBJECT &&
                          (scene->toolsettings->transform_flag & SCE_XFORM_DATA_ORIGIN) &&
                          (ob->base_flag & BASE_SELECTED) && !is_select_mode;
  const bool draw_volume = !from_dupli && (md = modifiers_findByType(ob, eModifierType_Fluid)) &&
                           (modifier_isEnabled(scene, md, eModifierMode_Realtime)) &&
                           (((FluidModifierData *)md)->domain != NULL);

  float *color;
  int theme_id = DRW_object_wire_theme_get(ob, view_layer, &color);

  if (ob->pd && ob->pd->forcefield) {
    OVERLAY_forcefield(cb, ob, view_layer);
  }

  if (draw_bounds) {
    OVERLAY_bounds(cb, ob, color, ob->boundtype, false);
  }
  /* Helpers for when we're transforming origins. */
  if (draw_xform) {
    float color_xform[4] = {0.15f, 0.15f, 0.15f, 0.7f};
    DRW_buffer_add_entry(cb->origin_xform, color_xform, ob->obmat);
  }
  /* don't show object extras in set's */
  if (!from_dupli) {
    if (draw_obcenters) {
      OVERLAY_object_center(cb, ob, pd, view_layer);
    }
    if (draw_relations) {
      OVERLAY_relationship_lines(cb, draw_ctx->depsgraph, draw_ctx->scene, ob);
    }
    if (draw_obname) {
      OVERLAY_object_name(ob, theme_id);
    }
    if (draw_texspace) {
      OVERLAY_texture_space(cb, ob, color);
    }
    if (ob->rigidbody_object != NULL) {
      OVERLAY_collision(cb, ob, color);
    }
    if (ob->constraints.first) { /* Game engine transition */
      OVERLAY_pivot(cb, ob, theme_id);
    }
    if (ob->dtx & OB_AXIS) {
      DRW_buffer_add_entry(cb->empty_axes, color, ob->obmat);
    }
    if (draw_volume) {
      OVERLAY_volume_extra(cb, vedata, ob, md, scene, color);
    }
  }
}

void OVERLAY_extra_blend_draw(OVERLAY_Data *vedata)
{
  DRW_draw_pass(vedata->psl->extra_blend_ps);
}

void OVERLAY_extra_draw(OVERLAY_Data *vedata)
{
  DRW_draw_pass(vedata->psl->extra_ps[0]);
}

void OVERLAY_extra_in_front_draw(OVERLAY_Data *vedata)
{
  DRW_draw_pass(vedata->psl->extra_ps[1]);

  OVERLAY_volume_free_smoke_textures(vedata);
}

void OVERLAY_extra_centers_draw(OVERLAY_Data *vedata)
{
  OVERLAY_PassList *psl = vedata->psl;

  DRW_draw_pass(psl->extra_grid_ps);
  DRW_draw_pass(psl->extra_centers_ps);
}<|MERGE_RESOLUTION|>--- conflicted
+++ resolved
@@ -427,7 +427,6 @@
   }
 }
 
-<<<<<<< HEAD
 /* Game engine transition */
 static void OVERLAY_pivot(
     OVERLAY_ExtraCallBuffers *cb, Object *ob, int theme_id)
@@ -449,10 +448,7 @@
 }
 /* End of Game engine transition */
 
-static void OVERLAY_collision(OVERLAY_ExtraCallBuffers *cb, Object *ob, int theme_id)
-=======
 static void OVERLAY_collision(OVERLAY_ExtraCallBuffers *cb, Object *ob, const float *color)
->>>>>>> 0ab7e321
 {
   switch (ob->rigidbody_object->shape) {
     case RB_SHAPE_BOX:
