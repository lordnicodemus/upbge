--- conflicted
+++ resolved
@@ -165,13 +165,10 @@
 	else {
 		gl_FragDepth = 0.000001;
 	}
-<<<<<<< HEAD
-=======
 	
 	/* if wire mode override colors */
 	if (shading_type == OB_WIRE) {
 		fragColor = wire_color;
 	}
->>>>>>> e097e0c8
 
 }