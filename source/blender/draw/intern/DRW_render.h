/*
 * Copyright 2016, Blender Foundation.
 *
 * This program is free software; you can redistribute it and/or
 * modify it under the terms of the GNU General Public License
 * as published by the Free Software Foundation; either version 2
 * of the License, or (at your option) any later version.
 *
 * This program is distributed in the hope that it will be useful,
 * but WITHOUT ANY WARRANTY; without even the implied warranty of
 * MERCHANTABILITY or FITNESS FOR A PARTICULAR PURPOSE.  See the
 * GNU General Public License for more details.
 *
 * You should have received a copy of the GNU General Public License
 * along with this program; if not, write to the Free Software Foundation,
 * Inc., 51 Franklin Street, Fifth Floor, Boston, MA 02110-1301, USA.
 *
 * Contributor(s): Blender Institute
 *
 */

/** \file DRW_render.h
 *  \ingroup draw
 */

/* This is the Render Functions used by Realtime engines to draw with OpenGL */

#ifndef __DRW_RENDER_H__
#define __DRW_RENDER_H__

#include "BLI_listbase.h"
#include "BLI_math_matrix.h"
#include "BLI_math_vector.h"
#include "BLI_string.h"

#include "BKE_context.h"
#include "BKE_layer.h"
#include "BKE_material.h"
#include "BKE_scene.h"

#include "BLT_translation.h"

#include "DNA_object_types.h"
#include "DNA_lamp_types.h"
#include "DNA_material_types.h"
#include "DNA_scene_types.h"
#include "DNA_world_types.h"

#include "GPU_framebuffer.h"
#include "GPU_texture.h"
#include "GPU_shader.h"

#include "draw_common.h"
#include "draw_cache.h"
#include "draw_view.h"

#include "draw_manager_profiling.h"
#include "draw_debug.h"

#include "MEM_guardedalloc.h"

#include "RE_engine.h"

#include "../draw/engines/eevee/eevee_private.h" // For bge (DRWMatrixState)
#include "../depsgraph/DEG_depsgraph.h" // For bge (EvaluationContext)

struct rcti;
struct bContext;
struct GPUFrameBuffer;
struct GPUShader;
struct GPUMaterial;
struct GPUTexture;
struct GPUUniformBuffer;
struct Object;
struct GPUBatch;
struct DefaultFramebufferList;
struct DefaultTextureList;
struct DRWTextStore;
struct LampEngineData;
struct ParticleSystem;
struct RenderEngineType;
struct ViewportEngineData;
struct ViewportEngineData_Info;

typedef struct DRWUniform DRWUniform;
typedef struct DRWInterface DRWInterface;
typedef struct DRWPass DRWPass;
typedef struct DRWShadingGroup DRWShadingGroup;

/* TODO Put it somewhere else? */
typedef struct BoundSphere {
	float center[3], radius;
} BoundSphere;

/* declare members as empty (unused) */
typedef char DRWViewportEmptyList;

#define DRW_VIEWPORT_LIST_SIZE(list) \
	(sizeof(list) == sizeof(DRWViewportEmptyList) ? 0 : ((sizeof(list)) / sizeof(void *)))

/* Unused members must be either pass list or 'char *' when not usd. */
#define DRW_VIEWPORT_DATA_SIZE(ty) { \
	DRW_VIEWPORT_LIST_SIZE(*(((ty *)NULL)->fbl)), \
	DRW_VIEWPORT_LIST_SIZE(*(((ty *)NULL)->txl)), \
	DRW_VIEWPORT_LIST_SIZE(*(((ty *)NULL)->psl)), \
	DRW_VIEWPORT_LIST_SIZE(*(((ty *)NULL)->stl)) \
}

/* Use of multisample framebuffers. */
#define MULTISAMPLE_SYNC_ENABLE(dfbl, dtxl) { \
	if (dfbl->multisample_fb != NULL) { \
		DRW_stats_query_start("Multisample Blit"); \
		GPU_framebuffer_bind(dfbl->multisample_fb); \
		/* TODO clear only depth but need to do alpha to coverage for transparencies. */ \
		GPU_framebuffer_clear_color_depth(dfbl->multisample_fb, (const float[4]){0.0f}, 1.0f); \
		DRW_stats_query_end(); \
	} \
}

#define MULTISAMPLE_SYNC_DISABLE(dfbl, dtxl) { \
	if (dfbl->multisample_fb != NULL) { \
		DRW_stats_query_start("Multisample Resolve"); \
		GPU_framebuffer_bind(dfbl->default_fb); \
		DRW_multisamples_resolve(dtxl->multisample_depth, dtxl->multisample_color); \
		DRW_stats_query_end(); \
	} \
}



typedef struct DrawEngineDataSize {
	int fbl_len;
	int txl_len;
	int psl_len;
	int stl_len;
} DrawEngineDataSize;

typedef struct DrawEngineType {
	struct DrawEngineType *next, *prev;

	char idname[32];

	const DrawEngineDataSize *vedata_size;

	void (*engine_init)(void *vedata);
	void (*engine_free)(void);

	void (*cache_init)(void *vedata);
	void (*cache_populate)(void *vedata, struct Object *ob);
	void (*cache_finish)(void *vedata);

	void (*draw_background)(void *vedata);
	void (*draw_scene)(void *vedata);

	void (*view_update)(void *vedata);
	void (*id_update)(void *vedata, struct ID *id);

	void (*render_to_image)(
	        void *vedata, struct RenderEngine *engine,
	        struct RenderLayer *layer, const struct rcti *rect);
} DrawEngineType;

#ifndef __DRW_ENGINE_H__
/* Buffer and textures used by the viewport by default */
typedef struct DefaultFramebufferList {
	struct GPUFrameBuffer *default_fb;
	struct GPUFrameBuffer *color_only_fb;
	struct GPUFrameBuffer *depth_only_fb;
	struct GPUFrameBuffer *multisample_fb;
} DefaultFramebufferList;

typedef struct DefaultTextureList {
	struct GPUTexture *color;
	struct GPUTexture *depth;
	struct GPUTexture *multisample_color;
	struct GPUTexture *multisample_depth;
} DefaultTextureList;
#endif

/* Textures */
typedef enum {
	DRW_TEX_FILTER = (1 << 0),
	DRW_TEX_WRAP = (1 << 1),
	DRW_TEX_COMPARE = (1 << 2),
	DRW_TEX_MIPMAP = (1 << 3),
} DRWTextureFlag;

/* Textures from DRW_texture_pool_query_* have the options
 * DRW_TEX_FILTER for color float textures, and no options
 * for depth textures and integer textures. */
struct GPUTexture *DRW_texture_pool_query_2D(int w, int h, GPUTextureFormat format, DrawEngineType *engine_type);

struct GPUTexture *DRW_texture_create_1D(
        int w, GPUTextureFormat format, DRWTextureFlag flags, const float *fpixels);
struct GPUTexture *DRW_texture_create_2D(
        int w, int h, GPUTextureFormat format, DRWTextureFlag flags, const float *fpixels);
struct GPUTexture *DRW_texture_create_2D_array(
        int w, int h, int d, GPUTextureFormat format, DRWTextureFlag flags, const float *fpixels);
struct GPUTexture *DRW_texture_create_3D(
        int w, int h, int d, GPUTextureFormat format, DRWTextureFlag flags, const float *fpixels);
struct GPUTexture *DRW_texture_create_cube(
        int w, GPUTextureFormat format, DRWTextureFlag flags, const float *fpixels);

void DRW_texture_ensure_fullscreen_2D(
        struct GPUTexture **tex, GPUTextureFormat format, DRWTextureFlag flags);
void DRW_texture_ensure_2D(
        struct GPUTexture **tex, int w, int h, GPUTextureFormat format, DRWTextureFlag flags);

void DRW_texture_generate_mipmaps(struct GPUTexture *tex);
void DRW_texture_free(struct GPUTexture *tex);
#define DRW_TEXTURE_FREE_SAFE(tex) do { \
	if (tex != NULL) { \
		DRW_texture_free(tex); \
		tex = NULL; \
	} \
} while (0)

/* UBOs */
struct GPUUniformBuffer *DRW_uniformbuffer_create(int size, const void *data);
void DRW_uniformbuffer_update(struct GPUUniformBuffer *ubo, const void *data);
void DRW_uniformbuffer_free(struct GPUUniformBuffer *ubo);
#define DRW_UBO_FREE_SAFE(ubo) do { \
	if (ubo != NULL) { \
		DRW_uniformbuffer_free(ubo); \
		ubo = NULL; \
	} \
} while (0)

void DRW_transform_to_display(struct GPUTexture *tex);
void DRW_transform_none(struct GPUTexture *tex);
void DRW_multisamples_resolve(
        struct GPUTexture *src_depth, struct GPUTexture *src_color);

/* Shaders */
struct GPUShader *DRW_shader_create(
        const char *vert, const char *geom, const char *frag, const char *defines);
struct GPUShader *DRW_shader_create_with_lib(
        const char *vert, const char *geom, const char *frag, const char *lib, const char *defines);
struct GPUShader *DRW_shader_create_with_transform_feedback(
        const char *vert, const char *geom, const char *defines,
        const GPUShaderTFBType prim_type, const char **varying_names, const int varying_count);
struct GPUShader *DRW_shader_create_2D(const char *frag, const char *defines);
struct GPUShader *DRW_shader_create_3D(const char *frag, const char *defines);
struct GPUShader *DRW_shader_create_fullscreen(const char *frag, const char *defines);
struct GPUShader *DRW_shader_create_3D_depth_only(void);
struct GPUMaterial *DRW_shader_find_from_world(struct World *wo, const void *engine_type, int options, bool no_deferred);
struct GPUMaterial *DRW_shader_find_from_material(struct Material *ma, const void *engine_type, int options, bool no_deferred);
struct GPUMaterial *DRW_shader_create_from_world(
        struct Scene *scene, struct World *wo, const void *engine_type, int options,
        const char *vert, const char *geom, const char *frag_lib, const char *defines, bool no_deferred);
struct GPUMaterial *DRW_shader_create_from_material(
        struct Scene *scene, struct Material *ma, const void *engine_type, int options,
        const char *vert, const char *geom, const char *frag_lib, const char *defines, bool no_deferred);
void DRW_shader_free(struct GPUShader *shader);
#define DRW_SHADER_FREE_SAFE(shader) do { \
	if (shader != NULL) { \
		DRW_shader_free(shader); \
		shader = NULL; \
	} \
} while (0)

/* Batches */

typedef enum {
	DRW_STATE_WRITE_DEPTH   = (1 << 0),
	DRW_STATE_WRITE_COLOR   = (1 << 1),
	DRW_STATE_DEPTH_ALWAYS  = (1 << 2),
	DRW_STATE_DEPTH_LESS    = (1 << 3),
	DRW_STATE_DEPTH_LESS_EQUAL = (1 << 4),
	DRW_STATE_DEPTH_EQUAL   = (1 << 5),
	DRW_STATE_DEPTH_GREATER = (1 << 6),
	DRW_STATE_DEPTH_GREATER_EQUAL = (1 << 7),
	DRW_STATE_CULL_BACK     = (1 << 8),
	DRW_STATE_CULL_FRONT    = (1 << 9),
	DRW_STATE_WIRE          = (1 << 10),
	DRW_STATE_POINT         = (1 << 11),
	DRW_STATE_STIPPLE_2     = (1 << 12),
	DRW_STATE_STIPPLE_3     = (1 << 13),
	DRW_STATE_STIPPLE_4     = (1 << 14),
	DRW_STATE_BLEND         = (1 << 15),
	DRW_STATE_ADDITIVE      = (1 << 16),
	DRW_STATE_MULTIPLY      = (1 << 17),
	DRW_STATE_TRANSMISSION  = (1 << 18),
	DRW_STATE_CLIP_PLANES   = (1 << 19),
	DRW_STATE_ADDITIVE_FULL = (1 << 20), /* Same as DRW_STATE_ADDITIVE but let alpha accumulate without premult. */
	DRW_STATE_BLEND_PREMUL  = (1 << 21), /* Use that if color is already premult by alpha. */
	DRW_STATE_WIRE_SMOOTH   = (1 << 22),
	DRW_STATE_TRANS_FEEDBACK = (1 << 23),
	DRW_STATE_BLEND_OIT     = (1 << 24),

	DRW_STATE_WRITE_STENCIL          = (1 << 27),
	DRW_STATE_WRITE_STENCIL_SHADOW_PASS   = (1 << 28),
	DRW_STATE_WRITE_STENCIL_SHADOW_FAIL   = (1 << 29),
	DRW_STATE_STENCIL_EQUAL          = (1 << 30),
	DRW_STATE_STENCIL_NEQUAL         = (1 << 31),
} DRWState;
#define DRW_STATE_DEFAULT (DRW_STATE_WRITE_DEPTH | DRW_STATE_WRITE_COLOR | DRW_STATE_DEPTH_LESS_EQUAL)

typedef enum {
	DRW_ATTRIB_INT,
	DRW_ATTRIB_FLOAT,
} DRWAttribType;

typedef struct DRWInstanceAttribFormat {
	char name[32];
	DRWAttribType type;
	int components;
} DRWInstanceAttribFormat;

struct GPUVertFormat *DRW_shgroup_instance_format_array(const DRWInstanceAttribFormat attribs[], int arraysize);
#define DRW_shgroup_instance_format(format, ...) do { \
	if (format == NULL) { \
		DRWInstanceAttribFormat drw_format[] = __VA_ARGS__;\
		format = DRW_shgroup_instance_format_array(drw_format, (sizeof(drw_format) / sizeof(DRWInstanceAttribFormat))); \
	} \
} while (0)

DRWShadingGroup *DRW_shgroup_create(struct GPUShader *shader, struct DRWPass *pass);
DRWShadingGroup *DRW_shgroup_material_create(struct GPUMaterial *material, struct DRWPass *pass);
DRWShadingGroup *DRW_shgroup_material_instance_create(
<<<<<<< HEAD
        struct GPUMaterial *material, struct DRWPass *pass, struct Gwn_Batch *geom, struct Object *ob,
        struct Gwn_VertFormat *format);
DRWShadingGroup *DRW_shgroup_material_empty_tri_batch_create(struct GPUMaterial *material, struct DRWPass *pass, int size);
DRWShadingGroup *DRW_shgroup_instance_create(
        struct GPUShader *shader, struct DRWPass *pass, struct Gwn_Batch *geom, struct Gwn_VertFormat *format);
DRWShadingGroup *DRW_shgroup_point_batch_create(struct GPUShader *shader, struct DRWPass *pass);
DRWShadingGroup *DRW_shgroup_line_batch_create_with_format(
        struct GPUShader *shader, struct DRWPass *pass, struct Gwn_VertFormat *format);
=======
        struct GPUMaterial *material, DRWPass *pass, struct GPUBatch *geom, struct Object *ob,
        struct GPUVertFormat *format);
DRWShadingGroup *DRW_shgroup_material_empty_tri_batch_create(struct GPUMaterial *material, DRWPass *pass, int size);
DRWShadingGroup *DRW_shgroup_instance_create(
        struct GPUShader *shader, DRWPass *pass, struct GPUBatch *geom, struct GPUVertFormat *format);
DRWShadingGroup *DRW_shgroup_point_batch_create(struct GPUShader *shader, DRWPass *pass);
DRWShadingGroup *DRW_shgroup_line_batch_create_with_format(
        struct GPUShader *shader, DRWPass *pass, struct GPUVertFormat *format);
>>>>>>> 9df1e540
DRWShadingGroup *DRW_shgroup_line_batch_create(
        struct GPUShader *shader, struct DRWPass *pass);
DRWShadingGroup *DRW_shgroup_empty_tri_batch_create(
        struct GPUShader *shader, struct DRWPass *pass, int size);
DRWShadingGroup *DRW_shgroup_transform_feedback_create(
<<<<<<< HEAD
        struct GPUShader *shader, struct DRWPass *pass, struct Gwn_VertBuf *tf_target);
=======
        struct GPUShader *shader, DRWPass *pass, struct GPUVertBuf *tf_target);
>>>>>>> 9df1e540


typedef void (DRWCallGenerateFn)(
        DRWShadingGroup *shgroup,
        void (*draw_fn)(DRWShadingGroup *shgroup, struct GPUBatch *geom),
        void *user_data);

/* return final visibility */
typedef bool (DRWCallVisibilityFn)(
        bool vis_in,
        void *user_data);

void DRW_shgroup_instance_batch(DRWShadingGroup *shgroup, struct GPUBatch *batch);

void DRW_shgroup_free(struct DRWShadingGroup *shgroup);
void DRW_shgroup_call_add(DRWShadingGroup *shgroup, struct GPUBatch *geom, float (*obmat)[4]);
void DRW_shgroup_call_range_add(
        DRWShadingGroup *shgroup, struct GPUBatch *geom, float (*obmat)[4], uint v_sta, uint v_count);
void DRW_shgroup_call_procedural_points_add(DRWShadingGroup *shgroup, uint point_len, float (*obmat)[4]);
void DRW_shgroup_call_procedural_lines_add(DRWShadingGroup *shgroup, uint line_count, float (*obmat)[4]);
void DRW_shgroup_call_procedural_triangles_add(DRWShadingGroup *shgroup, uint tria_count, float (*obmat)[4]);
void DRW_shgroup_call_object_procedural_triangles_culled_add(DRWShadingGroup *shgroup, uint tria_count, struct Object *ob);
void DRW_shgroup_call_object_add_ex(DRWShadingGroup *shgroup, struct GPUBatch *geom, struct Object *ob, bool bypass_culling);
#define DRW_shgroup_call_object_add(shgroup, geom, ob) DRW_shgroup_call_object_add_ex(shgroup, geom, ob, false)
#define DRW_shgroup_call_object_add_no_cull(shgroup, geom, ob) DRW_shgroup_call_object_add_ex(shgroup, geom, ob, true)
void DRW_shgroup_call_object_add_with_callback(
        DRWShadingGroup *shgroup, struct GPUBatch *geom, struct Object *ob,
        DRWCallVisibilityFn *callback, void *user_data);
/* Used for drawing a batch with instancing without instance attribs. */
void DRW_shgroup_call_instances_add(
        DRWShadingGroup *shgroup, struct GPUBatch *geom, float (*obmat)[4], uint *count);
void DRW_shgroup_call_object_instances_add(
        DRWShadingGroup *shgroup, struct GPUBatch *geom, struct Object *ob, uint *count);
void DRW_shgroup_call_sculpt_add(DRWShadingGroup *shgroup, struct Object *ob, float (*obmat)[4]);
void DRW_shgroup_call_generate_add(
        DRWShadingGroup *shgroup, DRWCallGenerateFn *geometry_fn, void *user_data, float (*obmat)[4]);
void DRW_shgroup_call_dynamic_add_array(DRWShadingGroup *shgroup, const void *attr[], uint attr_len);
#define DRW_shgroup_call_dynamic_add(shgroup, ...) do { \
	const void *array[] = {__VA_ARGS__}; \
	DRW_shgroup_call_dynamic_add_array(shgroup, array, (sizeof(array) / sizeof(*array))); \
} while (0)

uint DRW_shgroup_get_instance_count(const DRWShadingGroup *shgroup);

void DRW_shgroup_state_enable(DRWShadingGroup *shgroup, DRWState state);
void DRW_shgroup_state_disable(DRWShadingGroup *shgroup, DRWState state);
void DRW_shgroup_stencil_mask(DRWShadingGroup *shgroup, uint mask);

void DRW_shgroup_uniform_texture(DRWShadingGroup *shgroup, const char *name, const struct GPUTexture *tex);
void DRW_shgroup_uniform_texture_persistent(DRWShadingGroup *shgroup, const char *name, const struct GPUTexture *tex);
void DRW_shgroup_uniform_block(DRWShadingGroup *shgroup, const char *name, const struct GPUUniformBuffer *ubo);
void DRW_shgroup_uniform_block_persistent(DRWShadingGroup *shgroup, const char *name, const struct GPUUniformBuffer *ubo);
void DRW_shgroup_uniform_texture_ref(DRWShadingGroup *shgroup, const char *name, struct GPUTexture **tex);
void DRW_shgroup_uniform_float(DRWShadingGroup *shgroup, const char *name, const float *value, int arraysize);
void DRW_shgroup_uniform_vec2(DRWShadingGroup *shgroup, const char *name, const float *value, int arraysize);
void DRW_shgroup_uniform_vec3(DRWShadingGroup *shgroup, const char *name, const float *value, int arraysize);
void DRW_shgroup_uniform_vec4(DRWShadingGroup *shgroup, const char *name, const float *value, int arraysize);
void DRW_shgroup_uniform_short_to_int(DRWShadingGroup *shgroup, const char *name, const short *value, int arraysize);
void DRW_shgroup_uniform_short_to_float(DRWShadingGroup *shgroup, const char *name, const short *value, int arraysize);
/* Boolean are expected to be 4bytes longs for opengl! */
void DRW_shgroup_uniform_bool(DRWShadingGroup *shgroup, const char *name, const int *value, int arraysize);
void DRW_shgroup_uniform_int(DRWShadingGroup *shgroup, const char *name, const int *value, int arraysize);
void DRW_shgroup_uniform_ivec2(DRWShadingGroup *shgroup, const char *name, const int *value, int arraysize);
void DRW_shgroup_uniform_ivec3(DRWShadingGroup *shgroup, const char *name, const int *value, int arraysize);
void DRW_shgroup_uniform_mat3(DRWShadingGroup *shgroup, const char *name, const float (*value)[3]);
void DRW_shgroup_uniform_mat4(DRWShadingGroup *shgroup, const char *name, const float (*value)[4]);
/* Store value instead of referencing it. */
void DRW_shgroup_uniform_int_copy(DRWShadingGroup *shgroup, const char *name, const int value);
void DRW_shgroup_uniform_bool_copy(DRWShadingGroup *shgroup, const char *name, const bool value);
void DRW_shgroup_uniform_float_copy(DRWShadingGroup *shgroup, const char *name, const float value);

/* Passes */
struct DRWPass *DRW_pass_create(const char *name, DRWState state);
void DRW_pass_state_set(struct DRWPass *pass, DRWState state);
void DRW_pass_state_add(struct DRWPass *pass, DRWState state);
void DRW_pass_state_remove(struct DRWPass *pass, DRWState state);
void DRW_pass_foreach_shgroup(struct DRWPass *pass, void (*callback)(void *userData, DRWShadingGroup *shgrp), void *userData);
void DRW_pass_sort_shgroup_z(struct DRWPass *pass);

/* Viewport */
typedef enum {
	/* keep in sync with the union struct DRWMatrixState. */
	DRW_MAT_PERS = 0,
	DRW_MAT_PERSINV,
	DRW_MAT_VIEW,
	DRW_MAT_VIEWINV,
	DRW_MAT_WIN,
	DRW_MAT_WININV,

	DRW_MAT_COUNT, // Don't use this.
} DRWViewportMatrixType;

void DRW_viewport_init(const bContext *C);
void DRW_viewport_matrix_get(float mat[4][4], DRWViewportMatrixType type);
void DRW_viewport_matrix_get_all(DRWMatrixState *state);
void DRW_viewport_matrix_override_set(const float mat[4][4], DRWViewportMatrixType type);
void DRW_viewport_matrix_override_set_all(DRWMatrixState *state);
void DRW_viewport_matrix_override_unset(DRWViewportMatrixType type);
void DRW_viewport_matrix_override_unset_all(void);

/* These are in view-space so negative if in perspective.
 * Extract near and far clip distance from the projection matrix. */
float DRW_viewport_near_distance_get(void);
float DRW_viewport_far_distance_get(void);

const float *DRW_viewport_size_get(void);
const float *DRW_viewport_invert_size_get(void);
const float *DRW_viewport_screenvecs_get(void);
const float *DRW_viewport_pixelsize_get(void);
bool DRW_viewport_is_persp_get(void);

struct DefaultFramebufferList *DRW_viewport_framebuffer_list_get(void);
struct DefaultTextureList     *DRW_viewport_texture_list_get(void);

void DRW_viewport_request_redraw(void);

void DRW_render_to_image(struct RenderEngine *engine, struct Depsgraph *depsgraph);
void DRW_render_object_iter(
	void *vedata, struct RenderEngine *engine, struct Depsgraph *depsgraph,
	void (*callback)(void *vedata, struct Object *ob, struct RenderEngine *engine, struct Depsgraph *depsgraph));
void DRW_render_instance_buffer_finish(void);

void DRW_custom_pipeline(
        DrawEngineType *draw_engine_type,
        struct Depsgraph *depsgraph,
        void (*callback)(void *vedata, void *user_data),
        void *user_data);

/* ViewLayers */
void *DRW_view_layer_engine_data_get(DrawEngineType *engine_type);
void **DRW_view_layer_engine_data_ensure_ex(
        struct ViewLayer *view_layer, DrawEngineType *engine_type, void (*callback)(void *storage));
void **DRW_view_layer_engine_data_ensure(
        DrawEngineType *engine_type, void (*callback)(void *storage));

/* DrawData */
DrawData *DRW_drawdata_get(ID *ib, DrawEngineType *engine_type);
DrawData *DRW_drawdata_ensure(
        ID *id,
        DrawEngineType *engine_type,
        size_t size,
        DrawDataInitCb init_cb,
        DrawDataFreeCb free_cb);

/* Settings */
bool DRW_object_is_renderable(struct Object *ob);
bool DRW_check_object_visible_within_active_context(struct Object *ob);
bool DRW_object_is_flat_normal(const struct Object *ob);

bool DRW_check_psys_visible_within_active_context(struct Object *object, struct ParticleSystem *psys);

/* Draw commands */
void DRW_draw_pass(struct DRWPass *pass);
void DRW_draw_pass_subset(struct DRWPass *pass, DRWShadingGroup *start_group, DRWShadingGroup *end_group);

void DRW_draw_text_cache_queue(struct DRWTextStore *dt);

void DRW_draw_callbacks_pre_scene(void);
void DRW_draw_callbacks_post_scene(void);

int DRW_draw_region_engine_info_offset(void);
void DRW_draw_region_engine_info(void);

void DRW_state_reset_ex(DRWState state);
void DRW_state_reset(void);
void DRW_state_lock(DRWState state);

void DRW_state_invert_facing(void);

void DRW_state_clip_planes_count_set(uint plane_len);
void DRW_state_clip_planes_reset(void);

/* Culling, return true if object is inside view frustum. */
bool DRW_culling_sphere_test(BoundSphere *bsphere);
bool DRW_culling_box_test(BoundBox *bbox);
bool DRW_culling_plane_test(float plane[4]);

void DRW_culling_frustum_corners_get(BoundBox *corners);
void DRW_culling_frustum_planes_get(float planes[6][4]);

/* Selection */
void DRW_select_load_id(uint id);

/* Draw State */
void DRW_state_dfdy_factors_get(float dfdyfac[2]);
bool DRW_state_is_fbo(void);
bool DRW_state_is_select(void);
bool DRW_state_is_depth(void);
bool DRW_state_is_image_render(void);
bool DRW_state_is_scene_render(void);
bool DRW_state_is_opengl_render(void);
bool DRW_state_show_text(void);
bool DRW_state_draw_support(void);
bool DRW_state_draw_background(void);

struct DRWTextStore *DRW_state_text_cache_get(void);

/* Avoid too many lookups while drawing */
typedef struct DRWContextState {

	struct ARegion *ar;         /* 'CTX_wm_region(C)' */
	struct RegionView3D *rv3d;  /* 'CTX_wm_region_view3d(C)' */
	struct View3D *v3d;     /* 'CTX_wm_view3d(C)' */

	struct Scene *scene;    /* 'CTX_data_scene(C)' */
	struct ViewLayer *view_layer;  /* 'CTX_data_view_layer(C)' */

	/* Use 'object_edit' for edit-mode */
	struct Object *obact;   /* 'OBACT' */

	struct RenderEngineType *engine_type;

	struct Depsgraph *depsgraph;

	eObjectMode object_mode;

	/* Last resort (some functions take this as an arg so we can't easily avoid).
	 * May be NULL when used for selection or depth buffer. */
	const struct bContext *evil_C;

	/* ---- */

	/* Cache: initialized by 'drw_context_state_init'. */
	struct Object *object_pose;
	struct Object *object_edit;

} DRWContextState;

const DRWContextState *DRW_context_state_get(void);

/*****************************GAME ENGINE***********************************/
bool DRW_state_is_game_engine(void);
/**************************END OF GAME ENGINE*******************************/

#endif /* __DRW_RENDER_H__ */<|MERGE_RESOLUTION|>--- conflicted
+++ resolved
@@ -318,16 +318,6 @@
 DRWShadingGroup *DRW_shgroup_create(struct GPUShader *shader, struct DRWPass *pass);
 DRWShadingGroup *DRW_shgroup_material_create(struct GPUMaterial *material, struct DRWPass *pass);
 DRWShadingGroup *DRW_shgroup_material_instance_create(
-<<<<<<< HEAD
-        struct GPUMaterial *material, struct DRWPass *pass, struct Gwn_Batch *geom, struct Object *ob,
-        struct Gwn_VertFormat *format);
-DRWShadingGroup *DRW_shgroup_material_empty_tri_batch_create(struct GPUMaterial *material, struct DRWPass *pass, int size);
-DRWShadingGroup *DRW_shgroup_instance_create(
-        struct GPUShader *shader, struct DRWPass *pass, struct Gwn_Batch *geom, struct Gwn_VertFormat *format);
-DRWShadingGroup *DRW_shgroup_point_batch_create(struct GPUShader *shader, struct DRWPass *pass);
-DRWShadingGroup *DRW_shgroup_line_batch_create_with_format(
-        struct GPUShader *shader, struct DRWPass *pass, struct Gwn_VertFormat *format);
-=======
         struct GPUMaterial *material, DRWPass *pass, struct GPUBatch *geom, struct Object *ob,
         struct GPUVertFormat *format);
 DRWShadingGroup *DRW_shgroup_material_empty_tri_batch_create(struct GPUMaterial *material, DRWPass *pass, int size);
@@ -336,17 +326,12 @@
 DRWShadingGroup *DRW_shgroup_point_batch_create(struct GPUShader *shader, DRWPass *pass);
 DRWShadingGroup *DRW_shgroup_line_batch_create_with_format(
         struct GPUShader *shader, DRWPass *pass, struct GPUVertFormat *format);
->>>>>>> 9df1e540
 DRWShadingGroup *DRW_shgroup_line_batch_create(
         struct GPUShader *shader, struct DRWPass *pass);
 DRWShadingGroup *DRW_shgroup_empty_tri_batch_create(
         struct GPUShader *shader, struct DRWPass *pass, int size);
 DRWShadingGroup *DRW_shgroup_transform_feedback_create(
-<<<<<<< HEAD
-        struct GPUShader *shader, struct DRWPass *pass, struct Gwn_VertBuf *tf_target);
-=======
         struct GPUShader *shader, DRWPass *pass, struct GPUVertBuf *tf_target);
->>>>>>> 9df1e540
 
 
 typedef void (DRWCallGenerateFn)(
