/*
 * This program is free software; you can redistribute it and/or
 * modify it under the terms of the GNU General Public License
 * as published by the Free Software Foundation; either version 2
 * of the License, or (at your option) any later version.
 *
 * This program is distributed in the hope that it will be useful,
 * but WITHOUT ANY WARRANTY; without even the implied warranty of
 * MERCHANTABILITY or FITNESS FOR A PARTICULAR PURPOSE.  See the
 * GNU General Public License for more details.
 *
 * You should have received a copy of the GNU General Public License
 * along with this program; if not, write to the Free Software Foundation,
 * Inc., 51 Franklin Street, Fifth Floor, Boston, MA 02110-1301, USA.
 *
 * Copyright 2016, Blender Foundation.
 */

/** \file
 * \ingroup draw
 */

#include "DNA_object_types.h"
#include "DNA_world_types.h"
#include "DNA_material_types.h"

#include "BLI_listbase.h"
#include "BLI_string_utils.h"
#include "BLI_threads.h"

#include "BKE_global.h"
#include "BKE_main.h"

#include "DEG_depsgraph_query.h"

#include "GPU_shader.h"
#include "GPU_material.h"

#include "WM_api.h"
#include "WM_types.h"

#include "draw_manager.h"

extern char datatoc_gpu_shader_2D_vert_glsl[];
extern char datatoc_gpu_shader_3D_vert_glsl[];
extern char datatoc_gpu_shader_depth_only_frag_glsl[];
extern char datatoc_common_fullscreen_vert_glsl[];

#define USE_DEFERRED_COMPILATION 1

/* -------------------------------------------------------------------- */
/** \name Deferred Compilation (DRW_deferred)
 *
 * Since compiling shader can take a long time, we do it in a non blocking
 * manner in another thread.
 *
 * \{ */

typedef struct DRWDeferredShader {
  struct DRWDeferredShader *prev, *next;

  GPUMaterial *mat;
} DRWDeferredShader;

typedef struct DRWShaderCompiler {
  ListBase queue; /* DRWDeferredShader */
  SpinLock list_lock;

  DRWDeferredShader *mat_compiling;
  ThreadMutex compilation_lock;

  void *gl_context;
  bool own_context;

  int shaders_done; /* To compute progress. */
} DRWShaderCompiler;

static void drw_deferred_shader_free(DRWDeferredShader *dsh)
{
  /* Make sure it is not queued before freeing. */
  MEM_freeN(dsh);
}

static void drw_deferred_shader_queue_free(ListBase *queue)
{
  DRWDeferredShader *dsh;
  while ((dsh = BLI_pophead(queue))) {
    drw_deferred_shader_free(dsh);
  }
}

static void drw_deferred_shader_compilation_exec(void *custom_data,
                                                 short *stop,
                                                 short *do_update,
                                                 float *progress)
{
  DRWShaderCompiler *comp = (DRWShaderCompiler *)custom_data;
  void *gl_context = comp->gl_context;

  WM_opengl_context_activate(gl_context);

  while (true) {
    BLI_spin_lock(&comp->list_lock);

    if (*stop != 0) {
      /* We don't want user to be able to cancel the compilation
       * but wm can kill the task if we are closing blender. */
      BLI_spin_unlock(&comp->list_lock);
      break;
    }

    /* Pop tail because it will be less likely to lock the main thread
     * if all GPUMaterials are to be freed (see DRW_deferred_shader_remove()). */
    comp->mat_compiling = BLI_poptail(&comp->queue);
    if (comp->mat_compiling == NULL) {
      /* No more Shader to compile. */
      BLI_spin_unlock(&comp->list_lock);
      break;
    }

    comp->shaders_done++;
    int total = BLI_listbase_count(&comp->queue) + comp->shaders_done;

    BLI_mutex_lock(&comp->compilation_lock);
    BLI_spin_unlock(&comp->list_lock);

    /* Do the compilation. */
    GPU_material_compile(comp->mat_compiling->mat);

    *progress = (float)comp->shaders_done / (float)total;
    *do_update = true;

    GPU_flush();
    BLI_mutex_unlock(&comp->compilation_lock);

    BLI_spin_lock(&comp->list_lock);
    drw_deferred_shader_free(comp->mat_compiling);
    comp->mat_compiling = NULL;
    BLI_spin_unlock(&comp->list_lock);
  }

  WM_opengl_context_release(gl_context);
}

static void drw_deferred_shader_compilation_free(void *custom_data)
{
  DRWShaderCompiler *comp = (DRWShaderCompiler *)custom_data;

  drw_deferred_shader_queue_free(&comp->queue);

  BLI_spin_end(&comp->list_lock);
  BLI_mutex_end(&comp->compilation_lock);

  if (comp->own_context) {
    /* Only destroy if the job owns the context. */
    WM_opengl_context_dispose(comp->gl_context);
  }

  MEM_freeN(comp);
}

static void drw_deferred_shader_add(GPUMaterial *mat, bool deferred)
{
<<<<<<< HEAD
	/* Use original scene ID since this is what the jobs template tests for. */
	Scene *scene = (Scene *)DEG_get_original_id(&DST.draw_ctx.scene->id);

	/* Do not deferre the compilation if we are rendering for image. */
	if (DRW_state_is_image_render() || !USE_DEFERRED_COMPILATION || !deferred || (scene->flag & SCE_INTERACTIVE)) {
		/* Double checking that this GPUMaterial is not going to be
		 * compiled by another thread. */
		DRW_deferred_shader_remove(mat);
		GPU_material_compile(mat);
		return;
	}

	DRWDeferredShader *dsh = MEM_callocN(sizeof(DRWDeferredShader), "Deferred Shader");

	dsh->mat = mat;

	BLI_assert(DST.draw_ctx.evil_C);
	wmWindowManager *wm = CTX_wm_manager(DST.draw_ctx.evil_C);
	wmWindow *win = CTX_wm_window(DST.draw_ctx.evil_C);

	/* Get the running job or a new one if none is running. Can only have one job per type & owner.  */
	wmJob *wm_job = WM_jobs_get(wm, win, scene, "Shaders Compilation",
	                            WM_JOB_PROGRESS | WM_JOB_SUSPEND, WM_JOB_TYPE_SHADER_COMPILATION);

	DRWShaderCompiler *old_comp = (DRWShaderCompiler *)WM_jobs_customdata_get(wm_job);

	DRWShaderCompiler *comp = MEM_callocN(sizeof(DRWShaderCompiler), "DRWShaderCompiler");
	BLI_spin_init(&comp->list_lock);
	BLI_mutex_init(&comp->compilation_lock);

	if (old_comp) {
		BLI_spin_lock(&old_comp->list_lock);
		BLI_movelisttolist(&comp->queue, &old_comp->queue);
		BLI_spin_unlock(&old_comp->list_lock);
		/* Do not recreate context, just pass ownership. */
		if (old_comp->gl_context) {
			comp->gl_context = old_comp->gl_context;
			old_comp->own_context = false;
			comp->own_context = true;
		}
	}

	BLI_addtail(&comp->queue, dsh);

	/* Create only one context. */
	if (comp->gl_context == NULL) {
		comp->gl_context = WM_opengl_context_create();
		WM_opengl_context_activate(DST.gl_context);
		comp->own_context = true;
	}

	WM_jobs_customdata_set(wm_job, comp, drw_deferred_shader_compilation_free);
	WM_jobs_timer(wm_job, 0.1, NC_MATERIAL | ND_SHADING_DRAW, 0);
	WM_jobs_callbacks(wm_job, drw_deferred_shader_compilation_exec, NULL, NULL, NULL);
	WM_jobs_start(wm, wm_job);
=======
  /* Do not deferre the compilation if we are rendering for image. 
   * deferred rendering is only possible when `evil_C` is available */
  if (DST.draw_ctx.evil_C == NULL || DRW_state_is_image_render() || !USE_DEFERRED_COMPILATION ||
      !deferred) {
    /* Double checking that this GPUMaterial is not going to be
     * compiled by another thread. */
    DRW_deferred_shader_remove(mat);
    GPU_material_compile(mat);
    return;
  }

  DRWDeferredShader *dsh = MEM_callocN(sizeof(DRWDeferredShader), "Deferred Shader");

  dsh->mat = mat;

  BLI_assert(DST.draw_ctx.evil_C);
  wmWindowManager *wm = CTX_wm_manager(DST.draw_ctx.evil_C);
  wmWindow *win = CTX_wm_window(DST.draw_ctx.evil_C);

  /* Use original scene ID since this is what the jobs template tests for. */
  Scene *scene = (Scene *)DEG_get_original_id(&DST.draw_ctx.scene->id);

  /* Get the running job or a new one if none is running. Can only have one job per type & owner.  */
  wmJob *wm_job = WM_jobs_get(wm,
                              win,
                              scene,
                              "Shaders Compilation",
                              WM_JOB_PROGRESS | WM_JOB_SUSPEND,
                              WM_JOB_TYPE_SHADER_COMPILATION);

  DRWShaderCompiler *old_comp = (DRWShaderCompiler *)WM_jobs_customdata_get(wm_job);

  DRWShaderCompiler *comp = MEM_callocN(sizeof(DRWShaderCompiler), "DRWShaderCompiler");
  BLI_spin_init(&comp->list_lock);
  BLI_mutex_init(&comp->compilation_lock);

  if (old_comp) {
    BLI_spin_lock(&old_comp->list_lock);
    BLI_movelisttolist(&comp->queue, &old_comp->queue);
    BLI_spin_unlock(&old_comp->list_lock);
    /* Do not recreate context, just pass ownership. */
    if (old_comp->gl_context) {
      comp->gl_context = old_comp->gl_context;
      old_comp->own_context = false;
      comp->own_context = true;
    }
  }

  BLI_addtail(&comp->queue, dsh);

  /* Create only one context. */
  if (comp->gl_context == NULL) {
    comp->gl_context = WM_opengl_context_create();
    WM_opengl_context_activate(DST.gl_context);
    comp->own_context = true;
  }

  WM_jobs_customdata_set(wm_job, comp, drw_deferred_shader_compilation_free);
  WM_jobs_timer(wm_job, 0.1, NC_MATERIAL | ND_SHADING_DRAW, 0);
  WM_jobs_callbacks(wm_job, drw_deferred_shader_compilation_exec, NULL, NULL, NULL);
  WM_jobs_start(wm, wm_job);
>>>>>>> 34944a20
}

void DRW_deferred_shader_remove(GPUMaterial *mat)
{
  Scene *scene = GPU_material_scene(mat);

  for (wmWindowManager *wm = G_MAIN->wm.first; wm; wm = wm->id.next) {
    if (WM_jobs_test(wm, scene, WM_JOB_TYPE_SHADER_COMPILATION) == false) {
      /* No job running, do not create a new one by calling WM_jobs_get. */
      continue;
    }
    for (wmWindow *win = wm->windows.first; win; win = win->next) {
      wmJob *wm_job = WM_jobs_get(wm,
                                  win,
                                  scene,
                                  "Shaders Compilation",
                                  WM_JOB_PROGRESS | WM_JOB_SUSPEND,
                                  WM_JOB_TYPE_SHADER_COMPILATION);

      DRWShaderCompiler *comp = (DRWShaderCompiler *)WM_jobs_customdata_get(wm_job);
      if (comp != NULL) {
        BLI_spin_lock(&comp->list_lock);
        DRWDeferredShader *dsh;
        dsh = (DRWDeferredShader *)BLI_findptr(
            &comp->queue, mat, offsetof(DRWDeferredShader, mat));
        if (dsh) {
          BLI_remlink(&comp->queue, dsh);
        }

        /* Wait for compilation to finish */
        if ((comp->mat_compiling != NULL) && (comp->mat_compiling->mat == mat)) {
          BLI_mutex_lock(&comp->compilation_lock);
          BLI_mutex_unlock(&comp->compilation_lock);
        }

        BLI_spin_unlock(&comp->list_lock);

        if (dsh) {
          drw_deferred_shader_free(dsh);
        }
      }
    }
  }
}

/** \} */

/* -------------------------------------------------------------------- */

GPUShader *DRW_shader_create(const char *vert,
                             const char *geom,
                             const char *frag,
                             const char *defines)
{
  return GPU_shader_create(vert, frag, geom, NULL, defines, __func__);
}

GPUShader *DRW_shader_create_with_lib(
    const char *vert, const char *geom, const char *frag, const char *lib, const char *defines)
{
  GPUShader *sh;
  char *vert_with_lib = NULL;
  char *frag_with_lib = NULL;
  char *geom_with_lib = NULL;

  vert_with_lib = BLI_string_joinN(lib, vert);
  frag_with_lib = BLI_string_joinN(lib, frag);
  if (geom) {
    geom_with_lib = BLI_string_joinN(lib, geom);
  }

  sh = GPU_shader_create(vert_with_lib, frag_with_lib, geom_with_lib, NULL, defines, __func__);

  MEM_freeN(vert_with_lib);
  MEM_freeN(frag_with_lib);
  if (geom) {
    MEM_freeN(geom_with_lib);
  }

  return sh;
}

GPUShader *DRW_shader_create_with_transform_feedback(const char *vert,
                                                     const char *geom,
                                                     const char *defines,
                                                     const eGPUShaderTFBType prim_type,
                                                     const char **varying_names,
                                                     const int varying_count)
{
  return GPU_shader_create_ex(vert,
                              datatoc_gpu_shader_depth_only_frag_glsl,
                              geom,
                              NULL,
                              defines,
                              prim_type,
                              varying_names,
                              varying_count,
                              __func__);
}

GPUShader *DRW_shader_create_2d(const char *frag, const char *defines)
{
  return GPU_shader_create(datatoc_gpu_shader_2D_vert_glsl, frag, NULL, NULL, defines, __func__);
}

GPUShader *DRW_shader_create_3d(const char *frag, const char *defines)
{
  return GPU_shader_create(datatoc_gpu_shader_3D_vert_glsl, frag, NULL, NULL, defines, __func__);
}

GPUShader *DRW_shader_create_fullscreen(const char *frag, const char *defines)
{
  return GPU_shader_create(
      datatoc_common_fullscreen_vert_glsl, frag, NULL, NULL, defines, __func__);
}

GPUShader *DRW_shader_create_3d_depth_only(eGPUShaderConfig sh_cfg)
{
  return GPU_shader_get_builtin_shader_with_config(GPU_SHADER_3D_DEPTH_ONLY, sh_cfg);
}

GPUMaterial *DRW_shader_find_from_world(World *wo,
                                        const void *engine_type,
                                        int options,
                                        bool deferred)
{
  GPUMaterial *mat = GPU_material_from_nodetree_find(&wo->gpumaterial, engine_type, options);
  if (DRW_state_is_image_render() || !deferred) {
    if (mat != NULL && GPU_material_status(mat) == GPU_MAT_QUEUED) {
      /* XXX Hack : we return NULL so that the engine will call DRW_shader_create_from_XXX
       * with the shader code and we will resume the compilation from there. */
      return NULL;
    }
  }
  return mat;
}

GPUMaterial *DRW_shader_find_from_material(Material *ma,
                                           const void *engine_type,
                                           int options,
                                           bool deferred)
{
  GPUMaterial *mat = GPU_material_from_nodetree_find(&ma->gpumaterial, engine_type, options);
  if (DRW_state_is_image_render() || !deferred) {
    if (mat != NULL && GPU_material_status(mat) == GPU_MAT_QUEUED) {
      /* XXX Hack : we return NULL so that the engine will call DRW_shader_create_from_XXX
       * with the shader code and we will resume the compilation from there. */
      return NULL;
    }
  }
  return mat;
}

GPUMaterial *DRW_shader_create_from_world(struct Scene *scene,
                                          World *wo,
                                          const void *engine_type,
                                          int options,
                                          const char *vert,
                                          const char *geom,
                                          const char *frag_lib,
                                          const char *defines,
                                          bool deferred)
{
  GPUMaterial *mat = NULL;
  if (DRW_state_is_image_render()) {
    mat = GPU_material_from_nodetree_find(&wo->gpumaterial, engine_type, options);
  }

  if (mat == NULL) {
    scene = (Scene *)DEG_get_original_id(&DST.draw_ctx.scene->id);
    mat = GPU_material_from_nodetree(scene,
                                     wo->nodetree,
                                     &wo->gpumaterial,
                                     engine_type,
                                     options,
                                     vert,
                                     geom,
                                     frag_lib,
                                     defines,
                                     wo->id.name);
  }

  if (GPU_material_status(mat) == GPU_MAT_QUEUED) {
    drw_deferred_shader_add(mat, deferred);
  }

  return mat;
}

GPUMaterial *DRW_shader_create_from_material(struct Scene *scene,
                                             Material *ma,
                                             const void *engine_type,
                                             int options,
                                             const char *vert,
                                             const char *geom,
                                             const char *frag_lib,
                                             const char *defines,
                                             bool deferred)
{
  GPUMaterial *mat = NULL;
  if (DRW_state_is_image_render()) {
    mat = GPU_material_from_nodetree_find(&ma->gpumaterial, engine_type, options);
  }

  if (mat == NULL) {
    scene = (Scene *)DEG_get_original_id(&DST.draw_ctx.scene->id);
    mat = GPU_material_from_nodetree(scene,
                                     ma->nodetree,
                                     &ma->gpumaterial,
                                     engine_type,
                                     options,
                                     vert,
                                     geom,
                                     frag_lib,
                                     defines,
                                     ma->id.name);
  }

  if (GPU_material_status(mat) == GPU_MAT_QUEUED) {
    drw_deferred_shader_add(mat, deferred);
  }

  return mat;
}

void DRW_shader_free(GPUShader *shader)
{
  GPU_shader_free(shader);
}<|MERGE_RESOLUTION|>--- conflicted
+++ resolved
@@ -161,67 +161,13 @@
 
 static void drw_deferred_shader_add(GPUMaterial *mat, bool deferred)
 {
-<<<<<<< HEAD
-	/* Use original scene ID since this is what the jobs template tests for. */
-	Scene *scene = (Scene *)DEG_get_original_id(&DST.draw_ctx.scene->id);
-
-	/* Do not deferre the compilation if we are rendering for image. */
-	if (DRW_state_is_image_render() || !USE_DEFERRED_COMPILATION || !deferred || (scene->flag & SCE_INTERACTIVE)) {
-		/* Double checking that this GPUMaterial is not going to be
-		 * compiled by another thread. */
-		DRW_deferred_shader_remove(mat);
-		GPU_material_compile(mat);
-		return;
-	}
-
-	DRWDeferredShader *dsh = MEM_callocN(sizeof(DRWDeferredShader), "Deferred Shader");
-
-	dsh->mat = mat;
-
-	BLI_assert(DST.draw_ctx.evil_C);
-	wmWindowManager *wm = CTX_wm_manager(DST.draw_ctx.evil_C);
-	wmWindow *win = CTX_wm_window(DST.draw_ctx.evil_C);
-
-	/* Get the running job or a new one if none is running. Can only have one job per type & owner.  */
-	wmJob *wm_job = WM_jobs_get(wm, win, scene, "Shaders Compilation",
-	                            WM_JOB_PROGRESS | WM_JOB_SUSPEND, WM_JOB_TYPE_SHADER_COMPILATION);
-
-	DRWShaderCompiler *old_comp = (DRWShaderCompiler *)WM_jobs_customdata_get(wm_job);
-
-	DRWShaderCompiler *comp = MEM_callocN(sizeof(DRWShaderCompiler), "DRWShaderCompiler");
-	BLI_spin_init(&comp->list_lock);
-	BLI_mutex_init(&comp->compilation_lock);
-
-	if (old_comp) {
-		BLI_spin_lock(&old_comp->list_lock);
-		BLI_movelisttolist(&comp->queue, &old_comp->queue);
-		BLI_spin_unlock(&old_comp->list_lock);
-		/* Do not recreate context, just pass ownership. */
-		if (old_comp->gl_context) {
-			comp->gl_context = old_comp->gl_context;
-			old_comp->own_context = false;
-			comp->own_context = true;
-		}
-	}
-
-	BLI_addtail(&comp->queue, dsh);
-
-	/* Create only one context. */
-	if (comp->gl_context == NULL) {
-		comp->gl_context = WM_opengl_context_create();
-		WM_opengl_context_activate(DST.gl_context);
-		comp->own_context = true;
-	}
-
-	WM_jobs_customdata_set(wm_job, comp, drw_deferred_shader_compilation_free);
-	WM_jobs_timer(wm_job, 0.1, NC_MATERIAL | ND_SHADING_DRAW, 0);
-	WM_jobs_callbacks(wm_job, drw_deferred_shader_compilation_exec, NULL, NULL, NULL);
-	WM_jobs_start(wm, wm_job);
-=======
+  /* Use original scene ID since this is what the jobs template tests for. */
+  Scene *scene = (Scene *)DEG_get_original_id(&DST.draw_ctx.scene->id);
+
   /* Do not deferre the compilation if we are rendering for image. 
    * deferred rendering is only possible when `evil_C` is available */
   if (DST.draw_ctx.evil_C == NULL || DRW_state_is_image_render() || !USE_DEFERRED_COMPILATION ||
-      !deferred) {
+      !deferred  || (scene->flag & SCE_INTERACTIVE)) {
     /* Double checking that this GPUMaterial is not going to be
      * compiled by another thread. */
     DRW_deferred_shader_remove(mat);
@@ -237,8 +183,6 @@
   wmWindowManager *wm = CTX_wm_manager(DST.draw_ctx.evil_C);
   wmWindow *win = CTX_wm_window(DST.draw_ctx.evil_C);
 
-  /* Use original scene ID since this is what the jobs template tests for. */
-  Scene *scene = (Scene *)DEG_get_original_id(&DST.draw_ctx.scene->id);
 
   /* Get the running job or a new one if none is running. Can only have one job per type & owner.  */
   wmJob *wm_job = WM_jobs_get(wm,
@@ -279,7 +223,6 @@
   WM_jobs_timer(wm_job, 0.1, NC_MATERIAL | ND_SHADING_DRAW, 0);
   WM_jobs_callbacks(wm_job, drw_deferred_shader_compilation_exec, NULL, NULL, NULL);
   WM_jobs_start(wm, wm_job);
->>>>>>> 34944a20
 }
 
 void DRW_deferred_shader_remove(GPUMaterial *mat)
