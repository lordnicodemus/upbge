/*
 * This program is free software; you can redistribute it and/or
 * modify it under the terms of the GNU General Public License
 * as published by the Free Software Foundation; either version 2
 * of the License, or (at your option) any later version.
 *
 * This program is distributed in the hope that it will be useful,
 * but WITHOUT ANY WARRANTY; without even the implied warranty of
 * MERCHANTABILITY or FITNESS FOR A PARTICULAR PURPOSE.  See the
 * GNU General Public License for more details.
 *
 * You should have received a copy of the GNU General Public License
 * along with this program; if not, write to the Free Software Foundation,
 * Inc., 51 Franklin Street, Fifth Floor, Boston, MA 02110-1301, USA.
 *
 * Copyright 2016, Blender Foundation.
 */

/** \file
 * \ingroup draw
 */

#include "DNA_object_types.h"
#include "DNA_world_types.h"
#include "DNA_material_types.h"

#include "BLI_listbase.h"
#include "BLI_string_utils.h"
#include "BLI_threads.h"

#include "BKE_global.h"
#include "BKE_main.h"

#include "DEG_depsgraph_query.h"

#include "GPU_shader.h"
#include "GPU_material.h"

#include "WM_api.h"
#include "WM_types.h"

#include "draw_manager.h"

extern char datatoc_gpu_shader_2D_vert_glsl[];
extern char datatoc_gpu_shader_3D_vert_glsl[];
extern char datatoc_gpu_shader_depth_only_frag_glsl[];
extern char datatoc_common_fullscreen_vert_glsl[];

#define USE_DEFERRED_COMPILATION 1

/* -------------------------------------------------------------------- */
/** \name Deferred Compilation (DRW_deferred)
 *
 * Since compiling shader can take a long time, we do it in a non blocking
 * manner in another thread.
 *
 * \{ */

typedef struct DRWDeferredShader {
  struct DRWDeferredShader *prev, *next;

  GPUMaterial *mat;
} DRWDeferredShader;

typedef struct DRWShaderCompiler {
  ListBase queue;          /* DRWDeferredShader */
  ListBase queue_conclude; /* DRWDeferredShader */
  SpinLock list_lock;

  DRWDeferredShader *mat_compiling;
  ThreadMutex compilation_lock;

  void *gl_context;
  bool own_context;

  int shaders_done; /* To compute progress. */
} DRWShaderCompiler;

static void drw_deferred_shader_free(DRWDeferredShader *dsh)
{
  /* Make sure it is not queued before freeing. */
  MEM_freeN(dsh);
}

static void drw_deferred_shader_queue_free(ListBase *queue)
{
  DRWDeferredShader *dsh;
  while ((dsh = BLI_pophead(queue))) {
    drw_deferred_shader_free(dsh);
  }
}

static void drw_deferred_shader_compilation_exec(void *custom_data,
                                                 short *stop,
                                                 short *do_update,
                                                 float *progress)
{
  DRWShaderCompiler *comp = (DRWShaderCompiler *)custom_data;
  void *gl_context = comp->gl_context;

  WM_opengl_context_activate(gl_context);

  while (true) {
    BLI_spin_lock(&comp->list_lock);

    if (*stop != 0) {
      /* We don't want user to be able to cancel the compilation
       * but wm can kill the task if we are closing blender. */
      BLI_spin_unlock(&comp->list_lock);
      break;
    }

    /* Pop tail because it will be less likely to lock the main thread
     * if all GPUMaterials are to be freed (see DRW_deferred_shader_remove()). */
    comp->mat_compiling = BLI_poptail(&comp->queue);
    if (comp->mat_compiling == NULL) {
      /* No more Shader to compile. */
      BLI_spin_unlock(&comp->list_lock);
      break;
    }

    comp->shaders_done++;
    int total = BLI_listbase_count(&comp->queue) + comp->shaders_done;

    BLI_mutex_lock(&comp->compilation_lock);
    BLI_spin_unlock(&comp->list_lock);

    /* Do the compilation. */
    GPU_material_compile(comp->mat_compiling->mat);

    *progress = (float)comp->shaders_done / (float)total;
    *do_update = true;

    GPU_flush();
    BLI_mutex_unlock(&comp->compilation_lock);

    BLI_spin_lock(&comp->list_lock);
    if (GPU_material_status(comp->mat_compiling->mat) == GPU_MAT_QUEUED) {
      BLI_addtail(&comp->queue_conclude, comp->mat_compiling);
    }
    else {
      drw_deferred_shader_free(comp->mat_compiling);
    }
    comp->mat_compiling = NULL;
    BLI_spin_unlock(&comp->list_lock);
  }

  WM_opengl_context_release(gl_context);
}

static void drw_deferred_shader_compilation_free(void *custom_data)
{
  DRWShaderCompiler *comp = (DRWShaderCompiler *)custom_data;

  drw_deferred_shader_queue_free(&comp->queue);

  if (!BLI_listbase_is_empty(&comp->queue_conclude)) {
    /* Compile the shaders in the context they will be deleted. */
    DRW_opengl_context_enable_ex(false);
    DRWDeferredShader *mat_conclude;
    while ((mat_conclude = BLI_poptail(&comp->queue_conclude))) {
      GPU_material_compile(mat_conclude->mat);
      drw_deferred_shader_free(mat_conclude);
    }
    DRW_opengl_context_disable_ex(true);
  }

  BLI_spin_end(&comp->list_lock);
  BLI_mutex_end(&comp->compilation_lock);

  if (comp->own_context) {
    /* Only destroy if the job owns the context. */
    WM_opengl_context_dispose(comp->gl_context);
  }

  MEM_freeN(comp);
}

static void drw_deferred_shader_add(GPUMaterial *mat, bool deferred)
{
<<<<<<< HEAD
  /* Use original scene ID since this is what the jobs template tests for. */
  Scene *scene = (Scene *)DEG_get_original_id(&DST.draw_ctx.scene->id);

  /* Do not deferre the compilation if we are rendering for image. 
=======
  /* Do not defer the compilation if we are rendering for image.
>>>>>>> 454b120f
   * deferred rendering is only possible when `evil_C` is available */
  if (DST.draw_ctx.evil_C == NULL || DRW_state_is_image_render() || !USE_DEFERRED_COMPILATION ||
      !deferred  || (scene->flag & SCE_INTERACTIVE)) {
    /* Double checking that this GPUMaterial is not going to be
     * compiled by another thread. */
    DRW_deferred_shader_remove(mat);
    GPU_material_compile(mat);
    return;
  }

  DRWDeferredShader *dsh = MEM_callocN(sizeof(DRWDeferredShader), "Deferred Shader");

  dsh->mat = mat;

  BLI_assert(DST.draw_ctx.evil_C);
  wmWindowManager *wm = CTX_wm_manager(DST.draw_ctx.evil_C);
  wmWindow *win = CTX_wm_window(DST.draw_ctx.evil_C);


  /* Get the running job or a new one if none is running. Can only have one job per type & owner.
   */
  wmJob *wm_job = WM_jobs_get(
      wm, win, scene, "Shaders Compilation", WM_JOB_PROGRESS, WM_JOB_TYPE_SHADER_COMPILATION);

  DRWShaderCompiler *old_comp = (DRWShaderCompiler *)WM_jobs_customdata_get(wm_job);

  DRWShaderCompiler *comp = MEM_callocN(sizeof(DRWShaderCompiler), "DRWShaderCompiler");
  BLI_spin_init(&comp->list_lock);
  BLI_mutex_init(&comp->compilation_lock);

  if (old_comp) {
    BLI_spin_lock(&old_comp->list_lock);
    BLI_movelisttolist(&comp->queue, &old_comp->queue);
    BLI_spin_unlock(&old_comp->list_lock);
    /* Do not recreate context, just pass ownership. */
    if (old_comp->gl_context) {
      comp->gl_context = old_comp->gl_context;
      old_comp->own_context = false;
      comp->own_context = true;
    }
  }

  BLI_addtail(&comp->queue, dsh);

  /* Create only one context. */
  if (comp->gl_context == NULL) {
    comp->gl_context = WM_opengl_context_create();
    WM_opengl_context_activate(DST.gl_context);
    comp->own_context = true;
  }

  WM_jobs_customdata_set(wm_job, comp, drw_deferred_shader_compilation_free);
  WM_jobs_timer(wm_job, 0.1, NC_MATERIAL | ND_SHADING_DRAW, 0);
  WM_jobs_delay_start(wm_job, 0.1);
  WM_jobs_callbacks(wm_job, drw_deferred_shader_compilation_exec, NULL, NULL, NULL);
  WM_jobs_start(wm, wm_job);
}

void DRW_deferred_shader_remove(GPUMaterial *mat)
{
  Scene *scene = GPU_material_scene(mat);

  for (wmWindowManager *wm = G_MAIN->wm.first; wm; wm = wm->id.next) {
    if (WM_jobs_test(wm, scene, WM_JOB_TYPE_SHADER_COMPILATION) == false) {
      /* No job running, do not create a new one by calling WM_jobs_get. */
      continue;
    }
    for (wmWindow *win = wm->windows.first; win; win = win->next) {
      wmJob *wm_job = WM_jobs_get(
          wm, win, scene, "Shaders Compilation", WM_JOB_PROGRESS, WM_JOB_TYPE_SHADER_COMPILATION);

      DRWShaderCompiler *comp = (DRWShaderCompiler *)WM_jobs_customdata_get(wm_job);
      if (comp != NULL) {
        BLI_spin_lock(&comp->list_lock);
        DRWDeferredShader *dsh;
        dsh = (DRWDeferredShader *)BLI_findptr(
            &comp->queue, mat, offsetof(DRWDeferredShader, mat));
        if (dsh) {
          BLI_remlink(&comp->queue, dsh);
        }

        /* Wait for compilation to finish */
        if ((comp->mat_compiling != NULL) && (comp->mat_compiling->mat == mat)) {
          BLI_mutex_lock(&comp->compilation_lock);
          BLI_mutex_unlock(&comp->compilation_lock);
        }

        BLI_spin_unlock(&comp->list_lock);

        if (dsh) {
          drw_deferred_shader_free(dsh);
        }
      }
    }
  }
}

/** \} */

/* -------------------------------------------------------------------- */

GPUShader *DRW_shader_create(const char *vert,
                             const char *geom,
                             const char *frag,
                             const char *defines)
{
  return GPU_shader_create(vert, frag, geom, NULL, defines, __func__);
}

GPUShader *DRW_shader_create_with_lib(
    const char *vert, const char *geom, const char *frag, const char *lib, const char *defines)
{
  GPUShader *sh;
  char *vert_with_lib = NULL;
  char *frag_with_lib = NULL;
  char *geom_with_lib = NULL;

  vert_with_lib = BLI_string_joinN(lib, vert);
  frag_with_lib = BLI_string_joinN(lib, frag);
  if (geom) {
    geom_with_lib = BLI_string_joinN(lib, geom);
  }

  sh = GPU_shader_create(vert_with_lib, frag_with_lib, geom_with_lib, NULL, defines, __func__);

  MEM_freeN(vert_with_lib);
  MEM_freeN(frag_with_lib);
  if (geom) {
    MEM_freeN(geom_with_lib);
  }

  return sh;
}

GPUShader *DRW_shader_create_with_transform_feedback(const char *vert,
                                                     const char *geom,
                                                     const char *defines,
                                                     const eGPUShaderTFBType prim_type,
                                                     const char **varying_names,
                                                     const int varying_count)
{
  return GPU_shader_create_ex(vert,
                              datatoc_gpu_shader_depth_only_frag_glsl,
                              geom,
                              NULL,
                              defines,
                              prim_type,
                              varying_names,
                              varying_count,
                              __func__);
}

GPUShader *DRW_shader_create_2d(const char *frag, const char *defines)
{
  return GPU_shader_create(datatoc_gpu_shader_2D_vert_glsl, frag, NULL, NULL, defines, __func__);
}

GPUShader *DRW_shader_create_3d(const char *frag, const char *defines)
{
  return GPU_shader_create(datatoc_gpu_shader_3D_vert_glsl, frag, NULL, NULL, defines, __func__);
}

GPUShader *DRW_shader_create_fullscreen(const char *frag, const char *defines)
{
  return GPU_shader_create(
      datatoc_common_fullscreen_vert_glsl, frag, NULL, NULL, defines, __func__);
}

GPUShader *DRW_shader_create_3d_depth_only(eGPUShaderConfig sh_cfg)
{
  return GPU_shader_get_builtin_shader_with_config(GPU_SHADER_3D_DEPTH_ONLY, sh_cfg);
}

GPUMaterial *DRW_shader_find_from_world(World *wo,
                                        const void *engine_type,
                                        int options,
                                        bool deferred)
{
  GPUMaterial *mat = GPU_material_from_nodetree_find(&wo->gpumaterial, engine_type, options);
  if (DRW_state_is_image_render() || !deferred) {
    if (mat != NULL && GPU_material_status(mat) == GPU_MAT_QUEUED) {
      /* XXX Hack : we return NULL so that the engine will call DRW_shader_create_from_XXX
       * with the shader code and we will resume the compilation from there. */
      return NULL;
    }
  }
  return mat;
}

GPUMaterial *DRW_shader_find_from_material(Material *ma,
                                           const void *engine_type,
                                           int options,
                                           bool deferred)
{
  GPUMaterial *mat = GPU_material_from_nodetree_find(&ma->gpumaterial, engine_type, options);
  if (DRW_state_is_image_render() || !deferred) {
    if (mat != NULL && GPU_material_status(mat) == GPU_MAT_QUEUED) {
      /* XXX Hack : we return NULL so that the engine will call DRW_shader_create_from_XXX
       * with the shader code and we will resume the compilation from there. */
      return NULL;
    }
  }
  return mat;
}

GPUMaterial *DRW_shader_create_from_world(struct Scene *scene,
                                          World *wo,
                                          const void *engine_type,
                                          int options,
                                          const char *vert,
                                          const char *geom,
                                          const char *frag_lib,
                                          const char *defines,
                                          bool deferred)
{
  GPUMaterial *mat = NULL;
  if (DRW_state_is_image_render()) {
    mat = GPU_material_from_nodetree_find(&wo->gpumaterial, engine_type, options);
  }

  if (mat == NULL) {
    scene = (Scene *)DEG_get_original_id(&DST.draw_ctx.scene->id);
    mat = GPU_material_from_nodetree(scene,
                                     NULL,
                                     wo->nodetree,
                                     &wo->gpumaterial,
                                     engine_type,
                                     options,
                                     vert,
                                     geom,
                                     frag_lib,
                                     defines,
                                     wo->id.name);
  }

  if (GPU_material_status(mat) == GPU_MAT_QUEUED) {
    drw_deferred_shader_add(mat, deferred);
  }

  return mat;
}

GPUMaterial *DRW_shader_create_from_material(struct Scene *scene,
                                             Material *ma,
                                             const void *engine_type,
                                             int options,
                                             const char *vert,
                                             const char *geom,
                                             const char *frag_lib,
                                             const char *defines,
                                             bool deferred)
{
  GPUMaterial *mat = NULL;
  if (DRW_state_is_image_render()) {
    mat = GPU_material_from_nodetree_find(&ma->gpumaterial, engine_type, options);
  }

  if (mat == NULL) {
    scene = (Scene *)DEG_get_original_id(&DST.draw_ctx.scene->id);
    mat = GPU_material_from_nodetree(scene,
                                     ma,
                                     ma->nodetree,
                                     &ma->gpumaterial,
                                     engine_type,
                                     options,
                                     vert,
                                     geom,
                                     frag_lib,
                                     defines,
                                     ma->id.name);
  }

  if (GPU_material_status(mat) == GPU_MAT_QUEUED) {
    drw_deferred_shader_add(mat, deferred);
  }

  return mat;
}

void DRW_shader_free(GPUShader *shader)
{
  GPU_shader_free(shader);
}<|MERGE_RESOLUTION|>--- conflicted
+++ resolved
@@ -178,14 +178,10 @@
 
 static void drw_deferred_shader_add(GPUMaterial *mat, bool deferred)
 {
-<<<<<<< HEAD
   /* Use original scene ID since this is what the jobs template tests for. */
   Scene *scene = (Scene *)DEG_get_original_id(&DST.draw_ctx.scene->id);
 
-  /* Do not deferre the compilation if we are rendering for image. 
-=======
-  /* Do not defer the compilation if we are rendering for image.
->>>>>>> 454b120f
+  /* Do not defer the compilation if we are rendering for image. 
    * deferred rendering is only possible when `evil_C` is available */
   if (DST.draw_ctx.evil_C == NULL || DRW_state_is_image_render() || !USE_DEFERRED_COMPILATION ||
       !deferred  || (scene->flag & SCE_INTERACTIVE)) {
