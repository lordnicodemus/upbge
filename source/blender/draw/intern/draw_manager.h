/*
 * Copyright 2016, Blender Foundation.
 *
 * This program is free software; you can redistribute it and/or
 * modify it under the terms of the GNU General Public License
 * as published by the Free Software Foundation; either version 2
 * of the License, or (at your option) any later version.
 *
 * This program is distributed in the hope that it will be useful,
 * but WITHOUT ANY WARRANTY; without even the implied warranty of
 * MERCHANTABILITY or FITNESS FOR A PARTICULAR PURPOSE.  See the
 * GNU General Public License for more details.
 *
 * You should have received a copy of the GNU General Public License
 * along with this program; if not, write to the Free Software Foundation,
 * Inc., 51 Franklin Street, Fifth Floor, Boston, MA 02110-1301, USA.
 *
 * Contributor(s): Blender Institute
 *
 */

/** \file draw_manager.h
 *  \ingroup draw
 */

/* Private functions / structs of the draw manager */

#ifndef __DRAW_MANAGER_H__
#define __DRAW_MANAGER_H__

#include "DRW_engine.h"
#include "DRW_render.h"

#include "BLI_linklist.h"
#include "BLI_threads.h"

#include "GPU_batch.h"
#include "GPU_framebuffer.h"
#include "GPU_shader.h"
#include "GPU_uniformbuffer.h"
#include "GPU_viewport.h"

#include "draw_instance_data.h"

/* Use draw manager to call GPU_select, see: DRW_draw_select_loop */
#define USE_GPU_SELECT

/* ------------ Profiling --------------- */

#define USE_PROFILE

#ifdef USE_PROFILE
#  include "PIL_time.h"

#  define PROFILE_TIMER_FALLOFF 0.04

#  define PROFILE_START(time_start) \
	double time_start = PIL_check_seconds_timer();

#  define PROFILE_END_ACCUM(time_accum, time_start) { \
	time_accum += (PIL_check_seconds_timer() - time_start) * 1e3; \
} ((void)0)

/* exp average */
#  define PROFILE_END_UPDATE(time_update, time_start) { \
	double _time_delta = (PIL_check_seconds_timer() - time_start) * 1e3; \
	time_update = (time_update * (1.0 - PROFILE_TIMER_FALLOFF)) + \
	              (_time_delta * PROFILE_TIMER_FALLOFF); \
} ((void)0)

#else  /* USE_PROFILE */

#  define PROFILE_START(time_start) ((void)0)
#  define PROFILE_END_ACCUM(time_accum, time_start) ((void)0)
#  define PROFILE_END_UPDATE(time_update, time_start) ((void)0)

#endif  /* USE_PROFILE */

/* ------------ Data Structure --------------- */
/**
 * Data structure containing all drawcalls organized by passes and materials.
 * DRWPass > DRWShadingGroup > DRWCall > DRWCallState
 *                           > DRWUniform
 **/

/* Used by DRWCallState.flag */
enum {
	DRW_CALL_CULLED                 = (1 << 0),
	DRW_CALL_NEGSCALE               = (1 << 1),
	DRW_CALL_BYPASS_CULLING         = (1 << 2),
};

/* Used by DRWCallState.matflag */
enum {
	DRW_CALL_MODELINVERSE           = (1 << 0),
	DRW_CALL_MODELVIEW              = (1 << 1),
	DRW_CALL_MODELVIEWINVERSE       = (1 << 2),
	DRW_CALL_MODELVIEWPROJECTION    = (1 << 3),
	DRW_CALL_NORMALVIEW             = (1 << 4),
	DRW_CALL_NORMALWORLD            = (1 << 5),
	DRW_CALL_ORCOTEXFAC             = (1 << 6),
	DRW_CALL_EYEVEC                 = (1 << 7),
};

typedef struct DRWCallState {
	DRWCallVisibilityFn *visibility_cb;
	void *user_data;

	unsigned char flag;
	unsigned char cache_id;   /* Compared with DST.state_cache_id to see if matrices are still valid. */
	uint16_t matflag;         /* Which matrices to compute. */
	/* Culling: Using Bounding Sphere for now for faster culling.
	 * Not ideal for planes. */
	BoundSphere bsphere;
	/* Matrices */
	float model[4][4];
	float modelinverse[4][4];
	float modelview[4][4];
	float modelviewinverse[4][4];
	float modelviewprojection[4][4];
	float normalview[3][3];
	float normalworld[3][3]; /* Not view dependant */
	float orcotexfac[2][3]; /* Not view dependant */
	float eyevec[3];
} DRWCallState;

typedef enum {
	DRW_CALL_SINGLE,                 /* A single batch */
	DRW_CALL_INSTANCES,              /* Draw instances without any instancing attribs. */
	DRW_CALL_GENERATE,               /* Uses a callback to draw with any number of batches. */
	DRW_CALL_PROCEDURAL,             /* Generate a drawcall without any Gwn_Batch. */
} DRWCallType;

typedef struct DRWCall {
	struct DRWCall *next;
	DRWCallState *state;

	union {
		struct { /* type == DRW_CALL_SINGLE */
			Gwn_Batch *geometry;
		} single;
		struct { /* type == DRW_CALL_INSTANCES */
			Gwn_Batch *geometry;
			/* Count can be adjusted between redraw. If needed, we can add fixed count. */
			uint *count;
		} instances;
		struct { /* type == DRW_CALL_GENERATE */
			DRWCallGenerateFn *geometry_fn;
			void *user_data;
		} generate;
		struct { /* type == DRW_CALL_PROCEDURAL */
			unsigned int prim_count;
			Gwn_PrimType prim_type;
		} procedural;
	};

	DRWCallType type;
#ifdef USE_GPU_SELECT
	int select_id;
#endif
} DRWCall;

/* Used by DRWUniform.type */
typedef enum {
	DRW_UNIFORM_BOOL,
	DRW_UNIFORM_BOOL_COPY,
	DRW_UNIFORM_SHORT_TO_INT,
	DRW_UNIFORM_SHORT_TO_FLOAT,
	DRW_UNIFORM_INT,
	DRW_UNIFORM_INT_COPY,
	DRW_UNIFORM_FLOAT,
	DRW_UNIFORM_FLOAT_COPY,
	DRW_UNIFORM_TEXTURE,
	DRW_UNIFORM_TEXTURE_PERSIST,
	DRW_UNIFORM_TEXTURE_REF,
	DRW_UNIFORM_BLOCK,
	DRW_UNIFORM_BLOCK_PERSIST
} DRWUniformType;

struct DRWUniform {
	DRWUniform *next; /* single-linked list */
	union {
		/* For reference or array/vector types. */
		const void *pvalue;
		/* Single values. */
		float fvalue;
		int ivalue;
	};
	int location;
	char type; /* DRWUniformType */
	char length; /* cannot be more than 16 */
	char arraysize; /* cannot be more than 16 too */
};

typedef enum {
	DRW_SHG_NORMAL,
	DRW_SHG_POINT_BATCH,
	DRW_SHG_LINE_BATCH,
	DRW_SHG_TRIANGLE_BATCH,
	DRW_SHG_INSTANCE,
	DRW_SHG_INSTANCE_EXTERNAL,
	DRW_SHG_FEEDBACK_TRANSFORM,
} DRWShadingGroupType;

struct DRWShadingGroup {
	DRWShadingGroup *next;

	GPUShader *shader;        /* Shader to bind */
	DRWUniform *uniforms;          /* Uniforms pointers */

	/* Watch this! Can be nasty for debugging. */
	union {
		struct { /* DRW_SHG_NORMAL */
			DRWCall *first, *last; /* Linked list of DRWCall or DRWCallDynamic depending of type */
		} calls;
		struct { /* DRW_SHG_FEEDBACK_TRANSFORM */
			DRWCall *first, *last; /* Linked list of DRWCall or DRWCallDynamic depending of type */
			struct Gwn_VertBuf *tfeedback_target; /* Transform Feedback target. */
		};
		struct { /* DRW_SHG_***_BATCH */
			struct Gwn_Batch *batch_geom;     /* Result of call batching */
			struct Gwn_VertBuf *batch_vbo;
			uint primitive_count;
		};
		struct { /* DRW_SHG_INSTANCE[_EXTERNAL] */
			struct Gwn_Batch *instance_geom;
			struct Gwn_VertBuf *instance_vbo;
			uint instance_count;
			float instance_orcofac[2][3]; /* TODO find a better place. */
		};
	};

	DRWState state_extra;            /* State changes for this batch only (or'd with the pass's state) */
	DRWState state_extra_disable;    /* State changes for this batch only (and'd with the pass's state) */
	uint stencil_mask;       /* Stencil mask to use for stencil test / write operations */
	DRWShadingGroupType type;

	/* Builtin matrices locations */
	int model;
	int modelinverse;
	int modelview;
	int modelviewinverse;
	int modelviewprojection;
	int normalview;
	int normalworld;
	int orcotexfac;
	int eye;
	int callid;
	uint16_t matflag; /* Matrices needed, same as DRWCall.flag */

#ifndef NDEBUG
	char attribs_count;
#endif

#ifdef USE_GPU_SELECT
<<<<<<< HEAD
	DRWInstanceData *inst_selectid;
	struct DRWPass *pass_parent; /* backlink to pass we're in */
=======
	Gwn_VertBuf *inst_selectid;
	DRWPass *pass_parent; /* backlink to pass we're in */
>>>>>>> acaf46db
	int override_selectid; /* Override for single object instances. */
#endif
};

#define MAX_PASS_NAME 32

typedef struct DRWPass {
	/* Linked list */
	struct {
		DRWShadingGroup *first;
		DRWShadingGroup *last;
	} shgroups;

	DRWState state;
	char name[MAX_PASS_NAME];
} DRWPass;

typedef struct ViewUboStorage {
	DRWMatrixState matstate;
	float viewcamtexcofac[4];
	float clipplanes[2][4];
} ViewUboStorage;

/* ------------- DRAW DEBUG ------------ */

typedef struct DRWDebugLine {
	struct DRWDebugLine *next; /* linked list */
	float pos[2][3];
	float color[4];
} DRWDebugLine;

/* ------------- DRAW MANAGER ------------ */

#define MAX_CLIP_PLANES 6 /* GL_MAX_CLIP_PLANES is at least 6 */
#define STENCIL_UNDEFINED 256
typedef struct DRWManager {
	/* TODO clean up this struct a bit */
	/* Cache generation */
	ViewportMemoryPool *vmempool;
	DRWInstanceDataList *idatalist;
	DRWInstanceData *object_instance_data[MAX_INSTANCE_DATA_SIZE];
	/* State of the object being evaluated if already allocated. */
	DRWCallState *ob_state;
	unsigned char state_cache_id; /* Could be larger but 254 view changes is already a lot! */

	/* Rendering state */
	GPUShader *shader;

	/* Managed by `DRW_state_set`, `DRW_state_reset` */
	DRWState state;
	DRWState state_lock;
	uint stencil_mask;

	/* Per viewport */
	GPUViewport *viewport;
	struct GPUFrameBuffer *default_framebuffer;
	float size[2];
	float inv_size[2];
	float screenvecs[2][3];
	float pixsize;

	GLenum backface, frontface;

	struct {
		uint is_select : 1;
		uint is_depth : 1;
		uint is_image_render : 1;
		uint is_scene_render : 1;
		uint draw_background : 1;
		uint is_game_engine : 1;
	} options;

	/* Current rendering context */
	DRWContextState draw_ctx;

	/* Convenience pointer to text_store owned by the viewport */
	struct DRWTextStore **text_store_p;

	ListBase enabled_engines; /* RenderEngineType */

	bool buffer_finish_called; /* Avoid bad usage of DRW_render_instance_buffer_finish */

	/* View dependant uniforms. */
	DRWMatrixState original_mat; /* Original rv3d matrices. */
	int override_mat;            /* Bitflag of which matrices are overriden. */
	int num_clip_planes;         /* Number of active clipplanes. */
	bool dirty_mat;

	/* keep in sync with viewBlock */
	ViewUboStorage view_data;

	struct {
		float frustum_planes[6][4];
		BoundBox frustum_corners;
		BoundSphere frustum_bsphere;
		bool updated;
	} clipping;

#ifdef USE_GPU_SELECT
	uint select_id;
#endif

	/* ---------- Nothing after this point is cleared after use ----------- */

	/* ogl_context serves as the offset for clearing only
	 * the top portion of the struct so DO NOT MOVE IT! */
	void *ogl_context;                /* Unique ghost context used by the draw manager. */
	Gwn_Context *gwn_context;
	ThreadMutex ogl_context_mutex;    /* Mutex to lock the drw manager and avoid concurent context usage. */

	/** GPU Resource State: Memory storage between drawing. */
	struct {
		GPUTexture **bound_texs;
		char *bound_tex_slots;
		int bind_tex_inc;
		GPUUniformBuffer **bound_ubos;
		char *bound_ubo_slots;
		int bind_ubo_inc;
	} RST;

	struct {
		/* TODO(fclem) optimize: use chunks. */
		DRWDebugLine *lines;
	} debug;
} DRWManager;

extern DRWManager DST; /* TODO : get rid of this and allow multithreaded rendering */

/* --------------- FUNCTIONS ------------- */

void drw_texture_set_parameters(GPUTexture *tex, DRWTextureFlag flags);
void drw_texture_get_format(
        GPUTextureFormat format, bool is_framebuffer,
        GPUTextureFormat *r_data_type, int *r_channels, bool *r_is_depth);

void *drw_viewport_engine_data_ensure(void *engine_type);

void drw_state_set(DRWState state);

void drw_debug_draw(void);
void drw_debug_init(void);

#endif /* __DRAW_MANAGER_H__ */<|MERGE_RESOLUTION|>--- conflicted
+++ resolved
@@ -253,13 +253,8 @@
 #endif
 
 #ifdef USE_GPU_SELECT
-<<<<<<< HEAD
-	DRWInstanceData *inst_selectid;
+	Gwn_VertBuf *inst_selectid;
 	struct DRWPass *pass_parent; /* backlink to pass we're in */
-=======
-	Gwn_VertBuf *inst_selectid;
-	DRWPass *pass_parent; /* backlink to pass we're in */
->>>>>>> acaf46db
 	int override_selectid; /* Override for single object instances. */
 #endif
 };
