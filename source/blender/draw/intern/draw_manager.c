/*
 * Copyright 2016, Blender Foundation.
 *
 * This program is free software; you can redistribute it and/or
 * modify it under the terms of the GNU General Public License
 * as published by the Free Software Foundation; either version 2
 * of the License, or (at your option) any later version.
 *
 * This program is distributed in the hope that it will be useful,
 * but WITHOUT ANY WARRANTY; without even the implied warranty of
 * MERCHANTABILITY or FITNESS FOR A PARTICULAR PURPOSE.  See the
 * GNU General Public License for more details.
 *
 * You should have received a copy of the GNU General Public License
 * along with this program; if not, write to the Free Software Foundation,
 * Inc., 51 Franklin Street, Fifth Floor, Boston, MA 02110-1301, USA.
 *
 * Contributor(s): Blender Institute
 *
 */

/** \file blender/draw/intern/draw_manager.c
 *  \ingroup draw
 */

#include <stdio.h>

#include "BLI_dynstr.h"
#include "BLI_listbase.h"
#include "BLI_rect.h"
#include "BLI_string.h"

#include "BIF_glutil.h"

#include "BKE_global.h"
#include "BKE_mesh.h"
#include "BKE_object.h"
#include "BKE_pbvh.h"
#include "BKE_paint.h"
#include "BKE_camera.h"

#include "BLT_translation.h"
#include "BLF_api.h"

#include "DRW_engine.h"
#include "DRW_render.h"

#include "DNA_camera_types.h"
#include "DNA_view3d_types.h"
#include "DNA_screen_types.h"
#include "DNA_mesh_types.h"
#include "DNA_meshdata_types.h"
#include "DNA_world_types.h"

#include "ED_space_api.h"
#include "ED_screen.h"

#include "intern/gpu_codegen.h"
#include "GPU_batch.h"
#include "GPU_draw.h"
#include "GPU_extensions.h"
#include "GPU_framebuffer.h"
#include "GPU_immediate.h"
#include "GPU_lamp.h"
#include "GPU_material.h"
#include "GPU_shader.h"
#include "GPU_texture.h"
#include "GPU_uniformbuffer.h"
#include "GPU_viewport.h"
#include "GPU_matrix.h"

#include "IMB_colormanagement.h"

#include "RE_engine.h"

#include "UI_interface.h"
#include "UI_resources.h"

#include "WM_api.h"
#include "WM_types.h"

#include "draw_manager_text.h"
#include "draw_manager_profiling.h"

/* only for callbacks */
#include "draw_cache_impl.h"

#include "draw_mode_engines.h"
#include "engines/clay/clay_engine.h"
#include "engines/eevee/eevee_engine.h"
#include "engines/basic/basic_engine.h"
#include "engines/external/external_engine.h"

#include "engines/eevee/eevee_private.h"

#include "DEG_depsgraph.h"
#include "DEG_depsgraph_query.h"

/* -------------------------------------------------------------------- */
/** \name Local Features
 * \{ */

#define USE_PROFILE

#ifdef USE_PROFILE
#include "PIL_time.h"

#define PROFILE_TIMER_FALLOFF 0.1

#define PROFILE_START(time_start) \
	double time_start = PIL_check_seconds_timer();

#define PROFILE_END_ACCUM(time_accum, time_start) { \
	time_accum += (PIL_check_seconds_timer() - time_start) * 1e3; \
} ((void)0)

/* exp average */
#define PROFILE_END_UPDATE(time_update, time_start) { \
	double _time_delta = (PIL_check_seconds_timer() - time_start) * 1e3; \
	time_update = (time_update * (1.0 - PROFILE_TIMER_FALLOFF)) + \
	              (_time_delta * PROFILE_TIMER_FALLOFF); \
} ((void)0)

#else

#define PROFILE_START(time_start) ((void)0)
#define PROFILE_END_ACCUM(time_accum, time_start) ((void)0)
#define PROFILE_END_UPDATE(time_update, time_start) ((void)0)

#endif  /* USE_PROFILE */


/* Use draw manager to call GPU_select, see: DRW_draw_select_loop */
#define USE_GPU_SELECT

/* Use BLI_memiter */
#define USE_MEM_ITER

#ifdef USE_MEM_ITER
#include "BLI_memiter.h"
#endif

#ifdef USE_GPU_SELECT
#  include "ED_view3d.h"
#  include "ED_armature.h"
#  include "GPU_select.h"
#endif

/** \} */


#define MAX_ATTRIB_NAME 32
#define MAX_PASS_NAME 32
#define MAX_CLIP_PLANES 6 /* GL_MAX_CLIP_PLANES is at least 6 */

extern char datatoc_gpu_shader_2D_vert_glsl[];
extern char datatoc_gpu_shader_3D_vert_glsl[];
extern char datatoc_gpu_shader_fullscreen_vert_glsl[];

/* Prototypes. */
static void DRW_engines_enable_external(void);

/* Structures */
typedef enum {
	DRW_UNIFORM_BOOL,
	DRW_UNIFORM_SHORT_TO_INT,
	DRW_UNIFORM_SHORT_TO_FLOAT,
	DRW_UNIFORM_INT,
	DRW_UNIFORM_FLOAT,
	DRW_UNIFORM_TEXTURE,
	DRW_UNIFORM_BUFFER,
	DRW_UNIFORM_MAT3,
	DRW_UNIFORM_MAT4,
	DRW_UNIFORM_BLOCK
} DRWUniformType;

typedef enum {
	DRW_ATTRIB_INT,
	DRW_ATTRIB_FLOAT,
} DRWAttribType;

struct DRWUniform {
	struct DRWUniform *next, *prev;
	DRWUniformType type;
	int location;
	int length;
	int arraysize;
	const void *value;
};

typedef struct DRWAttrib {
	struct DRWAttrib *next, *prev;
	char name[MAX_ATTRIB_NAME];
	int location;
	int format_id;
	int size; /* number of component */
	int type;
} DRWAttrib;

struct DRWInterface {
	ListBase uniforms;   /* DRWUniform */
	ListBase attribs;    /* DRWAttrib */
	int attribs_count;
	int attribs_stride;
	int attribs_size[16];
	int attribs_loc[16];
	/* matrices locations */
	int model;
	int modelinverse;
	int modelview;
	int modelviewinverse;
	int projection;
	int projectioninverse;
	int view;
	int viewinverse;
	int modelviewprojection;
	int viewprojection;
	int viewprojectioninverse;
	int normal;
	int worldnormal;
	int camtexfac;
	int orcotexfac;
	int eye;
	int clipplanes;
	/* Dynamic batch */
	Gwn_Batch *instance_batch; /* contains instances attributes */
	GLuint instance_vbo; /* same as instance_batch but generated from DRWCalls */
	int instance_count;
	Gwn_VertFormat vbo_format;
};

struct DRWPass {
	ListBase shgroups; /* DRWShadingGroup */
	DRWState state;
	char name[MAX_PASS_NAME];
};

typedef struct DRWCallHeader {
#ifndef USE_MEM_ITER
	void *next, *prev;
#endif

#ifdef USE_GPU_SELECT
	int select_id;
#endif
	uchar type;
} DRWCallHeader;

typedef struct DRWCall {
	DRWCallHeader head;

	float obmat[4][4];
	Gwn_Batch *geometry;

	Object *ob; /* Optional */
	ID *ob_data; /* Optional. */
} DRWCall;

typedef struct DRWCallGenerate {
	DRWCallHeader head;

	float obmat[4][4];

	DRWCallGenerateFn *geometry_fn;
	void *user_data;
} DRWCallGenerate;

typedef struct DRWCallDynamic {
	DRWCallHeader head;

	const void *data[];
} DRWCallDynamic;

struct DRWShadingGroup {
	struct DRWShadingGroup *next, *prev;

	GPUShader *shader;               /* Shader to bind */
	DRWInterface *interface;         /* Uniforms pointers */

	/* DRWCall or DRWCallDynamic depending of type */
#ifdef USE_MEM_ITER
	BLI_memiter *calls;
#else
	ListBase calls;
#endif

	DRWState state_extra;            /* State changes for this batch only (or'd with the pass's state) */
	DRWState state_extra_disable;    /* State changes for this batch only (and'd with the pass's state) */
	int type;

	ID *instance_data;         /* Object->data to instance */
	Gwn_Batch *instance_geom;  /* Geometry to instance */
	Gwn_Batch *batch_geom;     /* Result of call batching */

#ifdef USE_GPU_SELECT
	/* backlink to pass we're in */
	DRWPass *pass_parent;
#endif
};

/* Used by DRWShadingGroup.type */
enum {
	DRW_SHG_NORMAL,
	DRW_SHG_POINT_BATCH,
	DRW_SHG_LINE_BATCH,
	DRW_SHG_TRIANGLE_BATCH,
	DRW_SHG_INSTANCE,
};

/* Used by DRWCall.type */
enum {
	/* A single batch */
	DRW_CALL_SINGLE,
	/* Uses a callback to draw with any number of batches. */
	DRW_CALL_GENERATE,
	/* Arbitrary number of multiple args. */
	DRW_CALL_DYNAMIC,
};

/* only 16 bits long */
enum {
	STENCIL_SELECT          = (1 << 0),
	STENCIL_ACTIVE          = (1 << 1),
};

/** Render State: No persistent data between draw calls. */
static struct DRWGlobalState {
	/* Rendering state */
	GPUShader *shader;

	/* Managed by `DRW_state_set`, `DRW_state_reset` */
	DRWState state;

	/* Per viewport */
	GPUViewport *viewport;
	struct GPUFrameBuffer *default_framebuffer;
	float size[2];
	float screenvecs[2][3];
	float pixsize;
	bool is_persp;

	GLenum backface, frontface;

	/* Clip planes */
	int num_clip_planes;
	float clip_planes_eq[MAX_CLIP_PLANES][4];

	struct {
		unsigned int is_select : 1;
		unsigned int is_depth : 1;
		unsigned int is_image_render : 1;
		unsigned int is_scene_render : 1;
	} options;

	/* Current rendering context */
	DRWContextState draw_ctx;

	/* Convenience pointer to text_store owned by the viewport */
	struct DRWTextStore **text_store_p;

	ListBase enabled_engines; /* RenderEngineType */

	/* Profiling */
	double cache_time;
} DST = {NULL};

/** GPU Resource State: Memory storage between drawing. */
static struct DRWResourceState {
	GPUTexture **bound_texs;

	bool *bound_tex_slots;

	int bind_tex_inc;
	int bind_ubo_inc;
} RST = {NULL};

static struct DRWMatrixOveride {
	float mat[6][4][4];
	bool override[6];
} viewport_matrix_override = {{{{0}}}};

ListBase DRW_engines = {NULL, NULL};

#ifdef USE_GPU_SELECT
static unsigned int g_DRW_select_id = (unsigned int)-1;

void DRW_select_load_id(unsigned int id)
{
	BLI_assert(G.f & G_PICKSEL);
	g_DRW_select_id = id;
}
#endif


/* -------------------------------------------------------------------- */

/** \name Textures (DRW_texture)
 * \{ */

static void drw_texture_get_format(
        DRWTextureFormat format,
        GPUTextureFormat *r_data_type, int *r_channels)
{
	switch (format) {
		case DRW_TEX_RGBA_8: *r_data_type = GPU_RGBA8; break;
		case DRW_TEX_RGBA_16: *r_data_type = GPU_RGBA16F; break;
		case DRW_TEX_RGB_16: *r_data_type = GPU_RGB16F; break;
		case DRW_TEX_RGB_11_11_10: *r_data_type = GPU_R11F_G11F_B10F; break;
		case DRW_TEX_RG_8: *r_data_type = GPU_RG8; break;
		case DRW_TEX_RG_16: *r_data_type = GPU_RG16F; break;
		case DRW_TEX_RG_32: *r_data_type = GPU_RG32F; break;
		case DRW_TEX_R_8: *r_data_type = GPU_R8; break;
		case DRW_TEX_R_16: *r_data_type = GPU_R16F; break;
		case DRW_TEX_R_32: *r_data_type = GPU_R32F; break;
#if 0
		case DRW_TEX_RGBA_32: *r_data_type = GPU_RGBA32F; break;
		case DRW_TEX_RGB_8: *r_data_type = GPU_RGB8; break;
		case DRW_TEX_RGB_32: *r_data_type = GPU_RGB32F; break;
#endif
		case DRW_TEX_DEPTH_16: *r_data_type = GPU_DEPTH_COMPONENT16; break;
		case DRW_TEX_DEPTH_24: *r_data_type = GPU_DEPTH_COMPONENT24; break;
		case DRW_TEX_DEPTH_32: *r_data_type = GPU_DEPTH_COMPONENT32F; break;
		default :
			/* file type not supported you must uncomment it from above */
			BLI_assert(false);
			break;
	}

	switch (format) {
		case DRW_TEX_RGBA_8:
		case DRW_TEX_RGBA_16:
		case DRW_TEX_RGBA_32:
			*r_channels = 4;
			break;
		case DRW_TEX_RGB_8:
		case DRW_TEX_RGB_16:
		case DRW_TEX_RGB_32:
		case DRW_TEX_RGB_11_11_10:
			*r_channels = 3;
			break;
		case DRW_TEX_RG_8:
		case DRW_TEX_RG_16:
		case DRW_TEX_RG_32:
			*r_channels = 2;
			break;
		default:
			*r_channels = 1;
			break;
	}
}

static void drw_texture_set_parameters(GPUTexture *tex, DRWTextureFlag flags)
{
	GPU_texture_bind(tex, 0);
	if (flags & DRW_TEX_MIPMAP) {
		GPU_texture_mipmap_mode(tex, true, flags & DRW_TEX_FILTER);
		DRW_texture_generate_mipmaps(tex);
	}
	else {
		GPU_texture_filter_mode(tex, flags & DRW_TEX_FILTER);
	}
	GPU_texture_wrap_mode(tex, flags & DRW_TEX_WRAP);
	GPU_texture_compare_mode(tex, flags & DRW_TEX_COMPARE);
	GPU_texture_unbind(tex);
}

GPUTexture *DRW_texture_create_1D(int w, DRWTextureFormat format, DRWTextureFlag flags, const float *fpixels)
{
	GPUTexture *tex;
	GPUTextureFormat data_type;
	int channels;

	drw_texture_get_format(format, &data_type, &channels);
	tex = GPU_texture_create_1D_custom(w, channels, data_type, fpixels, NULL);
	drw_texture_set_parameters(tex, flags);

	return tex;
}

GPUTexture *DRW_texture_create_2D(int w, int h, DRWTextureFormat format, DRWTextureFlag flags, const float *fpixels)
{
	GPUTexture *tex;
	GPUTextureFormat data_type;
	int channels;

	drw_texture_get_format(format, &data_type, &channels);
	tex = GPU_texture_create_2D_custom(w, h, channels, data_type, 0, fpixels, NULL);
	drw_texture_set_parameters(tex, flags);

	return tex;
}

GPUTexture *DRW_texture_create_2D_array(
        int w, int h, int d, DRWTextureFormat format, DRWTextureFlag flags, const float *fpixels)
{
	GPUTexture *tex;
	GPUTextureFormat data_type;
	int channels;

	drw_texture_get_format(format, &data_type, &channels);
	tex = GPU_texture_create_2D_array_custom(w, h, d, channels, data_type, fpixels, NULL);
	drw_texture_set_parameters(tex, flags);

	return tex;
}

GPUTexture *DRW_texture_create_cube(int w, DRWTextureFormat format, DRWTextureFlag flags, const float *fpixels)
{
	GPUTexture *tex;
	GPUTextureFormat data_type;
	int channels;

	drw_texture_get_format(format, &data_type, &channels);
	tex = GPU_texture_create_cube_custom(w, channels, data_type, fpixels, NULL);
	drw_texture_set_parameters(tex, flags);

	return tex;
}

void DRW_texture_generate_mipmaps(GPUTexture *tex)
{
	GPU_texture_bind(tex, 0);
	GPU_texture_generate_mipmap(tex);
	GPU_texture_unbind(tex);
}

void DRW_texture_update(GPUTexture *tex, const float *pixels)
{
	GPU_texture_update(tex, pixels);
}

void DRW_texture_free(GPUTexture *tex)
{
	GPU_texture_free(tex);
}

/** \} */


/* -------------------------------------------------------------------- */

/** \name Uniform Buffer Object (DRW_uniformbuffer)
 * \{ */

GPUUniformBuffer *DRW_uniformbuffer_create(int size, const void *data)
{
	return GPU_uniformbuffer_create(size, data, NULL);
}

void DRW_uniformbuffer_update(GPUUniformBuffer *ubo, const void *data)
{
	GPU_uniformbuffer_update(ubo, data);
}

void DRW_uniformbuffer_free(GPUUniformBuffer *ubo)
{
	GPU_uniformbuffer_free(ubo);
}

/** \} */


/* -------------------------------------------------------------------- */

/** \name Shaders (DRW_shader)
 * \{ */

GPUShader *DRW_shader_create(const char *vert, const char *geom, const char *frag, const char *defines)
{
	return GPU_shader_create(vert, frag, geom, NULL, defines);
}

GPUShader *DRW_shader_create_with_lib(
        const char *vert, const char *geom, const char *frag, const char *lib, const char *defines)
{
	GPUShader *sh;
	char *vert_with_lib = NULL;
	char *frag_with_lib = NULL;
	char *geom_with_lib = NULL;

	DynStr *ds_vert = BLI_dynstr_new();
	BLI_dynstr_append(ds_vert, lib);
	BLI_dynstr_append(ds_vert, vert);
	vert_with_lib = BLI_dynstr_get_cstring(ds_vert);
	BLI_dynstr_free(ds_vert);

	DynStr *ds_frag = BLI_dynstr_new();
	BLI_dynstr_append(ds_frag, lib);
	BLI_dynstr_append(ds_frag, frag);
	frag_with_lib = BLI_dynstr_get_cstring(ds_frag);
	BLI_dynstr_free(ds_frag);

	if (geom) {
		DynStr *ds_geom = BLI_dynstr_new();
		BLI_dynstr_append(ds_geom, lib);
		BLI_dynstr_append(ds_geom, geom);
		geom_with_lib = BLI_dynstr_get_cstring(ds_geom);
		BLI_dynstr_free(ds_geom);
	}

	sh = GPU_shader_create(vert_with_lib, frag_with_lib, geom_with_lib, NULL, defines);

	MEM_freeN(vert_with_lib);
	MEM_freeN(frag_with_lib);
	if (geom) {
		MEM_freeN(geom_with_lib);
	}

	return sh;
}

GPUShader *DRW_shader_create_2D(const char *frag, const char *defines)
{
	return GPU_shader_create(datatoc_gpu_shader_2D_vert_glsl, frag, NULL, NULL, defines);
}

GPUShader *DRW_shader_create_3D(const char *frag, const char *defines)
{
	return GPU_shader_create(datatoc_gpu_shader_3D_vert_glsl, frag, NULL, NULL, defines);
}

GPUShader *DRW_shader_create_fullscreen(const char *frag, const char *defines)
{
	return GPU_shader_create(datatoc_gpu_shader_fullscreen_vert_glsl, frag, NULL, NULL, defines);
}

GPUShader *DRW_shader_create_3D_depth_only(void)
{
	return GPU_shader_get_builtin_shader(GPU_SHADER_3D_DEPTH_ONLY);
}

void DRW_shader_free(GPUShader *shader)
{
	GPU_shader_free(shader);
}

/** \} */


/* -------------------------------------------------------------------- */

/** \name Interface (DRW_interface)
 * \{ */

static DRWInterface *DRW_interface_create(GPUShader *shader)
{
	DRWInterface *interface = MEM_mallocN(sizeof(DRWInterface), "DRWInterface");

	interface->model = GPU_shader_get_uniform(shader, "ModelMatrix");
	interface->modelinverse = GPU_shader_get_uniform(shader, "ModelMatrixInverse");
	interface->modelview = GPU_shader_get_uniform(shader, "ModelViewMatrix");
	interface->modelviewinverse = GPU_shader_get_uniform(shader, "ModelViewMatrixInverse");
	interface->projection = GPU_shader_get_uniform(shader, "ProjectionMatrix");
	interface->projectioninverse = GPU_shader_get_uniform(shader, "ProjectionMatrixInverse");
	interface->view = GPU_shader_get_uniform(shader, "ViewMatrix");
	interface->viewinverse = GPU_shader_get_uniform(shader, "ViewMatrixInverse");
	interface->viewprojection = GPU_shader_get_uniform(shader, "ViewProjectionMatrix");
	interface->viewprojectioninverse = GPU_shader_get_uniform(shader, "ViewProjectionMatrixInverse");
	interface->modelviewprojection = GPU_shader_get_uniform(shader, "ModelViewProjectionMatrix");
	interface->normal = GPU_shader_get_uniform(shader, "NormalMatrix");
	interface->worldnormal = GPU_shader_get_uniform(shader, "WorldNormalMatrix");
	interface->camtexfac = GPU_shader_get_uniform(shader, "CameraTexCoFactors");
	interface->orcotexfac = GPU_shader_get_uniform(shader, "OrcoTexCoFactors[0]");
	interface->eye = GPU_shader_get_uniform(shader, "eye");
	interface->clipplanes = GPU_shader_get_uniform(shader, "ClipPlanes[0]");
	interface->instance_count = 0;
	interface->attribs_count = 0;
	interface->attribs_stride = 0;
	interface->instance_vbo = 0;
	interface->instance_batch = NULL;

	memset(&interface->vbo_format, 0, sizeof(Gwn_VertFormat));

	BLI_listbase_clear(&interface->uniforms);
	BLI_listbase_clear(&interface->attribs);

	return interface;
}

#ifdef USE_GPU_SELECT
static DRWInterface *DRW_interface_duplicate(DRWInterface *interface_src)
{
	DRWInterface *interface_dst = MEM_dupallocN(interface_src);
	BLI_duplicatelist(&interface_dst->uniforms, &interface_src->uniforms);
	BLI_duplicatelist(&interface_dst->attribs, &interface_src->attribs);
	return interface_dst;
}
#endif

static void DRW_interface_uniform(DRWShadingGroup *shgroup, const char *name,
                                  DRWUniformType type, const void *value, int length, int arraysize)
{
	DRWUniform *uni = MEM_mallocN(sizeof(DRWUniform), "DRWUniform");

	if (type == DRW_UNIFORM_BLOCK) {
		uni->location = GPU_shader_get_uniform_block(shgroup->shader, name);
	}
	else {
		uni->location = GPU_shader_get_uniform(shgroup->shader, name);
	}

	BLI_assert(arraysize > 0);

	uni->type = type;
	uni->value = value;
	uni->length = length;
	uni->arraysize = arraysize;

	if (uni->location == -1) {
		if (G.debug & G_DEBUG)
			fprintf(stderr, "Uniform '%s' not found!\n", name);
		/* Nice to enable eventually, for now eevee uses uniforms that might not exist. */
		// BLI_assert(0);
		MEM_freeN(uni);
		return;
	}

	BLI_addtail(&shgroup->interface->uniforms, uni);
}

static void DRW_interface_attrib(DRWShadingGroup *shgroup, const char *name, DRWAttribType type, int size, bool dummy)
{
	DRWAttrib *attrib = MEM_mallocN(sizeof(DRWAttrib), "DRWAttrib");
	GLuint program = GPU_shader_get_program(shgroup->shader);

	attrib->location = glGetAttribLocation(program, name);
	attrib->type = type;
	attrib->size = size;

/* Adding attribute even if not found for now (to keep memory alignment).
 * Should ideally take vertex format automatically from batch eventually */
#if 0
	if (attrib->location == -1 && !dummy) {
		if (G.debug & G_DEBUG)
			fprintf(stderr, "Attribute '%s' not found!\n", name);
		BLI_assert(0);
		MEM_freeN(attrib);
		return;
	}
#else
	UNUSED_VARS(dummy);
#endif

	BLI_assert(BLI_strnlen(name, 32) < 32);
	BLI_strncpy(attrib->name, name, 32);

	shgroup->interface->attribs_count += 1;

	BLI_addtail(&shgroup->interface->attribs, attrib);
}

/** \} */


/* -------------------------------------------------------------------- */

/** \name Shading Group (DRW_shgroup)
 * \{ */

DRWShadingGroup *DRW_shgroup_create(struct GPUShader *shader, DRWPass *pass)
{
	DRWShadingGroup *shgroup = MEM_mallocN(sizeof(DRWShadingGroup), "DRWShadingGroup");
	BLI_addtail(&pass->shgroups, shgroup);

	shgroup->type = DRW_SHG_NORMAL;
	shgroup->shader = shader;
	shgroup->interface = DRW_interface_create(shader);
	shgroup->state_extra = 0;
	shgroup->state_extra_disable = ~0x0;
	shgroup->batch_geom = NULL;
	shgroup->instance_geom = NULL;
	shgroup->instance_data = NULL;

<<<<<<< HEAD
	if (pass) {
		BLI_addtail(&pass->shgroups, shgroup);
	}
=======
#ifdef USE_MEM_ITER
	shgroup->calls = BLI_memiter_create(BLI_MEMITER_DEFAULT_SIZE);
#else
>>>>>>> 76444a13
	BLI_listbase_clear(&shgroup->calls);
#endif

#ifdef USE_GPU_SELECT
	shgroup->pass_parent = pass;
#endif

	return shgroup;
}

DRWShadingGroup *DRW_shgroup_material_create(struct GPUMaterial *material, DRWPass *pass)
{
	double time = 0.0; /* TODO make time variable */

	/* TODO : Ideally we should not convert. But since the whole codegen
	 * is relying on GPUPass we keep it as is for now. */
	GPUPass *gpupass = GPU_material_get_pass(material);

	if (!gpupass) {
		/* Shader compilation error */
		return NULL;
	}

	struct GPUShader *shader = GPU_pass_shader(gpupass);

	DRWShadingGroup *grp = DRW_shgroup_create(shader, pass);

	/* Converting dynamic GPUInput to DRWUniform */
	ListBase *inputs = &gpupass->inputs;

	for (GPUInput *input = inputs->first; input; input = input->next) {
		/* Textures */
		if (input->ima) {
			GPUTexture *tex = GPU_texture_from_blender(
			        input->ima, input->iuser, input->textarget, input->image_isdata, time, 1);

			if (input->bindtex) {
				DRW_shgroup_uniform_texture(grp, input->shadername, tex);
			}
		}
		/* Color Ramps */
		else if (input->tex) {
			DRW_shgroup_uniform_texture(grp, input->shadername, input->tex);
		}
		/* Floats */
		else {
			switch (input->type) {
				case GPU_FLOAT:
					DRW_shgroup_uniform_float(grp, input->shadername, (float *)input->dynamicvec, 1);
					break;
				case GPU_VEC2:
					DRW_shgroup_uniform_vec2(grp, input->shadername, (float *)input->dynamicvec, 1);
					break;
				case GPU_VEC3:
					DRW_shgroup_uniform_vec3(grp, input->shadername, (float *)input->dynamicvec, 1);
					break;
				case GPU_VEC4:
					DRW_shgroup_uniform_vec4(grp, input->shadername, (float *)input->dynamicvec, 1);
					break;
				case GPU_MAT3:
					DRW_shgroup_uniform_mat3(grp, input->shadername, (float *)input->dynamicvec);
					break;
				case GPU_MAT4:
					DRW_shgroup_uniform_mat4(grp, input->shadername, (float *)input->dynamicvec);
					break;
				default:
					break;
			}
		}
	}

	GPUUniformBuffer *ubo = GPU_material_get_uniform_buffer(material);
	if (ubo != NULL) {
		DRW_shgroup_uniform_block(grp, GPU_UBO_BLOCK_NAME, ubo);
	}

	return grp;
}

DRWShadingGroup *DRW_shgroup_material_instance_create(
        struct GPUMaterial *material, DRWPass *pass, Gwn_Batch *geom, Object *ob)
{
	DRWShadingGroup *shgroup = DRW_shgroup_material_create(material, pass);

	if (shgroup) {
		shgroup->type = DRW_SHG_INSTANCE;
		shgroup->instance_geom = geom;
		shgroup->instance_data = ob->data;
	}

	return shgroup;
}

DRWShadingGroup *DRW_shgroup_instance_create(struct GPUShader *shader, DRWPass *pass, Gwn_Batch *geom)
{
	DRWShadingGroup *shgroup = DRW_shgroup_create(shader, pass);

	shgroup->type = DRW_SHG_INSTANCE;
	shgroup->instance_geom = geom;

	return shgroup;
}

DRWShadingGroup *DRW_shgroup_point_batch_create(struct GPUShader *shader, DRWPass *pass)
{
	DRWShadingGroup *shgroup = DRW_shgroup_create(shader, pass);

	shgroup->type = DRW_SHG_POINT_BATCH;
	DRW_shgroup_attrib_float(shgroup, "pos", 3);

	return shgroup;
}

DRWShadingGroup *DRW_shgroup_line_batch_create(struct GPUShader *shader, DRWPass *pass)
{
	DRWShadingGroup *shgroup = DRW_shgroup_create(shader, pass);

	shgroup->type = DRW_SHG_LINE_BATCH;
	DRW_shgroup_attrib_float(shgroup, "pos", 3);

	return shgroup;
}

/* Very special batch. Use this if you position
 * your vertices with the vertex shader
 * and dont need any VBO attrib */
DRWShadingGroup *DRW_shgroup_empty_tri_batch_create(struct GPUShader *shader, DRWPass *pass, int size)
{
	DRWShadingGroup *shgroup = DRW_shgroup_create(shader, pass);

	shgroup->type = DRW_SHG_TRIANGLE_BATCH;
	shgroup->interface->instance_count = size * 3;
	DRW_interface_attrib(shgroup, "dummy", DRW_ATTRIB_FLOAT, 1, true);

	return shgroup;
}

struct GPUShader *DRW_shgroup_shader_get(DRWShadingGroup *shgroup)
{
	return shgroup->shader;
}

void DRW_shgroup_free(struct DRWShadingGroup *shgroup)
{
#ifdef USE_MEM_ITER
	BLI_memiter_destroy(shgroup->calls);
#else
	BLI_freelistN(&shgroup->calls);
#endif

	BLI_freelistN(&shgroup->interface->uniforms);
	BLI_freelistN(&shgroup->interface->attribs);

	if (shgroup->interface->instance_vbo &&
	    (shgroup->interface->instance_batch == 0))
	{
		glDeleteBuffers(1, &shgroup->interface->instance_vbo);
	}

	MEM_freeN(shgroup->interface);

	GWN_BATCH_DISCARD_SAFE(shgroup->batch_geom);
}

void DRW_shgroup_instance_batch(DRWShadingGroup *shgroup, struct Gwn_Batch *instances)
{
	BLI_assert(shgroup->type == DRW_SHG_INSTANCE);
	BLI_assert(shgroup->interface->instance_batch == NULL);

	shgroup->interface->instance_batch = instances;
}

void DRW_shgroup_call_add(DRWShadingGroup *shgroup, Gwn_Batch *geom, float (*obmat)[4])
{
	BLI_assert(geom != NULL);

	DRWCall *call;

#ifdef USE_MEM_ITER
	call = BLI_memiter_calloc(shgroup->calls, sizeof(DRWCall));
#else
	call = MEM_callocN(sizeof(DRWCall), "DRWCall");
	BLI_addtail(&shgroup->calls, call);
#endif

	call->head.type = DRW_CALL_SINGLE;
#ifdef USE_GPU_SELECT
	call->head.select_id = g_DRW_select_id;
#endif

	if (obmat != NULL) {
		copy_m4_m4(call->obmat, obmat);
	}

	call->geometry = geom;
}

void DRW_shgroup_call_object_add(DRWShadingGroup *shgroup, Gwn_Batch *geom, Object *ob)
{
	BLI_assert(geom != NULL);

	DRWCall *call;

#ifdef USE_MEM_ITER
	call = BLI_memiter_calloc(shgroup->calls, sizeof(DRWCall));
#else
	call = MEM_callocN(sizeof(DRWCall), "DRWCall");
	BLI_addtail(&shgroup->calls, call);
#endif

	call->head.type = DRW_CALL_SINGLE;
#ifdef USE_GPU_SELECT
	call->head.select_id = g_DRW_select_id;
#endif

	copy_m4_m4(call->obmat, ob->obmat);
	call->geometry = geom;
	call->ob_data = ob->data;
}

void DRW_shgroup_call_generate_add(
        DRWShadingGroup *shgroup,
        DRWCallGenerateFn *geometry_fn, void *user_data,
        float (*obmat)[4])
{
	BLI_assert(geometry_fn != NULL);

	DRWCallGenerate *call;

#ifdef USE_MEM_ITER
	call = BLI_memiter_calloc(shgroup->calls, sizeof(DRWCallGenerate));
#else
	call = MEM_callocN(sizeof(DRWCallGenerate), "DRWCallGenerate");
	BLI_addtail(&shgroup->calls, call);
#endif

	call->head.type = DRW_CALL_GENERATE;
#ifdef USE_GPU_SELECT
	call->head.select_id = g_DRW_select_id;
#endif

	if (obmat != NULL) {
		copy_m4_m4(call->obmat, obmat);
	}

	call->geometry_fn = geometry_fn;
	call->user_data = user_data;
}

static void sculpt_draw_cb(
        DRWShadingGroup *shgroup,
        void (*draw_fn)(DRWShadingGroup *shgroup, Gwn_Batch *geom),
        void *user_data)
{
	Object *ob = user_data;
	PBVH *pbvh = ob->sculpt->pbvh;

	if (pbvh) {
		BKE_pbvh_draw_cb(
		        pbvh, NULL, NULL, false,
		        (void (*)(void *, Gwn_Batch *))draw_fn, shgroup);
	}
}

void DRW_shgroup_call_sculpt_add(DRWShadingGroup *shgroup, Object *ob, float (*obmat)[4])
{
	DRW_shgroup_call_generate_add(shgroup, sculpt_draw_cb, ob, obmat);
}

void DRW_shgroup_call_dynamic_add_array(DRWShadingGroup *shgroup, const void *attr[], unsigned int attr_len)
{
	DRWInterface *interface = shgroup->interface;

#ifdef USE_GPU_SELECT
	if ((G.f & G_PICKSEL) && (interface->instance_count > 0)) {
		shgroup = MEM_dupallocN(shgroup);

#ifdef USE_MEM_ITER
		shgroup->calls = BLI_memiter_create(BLI_MEMITER_DEFAULT_SIZE);
#else
		BLI_listbase_clear(&shgroup->calls);
#endif

		shgroup->interface = interface = DRW_interface_duplicate(interface);
		interface->instance_count = 0;

		BLI_addtail(&shgroup->pass_parent->shgroups, shgroup);
	}
#endif

	unsigned int data_size = sizeof(void *) * interface->attribs_count;
	int size = sizeof(DRWCallDynamic) + data_size;

	DRWCallDynamic *call;

#ifdef USE_MEM_ITER
	call = BLI_memiter_alloc(shgroup->calls, size);
#else
	call = MEM_mallocN(size, "DRWCallDynamic");
	BLI_addtail(&shgroup->calls, call);
#endif

	memset(call, 0x0, sizeof(DRWCallDynamic));

	BLI_assert(attr_len == interface->attribs_count);
	UNUSED_VARS_NDEBUG(attr_len);

	call->head.type = DRW_CALL_DYNAMIC;
#ifdef USE_GPU_SELECT
	call->head.select_id = g_DRW_select_id;
#endif

	if (data_size != 0) {
		memcpy((void *)call->data, attr, data_size);
	}

	interface->instance_count += 1;
}

/* Used for instancing with no attributes */
void DRW_shgroup_set_instance_count(DRWShadingGroup *shgroup, int count)
{
	DRWInterface *interface = shgroup->interface;

	BLI_assert(interface->attribs_count == 0);

	interface->instance_count = count;
}

/**
 * State is added to #Pass.state while drawing.
 * Use to temporarily enable draw options.
 */
void DRW_shgroup_state_enable(DRWShadingGroup *shgroup, DRWState state)
{
	shgroup->state_extra |= state;
}

void DRW_shgroup_state_disable(DRWShadingGroup *shgroup, DRWState state)
{
	shgroup->state_extra_disable &= ~state;
}

void DRW_shgroup_attrib_float(DRWShadingGroup *shgroup, const char *name, int size)
{
	DRW_interface_attrib(shgroup, name, DRW_ATTRIB_FLOAT, size, false);
}

void DRW_shgroup_uniform_texture(DRWShadingGroup *shgroup, const char *name, const GPUTexture *tex)
{
	DRW_interface_uniform(shgroup, name, DRW_UNIFORM_TEXTURE, tex, 0, 1);
}

void DRW_shgroup_uniform_block(DRWShadingGroup *shgroup, const char *name, const GPUUniformBuffer *ubo)
{
	DRW_interface_uniform(shgroup, name, DRW_UNIFORM_BLOCK, ubo, 0, 1);
}

void DRW_shgroup_uniform_buffer(DRWShadingGroup *shgroup, const char *name, GPUTexture **tex)
{
	DRW_interface_uniform(shgroup, name, DRW_UNIFORM_BUFFER, tex, 0, 1);
}

void DRW_shgroup_uniform_bool(DRWShadingGroup *shgroup, const char *name, const bool *value, int arraysize)
{
	DRW_interface_uniform(shgroup, name, DRW_UNIFORM_BOOL, value, 1, arraysize);
}

void DRW_shgroup_uniform_float(DRWShadingGroup *shgroup, const char *name, const float *value, int arraysize)
{
	DRW_interface_uniform(shgroup, name, DRW_UNIFORM_FLOAT, value, 1, arraysize);
}

void DRW_shgroup_uniform_vec2(DRWShadingGroup *shgroup, const char *name, const float *value, int arraysize)
{
	DRW_interface_uniform(shgroup, name, DRW_UNIFORM_FLOAT, value, 2, arraysize);
}

void DRW_shgroup_uniform_vec3(DRWShadingGroup *shgroup, const char *name, const float *value, int arraysize)
{
	DRW_interface_uniform(shgroup, name, DRW_UNIFORM_FLOAT, value, 3, arraysize);
}

void DRW_shgroup_uniform_vec4(DRWShadingGroup *shgroup, const char *name, const float *value, int arraysize)
{
	DRW_interface_uniform(shgroup, name, DRW_UNIFORM_FLOAT, value, 4, arraysize);
}

void DRW_shgroup_uniform_short_to_int(DRWShadingGroup *shgroup, const char *name, const short *value, int arraysize)
{
	DRW_interface_uniform(shgroup, name, DRW_UNIFORM_SHORT_TO_INT, value, 1, arraysize);
}

void DRW_shgroup_uniform_short_to_float(DRWShadingGroup *shgroup, const char *name, const short *value, int arraysize)
{
	DRW_interface_uniform(shgroup, name, DRW_UNIFORM_SHORT_TO_FLOAT, value, 1, arraysize);
}

void DRW_shgroup_uniform_int(DRWShadingGroup *shgroup, const char *name, const int *value, int arraysize)
{
	DRW_interface_uniform(shgroup, name, DRW_UNIFORM_INT, value, 1, arraysize);
}

void DRW_shgroup_uniform_ivec2(DRWShadingGroup *shgroup, const char *name, const int *value, int arraysize)
{
	DRW_interface_uniform(shgroup, name, DRW_UNIFORM_INT, value, 2, arraysize);
}

void DRW_shgroup_uniform_ivec3(DRWShadingGroup *shgroup, const char *name, const int *value, int arraysize)
{
	DRW_interface_uniform(shgroup, name, DRW_UNIFORM_INT, value, 3, arraysize);
}

void DRW_shgroup_uniform_mat3(DRWShadingGroup *shgroup, const char *name, const float *value)
{
	DRW_interface_uniform(shgroup, name, DRW_UNIFORM_MAT3, value, 9, 1);
}

void DRW_shgroup_uniform_mat4(DRWShadingGroup *shgroup, const char *name, const float *value)
{
	DRW_interface_uniform(shgroup, name, DRW_UNIFORM_MAT4, value, 16, 1);
}

/* Creates a VBO containing OGL primitives for all DRWCallDynamic */
static void shgroup_dynamic_batch(DRWShadingGroup *shgroup)
{
	DRWInterface *interface = shgroup->interface;
	int nbr = interface->instance_count;

	Gwn_PrimType type = (shgroup->type == DRW_SHG_POINT_BATCH) ? GWN_PRIM_POINTS :
	                     (shgroup->type == DRW_SHG_TRIANGLE_BATCH) ? GWN_PRIM_TRIS : GWN_PRIM_LINES;

	if (nbr == 0)
		return;

	/* Upload Data */
	if (interface->vbo_format.attrib_ct == 0) {
		for (DRWAttrib *attrib = interface->attribs.first; attrib; attrib = attrib->next) {
			BLI_assert(attrib->size <= 4); /* matrices have no place here for now */
			if (attrib->type == DRW_ATTRIB_FLOAT) {
				attrib->format_id = GWN_vertformat_attr_add(
				        &interface->vbo_format, attrib->name, GWN_COMP_F32, attrib->size, GWN_FETCH_FLOAT);
			}
			else if (attrib->type == DRW_ATTRIB_INT) {
				attrib->format_id = GWN_vertformat_attr_add(
				        &interface->vbo_format, attrib->name, GWN_COMP_I8, attrib->size, GWN_FETCH_INT);
			}
			else {
				BLI_assert(false);
			}
		}
	}

	Gwn_VertBuf *vbo = GWN_vertbuf_create_with_format(&interface->vbo_format);
	GWN_vertbuf_data_alloc(vbo, nbr);

	int j = 0;
#ifdef USE_MEM_ITER
	BLI_memiter_handle calls_iter;
	BLI_memiter_iter_init(shgroup->calls, &calls_iter);
	for (DRWCallDynamic *call; (call = BLI_memiter_iter_step(&calls_iter)); j++)
#else
	for (DRWCallDynamic *call = shgroup->calls.first; call; call = call->head.next, j++)
#endif
	{
		int i = 0;
		for (DRWAttrib *attrib = interface->attribs.first; attrib; attrib = attrib->next, i++) {
			GWN_vertbuf_attr_set(vbo, attrib->format_id, j, call->data[i]);
		}
	}

	/* TODO make the batch dynamic instead of freeing it every times */
	if (shgroup->batch_geom)
		GWN_batch_discard(shgroup->batch_geom);

	shgroup->batch_geom = GWN_batch_create_ex(type, vbo, NULL, GWN_BATCH_OWNS_VBO);
}

static void shgroup_dynamic_instance(DRWShadingGroup *shgroup)
{
	int i = 0;
	int offset = 0;
	DRWInterface *interface = shgroup->interface;
	int buffer_size = 0;

	if (interface->instance_batch != NULL) {
		return;
	}

	/* TODO We still need this because gawain does not support Matrix attribs. */
	if (interface->instance_count == 0) {
		if (interface->instance_vbo) {
			glDeleteBuffers(1, &interface->instance_vbo);
			interface->instance_vbo = 0;
		}
		return;
	}

	/* only once */
	if (interface->attribs_stride == 0) {
		for (DRWAttrib *attrib = interface->attribs.first; attrib; attrib = attrib->next, i++) {
			BLI_assert(attrib->type == DRW_ATTRIB_FLOAT); /* Only float for now */
			interface->attribs_stride += attrib->size;
			interface->attribs_size[i] = attrib->size;
			interface->attribs_loc[i] = attrib->location;
		}
	}

	/* Gather Data */
	buffer_size = sizeof(float) * interface->attribs_stride * interface->instance_count;
	float *data = MEM_mallocN(buffer_size, "Instance VBO data");

#ifdef USE_MEM_ITER
	BLI_memiter_handle calls_iter;
	BLI_memiter_iter_init(shgroup->calls, &calls_iter);
	for (DRWCallDynamic *call; (call = BLI_memiter_iter_step(&calls_iter)); )
#else
	for (DRWCallDynamic *call = shgroup->calls.first; call; call = call->head.next)
#endif
	{
		for (int j = 0; j < interface->attribs_count; ++j) {
			memcpy(data + offset, call->data[j], sizeof(float) * interface->attribs_size[j]);
			offset += interface->attribs_size[j];
		}
	}

	/* TODO poke mike to add this to gawain */
	if (interface->instance_vbo) {
		glDeleteBuffers(1, &interface->instance_vbo);
		interface->instance_vbo = 0;
	}

	glGenBuffers(1, &interface->instance_vbo);
	glBindBuffer(GL_ARRAY_BUFFER, interface->instance_vbo);
	glBufferData(GL_ARRAY_BUFFER, buffer_size, data, GL_STATIC_DRAW);

	MEM_freeN(data);
}

static void shgroup_dynamic_batch_from_calls(DRWShadingGroup *shgroup)
{
	if ((shgroup->interface->instance_vbo || shgroup->batch_geom) &&
	    (G.debug_value == 667))
	{
		return;
	}

	if (shgroup->type == DRW_SHG_INSTANCE) {
		shgroup_dynamic_instance(shgroup);
	}
	else {
		shgroup_dynamic_batch(shgroup);
	}
}

/** \} */


/* -------------------------------------------------------------------- */

/** \name Passes (DRW_pass)
 * \{ */

DRWPass *DRW_pass_create(const char *name, DRWState state)
{
	DRWPass *pass = MEM_callocN(sizeof(DRWPass), name);
	pass->state = state;
	BLI_strncpy(pass->name, name, MAX_PASS_NAME);

	BLI_listbase_clear(&pass->shgroups);

	return pass;
}

void DRW_pass_free(DRWPass *pass)
{
	for (DRWShadingGroup *shgroup = pass->shgroups.first; shgroup; shgroup = shgroup->next) {
		DRW_shgroup_free(shgroup);
	}

	BLI_freelistN(&pass->shgroups);
}

void DRW_pass_foreach_shgroup(DRWPass *pass, void (*callback)(void *userData, DRWShadingGroup *shgrp), void *userData)
{
	for (DRWShadingGroup *shgroup = pass->shgroups.first; shgroup; shgroup = shgroup->next) {
		callback(userData, shgroup);
	}
}

typedef struct ZSortData {
	float *axis;
	float *origin;
} ZSortData;

static int pass_shgroup_dist_sort(void *thunk, const void *a, const void *b)
{
	const ZSortData *zsortdata = (ZSortData *)thunk;
	const DRWShadingGroup *shgrp_a = (const DRWShadingGroup *)a;
	const DRWShadingGroup *shgrp_b = (const DRWShadingGroup *)b;

	const DRWCall *call_a;
	const DRWCall *call_b;

#ifdef USE_MEM_ITER
	call_a = BLI_memiter_elem_first(shgrp_a->calls);
	call_b = BLI_memiter_elem_first(shgrp_b->calls);
#else
	call_a = shgrp_a->calls.first;
	call_b = shgrp_b->calls.first;
#endif


	float tmp[3];
	sub_v3_v3v3(tmp, zsortdata->origin, call_a->obmat[3]);
	const float a_sq = dot_v3v3(zsortdata->axis, tmp);
	sub_v3_v3v3(tmp, zsortdata->origin, call_b->obmat[3]);
	const float b_sq = dot_v3v3(zsortdata->axis, tmp);

	if      (a_sq < b_sq) return  1;
	else if (a_sq > b_sq) return -1;
	else {
		/* If there is a depth prepass put it before */
		if ((shgrp_a->state_extra & DRW_STATE_WRITE_DEPTH) != 0) {
			return -1;
		}
		else if ((shgrp_b->state_extra & DRW_STATE_WRITE_DEPTH) != 0) {
			return  1;
		}
		else return  0;
	}
}

/**
 * Sort Shading groups by decreasing Z of their first draw call.
 * This is usefull for order dependant effect such as transparency.
 **/
void DRW_pass_sort_shgroup_z(DRWPass *pass)
{
	RegionView3D *rv3d = DST.draw_ctx.rv3d;

	float (*viewinv)[4];
	viewinv = (viewport_matrix_override.override[DRW_MAT_VIEWINV])
	          ? viewport_matrix_override.mat[DRW_MAT_VIEWINV] : rv3d->viewinv;

	ZSortData zsortdata = {viewinv[2], viewinv[3]};
	BLI_listbase_sort_r(&pass->shgroups, pass_shgroup_dist_sort, &zsortdata);
}

/** \} */


/* -------------------------------------------------------------------- */

/** \name Draw (DRW_draw)
 * \{ */

void DRW_state_set(DRWState state)
{
	if (DST.state == state) {
		return;
	}


#define CHANGED_TO(f) \
	((DST.state & (f)) ? \
		((state & (f)) ?  0 : -1) : \
		((state & (f)) ?  1 :  0))

#define CHANGED_ANY(f) \
	((DST.state & (f)) != (state & (f)))

#define CHANGED_ANY_STORE_VAR(f, enabled) \
	((DST.state & (f)) != (enabled = (state & (f))))

	/* Depth Write */
	{
		int test;
		if ((test = CHANGED_TO(DRW_STATE_WRITE_DEPTH))) {
			if (test == 1) {
				glDepthMask(GL_TRUE);
			}
			else {
				glDepthMask(GL_FALSE);
			}
		}
	}

	/* Color Write */
	{
		int test;
		if ((test = CHANGED_TO(DRW_STATE_WRITE_COLOR))) {
			if (test == 1) {
				glColorMask(GL_TRUE, GL_TRUE, GL_TRUE, GL_TRUE);
			}
			else {
				glColorMask(GL_FALSE, GL_FALSE, GL_FALSE, GL_FALSE);
			}
		}
	}

	/* Cull */
	{
		DRWState test;
		if (CHANGED_ANY_STORE_VAR(
		        DRW_STATE_CULL_BACK | DRW_STATE_CULL_FRONT,
		        test))
		{
			if (test) {
				glEnable(GL_CULL_FACE);

				if ((state & DRW_STATE_CULL_BACK) != 0) {
					glCullFace(GL_BACK);
				}
				else if ((state & DRW_STATE_CULL_FRONT) != 0) {
					glCullFace(GL_FRONT);
				}
				else {
					BLI_assert(0);
				}
			}
			else {
				glDisable(GL_CULL_FACE);
			}
		}
	}

	/* Depth Test */
	{
		DRWState test;
		if (CHANGED_ANY_STORE_VAR(
		        DRW_STATE_DEPTH_LESS | DRW_STATE_DEPTH_EQUAL | DRW_STATE_DEPTH_GREATER | DRW_STATE_DEPTH_ALWAYS,
		        test))
		{
			if (test) {
				glEnable(GL_DEPTH_TEST);

				if (state & DRW_STATE_DEPTH_LESS) {
					glDepthFunc(GL_LEQUAL);
				}
				else if (state & DRW_STATE_DEPTH_EQUAL) {
					glDepthFunc(GL_EQUAL);
				}
				else if (state & DRW_STATE_DEPTH_GREATER) {
					glDepthFunc(GL_GREATER);
				}
				else if (state & DRW_STATE_DEPTH_ALWAYS) {
					glDepthFunc(GL_ALWAYS);
				}
				else {
					BLI_assert(0);
				}
			}
			else {
				glDisable(GL_DEPTH_TEST);
			}
		}
	}

	/* Wire Width */
	{
		if (CHANGED_ANY(DRW_STATE_WIRE | DRW_STATE_WIRE_LARGE)) {
			if ((state & DRW_STATE_WIRE) != 0) {
				glLineWidth(1.0f);
			}
			else if ((state & DRW_STATE_WIRE_LARGE) != 0) {
				glLineWidth(UI_GetThemeValuef(TH_OUTLINE_WIDTH) * 2.0f);
			}
			else {
				/* do nothing */
			}
		}
	}

	/* Points Size */
	{
		int test;
		if ((test = CHANGED_TO(DRW_STATE_POINT))) {
			if (test == 1) {
				GPU_enable_program_point_size();
				glPointSize(5.0f);
			}
			else {
				GPU_disable_program_point_size();
			}
		}
	}

	/* Blending (all buffer) */
	{
		int test;
		if (CHANGED_ANY_STORE_VAR(
		        DRW_STATE_BLEND | DRW_STATE_ADDITIVE | DRW_STATE_MULTIPLY | DRW_STATE_TRANSMISSION,
		        test))
		{
			if (test) {
				glEnable(GL_BLEND);

				if ((state & DRW_STATE_BLEND) != 0) {
					glBlendFunc(GL_SRC_ALPHA, GL_ONE_MINUS_SRC_ALPHA);
				}
				else if ((state & DRW_STATE_MULTIPLY) != 0) {
					glBlendFunc(GL_DST_COLOR, GL_ZERO);
				}
				else if ((state & DRW_STATE_TRANSMISSION) != 0) {
					glBlendFunc(GL_ONE, GL_SRC_ALPHA);
				}
				else if ((state & DRW_STATE_ADDITIVE) != 0) {
					glBlendFunc(GL_SRC_ALPHA, GL_ONE);
				}
				else {
					BLI_assert(0);
				}
			}
			else {
				glDisable(GL_BLEND);
			}
		}
	}

	/* Clip Planes */
	{
		int test;
		if ((test = CHANGED_TO(DRW_STATE_CLIP_PLANES))) {
			if (test == 1) {
				for (int i = 0; i < DST.num_clip_planes; ++i) {
					glEnable(GL_CLIP_DISTANCE0 + i);
				}
			}
			else {
				for (int i = 0; i < MAX_CLIP_PLANES; ++i) {
					glDisable(GL_CLIP_DISTANCE0 + i);
				}
			}
		}
	}

	/* Line Stipple */
	{
		int test;
		if (CHANGED_ANY_STORE_VAR(
		        DRW_STATE_STIPPLE_2 | DRW_STATE_STIPPLE_3 | DRW_STATE_STIPPLE_4,
		        test))
		{
			if (test) {
				if ((state & DRW_STATE_STIPPLE_2) != 0) {
					setlinestyle(2);
				}
				else if ((state & DRW_STATE_STIPPLE_3) != 0) {
					setlinestyle(3);
				}
				else if ((state & DRW_STATE_STIPPLE_4) != 0) {
					setlinestyle(4);
				}
				else {
					BLI_assert(0);
				}
			}
			else {
				setlinestyle(0);
			}
		}
	}

	/* Stencil */
	{
		DRWState test;
		if (CHANGED_ANY_STORE_VAR(
		        DRW_STATE_WRITE_STENCIL_SELECT |
		        DRW_STATE_WRITE_STENCIL_ACTIVE |
		        DRW_STATE_TEST_STENCIL_SELECT |
		        DRW_STATE_TEST_STENCIL_ACTIVE,
		        test))
		{
			if (test) {
				glEnable(GL_STENCIL_TEST);

				/* Stencil Write */
				if ((state & DRW_STATE_WRITE_STENCIL_SELECT) != 0) {
					glStencilMask(STENCIL_SELECT);
					glStencilOp(GL_REPLACE, GL_REPLACE, GL_REPLACE);
					glStencilFunc(GL_ALWAYS, 0xFF, STENCIL_SELECT);
				}
				else if ((state & DRW_STATE_WRITE_STENCIL_ACTIVE) != 0) {
					glStencilMask(STENCIL_ACTIVE);
					glStencilOp(GL_REPLACE, GL_REPLACE, GL_REPLACE);
					glStencilFunc(GL_ALWAYS, 0xFF, STENCIL_ACTIVE);
				}
				/* Stencil Test */
				else if ((state & DRW_STATE_TEST_STENCIL_SELECT) != 0) {
					glStencilMask(0x00); /* disable write */
					glStencilFunc(GL_NOTEQUAL, 0xFF, STENCIL_SELECT);
				}
				else if ((state & DRW_STATE_TEST_STENCIL_ACTIVE) != 0) {
					glStencilMask(0x00); /* disable write */
					glStencilFunc(GL_NOTEQUAL, 0xFF, STENCIL_ACTIVE);
				}
				else {
					BLI_assert(0);
				}
			}
			else {
				/* disable write & test */
				glStencilMask(0x00);
				glStencilFunc(GL_ALWAYS, 1, 0xFF);
				glDisable(GL_STENCIL_TEST);
			}
		}
	}

#undef CHANGED_TO
#undef CHANGED_ANY
#undef CHANGED_ANY_STORE_VAR

	DST.state = state;
}

typedef struct DRWBoundTexture {
	struct DRWBoundTexture *next, *prev;
	GPUTexture *tex;
} DRWBoundTexture;

void DRW_draw_geometry_prepare(
        DRWShadingGroup *shgroup, const float (*obmat)[4], const float *texcoloc, const float *texcosize)
{
	RegionView3D *rv3d = DST.draw_ctx.rv3d;
	DRWInterface *interface = shgroup->interface;

	float mvp[4][4], mv[4][4], mi[4][4], mvi[4][4], pi[4][4], n[3][3], wn[3][3];
	float orcofacs[2][3] = {{0.0f, 0.0f, 0.0f}, {1.0f, 1.0f, 1.0f}};
	float eye[3] = { 0.0f, 0.0f, 1.0f }; /* looking into the screen */

	bool do_pi = (interface->projectioninverse != -1);
	bool do_mvp = (interface->modelviewprojection != -1);
	bool do_mi = (interface->modelinverse != -1);
	bool do_mv = (interface->modelview != -1);
	bool do_mvi = (interface->modelviewinverse != -1);
	bool do_n = (interface->normal != -1);
	bool do_wn = (interface->worldnormal != -1);
	bool do_eye = (interface->eye != -1);
	bool do_orco = (interface->orcotexfac != -1) && (texcoloc != NULL) && (texcosize != NULL);

	/* Matrix override */
	float (*persmat)[4];
	float (*persinv)[4];
	float (*viewmat)[4];
	float (*viewinv)[4];
	float (*winmat)[4];
	float (*wininv)[4];

	persmat = (viewport_matrix_override.override[DRW_MAT_PERS])
	          ? viewport_matrix_override.mat[DRW_MAT_PERS] : rv3d->persmat;
	persinv = (viewport_matrix_override.override[DRW_MAT_PERSINV])
	          ? viewport_matrix_override.mat[DRW_MAT_PERSINV] : rv3d->persinv;
	viewmat = (viewport_matrix_override.override[DRW_MAT_VIEW])
	          ? viewport_matrix_override.mat[DRW_MAT_VIEW] : rv3d->viewmat;
	viewinv = (viewport_matrix_override.override[DRW_MAT_VIEWINV])
	          ? viewport_matrix_override.mat[DRW_MAT_VIEWINV] : rv3d->viewinv;
	winmat = (viewport_matrix_override.override[DRW_MAT_WIN])
	          ? viewport_matrix_override.mat[DRW_MAT_WIN] : rv3d->winmat;

	if (do_pi) {
		if (viewport_matrix_override.override[DRW_MAT_WININV]) {
			wininv = viewport_matrix_override.mat[DRW_MAT_WININV];
		}
		else {
			invert_m4_m4(pi, winmat);
			wininv = pi;
		}
	}
	if (do_mi) {
		invert_m4_m4(mi, obmat);
	}
	if (do_mvp) {
		mul_m4_m4m4(mvp, persmat, obmat);
	}
	if (do_mv || do_mvi || do_n || do_eye) {
		mul_m4_m4m4(mv, viewmat, obmat);
	}
	if (do_mvi) {
		invert_m4_m4(mvi, mv);
	}
	if (do_n || do_eye) {
		copy_m3_m4(n, mv);
		invert_m3(n);
		transpose_m3(n);
	}
	if (do_wn) {
		copy_m3_m4(wn, obmat);
		invert_m3(wn);
		transpose_m3(wn);
	}
	if (do_eye) {
		/* Used by orthographic wires */
		float tmp[3][3];
		invert_m3_m3(tmp, n);
		/* set eye vector, transformed to object coords */
		mul_m3_v3(tmp, eye);
	}
	if (do_orco) {
		mul_v3_v3fl(orcofacs[1], texcosize, 2.0f);
		invert_v3(orcofacs[1]);
		sub_v3_v3v3(orcofacs[0], texcoloc, texcosize);
		negate_v3(orcofacs[0]);
		mul_v3_v3(orcofacs[0], orcofacs[1]); /* result in a nice MADD in the shader */
	}

	/* Should be really simple */
	/* step 1 : bind object dependent matrices */
	/* TODO : Some of these are not object dependant.
	 * They should be grouped inside a UBO updated once per redraw.
	 * The rest can also go into a UBO to reduce API calls. */
	GPU_shader_uniform_vector(shgroup->shader, interface->model, 16, 1, (float *)obmat);
	GPU_shader_uniform_vector(shgroup->shader, interface->modelinverse, 16, 1, (float *)mi);
	GPU_shader_uniform_vector(shgroup->shader, interface->modelviewprojection, 16, 1, (float *)mvp);
	GPU_shader_uniform_vector(shgroup->shader, interface->viewinverse, 16, 1, (float *)viewinv);
	GPU_shader_uniform_vector(shgroup->shader, interface->viewprojection, 16, 1, (float *)persmat);
	GPU_shader_uniform_vector(shgroup->shader, interface->viewprojectioninverse, 16, 1, (float *)persinv);
	GPU_shader_uniform_vector(shgroup->shader, interface->projection, 16, 1, (float *)winmat);
	GPU_shader_uniform_vector(shgroup->shader, interface->projectioninverse, 16, 1, (float *)wininv);
	GPU_shader_uniform_vector(shgroup->shader, interface->view, 16, 1, (float *)viewmat);
	GPU_shader_uniform_vector(shgroup->shader, interface->modelview, 16, 1, (float *)mv);
	GPU_shader_uniform_vector(shgroup->shader, interface->modelviewinverse, 16, 1, (float *)mvi);
	GPU_shader_uniform_vector(shgroup->shader, interface->normal, 9, 1, (float *)n);
	GPU_shader_uniform_vector(shgroup->shader, interface->worldnormal, 9, 1, (float *)wn);
	GPU_shader_uniform_vector(shgroup->shader, interface->camtexfac, 4, 1, (float *)rv3d->viewcamtexcofac);
	GPU_shader_uniform_vector(shgroup->shader, interface->orcotexfac, 3, 2, (float *)orcofacs);
	GPU_shader_uniform_vector(shgroup->shader, interface->eye, 3, 1, (float *)eye);
	GPU_shader_uniform_vector(shgroup->shader, interface->clipplanes, 4, DST.num_clip_planes, (float *)DST.clip_planes_eq);
}

static void draw_geometry_execute(DRWShadingGroup *shgroup, Gwn_Batch *geom)
{
	DRWInterface *interface = shgroup->interface;
	/* step 2 : bind vertex array & draw */
	GWN_batch_program_set(geom, GPU_shader_get_program(shgroup->shader), GPU_shader_get_interface(shgroup->shader));
	if (interface->instance_batch) {
		GWN_batch_draw_stupid_instanced_with_batch(geom, interface->instance_batch);
	}
	else if (interface->instance_vbo) {
		GWN_batch_draw_stupid_instanced(
		        geom, interface->instance_vbo, interface->instance_count, interface->attribs_count,
		        interface->attribs_stride, interface->attribs_size, interface->attribs_loc);
	}
	else {
		GWN_batch_draw_stupid(geom);
	}
}

static void draw_geometry(DRWShadingGroup *shgroup, Gwn_Batch *geom, const float (*obmat)[4], ID *ob_data)
{
	float *texcoloc = NULL;
	float *texcosize = NULL;

	if (ob_data != NULL) {
		switch (GS(ob_data->name)) {
			case ID_ME:
				BKE_mesh_texspace_get_reference((Mesh *)ob_data, NULL, &texcoloc, NULL, &texcosize);
				break;
			default:
				/* TODO, curve, metaball? */
				break;
		}
	}

	DRW_draw_geometry_prepare(shgroup, obmat, texcoloc, texcosize);

	draw_geometry_execute(shgroup, geom);
}

<<<<<<< HEAD
static void bind_shader(DRWShadingGroup *shgroup)
{
	BLI_assert(shgroup->shader);
=======
static void bind_texture(GPUTexture *tex)
{
	int bind_num = GPU_texture_bound_number(tex);
	if (bind_num == -1) {
		for (int i = 0; i < GPU_max_textures(); ++i) {
			RST.bind_tex_inc = (RST.bind_tex_inc + 1) % GPU_max_textures();
			if (RST.bound_tex_slots[RST.bind_tex_inc] == false) {
				if (RST.bound_texs[RST.bind_tex_inc] != NULL) {
					GPU_texture_unbind(RST.bound_texs[RST.bind_tex_inc]);
				}
				GPU_texture_bind(tex, RST.bind_tex_inc);
				RST.bound_texs[RST.bind_tex_inc] = tex;
				RST.bound_tex_slots[RST.bind_tex_inc] = true;
				return;
			}
		}

		printf("Not enough texture slots! Reduce number of textures used by your shader.\n");
	}
	RST.bound_tex_slots[bind_num] = true;
}

static void bind_ubo(GPUUniformBuffer *ubo)
{
	if (RST.bind_ubo_inc < GPU_max_ubo_binds()) {
		GPU_uniformbuffer_bind(ubo, RST.bind_ubo_inc);
		RST.bind_ubo_inc++;
	}
	else {
		/* This is not depending on user input.
		 * It is our responsability to make sure there enough slots. */
		BLI_assert(0 && "Not enough ubo slots! This should not happen!\n");

		/* printf so user can report bad behaviour */
		printf("Not enough ubo slots! This should not happen!\n");
	}
}

static void release_texture_slots(void)
{
	memset(RST.bound_tex_slots, 0x0, sizeof(bool) * GPU_max_textures());
}

static void release_ubo_slots(void)
{
	RST.bind_ubo_inc = 0;
}

static void draw_shgroup(DRWShadingGroup *shgroup, DRWState pass_state)
{
	BLI_assert(shgroup->shader);
	BLI_assert(shgroup->interface);

	DRWInterface *interface = shgroup->interface;
	GPUTexture *tex;
	GPUUniformBuffer *ubo;
	int val;
	float fval;
>>>>>>> 76444a13

	if (DST.shader != shgroup->shader) {
		if (DST.shader) GPU_shader_unbind();
		GPU_shader_bind(shgroup->shader);
		DST.shader = shgroup->shader;
	}
}

<<<<<<< HEAD
static void bind_uniforms(DRWShadingGroup *shgroup)
{
	BLI_assert(shgroup->interface);
	DRWInterface *interface = shgroup->interface;
	GPUTexture *tex;
	int val;
	float fval;
=======
	const bool is_normal = ELEM(shgroup->type, DRW_SHG_NORMAL);

	if (!is_normal) {
		shgroup_dynamic_batch_from_calls(shgroup);
	}

	release_texture_slots();
	release_ubo_slots();

	DRW_state_set((pass_state & shgroup->state_extra_disable) | shgroup->state_extra);
>>>>>>> 76444a13


	/* Binding Uniform */
	/* Don't check anything, Interface should already contain the least uniform as possible */
	for (DRWUniform *uni = interface->uniforms.first; uni; uni = uni->next) {
		switch (uni->type) {
			case DRW_UNIFORM_SHORT_TO_INT:
				val = (int)*((short *)uni->value);
				GPU_shader_uniform_vector_int(
				        shgroup->shader, uni->location, uni->length, uni->arraysize, (int *)&val);
				break;
			case DRW_UNIFORM_SHORT_TO_FLOAT:
				fval = (float)*((short *)uni->value);
				GPU_shader_uniform_vector(
				        shgroup->shader, uni->location, uni->length, uni->arraysize, (float *)&fval);
				break;
			case DRW_UNIFORM_BOOL:
			case DRW_UNIFORM_INT:
				GPU_shader_uniform_vector_int(
				        shgroup->shader, uni->location, uni->length, uni->arraysize, (int *)uni->value);
				break;
			case DRW_UNIFORM_FLOAT:
			case DRW_UNIFORM_MAT3:
			case DRW_UNIFORM_MAT4:
				GPU_shader_uniform_vector(
				        shgroup->shader, uni->location, uni->length, uni->arraysize, (float *)uni->value);
				break;
			case DRW_UNIFORM_TEXTURE:
				tex = (GPUTexture *)uni->value;
				BLI_assert(tex);
				bind_texture(tex);
				GPU_shader_uniform_texture(shgroup->shader, uni->location, tex);
				break;
			case DRW_UNIFORM_BUFFER:
				/*if (!DRW_state_is_fbo()) {
					break;
				} TODO(UPBGE): Why this condition ? */
				tex = *((GPUTexture **)uni->value);
				BLI_assert(tex);
				bind_texture(tex);
				GPU_shader_uniform_texture(shgroup->shader, uni->location, tex);
				break;
			case DRW_UNIFORM_BLOCK:
				ubo = (GPUUniformBuffer *)uni->value;
				bind_ubo(ubo);
				GPU_shader_uniform_buffer(shgroup->shader, uni->location, ubo);
				break;
		}
	}
}

void DRW_draw_shgroup(DRWShadingGroup *shgroup, DRWState pass_state)
{
	DRWInterface *interface = shgroup->interface;

	bind_shader(shgroup);

	const bool is_normal = ELEM(shgroup->type, DRW_SHG_NORMAL);

	if (!is_normal) {
		shgroup_dynamic_batch_from_calls(shgroup);
	}

	DRW_state_set((pass_state & shgroup->state_extra_disable) | shgroup->state_extra);

	bind_uniforms(shgroup);

#ifdef USE_GPU_SELECT
	/* use the first item because of selection we only ever add one */
#  define GPU_SELECT_LOAD_IF_PICKSEL(_call) \
	if ((G.f & G_PICKSEL) && (_call)) { \
		GPU_select_load_id((_call)->head.select_id); \
	} ((void)0)

#ifdef USE_MEM_ITER
#  define GPU_SELECT_LOAD_IF_PICKSEL_LIST(_call_ls) \
	if (G.f & G_PICKSEL) { \
		DRWCall *call_test = BLI_memiter_elem_first(*(_call_ls)); \
		if (call_test != NULL) { \
			BLI_assert(BLI_memiter_count(*(_call_ls)) == 1); \
			GPU_select_load_id(call_test->head.select_id); \
		} \
	} ((void)0)
#else
#  define GPU_SELECT_LOAD_IF_PICKSEL_LIST(_call_ls) \
	if ((G.f & G_PICKSEL) && (_call_ls)->first) { \
		BLI_assert(BLI_listbase_is_single(_call_ls)); \
		GPU_select_load_id(((DRWCall *)(_call_ls)->first)->head.select_id); \
	} ((void)0)
#endif

#else
#  define GPU_SELECT_LOAD_IF_PICKSEL(call)
#  define GPU_SELECT_LOAD_IF_PICKSEL_LIST(call)
#endif

	/* Rendering Calls */
	if (!is_normal) {
		/* Replacing multiple calls with only one */
		float obmat[4][4];
		unit_m4(obmat);

		if (shgroup->type == DRW_SHG_INSTANCE &&
			(interface->instance_count > 0 || interface->instance_batch != NULL))
		{
			GPU_SELECT_LOAD_IF_PICKSEL_LIST(&shgroup->calls);
			draw_geometry(shgroup, shgroup->instance_geom, obmat, shgroup->instance_data);
		}
		else {
			/* Some dynamic batch can have no geom (no call to aggregate) */
			if (shgroup->batch_geom) {
				GPU_SELECT_LOAD_IF_PICKSEL_LIST(&shgroup->calls);
				draw_geometry(shgroup, shgroup->batch_geom, obmat, NULL);
			}
		}
	}
	else {
#ifdef USE_MEM_ITER
		BLI_memiter_handle calls_iter;
		BLI_memiter_iter_init(shgroup->calls, &calls_iter);
		for (DRWCall *call; (call = BLI_memiter_iter_step(&calls_iter)); )
#else
		for (DRWCall *call = shgroup->calls.first; call; call = call->head.next)
#endif
		{
			bool neg_scale = is_negative_m4(call->obmat);

			/* Negative scale objects */
			if (neg_scale) {
				glFrontFace(DST.backface);
			}

			GPU_SELECT_LOAD_IF_PICKSEL(call);

			if (call->head.type == DRW_CALL_SINGLE) {
				draw_geometry(shgroup, call->geometry, call->obmat, call->ob_data);
			}
			else {
				BLI_assert(call->head.type == DRW_CALL_GENERATE);
				DRWCallGenerate *callgen = ((DRWCallGenerate *)call);
				DRW_draw_geometry_prepare(shgroup, callgen->obmat, NULL, NULL);
				callgen->geometry_fn(shgroup, draw_geometry_execute, callgen->user_data);
			}

			/* Reset state */
			if (neg_scale) {
				glFrontFace(DST.frontface);
			}
		}
	}

	/* TODO: remove, (currently causes alpha issue with sculpt, need to investigate) */
	DRW_state_reset();
}

void DRW_bind_shader_shgroup(DRWShadingGroup *shgroup)
{
	bind_shader(shgroup);
	bind_uniforms(shgroup);
}

void DRW_end_shgroup(void)
{
	/* Clear Bound textures */
	for (DRWBoundTexture *bound_tex = DST.bound_texs.first; bound_tex; bound_tex = bound_tex->next) {
		GPU_texture_unbind(bound_tex->tex);
	}
	DST.tex_bind_id = 0;
	BLI_freelistN(&DST.bound_texs);

	if (DST.shader) {
		GPU_shader_unbind();
		DST.shader = NULL;
	}
}

static void DRW_draw_pass_ex(DRWPass *pass, DRWShadingGroup *start_group, DRWShadingGroup *end_group)
{
	/* Start fresh */
	DST.shader = NULL;

	DRW_state_set(pass->state);

	DRW_stats_query_start(pass->name);

	for (DRWShadingGroup *shgroup = start_group; shgroup; shgroup = shgroup->next) {
		DRW_draw_shgroup(shgroup, pass->state);
		/* break if upper limit */
		if (shgroup == end_group) {
			break;
		}
	}

<<<<<<< HEAD
	DRW_end_shgroup();
=======
	/* Clear Bound textures */
	for (int i = 0; i < GPU_max_textures(); i++) {
		if (RST.bound_texs[i] != NULL) {
			GPU_texture_unbind(RST.bound_texs[i]);
			RST.bound_texs[i] = NULL;
		}
	}

	if (DST.shader) {
		GPU_shader_unbind();
		DST.shader = NULL;
	}
>>>>>>> 76444a13

	DRW_stats_query_end();
}

void DRW_draw_pass(DRWPass *pass)
{
	DRW_draw_pass_ex(pass, pass->shgroups.first, pass->shgroups.last);
}

/* Draw only a subset of shgroups. Used in special situations as grease pencil strokes */
void DRW_draw_pass_subset(DRWPass *pass, DRWShadingGroup *start_group, DRWShadingGroup *end_group)
{
	DRW_draw_pass_ex(pass, start_group, end_group);
}

void DRW_draw_callbacks_pre_scene(void)
{
	RegionView3D *rv3d = DST.draw_ctx.rv3d;

	gpuLoadProjectionMatrix(rv3d->winmat);
	gpuLoadMatrix(rv3d->viewmat);
}

void DRW_draw_callbacks_post_scene(void)
{
	RegionView3D *rv3d = DST.draw_ctx.rv3d;

	gpuLoadProjectionMatrix(rv3d->winmat);
	gpuLoadMatrix(rv3d->viewmat);
}

/* Reset state to not interfer with other UI drawcall */
void DRW_state_reset_ex(DRWState state)
{
	DST.state = ~state;
	DRW_state_set(state);
}

void DRW_state_reset(void)
{
	/* Reset blending function */
	glBlendFunc(GL_SRC_ALPHA, GL_ONE_MINUS_SRC_ALPHA);

	DRW_state_reset_ex(DRW_STATE_DEFAULT);
}

/* NOTE : Make sure to reset after use! */
void DRW_state_invert_facing(void)
{
	SWAP(GLenum, DST.backface, DST.frontface);
	glFrontFace(DST.frontface);
}

/**
 * This only works if DRWPasses have been tagged with DRW_STATE_CLIP_PLANES,
 * and if the shaders have support for it (see usage of gl_ClipDistance).
 * Be sure to call DRW_state_clip_planes_reset() after you finish drawing.
 **/
void DRW_state_clip_planes_add(float plane_eq[4])
{
	copy_v4_v4(DST.clip_planes_eq[DST.num_clip_planes++], plane_eq);
}

void DRW_state_clip_planes_reset(void)
{
	DST.num_clip_planes = 0;
}

/** \} */


struct DRWTextStore *DRW_text_cache_ensure(void)
{
	BLI_assert(DST.text_store_p);
	if (*DST.text_store_p == NULL) {
		*DST.text_store_p = DRW_text_cache_create();
	}
	return *DST.text_store_p;
}


/* -------------------------------------------------------------------- */

/** \name Settings
 * \{ */

bool DRW_object_is_renderable(Object *ob)
{
	Scene *scene = DST.draw_ctx.scene;
	Object *obedit = scene->obedit;

	if (!BKE_object_is_visible(ob)) {
		return false;
	}

	if (ob->type == OB_MESH) {
		if (ob == obedit) {
			IDProperty *props = BKE_layer_collection_engine_evaluated_get(ob, COLLECTION_MODE_EDIT, "");
			bool do_show_occlude_wire = BKE_collection_engine_property_value_get_bool(props, "show_occlude_wire");
			if (do_show_occlude_wire) {
				return false;
			}
			bool do_show_weight = BKE_collection_engine_property_value_get_bool(props, "show_weight");
			if (do_show_weight) {
				return false;
			}
		}
	}

	return true;
}

bool DRW_object_is_flat_normal(const Object *ob)
{
	if (ob->type == OB_MESH) {
		const Mesh *me = ob->data;
		if (me->mpoly && me->mpoly[0].flag & ME_SMOOTH) {
			return false;
		}
	}
	return true;
}


/**
 * Return true if the object has its own draw mode.
 * Caller must check this is active */
int DRW_object_is_mode_shade(const Object *ob)
{
	BLI_assert(ob == DST.draw_ctx.obact);
	if ((ob->mode & OB_MODE_EDIT) == 0) {
		if (ob->mode & (OB_MODE_VERTEX_PAINT | OB_MODE_WEIGHT_PAINT | OB_MODE_TEXTURE_PAINT)) {
			if ((DST.draw_ctx.v3d->flag2 & V3D_SHOW_MODE_SHADE_OVERRIDE) == 0) {
				return true;
			}
			else {
				return false;
			}
		}
	}
	return -1;
}

/** \} */


/* -------------------------------------------------------------------- */

/** \name Framebuffers (DRW_framebuffer)
 * \{ */

static GPUTextureFormat convert_tex_format(
        int fbo_format,
        int *r_channels, bool *r_is_depth)
{
	*r_is_depth = ELEM(fbo_format, DRW_TEX_DEPTH_16, DRW_TEX_DEPTH_24);

	switch (fbo_format) {
		case DRW_TEX_R_16:     *r_channels = 1; return GPU_R16F;
		case DRW_TEX_R_32:     *r_channels = 1; return GPU_R32F;
		case DRW_TEX_RG_8:     *r_channels = 2; return GPU_RG8;
		case DRW_TEX_RG_16:    *r_channels = 2; return GPU_RG16F;
		case DRW_TEX_RG_32:    *r_channels = 2; return GPU_RG32F;
		case DRW_TEX_RGBA_8:   *r_channels = 4; return GPU_RGBA8;
		case DRW_TEX_RGBA_16:  *r_channels = 4; return GPU_RGBA16F;
		case DRW_TEX_RGBA_32:  *r_channels = 4; return GPU_RGBA32F;
		case DRW_TEX_DEPTH_16: *r_channels = 1; return GPU_DEPTH_COMPONENT16;
		case DRW_TEX_DEPTH_24: *r_channels = 1; return GPU_DEPTH_COMPONENT24;
		case DRW_TEX_DEPTH_32: *r_channels = 1; return GPU_DEPTH_COMPONENT32F;
		case DRW_TEX_RGB_11_11_10: *r_channels = 3; return GPU_R11F_G11F_B10F;
		default:
			BLI_assert(false && "Texture format unsupported as render target!");
			*r_channels = 4; return GPU_RGBA8;
	}
}

void DRW_framebuffer_init(
        struct GPUFrameBuffer **fb, void *engine_type, int width, int height,
        DRWFboTexture textures[MAX_FBO_TEX], int textures_len)
{
	BLI_assert(textures_len <= MAX_FBO_TEX);

	bool create_fb = false;
	int color_attachment = -1;

	if (!*fb) {
		*fb = GPU_framebuffer_create();
		create_fb = true;
	}

	for (int i = 0; i < textures_len; ++i) {
		int channels;
		bool is_depth;

		DRWFboTexture fbotex = textures[i];
		bool is_temp = (fbotex.flag & DRW_TEX_TEMP) != 0;

		GPUTextureFormat gpu_format = convert_tex_format(fbotex.format, &channels, &is_depth);

		if (!*fbotex.tex || is_temp) {
			/* Temp textures need to be queried each frame, others not. */
			if (is_temp) {
				*fbotex.tex = GPU_viewport_texture_pool_query(
				        DST.viewport, engine_type, width, height, channels, gpu_format);
			}
			else if (create_fb) {
				*fbotex.tex = GPU_texture_create_2D_custom(
				        width, height, channels, gpu_format, 0, NULL, NULL);
			}
		}

		if (create_fb) {
			if (!is_depth) {
				++color_attachment;
			}
			drw_texture_set_parameters(*fbotex.tex, fbotex.flag);
			GPU_framebuffer_texture_attach(*fb, *fbotex.tex, color_attachment, 0);
		}
	}

	if (create_fb) {
		if (!GPU_framebuffer_check_valid(*fb, NULL)) {
			printf("Error invalid framebuffer\n");
		}

		/* Detach temp textures */
		for (int i = 0; i < textures_len; ++i) {
			DRWFboTexture fbotex = textures[i];

			if ((fbotex.flag & DRW_TEX_TEMP) != 0) {
				GPU_framebuffer_texture_detach(*fbotex.tex);
			}
		}

		if (DRW_state_is_fbo()) {
			GPU_framebuffer_bind(DST.default_framebuffer);
		}
	}
}

void DRW_framebuffer_free(struct GPUFrameBuffer *fb)
{
	GPU_framebuffer_free(fb);
}

void DRW_framebuffer_bind(struct GPUFrameBuffer *fb)
{
	GPU_framebuffer_bind(fb);
}

void DRW_framebuffer_clear(bool color, bool depth, bool stencil, float clear_col[4], float clear_depth)
{
	if (color) {
		glColorMask(GL_TRUE, GL_TRUE, GL_TRUE, GL_TRUE);
		glClearColor(clear_col[0], clear_col[1], clear_col[2], clear_col[3]);
	}
	if (depth) {
		glDepthMask(GL_TRUE);
		glClearDepth(clear_depth);
	}
	if (stencil) {
		glStencilMask(0xFF);
	}
	glClear(((color) ? GL_COLOR_BUFFER_BIT : 0) |
	        ((depth) ? GL_DEPTH_BUFFER_BIT : 0) |
	        ((stencil) ? GL_STENCIL_BUFFER_BIT : 0));
}

void DRW_framebuffer_read_data(int x, int y, int w, int h, int channels, int slot, float *data)
{
	GLenum type;
	switch (channels) {
		case 1: type = GL_RED; break;
		case 2: type = GL_RG; break;
		case 3: type = GL_RGB; break;
		case 4: type = GL_RGBA;	break;
		default:
			BLI_assert(false && "wrong number of read channels");
			return;
	}
	glReadBuffer(GL_COLOR_ATTACHMENT0 + slot);
	glReadPixels(x, y, w, h, type, GL_FLOAT, data);
}

void DRW_framebuffer_texture_attach(struct GPUFrameBuffer *fb, GPUTexture *tex, int slot, int mip)
{
	GPU_framebuffer_texture_attach(fb, tex, slot, mip);
}

void DRW_framebuffer_texture_layer_attach(struct GPUFrameBuffer *fb, struct GPUTexture *tex, int slot, int layer, int mip)
{
	GPU_framebuffer_texture_layer_attach(fb, tex, slot, layer, mip);
}

void DRW_framebuffer_cubeface_attach(struct GPUFrameBuffer *fb, GPUTexture *tex, int slot, int face, int mip)
{
	GPU_framebuffer_texture_cubeface_attach(fb, tex, slot, face, mip);
}

void DRW_framebuffer_texture_detach(GPUTexture *tex)
{
	GPU_framebuffer_texture_detach(tex);
}

void DRW_framebuffer_blit(struct GPUFrameBuffer *fb_read, struct GPUFrameBuffer *fb_write, bool depth)
{
	GPU_framebuffer_blit(fb_read, 0, fb_write, 0, depth);
}

void DRW_framebuffer_recursive_downsample(
        struct GPUFrameBuffer *fb, struct GPUTexture *tex, int num_iter,
        void (*callback)(void *userData, int level), void *userData)
{
	GPU_framebuffer_recursive_downsample(fb, tex, num_iter, callback, userData);
}

void DRW_framebuffer_viewport_size(struct GPUFrameBuffer *UNUSED(fb_read), int x, int y, int w, int h)
{
	glViewport(x, y, w, h);
}

/* Use color management profile to draw texture to framebuffer */
void DRW_transform_to_display(GPUTexture *tex)
{
	DRW_state_set(DRW_STATE_WRITE_COLOR);

	Gwn_VertFormat *vert_format = immVertexFormat();
	unsigned int pos = GWN_vertformat_attr_add(vert_format, "pos", GWN_COMP_F32, 2, GWN_FETCH_FLOAT);
	unsigned int texco = GWN_vertformat_attr_add(vert_format, "texCoord", GWN_COMP_F32, 2, GWN_FETCH_FLOAT);

	const float dither = 1.0f;

	bool use_ocio = false;

	{
		Scene *scene = DST.draw_ctx.scene;
		/* View transform is already applied for offscreen, don't apply again, see: T52046 */
		ColorManagedViewSettings *view_settings =
		        (DST.options.is_image_render && !DST.options.is_scene_render) ?
		        NULL : &scene->view_settings;
		use_ocio = IMB_colormanagement_setup_glsl_draw_from_space(
		        view_settings, &scene->display_settings, NULL, dither, false);
	}

	if (!use_ocio) {
		immBindBuiltinProgram(GPU_SHADER_2D_IMAGE_LINEAR_TO_SRGB);
		immUniform1i("image", 0);
	}

	GPU_texture_bind(tex, 0); /* OCIO texture bind point is 0 */

	float mat[4][4];
	unit_m4(mat);
	immUniformMatrix4fv("ModelViewProjectionMatrix", mat);

	/* Full screen triangle */
	immBegin(GWN_PRIM_TRIS, 3);
	immAttrib2f(texco, 0.0f, 0.0f);
	immVertex2f(pos, -1.0f, -1.0f);

	immAttrib2f(texco, 2.0f, 0.0f);
	immVertex2f(pos, 3.0f, -1.0f);

	immAttrib2f(texco, 0.0f, 2.0f);
	immVertex2f(pos, -1.0f, 3.0f);
	immEnd();

	GPU_texture_unbind(tex);

	if (use_ocio) {
		IMB_colormanagement_finish_glsl_draw();
	}
	else {
		immUnbindProgram();
	}
}

/** \} */


/* -------------------------------------------------------------------- */

/** \name Viewport (DRW_viewport)
 * \{ */

void *DRW_viewport_engine_data_get(void *engine_type)
{
	void *data = GPU_viewport_engine_data_get(DST.viewport, engine_type);

	if (data == NULL) {
		data = GPU_viewport_engine_data_create(DST.viewport, engine_type);
	}
	return data;
}

void DRW_engine_viewport_data_size_get(
        const void *engine_type_v,
        int *r_fbl_len, int *r_txl_len, int *r_psl_len, int *r_stl_len)
{
	const DrawEngineType *engine_type = engine_type_v;

	if (r_fbl_len) {
		*r_fbl_len = engine_type->vedata_size->fbl_len;
	}
	if (r_txl_len) {
		*r_txl_len = engine_type->vedata_size->txl_len;
	}
	if (r_psl_len) {
		*r_psl_len = engine_type->vedata_size->psl_len;
	}
	if (r_stl_len) {
		*r_stl_len = engine_type->vedata_size->stl_len;
	}
}

const float *DRW_viewport_size_get(void)
{
	return &DST.size[0];
}

const float *DRW_viewport_screenvecs_get(void)
{
	return &DST.screenvecs[0][0];
}

const float *DRW_viewport_pixelsize_get(void)
{
	return &DST.pixsize;
}

/* It also stores viewport variable to an immutable place: DST
 * This is because a cache uniform only store reference
 * to its value. And we don't want to invalidate the cache
 * if this value change per viewport */
static void DRW_viewport_var_init(void)
{
	RegionView3D *rv3d = DST.draw_ctx.rv3d;

	DRW_viewport_size_init();

	/* Refresh DST.screenvecs */
	copy_v3_v3(DST.screenvecs[0], rv3d->viewinv[0]);
	copy_v3_v3(DST.screenvecs[1], rv3d->viewinv[1]);
	normalize_v3(DST.screenvecs[0]);
	normalize_v3(DST.screenvecs[1]);

	/* Refresh DST.pixelsize */
	DST.pixsize = rv3d->pixsize;

	/* Refresh DST.is_persp */
	DST.is_persp = rv3d->is_persp;

	/* Reset facing */
	DST.frontface = GL_CCW;
	DST.backface = GL_CW;
	glFrontFace(DST.frontface);
}

void DRW_viewport_size_init(void)
{
	/* Refresh DST.size */
	if (DST.viewport) {
		int size[2];
		GPU_viewport_size_get(DST.viewport, size);
		DST.size[0] = size[0];
		DST.size[1] = size[1];

		DefaultFramebufferList *fbl = (DefaultFramebufferList *)GPU_viewport_framebuffer_list_get(DST.viewport);
		DST.default_framebuffer = fbl->default_fb;
	}
	else {
		DST.size[0] = 0;
		DST.size[1] = 0;

		DST.default_framebuffer = NULL;
	}
<<<<<<< HEAD
=======
	/* Refresh DST.screenvecs */
	copy_v3_v3(DST.screenvecs[0], rv3d->viewinv[0]);
	copy_v3_v3(DST.screenvecs[1], rv3d->viewinv[1]);
	normalize_v3(DST.screenvecs[0]);
	normalize_v3(DST.screenvecs[1]);

	/* Refresh DST.pixelsize */
	DST.pixsize = rv3d->pixsize;

	/* Reset facing */
	DST.frontface = GL_CCW;
	DST.backface = GL_CW;
	glFrontFace(DST.frontface);

	/* Alloc array of texture reference. */
	if (RST.bound_texs == NULL) {
		RST.bound_texs = MEM_callocN(sizeof(GPUTexture *) * GPU_max_textures(), "Bound GPUTexture refs");
	}
	if (RST.bound_tex_slots == NULL) {
		RST.bound_tex_slots = MEM_callocN(sizeof(bool) * GPU_max_textures(), "Bound Texture Slots");
	}
>>>>>>> 76444a13
}

void DRW_viewport_matrix_get(float mat[4][4], DRWViewportMatrixType type)
{
	RegionView3D *rv3d = DST.draw_ctx.rv3d;
	BLI_assert(type >= DRW_MAT_PERS && type <= DRW_MAT_WININV);

<<<<<<< HEAD
	if (rv3d) {

		switch (type) {
		case DRW_MAT_PERS:
			copy_m4_m4(mat, rv3d->persmat);
			break;
		case DRW_MAT_PERSINV:
			copy_m4_m4(mat, rv3d->persinv);
			break;
		case DRW_MAT_VIEW:
			copy_m4_m4(mat, rv3d->viewmat);
			break;
		case DRW_MAT_VIEWINV:
			copy_m4_m4(mat, rv3d->viewinv);
			break;
		case DRW_MAT_WIN:
			copy_m4_m4(mat, rv3d->winmat);
			break;
		case DRW_MAT_WININV:
			invert_m4_m4(mat, rv3d->winmat);
			break;
		default:
			BLI_assert(!"Matrix type invalid");
			break;
=======
	if (viewport_matrix_override.override[type]) {
		copy_m4_m4(mat, viewport_matrix_override.mat[type]);
	}
	else {
		switch (type) {
			case DRW_MAT_PERS:
				copy_m4_m4(mat, rv3d->persmat);
				break;
			case DRW_MAT_PERSINV:
				copy_m4_m4(mat, rv3d->persinv);
				break;
			case DRW_MAT_VIEW:
				copy_m4_m4(mat, rv3d->viewmat);
				break;
			case DRW_MAT_VIEWINV:
				copy_m4_m4(mat, rv3d->viewinv);
				break;
			case DRW_MAT_WIN:
				copy_m4_m4(mat, rv3d->winmat);
				break;
			case DRW_MAT_WININV:
				invert_m4_m4(mat, rv3d->winmat);
				break;
			default:
				BLI_assert(!"Matrix type invalid");
				break;
>>>>>>> 76444a13
		}
	}
}

void DRW_viewport_matrix_override_set(float mat[4][4], DRWViewportMatrixType type)
{
	copy_m4_m4(viewport_matrix_override.mat[type], mat);
	viewport_matrix_override.override[type] = true;
}

void DRW_viewport_matrix_override_unset(DRWViewportMatrixType type)
{
	viewport_matrix_override.override[type] = false;
}

bool DRW_viewport_is_persp_get(void)
{
	return DST.is_persp;
}

DefaultFramebufferList *DRW_viewport_framebuffer_list_get(void)
{
	return GPU_viewport_framebuffer_list_get(DST.viewport);
}

DefaultTextureList *DRW_viewport_texture_list_get(void)
{
	return GPU_viewport_texture_list_get(DST.viewport);
}

void DRW_viewport_request_redraw(void)
{
	/* XXXXXXXXXXX HAAAAAAAACKKKK */
	WM_main_add_notifier(NC_MATERIAL | ND_SHADING_DRAW, NULL);
}

/** \} */


/* -------------------------------------------------------------------- */
/** \name SceneLayers (DRW_scenelayer)
 * \{ */

void **DRW_scene_layer_engine_data_get(DrawEngineType *engine_type, void (*callback)(void *storage))
{
	SceneLayerEngineData *sled;

	for (sled = DST.draw_ctx.scene_layer->drawdata.first; sled; sled = sled->next) {
		if (sled->engine_type == engine_type) {
			return &sled->storage;
		}
	}

	sled = MEM_callocN(sizeof(SceneLayerEngineData), "SceneLayerEngineData");
	sled->engine_type = engine_type;
	sled->free = callback;
	BLI_addtail(&DST.draw_ctx.scene_layer->drawdata, sled);

	return &sled->storage;
}

/** \} */


/* -------------------------------------------------------------------- */

/** \name Objects (DRW_object)
 * \{ */

void **DRW_object_engine_data_get(
        Object *ob, DrawEngineType *engine_type, void (*callback)(void *storage))
{
	ObjectEngineData *oed;

	for (oed = ob->drawdata.first; oed; oed = oed->next) {
		if (oed->engine_type == engine_type) {
			return &oed->storage;
		}
	}

	oed = MEM_callocN(sizeof(ObjectEngineData), "ObjectEngineData");
	oed->engine_type = engine_type;
	oed->free = callback;
	BLI_addtail(&ob->drawdata, oed);

	return &oed->storage;
}

/* XXX There is definitly some overlap between this and DRW_object_engine_data_get.
 * We should get rid of one of the two. */
LampEngineData *DRW_lamp_engine_data_get(Object *ob, RenderEngineType *engine_type)
{
	BLI_assert(ob->type == OB_LAMP);

	Scene *scene = DST.draw_ctx.scene;

	/* TODO Dupliobjects */
	/* TODO Should be per scenelayer */
	return GPU_lamp_engine_data_get(scene, ob, NULL, engine_type);
}

void DRW_lamp_engine_data_free(LampEngineData *led)
{
	GPU_lamp_engine_data_free(led);
}

/** \} */


/* -------------------------------------------------------------------- */

/** \name Rendering (DRW_engines)
 * \{ */

static void DRW_engines_init(void)
{
	for (LinkData *link = DST.enabled_engines.first; link; link = link->next) {
		DrawEngineType *engine = link->data;
		ViewportEngineData *data = DRW_viewport_engine_data_get(engine);
		PROFILE_START(stime);

		if (engine->engine_init) {
			engine->engine_init(data);
		}

		PROFILE_END_UPDATE(data->init_time, stime);
	}
}

static void DRW_engines_cache_init(void)
{
	for (LinkData *link = DST.enabled_engines.first; link; link = link->next) {
		DrawEngineType *engine = link->data;
		ViewportEngineData *data = DRW_viewport_engine_data_get(engine);

		if (data->text_draw_cache) {
			DRW_text_cache_destroy(data->text_draw_cache);
			data->text_draw_cache = NULL;
		}
		if (DST.text_store_p == NULL) {
			DST.text_store_p = &data->text_draw_cache;
		}

		if (engine->cache_init) {
			engine->cache_init(data);
		}
	}
}

static void DRW_engines_cache_populate(Object *ob)
{
	for (LinkData *link = DST.enabled_engines.first; link; link = link->next) {
		DrawEngineType *engine = link->data;
		ViewportEngineData *data = DRW_viewport_engine_data_get(engine);

		if (engine->cache_populate) {
			engine->cache_populate(data, ob);
		}
	}
}

static void DRW_engines_cache_finish(void)
{
	for (LinkData *link = DST.enabled_engines.first; link; link = link->next) {
		DrawEngineType *engine = link->data;
		ViewportEngineData *data = DRW_viewport_engine_data_get(engine);

		if (engine->cache_finish) {
			engine->cache_finish(data);
		}
	}
}

static void DRW_engines_draw_background(void)
{
	for (LinkData *link = DST.enabled_engines.first; link; link = link->next) {
		DrawEngineType *engine = link->data;
		ViewportEngineData *data = DRW_viewport_engine_data_get(engine);

		if (engine->draw_background) {
			PROFILE_START(stime);

			DRW_stats_group_start(engine->idname);
			engine->draw_background(data);
			DRW_stats_group_end();

			PROFILE_END_UPDATE(data->background_time, stime);
			return;
		}
	}

	/* No draw_background found, doing default background */
	DRW_draw_background();
}

static void DRW_engines_draw_scene(void)
{
	for (LinkData *link = DST.enabled_engines.first; link; link = link->next) {
		DrawEngineType *engine = link->data;
		ViewportEngineData *data = DRW_viewport_engine_data_get(engine);
		PROFILE_START(stime);

		if (engine->draw_scene) {
			DRW_stats_group_start(engine->idname);
			engine->draw_scene(data);
			DRW_stats_group_end();
		}

		PROFILE_END_UPDATE(data->render_time, stime);
	}
}

static void DRW_engines_draw_text(void)
{
	for (LinkData *link = DST.enabled_engines.first; link; link = link->next) {
		DrawEngineType *engine = link->data;
		ViewportEngineData *data = DRW_viewport_engine_data_get(engine);
		PROFILE_START(stime);

		if (data->text_draw_cache) {
			DRW_text_cache_draw(data->text_draw_cache, DST.draw_ctx.v3d, DST.draw_ctx.ar, false);
		}

		PROFILE_END_UPDATE(data->render_time, stime);
	}
}

#define MAX_INFO_LINES 10

/**
 * Returns the offset required for the drawing of engines info.
 */
int DRW_draw_region_engine_info_offset(void)
{
	int lines = 0;
	for (LinkData *link = DST.enabled_engines.first; link; link = link->next) {
		DrawEngineType *engine = link->data;
		ViewportEngineData *data = DRW_viewport_engine_data_get(engine);

		/* Count the number of lines. */
		if (data->info[0] != '\0') {
			lines++;
			char *c = data->info;
			while (*c++ != '\0') {
				if (*c == '\n') {
					lines++;
				}
			}
		}
	}
	return MIN2(MAX_INFO_LINES, lines) * UI_UNIT_Y;
}

/**
 * Actual drawing;
 */
void DRW_draw_region_engine_info(void)
{
	const char *info_array_final[MAX_INFO_LINES + 1];
	/* This should be maxium number of engines running at the same time. */
	char info_array[MAX_INFO_LINES][GPU_INFO_SIZE];
	int i = 0;

	const DRWContextState *draw_ctx = DRW_context_state_get();
	ARegion *ar = draw_ctx->ar;
	float fill_color[4] = {0.0f, 0.0f, 0.0f, 0.25f};

	UI_GetThemeColor3fv(TH_HIGH_GRAD, fill_color);
	mul_v3_fl(fill_color, fill_color[3]);

	for (LinkData *link = DST.enabled_engines.first; link; link = link->next) {
		DrawEngineType *engine = link->data;
		ViewportEngineData *data = DRW_viewport_engine_data_get(engine);

		if (data->info[0] != '\0') {
			char *chr_current = data->info;
			char *chr_start = chr_current;
			int line_len = 0;

			while (*chr_current++ != '\0') {
				line_len++;
				if (*chr_current == '\n') {
					BLI_strncpy(info_array[i++], chr_start, line_len + 1);
					/* Re-start counting. */
					chr_start = chr_current + 1;
					line_len = -1;
				}
			}

			BLI_strncpy(info_array[i++], chr_start, line_len + 1);

			if (i >= MAX_INFO_LINES) {
				break;
			}
		}
	}

	for (int j = 0; j < i; j++) {
		info_array_final[j] = info_array[j];
	}
	info_array_final[i] = NULL;

	if (info_array[0] != NULL) {
		ED_region_info_draw_multiline(ar, info_array_final, fill_color, true);
	}
}

#undef MAX_INFO_LINES

static void use_drw_engine(DrawEngineType *engine)
{
	LinkData *ld = MEM_callocN(sizeof(LinkData), "enabled engine link data");
	ld->data = engine;
	BLI_addtail(&DST.enabled_engines, ld);
}

/* TODO revisit this when proper layering is implemented */
/* Gather all draw engines needed and store them in DST.enabled_engines
 * That also define the rendering order of engines */
static void DRW_engines_enable_from_engine(const Scene *scene)
{
	/* TODO layers */
	RenderEngineType *type = RE_engines_find(scene->r.engine);
	if (type->draw_engine != NULL) {
		use_drw_engine(type->draw_engine);
	}

	if ((type->flag & RE_INTERNAL) == 0) {
		DRW_engines_enable_external();
	}
}

static void DRW_engines_enable_from_object_mode(void)
{
	use_drw_engine(&draw_engine_object_type);
}

static void DRW_engines_enable_from_mode(int mode)
{
	switch (mode) {
		case CTX_MODE_EDIT_MESH:
			use_drw_engine(&draw_engine_edit_mesh_type);
			break;
		case CTX_MODE_EDIT_CURVE:
			use_drw_engine(&draw_engine_edit_curve_type);
			break;
		case CTX_MODE_EDIT_SURFACE:
			use_drw_engine(&draw_engine_edit_surface_type);
			break;
		case CTX_MODE_EDIT_TEXT:
			use_drw_engine(&draw_engine_edit_text_type);
			break;
		case CTX_MODE_EDIT_ARMATURE:
			use_drw_engine(&draw_engine_edit_armature_type);
			break;
		case CTX_MODE_EDIT_METABALL:
			use_drw_engine(&draw_engine_edit_metaball_type);
			break;
		case CTX_MODE_EDIT_LATTICE:
			use_drw_engine(&draw_engine_edit_lattice_type);
			break;
		case CTX_MODE_POSE:
			use_drw_engine(&draw_engine_pose_type);
			break;
		case CTX_MODE_SCULPT:
			use_drw_engine(&draw_engine_sculpt_type);
			break;
		case CTX_MODE_PAINT_WEIGHT:
			use_drw_engine(&draw_engine_pose_type);
			use_drw_engine(&draw_engine_paint_weight_type);
			break;
		case CTX_MODE_PAINT_VERTEX:
			use_drw_engine(&draw_engine_paint_vertex_type);
			break;
		case CTX_MODE_PAINT_TEXTURE:
			use_drw_engine(&draw_engine_paint_texture_type);
			break;
		case CTX_MODE_PARTICLE:
			use_drw_engine(&draw_engine_particle_type);
			break;
		case CTX_MODE_OBJECT:
			break;
		default:
			BLI_assert(!"Draw mode invalid");
			break;
	}
}

/**
 * Use for select and depth-drawing.
 */
static void DRW_engines_enable_basic(void)
{
	use_drw_engine(DRW_engine_viewport_basic_type.draw_engine);
}

/**
 * Use for external render engines.
 */
static void DRW_engines_enable_external(void)
{
	use_drw_engine(DRW_engine_viewport_external_type.draw_engine);
}

static void DRW_engines_enable(const Scene *scene, SceneLayer *sl)
{
	Object *obact = OBACT_NEW(sl);
	const int mode = CTX_data_mode_enum_ex(scene->obedit, obact);
	DRW_engines_enable_from_engine(scene);

	if (DRW_state_draw_support()) {
		DRW_engines_enable_from_object_mode();
		DRW_engines_enable_from_mode(mode);
	}
}

static void DRW_engines_disable(void)
{
	BLI_freelistN(&DST.enabled_engines);
}

static unsigned int DRW_engines_get_hash(void)
{
	unsigned int hash = 0;
	/* The cache depends on enabled engines */
	/* FIXME : if collision occurs ... segfault */
	for (LinkData *link = DST.enabled_engines.first; link; link = link->next) {
		DrawEngineType *engine = link->data;
		hash += BLI_ghashutil_strhash_p(engine->idname);
	}

	return hash;
}

static void draw_stat(rcti *rect, int u, int v, const char *txt, const int size)
{
	BLF_draw_default_ascii(rect->xmin + (1 + u * 5) * U.widget_unit,
	                       rect->ymax - (3 + v) * U.widget_unit, 0.0f,
	                       txt, size);
}

/* CPU stats */
static void DRW_debug_cpu_stats(void)
{
	int u, v;
	double init_tot_time = 0.0, background_tot_time = 0.0, render_tot_time = 0.0, tot_time = 0.0;
	/* local coordinate visible rect inside region, to accomodate overlapping ui */
	rcti rect;
	struct ARegion *ar = DST.draw_ctx.ar;
	ED_region_visible_rect(ar, &rect);

	UI_FontThemeColor(BLF_default(), TH_TEXT_HI);

	/* row by row */
	v = 0; u = 0;
	/* Label row */
	char col_label[32];
	sprintf(col_label, "Engine");
	draw_stat(&rect, u++, v, col_label, sizeof(col_label));
	sprintf(col_label, "Init");
	draw_stat(&rect, u++, v, col_label, sizeof(col_label));
	sprintf(col_label, "Background");
	draw_stat(&rect, u++, v, col_label, sizeof(col_label));
	sprintf(col_label, "Render");
	draw_stat(&rect, u++, v, col_label, sizeof(col_label));
	sprintf(col_label, "Total (w/o cache)");
	draw_stat(&rect, u++, v, col_label, sizeof(col_label));
	v++;

	/* Engines rows */
	char time_to_txt[16];
	for (LinkData *link = DST.enabled_engines.first; link; link = link->next) {
		u = 0;
		DrawEngineType *engine = link->data;
		ViewportEngineData *data = DRW_viewport_engine_data_get(engine);

		draw_stat(&rect, u++, v, engine->idname, sizeof(engine->idname));

		init_tot_time += data->init_time;
		sprintf(time_to_txt, "%.2fms", data->init_time);
		draw_stat(&rect, u++, v, time_to_txt, sizeof(time_to_txt));

		background_tot_time += data->background_time;
		sprintf(time_to_txt, "%.2fms", data->background_time);
		draw_stat(&rect, u++, v, time_to_txt, sizeof(time_to_txt));

		render_tot_time += data->render_time;
		sprintf(time_to_txt, "%.2fms", data->render_time);
		draw_stat(&rect, u++, v, time_to_txt, sizeof(time_to_txt));

		tot_time += data->init_time + data->background_time + data->render_time;
		sprintf(time_to_txt, "%.2fms", data->init_time + data->background_time + data->render_time);
		draw_stat(&rect, u++, v, time_to_txt, sizeof(time_to_txt));
		v++;
	}

	/* Totals row */
	u = 0;
	sprintf(col_label, "Sub Total");
	draw_stat(&rect, u++, v, col_label, sizeof(col_label));
	sprintf(time_to_txt, "%.2fms", init_tot_time);
	draw_stat(&rect, u++, v, time_to_txt, sizeof(time_to_txt));
	sprintf(time_to_txt, "%.2fms", background_tot_time);
	draw_stat(&rect, u++, v, time_to_txt, sizeof(time_to_txt));
	sprintf(time_to_txt, "%.2fms", render_tot_time);
	draw_stat(&rect, u++, v, time_to_txt, sizeof(time_to_txt));
	sprintf(time_to_txt, "%.2fms", tot_time);
	draw_stat(&rect, u++, v, time_to_txt, sizeof(time_to_txt));
	v += 2;

	u = 0;
	sprintf(col_label, "Cache Time");
	draw_stat(&rect, u++, v, col_label, sizeof(col_label));
	sprintf(time_to_txt, "%.2fms", DST.cache_time);
	draw_stat(&rect, u++, v, time_to_txt, sizeof(time_to_txt));
}

/* Display GPU time for each passes */
static void DRW_debug_gpu_stats(void)
{
	/* local coordinate visible rect inside region, to accomodate overlapping ui */
	rcti rect;
	struct ARegion *ar = DST.draw_ctx.ar;
	ED_region_visible_rect(ar, &rect);

	UI_FontThemeColor(BLF_default(), TH_TEXT_HI);

	int v = BLI_listbase_count(&DST.enabled_engines) + 5;

	char stat_string[32];

	/* Memory Stats */
	unsigned int tex_mem = GPU_texture_memory_usage_get();
	unsigned int vbo_mem = GWN_vertbuf_get_memory_usage();

	sprintf(stat_string, "GPU Memory");
	draw_stat(&rect, 0, v, stat_string, sizeof(stat_string));
	sprintf(stat_string, "%.2fMB", (double)(tex_mem + vbo_mem) / 1000000.0);
	draw_stat(&rect, 1, v++, stat_string, sizeof(stat_string));
	sprintf(stat_string, "   |--> Textures");
	draw_stat(&rect, 0, v, stat_string, sizeof(stat_string));
	sprintf(stat_string, "%.2fMB", (double)tex_mem / 1000000.0);
	draw_stat(&rect, 1, v++, stat_string, sizeof(stat_string));
	sprintf(stat_string, "   |--> Meshes");
	draw_stat(&rect, 0, v, stat_string, sizeof(stat_string));
	sprintf(stat_string, "%.2fMB", (double)vbo_mem / 1000000.0);
	draw_stat(&rect, 1, v++, stat_string, sizeof(stat_string));

	/* Pre offset for stats_draw */
	rect.ymax -= (3 + ++v) * U.widget_unit;

	/* Rendering Stats */
	DRW_stats_draw(&rect);
}


/* -------------------------------------------------------------------- */

/** \name Main Draw Loops (DRW_draw)
 * \{ */

/* Everything starts here.
 * This function takes care of calling all cache and rendering functions
 * for each relevant engine / mode engine. */
void DRW_draw_view(const bContext *C)
{
	struct Depsgraph *graph = CTX_data_depsgraph(C);
	ARegion *ar = CTX_wm_region(C);
	View3D *v3d = CTX_wm_view3d(C);

	/* Reset before using it. */
	memset(&DST, 0x0, sizeof(DST));
	DRW_draw_render_loop_ex(graph, ar, v3d, C);
}

/**
 * Used for both regular and off-screen drawing.
 * Need to reset DST before calling this function
 */
void DRW_draw_render_loop_ex(
        struct Depsgraph *graph,
        ARegion *ar, View3D *v3d,
        const bContext *evil_C)
{
	Scene *scene = DEG_get_evaluated_scene(graph);
	SceneLayer *sl = DEG_get_evaluated_scene_layer(graph);
	RegionView3D *rv3d = ar->regiondata;

	DST.draw_ctx.evil_C = evil_C;

	bool cache_is_dirty;
	DST.viewport = rv3d->viewport;
	v3d->zbuf = true;

	/* Setup viewport */
	cache_is_dirty = GPU_viewport_cache_validate(DST.viewport, DRW_engines_get_hash());

	DST.draw_ctx = (DRWContextState){
		ar, rv3d, v3d, scene, sl, OBACT_NEW(sl),
		/* reuse if caller sets */
		DST.draw_ctx.evil_C,
	};

	DRW_viewport_var_init();

	/* Get list of enabled engines */
	DRW_engines_enable(scene, sl);

	/* Update ubos */
	DRW_globals_update();

	/* Init engines */
	DRW_engines_init();

	/* TODO : tag to refresh by the deps graph */
	/* ideally only refresh when objects are added/removed */
	/* or render properties / materials change */
	if (cache_is_dirty) {
		PROFILE_START(stime);
		DRW_engines_cache_init();

		DEG_OBJECT_ITER(graph, ob, DEG_OBJECT_ITER_FLAG_ALL);
		{
			DRW_engines_cache_populate(ob);
			/* XXX find a better place for this. maybe Depsgraph? */
			ob->deg_update_flag = 0;
		}
		DEG_OBJECT_ITER_END

		DRW_engines_cache_finish();
		PROFILE_END_ACCUM(DST.cache_time, stime);
	}

	DRW_stats_begin();

	/* Start Drawing */
	DRW_state_reset();
	DRW_engines_draw_background();

	DRW_draw_callbacks_pre_scene();
	if (DST.draw_ctx.evil_C) {
		ED_region_draw_cb_draw(DST.draw_ctx.evil_C, DST.draw_ctx.ar, REGION_DRAW_PRE_VIEW);
	}

	DRW_engines_draw_scene();

	DRW_draw_callbacks_post_scene();
	if (DST.draw_ctx.evil_C) {
		ED_region_draw_cb_draw(DST.draw_ctx.evil_C, DST.draw_ctx.ar, REGION_DRAW_POST_VIEW);
	}

	DRW_state_reset();

	DRW_engines_draw_text();

	if (DST.draw_ctx.evil_C) {
		/* needed so manipulator isn't obscured */
		glDisable(GL_DEPTH_TEST);
		DRW_draw_manipulator();
		glEnable(GL_DEPTH_TEST);

		DRW_draw_region_info();
	}

	DRW_stats_reset();

	if (G.debug_value > 20) {
		DRW_debug_cpu_stats();
		DRW_debug_gpu_stats();
	}

	DRW_state_reset();
	DRW_engines_disable();

#ifdef DEBUG
	/* Avoid accidental reuse. */
	memset(&DST, 0xFF, sizeof(DST));
#endif
}

void DRW_draw_render_loop(
        struct Depsgraph *graph,
        ARegion *ar, View3D *v3d)
{
	/* Reset before using it. */
	memset(&DST, 0x0, sizeof(DST));
	DRW_draw_render_loop_ex(graph, ar, v3d, NULL);
}

void DRW_draw_render_loop_offscreen(
        struct Depsgraph *graph,
        ARegion *ar, View3D *v3d, GPUOffScreen *ofs)
{
	RegionView3D *rv3d = ar->regiondata;

	/* backup */
	void *backup_viewport = rv3d->viewport;
	{
		/* backup (_never_ use rv3d->viewport) */
		rv3d->viewport = GPU_viewport_create_from_offscreen(ofs);
	}

	/* Reset before using it. */
	memset(&DST, 0x0, sizeof(DST));
	DST.options.is_image_render = true;
	DRW_draw_render_loop_ex(graph, ar, v3d, NULL);

	/* restore */
	{
		/* don't free data owned by 'ofs' */
		GPU_viewport_clear_from_offscreen(rv3d->viewport);
		GPU_viewport_free(rv3d->viewport);
		MEM_freeN(rv3d->viewport);

		rv3d->viewport = backup_viewport;
	}

	/* we need to re-bind (annoying!) */
	GPU_offscreen_bind(ofs, false);
}

/**
 * object mode select-loop, see: ED_view3d_draw_select_loop (legacy drawing).
 */
void DRW_draw_select_loop(
        struct Depsgraph *graph,
        ARegion *ar, View3D *v3d,
        bool UNUSED(use_obedit_skip), bool UNUSED(use_nearest), const rcti *rect)
{
	Scene *scene = DEG_get_evaluated_scene(graph);
	SceneLayer *sl = DEG_get_evaluated_scene_layer(graph);
#ifndef USE_GPU_SELECT
	UNUSED_VARS(vc, scene, sl, v3d, ar, rect);
#else
	RegionView3D *rv3d = ar->regiondata;

	/* Reset before using it. */
	memset(&DST, 0x0, sizeof(DST));

	/* backup (_never_ use rv3d->viewport) */
	void *backup_viewport = rv3d->viewport;
	rv3d->viewport = NULL;

	bool use_obedit = false;
	int obedit_mode = 0;
	if (scene->obedit && scene->obedit->type == OB_MBALL) {
		use_obedit = true;
		DRW_engines_cache_populate(scene->obedit);
		obedit_mode = CTX_MODE_EDIT_METABALL;
	}
	else if ((scene->obedit && scene->obedit->type == OB_ARMATURE)) {
		/* if not drawing sketch, draw bones */
		// if (!BDR_drawSketchNames(vc))
		{
			use_obedit = true;
			obedit_mode = CTX_MODE_EDIT_ARMATURE;
		}
	}

	struct GPUViewport *viewport = GPU_viewport_create();
	GPU_viewport_size_set(viewport, (const int[2]){BLI_rcti_size_x(rect), BLI_rcti_size_y(rect)});

	bool cache_is_dirty;
	DST.viewport = viewport;
	v3d->zbuf = true;

	DST.options.is_select = true;

	/* Get list of enabled engines */
	if (use_obedit) {
		DRW_engines_enable_from_mode(obedit_mode);
	}
	else {
		DRW_engines_enable_basic();
		DRW_engines_enable_from_object_mode();
	}

	/* Setup viewport */
	cache_is_dirty = true;

	/* Instead of 'DRW_context_state_init(C, &DST.draw_ctx)', assign from args */
	DST.draw_ctx = (DRWContextState){
		ar, rv3d, v3d, scene, sl, OBACT_NEW(sl), (bContext *)NULL,
	};

	DRW_viewport_var_init();

	/* Update ubos */
	DRW_globals_update();

	/* Init engines */
	DRW_engines_init();

	/* TODO : tag to refresh by the deps graph */
	/* ideally only refresh when objects are added/removed */
	/* or render properties / materials change */
	if (cache_is_dirty) {

		DRW_engines_cache_init();

		if (use_obedit) {
			DRW_engines_cache_populate(scene->obedit);
		}
		else {
			DEG_OBJECT_ITER(graph, ob, DEG_OBJECT_ITER_FLAG_DUPLI)
			{
				if ((ob->base_flag & BASE_SELECTABLED) != 0) {
					DRW_select_load_id(ob->select_color);
					DRW_engines_cache_populate(ob);
				}
			}
			DEG_OBJECT_ITER_END
		}

		DRW_engines_cache_finish();
	}

	/* Start Drawing */
	DRW_state_reset();
	DRW_draw_callbacks_pre_scene();
	DRW_engines_draw_scene();
	DRW_draw_callbacks_post_scene();

	DRW_state_reset();
	DRW_engines_disable();

#ifdef DEBUG
	/* Avoid accidental reuse. */
	memset(&DST, 0xFF, sizeof(DST));
#endif

	/* Cleanup for selection state */
	GPU_viewport_free(viewport);
	MEM_freeN(viewport);

	/* restore */
	rv3d->viewport = backup_viewport;
#endif  /* USE_GPU_SELECT */
}

/**
 * object mode select-loop, see: ED_view3d_draw_depth_loop (legacy drawing).
 */
void DRW_draw_depth_loop(
        Depsgraph *graph,
        ARegion *ar, View3D *v3d)
{
	Scene *scene = DEG_get_evaluated_scene(graph);
	SceneLayer *sl = DEG_get_evaluated_scene_layer(graph);
	RegionView3D *rv3d = ar->regiondata;

	/* backup (_never_ use rv3d->viewport) */
	void *backup_viewport = rv3d->viewport;
	rv3d->viewport = NULL;

	/* Reset before using it. */
	memset(&DST, 0x0, sizeof(DST));

	struct GPUViewport *viewport = GPU_viewport_create();
	GPU_viewport_size_set(viewport, (const int[2]){ar->winx, ar->winy});

	bool cache_is_dirty;
	DST.viewport = viewport;
	v3d->zbuf = true;

	DST.options.is_depth = true;

	/* Get list of enabled engines */
	{
		DRW_engines_enable_basic();
		DRW_engines_enable_from_object_mode();
	}

	/* Setup viewport */
	cache_is_dirty = true;

	/* Instead of 'DRW_context_state_init(C, &DST.draw_ctx)', assign from args */
	DST.draw_ctx = (DRWContextState){
		ar, rv3d, v3d, scene, sl, OBACT_NEW(sl), (bContext *)NULL,
	};

	DRW_viewport_var_init();

	/* Update ubos */
	DRW_globals_update();

	/* Init engines */
	DRW_engines_init();

	/* TODO : tag to refresh by the deps graph */
	/* ideally only refresh when objects are added/removed */
	/* or render properties / materials change */
	if (cache_is_dirty) {

		DRW_engines_cache_init();

		DEG_OBJECT_ITER(graph, ob, DEG_OBJECT_ITER_FLAG_ALL)
		{
			DRW_engines_cache_populate(ob);
		}
		DEG_OBJECT_ITER_END

		DRW_engines_cache_finish();
	}

	/* Start Drawing */
	DRW_state_reset();
	DRW_draw_callbacks_pre_scene();
	DRW_engines_draw_scene();
	DRW_draw_callbacks_post_scene();

	DRW_state_reset();
	DRW_engines_disable();

#ifdef DEBUG
	/* Avoid accidental reuse. */
	memset(&DST, 0xFF, sizeof(DST));
#endif

	/* Cleanup for selection state */
	GPU_viewport_free(viewport);
	MEM_freeN(viewport);

	/* restore */
	rv3d->viewport = backup_viewport;
}
/** \} */

static void game_camera_border(
	const Scene *scene, const ARegion *ar, const View3D *v3d, const RegionView3D *rv3d,
	rctf *r_viewborder, const bool no_shift, const bool no_zoom)
{
	CameraParams params;
	rctf rect_view, rect_camera;

	/* get viewport viewplane */
	BKE_camera_params_init(&params);
	BKE_camera_params_from_view3d(&params, v3d, rv3d);
	if (no_zoom)
		params.zoom = 1.0f;
	BKE_camera_params_compute_viewplane(&params, ar->winx, ar->winy, 1.0f, 1.0f);
	rect_view = params.viewplane;

	/* get camera viewplane */
	BKE_camera_params_init(&params);
	/* fallback for non camera objects */
	params.clipsta = v3d->near;
	params.clipend = v3d->far;
	BKE_camera_params_from_object(&params, v3d->camera);
	if (no_shift) {
		params.shiftx = 0.0f;
		params.shifty = 0.0f;
	}
	BKE_camera_params_compute_viewplane(&params, scene->r.xsch, scene->r.ysch, scene->r.xasp, scene->r.yasp);
	rect_camera = params.viewplane;

	/* get camera border within viewport */
	r_viewborder->xmin = ((rect_camera.xmin - rect_view.xmin) / BLI_rctf_size_x(&rect_view)) * ar->winx;
	r_viewborder->xmax = ((rect_camera.xmax - rect_view.xmin) / BLI_rctf_size_x(&rect_view)) * ar->winx;
	r_viewborder->ymin = ((rect_camera.ymin - rect_view.ymin) / BLI_rctf_size_y(&rect_view)) * ar->winy;
	r_viewborder->ymax = ((rect_camera.ymax - rect_view.ymin) / BLI_rctf_size_y(&rect_view)) * ar->winy;
}

void DRW_game_render_loop_begin(GPUOffScreen *ofs, Depsgraph *graph, Scene *scene, SceneLayer *sl, Object *maincam, int viewportsize[2])
{
	memset(&DST, 0x0, sizeof(DST));

	use_drw_engine(&draw_engine_eevee_type);
	
	DST.viewport = GPU_viewport_create_from_offscreen(ofs);

	GPU_viewport_engine_data_create(DST.viewport, &draw_engine_eevee_type);

	ARegion ar;
	ar.winx = viewportsize[0];
	ar.winy = viewportsize[1];

	View3D v3d;
	Object *obcam = maincam;
	Camera *cam = (Camera *)obcam;
	v3d.camera = obcam;
	v3d.lens = cam->lens;
	v3d.near = cam->clipsta;
	v3d.far = cam->clipend;

	RegionView3D rv3d;
	rv3d.camdx = 0.0f;
	rv3d.camdy = 0.0f;
	rv3d.camzoom = 0.0f;
	rv3d.persp = RV3D_CAMOB;
	rctf cameraborder;
	game_camera_border(scene, &ar, &v3d, &rv3d, &cameraborder, false, false);
	rv3d.viewcamtexcofac[0] = (float)ar.winx / BLI_rctf_size_x(&cameraborder);

	DST.draw_ctx.ar = &ar;
	DST.draw_ctx.v3d = &v3d;
	DST.draw_ctx.rv3d = &rv3d;

	DST.draw_ctx.evil_C = NULL;

	bool cache_is_dirty;
	DST.draw_ctx.v3d->zbuf = true;

	/* Setup viewport */
	cache_is_dirty = GPU_viewport_cache_validate(DST.viewport, DRW_engines_get_hash());

	DST.draw_ctx = (DRWContextState){
		DST.draw_ctx.ar, DST.draw_ctx.rv3d, DST.draw_ctx.v3d, scene, sl, OBACT_NEW,
			/* reuse if caller sets */
			DST.draw_ctx.evil_C,
	};

	DRW_viewport_var_init();

	/* Init engines */
	DRW_engines_init();

	/* TODO : tag to refresh by the deps graph */
	/* ideally only refresh when objects are added/removed */
	/* or render properties / materials change */
	if (cache_is_dirty) {
		DRW_engines_cache_init();

		DEG_OBJECT_ITER(graph, ob, DEG_OBJECT_ITER_FLAG_ALL);
		{
			DRW_engines_cache_populate(ob);
			/* XXX find a better place for this. maybe Depsgraph? */
			ob->deg_update_flag = 0;
		}
		DEG_OBJECT_ITER_END

		DRW_engines_cache_finish();
	}

	EEVEE_lightprobes_refresh(EEVEE_scene_layer_data_get(), EEVEE_engine_data_get());

	/* Start Drawing */
	DRW_state_reset();
	DRW_engines_draw_background();

	DRW_state_reset();
	DRW_engines_disable();
}

void DRW_game_render_loop_end()
{
	draw_engine_eevee_type.engine_free();
	memset(&DST, 0xFF, sizeof(DST));
}


/* -------------------------------------------------------------------- */

/** \name Draw Manager State (DRW_state)
 * \{ */

void DRW_state_dfdy_factors_get(float dfdyfac[2])
{
	GPU_get_dfdy_factors(dfdyfac);
}

/**
 * When false, drawing doesn't output to a pixel buffer
 * eg: Occlusion queries, or when we have setup a context to draw in already.
 */
bool DRW_state_is_fbo(void)
{
	return (DST.default_framebuffer != NULL);
}

/**
 * For when engines need to know if this is drawing for selection or not.
 */
bool DRW_state_is_select(void)
{
	return DST.options.is_select;
}

bool DRW_state_is_depth(void)
{
	return DST.options.is_depth;
}

/**
 * Whether we are rendering for an image
 */
bool DRW_state_is_image_render(void)
{
	return DST.options.is_image_render;
}

/**
 * Whether we are rendering only the render engine,
 * or if we should also render the mode engines.
 */
bool DRW_state_is_scene_render(void)
{
	BLI_assert(DST.options.is_scene_render ?
	           DST.options.is_image_render : true);
	return DST.options.is_scene_render;
}

/**
 * Should text draw in this mode?
 */
bool DRW_state_show_text(void)
{
	return (DST.options.is_select) == 0 &&
	       (DST.options.is_depth) == 0 &&
	       (DST.options.is_scene_render) == 0;
}

/**
 * Should draw support elements
 * Objects center, selection outline, probe data, ...
 */
bool DRW_state_draw_support(void)
{
	View3D *v3d = DST.draw_ctx.v3d;
	return (DRW_state_is_scene_render() == false) &&
	        (v3d != NULL) &&
	        ((v3d->flag2 & V3D_RENDER_OVERRIDE) == 0);
}

/** \} */


/* -------------------------------------------------------------------- */

/** \name Context State (DRW_context_state)
 * \{ */

const DRWContextState *DRW_context_state_get(void)
{
	return &DST.draw_ctx;
}

/** \} */


/* -------------------------------------------------------------------- */

/** \name Init/Exit (DRW_engines)
 * \{ */

void DRW_engine_register(DrawEngineType *draw_engine_type)
{
	BLI_addtail(&DRW_engines, draw_engine_type);
}

void DRW_engines_register(void)
{
#ifdef WITH_CLAY_ENGINE
	RE_engines_register(NULL, &DRW_engine_viewport_clay_type);
#endif
	RE_engines_register(NULL, &DRW_engine_viewport_eevee_type);
	RE_engines_register(NULL, &DRW_engine_viewport_game_type);

	DRW_engine_register(&draw_engine_object_type);
	DRW_engine_register(&draw_engine_edit_armature_type);
	DRW_engine_register(&draw_engine_edit_curve_type);
	DRW_engine_register(&draw_engine_edit_lattice_type);
	DRW_engine_register(&draw_engine_edit_mesh_type);
	DRW_engine_register(&draw_engine_edit_metaball_type);
	DRW_engine_register(&draw_engine_edit_surface_type);
	DRW_engine_register(&draw_engine_edit_text_type);
	DRW_engine_register(&draw_engine_paint_texture_type);
	DRW_engine_register(&draw_engine_paint_vertex_type);
	DRW_engine_register(&draw_engine_paint_weight_type);
	DRW_engine_register(&draw_engine_particle_type);
	DRW_engine_register(&draw_engine_pose_type);
	DRW_engine_register(&draw_engine_sculpt_type);

	/* setup callbacks */
	{
		/* BKE: curve.c */
		extern void *BKE_curve_batch_cache_dirty_cb;
		extern void *BKE_curve_batch_cache_free_cb;
		/* BKE: mesh.c */
		extern void *BKE_mesh_batch_cache_dirty_cb;
		extern void *BKE_mesh_batch_cache_free_cb;
		/* BKE: lattice.c */
		extern void *BKE_lattice_batch_cache_dirty_cb;
		extern void *BKE_lattice_batch_cache_free_cb;
		/* BKE: particle.c */
		extern void *BKE_particle_batch_cache_dirty_cb;
		extern void *BKE_particle_batch_cache_free_cb;

		BKE_curve_batch_cache_dirty_cb = DRW_curve_batch_cache_dirty;
		BKE_curve_batch_cache_free_cb = DRW_curve_batch_cache_free;

		BKE_mesh_batch_cache_dirty_cb = DRW_mesh_batch_cache_dirty;
		BKE_mesh_batch_cache_free_cb = DRW_mesh_batch_cache_free;

		BKE_lattice_batch_cache_dirty_cb = DRW_lattice_batch_cache_dirty;
		BKE_lattice_batch_cache_free_cb = DRW_lattice_batch_cache_free;

		BKE_particle_batch_cache_dirty_cb = DRW_particle_batch_cache_dirty;
		BKE_particle_batch_cache_free_cb = DRW_particle_batch_cache_free;
	}
}

extern struct GPUUniformBuffer *globals_ubo; /* draw_common.c */
extern struct GPUTexture *globals_ramp; /* draw_common.c */
void DRW_engines_free(void)
{
	DRW_shape_cache_free();
	DRW_stats_free();

	DrawEngineType *next;
	for (DrawEngineType *type = DRW_engines.first; type; type = next) {
		next = type->next;
		BLI_remlink(&R_engines, type);

		if (type->engine_free) {
			type->engine_free();
		}
	}

	if (globals_ubo)
		GPU_uniformbuffer_free(globals_ubo);

	if (globals_ramp)
		GPU_texture_free(globals_ramp);

	MEM_SAFE_FREE(RST.bound_texs);
	MEM_SAFE_FREE(RST.bound_tex_slots);

#ifdef WITH_CLAY_ENGINE
	BLI_remlink(&R_engines, &DRW_engine_viewport_clay_type);
#endif
}

/** \} */<|MERGE_RESOLUTION|>--- conflicted
+++ resolved
@@ -760,7 +760,9 @@
 DRWShadingGroup *DRW_shgroup_create(struct GPUShader *shader, DRWPass *pass)
 {
 	DRWShadingGroup *shgroup = MEM_mallocN(sizeof(DRWShadingGroup), "DRWShadingGroup");
-	BLI_addtail(&pass->shgroups, shgroup);
+	if (pass) {
+		BLI_addtail(&pass->shgroups, shgroup);
+	}
 
 	shgroup->type = DRW_SHG_NORMAL;
 	shgroup->shader = shader;
@@ -771,15 +773,9 @@
 	shgroup->instance_geom = NULL;
 	shgroup->instance_data = NULL;
 
-<<<<<<< HEAD
-	if (pass) {
-		BLI_addtail(&pass->shgroups, shgroup);
-	}
-=======
 #ifdef USE_MEM_ITER
 	shgroup->calls = BLI_memiter_create(BLI_MEMITER_DEFAULT_SIZE);
 #else
->>>>>>> 76444a13
 	BLI_listbase_clear(&shgroup->calls);
 #endif
 
@@ -1850,11 +1846,6 @@
 	draw_geometry_execute(shgroup, geom);
 }
 
-<<<<<<< HEAD
-static void bind_shader(DRWShadingGroup *shgroup)
-{
-	BLI_assert(shgroup->shader);
-=======
 static void bind_texture(GPUTexture *tex)
 {
 	int bind_num = GPU_texture_bound_number(tex);
@@ -1903,7 +1894,7 @@
 	RST.bind_ubo_inc = 0;
 }
 
-static void draw_shgroup(DRWShadingGroup *shgroup, DRWState pass_state)
+void DRW_draw_shgroup(DRWShadingGroup *shgroup, DRWState pass_state)
 {
 	BLI_assert(shgroup->shader);
 	BLI_assert(shgroup->interface);
@@ -1913,24 +1904,13 @@
 	GPUUniformBuffer *ubo;
 	int val;
 	float fval;
->>>>>>> 76444a13
 
 	if (DST.shader != shgroup->shader) {
 		if (DST.shader) GPU_shader_unbind();
 		GPU_shader_bind(shgroup->shader);
 		DST.shader = shgroup->shader;
 	}
-}
-
-<<<<<<< HEAD
-static void bind_uniforms(DRWShadingGroup *shgroup)
-{
-	BLI_assert(shgroup->interface);
-	DRWInterface *interface = shgroup->interface;
-	GPUTexture *tex;
-	int val;
-	float fval;
-=======
+
 	const bool is_normal = ELEM(shgroup->type, DRW_SHG_NORMAL);
 
 	if (!is_normal) {
@@ -1941,80 +1921,62 @@
 	release_ubo_slots();
 
 	DRW_state_set((pass_state & shgroup->state_extra_disable) | shgroup->state_extra);
->>>>>>> 76444a13
 
 
 	/* Binding Uniform */
 	/* Don't check anything, Interface should already contain the least uniform as possible */
 	for (DRWUniform *uni = interface->uniforms.first; uni; uni = uni->next) {
 		switch (uni->type) {
-			case DRW_UNIFORM_SHORT_TO_INT:
-				val = (int)*((short *)uni->value);
-				GPU_shader_uniform_vector_int(
-				        shgroup->shader, uni->location, uni->length, uni->arraysize, (int *)&val);
+		case DRW_UNIFORM_SHORT_TO_INT:
+			val = (int)*((short *)uni->value);
+			GPU_shader_uniform_vector_int(
+				shgroup->shader, uni->location, uni->length, uni->arraysize, (int *)&val);
+			break;
+		case DRW_UNIFORM_SHORT_TO_FLOAT:
+			fval = (float)*((short *)uni->value);
+			GPU_shader_uniform_vector(
+				shgroup->shader, uni->location, uni->length, uni->arraysize, (float *)&fval);
+			break;
+		case DRW_UNIFORM_BOOL:
+		case DRW_UNIFORM_INT:
+			GPU_shader_uniform_vector_int(
+				shgroup->shader, uni->location, uni->length, uni->arraysize, (int *)uni->value);
+			break;
+		case DRW_UNIFORM_FLOAT:
+		case DRW_UNIFORM_MAT3:
+		case DRW_UNIFORM_MAT4:
+			GPU_shader_uniform_vector(
+				shgroup->shader, uni->location, uni->length, uni->arraysize, (float *)uni->value);
+			break;
+		case DRW_UNIFORM_TEXTURE:
+			tex = (GPUTexture *)uni->value;
+			BLI_assert(tex);
+			bind_texture(tex);
+			GPU_shader_uniform_texture(shgroup->shader, uni->location, tex);
+			break;
+		case DRW_UNIFORM_BUFFER:
+			if (!DRW_state_is_fbo()) {
 				break;
-			case DRW_UNIFORM_SHORT_TO_FLOAT:
-				fval = (float)*((short *)uni->value);
-				GPU_shader_uniform_vector(
-				        shgroup->shader, uni->location, uni->length, uni->arraysize, (float *)&fval);
-				break;
-			case DRW_UNIFORM_BOOL:
-			case DRW_UNIFORM_INT:
-				GPU_shader_uniform_vector_int(
-				        shgroup->shader, uni->location, uni->length, uni->arraysize, (int *)uni->value);
-				break;
-			case DRW_UNIFORM_FLOAT:
-			case DRW_UNIFORM_MAT3:
-			case DRW_UNIFORM_MAT4:
-				GPU_shader_uniform_vector(
-				        shgroup->shader, uni->location, uni->length, uni->arraysize, (float *)uni->value);
-				break;
-			case DRW_UNIFORM_TEXTURE:
-				tex = (GPUTexture *)uni->value;
-				BLI_assert(tex);
-				bind_texture(tex);
-				GPU_shader_uniform_texture(shgroup->shader, uni->location, tex);
-				break;
-			case DRW_UNIFORM_BUFFER:
-				/*if (!DRW_state_is_fbo()) {
-					break;
-				} TODO(UPBGE): Why this condition ? */
-				tex = *((GPUTexture **)uni->value);
-				BLI_assert(tex);
-				bind_texture(tex);
-				GPU_shader_uniform_texture(shgroup->shader, uni->location, tex);
-				break;
-			case DRW_UNIFORM_BLOCK:
-				ubo = (GPUUniformBuffer *)uni->value;
-				bind_ubo(ubo);
-				GPU_shader_uniform_buffer(shgroup->shader, uni->location, ubo);
-				break;
-		}
-	}
-}
-
-void DRW_draw_shgroup(DRWShadingGroup *shgroup, DRWState pass_state)
-{
-	DRWInterface *interface = shgroup->interface;
-
-	bind_shader(shgroup);
-
-	const bool is_normal = ELEM(shgroup->type, DRW_SHG_NORMAL);
-
-	if (!is_normal) {
-		shgroup_dynamic_batch_from_calls(shgroup);
-	}
-
-	DRW_state_set((pass_state & shgroup->state_extra_disable) | shgroup->state_extra);
-
-	bind_uniforms(shgroup);
+			}
+			tex = *((GPUTexture **)uni->value);
+			BLI_assert(tex);
+			bind_texture(tex);
+			GPU_shader_uniform_texture(shgroup->shader, uni->location, tex);
+			break;
+		case DRW_UNIFORM_BLOCK:
+			ubo = (GPUUniformBuffer *)uni->value;
+			bind_ubo(ubo);
+			GPU_shader_uniform_buffer(shgroup->shader, uni->location, ubo);
+			break;
+		}
+	}
 
 #ifdef USE_GPU_SELECT
 	/* use the first item because of selection we only ever add one */
 #  define GPU_SELECT_LOAD_IF_PICKSEL(_call) \
 	if ((G.f & G_PICKSEL) && (_call)) { \
 		GPU_select_load_id((_call)->head.select_id); \
-	} ((void)0)
+		} ((void)0)
 
 #ifdef USE_MEM_ITER
 #  define GPU_SELECT_LOAD_IF_PICKSEL_LIST(_call_ls) \
@@ -2023,14 +1985,14 @@
 		if (call_test != NULL) { \
 			BLI_assert(BLI_memiter_count(*(_call_ls)) == 1); \
 			GPU_select_load_id(call_test->head.select_id); \
-		} \
-	} ((void)0)
+				} \
+		} ((void)0)
 #else
 #  define GPU_SELECT_LOAD_IF_PICKSEL_LIST(_call_ls) \
 	if ((G.f & G_PICKSEL) && (_call_ls)->first) { \
 		BLI_assert(BLI_listbase_is_single(_call_ls)); \
 		GPU_select_load_id(((DRWCall *)(_call_ls)->first)->head.select_id); \
-	} ((void)0)
+		} ((void)0)
 #endif
 
 #else
@@ -2062,7 +2024,7 @@
 #ifdef USE_MEM_ITER
 		BLI_memiter_handle calls_iter;
 		BLI_memiter_iter_init(shgroup->calls, &calls_iter);
-		for (DRWCall *call; (call = BLI_memiter_iter_step(&calls_iter)); )
+		for (DRWCall *call; (call = BLI_memiter_iter_step(&calls_iter));)
 #else
 		for (DRWCall *call = shgroup->calls.first; call; call = call->head.next)
 #endif
@@ -2097,27 +2059,6 @@
 	DRW_state_reset();
 }
 
-void DRW_bind_shader_shgroup(DRWShadingGroup *shgroup)
-{
-	bind_shader(shgroup);
-	bind_uniforms(shgroup);
-}
-
-void DRW_end_shgroup(void)
-{
-	/* Clear Bound textures */
-	for (DRWBoundTexture *bound_tex = DST.bound_texs.first; bound_tex; bound_tex = bound_tex->next) {
-		GPU_texture_unbind(bound_tex->tex);
-	}
-	DST.tex_bind_id = 0;
-	BLI_freelistN(&DST.bound_texs);
-
-	if (DST.shader) {
-		GPU_shader_unbind();
-		DST.shader = NULL;
-	}
-}
-
 static void DRW_draw_pass_ex(DRWPass *pass, DRWShadingGroup *start_group, DRWShadingGroup *end_group)
 {
 	/* Start fresh */
@@ -2135,9 +2076,6 @@
 		}
 	}
 
-<<<<<<< HEAD
-	DRW_end_shgroup();
-=======
 	/* Clear Bound textures */
 	for (int i = 0; i < GPU_max_textures(); i++) {
 		if (RST.bound_texs[i] != NULL) {
@@ -2150,7 +2088,6 @@
 		GPU_shader_unbind();
 		DST.shader = NULL;
 	}
->>>>>>> 76444a13
 
 	DRW_stats_query_end();
 }
@@ -2627,21 +2564,6 @@
 
 		DST.default_framebuffer = NULL;
 	}
-<<<<<<< HEAD
-=======
-	/* Refresh DST.screenvecs */
-	copy_v3_v3(DST.screenvecs[0], rv3d->viewinv[0]);
-	copy_v3_v3(DST.screenvecs[1], rv3d->viewinv[1]);
-	normalize_v3(DST.screenvecs[0]);
-	normalize_v3(DST.screenvecs[1]);
-
-	/* Refresh DST.pixelsize */
-	DST.pixsize = rv3d->pixsize;
-
-	/* Reset facing */
-	DST.frontface = GL_CCW;
-	DST.backface = GL_CW;
-	glFrontFace(DST.frontface);
 
 	/* Alloc array of texture reference. */
 	if (RST.bound_texs == NULL) {
@@ -2650,7 +2572,6 @@
 	if (RST.bound_tex_slots == NULL) {
 		RST.bound_tex_slots = MEM_callocN(sizeof(bool) * GPU_max_textures(), "Bound Texture Slots");
 	}
->>>>>>> 76444a13
 }
 
 void DRW_viewport_matrix_get(float mat[4][4], DRWViewportMatrixType type)
@@ -2658,32 +2579,6 @@
 	RegionView3D *rv3d = DST.draw_ctx.rv3d;
 	BLI_assert(type >= DRW_MAT_PERS && type <= DRW_MAT_WININV);
 
-<<<<<<< HEAD
-	if (rv3d) {
-
-		switch (type) {
-		case DRW_MAT_PERS:
-			copy_m4_m4(mat, rv3d->persmat);
-			break;
-		case DRW_MAT_PERSINV:
-			copy_m4_m4(mat, rv3d->persinv);
-			break;
-		case DRW_MAT_VIEW:
-			copy_m4_m4(mat, rv3d->viewmat);
-			break;
-		case DRW_MAT_VIEWINV:
-			copy_m4_m4(mat, rv3d->viewinv);
-			break;
-		case DRW_MAT_WIN:
-			copy_m4_m4(mat, rv3d->winmat);
-			break;
-		case DRW_MAT_WININV:
-			invert_m4_m4(mat, rv3d->winmat);
-			break;
-		default:
-			BLI_assert(!"Matrix type invalid");
-			break;
-=======
 	if (viewport_matrix_override.override[type]) {
 		copy_m4_m4(mat, viewport_matrix_override.mat[type]);
 	}
@@ -2710,7 +2605,6 @@
 			default:
 				BLI_assert(!"Matrix type invalid");
 				break;
->>>>>>> 76444a13
 		}
 	}
 }
@@ -3639,6 +3533,99 @@
 }
 /** \} */
 
+/***********************************GAME ENGINE*******************************************/
+
+static void bind_shader(DRWShadingGroup *shgroup)
+{
+	BLI_assert(shgroup->shader);
+
+	if (DST.shader != shgroup->shader) {
+		if (DST.shader) GPU_shader_unbind();
+		GPU_shader_bind(shgroup->shader);
+		DST.shader = shgroup->shader;
+	}
+}
+
+static void bind_uniforms(DRWShadingGroup *shgroup)
+{
+	BLI_assert(shgroup->interface);
+	DRWInterface *interface = shgroup->interface;
+	GPUTexture *tex;
+	GPUUniformBuffer *ubo;
+	int val;
+	float fval;
+
+	/* Binding Uniform */
+	/* Don't check anything, Interface should already contain the least uniform as possible */
+	for (DRWUniform *uni = interface->uniforms.first; uni; uni = uni->next) {
+		switch (uni->type) {
+		case DRW_UNIFORM_SHORT_TO_INT:
+			val = (int)*((short *)uni->value);
+			GPU_shader_uniform_vector_int(
+				shgroup->shader, uni->location, uni->length, uni->arraysize, (int *)&val);
+			break;
+		case DRW_UNIFORM_SHORT_TO_FLOAT:
+			fval = (float)*((short *)uni->value);
+			GPU_shader_uniform_vector(
+				shgroup->shader, uni->location, uni->length, uni->arraysize, (float *)&fval);
+			break;
+		case DRW_UNIFORM_BOOL:
+		case DRW_UNIFORM_INT:
+			GPU_shader_uniform_vector_int(
+				shgroup->shader, uni->location, uni->length, uni->arraysize, (int *)uni->value);
+			break;
+		case DRW_UNIFORM_FLOAT:
+		case DRW_UNIFORM_MAT3:
+		case DRW_UNIFORM_MAT4:
+			GPU_shader_uniform_vector(
+				shgroup->shader, uni->location, uni->length, uni->arraysize, (float *)uni->value);
+			break;
+		case DRW_UNIFORM_TEXTURE:
+			tex = (GPUTexture *)uni->value;
+			BLI_assert(tex);
+			bind_texture(tex);
+			GPU_shader_uniform_texture(shgroup->shader, uni->location, tex);
+			break;
+		case DRW_UNIFORM_BUFFER:
+			if (!DRW_state_is_fbo()) {
+				break;
+			}
+			tex = *((GPUTexture **)uni->value);
+			BLI_assert(tex);
+			bind_texture(tex);
+			GPU_shader_uniform_texture(shgroup->shader, uni->location, tex);
+			break;
+		case DRW_UNIFORM_BLOCK:
+			ubo = (GPUUniformBuffer *)uni->value;
+			bind_ubo(ubo);
+			GPU_shader_uniform_buffer(shgroup->shader, uni->location, ubo);
+			break;
+		}
+	}
+}
+
+void DRW_bind_shader_shgroup(DRWShadingGroup *shgroup)
+{
+	bind_shader(shgroup);
+	bind_uniforms(shgroup);
+}
+
+void DRW_end_shgroup(void)
+{
+	/* Clear Bound textures */
+	for (int i = 0; i < GPU_max_textures(); i++) {
+		if (RST.bound_texs[i] != NULL) {
+			GPU_texture_unbind(RST.bound_texs[i]);
+			RST.bound_texs[i] = NULL;
+		}
+	}
+
+	if (DST.shader) {
+		GPU_shader_unbind();
+		DST.shader = NULL;
+	}
+}
+
 static void game_camera_border(
 	const Scene *scene, const ARegion *ar, const View3D *v3d, const RegionView3D *rv3d,
 	rctf *r_viewborder, const bool no_shift, const bool no_zoom)
@@ -3677,6 +3664,9 @@
 void DRW_game_render_loop_begin(GPUOffScreen *ofs, Depsgraph *graph, Scene *scene, SceneLayer *sl, Object *maincam, int viewportsize[2])
 {
 	memset(&DST, 0x0, sizeof(DST));
+	/*DRW_end_shgroup();
+	release_texture_slots();
+	release_ubo_slots();*/
 
 	use_drw_engine(&draw_engine_eevee_type);
 	
@@ -3718,7 +3708,7 @@
 	cache_is_dirty = GPU_viewport_cache_validate(DST.viewport, DRW_engines_get_hash());
 
 	DST.draw_ctx = (DRWContextState){
-		DST.draw_ctx.ar, DST.draw_ctx.rv3d, DST.draw_ctx.v3d, scene, sl, OBACT_NEW,
+		DST.draw_ctx.ar, DST.draw_ctx.rv3d, DST.draw_ctx.v3d, scene, sl, OBACT_NEW(sl),
 			/* reuse if caller sets */
 			DST.draw_ctx.evil_C,
 	};
@@ -3757,9 +3747,13 @@
 
 void DRW_game_render_loop_end()
 {
+	release_texture_slots();
+	release_ubo_slots();
 	draw_engine_eevee_type.engine_free();
 	memset(&DST, 0xFF, sizeof(DST));
 }
+
+/***************************END OF GAME ENGINE***************************/
 
 
 /* -------------------------------------------------------------------- */
