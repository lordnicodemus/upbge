/*
 * Copyright 2016, Blender Foundation.
 *
 * This program is free software; you can redistribute it and/or
 * modify it under the terms of the GNU General Public License
 * as published by the Free Software Foundation; either version 2
 * of the License, or (at your option) any later version.
 *
 * This program is distributed in the hope that it will be useful,
 * but WITHOUT ANY WARRANTY; without even the implied warranty of
 * MERCHANTABILITY or FITNESS FOR A PARTICULAR PURPOSE.  See the
 * GNU General Public License for more details.
 *
 * You should have received a copy of the GNU General Public License
 * along with this program; if not, write to the Free Software Foundation,
 * Inc., 51 Franklin Street, Fifth Floor, Boston, MA 02110-1301, USA.
 *
 * Contributor(s): Blender Institute
 *
 */

/** \file blender/draw/intern/draw_manager.c
 *  \ingroup draw
 */

#include <stdio.h>

#include "BLI_listbase.h"
#include "BLI_mempool.h"
#include "BLI_rect.h"
#include "BLI_string.h"
#include "BLI_threads.h"

#include "BLF_api.h"

#include "BKE_global.h"
#include "BKE_mesh.h"
#include "BKE_object.h"
#include "BKE_particle.h"
#include "BKE_pointcache.h"
#include "BKE_workspace.h"

#include "draw_manager.h"
#include "DNA_camera_types.h"
#include "DNA_mesh_types.h"
#include "DNA_meshdata_types.h"
#include "DNA_world_types.h"

#include "ED_space_api.h"
#include "ED_screen.h"
#include "ED_particle.h"
#include "ED_view3d.h"

#include "GPU_draw.h"
#include "GPU_extensions.h"
#include "GPU_framebuffer.h"
#include "GPU_immediate.h"
#include "GPU_uniformbuffer.h"
#include "GPU_viewport.h"
#include "GPU_matrix.h"

#include "IMB_colormanagement.h"

#include "RE_engine.h"
#include "RE_pipeline.h"

#include "UI_interface.h"
#include "UI_resources.h"

#include "WM_api.h"
#include "wm_window.h"

#include "draw_manager_text.h"
#include "draw_manager_profiling.h"

/* only for callbacks */
#include "draw_cache_impl.h"

#include "draw_mode_engines.h"
#include "engines/eevee/eevee_engine.h"
#include "engines/basic/basic_engine.h"
#include "engines/workbench/workbench_engine.h"
#include "engines/external/external_engine.h"

#include "../../../intern/gawain/gawain/gwn_context.h"

#include "DEG_depsgraph.h"
#include "DEG_depsgraph_query.h"

#ifdef USE_GPU_SELECT
#  include "GPU_select.h"
#endif

/** Render State: No persistent data between draw calls. */
DRWManager DST = {NULL};

ListBase DRW_engines = {NULL, NULL};

extern struct GPUUniformBuffer *view_ubo; /* draw_manager_exec.c */

static void drw_state_prepare_clean_for_draw(DRWManager *dst)
{
	memset(dst, 0x0, offsetof(DRWManager, gl_context));
}

/* This function is used to reset draw manager to a state
 * where we don't re-use data by accident across different
 * draw calls.
 */
#ifdef DEBUG
static void drw_state_ensure_not_reused(DRWManager *dst)
{
	memset(dst, 0xff, offsetof(DRWManager, gl_context));
}
#endif

/* -------------------------------------------------------------------- */

void DRW_draw_callbacks_pre_scene(void)
{
	RegionView3D *rv3d = DST.draw_ctx.rv3d;

	gpuLoadProjectionMatrix(rv3d->winmat);
	gpuLoadMatrix(rv3d->viewmat);
}

void DRW_draw_callbacks_post_scene(void)
{
	RegionView3D *rv3d = DST.draw_ctx.rv3d;

	gpuLoadProjectionMatrix(rv3d->winmat);
	gpuLoadMatrix(rv3d->viewmat);
}

struct DRWTextStore *DRW_text_cache_ensure(void)
{
	BLI_assert(DST.text_store_p);
	if (*DST.text_store_p == NULL) {
		*DST.text_store_p = DRW_text_cache_create();
	}
	return *DST.text_store_p;
}


/* -------------------------------------------------------------------- */

/** \name Settings
 * \{ */

bool DRW_object_is_renderable(Object *ob)
{
	BLI_assert(BKE_object_is_visible(ob, OB_VISIBILITY_CHECK_UNKNOWN_RENDER_MODE));

	if (ob->type == OB_MESH) {
		if ((ob == DST.draw_ctx.object_edit) || BKE_object_is_in_editmode(ob)) {
			View3D *v3d = DST.draw_ctx.v3d;
			const int mask = (V3D_OVERLAY_EDIT_OCCLUDE_WIRE | V3D_OVERLAY_EDIT_WEIGHT);

			if (v3d && v3d->overlay.edit_flag & mask) {
				return false;
			}
		}
	}

	return true;
}

/**
 * Return whether this object is visible depending if
 * we are rendering or drawing in the viewport.
 */
bool DRW_check_object_visible_within_active_context(Object *ob)
{
	const eObjectVisibilityCheck mode = DRW_state_is_scene_render() ?
	                                     OB_VISIBILITY_CHECK_FOR_RENDER :
	                                     OB_VISIBILITY_CHECK_FOR_VIEWPORT;
	return BKE_object_is_visible(ob, mode);
}

bool DRW_object_is_flat_normal(const Object *ob)
{
	if (ob->type == OB_MESH) {
		const Mesh *me = ob->data;
		if (me->mpoly && me->mpoly[0].flag & ME_SMOOTH) {
			return false;
		}
	}
	return true;
}

bool DRW_check_psys_visible_within_active_context(
        Object *object,
        struct ParticleSystem *psys)
{
	const DRWContextState *draw_ctx = DRW_context_state_get();
	const Scene *scene = draw_ctx->scene;
	if (object == draw_ctx->object_edit) {
		return false;
	}
	const ParticleSettings *part = psys->part;
	const ParticleEditSettings *pset = &scene->toolsettings->particle;
	if (object->mode == OB_MODE_PARTICLE_EDIT) {
		if (psys_in_edit_mode(draw_ctx->depsgraph, psys)) {
			if ((pset->flag & PE_DRAW_PART) == 0) {
				return false;
			}
			if ((part->childtype == 0) &&
			    (psys->flag & PSYS_HAIR_DYNAMICS &&
			     psys->pointcache->flag & PTCACHE_BAKED) == 0)
			{
				return false;
			}
		}
	}
	return true;
}

/** \} */


/* -------------------------------------------------------------------- */

/** \name Color Management
 * \{ */

/* Use color management profile to draw texture to framebuffer */
void DRW_transform_to_display(GPUTexture *tex)
{
	drw_state_set(DRW_STATE_WRITE_COLOR);

	Gwn_VertFormat *vert_format = immVertexFormat();
	uint pos = GWN_vertformat_attr_add(vert_format, "pos", GWN_COMP_F32, 2, GWN_FETCH_FLOAT);
	uint texco = GWN_vertformat_attr_add(vert_format, "texCoord", GWN_COMP_F32, 2, GWN_FETCH_FLOAT);

	const float dither = 1.0f;

	bool use_ocio = false;

	/* View transform is already applied for offscreen, don't apply again, see: T52046 */
	if (!(DST.options.is_image_render && !DST.options.is_scene_render)) {
		Scene *scene = DST.draw_ctx.scene;
		use_ocio = IMB_colormanagement_setup_glsl_draw_from_space(
		        &scene->view_settings, &scene->display_settings, NULL, dither, false);
	}

	if (!use_ocio) {
		/* View transform is already applied for offscreen, don't apply again, see: T52046 */
		if (DST.options.is_image_render && !DST.options.is_scene_render) {
			immBindBuiltinProgram(GPU_SHADER_2D_IMAGE_COLOR);
			immUniformColor4f(1.0f, 1.0f, 1.0f, 1.0f);
		}
		else {
			immBindBuiltinProgram(GPU_SHADER_2D_IMAGE_LINEAR_TO_SRGB);
		}
		immUniform1i("image", 0);
	}

	GPU_texture_bind(tex, 0); /* OCIO texture bind point is 0 */

	float mat[4][4];
	unit_m4(mat);
	immUniformMatrix4fv("ModelViewProjectionMatrix", mat);

	/* Full screen triangle */
	immBegin(GWN_PRIM_TRIS, 3);
	immAttrib2f(texco, 0.0f, 0.0f);
	immVertex2f(pos, -1.0f, -1.0f);

	immAttrib2f(texco, 2.0f, 0.0f);
	immVertex2f(pos, 3.0f, -1.0f);

	immAttrib2f(texco, 0.0f, 2.0f);
	immVertex2f(pos, -1.0f, 3.0f);
	immEnd();

	GPU_texture_unbind(tex);

	if (use_ocio) {
		IMB_colormanagement_finish_glsl_draw();
	}
	else {
		immUnbindProgram();
	}
}

/** \} */


/* -------------------------------------------------------------------- */

/** \name Multisample Resolve
 * \{ */

/* Use manual multisample resolve pass.
 * Much quicker than blitting back and forth.
 * Assume destination fb is bound*/
void DRW_multisamples_resolve(GPUTexture *src_depth, GPUTexture *src_color)
{
	drw_state_set(DRW_STATE_WRITE_COLOR | DRW_STATE_BLEND_PREMUL |
	              DRW_STATE_WRITE_DEPTH | DRW_STATE_DEPTH_LESS_EQUAL);

	int samples = GPU_texture_samples(src_depth);

	BLI_assert(samples > 0);
	BLI_assert(GPU_texture_samples(src_color) == samples);

	Gwn_Batch *geom = DRW_cache_fullscreen_quad_get();

	int builtin;
	switch (samples) {
		case 2:  builtin = GPU_SHADER_2D_IMAGE_MULTISAMPLE_2; break;
		case 4:  builtin = GPU_SHADER_2D_IMAGE_MULTISAMPLE_4; break;
		case 8:  builtin = GPU_SHADER_2D_IMAGE_MULTISAMPLE_8; break;
		case 16: builtin = GPU_SHADER_2D_IMAGE_MULTISAMPLE_16; break;
		default:
			BLI_assert(0);
			builtin = GPU_SHADER_2D_IMAGE_MULTISAMPLE_2;
			break;
	}

	GWN_batch_program_set_builtin(geom, builtin);

	GPU_texture_bind(src_depth, 0);
	GPU_texture_bind(src_color, 1);
	GWN_batch_uniform_1i(geom, "depthMulti", 0);
	GWN_batch_uniform_1i(geom, "colorMulti", 1);

	float mat[4][4];
	unit_m4(mat);
	GWN_batch_uniform_mat4(geom, "ModelViewProjectionMatrix", mat);

	/* avoid gpuMatrix calls */
	GWN_batch_program_use_begin(geom);
	GWN_batch_draw_range_ex(geom, 0, 0, false);
	GWN_batch_program_use_end(geom);
}

/** \} */

/* -------------------------------------------------------------------- */

/** \name Viewport (DRW_viewport)
 * \{ */

void *drw_viewport_engine_data_ensure(void *engine_type)
{
	void *data = GPU_viewport_engine_data_get(DST.viewport, engine_type);

	if (data == NULL) {
		data = GPU_viewport_engine_data_create(DST.viewport, engine_type);
	}
	return data;
}

void DRW_engine_viewport_data_size_get(
        const void *engine_type_v,
        int *r_fbl_len, int *r_txl_len, int *r_psl_len, int *r_stl_len)
{
	const DrawEngineType *engine_type = engine_type_v;

	if (r_fbl_len) {
		*r_fbl_len = engine_type->vedata_size->fbl_len;
	}
	if (r_txl_len) {
		*r_txl_len = engine_type->vedata_size->txl_len;
	}
	if (r_psl_len) {
		*r_psl_len = engine_type->vedata_size->psl_len;
	}
	if (r_stl_len) {
		*r_stl_len = engine_type->vedata_size->stl_len;
	}
}

const float *DRW_viewport_size_get(void)
{
	return DST.size;
}

const float *DRW_viewport_invert_size_get(void)
{
	return DST.inv_size;
}

const float *DRW_viewport_screenvecs_get(void)
{
	return &DST.screenvecs[0][0];
}

const float *DRW_viewport_pixelsize_get(void)
{
	return &DST.pixsize;
}

static void drw_viewport_cache_resize(void)
{
	/* Release the memiter before clearing the mempools that references them */
	GPU_viewport_cache_release(DST.viewport);

	if (DST.vmempool != NULL) {
		BLI_mempool_clear_ex(DST.vmempool->calls, BLI_mempool_len(DST.vmempool->calls));
		BLI_mempool_clear_ex(DST.vmempool->states, BLI_mempool_len(DST.vmempool->states));
		BLI_mempool_clear_ex(DST.vmempool->shgroups, BLI_mempool_len(DST.vmempool->shgroups));
		BLI_mempool_clear_ex(DST.vmempool->uniforms, BLI_mempool_len(DST.vmempool->uniforms));
		BLI_mempool_clear_ex(DST.vmempool->passes, BLI_mempool_len(DST.vmempool->passes));
	}

	DRW_instance_data_list_free_unused(DST.idatalist);
	DRW_instance_data_list_resize(DST.idatalist);
}

/* Not a viewport variable, we could split this out. */
static void drw_context_state_init(void)
{
	if (DST.draw_ctx.obact) {
		DST.draw_ctx.object_mode = DST.draw_ctx.obact->mode;
	}
	else {
		DST.draw_ctx.object_mode = OB_MODE_OBJECT;
	}

	/* Edit object. */
	if (DST.draw_ctx.object_mode & OB_MODE_EDIT) {
		DST.draw_ctx.object_edit = DST.draw_ctx.obact;
	}
	else {
		DST.draw_ctx.object_edit = NULL;
	}

	/* Pose object. */
	if (DST.draw_ctx.object_mode & OB_MODE_POSE) {
		DST.draw_ctx.object_pose = DST.draw_ctx.obact;
	}
	else if (DST.draw_ctx.object_mode & OB_MODE_WEIGHT_PAINT) {
		DST.draw_ctx.object_pose = BKE_object_pose_armature_get(DST.draw_ctx.obact);
	}
	else {
		DST.draw_ctx.object_pose = NULL;
	}
}

/* It also stores viewport variable to an immutable place: DST
 * This is because a cache uniform only store reference
 * to its value. And we don't want to invalidate the cache
 * if this value change per viewport */
static void drw_viewport_var_init(void)
{
	RegionView3D *rv3d = DST.draw_ctx.rv3d;
	/* Refresh DST.size */
	if (DST.viewport) {
		int size[2];
		GPU_viewport_size_get(DST.viewport, size);
		DST.size[0] = size[0];
		DST.size[1] = size[1];
		DST.inv_size[0] = 1.0f / size[0];
		DST.inv_size[1] = 1.0f / size[1];

		DefaultFramebufferList *fbl = (DefaultFramebufferList *)GPU_viewport_framebuffer_list_get(DST.viewport);
		DST.default_framebuffer = fbl->default_fb;

		DST.vmempool = GPU_viewport_mempool_get(DST.viewport);

		if (DST.vmempool->calls == NULL) {
			DST.vmempool->calls = BLI_mempool_create(sizeof(DRWCall), 0, 512, 0);
		}
		if (DST.vmempool->states == NULL) {
			DST.vmempool->states = BLI_mempool_create(sizeof(DRWCallState), 0, 512, BLI_MEMPOOL_ALLOW_ITER);
		}
		if (DST.vmempool->shgroups == NULL) {
			DST.vmempool->shgroups = BLI_mempool_create(sizeof(DRWShadingGroup), 0, 256, 0);
		}
		if (DST.vmempool->uniforms == NULL) {
			DST.vmempool->uniforms = BLI_mempool_create(sizeof(DRWUniform), 0, 512, 0);
		}
		if (DST.vmempool->passes == NULL) {
			DST.vmempool->passes = BLI_mempool_create(sizeof(DRWPass), 0, 64, 0);
		}

		DST.idatalist = GPU_viewport_instance_data_list_get(DST.viewport);
		DRW_instance_data_list_reset(DST.idatalist);
	}
	else {
		DST.size[0] = 0;
		DST.size[1] = 0;

		DST.inv_size[0] = 0;
		DST.inv_size[1] = 0;

		DST.default_framebuffer = NULL;
		DST.vmempool = NULL;
	}

	if (rv3d != NULL) {
		/* Refresh DST.screenvecs */
		copy_v3_v3(DST.screenvecs[0], rv3d->viewinv[0]);
		copy_v3_v3(DST.screenvecs[1], rv3d->viewinv[1]);
		normalize_v3(DST.screenvecs[0]);
		normalize_v3(DST.screenvecs[1]);

		/* Refresh DST.pixelsize */
		DST.pixsize = rv3d->pixsize;

		copy_m4_m4(DST.original_mat.mat[DRW_MAT_PERS], rv3d->persmat);
		copy_m4_m4(DST.original_mat.mat[DRW_MAT_PERSINV], rv3d->persinv);
		copy_m4_m4(DST.original_mat.mat[DRW_MAT_VIEW], rv3d->viewmat);
		copy_m4_m4(DST.original_mat.mat[DRW_MAT_VIEWINV], rv3d->viewinv);
		copy_m4_m4(DST.original_mat.mat[DRW_MAT_WIN], rv3d->winmat);
		invert_m4_m4(DST.original_mat.mat[DRW_MAT_WININV], rv3d->winmat);

		memcpy(DST.view_data.matstate.mat, DST.original_mat.mat, sizeof(DST.original_mat.mat));

		copy_v4_v4(DST.view_data.viewcamtexcofac, rv3d->viewcamtexcofac);
	}
	else {
		copy_v4_fl4(DST.view_data.viewcamtexcofac, 1.0f, 1.0f, 0.0f, 0.0f);
	}

	/* Reset facing */
	DST.frontface = GL_CCW;
	DST.backface = GL_CW;
	glFrontFace(DST.frontface);

	if (DST.draw_ctx.object_edit) {
		ED_view3d_init_mats_rv3d(DST.draw_ctx.object_edit, rv3d);
	}

	/* Alloc array of texture reference. */
	if (DST.RST.bound_texs == NULL) {
		DST.RST.bound_texs = MEM_callocN(sizeof(GPUTexture *) * GPU_max_textures(), "Bound GPUTexture refs");
	}
	if (DST.RST.bound_tex_slots == NULL) {
		DST.RST.bound_tex_slots = MEM_callocN(sizeof(char) * GPU_max_textures(), "Bound Texture Slots");
	}
	if (DST.RST.bound_ubos == NULL) {
		DST.RST.bound_ubos = MEM_callocN(sizeof(GPUUniformBuffer *) * GPU_max_ubo_binds(), "Bound GPUUniformBuffer refs");
	}
	if (DST.RST.bound_ubo_slots == NULL) {
		DST.RST.bound_ubo_slots = MEM_callocN(sizeof(char) * GPU_max_ubo_binds(), "Bound Ubo Slots");
	}

	if (view_ubo == NULL) {
		view_ubo = DRW_uniformbuffer_create(sizeof(ViewUboStorage), NULL);
	}

	DST.override_mat = 0;
	DST.dirty_mat = true;
	DST.state_cache_id = 1;

	DST.clipping.updated = false;

	memset(DST.object_instance_data, 0x0, sizeof(DST.object_instance_data));
}

void DRW_viewport_matrix_get(float mat[4][4], DRWViewportMatrixType type)
{
	BLI_assert(type >= 0 && type < DRW_MAT_COUNT);
	/* Can't use this in render mode. */
	BLI_assert(((DST.override_mat & (1 << type)) != 0) || DST.draw_ctx.rv3d != NULL);

	copy_m4_m4(mat, DST.view_data.matstate.mat[type]);
}

void DRW_viewport_matrix_get_all(DRWMatrixState *state)
{
	memcpy(state, DST.view_data.matstate.mat, sizeof(DRWMatrixState));
}

void DRW_viewport_matrix_override_set(const float mat[4][4], DRWViewportMatrixType type)
{
	BLI_assert(type < DRW_MAT_COUNT);
	copy_m4_m4(DST.view_data.matstate.mat[type], mat);
	DST.override_mat |= (1 << type);
	DST.dirty_mat = true;
	DST.clipping.updated = false;
}

void DRW_viewport_matrix_override_unset(DRWViewportMatrixType type)
{
	BLI_assert(type < DRW_MAT_COUNT);
	copy_m4_m4(DST.view_data.matstate.mat[type], DST.original_mat.mat[type]);
	DST.override_mat &= ~(1 << type);
	DST.dirty_mat = true;
	DST.clipping.updated = false;
}

void DRW_viewport_matrix_override_set_all(DRWMatrixState *state)
{
	memcpy(DST.view_data.matstate.mat, state, sizeof(DRWMatrixState));
	DST.override_mat = 0xFFFFFF;
	DST.dirty_mat = true;
	DST.clipping.updated = false;
}

void DRW_viewport_matrix_override_unset_all(void)
{
	memcpy(DST.view_data.matstate.mat, DST.original_mat.mat, sizeof(DRWMatrixState));
	DST.override_mat = 0;
	DST.dirty_mat = true;
	DST.clipping.updated = false;
}

bool DRW_viewport_is_persp_get(void)
{
	RegionView3D *rv3d = DST.draw_ctx.rv3d;
	if (rv3d) {
		return rv3d->is_persp;
	}
	else {
		return DST.view_data.matstate.mat[DRW_MAT_WIN][3][3] == 0.0f;
	}
}

float DRW_viewport_near_distance_get(void)
{
	float projmat[4][4];
	DRW_viewport_matrix_get(projmat, DRW_MAT_WIN);

	if (DRW_viewport_is_persp_get()) {
		return -projmat[3][2] / (projmat[2][2] - 1.0f);
	}
	else {
		return -(projmat[3][2] + 1.0f) / projmat[2][2];
	}
}

float DRW_viewport_far_distance_get(void)
{
	float projmat[4][4];
	DRW_viewport_matrix_get(projmat, DRW_MAT_WIN);

	if (DRW_viewport_is_persp_get()) {
		return -projmat[3][2] / (projmat[2][2] + 1.0f);
	}
	else {
		return -(projmat[3][2] - 1.0f) / projmat[2][2];
	}
}

DefaultFramebufferList *DRW_viewport_framebuffer_list_get(void)
{
	return GPU_viewport_framebuffer_list_get(DST.viewport);
}

DefaultTextureList *DRW_viewport_texture_list_get(void)
{
	return GPU_viewport_texture_list_get(DST.viewport);
}

void DRW_viewport_request_redraw(void)
{
	GPU_viewport_tag_update(DST.viewport);
}

/** \} */


/* -------------------------------------------------------------------- */
/** \name ViewLayers (DRW_scenelayer)
 * \{ */

void *DRW_view_layer_engine_data_get(DrawEngineType *engine_type)
{
	for (ViewLayerEngineData *sled = DST.draw_ctx.view_layer->drawdata.first; sled; sled = sled->next) {
		if (sled->engine_type == engine_type) {
			return sled->storage;
		}
	}
	return NULL;
}

void **DRW_view_layer_engine_data_ensure_ex(
        ViewLayer *view_layer, DrawEngineType *engine_type, void (*callback)(void *storage))
{
	ViewLayerEngineData *sled;

	for (sled = view_layer->drawdata.first; sled; sled = sled->next) {
		if (sled->engine_type == engine_type) {
			return &sled->storage;
		}
	}

	sled = MEM_callocN(sizeof(ViewLayerEngineData), "ViewLayerEngineData");
	sled->engine_type = engine_type;
	sled->free = callback;
	BLI_addtail(&view_layer->drawdata, sled);

	return &sled->storage;
}

void **DRW_view_layer_engine_data_ensure(DrawEngineType *engine_type, void (*callback)(void *storage))
{
	return DRW_view_layer_engine_data_ensure_ex(DST.draw_ctx.view_layer, engine_type, callback);
}

/** \} */


/* -------------------------------------------------------------------- */

/** \name Draw Data (DRW_drawdata)
 * \{ */

/* Used for DRW_drawdata_from_id()
 * All ID-datablocks which have their own 'local' DrawData
 * should have the same arrangement in their structs.
 */
typedef struct IdDdtTemplate {
	ID id;
	struct AnimData *adt;
	DrawDataList drawdata;
} IdDdtTemplate;

/* Check if ID can have AnimData */
static bool id_type_can_have_drawdata(const short id_type)
{
	/* Only some ID-blocks have this info for now */
	/* TODO: finish adding this for the other blocktypes */
	switch (id_type) {
		/* has DrawData */
		case ID_OB:
		case ID_WO:
			return true;

		/* no DrawData */
		default:
			return false;
	}
}

static bool id_can_have_drawdata(const ID *id)
{
	/* sanity check */
	if (id == NULL)
		return false;

	return id_type_can_have_drawdata(GS(id->name));
}

/* Get DrawData from the given ID-block. In order for this to work, we assume that
 * the DrawData pointer is stored in the struct in the same fashion as in IdDdtTemplate.
 */
DrawDataList *DRW_drawdatalist_from_id(ID *id)
{
	/* only some ID-blocks have this info for now, so we cast the
	 * types that do to be of type IdDdtTemplate, and extract the
	 * DrawData that way
	 */
	if (id_can_have_drawdata(id)) {
		IdDdtTemplate *idt = (IdDdtTemplate *)id;
		return &idt->drawdata;
	}
	else
		return NULL;
}

DrawData *DRW_drawdata_get(ID *id, DrawEngineType *engine_type)
{
	DrawDataList *drawdata = DRW_drawdatalist_from_id(id);

	if (drawdata == NULL)
		return NULL;

	LISTBASE_FOREACH(DrawData *, dd, drawdata) {
		if (dd->engine_type == engine_type) {
			return dd;
		}
	}
	return NULL;
}

DrawData *DRW_drawdata_ensure(
        ID *id,
        DrawEngineType *engine_type,
        size_t size,
        DrawDataInitCb init_cb,
        DrawDataFreeCb free_cb)
{
	BLI_assert(size >= sizeof(DrawData));
	BLI_assert(id_can_have_drawdata(id));
	/* Try to re-use existing data. */
	DrawData *dd = DRW_drawdata_get(id, engine_type);
	if (dd != NULL) {
		return dd;
	}

	DrawDataList *drawdata = DRW_drawdatalist_from_id(id);

	/* Allocate new data. */
	if ((GS(id->name) == ID_OB) && (((Object *)id)->base_flag & BASE_FROMDUPLI) != 0) {
		/* NOTE: data is not persistent in this case. It is reset each redraw. */
		BLI_assert(free_cb == NULL); /* No callback allowed. */
		/* Round to sizeof(float) for DRW_instance_data_request(). */
		const size_t t = sizeof(float) - 1;
		size = (size + t) & ~t;
		size_t fsize = size / sizeof(float);
		BLI_assert(fsize < MAX_INSTANCE_DATA_SIZE);
		if (DST.object_instance_data[fsize] == NULL) {
			DST.object_instance_data[fsize] = DRW_instance_data_request(DST.idatalist, fsize);
		}
		dd = (DrawData *)DRW_instance_data_next(DST.object_instance_data[fsize]);
		memset(dd, 0, size);
	}
	else {
		dd = MEM_callocN(size, "DrawData");
	}
	dd->engine_type = engine_type;
	dd->free = free_cb;
	/* Perform user-side initialization, if needed. */
	if (init_cb != NULL) {
		init_cb(dd);
	}
	/* Register in the list. */
	BLI_addtail((ListBase *)drawdata, dd);
	return dd;
}

void DRW_drawdata_free(ID *id)
{
	DrawDataList *drawdata = DRW_drawdatalist_from_id(id);

	if (drawdata == NULL)
		return;

	LISTBASE_FOREACH(DrawData *, dd, drawdata) {
		if (dd->free != NULL) {
			dd->free(dd);
		}
	}

	BLI_freelistN((ListBase *)drawdata);
}

/** \} */


/* -------------------------------------------------------------------- */

/** \name Rendering (DRW_engines)
 * \{ */

static void drw_engines_init(void)
{
	for (LinkData *link = DST.enabled_engines.first; link; link = link->next) {
		DrawEngineType *engine = link->data;
		ViewportEngineData *data = drw_viewport_engine_data_ensure(engine);
		PROFILE_START(stime);

		if (engine->engine_init) {
			engine->engine_init(data);
		}

		PROFILE_END_UPDATE(data->init_time, stime);
	}
}

static void drw_engines_cache_init(void)
{
	for (LinkData *link = DST.enabled_engines.first; link; link = link->next) {
		DrawEngineType *engine = link->data;
		ViewportEngineData *data = drw_viewport_engine_data_ensure(engine);

		if (data->text_draw_cache) {
			DRW_text_cache_destroy(data->text_draw_cache);
			data->text_draw_cache = NULL;
		}
		if (DST.text_store_p == NULL) {
			DST.text_store_p = &data->text_draw_cache;
		}

		if (engine->cache_init) {
			engine->cache_init(data);
		}
	}
}

static void drw_engines_world_update(Scene *scene)
{
	if (scene->world == NULL) {
		return;
	}

	for (LinkData *link = DST.enabled_engines.first; link; link = link->next) {
		DrawEngineType *engine = link->data;
		ViewportEngineData *data = drw_viewport_engine_data_ensure(engine);

		if (engine->id_update) {
			engine->id_update(data, &scene->world->id);
		}
	}
}

static void drw_engines_cache_populate(Object *ob)
{
	DST.ob_state = NULL;

	for (LinkData *link = DST.enabled_engines.first; link; link = link->next) {
		DrawEngineType *engine = link->data;
		ViewportEngineData *data = drw_viewport_engine_data_ensure(engine);

		if (engine->id_update) {
			engine->id_update(data, &ob->id);
		}

		if (engine->cache_populate) {
			engine->cache_populate(data, ob);
		}
	}
}

static void drw_engines_cache_finish(void)
{
	for (LinkData *link = DST.enabled_engines.first; link; link = link->next) {
		DrawEngineType *engine = link->data;
		ViewportEngineData *data = drw_viewport_engine_data_ensure(engine);

		if (engine->cache_finish) {
			engine->cache_finish(data);
		}
	}
}

static void drw_engines_draw_background(void)
{
	for (LinkData *link = DST.enabled_engines.first; link; link = link->next) {
		DrawEngineType *engine = link->data;
		ViewportEngineData *data = drw_viewport_engine_data_ensure(engine);

		if (engine->draw_background) {
			PROFILE_START(stime);

			DRW_stats_group_start(engine->idname);
			engine->draw_background(data);
			DRW_stats_group_end();

			PROFILE_END_UPDATE(data->background_time, stime);
			return;
		}
	}

	/* No draw_background found, doing default background */
	if (DRW_state_draw_background()) {
		DRW_draw_background();
	}
}

static void drw_engines_draw_scene(void)
{
	for (LinkData *link = DST.enabled_engines.first; link; link = link->next) {
		DrawEngineType *engine = link->data;
		ViewportEngineData *data = drw_viewport_engine_data_ensure(engine);
		PROFILE_START(stime);

		if (engine->draw_scene) {
			DRW_stats_group_start(engine->idname);
			engine->draw_scene(data);
			/* Restore for next engine */
			if (DRW_state_is_fbo()) {
				GPU_framebuffer_bind(DST.default_framebuffer);
			}
			DRW_stats_group_end();
		}

		PROFILE_END_UPDATE(data->render_time, stime);
	}
}

static void drw_engines_draw_text(void)
{
	for (LinkData *link = DST.enabled_engines.first; link; link = link->next) {
		DrawEngineType *engine = link->data;
		ViewportEngineData *data = drw_viewport_engine_data_ensure(engine);
		PROFILE_START(stime);

		if (data->text_draw_cache) {
			DRW_text_cache_draw(data->text_draw_cache, DST.draw_ctx.ar);
		}

		PROFILE_END_UPDATE(data->render_time, stime);
	}
}

#define MAX_INFO_LINES 10

/**
 * Returns the offset required for the drawing of engines info.
 */
int DRW_draw_region_engine_info_offset(void)
{
	int lines = 0;
	for (LinkData *link = DST.enabled_engines.first; link; link = link->next) {
		DrawEngineType *engine = link->data;
		ViewportEngineData *data = drw_viewport_engine_data_ensure(engine);

		/* Count the number of lines. */
		if (data->info[0] != '\0') {
			lines++;
			char *c = data->info;
			while (*c++ != '\0') {
				if (*c == '\n') {
					lines++;
				}
			}
		}
	}
	return MIN2(MAX_INFO_LINES, lines) * UI_UNIT_Y;
}

/**
 * Actual drawing;
 */
void DRW_draw_region_engine_info(void)
{
	const char *info_array_final[MAX_INFO_LINES + 1];
	/* This should be maxium number of engines running at the same time. */
	char info_array[MAX_INFO_LINES][GPU_INFO_SIZE];
	int i = 0;

	const DRWContextState *draw_ctx = DRW_context_state_get();
	ARegion *ar = draw_ctx->ar;
	float fill_color[4] = {0.0f, 0.0f, 0.0f, 0.25f};

	UI_GetThemeColor3fv(TH_HIGH_GRAD, fill_color);
	mul_v3_fl(fill_color, fill_color[3]);

	for (LinkData *link = DST.enabled_engines.first; link; link = link->next) {
		DrawEngineType *engine = link->data;
		ViewportEngineData *data = drw_viewport_engine_data_ensure(engine);

		if (data->info[0] != '\0') {
			char *chr_current = data->info;
			char *chr_start = chr_current;
			int line_len = 0;

			while (*chr_current++ != '\0') {
				line_len++;
				if (*chr_current == '\n') {
					BLI_strncpy(info_array[i++], chr_start, line_len + 1);
					/* Re-start counting. */
					chr_start = chr_current + 1;
					line_len = -1;
				}
			}

			BLI_strncpy(info_array[i++], chr_start, line_len + 1);

			if (i >= MAX_INFO_LINES) {
				break;
			}
		}
	}

	for (int j = 0; j < i; j++) {
		info_array_final[j] = info_array[j];
	}
	info_array_final[i] = NULL;

	if (info_array[0] != NULL) {
		ED_region_info_draw_multiline(ar, info_array_final, fill_color, true);
	}
}

#undef MAX_INFO_LINES

static void use_drw_engine(DrawEngineType *engine)
{
	LinkData *ld = MEM_callocN(sizeof(LinkData), "enabled engine link data");
	ld->data = engine;
	BLI_addtail(&DST.enabled_engines, ld);
}

/**
 * Use for external render engines.
 */
static void drw_engines_enable_external(void)
{
	use_drw_engine(DRW_engine_viewport_external_type.draw_engine);
}

/* TODO revisit this when proper layering is implemented */
/* Gather all draw engines needed and store them in DST.enabled_engines
 * That also define the rendering order of engines */
static void drw_engines_enable_from_engine(RenderEngineType *engine_type, int drawtype, int shading_flags)
{
	switch (drawtype) {
		case OB_WIRE:
			break;

		case OB_SOLID:
			if (shading_flags & V3D_SHADING_XRAY) {
				use_drw_engine(&draw_engine_workbench_transparent);
			}
			else {
				use_drw_engine(&draw_engine_workbench_solid);
			}
			break;

		case OB_MATERIAL:
		case OB_RENDER:
		default:
			/* TODO layers */
			if (engine_type->draw_engine != NULL) {
				use_drw_engine(engine_type->draw_engine);
			}

			if ((engine_type->flag & RE_INTERNAL) == 0) {
				drw_engines_enable_external();
			}
			break;
	}
}

static void drw_engines_enable_from_object_mode(void)
{
	use_drw_engine(&draw_engine_object_type);
	/* TODO(fclem) remove this, it does not belong to it's own engine. */
	use_drw_engine(&draw_engine_motion_path_type);
}

static void drw_engines_enable_from_paint_mode(int mode)
{
	switch (mode) {
		case CTX_MODE_SCULPT:
			use_drw_engine(&draw_engine_sculpt_type);
			break;
		case CTX_MODE_PAINT_WEIGHT:
			use_drw_engine(&draw_engine_pose_type);
			use_drw_engine(&draw_engine_paint_weight_type);
			break;
		case CTX_MODE_PAINT_VERTEX:
			use_drw_engine(&draw_engine_paint_vertex_type);
			break;
		case CTX_MODE_PAINT_TEXTURE:
			use_drw_engine(&draw_engine_paint_texture_type);
			break;
		default:
			break;
	}
}

static void drw_engines_enable_from_mode(int mode)
{
	switch (mode) {
		case CTX_MODE_EDIT_MESH:
			use_drw_engine(&draw_engine_edit_mesh_type);
			break;
		case CTX_MODE_EDIT_CURVE:
			use_drw_engine(&draw_engine_edit_curve_type);
			break;
		case CTX_MODE_EDIT_SURFACE:
			use_drw_engine(&draw_engine_edit_surface_type);
			break;
		case CTX_MODE_EDIT_TEXT:
			use_drw_engine(&draw_engine_edit_text_type);
			break;
		case CTX_MODE_EDIT_ARMATURE:
			use_drw_engine(&draw_engine_edit_armature_type);
			break;
		case CTX_MODE_EDIT_METABALL:
			use_drw_engine(&draw_engine_edit_metaball_type);
			break;
		case CTX_MODE_EDIT_LATTICE:
			use_drw_engine(&draw_engine_edit_lattice_type);
			break;
		case CTX_MODE_POSE:
			use_drw_engine(&draw_engine_pose_type);
			break;
		case CTX_MODE_PARTICLE:
			use_drw_engine(&draw_engine_particle_type);
			break;
		case CTX_MODE_SCULPT:
		case CTX_MODE_PAINT_WEIGHT:
		case CTX_MODE_PAINT_VERTEX:
		case CTX_MODE_PAINT_TEXTURE:
			/* Should have already been enabled */
			break;
		case CTX_MODE_OBJECT:
			break;
		default:
			BLI_assert(!"Draw mode invalid");
			break;
	}
}

static void drw_engines_enable_from_overlays(int overlay_flag)
{
	if (overlay_flag) {
		use_drw_engine(&draw_engine_overlay_type);
	}
}
/**
 * Use for select and depth-drawing.
 */
static void drw_engines_enable_basic(void)
{
	use_drw_engine(DRW_engine_viewport_basic_type.draw_engine);
}

static void drw_engines_enable(ViewLayer *view_layer, RenderEngineType *engine_type)
{
	Object *obact = OBACT(view_layer);
	const int mode = CTX_data_mode_enum_ex(DST.draw_ctx.object_edit, obact, DST.draw_ctx.object_mode);
	View3D * v3d = DST.draw_ctx.v3d;
	const int drawtype = v3d->drawtype;

	drw_engines_enable_from_engine(engine_type, drawtype, v3d->shading.flag);

	if (DRW_state_draw_support()) {
		/* Draw paint modes first so that they are drawn below the wireframes. */
		drw_engines_enable_from_paint_mode(mode);
		drw_engines_enable_from_overlays(v3d->overlay.flag);
		drw_engines_enable_from_object_mode();
		drw_engines_enable_from_mode(mode);
	}
}

static void drw_engines_disable(void)
{
	BLI_freelistN(&DST.enabled_engines);
}

static uint DRW_engines_get_hash(void)
{
	uint hash = 0;
	/* The cache depends on enabled engines */
	/* FIXME : if collision occurs ... segfault */
	for (LinkData *link = DST.enabled_engines.first; link; link = link->next) {
		DrawEngineType *engine = link->data;
		hash += BLI_ghashutil_strhash_p(engine->idname);
	}

	return hash;
}

/* -------------------------------------------------------------------- */

/** \name View Update
 * \{ */

void DRW_notify_view_update(const DRWUpdateContext *update_ctx)
{
	RenderEngineType *engine_type = update_ctx->engine_type;
	ARegion *ar = update_ctx->ar;
	View3D *v3d = update_ctx->v3d;
	RegionView3D *rv3d = ar->regiondata;
	Depsgraph *depsgraph = update_ctx->depsgraph;
	Scene *scene = update_ctx->scene;
	ViewLayer *view_layer = update_ctx->view_layer;

	/* Separate update for each stereo view. */
	for (int view = 0; view < 2; view++) {
		GPUViewport *viewport = WM_draw_region_get_viewport(ar, view);
		if (!viewport) {
			continue;
		}

		/* XXX Really nasty locking. But else this could
		 * be executed by the material previews thread
		 * while rendering a viewport. */
		BLI_ticket_mutex_lock(DST.gl_context_mutex);

		/* Reset before using it. */
		drw_state_prepare_clean_for_draw(&DST);

		DST.viewport = viewport;
		DST.draw_ctx = (DRWContextState){
			.ar = ar, .rv3d = rv3d, .v3d = v3d,
			.scene = scene, .view_layer = view_layer, .obact = OBACT(view_layer),
			.engine_type = engine_type,
			.depsgraph = depsgraph, .object_mode = OB_MODE_OBJECT,
		};

		drw_engines_enable(view_layer, engine_type);

		for (LinkData *link = DST.enabled_engines.first; link; link = link->next) {
			DrawEngineType *draw_engine = link->data;
			ViewportEngineData *data = drw_viewport_engine_data_ensure(draw_engine);

			if (draw_engine->view_update) {
				draw_engine->view_update(data);
			}
		}

		DST.viewport = NULL;

		drw_engines_disable();

		BLI_ticket_mutex_unlock(DST.gl_context_mutex);
	}
}

/** \} */

/* -------------------------------------------------------------------- */

/** \name Main Draw Loops (DRW_draw)
 * \{ */

/* Everything starts here.
 * This function takes care of calling all cache and rendering functions
 * for each relevant engine / mode engine. */
void DRW_draw_view(const bContext *C)
{
	Depsgraph *depsgraph = CTX_data_depsgraph(C);
	ARegion *ar = CTX_wm_region(C);
	View3D *v3d = CTX_wm_view3d(C);
	Scene *scene = DEG_get_evaluated_scene(depsgraph);
	RenderEngineType *engine_type = ED_view3d_engine_type(scene, v3d->drawtype);
	GPUViewport *viewport = WM_draw_region_get_bound_viewport(ar);

	/* Reset before using it. */
	drw_state_prepare_clean_for_draw(&DST);
	DST.options.draw_text = (
	        (v3d->flag2 & V3D_RENDER_OVERRIDE) == 0 &&
	        (v3d->overlay.flag & V3D_OVERLAY_HIDE_TEXT) != 0);
	DRW_draw_render_loop_ex(depsgraph, engine_type, ar, v3d, viewport, C);
}

/**
 * Used for both regular and off-screen drawing.
 * Need to reset DST before calling this function
 */
void DRW_draw_render_loop_ex(
        struct Depsgraph *depsgraph,
        RenderEngineType *engine_type,
        ARegion *ar, View3D *v3d,
        GPUViewport *viewport,
        const bContext *evil_C)
{

	Scene *scene = DEG_get_evaluated_scene(depsgraph);
	ViewLayer *view_layer = DEG_get_evaluated_view_layer(depsgraph);
	RegionView3D *rv3d = ar->regiondata;

	DST.draw_ctx.evil_C = evil_C;
	DST.viewport = viewport;

	/* Setup viewport */
	GPU_viewport_engines_data_validate(DST.viewport, DRW_engines_get_hash());

	DST.draw_ctx = (DRWContextState){
	    .ar = ar, .rv3d = rv3d, .v3d = v3d,
	    .scene = scene, .view_layer = view_layer, .obact = OBACT(view_layer),
	    .engine_type = engine_type,
	    .depsgraph = depsgraph,

	    /* reuse if caller sets */
	    .evil_C = DST.draw_ctx.evil_C,
	};
	drw_context_state_init();
	drw_viewport_var_init();

	/* Get list of enabled engines */
	drw_engines_enable(view_layer, engine_type);

	/* Update ubos */
	DRW_globals_update();

	drw_debug_init();
	DRW_hair_init();

	/* No framebuffer allowed before drawing. */
	BLI_assert(GPU_framebuffer_current_get() == 0);

	/* Init engines */
	drw_engines_init();

	/* Cache filling */
	{
		PROFILE_START(stime);
		drw_engines_cache_init();
		drw_engines_world_update(scene);

		const int object_type_exclude_viewport = v3d->object_type_exclude_viewport;
		DEG_OBJECT_ITER_FOR_RENDER_ENGINE_BEGIN(depsgraph, ob)
		{
			if ((object_type_exclude_viewport & (1 << ob->type)) == 0) {
				drw_engines_cache_populate(ob);
			}
		}
		DEG_OBJECT_ITER_FOR_RENDER_ENGINE_END;

		drw_engines_cache_finish();

		DRW_render_instance_buffer_finish();

#ifdef USE_PROFILE
		double *cache_time = GPU_viewport_cache_time_get(DST.viewport);
		PROFILE_END_UPDATE(*cache_time, stime);
#endif
	}

	DRW_stats_begin();

	GPU_framebuffer_bind(DST.default_framebuffer);

	/* Start Drawing */
	DRW_state_reset();

	DRW_hair_update();

	drw_engines_draw_background();

	/* WIP, single image drawn over the camera view (replace) */
	bool do_bg_image = false;
	if (rv3d->persp == RV3D_CAMOB) {
		Object *cam_ob = v3d->camera;
		if (cam_ob && cam_ob->type == OB_CAMERA) {
			Camera *cam = cam_ob->data;
			if (!BLI_listbase_is_empty(&cam->bg_images)) {
				do_bg_image = true;
			}
		}
	}

	if (do_bg_image) {
		ED_view3d_draw_bgpic_test(scene, depsgraph, ar, v3d, false, true);
	}


	DRW_draw_callbacks_pre_scene();
	if (DST.draw_ctx.evil_C) {
		ED_region_draw_cb_draw(DST.draw_ctx.evil_C, DST.draw_ctx.ar, REGION_DRAW_PRE_VIEW);
	}

	drw_engines_draw_scene();

	DRW_draw_callbacks_post_scene();
	if (DST.draw_ctx.evil_C) {
		ED_region_draw_cb_draw(DST.draw_ctx.evil_C, DST.draw_ctx.ar, REGION_DRAW_POST_VIEW);
	}

	DRW_state_reset();

	drw_debug_draw();

	glDisable(GL_DEPTH_TEST);
	drw_engines_draw_text();
	glEnable(GL_DEPTH_TEST);

	if (DST.draw_ctx.evil_C) {
		/* needed so manipulator isn't obscured */
		if (((v3d->flag2 & V3D_RENDER_OVERRIDE) == 0) &&
		    ((v3d->twflag & V3D_MANIPULATOR_DRAW) != 0))
		{
			glDisable(GL_DEPTH_TEST);
			DRW_draw_manipulator_3d();
		}

		DRW_draw_region_info();

		if ((v3d->flag2 & V3D_RENDER_OVERRIDE) == 0) {
			/* Draw 2D after region info so we can draw on top of the camera passepartout overlay.
			 * 'DRW_draw_region_info' sets the projection in pixel-space. */
			DRW_draw_manipulator_2d();
			glEnable(GL_DEPTH_TEST);
		}
	}

	DRW_stats_reset();

	if (do_bg_image) {
		ED_view3d_draw_bgpic_test(scene, depsgraph, ar, v3d, true, true);
	}

	if (G.debug_value > 20) {
		glDisable(GL_DEPTH_TEST);
		rcti rect; /* local coordinate visible rect inside region, to accomodate overlapping ui */
		ED_region_visible_rect(DST.draw_ctx.ar, &rect);
		DRW_stats_draw(&rect);
		glEnable(GL_DEPTH_TEST);
	}

	if (WM_draw_region_get_bound_viewport(ar)) {
		/* Don't unbind the framebuffer yet in this case and let
		 * GPU_viewport_unbind do it, so that we can still do further
		 * drawing of action zones on top. */
	}
	else {
		GPU_framebuffer_restore();
	}

	DRW_state_reset();
	drw_engines_disable();

	drw_viewport_cache_resize();

#ifdef DEBUG
	/* Avoid accidental reuse. */
	drw_state_ensure_not_reused(&DST);
#endif
}

void DRW_draw_render_loop(
        struct Depsgraph *depsgraph,
        ARegion *ar, View3D *v3d,
        GPUViewport *viewport)
{
	/* Reset before using it. */
	drw_state_prepare_clean_for_draw(&DST);

	Scene *scene = DEG_get_evaluated_scene(depsgraph);
	RenderEngineType *engine_type = ED_view3d_engine_type(scene, v3d->drawtype);

	DRW_draw_render_loop_ex(depsgraph, engine_type, ar, v3d, viewport, NULL);
}

/* @viewport CAN be NULL, in this case we create one. */
void DRW_draw_render_loop_offscreen(
        struct Depsgraph *depsgraph, RenderEngineType *engine_type,
        ARegion *ar, View3D *v3d,
        const bool draw_background, GPUOffScreen *ofs,
        GPUViewport *viewport)
{
	/* Create temporary viewport if needed. */
	GPUViewport *render_viewport = viewport;
	if (viewport == NULL) {
		render_viewport = GPU_viewport_create_from_offscreen(ofs);
	}

	GPU_framebuffer_restore();

	/* Reset before using it. */
	drw_state_prepare_clean_for_draw(&DST);
	DST.options.is_image_render = true;
	DST.options.draw_background = draw_background;
	DRW_draw_render_loop_ex(depsgraph, engine_type, ar, v3d, render_viewport, NULL);

	/* Free temporary viewport. */
	if (viewport == NULL) {
		/* don't free data owned by 'ofs' */
		GPU_viewport_clear_from_offscreen(render_viewport);
		GPU_viewport_free(render_viewport);
	}

	/* we need to re-bind (annoying!) */
	GPU_offscreen_bind(ofs, false);
}

void DRW_render_to_image(RenderEngine *engine, struct Depsgraph *depsgraph)
{
	Scene *scene = DEG_get_evaluated_scene(depsgraph);
	ViewLayer *view_layer = DEG_get_evaluated_view_layer(depsgraph);
	RenderEngineType *engine_type = engine->type;
	DrawEngineType *draw_engine_type = engine_type->draw_engine;
	RenderData *r = &scene->r;
	Render *render = engine->re;

	if (G.background && DST.gl_context == NULL) {
		WM_init_opengl(G_MAIN);
	}

	void *re_gl_context = RE_gl_context_get(render);
	void *re_gwn_context = NULL;

	/* Changing Context */
	if (re_gl_context != NULL) {
		DRW_opengl_render_context_enable(re_gl_context);
		/* We need to query gwn context after a gl context has been bound. */
		re_gwn_context = RE_gwn_context_get(render);
		DRW_gawain_render_context_enable(re_gwn_context);
	}
	else {
		DRW_opengl_context_enable();
	}

	/* IMPORTANT: We dont support immediate mode in render mode!
	 * This shall remain in effect until immediate mode supports
	 * multiple threads. */

	/* Reset before using it. */
	drw_state_prepare_clean_for_draw(&DST);
	DST.options.is_image_render = true;
	DST.options.is_scene_render = true;
	DST.options.draw_background = scene->r.alphamode == R_ADDSKY;

	DST.draw_ctx = (DRWContextState){
	    .scene = scene, .view_layer = view_layer,
	    .engine_type = engine_type,
	    .depsgraph = depsgraph, .object_mode = OB_MODE_OBJECT,
	};
	drw_context_state_init();

	DST.viewport = GPU_viewport_create();
	const int size[2] = {(r->size * r->xsch) / 100, (r->size * r->ysch) / 100};
	GPU_viewport_size_set(DST.viewport, size);

	drw_viewport_var_init();

	ViewportEngineData *data = drw_viewport_engine_data_ensure(draw_engine_type);

	/* set default viewport */
	glViewport(0, 0, size[0], size[1]);

	/* Main rendering. */
	rctf view_rect;
	rcti render_rect;
	RE_GetViewPlane(render, &view_rect, &render_rect);
	if (BLI_rcti_is_empty(&render_rect)) {
		BLI_rcti_init(&render_rect, 0, size[0], 0, size[1]);
	}

	/* Init render result. */
	RenderResult *render_result = RE_engine_begin_result(
	        engine,
	        0,
	        0,
	        (int)size[0],
	        (int)size[1],
	        view_layer->name,
	        /* RR_ALL_VIEWS */ NULL);

	RenderLayer *render_layer = render_result->layers.first;
	for (RenderView *render_view = render_result->views.first;
	     render_view != NULL;
	     render_view = render_view->next)
	{
		RE_SetActiveRenderView(render, render_view->name);
		engine_type->draw_engine->render_to_image(data, engine, render_layer, &render_rect);
		DST.buffer_finish_called = false;
	}

	RE_engine_end_result(engine, render_result, false, false, false);

	/* Force cache to reset. */
	drw_viewport_cache_resize();

	/* TODO grease pencil */

	GPU_viewport_free(DST.viewport);
	GPU_framebuffer_restore();

#ifdef DEBUG
	/* Avoid accidental reuse. */
	drw_state_ensure_not_reused(&DST);
#endif

	/* Changing Context */
	if (re_gl_context != NULL) {
		DRW_gawain_render_context_disable(re_gwn_context);
		DRW_opengl_render_context_disable(re_gl_context);
	}
	else {
		DRW_opengl_context_disable();
	}
}

void DRW_render_object_iter(
	void *vedata, RenderEngine *engine, struct Depsgraph *depsgraph,
	void (*callback)(void *vedata, Object *ob, RenderEngine *engine, struct Depsgraph *depsgraph))
{
	const DRWContextState *draw_ctx = DRW_context_state_get();

	DRW_hair_init();

	const int object_type_exclude_viewport = draw_ctx->v3d ? draw_ctx->v3d->object_type_exclude_viewport : 0;
	DEG_OBJECT_ITER_FOR_RENDER_ENGINE_BEGIN(depsgraph, ob)
	{
		if ((object_type_exclude_viewport & (1 << ob->type)) == 0) {
			DST.ob_state = NULL;
			callback(vedata, ob, engine, depsgraph);
		}
	}
	DEG_OBJECT_ITER_FOR_RENDER_ENGINE_END
}

/* Assume a valid gl context is bound (and that the gl_context_mutex has been aquired).
 * This function only setup DST and execute the given function.
 * Warning: similar to DRW_render_to_image you cannot use default lists (dfbl & dtxl). */
void DRW_custom_pipeline(
        DrawEngineType *draw_engine_type,
        struct Depsgraph *depsgraph,
        void (*callback)(void *vedata, void *user_data),
        void *user_data)
{
	Scene *scene = DEG_get_evaluated_scene(depsgraph);
	ViewLayer *view_layer = DEG_get_evaluated_view_layer(depsgraph);

	/* Reset before using it. */
	drw_state_prepare_clean_for_draw(&DST);
	DST.options.is_image_render = true;
	DST.options.is_scene_render = true;
	DST.options.draw_background = false;

	DST.draw_ctx = (DRWContextState){
	    .scene = scene,
	    .view_layer = view_layer,
	    .engine_type = NULL,
	    .depsgraph = depsgraph,
	    .object_mode = OB_MODE_OBJECT,
	};
	drw_context_state_init();

	DST.viewport = GPU_viewport_create();
	const int size[2] = {1, 1};
	GPU_viewport_size_set(DST.viewport, size);

	drw_viewport_var_init();

	DRW_hair_init();

	ViewportEngineData *data = drw_viewport_engine_data_ensure(draw_engine_type);

	/* Execute the callback */
	callback(data, user_data);
	DST.buffer_finish_called = false;

	GPU_viewport_free(DST.viewport);
	GPU_framebuffer_restore();

#ifdef DEBUG
	/* Avoid accidental reuse. */
	drw_state_ensure_not_reused(&DST);
#endif
}

static struct DRWSelectBuffer {
	struct GPUFrameBuffer *framebuffer;
	struct GPUTexture *texture_depth;
} g_select_buffer = {NULL};

static void draw_select_framebuffer_setup(const rcti *rect)
{
	if (g_select_buffer.framebuffer == NULL) {
		g_select_buffer.framebuffer = GPU_framebuffer_create();
	}

	/* If size mismatch recreate the texture. */
	if ((g_select_buffer.texture_depth != NULL) &&
	    ((GPU_texture_width(g_select_buffer.texture_depth) != BLI_rcti_size_x(rect)) ||
	     (GPU_texture_height(g_select_buffer.texture_depth) != BLI_rcti_size_y(rect))))
	{
		GPU_texture_free(g_select_buffer.texture_depth);
		g_select_buffer.texture_depth = NULL;
	}

	if (g_select_buffer.texture_depth == NULL) {
		g_select_buffer.texture_depth = GPU_texture_create_2D(
		        BLI_rcti_size_x(rect), BLI_rcti_size_y(rect), GPU_DEPTH_COMPONENT24, NULL, NULL);

		GPU_framebuffer_texture_attach(g_select_buffer.framebuffer, g_select_buffer.texture_depth, 0, 0);

		if (!GPU_framebuffer_check_valid(g_select_buffer.framebuffer, NULL)) {
			printf("Error invalid selection framebuffer\n");
		}
	}
}

/* Must run after all instance datas have been added. */
void DRW_render_instance_buffer_finish(void)
{
	BLI_assert(!DST.buffer_finish_called && "DRW_render_instance_buffer_finish called twice!");
	DST.buffer_finish_called = true;
	DRW_instance_buffer_finish(DST.idatalist);
}

/**
 * object mode select-loop, see: ED_view3d_draw_select_loop (legacy drawing).
 */
void DRW_draw_select_loop(
        struct Depsgraph *depsgraph,
        ARegion *ar, View3D *v3d,
        bool UNUSED(use_obedit_skip), bool UNUSED(use_nearest), const rcti *rect,
        DRW_SelectPassFn select_pass_fn, void *select_pass_user_data,
        DRW_ObjectFilterFn object_filter_fn, void *object_filter_user_data)
{
	Scene *scene = DEG_get_evaluated_scene(depsgraph);
	RenderEngineType *engine_type = ED_view3d_engine_type(scene, v3d->drawtype);
	ViewLayer *view_layer = DEG_get_evaluated_view_layer(depsgraph);
	Object *obact = OBACT(view_layer);
	Object *obedit = OBEDIT_FROM_OBACT(obact);
#ifndef USE_GPU_SELECT
	UNUSED_VARS(vc, scene, view_layer, v3d, ar, rect);
#else
	RegionView3D *rv3d = ar->regiondata;

	/* Reset before using it. */
	drw_state_prepare_clean_for_draw(&DST);

	bool use_obedit = false;
	int obedit_mode = 0;
	if (obedit != NULL) {
		if (obedit->type == OB_MBALL) {
			use_obedit = true;
			obedit_mode = CTX_MODE_EDIT_METABALL;
		}
		else if (obedit->type == OB_ARMATURE) {
			use_obedit = true;
			obedit_mode = CTX_MODE_EDIT_ARMATURE;
		}
	}
	if (v3d->overlay.flag & V3D_OVERLAY_BONE_SELECTION) {
		if (!(v3d->flag2 & V3D_RENDER_OVERRIDE)) {
			Object *obpose = OBPOSE_FROM_OBACT(obact);
			if (obpose) {
				use_obedit = true;
				obedit_mode = CTX_MODE_POSE;
			}
		}
	}

	struct GPUViewport *viewport = GPU_viewport_create();
	GPU_viewport_size_set(viewport, (const int[2]){BLI_rcti_size_x(rect), BLI_rcti_size_y(rect)});

	DST.viewport = viewport;
	DST.options.is_select = true;

	/* Get list of enabled engines */
	if (use_obedit) {
		drw_engines_enable_from_paint_mode(obedit_mode);
		drw_engines_enable_from_mode(obedit_mode);
	}
	else {
		drw_engines_enable_basic();
		drw_engines_enable_from_object_mode();
	}

	/* Setup viewport */

	/* Instead of 'DRW_context_state_init(C, &DST.draw_ctx)', assign from args */
	DST.draw_ctx = (DRWContextState){
		.ar = ar, .rv3d = rv3d, .v3d = v3d,
		.scene = scene, .view_layer = view_layer, .obact = obact,
		.engine_type = engine_type,
		.depsgraph = depsgraph,
	};
	drw_context_state_init();
	drw_viewport_var_init();

	/* Update ubos */
	DRW_globals_update();

	/* Init engines */
	drw_engines_init();
	DRW_hair_init();

	{
		drw_engines_cache_init();
		drw_engines_world_update(scene);

		if (use_obedit) {
#if 0
			drw_engines_cache_populate(obact);
#else
			FOREACH_OBJECT_IN_MODE_BEGIN (view_layer, obact->mode, ob_iter) {
				drw_engines_cache_populate(ob_iter);
			}
			FOREACH_OBJECT_IN_MODE_END;
#endif
		}
		else {
			const int object_type_exclude_select = (
			        v3d->object_type_exclude_viewport | v3d->object_type_exclude_select
			);
			bool filter_exclude = false;
			DEG_OBJECT_ITER_BEGIN(
			        depsgraph, ob,
			        DEG_ITER_OBJECT_FLAG_LINKED_DIRECTLY |
			        DEG_ITER_OBJECT_FLAG_VISIBLE |
			        DEG_ITER_OBJECT_FLAG_DUPLI)
			{
				if ((ob->base_flag & BASE_SELECTABLE) &&
				    (object_type_exclude_select & (1 << ob->type)) == 0)
				{
					if (object_filter_fn != NULL) {
						if (ob->base_flag & BASE_FROMDUPLI) {
							/* pass (use previous filter_exclude value) */
						}
						else {
							filter_exclude = (object_filter_fn(ob, object_filter_user_data) == false);
						}
						if (filter_exclude) {
							continue;
						}
					}

					/* This relies on dupli instances being after their instancing object. */
					if ((ob->base_flag & BASE_FROMDUPLI) == 0) {
						Object *ob_orig = DEG_get_original_object(ob);
						DRW_select_load_id(ob_orig->select_color);
					}
					drw_engines_cache_populate(ob);
				}
			}
			DEG_OBJECT_ITER_END;
		}

		drw_engines_cache_finish();

		DRW_render_instance_buffer_finish();
	}

	/* Setup framebuffer */
	draw_select_framebuffer_setup(rect);
	GPU_framebuffer_bind(g_select_buffer.framebuffer);
	GPU_framebuffer_clear_depth(g_select_buffer.framebuffer, 1.0f);

	/* Start Drawing */
	DRW_state_reset();
	DRW_draw_callbacks_pre_scene();

	DRW_hair_update();

	DRW_state_lock(
	        DRW_STATE_WRITE_DEPTH |
	        DRW_STATE_DEPTH_ALWAYS |
	        DRW_STATE_DEPTH_LESS_EQUAL |
	        DRW_STATE_DEPTH_EQUAL |
	        DRW_STATE_DEPTH_GREATER |
	        DRW_STATE_DEPTH_ALWAYS);

	/* Only 1-2 passes. */
	while (true) {
		if (!select_pass_fn(DRW_SELECT_PASS_PRE, select_pass_user_data)) {
			break;
		}

		drw_engines_draw_scene();

		if (!select_pass_fn(DRW_SELECT_PASS_POST, select_pass_user_data)) {
			break;
		}
	}

	DRW_state_lock(0);

	DRW_draw_callbacks_post_scene();

	DRW_state_reset();
	drw_engines_disable();

#ifdef DEBUG
	/* Avoid accidental reuse. */
	drw_state_ensure_not_reused(&DST);
#endif
	GPU_framebuffer_restore();

	/* Cleanup for selection state */
	GPU_viewport_free(viewport);
#endif  /* USE_GPU_SELECT */
}

static void draw_depth_texture_to_screen(GPUTexture *texture)
{
	const float w = (float)GPU_texture_width(texture);
	const float h = (float)GPU_texture_height(texture);

	Gwn_VertFormat *format = immVertexFormat();
	uint texcoord = GWN_vertformat_attr_add(format, "texCoord", GWN_COMP_F32, 2, GWN_FETCH_FLOAT);
	uint pos = GWN_vertformat_attr_add(format, "pos", GWN_COMP_F32, 2, GWN_FETCH_FLOAT);

	immBindBuiltinProgram(GPU_SHADER_3D_IMAGE_DEPTH_COPY);

	GPU_texture_bind(texture, 0);

	immUniform1i("image", 0); /* default GL_TEXTURE0 unit */

	immBegin(GWN_PRIM_TRI_STRIP, 4);

	immAttrib2f(texcoord, 0.0f, 0.0f);
	immVertex2f(pos, 0.0f, 0.0f);

	immAttrib2f(texcoord, 1.0f, 0.0f);
	immVertex2f(pos, w, 0.0f);

	immAttrib2f(texcoord, 0.0f, 1.0f);
	immVertex2f(pos, 0.0f, h);

	immAttrib2f(texcoord, 1.0f, 1.0f);
	immVertex2f(pos, w, h);

	immEnd();

	GPU_texture_unbind(texture);

	immUnbindProgram();
}

/**
 * object mode select-loop, see: ED_view3d_draw_depth_loop (legacy drawing).
 */
void DRW_draw_depth_loop(
        Depsgraph *depsgraph,
        ARegion *ar, View3D *v3d)
{
	Scene *scene = DEG_get_evaluated_scene(depsgraph);
	RenderEngineType *engine_type = ED_view3d_engine_type(scene, v3d->drawtype);
	ViewLayer *view_layer = DEG_get_evaluated_view_layer(depsgraph);
	RegionView3D *rv3d = ar->regiondata;

	DRW_opengl_context_enable();

	/* Reset before using it. */
	drw_state_prepare_clean_for_draw(&DST);

	struct GPUViewport *viewport = GPU_viewport_create();
	GPU_viewport_size_set(viewport, (const int[2]){ar->winx, ar->winy});

	/* Setup framebuffer */
	draw_select_framebuffer_setup(&ar->winrct);
	GPU_framebuffer_bind(g_select_buffer.framebuffer);
	GPU_framebuffer_clear_depth(g_select_buffer.framebuffer, 1.0f);

	DST.viewport = viewport;
	DST.options.is_depth = true;

	/* Get list of enabled engines */
	{
		drw_engines_enable_basic();
		drw_engines_enable_from_object_mode();
	}

	/* Setup viewport */

	/* Instead of 'DRW_context_state_init(C, &DST.draw_ctx)', assign from args */
	DST.draw_ctx = (DRWContextState){
		.ar = ar, .rv3d = rv3d, .v3d = v3d,
		.scene = scene, .view_layer = view_layer, .obact = OBACT(view_layer),
		.engine_type = engine_type,
		.depsgraph = depsgraph,
	};
	drw_context_state_init();
	drw_viewport_var_init();

	/* Update ubos */
	DRW_globals_update();

	/* Init engines */
	drw_engines_init();
	DRW_hair_init();

	{
		drw_engines_cache_init();
		drw_engines_world_update(scene);

		const int object_type_exclude_viewport = v3d->object_type_exclude_viewport;
		DEG_OBJECT_ITER_FOR_RENDER_ENGINE_BEGIN(depsgraph, ob)
		{
			if ((object_type_exclude_viewport & (1 << ob->type)) == 0) {
				drw_engines_cache_populate(ob);
			}
		}
		DEG_OBJECT_ITER_FOR_RENDER_ENGINE_END;

		drw_engines_cache_finish();

		DRW_render_instance_buffer_finish();
	}

	/* Start Drawing */
	DRW_state_reset();

	DRW_hair_update();

	DRW_draw_callbacks_pre_scene();
	drw_engines_draw_scene();
	DRW_draw_callbacks_post_scene();

	DRW_state_reset();
	drw_engines_disable();

#ifdef DEBUG
	/* Avoid accidental reuse. */
	drw_state_ensure_not_reused(&DST);
#endif

	/* TODO: Reading depth for operators should be done here. */

	GPU_framebuffer_restore();

	/* Cleanup for selection state */
	GPU_viewport_free(viewport);

	/* Changin context */
	DRW_opengl_context_disable();

	/* XXX Drawing the resulting buffer to the BACK_BUFFER */
	gpuPushMatrix();
	gpuPushProjectionMatrix();
	wmOrtho2_region_pixelspace(ar);
	gpuLoadIdentity();

	glEnable(GL_DEPTH_TEST); /* Cannot write to depth buffer without testing */
	glDepthFunc(GL_ALWAYS);
	draw_depth_texture_to_screen(g_select_buffer.texture_depth);
	glDepthFunc(GL_LEQUAL);

	gpuPopMatrix();
	gpuPopProjectionMatrix();
}

/** \} */


/* -------------------------------------------------------------------- */

/** \name Draw Manager State (DRW_state)
 * \{ */

void DRW_state_dfdy_factors_get(float dfdyfac[2])
{
	GPU_get_dfdy_factors(dfdyfac);
}

/**
 * When false, drawing doesn't output to a pixel buffer
 * eg: Occlusion queries, or when we have setup a context to draw in already.
 */
bool DRW_state_is_fbo(void)
{
	return ((DST.default_framebuffer != NULL) || DST.options.is_image_render);
}

/**
 * For when engines need to know if this is drawing for selection or not.
 */
bool DRW_state_is_select(void)
{
	return DST.options.is_select;
}

bool DRW_state_is_depth(void)
{
	return DST.options.is_depth;
}

/**
 * Whether we are rendering for an image
 */
bool DRW_state_is_image_render(void)
{
	return DST.options.is_image_render;
}

/**
 * Whether we are rendering only the render engine,
 * or if we should also render the mode engines.
 */
bool DRW_state_is_scene_render(void)
{
	BLI_assert(DST.options.is_scene_render ?
	           DST.options.is_image_render : true);
	return DST.options.is_scene_render;
}

/**
* Whether we are rendering simple opengl render
*/
bool DRW_state_is_opengl_render(void)
{
	return DST.options.is_image_render && !DST.options.is_scene_render;
}

/**
 * Should text draw in this mode?
 */
bool DRW_state_show_text(void)
{
	return (DST.options.is_select) == 0 &&
	       (DST.options.is_depth) == 0 &&
	       (DST.options.is_scene_render) == 0 &&
	       (DST.options.draw_text) == 0;
}

/**
 * Should draw support elements
 * Objects center, selection outline, probe data, ...
 */
bool DRW_state_draw_support(void)
{
	View3D *v3d = DST.draw_ctx.v3d;
	return (DRW_state_is_scene_render() == false) &&
	        (v3d != NULL) &&
	        ((v3d->flag2 & V3D_RENDER_OVERRIDE) == 0);
}

/**
 * Whether we should render the background
 */
bool DRW_state_draw_background(void)
{
	if (DRW_state_is_image_render() == false) {
		return true;
	}
	return DST.options.draw_background;
}

/** \} */


/* -------------------------------------------------------------------- */

/** \name Context State (DRW_context_state)
 * \{ */

const DRWContextState *DRW_context_state_get(void)
{
	return &DST.draw_ctx;
}

/** \} */


/* -------------------------------------------------------------------- */

/** \name Init/Exit (DRW_engines)
 * \{ */

bool DRW_engine_render_support(DrawEngineType *draw_engine_type)
{
	return draw_engine_type->render_to_image;
}

void DRW_engine_register(DrawEngineType *draw_engine_type)
{
	BLI_addtail(&DRW_engines, draw_engine_type);
}

void DRW_engines_register(void)
{
	RE_engines_register(&DRW_engine_viewport_eevee_type);
	RE_engines_register(&DRW_engine_viewport_workbench_type);

	DRW_engine_register(&draw_engine_workbench_solid);
	DRW_engine_register(&draw_engine_workbench_transparent);

	DRW_engine_register(&draw_engine_object_type);
	DRW_engine_register(&draw_engine_edit_armature_type);
	DRW_engine_register(&draw_engine_edit_curve_type);
	DRW_engine_register(&draw_engine_edit_lattice_type);
	DRW_engine_register(&draw_engine_edit_mesh_type);
	DRW_engine_register(&draw_engine_edit_metaball_type);
	DRW_engine_register(&draw_engine_edit_surface_type);
	DRW_engine_register(&draw_engine_edit_text_type);
	DRW_engine_register(&draw_engine_motion_path_type);
	DRW_engine_register(&draw_engine_overlay_type);
	DRW_engine_register(&draw_engine_paint_texture_type);
	DRW_engine_register(&draw_engine_paint_vertex_type);
	DRW_engine_register(&draw_engine_paint_weight_type);
	DRW_engine_register(&draw_engine_particle_type);
	DRW_engine_register(&draw_engine_pose_type);
	DRW_engine_register(&draw_engine_sculpt_type);

	/* setup callbacks */
	{
		/* BKE: mball.c */
		extern void *BKE_mball_batch_cache_dirty_cb;
		extern void *BKE_mball_batch_cache_free_cb;
		/* BKE: curve.c */
		extern void *BKE_curve_batch_cache_dirty_cb;
		extern void *BKE_curve_batch_cache_free_cb;
		/* BKE: mesh.c */
		extern void *BKE_mesh_batch_cache_dirty_cb;
		extern void *BKE_mesh_batch_cache_free_cb;
		/* BKE: lattice.c */
		extern void *BKE_lattice_batch_cache_dirty_cb;
		extern void *BKE_lattice_batch_cache_free_cb;
		/* BKE: particle.c */
		extern void *BKE_particle_batch_cache_dirty_cb;
		extern void *BKE_particle_batch_cache_free_cb;

		BKE_mball_batch_cache_dirty_cb = DRW_mball_batch_cache_dirty;
		BKE_mball_batch_cache_free_cb = DRW_mball_batch_cache_free;

		BKE_curve_batch_cache_dirty_cb = DRW_curve_batch_cache_dirty;
		BKE_curve_batch_cache_free_cb = DRW_curve_batch_cache_free;

		BKE_mesh_batch_cache_dirty_cb = DRW_mesh_batch_cache_dirty;
		BKE_mesh_batch_cache_free_cb = DRW_mesh_batch_cache_free;

		BKE_lattice_batch_cache_dirty_cb = DRW_lattice_batch_cache_dirty;
		BKE_lattice_batch_cache_free_cb = DRW_lattice_batch_cache_free;

		BKE_particle_batch_cache_dirty_cb = DRW_particle_batch_cache_dirty;
		BKE_particle_batch_cache_free_cb = DRW_particle_batch_cache_free;
	}
}

extern struct Gwn_VertFormat *g_pos_format; /* draw_shgroup.c */
extern struct GPUUniformBuffer *globals_ubo; /* draw_common.c */
extern struct GPUTexture *globals_ramp; /* draw_common.c */
void DRW_engines_free(void)
{
	DRW_opengl_context_enable();

	DRW_TEXTURE_FREE_SAFE(g_select_buffer.texture_depth);
	GPU_FRAMEBUFFER_FREE_SAFE(g_select_buffer.framebuffer);

	DRW_hair_free();
	DRW_shape_cache_free();
	DRW_stats_free();
	DRW_globals_free();

	DrawEngineType *next;
	for (DrawEngineType *type = DRW_engines.first; type; type = next) {
		next = type->next;
		BLI_remlink(&R_engines, type);

		if (type->engine_free) {
			type->engine_free();
		}
	}

	DRW_UBO_FREE_SAFE(globals_ubo);
	DRW_UBO_FREE_SAFE(view_ubo);
	DRW_TEXTURE_FREE_SAFE(globals_ramp);
	MEM_SAFE_FREE(g_pos_format);

	MEM_SAFE_FREE(DST.RST.bound_texs);
	MEM_SAFE_FREE(DST.RST.bound_tex_slots);
	MEM_SAFE_FREE(DST.RST.bound_ubos);
	MEM_SAFE_FREE(DST.RST.bound_ubo_slots);

	DRW_opengl_context_disable();
}

/** \} */

/** \name Init/Exit (DRW_opengl_ctx)
 * \{ */

void DRW_opengl_context_create(void)
{
	BLI_assert(DST.gl_context == NULL); /* Ensure it's called once */

	DST.gl_context_mutex = BLI_ticket_mutex_alloc();
	if (!G.background) {
		immDeactivate();
	}
	/* This changes the active context. */
	DST.gl_context = WM_opengl_context_create();
	/* Be sure to create gawain.context too. */
	DST.gwn_context = GWN_context_create();
	if (!G.background) {
		immActivate();
	}
	/* Set default Blender OpenGL state */
	GPU_state_init();
	/* So we activate the window's one afterwards. */
	wm_window_reset_drawable();
}

void DRW_opengl_context_destroy(void)
{
	BLI_assert(BLI_thread_is_main());
	if (DST.gl_context != NULL) {
		WM_opengl_context_activate(DST.gl_context);
		GWN_context_active_set(DST.gwn_context);
		GWN_context_discard(DST.gwn_context);
		WM_opengl_context_dispose(DST.gl_context);
		BLI_ticket_mutex_free(DST.gl_context_mutex);
	}
}

void DRW_opengl_context_enable(void)
{
	if (DST.gl_context != NULL) {
		/* IMPORTANT: We dont support immediate mode in render mode!
		 * This shall remain in effect until immediate mode supports
		 * multiple threads. */
		BLI_ticket_mutex_lock(DST.gl_context_mutex);
		if (BLI_thread_is_main()) {
			if (!G.background) {
				immDeactivate();
			}
		}
		WM_opengl_context_activate(DST.gl_context);
		GWN_context_active_set(DST.gwn_context);
		if (BLI_thread_is_main()) {
			if (!G.background) {
				immActivate();
			}
			BLF_batch_reset();
		}
	}
}

void DRW_opengl_context_disable(void)
{
	if (DST.gl_context != NULL) {
#ifdef __APPLE__
		/* Need to flush before disabling draw context, otherwise it does not
		 * always finish drawing and viewport can be empty or partially drawn */
		glFlush();
#endif

		if (BLI_thread_is_main()) {
			wm_window_reset_drawable();
		}
		else {
			WM_opengl_context_release(DST.gl_context);
			GWN_context_active_set(NULL);
		}

		BLI_ticket_mutex_unlock(DST.gl_context_mutex);
	}
}

<<<<<<< HEAD
/** \} */

/***********************************Game engine transition*******************************************/

#include "BKE_camera.h"
#include "BKE_main.h"
#include "BKE_scene.h"

static void eevee_game_view_layer_data_free()
{
	EEVEE_ViewLayerData *sldata = EEVEE_view_layer_data_ensure();

	/* Lights */
	MEM_SAFE_FREE(sldata->lamps);
	DRW_UBO_FREE_SAFE(sldata->light_ubo);
	DRW_UBO_FREE_SAFE(sldata->shadow_ubo);
	DRW_UBO_FREE_SAFE(sldata->shadow_render_ubo);
	GPU_FRAMEBUFFER_FREE_SAFE(sldata->shadow_cube_target_fb);
	GPU_FRAMEBUFFER_FREE_SAFE(sldata->shadow_cube_store_fb);
	GPU_FRAMEBUFFER_FREE_SAFE(sldata->shadow_cascade_target_fb);
	GPU_FRAMEBUFFER_FREE_SAFE(sldata->shadow_cascade_store_fb);
	DRW_TEXTURE_FREE_SAFE(sldata->shadow_cube_target);
	DRW_TEXTURE_FREE_SAFE(sldata->shadow_cube_blur);
	DRW_TEXTURE_FREE_SAFE(sldata->shadow_cube_pool);
	DRW_TEXTURE_FREE_SAFE(sldata->shadow_cascade_target);
	DRW_TEXTURE_FREE_SAFE(sldata->shadow_cascade_blur);
	DRW_TEXTURE_FREE_SAFE(sldata->shadow_cascade_pool);
	MEM_SAFE_FREE(sldata->shcasters_buffers[0].shadow_casters);
	MEM_SAFE_FREE(sldata->shcasters_buffers[0].flags);
	MEM_SAFE_FREE(sldata->shcasters_buffers[1].shadow_casters);
	MEM_SAFE_FREE(sldata->shcasters_buffers[1].flags);

	/* Probes */
	MEM_SAFE_FREE(sldata->probes);
	DRW_UBO_FREE_SAFE(sldata->probe_ubo);
	DRW_UBO_FREE_SAFE(sldata->grid_ubo);
	DRW_UBO_FREE_SAFE(sldata->planar_ubo);
	DRW_UBO_FREE_SAFE(sldata->common_ubo);
	DRW_UBO_FREE_SAFE(sldata->clip_ubo);
	GPU_FRAMEBUFFER_FREE_SAFE(sldata->probe_filter_fb);
	for (int i = 0; i < 6; ++i) {
		GPU_FRAMEBUFFER_FREE_SAFE(sldata->probe_face_fb[i]);
	}
	DRW_TEXTURE_FREE_SAFE(sldata->probe_rt);
	DRW_TEXTURE_FREE_SAFE(sldata->probe_depth_rt);
	DRW_TEXTURE_FREE_SAFE(sldata->probe_pool);
	DRW_TEXTURE_FREE_SAFE(sldata->irradiance_pool);
	DRW_TEXTURE_FREE_SAFE(sldata->irradiance_rt);
}

bool DRW_state_is_game_engine()
{
	return DST.options.is_game_engine;
}

EEVEE_Data *EEVEE_engine_data_get(void)
{
	EEVEE_Data *data = (EEVEE_Data *)drw_viewport_engine_data_ensure(&draw_engine_eevee_type);
	return data;
}

static void game_camera_border(Depsgraph *depsgraph,
	const Scene *scene, const ARegion *ar, const View3D *v3d, const RegionView3D *rv3d,
	rctf *r_viewborder, const bool no_shift, const bool no_zoom)
{
	CameraParams params;
	rctf rect_view, rect_camera;

	/* get viewport viewplane */
	BKE_camera_params_init(&params);
	BKE_camera_params_from_view3d(&params, depsgraph, v3d, rv3d);
	if (no_zoom)
		params.zoom = 1.0f;
	BKE_camera_params_compute_viewplane(&params, ar->winx, ar->winy, 1.0f, 1.0f);
	rect_view = params.viewplane;

	/* get camera viewplane */
	BKE_camera_params_init(&params);
	/* fallback for non camera objects */
	params.clipsta = v3d->near;
	params.clipend = v3d->far;
	BKE_camera_params_from_object(&params, v3d->camera);
	if (no_shift) {
		params.shiftx = 0.0f;
		params.shifty = 0.0f;
	}
	BKE_camera_params_compute_viewplane(&params, scene->r.xsch, scene->r.ysch, scene->r.xasp, scene->r.yasp);
	rect_camera = params.viewplane;

	/* get camera border within viewport */
	r_viewborder->xmin = ((rect_camera.xmin - rect_view.xmin) / BLI_rctf_size_x(&rect_view)) * ar->winx;
	r_viewborder->xmax = ((rect_camera.xmax - rect_view.xmin) / BLI_rctf_size_x(&rect_view)) * ar->winx;
	r_viewborder->ymin = ((rect_camera.ymin - rect_view.ymin) / BLI_rctf_size_y(&rect_view)) * ar->winy;
	r_viewborder->ymax = ((rect_camera.ymax - rect_view.ymin) / BLI_rctf_size_y(&rect_view)) * ar->winy;
}

typedef struct GameViewPort {
	GPUViewport *viewport;
} GameViewPort;

static GameViewPort game_viewport;
static RegionView3D game_rv3d;
static Camera *game_default_camera = NULL;

GPUTexture *DRW_game_render_loop(Main *bmain, Scene *scene, Object *maincam, int viewportsize[2],
	DRWMatrixState state, int v[4], bool called_from_constructor, bool reset_taa_samples)
{
	/* Reset before using it. */
	drw_state_prepare_clean_for_draw(&DST);

	ViewLayer *view_layer = BKE_view_layer_default_view(scene);
	Depsgraph *depsgraph = BKE_scene_get_depsgraph(scene, view_layer, called_from_constructor);
	BKE_scene_graph_update_tagged(depsgraph, bmain);

	DRW_opengl_context_enable();

	use_drw_engine(&draw_engine_eevee_type);

	if (called_from_constructor) {
		GPUOffScreen *ofs = GPU_offscreen_create(viewportsize[0], viewportsize[1], 0, true, false, NULL);
		game_viewport.viewport = GPU_viewport_create_from_offscreen(ofs);
		GPU_viewport_engine_data_create(game_viewport.viewport, &draw_engine_eevee_type);
	}

	DST.viewport = game_viewport.viewport;

	ARegion ar;
	ar.winx = viewportsize[0];
	ar.winy = viewportsize[1];

	ar.winrct.xmin = v[0];
	ar.winrct.ymin = v[1];
	ar.winrct.xmax = v[2];
	ar.winrct.ymax = v[3];

	View3D v3d;

	Object *obcam;
	if (maincam) {
		obcam = maincam;
	}
	else if (!game_default_camera) {
		game_default_camera = BKE_camera_add(bmain, "blabla");
		obcam = (Object *)game_default_camera;
	}
	else {
		obcam = (Object *)game_default_camera;
	}
	Camera *cam = (Camera *)obcam;
	v3d.camera = obcam;
	v3d.lens = cam->lens;
	v3d.near = cam->clipsta;
	v3d.far = cam->clipend;


	game_rv3d.camdx = 0.0f;
	game_rv3d.camdy = 0.0f;
	game_rv3d.camzoom = 0.0f;
	game_rv3d.persp = RV3D_CAMOB;
	game_rv3d.is_persp = true;
	rctf cameraborder;
	game_camera_border(depsgraph, scene, &ar, &v3d, &game_rv3d, &cameraborder, false, false);
	game_rv3d.viewcamtexcofac[0] = (float)ar.winx / BLI_rctf_size_x(&cameraborder);


	DRW_viewport_matrix_override_unset_all();

	copy_m4_m4(game_rv3d.persmat, state.mat[DRW_MAT_PERS]);
	copy_m4_m4(game_rv3d.persinv, state.mat[DRW_MAT_PERSINV]);
	copy_m4_m4(game_rv3d.viewmat, state.mat[DRW_MAT_VIEW]);
	copy_m4_m4(game_rv3d.viewinv, state.mat[DRW_MAT_VIEWINV]);
	copy_m4_m4(game_rv3d.winmat, state.mat[DRW_MAT_WIN]);

	DST.draw_ctx.ar = &ar;
	DST.draw_ctx.v3d = &v3d;
	DST.draw_ctx.rv3d = &game_rv3d;

	/* We don't use bContext in bge
	* (not possible or very difficult
	* with blenderplayer I guess
	*/
	DST.draw_ctx.evil_C = NULL;

	//DST.draw_ctx.v3d->zbuf = true;
	DST.draw_ctx.scene = scene;
	DST.draw_ctx.view_layer = view_layer;
	DST.draw_ctx.obact = OBACT(view_layer);

	DST.draw_ctx.depsgraph = depsgraph;

	DST.options.is_game_engine = true;

	int taa_samples_backup = scene->eevee.taa_samples;
	scene->eevee.taa_samples = 0;

	drw_context_state_init();
	drw_viewport_var_init();

	/* Init engines */
	drw_engines_init();
	drw_engines_cache_init();

	

	DEG_OBJECT_ITER_BEGIN(depsgraph, ob,
		DEG_ITER_OBJECT_FLAG_LINKED_DIRECTLY |
		DEG_ITER_OBJECT_FLAG_LINKED_VIA_SET |
		DEG_ITER_OBJECT_FLAG_DUPLI)
	{
		drw_engines_cache_populate(ob);
	}
	DEG_OBJECT_ITER_END;

	drw_engines_cache_finish();
	DRW_render_instance_buffer_finish();

	GPU_framebuffer_bind(DST.default_framebuffer);

	DRW_state_reset();
	EEVEE_Data *vedata = EEVEE_engine_data_get();
	EEVEE_EffectsInfo *effects = vedata->stl->effects;
	if (reset_taa_samples) {
		effects->taa_current_sample = 1;
	}
	drw_engines_draw_background();
	GPUTexture *finaltex = effects->final_tx;

	GPU_viewport_texture_pool_clear_users_bge(DST.viewport);

	DRW_state_reset();

	DRW_opengl_context_disable();


	scene->eevee.taa_samples = taa_samples_backup;

	return finaltex;
}

void DRW_game_render_loop_finish()
{
	drw_engines_disable();
	drw_viewport_cache_resize();
}

void DRW_game_render_loop_end()
{
	GPU_viewport_free(DST.viewport);

	eevee_game_view_layer_data_free();
	draw_engine_eevee_type.engine_free();

	memset(&DST, 0xFF, offsetof(DRWManager, gl_context));
}

/***************************Enf of Game engine transition***************************/
=======
void DRW_opengl_render_context_enable(void *re_gl_context)
{
	/* If thread is main you should use DRW_opengl_context_enable(). */
	BLI_assert(!BLI_thread_is_main());

	/* TODO get rid of the blocking. Only here because of the static global DST. */
	BLI_ticket_mutex_lock(DST.gl_context_mutex);
	WM_opengl_context_activate(re_gl_context);
}

void DRW_opengl_render_context_disable(void *re_gl_context)
{
	glFlush();
	WM_opengl_context_release(re_gl_context);
	/* TODO get rid of the blocking. */
	BLI_ticket_mutex_unlock(DST.gl_context_mutex);
}

/* Needs to be called AFTER DRW_opengl_render_context_enable() */
void DRW_gawain_render_context_enable(void *re_gwn_context)
{
	/* If thread is main you should use DRW_opengl_context_enable(). */
	BLI_assert(!BLI_thread_is_main());

	GWN_context_active_set(re_gwn_context);
	DRW_shape_cache_reset(); /* XXX fix that too. */
}

/* Needs to be called BEFORE DRW_opengl_render_context_disable() */
void DRW_gawain_render_context_disable(void *UNUSED(re_gwn_context))
{
	DRW_shape_cache_reset(); /* XXX fix that too. */
	GWN_context_active_set(NULL);
}

/** \} */
>>>>>>> 17bc0567
<|MERGE_RESOLUTION|>--- conflicted
+++ resolved
@@ -2395,7 +2395,41 @@
 	}
 }
 
-<<<<<<< HEAD
+void DRW_opengl_render_context_enable(void *re_gl_context)
+{
+	/* If thread is main you should use DRW_opengl_context_enable(). */
+	BLI_assert(!BLI_thread_is_main());
+
+	/* TODO get rid of the blocking. Only here because of the static global DST. */
+	BLI_ticket_mutex_lock(DST.gl_context_mutex);
+	WM_opengl_context_activate(re_gl_context);
+}
+
+void DRW_opengl_render_context_disable(void *re_gl_context)
+{
+	glFlush();
+	WM_opengl_context_release(re_gl_context);
+	/* TODO get rid of the blocking. */
+	BLI_ticket_mutex_unlock(DST.gl_context_mutex);
+}
+
+/* Needs to be called AFTER DRW_opengl_render_context_enable() */
+void DRW_gawain_render_context_enable(void *re_gwn_context)
+{
+	/* If thread is main you should use DRW_opengl_context_enable(). */
+	BLI_assert(!BLI_thread_is_main());
+
+	GWN_context_active_set(re_gwn_context);
+	DRW_shape_cache_reset(); /* XXX fix that too. */
+}
+
+/* Needs to be called BEFORE DRW_opengl_render_context_disable() */
+void DRW_gawain_render_context_disable(void *UNUSED(re_gwn_context))
+{
+	DRW_shape_cache_reset(); /* XXX fix that too. */
+	GWN_context_active_set(NULL);
+}
+
 /** \} */
 
 /***********************************Game engine transition*******************************************/
@@ -2403,6 +2437,8 @@
 #include "BKE_camera.h"
 #include "BKE_main.h"
 #include "BKE_scene.h"
+
+#include "engines/eevee/eevee_lightcache.h"
 
 static void eevee_game_view_layer_data_free()
 {
@@ -2428,6 +2464,11 @@
 	MEM_SAFE_FREE(sldata->shcasters_buffers[1].shadow_casters);
 	MEM_SAFE_FREE(sldata->shcasters_buffers[1].flags);
 
+	if (sldata->fallback_lightcache) {
+		EEVEE_lightcache_free(sldata->fallback_lightcache);
+		sldata->fallback_lightcache = NULL;
+	}
+
 	/* Probes */
 	MEM_SAFE_FREE(sldata->probes);
 	DRW_UBO_FREE_SAFE(sldata->probe_ubo);
@@ -2435,15 +2476,6 @@
 	DRW_UBO_FREE_SAFE(sldata->planar_ubo);
 	DRW_UBO_FREE_SAFE(sldata->common_ubo);
 	DRW_UBO_FREE_SAFE(sldata->clip_ubo);
-	GPU_FRAMEBUFFER_FREE_SAFE(sldata->probe_filter_fb);
-	for (int i = 0; i < 6; ++i) {
-		GPU_FRAMEBUFFER_FREE_SAFE(sldata->probe_face_fb[i]);
-	}
-	DRW_TEXTURE_FREE_SAFE(sldata->probe_rt);
-	DRW_TEXTURE_FREE_SAFE(sldata->probe_depth_rt);
-	DRW_TEXTURE_FREE_SAFE(sldata->probe_pool);
-	DRW_TEXTURE_FREE_SAFE(sldata->irradiance_pool);
-	DRW_TEXTURE_FREE_SAFE(sldata->irradiance_rt);
 }
 
 bool DRW_state_is_game_engine()
@@ -2651,42 +2683,4 @@
 	memset(&DST, 0xFF, offsetof(DRWManager, gl_context));
 }
 
-/***************************Enf of Game engine transition***************************/
-=======
-void DRW_opengl_render_context_enable(void *re_gl_context)
-{
-	/* If thread is main you should use DRW_opengl_context_enable(). */
-	BLI_assert(!BLI_thread_is_main());
-
-	/* TODO get rid of the blocking. Only here because of the static global DST. */
-	BLI_ticket_mutex_lock(DST.gl_context_mutex);
-	WM_opengl_context_activate(re_gl_context);
-}
-
-void DRW_opengl_render_context_disable(void *re_gl_context)
-{
-	glFlush();
-	WM_opengl_context_release(re_gl_context);
-	/* TODO get rid of the blocking. */
-	BLI_ticket_mutex_unlock(DST.gl_context_mutex);
-}
-
-/* Needs to be called AFTER DRW_opengl_render_context_enable() */
-void DRW_gawain_render_context_enable(void *re_gwn_context)
-{
-	/* If thread is main you should use DRW_opengl_context_enable(). */
-	BLI_assert(!BLI_thread_is_main());
-
-	GWN_context_active_set(re_gwn_context);
-	DRW_shape_cache_reset(); /* XXX fix that too. */
-}
-
-/* Needs to be called BEFORE DRW_opengl_render_context_disable() */
-void DRW_gawain_render_context_disable(void *UNUSED(re_gwn_context))
-{
-	DRW_shape_cache_reset(); /* XXX fix that too. */
-	GWN_context_active_set(NULL);
-}
-
-/** \} */
->>>>>>> 17bc0567
+/***************************Enf of Game engine transition***************************/