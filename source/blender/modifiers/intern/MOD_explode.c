/*
* $Id$
*
* ***** BEGIN GPL LICENSE BLOCK *****
*
* This program is free software; you can redistribute it and/or
* modify it under the terms of the GNU General Public License
* as published by the Free Software Foundation; either version 2
* of the License, or (at your option) any later version.
*
* This program is distributed in the hope that it will be useful,
* but WITHOUT ANY WARRANTY; without even the implied warranty of
* MERCHANTABILITY or FITNESS FOR A PARTICULAR PURPOSE.  See the
* GNU General Public License for more details.
*
* You should have received a copy of the GNU General Public License
* along with this program; if not, write to the Free Software  Foundation,
* Inc., 51 Franklin Street, Fifth Floor, Boston, MA 02110-1301, USA.
*
* The Original Code is Copyright (C) 2005 by the Blender Foundation.
* All rights reserved.
*
* Contributor(s): Daniel Dunbar
*                 Ton Roosendaal,
*                 Ben Batt,
*                 Brecht Van Lommel,
*                 Campbell Barton
*
* ***** END GPL LICENSE BLOCK *****
*
*/

/** \file blender/modifiers/intern/MOD_explode.c
 *  \ingroup modifiers
 */


#include "DNA_meshdata_types.h"
#include "DNA_scene_types.h"

#include "BLI_kdtree.h"
#include "BLI_rand.h"
#include "BLI_math.h"
#include "BLI_edgehash.h"
#include "BLI_utildefines.h"

#include "BKE_cdderivedmesh.h"
#include "BKE_deform.h"
#include "BKE_lattice.h"
#include "BKE_mesh.h"
#include "BKE_modifier.h"
#include "BKE_object.h"
#include "BKE_particle.h"
#include "BKE_scene.h"


#include "MEM_guardedalloc.h"

#include "MOD_util.h"

static void initData(ModifierData *md)
{
	ExplodeModifierData *emd= (ExplodeModifierData*) md;

	emd->facepa=0;
	emd->flag |= eExplodeFlag_Unborn+eExplodeFlag_Alive+eExplodeFlag_Dead;
}
static void freeData(ModifierData *md)
{
	ExplodeModifierData *emd= (ExplodeModifierData*) md;
	
	if(emd->facepa) MEM_freeN(emd->facepa);
}
static void copyData(ModifierData *md, ModifierData *target)
{
	ExplodeModifierData *emd= (ExplodeModifierData*) md;
	ExplodeModifierData *temd= (ExplodeModifierData*) target;

	temd->facepa = 0;
	temd->flag = emd->flag;
	temd->protect = emd->protect;
	temd->vgroup = emd->vgroup;
}
static int dependsOnTime(ModifierData *UNUSED(md)) 
{
	return 1;
}
static CustomDataMask requiredDataMask(Object *UNUSED(ob), ModifierData *md)
{
	ExplodeModifierData *emd= (ExplodeModifierData*) md;
	CustomDataMask dataMask = 0;

	if(emd->vgroup)
		dataMask |= CD_MASK_MDEFORMVERT;

	return dataMask;
}

static void createFacepa(ExplodeModifierData *emd,
						ParticleSystemModifierData *psmd,
						DerivedMesh *dm)
{
	ParticleSystem *psys=psmd->psys;
	MFace *fa=0, *mface=0;
	MVert *mvert = 0;
	ParticleData *pa;
	KDTree *tree;
	float center[3], co[3];
	int *facepa=0,*vertpa=0,totvert=0,totface=0,totpart=0;
	int i,p,v1,v2,v3,v4=0;

	mvert = dm->getVertArray(dm);
	mface = dm->getTessFaceArray(dm);
	totface= dm->getNumTessFaces(dm);
	totvert= dm->getNumVerts(dm);
	totpart= psmd->psys->totpart;

	BLI_srandom(psys->seed);

	if(emd->facepa)
		MEM_freeN(emd->facepa);

	facepa = emd->facepa = MEM_callocN(sizeof(int)*totface, "explode_facepa");

	vertpa = MEM_callocN(sizeof(int)*totvert, "explode_vertpa");

	/* initialize all faces & verts to no particle */
	for(i=0; i<totface; i++)
		facepa[i]=totpart;

	for (i=0; i<totvert; i++)
		vertpa[i]=totpart;

	/* set protected verts */
	if(emd->vgroup){
		MDeformVert *dvert = dm->getVertDataArray(dm, CD_MDEFORMVERT);
		if(dvert){
			const int defgrp_index= emd->vgroup-1;
			for(i=0; i<totvert; i++, dvert++){
				float val = BLI_frand();
				val = (1.0f-emd->protect)*val + emd->protect*0.5f;
				if(val < defvert_find_weight(dvert, defgrp_index))
					vertpa[i] = -1;
			}
		}
	}

	/* make tree of emitter locations */
	tree=BLI_kdtree_new(totpart);
	for(p=0,pa=psys->particles; p<totpart; p++,pa++){
		psys_particle_on_dm(psmd->dm,psys->part->from,pa->num,pa->num_dmcache,pa->fuv,pa->foffset,co,0,0,0,0,0);
		BLI_kdtree_insert(tree, p, co, NULL);
	}
	BLI_kdtree_balance(tree);

	/* set face-particle-indexes to nearest particle to face center */
	for(i=0,fa=mface; i<totface; i++,fa++){
		add_v3_v3v3(center,mvert[fa->v1].co,mvert[fa->v2].co);
		add_v3_v3(center, mvert[fa->v3].co);
		if(fa->v4){
			add_v3_v3(center, mvert[fa->v4].co);
			mul_v3_fl(center,0.25);
		}
		else
			mul_v3_fl(center,0.3333f);

		p= BLI_kdtree_find_nearest(tree,center,NULL,NULL);

		v1=vertpa[fa->v1];
		v2=vertpa[fa->v2];
		v3=vertpa[fa->v3];
		if(fa->v4)
			v4=vertpa[fa->v4];

		if(v1>=0 && v2>=0 && v3>=0 && (fa->v4==0 || v4>=0))
			facepa[i]=p;

		if(v1>=0) vertpa[fa->v1]=p;
		if(v2>=0) vertpa[fa->v2]=p;
		if(v3>=0) vertpa[fa->v3]=p;
		if(fa->v4 && v4>=0) vertpa[fa->v4]=p;
	}

	if(vertpa) MEM_freeN(vertpa);
	BLI_kdtree_free(tree);
}

static int edgecut_get(EdgeHash *edgehash, int v1, int v2)
{
	return GET_INT_FROM_POINTER(BLI_edgehash_lookup(edgehash, v1, v2));
}

 
const short add_faces[24] = {
	0,
	0, 0, 2, 0, 1, 2, 2, 0, 2, 1,
	2, 2, 2, 2, 3, 0, 0, 0, 1, 0,
	1, 1, 2
 };

MFace *get_dface(DerivedMesh *dm, DerivedMesh *split, int cur, int i, MFace *mf)
{
	MFace *df = CDDM_get_face(split, cur);
	DM_copy_face_data(dm, split, i, cur, 1);
	*df = *mf;
	return df;
}

#define SET_VERTS(a, b, c, d) \
			v[0]=mf->v##a; uv[0]=a-1; \
			v[1]=mf->v##b; uv[1]=b-1; \
			v[2]=mf->v##c; uv[2]=c-1; \
			v[3]=mf->v##d; uv[3]=d-1;

#define GET_ES(v1, v2) edgecut_get(eh, v1, v2);
#define INT_UV(uvf, c0, c1) interp_v2_v2v2(uvf, mf->uv[c0], mf->uv[c1], 0.5f);

static void remap_faces_3_6_9_12(DerivedMesh *dm, DerivedMesh *split, MFace *mf, int *facepa, int *vertpa, int i, EdgeHash *eh, int cur, int v1, int v2, int v3, int v4)
{
	MFace *df1 = get_dface(dm, split, cur, i, mf);
	MFace *df2 = get_dface(dm, split, cur+1, i, mf);
	MFace *df3 = get_dface(dm, split, cur+2, i, mf);

	facepa[cur] = vertpa[v1];
	df1->v1 = v1;
	df1->v2 = GET_ES(v1, v2)
	df1->v3 = GET_ES(v2, v3)
	df1->v4 = v3;
	df1->flag |= ME_FACE_SEL;

	facepa[cur+1] = vertpa[v2];
	df2->v1 = GET_ES(v1, v2)
	df2->v2 = v2;
	df2->v3 = GET_ES(v2, v3)
	df2->v4 = 0;
	df2->flag &= ~ME_FACE_SEL;

	facepa[cur+2] = vertpa[v1];
	df3->v1 = v1;
	df3->v2 = v3;
	df3->v3 = v4;
	df3->v4 = 0;
	df3->flag &= ~ME_FACE_SEL;
}

static void remap_uvs_3_6_9_12(DerivedMesh *dm, DerivedMesh *split, int numlayer, int i, int cur, int c0, int c1, int c2, int c3)
{
	MTFace *mf, *df1, *df2, *df3;
	int l;

	for(l=0; l<numlayer; l++) {
		mf = CustomData_get_layer_n(&split->faceData, CD_MTFACE, l);
		df1 = mf+cur;
		df2 = df1 + 1;
		df3 = df1 + 2;
		mf = CustomData_get_layer_n(&dm->faceData, CD_MTFACE, l);
		mf += i;

		copy_v2_v2(df1->uv[0], mf->uv[c0]);
		INT_UV(df1->uv[1], c0, c1)
		INT_UV(df1->uv[2], c1, c2)
		copy_v2_v2(df1->uv[3], mf->uv[c2]);

		INT_UV(df2->uv[0], c0, c1)
		copy_v2_v2(df2->uv[1], mf->uv[c1]);
		INT_UV(df2->uv[2], c1, c2)

		copy_v2_v2(df3->uv[0], mf->uv[c0]);
		copy_v2_v2(df3->uv[1], mf->uv[c2]);
		copy_v2_v2(df3->uv[2], mf->uv[c3]);
	}
}

static void remap_faces_5_10(DerivedMesh *dm, DerivedMesh *split, MFace *mf, int *facepa, int *vertpa, int i, EdgeHash *eh, int cur, int v1, int v2, int v3, int v4)
{
	MFace *df1 = get_dface(dm, split, cur, i, mf);
	MFace *df2 = get_dface(dm, split, cur+1, i, mf);

	facepa[cur] = vertpa[v1];
	df1->v1 = v1;
	df1->v2 = v2;
	df1->v3 = GET_ES(v2, v3)
	df1->v4 = GET_ES(v1, v4)
	df1->flag |= ME_FACE_SEL;

	facepa[cur+1] = vertpa[v3];
	df2->v1 = GET_ES(v1, v4)
	df2->v2 = GET_ES(v2, v3)
	df2->v3 = v3;
	df2->v4 = v4;
	df2->flag |= ME_FACE_SEL;
}

static void remap_uvs_5_10(DerivedMesh *dm, DerivedMesh *split, int numlayer, int i, int cur, int c0, int c1, int c2, int c3)
{
	MTFace *mf, *df1, *df2;
	int l;

	for(l=0; l<numlayer; l++) {
		mf = CustomData_get_layer_n(&split->faceData, CD_MTFACE, l);
		df1 = mf+cur;
		df2 = df1 + 1;
		mf = CustomData_get_layer_n(&dm->faceData, CD_MTFACE, l);
		mf += i;

		copy_v2_v2(df1->uv[0], mf->uv[c0]);
		copy_v2_v2(df1->uv[1], mf->uv[c1]);
		INT_UV(df1->uv[2], c1, c2)
		INT_UV(df1->uv[3], c0, c3)

		INT_UV(df2->uv[0], c0, c3)
		INT_UV(df2->uv[1], c1, c2)
		copy_v2_v2(df2->uv[2], mf->uv[c2]);
		copy_v2_v2(df2->uv[3], mf->uv[c3]);

	}
}

static void remap_faces_15(DerivedMesh *dm, DerivedMesh *split, MFace *mf, int *facepa, int *vertpa, int i, EdgeHash *eh, int cur, int v1, int v2, int v3, int v4)
{
	MFace *df1 = get_dface(dm, split, cur, i, mf);
	MFace *df2 = get_dface(dm, split, cur+1, i, mf);
	MFace *df3 = get_dface(dm, split, cur+2, i, mf);
	MFace *df4 = get_dface(dm, split, cur+3, i, mf);

	facepa[cur] = vertpa[v1];
	df1->v1 = v1;
	df1->v2 = GET_ES(v1, v2)
	df1->v3 = GET_ES(v1, v3)
	df1->v4 = GET_ES(v1, v4)
	df1->flag |= ME_FACE_SEL;

	facepa[cur+1] = vertpa[v2];
	df2->v1 = GET_ES(v1, v2)
	df2->v2 = v2;
	df2->v3 = GET_ES(v2, v3)
	df2->v4 = GET_ES(v1, v3)
	df2->flag |= ME_FACE_SEL;

	facepa[cur+2] = vertpa[v3];
	df3->v1 = GET_ES(v1, v3)
	df3->v2 = GET_ES(v2, v3)
	df3->v3 = v3;
	df3->v4 = GET_ES(v3, v4)
	df3->flag |= ME_FACE_SEL;

	facepa[cur+3] = vertpa[v4];
	df4->v1 = GET_ES(v1, v4)
	df4->v2 = GET_ES(v1, v3)
	df4->v3 = GET_ES(v3, v4)
	df4->v4 = v4;
	df4->flag |= ME_FACE_SEL;
}

static void remap_uvs_15(DerivedMesh *dm, DerivedMesh *split, int numlayer, int i, int cur, int c0, int c1, int c2, int c3)
{
	MTFace *mf, *df1, *df2, *df3, *df4;
	int l;

	for(l=0; l<numlayer; l++) {
		mf = CustomData_get_layer_n(&split->faceData, CD_MTFACE, l);
		df1 = mf+cur;
		df2 = df1 + 1;
		df3 = df1 + 2;
		df4 = df1 + 3;
		mf = CustomData_get_layer_n(&dm->faceData, CD_MTFACE, l);
		mf += i;

		copy_v2_v2(df1->uv[0], mf->uv[c0]);
		INT_UV(df1->uv[1], c0, c1)
		INT_UV(df1->uv[2], c0, c2)
		INT_UV(df1->uv[3], c0, c3)

		INT_UV(df2->uv[0], c0, c1)
		copy_v2_v2(df2->uv[1], mf->uv[c1]);
		INT_UV(df2->uv[2], c1, c2)
		INT_UV(df2->uv[3], c0, c2)

		INT_UV(df3->uv[0], c0, c2)
		INT_UV(df3->uv[1], c1, c2)
		copy_v2_v2(df3->uv[2], mf->uv[c2]);
		INT_UV(df3->uv[3], c2, c3)

		INT_UV(df4->uv[0], c0, c3)
		INT_UV(df4->uv[1], c0, c2)
		INT_UV(df4->uv[2], c2, c3)
		copy_v2_v2(df4->uv[3], mf->uv[c3]);
	}
}

static void remap_faces_7_11_13_14(DerivedMesh *dm, DerivedMesh *split, MFace *mf, int *facepa, int *vertpa, int i, EdgeHash *eh, int cur, int v1, int v2, int v3, int v4)
{
	MFace *df1 = get_dface(dm, split, cur, i, mf);
	MFace *df2 = get_dface(dm, split, cur+1, i, mf);
	MFace *df3 = get_dface(dm, split, cur+2, i, mf);

	facepa[cur] = vertpa[v1];
	df1->v1 = v1;
	df1->v2 = GET_ES(v1, v2)
	df1->v3 = GET_ES(v2, v3)
	df1->v4 = GET_ES(v1, v4)
	df1->flag |= ME_FACE_SEL;

	facepa[cur+1] = vertpa[v2];
	df2->v1 = GET_ES(v1, v2)
	df2->v2 = v2;
	df2->v3 = GET_ES(v2, v3)
	df2->v4 = 0;
	df2->flag &= ~ME_FACE_SEL;

	facepa[cur+2] = vertpa[v4];
	df3->v1 = GET_ES(v1, v4)
	df3->v2 = GET_ES(v2, v3)
	df3->v3 = v3;
	df3->v4 = v4;
	df3->flag |= ME_FACE_SEL;
}

static void remap_uvs_7_11_13_14(DerivedMesh *dm, DerivedMesh *split, int numlayer, int i, int cur, int c0, int c1, int c2, int c3)
{
	MTFace *mf, *df1, *df2, *df3;
	int l;

	for(l=0; l<numlayer; l++) {
		mf = CustomData_get_layer_n(&split->faceData, CD_MTFACE, l);
		df1 = mf+cur;
		df2 = df1 + 1;
		df3 = df1 + 2;
		mf = CustomData_get_layer_n(&dm->faceData, CD_MTFACE, l);
		mf += i;

		copy_v2_v2(df1->uv[0], mf->uv[c0]);
		INT_UV(df1->uv[1], c0, c1)
		INT_UV(df1->uv[2], c1, c2)
		INT_UV(df1->uv[3], c0, c3)

		INT_UV(df2->uv[0], c0, c1)
		copy_v2_v2(df2->uv[1], mf->uv[c1]);
		INT_UV(df2->uv[2], c1, c2)

		INT_UV(df3->uv[0], c0, c3)
		INT_UV(df3->uv[1], c1, c2)
		copy_v2_v2(df3->uv[2], mf->uv[c2]);
		copy_v2_v2(df3->uv[3], mf->uv[c3]);
	}
}

static void remap_faces_19_21_22(DerivedMesh *dm, DerivedMesh *split, MFace *mf, int *facepa, int *vertpa, int i, EdgeHash *eh, int cur, int v1, int v2, int v3)
{
	MFace *df1 = get_dface(dm, split, cur, i, mf);
	MFace *df2 = get_dface(dm, split, cur+1, i, mf);

	facepa[cur] = vertpa[v1];
	df1->v1 = v1;
	df1->v2 = GET_ES(v1, v2)
	df1->v3 = GET_ES(v1, v3)
	df1->v4 = 0;
	df1->flag &= ~ME_FACE_SEL;

	facepa[cur+1] = vertpa[v2];
	df2->v1 = GET_ES(v1, v2)
	df2->v2 = v2;
	df2->v3 = v3;
	df2->v4 = GET_ES(v1, v3)
	df2->flag |= ME_FACE_SEL;
}

static void remap_uvs_19_21_22(DerivedMesh *dm, DerivedMesh *split, int numlayer, int i, int cur, int c0, int c1, int c2)
{
	MTFace *mf, *df1, *df2;
	int l;

	for(l=0; l<numlayer; l++) {
		mf = CustomData_get_layer_n(&split->faceData, CD_MTFACE, l);
		df1 = mf+cur;
		df2 = df1 + 1;
		mf = CustomData_get_layer_n(&dm->faceData, CD_MTFACE, l);
		mf += i;

		copy_v2_v2(df1->uv[0], mf->uv[c0]);
		INT_UV(df1->uv[1], c0, c1)
		INT_UV(df1->uv[2], c0, c2)

		INT_UV(df2->uv[0], c0, c1)
		copy_v2_v2(df2->uv[1], mf->uv[c1]);
		copy_v2_v2(df2->uv[2], mf->uv[c2]);
		INT_UV(df2->uv[3], c0, c2)
	}
}

static void remap_faces_23(DerivedMesh *dm, DerivedMesh *split, MFace *mf, int *facepa, int *vertpa, int i, EdgeHash *eh, int cur, int v1, int v2, int v3)
{
	MFace *df1 = get_dface(dm, split, cur, i, mf);
	MFace *df2 = get_dface(dm, split, cur+1, i, mf);
	MFace *df3 = get_dface(dm, split, cur+2, i, mf);

	facepa[cur] = vertpa[v1];
	df1->v1 = v1;
	df1->v2 = GET_ES(v1, v2)
	df1->v3 = GET_ES(v2, v3)
	df1->v4 = GET_ES(v1, v3)
	df1->flag |= ME_FACE_SEL;

	facepa[cur+1] = vertpa[v2];
	df2->v1 = GET_ES(v1, v2)
	df2->v2 = v2;
	df2->v3 = GET_ES(v2, v3)
	df2->v4 = 0;
	df2->flag &= ~ME_FACE_SEL;

	facepa[cur+2] = vertpa[v3];
	df3->v1 = GET_ES(v1, v3)
	df3->v2 = GET_ES(v2, v3)
	df3->v3 = v3;
	df3->v4 = 0;
	df3->flag &= ~ME_FACE_SEL;
}

static void remap_uvs_23(DerivedMesh *dm, DerivedMesh *split, int numlayer, int i, int cur, int c0, int c1, int c2)
{
	MTFace *mf, *df1, *df2, *df3;
	int l;

	for(l=0; l<numlayer; l++) {
		mf = CustomData_get_layer_n(&split->faceData, CD_MTFACE, l);
		df1 = mf+cur;
		df2 = df1 + 1;
		df3 = df1 + 2;
		mf = CustomData_get_layer_n(&dm->faceData, CD_MTFACE, l);
		mf += i;

		copy_v2_v2(df1->uv[0], mf->uv[c0]);
		INT_UV(df1->uv[1], c0, c1)
		INT_UV(df1->uv[2], c1, c2)
		INT_UV(df1->uv[3], c0, c2)

		INT_UV(df2->uv[0], c0, c1)
		copy_v2_v2(df2->uv[1], mf->uv[c1]);
		INT_UV(df2->uv[2], c1, c2)

		INT_UV(df2->uv[0], c0, c2)
		INT_UV(df2->uv[1], c1, c2)
		copy_v2_v2(df2->uv[2], mf->uv[c2]);
	}
}

static DerivedMesh * cutEdges(ExplodeModifierData *emd, DerivedMesh *dm){
	DerivedMesh *splitdm;
<<<<<<< HEAD
	MFace *mf=0,*df1=0,*df2=0,*df3=0;
	MFace *mface=CDDM_get_tessfaces(dm);
=======
	MFace *mf=NULL,*df1=NULL;
	MFace *mface=dm->getFaceArray(dm);
>>>>>>> 2198cfdb
	MVert *dupve, *mv;
	EdgeHash *edgehash;
	EdgeHashIterator *ehi;
	int totvert=dm->getNumVerts(dm);
	int totface=dm->getNumTessFaces(dm);

	int *facesplit = MEM_callocN(sizeof(int)*totface,"explode_facesplit");
	int *vertpa = MEM_callocN(sizeof(int)*totvert,"explode_vertpa2");
	int *facepa = emd->facepa;
	int *fs, totesplit=0,totfsplit=0,curdupface=0;
	int i,j,v1,v2,v3,v4,esplit, v[4], uv[4];
	int numlayer;

	edgehash= BLI_edgehash_new();

	/* recreate vertpa from facepa calculation */
	for (i=0,mf=mface; i<totface; i++,mf++) {
		vertpa[mf->v1]=facepa[i];
		vertpa[mf->v2]=facepa[i];
		vertpa[mf->v3]=facepa[i];
		if(mf->v4)
			vertpa[mf->v4]=facepa[i];
	}

	/* mark edges for splitting and how to split faces */
	for (i=0,mf=mface,fs=facesplit; i<totface; i++,mf++,fs++) {
		v1=vertpa[mf->v1];
		v2=vertpa[mf->v2];
		v3=vertpa[mf->v3];

		if(v1!=v2){
			BLI_edgehash_insert(edgehash, mf->v1, mf->v2, NULL);
			(*fs) |= 1;
		}

		if(v2!=v3){
			BLI_edgehash_insert(edgehash, mf->v2, mf->v3, NULL);
			(*fs) |= 2;
		}

		if(mf->v4){
			v4=vertpa[mf->v4];

			if(v3!=v4){
				BLI_edgehash_insert(edgehash, mf->v3, mf->v4, NULL);
				(*fs) |= 4;
			}

			if(v1!=v4){
				BLI_edgehash_insert(edgehash, mf->v1, mf->v4, NULL);
				(*fs) |= 8;
			}

			/* mark center vertex as a fake edge split */
			if(*fs == 15)
				BLI_edgehash_insert(edgehash, mf->v1, mf->v3, NULL);
		}
		else {
			(*fs) |= 16; /* mark face as tri */

			if(v1!=v3){
				BLI_edgehash_insert(edgehash, mf->v1, mf->v3, NULL);
				(*fs) |= 4;
			}
		}
	}

	/* count splits & create indexes for new verts */
	ehi= BLI_edgehashIterator_new(edgehash);
	totesplit=totvert;
	for(; !BLI_edgehashIterator_isDone(ehi); BLI_edgehashIterator_step(ehi)) {
		BLI_edgehashIterator_setValue(ehi, SET_INT_IN_POINTER(totesplit));
		totesplit++;
	}
	BLI_edgehashIterator_free(ehi);

	/* count new faces due to splitting */
<<<<<<< HEAD
	for(i=0,fs=facesplit; i<totface; i++,fs++){
		if(*fs==1)
			totfsplit+=1;
		else if(*fs==2)
			totfsplit+=2;
		else if(*fs==3)
			totfsplit+=3;
		else if(*fs==4){
			totfsplit+=3;

			mf=dm->getTessFaceData(dm,i,CD_MFACE);//CDDM_get_tessface(dm,i);

			if(vertpa[mf->v1]!=vertpa[mf->v2] && vertpa[mf->v2]!=vertpa[mf->v3])
				totin++;
		}
	}
	
	splitdm= CDDM_from_template(dm, totesplit+totin, dm->getNumEdges(dm),totface+totfsplit, 0, 0);
=======
	for(i=0,fs=facesplit; i<totface; i++,fs++)
		totfsplit += add_faces[*fs];
	
	splitdm= CDDM_from_template(dm, totesplit, 0, totface+totfsplit);
	numlayer = CustomData_number_of_layers(&splitdm->faceData, CD_MTFACE);
>>>>>>> 2198cfdb

	/* copy new faces & verts (is it really this painful with custom data??) */
	for(i=0; i<totvert; i++){
		MVert source;
		MVert *dest;
		dm->getVert(dm, i, &source);
		dest = CDDM_get_vert(splitdm, i);

		DM_copy_vert_data(dm, splitdm, i, i, 1);
		*dest = source;
	}
<<<<<<< HEAD
	for(i=0; i<totface; i++){
		MFace source;
		MFace *dest;
		dm->getTessFace(dm, i, &source);
		dest = CDDM_get_tessface(splitdm, i);

		DM_copy_tessface_data(dm, splitdm, i, i, 1);
		*dest = source;
	}
=======
>>>>>>> 2198cfdb

	/* override original facepa (original pointer is saved in caller function) */
	facepa= MEM_callocN(sizeof(int)*(totface+totfsplit),"explode_facepa");
	//memcpy(facepa,emd->facepa,totface*sizeof(int));
	emd->facepa=facepa;

	/* create new verts */
	ehi= BLI_edgehashIterator_new(edgehash);
	for(; !BLI_edgehashIterator_isDone(ehi); BLI_edgehashIterator_step(ehi)) {
		BLI_edgehashIterator_getKey(ehi, &i, &j);
		esplit= GET_INT_FROM_POINTER(BLI_edgehashIterator_getValue(ehi));
		mv=CDDM_get_vert(splitdm,j);
		dupve=CDDM_get_vert(splitdm,esplit);

		DM_copy_vert_data(splitdm,splitdm,j,esplit,1);

		*dupve=*mv;

		mv=CDDM_get_vert(splitdm,i);

		add_v3_v3(dupve->co, mv->co);
		mul_v3_fl(dupve->co, 0.5f);
	}
	BLI_edgehashIterator_free(ehi);

	/* create new faces */
	curdupface=0;//=totface;
	//curdupin=totesplit;
	for(i=0,fs=facesplit; i<totface; i++,fs++){
<<<<<<< HEAD
		if(*fs){
			mf=CDDM_get_tessface(splitdm,i);

			v1=vertpa[mf->v1];
			v2=vertpa[mf->v2];
			v3=vertpa[mf->v3];
			v4=vertpa[mf->v4];
			/* ouch! creating new faces & remapping them to new verts is no fun */
			if(*fs==1){
				df1=CDDM_get_tessface(splitdm,curdupface);
				DM_copy_face_data(splitdm,splitdm,i,curdupface,1);
				*df1=*mf;
				curdupface++;
				
				if(v1==v2){
					df1->v1=edgesplit_get(edgehash, mf->v1, mf->v4);
					df1->v2=edgesplit_get(edgehash, mf->v2, mf->v3);
					mf->v3=df1->v2;
					mf->v4=df1->v1;
				}
				else{
					df1->v1=edgesplit_get(edgehash, mf->v1, mf->v2);
					df1->v4=edgesplit_get(edgehash, mf->v3, mf->v4);
					mf->v2=df1->v1;
					mf->v3=df1->v4;
				}

				facepa[i]=v1;
				facepa[curdupface-1]=v3;

				test_index_face(df1, &splitdm->faceData, curdupface, (df1->v4 ? 4 : 3));
			}
			if(*fs==2){
				df1=CDDM_get_tessface(splitdm,curdupface);
				DM_copy_face_data(splitdm,splitdm,i,curdupface,1);
				*df1=*mf;
				curdupface++;

				df2=CDDM_get_tessface(splitdm,curdupface);
				DM_copy_face_data(splitdm,splitdm,i,curdupface,1);
				*df2=*mf;
				curdupface++;

				if(v1!=v2){
					if(v1!=v4){
						df1->v1=edgesplit_get(edgehash, mf->v1, mf->v4);
						df1->v2=edgesplit_get(edgehash, mf->v1, mf->v2);
						df2->v1=df1->v3=mf->v2;
						df2->v3=df1->v4=mf->v4;
						df2->v2=mf->v3;

						mf->v2=df1->v2;
						mf->v3=df1->v1;

						df2->v4=mf->v4=0;

						facepa[i]=v1;
					}
					else{
						df1->v2=edgesplit_get(edgehash, mf->v1, mf->v2);
						df1->v3=edgesplit_get(edgehash, mf->v2, mf->v3);
						df1->v4=mf->v3;
						df2->v2=mf->v3;
						df2->v3=mf->v4;

						mf->v1=df1->v2;
						mf->v3=df1->v3;

						df2->v4=mf->v4=0;

						facepa[i]=v2;
					}
					facepa[curdupface-1]=facepa[curdupface-2]=v3;
				}
				else{
					if(v1!=v4){
						df1->v3=edgesplit_get(edgehash, mf->v3, mf->v4);
						df1->v4=edgesplit_get(edgehash, mf->v1, mf->v4);
						df1->v2=mf->v3;

						mf->v1=df1->v4;
						mf->v2=df1->v3;
						mf->v3=mf->v4;

						df2->v4=mf->v4=0;

						facepa[i]=v4;
					}
					else{
						df1->v3=edgesplit_get(edgehash, mf->v2, mf->v3);
						df1->v4=edgesplit_get(edgehash, mf->v3, mf->v4);
						df1->v1=mf->v4;
						df1->v2=mf->v2;
						df2->v3=mf->v4;

						mf->v1=df1->v4;
						mf->v2=df1->v3;

						df2->v4=mf->v4=0;

						facepa[i]=v3;
					}

					facepa[curdupface-1]=facepa[curdupface-2]=v1;
				}

				test_index_face(df1, &splitdm->faceData, curdupface-2, (df1->v4 ? 4 : 3));
				test_index_face(df1, &splitdm->faceData, curdupface-1, (df1->v4 ? 4 : 3));
			}
			else if(*fs==3){
				df1=CDDM_get_tessface(splitdm,curdupface);
				DM_copy_face_data(splitdm,splitdm,i,curdupface,1);
				*df1=*mf;
				curdupface++;

				df2=CDDM_get_tessface(splitdm,curdupface);
				DM_copy_face_data(splitdm,splitdm,i,curdupface,1);
				*df2=*mf;
				curdupface++;

				df3=CDDM_get_tessface(splitdm,curdupface);
				DM_copy_face_data(splitdm,splitdm,i,curdupface,1);
				*df3=*mf;
				curdupface++;

				if(v1==v2){
					df2->v1=df1->v1=edgesplit_get(edgehash, mf->v1, mf->v4);
					df3->v1=df1->v2=edgesplit_get(edgehash, mf->v2, mf->v3);
					df3->v3=df2->v2=df1->v3=edgesplit_get(edgehash, mf->v3, mf->v4);
					df3->v2=mf->v3;
					df2->v3=mf->v4;
					df1->v4=df2->v4=df3->v4=0;

					mf->v3=df1->v2;
					mf->v4=df1->v1;

					facepa[i]=facepa[curdupface-3]=v1;
					facepa[curdupface-1]=v3;
					facepa[curdupface-2]=v4;
				}
				else if(v2==v3){
					df3->v1=df2->v3=df1->v1=edgesplit_get(edgehash, mf->v1, mf->v4);
					df2->v2=df1->v2=edgesplit_get(edgehash, mf->v1, mf->v2);
					df3->v2=df1->v3=edgesplit_get(edgehash, mf->v3, mf->v4);

					df3->v3=mf->v4;
					df2->v1=mf->v1;
					df1->v4=df2->v4=df3->v4=0;

					mf->v1=df1->v2;
					mf->v4=df1->v3;

					facepa[i]=facepa[curdupface-3]=v2;
					facepa[curdupface-1]=v4;
					facepa[curdupface-2]=v1;
				}
				else if(v3==v4){
					df3->v2=df2->v1=df1->v1=edgesplit_get(edgehash, mf->v1, mf->v2);
					df2->v3=df1->v2=edgesplit_get(edgehash, mf->v2, mf->v3);
					df3->v3=df1->v3=edgesplit_get(edgehash, mf->v1, mf->v4);

					df3->v1=mf->v1;
					df2->v2=mf->v2;
					df1->v4=df2->v4=df3->v4=0;

					mf->v1=df1->v3;
					mf->v2=df1->v2;

					facepa[i]=facepa[curdupface-3]=v3;
					facepa[curdupface-1]=v1;
					facepa[curdupface-2]=v2;
				}
				else{
					df3->v1=df1->v1=edgesplit_get(edgehash, mf->v1, mf->v2);
					df3->v3=df2->v1=df1->v2=edgesplit_get(edgehash, mf->v2, mf->v3);
					df2->v3=df1->v3=edgesplit_get(edgehash, mf->v3, mf->v4);

					df3->v2=mf->v2;
					df2->v2=mf->v3;
					df1->v4=df2->v4=df3->v4=0;

					mf->v2=df1->v1;
					mf->v3=df1->v3;

					facepa[i]=facepa[curdupface-3]=v1;
					facepa[curdupface-1]=v2;
					facepa[curdupface-2]=v3;
				}

				test_index_face(df1, &splitdm->faceData, curdupface-3, (df1->v4 ? 4 : 3));
				test_index_face(df1, &splitdm->faceData, curdupface-2, (df1->v4 ? 4 : 3));
				test_index_face(df1, &splitdm->faceData, curdupface-1, (df1->v4 ? 4 : 3));
			}
			else if(*fs==4){
				if(v1!=v2 && v2!=v3){

					/* set new vert to face center */
					mv=CDDM_get_vert(splitdm,mf->v1);
					dupve=CDDM_get_vert(splitdm,curdupin);
					DM_copy_vert_data(splitdm,splitdm,mf->v1,curdupin,1);
					*dupve=*mv;

					mv=CDDM_get_vert(splitdm,mf->v2);
					VECADD(dupve->co,dupve->co,mv->co);
					mv=CDDM_get_vert(splitdm,mf->v3);
					VECADD(dupve->co,dupve->co,mv->co);
					mv=CDDM_get_vert(splitdm,mf->v4);
					VECADD(dupve->co,dupve->co,mv->co);
					mul_v3_fl(dupve->co,0.25);


					df1=CDDM_get_tessface(splitdm,curdupface);
					DM_copy_face_data(splitdm,splitdm,i,curdupface,1);
					*df1=*mf;
					curdupface++;

					df2=CDDM_get_tessface(splitdm,curdupface);
					DM_copy_face_data(splitdm,splitdm,i,curdupface,1);
					*df2=*mf;
					curdupface++;

					df3=CDDM_get_tessface(splitdm,curdupface);
					DM_copy_face_data(splitdm,splitdm,i,curdupface,1);
					*df3=*mf;
					curdupface++;

					df1->v1=edgesplit_get(edgehash, mf->v1, mf->v2);
					df3->v2=df1->v3=edgesplit_get(edgehash, mf->v2, mf->v3);

					df2->v1=edgesplit_get(edgehash, mf->v1, mf->v4);
					df3->v4=df2->v3=edgesplit_get(edgehash, mf->v3, mf->v4);

					df3->v1=df2->v2=df1->v4=curdupin;

					mf->v2=df1->v1;
					mf->v3=curdupin;
					mf->v4=df2->v1;

					curdupin++;

					facepa[i]=v1;
					facepa[curdupface-3]=v2;
					facepa[curdupface-2]=v3;
					facepa[curdupface-1]=v4;

					test_index_face(df1, &splitdm->faceData, curdupface-3, (df1->v4 ? 4 : 3));

					test_index_face(df1, &splitdm->faceData, curdupface-2, (df1->v4 ? 4 : 3));
					test_index_face(df1, &splitdm->faceData, curdupface-1, (df1->v4 ? 4 : 3));
				}
				else{
					df1=CDDM_get_tessface(splitdm,curdupface);
					DM_copy_face_data(splitdm,splitdm,i,curdupface,1);
					*df1=*mf;
					curdupface++;

					df2=CDDM_get_tessface(splitdm,curdupface);
					DM_copy_face_data(splitdm,splitdm,i,curdupface,1);
					*df2=*mf;
					curdupface++;

					df3=CDDM_get_tessface(splitdm,curdupface);
					DM_copy_face_data(splitdm,splitdm,i,curdupface,1);
					*df3=*mf;
					curdupface++;

					if(v2==v3){
						df1->v1=edgesplit_get(edgehash, mf->v1, mf->v2);
						df3->v1=df1->v2=df1->v3=edgesplit_get(edgehash, mf->v2, mf->v3);
						df2->v1=df1->v4=edgesplit_get(edgehash, mf->v1, mf->v4);

						df3->v3=df2->v3=edgesplit_get(edgehash, mf->v3, mf->v4);

						df3->v2=mf->v3;
						df3->v4=0;

						mf->v2=df1->v1;
						mf->v3=df1->v4;
						mf->v4=0;

						facepa[i]=v1;
						facepa[curdupface-3]=facepa[curdupface-2]=v2;
						facepa[curdupface-1]=v3;
					}
					else{
						df3->v1=df2->v1=df1->v2=edgesplit_get(edgehash, mf->v1, mf->v2);
						df2->v4=df1->v3=edgesplit_get(edgehash, mf->v3, mf->v4);
						df1->v4=edgesplit_get(edgehash, mf->v1, mf->v4);

						df3->v3=df2->v2=edgesplit_get(edgehash, mf->v2, mf->v3);

						df3->v4=0;

						mf->v1=df1->v4;
						mf->v2=df1->v3;
						mf->v3=mf->v4;
						mf->v4=0;

						facepa[i]=v4;
						facepa[curdupface-3]=facepa[curdupface-2]=v1;
						facepa[curdupface-1]=v2;
					}

					test_index_face(df1, &splitdm->faceData, curdupface-3, (df1->v4 ? 4 : 3));
					test_index_face(df1, &splitdm->faceData, curdupface-2, (df1->v4 ? 4 : 3));
					test_index_face(df1, &splitdm->faceData, curdupface-1, (df1->v4 ? 4 : 3));
				}
			}
=======
		mf = dm->getFaceData(dm, i, CD_MFACE);

		switch(*fs) {
		case 3:
		case 10:
		case 11:
		case 15:
			SET_VERTS(1, 2, 3, 4)
			break;
		case 5:
		case 6:
		case 7:
			SET_VERTS(2, 3, 4, 1)
			break;
		case 9:
		case 13:
			SET_VERTS(4, 1, 2, 3)
			break;
		case 12:
		case 14:
			SET_VERTS(3, 4, 1, 2)
			break;
		case 21:
		case 23:
			SET_VERTS(1, 2, 3, 4)
			break;
		case 19:
			SET_VERTS(2, 3, 1, 4)
			break;
		case 22:
			SET_VERTS(3, 1, 2, 4)
			break;
		}
>>>>>>> 2198cfdb

		switch(*fs) {
		case 3:
		case 6:
		case 9:
		case 12:
			remap_faces_3_6_9_12(dm, splitdm, mf, facepa, vertpa, i, edgehash, curdupface, v[0], v[1], v[2], v[3]);
			if(numlayer)
				remap_uvs_3_6_9_12(dm, splitdm, numlayer, i, curdupface, uv[0], uv[1], uv[2], uv[3]);
			break;
		case 5:
		case 10:
			remap_faces_5_10(dm, splitdm, mf, facepa, vertpa, i, edgehash, curdupface, v[0], v[1], v[2], v[3]);
			if(numlayer)
				remap_uvs_5_10(dm, splitdm, numlayer, i, curdupface, uv[0], uv[1], uv[2], uv[3]);
			break;
		case 15:
			remap_faces_15(dm, splitdm, mf, facepa, vertpa, i, edgehash, curdupface, v[0], v[1], v[2], v[3]);
			if(numlayer)
				remap_uvs_15(dm, splitdm, numlayer, i, curdupface, uv[0], uv[1], uv[2], uv[3]);
			break;
		case 7:
		case 11:
		case 13:
		case 14:
			remap_faces_7_11_13_14(dm, splitdm, mf, facepa, vertpa, i, edgehash, curdupface, v[0], v[1], v[2], v[3]);
			if(numlayer)
				remap_uvs_7_11_13_14(dm, splitdm, numlayer, i, curdupface, uv[0], uv[1], uv[2], uv[3]);
			break;
		case 19:
		case 21:
		case 22:
			remap_faces_19_21_22(dm, splitdm, mf, facepa, vertpa, i, edgehash, curdupface, v[0], v[1], v[2]);
			if(numlayer)
				remap_uvs_19_21_22(dm, splitdm, numlayer, i, curdupface, uv[0], uv[1], uv[2]);
			break;
		case 23:
			remap_faces_23(dm, splitdm, mf, facepa, vertpa, i, edgehash, curdupface, v[0], v[1], v[2]);
			if(numlayer)
				remap_uvs_23(dm, splitdm, numlayer, i, curdupface, uv[0], uv[1], uv[2]);
			break;
		case 0:
		case 16:
			df1 = get_dface(dm, splitdm, curdupface, i, mf);
			facepa[curdupface] = vertpa[mf->v1];

			if(df1->v4)
				df1->flag |= ME_FACE_SEL;
			else
				df1->flag &= ~ME_FACE_SEL;
			break;
		}

		curdupface += add_faces[*fs]+1;
	}

	for(i=0; i<curdupface; i++) {
		mf = CDDM_get_face(splitdm, i);
		test_index_face(mf, &splitdm->faceData, i, (mf->flag & ME_FACE_SEL ? 4 : 3));
	}

	BLI_edgehash_free(edgehash, NULL);
	MEM_freeN(facesplit);
	MEM_freeN(vertpa);

	dm = CDDM_copy(splitdm, 1); /*builds ngon faces from tess (mface) faces*/
	splitdm->needsFree = 1;
	splitdm->release(splitdm);

	return dm;
}
static DerivedMesh * explodeMesh(ExplodeModifierData *emd, 
		ParticleSystemModifierData *psmd, Scene *scene, Object *ob, 
  DerivedMesh *to_explode)
{
	DerivedMesh *explode, *dm=to_explode;
	MFace *mf=0, *mface;
	ParticleSettings *part=psmd->psys->part;
	ParticleSimulationData sim= {0};
	ParticleData *pa=NULL, *pars=psmd->psys->particles;
	ParticleKey state;
	EdgeHash *vertpahash;
	EdgeHashIterator *ehi;
	float *vertco=0, imat[4][4];
	float loc0[3], nor[3];
	float cfra;
	/* float timestep; */
	int *facepa=emd->facepa;
	int totdup=0,totvert=0,totface=0,totpart=0;
	int i, j, v, mindex=0;
	MTFace *mtface = NULL, *mtf;

	totface= dm->getNumTessFaces(dm);
	totvert= dm->getNumVerts(dm);
	mface= dm->getTessFaceArray(dm);
	totpart= psmd->psys->totpart;

	sim.scene= scene;
	sim.ob= ob;
	sim.psys= psmd->psys;
	sim.psmd= psmd;

	/* timestep= psys_get_timestep(&sim); */

	//if(part->flag & PART_GLOB_TIME)
		cfra= BKE_curframe(scene);
	//else
	//	cfra=bsystem_time(scene, ob,(float)scene->r.cfra,0.0);

	/* hash table for vertice <-> particle relations */
	vertpahash= BLI_edgehash_new();

	for (i=0; i<totface; i++) {
		/* do mindex + totvert to ensure the vertex index to be the first
		 * with BLI_edgehashIterator_getKey */
		if(facepa[i]==totpart || cfra <= (pars+facepa[i])->time)
			mindex = totvert+totpart;
		else 
			mindex = totvert+facepa[i];

		mf= &mface[i];

		/* set face vertices to exist in particle group */
		BLI_edgehash_insert(vertpahash, mf->v1, mindex, NULL);
		BLI_edgehash_insert(vertpahash, mf->v2, mindex, NULL);
		BLI_edgehash_insert(vertpahash, mf->v3, mindex, NULL);
		if(mf->v4)
			BLI_edgehash_insert(vertpahash, mf->v4, mindex, NULL);
	}

	/* make new vertice indexes & count total vertices after duplication */
	ehi= BLI_edgehashIterator_new(vertpahash);
	for(; !BLI_edgehashIterator_isDone(ehi); BLI_edgehashIterator_step(ehi)) {
		BLI_edgehashIterator_setValue(ehi, SET_INT_IN_POINTER(totdup));
		totdup++;
	}
	BLI_edgehashIterator_free(ehi);

	/* the final duplicated vertices */
<<<<<<< HEAD
	explode= CDDM_from_template(dm, totdup, 0,totface, 0, 0);
=======
	explode= CDDM_from_template(dm, totdup, 0,totface);
	mtface = CustomData_get_layer_named(&explode->faceData, CD_MTFACE, emd->uvname);
>>>>>>> 2198cfdb
	/*dupvert= CDDM_get_verts(explode);*/

	/* getting back to object space */
	invert_m4_m4(imat,ob->obmat);

	psmd->psys->lattice = psys_get_lattice(&sim);

	/* duplicate & displace vertices */
	ehi= BLI_edgehashIterator_new(vertpahash);
	for(; !BLI_edgehashIterator_isDone(ehi); BLI_edgehashIterator_step(ehi)) {
		MVert source;
		MVert *dest;

		/* get particle + vertex from hash */
		BLI_edgehashIterator_getKey(ehi, &j, &i);
		i -= totvert;
		v= GET_INT_FROM_POINTER(BLI_edgehashIterator_getValue(ehi));

		dm->getVert(dm, j, &source);
		dest = CDDM_get_vert(explode,v);

		DM_copy_vert_data(dm,explode,j,v,1);
		*dest = source;

		if(i!=totpart) {
			/* get particle */
			pa= pars+i;

			/* get particle state */
			psys_particle_on_emitter(psmd,part->from,pa->num,pa->num_dmcache,pa->fuv,pa->foffset,loc0,nor,0,0,0,0);
			mul_m4_v3(ob->obmat,loc0);

			state.time=cfra;
			psys_get_particle_state(&sim, i, &state, 1);

			vertco=CDDM_get_vert(explode,v)->co;
			
			mul_m4_v3(ob->obmat,vertco);

			VECSUB(vertco,vertco,loc0);

			/* apply rotation, size & location */
			mul_qt_v3(state.rot,vertco);
			if(emd->flag & eExplodeFlag_PaSize)
				mul_v3_fl(vertco,pa->size);
			VECADD(vertco,vertco,state.co);

			mul_m4_v3(imat,vertco);
		}
	}
	BLI_edgehashIterator_free(ehi);

	/*map new vertices to faces*/
	for (i=0; i<totface; i++) {
		MFace source;
		int orig_v4;

		if(facepa[i]!=totpart)
		{
			pa=pars+facepa[i];

			if(pa->alive==PARS_UNBORN && (emd->flag&eExplodeFlag_Unborn)==0) continue;
			if(pa->alive==PARS_ALIVE && (emd->flag&eExplodeFlag_Alive)==0) continue;
			if(pa->alive==PARS_DEAD && (emd->flag&eExplodeFlag_Dead)==0) continue;
		}

		dm->getTessFace(dm,i,&source);
		mf=CDDM_get_tessface(explode,i);
		
		orig_v4 = source.v4;

		if(facepa[i]!=totpart && cfra <= pa->time)
			mindex = totvert+totpart;
		else 
			mindex = totvert+facepa[i];

		source.v1 = edgecut_get(vertpahash, source.v1, mindex);
		source.v2 = edgecut_get(vertpahash, source.v2, mindex);
		source.v3 = edgecut_get(vertpahash, source.v3, mindex);
		if(source.v4)
			source.v4 = edgecut_get(vertpahash, source.v4, mindex);

		DM_copy_face_data(dm,explode,i,i,1);

		*mf = source;

		/* override uv channel for particle age */
		if(mtface) {
			float age = (cfra - pa->time)/pa->lifetime;
			/* Clamp to this range to avoid flipping to the other side of the coordinates. */
			CLAMP(age, 0.001f, 0.999f);

			mtf = mtface + i;

			mtf->uv[0][0] = mtf->uv[1][0] = mtf->uv[2][0] = mtf->uv[3][0] = age;
			mtf->uv[0][1] = mtf->uv[1][1] = mtf->uv[2][1] = mtf->uv[3][1] = 0.5f;
		}

		test_index_face(mf, &explode->faceData, i, (orig_v4 ? 4 : 3));
	}

	/* cleanup */
	BLI_edgehash_free(vertpahash, NULL);

	/* finalization */
	CDDM_calc_edges(explode);
	CDDM_calc_normals(explode);

	if(psmd->psys->lattice){
		end_latt_deform(psmd->psys->lattice);
		psmd->psys->lattice= NULL;
	}

	dm = CDDM_copy(explode, 1); /*builds ngon faces from tess (mface) faces*/
	explode->needsFree = 1;
	explode->release(explode);

	return explode;
}

static ParticleSystemModifierData * findPrecedingParticlesystem(Object *ob, ModifierData *emd)
{
	ModifierData *md;
	ParticleSystemModifierData *psmd=0;

	for (md=ob->modifiers.first; emd!=md; md=md->next){
		if(md->type==eModifierType_ParticleSystem)
			psmd= (ParticleSystemModifierData*) md;
	}
	return psmd;
}
static DerivedMesh * applyModifier(ModifierData *md, Object *ob,
						DerivedMesh *derivedData,
						int UNUSED(useRenderParams),
						int UNUSED(isFinalCalc))
{
	DerivedMesh *dm = derivedData;
	ExplodeModifierData *emd= (ExplodeModifierData*) md;
	ParticleSystemModifierData *psmd=findPrecedingParticlesystem(ob,md);

	if(psmd){
		ParticleSystem * psys=psmd->psys;

		if(psys==0 || psys->totpart==0) return derivedData;
		if(psys->part==0 || psys->particles==0) return derivedData;
		if(psmd->dm==0) return derivedData;

		/* 1. find faces to be exploded if needed */
		if(emd->facepa==0
				 || psmd->flag&eParticleSystemFlag_Pars
				 || emd->flag&eExplodeFlag_CalcFaces
<<<<<<< HEAD
				 || MEM_allocN_len(emd->facepa)/sizeof(int) != dm->getNumTessFaces(dm)){
=======
				 || MEM_allocN_len(emd->facepa)/sizeof(int) != dm->getNumFaces(dm))
		{
>>>>>>> 2198cfdb
			if(psmd->flag & eParticleSystemFlag_Pars)
				psmd->flag &= ~eParticleSystemFlag_Pars;
			
			if(emd->flag & eExplodeFlag_CalcFaces)
				emd->flag &= ~eExplodeFlag_CalcFaces;

			createFacepa(emd,psmd,derivedData);
		}
				 /* 2. create new mesh */
				 if(emd->flag & eExplodeFlag_EdgeCut){
					 int *facepa = emd->facepa;
					 DerivedMesh *splitdm=cutEdges(emd,dm);
					 DerivedMesh *explode=explodeMesh(emd, psmd, md->scene, ob, splitdm);

					 MEM_freeN(emd->facepa);
					 emd->facepa=facepa;
					 splitdm->release(splitdm);
					 return explode;
				 }
				 else
					 return explodeMesh(emd, psmd, md->scene, ob, derivedData);
	}
	return derivedData;
}


ModifierTypeInfo modifierType_Explode = {
	/* name */              "Explode",
	/* structName */        "ExplodeModifierData",
	/* structSize */        sizeof(ExplodeModifierData),
	/* type */              eModifierTypeType_Nonconstructive,
	/* flags */             eModifierTypeFlag_AcceptsMesh,
	/* copyData */          copyData,
	/* deformVerts */       0,
	/* deformMatrices */    0,
	/* deformVertsEM */     0,
	/* deformMatricesEM */  0,
	/* applyModifier */     applyModifier,
	/* applyModifierEM */   0,
	/* initData */          initData,
	/* requiredDataMask */  requiredDataMask,
	/* freeData */          freeData,
	/* isDisabled */        0,
	/* updateDepgraph */    0,
	/* dependsOnTime */     dependsOnTime,
	/* dependsOnNormals */	0,
	/* foreachObjectLink */ 0,
	/* foreachIDLink */     0,
};<|MERGE_RESOLUTION|>--- conflicted
+++ resolved
@@ -200,7 +200,7 @@
 
 MFace *get_dface(DerivedMesh *dm, DerivedMesh *split, int cur, int i, MFace *mf)
 {
-	MFace *df = CDDM_get_face(split, cur);
+	MFace *df = CDDM_get_tessface(split, cur);
 	DM_copy_face_data(dm, split, i, cur, 1);
 	*df = *mf;
 	return df;
@@ -546,13 +546,8 @@
 
 static DerivedMesh * cutEdges(ExplodeModifierData *emd, DerivedMesh *dm){
 	DerivedMesh *splitdm;
-<<<<<<< HEAD
-	MFace *mf=0,*df1=0,*df2=0,*df3=0;
-	MFace *mface=CDDM_get_tessfaces(dm);
-=======
 	MFace *mf=NULL,*df1=NULL;
-	MFace *mface=dm->getFaceArray(dm);
->>>>>>> 2198cfdb
+	MFace *mface=dm->getTessFaceArray(dm);
 	MVert *dupve, *mv;
 	EdgeHash *edgehash;
 	EdgeHashIterator *ehi;
@@ -630,32 +625,11 @@
 	BLI_edgehashIterator_free(ehi);
 
 	/* count new faces due to splitting */
-<<<<<<< HEAD
-	for(i=0,fs=facesplit; i<totface; i++,fs++){
-		if(*fs==1)
-			totfsplit+=1;
-		else if(*fs==2)
-			totfsplit+=2;
-		else if(*fs==3)
-			totfsplit+=3;
-		else if(*fs==4){
-			totfsplit+=3;
-
-			mf=dm->getTessFaceData(dm,i,CD_MFACE);//CDDM_get_tessface(dm,i);
-
-			if(vertpa[mf->v1]!=vertpa[mf->v2] && vertpa[mf->v2]!=vertpa[mf->v3])
-				totin++;
-		}
-	}
-	
-	splitdm= CDDM_from_template(dm, totesplit+totin, dm->getNumEdges(dm),totface+totfsplit, 0, 0);
-=======
 	for(i=0,fs=facesplit; i<totface; i++,fs++)
 		totfsplit += add_faces[*fs];
 	
-	splitdm= CDDM_from_template(dm, totesplit, 0, totface+totfsplit);
+	splitdm= CDDM_from_template(dm, totesplit, 0, totface+totfsplit, 0, 0);
 	numlayer = CustomData_number_of_layers(&splitdm->faceData, CD_MTFACE);
->>>>>>> 2198cfdb
 
 	/* copy new faces & verts (is it really this painful with custom data??) */
 	for(i=0; i<totvert; i++){
@@ -667,18 +641,6 @@
 		DM_copy_vert_data(dm, splitdm, i, i, 1);
 		*dest = source;
 	}
-<<<<<<< HEAD
-	for(i=0; i<totface; i++){
-		MFace source;
-		MFace *dest;
-		dm->getTessFace(dm, i, &source);
-		dest = CDDM_get_tessface(splitdm, i);
-
-		DM_copy_tessface_data(dm, splitdm, i, i, 1);
-		*dest = source;
-	}
-=======
->>>>>>> 2198cfdb
 
 	/* override original facepa (original pointer is saved in caller function) */
 	facepa= MEM_callocN(sizeof(int)*(totface+totfsplit),"explode_facepa");
@@ -708,317 +670,7 @@
 	curdupface=0;//=totface;
 	//curdupin=totesplit;
 	for(i=0,fs=facesplit; i<totface; i++,fs++){
-<<<<<<< HEAD
-		if(*fs){
-			mf=CDDM_get_tessface(splitdm,i);
-
-			v1=vertpa[mf->v1];
-			v2=vertpa[mf->v2];
-			v3=vertpa[mf->v3];
-			v4=vertpa[mf->v4];
-			/* ouch! creating new faces & remapping them to new verts is no fun */
-			if(*fs==1){
-				df1=CDDM_get_tessface(splitdm,curdupface);
-				DM_copy_face_data(splitdm,splitdm,i,curdupface,1);
-				*df1=*mf;
-				curdupface++;
-				
-				if(v1==v2){
-					df1->v1=edgesplit_get(edgehash, mf->v1, mf->v4);
-					df1->v2=edgesplit_get(edgehash, mf->v2, mf->v3);
-					mf->v3=df1->v2;
-					mf->v4=df1->v1;
-				}
-				else{
-					df1->v1=edgesplit_get(edgehash, mf->v1, mf->v2);
-					df1->v4=edgesplit_get(edgehash, mf->v3, mf->v4);
-					mf->v2=df1->v1;
-					mf->v3=df1->v4;
-				}
-
-				facepa[i]=v1;
-				facepa[curdupface-1]=v3;
-
-				test_index_face(df1, &splitdm->faceData, curdupface, (df1->v4 ? 4 : 3));
-			}
-			if(*fs==2){
-				df1=CDDM_get_tessface(splitdm,curdupface);
-				DM_copy_face_data(splitdm,splitdm,i,curdupface,1);
-				*df1=*mf;
-				curdupface++;
-
-				df2=CDDM_get_tessface(splitdm,curdupface);
-				DM_copy_face_data(splitdm,splitdm,i,curdupface,1);
-				*df2=*mf;
-				curdupface++;
-
-				if(v1!=v2){
-					if(v1!=v4){
-						df1->v1=edgesplit_get(edgehash, mf->v1, mf->v4);
-						df1->v2=edgesplit_get(edgehash, mf->v1, mf->v2);
-						df2->v1=df1->v3=mf->v2;
-						df2->v3=df1->v4=mf->v4;
-						df2->v2=mf->v3;
-
-						mf->v2=df1->v2;
-						mf->v3=df1->v1;
-
-						df2->v4=mf->v4=0;
-
-						facepa[i]=v1;
-					}
-					else{
-						df1->v2=edgesplit_get(edgehash, mf->v1, mf->v2);
-						df1->v3=edgesplit_get(edgehash, mf->v2, mf->v3);
-						df1->v4=mf->v3;
-						df2->v2=mf->v3;
-						df2->v3=mf->v4;
-
-						mf->v1=df1->v2;
-						mf->v3=df1->v3;
-
-						df2->v4=mf->v4=0;
-
-						facepa[i]=v2;
-					}
-					facepa[curdupface-1]=facepa[curdupface-2]=v3;
-				}
-				else{
-					if(v1!=v4){
-						df1->v3=edgesplit_get(edgehash, mf->v3, mf->v4);
-						df1->v4=edgesplit_get(edgehash, mf->v1, mf->v4);
-						df1->v2=mf->v3;
-
-						mf->v1=df1->v4;
-						mf->v2=df1->v3;
-						mf->v3=mf->v4;
-
-						df2->v4=mf->v4=0;
-
-						facepa[i]=v4;
-					}
-					else{
-						df1->v3=edgesplit_get(edgehash, mf->v2, mf->v3);
-						df1->v4=edgesplit_get(edgehash, mf->v3, mf->v4);
-						df1->v1=mf->v4;
-						df1->v2=mf->v2;
-						df2->v3=mf->v4;
-
-						mf->v1=df1->v4;
-						mf->v2=df1->v3;
-
-						df2->v4=mf->v4=0;
-
-						facepa[i]=v3;
-					}
-
-					facepa[curdupface-1]=facepa[curdupface-2]=v1;
-				}
-
-				test_index_face(df1, &splitdm->faceData, curdupface-2, (df1->v4 ? 4 : 3));
-				test_index_face(df1, &splitdm->faceData, curdupface-1, (df1->v4 ? 4 : 3));
-			}
-			else if(*fs==3){
-				df1=CDDM_get_tessface(splitdm,curdupface);
-				DM_copy_face_data(splitdm,splitdm,i,curdupface,1);
-				*df1=*mf;
-				curdupface++;
-
-				df2=CDDM_get_tessface(splitdm,curdupface);
-				DM_copy_face_data(splitdm,splitdm,i,curdupface,1);
-				*df2=*mf;
-				curdupface++;
-
-				df3=CDDM_get_tessface(splitdm,curdupface);
-				DM_copy_face_data(splitdm,splitdm,i,curdupface,1);
-				*df3=*mf;
-				curdupface++;
-
-				if(v1==v2){
-					df2->v1=df1->v1=edgesplit_get(edgehash, mf->v1, mf->v4);
-					df3->v1=df1->v2=edgesplit_get(edgehash, mf->v2, mf->v3);
-					df3->v3=df2->v2=df1->v3=edgesplit_get(edgehash, mf->v3, mf->v4);
-					df3->v2=mf->v3;
-					df2->v3=mf->v4;
-					df1->v4=df2->v4=df3->v4=0;
-
-					mf->v3=df1->v2;
-					mf->v4=df1->v1;
-
-					facepa[i]=facepa[curdupface-3]=v1;
-					facepa[curdupface-1]=v3;
-					facepa[curdupface-2]=v4;
-				}
-				else if(v2==v3){
-					df3->v1=df2->v3=df1->v1=edgesplit_get(edgehash, mf->v1, mf->v4);
-					df2->v2=df1->v2=edgesplit_get(edgehash, mf->v1, mf->v2);
-					df3->v2=df1->v3=edgesplit_get(edgehash, mf->v3, mf->v4);
-
-					df3->v3=mf->v4;
-					df2->v1=mf->v1;
-					df1->v4=df2->v4=df3->v4=0;
-
-					mf->v1=df1->v2;
-					mf->v4=df1->v3;
-
-					facepa[i]=facepa[curdupface-3]=v2;
-					facepa[curdupface-1]=v4;
-					facepa[curdupface-2]=v1;
-				}
-				else if(v3==v4){
-					df3->v2=df2->v1=df1->v1=edgesplit_get(edgehash, mf->v1, mf->v2);
-					df2->v3=df1->v2=edgesplit_get(edgehash, mf->v2, mf->v3);
-					df3->v3=df1->v3=edgesplit_get(edgehash, mf->v1, mf->v4);
-
-					df3->v1=mf->v1;
-					df2->v2=mf->v2;
-					df1->v4=df2->v4=df3->v4=0;
-
-					mf->v1=df1->v3;
-					mf->v2=df1->v2;
-
-					facepa[i]=facepa[curdupface-3]=v3;
-					facepa[curdupface-1]=v1;
-					facepa[curdupface-2]=v2;
-				}
-				else{
-					df3->v1=df1->v1=edgesplit_get(edgehash, mf->v1, mf->v2);
-					df3->v3=df2->v1=df1->v2=edgesplit_get(edgehash, mf->v2, mf->v3);
-					df2->v3=df1->v3=edgesplit_get(edgehash, mf->v3, mf->v4);
-
-					df3->v2=mf->v2;
-					df2->v2=mf->v3;
-					df1->v4=df2->v4=df3->v4=0;
-
-					mf->v2=df1->v1;
-					mf->v3=df1->v3;
-
-					facepa[i]=facepa[curdupface-3]=v1;
-					facepa[curdupface-1]=v2;
-					facepa[curdupface-2]=v3;
-				}
-
-				test_index_face(df1, &splitdm->faceData, curdupface-3, (df1->v4 ? 4 : 3));
-				test_index_face(df1, &splitdm->faceData, curdupface-2, (df1->v4 ? 4 : 3));
-				test_index_face(df1, &splitdm->faceData, curdupface-1, (df1->v4 ? 4 : 3));
-			}
-			else if(*fs==4){
-				if(v1!=v2 && v2!=v3){
-
-					/* set new vert to face center */
-					mv=CDDM_get_vert(splitdm,mf->v1);
-					dupve=CDDM_get_vert(splitdm,curdupin);
-					DM_copy_vert_data(splitdm,splitdm,mf->v1,curdupin,1);
-					*dupve=*mv;
-
-					mv=CDDM_get_vert(splitdm,mf->v2);
-					VECADD(dupve->co,dupve->co,mv->co);
-					mv=CDDM_get_vert(splitdm,mf->v3);
-					VECADD(dupve->co,dupve->co,mv->co);
-					mv=CDDM_get_vert(splitdm,mf->v4);
-					VECADD(dupve->co,dupve->co,mv->co);
-					mul_v3_fl(dupve->co,0.25);
-
-
-					df1=CDDM_get_tessface(splitdm,curdupface);
-					DM_copy_face_data(splitdm,splitdm,i,curdupface,1);
-					*df1=*mf;
-					curdupface++;
-
-					df2=CDDM_get_tessface(splitdm,curdupface);
-					DM_copy_face_data(splitdm,splitdm,i,curdupface,1);
-					*df2=*mf;
-					curdupface++;
-
-					df3=CDDM_get_tessface(splitdm,curdupface);
-					DM_copy_face_data(splitdm,splitdm,i,curdupface,1);
-					*df3=*mf;
-					curdupface++;
-
-					df1->v1=edgesplit_get(edgehash, mf->v1, mf->v2);
-					df3->v2=df1->v3=edgesplit_get(edgehash, mf->v2, mf->v3);
-
-					df2->v1=edgesplit_get(edgehash, mf->v1, mf->v4);
-					df3->v4=df2->v3=edgesplit_get(edgehash, mf->v3, mf->v4);
-
-					df3->v1=df2->v2=df1->v4=curdupin;
-
-					mf->v2=df1->v1;
-					mf->v3=curdupin;
-					mf->v4=df2->v1;
-
-					curdupin++;
-
-					facepa[i]=v1;
-					facepa[curdupface-3]=v2;
-					facepa[curdupface-2]=v3;
-					facepa[curdupface-1]=v4;
-
-					test_index_face(df1, &splitdm->faceData, curdupface-3, (df1->v4 ? 4 : 3));
-
-					test_index_face(df1, &splitdm->faceData, curdupface-2, (df1->v4 ? 4 : 3));
-					test_index_face(df1, &splitdm->faceData, curdupface-1, (df1->v4 ? 4 : 3));
-				}
-				else{
-					df1=CDDM_get_tessface(splitdm,curdupface);
-					DM_copy_face_data(splitdm,splitdm,i,curdupface,1);
-					*df1=*mf;
-					curdupface++;
-
-					df2=CDDM_get_tessface(splitdm,curdupface);
-					DM_copy_face_data(splitdm,splitdm,i,curdupface,1);
-					*df2=*mf;
-					curdupface++;
-
-					df3=CDDM_get_tessface(splitdm,curdupface);
-					DM_copy_face_data(splitdm,splitdm,i,curdupface,1);
-					*df3=*mf;
-					curdupface++;
-
-					if(v2==v3){
-						df1->v1=edgesplit_get(edgehash, mf->v1, mf->v2);
-						df3->v1=df1->v2=df1->v3=edgesplit_get(edgehash, mf->v2, mf->v3);
-						df2->v1=df1->v4=edgesplit_get(edgehash, mf->v1, mf->v4);
-
-						df3->v3=df2->v3=edgesplit_get(edgehash, mf->v3, mf->v4);
-
-						df3->v2=mf->v3;
-						df3->v4=0;
-
-						mf->v2=df1->v1;
-						mf->v3=df1->v4;
-						mf->v4=0;
-
-						facepa[i]=v1;
-						facepa[curdupface-3]=facepa[curdupface-2]=v2;
-						facepa[curdupface-1]=v3;
-					}
-					else{
-						df3->v1=df2->v1=df1->v2=edgesplit_get(edgehash, mf->v1, mf->v2);
-						df2->v4=df1->v3=edgesplit_get(edgehash, mf->v3, mf->v4);
-						df1->v4=edgesplit_get(edgehash, mf->v1, mf->v4);
-
-						df3->v3=df2->v2=edgesplit_get(edgehash, mf->v2, mf->v3);
-
-						df3->v4=0;
-
-						mf->v1=df1->v4;
-						mf->v2=df1->v3;
-						mf->v3=mf->v4;
-						mf->v4=0;
-
-						facepa[i]=v4;
-						facepa[curdupface-3]=facepa[curdupface-2]=v1;
-						facepa[curdupface-1]=v2;
-					}
-
-					test_index_face(df1, &splitdm->faceData, curdupface-3, (df1->v4 ? 4 : 3));
-					test_index_face(df1, &splitdm->faceData, curdupface-2, (df1->v4 ? 4 : 3));
-					test_index_face(df1, &splitdm->faceData, curdupface-1, (df1->v4 ? 4 : 3));
-				}
-			}
-=======
-		mf = dm->getFaceData(dm, i, CD_MFACE);
+		mf = dm->getTessFaceData(dm, i, CD_MFACE);
 
 		switch(*fs) {
 		case 3:
@@ -1051,7 +703,6 @@
 			SET_VERTS(3, 1, 2, 4)
 			break;
 		}
->>>>>>> 2198cfdb
 
 		switch(*fs) {
 		case 3:
@@ -1109,7 +760,7 @@
 	}
 
 	for(i=0; i<curdupface; i++) {
-		mf = CDDM_get_face(splitdm, i);
+		mf = CDDM_get_tessface(splitdm, i);
 		test_index_face(mf, &splitdm->faceData, i, (mf->flag & ME_FACE_SEL ? 4 : 3));
 	}
 
@@ -1191,12 +842,8 @@
 	BLI_edgehashIterator_free(ehi);
 
 	/* the final duplicated vertices */
-<<<<<<< HEAD
 	explode= CDDM_from_template(dm, totdup, 0,totface, 0, 0);
-=======
-	explode= CDDM_from_template(dm, totdup, 0,totface);
 	mtface = CustomData_get_layer_named(&explode->faceData, CD_MTFACE, emd->uvname);
->>>>>>> 2198cfdb
 	/*dupvert= CDDM_get_verts(explode);*/
 
 	/* getting back to object space */
@@ -1348,12 +995,8 @@
 		if(emd->facepa==0
 				 || psmd->flag&eParticleSystemFlag_Pars
 				 || emd->flag&eExplodeFlag_CalcFaces
-<<<<<<< HEAD
-				 || MEM_allocN_len(emd->facepa)/sizeof(int) != dm->getNumTessFaces(dm)){
-=======
-				 || MEM_allocN_len(emd->facepa)/sizeof(int) != dm->getNumFaces(dm))
+				 || MEM_allocN_len(emd->facepa)/sizeof(int) != dm->getNumTessFaces(dm))
 		{
->>>>>>> 2198cfdb
 			if(psmd->flag & eParticleSystemFlag_Pars)
 				psmd->flag &= ~eParticleSystemFlag_Pars;
 			
