/*
 * ***** BEGIN GPL LICENSE BLOCK *****
 *
 * This program is free software; you can redistribute it and/or
 * modify it under the terms of the GNU General Public License
 * as published by the Free Software Foundation; either version 2
 * of the License, or (at your option) any later version.
 *
 * This program is distributed in the hope that it will be useful,
 * but WITHOUT ANY WARRANTY; without even the implied warranty of
 * MERCHANTABILITY or FITNESS FOR A PARTICULAR PURPOSE.  See the
 * GNU General Public License for more details.
 *
 * You should have received a copy of the GNU General Public License
 * along with this program; if not, write to the Free Software  Foundation,
 * Inc., 51 Franklin Street, Fifth Floor, Boston, MA 02110-1301, USA.
 *
 * The Original Code is Copyright (C) 2005 by the Blender Foundation.
 * All rights reserved.
 *
 * Contributor(s): Daniel Dunbar
 *                 Ton Roosendaal,
 *                 Ben Batt,
 *                 Brecht Van Lommel,
 *                 Campbell Barton
 *
 * ***** END GPL LICENSE BLOCK *****
 *
 */

/** \file blender/modifiers/intern/MOD_subsurf.c
 *  \ingroup modifiers
 */


#include <stddef.h>

#include "DNA_scene_types.h"
#include "DNA_object_types.h"

#ifdef WITH_OPENSUBDIV
#  include "DNA_userdef_types.h"
#endif

#include "BLI_utildefines.h"


#include "BKE_cdderivedmesh.h"
#include "BKE_scene.h"
#include "BKE_subsurf.h"

#include "DEG_depsgraph.h"
#include "DEG_depsgraph_query.h"

#include "MOD_modifiertypes.h"

#include "intern/CCGSubSurf.h"

static void initData(ModifierData *md)
{
	SubsurfModifierData *smd = (SubsurfModifierData *) md;

	smd->levels = 1;
	smd->renderLevels = 2;
	smd->flags |= eSubsurfModifierFlag_SubsurfUv;
}

static void copyData(ModifierData *md, ModifierData *target)
{
#if 0
	SubsurfModifierData *smd = (SubsurfModifierData *) md;
#endif
	SubsurfModifierData *tsmd = (SubsurfModifierData *) target;

	modifier_copyData_generic(md, target);

	tsmd->emCache = tsmd->mCache = NULL;

}

static void freeData(ModifierData *md)
{
	SubsurfModifierData *smd = (SubsurfModifierData *) md;

	if (smd->mCache) {
		ccgSubSurf_free(smd->mCache);
	}
	if (smd->emCache) {
		ccgSubSurf_free(smd->emCache);
	}
}

static bool isDisabled(ModifierData *md, int useRenderParams)
{
	SubsurfModifierData *smd = (SubsurfModifierData *) md;
	int levels = (useRenderParams) ? smd->renderLevels : smd->levels;

	return get_render_subsurf_level(&md->scene->r, levels, useRenderParams != 0) == 0;
}

static DerivedMesh *applyModifier(ModifierData *md, Object *ob,
                                  DerivedMesh *derivedData,
                                  ModifierApplyFlag flag)
{
	SubsurfModifierData *smd = (SubsurfModifierData *) md;
	SubsurfFlags subsurf_flags = 0;
	DerivedMesh *result;
	const bool useRenderParams = (flag & MOD_APPLY_RENDER) != 0;
	const bool isFinalCalc = (flag & MOD_APPLY_USECACHE) != 0;

#ifdef WITH_OPENSUBDIV
	const bool allow_gpu = (flag & MOD_APPLY_ALLOW_GPU) != 0;
#endif
	bool do_cddm_convert = useRenderParams || !isFinalCalc;

	if (useRenderParams)
		subsurf_flags |= SUBSURF_USE_RENDER_PARAMS;
	if (isFinalCalc)
		subsurf_flags |= SUBSURF_IS_FINAL_CALC;
	if (ob->mode & OB_MODE_EDIT)
		subsurf_flags |= SUBSURF_IN_EDIT_MODE;

#ifdef WITH_OPENSUBDIV
	/* TODO(sergey): Not entirely correct, modifiers on top of subsurf
	 * could be disabled.
	 */
	if (md->next == NULL &&
	    allow_gpu &&
	    do_cddm_convert == false &&
	    smd->use_opensubdiv)
	{
		if (U.opensubdiv_compute_type == USER_OPENSUBDIV_COMPUTE_NONE) {
			modifier_setError(md, "OpenSubdiv is disabled in User Preferences");
		}
		else if ((ob->mode & (OB_MODE_VERTEX_PAINT | OB_MODE_WEIGHT_PAINT | OB_MODE_TEXTURE_PAINT)) != 0) {
			modifier_setError(md, "OpenSubdiv is not supported in paint modes");
		}
		else if ((DEG_get_eval_flags_for_id(md->scene->depsgraph, &ob->id) & DAG_EVAL_NEED_CPU) == 0) {
			subsurf_flags |= SUBSURF_USE_GPU_BACKEND;
			do_cddm_convert = false;
		}
		else {
			modifier_setError(md, "OpenSubdiv is disabled due to dependencies");
		}
	}
#endif

	result = subsurf_make_derived_from_derived(derivedData, smd, NULL, subsurf_flags);
	result->cd_flag = derivedData->cd_flag;

<<<<<<< HEAD
#ifndef WITH_GL_PROFILE_CORE
	if (do_cddm_convert)
#endif
=======
>>>>>>> a5b3df75
	{
		DerivedMesh *cddm = CDDM_copy(result);
		result->release(result);
		result = cddm;
	}

<<<<<<< HEAD
#if defined(WITH_GL_PROFILE_CORE) && !defined(WITH_OPESUBDIV)
=======
#ifndef WITH_OPESUBDIV
>>>>>>> a5b3df75
	(void) do_cddm_convert;
#endif

	return result;
}

static DerivedMesh *applyModifierEM(ModifierData *md, Object *UNUSED(ob),
                                    struct BMEditMesh *UNUSED(editData),
                                    DerivedMesh *derivedData,
                                    ModifierApplyFlag flag)
{
	SubsurfModifierData *smd = (SubsurfModifierData *) md;
	DerivedMesh *result;
	/* 'orco' using editmode flags would cause cache to be used twice in editbmesh_calc_modifiers */
	SubsurfFlags ss_flags = (flag & MOD_APPLY_ORCO) ? 0 : (SUBSURF_FOR_EDIT_MODE | SUBSURF_IN_EDIT_MODE);
#ifdef WITH_OPENSUBDIV
	const bool allow_gpu = (flag & MOD_APPLY_ALLOW_GPU) != 0;
	if (md->next == NULL && allow_gpu && smd->use_opensubdiv) {
		modifier_setError(md, "OpenSubdiv is not supported in edit mode");
	}
#endif

	result = subsurf_make_derived_from_derived(derivedData, smd, NULL, ss_flags);

	return result;
}

static bool dependsOnNormals(ModifierData *md)
{
#ifdef WITH_OPENSUBDIV
	SubsurfModifierData *smd = (SubsurfModifierData *) md;
	if (smd->use_opensubdiv && md->next == NULL) {
		return true;
	}
#else
	UNUSED_VARS(md);
#endif
	return false;
}

ModifierTypeInfo modifierType_Subsurf = {
	/* name */              "Subsurf",
	/* structName */        "SubsurfModifierData",
	/* structSize */        sizeof(SubsurfModifierData),
	/* type */              eModifierTypeType_Constructive,
	/* flags */             eModifierTypeFlag_AcceptsMesh |
	                        eModifierTypeFlag_SupportsMapping |
	                        eModifierTypeFlag_SupportsEditmode |
	                        eModifierTypeFlag_EnableInEditmode |
	                        eModifierTypeFlag_AcceptsCVs,

	/* copyData */          copyData,
	/* deformVerts */       NULL,
	/* deformMatrices */    NULL,
	/* deformVertsEM */     NULL,
	/* deformMatricesEM */  NULL,
	/* applyModifier */     applyModifier,
	/* applyModifierEM */   applyModifierEM,
	/* initData */          initData,
	/* requiredDataMask */  NULL,
	/* freeData */          freeData,
	/* isDisabled */        isDisabled,
	/* updateDepsgraph */   NULL,
	/* dependsOnTime */     NULL,
	/* dependsOnNormals */	dependsOnNormals,
	/* foreachObjectLink */ NULL,
	/* foreachIDLink */     NULL,
	/* foreachTexLink */    NULL,
};
<|MERGE_RESOLUTION|>--- conflicted
+++ resolved
@@ -148,23 +148,13 @@
 	result = subsurf_make_derived_from_derived(derivedData, smd, NULL, subsurf_flags);
 	result->cd_flag = derivedData->cd_flag;
 
-<<<<<<< HEAD
-#ifndef WITH_GL_PROFILE_CORE
-	if (do_cddm_convert)
-#endif
-=======
->>>>>>> a5b3df75
 	{
 		DerivedMesh *cddm = CDDM_copy(result);
 		result->release(result);
 		result = cddm;
 	}
 
-<<<<<<< HEAD
-#if defined(WITH_GL_PROFILE_CORE) && !defined(WITH_OPESUBDIV)
-=======
 #ifndef WITH_OPESUBDIV
->>>>>>> a5b3df75
 	(void) do_cddm_convert;
 #endif
 
