/**
 * $Id$
 *
 * ***** BEGIN GPL LICENSE BLOCK *****
 *
 * This program is free software; you can redistribute it and/or
 * modify it under the terms of the GNU General Public License
 * as published by the Free Software Foundation; either version 2
 * of the License, or (at your option) any later version.
 *
 * This program is distributed in the hope that it will be useful,
 * but WITHOUT ANY WARRANTY; without even the implied warranty of
 * MERCHANTABILITY or FITNESS FOR A PARTICULAR PURPOSE.  See the
 * GNU General Public License for more details.
 *
 * You should have received a copy of the GNU General Public License
 * along with this program; if not, write to the Free Software Foundation,
 * Inc., 59 Temple Place - Suite 330, Boston, MA  02111-1307, USA.
 *
 * The Original Code is Copyright (C) 2001-2002 by NaN Holding BV.
 * All rights reserved.
 *
 * The Original Code is: all of this file.
 *
 * Contributor(s): none yet.
 *
 * ***** END GPL LICENSE BLOCK *****
 */

#ifndef WIN32
#include <unistd.h>
#else
#include <io.h>
#endif
#include <string.h>
#include <math.h>

#include "MEM_guardedalloc.h"

#include "DNA_anim_types.h"
#include "DNA_action_types.h"
#include "DNA_armature_types.h"
#include "DNA_camera_types.h"
#include "DNA_curve_types.h"
#include "DNA_effect_types.h"
#include "DNA_image_types.h"
#include "DNA_key_types.h"
#include "DNA_lamp_types.h"
#include "DNA_lattice_types.h"
#include "DNA_mesh_types.h"
#include "DNA_meshdata_types.h"
#include "DNA_meta_types.h"
#include "DNA_modifier_types.h"
#include "DNA_nla_types.h"
#include "DNA_node_types.h"
#include "DNA_object_types.h"
#include "DNA_object_force.h"
#include "DNA_particle_types.h"
#include "DNA_scene_types.h"
#include "DNA_screen_types.h"
#include "DNA_space_types.h"
#include "DNA_sequence_types.h"
#include "DNA_texture_types.h"
#include "DNA_view3d_types.h"
#include "DNA_world_types.h"
#include "DNA_userdef_types.h"
#include "DNA_property_types.h"
#include "DNA_vfont_types.h"
#include "DNA_constraint_types.h"
#include "DNA_listBase.h"
#include "DNA_gpencil_types.h"

#include "BKE_action.h"
#include "BKE_armature.h"
#include "BKE_blender.h"
#include "BKE_cloth.h"
#include "BKE_context.h"
#include "BKE_curve.h"
#include "BKE_constraint.h"
#include "BKE_depsgraph.h"
#include "BKE_displist.h"
#include "BKE_DerivedMesh.h"
#include "BKE_effect.h"
#include "BKE_font.h"
#include "BKE_fcurve.h"
#include "BKE_global.h"
#include "BKE_lattice.h"
#include "BKE_key.h"
#include "BKE_main.h"
#include "BKE_mball.h"
#include "BKE_mesh.h"
#include "BKE_modifier.h"
#include "BKE_nla.h"
#include "BKE_object.h"
#include "BKE_particle.h"
#include "BKE_sequencer.h"
#include "BKE_pointcache.h"
#include "BKE_softbody.h"
#include "BKE_utildefines.h"
#include "BKE_bmesh.h"
#include "BKE_context.h"
#include "BKE_report.h"
#include "BKE_tessmesh.h"

//#include "BIF_editview.h"
//#include "BIF_editlattice.h"
//#include "BIF_editconstraint.h"
//#include "BIF_editmesh.h"
//#include "BIF_editsima.h"
//#include "BIF_editparticle.h"
#include "BIF_gl.h"
//#include "BIF_poseobject.h"
//#include "BIF_meshtools.h"
//#include "BIF_mywindow.h"
//#include "BIF_resources.h"
//#include "BIF_screen.h"
//#include "BIF_space.h"
//#include "BIF_toolbox.h"

#include "ED_anim_api.h"
#include "ED_armature.h"
#include "ED_particle.h"
#include "ED_image.h"
#include "ED_keyframing.h"
#include "ED_keyframes_edit.h"
#include "ED_object.h"
#include "ED_markers.h"
#include "ED_mesh.h"
#include "ED_types.h"
#include "ED_uvedit.h"
#include "ED_view3d.h"

#include "UI_view2d.h"

//#include "BSE_edit.h"
//#include "BDR_editobject.h"		// reset_slowparents()
//#include "BDR_gpencil.h"

#include "BLI_math.h"
#include "BLI_blenlib.h"
#include "BLI_editVert.h"
#include "BLI_array.h"

//#include "editmesh.h"
//
//#include "blendef.h"
//
//#include "mydevice.h"

extern ListBase editelems;

#include "transform.h"
#include "bmesh.h"

#include "BLO_sys_types.h" // for intptr_t support

/* local function prototype - for Object/Bone Constraints */
static short constraints_list_needinv(TransInfo *t, ListBase *list);

/* ************************** Functions *************************** */

static void qsort_trans_data(TransInfo *t, TransData *head, TransData *tail) {
	TransData pivot = *head;
	TransData *ihead = head;
	TransData *itail = tail;
	short connected = t->flag & T_PROP_CONNECTED;

	while (head < tail)
	{
		if (connected) {
			while ((tail->dist >= pivot.dist) && (head < tail))
				tail--;
		}
		else {
			while ((tail->rdist >= pivot.rdist) && (head < tail))
				tail--;
		}

		if (head != tail)
		{
			*head = *tail;
			head++;
		}

		if (connected) {
			while ((head->dist <= pivot.dist) && (head < tail))
				head++;
		}
		else {
			while ((head->rdist <= pivot.rdist) && (head < tail))
				head++;
		}

		if (head != tail)
		{
			*tail = *head;
			tail--;
		}
	}

	*head = pivot;
	if (ihead < head) {
		qsort_trans_data(t, ihead, head-1);
	}
	if (itail > head) {
		qsort_trans_data(t, head+1, itail);
	}
}

void sort_trans_data_dist(TransInfo *t) {
	TransData *start = t->data;
	int i = 1;

	while(i < t->total && start->flag & TD_SELECTED) {
		start++;
		i++;
	}
	qsort_trans_data(t, start, t->data + t->total - 1);
}

static void sort_trans_data(TransInfo *t)
{
	TransData *sel, *unsel;
	TransData temp;
	unsel = t->data;
	sel = t->data;
	sel += t->total - 1;
	while (sel > unsel) {
		while (unsel->flag & TD_SELECTED) {
			unsel++;
			if (unsel == sel) {
				return;
			}
		}
		while (!(sel->flag & TD_SELECTED)) {
			sel--;
			if (unsel == sel) {
				return;
			}
		}
		temp = *unsel;
		*unsel = *sel;
		*sel = temp;
		sel--;
		unsel++;
	}
}

/* distance calculated from not-selected vertex to nearest selected vertex
   warning; this is loops inside loop, has minor N^2 issues, but by sorting list it is OK */
static void set_prop_dist(TransInfo *t, short with_dist)
{
	TransData *tob;
	int a;

	for(a=0, tob= t->data; a<t->total; a++, tob++) {

		tob->rdist= 0.0f; // init, it was mallocced

		if((tob->flag & TD_SELECTED)==0) {
			TransData *td;
			int i;
			float dist, vec[3];

			tob->rdist = -1.0f; // signal for next loop

			for (i = 0, td= t->data; i < t->total; i++, td++) {
				if(td->flag & TD_SELECTED) {
					sub_v3_v3v3(vec, tob->center, td->center);
					mul_m3_v3(tob->mtx, vec);
					dist = normalize_v3(vec);
					if (tob->rdist == -1.0f) {
						tob->rdist = dist;
					}
					else if (dist < tob->rdist) {
						tob->rdist = dist;
					}
				}
				else break;	// by definition transdata has selected items in beginning
			}
			if (with_dist) {
				tob->dist = tob->rdist;
			}
		}
	}
}

/* ************************** CONVERSIONS ************************* */

/* ********************* texture space ********* */

static void createTransTexspace(bContext *C, TransInfo *t)
{
	Scene *scene = CTX_data_scene(C);
	TransData *td;
	Object *ob;
	ID *id;
	short *texflag;

	ob = OBACT;

	if (ob == NULL) { // Shouldn't logically happen, but still...
		t->total = 0;
		return;
	}

	id = ob->data;
	if(id == NULL || !ELEM3( GS(id->name), ID_ME, ID_CU, ID_MB )) {
		t->total = 0;
		return;
	}

	t->total = 1;
	td= t->data= MEM_callocN(sizeof(TransData), "TransTexspace");
	td->ext= t->ext= MEM_callocN(sizeof(TransDataExtension), "TransTexspace");

	td->flag= TD_SELECTED;
	VECCOPY(td->center, ob->obmat[3]);
	td->ob = ob;

	copy_m3_m4(td->mtx, ob->obmat);
	copy_m3_m4(td->axismtx, ob->obmat);
	normalize_m3(td->axismtx);
	invert_m3_m3(td->smtx, td->mtx);

	if (give_obdata_texspace(ob, &texflag, &td->loc, &td->ext->size, &td->ext->rot)) {
		*texflag &= ~AUTOSPACE;
	}

	VECCOPY(td->iloc, td->loc);
	VECCOPY(td->ext->irot, td->ext->rot);
	VECCOPY(td->ext->isize, td->ext->size);
}

/* ********************* edge (for crease) ***** */

static void createTransEdge(bContext *C, TransInfo *t) {
#if 0	// TRANSFORM_FIX_ME
	TransData *td = NULL;
	EditEdge *eed;
	float mtx[3][3], smtx[3][3];
	int count=0, countsel=0;
	int propmode = t->flag & T_PROP_EDIT;

	for(eed= em->edges.first; eed; eed= eed->next) {
		if(eed->h==0) {
			if (eed->f & SELECT) countsel++;
			if (propmode) count++;
		}
	}

	if (countsel == 0)
		return;

	if(propmode) {
		t->total = count;
	}
	else {
		t->total = countsel;
	}

	td= t->data= MEM_callocN(t->total * sizeof(TransData), "TransCrease");

	copy_m3_m4(mtx, t->obedit->obmat);
	invert_m3_m3(smtx, mtx);

	for(eed= em->edges.first; eed; eed= eed->next) {
		if(eed->h==0 && (eed->f & SELECT || propmode)) {
			/* need to set center for center calculations */
			add_v3_v3v3(td->center, eed->v1->co, eed->v2->co);
			mul_v3_fl(td->center, 0.5f);

			td->loc= NULL;
			if (eed->f & SELECT)
				td->flag= TD_SELECTED;
			else
				td->flag= 0;


			copy_m3_m3(td->smtx, smtx);
			copy_m3_m3(td->mtx, mtx);

			td->ext = NULL;
			if (t->mode == TFM_BWEIGHT) {
				td->val = &(eed->bweight);
				td->ival = eed->bweight;
			}
			else {
				td->val = &(eed->crease);
				td->ival = eed->crease;
			}

			td++;
		}
	}
#endif
}

/* ********************* pose mode ************* */

static bKinematicConstraint *has_targetless_ik(bPoseChannel *pchan)
{
	bConstraint *con= pchan->constraints.first;

	for(;con; con= con->next) {
		if(con->type==CONSTRAINT_TYPE_KINEMATIC && (con->enforce!=0.0)) {
			bKinematicConstraint *data= con->data;

			if(data->tar==NULL)
				return data;
			if(data->tar->type==OB_ARMATURE && data->subtarget[0]==0)
				return data;
		}
	}
	return NULL;
}

static short apply_targetless_ik(Object *ob)
{
	bPoseChannel *pchan, *parchan, *chanlist[256];
	bKinematicConstraint *data;
	int segcount, apply= 0;

	/* now we got a difficult situation... we have to find the
	   target-less IK pchans, and apply transformation to the all
	   pchans that were in the chain */

	for (pchan=ob->pose->chanbase.first; pchan; pchan=pchan->next) {
		data= has_targetless_ik(pchan);
		if(data && (data->flag & CONSTRAINT_IK_AUTO)) {

			/* fill the array with the bones of the chain (armature.c does same, keep it synced) */
			segcount= 0;

			/* exclude tip from chain? */
			if(!(data->flag & CONSTRAINT_IK_TIP))
				parchan= pchan->parent;
			else
				parchan= pchan;

			/* Find the chain's root & count the segments needed */
			for (; parchan; parchan=parchan->parent){
				chanlist[segcount]= parchan;
				segcount++;

				if(segcount==data->rootbone || segcount>255) break; // 255 is weak
			}
			for(;segcount;segcount--) {
				Bone *bone;
				float rmat[4][4], tmat[4][4], imat[4][4];

				/* pose_mat(b) = pose_mat(b-1) * offs_bone * channel * constraint * IK  */
				/* we put in channel the entire result of rmat= (channel * constraint * IK) */
				/* pose_mat(b) = pose_mat(b-1) * offs_bone * rmat  */
				/* rmat = pose_mat(b) * inv( pose_mat(b-1) * offs_bone ) */

				parchan= chanlist[segcount-1];
				bone= parchan->bone;
				bone->flag |= BONE_TRANSFORM;	/* ensures it gets an auto key inserted */

				if(parchan->parent) {
					Bone *parbone= parchan->parent->bone;
					float offs_bone[4][4];

					/* offs_bone =  yoffs(b-1) + root(b) + bonemat(b) */
					copy_m4_m3(offs_bone, bone->bone_mat);

					/* The bone's root offset (is in the parent's coordinate system) */
					VECCOPY(offs_bone[3], bone->head);

					/* Get the length translation of parent (length along y axis) */
					offs_bone[3][1]+= parbone->length;

					/* pose_mat(b-1) * offs_bone */
					if(parchan->bone->flag & BONE_HINGE) {
						/* the rotation of the parent restposition */
						copy_m4_m4(rmat, parbone->arm_mat);	/* rmat used as temp */

						/* the location of actual parent transform */
						VECCOPY(rmat[3], offs_bone[3]);
						offs_bone[3][0]= offs_bone[3][1]= offs_bone[3][2]= 0.0f;
						mul_m4_v3(parchan->parent->pose_mat, rmat[3]);

						mul_m4_m4m4(tmat, offs_bone, rmat);
					}
					else if(parchan->bone->flag & BONE_NO_SCALE) {
						mul_m4_m4m4(tmat, offs_bone, parchan->parent->pose_mat);
						normalize_m4(tmat);
					}
					else
						mul_m4_m4m4(tmat, offs_bone, parchan->parent->pose_mat);

					invert_m4_m4(imat, tmat);
				}
				else {
					copy_m4_m3(tmat, bone->bone_mat);

					VECCOPY(tmat[3], bone->head);
					invert_m4_m4(imat, tmat);
				}
				/* result matrix */
				mul_m4_m4m4(rmat, parchan->pose_mat, imat);

				/* apply and decompose, doesn't work for constraints or non-uniform scale well */
				{
					float rmat3[3][3], qrmat[3][3], imat[3][3], smat[3][3];

					copy_m3_m4(rmat3, rmat);
					
					/* rotation */
					if (parchan->rotmode > 0) 
						mat3_to_eulO( parchan->eul, parchan->rotmode,rmat3);
					else if (parchan->rotmode == ROT_MODE_AXISANGLE)
						mat3_to_axis_angle( parchan->rotAxis, &pchan->rotAngle,rmat3);
					else
						mat3_to_quat( parchan->quat,rmat3);
					
					/* for size, remove rotation */
					/* causes problems with some constraints (so apply only if needed) */
					if (data->flag & CONSTRAINT_IK_STRETCH) {
						if (parchan->rotmode > 0)
							eulO_to_mat3( qrmat,parchan->eul, parchan->rotmode);
						else if (parchan->rotmode == ROT_MODE_AXISANGLE)
							axis_angle_to_mat3( qrmat,parchan->rotAxis, parchan->rotAngle);
						else
							quat_to_mat3( qrmat,parchan->quat);
						
						invert_m3_m3(imat, qrmat);
						mul_m3_m3m3(smat, rmat3, imat);
						mat3_to_size( parchan->size,smat);
					}
					
					/* causes problems with some constraints (e.g. childof), so disable this */
					/* as it is IK shouldn't affect location directly */
					/* VECCOPY(parchan->loc, rmat[3]); */
				}

			}

			apply= 1;
			data->flag &= ~CONSTRAINT_IK_AUTO;
		}
	}

	return apply;
}

static void add_pose_transdata(TransInfo *t, bPoseChannel *pchan, Object *ob, TransData *td)
{
	Bone *bone= pchan->bone;
	float pmat[3][3], omat[3][3], bmat[3][3];
	float cmat[3][3], tmat[3][3];
	float vec[3];

	VECCOPY(vec, pchan->pose_mat[3]);
	VECCOPY(td->center, vec);

	td->ob = ob;
	td->flag = TD_SELECTED;
	if (bone->flag & BONE_HINGE_CHILD_TRANSFORM)
	{
		td->flag |= TD_NOCENTER;
	}

	if (bone->flag & BONE_TRANSFORM_CHILD)
	{
		td->flag |= TD_NOCENTER;
		td->flag |= TD_NO_LOC;
	}

	td->protectflag= pchan->protectflag;

	td->loc = pchan->loc;
	VECCOPY(td->iloc, pchan->loc);

	td->ext->size= pchan->size;
	VECCOPY(td->ext->isize, pchan->size);

	if (pchan->rotmode > 0) {
		td->ext->rot= pchan->eul;
		td->ext->rotAxis= NULL;
		td->ext->rotAngle= NULL;
		td->ext->quat= NULL;
		
		VECCOPY(td->ext->irot, pchan->eul);
	}
	else if (pchan->rotmode == ROT_MODE_AXISANGLE) {
		td->ext->rot= NULL;
		td->ext->rotAxis= pchan->rotAxis;
		td->ext->rotAngle= &pchan->rotAngle;
		td->ext->quat= NULL;
		
		td->ext->irotAngle= pchan->rotAngle;
		VECCOPY(td->ext->irotAxis, pchan->rotAxis);
	}
	else {
		td->ext->rot= NULL;
		td->ext->rotAxis= NULL;
		td->ext->rotAngle= NULL;
		td->ext->quat= pchan->quat;
		
		QUATCOPY(td->ext->iquat, pchan->quat);
	}
	td->rotOrder= pchan->rotmode;
	

	/* proper way to get parent transform + own transform + constraints transform */
	copy_m3_m4(omat, ob->obmat);

	if (t->mode==TFM_TRANSLATION && (pchan->bone->flag & BONE_NO_LOCAL_LOCATION))
		unit_m3(bmat);
	else
		copy_m3_m3(bmat, pchan->bone->bone_mat);

	if (pchan->parent) {
		if(pchan->bone->flag & BONE_HINGE)
			copy_m3_m4(pmat, pchan->parent->bone->arm_mat);
		else
			copy_m3_m4(pmat, pchan->parent->pose_mat);

		if (constraints_list_needinv(t, &pchan->constraints)) {
			copy_m3_m4(tmat, pchan->constinv);
			invert_m3_m3(cmat, tmat);
			mul_serie_m3(td->mtx, bmat, pmat, omat, cmat, 0,0,0,0);    // dang mulserie swaps args
		}
		else
			mul_serie_m3(td->mtx, bmat, pmat, omat, 0,0,0,0,0);    // dang mulserie swaps args
	}
	else {
		if (constraints_list_needinv(t, &pchan->constraints)) {
			copy_m3_m4(tmat, pchan->constinv);
			invert_m3_m3(cmat, tmat);
			mul_serie_m3(td->mtx, bmat, omat, cmat, 0,0,0,0,0);    // dang mulserie swaps args
		}
		else
			mul_m3_m3m3(td->mtx, omat, bmat);  // Mat3MulMat3 has swapped args!
	}

	invert_m3_m3(td->smtx, td->mtx);

	/* for axismat we use bone's own transform */
	copy_m3_m4(pmat, pchan->pose_mat);
	mul_m3_m3m3(td->axismtx, omat, pmat);
	normalize_m3(td->axismtx);

	if (t->mode==TFM_BONESIZE) {
		bArmature *arm= t->poseobj->data;

		if(arm->drawtype==ARM_ENVELOPE) {
			td->loc= NULL;
			td->val= &bone->dist;
			td->ival= bone->dist;
		}
		else {
			// abusive storage of scale in the loc pointer :)
			td->loc= &bone->xwidth;
			VECCOPY (td->iloc, td->loc);
			td->val= NULL;
		}
	}

	/* in this case we can do target-less IK grabbing */
	if (t->mode==TFM_TRANSLATION) {
		bKinematicConstraint *data= has_targetless_ik(pchan);
		if(data) {
			if(data->flag & CONSTRAINT_IK_TIP) {
				VECCOPY(data->grabtarget, pchan->pose_tail);
			}
			else {
				VECCOPY(data->grabtarget, pchan->pose_head);
			}
			td->loc = data->grabtarget;
			VECCOPY(td->iloc, td->loc);
			data->flag |= CONSTRAINT_IK_AUTO;

			/* only object matrix correction */
			copy_m3_m3(td->mtx, omat);
			invert_m3_m3(td->smtx, td->mtx);
		}
	}

	/* store reference to first constraint */
	td->con= pchan->constraints.first;
}

static void bone_children_clear_transflag(int mode, short around, ListBase *lb)
{
	Bone *bone= lb->first;

	for(;bone;bone= bone->next) {
		if((bone->flag & BONE_HINGE) && (bone->flag & BONE_CONNECTED))
		{
			bone->flag |= BONE_HINGE_CHILD_TRANSFORM;
		}
		else if (bone->flag & BONE_TRANSFORM && (mode == TFM_ROTATION || mode == TFM_TRACKBALL) && around == V3D_LOCAL)
		{
			bone->flag |= BONE_TRANSFORM_CHILD;
		}
		else
		{
			bone->flag &= ~BONE_TRANSFORM;
		}

		bone_children_clear_transflag(mode, around, &bone->childbase);
	}
}

/* sets transform flags in the bones, returns total */
int count_set_pose_transflags(int *out_mode, short around, Object *ob)
{
	bArmature *arm= ob->data;
	bPoseChannel *pchan;
	Bone *bone;
	int mode = *out_mode;
	int hastranslation = 0;
	int total = 0;

	for(pchan = ob->pose->chanbase.first; pchan; pchan = pchan->next) {
		bone = pchan->bone;
		if(bone->layer & arm->layer) {
			if(bone->flag & BONE_SELECTED)
				bone->flag |= BONE_TRANSFORM;
			else
				bone->flag &= ~BONE_TRANSFORM;

			bone->flag &= ~BONE_HINGE_CHILD_TRANSFORM;
			bone->flag &= ~BONE_TRANSFORM_CHILD;
		}
		else
			bone->flag &= ~BONE_TRANSFORM;
	}

	/* make sure no bone can be transformed when a parent is transformed */
	/* since pchans are depsgraph sorted, the parents are in beginning of list */
	if(mode != TFM_BONESIZE) {
		for(pchan = ob->pose->chanbase.first; pchan; pchan = pchan->next) {
			bone = pchan->bone;
			if(bone->flag & BONE_TRANSFORM)
				bone_children_clear_transflag(mode, around, &bone->childbase);
		}
	}
	/* now count, and check if we have autoIK or have to switch from translate to rotate */
	hastranslation = 0;

	for(pchan = ob->pose->chanbase.first; pchan; pchan = pchan->next) {
		bone = pchan->bone;
		if(bone->flag & BONE_TRANSFORM) {

			total++;

			if(mode == TFM_TRANSLATION) {
				if( has_targetless_ik(pchan)==NULL ) {
					if(pchan->parent && (pchan->bone->flag & BONE_CONNECTED)) {
						if(pchan->bone->flag & BONE_HINGE_CHILD_TRANSFORM)
							hastranslation = 1;
					}
					else if((pchan->protectflag & OB_LOCK_LOC)!=OB_LOCK_LOC)
						hastranslation = 1;
				}
				else
					hastranslation = 1;
			}
		}
	}

	/* if there are no translatable bones, do rotation */
	if(mode == TFM_TRANSLATION && !hastranslation)
	{
		*out_mode = TFM_ROTATION;
	}

	return total;
}


/* -------- Auto-IK ---------- */

/* adjust pose-channel's auto-ik chainlen */
static void pchan_autoik_adjust (bPoseChannel *pchan, short chainlen)
{
	bConstraint *con;

	/* don't bother to search if no valid constraints */
	if ((pchan->constflag & (PCHAN_HAS_IK|PCHAN_HAS_TARGET))==0)
		return;

	/* check if pchan has ik-constraint */
	for (con= pchan->constraints.first; con; con= con->next) {
		if (con->type == CONSTRAINT_TYPE_KINEMATIC && (con->enforce!=0.0)) {
			bKinematicConstraint *data= con->data;

			/* only accept if a temporary one (for auto-ik) */
			if (data->flag & CONSTRAINT_IK_TEMP) {
				/* chainlen is new chainlen, but is limited by maximum chainlen */
				if ((chainlen==0) || (chainlen > data->max_rootbone))
					data->rootbone= data->max_rootbone;
				else
					data->rootbone= chainlen;
			}
		}
	}
}

/* change the chain-length of auto-ik */
void transform_autoik_update (TransInfo *t, short mode)
{
	short *chainlen= &t->settings->autoik_chainlen;
	bPoseChannel *pchan;

	/* mode determines what change to apply to chainlen */
	if (mode == 1) {
		/* mode=1 is from WHEELMOUSEDOWN... increases len */
		(*chainlen)++;
	}
	else if (mode == -1) {
		/* mode==-1 is from WHEELMOUSEUP... decreases len */
		if (*chainlen > 0) (*chainlen)--;
	}

	/* sanity checks (don't assume t->poseobj is set, or that it is an armature) */
	if (ELEM(NULL, t->poseobj, t->poseobj->pose))
		return;

	/* apply to all pose-channels */
	for (pchan=t->poseobj->pose->chanbase.first; pchan; pchan=pchan->next) {
		pchan_autoik_adjust(pchan, *chainlen);
	}
}

/* frees temporal IKs */
static void pose_grab_with_ik_clear(Object *ob)
{
	bKinematicConstraint *data;
	bPoseChannel *pchan;
	bConstraint *con, *next;

	for (pchan= ob->pose->chanbase.first; pchan; pchan= pchan->next) {
		/* clear all temporary lock flags */
		pchan->ikflag &= ~(BONE_IK_NO_XDOF_TEMP|BONE_IK_NO_YDOF_TEMP|BONE_IK_NO_ZDOF_TEMP);

		pchan->constflag &= ~(PCHAN_HAS_IK|PCHAN_HAS_TARGET);
		/* remove all temporary IK-constraints added */
		for (con= pchan->constraints.first; con; con= next) {
			next= con->next;
			if (con->type==CONSTRAINT_TYPE_KINEMATIC) {
				data= con->data;
				if (data->flag & CONSTRAINT_IK_TEMP) {
					BLI_remlink(&pchan->constraints, con);
					MEM_freeN(con->data);
					MEM_freeN(con);
					continue;
				}
				pchan->constflag |= PCHAN_HAS_IK;
				if(data->tar==NULL || (data->tar->type==OB_ARMATURE && data->subtarget[0]==0))
					pchan->constflag |= PCHAN_HAS_TARGET;
			}
		}
	}
}

/* adds the IK to pchan - returns if added */
static short pose_grab_with_ik_add(bPoseChannel *pchan)
{
	bKinematicConstraint *data;
	bConstraint *con;
	bConstraint *targetless = 0;

	/* Sanity check */
	if (pchan == NULL)
		return 0;

	/* Rule: not if there's already an IK on this channel */
	for (con= pchan->constraints.first; con; con= con->next) {
		if (con->type==CONSTRAINT_TYPE_KINEMATIC) {
			bKinematicConstraint *data= con->data;
			if(data->tar==NULL || (data->tar->type==OB_ARMATURE && data->subtarget[0]==0)) {
				targetless = con;
				/* but, if this is a targetless IK, we make it auto anyway (for the children loop) */
				if (con->enforce!=0.0f) {
					targetless->flag |= CONSTRAINT_IK_AUTO;
					return 0;
				}
			}
			if ((con->flag & CONSTRAINT_DISABLE)==0 && (con->enforce!=0.0f))
				return 0;
		}
	}

	con = add_pose_constraint(NULL, pchan, "TempConstraint", CONSTRAINT_TYPE_KINEMATIC);
	pchan->constflag |= (PCHAN_HAS_IK|PCHAN_HAS_TARGET);	/* for draw, but also for detecting while pose solving */
	data= con->data;
	if (targetless) { /* if exists use values from last targetless IK-constraint as base */
		*data = *((bKinematicConstraint*)targetless->data);
	}
	else
		data->flag= CONSTRAINT_IK_TIP;
	data->flag |= CONSTRAINT_IK_TEMP|CONSTRAINT_IK_AUTO;
	VECCOPY(data->grabtarget, pchan->pose_tail);
	data->rootbone= 1;

	/* we include only a connected chain */
	while ((pchan) && (pchan->bone->flag & BONE_CONNECTED)) {
		/* here, we set ik-settings for bone from pchan->protectflag */
		if (pchan->protectflag & OB_LOCK_ROTX) pchan->ikflag |= BONE_IK_NO_XDOF_TEMP;
		if (pchan->protectflag & OB_LOCK_ROTY) pchan->ikflag |= BONE_IK_NO_YDOF_TEMP;
		if (pchan->protectflag & OB_LOCK_ROTZ) pchan->ikflag |= BONE_IK_NO_ZDOF_TEMP;

		/* now we count this pchan as being included */
		data->rootbone++;
		pchan= pchan->parent;
	}

	/* make a copy of maximum chain-length */
	data->max_rootbone= data->rootbone;

	return 1;
}

/* bone is a candidate to get IK, but we don't do it if it has children connected */
static short pose_grab_with_ik_children(bPose *pose, Bone *bone)
{
	Bone *bonec;
	short wentdeeper=0, added=0;

	/* go deeper if children & children are connected */
	for (bonec= bone->childbase.first; bonec; bonec= bonec->next) {
		if (bonec->flag & BONE_CONNECTED) {
			wentdeeper= 1;
			added+= pose_grab_with_ik_children(pose, bonec);
		}
	}
	if (wentdeeper==0) {
		bPoseChannel *pchan= get_pose_channel(pose, bone->name);
		if (pchan)
			added+= pose_grab_with_ik_add(pchan);
	}

	return added;
}

/* main call which adds temporal IK chains */
static short pose_grab_with_ik(Object *ob)
{
	bArmature *arm;
	bPoseChannel *pchan, *parent;
	Bone *bonec;
	short tot_ik= 0;

	if ((ob==NULL) || (ob->pose==NULL) || (ob->mode & OB_MODE_POSE)==0)
		return 0;

	arm = ob->data;

	/* Rule: allow multiple Bones (but they must be selected, and only one ik-solver per chain should get added) */
	for (pchan= ob->pose->chanbase.first; pchan; pchan= pchan->next) {
		if (pchan->bone->layer & arm->layer) {
			if (pchan->bone->flag & BONE_SELECTED) {
				/* Rule: no IK for solitatry (unconnected) bones */
				for (bonec=pchan->bone->childbase.first; bonec; bonec=bonec->next) {
					if (bonec->flag & BONE_CONNECTED) {
						break;
					}
				}
				if ((pchan->bone->flag & BONE_CONNECTED)==0 && (bonec == NULL))
					continue;

				/* rule: if selected Bone is not a root bone, it gets a temporal IK */
				if (pchan->parent) {
					/* only adds if there's no IK yet (and no parent bone was selected) */
					for (parent= pchan->parent; parent; parent= parent->parent) {
						if (parent->bone->flag & BONE_SELECTED)
							break;
					}
					if (parent == NULL)
						tot_ik += pose_grab_with_ik_add(pchan);
				}
				else {
					/* rule: go over the children and add IK to the tips */
					tot_ik += pose_grab_with_ik_children(ob->pose, pchan->bone);
				}
			}
		}
	}

	return (tot_ik) ? 1 : 0;
}


/* only called with pose mode active object now */
static void createTransPose(bContext *C, TransInfo *t, Object *ob)
{
	bArmature *arm;
	bPoseChannel *pchan;
	TransData *td;
	TransDataExtension *tdx;
	short ik_on= 0;
	int i;

	t->total= 0;

	/* check validity of state */
	arm= get_armature(ob);
	if ((arm==NULL) || (ob->pose==NULL)) return;

	if (arm->flag & ARM_RESTPOS) {
		if (ELEM(t->mode, TFM_DUMMY, TFM_BONESIZE)==0) {
			// XXX use transform operator reports
			// BKE_report(op->reports, RPT_ERROR, "Can't select linked when sync selection is enabled.");
			return;
		}
	}

	/* do we need to add temporal IK chains? */
	if ((arm->flag & ARM_AUTO_IK) && t->mode==TFM_TRANSLATION) {
		ik_on= pose_grab_with_ik(ob);
		if (ik_on) t->flag |= T_AUTOIK;
	}

	/* set flags and count total (warning, can change transform to rotate) */
	t->total = count_set_pose_transflags(&t->mode, t->around, ob);

	if(t->total == 0) return;

	t->flag |= T_POSE;
	t->poseobj= ob;	/* we also allow non-active objects to be transformed, in weightpaint */

	/* init trans data */
    td = t->data = MEM_callocN(t->total*sizeof(TransData), "TransPoseBone");
    tdx = t->ext = MEM_callocN(t->total*sizeof(TransDataExtension), "TransPoseBoneExt");
	for(i=0; i<t->total; i++, td++, tdx++) {
		td->ext= tdx;
		td->val = NULL;
	}

	/* use pose channels to fill trans data */
	td= t->data;
	for (pchan= ob->pose->chanbase.first; pchan; pchan= pchan->next) {
		if (pchan->bone->flag & BONE_TRANSFORM) {
			add_pose_transdata(t, pchan, ob, td);
			td++;
		}
	}

	if(td != (t->data+t->total)) {
		// XXX use transform operator reports
		// BKE_report(op->reports, RPT_DEBUG, "Bone selection count error.");
	}

	/* initialise initial auto=ik chainlen's? */
	if (ik_on) transform_autoik_update(t, 0);
}

/* ********************* armature ************** */

static void createTransArmatureVerts(bContext *C, TransInfo *t)
{
	EditBone *ebo;
	bArmature *arm= t->obedit->data;
	ListBase *edbo = arm->edbo;
	TransData *td;
	float mtx[3][3], smtx[3][3], delta[3], bonemat[3][3];
	
	/* special hack for envelope drawmode and scaling:
	 * 	to allow scaling the size of the envelope around single points,
	 *	mode should become TFM_BONE_ENVELOPE in this case
	 */
	// TODO: maybe we need a separate hotkey for it, but this is consistent with 2.4x for now
	if ((t->mode == TFM_RESIZE) && (arm->drawtype==ARM_ENVELOPE))
		t->mode= TFM_BONE_ENVELOPE;
	
	t->total = 0;
	for (ebo = edbo->first; ebo; ebo = ebo->next)
	{
		if(ebo->layer & arm->layer)
		{
			if (t->mode==TFM_BONESIZE)
			{
				if (ebo->flag & BONE_SELECTED)
					t->total++;
			}
			else if (t->mode==TFM_BONE_ROLL)
			{
				if (ebo->flag & BONE_SELECTED)
					t->total++;
			}
			else
			{
				if (ebo->flag & BONE_TIPSEL)
					t->total++;
				if (ebo->flag & BONE_ROOTSEL)
					t->total++;
			}
		}
	}

    if (!t->total) return;

	copy_m3_m4(mtx, t->obedit->obmat);
	invert_m3_m3(smtx, mtx);

    td = t->data = MEM_callocN(t->total*sizeof(TransData), "TransEditBone");

	for (ebo = edbo->first; ebo; ebo = ebo->next)
	{
		ebo->oldlength = ebo->length;	// length==0.0 on extrude, used for scaling radius of bone points

		if(ebo->layer & arm->layer) {
			if (t->mode==TFM_BONE_ENVELOPE)
			{
				if (ebo->flag & BONE_ROOTSEL)
				{
					td->val= &ebo->rad_head;
					td->ival= *td->val;

					VECCOPY (td->center, ebo->head);
					td->flag= TD_SELECTED;

					copy_m3_m3(td->smtx, smtx);
					copy_m3_m3(td->mtx, mtx);

					td->loc = NULL;
					td->ext = NULL;

					td++;
				}
				if (ebo->flag & BONE_TIPSEL)
				{
					td->val= &ebo->rad_tail;
					td->ival= *td->val;
					VECCOPY (td->center, ebo->tail);
					td->flag= TD_SELECTED;

					copy_m3_m3(td->smtx, smtx);
					copy_m3_m3(td->mtx, mtx);

					td->loc = NULL;
					td->ext = NULL;

					td++;
				}

			}
			else if (t->mode==TFM_BONESIZE)
			{
				if (ebo->flag & BONE_SELECTED) {
					if(arm->drawtype==ARM_ENVELOPE)
					{
						td->loc= NULL;
						td->val= &ebo->dist;
						td->ival= ebo->dist;
					}
					else
					{
						// abusive storage of scale in the loc pointer :)
						td->loc= &ebo->xwidth;
						VECCOPY (td->iloc, td->loc);
						td->val= NULL;
					}
					VECCOPY (td->center, ebo->head);
					td->flag= TD_SELECTED;

					/* use local bone matrix */
					sub_v3_v3v3(delta, ebo->tail, ebo->head);
					vec_roll_to_mat3(delta, ebo->roll, bonemat);
					mul_m3_m3m3(td->mtx, mtx, bonemat);
					invert_m3_m3(td->smtx, td->mtx);

					copy_m3_m3(td->axismtx, td->mtx);
					normalize_m3(td->axismtx);

					td->ext = NULL;

					td++;
				}
			}
			else if (t->mode==TFM_BONE_ROLL)
			{
				if (ebo->flag & BONE_SELECTED)
				{
					td->loc= NULL;
					td->val= &(ebo->roll);
					td->ival= ebo->roll;

					VECCOPY (td->center, ebo->head);
					td->flag= TD_SELECTED;

					td->ext = NULL;

					td++;
				}
			}
			else
			{
				if (ebo->flag & BONE_TIPSEL)
				{
					VECCOPY (td->iloc, ebo->tail);
					VECCOPY (td->center, td->iloc);
					td->loc= ebo->tail;
					td->flag= TD_SELECTED;
					if (ebo->flag & BONE_EDITMODE_LOCKED)
						td->protectflag = OB_LOCK_LOC|OB_LOCK_ROT|OB_LOCK_SCALE;

					copy_m3_m3(td->smtx, smtx);
					copy_m3_m3(td->mtx, mtx);

					sub_v3_v3v3(delta, ebo->tail, ebo->head);
					vec_roll_to_mat3(delta, ebo->roll, td->axismtx);

					if ((ebo->flag & BONE_ROOTSEL) == 0)
					{
						td->extra = ebo;
					}

					td->ext = NULL;
					td->val = NULL;

					td++;
				}
				if (ebo->flag & BONE_ROOTSEL)
				{
					VECCOPY (td->iloc, ebo->head);
					VECCOPY (td->center, td->iloc);
					td->loc= ebo->head;
					td->flag= TD_SELECTED;
					if (ebo->flag & BONE_EDITMODE_LOCKED)
						td->protectflag = OB_LOCK_LOC|OB_LOCK_ROT|OB_LOCK_SCALE;

					copy_m3_m3(td->smtx, smtx);
					copy_m3_m3(td->mtx, mtx);

					sub_v3_v3v3(delta, ebo->tail, ebo->head);
					vec_roll_to_mat3(delta, ebo->roll, td->axismtx);

					td->extra = ebo; /* to fix roll */

					td->ext = NULL;
					td->val = NULL;

					td++;
				}
			}
		}
	}
}

/* ********************* meta elements ********* */

static void createTransMBallVerts(bContext *C, TransInfo *t)
{
	MetaBall *mb = (MetaBall*)t->obedit->data;
 	MetaElem *ml;
	TransData *td;
	TransDataExtension *tx;
	float mtx[3][3], smtx[3][3];
	int count=0, countsel=0;
	int propmode = t->flag & T_PROP_EDIT;

	/* count totals */
	for(ml= mb->editelems->first; ml; ml= ml->next) {
		if(ml->flag & SELECT) countsel++;
		if(propmode) count++;
	}

	/* note: in prop mode we need at least 1 selected */
	if (countsel==0) return;

	if(propmode) t->total = count;
	else t->total = countsel;

	td = t->data= MEM_callocN(t->total*sizeof(TransData), "TransObData(MBall EditMode)");
	tx = t->ext = MEM_callocN(t->total*sizeof(TransDataExtension), "MetaElement_TransExtension");

	copy_m3_m4(mtx, t->obedit->obmat);
	invert_m3_m3(smtx, mtx);

	for(ml= mb->editelems->first; ml; ml= ml->next) {
		if(propmode || (ml->flag & SELECT)) {
			td->loc= &ml->x;
			VECCOPY(td->iloc, td->loc);
			VECCOPY(td->center, td->loc);

			if(ml->flag & SELECT) td->flag= TD_SELECTED | TD_USEQUAT | TD_SINGLESIZE;
			else td->flag= TD_USEQUAT;

			copy_m3_m3(td->smtx, smtx);
			copy_m3_m3(td->mtx, mtx);

			td->ext = tx;

			/* Radius of MetaElem (mass of MetaElem influence) */
			if(ml->flag & MB_SCALE_RAD){
				td->val = &ml->rad;
				td->ival = ml->rad;
			}
			else{
				td->val = &ml->s;
				td->ival = ml->s;
			}

			/* expx/expy/expz determine "shape" of some MetaElem types */
			tx->size = &ml->expx;
			tx->isize[0] = ml->expx;
			tx->isize[1] = ml->expy;
			tx->isize[2] = ml->expz;

			/* quat is used for rotation of MetaElem */
			tx->quat = ml->quat;
			QUATCOPY(tx->iquat, ml->quat);

			tx->rot = NULL;

			td++;
			tx++;
		}
	}
}

/* ********************* curve/surface ********* */

static void calc_distanceCurveVerts(TransData *head, TransData *tail) {
	TransData *td, *td_near = NULL;
	for (td = head; td<=tail; td++) {
		if (td->flag & TD_SELECTED) {
			td_near = td;
			td->dist = 0.0f;
		}
		else if(td_near) {
			float dist;
			dist = len_v3v3(td_near->center, td->center);
			if (dist < (td-1)->dist) {
				td->dist = (td-1)->dist;
			}
			else {
				td->dist = dist;
			}
		}
		else {
			td->dist = MAXFLOAT;
			td->flag |= TD_NOTCONNECTED;
		}
	}
	td_near = NULL;
	for (td = tail; td>=head; td--) {
		if (td->flag & TD_SELECTED) {
			td_near = td;
			td->dist = 0.0f;
		}
		else if(td_near) {
			float dist;
			dist = len_v3v3(td_near->center, td->center);
			if (td->flag & TD_NOTCONNECTED || dist < td->dist || (td+1)->dist < td->dist) {
				td->flag &= ~TD_NOTCONNECTED;
				if (dist < (td+1)->dist) {
					td->dist = (td+1)->dist;
				}
				else {
					td->dist = dist;
				}
			}
		}
	}
}

/* Utility function for getting the handle data from bezier's */
TransDataCurveHandleFlags *initTransDataCurveHandles(TransData *td, struct BezTriple *bezt) {
	TransDataCurveHandleFlags *hdata;
	td->flag |= TD_BEZTRIPLE;
	hdata = td->hdata = MEM_mallocN(sizeof(TransDataCurveHandleFlags), "CuHandle Data");
	hdata->ih1 = bezt->h1;
	hdata->h1 = &bezt->h1;
	hdata->ih2 = bezt->h2; /* incase the second is not selected */
	hdata->h2 = &bezt->h2;
	return hdata;
}

static void createTransCurveVerts(bContext *C, TransInfo *t)
{
	Object *obedit= CTX_data_edit_object(C);
	Curve *cu= obedit->data;
	TransData *td = NULL;
  	Nurb *nu;
	BezTriple *bezt;
	BPoint *bp;
	float mtx[3][3], smtx[3][3];
	int a;
	int count=0, countsel=0;
	int propmode = t->flag & T_PROP_EDIT;
	short hide_handles = (cu->drawflag & CU_HIDE_HANDLES);
	
	/* to be sure */
	if(cu->editnurb==NULL) return;

	/* count total of vertices, check identical as in 2nd loop for making transdata! */
	for(nu= cu->editnurb->first; nu; nu= nu->next) {
		if(nu->type == CU_BEZIER) {
			for(a=0, bezt= nu->bezt; a<nu->pntsu; a++, bezt++) {
				if(bezt->hide==0) {
					if (hide_handles) {
						if(bezt->f2 & SELECT) countsel+=3;
						if(propmode) count+= 3;
					} else {
						if(bezt->f1 & SELECT) countsel++;
						if(bezt->f2 & SELECT) countsel++;
						if(bezt->f3 & SELECT) countsel++;
						if(propmode) count+= 3;
					}
				}
			}
		}
		else {
			for(a= nu->pntsu*nu->pntsv, bp= nu->bp; a>0; a--, bp++) {
				if(bp->hide==0) {
					if(propmode) count++;
					if(bp->f1 & SELECT) countsel++;
				}
			}
		}
	}
	/* note: in prop mode we need at least 1 selected */
	if (countsel==0) return;

	if(propmode) t->total = count;
	else t->total = countsel;
	t->data= MEM_callocN(t->total*sizeof(TransData), "TransObData(Curve EditMode)");

	copy_m3_m4(mtx, t->obedit->obmat);
	invert_m3_m3(smtx, mtx);

    td = t->data;
	for(nu= cu->editnurb->first; nu; nu= nu->next) {
		if(nu->type == CU_BEZIER) {
			TransData *head, *tail;
			head = tail = td;
			for(a=0, bezt= nu->bezt; a<nu->pntsu; a++, bezt++) {
				if(bezt->hide==0) {
					TransDataCurveHandleFlags *hdata = NULL;

					if(		propmode ||
							((bezt->f2 & SELECT) && hide_handles) ||
							((bezt->f1 & SELECT) && hide_handles == 0)
					  ) {
						VECCOPY(td->iloc, bezt->vec[0]);
						td->loc= bezt->vec[0];
						VECCOPY(td->center, bezt->vec[1]);
						if (hide_handles) {
							if(bezt->f2 & SELECT) td->flag= TD_SELECTED;
							else td->flag= 0;
						} else {
							if(bezt->f1 & SELECT) td->flag= TD_SELECTED;
							else td->flag= 0;
						}
						td->ext = NULL;
						td->val = NULL;

						hdata = initTransDataCurveHandles(td, bezt);

						copy_m3_m3(td->smtx, smtx);
						copy_m3_m3(td->mtx, mtx);

						td++;
						count++;
						tail++;
					}

					/* This is the Curve Point, the other two are handles */
					if(propmode || (bezt->f2 & SELECT)) {
						VECCOPY(td->iloc, bezt->vec[1]);
						td->loc= bezt->vec[1];
						VECCOPY(td->center, td->loc);
						if(bezt->f2 & SELECT) td->flag= TD_SELECTED;
						else td->flag= 0;
						td->ext = NULL;

						if (t->mode==TFM_CURVE_SHRINKFATTEN) { /* || t->mode==TFM_RESIZE) {*/ /* TODO - make points scale */
							td->val = &(bezt->radius);
							td->ival = bezt->radius;
						} else if (t->mode==TFM_TILT) {
							td->val = &(bezt->alfa);
							td->ival = bezt->alfa;
						} else {
							td->val = NULL;
						}

						copy_m3_m3(td->smtx, smtx);
						copy_m3_m3(td->mtx, mtx);

						if ((bezt->f1&SELECT)==0 && (bezt->f3&SELECT)==0)
						/* If the middle is selected but the sides arnt, this is needed */
						if (hdata==NULL) { /* if the handle was not saved by the previous handle */
							hdata = initTransDataCurveHandles(td, bezt);
						}

						td++;
						count++;
						tail++;
					}
					if(		propmode ||
							((bezt->f2 & SELECT) && hide_handles) ||
							((bezt->f3 & SELECT) && hide_handles == 0)
					  ) {
						VECCOPY(td->iloc, bezt->vec[2]);
						td->loc= bezt->vec[2];
						VECCOPY(td->center, bezt->vec[1]);
						if (hide_handles) {
							if(bezt->f2 & SELECT) td->flag= TD_SELECTED;
							else td->flag= 0;
						} else {
							if(bezt->f3 & SELECT) td->flag= TD_SELECTED;
							else td->flag= 0;
						}
						td->ext = NULL;
						td->val = NULL;

						if (hdata==NULL) { /* if the handle was not saved by the previous handle */
							hdata = initTransDataCurveHandles(td, bezt);
						}

						copy_m3_m3(td->smtx, smtx);
						copy_m3_m3(td->mtx, mtx);

						td++;
						count++;
						tail++;
					}
				}
				else if (propmode && head != tail) {
					calc_distanceCurveVerts(head, tail-1);
					head = tail;
				}
			}
			if (propmode && head != tail)
				calc_distanceCurveVerts(head, tail-1);

			/* TODO - in the case of tilt and radius we can also avoid allocating the initTransDataCurveHandles
			 * but for now just dont change handle types */
			if (ELEM(t->mode, TFM_CURVE_SHRINKFATTEN, TFM_TILT) == 0)
				testhandlesNurb(nu); /* sets the handles based on their selection, do this after the data is copied to the TransData */
		}
		else {
			TransData *head, *tail;
			head = tail = td;
			for(a= nu->pntsu*nu->pntsv, bp= nu->bp; a>0; a--, bp++) {
				if(bp->hide==0) {
					if(propmode || (bp->f1 & SELECT)) {
						VECCOPY(td->iloc, bp->vec);
						td->loc= bp->vec;
						VECCOPY(td->center, td->loc);
						if(bp->f1 & SELECT) td->flag= TD_SELECTED;
						else td->flag= 0;
						td->ext = NULL;

						if (t->mode==TFM_CURVE_SHRINKFATTEN || t->mode==TFM_RESIZE) {
							td->val = &(bp->radius);
							td->ival = bp->radius;
						} else {
							td->val = &(bp->alfa);
							td->ival = bp->alfa;
						}

						copy_m3_m3(td->smtx, smtx);
						copy_m3_m3(td->mtx, mtx);

						td++;
						count++;
						tail++;
					}
				}
				else if (propmode && head != tail) {
					calc_distanceCurveVerts(head, tail-1);
					head = tail;
				}
			}
			if (propmode && head != tail)
				calc_distanceCurveVerts(head, tail-1);
		}
	}
}

/* ********************* lattice *************** */

static void createTransLatticeVerts(bContext *C, TransInfo *t)
{
	Lattice *latt = ((Lattice*)t->obedit->data)->editlatt;
	TransData *td = NULL;
	BPoint *bp;
	float mtx[3][3], smtx[3][3];
	int a;
	int count=0, countsel=0;
	int propmode = t->flag & T_PROP_EDIT;

	bp = latt->def;
	a  = latt->pntsu * latt->pntsv * latt->pntsw;
	while(a--) {
		if(bp->hide==0) {
			if(bp->f1 & SELECT) countsel++;
			if(propmode) count++;
		}
		bp++;
	}

 	/* note: in prop mode we need at least 1 selected */
	if (countsel==0) return;

	if(propmode) t->total = count;
	else t->total = countsel;
	t->data= MEM_callocN(t->total*sizeof(TransData), "TransObData(Lattice EditMode)");

	copy_m3_m4(mtx, t->obedit->obmat);
	invert_m3_m3(smtx, mtx);

	td = t->data;
	bp = latt->def;
	a  = latt->pntsu * latt->pntsv * latt->pntsw;
	while(a--) {
		if(propmode || (bp->f1 & SELECT)) {
			if(bp->hide==0) {
				VECCOPY(td->iloc, bp->vec);
				td->loc= bp->vec;
				VECCOPY(td->center, td->loc);
				if(bp->f1 & SELECT) td->flag= TD_SELECTED;
				else td->flag= 0;
				copy_m3_m3(td->smtx, smtx);
				copy_m3_m3(td->mtx, mtx);

				td->ext = NULL;
				td->val = NULL;

				td++;
				count++;
			}
		}
		bp++;
	}
}

/* ******************* particle edit **************** */
static void createTransParticleVerts(bContext *C, TransInfo *t)
{
	TransData *td = NULL;
	TransDataExtension *tx;
	Base *base = CTX_data_active_base(C);
	Object *ob = CTX_data_active_object(C);
	ParticleEditSettings *pset = PE_settings(t->scene);
	PTCacheEdit *edit = PE_get_current(t->scene, ob);
	ParticleSystem *psys = NULL;
	ParticleSystemModifierData *psmd = NULL;
	PTCacheEditPoint *point;
	PTCacheEditKey *key;
	float mat[4][4];
	int i,k, transformparticle;
	int count = 0, hasselected = 0;
	int propmode = t->flag & T_PROP_EDIT;

	if(edit==NULL || t->settings->particle.selectmode==SCE_SELECT_PATH) return;

	psys = edit->psys;

	if(psys)
		psmd = psys_get_modifier(ob,psys);

	base->flag |= BA_HAS_RECALC_DATA;

	for(i=0, point=edit->points; i<edit->totpoint; i++, point++) {
		point->flag &= ~PEP_TRANSFORM;
		transformparticle= 0;

		if((point->flag & PEP_HIDE)==0) {
			for(k=0, key=point->keys; k<point->totkey; k++, key++) {
				if((key->flag&PEK_HIDE)==0) {
					if(key->flag&PEK_SELECT) {
						hasselected= 1;
						transformparticle= 1;
					}
					else if(propmode)
						transformparticle= 1;
				}
			}
		}

		if(transformparticle) {
			count += point->totkey;
			point->flag |= PEP_TRANSFORM;
		}
	}

 	/* note: in prop mode we need at least 1 selected */
	if (hasselected==0) return;

	t->total = count;
	td = t->data = MEM_callocN(t->total * sizeof(TransData), "TransObData(Particle Mode)");

	if(t->mode == TFM_BAKE_TIME)
		tx = t->ext = MEM_callocN(t->total * sizeof(TransDataExtension), "Particle_TransExtension");
	else
		tx = t->ext = NULL;

	unit_m4(mat);

	invert_m4_m4(ob->imat,ob->obmat);

	for(i=0, point=edit->points; i<edit->totpoint; i++, point++) {
		TransData *head, *tail;
		head = tail = td;

		if(!(point->flag & PEP_TRANSFORM)) continue;

		if(psys && !(psys->flag & PSYS_GLOBAL_HAIR))
			psys_mat_hair_to_global(ob, psmd->dm, psys->part->from, psys->particles + i, mat);

		for(k=0, key=point->keys; k<point->totkey; k++, key++) {
			if(key->flag & PEK_USE_WCO) {
				VECCOPY(key->world_co, key->co);
				mul_m4_v3(mat, key->world_co);
				td->loc = key->world_co;
			}
			else
				td->loc = key->co;

			VECCOPY(td->iloc, td->loc);
			VECCOPY(td->center, td->loc);

			if(key->flag & PEK_SELECT)
				td->flag |= TD_SELECTED;
			else if(!propmode)
				td->flag |= TD_SKIP;

			unit_m3(td->mtx);
			unit_m3(td->smtx);

			/* don't allow moving roots */
			if(k==0 && pset->flag & PE_LOCK_FIRST && (!psys || !(psys->flag & PSYS_GLOBAL_HAIR)))
				td->protectflag |= OB_LOCK_LOC;

			td->ob = ob;
			td->ext = tx;
			if(t->mode == TFM_BAKE_TIME) {
				td->val = key->time;
				td->ival = *(key->time);
				/* abuse size and quat for min/max values */
				td->flag |= TD_NO_EXT;
				if(k==0) tx->size = 0;
				else tx->size = (key - 1)->time;

				if(k == point->totkey - 1) tx->quat = 0;
				else tx->quat = (key + 1)->time;
			}

			td++;
			if(tx)
				tx++;
			tail++;
		}
		if (propmode && head != tail)
			calc_distanceCurveVerts(head, tail - 1);
	}
}

void flushTransParticles(TransInfo *t)
{
	Scene *scene = t->scene;
	Object *ob = OBACT;
	PTCacheEdit *edit = PE_get_current(scene, ob);
	ParticleSystem *psys = edit->psys;
	ParticleSystemModifierData *psmd = NULL;
	PTCacheEditPoint *point;
	PTCacheEditKey *key;
	TransData *td;
	float mat[4][4], imat[4][4], co[3];
	int i, k, propmode = t->flag & T_PROP_EDIT;

	if(psys)
		psmd = psys_get_modifier(ob, psys);

	/* we do transform in world space, so flush world space position
	 * back to particle local space (only for hair particles) */
	td= t->data;
	for(i=0, point=edit->points; i<edit->totpoint; i++, point++, td++) {
		if(!(point->flag & PEP_TRANSFORM)) continue;

		if(psys && !(psys->flag & PSYS_GLOBAL_HAIR)) {
			psys_mat_hair_to_global(ob, psmd->dm, psys->part->from, psys->particles + i, mat);
			invert_m4_m4(imat,mat);

			for(k=0, key=point->keys; k<point->totkey; k++, key++) {
				VECCOPY(co, key->world_co);
				mul_m4_v3(imat, co);


				/* optimization for proportional edit */
				if(!propmode || !compare_v3v3(key->co, co, 0.0001f)) {
					VECCOPY(key->co, co);
					point->flag |= PEP_EDIT_RECALC;
				}
			}
		}
		else
			point->flag |= PEP_EDIT_RECALC;
	}

	PE_update_object(scene, OBACT, 1);
}

/* ********************* mesh ****************** */

/* proportional distance based on connectivity  */
#define E_VEC(a)	(vectors + (3 * (a)->tmp.l))
#define E_NEAR(a)	(nears[((a)->tmp.l)])
#define THRESHOLD	0.0001f
static void editmesh_set_connectivity_distance(EditMesh *em, int total, float *vectors, EditVert **nears)
{
	EditVert *eve;
	EditEdge *eed;
	int i= 0, done= 1;

	/* f2 flag is used for 'selection' */
	/* tmp.l is offset on scratch array   */
	for(eve= em->verts.first; eve; eve= eve->next) {
		if(eve->h==0) {
			eve->tmp.l = i++;

			if(eve->f & SELECT) {
				eve->f2= 2;
				E_NEAR(eve) = eve;
				E_VEC(eve)[0] = 0.0f;
				E_VEC(eve)[1] = 0.0f;
				E_VEC(eve)[2] = 0.0f;
			}
			else {
				eve->f2 = 0;
			}
		}
	}


	/* Floodfill routine */
	/*
	At worst this is n*n of complexity where n is number of edges
	Best case would be n if the list is ordered perfectly.
	Estimate is n log n in average (so not too bad)
	*/
	while(done) {
		done= 0;

		for(eed= em->edges.first; eed; eed= eed->next) {
			if(eed->h==0) {
				EditVert *v1= eed->v1, *v2= eed->v2;
				float *vec2 = E_VEC(v2);
				float *vec1 = E_VEC(v1);

				if (v1->f2 + v2->f2 == 4)
					continue;

				if (v1->f2) {
					if (v2->f2) {
						float nvec[3];
						float len1 = len_v3(vec1);
						float len2 = len_v3(vec2);
						float lenn;
						/* for v2 if not selected */
						if (v2->f2 != 2) {
							sub_v3_v3v3(nvec, v2->co, E_NEAR(v1)->co);
							lenn = len_v3(nvec);
							/* 1 < n < 2 */
							if (lenn - len1 > THRESHOLD && len2 - lenn > THRESHOLD) {
								VECCOPY(vec2, nvec);
								E_NEAR(v2) = E_NEAR(v1);
								done = 1;
							}
							/* n < 1 < 2 */
							else if (len2 - len1 > THRESHOLD && len1 - lenn > THRESHOLD) {
								VECCOPY(vec2, vec1);
								E_NEAR(v2) = E_NEAR(v1);
								done = 1;
							}
						}
						/* for v1 if not selected */
						if (v1->f2 != 2) {
							sub_v3_v3v3(nvec, v1->co, E_NEAR(v2)->co);
							lenn = len_v3(nvec);
							/* 2 < n < 1 */
							if (lenn - len2 > THRESHOLD && len1 - lenn > THRESHOLD) {
								VECCOPY(vec1, nvec);
								E_NEAR(v1) = E_NEAR(v2);
								done = 1;
							}
							/* n < 2 < 1 */
							else if (len1 - len2 > THRESHOLD && len2 - lenn > THRESHOLD) {
								VECCOPY(vec1, vec2);
								E_NEAR(v1) = E_NEAR(v2);
								done = 1;
							}
						}
					}
					else {
						v2->f2 = 1;
						sub_v3_v3v3(vec2, v2->co, E_NEAR(v1)->co);
						/* 2 < 1 */
						if (len_v3(vec1) - len_v3(vec2) > THRESHOLD) {
							VECCOPY(vec2, vec1);
						}
						E_NEAR(v2) = E_NEAR(v1);
						done = 1;
					}
				}
				else if (v2->f2) {
					v1->f2 = 1;
					sub_v3_v3v3(vec1, v1->co, E_NEAR(v2)->co);
					/* 2 < 1 */
					if (len_v3(vec2) - len_v3(vec1) > THRESHOLD) {
						VECCOPY(vec1, vec2);
					}
					E_NEAR(v1) = E_NEAR(v2);
					done = 1;
				}
			}
		}
	}
}

/* loop-in-a-loop I know, but we need it! (ton) */
 static void get_face_center(float *centout, BMesh *bm, BMVert *eve)

{
	BMFace *efa;
	BMLoop *l;
	BMIter iter;
	float cent[3] = {0.0, 0.0, 0.0};

	efa = BMIter_New(&iter, bm, BM_FACES_OF_VERT, eve);
	if (efa) {
		l = BMIter_New(&iter, bm, BM_LOOPS_OF_FACE, efa);
		for ( ; l; l=BMIter_Step(&iter)) {
			VECADD(cent, cent, l->v->co);
		}

		VECMUL(cent, 1.0f / (float)efa->len);
	}

	if (cent[0] == 0.0f && cent[1] == 0.0f && cent[2] == 0.0f) cent[2] = 1.0f;
	VECCOPY(centout, cent);
}

#define VertsToTransData(t, td, em, eve) \
	td->flag = 0;\
	td->loc = eve->co;\
	VECCOPY(td->center, td->loc);\
	if(t->around==V3D_LOCAL && (em->selectmode & SCE_SELECT_FACE))\
		get_face_center(td->center, em, eve);\
	VECCOPY(td->iloc, td->loc);\
	VECCOPY(td->axismtx[2], eve->no);\
	td->axismtx[0][0]		=\
		td->axismtx[0][1]	=\
		td->axismtx[0][2]	=\
		td->axismtx[1][0]	=\
		td->axismtx[1][1]	=\
		td->axismtx[1][2]	= 0.0f;\
	td->ext = NULL;\
	td->val = NULL;\
	td->extra = NULL;\
	if (t->mode == TFM_BWEIGHT) {\
		td->val = &(eve->bweight);\
		td->ival = eve->bweight;\
	}

#if 0
//way to overwrite what data is edited with transform
//static void VertsToTransData(TransData *td, EditVert *eve, BakeKey *key)
inline void VertsToTransData(TransInfo *t, TransData *td, BMesh *em, BMVert *eve)
{
	td->flag = 0;
	//if(key)
	//	td->loc = key->co;
	//else
	td->loc = eve->co;

	VECCOPY(td->center, td->loc);
	if(t->around==V3D_LOCAL && (em->selectmode & SCE_SELECT_FACE))
		get_face_center(td->center, em, eve);
	VECCOPY(td->iloc, td->loc);

	// Setting normals
	VECCOPY(td->axismtx[2], eve->no);
	td->axismtx[0][0]		=
		td->axismtx[0][1]	=
		td->axismtx[0][2]	=
		td->axismtx[1][0]	=
		td->axismtx[1][1]	=
		td->axismtx[1][2]	= 0.0f;

	td->ext = NULL;
	td->val = NULL;
	td->extra = NULL;
	if (t->mode == TFM_BWEIGHT) {
		td->val = &(eve->bweight);
		td->ival = eve->bweight;
	}
}
#endif

/* *********************** CrazySpace correction. Now without doing subsurf optimal ****************** */

static void make_vertexcos__mapFunc(void *userData, int index, float *co, float *no_f, short *no_s)
{
	float *vec = userData;

	vec+= 3*index;
	VECCOPY(vec, co);
}

static int modifiers_disable_subsurf_temporary(Object *ob)
{
	ModifierData *md;
	int disabled = 0;

	for(md=ob->modifiers.first; md; md=md->next)
		if(md->type==eModifierType_Subsurf)
			if(md->mode & eModifierMode_OnCage) {
				md->mode ^= eModifierMode_DisableTemporary;
				disabled= 1;
			}

	return disabled;
}

/* disable subsurf temporal, get mapped cos, and enable it */
static float *get_crazy_mapped_editverts(TransInfo *t)
{
	Mesh *me= t->obedit->data;
	DerivedMesh *dm;
	float *vertexcos;

	/* disable subsurf temporal, get mapped cos, and enable it */
	if(modifiers_disable_subsurf_temporary(t->obedit)) {
		/* need to make new derivemesh */
		makeDerivedMesh(t->scene, t->obedit, me->edit_btmesh, CD_MASK_BAREMESH);
	}

	/* now get the cage */
	dm= editbmesh_get_derived_cage(t->scene, t->obedit, me->edit_btmesh, CD_MASK_BAREMESH);

	vertexcos= MEM_mallocN(3*sizeof(float)*me->edit_btmesh->bm->totvert, "vertexcos map");
	dm->foreachMappedVert(dm, make_vertexcos__mapFunc, vertexcos);

	dm->release(dm);

	/* set back the flag, no new cage needs to be built, transform does it */
	modifiers_disable_subsurf_temporary(t->obedit);

	return vertexcos;
}

#define TAN_MAKE_VEC(a, b, c)	a[0]= b[0] + 0.2f*(b[0]-c[0]); a[1]= b[1] + 0.2f*(b[1]-c[1]); a[2]= b[2] + 0.2f*(b[2]-c[2])
static void set_crazy_vertex_quat(float *quat, float *v1, float *v2, float *v3, float *def1, float *def2, float *def3)
{
	float vecu[3], vecv[3];
	float q1[4], q2[4];

	TAN_MAKE_VEC(vecu, v1, v2);
	TAN_MAKE_VEC(vecv, v1, v3);
	tri_to_quat( q1,v1, vecu, vecv);

	TAN_MAKE_VEC(vecu, def1, def2);
	TAN_MAKE_VEC(vecv, def1, def3);
	tri_to_quat( q2,def1, vecu, vecv);

	sub_qt_qtqt(quat, q2, q1);
}
#undef TAN_MAKE_VEC

static void set_crazyspace_quats(BMEditMesh *em, float *origcos, float *mappedcos, float *quats)
{
#if 0
	BMVert *eve, *prev;
	BMFace *efa;
	float *v1, *v2, *v3, *v4, *co1, *co2, *co3, *co4;
	intptr_t index= 0;

	/* two abused locations in vertices */
	for(eve= em->verts.first; eve; eve= eve->next, index++) {
		eve->tmp.p = NULL;
		eve->prev= (BMVert *)index;
	}

	/* first store two sets of tangent vectors in vertices, we derive it just from the face-edges */
	for(efa= em->faces.first; efa; efa= efa->next) {

		/* retrieve mapped coordinates */
		v1= mappedcos + 3*(intptr_t)(efa->v1->prev);
		v2= mappedcos + 3*(intptr_t)(efa->v2->prev);
		v3= mappedcos + 3*(intptr_t)(efa->v3->prev);

		co1= (origcos)? origcos + 3*(intptr_t)(efa->v1->prev): efa->v1->co;
		co2= (origcos)? origcos + 3*(intptr_t)(efa->v2->prev): efa->v2->co;
		co3= (origcos)? origcos + 3*(intptr_t)(efa->v3->prev): efa->v3->co;

		if(efa->v2->tmp.p==NULL && efa->v2->f1) {
			set_crazy_vertex_quat(quats, co2, co3, co1, v2, v3, v1);
			efa->v2->tmp.p= (void*)quats;
			quats+= 4;
		}

		if(efa->v4) {
			v4= mappedcos + 3*(intptr_t)(efa->v4->prev);
			co4= (origcos)? origcos + 3*(intptr_t)(efa->v4->prev): efa->v4->co;

			if(efa->v1->tmp.p==NULL && efa->v1->f1) {
				set_crazy_vertex_quat(quats, co1, co2, co4, v1, v2, v4);
				efa->v1->tmp.p= (void*)quats;
				quats+= 4;
			}
			if(efa->v3->tmp.p==NULL && efa->v3->f1) {
				set_crazy_vertex_quat(quats, co3, co4, co2, v3, v4, v2);
				efa->v3->tmp.p= (void*)quats;
				quats+= 4;
			}
			if(efa->v4->tmp.p==NULL && efa->v4->f1) {
				set_crazy_vertex_quat(quats, co4, co1, co3, v4, v1, v3);
				efa->v4->tmp.p= (void*)quats;
				quats+= 4;
			}
		}
		else {
			if(efa->v1->tmp.p==NULL && efa->v1->f1) {
				set_crazy_vertex_quat(quats, co1, co2, co3, v1, v2, v3);
				efa->v1->tmp.p= (void*)quats;
				quats+= 4;
			}
			if(efa->v3->tmp.p==NULL && efa->v3->f1) {
				set_crazy_vertex_quat(quats, co3, co1, co2, v3, v1, v2);
				efa->v3->tmp.p= (void*)quats;
				quats+= 4;
			}
		}
	}

	/* restore abused prev pointer */
	for(prev= NULL, eve= em->verts.first; eve; prev= eve, eve= eve->next)
		eve->prev= prev;
#endif
}

void createTransBMeshVerts(TransInfo *t, BME_Mesh *bm, BME_TransData_Head *td) {
	BME_Vert *v;
	BME_TransData *vtd;
	TransData *tob;
	int i;

	tob = t->data = MEM_callocN(td->len*sizeof(TransData), "TransObData(Bevel tool)");

	for (i=0,v=bm->verts.first;v;v=v->next) {
		if ( (vtd = BME_get_transdata(td,v)) ) {
			tob->loc = vtd->loc;
			tob->val = &vtd->factor;
			VECCOPY(tob->iloc,vtd->co);
			VECCOPY(tob->center,vtd->org);
			VECCOPY(tob->axismtx[0],vtd->vec);
			tob->axismtx[1][0] = vtd->max ? *vtd->max : 0;
			tob++;
			i++;
		}
	}
	/* since td is a memarena, it can hold more transdata than actual elements
	 * (i.e. we can't depend on td->len to determine the number of actual elements) */
	t->total = i;
}

static void createTransEditVerts(bContext *C, TransInfo *t)
{
	ToolSettings *ts = CTX_data_tool_settings(C);
	TransData *tob = NULL;
	BMEditMesh *em = ((Mesh *)t->obedit->data)->edit_btmesh;
	BMesh *bm = em->bm;
	BMVert *eve;
	BMVert **nears = NULL;
	BMIter iter;
	BMVert *eve_act = NULL;
	float *vectors = NULL, *mappedcos = NULL, *quats= NULL;
	float mtx[3][3], smtx[3][3], (*defmats)[3][3] = NULL, (*defcos)[3] = NULL;
	int count=0, countsel=0, a, totleft, *selstate = NULL;
	BLI_array_declare(selstate);
	int propmode = t->flag & T_PROP_EDIT;
	int mirror = 0;

	if (t->flag & T_MIRROR)
	{
		mirror = 1;
	}

	// transform now requires awareness for select mode, so we tag the f1 flags in verts
	if(ts->selectmode & SCE_SELECT_VERTEX) {
		BM_ITER(eve, &iter, bm, BM_VERTS_OF_MESH, NULL) {
			if(!BM_TestHFlag(eve, BM_HIDDEN) && BM_TestHFlag(eve, BM_SELECT))
				BMINDEX_SET(eve, SELECT);
			else
				BMINDEX_SET(eve, 0);
		}
	}
	else if(ts->selectmode & SCE_SELECT_EDGE) {
		BMEdge *eed;

		eve = BMIter_New(&iter, bm, BM_VERTS_OF_MESH, NULL);
		for( ; eve; eve=BMIter_Step(&iter)) BMINDEX_SET(eve, 0);

		eed = BMIter_New(&iter, bm, BM_EDGES_OF_MESH, NULL);
		for( ; eed; eed=BMIter_Step(&iter)) {
			if(!BM_TestHFlag(eed, BM_HIDDEN) && BM_TestHFlag(eed, BM_SELECT))
				BMINDEX_SET(eed->v1, SELECT), BMINDEX_SET(eed->v2, SELECT);
		}
	}
	else {
		BMFace *efa;
		eve = BMIter_New(&iter, bm, BM_VERTS_OF_MESH, NULL);
		for( ; eve; eve=BMIter_Step(&iter)) BMINDEX_SET(eve, 0);

		efa = BMIter_New(&iter, bm, BM_FACES_OF_MESH, NULL);
		for( ; efa; efa=BMIter_Step(&iter)) {
			if(!BM_TestHFlag(efa, BM_HIDDEN) && BM_TestHFlag(efa, BM_SELECT)) {
				BMIter liter;
				BMLoop *l;

				l = BMIter_New(&liter, bm, BM_LOOPS_OF_FACE, efa);
				for (; l; l=BMIter_Step(&liter)) {
					BMINDEX_SET(l->v, SELECT);
				}
			}
		}
	}

	/* now we can count. we store selection state in selstate, since
	   get_crazy_mapped_editverts messes up the index state of the
	   verts*/
	eve = BMIter_New(&iter, bm, BM_VERTS_OF_MESH, NULL);
	for(a=0; eve; eve=BMIter_Step(&iter), a++) {
		BLI_array_growone(selstate);

		if(!BM_TestHFlag(eve, BM_HIDDEN)) {	
			if(BMINDEX_GET(eve)) {
				selstate[a] = 1;
				countsel++;
			}
			if(propmode) count++;
		}
	}

 	/* note: in prop mode we need at least 1 selected */
	if (countsel==0) return;

	/* check active */
	if (em->bm->selected.last) {
		BMEditSelection *ese = em->bm->selected.last;
		if ( ese->type == EDITVERT ) {
			eve_act = (BMVert *)ese->data;
		}
	}


	if(propmode) {
		t->total = count;

		/* allocating scratch arrays */
		vectors = (float *)MEM_mallocN(t->total * 3 * sizeof(float), "scratch vectors");
		nears = (BMVert**)MEM_mallocN(t->total * sizeof(BMVert*), "scratch nears");
	}
	else t->total = countsel;
	tob= t->data= MEM_callocN(t->total*sizeof(TransData), "TransObData(Mesh EditMode)");

	copy_m3_m4(mtx, t->obedit->obmat);
	invert_m3_m3(smtx, mtx);

	//BMESH_TODO if(propmode) editmesh_set_connectivity_distance(em, t->total, vectors, nears);

	/* detect CrazySpace [tm] */
	if(propmode==0) {
		if(modifiers_getCageIndex(t->obedit, NULL, 1)>=0) {
			if(modifiers_isCorrectableDeformed(t->scene, t->obedit)) {
				/* check if we can use deform matrices for modifier from the
				   start up to stack, they are more accurate than quats */
				totleft= editbmesh_get_first_deform_matrices(t->obedit, em, &defmats, &defcos);

				/* if we still have more modifiers, also do crazyspace
				   correction with quats, relative to the coordinates after
				   the modifiers that support deform matrices (defcos) */
				if(totleft > 0) {
					mappedcos= get_crazy_mapped_editverts(t);
					quats= MEM_mallocN( (t->total)*sizeof(float)*4, "crazy quats");
					set_crazyspace_quats(em, (float*)defcos, mappedcos, quats);
					if(mappedcos)
						MEM_freeN(mappedcos);
				}

				if(defcos)
					MEM_freeN(defcos);
			}
		}
	}

	/* find out which half we do */
	if(mirror) {
		eve = BMIter_New(&iter, bm, BM_VERTS_OF_MESH, NULL);
		for(a=0; eve; eve=BMIter_Step(&iter), a++) {
			if(!BM_TestHFlag(eve, BM_HIDDEN) && selstate[a] && eve->co[0]!=0.0f) {
				if(eve->co[0]<0.0f)
				{
					t->mirror = -1;
					mirror = -1;
				}
				break;
			}
		}
	}

	eve = BMIter_New(&iter, bm, BM_VERTS_OF_MESH, NULL);
	for(a=0; eve; eve=BMIter_Step(&iter), a++) {
		if(!BM_TestHFlag(eve, BM_HIDDEN)) {
			if(propmode || selstate[a]) {
				VertsToTransData(t, tob, bm, eve);

				/* pinned */
				if(BM_TestHFlag(eve,BM_PINNED)) tob->flag |= TD_SKIP;

				/* selected */
				if(selstate[a]) tob->flag |= TD_SELECTED;

				/* active */
				if(eve == eve_act) tob->flag |= TD_ACTIVE;

				if(propmode) {
					/*BMESH_TODO
					this has to do with edge connectivity
					PEP mode, I think. -joeedh
					if (eve->f2) {
						float vec[3];
						VECCOPY(vec, E_VEC(eve));
						mul_m3_v3(mtx, vec);
						tob->dist= len_v3(vec);
					}
					else {*/
						tob->flag |= TD_NOTCONNECTED;
						tob->dist = MAXFLOAT;
					//}
				}

				/* CrazySpace */
				if(defmats) { // || (quats && eve->tmp.p)) {
					float mat[3][3], imat[3][3], qmat[3][3];

					/* use both or either quat and defmat correction */
					//BMESH_TODO, need to restore this quats thing
					/*if(quats && eve->tmp.f) {
						quat_to_mat3( qmat,eve->tmp.p);

						if(defmats)
							mul_serie_m3(mat, mtx, qmat, defmats[a],
								NULL, NULL, NULL, NULL, NULL);
						else
							mul_m3_m3m3(mat, mtx, qmat);
					}
					else*/
						mul_m3_m3m3(mat, mtx, defmats[a]);

					invert_m3_m3(imat, mat);

					copy_m3_m3(tob->smtx, imat);
					copy_m3_m3(tob->mtx, mat);
				}
				else {
					copy_m3_m3(tob->smtx, smtx);
					copy_m3_m3(tob->mtx, mtx);
				}

				/* Mirror? */

				//BMESH_TODO
				//if( (mirror>0 && tob->iloc[0]>0.0f) || (mirror<0 && tob->iloc[0]<0.0f)) {
				//	EditVert *vmir= editmesh_get_x_mirror_vert(t->obedit, em, tob->iloc);	/* initializes octree on first call */
				//	if(vmir != eve) tob->extra = vmir;
				//}
				tob++;
			}
		}
	}
	
	if (mirror != 0)
	{
		tob = t->data;
		for( a = 0; a < t->total; a++, tob++ )
		{
			if (ABS(tob->loc[0]) <= 0.00001f)
			{
				tob->flag |= TD_MIRROR_EDGE;
			}
		}
	}
	
	if (propmode) {
		MEM_freeN(vectors);
		MEM_freeN(nears);
	}

	/* crazy space free */
	if(quats)
		MEM_freeN(quats);
	if(defmats)
		MEM_freeN(defmats);

	BLI_array_free(selstate);
}

/* *** NODE EDITOR *** */
void flushTransNodes(TransInfo *t)
{
	int a;
	TransData2D *td;

	/* flush to 2d vector from internally used 3d vector */
	for(a=0, td= t->data2d; a<t->total; a++, td++) {
		td->loc2d[0]= td->loc[0];
		td->loc2d[1]= td->loc[1];
	}
}

/* *** SEQUENCE EDITOR *** */
#define XXX_DURIAN_ANIM_TX_HACK
void flushTransSeq(TransInfo *t)
{
	ListBase *seqbasep= seq_give_editing(t->scene, FALSE)->seqbasep; /* Editing null check alredy done */
	int a, new_frame;
	TransData *td= NULL;
	TransData2D *td2d= NULL;
	TransDataSeq *tdsq= NULL;
	Sequence *seq;



	/* prevent updating the same seq twice
	 * if the transdata order is changed this will mess up
	 * but so will TransDataSeq */
	Sequence *seq_prev= NULL;

	/* flush to 2d vector from internally used 3d vector */
	for(a=0, td= t->data, td2d= t->data2d; a<t->total; a++, td++, td2d++) {
		tdsq= (TransDataSeq *)td->extra;
		seq= tdsq->seq;
		new_frame= (int)floor(td2d->loc[0] + 0.5f);

		switch (tdsq->sel_flag) {
		case SELECT:
#ifdef XXX_DURIAN_ANIM_TX_HACK
			if (seq != seq_prev) {
				int ofs = (new_frame - tdsq->start_offset) - seq->start; // breaks for single strips - color/image
				seq_offset_animdata(t->scene, seq, ofs);
			}
#endif
			if (seq->type != SEQ_META && (seq->depth != 0 || seq_tx_test(seq))) /* for meta's, their children move */
				seq->start= new_frame - tdsq->start_offset;

			if (seq->depth==0) {
				seq->machine= (int)floor(td2d->loc[1] + 0.5f);
				CLAMP(seq->machine, 1, MAXSEQ);
			}
			break;
		case SEQ_LEFTSEL: /* no vertical transform  */
			seq_tx_set_final_left(seq, new_frame);
			seq_tx_handle_xlimits(seq, tdsq->flag&SEQ_LEFTSEL, tdsq->flag&SEQ_RIGHTSEL);
			seq_single_fix(seq); /* todo - move this into aftertrans update? - old seq tx needed it anyway */
			break;
		case SEQ_RIGHTSEL: /* no vertical transform  */
			seq_tx_set_final_right(seq, new_frame);
			seq_tx_handle_xlimits(seq, tdsq->flag&SEQ_LEFTSEL, tdsq->flag&SEQ_RIGHTSEL);
			seq_single_fix(seq); /* todo - move this into aftertrans update? - old seq tx needed it anyway */
			break;
		}

		if (seq != seq_prev) {
			if(seq->depth==0) {
				/* Calculate this strip and all nested strips
				 * children are ALWAYS transformed first
				 * so we dont need to do this in another loop. */
				calc_sequence(seq);
			}
			else {
				calc_sequence_disp(seq);
			}
		}
		seq_prev= seq;
	}

	/* need to do the overlap check in a new loop otherwise adjacent strips
	 * will not be updated and we'll get false positives */
	seq_prev= NULL;
	for(a=0, td= t->data, td2d= t->data2d; a<t->total; a++, td++, td2d++) {

		tdsq= (TransDataSeq *)td->extra;
		seq= tdsq->seq;

		if (seq != seq_prev) {
			if(seq->depth==0) {
				/* test overlap, displayes red outline */
				seq->flag &= ~SEQ_OVERLAP;
				if( seq_test_overlap(seqbasep, seq) ) {
					seq->flag |= SEQ_OVERLAP;
				}
			}
		}
		seq_prev= seq;
	}

	if (t->mode == TFM_TIME_TRANSLATE) { /* originally TFM_TIME_EXTEND, transform changes */
		/* Special annoying case here, need to calc metas with TFM_TIME_EXTEND only */
		seq= seqbasep->first;

		while(seq) {
			if (seq->type == SEQ_META && seq->flag & SELECT)
				calc_sequence(seq);
			seq= seq->next;
		}
	}
}

/* ********************* UV ****************** */

static void UVsToTransData(SpaceImage *sima, TransData *td, TransData2D *td2d, float *uv, int selected)
{
	float aspx, aspy;

	ED_space_image_uv_aspect(sima, &aspx, &aspy);

	/* uv coords are scaled by aspects. this is needed for rotations and
	   proportional editing to be consistent with the stretchted uv coords
	   that are displayed. this also means that for display and numinput,
	   and when the the uv coords are flushed, these are converted each time */
	td2d->loc[0] = uv[0]*aspx;
	td2d->loc[1] = uv[1]*aspy;
	td2d->loc[2] = 0.0f;
	td2d->loc2d = uv;

	td->flag = 0;
	td->loc = td2d->loc;
	VECCOPY(td->center, td->loc);
	VECCOPY(td->iloc, td->loc);

	memset(td->axismtx, 0, sizeof(td->axismtx));
	td->axismtx[2][2] = 1.0f;

	td->ext= NULL; td->val= NULL;

	if(selected) {
		td->flag |= TD_SELECTED;
		td->dist= 0.0;
	}
	else {
		td->dist= MAXFLOAT;
	}
	unit_m3(td->mtx);
	unit_m3(td->smtx);
}

static void createTransUVs(bContext *C, TransInfo *t)
{
	SpaceImage *sima = CTX_wm_space_image(C);
	Image *ima = CTX_data_edit_image(C);
	Scene *scene = CTX_data_scene(C);
	TransData *td = NULL;
	TransData2D *td2d = NULL;
	MTexPoly *tf;
	MLoopUV *luv;
	BMEditMesh *em = ((Mesh *)t->obedit->data)->edit_btmesh;
	BMFace *efa;
	BMLoop *l;
	BMIter iter, liter;
	int count=0, countsel=0;
	int propmode = t->flag & T_PROP_EDIT;

	if(!ED_uvedit_test(t->obedit)) return;

	/* count */
	BM_ITER(efa, &iter, em->bm, BM_FACES_OF_MESH, NULL) {
		tf= CustomData_bmesh_get(&em->bm->pdata, efa->head.data, CD_MTEXPOLY);

		if(!uvedit_face_visible(scene, ima, efa, tf)) {
			BMINDEX_SET(efa, 0);
			continue;
		}
		
		BMINDEX_SET(efa, 1);
		BM_ITER(l, &liter, em->bm, BM_LOOPS_OF_FACE, efa) {
			if (uvedit_uv_selected(em, scene, l)) 
				countsel++;

			if(propmode)
				count += efa->len;
		}
	}

 	/* note: in prop mode we need at least 1 selected */
	if (countsel==0) return;

	t->total= (propmode)? count: countsel;
	t->data= MEM_callocN(t->total*sizeof(TransData), "TransObData(UV Editing)");
	/* for each 2d uv coord a 3d vector is allocated, so that they can be
	   treated just as if they were 3d verts */
	t->data2d= MEM_callocN(t->total*sizeof(TransData2D), "TransObData2D(UV Editing)");

	if(sima->flag & SI_CLIP_UV)
		t->flag |= T_CLIP_UV;

	td= t->data;
	td2d= t->data2d;

	BM_ITER(efa, &iter, em->bm, BM_FACES_OF_MESH, NULL) {
		if (!BMINDEX_GET(efa))
			continue;

		tf= CustomData_bmesh_get(&em->bm->pdata, efa->head.data, CD_MTEXPOLY);
		BM_ITER(l, &liter, em->bm, BM_LOOPS_OF_FACE, efa) {
			if (!propmode && !uvedit_uv_selected(em, scene, l))
				continue;
			
			luv = CustomData_bmesh_get(&em->bm->ldata, l->head.data, CD_MLOOPUV);
			UVsToTransData(sima, td++, td2d++, luv->uv, uvedit_uv_selected(em, scene, l));
		}
	}

	if (sima->flag & SI_LIVE_UNWRAP)
		ED_uvedit_live_unwrap_begin(t->scene, t->obedit);
}

void flushTransUVs(TransInfo *t)
{
	SpaceImage *sima = t->sa->spacedata.first;
	TransData2D *td;
	int a, width, height;
	float aspx, aspy, invx, invy;

	ED_space_image_uv_aspect(sima, &aspx, &aspy);
	ED_space_image_size(sima, &width, &height);
	invx= 1.0f/aspx;
	invy= 1.0f/aspy;

	/* flush to 2d vector from internally used 3d vector */
	for(a=0, td= t->data2d; a<t->total; a++, td++) {
		td->loc2d[0]= td->loc[0]*invx;
		td->loc2d[1]= td->loc[1]*invy;

		if((sima->flag & SI_PIXELSNAP) && (t->state != TRANS_CANCEL)) {
			td->loc2d[0]= (float)floor(width*td->loc2d[0] + 0.5f)/width;
			td->loc2d[1]= (float)floor(height*td->loc2d[1] + 0.5f)/height;
		}
	}
}

int clipUVTransform(TransInfo *t, float *vec, int resize)
{
	TransData *td;
	int a, clipx=1, clipy=1;
	float aspx, aspy, min[2], max[2];

	ED_space_image_uv_aspect(t->sa->spacedata.first, &aspx, &aspy);
	min[0]= min[1]= 0.0f;
	max[0]= aspx; max[1]= aspy;

	for(a=0, td= t->data; a<t->total; a++, td++) {
		DO_MINMAX2(td->loc, min, max);
	}

	if(resize) {
		if(min[0] < 0.0f && t->center[0] > 0.0f && t->center[0] < aspx*0.5f)
			vec[0] *= t->center[0]/(t->center[0] - min[0]);
		else if(max[0] > aspx && t->center[0] < aspx)
			vec[0] *= (t->center[0] - aspx)/(t->center[0] - max[0]);
		else
			clipx= 0;

		if(min[1] < 0.0f && t->center[1] > 0.0f && t->center[1] < aspy*0.5f)
			vec[1] *= t->center[1]/(t->center[1] - min[1]);
		else if(max[1] > aspy && t->center[1] < aspy)
			vec[1] *= (t->center[1] - aspy)/(t->center[1] - max[1]);
		else
			clipy= 0;
	}
	else {
		if(min[0] < 0.0f)
			vec[0] -= min[0];
		else if(max[0] > aspx)
			vec[0] -= max[0]-aspx;
		else
			clipx= 0;

		if(min[1] < 0.0f)
			vec[1] -= min[1];
		else if(max[1] > aspy)
			vec[1] -= max[1]-aspy;
		else
			clipy= 0;
	}

	return (clipx || clipy);
}

/* ********************* ANIMATION EDITORS (GENERAL) ************************* */

/* This function tests if a point is on the "mouse" side of the cursor/frame-marking */
static short FrameOnMouseSide(char side, float frame, float cframe)
{
	/* both sides, so it doesn't matter */
	if (side == 'B') return 1;

	/* only on the named side */
	if (side == 'R')
		return (frame >= cframe) ? 1 : 0;
	else
		return (frame <= cframe) ? 1 : 0;
}

/* ********************* NLA EDITOR ************************* */

static void createTransNlaData(bContext *C, TransInfo *t)
{
	Scene *scene= CTX_data_scene(C);
	TransData *td = NULL;
	TransDataNla *tdn = NULL;
	
	bAnimContext ac;
	ListBase anim_data = {NULL, NULL};
	bAnimListElem *ale;
	int filter;
	
	int count=0;
	char side;
	
	/* determine what type of data we are operating on */
	if (ANIM_animdata_get_context(C, &ac) == 0)
		return;
	
	/* filter data */
	filter= (ANIMFILTER_VISIBLE | ANIMFILTER_NLATRACKS | ANIMFILTER_FOREDIT);
	ANIM_animdata_filter(&ac, &anim_data, filter, ac.data, ac.datatype);
	
	/* which side of the current frame should be allowed */
	if (t->mode == TFM_TIME_EXTEND) {
		/* only side on which mouse is gets transformed */
		float xmouse, ymouse;
		
		UI_view2d_region_to_view(&ac.ar->v2d, t->imval[0], t->imval[1], &xmouse, &ymouse);
		side = (xmouse > CFRA) ? 'R' : 'L'; // XXX use t->frame_side
	}
	else {
		/* normal transform - both sides of current frame are considered */
		side = 'B';
	}
	
	/* loop 1: count how many strips are selected (consider each strip as 2 points) */
	for (ale= anim_data.first; ale; ale= ale->next) {
		NlaTrack *nlt= (NlaTrack *)ale->data;
		NlaStrip *strip;
		
		/* make some meta-strips for chains of selected strips */
		BKE_nlastrips_make_metas(&nlt->strips, 1);
		
		/* only consider selected strips */
		for (strip= nlt->strips.first; strip; strip= strip->next) {
			// TODO: we can make strips have handles later on...
			/* transition strips can't get directly transformed */
			if (strip->type != NLASTRIP_TYPE_TRANSITION) {
				if (strip->flag & NLASTRIP_FLAG_SELECT) {
					if (FrameOnMouseSide(side, strip->start, (float)CFRA)) count++;
					if (FrameOnMouseSide(side, strip->end, (float)CFRA)) count++;
				}
			}
		}
	}
	
	/* stop if trying to build list if nothing selected */
	if (count == 0) {
		/* cleanup temp list */
		BLI_freelistN(&anim_data);
		return;
	}
	
	/* allocate memory for data */
	t->total= count;
	
	t->data= MEM_callocN(t->total*sizeof(TransData), "TransData(NLA Editor)");
	td= t->data;
	t->customData= MEM_callocN(t->total*sizeof(TransDataNla), "TransDataNla (NLA Editor)");
	tdn= t->customData;
	
	/* loop 2: build transdata array */
	for (ale= anim_data.first; ale; ale= ale->next) {
		/* only if a real NLA-track */
		if (ale->type == ANIMTYPE_NLATRACK) {
			NlaTrack *nlt= (NlaTrack *)ale->data;
			NlaStrip *strip;
			
			/* only consider selected strips */
			for (strip= nlt->strips.first; strip; strip= strip->next) {
				// TODO: we can make strips have handles later on...
				/* transition strips can't get directly transformed */
				if (strip->type != NLASTRIP_TYPE_TRANSITION) {
					if (strip->flag & NLASTRIP_FLAG_SELECT) {
						/* our transform data is constructed as follows:
						 *	- only the handles on the right side of the current-frame get included
						 *	- td structs are transform-elements operated on by the transform system
						 *	  and represent a single handle. The storage/pointer used (val or loc) depends on
						 *	  whether we're scaling or transforming. Ultimately though, the handles
						 * 	  the td writes to will simply be a dummy in tdn
						 *	- for each strip being transformed, a single tdn struct is used, so in some
						 *	  cases, there will need to be 1 of these tdn elements in the array skipped...
						 */
						float center[3], yval;
						
						/* firstly, init tdn settings */
						tdn->id= ale->id;
						tdn->oldTrack= tdn->nlt= nlt;
						tdn->strip= strip;
						tdn->trackIndex= BLI_findindex(&nlt->strips, strip);
						
						yval= (float)(tdn->trackIndex * NLACHANNEL_STEP);
						
						tdn->h1[0]= strip->start;
						tdn->h1[1]= yval;
						tdn->h2[0]= strip->end;
						tdn->h2[1]= yval;
						
						center[0]= (float)CFRA;
						center[1]= yval;
						center[2]= 0.0f;
						
						/* set td's based on which handles are applicable */
						if (FrameOnMouseSide(side, strip->start, (float)CFRA))
						{
							/* just set tdn to assume that it only has one handle for now */
							tdn->handle= -1;
							
							/* now, link the transform data up to this data */
							if (t->mode == TFM_TRANSLATION) {
								td->loc= tdn->h1;
								VECCOPY(td->iloc, tdn->h1);
								
								/* store all the other gunk that is required by transform */
								VECCOPY(td->center, center);
								memset(td->axismtx, 0, sizeof(td->axismtx));
								td->axismtx[2][2] = 1.0f;
								
								td->ext= NULL; td->val= NULL;
								
								td->flag |= TD_SELECTED;
								td->dist= 0.0f;
								
								unit_m3(td->mtx);
								unit_m3(td->smtx);
							}
							else {
								td->val= &tdn->h1[0];
								td->ival= tdn->h1[0];
							}
							
							td->extra= tdn;
							td++;
						}
						if (FrameOnMouseSide(side, strip->end, (float)CFRA))
						{
							/* if tdn is already holding the start handle, then we're doing both, otherwise, only end */
							tdn->handle= (tdn->handle) ? 2 : 1;
							
							/* now, link the transform data up to this data */
							if (t->mode == TFM_TRANSLATION) {
								td->loc= tdn->h2;
								VECCOPY(td->iloc, tdn->h2);
								
								/* store all the other gunk that is required by transform */
								VECCOPY(td->center, center);
								memset(td->axismtx, 0, sizeof(td->axismtx));
								td->axismtx[2][2] = 1.0f;
								
								td->ext= NULL; td->val= NULL;
								
								td->flag |= TD_SELECTED;
								td->dist= 0.0f;
								
								unit_m3(td->mtx);
								unit_m3(td->smtx);
							}
							else {
								td->val= &tdn->h2[0];
								td->ival= tdn->h2[0];
							}
							
							td->extra= tdn;
							td++;
						}
						
						/* if both handles were used, skip the next tdn (i.e. leave it blank) since the counting code is dumb...
						 * otherwise, just advance to the next one...
						 */
						if (tdn->handle == 2)
							tdn += 2;
						else
							tdn++;
					}
				}
			}
		}
	}

	/* cleanup temp list */
	BLI_freelistN(&anim_data);
}

/* ********************* ACTION EDITOR ****************** */

/* Called by special_aftertrans_update to make sure selected gp-frames replace
 * any other gp-frames which may reside on that frame (that are not selected).
 * It also makes sure gp-frames are still stored in chronological order after
 * transform.
 */
#if 0
static void posttrans_gpd_clean (bGPdata *gpd)
{
	bGPDlayer *gpl;

	for (gpl= gpd->layers.first; gpl; gpl= gpl->next) {
		ListBase sel_buffer = {NULL, NULL};
		bGPDframe *gpf, *gpfn;
		bGPDframe *gfs, *gfsn;

		/* loop 1: loop through and isolate selected gp-frames to buffer
		 * (these need to be sorted as they are isolated)
		 */
		for (gpf= gpl->frames.first; gpf; gpf= gpfn) {
			short added= 0;
			gpfn= gpf->next;

			if (gpf->flag & GP_FRAME_SELECT) {
				BLI_remlink(&gpl->frames, gpf);

				/* find place to add them in buffer
				 * - go backwards as most frames will still be in order,
				 *   so doing it this way will be faster
				 */
				for (gfs= sel_buffer.last; gfs; gfs= gfs->prev) {
					/* if current (gpf) occurs after this one in buffer, add! */
					if (gfs->framenum < gpf->framenum) {
						BLI_insertlinkafter(&sel_buffer, gfs, gpf);
						added= 1;
						break;
					}
				}
				if (added == 0)
					BLI_addhead(&sel_buffer, gpf);
			}
		}

		/* error checking: it is unlikely, but may be possible to have none selected */
		if (sel_buffer.first == NULL)
			continue;

		/* if all were selected (i.e. gpl->frames is empty), then just transfer sel-buf over */
		if (gpl->frames.first == NULL) {
			gpl->frames.first= sel_buffer.first;
			gpl->frames.last= sel_buffer.last;

			continue;
		}

		/* loop 2: remove duplicates of frames in buffers */
		for (gpf= gpl->frames.first; gpf && sel_buffer.first; gpf= gpfn) {
			gpfn= gpf->next;

			/* loop through sel_buffer, emptying stuff from front of buffer if ok */
			for (gfs= sel_buffer.first; gfs && gpf; gfs= gfsn) {
				gfsn= gfs->next;

				/* if this buffer frame needs to go before current, add it! */
				if (gfs->framenum < gpf->framenum) {
					/* transfer buffer frame to frames list (before current) */
					BLI_remlink(&sel_buffer, gfs);
					BLI_insertlinkbefore(&gpl->frames, gpf, gfs);
				}
				/* if this buffer frame is on same frame, replace current with it and stop */
				else if (gfs->framenum == gpf->framenum) {
					/* transfer buffer frame to frames list (before current) */
					BLI_remlink(&sel_buffer, gfs);
					BLI_insertlinkbefore(&gpl->frames, gpf, gfs);

					/* get rid of current frame */
					// TRANSFORM_FIX_ME
					//gpencil_layer_delframe(gpl, gpf);
				}
			}
		}

		/* if anything is still in buffer, append to end */
		for (gfs= sel_buffer.first; gfs; gfs= gfsn) {
			gfsn= gfs->next;

			BLI_remlink(&sel_buffer, gfs);
			BLI_addtail(&gpl->frames, gfs);
		}
	}
}
#endif

/* Called during special_aftertrans_update to make sure selected keyframes replace
 * any other keyframes which may reside on that frame (that is not selected).
 */
static void posttrans_fcurve_clean (FCurve *fcu)
{
	float *selcache;	/* cache for frame numbers of selected frames (fcu->totvert*sizeof(float)) */
	int len, index, i;	/* number of frames in cache, item index */

	/* allocate memory for the cache */
	// TODO: investigate using BezTriple columns instead?
	if (fcu->totvert == 0)
		return;
	selcache= MEM_callocN(sizeof(float)*fcu->totvert, "FCurveSelFrameNums");
	len= 0;
	index= 0;

	/* We do 2 loops, 1 for marking keyframes for deletion, one for deleting
	 * as there is no guarantee what order the keyframes are exactly, even though
	 * they have been sorted by time.
	 */

	/*	Loop 1: find selected keyframes   */
	for (i = 0; i < fcu->totvert; i++) {
		BezTriple *bezt= &fcu->bezt[i];
		
		if (BEZSELECTED(bezt)) {
			selcache[index]= bezt->vec[1][0];
			index++;
			len++;
		}
	}

	/* Loop 2: delete unselected keyframes on the same frames 
	 * (if any keyframes were found, or the whole curve wasn't affected) 
	 */
	if ((len) && (len != fcu->totvert)) {
		for (i = 0; i < fcu->totvert; i++) {
			BezTriple *bezt= &fcu->bezt[i];
			
			if (BEZSELECTED(bezt) == 0) {
				/* check beztriple should be removed according to cache */
				for (index= 0; index < len; index++) {
					if (IS_EQ(bezt->vec[1][0], selcache[index])) {
						delete_fcurve_key(fcu, i, 0);
						break;
					}
					else if (bezt->vec[1][0] > selcache[index])
						break;
				}
			}
		}
		
		testhandles_fcurve(fcu);
	}

	/* free cache */
	MEM_freeN(selcache);
}



/* Called by special_aftertrans_update to make sure selected keyframes replace
 * any other keyframes which may reside on that frame (that is not selected).
 * remake_action_ipos should have already been called
 */
static void posttrans_action_clean (bAnimContext *ac, bAction *act)
{
	ListBase anim_data = {NULL, NULL};
	bAnimListElem *ale;
	int filter;

	/* filter data */
	filter= (ANIMFILTER_VISIBLE | ANIMFILTER_FOREDIT | ANIMFILTER_CURVESONLY);
	ANIM_animdata_filter(ac, &anim_data, filter, act, ANIMCONT_ACTION);

	/* loop through relevant data, removing keyframes as appropriate
	 *  	- all keyframes are converted in/out of global time
	 */
	for (ale= anim_data.first; ale; ale= ale->next) {
		AnimData *adt= ANIM_nla_mapping_get(ac, ale);

		if (adt) {
			ANIM_nla_mapping_apply_fcurve(adt, ale->key_data, 0, 1);
			posttrans_fcurve_clean(ale->key_data);
			ANIM_nla_mapping_apply_fcurve(adt, ale->key_data, 1, 1);
		}
		else
			posttrans_fcurve_clean(ale->key_data);
	}

	/* free temp data */
	BLI_freelistN(&anim_data);
}

/* ----------------------------- */

/* fully select selected beztriples, but only include if it's on the right side of cfra */
static int count_fcurve_keys(FCurve *fcu, char side, float cfra)
{
	BezTriple *bezt;
	int i, count = 0;

	if (ELEM(NULL, fcu, fcu->bezt))
		return count;

	/* only include points that occur on the right side of cfra */
	for (i=0, bezt=fcu->bezt; i < fcu->totvert; i++, bezt++) {
		if (bezt->f2 & SELECT) {
			/* fully select the other two keys */
			bezt->f1 |= SELECT;
			bezt->f3 |= SELECT;

			/* increment by 3, as there are 3 points (3 * x-coordinates) that need transform */
			if (FrameOnMouseSide(side, bezt->vec[1][0], cfra))
				count += 3;
		}
	}

	return count;
}

/* fully select selected beztriples, but only include if it's on the right side of cfra */
#if 0
static int count_gplayer_frames(bGPDlayer *gpl, char side, float cfra)
{
	bGPDframe *gpf;
	int count = 0;

	if (gpl == NULL)
		return count;

	/* only include points that occur on the right side of cfra */
	for (gpf= gpl->frames.first; gpf; gpf= gpf->next) {
		if (gpf->flag & GP_FRAME_SELECT) {
			if (FrameOnMouseSide(side, (float)gpf->framenum, cfra))
				count++;
		}
	}

	return count;
}
#endif

/* This function assigns the information to transdata */
static void TimeToTransData(TransData *td, float *time, AnimData *adt)
{
	/* memory is calloc'ed, so that should zero everything nicely for us */
	td->val = time;
	td->ival = *(time);

	/* store the AnimData where this keyframe exists as a keyframe of the
	 * active action as td->extra.
	 */
	td->extra= adt;
}

/* This function advances the address to which td points to, so it must return
 * the new address so that the next time new transform data is added, it doesn't
 * overwrite the existing ones...  i.e.   td = IcuToTransData(td, icu, ob, side, cfra);
 *
 * The 'side' argument is needed for the extend mode. 'B' = both sides, 'R'/'L' mean only data
 * on the named side are used.
 */
static TransData *FCurveToTransData(TransData *td, FCurve *fcu, AnimData *adt, char side, float cfra)
{
	BezTriple *bezt;
	int i;

	if (fcu == NULL)
		return td;

	for (i=0, bezt=fcu->bezt; i < fcu->totvert; i++, bezt++) {
		/* only add selected keyframes (for now, proportional edit is not enabled) */
		if (BEZSELECTED(bezt)) {
			/* only add if on the right 'side' of the current frame */
			if (FrameOnMouseSide(side, bezt->vec[1][0], cfra)) {
				/* each control point needs to be added separetely */
				TimeToTransData(td, bezt->vec[0], adt);
				td++;

				TimeToTransData(td, bezt->vec[1], adt);
				td++;

				TimeToTransData(td, bezt->vec[2], adt);
				td++;
			}
		}
	}

	return td;
}

/* helper struct for gp-frame transforms (only used here) */
typedef struct tGPFtransdata {
	float val;			/* where transdata writes transform */
	int *sdata;			/* pointer to gpf->framenum */
} tGPFtransdata;

/* This function helps flush transdata written to tempdata into the gp-frames  */
void flushTransGPactionData (TransInfo *t)
{
	tGPFtransdata *tfd;
	int i;

	/* find the first one to start from */
	if (t->mode == TFM_TIME_SLIDE)
		tfd= (tGPFtransdata *)( (float *)(t->customData) + 2 );
	else
		tfd= (tGPFtransdata *)(t->customData);

	/* flush data! */
	for (i = 0; i < t->total; i++, tfd++) {
		*(tfd->sdata)= (int)floor(tfd->val + 0.5);
	}
}

/* This function advances the address to which td points to, so it must return
 * the new address so that the next time new transform data is added, it doesn't
 * overwrite the existing ones...  i.e.   td = GPLayerToTransData(td, ipo, ob, side, cfra);
 *
 * The 'side' argument is needed for the extend mode. 'B' = both sides, 'R'/'L' mean only data
 * on the named side are used.
 */
#if 0
static int GPLayerToTransData (TransData *td, tGPFtransdata *tfd, bGPDlayer *gpl, char side, float cfra)
{
	bGPDframe *gpf;
	int count= 0;

	/* check for select frames on right side of current frame */
	for (gpf= gpl->frames.first; gpf; gpf= gpf->next) {
		if (gpf->flag & GP_FRAME_SELECT) {
			if (FrameOnMouseSide(side, (float)gpf->framenum, cfra)) {
				/* memory is calloc'ed, so that should zero everything nicely for us */
				td->val= &tfd->val;
				td->ival= (float)gpf->framenum;

				tfd->val= (float)gpf->framenum;
				tfd->sdata= &gpf->framenum;

				/* advance td now */
				td++;
				tfd++;
				count++;
			}
		}
	}

	return count;
}
#endif

static void createTransActionData(bContext *C, TransInfo *t)
{
	Scene *scene= CTX_data_scene(C);
	TransData *td = NULL;
	tGPFtransdata *tfd = NULL;
	
	bAnimContext ac;
	ListBase anim_data = {NULL, NULL};
	bAnimListElem *ale;
	int filter;
	
	int count=0;
	float cfra;
	char side;
	
	/* determine what type of data we are operating on */
	if (ANIM_animdata_get_context(C, &ac) == 0)
		return;
	
	/* filter data */
	if (ac.datatype == ANIMCONT_GPENCIL)
		filter= (ANIMFILTER_VISIBLE | ANIMFILTER_FOREDIT);
	else
		filter= (ANIMFILTER_VISIBLE | ANIMFILTER_FOREDIT | ANIMFILTER_CURVESONLY);
	ANIM_animdata_filter(&ac, &anim_data, filter, ac.data, ac.datatype);
	
	/* which side of the current frame should be allowed */
	if (t->mode == TFM_TIME_EXTEND) {
		/* only side on which mouse is gets transformed */
		float xmouse, ymouse;
		
		UI_view2d_region_to_view(&ac.ar->v2d, t->imval[0], t->imval[1], &xmouse, &ymouse);
		side = (xmouse > CFRA) ? 'R' : 'L'; // XXX use t->frame_side
	}
	else {
		/* normal transform - both sides of current frame are considered */
		side = 'B';
	}
	
	/* loop 1: fully select ipo-keys and count how many BezTriples are selected */
	for (ale= anim_data.first; ale; ale= ale->next) {
		AnimData *adt= ANIM_nla_mapping_get(&ac, ale);
		
		/* convert current-frame to action-time (slightly less accurate, espcially under
		 * higher scaling ratios, but is faster than converting all points)
		 */
		if (adt)
			cfra = BKE_nla_tweakedit_remap(adt, (float)CFRA, NLATIME_CONVERT_UNMAP);
		else
			cfra = (float)CFRA;
		
		//if (ale->type == ANIMTYPE_GPLAYER)
		//	count += count_gplayer_frames(ale->data, side, cfra);
		//else
			count += count_fcurve_keys(ale->key_data, side, cfra);
	}
	
	/* stop if trying to build list if nothing selected */
	if (count == 0) {
		/* cleanup temp list */
		BLI_freelistN(&anim_data);
		return;
	}
	
	/* allocate memory for data */
	t->total= count;
	
	t->data= MEM_callocN(t->total*sizeof(TransData), "TransData(Action Editor)");
	td= t->data;
	
	if (ac.datatype == ANIMCONT_GPENCIL) {
		if (t->mode == TFM_TIME_SLIDE) {
			t->customData= MEM_callocN((sizeof(float)*2)+(sizeof(tGPFtransdata)*count), "TimeSlide + tGPFtransdata");
			tfd= (tGPFtransdata *)( (float *)(t->customData) + 2 );
		}
		else {
			t->customData= MEM_callocN(sizeof(tGPFtransdata)*count, "tGPFtransdata");
			tfd= (tGPFtransdata *)(t->customData);
		}
	}
	else if (t->mode == TFM_TIME_SLIDE)
		t->customData= MEM_callocN(sizeof(float)*2, "TimeSlide Min/Max");
	
	/* loop 2: build transdata array */
	for (ale= anim_data.first; ale; ale= ale->next) {
		//if (ale->type == ANIMTYPE_GPLAYER) {
		//	bGPDlayer *gpl= (bGPDlayer *)ale->data;
		//	int i;
		//
		//	i = GPLayerToTransData(td, tfd, gpl, side, cfra);
		//	td += i;
		//	tfd += i;
		//}
		//else {
			AnimData *adt= ANIM_nla_mapping_get(&ac, ale);
			FCurve *fcu= (FCurve *)ale->key_data;
			
			/* convert current-frame to action-time (slightly less accurate, espcially under
			 * higher scaling ratios, but is faster than converting all points)
			 */
			if (adt)
				cfra = BKE_nla_tweakedit_remap(adt, (float)CFRA, NLATIME_CONVERT_UNMAP);
			else
				cfra = (float)CFRA;
			
			td= FCurveToTransData(td, fcu, adt, side, cfra);
		//}
	}
	
	/* check if we're supposed to be setting minx/maxx for TimeSlide */
	if (t->mode == TFM_TIME_SLIDE) {
		float min=999999999.0f, max=-999999999.0f;
		int i;
		
		td= (t->data + 1);
		for (i=1; i < count; i+=3, td+=3) {
			if (min > *(td->val)) min= *(td->val);
			if (max < *(td->val)) max= *(td->val);
		}
		
		/* minx/maxx values used by TimeSlide are stored as a
		 * calloced 2-float array in t->customData. This gets freed
		 * in postTrans (T_FREE_CUSTOMDATA).
		 */
		*((float *)(t->customData)) = min;
		*((float *)(t->customData) + 1) = max;
	}

	/* cleanup temp list */
	BLI_freelistN(&anim_data);
}

/* ********************* GRAPH EDITOR ************************* */

/* Helper function for createTransGraphEditData, which is reponsible for associating
 * source data with transform data
 */
static void bezt_to_transdata (TransData *td, TransData2D *td2d, AnimData *adt, float *loc, float *cent, short selected, short ishandle, short intvals)
{
	/* New location from td gets dumped onto the old-location of td2d, which then
	 * gets copied to the actual data at td2d->loc2d (bezt->vec[n])
	 *
	 * Due to NLA mapping, we apply NLA mapping to some of the verts here,
	 * and then that mapping will be undone after transform is done.
	 */
	
	if (adt) {
		td2d->loc[0] = BKE_nla_tweakedit_remap(adt, loc[0], NLATIME_CONVERT_UNMAP);
		td2d->loc[1] = loc[1];
		td2d->loc[2] = 0.0f;
		td2d->loc2d = loc;
		
		td->loc = td2d->loc;
		td->center[0] = BKE_nla_tweakedit_remap(adt, cent[0], NLATIME_CONVERT_UNMAP);
		td->center[1] = cent[1];
		td->center[2] = 0.0f;
		
		VECCOPY(td->iloc, td->loc);
	}
	else {
		td2d->loc[0] = loc[0];
		td2d->loc[1] = loc[1];
		td2d->loc[2] = 0.0f;
		td2d->loc2d = loc;
		
		td->loc = td2d->loc;
		VECCOPY(td->center, cent);
		VECCOPY(td->iloc, td->loc);
	}
	
	memset(td->axismtx, 0, sizeof(td->axismtx));
	td->axismtx[2][2] = 1.0f;
	
	td->ext= NULL; td->val= NULL;
	
	/* store AnimData info in td->extra, for applying mapping when flushing */
	td->extra= adt;
	
	if (selected) {
		td->flag |= TD_SELECTED;
		td->dist= 0.0f;
	}
	else
		td->dist= MAXFLOAT;
	
	if (ishandle)
		td->flag |= TD_NOTIMESNAP;
	if (intvals)
		td->flag |= TD_INTVALUES;
	
	unit_m3(td->mtx);
	unit_m3(td->smtx);
}

static void createTransGraphEditData(bContext *C, TransInfo *t)
{
	SpaceIpo *sipo= CTX_wm_space_graph(C);
	Scene *scene= CTX_data_scene(C);
	ARegion *ar= CTX_wm_region(C);
	View2D *v2d= &ar->v2d;
	
	TransData *td = NULL;
	TransData2D *td2d = NULL;
	
	bAnimContext ac;
	ListBase anim_data = {NULL, NULL};
	bAnimListElem *ale;
	int filter;
	
	BezTriple *bezt;
	int count=0, i;
	float cfra;
	char side;
	
	/* determine what type of data we are operating on */
	if (ANIM_animdata_get_context(C, &ac) == 0)
		return;
	
	/* filter data */
	filter= (ANIMFILTER_VISIBLE | ANIMFILTER_FOREDIT | ANIMFILTER_CURVESONLY | ANIMFILTER_CURVEVISIBLE);
	ANIM_animdata_filter(&ac, &anim_data, filter, ac.data, ac.datatype);
	
	/* which side of the current frame should be allowed */
		// XXX we still want this mode, but how to get this using standard transform too?
	if (t->mode == TFM_TIME_EXTEND) {
		/* only side on which mouse is gets transformed */
		float xmouse, ymouse;
		
		UI_view2d_region_to_view(v2d, t->imval[0], t->imval[1], &xmouse, &ymouse);
		side = (xmouse > CFRA) ? 'R' : 'L'; // XXX use t->frame_side
	}
	else {
		/* normal transform - both sides of current frame are considered */
		side = 'B';
	}
	
	/* loop 1: count how many BezTriples (specifically their verts) are selected (or should be edited) */
	for (ale= anim_data.first; ale; ale= ale->next) {
		AnimData *adt= ANIM_nla_mapping_get(&ac, ale);
		FCurve *fcu= (FCurve *)ale->key_data;
		
		/* convert current-frame to action-time (slightly less accurate, espcially under
		 * higher scaling ratios, but is faster than converting all points)
		 */
		if (adt)
			cfra = BKE_nla_tweakedit_remap(adt, (float)CFRA, NLATIME_CONVERT_UNMAP);
		else
			cfra = (float)CFRA;
		
		/* F-Curve may not have any keyframes */
		if (fcu->bezt == NULL)
			continue;
		
		/* only include BezTriples whose 'keyframe' occurs on the same side of the current frame as mouse */
		for (i=0, bezt=fcu->bezt; i < fcu->totvert; i++, bezt++) {
			if (FrameOnMouseSide(side, bezt->vec[1][0], cfra)) {
				if (sipo->around == V3D_LOCAL) {
					/* for local-pivot we only need to count the number of selected handles only, so that centerpoints don't
					 * don't get moved wrong
					 */
					if (bezt->ipo == BEZT_IPO_BEZ) {
						if (bezt->f1 & SELECT) count++;
						if (bezt->f3 & SELECT) count++;
					}
					else if (bezt->f2 & SELECT) count++; // TODO: could this cause problems?
				}
				else {
					/* for 'normal' pivots - just include anything that is selected */
					if (bezt->f1 & SELECT) count++;
					if (bezt->f2 & SELECT) count++;
					if (bezt->f3 & SELECT) count++;
				}
			}
		}
	}
	
	/* stop if trying to build list if nothing selected */
	if (count == 0) {
		/* cleanup temp list */
		BLI_freelistN(&anim_data);
		return;
	}
	
	/* allocate memory for data */
	t->total= count;
	
	t->data= MEM_callocN(t->total*sizeof(TransData), "TransData (Graph Editor)");
		/* for each 2d vert a 3d vector is allocated, so that they can be treated just as if they were 3d verts */
	t->data2d= MEM_callocN(t->total*sizeof(TransData2D), "TransData2D (Graph Editor)");
	
	td= t->data;
	td2d= t->data2d;
	
	/* loop 2: build transdata arrays */
	for (ale= anim_data.first; ale; ale= ale->next) {
		AnimData *adt= ANIM_nla_mapping_get(&ac, ale);
		FCurve *fcu= (FCurve *)ale->key_data;
		short intvals= (fcu->flag & FCURVE_INT_VALUES);
		
		/* convert current-frame to action-time (slightly less accurate, espcially under
		 * higher scaling ratios, but is faster than converting all points)
		 */
		if (adt)
			cfra = BKE_nla_tweakedit_remap(adt, (float)CFRA, NLATIME_CONVERT_UNMAP);
		else
			cfra = (float)CFRA;
			
		/* F-Curve may not have any keyframes */
		if (fcu->bezt == NULL)
			continue;
		
		/* only include BezTriples whose 'keyframe' occurs on the same side of the current frame as mouse (if applicable) */
		for (i=0, bezt= fcu->bezt; i < fcu->totvert; i++, bezt++) {
			if (FrameOnMouseSide(side, bezt->vec[1][0], cfra)) {
				TransDataCurveHandleFlags *hdata = NULL;
				short h1=1, h2=1;
				
				/* only include handles if selected, irrespective of the interpolation modes */
				if (bezt->f1 & SELECT) {
					hdata = initTransDataCurveHandles(td, bezt);
					bezt_to_transdata(td++, td2d++, adt, bezt->vec[0], bezt->vec[1], 1, 1, intvals);
				}
				else
					h1= 0;
				if (bezt->f3 & SELECT) {
					if (hdata==NULL)
						hdata = initTransDataCurveHandles(td, bezt);
					bezt_to_transdata(td++, td2d++, adt, bezt->vec[2], bezt->vec[1], 1, 1, intvals);
				}
				else
					h2= 0;
				
				/* only include main vert if selected */
				if (bezt->f2 & SELECT) {
					/* if scaling around individuals centers, do not include keyframes */
					if (sipo->around != V3D_LOCAL) {
						/* if handles were not selected, store their selection status */
						if (!(bezt->f1 & SELECT) && !(bezt->f3 & SELECT)) {
							if (hdata == NULL)
								hdata = initTransDataCurveHandles(td, bezt);
						}
						
						bezt_to_transdata(td++, td2d++, adt, bezt->vec[1], bezt->vec[1], 1, 0, intvals);
					}
					
					/* special hack (must be done after initTransDataCurveHandles(), as that stores handle settings to restore...):
					 *	- Check if we've got entire BezTriple selected and we're scaling/rotating that point,
					 *	  then check if we're using auto-handles.
					 *	- If so, change them auto-handles to aligned handles so that handles get affected too
					 */
					if ((bezt->h1 == HD_AUTO) && (bezt->h2 == HD_AUTO) && ELEM(t->mode, TFM_ROTATION, TFM_RESIZE)) {
						if (h1 && h2) {
							bezt->h1= HD_ALIGN;
							bezt->h2= HD_ALIGN;
						}
					}
				}
			}
		}
		
		/* Sets handles based on the selection */
		testhandles_fcurve(fcu);
	}
	
	/* cleanup temp list */
	BLI_freelistN(&anim_data);
}


/* ------------------------ */

/* struct for use in re-sorting BezTriples during IPO transform */
typedef struct BeztMap {
	BezTriple *bezt;
	int oldIndex; 		/* index of bezt in icu->bezt array before sorting */
	int newIndex;		/* index of bezt in icu->bezt array after sorting */
	short swapHs; 		/* swap order of handles (-1=clear; 0=not checked, 1=swap) */
	char pipo, cipo;	/* interpolation of current and next segments */
} BeztMap;


/* This function converts an FCurve's BezTriple array to a BeztMap array
 * NOTE: this allocates memory that will need to get freed later
 */
static BeztMap *bezt_to_beztmaps (BezTriple *bezts, int totvert)
{
	BezTriple *bezt= bezts;
	BezTriple *prevbezt= NULL;
	BeztMap *bezm, *bezms;
	int i;
	
	/* allocate memory for this array */
	if (totvert==0 || bezts==NULL)
		return NULL;
	bezm= bezms= MEM_callocN(sizeof(BeztMap)*totvert, "BeztMaps");
	
	/* assign beztriples to beztmaps */
	for (i=0; i < totvert; i++, bezm++, prevbezt=bezt, bezt++) {
		bezm->bezt= bezt;
		
		bezm->oldIndex= i;
		bezm->newIndex= i;
		
		bezm->pipo= (prevbezt) ? prevbezt->ipo : bezt->ipo;
		bezm->cipo= bezt->ipo;
	}

	return bezms;
}

/* This function copies the code of sort_time_ipocurve, but acts on BeztMap structs instead */
static void sort_time_beztmaps (BeztMap *bezms, int totvert)
{
	BeztMap *bezm;
	int i, ok= 1;
	
	/* keep repeating the process until nothing is out of place anymore */
	while (ok) {
		ok= 0;
		
		bezm= bezms;
		i= totvert;
		while (i--) {
			/* is current bezm out of order (i.e. occurs later than next)? */
			if (i > 0) {
				if (bezm->bezt->vec[1][0] > (bezm+1)->bezt->vec[1][0]) {
					bezm->newIndex++;
					(bezm+1)->newIndex--;
					
					SWAP(BeztMap, *bezm, *(bezm+1));
					
					ok= 1;
				}
			}
			
			/* do we need to check if the handles need to be swapped?
			 * optimisation: this only needs to be performed in the first loop
			 */
			if (bezm->swapHs == 0) {
				if ( (bezm->bezt->vec[0][0] > bezm->bezt->vec[1][0]) &&
					 (bezm->bezt->vec[2][0] < bezm->bezt->vec[1][0]) )
				{
					/* handles need to be swapped */
					bezm->swapHs = 1;
				}
				else {
					/* handles need to be cleared */
					bezm->swapHs = -1;
				}
			}
			
			bezm++;
		}
	}
}

/* This function firstly adjusts the pointers that the transdata has to each BezTriple */
static void beztmap_to_data (TransInfo *t, FCurve *fcu, BeztMap *bezms, int totvert)
{
	BezTriple *bezts = fcu->bezt;
	BeztMap *bezm;
	TransData2D *td;
	int i, j;
	char *adjusted;
	
	/* dynamically allocate an array of chars to mark whether an TransData's
	 * pointers have been fixed already, so that we don't override ones that are
	 * already done
 	 */
	adjusted= MEM_callocN(t->total, "beztmap_adjusted_map");
	
	/* for each beztmap item, find if it is used anywhere */
	bezm= bezms;
	for (i= 0; i < totvert; i++, bezm++) {
		/* loop through transdata, testing if we have a hit
		 * for the handles (vec[0]/vec[2]), we must also check if they need to be swapped...
		 */
		td= t->data2d;
		for (j= 0; j < t->total; j++, td++) {
			/* skip item if already marked */
			if (adjusted[j] != 0) continue;
			
			/* only selected verts */
			if (bezm->pipo == BEZT_IPO_BEZ) {
				if (bezm->bezt->f1 & SELECT) {
					if (td->loc2d == bezm->bezt->vec[0]) {
						if (bezm->swapHs == 1)
							td->loc2d= (bezts + bezm->newIndex)->vec[2];
						else
							td->loc2d= (bezts + bezm->newIndex)->vec[0];
						adjusted[j] = 1;
					}
				}
			}
			if (bezm->cipo == BEZT_IPO_BEZ) {
				if (bezm->bezt->f3 & SELECT) {
					if (td->loc2d == bezm->bezt->vec[2]) {
						if (bezm->swapHs == 1)
							td->loc2d= (bezts + bezm->newIndex)->vec[0];
						else
							td->loc2d= (bezts + bezm->newIndex)->vec[2];
						adjusted[j] = 1;
					}
				}
			}
			if (bezm->bezt->f2 & SELECT) {
				if (td->loc2d == bezm->bezt->vec[1]) {
					td->loc2d= (bezts + bezm->newIndex)->vec[1];
					adjusted[j] = 1;
				}
			}
		}
		
	}
	
	/* free temp memory used for 'adjusted' array */
	MEM_freeN(adjusted);
}

/* This function is called by recalcData during the Transform loop to recalculate
 * the handles of curves and sort the keyframes so that the curves draw correctly.
 * It is only called if some keyframes have moved out of order.
 *
 * anim_data is the list of channels (F-Curves) retrieved already containing the
 * channels to work on. It should not be freed here as it may still need to be used.
 */
void remake_graph_transdata (TransInfo *t, ListBase *anim_data)
{
	bAnimListElem *ale;
	
	/* sort and reassign verts */
	for (ale= anim_data->first; ale; ale= ale->next) {
		FCurve *fcu= (FCurve *)ale->key_data;
		
		if (fcu->bezt) {
			BeztMap *bezm;
			
			/* adjust transform-data pointers */
			bezm= bezt_to_beztmaps(fcu->bezt, fcu->totvert);
			sort_time_beztmaps(bezm, fcu->totvert);
			beztmap_to_data(t, fcu, bezm, fcu->totvert);
			
			/* free mapping stuff */
			MEM_freeN(bezm);
			
			/* re-sort actual beztriples (perhaps this could be done using the beztmaps to save time?) */
			sort_time_fcurve(fcu);
			
			/* make sure handles are all set correctly */
			testhandles_fcurve(fcu);
		}
	}
}

/* this function is called on recalcData to apply the transforms applied
 * to the transdata on to the actual keyframe data
 */
void flushTransGraphData(TransInfo *t)
{
	SpaceIpo *sipo = (SpaceIpo *)t->sa->spacedata.first;
	TransData *td;
	TransData2D *td2d;
	Scene *scene= t->scene;
	double secf= FPS;
	int a;
	
	/* flush to 2d vector from internally used 3d vector */
	for (a=0, td= t->data, td2d=t->data2d; a<t->total; a++, td++, td2d++) {
		AnimData *adt= (AnimData *)td->extra; /* pointers to relevant AnimData blocks are stored in the td->extra pointers */
		
		/* handle snapping for time values
		 *	- we should still be in NLA-mapping timespace
		 *	- only apply to keyframes (but never to handles)
		 */
		if ((td->flag & TD_NOTIMESNAP)==0) {
			switch (sipo->autosnap) {
				case SACTSNAP_FRAME: /* snap to nearest frame (or second if drawing seconds) */
					if (sipo->flag & SIPO_DRAWTIME)
						td2d->loc[0]= (float)( floor((td2d->loc[0]/secf) + 0.5f) * secf );
					else
						td2d->loc[0]= (float)( floor(td2d->loc[0]+0.5f) );
					break;
				
				case SACTSNAP_MARKER: /* snap to nearest marker */
					td2d->loc[0]= (float)ED_markers_find_nearest_marker_time(&t->scene->markers, td2d->loc[0]);
					break;
			}
		}
		
		/* we need to unapply the nla-mapping from the time in some situations */
		if (adt)
			td2d->loc2d[0]= BKE_nla_tweakedit_remap(adt, td2d->loc[0], NLATIME_CONVERT_UNMAP);
		else
			td2d->loc2d[0]= td2d->loc[0];
		
		/* if int-values only, truncate to integers */
		if (td->flag & TD_INTVALUES)
			td2d->loc2d[1]= (float)((int)td2d->loc[1]);
		else
			td2d->loc2d[1]= td2d->loc[1];
	}
}

/* *************************** Object Transform data ******************* */

/* Little helper function for ObjectToTransData used to give certain
 * constraints (ChildOf, FollowPath, and others that may be added)
 * inverse corrections for transform, so that they aren't in CrazySpace.
 * These particular constraints benefit from this, but others don't, hence
 * this semi-hack ;-)    - Aligorith
 */
static short constraints_list_needinv(TransInfo *t, ListBase *list)
{
	bConstraint *con;

	/* loop through constraints, checking if there's one of the mentioned
	 * constraints needing special crazyspace corrections
	 */
	if (list) {
		for (con= list->first; con; con=con->next) {
			/* only consider constraint if it is enabled, and has influence on result */
			if ((con->flag & CONSTRAINT_DISABLE)==0 && (con->enforce!=0.0)) {
				/* (affirmative) returns for specific constraints here... */
					/* constraints that require this regardless  */
				if (con->type == CONSTRAINT_TYPE_CHILDOF) return 1;
				if (con->type == CONSTRAINT_TYPE_FOLLOWPATH) return 1;
				if (con->type == CONSTRAINT_TYPE_CLAMPTO) return 1;

					/* constraints that require this only under special conditions */
				if (con->type == CONSTRAINT_TYPE_ROTLIKE) {
					/* CopyRot constraint only does this when rotating, and offset is on */
					bRotateLikeConstraint *data = (bRotateLikeConstraint *)con->data;

					if ((data->flag & ROTLIKE_OFFSET) && (t->mode == TFM_ROTATION))
						return 1;
				}
			}
		}
	}

	/* no appropriate candidates found */
	return 0;
}


/* This function applies the rules for transforming a strip so duplicate
 * checks dont need to be added in multiple places.
 *
 * recursive, count and flag MUST be set.
 *
 * seq->depth must be set before running this function so we know if the strips
 * are root level or not
 */
static void SeqTransInfo(TransInfo *t, Sequence *seq, int *recursive, int *count, int *flag)
{
 
#ifdef XXX_DURIAN_ANIM_TX_HACK
	/* hack */
	if((seq->flag & SELECT)==0 && seq->type & SEQ_EFFECT) {
		Sequence *seq_t[3] = {seq->seq1, seq->seq2, seq->seq3};
		int i;
		for(i=0; i<3; i++) {
			if (seq_t[i] && ((seq_t[i])->flag & SELECT) && !(seq_t[i]->flag & SEQ_LOCK) && !(seq_t[i]->flag & (SEQ_LEFTSEL|SEQ_RIGHTSEL)))
				seq->flag |= SELECT;
		}
	}
#endif
    
	/* for extend we need to do some tricks */
	if (t->mode == TFM_TIME_EXTEND) {

		/* *** Extend Transform *** */

		Scene * scene= t->scene;
		int cfra= CFRA;
		int left= seq_tx_get_final_left(seq, 0);
		int right= seq_tx_get_final_right(seq, 0);

		if (seq->depth == 0 && ((seq->flag & SELECT) == 0 || (seq->flag & SEQ_LOCK))) {
			*recursive= 0;
			*count= 0;
			*flag= 0;
		}
		else if (seq->type ==SEQ_META) {

			/* for meta's we only ever need to extend their children, no matter what depth
			 * just check the meta's are in the bounds */
			if (t->frame_side=='R' && right <= cfra)		*recursive= 0;
			else if (t->frame_side=='L' && left >= cfra)	*recursive= 0;
			else											*recursive= 1;

			*count= 0;
			*flag= 0;
		}
		else {

			*recursive= 0;	/* not a meta, so no thinking here */
			*count= 1;		/* unless its set to 0, extend will never set 2 handles at once */
			*flag= (seq->flag | SELECT) & ~(SEQ_LEFTSEL|SEQ_RIGHTSEL);

			if (t->frame_side=='R') {
				if (right <= cfra)		*count= *flag= 0;	/* ignore */
				else if (left > cfra)	;	/* keep the selection */
				else					*flag |= SEQ_RIGHTSEL;
			}
			else {
				if (left >= cfra)		*count= *flag= 0;	/* ignore */
				else if (right < cfra)	;	/* keep the selection */
				else					*flag |= SEQ_LEFTSEL;
			}
		}
	} else {

		/* *** Normal Transform *** */

		if (seq->depth == 0) {

			/* Count */

			/* Non nested strips (resect selection and handles) */
			if ((seq->flag & SELECT) == 0 || (seq->flag & SEQ_LOCK)) {
				*recursive= 0;
				*count= 0;
				*flag= 0;
			}
			else {
				if ((seq->flag & (SEQ_LEFTSEL|SEQ_RIGHTSEL)) == (SEQ_LEFTSEL|SEQ_RIGHTSEL)) {
					*flag= seq->flag;
					*count= 2; /* we need 2 transdata's */
				} else {
					*flag= seq->flag;
					*count= 1; /* selected or with a handle selected */
				}

				/* Recursive */

				if ((seq->type == SEQ_META) && ((seq->flag & (SEQ_LEFTSEL|SEQ_RIGHTSEL)) == 0)) {
					/* if any handles are selected, dont recurse */
					*recursive = 1;
				}
				else {
					*recursive = 0;
				}
			}
		}
		else {
			/* Nested, different rules apply */

			if (seq->type == SEQ_META) {
				/* Meta's can only directly be moved between channels since they
				 * dont have their start and length set directly (children affect that)
				 * since this Meta is nested we dont need any of its data infact.
				 * calc_sequence() will update its settings when run on the toplevel meta */
				*flag= 0;
				*count= 0;
				*recursive = 1;
			}
			else {
				*flag= (seq->flag | SELECT) & ~(SEQ_LEFTSEL|SEQ_RIGHTSEL);
				*count= 1; /* ignore the selection for nested */
				*recursive = 0;
			}
		}
	}
}



static int SeqTransCount(TransInfo *t, ListBase *seqbase, int depth)
{
	Sequence *seq;
	int tot= 0, recursive, count, flag;

	for (seq= seqbase->first; seq; seq= seq->next) {
		seq->depth= depth;

		SeqTransInfo(t, seq, &recursive, &count, &flag); /* ignore the flag */
		tot += count;

		if (recursive) {
			tot += SeqTransCount(t, &seq->seqbase, depth+1);
		}
	}

	return tot;
}


static TransData *SeqToTransData(TransInfo *t, TransData *td, TransData2D *td2d, TransDataSeq *tdsq, Sequence *seq, int flag, int sel_flag)
{
	int start_left;

	switch(sel_flag) {
	case SELECT:
		/* Use seq_tx_get_final_left() and an offset here
		 * so transform has the left hand location of the strip.
		 * tdsq->start_offset is used when flushing the tx data back */
		start_left= seq_tx_get_final_left(seq, 0);
		td2d->loc[0]= start_left;
		tdsq->start_offset= start_left - seq->start; /* use to apply the original location */
		break;
	case SEQ_LEFTSEL:
		start_left= seq_tx_get_final_left(seq, 0);
		td2d->loc[0] = start_left;
		break;
	case SEQ_RIGHTSEL:
		td2d->loc[0] = seq_tx_get_final_right(seq, 0);
		break;
	}

	td2d->loc[1] = seq->machine; /* channel - Y location */
	td2d->loc[2] = 0.0f;
	td2d->loc2d = NULL;


	tdsq->seq= seq;

	/* Use instead of seq->flag for nested strips and other
	 * cases where the selection may need to be modified */
	tdsq->flag= flag;
	tdsq->sel_flag= sel_flag;


	td->extra= (void *)tdsq; /* allow us to update the strip from here */

	td->flag = 0;
	td->loc = td2d->loc;
	VECCOPY(td->center, td->loc);
	VECCOPY(td->iloc, td->loc);

	memset(td->axismtx, 0, sizeof(td->axismtx));
	td->axismtx[2][2] = 1.0f;

	td->ext= NULL; td->val= NULL;

	td->flag |= TD_SELECTED;
	td->dist= 0.0;

	unit_m3(td->mtx);
	unit_m3(td->smtx);

	/* Time Transform (extend) */
	td->val= td2d->loc;
	td->ival= td2d->loc[0];

	return td;
}

static int SeqToTransData_Recursive(TransInfo *t, ListBase *seqbase, TransData *td, TransData2D *td2d, TransDataSeq *tdsq)
{
	Sequence *seq;
	int recursive, count, flag;
	int tot= 0;

	for (seq= seqbase->first; seq; seq= seq->next) {

		SeqTransInfo(t, seq, &recursive, &count, &flag);

		/* add children first so recalculating metastrips does nested strips first */
		if (recursive) {
			int tot_children= SeqToTransData_Recursive(t, &seq->seqbase, td, td2d, tdsq);

			td=		td +	tot_children;
			td2d=	td2d +	tot_children;
			tdsq=	tdsq +	tot_children;

			tot += tot_children;
		}

		/* use 'flag' which is derived from seq->flag but modified for special cases */
		if (flag & SELECT) {
			if (flag & (SEQ_LEFTSEL|SEQ_RIGHTSEL)) {
				if (flag & SEQ_LEFTSEL) {
					SeqToTransData(t, td++, td2d++, tdsq++, seq, flag, SEQ_LEFTSEL);
					tot++;
				}
				if (flag & SEQ_RIGHTSEL) {
					SeqToTransData(t, td++, td2d++, tdsq++, seq, flag, SEQ_RIGHTSEL);
					tot++;
				}
			}
			else {
				SeqToTransData(t, td++, td2d++, tdsq++, seq, flag, SELECT);
				tot++;
			}
		}
	}

	return tot;
}

static void freeSeqData(TransInfo *t)
{
	Editing *ed= seq_give_editing(t->scene, FALSE);

	if(ed != NULL) {
		ListBase *seqbasep= ed->seqbasep;
		TransData *td= t->data;
		int a;

		/* prevent updating the same seq twice
		 * if the transdata order is changed this will mess up
		 * but so will TransDataSeq */
		Sequence *seq_prev= NULL;
		Sequence *seq;


		if (!(t->state == TRANS_CANCEL)) {

#if 0		// default 2.4 behavior

			/* flush to 2d vector from internally used 3d vector */
			for(a=0; a<t->total; a++, td++) {
				if ((seq != seq_prev) && (seq->depth==0) && (seq->flag & SEQ_OVERLAP)) {
				seq= ((TransDataSeq *)td->extra)->seq;
					shuffle_seq(seqbasep, seq);
				}

				seq_prev= seq;
			}

#else		// durian hack
			{
				int overlap= 0;

				for(a=0; a<t->total; a++, td++) {
					seq_prev= NULL;
					seq= ((TransDataSeq *)td->extra)->seq;
					if ((seq != seq_prev) && (seq->depth==0) && (seq->flag & SEQ_OVERLAP)) {
						overlap= 1;
						break;
					}
					seq_prev= seq;
				}

				if(overlap) {
					for(seq= seqbasep->first; seq; seq= seq->next)
						seq->tmp= NULL;

					td= t->data;
					seq_prev= NULL;
					for(a=0; a<t->total; a++, td++) {
						seq= ((TransDataSeq *)td->extra)->seq;
						if ((seq != seq_prev)) {
							/* Tag seq with a non zero value, used by shuffle_seq_time to identify the ones to shuffle */
							seq->tmp= (void*)1;
						}
					}

					shuffle_seq_time(seqbasep, t->scene);
				}
			}
#endif

			for(seq= seqbasep->first; seq; seq= seq->next) {
				/* We might want to build a list of effects that need to be updated during transform */
				if(seq->type & SEQ_EFFECT) {
					if		(seq->seq1 && seq->seq1->flag & SELECT) calc_sequence(seq);
					else if	(seq->seq2 && seq->seq2->flag & SELECT) calc_sequence(seq);
					else if	(seq->seq3 && seq->seq3->flag & SELECT) calc_sequence(seq);
				}
			}

			sort_seq(t->scene);
		}
		else {
			/* Cancelled, need to update the strips display */
			for(a=0; a<t->total; a++, td++) {
				seq= ((TransDataSeq *)td->extra)->seq;
				if ((seq != seq_prev) && (seq->depth==0)) {
					calc_sequence_disp(seq);
				}
				seq_prev= seq;
			}
		}
	}

	if (t->customData) {
		MEM_freeN(t->customData);
		t->customData= NULL;
	}
	if (t->data) {
		MEM_freeN(t->data); // XXX postTrans usually does this
		t->data= NULL;
	}
}

static void createTransSeqData(bContext *C, TransInfo *t)
{

	View2D *v2d= UI_view2d_fromcontext(C);
	Scene *scene= CTX_data_scene(C);
	Editing *ed= seq_give_editing(t->scene, FALSE);
	TransData *td = NULL;
	TransData2D *td2d= NULL;
	TransDataSeq *tdsq= NULL;

	int count=0;

	if (ed==NULL) {
		t->total= 0;
		return;
	}

	t->customFree= freeSeqData;

	/* which side of the current frame should be allowed */
	if (t->mode == TFM_TIME_EXTEND) {
		/* only side on which mouse is gets transformed */
		float xmouse, ymouse;

		UI_view2d_region_to_view(v2d, t->imval[0], t->imval[1], &xmouse, &ymouse);
		t->frame_side = (xmouse > CFRA) ? 'R' : 'L';
	}
	else {
		/* normal transform - both sides of current frame are considered */
		t->frame_side = 'B';
	}


	count = SeqTransCount(t, ed->seqbasep, 0);

	/* allocate memory for data */
	t->total= count;

	/* stop if trying to build list if nothing selected */
	if (count == 0) {
		return;
	}

	td = t->data = MEM_callocN(t->total*sizeof(TransData), "TransSeq TransData");
	td2d = t->data2d = MEM_callocN(t->total*sizeof(TransData2D), "TransSeq TransData2D");
	tdsq = t->customData= MEM_callocN(t->total*sizeof(TransDataSeq), "TransSeq TransDataSeq");



	/* loop 2: build transdata array */
	SeqToTransData_Recursive(t, ed->seqbasep, td, td2d, tdsq);
}


/* transcribe given object into TransData for Transforming */
static void ObjectToTransData(bContext *C, TransInfo *t, TransData *td, Object *ob)
{
	Scene *scene = CTX_data_scene(C);
	Object *track;
	ListBase fakecons = {NULL, NULL};
	float obmtx[3][3];
	short constinv;
	short skip_invert = 0;

	/* axismtx has the real orientation */
	copy_m3_m4(td->axismtx, ob->obmat);
	normalize_m3(td->axismtx);

	td->con= ob->constraints.first;

	/* hack: tempolarily disable tracking and/or constraints when getting
	 *		object matrix, if tracking is on, or if constraints don't need
	 * 		inverse correction to stop it from screwing up space conversion
	 *		matrix later
	 */
	constinv = constraints_list_needinv(t, &ob->constraints);

	/* disable constraints inversion for dummy pass */
	if (t->mode == TFM_DUMMY)
		skip_invert = 1;

	if (skip_invert == 0 && (ob->track || constinv==0)) {
		track= ob->track;
		ob->track= NULL;
		
		if (constinv == 0) {
			fakecons.first = ob->constraints.first;
			fakecons.last = ob->constraints.last;
			ob->constraints.first = ob->constraints.last = NULL;
		}
		
		where_is_object(t->scene, ob);
		
		if (constinv == 0) {
			ob->constraints.first = fakecons.first;
			ob->constraints.last = fakecons.last;
		}
		
		ob->track= track;
	}
	else
		where_is_object(t->scene, ob);

	td->ob = ob;

	td->loc = ob->loc;
	VECCOPY(td->iloc, td->loc);
	
	if (ob->rotmode > 0) {
		td->ext->rot= ob->rot;
		td->ext->rotAxis= NULL;
		td->ext->rotAngle= NULL;
		td->ext->quat= NULL;
		
		VECCOPY(td->ext->irot, ob->rot);
		VECCOPY(td->ext->drot, ob->drot);
	}
	else if (ob->rotmode == ROT_MODE_AXISANGLE) {
		td->ext->rot= NULL;
		td->ext->rotAxis= ob->rotAxis;
		td->ext->rotAngle= &ob->rotAngle;
		td->ext->quat= NULL;
		
		td->ext->irotAngle= ob->rotAngle;
		VECCOPY(td->ext->irotAxis, ob->rotAxis);
		td->ext->drotAngle= ob->drotAngle;
		VECCOPY(td->ext->drotAxis, ob->drotAxis);
	}
	else {
		td->ext->rot= NULL;
		td->ext->rotAxis= NULL;
		td->ext->rotAngle= NULL;
		td->ext->quat= ob->quat;
		
		QUATCOPY(td->ext->iquat, ob->quat);
		QUATCOPY(td->ext->dquat, ob->dquat);
	}
	td->rotOrder=ob->rotmode;

	td->ext->size = ob->size;
	VECCOPY(td->ext->isize, ob->size);
	VECCOPY(td->ext->dsize, ob->dsize);

	VECCOPY(td->center, ob->obmat[3]);

	copy_m4_m4(td->ext->obmat, ob->obmat);

	/* is there a need to set the global<->data space conversion matrices? */
	if (ob->parent || constinv) {
		float totmat[3][3], obinv[3][3];

		/* Get the effect of parenting, and/or certain constraints.
		 * NOTE: some Constraints, and also Tracking should never get this
		 *		done, as it doesn't work well.
		 */
		object_to_mat3(ob, obmtx);
		copy_m3_m4(totmat, ob->obmat);
		invert_m3_m3(obinv, totmat);
		mul_m3_m3m3(td->smtx, obmtx, obinv);
		invert_m3_m3(td->mtx, td->smtx);
	}
	else {
		/* no conversion to/from dataspace */
		unit_m3(td->smtx);
		unit_m3(td->mtx);
	}

	/* set active flag */
	if (ob == OBACT)
	{
		td->flag |= TD_ACTIVE;
	}
}


/* sets flags in Bases to define whether they take part in transform */
/* it deselects Bases, so we have to call the clear function always after */
static void set_trans_object_base_flags(bContext *C, TransInfo *t)
{
	Scene *scene = t->scene;
	View3D *v3d = t->view;

	/*
	 if Base selected and has parent selected:
	 base->flag= BA_WAS_SEL
	 */
	Base *base;

	/* don't do it if we're not actually going to recalculate anything */
	if(t->mode == TFM_DUMMY)
		return;

	/* makes sure base flags and object flags are identical */
	copy_baseflags(t->scene);

	/* handle pending update events, otherwise they got copied below */
	for (base= scene->base.first; base; base= base->next) {
		if(base->object->recalc)
			object_handle_update(t->scene, base->object);
	}

	for (base= scene->base.first; base; base= base->next) {
		base->flag &= ~BA_WAS_SEL;

		if(TESTBASELIB_BGMODE(v3d, scene, base)) {
			Object *ob= base->object;
			Object *parsel= ob->parent;

			/* if parent selected, deselect */
			while(parsel) {
				if(parsel->flag & SELECT) break;
				parsel= parsel->parent;
			}

			if(parsel)
			{
				/* rotation around local centers are allowed to propagate */
				if ((t->mode == TFM_ROTATION || t->mode == TFM_TRACKBALL)  && t->around == V3D_LOCAL) {
					base->flag |= BA_TRANSFORM_CHILD;
				} else {
					base->flag &= ~SELECT;
					base->flag |= BA_WAS_SEL;
				}
			}
			/* used for flush, depgraph will change recalcs if needed :) */
			ob->recalc |= OB_RECALC_OB;
		}
	}

	/* all recalc flags get flushed to all layers, so a layer flip later on works fine */
	DAG_scene_flush_update(t->scene, -1, 0);

	/* and we store them temporal in base (only used for transform code) */
	/* this because after doing updates, the object->recalc is cleared */
	for (base= scene->base.first; base; base= base->next) {
		if(base->object->recalc & OB_RECALC_OB)
			base->flag |= BA_HAS_RECALC_OB;
		if(base->object->recalc & OB_RECALC_DATA)
			base->flag |= BA_HAS_RECALC_DATA;
	}
}

static int mark_children(Object *ob)
{
	if (ob->flag & (SELECT|BA_TRANSFORM_CHILD))
		return 1;

	if (ob->parent)
	{
		if (mark_children(ob->parent))
		{
			ob->flag |= BA_TRANSFORM_CHILD;
			return 1;
		}
	}
	
	return 0;
}

static int count_proportional_objects(TransInfo *t)
{
	int total = 0;
	Scene *scene = t->scene;
	View3D *v3d = t->view;
	Base *base;

	/* rotations around local centers are allowed to propagate, so we take all objects */
	if (!((t->mode == TFM_ROTATION || t->mode == TFM_TRACKBALL)  && t->around == V3D_LOCAL))
	{
		/* mark all parents */
		for (base= scene->base.first; base; base= base->next) {
			if(TESTBASELIB_BGMODE(v3d, scene, base)) {
				Object *parent = base->object->parent;
	
				/* flag all parents */
				while(parent) {
					parent->flag |= BA_TRANSFORM_PARENT;
					parent = parent->parent;
				}
			}
		}

		/* mark all children */
		for (base= scene->base.first; base; base= base->next) {
			/* all base not already selected or marked that is editable */
			if ((base->object->flag & (SELECT|BA_TRANSFORM_CHILD|BA_TRANSFORM_PARENT)) == 0 && BASE_EDITABLE_BGMODE(v3d, scene, base))
			{
				mark_children(base->object);
			}
		}
	}
	
	for (base= scene->base.first; base; base= base->next) {
		Object *ob= base->object;

		/* if base is not selected, not a parent of selection or not a child of selection and it is editable */
		if ((ob->flag & (SELECT|BA_TRANSFORM_CHILD|BA_TRANSFORM_PARENT)) == 0 && BASE_EDITABLE_BGMODE(v3d, scene, base))
		{

			/* used for flush, depgraph will change recalcs if needed :) */
			ob->recalc |= OB_RECALC_OB;

			total += 1;
		}
	}
	

	/* all recalc flags get flushed to all layers, so a layer flip later on works fine */
	DAG_scene_flush_update(t->scene, -1, 0);

	/* and we store them temporal in base (only used for transform code) */
	/* this because after doing updates, the object->recalc is cleared */
	for (base= scene->base.first; base; base= base->next) {
		if(base->object->recalc & OB_RECALC_OB)
			base->flag |= BA_HAS_RECALC_OB;
		if(base->object->recalc & OB_RECALC_DATA)
			base->flag |= BA_HAS_RECALC_DATA;
	}

	return total;
}

static void clear_trans_object_base_flags(TransInfo *t)
{
	Scene *sce = t->scene;
	Base *base;

	for (base= sce->base.first; base; base = base->next)
	{
		if(base->flag & BA_WAS_SEL)
			base->flag |= SELECT;

		base->flag &= ~(BA_WAS_SEL|BA_HAS_RECALC_OB|BA_HAS_RECALC_DATA|BA_DO_IPO|BA_TRANSFORM_CHILD|BA_TRANSFORM_PARENT);
	}
}

/* auto-keyframing feature - for objects
 * 	tmode: should be a transform mode
 */
// NOTE: context may not always be available, so must check before using it as it's a luxury for a few cases
void autokeyframe_ob_cb_func(bContext *C, Scene *scene, View3D *v3d, Object *ob, int tmode)
{
	ID *id= &ob->id;
	FCurve *fcu;
	
	// TODO: this should probably be done per channel instead...
	if (autokeyframe_cfra_can_key(scene, id)) {
		KeyingSet *active_ks = ANIM_scene_get_active_keyingset(scene);
		bCommonKeySrc cks;
		ListBase dsources = {&cks, &cks};
		float cfra= (float)CFRA; // xxx this will do for now
		short flag = 0;
		
		/* init common-key-source for use by KeyingSets */
		memset(&cks, 0, sizeof(bCommonKeySrc));
		cks.id= &ob->id;
		
		flag = ANIM_get_keyframing_flags(scene, 1);
		
		if (IS_AUTOKEY_FLAG(ONLYKEYINGSET) && (active_ks)) {
			/* only insert into active keyingset */
			modify_keyframes(scene, &dsources, NULL, active_ks, MODIFYKEY_MODE_INSERT, cfra);
		}
		else if (IS_AUTOKEY_FLAG(INSERTAVAIL)) {
			AnimData *adt= ob->adt;
			
			/* only key on available channels */
			if (adt && adt->action) {
				for (fcu= adt->action->curves.first; fcu; fcu= fcu->next) {
					fcu->flag &= ~FCURVE_SELECTED;
					insert_keyframe(id, adt->action, ((fcu->grp)?(fcu->grp->name):(NULL)), fcu->rna_path, fcu->array_index, cfra, flag);
				}
			}
		}
		else if (IS_AUTOKEY_FLAG(INSERTNEEDED)) {
			short doLoc=0, doRot=0, doScale=0;
			
			/* filter the conditions when this happens (assume that curarea->spacetype==SPACE_VIE3D) */
			if (tmode == TFM_TRANSLATION) {
				doLoc = 1;
			}
			else if (tmode == TFM_ROTATION) {
				if (v3d->around == V3D_ACTIVE) {
					if (ob != OBACT)
						doLoc = 1;
				}
				else if (v3d->around == V3D_CURSOR)
					doLoc = 1;
				
				if ((v3d->flag & V3D_ALIGN)==0)
					doRot = 1;
			}
			else if (tmode == TFM_RESIZE) {
				if (v3d->around == V3D_ACTIVE) {
					if (ob != OBACT)
						doLoc = 1;
				}
				else if (v3d->around == V3D_CURSOR)
					doLoc = 1;
				
				if ((v3d->flag & V3D_ALIGN)==0)
					doScale = 1;
			}
			
			/* insert keyframes for the affected sets of channels using the builtin KeyingSets found */
			if (doLoc) {
				KeyingSet *ks= ANIM_builtin_keyingset_get_named(NULL, "Location");
				modify_keyframes(scene, &dsources, NULL, ks, MODIFYKEY_MODE_INSERT, cfra);
			}
			if (doRot) {
				KeyingSet *ks= ANIM_builtin_keyingset_get_named(NULL, "Rotation");
				modify_keyframes(scene, &dsources, NULL, ks, MODIFYKEY_MODE_INSERT, cfra);
			}
			if (doScale) {
				KeyingSet *ks= ANIM_builtin_keyingset_get_named(NULL, "Scale");
				modify_keyframes(scene, &dsources, NULL, ks, MODIFYKEY_MODE_INSERT, cfra);
			}
		}
		/* insert keyframe in all (transform) channels */
		else {
			KeyingSet *ks= ANIM_builtin_keyingset_get_named(NULL, "LocRotScale");
			modify_keyframes(scene, &dsources, NULL, ks, MODIFYKEY_MODE_INSERT, cfra);
		}
	}
}

/* auto-keyframing feature - for poses/pose-channels
 * 	tmode: should be a transform mode
 *	targetless_ik: has targetless ik been done on any channels?
 */
// NOTE: context may not always be available, so must check before using it as it's a luxury for a few cases
void autokeyframe_pose_cb_func(bContext *C, Scene *scene, View3D *v3d, Object *ob, int tmode, short targetless_ik)
{
	ID *id= &ob->id;
	AnimData *adt= ob->adt;
	bArmature *arm= ob->data;
	bAction	*act= (adt) ? adt->action : NULL;
	bPose	*pose= ob->pose;
	bPoseChannel *pchan;
	FCurve *fcu;
	
	// TODO: this should probably be done per channel instead...
	if (autokeyframe_cfra_can_key(scene, id)) {
		KeyingSet *active_ks = ANIM_scene_get_active_keyingset(scene);
		bCommonKeySrc cks;
		ListBase dsources = {&cks, &cks};
		float cfra= (float)CFRA;
		short flag= 0;
		
		/* init common-key-source for use by KeyingSets */
		memset(&cks, 0, sizeof(bCommonKeySrc));
		cks.id= &ob->id;
		
		/* flag is initialised from UserPref keyframing settings
		 *	- special exception for targetless IK - INSERTKEY_MATRIX keyframes should get
		 * 	  visual keyframes even if flag not set, as it's not that useful otherwise
		 *	  (for quick animation recording)
		 */
		flag = ANIM_get_keyframing_flags(scene, 1);
		
		if (targetless_ik) 
			flag |= INSERTKEY_MATRIX;
		
		for (pchan=pose->chanbase.first; pchan; pchan=pchan->next) {
			if (pchan->bone->flag & BONE_TRANSFORM) {
				/* clear any 'unkeyed' flag it may have */
				pchan->bone->flag &= ~BONE_UNKEYED;
				
				/* only insert into active keyingset? */
				if (IS_AUTOKEY_FLAG(ONLYKEYINGSET) && (active_ks)) {
					/* init cks for this PoseChannel, then use the relative KeyingSets to keyframe it */
					cks.pchan= pchan;
					modify_keyframes(scene, &dsources, NULL, active_ks, MODIFYKEY_MODE_INSERT, cfra);
				}
				/* only insert into available channels? */
				else if (IS_AUTOKEY_FLAG(INSERTAVAIL)) {
					if (act) {
						for (fcu= act->curves.first; fcu; fcu= fcu->next)
							insert_keyframe(id, act, ((fcu->grp)?(fcu->grp->name):(NULL)), fcu->rna_path, fcu->array_index, cfra, flag);
					}
				}
				/* only insert keyframe if needed? */
				else if (IS_AUTOKEY_FLAG(INSERTNEEDED)) {
					short doLoc=0, doRot=0, doScale=0;
					
					/* filter the conditions when this happens (assume that curarea->spacetype==SPACE_VIE3D) */
					if (tmode == TFM_TRANSLATION) {
						if (targetless_ik)
							doRot= 1;
						else
							doLoc = 1;
					}
					else if (tmode == TFM_ROTATION) {
						if (ELEM(v3d->around, V3D_CURSOR, V3D_ACTIVE))
							doLoc = 1;
							
						if ((v3d->flag & V3D_ALIGN)==0)
							doRot = 1;
					}
					else if (tmode == TFM_RESIZE) {
						if (ELEM(v3d->around, V3D_CURSOR, V3D_ACTIVE))
							doLoc = 1;
							
						if ((v3d->flag & V3D_ALIGN)==0)
							doScale = 1;
					}
					
					if (doLoc) {
						KeyingSet *ks= ANIM_builtin_keyingset_get_named(NULL, "Location");
						
						/* init cks for this PoseChannel, then use the relative KeyingSets to keyframe it */
						cks.pchan= pchan;
						modify_keyframes(scene, &dsources, NULL, ks, MODIFYKEY_MODE_INSERT, cfra);
					}
					if (doRot) {
						KeyingSet *ks= ANIM_builtin_keyingset_get_named(NULL, "Rotation");
						
						/* init cks for this PoseChannel, then use the relative KeyingSets to keyframe it */
						cks.pchan= pchan;
						modify_keyframes(scene, &dsources, NULL, ks, MODIFYKEY_MODE_INSERT, cfra);
					}
					if (doScale) {
						KeyingSet *ks= ANIM_builtin_keyingset_get_named(NULL, "Scale");
						
						/* init cks for this PoseChannel, then use the relative KeyingSets to keyframe it */
						cks.pchan= pchan;
						modify_keyframes(scene, &dsources, NULL, ks, MODIFYKEY_MODE_INSERT, cfra);
					}
				}
				/* insert keyframe in all (transform) channels */
				else {
					KeyingSet *ks= ANIM_builtin_keyingset_get_named(NULL, "LocRotScale");
					
					/* init cks for this PoseChannel, then use the relative KeyingSets to keyframe it */
					cks.pchan= pchan;
					modify_keyframes(scene, &dsources, NULL, ks, MODIFYKEY_MODE_INSERT, cfra);
				}
			}
		}
		
		/* do the bone paths 
		 * NOTE: only do this when there is context info
		 */
		if (C && (arm->pathflag & ARM_PATH_ACFRA)) {
			//pose_clear_paths(ob); // XXX for now, don't need to clear
			ED_pose_recalculate_paths(C, scene, ob);
		}
	}
	else {
		/* tag channels that should have unkeyed data */
		for (pchan=pose->chanbase.first; pchan; pchan=pchan->next) {
			if (pchan->bone->flag & BONE_TRANSFORM) {
				/* tag this channel */
				pchan->bone->flag |= BONE_UNKEYED;
			}
		}
	}
}


/* inserting keys, pointcache, redraw events... */
/* 
 * note: sequencer freeing has its own function now because of a conflict with transform's order of freeing (campbell)
 * 		 Order changed, the sequencer stuff should go back in here
 * */
void special_aftertrans_update(bContext *C, TransInfo *t)
{
	Object *ob;
//	short redrawipo=0, resetslowpar=1;
	int cancelled= (t->state == TRANS_CANCEL);
	short duplicate= (t->undostr && strstr(t->undostr, "Duplicate")) ? 1 : 0;
	
	/* early out when nothing happened */
	if (t->total == 0 || t->mode == TFM_DUMMY)
		return;
	
	if (t->spacetype==SPACE_VIEW3D) {
		if (t->obedit) {
			if (cancelled==0) {
				EDBM_automerge(t->scene, t->obedit, 1);
			}
		}
	}
	
	if (t->spacetype == SPACE_SEQ) {
		/* freeSeqData in transform_conversions.c does this
		 * keep here so the else at the end wont run... */
	}
	else if (t->spacetype == SPACE_NODE) {
		/* pass */
	}
	else if (t->spacetype == SPACE_ACTION) {
		SpaceAction *saction= (SpaceAction *)t->sa->spacedata.first;
		bAnimContext ac;
		
		/* initialise relevant anim-context 'context' data */
		if (ANIM_animdata_get_context(C, &ac) == 0)
			return;
			
		ob = ac.obact;
		
		if (ELEM(ac.datatype, ANIMCONT_DOPESHEET, ANIMCONT_SHAPEKEY)) {
			ListBase anim_data = {NULL, NULL};
			bAnimListElem *ale;
			short filter= (ANIMFILTER_VISIBLE | ANIMFILTER_FOREDIT | ANIMFILTER_CURVESONLY);
			
			/* get channels to work on */
			ANIM_animdata_filter(&ac, &anim_data, filter, ac.data, ac.datatype);
			
			/* these should all be F-Curves */
			for (ale= anim_data.first; ale; ale= ale->next) {
				AnimData *adt= ANIM_nla_mapping_get(&ac, ale);
				FCurve *fcu= (FCurve *)ale->key_data;
				
				if ( (saction->flag & SACTION_NOTRANSKEYCULL)==0 &&
				     ((cancelled == 0) || (duplicate)) )
				{
					if (adt) {
						ANIM_nla_mapping_apply_fcurve(adt, fcu, 0, 1);
						posttrans_fcurve_clean(fcu);
						ANIM_nla_mapping_apply_fcurve(adt, fcu, 1, 1);
					}
					else
						posttrans_fcurve_clean(fcu);
				}
			}
			
			/* free temp memory */
			BLI_freelistN(&anim_data);
		}
		else if (ac.datatype == ANIMCONT_ACTION) { // TODO: just integrate into the above...
			/* Depending on the lock status, draw necessary views */
			// fixme... some of this stuff is not good
			if (ob) {
				if (ob->pose || ob_get_key(ob))
					DAG_id_flush_update(&ob->id, OB_RECALC);
				else
					DAG_id_flush_update(&ob->id, OB_RECALC_OB);
			}
			
			/* Do curve cleanups? */
			if ( (saction->flag & SACTION_NOTRANSKEYCULL)==0 &&
			     ((cancelled == 0) || (duplicate)) )
			{
				posttrans_action_clean(&ac, (bAction *)ac.data);
			}
		}
#if 0 // XXX future of this is still not clear
		else if (ac.datatype == ANIMCONT_GPENCIL) {
			/* remove duplicate frames and also make sure points are in order! */
			if ((cancelled == 0) || (duplicate))
			{
				bScreen *sc= (bScreen *)ac.data;
				ScrArea *sa;
				
				/* BAD... we need to loop over all screen areas for current screen...
				 * 	- sync this with actdata_filter_gpencil() in editaction.c
				 */
				for (sa= sc->areabase.first; sa; sa= sa->next) {
					bGPdata *gpd= gpencil_data_get_active(sa);
					
					if (gpd)
						posttrans_gpd_clean(gpd);
				}
			}
		}
#endif // XXX future of this is still not clear
		
		/* make sure all F-Curves are set correctly */
		ANIM_editkeyframes_refresh(&ac);
		
		/* clear flag that was set for time-slide drawing */
		saction->flag &= ~SACTION_MOVING;
	}
	else if (t->spacetype == SPACE_IPO) {
		SpaceIpo *sipo= (SpaceIpo *)t->sa->spacedata.first;
		bAnimContext ac;
		
		/* initialise relevant anim-context 'context' data */
		if (ANIM_animdata_get_context(C, &ac) == 0)
			return;
		
		if (ac.datatype)
		{
			ListBase anim_data = {NULL, NULL};
			bAnimListElem *ale;
			short filter= (ANIMFILTER_VISIBLE | ANIMFILTER_FOREDIT | ANIMFILTER_CURVESONLY | ANIMFILTER_CURVEVISIBLE);
			
			/* get channels to work on */
			ANIM_animdata_filter(&ac, &anim_data, filter, ac.data, ac.datatype);
			
			for (ale= anim_data.first; ale; ale= ale->next) {
				AnimData *adt= ANIM_nla_mapping_get(&ac, ale);
				FCurve *fcu= (FCurve *)ale->key_data;
				
				if ( (sipo->flag & SIPO_NOTRANSKEYCULL)==0 &&
				     ((cancelled == 0) || (duplicate)) )
				{
					if (adt) {
						ANIM_nla_mapping_apply_fcurve(adt, fcu, 0, 1);
						posttrans_fcurve_clean(fcu);
						ANIM_nla_mapping_apply_fcurve(adt, fcu, 1, 1);
					}
					else
						posttrans_fcurve_clean(fcu);
				}
			}
			
			/* free temp memory */
			BLI_freelistN(&anim_data);
		}
		
		/* make sure all F-Curves are set correctly */
		ANIM_editkeyframes_refresh(&ac);
	}
	else if (t->spacetype == SPACE_NLA) {
		bAnimContext ac;
		
		/* initialise relevant anim-context 'context' data */
		if (ANIM_animdata_get_context(C, &ac) == 0)
			return;
			
		if (ac.datatype)
		{
			ListBase anim_data = {NULL, NULL};
			bAnimListElem *ale;
			short filter= (ANIMFILTER_VISIBLE | ANIMFILTER_FOREDIT | ANIMFILTER_NLATRACKS);
			
			/* get channels to work on */
			ANIM_animdata_filter(&ac, &anim_data, filter, ac.data, ac.datatype);
			
			for (ale= anim_data.first; ale; ale= ale->next) {
				NlaTrack *nlt= (NlaTrack *)ale->data;
				
				/* make sure strips are in order again */
				BKE_nlatrack_sort_strips(nlt);
				
				/* remove the temp metas */
				BKE_nlastrips_clear_metas(&nlt->strips, 0, 1);
			}
			
			/* free temp memory */
			BLI_freelistN(&anim_data);
			
			/* perform after-transfrom validation */
			ED_nla_postop_refresh(&ac);
		}
	}
	else if (t->obedit) {
		if (t->obedit->type == OB_MESH)
		{
			BMEditMesh *em = ((Mesh *)t->obedit->data)->edit_btmesh;
			/* table needs to be created for each edit command, since vertices can move etc */
			mesh_octree_table(t->obedit, em, NULL, 'e');
		}
	}
	else if ((t->flag & T_POSE) && (t->poseobj)) {
		bArmature *arm;
		bPose	*pose;
		bPoseChannel *pchan;
		short targetless_ik= 0;

		ob= t->poseobj;
		arm= ob->data;
		pose= ob->pose;

		/* if target-less IK grabbing, we calculate the pchan transforms and clear flag */
		if (!cancelled && t->mode==TFM_TRANSLATION)
			targetless_ik= apply_targetless_ik(ob);
		else {
			/* not forget to clear the auto flag */
			for (pchan=ob->pose->chanbase.first; pchan; pchan=pchan->next) {
				bKinematicConstraint *data= has_targetless_ik(pchan);
				if(data) data->flag &= ~CONSTRAINT_IK_AUTO;
			}
		}

		if (t->mode==TFM_TRANSLATION)
			pose_grab_with_ik_clear(ob);

		/* automatic inserting of keys and unkeyed tagging - only if transform wasn't cancelled (or TFM_DUMMY) */
		if (!cancelled && (t->mode != TFM_DUMMY)) {
			autokeyframe_pose_cb_func(C, t->scene, (View3D *)t->view, ob, t->mode, targetless_ik);
			DAG_id_flush_update(&ob->id, OB_RECALC_DATA);
		}
		else if (arm->flag & ARM_DELAYDEFORM) {
			/* old optimize trick... this enforces to bypass the depgraph */
			DAG_id_flush_update(&ob->id, OB_RECALC_DATA);
			ob->recalc= 0;	// is set on OK position already by recalcData()
		}
		else
			DAG_id_flush_update(&ob->id, OB_RECALC_DATA);

	}
	else if(t->scene->basact && (ob = t->scene->basact->object) && (ob->mode & OB_MODE_PARTICLE_EDIT) && PE_get_current(t->scene, ob)) {
		;
	}
	else { /* Objects */
		int i;

		for (i = 0; i < t->total; i++) {
			TransData *td = t->data + i;
			Object *ob = td->ob;
				ListBase pidlist;
				PTCacheID *pid;
			
			if (td->flag & TD_NOACTION)
				break;
			
			if (td->flag & TD_SKIP)
				continue;

				/* flag object caches as outdated */
				BKE_ptcache_ids_from_object(&pidlist, ob);
				for(pid=pidlist.first; pid; pid=pid->next) {
					if(pid->type != PTCACHE_TYPE_PARTICLES) /* particles don't need reset on geometry change */
						pid->cache->flag |= PTCACHE_OUTDATED;
				}
				BLI_freelistN(&pidlist);

				/* pointcache refresh */
			if (BKE_ptcache_object_reset(t->scene, ob, PTCACHE_RESET_OUTDATED))
					ob->recalc |= OB_RECALC_DATA;

				/* Needed for proper updating of "quick cached" dynamics. */
				/* Creates troubles for moving animated objects without */
				/* autokey though, probably needed is an anim sys override? */
				/* Please remove if some other solution is found. -jahka */
				DAG_id_flush_update(&ob->id, OB_RECALC_OB);

<<<<<<< HEAD
				/* Set autokey if necessary */
				if (!cancelled)
					autokeyframe_ob_cb_func(t->scene, (View3D *)t->view, ob, t->mode);
			}
=======
			/* Set autokey if necessary */
			if (!cancelled)
				autokeyframe_ob_cb_func(C, t->scene, (View3D *)t->view, ob, t->mode);
>>>>>>> ffe13aeb
		}

	clear_trans_object_base_flags(t);

	if(t->spacetype == SPACE_VIEW3D)
	{
		View3D *v3d = t->view;

		/* restore manipulator */
		if (t->flag & T_MODAL) {
			v3d->twtype = t->twtype;
		}
	}


#if 0 // TRANSFORM_FIX_ME
	if(resetslowpar)
		reset_slowparents();

	/* note; should actually only be done for all objects when a lamp is moved... (ton) */
	if(t->spacetype==SPACE_VIEW3D && G.vd->drawtype == OB_SHADED)
		reshadeall_displist();
#endif
}

static void createTransObject(bContext *C, TransInfo *t)
{
	TransData *td = NULL;
	TransDataExtension *tx;
	int propmode = t->flag & T_PROP_EDIT;

	set_trans_object_base_flags(C, t);

	/* count */
	t->total= CTX_DATA_COUNT(C, selected_objects);
	
	if(!t->total) {
		/* clear here, main transform function escapes too */
		clear_trans_object_base_flags(t);
		return;
	}
	
	if (propmode)
	{
		t->total += count_proportional_objects(t);
	}

	td = t->data = MEM_callocN(t->total*sizeof(TransData), "TransOb");
	tx = t->ext = MEM_callocN(t->total*sizeof(TransDataExtension), "TransObExtension");

	CTX_DATA_BEGIN(C, Base*, base, selected_bases)
	{
		Object *ob= base->object;
		
		td->flag = TD_SELECTED;
		td->protectflag= ob->protectflag;
		td->ext = tx;
		td->rotOrder= ob->rotmode;
		
		if (base->flag & BA_TRANSFORM_CHILD)
		{
			td->flag |= TD_NOCENTER;
			td->flag |= TD_NO_LOC;
		}
		
		/* select linked objects, but skip them later */
		if (ob->id.lib != 0) {
			td->flag |= TD_SKIP;
		}
		
		ObjectToTransData(C, t, td, ob);
		td->val = NULL;
		td++;
		tx++;
	}
	CTX_DATA_END;
	
	if (propmode)
	{
		Scene *scene = t->scene;
		View3D *v3d = t->view;
		Base *base;

		for (base= scene->base.first; base; base= base->next) {
			Object *ob= base->object;

			/* if base is not selected, not a parent of selection or not a child of selection and it is editable */
			if ((ob->flag & (SELECT|BA_TRANSFORM_CHILD|BA_TRANSFORM_PARENT)) == 0 && BASE_EDITABLE_BGMODE(v3d, scene, base))
			{
				td->protectflag= ob->protectflag;
				td->ext = tx;
				td->rotOrder= ob->rotmode;
				
				ObjectToTransData(C, t, td, ob);
				td->val = NULL;
				td++;
				tx++;
			}
		}
	}
}

/* transcribe given node into TransData2D for Transforming */
static void NodeToTransData(TransData *td, TransData2D *td2d, bNode *node)
// static void NodeToTransData(bContext *C, TransInfo *t, TransData2D *td, bNode *node)
{
	td2d->loc[0] = node->locx; /* hold original location */
	td2d->loc[1] = node->locy;
	td2d->loc[2] = 0.0f;
	td2d->loc2d = &node->locx; /* current location */

	td->flag = 0;
	td->loc = td2d->loc;
	VECCOPY(td->center, td->loc);
	VECCOPY(td->iloc, td->loc);

	memset(td->axismtx, 0, sizeof(td->axismtx));
	td->axismtx[2][2] = 1.0f;

	td->ext= NULL; td->val= NULL;

	td->flag |= TD_SELECTED;
	td->dist= 0.0;

	unit_m3(td->mtx);
	unit_m3(td->smtx);
}

void createTransNodeData(bContext *C, TransInfo *t)
{
	TransData *td;
	TransData2D *td2d;

	t->total= CTX_DATA_COUNT(C, selected_nodes);

	td = t->data = MEM_callocN(t->total*sizeof(TransData), "TransNode TransData");
	td2d = t->data2d = MEM_callocN(t->total*sizeof(TransData2D), "TransNode TransData2D");

	CTX_DATA_BEGIN(C, bNode *, selnode, selected_nodes)
		NodeToTransData(td++, td2d++, selnode);
	CTX_DATA_END
}

void createTransData(bContext *C, TransInfo *t)
{
	Scene *scene = CTX_data_scene(C);
	Object *ob = OBACT;

	if (t->options == CTX_TEXTURE) {
		t->flag |= T_TEXTURE;
		createTransTexspace(C, t);
	}
	else if (t->options == CTX_EDGE) {
		t->ext = NULL;
		t->flag |= T_EDIT;
		createTransEdge(C, t);
		if(t->data && t->flag & T_PROP_EDIT) {
			sort_trans_data(t);	// makes selected become first in array
			set_prop_dist(t, 1);
			sort_trans_data_dist(t);
		}
	}
	else if (t->options == CTX_BMESH) {
		// TRANSFORM_FIX_ME
		//createTransBMeshVerts(t, G.editBMesh->bm, G.editBMesh->td);
	}
	else if (t->spacetype == SPACE_IMAGE) {
		t->flag |= T_POINTS|T_2D_EDIT;
		createTransUVs(C, t);
		if(t->data && (t->flag & T_PROP_EDIT)) {
			sort_trans_data(t);	// makes selected become first in array
			set_prop_dist(t, 1);
			sort_trans_data_dist(t);
		}
	}
	else if (t->spacetype == SPACE_ACTION) {
		t->flag |= T_POINTS|T_2D_EDIT;
		createTransActionData(C, t);
	}
	else if (t->spacetype == SPACE_NLA) {
		t->flag |= T_POINTS|T_2D_EDIT;
		createTransNlaData(C, t);
	}
	else if (t->spacetype == SPACE_SEQ) {
		t->flag |= T_POINTS|T_2D_EDIT;
		t->num.flag |= NUM_NO_FRACTION; /* sequencer has no use for floating point transformations */
		createTransSeqData(C, t);
	}
	else if (t->spacetype == SPACE_IPO) {
		t->flag |= T_POINTS|T_2D_EDIT;
		createTransGraphEditData(C, t);
#if 0
		if (t->data && (t->flag & T_PROP_EDIT)) {
			sort_trans_data(t);	// makes selected become first in array
			set_prop_dist(t, 1);
			sort_trans_data_dist(t);
		}
#endif
	}
	else if(t->spacetype == SPACE_NODE) {
		t->flag |= T_2D_EDIT|T_POINTS;
		createTransNodeData(C, t);
		if (t->data && (t->flag & T_PROP_EDIT)) {
			sort_trans_data(t);	// makes selected become first in array
			set_prop_dist(t, 1);
			sort_trans_data_dist(t);
		}
	}
	else if (t->obedit) {
		t->ext = NULL;
		if (t->obedit->type == OB_MESH) {
			createTransEditVerts(C, t);
   		}
		else if ELEM(t->obedit->type, OB_CURVE, OB_SURF) {
			createTransCurveVerts(C, t);
		}
		else if (t->obedit->type==OB_LATTICE) {
			createTransLatticeVerts(C, t);
		}
		else if (t->obedit->type==OB_MBALL) {
			createTransMBallVerts(C, t);
		}
		else if (t->obedit->type==OB_ARMATURE) {
			t->flag &= ~T_PROP_EDIT;
			createTransArmatureVerts(C, t);
  		}
		else {
			printf("edit type not implemented!\n");
		}

		t->flag |= T_EDIT|T_POINTS;

		if(t->data && t->flag & T_PROP_EDIT) {
			if (ELEM(t->obedit->type, OB_CURVE, OB_MESH)) {
				sort_trans_data(t);	// makes selected become first in array
				set_prop_dist(t, 0);
				sort_trans_data_dist(t);
			}
			else {
				sort_trans_data(t);	// makes selected become first in array
				set_prop_dist(t, 1);
				sort_trans_data_dist(t);
			}
		}

		/* exception... hackish, we want bonesize to use bone orientation matrix (ton) */
		if(t->mode==TFM_BONESIZE) {
			t->flag &= ~(T_EDIT|T_POINTS);
			t->flag |= T_POSE;
			t->poseobj = ob;	/* <- tsk tsk, this is going to give issues one day */
		}
	}
	else if (ob && (ob->mode & OB_MODE_POSE)) {
		// XXX this is currently limited to active armature only...
		// XXX active-layer checking isn't done as that should probably be checked through context instead
		createTransPose(C, t, ob);
	}
	else if (ob && (ob->mode & OB_MODE_WEIGHT_PAINT)) {
		/* exception, we look for the one selected armature */
		CTX_DATA_BEGIN(C, Object*, ob_armature, selected_objects)
		{
			if(ob_armature->type==OB_ARMATURE)
			{
				if((ob_armature->mode & OB_MODE_POSE) && ob_armature == modifiers_isDeformedByArmature(ob))
				{
					createTransPose(C, t, ob_armature);
					break;
				}
			}
		}
		CTX_DATA_END;
	}
	else if (ob && (ob->mode & OB_MODE_PARTICLE_EDIT) 
		&& PE_start_edit(PE_get_current(scene, ob))) {
		createTransParticleVerts(C, t);
		t->flag |= T_POINTS;

		if(t->data && t->flag & T_PROP_EDIT) {
			sort_trans_data(t);	// makes selected become first in array
			set_prop_dist(t, 1);
			sort_trans_data_dist(t);
		}
	}
	else {
		createTransObject(C, t);
		t->flag |= T_OBJECT;

		if(t->data && t->flag & T_PROP_EDIT) {
			// selected objects are already first, no need to presort
			set_prop_dist(t, 1);
			sort_trans_data_dist(t);
		}

		if (t->ar->regiontype == RGN_TYPE_WINDOW)
		{
			View3D *v3d = t->view;
			RegionView3D *rv3d = CTX_wm_region_view3d(C);
			if(rv3d && (t->flag & T_OBJECT) && v3d->camera == OBACT && rv3d->persp==RV3D_CAMOB)
			{
				t->flag |= T_CAMERA;
			}
		}
	}

// TRANSFORM_FIX_ME
//	/* temporal...? */
//	t->scene->recalc |= SCE_PRV_CHANGED;	/* test for 3d preview */
}



<|MERGE_RESOLUTION|>--- conflicted
+++ resolved
@@ -5070,17 +5070,11 @@
 				/* Please remove if some other solution is found. -jahka */
 				DAG_id_flush_update(&ob->id, OB_RECALC_OB);
 
-<<<<<<< HEAD
-				/* Set autokey if necessary */
-				if (!cancelled)
-					autokeyframe_ob_cb_func(t->scene, (View3D *)t->view, ob, t->mode);
-			}
-=======
 			/* Set autokey if necessary */
 			if (!cancelled)
 				autokeyframe_ob_cb_func(C, t->scene, (View3D *)t->view, ob, t->mode);
->>>>>>> ffe13aeb
-		}
+		}
+	}
 
 	clear_trans_object_base_flags(t);
 
@@ -5105,7 +5099,7 @@
 #endif
 }
 
-static void createTransObject(bContext *C, TransInfo *t)
+static void createTransObject(struct bContext *C, TransInfo *t)
 {
 	TransData *td = NULL;
 	TransDataExtension *tx;
