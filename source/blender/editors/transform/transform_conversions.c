--- conflicted
+++ resolved
@@ -858,11 +858,7 @@
 	}
 
 	/* TODO(sergey): Consider doing partial update only. */
-<<<<<<< HEAD
-	DAG_relations_tag_update(G.main);
-=======
 	DEG_relations_tag_update(G.main);
->>>>>>> a5b3df75
 }
 
 /* adds the IK to pchan - returns if added */
@@ -1016,11 +1012,7 @@
 	if (tot_ik) {
 		BIK_clear_data(ob->pose);
 		/* TODO(sergey): Consuder doing partial update only. */
-<<<<<<< HEAD
-		DAG_relations_tag_update(G.main);
-=======
 		DEG_relations_tag_update(G.main);
->>>>>>> a5b3df75
 	}
 
 	return (tot_ik) ? 1 : 0;
@@ -5579,11 +5571,7 @@
 	
 
 	/* all recalc flags get flushed to all layers, so a layer flip later on works fine */
-<<<<<<< HEAD
-	DAG_scene_relations_update(G.main, t->scene);
-=======
 	DEG_scene_relations_update(G.main, t->scene);
->>>>>>> a5b3df75
 
 	/* and we store them temporal in base (only used for transform code) */
 	/* this because after doing updates, the object->recalc is cleared */
