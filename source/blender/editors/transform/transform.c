--- conflicted
+++ resolved
@@ -1758,17 +1758,10 @@
 		switch (t->helpline) {
 			case HLP_SPRING:
 				immUniformThemeColor(TH_VIEW_OVERLAY);
-<<<<<<< HEAD
 
 				gpuTranslate3fv(mval);
 				gpuRotateAxis(-RAD2DEGF(atan2f(cent[0] - t->mval[0], cent[1] - t->mval[1])), 'Z');
 
-=======
-
-				gpuTranslate3fv(mval);
-				gpuRotateAxis(-RAD2DEGF(atan2f(cent[0] - t->mval[0], cent[1] - t->mval[1])), 'Z');
-
->>>>>>> a5b3df75
 				glLineWidth(3.0f);
 				drawArrow(UP, 5, 10, 5);
 				drawArrow(DOWN, 5, 10, 5);
@@ -6884,15 +6877,9 @@
 
 			gpuPushMatrix();
 			gpuMultMatrix(t->obedit->obmat);
-<<<<<<< HEAD
 
 			unsigned int pos = VertexFormat_add_attrib(immVertexFormat(), "pos", COMP_F32, 3, KEEP_FLOAT);
 
-=======
-
-			unsigned int pos = VertexFormat_add_attrib(immVertexFormat(), "pos", COMP_F32, 3, KEEP_FLOAT);
-
->>>>>>> a5b3df75
 			immBindBuiltinProgram(GPU_SHADER_3D_UNIFORM_COLOR);
 
 			if (sld->use_even == true) {
