/**
* $Id:
 *
 * ***** BEGIN GPL LICENSE BLOCK *****
 *
 * This program is free software; you can redistribute it and/or
 * modify it under the terms of the GNU General Public License
 * as published by the Free Software Foundation; either version 2
 * of the License, or (at your option) any later version.
 *
 * This program is distributed in the hope that it will be useful,
 * but WITHOUT ANY WARRANTY; without even the implied warranty of
 * MERCHANTABILITY or FITNESS FOR A PARTICULAR PURPOSE.  See the
 * GNU General Public License for more details.
 *
 * You should have received a copy of the GNU General Public License
 * along with this program; if not, write to the Free Software Foundation,
 * Inc., 59 Temple Place - Suite 330, Boston, MA  02111-1307, USA.
 *
 * The Original Code is Copyright (C) 2005 Blender Foundation
 * All rights reserved.
 *
 * The Original Code is: all of this file.
 *
 * Contributor(s): none yet.
 *
 * ***** END GPL LICENSE BLOCK *****
 */

#include <stdlib.h>
#include <string.h>
#include <math.h>

#ifndef WIN32
#include <unistd.h>
#else
#include <io.h>
#endif

#include "MEM_guardedalloc.h"

#include "DNA_armature_types.h"
#include "DNA_action_types.h"
#include "DNA_curve_types.h"
#include "DNA_lattice_types.h"
#include "DNA_mesh_types.h"
#include "DNA_meta_types.h"
#include "DNA_object_types.h"
#include "DNA_particle_types.h"
#include "DNA_screen_types.h"
#include "DNA_scene_types.h"
#include "DNA_space_types.h"
#include "DNA_userdef_types.h"
#include "DNA_view3d_types.h"

#include "RNA_access.h"

#include "BKE_action.h"
#include "BKE_armature.h"
#include "BKE_context.h"
#include "BKE_global.h"
#include "BKE_lattice.h"
#include "BKE_mesh.h"
#include "BKE_object.h"
#include "BKE_particle.h"
#include "BKE_pointcache.h"
#include "BKE_utildefines.h"
#include "BKE_tessmesh.h"

#include "BLI_math.h"
#include "BLI_editVert.h"

#include "BIF_gl.h"

#include "WM_api.h"
#include "WM_types.h"

#include "ED_armature.h"
#include "ED_mesh.h"
#include "ED_particle.h"
#include "ED_space_api.h"
#include "ED_transform.h"
#include "ED_view3d.h"

#include "UI_resources.h"

/* local module include */
#include "transform.h"

/* return codes for select, and drawing flags */

#define MAN_TRANS_X		1
#define MAN_TRANS_Y		2
#define MAN_TRANS_Z		4
#define MAN_TRANS_C		7

#define MAN_ROT_X		8
#define MAN_ROT_Y		16
#define MAN_ROT_Z		32
#define MAN_ROT_V		64
#define MAN_ROT_T		128
#define MAN_ROT_C		248

#define MAN_SCALE_X		256
#define MAN_SCALE_Y		512
#define MAN_SCALE_Z		1024
#define MAN_SCALE_C		1792

/* color codes */

#define MAN_RGB		0
#define MAN_GHOST	1
#define MAN_MOVECOL	2


static int is_mat4_flipped(float mat[][4])
{
	float vec[3];

	cross_v3_v3v3(vec, mat[0], mat[1]);
	if( dot_v3v3(vec, mat[2]) < 0.0 ) return 1;
	return 0;
}

/* transform widget center calc helper for below */
static void calc_tw_center(Scene *scene, float *co)
{
	float *twcent= scene->twcent;
	float *min= scene->twmin;
	float *max= scene->twmax;

	DO_MINMAX(co, min, max);
	add_v3_v3v3(twcent, twcent, co);
}

static void protectflag_to_drawflags(short protectflag, short *drawflags)
{
	if(protectflag & OB_LOCK_LOCX)
		*drawflags &= ~MAN_TRANS_X;
	if(protectflag & OB_LOCK_LOCY)
		*drawflags &= ~MAN_TRANS_Y;
	if(protectflag & OB_LOCK_LOCZ)
		*drawflags &= ~MAN_TRANS_Z;

	if(protectflag & OB_LOCK_ROTX)
		*drawflags &= ~MAN_ROT_X;
	if(protectflag & OB_LOCK_ROTY)
		*drawflags &= ~MAN_ROT_Y;
	if(protectflag & OB_LOCK_ROTZ)
		*drawflags &= ~MAN_ROT_Z;

	if(protectflag & OB_LOCK_SCALEX)
		*drawflags &= ~MAN_SCALE_X;
	if(protectflag & OB_LOCK_SCALEY)
		*drawflags &= ~MAN_SCALE_Y;
	if(protectflag & OB_LOCK_SCALEZ)
		*drawflags &= ~MAN_SCALE_Z;
}

/* for pose mode */
static void stats_pose(Scene *scene, View3D *v3d, bPoseChannel *pchan)
{
	Bone *bone= pchan->bone;

	if(bone) {
		if (bone->flag & BONE_TRANSFORM) {
			calc_tw_center(scene, pchan->pose_head);
			protectflag_to_drawflags(pchan->protectflag, &v3d->twdrawflag);
		}
	}
}

/* for editmode*/
static void stats_editbone(View3D *v3d, EditBone *ebo)
{
	if (ebo->flag & BONE_EDITMODE_LOCKED)
		protectflag_to_drawflags(OB_LOCK_LOC|OB_LOCK_ROT|OB_LOCK_SCALE, &v3d->twdrawflag);
}


static int test_rotmode_euler(short rotmode)
{
	return (ELEM(rotmode, ROT_MODE_AXISANGLE, ROT_MODE_QUAT)) ? 0:1;
}

int gimbal_axis(Object *ob, float gmat[][3])
{
	if (ob) {
		if(ob->mode & OB_MODE_POSE)
		{
			bPoseChannel *pchan= get_active_posechannel(ob);

			if(pchan && test_rotmode_euler(pchan->rotmode)) {
				float mat[3][3], tmat[3][3], obmat[3][3];

				eulO_to_gimbal_axis(mat, pchan->eul, pchan->rotmode);

				/* apply bone transformation */
				mul_m3_m3m3(tmat, pchan->bone->bone_mat, mat);

				if (pchan->parent)
				{
					float parent_mat[3][3];

					copy_m3_m4(parent_mat, pchan->parent->pose_mat);
					mul_m3_m3m3(mat, parent_mat, tmat);

					/* needed if object transformation isn't identity */
					copy_m3_m4(obmat, ob->obmat);
					mul_m3_m3m3(gmat, obmat, mat);
				}
				else
				{
					/* needed if object transformation isn't identity */
					copy_m3_m4(obmat, ob->obmat);
					mul_m3_m3m3(gmat, obmat, tmat);
				}

				normalize_m3(gmat);
				return 1;
			}
		}
		else {
			if(test_rotmode_euler(ob->rotmode)) {

				
				if (ob->parent)
				{
					float parent_mat[3][3], amat[3][3];

					eulO_to_gimbal_axis(amat, ob->rot, ob->rotmode);
					copy_m3_m4(parent_mat, ob->parent->obmat);
					normalize_m3(parent_mat);
					mul_m3_m3m3(gmat, parent_mat, amat);
					return 1;
				}
				else
				{
					eulO_to_gimbal_axis(gmat, ob->rot, ob->rotmode);
					return 1;
				}
			}
		}
	}

	return 0;
}


/* centroid, boundbox, of selection */
/* returns total items selected */
int calc_manipulator_stats(const bContext *C)
{
	ScrArea *sa= CTX_wm_area(C);
	ARegion *ar= CTX_wm_region(C);
	Scene *scene= CTX_data_scene(C);
	Object *obedit= CTX_data_edit_object(C);
	View3D *v3d= sa->spacedata.first;
	RegionView3D *rv3d= ar->regiondata;
	Base *base;
	Object *ob= OBACT;
	int a, totsel= 0;

	/* transform widget matrix */
	unit_m4(rv3d->twmat);

	v3d->twdrawflag= 0xFFFF;

	/* transform widget centroid/center */
	scene->twcent[0]= scene->twcent[1]= scene->twcent[2]= 0.0f;
	INIT_MINMAX(scene->twmin, scene->twmax);

	if(obedit) {
		ob= obedit;
		if((ob->lay & v3d->lay)==0) return 0;

		if(obedit->type==OB_MESH) {
			BMEditMesh *em = ((Mesh*)obedit->data)->edit_btmesh;
			BMesh *bm = em->bm;
			BMVert *eve;
			BMEditSelection ese;
			BMIter iter;
			float vec[3]= {0,0,0};

			/* USE LAST SELECTE WITH ACTIVE */
			if (v3d->around==V3D_ACTIVE && EDBM_get_actSelection(em, &ese)) {
				EDBM_editselection_center(em, vec, &ese);
				calc_tw_center(scene, vec);
				totsel= 1;
			} else {
				/* do vertices for center, and if still no normal found, use vertex normals */
				BM_ITER(eve, &iter, bm, BM_VERTS_OF_MESH, NULL) {
					if(BM_TestHFlag(eve, BM_SELECT)) {
						totsel++;
						calc_tw_center(scene, eve->co);
					}
				}
			}
		} /* end editmesh */
		else if (obedit->type==OB_ARMATURE){
			bArmature *arm= obedit->data;
			EditBone *ebo;
			for (ebo= arm->edbo->first; ebo; ebo=ebo->next){
				if(ebo->layer & arm->layer) {
					if (ebo->flag & BONE_TIPSEL) {
						calc_tw_center(scene, ebo->tail);
						totsel++;
					}
					if (ebo->flag & BONE_ROOTSEL) {
						calc_tw_center(scene, ebo->head);
						totsel++;
					}
					if (ebo->flag & BONE_SELECTED) {
						stats_editbone(v3d, ebo);
					}
				}
			}
		}
		else if ELEM(obedit->type, OB_CURVE, OB_SURF) {
			Curve *cu= obedit->data;
			Nurb *nu;
			BezTriple *bezt;
			BPoint *bp;

			nu= cu->editnurb->first;
			while(nu) {
				if(nu->type == CU_BEZIER) {
					bezt= nu->bezt;
					a= nu->pntsu;
					while(a--) {
						/* exceptions
						 * if handles are hidden then only check the center points.
						 * If 2 or more are selected then only use the center point too.
						 */
						if (cu->drawflag & CU_HIDE_HANDLES) {
							if (bezt->f2 & SELECT) {
								calc_tw_center(scene, bezt->vec[1]);
								totsel++;
							}
						}
						else if ( (bezt->f1 & SELECT) + (bezt->f2 & SELECT) + (bezt->f3 & SELECT) > SELECT ) {
							calc_tw_center(scene, bezt->vec[1]);
							totsel++;
						}
						else {
							if(bezt->f1) {
								calc_tw_center(scene, bezt->vec[0]);
								totsel++;
							}
							if(bezt->f2) {
								calc_tw_center(scene, bezt->vec[1]);
								totsel++;
							}
							if(bezt->f3) {
								calc_tw_center(scene, bezt->vec[2]);
								totsel++;
							}
						}
						bezt++;
					}
				}
				else {
					bp= nu->bp;
					a= nu->pntsu*nu->pntsv;
					while(a--) {
						if(bp->f1 & SELECT) {
							calc_tw_center(scene, bp->vec);
							totsel++;
						}
						bp++;
					}
				}
				nu= nu->next;
			}
		}
		else if(obedit->type==OB_MBALL) {
			MetaBall *mb = (MetaBall*)obedit->data;
			MetaElem *ml, *ml_sel=NULL;

			ml= mb->editelems->first;
			while(ml) {
				if(ml->flag & SELECT) {
					calc_tw_center(scene, &ml->x);
					ml_sel = ml;
					totsel++;
				}
				ml= ml->next;
			}
		}
		else if(obedit->type==OB_LATTICE) {
			BPoint *bp;
			Lattice *lt= obedit->data;

			bp= lt->editlatt->def;

			a= lt->editlatt->pntsu*lt->editlatt->pntsv*lt->editlatt->pntsw;
			while(a--) {
				if(bp->f1 & SELECT) {
					calc_tw_center(scene, bp->vec);
					totsel++;
				}
				bp++;
			}
		}

		/* selection center */
		if(totsel) {
			mul_v3_fl(scene->twcent, 1.0f/(float)totsel);	// centroid!
			mul_m4_v3(obedit->obmat, scene->twcent);
			mul_m4_v3(obedit->obmat, scene->twmin);
			mul_m4_v3(obedit->obmat, scene->twmax);
		}
	}
	else if(ob && (ob->mode & OB_MODE_POSE)) {
		bPoseChannel *pchan;
		int mode = TFM_ROTATION; // mislead counting bones... bah. We don't know the manipulator mode, could be mixed

		if((ob->lay & v3d->lay)==0) return 0;

		totsel = count_set_pose_transflags(&mode, 0, ob);

		if(totsel) {
			/* use channels to get stats */
			for(pchan= ob->pose->chanbase.first; pchan; pchan= pchan->next) {
				stats_pose(scene, v3d, pchan);
			}

			mul_v3_fl(scene->twcent, 1.0f/(float)totsel);	// centroid!
			mul_m4_v3(ob->obmat, scene->twcent);
			mul_m4_v3(ob->obmat, scene->twmin);
			mul_m4_v3(ob->obmat, scene->twmax);
		}
	}
	else if(ob && (ob->mode & (OB_MODE_SCULPT|OB_MODE_VERTEX_PAINT|OB_MODE_WEIGHT_PAINT|OB_MODE_TEXTURE_PAINT))) {
		;
	}
	else if(ob && ob->mode & OB_MODE_PARTICLE_EDIT) {
		PTCacheEdit *edit= PE_get_current(scene, ob);
		PTCacheEditPoint *point;
		PTCacheEditKey *ek;
		int k;

		if(edit) {
			point = edit->points;
			for(a=0; a<edit->totpoint; a++,point++) {
				if(point->flag & PEP_HIDE) continue;

				for(k=0, ek=point->keys; k<point->totkey; k++, ek++) {
					if(ek->flag & PEK_SELECT) {
						calc_tw_center(scene, ek->flag & PEK_USE_WCO ? ek->world_co : ek->co);
						totsel++;
					}
				}
			}

			/* selection center */
			if(totsel)
				mul_v3_fl(scene->twcent, 1.0f/(float)totsel);	// centroid!
		}
	}
	else {

		/* we need the one selected object, if its not active */
		ob= OBACT;
		if(ob && !(ob->flag & SELECT)) ob= NULL;

		for(base= scene->base.first; base; base= base->next) {
			if TESTBASELIB(scene, base) {
				if(ob==NULL)
					ob= base->object;
				calc_tw_center(scene, base->object->obmat[3]);
				protectflag_to_drawflags(base->object->protectflag, &v3d->twdrawflag);
				totsel++;
			}
		}

		/* selection center */
		if(totsel) {
			mul_v3_fl(scene->twcent, 1.0f/(float)totsel);	// centroid!
		}
	}

	/* global, local or normal orientation? */
	if(ob && totsel) {

		switch(v3d->twmode) {
		
		case V3D_MANIP_GLOBAL:
			break; /* nothing to do */

		case V3D_MANIP_GIMBAL:
		{
<<<<<<< HEAD
				float mat[3][3];
			unit_m3(mat);
			gimbal_axis(ob, mat);
			copy_m4_m3(rv3d->twmat, mat);
						break;
						}
=======
			float mat[3][3];
			if (gimbal_axis(ob, mat)) {
				copy_m4_m3(rv3d->twmat, mat);
				break;
			}
			/* if not gimbal, fall through to normal */
		}
>>>>>>> ffe13aeb
		case V3D_MANIP_NORMAL:
			if(obedit || ob->mode & OB_MODE_POSE) {
				float mat[3][3];
				ED_getTransformOrientationMatrix(C, mat, (v3d->around == V3D_ACTIVE));
				copy_m4_m3(rv3d->twmat, mat);
						break;
						}
			/* no break we define 'normal' as 'local' in Object mode */
		case V3D_MANIP_LOCAL:
			copy_m4_m4(rv3d->twmat, ob->obmat);
			normalize_m4(rv3d->twmat);
			break;

		case V3D_MANIP_VIEW:
			{
				float mat[3][3];
				copy_m3_m4(mat, rv3d->viewinv);
				normalize_m3(mat);
				copy_m4_m3(rv3d->twmat, mat);
			}
			break;
		default: /* V3D_MANIP_CUSTOM */
			{
				float mat[3][3];
				applyTransformOrientation(C, mat, NULL);
				copy_m4_m3(rv3d->twmat, mat);
				break;
			}
		}

	}

	return totsel;
}

/* ******************** DRAWING STUFFIES *********** */

static float screen_aligned(RegionView3D *rv3d, float mat[][4])
{
	float vec[3], size;

	VECCOPY(vec, mat[0]);
	size= normalize_v3(vec);

	glTranslatef(mat[3][0], mat[3][1], mat[3][2]);

	/* sets view screen aligned */
	glRotatef( -360.0f*saacos(rv3d->viewquat[0])/(float)M_PI, rv3d->viewquat[1], rv3d->viewquat[2], rv3d->viewquat[3]);

	return size;
}


/* radring = radius of donut rings
   radhole = radius hole
   start = starting segment (based on nrings)
   end   = end segment
   nsides = amount of points in ring
   nrigns = amount of rings
*/
static void partial_donut(float radring, float radhole, int start, int end, int nsides, int nrings)
{
	float theta, phi, theta1;
	float cos_theta, sin_theta;
	float cos_theta1, sin_theta1;
	float ring_delta, side_delta;
	int i, j, docaps= 1;

	if(start==0 && end==nrings) docaps= 0;

	ring_delta= 2.0f*(float)M_PI/(float)nrings;
	side_delta= 2.0f*(float)M_PI/(float)nsides;

	theta= (float)M_PI+0.5f*ring_delta;
	cos_theta= (float)cos(theta);
	sin_theta= (float)sin(theta);

	for(i= nrings - 1; i >= 0; i--) {
		theta1= theta + ring_delta;
		cos_theta1= (float)cos(theta1);
		sin_theta1= (float)sin(theta1);

		if(docaps && i==start) {	// cap
			glBegin(GL_POLYGON);
			phi= 0.0;
			for(j= nsides; j >= 0; j--) {
				float cos_phi, sin_phi, dist;

				phi += side_delta;
				cos_phi= (float)cos(phi);
				sin_phi= (float)sin(phi);
				dist= radhole + radring * cos_phi;

				glVertex3f(cos_theta1 * dist, -sin_theta1 * dist,  radring * sin_phi);
			}
			glEnd();
		}
		if(i>=start && i<=end) {
			glBegin(GL_QUAD_STRIP);
			phi= 0.0;
			for(j= nsides; j >= 0; j--) {
				float cos_phi, sin_phi, dist;

				phi += side_delta;
				cos_phi= (float)cos(phi);
				sin_phi= (float)sin(phi);
				dist= radhole + radring * cos_phi;

				glVertex3f(cos_theta1 * dist, -sin_theta1 * dist, radring * sin_phi);
				glVertex3f(cos_theta * dist, -sin_theta * dist,  radring * sin_phi);
			}
			glEnd();
		}

		if(docaps && i==end) {	// cap
			glBegin(GL_POLYGON);
			phi= 0.0;
			for(j= nsides; j >= 0; j--) {
				float cos_phi, sin_phi, dist;

				phi -= side_delta;
				cos_phi= (float)cos(phi);
				sin_phi= (float)sin(phi);
				dist= radhole + radring * cos_phi;

				glVertex3f(cos_theta * dist, -sin_theta * dist,  radring * sin_phi);
			}
			glEnd();
		}


		theta= theta1;
		cos_theta= cos_theta1;
		sin_theta= sin_theta1;
	}
}

/* three colors can be set;
   grey for ghosting
   moving: in transform theme color
   else the red/green/blue
*/
static void manipulator_setcolor(View3D *v3d, char axis, int colcode)
{
	float vec[4];
	char col[4];

	vec[3]= 0.7f; // alpha set on 0.5, can be glEnabled or not

	if(colcode==MAN_GHOST) {
		glColor4ub(0, 0, 0, 70);
	}
	else if(colcode==MAN_MOVECOL) {
		UI_GetThemeColor3ubv(TH_TRANSFORM, col);
		glColor4ub(col[0], col[1], col[2], 128);
	}
	else {
		switch(axis) {
		case 'c':
			UI_GetThemeColor3ubv(TH_TRANSFORM, col);
			if(v3d->twmode == V3D_MANIP_LOCAL) {
				col[0]= col[0]>200?255:col[0]+55;
				col[1]= col[1]>200?255:col[1]+55;
				col[2]= col[2]>200?255:col[2]+55;
			}
			else if(v3d->twmode == V3D_MANIP_NORMAL) {
				col[0]= col[0]<55?0:col[0]-55;
				col[1]= col[1]<55?0:col[1]-55;
				col[2]= col[2]<55?0:col[2]-55;
			}
			glColor4ub(col[0], col[1], col[2], 128);
			break;
		case 'x':
			glColor4ub(220, 0, 0, 128);
			break;
		case 'y':
			glColor4ub(0, 220, 0, 128);
			break;
		case 'z':
			glColor4ub(30, 30, 220, 128);
			break;
		}
	}
}

/* viewmatrix should have been set OK, also no shademode! */
static void draw_manipulator_axes(View3D *v3d, int colcode, int flagx, int flagy, int flagz)
{

	/* axes */
	if(flagx) {
		manipulator_setcolor(v3d, 'x', colcode);
		if(flagx & MAN_SCALE_X) glLoadName(MAN_SCALE_X);
		else if(flagx & MAN_TRANS_X) glLoadName(MAN_TRANS_X);
		glBegin(GL_LINES);
		glVertex3f(0.2f, 0.0f, 0.0f);
		glVertex3f(1.0f, 0.0f, 0.0f);
		glEnd();
	}
	if(flagy) {
		if(flagy & MAN_SCALE_Y) glLoadName(MAN_SCALE_Y);
		else if(flagy & MAN_TRANS_Y) glLoadName(MAN_TRANS_Y);
		manipulator_setcolor(v3d, 'y', colcode);
		glBegin(GL_LINES);
		glVertex3f(0.0f, 0.2f, 0.0f);
		glVertex3f(0.0f, 1.0f, 0.0f);
		glEnd();
	}
	if(flagz) {
		if(flagz & MAN_SCALE_Z) glLoadName(MAN_SCALE_Z);
		else if(flagz & MAN_TRANS_Z) glLoadName(MAN_TRANS_Z);
		manipulator_setcolor(v3d, 'z', colcode);
		glBegin(GL_LINES);
		glVertex3f(0.0f, 0.0f, 0.2f);
		glVertex3f(0.0f, 0.0f, 1.0f);
		glEnd();
	}
}

static void preOrtho(int ortho, float twmat[][4], int axis)
{
	if (ortho == 0) {
		float omat[4][4];
		copy_m4_m4(omat, twmat);
		orthogonalize_m4(omat, axis);
		glPushMatrix();
		wmMultMatrix(omat);
	}
}

static void preOrthoFront(int ortho, float twmat[][4], int axis)
{
	if (ortho == 0) {
		float omat[4][4];
		copy_m4_m4(omat, twmat);
		orthogonalize_m4(omat, axis);
		glPushMatrix();
		wmMultMatrix(omat);
		glFrontFace( is_mat4_flipped(omat)?GL_CW:GL_CCW);
	}
}

static void postOrtho(int ortho)
{
	if (ortho == 0) {
		glPopMatrix();
	}
}

/* only called while G.moving */
static void draw_manipulator_rotate_ghost(View3D *v3d, RegionView3D *rv3d, int drawflags)
{
	GLUquadricObj *qobj;
	float size, phi, startphi, vec[3], svec[3], matt[4][4], cross[3], tmat[3][3];
	int arcs= (G.rt!=2);
	int ortho;

	glDisable(GL_DEPTH_TEST);

	qobj= gluNewQuadric();
	gluQuadricDrawStyle(qobj, GLU_FILL);

	glColor4ub(0,0,0,64);
	glBlendFunc(GL_SRC_ALPHA,GL_ONE_MINUS_SRC_ALPHA);
	glEnable(GL_BLEND);

	/* we need both [4][4] transforms, t->mat seems to be premul, not post for mat[][4] */
	copy_m4_m4(matt, rv3d->twmat); // to copy the parts outside of [3][3]
// XXX	mul_m4_m3m4(matt, t->mat, rv3d->twmat);

	/* Screen aligned view rot circle */
	if(drawflags & MAN_ROT_V) {

		/* prepare for screen aligned draw */
		glPushMatrix();
		size= screen_aligned(rv3d, rv3d->twmat);

		vec[0]= 0; // XXX (float)(t->con.imval[0] - t->center2d[0]);
		vec[1]= 0; // XXX (float)(t->con.imval[1] - t->center2d[1]);
		vec[2]= 0.0f;
		normalize_v3(vec);

		startphi= saacos( vec[1] );
		if(vec[0]<0.0) startphi= -startphi;

		phi= 0; // XXX (float)fmod(180.0*t->val/M_PI, 360.0);
		if(phi > 180.0) phi-= 360.0;
		else if(phi<-180.0) phi+= 360.0;

		gluPartialDisk(qobj, 0.0, size, 32, 1, 180.0*startphi/M_PI, phi);

		glPopMatrix();
	}
	else if(arcs) {
		float imat[3][3], ivmat[3][3];
		/* try to get the start rotation */

		svec[0]= 0; // XXX (float)(t->con.imval[0] - t->center2d[0]);
		svec[1]= 0; // XXX (float)(t->con.imval[1] - t->center2d[1]);
		svec[2]= 0.0f;

		/* screen aligned vec transform back to manipulator space */
		copy_m3_m4(ivmat, rv3d->viewinv);
		copy_m3_m4(tmat, rv3d->twmat);
		invert_m3_m3(imat, tmat);
		mul_m3_m3m3(tmat, imat, ivmat);

		mul_m3_v3(tmat, svec);	// tmat is used further on
		normalize_v3(svec);
	}
	
	ortho = is_orthogonal_m4(rv3d->twmat);

	if (ortho) {
	wmMultMatrix(rv3d->twmat);	// aligns with original widget
	}
	

	/* Z disk */
	if(drawflags & MAN_ROT_Z) {
		preOrtho(ortho, rv3d->twmat, 2);
		
		if(arcs) {
			/* correct for squeezed arc */
			svec[0]+= tmat[2][0];
			svec[1]+= tmat[2][1];
			normalize_v3(svec);

			startphi= (float)atan2(svec[0], svec[1]);
		}
		else startphi= 0.5f*(float)M_PI;

		VECCOPY(vec, rv3d->twmat[0]);	// use x axis to detect rotation
		normalize_v3(vec);
		normalize_v3(matt[0]);
		phi= saacos( dot_v3v3(vec, matt[0]) );
		if(phi!=0.0) {
			cross_v3_v3v3(cross, vec, matt[0]);	// results in z vector
			if(dot_v3v3(cross, rv3d->twmat[2]) > 0.0) phi= -phi;
			gluPartialDisk(qobj, 0.0, 1.0, 32, 1, 180.0*startphi/M_PI, 180.0*(phi)/M_PI);
		}

		postOrtho(ortho);
	}
	/* X disk */
	if(drawflags & MAN_ROT_X) {
		preOrtho(ortho, rv3d->twmat, 0);
		
		if(arcs) {
			/* correct for squeezed arc */
			svec[1]+= tmat[2][1];
			svec[2]+= tmat[2][2];
			normalize_v3(svec);

			startphi= (float)(M_PI + atan2(svec[2], -svec[1]));
		}
		else startphi= 0.0f;

		VECCOPY(vec, rv3d->twmat[1]);	// use y axis to detect rotation
		normalize_v3(vec);
		normalize_v3(matt[1]);
		phi= saacos( dot_v3v3(vec, matt[1]) );
		if(phi!=0.0) {
			cross_v3_v3v3(cross, vec, matt[1]);	// results in x vector
			if(dot_v3v3(cross, rv3d->twmat[0]) > 0.0) phi= -phi;
			glRotatef(90.0, 0.0, 1.0, 0.0);
			gluPartialDisk(qobj, 0.0, 1.0, 32, 1, 180.0*startphi/M_PI, 180.0*phi/M_PI);
			glRotatef(-90.0, 0.0, 1.0, 0.0);
		}

		postOrtho(ortho);
	}
	/* Y circle */
	if(drawflags & MAN_ROT_Y) {
		preOrtho(ortho, rv3d->twmat, 1);
		
		if(arcs) {
			/* correct for squeezed arc */
			svec[0]+= tmat[2][0];
			svec[2]+= tmat[2][2];
			normalize_v3(svec);

			startphi= (float)(M_PI + atan2(-svec[0], svec[2]));
		}
		else startphi= (float)M_PI;

		VECCOPY(vec, rv3d->twmat[2]);	// use z axis to detect rotation
		normalize_v3(vec);
		normalize_v3(matt[2]);
		phi= saacos( dot_v3v3(vec, matt[2]) );
		if(phi!=0.0) {
			cross_v3_v3v3(cross, vec, matt[2]);	// results in y vector
			if(dot_v3v3(cross, rv3d->twmat[1]) > 0.0) phi= -phi;
			glRotatef(-90.0, 1.0, 0.0, 0.0);
			gluPartialDisk(qobj, 0.0, 1.0, 32, 1, 180.0*startphi/M_PI, 180.0*phi/M_PI);
			glRotatef(90.0, 1.0, 0.0, 0.0);
		}

		postOrtho(ortho);
	}

	glDisable(GL_BLEND);
	wmLoadMatrix(rv3d->viewmat);
}

static void draw_manipulator_rotate(View3D *v3d, RegionView3D *rv3d, int moving, int drawflags, int combo)
{
	GLUquadricObj *qobj;
	double plane[4];
	float matt[4][4];
	float size, vec[3], unitmat[4][4];
	float cywid= 0.33f*0.01f*(float)U.tw_handlesize;
	float cusize= cywid*0.65f;
	int arcs= (G.rt!=2);
	int colcode;
	int ortho;

	if(moving) colcode= MAN_MOVECOL;
	else colcode= MAN_RGB;

	/* when called while moving in mixed mode, do not draw when... */
	if((drawflags & MAN_ROT_C)==0) return;

	/* Init stuff */
	glDisable(GL_DEPTH_TEST);
	unit_m4(unitmat);

	qobj= gluNewQuadric();
	gluQuadricDrawStyle(qobj, GLU_FILL);

	/* prepare for screen aligned draw */
	VECCOPY(vec, rv3d->twmat[0]);
	size= normalize_v3(vec);
	glPushMatrix();
	glTranslatef(rv3d->twmat[3][0], rv3d->twmat[3][1], rv3d->twmat[3][2]);

	if(arcs) {
		/* clipplane makes nice handles, calc here because of multmatrix but with translate! */
		VECCOPY(plane, rv3d->viewinv[2]);
		plane[3]= -0.02*size; // clip just a bit more
		glClipPlane(GL_CLIP_PLANE0, plane);
	}
	/* sets view screen aligned */
	glRotatef( -360.0f*saacos(rv3d->viewquat[0])/(float)M_PI, rv3d->viewquat[1], rv3d->viewquat[2], rv3d->viewquat[3]);

	/* Screen aligned help circle */
	if(arcs) {
		if((G.f & G_PICKSEL)==0) {
			UI_ThemeColorShade(TH_BACK, -30);
			drawcircball(GL_LINE_LOOP, unitmat[3], size, unitmat);
		}
	}

	/* Screen aligned trackball rot circle */
	if(drawflags & MAN_ROT_T) {
		if(G.f & G_PICKSEL) glLoadName(MAN_ROT_T);

		UI_ThemeColor(TH_TRANSFORM);
		drawcircball(GL_LINE_LOOP, unitmat[3], 0.2f*size, unitmat);
	}

	/* Screen aligned view rot circle */
	if(drawflags & MAN_ROT_V) {
		if(G.f & G_PICKSEL) glLoadName(MAN_ROT_V);
		UI_ThemeColor(TH_TRANSFORM);
		drawcircball(GL_LINE_LOOP, unitmat[3], 1.2f*size, unitmat);

		if(moving) {
			float vec[3];
			vec[0]= 0; // XXX (float)(t->imval[0] - t->center2d[0]);
			vec[1]= 0; // XXX (float)(t->imval[1] - t->center2d[1]);
			vec[2]= 0.0f;
			normalize_v3(vec);
			mul_v3_fl(vec, 1.2f*size);
			glBegin(GL_LINES);
			glVertex3f(0.0f, 0.0f, 0.0f);
			glVertex3fv(vec);
			glEnd();
		}
	}
	glPopMatrix();


	ortho = is_orthogonal_m4(rv3d->twmat);
	
	/* apply the transform delta */
	if(moving) {
		copy_m4_m4(matt, rv3d->twmat); // to copy the parts outside of [3][3]
		// XXX mul_m4_m3m4(matt, t->mat, rv3d->twmat);
		if (ortho) {
		wmMultMatrix(matt);
		glFrontFace( is_mat4_flipped(matt)?GL_CW:GL_CCW);
	}
	}
	else {
		if (ortho) {
		glFrontFace( is_mat4_flipped(rv3d->twmat)?GL_CW:GL_CCW);
		wmMultMatrix(rv3d->twmat);
	}
	}

	/* axes */
	if(arcs==0) {
		if(!(G.f & G_PICKSEL)) {
			if( (combo & V3D_MANIP_SCALE)==0) {
				/* axis */
				if( (drawflags & MAN_ROT_X) || (moving && (drawflags & MAN_ROT_Z)) ) {
					preOrthoFront(ortho, rv3d->twmat, 2);
					manipulator_setcolor(v3d, 'x', colcode);
					glBegin(GL_LINES);
					glVertex3f(0.2f, 0.0f, 0.0f);
					glVertex3f(1.0f, 0.0f, 0.0f);
					glEnd();
					postOrtho(ortho);
				}
				if( (drawflags & MAN_ROT_Y) || (moving && (drawflags & MAN_ROT_X)) ) {
					preOrthoFront(ortho, rv3d->twmat, 0);
					manipulator_setcolor(v3d, 'y', colcode);
					glBegin(GL_LINES);
					glVertex3f(0.0f, 0.2f, 0.0f);
					glVertex3f(0.0f, 1.0f, 0.0f);
					glEnd();
					postOrtho(ortho);
				}
				if( (drawflags & MAN_ROT_Z) || (moving && (drawflags & MAN_ROT_Y)) ) {
					preOrthoFront(ortho, rv3d->twmat, 1);
					manipulator_setcolor(v3d, 'z', colcode);
					glBegin(GL_LINES);
					glVertex3f(0.0f, 0.0f, 0.2f);
					glVertex3f(0.0f, 0.0f, 1.0f);
				glEnd();
					postOrtho(ortho);
			}
		}
	}
	}

	if(arcs==0 && moving) {

		/* Z circle */
		if(drawflags & MAN_ROT_Z) {
			preOrthoFront(ortho, matt, 2);
			if(G.f & G_PICKSEL) glLoadName(MAN_ROT_Z);
			manipulator_setcolor(v3d, 'z', colcode);
			drawcircball(GL_LINE_LOOP, unitmat[3], 1.0, unitmat);
			postOrtho(ortho);
		}
		/* X circle */
		if(drawflags & MAN_ROT_X) {
			preOrthoFront(ortho, matt, 0);
			if(G.f & G_PICKSEL) glLoadName(MAN_ROT_X);
			glRotatef(90.0, 0.0, 1.0, 0.0);
			manipulator_setcolor(v3d, 'x', colcode);
			drawcircball(GL_LINE_LOOP, unitmat[3], 1.0, unitmat);
			glRotatef(-90.0, 0.0, 1.0, 0.0);
			postOrtho(ortho);
		}
		/* Y circle */
		if(drawflags & MAN_ROT_Y) {
			preOrthoFront(ortho, matt, 1);
			if(G.f & G_PICKSEL) glLoadName(MAN_ROT_Y);
			glRotatef(-90.0, 1.0, 0.0, 0.0);
			manipulator_setcolor(v3d, 'y', colcode);
			drawcircball(GL_LINE_LOOP, unitmat[3], 1.0, unitmat);
			glRotatef(90.0, 1.0, 0.0, 0.0);
			postOrtho(ortho);
		}

		if(arcs) glDisable(GL_CLIP_PLANE0);
	}
	// donut arcs
	if(arcs) {
		glEnable(GL_CLIP_PLANE0);

		/* Z circle */
		if(drawflags & MAN_ROT_Z) {
			preOrthoFront(ortho, rv3d->twmat, 2);
			if(G.f & G_PICKSEL) glLoadName(MAN_ROT_Z);
			manipulator_setcolor(v3d, 'z', colcode);
			partial_donut(cusize/4.0f, 1.0f, 0, 48, 8, 48);
			postOrtho(ortho);
		}
		/* X circle */
		if(drawflags & MAN_ROT_X) {
			preOrthoFront(ortho, rv3d->twmat, 0);
			if(G.f & G_PICKSEL) glLoadName(MAN_ROT_X);
			glRotatef(90.0, 0.0, 1.0, 0.0);
			manipulator_setcolor(v3d, 'x', colcode);
			partial_donut(cusize/4.0f, 1.0f, 0, 48, 8, 48);
			glRotatef(-90.0, 0.0, 1.0, 0.0);
			postOrtho(ortho);
		}
		/* Y circle */
		if(drawflags & MAN_ROT_Y) {
			preOrthoFront(ortho, rv3d->twmat, 1);
			if(G.f & G_PICKSEL) glLoadName(MAN_ROT_Y);
			glRotatef(-90.0, 1.0, 0.0, 0.0);
			manipulator_setcolor(v3d, 'y', colcode);
			partial_donut(cusize/4.0f, 1.0f, 0, 48, 8, 48);
			glRotatef(90.0, 1.0, 0.0, 0.0);
			postOrtho(ortho);
		}

		glDisable(GL_CLIP_PLANE0);
	}

	if(arcs==0) {

		/* Z handle on X axis */
		if(drawflags & MAN_ROT_Z) {
			preOrthoFront(ortho, rv3d->twmat, 2);
			glPushMatrix();
			if(G.f & G_PICKSEL) glLoadName(MAN_ROT_Z);
			manipulator_setcolor(v3d, 'z', colcode);

			partial_donut(0.7f*cusize, 1.0f, 31, 33, 8, 64);

			glPopMatrix();
			postOrtho(ortho);
		}

		/* Y handle on X axis */
		if(drawflags & MAN_ROT_Y) {
			preOrthoFront(ortho, rv3d->twmat, 1);
			glPushMatrix();
			if(G.f & G_PICKSEL) glLoadName(MAN_ROT_Y);
			manipulator_setcolor(v3d, 'y', colcode);

			glRotatef(90.0, 1.0, 0.0, 0.0);
			glRotatef(90.0, 0.0, 0.0, 1.0);
			partial_donut(0.7f*cusize, 1.0f, 31, 33, 8, 64);

			glPopMatrix();
			postOrtho(ortho);
		}

		/* X handle on Z axis */
		if(drawflags & MAN_ROT_X) {
			preOrthoFront(ortho, rv3d->twmat, 0);
			glPushMatrix();
			if(G.f & G_PICKSEL) glLoadName(MAN_ROT_X);
			manipulator_setcolor(v3d, 'x', colcode);

			glRotatef(-90.0, 0.0, 1.0, 0.0);
			glRotatef(90.0, 0.0, 0.0, 1.0);
			partial_donut(0.7f*cusize, 1.0f, 31, 33, 8, 64);

			glPopMatrix();
			postOrtho(ortho);
		}

	}

	/* restore */
	wmLoadMatrix(rv3d->viewmat);
	gluDeleteQuadric(qobj);
	if(v3d->zbuf) glEnable(GL_DEPTH_TEST);

}

static void drawsolidcube(float size)
{
	static float cube[8][3] = {
	{-1.0, -1.0, -1.0},
	{-1.0, -1.0,  1.0},
	{-1.0,  1.0,  1.0},
	{-1.0,  1.0, -1.0},
	{ 1.0, -1.0, -1.0},
	{ 1.0, -1.0,  1.0},
	{ 1.0,  1.0,  1.0},
	{ 1.0,  1.0, -1.0},	};
	float n[3];

	glPushMatrix();
	glScalef(size, size, size);

	n[0]=0; n[1]=0; n[2]=0;
	glBegin(GL_QUADS);
	n[0]= -1.0;
	glNormal3fv(n);
	glVertex3fv(cube[0]); glVertex3fv(cube[1]); glVertex3fv(cube[2]); glVertex3fv(cube[3]);
	n[0]=0;
	glEnd();

	glBegin(GL_QUADS);
	n[1]= -1.0;
	glNormal3fv(n);
	glVertex3fv(cube[0]); glVertex3fv(cube[4]); glVertex3fv(cube[5]); glVertex3fv(cube[1]);
	n[1]=0;
	glEnd();

	glBegin(GL_QUADS);
	n[0]= 1.0;
	glNormal3fv(n);
	glVertex3fv(cube[4]); glVertex3fv(cube[7]); glVertex3fv(cube[6]); glVertex3fv(cube[5]);
	n[0]=0;
	glEnd();

	glBegin(GL_QUADS);
	n[1]= 1.0;
	glNormal3fv(n);
	glVertex3fv(cube[7]); glVertex3fv(cube[3]); glVertex3fv(cube[2]); glVertex3fv(cube[6]);
	n[1]=0;
	glEnd();

	glBegin(GL_QUADS);
	n[2]= 1.0;
	glNormal3fv(n);
	glVertex3fv(cube[1]); glVertex3fv(cube[5]); glVertex3fv(cube[6]); glVertex3fv(cube[2]);
	n[2]=0;
	glEnd();

	glBegin(GL_QUADS);
	n[2]= -1.0;
	glNormal3fv(n);
	glVertex3fv(cube[7]); glVertex3fv(cube[4]); glVertex3fv(cube[0]); glVertex3fv(cube[3]);
	glEnd();

	glPopMatrix();
}


static void draw_manipulator_scale(View3D *v3d, RegionView3D *rv3d, int moving, int drawflags, int combo, int colcode)
{
	float cywid= 0.25f*0.01f*(float)U.tw_handlesize;
	float cusize= cywid*0.75f, dz;

	/* when called while moving in mixed mode, do not draw when... */
	if((drawflags & MAN_SCALE_C)==0) return;

	glDisable(GL_DEPTH_TEST);

	/* not in combo mode */
	if( (combo & (V3D_MANIP_TRANSLATE|V3D_MANIP_ROTATE))==0) {
		float size, unitmat[4][4];
		int shift= 0; // XXX

		/* center circle, do not add to selection when shift is pressed (planar constraint)  */
		if( (G.f & G_PICKSEL) && shift==0) glLoadName(MAN_SCALE_C);

		manipulator_setcolor(v3d, 'c', colcode);
		glPushMatrix();
		size= screen_aligned(rv3d, rv3d->twmat);
		unit_m4(unitmat);
		drawcircball(GL_LINE_LOOP, unitmat[3], 0.2f*size, unitmat);
		glPopMatrix();

		dz= 1.0;
	}
	else dz= 1.0f-4.0f*cusize;

	if(moving) {
		float matt[4][4];

		copy_m4_m4(matt, rv3d->twmat); // to copy the parts outside of [3][3]
		// XXX mul_m4_m3m4(matt, t->mat, rv3d->twmat);
		wmMultMatrix(matt);
		glFrontFace( is_mat4_flipped(matt)?GL_CW:GL_CCW);
	}
	else {
		wmMultMatrix(rv3d->twmat);
		glFrontFace( is_mat4_flipped(rv3d->twmat)?GL_CW:GL_CCW);
	}

	/* axis */

	/* in combo mode, this is always drawn as first type */
	draw_manipulator_axes(v3d, colcode, drawflags & MAN_SCALE_X, drawflags & MAN_SCALE_Y, drawflags & MAN_SCALE_Z);

	/* Z cube */
	glTranslatef(0.0, 0.0, dz);
	if(drawflags & MAN_SCALE_Z) {
		if(G.f & G_PICKSEL) glLoadName(MAN_SCALE_Z);
		manipulator_setcolor(v3d, 'z', colcode);
		drawsolidcube(cusize);
	}
	/* X cube */
	glTranslatef(dz, 0.0, -dz);
	if(drawflags & MAN_SCALE_X) {
		if(G.f & G_PICKSEL) glLoadName(MAN_SCALE_X);
		manipulator_setcolor(v3d, 'x', colcode);
		drawsolidcube(cusize);
	}
	/* Y cube */
	glTranslatef(-dz, dz, 0.0);
	if(drawflags & MAN_SCALE_Y) {
		if(G.f & G_PICKSEL) glLoadName(MAN_SCALE_Y);
		manipulator_setcolor(v3d, 'y', colcode);
		drawsolidcube(cusize);
	}

	/* if shiftkey, center point as last, for selectbuffer order */
	if(G.f & G_PICKSEL) {
		int shift= 0; // XXX

		if(shift) {
			glTranslatef(0.0, -dz, 0.0);
			glLoadName(MAN_SCALE_C);
			glBegin(GL_POINTS);
			glVertex3f(0.0, 0.0, 0.0);
			glEnd();
		}
	}

	/* restore */
	wmLoadMatrix(rv3d->viewmat);

	if(v3d->zbuf) glEnable(GL_DEPTH_TEST);
	glFrontFace(GL_CCW);
}


static void draw_cone(GLUquadricObj *qobj, float len, float width)
{
	glTranslatef(0.0, 0.0, -0.5f*len);
	gluCylinder(qobj, width, 0.0, len, 8, 1);
	gluQuadricOrientation(qobj, GLU_INSIDE);
	gluDisk(qobj, 0.0, width, 8, 1);
	gluQuadricOrientation(qobj, GLU_OUTSIDE);
	glTranslatef(0.0, 0.0, 0.5f*len);
}

static void draw_cylinder(GLUquadricObj *qobj, float len, float width)
{

	width*= 0.8f;	// just for beauty

	glTranslatef(0.0, 0.0, -0.5f*len);
	gluCylinder(qobj, width, width, len, 8, 1);
	gluQuadricOrientation(qobj, GLU_INSIDE);
	gluDisk(qobj, 0.0, width, 8, 1);
	gluQuadricOrientation(qobj, GLU_OUTSIDE);
	glTranslatef(0.0, 0.0, len);
	gluDisk(qobj, 0.0, width, 8, 1);
	glTranslatef(0.0, 0.0, -0.5f*len);
}


static void draw_manipulator_translate(View3D *v3d, RegionView3D *rv3d, int moving, int drawflags, int combo, int colcode)
{
	GLUquadricObj *qobj;
	float cylen= 0.01f*(float)U.tw_handlesize;
	float cywid= 0.25f*cylen, dz, size;
	float unitmat[4][4];
	int shift= 0; // XXX

	/* when called while moving in mixed mode, do not draw when... */
	if((drawflags & MAN_TRANS_C)==0) return;

	// XXX if(moving) glTranslatef(t->vec[0], t->vec[1], t->vec[2]);
	glDisable(GL_DEPTH_TEST);

	qobj= gluNewQuadric();
	gluQuadricDrawStyle(qobj, GLU_FILL);

	/* center circle, do not add to selection when shift is pressed (planar constraint) */
	if( (G.f & G_PICKSEL) && shift==0) glLoadName(MAN_TRANS_C);

	manipulator_setcolor(v3d, 'c', colcode);
	glPushMatrix();
	size= screen_aligned(rv3d, rv3d->twmat);
	unit_m4(unitmat);
	drawcircball(GL_LINE_LOOP, unitmat[3], 0.2f*size, unitmat);
	glPopMatrix();

	/* and now apply matrix, we move to local matrix drawing */
	wmMultMatrix(rv3d->twmat);

	/* axis */
	glLoadName(-1);

	// translate drawn as last, only axis when no combo with scale, or for ghosting
	if((combo & V3D_MANIP_SCALE)==0 || colcode==MAN_GHOST)
		draw_manipulator_axes(v3d, colcode, drawflags & MAN_TRANS_X, drawflags & MAN_TRANS_Y, drawflags & MAN_TRANS_Z);


	/* offset in combo mode, for rotate a bit more */
	if(combo & (V3D_MANIP_ROTATE)) dz= 1.0f+2.0f*cylen;
	else if(combo & (V3D_MANIP_SCALE)) dz= 1.0f+0.5f*cylen;
	else dz= 1.0f;

	/* Z Cone */
	glTranslatef(0.0, 0.0, dz);
	if(drawflags & MAN_TRANS_Z) {
		if(G.f & G_PICKSEL) glLoadName(MAN_TRANS_Z);
		manipulator_setcolor(v3d, 'z', colcode);
		draw_cone(qobj, cylen, cywid);
	}
	/* X Cone */
	glTranslatef(dz, 0.0, -dz);
	if(drawflags & MAN_TRANS_X) {
		if(G.f & G_PICKSEL) glLoadName(MAN_TRANS_X);
		glRotatef(90.0, 0.0, 1.0, 0.0);
		manipulator_setcolor(v3d, 'x', colcode);
		draw_cone(qobj, cylen, cywid);
		glRotatef(-90.0, 0.0, 1.0, 0.0);
	}
	/* Y Cone */
	glTranslatef(-dz, dz, 0.0);
	if(drawflags & MAN_TRANS_Y) {
		if(G.f & G_PICKSEL) glLoadName(MAN_TRANS_Y);
		glRotatef(-90.0, 1.0, 0.0, 0.0);
		manipulator_setcolor(v3d, 'y', colcode);
		draw_cone(qobj, cylen, cywid);
	}

	gluDeleteQuadric(qobj);
	wmLoadMatrix(rv3d->viewmat);

	if(v3d->zbuf) glEnable(GL_DEPTH_TEST);

}

static void draw_manipulator_rotate_cyl(View3D *v3d, RegionView3D *rv3d, int moving, int drawflags, int combo, int colcode)
{
	GLUquadricObj *qobj;
	float size;
	float cylen= 0.01f*(float)U.tw_handlesize;
	float cywid= 0.25f*cylen;

	/* when called while moving in mixed mode, do not draw when... */
	if((drawflags & MAN_ROT_C)==0) return;

	/* prepare for screen aligned draw */
	glPushMatrix();
	size= screen_aligned(rv3d, rv3d->twmat);

	glDisable(GL_DEPTH_TEST);

	qobj= gluNewQuadric();

	/* Screen aligned view rot circle */
	if(drawflags & MAN_ROT_V) {
		float unitmat[4][4];
		unit_m4(unitmat);

		if(G.f & G_PICKSEL) glLoadName(MAN_ROT_V);
		UI_ThemeColor(TH_TRANSFORM);
		drawcircball(GL_LINE_LOOP, unitmat[3], 1.2f*size, unitmat);

		if(moving) {
			float vec[3];
			vec[0]= 0; // XXX (float)(t->imval[0] - t->center2d[0]);
			vec[1]= 0; // XXX (float)(t->imval[1] - t->center2d[1]);
			vec[2]= 0.0f;
			normalize_v3(vec);
			mul_v3_fl(vec, 1.2f*size);
			glBegin(GL_LINES);
			glVertex3f(0.0, 0.0, 0.0);
			glVertex3fv(vec);
			glEnd();
		}
	}
	glPopMatrix();

	/* apply the transform delta */
	if(moving) {
		float matt[4][4];
		copy_m4_m4(matt, rv3d->twmat); // to copy the parts outside of [3][3]
		// XXX 		if (t->flag & T_USES_MANIPULATOR) {
		// XXX 			mul_m4_m3m4(matt, t->mat, rv3d->twmat);
		// XXX }
		wmMultMatrix(matt);
	}
	else {
		wmMultMatrix(rv3d->twmat);
	}

	glFrontFace( is_mat4_flipped(rv3d->twmat)?GL_CW:GL_CCW);

	/* axis */
	if( (G.f & G_PICKSEL)==0 ) {

		// only draw axis when combo didn't draw scale axes
		if((combo & V3D_MANIP_SCALE)==0)
			draw_manipulator_axes(v3d, colcode, drawflags & MAN_ROT_X, drawflags & MAN_ROT_Y, drawflags & MAN_ROT_Z);

		/* only has to be set when not in picking */
		gluQuadricDrawStyle(qobj, GLU_FILL);
	}

	/* Z cyl */
	glTranslatef(0.0, 0.0, 1.0);
	if(drawflags & MAN_ROT_Z) {
		if(G.f & G_PICKSEL) glLoadName(MAN_ROT_Z);
		manipulator_setcolor(v3d, 'z', colcode);
		draw_cylinder(qobj, cylen, cywid);
	}
	/* X cyl */
	glTranslatef(1.0, 0.0, -1.0);
	if(drawflags & MAN_ROT_X) {
		if(G.f & G_PICKSEL) glLoadName(MAN_ROT_X);
		glRotatef(90.0, 0.0, 1.0, 0.0);
		manipulator_setcolor(v3d, 'x', colcode);
		draw_cylinder(qobj, cylen, cywid);
		glRotatef(-90.0, 0.0, 1.0, 0.0);
	}
	/* Y cylinder */
	glTranslatef(-1.0, 1.0, 0.0);
	if(drawflags & MAN_ROT_Y) {
		if(G.f & G_PICKSEL) glLoadName(MAN_ROT_Y);
		glRotatef(-90.0, 1.0, 0.0, 0.0);
		manipulator_setcolor(v3d, 'y', colcode);
		draw_cylinder(qobj, cylen, cywid);
	}

	/* restore */

	gluDeleteQuadric(qobj);
	wmLoadMatrix(rv3d->viewmat);

	if(v3d->zbuf) glEnable(GL_DEPTH_TEST);

}


/* ********************************************* */

static float get_manipulator_drawsize(ARegion *ar)
{
	RegionView3D *rv3d= ar->regiondata;
	float size = get_drawsize(ar, rv3d->twmat[3]);

	size*= (float)U.tw_size;

	return size;
}


/* main call, does calc centers & orientation too */
/* uses global G.moving */
static int drawflags= 0xFFFF;		// only for the calls below, belongs in scene...?

void BIF_draw_manipulator(const bContext *C)
{
	ScrArea *sa= CTX_wm_area(C);
	ARegion *ar= CTX_wm_region(C);
	Scene *scene= CTX_data_scene(C);
	View3D *v3d= sa->spacedata.first;
	RegionView3D *rv3d= ar->regiondata;
	int totsel;

	if(!(v3d->twflag & V3D_USE_MANIPULATOR)) return;
//	if(G.moving && (G.moving & G_TRANSFORM_MANIP)==0) return;

//	if(G.moving==0) {
	{
		v3d->twflag &= ~V3D_DRAW_MANIPULATOR;

		totsel= calc_manipulator_stats(C);
		if(totsel==0) return;
		drawflags= v3d->twdrawflag;	/* set in calc_manipulator_stats */

		v3d->twflag |= V3D_DRAW_MANIPULATOR;

		/* now we can define center */
		switch(v3d->around) {
		case V3D_CENTER:
		case V3D_ACTIVE:
			rv3d->twmat[3][0]= (scene->twmin[0] + scene->twmax[0])/2.0f;
			rv3d->twmat[3][1]= (scene->twmin[1] + scene->twmax[1])/2.0f;
			rv3d->twmat[3][2]= (scene->twmin[2] + scene->twmax[2])/2.0f;
			if(v3d->around==V3D_ACTIVE && scene->obedit==NULL) {
				Object *ob= OBACT;
				if(ob && !(ob->mode & OB_MODE_POSE))
					VECCOPY(rv3d->twmat[3], ob->obmat[3]);
			}
			break;
		case V3D_LOCAL:
		case V3D_CENTROID:
			VECCOPY(rv3d->twmat[3], scene->twcent);
			break;
		case V3D_CURSOR:
			VECCOPY(rv3d->twmat[3], give_cursor(scene, v3d));
			break;
		}

		mul_mat3_m4_fl(rv3d->twmat, get_manipulator_drawsize(ar));
	}

	if(v3d->twflag & V3D_DRAW_MANIPULATOR) {

		if(v3d->twtype & V3D_MANIP_ROTATE) {

			/* rotate has special ghosting draw, for pie chart */
			if(G.moving) draw_manipulator_rotate_ghost(v3d, rv3d, drawflags);

			if(G.moving) glEnable(GL_BLEND);

			if(G.rt==3) {
				if(G.moving) draw_manipulator_rotate_cyl(v3d, rv3d, 1, drawflags, v3d->twtype, MAN_MOVECOL);
				else draw_manipulator_rotate_cyl(v3d, rv3d, 0, drawflags, v3d->twtype, MAN_RGB);
			}
			else
				draw_manipulator_rotate(v3d, rv3d, 0 /* G.moving*/, drawflags, v3d->twtype);

			glDisable(GL_BLEND);
		}
		if(v3d->twtype & V3D_MANIP_SCALE) {
			if(G.moving) {
				glEnable(GL_BLEND);
				draw_manipulator_scale(v3d, rv3d, 0, drawflags, v3d->twtype, MAN_GHOST);
				draw_manipulator_scale(v3d, rv3d, 1, drawflags, v3d->twtype, MAN_MOVECOL);
				glDisable(GL_BLEND);
			}
			else draw_manipulator_scale(v3d, rv3d, 0, drawflags, v3d->twtype, MAN_RGB);
		}
		if(v3d->twtype & V3D_MANIP_TRANSLATE) {
			if(G.moving) {
				glEnable(GL_BLEND);
				draw_manipulator_translate(v3d, rv3d, 0, drawflags, v3d->twtype, MAN_GHOST);
				draw_manipulator_translate(v3d, rv3d, 1, drawflags, v3d->twtype, MAN_MOVECOL);
				glDisable(GL_BLEND);
			}
			else draw_manipulator_translate(v3d, rv3d, 0, drawflags, v3d->twtype, MAN_RGB);
		}
	}
}

static int manipulator_selectbuf(ScrArea *sa, ARegion *ar, short *mval, float hotspot)
{
	View3D *v3d= sa->spacedata.first;
	RegionView3D *rv3d= ar->regiondata;
	rctf rect;
	GLuint buffer[64];		// max 4 items per select, so large enuf
	short hits;
	extern void setwinmatrixview3d(ARegion *ar, View3D *v3d, rctf *rect); // XXX check a bit later on this... (ton)

	G.f |= G_PICKSEL;

	rect.xmin= mval[0]-hotspot;
	rect.xmax= mval[0]+hotspot;
	rect.ymin= mval[1]-hotspot;
	rect.ymax= mval[1]+hotspot;

	setwinmatrixview3d(ar, v3d, &rect);
	mul_m4_m4m4(rv3d->persmat, rv3d->viewmat, rv3d->winmat);

	glSelectBuffer( 64, buffer);
	glRenderMode(GL_SELECT);
	glInitNames();	/* these two calls whatfor? It doesnt work otherwise */
	glPushName(-2);

	/* do the drawing */
	if(v3d->twtype & V3D_MANIP_ROTATE) {
		if(G.rt==3) draw_manipulator_rotate_cyl(v3d, rv3d, 0, MAN_ROT_C & v3d->twdrawflag, v3d->twtype, MAN_RGB);
		else draw_manipulator_rotate(v3d, rv3d, 0, MAN_ROT_C & v3d->twdrawflag, v3d->twtype);
	}
	if(v3d->twtype & V3D_MANIP_SCALE)
		draw_manipulator_scale(v3d, rv3d, 0, MAN_SCALE_C & v3d->twdrawflag, v3d->twtype, MAN_RGB);
	if(v3d->twtype & V3D_MANIP_TRANSLATE)
		draw_manipulator_translate(v3d, rv3d, 0, MAN_TRANS_C & v3d->twdrawflag, v3d->twtype, MAN_RGB);

	glPopName();
	hits= glRenderMode(GL_RENDER);

	G.f &= ~G_PICKSEL;
	setwinmatrixview3d(ar, v3d, NULL);
	mul_m4_m4m4(rv3d->persmat, rv3d->viewmat, rv3d->winmat);

	if(hits==1) return buffer[3];
	else if(hits>1) {
		GLuint val, dep, mindep=0, mindeprot=0, minval=0, minvalrot=0;
		int a;

		/* we compare the hits in buffer, but value centers highest */
		/* we also store the rotation hits separate (because of arcs) and return hits on other widgets if there are */

		for(a=0; a<hits; a++) {
			dep= buffer[4*a + 1];
			val= buffer[4*a + 3];

			if(val==MAN_TRANS_C) return MAN_TRANS_C;
			else if(val==MAN_SCALE_C) return MAN_SCALE_C;
			else {
				if(val & MAN_ROT_C) {
					if(minvalrot==0 || dep<mindeprot) {
						mindeprot= dep;
						minvalrot= val;
					}
				}
				else {
					if(minval==0 || dep<mindep) {
						mindep= dep;
						minval= val;
					}
				}
			}
		}

		if(minval)
			return minval;
		else
			return minvalrot;
	}
	return 0;
}

/* return 0; nothing happened */
int BIF_do_manipulator(bContext *C, struct wmEvent *event, wmOperator *op)
{
	ScrArea *sa= CTX_wm_area(C);
	View3D *v3d= sa->spacedata.first;
	ARegion *ar= CTX_wm_region(C);
	int constraint_axis[3] = {0, 0, 0};
	int val;
	int shift = event->shift;

	if(!(v3d->twflag & V3D_USE_MANIPULATOR)) return 0;
	if(!(v3d->twflag & V3D_DRAW_MANIPULATOR)) return 0;

	// find the hotspots first test narrow hotspot
	val= manipulator_selectbuf(sa, ar, event->mval, 0.5f*(float)U.tw_hotspot);
	if(val) {

		// drawflags still global, for drawing call above
		drawflags= manipulator_selectbuf(sa, ar, event->mval, 0.2f*(float)U.tw_hotspot);
		if(drawflags==0) drawflags= val;

		if (drawflags & MAN_TRANS_C) {
			switch(drawflags) {
			case MAN_TRANS_C:
				break;
			case MAN_TRANS_X:
				if(shift) {
					constraint_axis[1] = 1;
					constraint_axis[2] = 1;
				}
				else
					constraint_axis[0] = 1;
				break;
			case MAN_TRANS_Y:
				if(shift) {
					constraint_axis[0] = 1;
					constraint_axis[2] = 1;
				}
				else
					constraint_axis[1] = 1;
				break;
			case MAN_TRANS_Z:
				if(shift) {
					constraint_axis[0] = 1;
					constraint_axis[1] = 1;
				}
				else
					constraint_axis[2] = 1;
				break;
			}
			RNA_boolean_set_array(op->ptr, "constraint_axis", constraint_axis);
			WM_operator_name_call(C, "TRANSFORM_OT_translate", WM_OP_INVOKE_DEFAULT, op->ptr);
		}
		else if (drawflags & MAN_SCALE_C) {
			switch(drawflags) {
			case MAN_SCALE_X:
				if(shift) {
					constraint_axis[1] = 1;
					constraint_axis[2] = 1;
				}
				else
					constraint_axis[0] = 1;
				break;
			case MAN_SCALE_Y:
				if(shift) {
					constraint_axis[0] = 1;
					constraint_axis[2] = 1;
				}
				else
					constraint_axis[1] = 1;
				break;
			case MAN_SCALE_Z:
				if(shift) {
					constraint_axis[0] = 1;
					constraint_axis[1] = 1;
				}
				else
					constraint_axis[2] = 1;
				break;
			}
			RNA_boolean_set_array(op->ptr, "constraint_axis", constraint_axis);
			WM_operator_name_call(C, "TRANSFORM_OT_resize", WM_OP_INVOKE_DEFAULT, op->ptr);
		}
		else if (drawflags == MAN_ROT_T) { /* trackball need special case, init is different */
			WM_operator_name_call(C, "TRANSFORM_OT_trackball", WM_OP_INVOKE_DEFAULT, op->ptr);
		}
		else if (drawflags & MAN_ROT_C) {
			switch(drawflags) {
			case MAN_ROT_X:
				constraint_axis[0] = 1;
				break;
			case MAN_ROT_Y:
				constraint_axis[1] = 1;
				break;
			case MAN_ROT_Z:
				constraint_axis[2] = 1;
				break;
			}
			RNA_boolean_set_array(op->ptr, "constraint_axis", constraint_axis);
			WM_operator_name_call(C, "TRANSFORM_OT_rotate", WM_OP_INVOKE_DEFAULT, op->ptr);
		}
	}
	/* after transform, restore drawflags */
	drawflags= 0xFFFF;

	return val;
}
<|MERGE_RESOLUTION|>--- conflicted
+++ resolved
@@ -490,22 +490,13 @@
 
 		case V3D_MANIP_GIMBAL:
 		{
-<<<<<<< HEAD
 				float mat[3][3];
-			unit_m3(mat);
-			gimbal_axis(ob, mat);
-			copy_m4_m3(rv3d->twmat, mat);
-						break;
-						}
-=======
-			float mat[3][3];
 			if (gimbal_axis(ob, mat)) {
 				copy_m4_m3(rv3d->twmat, mat);
 				break;
 			}
 			/* if not gimbal, fall through to normal */
 		}
->>>>>>> ffe13aeb
 		case V3D_MANIP_NORMAL:
 			if(obedit || ob->mode & OB_MODE_POSE) {
 				float mat[3][3];
