--- conflicted
+++ resolved
@@ -74,10 +74,7 @@
 #include "ED_view3d.h"
 #include "ED_gpencil.h"
 #include "ED_screen.h"
-<<<<<<< HEAD
-=======
 #include "ED_manipulator_library.h"
->>>>>>> a5b3df75
 
 #include "UI_resources.h"
 
@@ -1059,17 +1056,10 @@
 static void manipulator_line_range(const View3D *v3d, const short axis_type, float *r_start, float *r_len)
 {
 	const float ofs = 0.2f;
-<<<<<<< HEAD
 
 	*r_start = 0.2f;
 	*r_len = 1.0f;
 
-=======
-
-	*r_start = 0.2f;
-	*r_len = 1.0f;
-
->>>>>>> a5b3df75
 	switch (axis_type) {
 		case MAN_AXES_TRANSLATE:
 			if (v3d->twtype & V3D_MANIP_SCALE) {
@@ -1091,42 +1081,13 @@
 
 /* **************** Actual Widget Stuff **************** */
 
-<<<<<<< HEAD
-static ManipulatorGroup *manipulatorgroup_init(wmManipulatorGroup *wgroup)
-=======
 static ManipulatorGroup *manipulatorgroup_init(wmManipulatorGroup *mgroup)
->>>>>>> a5b3df75
 {
 	ManipulatorGroup *man;
 
 	man = MEM_callocN(sizeof(ManipulatorGroup), "manipulator_data");
 
 	/* add/init widgets - order matters! */
-<<<<<<< HEAD
-	man->rotate_t = MANIPULATOR_dial_new(wgroup, "rotate_t", MANIPULATOR_DIAL_STYLE_RING_FILLED);
-
-	man->scale_c = MANIPULATOR_dial_new(wgroup, "scale_c", MANIPULATOR_DIAL_STYLE_RING);
-	man->scale_x = MANIPULATOR_arrow_new(wgroup, "scale_x", MANIPULATOR_ARROW_STYLE_BOX);
-	man->scale_y = MANIPULATOR_arrow_new(wgroup, "scale_y", MANIPULATOR_ARROW_STYLE_BOX);
-	man->scale_z = MANIPULATOR_arrow_new(wgroup, "scale_z", MANIPULATOR_ARROW_STYLE_BOX);
-	man->scale_xy = MANIPULATOR_primitive_new(wgroup, "scale_xy", MANIPULATOR_PRIMITIVE_STYLE_PLANE);
-	man->scale_yz = MANIPULATOR_primitive_new(wgroup, "scale_yz", MANIPULATOR_PRIMITIVE_STYLE_PLANE);
-	man->scale_zx = MANIPULATOR_primitive_new(wgroup, "scale_zx", MANIPULATOR_PRIMITIVE_STYLE_PLANE);
-
-	man->rotate_x = MANIPULATOR_dial_new(wgroup, "rotate_x", MANIPULATOR_DIAL_STYLE_RING_CLIPPED);
-	man->rotate_y = MANIPULATOR_dial_new(wgroup, "rotate_y", MANIPULATOR_DIAL_STYLE_RING_CLIPPED);
-	man->rotate_z = MANIPULATOR_dial_new(wgroup, "rotate_z", MANIPULATOR_DIAL_STYLE_RING_CLIPPED);
-	/* init screen aligned widget last here, looks better, behaves better */
-	man->rotate_c = MANIPULATOR_dial_new(wgroup, "rotate_c", MANIPULATOR_DIAL_STYLE_RING);
-
-	man->translate_c = MANIPULATOR_dial_new(wgroup, "translate_c", MANIPULATOR_DIAL_STYLE_RING);
-	man->translate_x = MANIPULATOR_arrow_new(wgroup, "translate_x", MANIPULATOR_ARROW_STYLE_NORMAL);
-	man->translate_y = MANIPULATOR_arrow_new(wgroup, "translate_y", MANIPULATOR_ARROW_STYLE_NORMAL);
-	man->translate_z = MANIPULATOR_arrow_new(wgroup, "translate_z", MANIPULATOR_ARROW_STYLE_NORMAL);
-	man->translate_xy = MANIPULATOR_primitive_new(wgroup, "translate_xy", MANIPULATOR_PRIMITIVE_STYLE_PLANE);
-	man->translate_yz = MANIPULATOR_primitive_new(wgroup, "translate_yz", MANIPULATOR_PRIMITIVE_STYLE_PLANE);
-	man->translate_zx = MANIPULATOR_primitive_new(wgroup, "translate_zx", MANIPULATOR_PRIMITIVE_STYLE_PLANE);
-=======
 	man->rotate_t = ED_manipulator_dial3d_new(mgroup, "rotate_t", ED_MANIPULATOR_DIAL_STYLE_RING_FILLED);
 
 	man->scale_c = ED_manipulator_dial3d_new(mgroup, "scale_c", ED_MANIPULATOR_DIAL_STYLE_RING);
@@ -1150,7 +1111,6 @@
 	man->translate_xy = ED_manipulator_primitive3d_new(mgroup, "translate_xy", ED_MANIPULATOR_PRIMITIVE_STYLE_PLANE);
 	man->translate_yz = ED_manipulator_primitive3d_new(mgroup, "translate_yz", ED_MANIPULATOR_PRIMITIVE_STYLE_PLANE);
 	man->translate_zx = ED_manipulator_primitive3d_new(mgroup, "translate_zx", ED_MANIPULATOR_PRIMITIVE_STYLE_PLANE);
->>>>>>> a5b3df75
 
 	return man;
 }
@@ -1158,12 +1118,8 @@
 /**
  * Custom handler for manipulator widgets
  */
-<<<<<<< HEAD
-static int manipulator_handler(bContext *C, const wmEvent *UNUSED(event), wmManipulator *widget, const int UNUSED(flag))
-=======
 static void manipulator_modal(
         bContext *C, wmManipulator *widget, const wmEvent *UNUSED(event), const int UNUSED(flag))
->>>>>>> a5b3df75
 {
 	const ScrArea *sa = CTX_wm_area(C);
 	ARegion *ar = CTX_wm_region(C);
@@ -1176,19 +1132,6 @@
 	}
 
 	ED_region_tag_redraw(ar);
-<<<<<<< HEAD
-
-	return OPERATOR_PASS_THROUGH;
-}
-
-static void WIDGETGROUP_manipulator_init(const bContext *UNUSED(C), wmManipulatorGroup *wgroup)
-{
-	ManipulatorGroup *man = manipulatorgroup_init(wgroup);
-	wgroup->customdata = man;
-
-	/* *** set properties for axes *** */
-
-=======
 }
 
 static void WIDGETGROUP_manipulator_init(const bContext *UNUSED(C), wmManipulatorGroup *mgroup)
@@ -1198,7 +1141,6 @@
 
 	/* *** set properties for axes *** */
 
->>>>>>> a5b3df75
 	MAN_ITER_AXES_BEGIN(axis, axis_idx)
 	{
 		const short axis_type = manipulator_get_axis_type(man, axis);
@@ -1208,11 +1150,7 @@
 		manipulator_get_axis_constraint(axis_idx, constraint_axis);
 
 		/* custom handler! */
-<<<<<<< HEAD
-		WM_manipulator_set_custom_handler(axis, manipulator_handler);
-=======
 		WM_manipulator_set_fn_custom_modal(axis, manipulator_modal);
->>>>>>> a5b3df75
 
 		switch(axis_idx) {
 			case MAN_AXIS_TRANS_X:
@@ -1280,15 +1218,9 @@
 	MAN_ITER_AXES_END;
 }
 
-<<<<<<< HEAD
-static void WIDGETGROUP_manipulator_refresh(const bContext *C, wmManipulatorGroup *wgroup)
-{
-	ManipulatorGroup *man = wgroup->customdata;
-=======
 static void WIDGETGROUP_manipulator_refresh(const bContext *C, wmManipulatorGroup *mgroup)
 {
 	ManipulatorGroup *man = mgroup->customdata;
->>>>>>> a5b3df75
 	ScrArea *sa = CTX_wm_area(C);
 	ARegion *ar = CTX_wm_region(C);
 	View3D *v3d = sa->spacedata.first;
@@ -1322,24 +1254,15 @@
 
 				manipulator_line_range(v3d, axis_type, &start_co[2], &len);
 
-<<<<<<< HEAD
-				MANIPULATOR_arrow_set_direction(axis, rv3d->twmat[aidx_norm]);
-				MANIPULATOR_arrow_set_line_len(axis, len);
-=======
 				ED_manipulator_arrow3d_set_direction(axis, rv3d->twmat[aidx_norm]);
 				ED_manipulator_arrow3d_set_line_len(axis, len);
->>>>>>> a5b3df75
 				WM_manipulator_set_offset(axis, start_co);
 				break;
 			}
 			case MAN_AXIS_ROT_X:
 			case MAN_AXIS_ROT_Y:
 			case MAN_AXIS_ROT_Z:
-<<<<<<< HEAD
-				MANIPULATOR_dial_set_up_vector(axis, rv3d->twmat[aidx_norm]);
-=======
 				ED_manipulator_dial3d_set_up_vector(axis, rv3d->twmat[aidx_norm]);
->>>>>>> a5b3df75
 				break;
 			case MAN_AXIS_TRANS_XY:
 			case MAN_AXIS_TRANS_YZ:
@@ -1347,28 +1270,17 @@
 			case MAN_AXIS_SCALE_XY:
 			case MAN_AXIS_SCALE_YZ:
 			case MAN_AXIS_SCALE_ZX:
-<<<<<<< HEAD
-				MANIPULATOR_primitive_set_direction(axis, rv3d->twmat[aidx_norm - 1 < 0 ? 2 : aidx_norm - 1]);
-				MANIPULATOR_primitive_set_up_vector(axis, rv3d->twmat[aidx_norm + 1 > 2 ? 0 : aidx_norm + 1]);
-=======
 				ED_manipulator_primitive3d_set_direction(axis, rv3d->twmat[aidx_norm - 1 < 0 ? 2 : aidx_norm - 1]);
 				ED_manipulator_primitive3d_set_up_vector(axis, rv3d->twmat[aidx_norm + 1 > 2 ? 0 : aidx_norm + 1]);
->>>>>>> a5b3df75
 				break;
 		}
 	}
 	MAN_ITER_AXES_END;
 }
 
-<<<<<<< HEAD
-static void WIDGETGROUP_manipulator_draw_prepare(const bContext *C, wmManipulatorGroup *wgroup)
-{
-	ManipulatorGroup *man = wgroup->customdata;
-=======
 static void WIDGETGROUP_manipulator_draw_prepare(const bContext *C, wmManipulatorGroup *mgroup)
 {
 	ManipulatorGroup *man = mgroup->customdata;
->>>>>>> a5b3df75
 	ScrArea *sa = CTX_wm_area(C);
 	ARegion *ar = CTX_wm_region(C);
 	View3D *v3d = sa->spacedata.first;
@@ -1386,15 +1298,9 @@
 		return;
 	}
 	manipulator_get_idot(rv3d, idot);
-<<<<<<< HEAD
 
 	/* *** set properties for axes *** */
 
-=======
-
-	/* *** set properties for axes *** */
-
->>>>>>> a5b3df75
 	MAN_ITER_AXES_BEGIN(axis, axis_idx)
 	{
 		const short axis_type = manipulator_get_axis_type(man, axis);
@@ -1409,34 +1315,22 @@
 
 		float col[4], col_hi[4];
 		manipulator_get_axis_color(axis_idx, idot, col, col_hi);
-<<<<<<< HEAD
-		WM_manipulator_set_colors(axis, col, col_hi);
-=======
 		WM_manipulator_set_color(axis, col);
 		WM_manipulator_set_color_highlight(axis, col_hi);
->>>>>>> a5b3df75
 
 		switch (axis_idx) {
 			case MAN_AXIS_TRANS_C:
 			case MAN_AXIS_ROT_C:
 			case MAN_AXIS_SCALE_C:
 			case MAN_AXIS_ROT_T:
-<<<<<<< HEAD
-				MANIPULATOR_dial_set_up_vector(axis, rv3d->viewinv[2]);
-=======
 				ED_manipulator_dial3d_set_up_vector(axis, rv3d->viewinv[2]);
->>>>>>> a5b3df75
 				break;
 		}
 	}
 	MAN_ITER_AXES_END;
 }
 
-<<<<<<< HEAD
-static bool WIDGETGROUP_manipulator_poll(const struct bContext *C, struct wmManipulatorGroupType *UNUSED(wgrouptype))
-=======
 static bool WIDGETGROUP_manipulator_poll(const struct bContext *C, struct wmManipulatorGroupType *UNUSED(wgt))
->>>>>>> a5b3df75
 {
 	/* it's a given we only use this in 3D view */
 	const ScrArea *sa = CTX_wm_area(C);
@@ -1449,15 +1343,6 @@
 void TRANSFORM_WGT_manipulator(wmManipulatorGroupType *wgt)
 {
 	wgt->name = "Transform Manipulator";
-<<<<<<< HEAD
-
-	wgt->poll = WIDGETGROUP_manipulator_poll;
-	wgt->init = WIDGETGROUP_manipulator_init;
-	wgt->refresh = WIDGETGROUP_manipulator_refresh;
-	wgt->draw_prepare = WIDGETGROUP_manipulator_draw_prepare;
-
-	wgt->flag |= (WM_MANIPULATORGROUPTYPE_IS_3D | WM_MANIPULATORGROUPTYPE_SCALE_3D);
-=======
 	wgt->idname = "TRANSFORM_WGT_manipulator";
 
 	wgt->poll = WIDGETGROUP_manipulator_poll;
@@ -1466,27 +1351,12 @@
 	wgt->draw_prepare = WIDGETGROUP_manipulator_draw_prepare;
 
 	wgt->flag |= (WM_MANIPULATORGROUPTYPE_3D | WM_MANIPULATORGROUPTYPE_SCALE_3D);
->>>>>>> a5b3df75
 }
 
 
 /* -------------------------------------------------------------------- */
 /* Custom Object Manipulator (unfinished - unsure if this will stay) */
 #if 0
-<<<<<<< HEAD
-static void WIDGETGROUP_object_manipulator_init(const bContext *C, wmManipulatorGroup *wgroup)
-{
-	Object *ob = ED_object_active_context((bContext *)C);
-
-	if (ob->wgroup == NULL) {
-		ob->wgroup = wgroup;
-	}
-
-	WIDGETGROUP_manipulator_init(C, wgroup);
-}
-
-static bool WIDGETGROUP_object_manipulator_poll(const bContext *C, wmManipulatorGroupType *wgrouptype)
-=======
 static void WIDGETGROUP_object_manipulator_init(const bContext *C, wmManipulatorGroup *mgroup)
 {
 	Object *ob = ED_object_active_context((bContext *)C);
@@ -1499,16 +1369,11 @@
 }
 
 static bool WIDGETGROUP_object_manipulator_poll(const bContext *C, wmManipulatorGroupType *wgt)
->>>>>>> a5b3df75
 {
 	Object *ob = ED_object_active_context((bContext *)C);
 
 	if (ED_operator_object_active((bContext *)C)) {
-<<<<<<< HEAD
-		if (STREQ(wgrouptype->idname, ob->id.name)) {
-=======
 		if (STREQ(wgt->idname, ob->id.name)) {
->>>>>>> a5b3df75
 			return true;
 		}
 	}
@@ -1521,18 +1386,10 @@
 	wgt->name = "Object Widgets";
 
 	wgt->poll = WIDGETGROUP_object_manipulator_poll;
-<<<<<<< HEAD
-	wgt->init = WIDGETGROUP_object_manipulator_init;
-	wgt->refresh = WIDGETGROUP_manipulator_refresh;
-	wgt->draw_prepare = WIDGETGROUP_manipulator_draw_prepare;
-
-	wgt->flag |= (WM_MANIPULATORGROUPTYPE_IS_3D | WM_MANIPULATORGROUPTYPE_SCALE_3D);
-=======
 	wgt->setup = WIDGETGROUP_object_manipulator_init;
 	wgt->refresh = WIDGETGROUP_manipulator_refresh;
 	wgt->draw_prepare = WIDGETGROUP_manipulator_draw_prepare;
 
 	wgt->flag |= (WM_MANIPULATORGROUPTYPE_3D | WM_MANIPULATORGROUPTYPE_SCALE_3D);
->>>>>>> a5b3df75
 }
 #endif