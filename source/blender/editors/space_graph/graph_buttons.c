--- conflicted
+++ resolved
@@ -800,12 +800,8 @@
 		block = uiLayoutGetBlock(col);
 
 		if ((G.f & G_SCRIPT_AUTOEXEC) == 0) {
-<<<<<<< HEAD
 			/* TODO: Add button to enable? */
-			uiItemL(col, IFACE_("ERROR: Python auto-execution disabled"), ICON_CANCEL);
-=======
 			uiItemL(col, IFACE_("WARNING: Python expressions limited for security"), ICON_ERROR);
->>>>>>> 86e20a2e
 		}
 		else if (driver->flag & DRIVER_FLAG_INVALID) {
 			uiItemL(col, IFACE_("ERROR: Invalid Python expression"), ICON_CANCEL);
