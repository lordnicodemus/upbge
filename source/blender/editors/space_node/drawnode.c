--- conflicted
+++ resolved
@@ -85,52 +85,6 @@
 	uiItemL(layout, text, 0);
 }
 
-<<<<<<< HEAD
-=======
-
-/* ****************** BASE DRAW FUNCTIONS FOR NEW OPERATOR NODES ***************** */
-
-#if 0 /* UNUSED */
-static void node_draw_socket_new(bNodeSocket *sock, float size)
-{
-	float x = sock->locx, y = sock->locy;
-
-	/* 16 values of sin function */
-	static float si[16] = {
-		0.00000000f, 0.39435585f, 0.72479278f, 0.93775213f,
-		0.99871650f, 0.89780453f, 0.65137248f, 0.29936312f,
-		-0.10116832f, -0.48530196f, -0.79077573f, -0.96807711f,
-		-0.98846832f, -0.84864425f, -0.57126821f, -0.20129852f
-	};
-	/* 16 values of cos function */
-	static float co[16] = {
-		1.00000000f, 0.91895781f, 0.68896691f, 0.34730525f,
-		-0.05064916f, -0.44039415f, -0.75875812f, -0.95413925f,
-		-0.99486932f, -0.87434661f, -0.61210598f, -0.25065253f,
-		0.15142777f, 0.52896401f, 0.82076344f, 0.97952994f,
-	};
-	int a;
-
-	glColor3ub(180, 180, 180);
-
-	glBegin(GL_POLYGON);
-	for (a = 0; a < 16; a++)
-		glVertex2f(x + size * si[a], y + size * co[a]);
-	glEnd();
-
-	glColor4ub(0, 0, 0, 150);
-	glEnable(GL_BLEND);
-	glEnable(GL_LINE_SMOOTH);
-	glBegin(GL_LINE_LOOP);
-	for (a = 0; a < 16; a++)
-		glVertex2f(x + size * si[a], y + size * co[a]);
-	glEnd();
-	glDisable(GL_LINE_SMOOTH);
-	glDisable(GL_BLEND);
-}
-#endif
-
->>>>>>> 44505b38
 /* ****************** BUTTON CALLBACKS FOR ALL TREES ***************** */
 
 static void node_buts_value(uiLayout *layout, bContext *UNUSED(C), PointerRNA *ptr)
@@ -485,15 +439,9 @@
 		return;
 	}
 
-<<<<<<< HEAD
 	UI_GetThemeColor4fv(TH_NODE_FRAME, color);
 	alpha = color[3];
-	
-=======
-	UI_GetThemeColor4ubv(TH_NODE_FRAME, color);
-	alpha = (float)(color[3]) / 255.0f;
-
->>>>>>> 44505b38
+
 	/* shadow */
 	node_draw_shadow(snode, node, BASIS_RAD, alpha);
 
@@ -509,29 +457,12 @@
 
 	/* outline active and selected emphasis */
 	if (node->flag & SELECT) {
-<<<<<<< HEAD
-=======
-		glEnable(GL_BLEND);
-		glEnable(GL_LINE_SMOOTH);
-
->>>>>>> 44505b38
 		if (node->flag & NODE_ACTIVE)
 			UI_GetThemeColorShadeAlpha4fv(TH_ACTIVE, 0, -40, color);
 		else
-<<<<<<< HEAD
 			UI_GetThemeColorShadeAlpha4fv(TH_SELECT, 0, -40, color);
 
 		UI_draw_roundbox_aa(false, rct->xmin, rct->ymin, rct->xmax, rct->ymax, BASIS_RAD, color);
-=======
-			UI_ThemeColorShadeAlpha(TH_SELECT, 0, -40);
-		UI_draw_roundbox_corner_set(UI_CNR_ALL);
-		UI_draw_roundbox_gl_mode(GL_LINE_LOOP,
-		          rct->xmin, rct->ymin,
-		          rct->xmax, rct->ymax, BASIS_RAD);
-
-		glDisable(GL_LINE_SMOOTH);
-		glDisable(GL_BLEND);
->>>>>>> 44505b38
 	}
 
 	/* label */
@@ -748,24 +679,6 @@
 	}
 }
 
-<<<<<<< HEAD
-=======
-static void node_shader_buts_material(uiLayout *layout, bContext *C, PointerRNA *ptr)
-{
-	bNode *node = ptr->data;
-	uiLayout *col;
-
-	uiTemplateID(layout, C, ptr, "material", "MATERIAL_OT_new", NULL, NULL, UI_TEMPLATE_ID_FILTER_ALL);
-
-	if (!node->id) return;
-
-	col = uiLayoutColumn(layout, false);
-	uiItemR(col, ptr, "use_diffuse", 0, NULL, ICON_NONE);
-	uiItemR(col, ptr, "use_specular", 0, NULL, ICON_NONE);
-	uiItemR(col, ptr, "invert_normal", 0, NULL, ICON_NONE);
-}
-
->>>>>>> 44505b38
 static void node_shader_buts_mapping(uiLayout *layout, bContext *UNUSED(C), PointerRNA *ptr)
 {
 	uiLayout *row, *col, *sub;
@@ -1203,17 +1116,7 @@
 			break;
 		case SH_NODE_VECT_TRANSFORM:
 			ntype->draw_buttons = node_shader_buts_vect_transform;
-<<<<<<< HEAD
-			break; 
-=======
-			break;
-		case SH_NODE_GEOMETRY:
-			ntype->draw_buttons = node_shader_buts_geometry;
-			break;
-		case SH_NODE_LAMP:
-			ntype->draw_buttons = node_shader_buts_lamp;
-			break;
->>>>>>> 44505b38
+			break;
 		case SH_NODE_ATTRIBUTE:
 			ntype->draw_buttons = node_shader_buts_attribute;
 			break;
@@ -3263,25 +3166,12 @@
 	ima = BKE_image_verify_viewer(IMA_TYPE_COMPOSITE, "Viewer Node");
 	ibuf = BKE_image_acquire_ibuf(ima, NULL, &lock);
 	if (ibuf) {
-<<<<<<< HEAD
-		float x, y; 
+		float x, y;
 
 		gpuPushProjectionMatrix();
 		gpuPushMatrix();
 
 		/* somehow the offset has to be calculated inverse */
-=======
-		float x, y;
-
-		glMatrixMode(GL_PROJECTION);
-		glPushMatrix();
-		glMatrixMode(GL_MODELVIEW);
-		glPushMatrix();
-
-		/* somehow the offset has to be calculated inverse */
-
-		glaDefine2DArea(&ar->winrct);
->>>>>>> 44505b38
 		wmOrtho2_region_pixelspace(ar);
 
 		x = (ar->winx - snode->zoom * ibuf->x) / 2 + snode->xof;
@@ -3290,10 +3180,9 @@
 		if (ibuf->rect || ibuf->rect_float) {
 			unsigned char *display_buffer = NULL;
 			void *cache_handle = NULL;
-<<<<<<< HEAD
-			
+
 			if (snode->flag & (SNODE_SHOW_R | SNODE_SHOW_G | SNODE_SHOW_B | SNODE_SHOW_ALPHA)) {
-				
+
 				display_buffer = IMB_display_buffer_acquire_ctx(C, ibuf, &cache_handle);
 
 				if (snode->flag & SNODE_SHOW_R)
@@ -3323,63 +3212,6 @@
 			}
 			else {
 				glaDrawImBuf_glsl_ctx(C, ibuf, x, y, GL_NEAREST, snode->zoom, snode->zoom);
-=======
-
-			if (snode->flag & (SNODE_SHOW_R | SNODE_SHOW_G | SNODE_SHOW_B)) {
-				int ofs;
-
-				display_buffer = IMB_display_buffer_acquire_ctx(C, ibuf, &cache_handle);
-
-#ifdef __BIG_ENDIAN__
-				if      (snode->flag & SNODE_SHOW_R) ofs = 0;
-				else if (snode->flag & SNODE_SHOW_G) ofs = 1;
-				else                                 ofs = 2;
-#else
-				if      (snode->flag & SNODE_SHOW_R) ofs = 1;
-				else if (snode->flag & SNODE_SHOW_G) ofs = 2;
-				else                                 ofs = 3;
-#endif
-
-				glPixelZoom(snode->zoom, snode->zoom);
-				/* swap bytes, so alpha is most significant one, then just draw it as luminance int */
-
-				glaDrawPixelsSafe(x, y, ibuf->x, ibuf->y, ibuf->x, GL_LUMINANCE, GL_UNSIGNED_INT,
-				                  display_buffer - (4 - ofs));
-
-				glPixelZoom(1.0f, 1.0f);
-			}
-			else if (snode->flag & SNODE_SHOW_ALPHA) {
-				display_buffer = IMB_display_buffer_acquire_ctx(C, ibuf, &cache_handle);
-
-				glPixelZoom(snode->zoom, snode->zoom);
-				/* swap bytes, so alpha is most significant one, then just draw it as luminance int */
-#ifdef __BIG_ENDIAN__
-				glPixelStorei(GL_UNPACK_SWAP_BYTES, 1);
-#endif
-				glaDrawPixelsSafe(x, y, ibuf->x, ibuf->y, ibuf->x, GL_LUMINANCE, GL_UNSIGNED_INT, display_buffer);
-
-#ifdef __BIG_ENDIAN__
-				glPixelStorei(GL_UNPACK_SWAP_BYTES, 0);
-#endif
-				glPixelZoom(1.0f, 1.0f);
-			}
-			else if (snode->flag & SNODE_USE_ALPHA) {
-				glEnable(GL_BLEND);
-				glBlendFunc(GL_SRC_ALPHA, GL_ONE_MINUS_SRC_ALPHA);
-				glPixelZoom(snode->zoom, snode->zoom);
-
-				glaDrawImBuf_glsl_ctx(C, ibuf, x, y, GL_NEAREST);
-
-				glPixelZoom(1.0f, 1.0f);
-				glDisable(GL_BLEND);
-			}
-			else {
-				glPixelZoom(snode->zoom, snode->zoom);
-
-				glaDrawImBuf_glsl_ctx(C, ibuf, x, y, GL_NEAREST);
-
-				glPixelZoom(1.0f, 1.0f);
->>>>>>> 44505b38
 			}
 
 			if (cache_handle)
@@ -3420,15 +3252,8 @@
 			}
 		}
 
-<<<<<<< HEAD
 		gpuPopProjectionMatrix();
 		gpuPopMatrix();
-=======
-		glMatrixMode(GL_PROJECTION);
-		glPopMatrix();
-		glMatrixMode(GL_MODELVIEW);
-		glPopMatrix();
->>>>>>> 44505b38
 	}
 
 	BKE_image_release_ibuf(ima, ibuf, lock);
@@ -3535,7 +3360,6 @@
 
 #define NODELINK_GROUP_SIZE 256
 #define LINK_RESOL  24
-<<<<<<< HEAD
 #define LINK_WIDTH  (2.5f * UI_DPI_FAC)
 #define ARROW_SIZE  (7 * UI_DPI_FAC)
 
@@ -3628,100 +3452,6 @@
 		/* restart */
 		if (k == 0)
 			set_nodelink_vertex(vbo, uv_id, pos_id, expand_id, v++, uv, pos, exp);
-=======
-#define LINK_ARROW  12  /* position of arrow on the link, LINK_RESOL/2 */
-#define ARROW_SIZE (7 * UI_DPI_FAC)
-void node_draw_link_bezier(View2D *v2d, SpaceNode *snode, bNodeLink *link,
-                           int th_col1, bool do_shaded, int th_col2, bool do_triple, int th_col3)
-{
-	float coord_array[LINK_RESOL + 1][2];
-
-	if (node_link_bezier_points(v2d, snode, link, coord_array, LINK_RESOL)) {
-		float dist, spline_step = 0.0f;
-		int i;
-		int drawarrow;
-		/* store current linewidth */
-		float linew;
-		float arrow[2], arrow1[2], arrow2[2];
-		glGetFloatv(GL_LINE_WIDTH, &linew);
-
-		/* we can reuse the dist variable here to increment the GL curve eval amount*/
-		dist = 1.0f / (float)LINK_RESOL;
-
-		glEnable(GL_LINE_SMOOTH);
-
-		drawarrow = ((link->tonode && (link->tonode->type == NODE_REROUTE)) &&
-		             (link->fromnode && (link->fromnode->type == NODE_REROUTE)));
-
-		if (drawarrow) {
-			/* draw arrow in line segment LINK_ARROW */
-			float d_xy[2], len;
-
-			sub_v2_v2v2(d_xy, coord_array[LINK_ARROW], coord_array[LINK_ARROW - 1]);
-			len = len_v2(d_xy);
-			mul_v2_fl(d_xy, ARROW_SIZE / len);
-			arrow1[0] = coord_array[LINK_ARROW][0] - d_xy[0] + d_xy[1];
-			arrow1[1] = coord_array[LINK_ARROW][1] - d_xy[1] - d_xy[0];
-			arrow2[0] = coord_array[LINK_ARROW][0] - d_xy[0] - d_xy[1];
-			arrow2[1] = coord_array[LINK_ARROW][1] - d_xy[1] + d_xy[0];
-			arrow[0] = coord_array[LINK_ARROW][0];
-			arrow[1] = coord_array[LINK_ARROW][1];
-		}
-		if (do_triple) {
-			UI_ThemeColorShadeAlpha(th_col3, -80, -120);
-			glLineWidth(4.0f);
-
-			glBegin(GL_LINE_STRIP);
-			for (i = 0; i <= LINK_RESOL; i++) {
-				glVertex2fv(coord_array[i]);
-			}
-			glEnd();
-			if (drawarrow) {
-				glBegin(GL_LINE_STRIP);
-				glVertex2fv(arrow1);
-				glVertex2fv(arrow);
-				glVertex2fv(arrow2);
-				glEnd();
-			}
-		}
-
-		/* XXX using GL_LINES for shaded node lines is a workaround
-		 * for Intel hardware, this breaks with GL_LINE_STRIP and
-		 * changing color in begin/end blocks.
-		 */
-		glLineWidth(1.5f);
-		if (do_shaded) {
-			glBegin(GL_LINES);
-			for (i = 0; i < LINK_RESOL; i++) {
-				UI_ThemeColorBlend(th_col1, th_col2, spline_step);
-				glVertex2fv(coord_array[i]);
-
-				UI_ThemeColorBlend(th_col1, th_col2, spline_step + dist);
-				glVertex2fv(coord_array[i + 1]);
-
-				spline_step += dist;
-			}
-			glEnd();
-		}
-		else {
-			UI_ThemeColor(th_col1);
-			glBegin(GL_LINE_STRIP);
-			for (i = 0; i <= LINK_RESOL; i++) {
-				glVertex2fv(coord_array[i]);
-			}
-			glEnd();
-		}
-
-		if (drawarrow) {
-			glBegin(GL_LINE_STRIP);
-			glVertex2fv(arrow1);
-			glVertex2fv(arrow);
-			glVertex2fv(arrow2);
-			glEnd();
-		}
-
-		glDisable(GL_LINE_SMOOTH);
->>>>>>> 44505b38
 	}
 
 	g_batch_link.batch = GWN_batch_create_ex(GWN_PRIM_TRI_STRIP, vbo, NULL, GWN_BATCH_OWNS_VBO);
@@ -3759,7 +3489,6 @@
 
 static void nodelink_batch_draw(SpaceNode *snode)
 {
-<<<<<<< HEAD
 	if (g_batch_link.count == 0)
 		return;
 
@@ -3835,44 +3564,6 @@
 
 		if (g_batch_link.batch == NULL) {
 			nodelink_batch_init();
-=======
-	float coord_array[2][2];
-	int i;
-
-	node_link_straight_points(v2d, snode, link, coord_array);
-
-	glEnable(GL_LINE_SMOOTH);
-
-	if (do_triple) {
-		UI_ThemeColorShadeAlpha(th_col3, -80, -120);
-		glLineWidth(4.0f);
-
-		glBegin(GL_LINES);
-		glVertex2fv(coord_array[0]);
-		glVertex2fv(coord_array[1]);
-		glEnd();
-	}
-
-	UI_ThemeColor(th_col1);
-	glLineWidth(1.5f);
-
-	/* XXX using GL_LINES for shaded node lines is a workaround
-	 * for Intel hardware, this breaks with GL_LINE_STRIP and
-	 * changing color in begin/end blocks.
-	 */
-	if (do_shaded) {
-		glBegin(GL_LINES);
-		for (i = 0; i < LINK_RESOL - 1; ++i) {
-			float t = (float)i / (float)(LINK_RESOL - 1);
-			UI_ThemeColorBlend(th_col1, th_col2, t);
-			glVertex2f((1.0f - t) * coord_array[0][0] + t * coord_array[1][0],
-			           (1.0f - t) * coord_array[0][1] + t * coord_array[1][1]);
-
-			t = (float)(i + 1) / (float)(LINK_RESOL - 1);
-			UI_ThemeColorBlend(th_col1, th_col2, t);
-			glVertex2f((1.0f - t) * coord_array[0][0] + t * coord_array[1][0],
-			           (1.0f - t) * coord_array[0][1] + t * coord_array[1][1]);
->>>>>>> 44505b38
 		}
 
 		if (g_batch_link.enabled) {
@@ -3898,11 +3589,6 @@
 			GWN_batch_draw(batch);
 		}
 	}
-<<<<<<< HEAD
-=======
-
-	glDisable(GL_LINE_SMOOTH);
->>>>>>> 44505b38
 }
 
 /* note; this is used for fake links in groups too */
@@ -3949,13 +3635,8 @@
 
 void ED_node_draw_snap(View2D *v2d, const float cent[2], float size, NodeBorder border, unsigned pos)
 {
-<<<<<<< HEAD
 	immBegin(GWN_PRIM_LINES, 4);
-	
-=======
-	glBegin(GL_LINES);
-
->>>>>>> 44505b38
+
 	if (border & (NODE_LEFT | NODE_RIGHT)) {
 		immVertex2f(pos, cent[0], v2d->cur.ymin);
 		immVertex2f(pos, cent[0], v2d->cur.ymax);
@@ -3973,11 +3654,6 @@
 		immVertex2f(pos, cent[0] - size, cent[1]);
 		immVertex2f(pos, cent[0] + size, cent[1]);
 	}
-<<<<<<< HEAD
-	
+
 	immEnd();
-=======
-
-	glEnd();
->>>>>>> 44505b38
 }