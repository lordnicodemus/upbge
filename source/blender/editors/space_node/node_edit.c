--- conflicted
+++ resolved
@@ -863,12 +863,6 @@
 	ot->flag= OPTYPE_BLOCKING;
 }
 
-<<<<<<< HEAD
-
-#if 0
-
-=======
->>>>>>> 7a76bc9a
 /* ********************** select ******************** */
 
 
@@ -1081,7 +1075,6 @@
 {
 	if (sock->flag & (SOCK_HIDDEN|SOCK_UNAVAIL))
 		return 0;
-<<<<<<< HEAD
 	
 	if (!allow_used) {
 		if (nodeCountSocketLinks(ntree, sock) > 0)
@@ -1100,26 +1093,6 @@
 		if (!socket_is_available(ntree, sock, allow_multiple))
 			continue;
 
-=======
-	
-	if (!allow_used) {
-		if (nodeCountSocketLinks(ntree, sock) > 0)
-			return 0;
-	}
-	return 1;
-}
-
-static bNodeSocket *best_socket_output(bNodeTree *ntree, bNode *node, bNodeSocket *sock_target, int allow_multiple)
-{
-	bNodeSocket *sock;
-	
-	/* first try to find a socket with a matching name */
-	for (sock=node->outputs.first; sock; sock=sock->next) {
-
-		if (!socket_is_available(ntree, sock, allow_multiple))
-			continue;
-
->>>>>>> 7a76bc9a
 		/* check for same types */
 		if (sock->type == sock_target->type) {
 			if (strcmp(sock->name, sock_target->name)==0)
@@ -1148,11 +1121,7 @@
 {
 	bNodeSocket *sock;
 	int socktype, maxtype=0;
-<<<<<<< HEAD
-	int a;
-=======
 	int a = 0;
->>>>>>> 7a76bc9a
 	
 	for (sock=node->inputs.first; sock; sock=sock->next) {
 		maxtype = MAX2(sock->type, maxtype);
@@ -1222,10 +1191,7 @@
 			if (replace)
 				nodeRemSocketLinks(snode->edittree, sock_to);
 			nodeAddLink(snode->edittree, node_fr, sock_fr, node_to, sock_to);
-<<<<<<< HEAD
-=======
 			NodeTagChanged(snode->edittree, node_to);
->>>>>>> 7a76bc9a
 			break;
 		}
 	}
@@ -1276,11 +1242,7 @@
 		node_set_active(snode, node);
 		
 		if(snode->nodetree->type==NTREE_COMPOSIT) {
-<<<<<<< HEAD
-			if(ELEM3(node->type, CMP_NODE_R_LAYERS, CMP_NODE_COMPOSITE, CMP_NODE_DEFOCUS))
-=======
 			if(ELEM4(node->type, CMP_NODE_R_LAYERS, CMP_NODE_COMPOSITE, CMP_NODE_DEFOCUS, CMP_NODE_OUTPUT_FILE))
->>>>>>> 7a76bc9a
 				node->id = &scene->id;
 			
 			ntreeCompositForceHidden(snode->edittree, scene);
