/*
 * ***** BEGIN GPL LICENSE BLOCK *****
 *
 * This program is free software; you can redistribute it and/or
 * modify it under the terms of the GNU General Public License
 * as published by the Free Software Foundation; either version 2
 * of the License, or (at your option) any later version. 
 *
 * This program is distributed in the hope that it will be useful,
 * but WITHOUT ANY WARRANTY; without even the implied warranty of
 * MERCHANTABILITY or FITNESS FOR A PARTICULAR PURPOSE.  See the
 * GNU General Public License for more details.
 *
 * You should have received a copy of the GNU General Public License
 * along with this program; if not, write to the Free Software Foundation,
 * Inc., 51 Franklin Street, Fifth Floor, Boston, MA 02110-1301, USA.
 *
 * The Original Code is Copyright (C) 2005 Blender Foundation.
 * All rights reserved.
 *
 * The Original Code is: all of this file.
 *
 * Contributor(s): David Millan Escriva, Juho Vepsäläinen, Nathan Letwory
 *
 * ***** END GPL LICENSE BLOCK *****
 */

/** \file blender/editors/space_node/node_edit.c
 *  \ingroup spnode
 */

#include "MEM_guardedalloc.h"

#include "DNA_lamp_types.h"
#include "DNA_material_types.h"
#include "DNA_node_types.h"
#include "DNA_text_types.h"
#include "DNA_world_types.h"

#include "BLI_math.h"
#include "BLI_blenlib.h"

#include "BKE_context.h"
#include "BKE_global.h"
#include "BKE_image.h"
#include "BKE_library.h"
#include "BKE_main.h"
#include "BKE_node.h"
#include "BKE_report.h"
#include "BKE_scene.h"

#include "DEG_depsgraph.h"

#include "RE_engine.h"
#include "RE_pipeline.h"


#include "ED_node.h"  /* own include */
#include "ED_screen.h"
#include "ED_render.h"

#include "RNA_access.h"
#include "RNA_define.h"
#include "RNA_enum_types.h"

#include "WM_api.h"
#include "WM_types.h"

#include "UI_view2d.h"

#include "GPU_material.h"

#include "IMB_imbuf_types.h"

#include "node_intern.h"  /* own include */
#include "NOD_composite.h"
#include "NOD_shader.h"
#include "NOD_texture.h"


#define USE_ESC_COMPO

/* ***************** composite job manager ********************** */

enum {
	COM_RECALC_COMPOSITE = 1,
	COM_RECALC_VIEWER    = 2
};

typedef struct CompoJob {
	Scene *scene;
	bNodeTree *ntree;
	bNodeTree *localtree;
	const short *stop;
	short *do_update;
	float *progress;
	int recalc_flags;
} CompoJob;

static void compo_tag_output_nodes(bNodeTree *nodetree, int recalc_flags)
{
	bNode *node;

	for (node = nodetree->nodes.first; node; node = node->next) {
		if (node->type == CMP_NODE_COMPOSITE) {
			if (recalc_flags & COM_RECALC_COMPOSITE)
				node->flag |= NODE_DO_OUTPUT_RECALC;
		}
		else if (node->type == CMP_NODE_VIEWER || node->type == CMP_NODE_SPLITVIEWER) {
			if (recalc_flags & COM_RECALC_VIEWER)
				node->flag |= NODE_DO_OUTPUT_RECALC;
		}
		else if (node->type == NODE_GROUP) {
			if (node->id)
				compo_tag_output_nodes((bNodeTree *)node->id, recalc_flags);
		}
	}
}

static int compo_get_recalc_flags(const bContext *C)
{
	wmWindowManager *wm = CTX_wm_manager(C);
	wmWindow *win;
	int recalc_flags = 0;

	for (win = wm->windows.first; win; win = win->next) {
		const bScreen *sc = WM_window_get_active_screen(win);
		ScrArea *sa;

		for (sa = sc->areabase.first; sa; sa = sa->next) {
			if (sa->spacetype == SPACE_IMAGE) {
				SpaceImage *sima = sa->spacedata.first;
				if (sima->image) {
					if (sima->image->type == IMA_TYPE_R_RESULT)
						recalc_flags |= COM_RECALC_COMPOSITE;
					else if (sima->image->type == IMA_TYPE_COMPOSITE)
						recalc_flags |= COM_RECALC_VIEWER;
				}
			}
			else if (sa->spacetype == SPACE_NODE) {
				SpaceNode *snode = sa->spacedata.first;
				if (snode->flag & SNODE_BACKDRAW)
					recalc_flags |= COM_RECALC_VIEWER;
			}
		}
	}

	return recalc_flags;
}

/* called by compo, only to check job 'stop' value */
static int compo_breakjob(void *cjv)
{
	CompoJob *cj = cjv;
	
	/* without G.is_break 'ESC' wont quit - which annoys users */
	return (*(cj->stop)
#ifdef USE_ESC_COMPO
	        ||
	        G.is_break
#endif
	        );
}

/* called by compo, wmJob sends notifier */
static void compo_statsdrawjob(void *cjv, const char *UNUSED(str))
{
	CompoJob *cj = cjv;
	
	*(cj->do_update) = true;
}

/* called by compo, wmJob sends notifier */
static void compo_redrawjob(void *cjv)
{
	CompoJob *cj = cjv;
	
	*(cj->do_update) = true;
}

static void compo_freejob(void *cjv)
{
	CompoJob *cj = cjv;

	if (cj->localtree) {
		ntreeLocalMerge(cj->localtree, cj->ntree);
	}
	MEM_freeN(cj);
}

/* only now we copy the nodetree, so adding many jobs while
 * sliding buttons doesn't frustrate */
static void compo_initjob(void *cjv)
{
	CompoJob *cj = cjv;

	cj->localtree = ntreeLocalize(cj->ntree);

	if (cj->recalc_flags)
		compo_tag_output_nodes(cj->localtree, cj->recalc_flags);
}

/* called before redraw notifiers, it moves finished previews over */
static void compo_updatejob(void *UNUSED(cjv))
{
	WM_main_add_notifier(NC_SCENE | ND_COMPO_RESULT, NULL);
}

static void compo_progressjob(void *cjv, float progress)
{
	CompoJob *cj = cjv;
	
	*(cj->progress) = progress;
}

/* only this runs inside thread */
static void compo_startjob(void *cjv, short *stop, short *do_update, float *progress)
{
	CompoJob *cj = cjv;
	bNodeTree *ntree = cj->localtree;
	Scene *scene = cj->scene;
	SceneRenderView *srv;

	if (scene->use_nodes == false)
		return;
	
	cj->stop = stop;
	cj->do_update = do_update;
	cj->progress = progress;

	ntree->test_break = compo_breakjob;
	ntree->tbh = cj;
	ntree->stats_draw = compo_statsdrawjob;
	ntree->sdh = cj;
	ntree->progress = compo_progressjob;
	ntree->prh = cj;
	ntree->update_draw = compo_redrawjob;
	ntree->udh = cj;

	// XXX BIF_store_spare();
	/* 1 is do_previews */

	if ((cj->scene->r.scemode & R_MULTIVIEW) == 0) {
		ntreeCompositExecTree(cj->scene, ntree, &cj->scene->r, false, true, &scene->view_settings, &scene->display_settings, "");
	}
	else {
		for (srv = scene->r.views.first; srv; srv = srv->next) {
			if (BKE_scene_multiview_is_render_view_active(&scene->r, srv) == false) continue;
			ntreeCompositExecTree(cj->scene, ntree, &cj->scene->r, false, true, &scene->view_settings, &scene->display_settings, srv->name);
		}
	}

	ntree->test_break = NULL;
	ntree->stats_draw = NULL;
	ntree->progress = NULL;

}

/**
 * \param scene_owner is the owner of the job,
 * we don't use it for anything else currently so could also be a void pointer,
 * but for now keep it an 'Scene' for consistency.
 *
 * \note only call from spaces `refresh` callbacks, not direct! - use with care.
 */
void ED_node_composite_job(const bContext *C, struct bNodeTree *nodetree, Scene *scene_owner)
{
	wmJob *wm_job;
	CompoJob *cj;
	Scene *scene = CTX_data_scene(C);

	/* to fix bug: [#32272] */
	if (G.is_rendering) {
		return;
	}

#ifdef USE_ESC_COMPO
	G.is_break = false;
#endif

	BKE_image_backup_render(scene, BKE_image_verify_viewer(IMA_TYPE_R_RESULT, "Render Result"), false);

	wm_job = WM_jobs_get(CTX_wm_manager(C), CTX_wm_window(C), scene_owner, "Compositing",
	                     WM_JOB_EXCL_RENDER | WM_JOB_PROGRESS, WM_JOB_TYPE_COMPOSITE);
	cj = MEM_callocN(sizeof(CompoJob), "compo job");

	/* customdata for preview thread */
	cj->scene = scene;
	cj->ntree = nodetree;
	cj->recalc_flags = compo_get_recalc_flags(C);

	/* setup job */
	WM_jobs_customdata_set(wm_job, cj, compo_freejob);
	WM_jobs_timer(wm_job, 0.1, NC_SCENE | ND_COMPO_RESULT, NC_SCENE | ND_COMPO_RESULT);
	WM_jobs_callbacks(wm_job, compo_startjob, compo_initjob, compo_updatejob, NULL);

	WM_jobs_start(CTX_wm_manager(C), wm_job);
}

/* ***************************************** */

/* operator poll callback */
int composite_node_active(bContext *C)
{
	if (ED_operator_node_active(C)) {
		SpaceNode *snode = CTX_wm_space_node(C);
		if (ED_node_is_compositor(snode))
			return 1;
	}
	return 0;
}

/* operator poll callback */
int composite_node_editable(bContext *C)
{
	if (ED_operator_node_editable(C)) {
		SpaceNode *snode = CTX_wm_space_node(C);
		if (ED_node_is_compositor(snode))
			return 1;
	}
	return 0;
}

void snode_dag_update(bContext *C, SpaceNode *snode)
{
	Main *bmain = CTX_data_main(C);

	/* for groups, update all ID's using this */
	if (snode->edittree != snode->nodetree) {
		FOREACH_NODETREE(bmain, tntree, id) {
			if (ntreeHasTree(tntree, snode->edittree))
				DEG_id_tag_update(id, 0);
		} FOREACH_NODETREE_END
	}

	DEG_id_tag_update(snode->id, 0);
}

void snode_notify(bContext *C, SpaceNode *snode)
{
	ID *id = snode->id;

	WM_event_add_notifier(C, NC_NODE | NA_EDITED, NULL);

	if (ED_node_is_shader(snode)) {
		if (GS(id->name) == ID_MA)
			WM_main_add_notifier(NC_MATERIAL | ND_SHADING, id);
		else if (GS(id->name) == ID_LA)
			WM_main_add_notifier(NC_LAMP | ND_LIGHTING, id);
		else if (GS(id->name) == ID_WO)
			WM_main_add_notifier(NC_WORLD | ND_WORLD, id);
	}
	else if (ED_node_is_compositor(snode))
		WM_event_add_notifier(C, NC_SCENE | ND_NODES, id);
	else if (ED_node_is_texture(snode))
		WM_event_add_notifier(C, NC_TEXTURE | ND_NODES, id);
}

void ED_node_set_tree_type(SpaceNode *snode, bNodeTreeType *typeinfo)
{
	if (typeinfo)
		BLI_strncpy(snode->tree_idname, typeinfo->idname, sizeof(snode->tree_idname));
	else
		snode->tree_idname[0] = '\0';
}

bool ED_node_is_compositor(struct SpaceNode *snode)
{
	return STREQ(snode->tree_idname, ntreeType_Composite->idname);
}

bool ED_node_is_shader(struct SpaceNode *snode)
{
	return STREQ(snode->tree_idname, ntreeType_Shader->idname);
}

bool ED_node_is_texture(struct SpaceNode *snode)
{
	return STREQ(snode->tree_idname, ntreeType_Texture->idname);
}

/* assumes nothing being done in ntree yet, sets the default in/out node */
/* called from shading buttons or header */
void ED_node_shader_default(const bContext *C, ID *id)
{
	ViewRender *view_render = CTX_data_view_render(C);
	bNode *in, *out;
	bNodeSocket *fromsock, *tosock, *sock;
	bNodeTree *ntree;
	int output_type, shader_type;
	float color[4] = { 0.0f, 0.0f, 0.0f, 1.0f }, strength = 1.0f;
	
	ntree = ntreeAddTree(NULL, "Shader Nodetree", ntreeType_Shader->idname);

	switch (GS(id->name)) {
		case ID_MA:
		{
			Material *ma = (Material *)id;
			ma->nodetree = ntree;

<<<<<<< HEAD
			if (BKE_scene_uses_blender_eevee(scene) || BKE_scene_uses_blender_game(scene)) {
=======
			if (BKE_viewrender_uses_blender_eevee(view_render)) {
>>>>>>> 86899c1a
				output_type = SH_NODE_OUTPUT_MATERIAL;
				shader_type = SH_NODE_BSDF_PRINCIPLED;
			}
			else if (BKE_viewrender_use_new_shading_nodes(view_render)) {
				output_type = SH_NODE_OUTPUT_MATERIAL;
				shader_type = SH_NODE_BSDF_DIFFUSE;
			}
			else {
				output_type = SH_NODE_OUTPUT;
				shader_type = SH_NODE_MATERIAL;
			}

			copy_v3_v3(color, &ma->r);
			strength = 0.0f;
			break;
		}
		case ID_WO:
		{
			World *wo = (World *)id;
			wo->nodetree = ntree;

			output_type = SH_NODE_OUTPUT_WORLD;
			shader_type = SH_NODE_BACKGROUND;

			copy_v3_v3(color, &wo->horr);
			strength = 1.0f;
			break;
		}
		case ID_LA:
		{
			Lamp *la = (Lamp *)id;
			la->nodetree = ntree;

			output_type = SH_NODE_OUTPUT_LAMP;
			shader_type = SH_NODE_EMISSION;

			copy_v3_v3(color, &la->r);
			if (la->type == LA_LOCAL || la->type == LA_SPOT || la->type == LA_AREA)
				strength = 100.0f;
			else
				strength = 1.0f;
			break;
		}
		default:
			printf("ED_node_shader_default called on wrong ID type.\n");
			return;
	}
	
	out = nodeAddStaticNode(C, ntree, output_type);
	out->locx = 300.0f; out->locy = 300.0f;
	
	in = nodeAddStaticNode(C, ntree, shader_type);
	in->locx = 10.0f; in->locy = 300.0f;
	nodeSetActive(ntree, in);
	
	/* only a link from color to color */
	fromsock = in->outputs.first;
	tosock = out->inputs.first;
	nodeAddLink(ntree, in, fromsock, out, tosock);

	/* default values */
	if (BKE_viewrender_use_new_shading_nodes(view_render)) {
		PointerRNA sockptr;
		sock = in->inputs.first;
		RNA_pointer_create((ID *)ntree, &RNA_NodeSocket, sock, &sockptr);
		
		RNA_float_set_array(&sockptr, "default_value", color);

		if (strength != 0.0f) {
			sock = in->inputs.last;
			RNA_pointer_create((ID *)ntree, &RNA_NodeSocket, sock, &sockptr);
			RNA_float_set(&sockptr, "default_value", strength);
		}
	}
	
	ntreeUpdateTree(CTX_data_main(C), ntree);
}

/* assumes nothing being done in ntree yet, sets the default in/out node */
/* called from shading buttons or header */
void ED_node_composit_default(const bContext *C, struct Scene *sce)
{
	bNode *in, *out;
	bNodeSocket *fromsock, *tosock;
	
	/* but lets check it anyway */
	if (sce->nodetree) {
		if (G.debug & G_DEBUG)
			printf("error in composite initialize\n");
		return;
	}
	
	sce->nodetree = ntreeAddTree(NULL, "Compositing Nodetree", ntreeType_Composite->idname);
	
	sce->nodetree->chunksize = 256;
	sce->nodetree->edit_quality = NTREE_QUALITY_HIGH;
	sce->nodetree->render_quality = NTREE_QUALITY_HIGH;
	
	out = nodeAddStaticNode(C, sce->nodetree, CMP_NODE_COMPOSITE);
	out->locx = 300.0f; out->locy = 400.0f;
	
	in = nodeAddStaticNode(C, sce->nodetree, CMP_NODE_R_LAYERS);
	in->locx = 10.0f; in->locy = 400.0f;
	nodeSetActive(sce->nodetree, in);
	
	/* links from color to color */
	fromsock = in->outputs.first;
	tosock = out->inputs.first;
	nodeAddLink(sce->nodetree, in, fromsock, out, tosock);
	
	ntreeUpdateTree(CTX_data_main(C), sce->nodetree);
}

/* assumes nothing being done in ntree yet, sets the default in/out node */
/* called from shading buttons or header */
void ED_node_texture_default(const bContext *C, Tex *tx)
{
	bNode *in, *out;
	bNodeSocket *fromsock, *tosock;
	
	/* but lets check it anyway */
	if (tx->nodetree) {
		if (G.debug & G_DEBUG)
			printf("error in texture initialize\n");
		return;
	}
	
	tx->nodetree = ntreeAddTree(NULL, "Texture Nodetree", ntreeType_Texture->idname);
	
	out = nodeAddStaticNode(C, tx->nodetree, TEX_NODE_OUTPUT);
	out->locx = 300.0f; out->locy = 300.0f;
	
	in = nodeAddStaticNode(C, tx->nodetree, TEX_NODE_CHECKER);
	in->locx = 10.0f; in->locy = 300.0f;
	nodeSetActive(tx->nodetree, in);
	
	fromsock = in->outputs.first;
	tosock = out->inputs.first;
	nodeAddLink(tx->nodetree, in, fromsock, out, tosock);
	
	ntreeUpdateTree(CTX_data_main(C), tx->nodetree);
}

/* Here we set the active tree(s), even called for each redraw now, so keep it fast :) */
void snode_set_context(const bContext *C)
{
	SpaceNode *snode = CTX_wm_space_node(C);
	bNodeTreeType *treetype = ntreeTypeFind(snode->tree_idname);
	bNodeTree *ntree = snode->nodetree;
	ID *id = snode->id, *from = snode->from;
	
	/* we use this to signal warnings, when node shaders are drawn in wrong render engine */
	if (BKE_scene_use_new_shading_nodes(CTX_data_scene(C)))
		snode->flag |= SNODE_NEW_SHADERS;
	else
		snode->flag &= ~SNODE_NEW_SHADERS;
	
	/* check the tree type */
	if (!treetype ||
	    (treetype->poll && !treetype->poll(C, treetype)))
	{
		/* invalid tree type, skip
		 * NB: not resetting the node path here, invalid bNodeTreeType
		 * may still be registered at a later point.
		 */
		return;
	}
	
	if (snode->nodetree && !STREQ(snode->nodetree->idname, snode->tree_idname)) {
		/* current tree does not match selected type, clear tree path */
		ntree = NULL;
		id = NULL;
		from = NULL;
	}
	
	if (!(snode->flag & SNODE_PIN) || ntree == NULL) {
		if (treetype->get_from_context) {
			/* reset and update from context */
			ntree = NULL;
			id = NULL;
			from = NULL;
			
			treetype->get_from_context(C, treetype, &ntree, &id, &from);
		}
	}
	
	if (snode->nodetree != ntree || snode->id != id || snode->from != from ||
	    (snode->treepath.last == NULL && ntree))
	{
		ED_node_tree_start(snode, ntree, id, from);
	}
}

void snode_update(SpaceNode *snode, bNode *node)
{
	bNodeTreePath *path;
	
	/* XXX this only updates nodes in the current node space tree path.
	 * The function supposedly should update any potential group node linking to changed tree,
	 * this really requires a working depsgraph ...
	 */
	
	/* update all edited group nodes */
	path = snode->treepath.last;
	if (path) {
		bNodeTree *ngroup = path->nodetree;
		for (path = path->prev; path; path = path->prev) {
			nodeUpdateID(path->nodetree, (ID *)ngroup);
			ngroup = path->nodetree;
		}
	}

	if (node)
		nodeUpdate(snode->edittree, node);
}

void ED_node_set_active(Main *bmain, bNodeTree *ntree, bNode *node)
{
	const bool was_active_texture = (node->flag & NODE_ACTIVE_TEXTURE) != 0;

	nodeSetActive(ntree, node);
	
	if (node->type != NODE_GROUP) {
		const bool was_output = (node->flag & NODE_DO_OUTPUT) != 0;
		bool do_update = false;
		
		/* generic node group output: set node as active output */
		if (node->type == NODE_GROUP_OUTPUT) {
			bNode *tnode;
			for (tnode = ntree->nodes.first; tnode; tnode = tnode->next)
				if (tnode->type == NODE_GROUP_OUTPUT)
					tnode->flag &= ~NODE_DO_OUTPUT;
			
			node->flag |= NODE_DO_OUTPUT;
			if (!was_output)
				do_update = 1;
		}
		
		/* tree specific activate calls */
		if (ntree->type == NTREE_SHADER) {
			/* when we select a material, active texture is cleared, for buttons */
			if (node->id && ELEM(GS(node->id->name), ID_MA, ID_LA, ID_WO))
				nodeClearActiveID(ntree, ID_TE);
			
			if (ELEM(node->type, SH_NODE_OUTPUT, SH_NODE_OUTPUT_MATERIAL,
			         SH_NODE_OUTPUT_WORLD, SH_NODE_OUTPUT_LAMP, SH_NODE_OUTPUT_LINESTYLE))
			{
				bNode *tnode;
				
				for (tnode = ntree->nodes.first; tnode; tnode = tnode->next)
					if (tnode->type == node->type)
						tnode->flag &= ~NODE_DO_OUTPUT;
				
				node->flag |= NODE_DO_OUTPUT;
				if (was_output == 0)
					ED_node_tag_update_nodetree(bmain, ntree, node);
			}
			else if (do_update)
				ED_node_tag_update_nodetree(bmain, ntree, node);

			/* if active texture changed, free glsl materials */
			if ((node->flag & NODE_ACTIVE_TEXTURE) && !was_active_texture) {
				Material *ma;
				World *wo;

				for (ma = bmain->mat.first; ma; ma = ma->id.next)
					if (ma->nodetree && ma->use_nodes && ntreeHasTree(ma->nodetree, ntree))
						GPU_material_free(&ma->gpumaterial);

				for (wo = bmain->world.first; wo; wo = wo->id.next)
					if (wo->nodetree && wo->use_nodes && ntreeHasTree(wo->nodetree, ntree))
						GPU_material_free(&wo->gpumaterial);
				
				WM_main_add_notifier(NC_IMAGE, NULL);
			}

			WM_main_add_notifier(NC_MATERIAL | ND_NODES, node->id);
		}
		else if (ntree->type == NTREE_COMPOSIT) {
			/* make active viewer, currently only 1 supported... */
			if (ELEM(node->type, CMP_NODE_VIEWER, CMP_NODE_SPLITVIEWER)) {
				bNode *tnode;
				

				for (tnode = ntree->nodes.first; tnode; tnode = tnode->next)
					if (ELEM(tnode->type, CMP_NODE_VIEWER, CMP_NODE_SPLITVIEWER))
						tnode->flag &= ~NODE_DO_OUTPUT;
				
				node->flag |= NODE_DO_OUTPUT;
				if (was_output == 0)
					ED_node_tag_update_nodetree(bmain, ntree, node);
				
				/* addnode() doesnt link this yet... */
				node->id = (ID *)BKE_image_verify_viewer(IMA_TYPE_COMPOSITE, "Viewer Node");
			}
			else if (node->type == CMP_NODE_R_LAYERS) {
				Scene *scene;

				for (scene = bmain->scene.first; scene; scene = scene->id.next) {
					if (scene->nodetree && scene->use_nodes && ntreeHasTree(scene->nodetree, ntree)) {
						if (node->id == NULL || node->id == (ID *)scene) {
							int num_layers = BLI_listbase_count(&scene->r.layers);
							scene->r.actlay = node->custom1;
							/* Clamp the value, because it might have come from a different
							 * scene which could have more render layers than new one.
							 */
							scene->r.actlay = min_ff(scene->r.actlay, num_layers - 1);
						}
					}
				}
			}
			else if (node->type == CMP_NODE_COMPOSITE) {
				if (was_output == 0) {
					bNode *tnode;
					
					for (tnode = ntree->nodes.first; tnode; tnode = tnode->next)
						if (tnode->type == CMP_NODE_COMPOSITE)
							tnode->flag &= ~NODE_DO_OUTPUT;
					
					node->flag |= NODE_DO_OUTPUT;
					ED_node_tag_update_nodetree(bmain, ntree, node);
				}
			}
			else if (do_update)
				ED_node_tag_update_nodetree(bmain, ntree, node);
		}
		else if (ntree->type == NTREE_TEXTURE) {
			// XXX
#if 0
			if (node->id)
				;  // XXX BIF_preview_changed(-1);
			// allqueue(REDRAWBUTSSHADING, 1);
			// allqueue(REDRAWIPO, 0);
#endif
		}
	}
}

void ED_node_post_apply_transform(bContext *UNUSED(C), bNodeTree *UNUSED(ntree))
{
	/* XXX This does not work due to layout functions relying on node->block,
	 * which only exists during actual drawing. Can we rely on valid totr rects?
	 */
	/* make sure nodes have correct bounding boxes after transform */
	/* node_update_nodetree(C, ntree, 0.0f, 0.0f); */
}

/* ***************** generic operator functions for nodes ***************** */

#if 0 /* UNUSED */

static int edit_node_poll(bContext *C)
{
	return ED_operator_node_active(C);
}

static void edit_node_properties(wmOperatorType *ot)
{
	/* XXX could node be a context pointer? */
	RNA_def_string(ot->srna, "node", NULL, MAX_NAME, "Node", "");
	RNA_def_int(ot->srna, "socket", 0, 0, MAX_SOCKET, "Socket", "", 0, MAX_SOCKET);
	RNA_def_enum(ot->srna, "in_out", rna_enum_node_socket_in_out_items, SOCK_IN, "Socket Side", "");
}

static int edit_node_invoke_properties(bContext *C, wmOperator *op)
{
	if (!RNA_struct_property_is_set(op->ptr, "node")) {
		bNode *node = CTX_data_pointer_get_type(C, "node", &RNA_Node).data;
		if (!node)
			return 0;
		else
			RNA_string_set(op->ptr, "node", node->name);
	}
	
	if (!RNA_struct_property_is_set(op->ptr, "in_out"))
		RNA_enum_set(op->ptr, "in_out", SOCK_IN);
	
	if (!RNA_struct_property_is_set(op->ptr, "socket"))
		RNA_int_set(op->ptr, "socket", 0);
	
	return 1;
}

static void edit_node_properties_get(wmOperator *op, bNodeTree *ntree, bNode **rnode, bNodeSocket **rsock, int *rin_out)
{
	bNode *node;
	bNodeSocket *sock = NULL;
	char nodename[MAX_NAME];
	int sockindex;
	int in_out;
	
	RNA_string_get(op->ptr, "node", nodename);
	node = nodeFindNodebyName(ntree, nodename);
	
	in_out = RNA_enum_get(op->ptr, "in_out");
	
	sockindex = RNA_int_get(op->ptr, "socket");
	switch (in_out) {
		case SOCK_IN:   sock = BLI_findlink(&node->inputs, sockindex);  break;
		case SOCK_OUT:  sock = BLI_findlink(&node->outputs, sockindex); break;
	}
	
	if (rnode)
		*rnode = node;
	if (rsock)
		*rsock = sock;
	if (rin_out)
		*rin_out = in_out;
}
#endif

/* ************************** Node generic ************** */

/* is rct in visible part of node? */
static bNode *visible_node(SpaceNode *snode, const rctf *rct)
{
	bNode *node;
	
	for (node = snode->edittree->nodes.last; node; node = node->prev) {
		if (BLI_rctf_isect(&node->totr, rct, NULL))
			break;
	}
	return node;
}

/* ********************** size widget operator ******************** */

typedef struct NodeSizeWidget {
	float mxstart, mystart;
	float oldlocx, oldlocy;
	float oldoffsetx, oldoffsety;
	float oldwidth, oldheight;
	float oldminiwidth;
	int directions;
} NodeSizeWidget;

static void node_resize_init(bContext *C, wmOperator *op, const wmEvent *UNUSED(event), bNode *node, int dir)
{
	SpaceNode *snode = CTX_wm_space_node(C);
	
	NodeSizeWidget *nsw = MEM_callocN(sizeof(NodeSizeWidget), "size widget op data");
	
	op->customdata = nsw;
	nsw->mxstart = snode->cursor[0];
	nsw->mystart = snode->cursor[1];
	
	/* store old */
	nsw->oldlocx = node->locx;
	nsw->oldlocy = node->locy;
	nsw->oldoffsetx = node->offsetx;
	nsw->oldoffsety = node->offsety;
	nsw->oldwidth = node->width;
	nsw->oldheight = node->height;
	nsw->oldminiwidth = node->miniwidth;
	nsw->directions = dir;
	
	WM_cursor_modal_set(CTX_wm_window(C), node_get_resize_cursor(dir));
	/* add modal handler */
	WM_event_add_modal_handler(C, op);
}

static void node_resize_exit(bContext *C, wmOperator *op, bool UNUSED(cancel))
{
	WM_cursor_modal_restore(CTX_wm_window(C));
	
	MEM_freeN(op->customdata);
	op->customdata = NULL;
}

static int node_resize_modal(bContext *C, wmOperator *op, const wmEvent *event)
{
	SpaceNode *snode = CTX_wm_space_node(C);
	ARegion *ar = CTX_wm_region(C);
	bNode *node = nodeGetActive(snode->edittree);
	NodeSizeWidget *nsw = op->customdata;
	float mx, my, dx, dy;
	
	switch (event->type) {
		case MOUSEMOVE:
			
			UI_view2d_region_to_view(&ar->v2d, event->mval[0], event->mval[1], &mx, &my);
			dx = (mx - nsw->mxstart) / UI_DPI_FAC;
			dy = (my - nsw->mystart) / UI_DPI_FAC;
			
			if (node) {
				/* width can use node->width or node->miniwidth (hidden nodes) */
				float *pwidth;
				float oldwidth, widthmin, widthmax;
				/* ignore hidden flag for frame nodes */
				bool use_hidden = (node->type != NODE_FRAME);
				if (use_hidden && node->flag & NODE_HIDDEN) {
					pwidth = &node->miniwidth;
					oldwidth = nsw->oldminiwidth;
					widthmin = 0.0f;
				}
				else {
					pwidth = &node->width;
					oldwidth = nsw->oldwidth;
					widthmin = node->typeinfo->minwidth;
				}
				widthmax = node->typeinfo->maxwidth;
				
				{
					if (nsw->directions & NODE_RESIZE_RIGHT) {
						*pwidth = oldwidth + dx;
						CLAMP(*pwidth, widthmin, widthmax);
					}
					if (nsw->directions & NODE_RESIZE_LEFT) {
						float locmax = nsw->oldlocx + oldwidth;
						
						node->locx = nsw->oldlocx + dx;
						CLAMP(node->locx, locmax - widthmax, locmax - widthmin);
						*pwidth = locmax - node->locx;
					}
				}
				
				/* height works the other way round ... */
				{
					float heightmin = UI_DPI_FAC * node->typeinfo->minheight;
					float heightmax = UI_DPI_FAC * node->typeinfo->maxheight;
					if (nsw->directions & NODE_RESIZE_TOP) {
						float locmin = nsw->oldlocy - nsw->oldheight;
						
						node->locy = nsw->oldlocy + dy;
						CLAMP(node->locy, locmin + heightmin, locmin + heightmax);
						node->height = node->locy - locmin;
					}
					if (nsw->directions & NODE_RESIZE_BOTTOM) {
						node->height = nsw->oldheight - dy;
						CLAMP(node->height, heightmin, heightmax);
					}
				}
				
				/* XXX make callback? */
				if (node->type == NODE_FRAME) {
					/* keep the offset symmetric around center point */
					if (nsw->directions & NODE_RESIZE_LEFT) {
						node->locx = nsw->oldlocx + 0.5f * dx;
						node->offsetx = nsw->oldoffsetx + 0.5f * dx;
					}
					if (nsw->directions & NODE_RESIZE_RIGHT) {
						node->locx = nsw->oldlocx + 0.5f * dx;
						node->offsetx = nsw->oldoffsetx - 0.5f * dx;
					}
					if (nsw->directions & NODE_RESIZE_TOP) {
						node->locy = nsw->oldlocy + 0.5f * dy;
						node->offsety = nsw->oldoffsety + 0.5f * dy;
					}
					if (nsw->directions & NODE_RESIZE_BOTTOM) {
						node->locy = nsw->oldlocy + 0.5f * dy;
						node->offsety = nsw->oldoffsety - 0.5f * dy;
					}
				}
			}
				
			ED_region_tag_redraw(ar);

			break;
			
		case LEFTMOUSE:
		case MIDDLEMOUSE:
		case RIGHTMOUSE:
			
			node_resize_exit(C, op, false);
			ED_node_post_apply_transform(C, snode->edittree);
			
			return OPERATOR_FINISHED;
	}
	
	return OPERATOR_RUNNING_MODAL;
}

static int node_resize_invoke(bContext *C, wmOperator *op, const wmEvent *event)
{
	SpaceNode *snode = CTX_wm_space_node(C);
	ARegion *ar = CTX_wm_region(C);
	bNode *node = nodeGetActive(snode->edittree);
	int dir;
	
	if (node) {
		/* convert mouse coordinates to v2d space */
		UI_view2d_region_to_view(&ar->v2d, event->mval[0], event->mval[1],
		                         &snode->cursor[0], &snode->cursor[1]);
		dir = node->typeinfo->resize_area_func(node, snode->cursor[0], snode->cursor[1]);
		if (dir != 0) {
			node_resize_init(C, op, event, node, dir);
			return OPERATOR_RUNNING_MODAL;
		}
	}
	return OPERATOR_CANCELLED | OPERATOR_PASS_THROUGH;
}

static void node_resize_cancel(bContext *C, wmOperator *op)
{
	node_resize_exit(C, op, true);
}

void NODE_OT_resize(wmOperatorType *ot)
{
	/* identifiers */
	ot->name = "Resize Node";
	ot->idname = "NODE_OT_resize";
	ot->description = "Resize a node";
	
	/* api callbacks */
	ot->invoke = node_resize_invoke;
	ot->modal = node_resize_modal;
	ot->poll = ED_operator_node_active;
	ot->cancel = node_resize_cancel;
	
	/* flags */
	ot->flag = OPTYPE_BLOCKING;
}


/* ********************** hidden sockets ******************** */

int node_has_hidden_sockets(bNode *node)
{
	bNodeSocket *sock;
	
	for (sock = node->inputs.first; sock; sock = sock->next)
		if (sock->flag & SOCK_HIDDEN)
			return 1;
	for (sock = node->outputs.first; sock; sock = sock->next)
		if (sock->flag & SOCK_HIDDEN)
			return 1;
	return 0;
}

void node_set_hidden_sockets(SpaceNode *snode, bNode *node, int set)
{
	bNodeSocket *sock;

	if (set == 0) {
		for (sock = node->inputs.first; sock; sock = sock->next)
			sock->flag &= ~SOCK_HIDDEN;
		for (sock = node->outputs.first; sock; sock = sock->next)
			sock->flag &= ~SOCK_HIDDEN;
	}
	else {
		/* hide unused sockets */
		for (sock = node->inputs.first; sock; sock = sock->next) {
			if (sock->link == NULL)
				sock->flag |= SOCK_HIDDEN;
		}
		for (sock = node->outputs.first; sock; sock = sock->next) {
			if (nodeCountSocketLinks(snode->edittree, sock) == 0)
				sock->flag |= SOCK_HIDDEN;
		}
	}
}


/* checks snode->mouse position, and returns found node/socket */
/* type is SOCK_IN and/or SOCK_OUT */
int node_find_indicated_socket(SpaceNode *snode, bNode **nodep, bNodeSocket **sockp, float cursor[2], int in_out)
{
	bNode *node;
	bNodeSocket *sock;
	rctf rect;
	
	*nodep = NULL;
	*sockp = NULL;
	
	/* check if we click in a socket */
	for (node = snode->edittree->nodes.first; node; node = node->next) {

		BLI_rctf_init_pt_radius(&rect, cursor, NODE_SOCKSIZE + 4);

		if (!(node->flag & NODE_HIDDEN)) {
			/* extra padding inside and out - allow dragging on the text areas too */
			if (in_out == SOCK_IN) {
				rect.xmax += NODE_SOCKSIZE;
				rect.xmin -= NODE_SOCKSIZE * 4;
			}
			else if (in_out == SOCK_OUT) {
				rect.xmax += NODE_SOCKSIZE * 4;
				rect.xmin -= NODE_SOCKSIZE;
			}
		}
		
		if (in_out & SOCK_IN) {
			for (sock = node->inputs.first; sock; sock = sock->next) {
				if (!nodeSocketIsHidden(sock)) {
					if (BLI_rctf_isect_pt(&rect, sock->locx, sock->locy)) {
						if (node == visible_node(snode, &rect)) {
							*nodep = node;
							*sockp = sock;
							return 1;
						}
					}
				}
			}
		}
		if (in_out & SOCK_OUT) {
			for (sock = node->outputs.first; sock; sock = sock->next) {
				if (!nodeSocketIsHidden(sock)) {
					if (BLI_rctf_isect_pt(&rect, sock->locx, sock->locy)) {
						if (node == visible_node(snode, &rect)) {
							*nodep = node;
							*sockp = sock;
							return 1;
						}
					}
				}
			}
		}
	}
	
	return 0;
}

/* ****************** Duplicate *********************** */

static void node_duplicate_reparent_recursive(bNode *node)
{
	bNode *parent;
	
	node->flag |= NODE_TEST;
	
	/* find first selected parent */
	for (parent = node->parent; parent; parent = parent->parent) {
		if (parent->flag & SELECT) {
			if (!(parent->flag & NODE_TEST))
				node_duplicate_reparent_recursive(parent);
			break;
		}
	}
	/* reparent node copy to parent copy */
	if (parent) {
		nodeDetachNode(node->new_node);
		nodeAttachNode(node->new_node, parent->new_node);
	}
}

static int node_duplicate_exec(bContext *C, wmOperator *op)
{
	SpaceNode *snode = CTX_wm_space_node(C);
	bNodeTree *ntree = snode->edittree;
	bNode *node, *newnode, *lastnode;
	bNodeLink *link, *newlink, *lastlink;
	const bool keep_inputs = RNA_boolean_get(op->ptr, "keep_inputs");
	bool do_tag_update = false;

	ED_preview_kill_jobs(CTX_wm_manager(C), CTX_data_main(C));
	
	lastnode = ntree->nodes.last;
	for (node = ntree->nodes.first; node; node = node->next) {
		if (node->flag & SELECT) {
			newnode = nodeCopyNode(ntree, node);
			
			if (newnode->id) {
				/* simple id user adjustment, node internal functions don't touch this
				 * but operators and readfile.c do. */
				id_us_plus(newnode->id);
				/* to ensure redraws or rerenders happen */
				ED_node_tag_update_id(snode->id);
			}
		}
		
		/* make sure we don't copy new nodes again! */
		if (node == lastnode)
			break;
	}
	
	/* copy links between selected nodes
	 * NB: this depends on correct node->new_node and sock->new_sock pointers from above copy!
	 */
	lastlink = ntree->links.last;
	for (link = ntree->links.first; link; link = link->next) {
		/* This creates new links between copied nodes.
		 * If keep_inputs is set, also copies input links from unselected (when fromnode==NULL)!
		 */
		if (link->tonode && (link->tonode->flag & NODE_SELECT) &&
		    (keep_inputs || (link->fromnode && (link->fromnode->flag & NODE_SELECT))))
		{
			newlink = MEM_callocN(sizeof(bNodeLink), "bNodeLink");
			newlink->flag = link->flag;
			newlink->tonode = link->tonode->new_node;
			newlink->tosock = link->tosock->new_sock;
			if (link->fromnode && (link->fromnode->flag & NODE_SELECT)) {
				newlink->fromnode = link->fromnode->new_node;
				newlink->fromsock = link->fromsock->new_sock;
			}
			else {
				/* input node not copied, this keeps the original input linked */
				newlink->fromnode = link->fromnode;
				newlink->fromsock = link->fromsock;
			}
			
			BLI_addtail(&ntree->links, newlink);
		}
		
		/* make sure we don't copy new links again! */
		if (link == lastlink)
			break;
	}
	
	/* clear flags for recursive depth-first iteration */
	for (node = ntree->nodes.first; node; node = node->next)
		node->flag &= ~NODE_TEST;
	/* reparent copied nodes */
	for (node = ntree->nodes.first; node; node = node->next) {
		if ((node->flag & SELECT) && !(node->flag & NODE_TEST))
			node_duplicate_reparent_recursive(node);
		
		/* only has to check old nodes */
		if (node == lastnode)
			break;
	}
	
	/* deselect old nodes, select the copies instead */
	for (node = ntree->nodes.first; node; node = node->next) {
		if (node->flag & SELECT) {
			/* has been set during copy above */
			newnode = node->new_node;
			
			nodeSetSelected(node, false);
			node->flag &= ~NODE_ACTIVE;
			nodeSetSelected(newnode, true);

			do_tag_update |= (do_tag_update || node_connected_to_output(ntree, newnode));
		}
		
		/* make sure we don't copy new nodes again! */
		if (node == lastnode)
			break;
	}
	
	ntreeUpdateTree(CTX_data_main(C), snode->edittree);
	
	snode_notify(C, snode);
	if (do_tag_update) {
		snode_dag_update(C, snode);
	}

	return OPERATOR_FINISHED;
}

void NODE_OT_duplicate(wmOperatorType *ot)
{
	/* identifiers */
	ot->name = "Duplicate Nodes";
	ot->description = "Duplicate selected nodes";
	ot->idname = "NODE_OT_duplicate";
	
	/* api callbacks */
	ot->exec = node_duplicate_exec;
	ot->poll = ED_operator_node_editable;
	
	/* flags */
	ot->flag = OPTYPE_REGISTER | OPTYPE_UNDO;
	
	RNA_def_boolean(ot->srna, "keep_inputs", 0, "Keep Inputs", "Keep the input links to duplicated nodes");
}

bool ED_node_select_check(ListBase *lb)


{
	bNode *node;

	for (node = lb->first; node; node = node->next) {
		if (node->flag & NODE_SELECT) {
			return true;
		}
	}

	return false;
}

/* ******************************** */
// XXX some code needing updating to operators...


/* goes over all scenes, reads render layers */
static int node_read_renderlayers_exec(bContext *C, wmOperator *UNUSED(op))
{
	Main *bmain = CTX_data_main(C);
	SpaceNode *snode = CTX_wm_space_node(C);
	Scene *curscene = CTX_data_scene(C), *scene;
	bNode *node;

	ED_preview_kill_jobs(CTX_wm_manager(C), bmain);

	/* first tag scenes unread */
	for (scene = bmain->scene.first; scene; scene = scene->id.next)
		scene->id.tag |= LIB_TAG_DOIT;

	for (node = snode->edittree->nodes.first; node; node = node->next) {
		if (node->type == CMP_NODE_R_LAYERS) {
			ID *id = node->id;
			if (id->tag & LIB_TAG_DOIT) {
				RE_ReadRenderResult(curscene, (Scene *)id);
				ntreeCompositTagRender((Scene *)id);
				id->tag &= ~LIB_TAG_DOIT;
			}
		}
	}
	
	snode_notify(C, snode);
	snode_dag_update(C, snode);

	return OPERATOR_FINISHED;
}

void NODE_OT_read_renderlayers(wmOperatorType *ot)
{
	
	ot->name = "Read Render Layers";
	ot->idname = "NODE_OT_read_renderlayers";
	ot->description = "Read all render layers of all used scenes";
	
	ot->exec = node_read_renderlayers_exec;
	
	ot->poll = composite_node_active;
	
	/* flags */
	ot->flag = 0;
}

static int node_read_fullsamplelayers_exec(bContext *C, wmOperator *UNUSED(op))
{
	Main *bmain = CTX_data_main(C);
	SpaceNode *snode = CTX_wm_space_node(C);
	Scene *curscene = CTX_data_scene(C);
	Render *re = RE_NewSceneRender(curscene);

	WM_cursor_wait(1);
	RE_MergeFullSample(re, bmain, curscene, snode->nodetree);
	WM_cursor_wait(0);

	/* note we are careful to send the right notifier, as otherwise the
	 * compositor would reexecute and overwrite the full sample result */
	WM_event_add_notifier(C, NC_SCENE | ND_COMPO_RESULT, NULL);

	return OPERATOR_FINISHED;
}


void NODE_OT_read_fullsamplelayers(wmOperatorType *ot)
{
	
	ot->name = "Read Full Sample Layers";
	ot->idname = "NODE_OT_read_fullsamplelayers";
	ot->description = "Read all render layers of current scene, in full sample";
	
	ot->exec = node_read_fullsamplelayers_exec;
	
	ot->poll = composite_node_active;
	
	/* flags */
	ot->flag = 0;
}

int node_render_changed_exec(bContext *C, wmOperator *UNUSED(op))
{
	Scene *sce = CTX_data_scene(C);
	bNode *node;
	
	for (node = sce->nodetree->nodes.first; node; node = node->next) {
		if (node->id == (ID *)sce && node->need_exec) {
			break;
		}
	}
	if (node) {
		SceneRenderLayer *srl = BLI_findlink(&sce->r.layers, node->custom1);
		
		if (srl) {
			PointerRNA op_ptr;
			
			WM_operator_properties_create(&op_ptr, "RENDER_OT_render");
			RNA_string_set(&op_ptr, "layer", srl->name);
			RNA_string_set(&op_ptr, "scene", sce->id.name + 2);
			
			/* to keep keypositions */
			sce->r.scemode |= R_NO_FRAME_UPDATE;
			
			WM_operator_name_call(C, "RENDER_OT_render", WM_OP_INVOKE_DEFAULT, &op_ptr);

			WM_operator_properties_free(&op_ptr);
			
			return OPERATOR_FINISHED;
		}
	}
	return OPERATOR_CANCELLED;
}

void NODE_OT_render_changed(wmOperatorType *ot)
{
	ot->name = "Render Changed Layer";
	ot->idname = "NODE_OT_render_changed";
	ot->description = "Render current scene, when input node's layer has been changed";
	
	ot->exec = node_render_changed_exec;
	
	ot->poll = composite_node_active;
	
	/* flags */
	ot->flag = 0;
}


/* ****************** Hide operator *********************** */

static void node_flag_toggle_exec(SpaceNode *snode, int toggle_flag)
{
	bNode *node;
	int tot_eq = 0, tot_neq = 0;

	/* Toggles the flag on all selected nodes.
	 * If the flag is set on all nodes it is unset.
	 * If the flag is not set on all nodes, it is set.
	 */
	for (node = snode->edittree->nodes.first; node; node = node->next) {
		if (node->flag & SELECT) {
			
			if (toggle_flag == NODE_PREVIEW && (node->typeinfo->flag & NODE_PREVIEW) == 0)
				continue;
			if (toggle_flag == NODE_OPTIONS && !(node->typeinfo->draw_buttons || node->typeinfo->draw_buttons_ex))
				continue;
			
			if (node->flag & toggle_flag)
				tot_eq++;
			else
				tot_neq++;
		}
	}
	for (node = snode->edittree->nodes.first; node; node = node->next) {
		if (node->flag & SELECT) {
			
			if (toggle_flag == NODE_PREVIEW && (node->typeinfo->flag & NODE_PREVIEW) == 0)
				continue;
			if (toggle_flag == NODE_OPTIONS && !(node->typeinfo->draw_buttons || node->typeinfo->draw_buttons_ex))
				continue;
			
			if ((tot_eq && tot_neq) || tot_eq == 0)
				node->flag |= toggle_flag;
			else
				node->flag &= ~toggle_flag;
		}
	}
}

static int node_hide_toggle_exec(bContext *C, wmOperator *UNUSED(op))
{
	SpaceNode *snode = CTX_wm_space_node(C);
	
	/* sanity checking (poll callback checks this already) */
	if ((snode == NULL) || (snode->edittree == NULL))
		return OPERATOR_CANCELLED;
	
	node_flag_toggle_exec(snode, NODE_HIDDEN);

	WM_event_add_notifier(C, NC_NODE | ND_DISPLAY, NULL);

	return OPERATOR_FINISHED;
}

void NODE_OT_hide_toggle(wmOperatorType *ot)
{
	/* identifiers */
	ot->name = "Hide";
	ot->description = "Toggle hiding of selected nodes";
	ot->idname = "NODE_OT_hide_toggle";
	
	/* callbacks */
	ot->exec = node_hide_toggle_exec;
	ot->poll = ED_operator_node_active;

	/* flags */
	ot->flag = OPTYPE_REGISTER | OPTYPE_UNDO;
}

static int node_preview_toggle_exec(bContext *C, wmOperator *UNUSED(op))
{
	SpaceNode *snode = CTX_wm_space_node(C);

	/* sanity checking (poll callback checks this already) */
	if ((snode == NULL) || (snode->edittree == NULL))
		return OPERATOR_CANCELLED;

	ED_preview_kill_jobs(CTX_wm_manager(C), CTX_data_main(C));

	node_flag_toggle_exec(snode, NODE_PREVIEW);

	snode_notify(C, snode);

	return OPERATOR_FINISHED;
}

void NODE_OT_preview_toggle(wmOperatorType *ot)
{
	/* identifiers */
	ot->name = "Toggle Node Preview";
	ot->description = "Toggle preview display for selected nodes";
	ot->idname = "NODE_OT_preview_toggle";

	/* callbacks */
	ot->exec = node_preview_toggle_exec;
	ot->poll = ED_operator_node_active;

	/* flags */
	ot->flag = OPTYPE_REGISTER | OPTYPE_UNDO;
}

static int node_options_toggle_exec(bContext *C, wmOperator *UNUSED(op))
{
	SpaceNode *snode = CTX_wm_space_node(C);

	/* sanity checking (poll callback checks this already) */
	if ((snode == NULL) || (snode->edittree == NULL))
		return OPERATOR_CANCELLED;

	node_flag_toggle_exec(snode, NODE_OPTIONS);

	WM_event_add_notifier(C, NC_NODE | ND_DISPLAY, NULL);

	return OPERATOR_FINISHED;
}

void NODE_OT_options_toggle(wmOperatorType *ot)
{
	/* identifiers */
	ot->name = "Toggle Node Options";
	ot->description = "Toggle option buttons display for selected nodes";
	ot->idname = "NODE_OT_options_toggle";

	/* callbacks */
	ot->exec = node_options_toggle_exec;
	ot->poll = ED_operator_node_active;

	/* flags */
	ot->flag = OPTYPE_REGISTER | OPTYPE_UNDO;
}

static int node_socket_toggle_exec(bContext *C, wmOperator *UNUSED(op))
{
	SpaceNode *snode = CTX_wm_space_node(C);
	bNode *node;
	int hidden;

	/* sanity checking (poll callback checks this already) */
	if ((snode == NULL) || (snode->edittree == NULL))
		return OPERATOR_CANCELLED;

	ED_preview_kill_jobs(CTX_wm_manager(C), CTX_data_main(C));

	/* Toggle for all selected nodes */
	hidden = 0;
	for (node = snode->edittree->nodes.first; node; node = node->next) {
		if (node->flag & SELECT) {
			if (node_has_hidden_sockets(node)) {
				hidden = 1;
				break;
			}
		}
	}
	
	for (node = snode->edittree->nodes.first; node; node = node->next) {
		if (node->flag & SELECT) {
			node_set_hidden_sockets(snode, node, !hidden);
		}
	}

	ntreeUpdateTree(CTX_data_main(C), snode->edittree);

	WM_event_add_notifier(C, NC_NODE | ND_DISPLAY, NULL);

	return OPERATOR_FINISHED;
}

void NODE_OT_hide_socket_toggle(wmOperatorType *ot)
{
	/* identifiers */
	ot->name = "Toggle Hidden Node Sockets";
	ot->description = "Toggle unused node socket display";
	ot->idname = "NODE_OT_hide_socket_toggle";

	/* callbacks */
	ot->exec = node_socket_toggle_exec;
	ot->poll = ED_operator_node_active;

	/* flags */
	ot->flag = OPTYPE_REGISTER | OPTYPE_UNDO;
}

/* ****************** Mute operator *********************** */

static int node_mute_exec(bContext *C, wmOperator *UNUSED(op))
{
	SpaceNode *snode = CTX_wm_space_node(C);
	bNode *node;
	bool do_tag_update = false;

	ED_preview_kill_jobs(CTX_wm_manager(C), CTX_data_main(C));

	for (node = snode->edittree->nodes.first; node; node = node->next) {
		/* Only allow muting of nodes having a mute func! */
		if ((node->flag & SELECT) && node->typeinfo->update_internal_links) {
			node->flag ^= NODE_MUTED;
			snode_update(snode, node);
			do_tag_update |= (do_tag_update || node_connected_to_output(snode->edittree, node));
		}
	}
	
	snode_notify(C, snode);
	if (do_tag_update) {
		snode_dag_update(C, snode);
	}
	
	return OPERATOR_FINISHED;
}

void NODE_OT_mute_toggle(wmOperatorType *ot)
{
	/* identifiers */
	ot->name = "Toggle Node Mute";
	ot->description = "Toggle muting of the nodes";
	ot->idname = "NODE_OT_mute_toggle";
	
	/* callbacks */
	ot->exec = node_mute_exec;
	ot->poll = ED_operator_node_editable;
	
	/* flags */
	ot->flag = OPTYPE_REGISTER | OPTYPE_UNDO;
}

/* ****************** Delete operator ******************* */

static int node_delete_exec(bContext *C, wmOperator *UNUSED(op))
{
	SpaceNode *snode = CTX_wm_space_node(C);
	bNode *node, *next;
	bool do_tag_update = false;

	ED_preview_kill_jobs(CTX_wm_manager(C), CTX_data_main(C));

	for (node = snode->edittree->nodes.first; node; node = next) {
		next = node->next;
		if (node->flag & SELECT) {
			/* check id user here, nodeFreeNode is called for free dbase too */
			do_tag_update |= (do_tag_update || node_connected_to_output(snode->edittree, node));
			if (node->id)
				id_us_min(node->id);
			nodeFreeNode(snode->edittree, node);
		}
	}
	
	ntreeUpdateTree(CTX_data_main(C), snode->edittree);

	snode_notify(C, snode);
	if (do_tag_update) {
		snode_dag_update(C, snode);
	}
	
	return OPERATOR_FINISHED;
}

void NODE_OT_delete(wmOperatorType *ot)
{
	/* identifiers */
	ot->name = "Delete";
	ot->description = "Delete selected nodes";
	ot->idname = "NODE_OT_delete";
	
	/* api callbacks */
	ot->exec = node_delete_exec;
	ot->poll = ED_operator_node_editable;
	
	/* flags */
	ot->flag = OPTYPE_REGISTER | OPTYPE_UNDO;
}

/* ****************** Switch View ******************* */

static int node_switch_view_poll(bContext *C)
{
	SpaceNode *snode = CTX_wm_space_node(C);

	if (snode && snode->edittree)
		return true;

	return false;
}

static int node_switch_view_exec(bContext *C, wmOperator *UNUSED(op))
{
	SpaceNode *snode = CTX_wm_space_node(C);
	bNode *node, *next;

	for (node = snode->edittree->nodes.first; node; node = next) {
		next = node->next;
		if (node->flag & SELECT) {
			/* call the update function from the Switch View node */
			node->update = NODE_UPDATE_OPERATOR;
		}
	}

	ntreeUpdateTree(CTX_data_main(C), snode->edittree);

	snode_notify(C, snode);
	snode_dag_update(C, snode);

	return OPERATOR_FINISHED;
}

void NODE_OT_switch_view_update(wmOperatorType *ot)
{
	/* identifiers */
	ot->name = "Update Views";
	ot->description = "Update views of selected node";
	ot->idname = "NODE_OT_switch_view_update";

	/* api callbacks */
	ot->exec = node_switch_view_exec;
	ot->poll = node_switch_view_poll;

	/* flags */
	ot->flag = OPTYPE_REGISTER | OPTYPE_UNDO;
}

/* ****************** Delete with reconnect ******************* */
static int node_delete_reconnect_exec(bContext *C, wmOperator *UNUSED(op))
{
	SpaceNode *snode = CTX_wm_space_node(C);
	bNode *node, *next;

	ED_preview_kill_jobs(CTX_wm_manager(C), CTX_data_main(C));

	for (node = snode->edittree->nodes.first; node; node = next) {
		next = node->next;
		if (node->flag & SELECT) {
			nodeInternalRelink(snode->edittree, node);
			
			/* check id user here, nodeFreeNode is called for free dbase too */
			if (node->id)
				id_us_min(node->id);
			nodeFreeNode(snode->edittree, node);
		}
	}

	ntreeUpdateTree(CTX_data_main(C), snode->edittree);

	snode_notify(C, snode);
	snode_dag_update(C, snode);

	return OPERATOR_FINISHED;
}

void NODE_OT_delete_reconnect(wmOperatorType *ot)
{
	/* identifiers */
	ot->name = "Delete with Reconnect";
	ot->description = "Delete nodes; will reconnect nodes as if deletion was muted";
	ot->idname = "NODE_OT_delete_reconnect";

	/* api callbacks */
	ot->exec = node_delete_reconnect_exec;
	ot->poll = ED_operator_node_editable;

	/* flags */
	ot->flag = OPTYPE_REGISTER | OPTYPE_UNDO;
}


/* ****************** File Output Add Socket  ******************* */

static int node_output_file_add_socket_exec(bContext *C, wmOperator *op)
{
	Scene *scene = CTX_data_scene(C);
	SpaceNode *snode = CTX_wm_space_node(C);
	PointerRNA ptr = CTX_data_pointer_get(C, "node");
	bNodeTree *ntree = NULL;
	bNode *node = NULL;
	char file_path[MAX_NAME];

	if (ptr.data) {
		node = ptr.data;
		ntree = ptr.id.data;
	}
	else if (snode && snode->edittree) {
		ntree = snode->edittree;
		node = nodeGetActive(snode->edittree);
	}

	if (!node || node->type != CMP_NODE_OUTPUT_FILE)
		return OPERATOR_CANCELLED;

	RNA_string_get(op->ptr, "file_path", file_path);
	ntreeCompositOutputFileAddSocket(ntree, node, file_path, &scene->r.im_format);

	snode_notify(C, snode);

	return OPERATOR_FINISHED;
}

void NODE_OT_output_file_add_socket(wmOperatorType *ot)
{
	/* identifiers */
	ot->name = "Add File Node Socket";
	ot->description = "Add a new input to a file output node";
	ot->idname = "NODE_OT_output_file_add_socket";

	/* callbacks */
	ot->exec = node_output_file_add_socket_exec;
	ot->poll = composite_node_editable;

	/* flags */
	ot->flag = OPTYPE_REGISTER | OPTYPE_UNDO;

	RNA_def_string(ot->srna, "file_path", "Image", MAX_NAME, "File Path", "Sub-path of the output file");
}

/* ****************** Multi File Output Remove Socket  ******************* */

static int node_output_file_remove_active_socket_exec(bContext *C, wmOperator *UNUSED(op))
{
	SpaceNode *snode = CTX_wm_space_node(C);
	PointerRNA ptr = CTX_data_pointer_get(C, "node");
	bNodeTree *ntree = NULL;
	bNode *node = NULL;
	
	if (ptr.data) {
		node = ptr.data;
		ntree = ptr.id.data;
	}
	else if (snode && snode->edittree) {
		ntree = snode->edittree;
		node = nodeGetActive(snode->edittree);
	}

	if (!node || node->type != CMP_NODE_OUTPUT_FILE)
		return OPERATOR_CANCELLED;
	
	if (!ntreeCompositOutputFileRemoveActiveSocket(ntree, node))
		return OPERATOR_CANCELLED;
	
	snode_notify(C, snode);
	
	return OPERATOR_FINISHED;
}

void NODE_OT_output_file_remove_active_socket(wmOperatorType *ot)
{
	/* identifiers */
	ot->name = "Remove File Node Socket";
	ot->description = "Remove active input from a file output node";
	ot->idname = "NODE_OT_output_file_remove_active_socket";
	
	/* callbacks */
	ot->exec = node_output_file_remove_active_socket_exec;
	ot->poll = composite_node_editable;
	
	/* flags */
	ot->flag = OPTYPE_REGISTER | OPTYPE_UNDO;
}

/* ****************** Multi File Output Move Socket  ******************* */

static int node_output_file_move_active_socket_exec(bContext *C, wmOperator *op)
{
	SpaceNode *snode = CTX_wm_space_node(C);
	PointerRNA ptr = CTX_data_pointer_get(C, "node");
	bNode *node = NULL;
	NodeImageMultiFile *nimf;
	bNodeSocket *sock;
	int direction;
	
	if (ptr.data)
		node = ptr.data;
	else if (snode && snode->edittree)
		node = nodeGetActive(snode->edittree);

	if (!node || node->type != CMP_NODE_OUTPUT_FILE)
		return OPERATOR_CANCELLED;

	nimf = node->storage;
	
	sock = BLI_findlink(&node->inputs, nimf->active_input);
	if (!sock)
		return OPERATOR_CANCELLED;
	
	direction = RNA_enum_get(op->ptr, "direction");
	
	if (direction == 1) {
		bNodeSocket *before = sock->prev;
		if (!before)
			return OPERATOR_CANCELLED;
		BLI_remlink(&node->inputs, sock);
		BLI_insertlinkbefore(&node->inputs, before, sock);
		nimf->active_input--;
	}
	else {
		bNodeSocket *after = sock->next;
		if (!after)
			return OPERATOR_CANCELLED;
		BLI_remlink(&node->inputs, sock);
		BLI_insertlinkafter(&node->inputs, after, sock);
		nimf->active_input++;
	}
	
	snode_notify(C, snode);
	
	return OPERATOR_FINISHED;
}

void NODE_OT_output_file_move_active_socket(wmOperatorType *ot)
{
	static const EnumPropertyItem direction_items[] = {
		{1, "UP", 0, "Up", ""},
		{2, "DOWN", 0, "Down", ""},
		{ 0, NULL, 0, NULL, NULL }
	};
	
	/* identifiers */
	ot->name = "Move File Node Socket";
	ot->description = "Move the active input of a file output node up or down the list";
	ot->idname = "NODE_OT_output_file_move_active_socket";
	
	/* callbacks */
	ot->exec = node_output_file_move_active_socket_exec;
	ot->poll = composite_node_editable;
	
	/* flags */
	ot->flag = OPTYPE_REGISTER | OPTYPE_UNDO;
	
	RNA_def_enum(ot->srna, "direction", direction_items, 2, "Direction", "");
}

/* ****************** Copy Node Color ******************* */

static int node_copy_color_exec(bContext *C, wmOperator *UNUSED(op))
{
	SpaceNode *snode = CTX_wm_space_node(C);
	bNodeTree *ntree = snode->edittree;
	bNode *node, *tnode;
	
	if (!ntree)
		return OPERATOR_CANCELLED;
	node = nodeGetActive(ntree);
	if (!node)
		return OPERATOR_CANCELLED;
	
	for (tnode = ntree->nodes.first; tnode; tnode = tnode->next) {
		if (tnode->flag & NODE_SELECT && tnode != node) {
			if (node->flag & NODE_CUSTOM_COLOR) {
				tnode->flag |= NODE_CUSTOM_COLOR;
				copy_v3_v3(tnode->color, node->color);
			}
			else
				tnode->flag &= ~NODE_CUSTOM_COLOR;
		}
	}

	ED_node_sort(ntree);
	WM_event_add_notifier(C, NC_NODE | ND_DISPLAY, NULL);

	return OPERATOR_FINISHED;
}

void NODE_OT_node_copy_color(wmOperatorType *ot)
{
	/* identifiers */
	ot->name = "Copy Color";
	ot->description = "Copy color to all selected nodes";
	ot->idname = "NODE_OT_node_copy_color";

	/* api callbacks */
	ot->exec = node_copy_color_exec;
	ot->poll = ED_operator_node_editable;

	/* flags */
	ot->flag = OPTYPE_REGISTER | OPTYPE_UNDO;
}

/* ****************** Copy to clipboard ******************* */

static int node_clipboard_copy_exec(bContext *C, wmOperator *UNUSED(op))
{
	SpaceNode *snode = CTX_wm_space_node(C);
	bNodeTree *ntree = snode->edittree;
	bNode *node;
	bNodeLink *link, *newlink;

	ED_preview_kill_jobs(CTX_wm_manager(C), CTX_data_main(C));

	/* clear current clipboard */
	BKE_node_clipboard_clear();
	BKE_node_clipboard_init(ntree);

	for (node = ntree->nodes.first; node; node = node->next) {
		if (node->flag & SELECT) {
			bNode *new_node;
			new_node = nodeCopyNode(NULL, node);
			BKE_node_clipboard_add_node(new_node);
		}
	}

	for (node = ntree->nodes.first; node; node = node->next) {
		if (node->flag & SELECT) {
			bNode *new_node = node->new_node;
			
			/* ensure valid pointers */
			if (new_node->parent) {
				/* parent pointer must be redirected to new node or detached if parent is not copied */
				if (new_node->parent->flag & NODE_SELECT) {
					new_node->parent = new_node->parent->new_node;
				}
				else {
					nodeDetachNode(new_node);
				}
			}
		}
	}

	/* copy links between selected nodes
	 * NB: this depends on correct node->new_node and sock->new_sock pointers from above copy!
	 */
	for (link = ntree->links.first; link; link = link->next) {
		/* This creates new links between copied nodes. */
		if (link->tonode && (link->tonode->flag & NODE_SELECT) &&
		    link->fromnode && (link->fromnode->flag & NODE_SELECT))
		{
			newlink = MEM_callocN(sizeof(bNodeLink), "bNodeLink");
			newlink->flag = link->flag;
			newlink->tonode = link->tonode->new_node;
			newlink->tosock = link->tosock->new_sock;
			newlink->fromnode = link->fromnode->new_node;
			newlink->fromsock = link->fromsock->new_sock;

			BKE_node_clipboard_add_link(newlink);
		}
	}

	return OPERATOR_FINISHED;
}

void NODE_OT_clipboard_copy(wmOperatorType *ot)
{
	/* identifiers */
	ot->name = "Copy to Clipboard";
	ot->description = "Copies selected nodes to the clipboard";
	ot->idname = "NODE_OT_clipboard_copy";

	/* api callbacks */
	ot->exec = node_clipboard_copy_exec;
	ot->poll = ED_operator_node_active;

	/* flags */
	ot->flag = OPTYPE_REGISTER | OPTYPE_UNDO;
}

/* ****************** Paste from clipboard ******************* */

static int node_clipboard_paste_exec(bContext *C, wmOperator *op)
{
	SpaceNode *snode = CTX_wm_space_node(C);
	bNodeTree *ntree = snode->edittree;
	const ListBase *clipboard_nodes_lb;
	const ListBase *clipboard_links_lb;
	bNode *node;
	bNodeLink *link;
	int num_nodes;
	float center[2];
	bool is_clipboard_valid, all_nodes_valid;

	/* validate pointers in the clipboard */
	is_clipboard_valid = BKE_node_clipboard_validate();
	clipboard_nodes_lb = BKE_node_clipboard_get_nodes();
	clipboard_links_lb = BKE_node_clipboard_get_links();

	if (BLI_listbase_is_empty(clipboard_nodes_lb)) {
		BKE_report(op->reports, RPT_ERROR, "Clipboard is empty");
		return OPERATOR_CANCELLED;
	}

	if (BKE_node_clipboard_get_type() != ntree->type) {
		BKE_report(op->reports, RPT_ERROR, "Clipboard nodes are an incompatible type");
		return OPERATOR_CANCELLED;
	}

	/* only warn */
	if (is_clipboard_valid == false) {
		BKE_report(op->reports, RPT_WARNING, "Some nodes references could not be restored, will be left empty");
	}

	/* make sure all clipboard nodes would be valid in the target tree */
	all_nodes_valid = true;
	for (node = clipboard_nodes_lb->first; node; node = node->next) {
		if (!node->typeinfo->poll_instance || !node->typeinfo->poll_instance(node, ntree)) {
			all_nodes_valid = false;
			BKE_reportf(op->reports, RPT_ERROR, "Cannot add node %s into node tree %s", node->name, ntree->id.name + 2);
		}
	}
	if (!all_nodes_valid)
		return OPERATOR_CANCELLED;

	ED_preview_kill_jobs(CTX_wm_manager(C), CTX_data_main(C));

	/* deselect old nodes */
	node_deselect_all(snode);

	/* calculate "barycenter" for placing on mouse cursor */
	zero_v2(center);
	for (node = clipboard_nodes_lb->first, num_nodes = 0; node; node = node->next, num_nodes++) {
		center[0] += BLI_rctf_cent_x(&node->totr);
		center[1] += BLI_rctf_cent_y(&node->totr);
	}
	mul_v2_fl(center, 1.0 / num_nodes);

	/* copy nodes from clipboard */
	for (node = clipboard_nodes_lb->first; node; node = node->next) {
		bNode *new_node = nodeCopyNode(ntree, node);

		/* needed since nodeCopyNode() doesn't increase ID's */
		id_us_plus(node->id);

		/* pasted nodes are selected */
		nodeSetSelected(new_node, true);
	}
	
	/* reparent copied nodes */
	for (node = clipboard_nodes_lb->first; node; node = node->next) {
		bNode *new_node = node->new_node;
		if (new_node->parent)
			new_node->parent = new_node->parent->new_node;
	}

	for (link = clipboard_links_lb->first; link; link = link->next) {
		nodeAddLink(ntree, link->fromnode->new_node, link->fromsock->new_sock,
		            link->tonode->new_node, link->tosock->new_sock);
	}

	ntreeUpdateTree(CTX_data_main(C), snode->edittree);

	snode_notify(C, snode);
	snode_dag_update(C, snode);

	return OPERATOR_FINISHED;
}

void NODE_OT_clipboard_paste(wmOperatorType *ot)
{
	/* identifiers */
	ot->name = "Paste from Clipboard";
	ot->description = "Pastes nodes from the clipboard to the active node tree";
	ot->idname = "NODE_OT_clipboard_paste";

	/* api callbacks */
	ot->exec = node_clipboard_paste_exec;
	ot->poll = ED_operator_node_editable;

	/* flags */
	ot->flag = OPTYPE_REGISTER | OPTYPE_UNDO;
}

/********************** Add interface socket operator *********************/

static bNodeSocket *ntree_get_active_interface_socket(ListBase *lb)
{
	bNodeSocket *sock;
	for (sock = lb->first; sock; sock = sock->next)
		if (sock->flag & SELECT)
			return sock;
	return NULL;
}

static int ntree_socket_add_exec(bContext *C, wmOperator *op)
{
	SpaceNode *snode = CTX_wm_space_node(C);
	bNodeTree *ntree = snode->edittree;
	int in_out = RNA_enum_get(op->ptr, "in_out");
	PointerRNA ntree_ptr;
	bNodeSocket *sock, *tsock, *active_sock;
	const char *default_name;
	
	RNA_id_pointer_create((ID *)ntree, &ntree_ptr);
	
	if (in_out == SOCK_IN) {
		active_sock = ntree_get_active_interface_socket(&ntree->inputs);
		default_name = "Input";
	}
	else {
		active_sock = ntree_get_active_interface_socket(&ntree->outputs);
		default_name = "Output";
	}
	
	if (active_sock) {
		/* insert a copy of the active socket right after it */
		sock = ntreeInsertSocketInterface(ntree, in_out, active_sock->idname, active_sock->next, active_sock->name);
		/* XXX this only works for actual sockets, not interface templates! */
		/*nodeSocketCopyValue(sock, &ntree_ptr, active_sock, &ntree_ptr);*/
	}
	else {
		/* XXX TODO define default socket type for a tree! */
		sock = ntreeAddSocketInterface(ntree, in_out, "NodeSocketFloat", default_name);
	}
	
	/* deactivate sockets (has to check both lists) */
	for (tsock = ntree->inputs.first; tsock; tsock = tsock->next)
		tsock->flag &= ~SELECT;
	for (tsock = ntree->outputs.first; tsock; tsock = tsock->next)
		tsock->flag &= ~SELECT;
	/* make the new socket active */
	sock->flag |= SELECT;
	
	ntreeUpdateTree(CTX_data_main(C), ntree);

	WM_event_add_notifier(C, NC_NODE | ND_DISPLAY, NULL);
	
	return OPERATOR_FINISHED;
}

void NODE_OT_tree_socket_add(wmOperatorType *ot)
{
	/* identifiers */
	ot->name = "Add Node Tree Interface Socket";
	ot->description = "Add an input or output socket to the current node tree";
	ot->idname = "NODE_OT_tree_socket_add";
	
	/* api callbacks */
	ot->exec = ntree_socket_add_exec;
	ot->poll = ED_operator_node_editable;
	
	/* flags */
	ot->flag = OPTYPE_REGISTER | OPTYPE_UNDO;
	
	RNA_def_enum(ot->srna, "in_out", rna_enum_node_socket_in_out_items, SOCK_IN, "Socket Type", "");
}

/********************** Remove interface socket operator *********************/

static int ntree_socket_remove_exec(bContext *C, wmOperator *UNUSED(op))
{
	SpaceNode *snode = CTX_wm_space_node(C);
	bNodeTree *ntree = snode->edittree;
	bNodeSocket *iosock, *active_sock;
	
	iosock = ntree_get_active_interface_socket(&ntree->inputs);
	if (!iosock)
		iosock = ntree_get_active_interface_socket(&ntree->outputs);
	if (!iosock)
		return OPERATOR_CANCELLED;
	
	/* preferably next socket becomes active, otherwise try previous socket */
	active_sock = (iosock->next ? iosock->next : iosock->prev);
	ntreeRemoveSocketInterface(ntree, iosock);
	
	/* set active socket */
	if (active_sock)
		active_sock->flag |= SELECT;
	
	ntreeUpdateTree(CTX_data_main(C), ntree);

	WM_event_add_notifier(C, NC_NODE | ND_DISPLAY, NULL);
	
	return OPERATOR_FINISHED;
}

void NODE_OT_tree_socket_remove(wmOperatorType *ot)
{
	/* identifiers */
	ot->name = "Remove Node Tree Interface Socket";
	ot->description = "Remove an input or output socket to the current node tree";
	ot->idname = "NODE_OT_tree_socket_remove";
	
	/* api callbacks */
	ot->exec = ntree_socket_remove_exec;
	ot->poll = ED_operator_node_editable;
	
	/* flags */
	ot->flag = OPTYPE_REGISTER | OPTYPE_UNDO;
}

/********************** Move interface socket operator *********************/

static const EnumPropertyItem move_direction_items[] = {
	{ 1, "UP", 0, "Up", "" },
	{ 2, "DOWN", 0, "Down", "" },
	{ 0, NULL, 0, NULL, NULL },
};

static int ntree_socket_move_exec(bContext *C, wmOperator *op)
{
	SpaceNode *snode = CTX_wm_space_node(C);
	bNodeTree *ntree = snode->edittree;
	int direction = RNA_enum_get(op->ptr, "direction");
	bNodeSocket *iosock;
	ListBase *lb;
	
	lb = &ntree->inputs;
	iosock = ntree_get_active_interface_socket(lb);
	if (!iosock) {
		lb = &ntree->outputs;
		iosock = ntree_get_active_interface_socket(lb);
	}
	if (!iosock)
		return OPERATOR_CANCELLED;
	
	switch (direction) {
		case 1:
		{	/* up */
			bNodeSocket *before = iosock->prev;
			BLI_remlink(lb, iosock);
			if (before)
				BLI_insertlinkbefore(lb, before, iosock);
			else
				BLI_addhead(lb, iosock);
			break;
		}
		case 2:
		{	/* down */
			bNodeSocket *after = iosock->next;
			BLI_remlink(lb, iosock);
			if (after)
				BLI_insertlinkafter(lb, after, iosock);
			else
				BLI_addtail(lb, iosock);
			break;
		}
	}
	
	ntreeUpdateTree(CTX_data_main(C), ntree);

	WM_event_add_notifier(C, NC_NODE | ND_DISPLAY, NULL);
	
	return OPERATOR_FINISHED;
}

void NODE_OT_tree_socket_move(wmOperatorType *ot)
{
	/* identifiers */
	ot->name = "Move Node Tree Socket";
	ot->description = "Move a socket up or down in the current node tree's sockets stack";
	ot->idname = "NODE_OT_tree_socket_move";
	
	/* api callbacks */
	ot->exec = ntree_socket_move_exec;
	ot->poll = ED_operator_node_editable;
	
	/* flags */
	ot->flag = OPTYPE_REGISTER | OPTYPE_UNDO;
	
	RNA_def_enum(ot->srna, "direction", move_direction_items, 1, "Direction", "");
}

/* ********************** Shader Script Update ******************/

static int node_shader_script_update_poll(bContext *C)
{
	Scene *scene = CTX_data_scene(C);
	RenderEngineType *type = RE_engines_find(scene->view_render.engine_id);
	SpaceNode *snode = CTX_wm_space_node(C);
	bNode *node;
	Text *text;

	/* test if we have a render engine that supports shaders scripts */
	if (!(type && type->update_script_node))
		return 0;

	/* see if we have a shader script node in context */
	node = CTX_data_pointer_get_type(C, "node", &RNA_ShaderNodeScript).data;

	if (!node && snode && snode->edittree)
		node = nodeGetActive(snode->edittree);

	if (node && node->type == SH_NODE_SCRIPT) {
		NodeShaderScript *nss = node->storage;

		if (node->id || nss->filepath[0]) {
			return ED_operator_node_editable(C);
		}
	}

	/* see if we have a text datablock in context */
	text = CTX_data_pointer_get_type(C, "edit_text", &RNA_Text).data;
	if (text)
		return 1;

	/* we don't check if text datablock is actually in use, too slow for poll */

	return 0;
}

/* recursively check for script nodes in groups using this text and update */
static bool node_shader_script_update_text_recursive(RenderEngine *engine, RenderEngineType *type, bNodeTree *ntree, Text *text)
{
	bool found = false;
	bNode *node;
	
	ntree->done = true;
	
	/* update each script that is using this text datablock */
	for (node = ntree->nodes.first; node; node = node->next) {
		if (node->type == NODE_GROUP) {
			bNodeTree *ngroup = (bNodeTree *)node->id;
			if (ngroup && !ngroup->done)
				found |= node_shader_script_update_text_recursive(engine, type, ngroup, text);
		}
		else if (node->type == SH_NODE_SCRIPT && node->id == &text->id) {
			type->update_script_node(engine, ntree, node);
			found = true;
		}
	}
	
	return found;
}

static int node_shader_script_update_exec(bContext *C, wmOperator *op)
{
	Main *bmain = CTX_data_main(C);
	Scene *scene = CTX_data_scene(C);
	SpaceNode *snode = CTX_wm_space_node(C);
	PointerRNA nodeptr = CTX_data_pointer_get_type(C, "node", &RNA_ShaderNodeScript);
	bNodeTree *ntree_base = NULL;
	bNode *node = NULL;
	RenderEngine *engine;
	RenderEngineType *type;
	bool found = false;

	/* setup render engine */
	type = RE_engines_find(scene->view_render.engine_id);
	engine = RE_engine_create(type);
	engine->reports = op->reports;

	/* get node */
	if (nodeptr.data) {
		ntree_base = nodeptr.id.data;
		node = nodeptr.data;
	}
	else if (snode && snode->edittree) {
		ntree_base = snode->edittree;
		node = nodeGetActive(snode->edittree);
	}

	if (node) {
		/* update single node */
		type->update_script_node(engine, ntree_base, node);

		found = true;
	}
	else {
		/* update all nodes using text datablock */
		Text *text = CTX_data_pointer_get_type(C, "edit_text", &RNA_Text).data;

		if (text) {
			/* clear flags for recursion check */
			FOREACH_NODETREE(bmain, ntree, id) {
				if (ntree->type == NTREE_SHADER)
					ntree->done = false;
			} FOREACH_NODETREE_END
			
			FOREACH_NODETREE(bmain, ntree, id) {
				if (ntree->type == NTREE_SHADER) {
					if (!ntree->done)
						found |= node_shader_script_update_text_recursive(engine, type, ntree, text);
				}
			} FOREACH_NODETREE_END

			if (!found)
				BKE_report(op->reports, RPT_INFO, "Text not used by any node, no update done");
		}
	}

	RE_engine_free(engine);

	return (found) ? OPERATOR_FINISHED : OPERATOR_CANCELLED;
}

void NODE_OT_shader_script_update(wmOperatorType *ot)
{
	/* identifiers */
	ot->name = "Script Node Update";
	ot->description = "Update shader script node with new sockets and options from the script";
	ot->idname = "NODE_OT_shader_script_update";

	/* api callbacks */
	ot->exec = node_shader_script_update_exec;
	ot->poll = node_shader_script_update_poll;

	/* flags */
	ot->flag = OPTYPE_REGISTER | OPTYPE_UNDO;
}

/* ********************** Viewer border ******************/

static void viewer_border_corner_to_backdrop(SpaceNode *snode, ARegion *ar, int x, int y,
                                             int backdrop_width, int backdrop_height,
                                             float *fx, float *fy)
{
	float bufx, bufy;

	bufx = backdrop_width * snode->zoom;
	bufy = backdrop_height * snode->zoom;

	*fx = (bufx > 0.0f ? ((float) x - 0.5f * ar->winx - snode->xof) / bufx + 0.5f : 0.0f);
	*fy = (bufy > 0.0f ? ((float) y - 0.5f * ar->winy - snode->yof) / bufy + 0.5f : 0.0f);
}

static int viewer_border_exec(bContext *C, wmOperator *op)
{
	Image *ima;
	void *lock;
	ImBuf *ibuf;

	ED_preview_kill_jobs(CTX_wm_manager(C), CTX_data_main(C));

	ima = BKE_image_verify_viewer(IMA_TYPE_COMPOSITE, "Viewer Node");
	ibuf = BKE_image_acquire_ibuf(ima, NULL, &lock);

	if (ibuf) {
		ARegion *ar = CTX_wm_region(C);
		SpaceNode *snode = CTX_wm_space_node(C);
		bNodeTree *btree = snode->nodetree;
		rcti rect;
		rctf rectf;

		/* get border from operator */
		WM_operator_properties_border_to_rcti(op, &rect);

		/* convert border to unified space within backdrop image */
		viewer_border_corner_to_backdrop(snode, ar, rect.xmin, rect.ymin, ibuf->x, ibuf->y,
		                                 &rectf.xmin, &rectf.ymin);

		viewer_border_corner_to_backdrop(snode, ar, rect.xmax, rect.ymax, ibuf->x, ibuf->y,
		                                 &rectf.xmax, &rectf.ymax);

		/* clamp coordinates */
		rectf.xmin = max_ff(rectf.xmin, 0.0f);
		rectf.ymin = max_ff(rectf.ymin, 0.0f);
		rectf.xmax = min_ff(rectf.xmax, 1.0f);
		rectf.ymax = min_ff(rectf.ymax, 1.0f);

		if (rectf.xmin < rectf.xmax && rectf.ymin < rectf.ymax) {
			btree->viewer_border = rectf;

			if (rectf.xmin == 0.0f && rectf.ymin == 0.0f &&
			    rectf.xmax == 1.0f && rectf.ymax == 1.0f)
			{
				btree->flag &= ~NTREE_VIEWER_BORDER;
			}
			else {
				btree->flag |= NTREE_VIEWER_BORDER;
			}

			snode_notify(C, snode);
			WM_event_add_notifier(C, NC_NODE | ND_DISPLAY, NULL);
		}
		else {
			btree->flag &= ~NTREE_VIEWER_BORDER;
		}
	}

	BKE_image_release_ibuf(ima, ibuf, lock);

	return OPERATOR_FINISHED;
}

void NODE_OT_viewer_border(wmOperatorType *ot)
{
	/* identifiers */
	ot->name = "Viewer Border";
	ot->description = "Set the boundaries for viewer operations";
	ot->idname = "NODE_OT_viewer_border";

	/* api callbacks */
	ot->invoke = WM_gesture_border_invoke;
	ot->exec = viewer_border_exec;
	ot->modal = WM_gesture_border_modal;
	ot->cancel = WM_gesture_border_cancel;
	ot->poll = composite_node_active;

	/* flags */
	ot->flag = OPTYPE_REGISTER | OPTYPE_UNDO;

	/* properties */
	WM_operator_properties_gesture_border_select(ot);
}

static int clear_viewer_border_exec(bContext *C, wmOperator *UNUSED(op))
{
	SpaceNode *snode = CTX_wm_space_node(C);
	bNodeTree *btree = snode->nodetree;

	btree->flag &= ~NTREE_VIEWER_BORDER;
	snode_notify(C, snode);
	WM_event_add_notifier(C, NC_NODE | ND_DISPLAY, NULL);

	return OPERATOR_FINISHED;
}

void NODE_OT_clear_viewer_border(wmOperatorType *ot)
{
	/* identifiers */
	ot->name = "Clear Viewer Border";
	ot->description = "Clear the boundaries for viewer operations";
	ot->idname = "NODE_OT_clear_viewer_border";

	/* api callbacks */
	ot->exec = clear_viewer_border_exec;
	ot->poll = composite_node_active;

	/* flags */
	ot->flag = OPTYPE_REGISTER | OPTYPE_UNDO;
}<|MERGE_RESOLUTION|>--- conflicted
+++ resolved
@@ -398,11 +398,7 @@
 			Material *ma = (Material *)id;
 			ma->nodetree = ntree;
 
-<<<<<<< HEAD
-			if (BKE_scene_uses_blender_eevee(scene) || BKE_scene_uses_blender_game(scene)) {
-=======
-			if (BKE_viewrender_uses_blender_eevee(view_render)) {
->>>>>>> 86899c1a
+			if (BKE_viewrender_uses_blender_eevee(view_render) || BKE_viewrender_uses_blender_game(view_render)) {
 				output_type = SH_NODE_OUTPUT_MATERIAL;
 				shader_type = SH_NODE_BSDF_PRINCIPLED;
 			}
