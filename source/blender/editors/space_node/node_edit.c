/*
 * ***** BEGIN GPL LICENSE BLOCK *****
 *
 * This program is free software; you can redistribute it and/or
 * modify it under the terms of the GNU General Public License
 * as published by the Free Software Foundation; either version 2
 * of the License, or (at your option) any later version. 
 *
 * This program is distributed in the hope that it will be useful,
 * but WITHOUT ANY WARRANTY; without even the implied warranty of
 * MERCHANTABILITY or FITNESS FOR A PARTICULAR PURPOSE.  See the
 * GNU General Public License for more details.
 *
 * You should have received a copy of the GNU General Public License
 * along with this program; if not, write to the Free Software Foundation,
 * Inc., 51 Franklin Street, Fifth Floor, Boston, MA 02110-1301, USA.
 *
 * The Original Code is Copyright (C) 2005 Blender Foundation.
 * All rights reserved.
 *
 * The Original Code is: all of this file.
 *
 * Contributor(s): David Millan Escriva, Juho Vepsäläinen, Nathan Letwory
 *
 * ***** END GPL LICENSE BLOCK *****
 */

/** \file blender/editors/space_node/node_edit.c
 *  \ingroup spnode
 */

#include "MEM_guardedalloc.h"

#include "DNA_lamp_types.h"
#include "DNA_material_types.h"
#include "DNA_node_types.h"
#include "DNA_text_types.h"
#include "DNA_world_types.h"

#include "BLI_math.h"
#include "BLI_blenlib.h"

#include "BKE_context.h"
#include "BKE_global.h"
#include "BKE_image.h"
#include "BKE_library.h"
#include "BKE_main.h"
#include "BKE_node.h"
#include "BKE_report.h"
#include "BKE_scene.h"

#include "DEG_depsgraph.h"

#include "RE_engine.h"
#include "RE_pipeline.h"


#include "ED_node.h"  /* own include */
#include "ED_screen.h"
#include "ED_render.h"

#include "RNA_access.h"
#include "RNA_define.h"
#include "RNA_enum_types.h"

#include "WM_api.h"
#include "WM_types.h"

#include "UI_view2d.h"

#include "GPU_material.h"

#include "IMB_imbuf_types.h"

#include "node_intern.h"  /* own include */
#include "NOD_composite.h"
#include "NOD_shader.h"
#include "NOD_texture.h"


#define USE_ESC_COMPO

/* ***************** composite job manager ********************** */

enum {
	COM_RECALC_COMPOSITE = 1,
	COM_RECALC_VIEWER    = 2
};

typedef struct CompoJob {
	Scene *scene;
	bNodeTree *ntree;
	bNodeTree *localtree;
	const short *stop;
	short *do_update;
	float *progress;
	int recalc_flags;
} CompoJob;

static void compo_tag_output_nodes(bNodeTree *nodetree, int recalc_flags)
{
	bNode *node;

	for (node = nodetree->nodes.first; node; node = node->next) {
		if (node->type == CMP_NODE_COMPOSITE) {
			if (recalc_flags & COM_RECALC_COMPOSITE)
				node->flag |= NODE_DO_OUTPUT_RECALC;
		}
		else if (node->type == CMP_NODE_VIEWER || node->type == CMP_NODE_SPLITVIEWER) {
			if (recalc_flags & COM_RECALC_VIEWER)
				node->flag |= NODE_DO_OUTPUT_RECALC;
		}
		else if (node->type == NODE_GROUP) {
			if (node->id)
				compo_tag_output_nodes((bNodeTree *)node->id, recalc_flags);
		}
	}
}

static int compo_get_recalc_flags(const bContext *C)
{
	wmWindowManager *wm = CTX_wm_manager(C);
	wmWindow *win;
	int recalc_flags = 0;

	for (win = wm->windows.first; win; win = win->next) {
		const bScreen *sc = WM_window_get_active_screen(win);
		ScrArea *sa;

		for (sa = sc->areabase.first; sa; sa = sa->next) {
			if (sa->spacetype == SPACE_IMAGE) {
				SpaceImage *sima = sa->spacedata.first;
				if (sima->image) {
					if (sima->image->type == IMA_TYPE_R_RESULT)
						recalc_flags |= COM_RECALC_COMPOSITE;
					else if (sima->image->type == IMA_TYPE_COMPOSITE)
						recalc_flags |= COM_RECALC_VIEWER;
				}
			}
			else if (sa->spacetype == SPACE_NODE) {
				SpaceNode *snode = sa->spacedata.first;
				if (snode->flag & SNODE_BACKDRAW)
					recalc_flags |= COM_RECALC_VIEWER;
			}
		}
	}

	return recalc_flags;
}

/* called by compo, only to check job 'stop' value */
static int compo_breakjob(void *cjv)
{
	CompoJob *cj = cjv;
	
	/* without G.is_break 'ESC' wont quit - which annoys users */
	return (*(cj->stop)
#ifdef USE_ESC_COMPO
	        ||
	        G.is_break
#endif
	        );
}

/* called by compo, wmJob sends notifier */
static void compo_statsdrawjob(void *cjv, const char *UNUSED(str))
{
	CompoJob *cj = cjv;
	
	*(cj->do_update) = true;
}

/* called by compo, wmJob sends notifier */
static void compo_redrawjob(void *cjv)
{
	CompoJob *cj = cjv;
	
	*(cj->do_update) = true;
}

static void compo_freejob(void *cjv)
{
	CompoJob *cj = cjv;

	if (cj->localtree) {
		ntreeLocalMerge(cj->localtree, cj->ntree);
	}
	MEM_freeN(cj);
}

/* only now we copy the nodetree, so adding many jobs while
 * sliding buttons doesn't frustrate */
static void compo_initjob(void *cjv)
{
	CompoJob *cj = cjv;

	cj->localtree = ntreeLocalize(cj->ntree);

	if (cj->recalc_flags)
		compo_tag_output_nodes(cj->localtree, cj->recalc_flags);
}

/* called before redraw notifiers, it moves finished previews over */
static void compo_updatejob(void *UNUSED(cjv))
{
	WM_main_add_notifier(NC_SCENE | ND_COMPO_RESULT, NULL);
}

static void compo_progressjob(void *cjv, float progress)
{
	CompoJob *cj = cjv;
	
	*(cj->progress) = progress;
}

/* only this runs inside thread */
static void compo_startjob(void *cjv, short *stop, short *do_update, float *progress)
{
	CompoJob *cj = cjv;
	bNodeTree *ntree = cj->localtree;
	Scene *scene = cj->scene;
	SceneRenderView *srv;

	if (scene->use_nodes == false)
		return;
	
	cj->stop = stop;
	cj->do_update = do_update;
	cj->progress = progress;

	ntree->test_break = compo_breakjob;
	ntree->tbh = cj;
	ntree->stats_draw = compo_statsdrawjob;
	ntree->sdh = cj;
	ntree->progress = compo_progressjob;
	ntree->prh = cj;
	ntree->update_draw = compo_redrawjob;
	ntree->udh = cj;

	// XXX BIF_store_spare();
	/* 1 is do_previews */

	if ((cj->scene->r.scemode & R_MULTIVIEW) == 0) {
		ntreeCompositExecTree(cj->scene, ntree, &cj->scene->r, false, true, &scene->view_settings, &scene->display_settings, "");
	}
	else {
		for (srv = scene->r.views.first; srv; srv = srv->next) {
			if (BKE_scene_multiview_is_render_view_active(&scene->r, srv) == false) continue;
			ntreeCompositExecTree(cj->scene, ntree, &cj->scene->r, false, true, &scene->view_settings, &scene->display_settings, srv->name);
		}
	}

	ntree->test_break = NULL;
	ntree->stats_draw = NULL;
	ntree->progress = NULL;

}

/**
 * \param scene_owner is the owner of the job,
 * we don't use it for anything else currently so could also be a void pointer,
 * but for now keep it an 'Scene' for consistency.
 *
 * \note only call from spaces `refresh` callbacks, not direct! - use with care.
 */
void ED_node_composite_job(const bContext *C, struct bNodeTree *nodetree, Scene *scene_owner)
{
	wmJob *wm_job;
	CompoJob *cj;
	Scene *scene = CTX_data_scene(C);

	/* to fix bug: [#32272] */
	if (G.is_rendering) {
		return;
	}

#ifdef USE_ESC_COMPO
	G.is_break = false;
#endif

	BKE_image_backup_render(scene, BKE_image_verify_viewer(IMA_TYPE_R_RESULT, "Render Result"), false);

	wm_job = WM_jobs_get(CTX_wm_manager(C), CTX_wm_window(C), scene_owner, "Compositing",
	                     WM_JOB_EXCL_RENDER | WM_JOB_PROGRESS, WM_JOB_TYPE_COMPOSITE);
	cj = MEM_callocN(sizeof(CompoJob), "compo job");

	/* customdata for preview thread */
	cj->scene = scene;
	cj->ntree = nodetree;
	cj->recalc_flags = compo_get_recalc_flags(C);

	/* setup job */
	WM_jobs_customdata_set(wm_job, cj, compo_freejob);
	WM_jobs_timer(wm_job, 0.1, NC_SCENE | ND_COMPO_RESULT, NC_SCENE | ND_COMPO_RESULT);
	WM_jobs_callbacks(wm_job, compo_startjob, compo_initjob, compo_updatejob, NULL);

	WM_jobs_start(CTX_wm_manager(C), wm_job);
}

/* ***************************************** */

/* operator poll callback */
int composite_node_active(bContext *C)
{
	if (ED_operator_node_active(C)) {
		SpaceNode *snode = CTX_wm_space_node(C);
		if (ED_node_is_compositor(snode))
			return 1;
	}
	return 0;
}

/* operator poll callback */
int composite_node_editable(bContext *C)
{
	if (ED_operator_node_editable(C)) {
		SpaceNode *snode = CTX_wm_space_node(C);
		if (ED_node_is_compositor(snode))
			return 1;
	}
	return 0;
}

void snode_dag_update(bContext *C, SpaceNode *snode)
{
	Main *bmain = CTX_data_main(C);

	/* for groups, update all ID's using this */
	if (snode->edittree != snode->nodetree) {
		FOREACH_NODETREE(bmain, tntree, id) {
			if (ntreeHasTree(tntree, snode->edittree))
				DEG_id_tag_update(id, 0);
		} FOREACH_NODETREE_END
	}

	DEG_id_tag_update(snode->id, 0);
}

void snode_notify(bContext *C, SpaceNode *snode)
{
	ID *id = snode->id;

	WM_event_add_notifier(C, NC_NODE | NA_EDITED, NULL);

	if (ED_node_is_shader(snode)) {
		if (GS(id->name) == ID_MA)
			WM_main_add_notifier(NC_MATERIAL | ND_SHADING, id);
		else if (GS(id->name) == ID_LA)
			WM_main_add_notifier(NC_LAMP | ND_LIGHTING, id);
		else if (GS(id->name) == ID_WO)
			WM_main_add_notifier(NC_WORLD | ND_WORLD, id);
	}
	else if (ED_node_is_compositor(snode))
		WM_event_add_notifier(C, NC_SCENE | ND_NODES, id);
	else if (ED_node_is_texture(snode))
		WM_event_add_notifier(C, NC_TEXTURE | ND_NODES, id);
}

void ED_node_set_tree_type(SpaceNode *snode, bNodeTreeType *typeinfo)
{
	if (typeinfo)
		BLI_strncpy(snode->tree_idname, typeinfo->idname, sizeof(snode->tree_idname));
	else
		snode->tree_idname[0] = '\0';
}

bool ED_node_is_compositor(struct SpaceNode *snode)
{
	return STREQ(snode->tree_idname, ntreeType_Composite->idname);
}

bool ED_node_is_shader(struct SpaceNode *snode)
{
	return STREQ(snode->tree_idname, ntreeType_Shader->idname);
}

bool ED_node_is_texture(struct SpaceNode *snode)
{
	return STREQ(snode->tree_idname, ntreeType_Texture->idname);
}

/* assumes nothing being done in ntree yet, sets the default in/out node */
/* called from shading buttons or header */
void ED_node_shader_default(const bContext *C, ID *id)
{
	Scene *scene = CTX_data_scene(C);
	bNode *in, *out;
	bNodeSocket *fromsock, *tosock, *sock;
	bNodeTree *ntree;
	int output_type, shader_type;
	float color[4] = { 0.0f, 0.0f, 0.0f, 1.0f }, strength = 1.0f;
	
	ntree = ntreeAddTree(NULL, "Shader Nodetree", ntreeType_Shader->idname);

	switch (GS(id->name)) {
		case ID_MA:
		{
			Material *ma = (Material *)id;
			ma->nodetree = ntree;

<<<<<<< HEAD
			if (BKE_scene_uses_blender_eevee(scene) || BKE_scene_uses_blender_game(scene)) {
				output_type = SH_NODE_OUTPUT_EEVEE_MATERIAL;
				shader_type = SH_NODE_EEVEE_METALLIC;
=======
			if (BKE_scene_uses_blender_eevee(scene)) {
				output_type = SH_NODE_OUTPUT_MATERIAL;
				shader_type = SH_NODE_BSDF_PRINCIPLED;
>>>>>>> 76444a13
			}
			else if (BKE_scene_use_new_shading_nodes(scene)) {
				output_type = SH_NODE_OUTPUT_MATERIAL;
				shader_type = SH_NODE_BSDF_DIFFUSE;
			}
			else {
				output_type = SH_NODE_OUTPUT;
				shader_type = SH_NODE_MATERIAL;
			}

			copy_v3_v3(color, &ma->r);
			strength = 0.0f;
			break;
		}
		case ID_WO:
		{
			World *wo = (World *)id;
			wo->nodetree = ntree;

			output_type = SH_NODE_OUTPUT_WORLD;
			shader_type = SH_NODE_BACKGROUND;

			copy_v3_v3(color, &wo->horr);
			strength = 1.0f;
			break;
		}
		case ID_LA:
		{
			Lamp *la = (Lamp *)id;
			la->nodetree = ntree;

			output_type = SH_NODE_OUTPUT_LAMP;
			shader_type = SH_NODE_EMISSION;

			copy_v3_v3(color, &la->r);
			if (la->type == LA_LOCAL || la->type == LA_SPOT || la->type == LA_AREA)
				strength = 100.0f;
			else
				strength = 1.0f;
			break;
		}
		default:
			printf("ED_node_shader_default called on wrong ID type.\n");
			return;
	}
	
	out = nodeAddStaticNode(C, ntree, output_type);
	out->locx = 300.0f; out->locy = 300.0f;
	
	in = nodeAddStaticNode(C, ntree, shader_type);
	in->locx = 10.0f; in->locy = 300.0f;
	nodeSetActive(ntree, in);
	
	/* only a link from color to color */
	fromsock = in->outputs.first;
	tosock = out->inputs.first;
	nodeAddLink(ntree, in, fromsock, out, tosock);

	/* default values */
	if (BKE_scene_use_new_shading_nodes(scene)) {
		PointerRNA sockptr;
		sock = in->inputs.first;
		RNA_pointer_create((ID *)ntree, &RNA_NodeSocket, sock, &sockptr);
		
		RNA_float_set_array(&sockptr, "default_value", color);

		if (strength != 0.0f) {
			sock = in->inputs.last;
			RNA_pointer_create((ID *)ntree, &RNA_NodeSocket, sock, &sockptr);
			RNA_float_set(&sockptr, "default_value", strength);
		}
	}
	
	ntreeUpdateTree(CTX_data_main(C), ntree);
}

/* assumes nothing being done in ntree yet, sets the default in/out node */
/* called from shading buttons or header */
void ED_node_composit_default(const bContext *C, struct Scene *sce)
{
	bNode *in, *out;
	bNodeSocket *fromsock, *tosock;
	
	/* but lets check it anyway */
	if (sce->nodetree) {
		if (G.debug & G_DEBUG)
			printf("error in composite initialize\n");
		return;
	}
	
	sce->nodetree = ntreeAddTree(NULL, "Compositing Nodetree", ntreeType_Composite->idname);
	
	sce->nodetree->chunksize = 256;
	sce->nodetree->edit_quality = NTREE_QUALITY_HIGH;
	sce->nodetree->render_quality = NTREE_QUALITY_HIGH;
	
	out = nodeAddStaticNode(C, sce->nodetree, CMP_NODE_COMPOSITE);
	out->locx = 300.0f; out->locy = 400.0f;
	
	in = nodeAddStaticNode(C, sce->nodetree, CMP_NODE_R_LAYERS);
	in->locx = 10.0f; in->locy = 400.0f;
	nodeSetActive(sce->nodetree, in);
	
	/* links from color to color */
	fromsock = in->outputs.first;
	tosock = out->inputs.first;
	nodeAddLink(sce->nodetree, in, fromsock, out, tosock);
	
	ntreeUpdateTree(CTX_data_main(C), sce->nodetree);
}

/* assumes nothing being done in ntree yet, sets the default in/out node */
/* called from shading buttons or header */
void ED_node_texture_default(const bContext *C, Tex *tx)
{
	bNode *in, *out;
	bNodeSocket *fromsock, *tosock;
	
	/* but lets check it anyway */
	if (tx->nodetree) {
		if (G.debug & G_DEBUG)
			printf("error in texture initialize\n");
		return;
	}
	
	tx->nodetree = ntreeAddTree(NULL, "Texture Nodetree", ntreeType_Texture->idname);
	
	out = nodeAddStaticNode(C, tx->nodetree, TEX_NODE_OUTPUT);
	out->locx = 300.0f; out->locy = 300.0f;
	
	in = nodeAddStaticNode(C, tx->nodetree, TEX_NODE_CHECKER);
	in->locx = 10.0f; in->locy = 300.0f;
	nodeSetActive(tx->nodetree, in);
	
	fromsock = in->outputs.first;
	tosock = out->inputs.first;
	nodeAddLink(tx->nodetree, in, fromsock, out, tosock);
	
	ntreeUpdateTree(CTX_data_main(C), tx->nodetree);
}

/* Here we set the active tree(s), even called for each redraw now, so keep it fast :) */
void snode_set_context(const bContext *C)
{
	SpaceNode *snode = CTX_wm_space_node(C);
	bNodeTreeType *treetype = ntreeTypeFind(snode->tree_idname);
	bNodeTree *ntree = snode->nodetree;
	ID *id = snode->id, *from = snode->from;
	
	/* we use this to signal warnings, when node shaders are drawn in wrong render engine */
	if (BKE_scene_use_new_shading_nodes(CTX_data_scene(C)))
		snode->flag |= SNODE_NEW_SHADERS;
	else
		snode->flag &= ~SNODE_NEW_SHADERS;
	
	/* check the tree type */
	if (!treetype ||
	    (treetype->poll && !treetype->poll(C, treetype)))
	{
		/* invalid tree type, skip
		 * NB: not resetting the node path here, invalid bNodeTreeType
		 * may still be registered at a later point.
		 */
		return;
	}
	
	if (snode->nodetree && !STREQ(snode->nodetree->idname, snode->tree_idname)) {
		/* current tree does not match selected type, clear tree path */
		ntree = NULL;
		id = NULL;
		from = NULL;
	}
	
	if (!(snode->flag & SNODE_PIN) || ntree == NULL) {
		if (treetype->get_from_context) {
			/* reset and update from context */
			ntree = NULL;
			id = NULL;
			from = NULL;
			
			treetype->get_from_context(C, treetype, &ntree, &id, &from);
		}
	}
	
	if (snode->nodetree != ntree || snode->id != id || snode->from != from ||
	    (snode->treepath.last == NULL && ntree))
	{
		ED_node_tree_start(snode, ntree, id, from);
	}
}

void snode_update(SpaceNode *snode, bNode *node)
{
	bNodeTreePath *path;
	
	/* XXX this only updates nodes in the current node space tree path.
	 * The function supposedly should update any potential group node linking to changed tree,
	 * this really requires a working depsgraph ...
	 */
	
	/* update all edited group nodes */
	path = snode->treepath.last;
	if (path) {
		bNodeTree *ngroup = path->nodetree;
		for (path = path->prev; path; path = path->prev) {
			nodeUpdateID(path->nodetree, (ID *)ngroup);
			ngroup = path->nodetree;
		}
	}

	if (node)
		nodeUpdate(snode->edittree, node);
}

void ED_node_set_active(Main *bmain, bNodeTree *ntree, bNode *node)
{
	const bool was_active_texture = (node->flag & NODE_ACTIVE_TEXTURE) != 0;

	nodeSetActive(ntree, node);
	
	if (node->type != NODE_GROUP) {
		const bool was_output = (node->flag & NODE_DO_OUTPUT) != 0;
		bool do_update = false;
		
		/* generic node group output: set node as active output */
		if (node->type == NODE_GROUP_OUTPUT) {
			bNode *tnode;
			for (tnode = ntree->nodes.first; tnode; tnode = tnode->next)
				if (tnode->type == NODE_GROUP_OUTPUT)
					tnode->flag &= ~NODE_DO_OUTPUT;
			
			node->flag |= NODE_DO_OUTPUT;
			if (!was_output)
				do_update = 1;
		}
		
		/* tree specific activate calls */
		if (ntree->type == NTREE_SHADER) {
			/* when we select a material, active texture is cleared, for buttons */
			if (node->id && ELEM(GS(node->id->name), ID_MA, ID_LA, ID_WO))
				nodeClearActiveID(ntree, ID_TE);
			
			if (ELEM(node->type, SH_NODE_OUTPUT, SH_NODE_OUTPUT_MATERIAL,
			         SH_NODE_OUTPUT_WORLD, SH_NODE_OUTPUT_LAMP, SH_NODE_OUTPUT_LINESTYLE))
			{
				bNode *tnode;
				
				for (tnode = ntree->nodes.first; tnode; tnode = tnode->next)
					if (tnode->type == node->type)
						tnode->flag &= ~NODE_DO_OUTPUT;
				
				node->flag |= NODE_DO_OUTPUT;
				if (was_output == 0)
					ED_node_tag_update_nodetree(bmain, ntree, node);
			}
			else if (do_update)
				ED_node_tag_update_nodetree(bmain, ntree, node);

			/* if active texture changed, free glsl materials */
			if ((node->flag & NODE_ACTIVE_TEXTURE) && !was_active_texture) {
				Material *ma;
				World *wo;

				for (ma = bmain->mat.first; ma; ma = ma->id.next)
					if (ma->nodetree && ma->use_nodes && ntreeHasTree(ma->nodetree, ntree))
						GPU_material_free(&ma->gpumaterial);

				for (wo = bmain->world.first; wo; wo = wo->id.next)
					if (wo->nodetree && wo->use_nodes && ntreeHasTree(wo->nodetree, ntree))
						GPU_material_free(&wo->gpumaterial);
				
				WM_main_add_notifier(NC_IMAGE, NULL);
			}

			WM_main_add_notifier(NC_MATERIAL | ND_NODES, node->id);
		}
		else if (ntree->type == NTREE_COMPOSIT) {
			/* make active viewer, currently only 1 supported... */
			if (ELEM(node->type, CMP_NODE_VIEWER, CMP_NODE_SPLITVIEWER)) {
				bNode *tnode;
				

				for (tnode = ntree->nodes.first; tnode; tnode = tnode->next)
					if (ELEM(tnode->type, CMP_NODE_VIEWER, CMP_NODE_SPLITVIEWER))
						tnode->flag &= ~NODE_DO_OUTPUT;
				
				node->flag |= NODE_DO_OUTPUT;
				if (was_output == 0)
					ED_node_tag_update_nodetree(bmain, ntree, node);
				
				/* addnode() doesnt link this yet... */
				node->id = (ID *)BKE_image_verify_viewer(IMA_TYPE_COMPOSITE, "Viewer Node");
			}
			else if (node->type == CMP_NODE_R_LAYERS) {
				Scene *scene;

				for (scene = bmain->scene.first; scene; scene = scene->id.next) {
					if (scene->nodetree && scene->use_nodes && ntreeHasTree(scene->nodetree, ntree)) {
						if (node->id == NULL || node->id == (ID *)scene) {
							int num_layers = BLI_listbase_count(&scene->r.layers);
							scene->r.actlay = node->custom1;
							/* Clamp the value, because it might have come from a different
							 * scene which could have more render layers than new one.
							 */
							scene->r.actlay = min_ff(scene->r.actlay, num_layers - 1);
						}
					}
				}
			}
			else if (node->type == CMP_NODE_COMPOSITE) {
				if (was_output == 0) {
					bNode *tnode;
					
					for (tnode = ntree->nodes.first; tnode; tnode = tnode->next)
						if (tnode->type == CMP_NODE_COMPOSITE)
							tnode->flag &= ~NODE_DO_OUTPUT;
					
					node->flag |= NODE_DO_OUTPUT;
					ED_node_tag_update_nodetree(bmain, ntree, node);
				}
			}
			else if (do_update)
				ED_node_tag_update_nodetree(bmain, ntree, node);
		}
		else if (ntree->type == NTREE_TEXTURE) {
			// XXX
#if 0
			if (node->id)
				;  // XXX BIF_preview_changed(-1);
			// allqueue(REDRAWBUTSSHADING, 1);
			// allqueue(REDRAWIPO, 0);
#endif
		}
	}
}

void ED_node_post_apply_transform(bContext *UNUSED(C), bNodeTree *UNUSED(ntree))
{
	/* XXX This does not work due to layout functions relying on node->block,
	 * which only exists during actual drawing. Can we rely on valid totr rects?
	 */
	/* make sure nodes have correct bounding boxes after transform */
	/* node_update_nodetree(C, ntree, 0.0f, 0.0f); */
}

/* ***************** generic operator functions for nodes ***************** */

#if 0 /* UNUSED */

static int edit_node_poll(bContext *C)
{
	return ED_operator_node_active(C);
}

static void edit_node_properties(wmOperatorType *ot)
{
	/* XXX could node be a context pointer? */
	RNA_def_string(ot->srna, "node", NULL, MAX_NAME, "Node", "");
	RNA_def_int(ot->srna, "socket", 0, 0, MAX_SOCKET, "Socket", "", 0, MAX_SOCKET);
	RNA_def_enum(ot->srna, "in_out", rna_enum_node_socket_in_out_items, SOCK_IN, "Socket Side", "");
}

static int edit_node_invoke_properties(bContext *C, wmOperator *op)
{
	if (!RNA_struct_property_is_set(op->ptr, "node")) {
		bNode *node = CTX_data_pointer_get_type(C, "node", &RNA_Node).data;
		if (!node)
			return 0;
		else
			RNA_string_set(op->ptr, "node", node->name);
	}
	
	if (!RNA_struct_property_is_set(op->ptr, "in_out"))
		RNA_enum_set(op->ptr, "in_out", SOCK_IN);
	
	if (!RNA_struct_property_is_set(op->ptr, "socket"))
		RNA_int_set(op->ptr, "socket", 0);
	
	return 1;
}

static void edit_node_properties_get(wmOperator *op, bNodeTree *ntree, bNode **rnode, bNodeSocket **rsock, int *rin_out)
{
	bNode *node;
	bNodeSocket *sock = NULL;
	char nodename[MAX_NAME];
	int sockindex;
	int in_out;
	
	RNA_string_get(op->ptr, "node", nodename);
	node = nodeFindNodebyName(ntree, nodename);
	
	in_out = RNA_enum_get(op->ptr, "in_out");
	
	sockindex = RNA_int_get(op->ptr, "socket");
	switch (in_out) {
		case SOCK_IN:   sock = BLI_findlink(&node->inputs, sockindex);  break;
		case SOCK_OUT:  sock = BLI_findlink(&node->outputs, sockindex); break;
	}
	
	if (rnode)
		*rnode = node;
	if (rsock)
		*rsock = sock;
	if (rin_out)
		*rin_out = in_out;
}
#endif

/* ************************** Node generic ************** */

/* is rct in visible part of node? */
static bNode *visible_node(SpaceNode *snode, const rctf *rct)
{
	bNode *node;
	
	for (node = snode->edittree->nodes.last; node; node = node->prev) {
		if (BLI_rctf_isect(&node->totr, rct, NULL))
			break;
	}
	return node;
}

/* ********************** size widget operator ******************** */

typedef struct NodeSizeWidget {
	float mxstart, mystart;
	float oldlocx, oldlocy;
	float oldoffsetx, oldoffsety;
	float oldwidth, oldheight;
	float oldminiwidth;
	int directions;
} NodeSizeWidget;

static void node_resize_init(bContext *C, wmOperator *op, const wmEvent *UNUSED(event), bNode *node, int dir)
{
	SpaceNode *snode = CTX_wm_space_node(C);
	
	NodeSizeWidget *nsw = MEM_callocN(sizeof(NodeSizeWidget), "size widget op data");
	
	op->customdata = nsw;
	nsw->mxstart = snode->cursor[0];
	nsw->mystart = snode->cursor[1];
	
	/* store old */
	nsw->oldlocx = node->locx;
	nsw->oldlocy = node->locy;
	nsw->oldoffsetx = node->offsetx;
	nsw->oldoffsety = node->offsety;
	nsw->oldwidth = node->width;
	nsw->oldheight = node->height;
	nsw->oldminiwidth = node->miniwidth;
	nsw->directions = dir;
	
	WM_cursor_modal_set(CTX_wm_window(C), node_get_resize_cursor(dir));
	/* add modal handler */
	WM_event_add_modal_handler(C, op);
}

static void node_resize_exit(bContext *C, wmOperator *op, bool UNUSED(cancel))
{
	WM_cursor_modal_restore(CTX_wm_window(C));
	
	MEM_freeN(op->customdata);
	op->customdata = NULL;
}

static int node_resize_modal(bContext *C, wmOperator *op, const wmEvent *event)
{
	SpaceNode *snode = CTX_wm_space_node(C);
	ARegion *ar = CTX_wm_region(C);
	bNode *node = nodeGetActive(snode->edittree);
	NodeSizeWidget *nsw = op->customdata;
	float mx, my, dx, dy;
	
	switch (event->type) {
		case MOUSEMOVE:
			
			UI_view2d_region_to_view(&ar->v2d, event->mval[0], event->mval[1], &mx, &my);
			dx = (mx - nsw->mxstart) / UI_DPI_FAC;
			dy = (my - nsw->mystart) / UI_DPI_FAC;
			
			if (node) {
				/* width can use node->width or node->miniwidth (hidden nodes) */
				float *pwidth;
				float oldwidth, widthmin, widthmax;
				/* ignore hidden flag for frame nodes */
				bool use_hidden = (node->type != NODE_FRAME);
				if (use_hidden && node->flag & NODE_HIDDEN) {
					pwidth = &node->miniwidth;
					oldwidth = nsw->oldminiwidth;
					widthmin = 0.0f;
				}
				else {
					pwidth = &node->width;
					oldwidth = nsw->oldwidth;
					widthmin = node->typeinfo->minwidth;
				}
				widthmax = node->typeinfo->maxwidth;
				
				{
					if (nsw->directions & NODE_RESIZE_RIGHT) {
						*pwidth = oldwidth + dx;
						CLAMP(*pwidth, widthmin, widthmax);
					}
					if (nsw->directions & NODE_RESIZE_LEFT) {
						float locmax = nsw->oldlocx + oldwidth;
						
						node->locx = nsw->oldlocx + dx;
						CLAMP(node->locx, locmax - widthmax, locmax - widthmin);
						*pwidth = locmax - node->locx;
					}
				}
				
				/* height works the other way round ... */
				{
					float heightmin = UI_DPI_FAC * node->typeinfo->minheight;
					float heightmax = UI_DPI_FAC * node->typeinfo->maxheight;
					if (nsw->directions & NODE_RESIZE_TOP) {
						float locmin = nsw->oldlocy - nsw->oldheight;
						
						node->locy = nsw->oldlocy + dy;
						CLAMP(node->locy, locmin + heightmin, locmin + heightmax);
						node->height = node->locy - locmin;
					}
					if (nsw->directions & NODE_RESIZE_BOTTOM) {
						node->height = nsw->oldheight - dy;
						CLAMP(node->height, heightmin, heightmax);
					}
				}
				
				/* XXX make callback? */
				if (node->type == NODE_FRAME) {
					/* keep the offset symmetric around center point */
					if (nsw->directions & NODE_RESIZE_LEFT) {
						node->locx = nsw->oldlocx + 0.5f * dx;
						node->offsetx = nsw->oldoffsetx + 0.5f * dx;
					}
					if (nsw->directions & NODE_RESIZE_RIGHT) {
						node->locx = nsw->oldlocx + 0.5f * dx;
						node->offsetx = nsw->oldoffsetx - 0.5f * dx;
					}
					if (nsw->directions & NODE_RESIZE_TOP) {
						node->locy = nsw->oldlocy + 0.5f * dy;
						node->offsety = nsw->oldoffsety + 0.5f * dy;
					}
					if (nsw->directions & NODE_RESIZE_BOTTOM) {
						node->locy = nsw->oldlocy + 0.5f * dy;
						node->offsety = nsw->oldoffsety - 0.5f * dy;
					}
				}
			}
				
			ED_region_tag_redraw(ar);

			break;
			
		case LEFTMOUSE:
		case MIDDLEMOUSE:
		case RIGHTMOUSE:
			
			node_resize_exit(C, op, false);
			ED_node_post_apply_transform(C, snode->edittree);
			
			return OPERATOR_FINISHED;
	}
	
	return OPERATOR_RUNNING_MODAL;
}

static int node_resize_invoke(bContext *C, wmOperator *op, const wmEvent *event)
{
	SpaceNode *snode = CTX_wm_space_node(C);
	ARegion *ar = CTX_wm_region(C);
	bNode *node = nodeGetActive(snode->edittree);
	int dir;
	
	if (node) {
		/* convert mouse coordinates to v2d space */
		UI_view2d_region_to_view(&ar->v2d, event->mval[0], event->mval[1],
		                         &snode->cursor[0], &snode->cursor[1]);
		dir = node->typeinfo->resize_area_func(node, snode->cursor[0], snode->cursor[1]);
		if (dir != 0) {
			node_resize_init(C, op, event, node, dir);
			return OPERATOR_RUNNING_MODAL;
		}
	}
	return OPERATOR_CANCELLED | OPERATOR_PASS_THROUGH;
}

static void node_resize_cancel(bContext *C, wmOperator *op)
{
	node_resize_exit(C, op, true);
}

void NODE_OT_resize(wmOperatorType *ot)
{
	/* identifiers */
	ot->name = "Resize Node";
	ot->idname = "NODE_OT_resize";
	ot->description = "Resize a node";
	
	/* api callbacks */
	ot->invoke = node_resize_invoke;
	ot->modal = node_resize_modal;
	ot->poll = ED_operator_node_active;
	ot->cancel = node_resize_cancel;
	
	/* flags */
	ot->flag = OPTYPE_BLOCKING;
}


/* ********************** hidden sockets ******************** */

int node_has_hidden_sockets(bNode *node)
{
	bNodeSocket *sock;
	
	for (sock = node->inputs.first; sock; sock = sock->next)
		if (sock->flag & SOCK_HIDDEN)
			return 1;
	for (sock = node->outputs.first; sock; sock = sock->next)
		if (sock->flag & SOCK_HIDDEN)
			return 1;
	return 0;
}

void node_set_hidden_sockets(SpaceNode *snode, bNode *node, int set)
{
	bNodeSocket *sock;

	if (set == 0) {
		for (sock = node->inputs.first; sock; sock = sock->next)
			sock->flag &= ~SOCK_HIDDEN;
		for (sock = node->outputs.first; sock; sock = sock->next)
			sock->flag &= ~SOCK_HIDDEN;
	}
	else {
		/* hide unused sockets */
		for (sock = node->inputs.first; sock; sock = sock->next) {
			if (sock->link == NULL)
				sock->flag |= SOCK_HIDDEN;
		}
		for (sock = node->outputs.first; sock; sock = sock->next) {
			if (nodeCountSocketLinks(snode->edittree, sock) == 0)
				sock->flag |= SOCK_HIDDEN;
		}
	}
}


/* checks snode->mouse position, and returns found node/socket */
/* type is SOCK_IN and/or SOCK_OUT */
int node_find_indicated_socket(SpaceNode *snode, bNode **nodep, bNodeSocket **sockp, float cursor[2], int in_out)
{
	bNode *node;
	bNodeSocket *sock;
	rctf rect;
	
	*nodep = NULL;
	*sockp = NULL;
	
	/* check if we click in a socket */
	for (node = snode->edittree->nodes.first; node; node = node->next) {

		BLI_rctf_init_pt_radius(&rect, cursor, NODE_SOCKSIZE + 4);

		if (!(node->flag & NODE_HIDDEN)) {
			/* extra padding inside and out - allow dragging on the text areas too */
			if (in_out == SOCK_IN) {
				rect.xmax += NODE_SOCKSIZE;
				rect.xmin -= NODE_SOCKSIZE * 4;
			}
			else if (in_out == SOCK_OUT) {
				rect.xmax += NODE_SOCKSIZE * 4;
				rect.xmin -= NODE_SOCKSIZE;
			}
		}
		
		if (in_out & SOCK_IN) {
			for (sock = node->inputs.first; sock; sock = sock->next) {
				if (!nodeSocketIsHidden(sock)) {
					if (BLI_rctf_isect_pt(&rect, sock->locx, sock->locy)) {
						if (node == visible_node(snode, &rect)) {
							*nodep = node;
							*sockp = sock;
							return 1;
						}
					}
				}
			}
		}
		if (in_out & SOCK_OUT) {
			for (sock = node->outputs.first; sock; sock = sock->next) {
				if (!nodeSocketIsHidden(sock)) {
					if (BLI_rctf_isect_pt(&rect, sock->locx, sock->locy)) {
						if (node == visible_node(snode, &rect)) {
							*nodep = node;
							*sockp = sock;
							return 1;
						}
					}
				}
			}
		}
	}
	
	return 0;
}

/* ****************** Duplicate *********************** */

static void node_duplicate_reparent_recursive(bNode *node)
{
	bNode *parent;
	
	node->flag |= NODE_TEST;
	
	/* find first selected parent */
	for (parent = node->parent; parent; parent = parent->parent) {
		if (parent->flag & SELECT) {
			if (!(parent->flag & NODE_TEST))
				node_duplicate_reparent_recursive(parent);
			break;
		}
	}
	/* reparent node copy to parent copy */
	if (parent) {
		nodeDetachNode(node->new_node);
		nodeAttachNode(node->new_node, parent->new_node);
	}
}

static int node_duplicate_exec(bContext *C, wmOperator *op)
{
	SpaceNode *snode = CTX_wm_space_node(C);
	bNodeTree *ntree = snode->edittree;
	bNode *node, *newnode, *lastnode;
	bNodeLink *link, *newlink, *lastlink;
	const bool keep_inputs = RNA_boolean_get(op->ptr, "keep_inputs");
	bool do_tag_update = false;

	ED_preview_kill_jobs(CTX_wm_manager(C), CTX_data_main(C));
	
	lastnode = ntree->nodes.last;
	for (node = ntree->nodes.first; node; node = node->next) {
		if (node->flag & SELECT) {
			newnode = nodeCopyNode(ntree, node);
			
			if (newnode->id) {
				/* simple id user adjustment, node internal functions don't touch this
				 * but operators and readfile.c do. */
				id_us_plus(newnode->id);
				/* to ensure redraws or rerenders happen */
				ED_node_tag_update_id(snode->id);
			}
		}
		
		/* make sure we don't copy new nodes again! */
		if (node == lastnode)
			break;
	}
	
	/* copy links between selected nodes
	 * NB: this depends on correct node->new_node and sock->new_sock pointers from above copy!
	 */
	lastlink = ntree->links.last;
	for (link = ntree->links.first; link; link = link->next) {
		/* This creates new links between copied nodes.
		 * If keep_inputs is set, also copies input links from unselected (when fromnode==NULL)!
		 */
		if (link->tonode && (link->tonode->flag & NODE_SELECT) &&
		    (keep_inputs || (link->fromnode && (link->fromnode->flag & NODE_SELECT))))
		{
			newlink = MEM_callocN(sizeof(bNodeLink), "bNodeLink");
			newlink->flag = link->flag;
			newlink->tonode = link->tonode->new_node;
			newlink->tosock = link->tosock->new_sock;
			if (link->fromnode && (link->fromnode->flag & NODE_SELECT)) {
				newlink->fromnode = link->fromnode->new_node;
				newlink->fromsock = link->fromsock->new_sock;
			}
			else {
				/* input node not copied, this keeps the original input linked */
				newlink->fromnode = link->fromnode;
				newlink->fromsock = link->fromsock;
			}
			
			BLI_addtail(&ntree->links, newlink);
		}
		
		/* make sure we don't copy new links again! */
		if (link == lastlink)
			break;
	}
	
	/* clear flags for recursive depth-first iteration */
	for (node = ntree->nodes.first; node; node = node->next)
		node->flag &= ~NODE_TEST;
	/* reparent copied nodes */
	for (node = ntree->nodes.first; node; node = node->next) {
		if ((node->flag & SELECT) && !(node->flag & NODE_TEST))
			node_duplicate_reparent_recursive(node);
		
		/* only has to check old nodes */
		if (node == lastnode)
			break;
	}
	
	/* deselect old nodes, select the copies instead */
	for (node = ntree->nodes.first; node; node = node->next) {
		if (node->flag & SELECT) {
			/* has been set during copy above */
			newnode = node->new_node;
			
			nodeSetSelected(node, false);
			node->flag &= ~NODE_ACTIVE;
			nodeSetSelected(newnode, true);

			do_tag_update |= (do_tag_update || node_connected_to_output(ntree, newnode));
		}
		
		/* make sure we don't copy new nodes again! */
		if (node == lastnode)
			break;
	}
	
	ntreeUpdateTree(CTX_data_main(C), snode->edittree);
	
	snode_notify(C, snode);
	if (do_tag_update) {
		snode_dag_update(C, snode);
	}

	return OPERATOR_FINISHED;
}

void NODE_OT_duplicate(wmOperatorType *ot)
{
	/* identifiers */
	ot->name = "Duplicate Nodes";
	ot->description = "Duplicate selected nodes";
	ot->idname = "NODE_OT_duplicate";
	
	/* api callbacks */
	ot->exec = node_duplicate_exec;
	ot->poll = ED_operator_node_editable;
	
	/* flags */
	ot->flag = OPTYPE_REGISTER | OPTYPE_UNDO;
	
	RNA_def_boolean(ot->srna, "keep_inputs", 0, "Keep Inputs", "Keep the input links to duplicated nodes");
}

bool ED_node_select_check(ListBase *lb)


{
	bNode *node;

	for (node = lb->first; node; node = node->next) {
		if (node->flag & NODE_SELECT) {
			return true;
		}
	}

	return false;
}

/* ******************************** */
// XXX some code needing updating to operators...


/* goes over all scenes, reads render layers */
static int node_read_renderlayers_exec(bContext *C, wmOperator *UNUSED(op))
{
	Main *bmain = CTX_data_main(C);
	SpaceNode *snode = CTX_wm_space_node(C);
	Scene *curscene = CTX_data_scene(C), *scene;
	bNode *node;

	ED_preview_kill_jobs(CTX_wm_manager(C), bmain);

	/* first tag scenes unread */
	for (scene = bmain->scene.first; scene; scene = scene->id.next)
		scene->id.tag |= LIB_TAG_DOIT;

	for (node = snode->edittree->nodes.first; node; node = node->next) {
		if (node->type == CMP_NODE_R_LAYERS) {
			ID *id = node->id;
			if (id->tag & LIB_TAG_DOIT) {
				RE_ReadRenderResult(curscene, (Scene *)id);
				ntreeCompositTagRender((Scene *)id);
				id->tag &= ~LIB_TAG_DOIT;
			}
		}
	}
	
	snode_notify(C, snode);
	snode_dag_update(C, snode);

	return OPERATOR_FINISHED;
}

void NODE_OT_read_renderlayers(wmOperatorType *ot)
{
	
	ot->name = "Read Render Layers";
	ot->idname = "NODE_OT_read_renderlayers";
	ot->description = "Read all render layers of all used scenes";
	
	ot->exec = node_read_renderlayers_exec;
	
	ot->poll = composite_node_active;
	
	/* flags */
	ot->flag = 0;
}

static int node_read_fullsamplelayers_exec(bContext *C, wmOperator *UNUSED(op))
{
	Main *bmain = CTX_data_main(C);
	SpaceNode *snode = CTX_wm_space_node(C);
	Scene *curscene = CTX_data_scene(C);
	Render *re = RE_NewSceneRender(curscene);

	WM_cursor_wait(1);
	RE_MergeFullSample(re, bmain, curscene, snode->nodetree);
	WM_cursor_wait(0);

	/* note we are careful to send the right notifier, as otherwise the
	 * compositor would reexecute and overwrite the full sample result */
	WM_event_add_notifier(C, NC_SCENE | ND_COMPO_RESULT, NULL);

	return OPERATOR_FINISHED;
}


void NODE_OT_read_fullsamplelayers(wmOperatorType *ot)
{
	
	ot->name = "Read Full Sample Layers";
	ot->idname = "NODE_OT_read_fullsamplelayers";
	ot->description = "Read all render layers of current scene, in full sample";
	
	ot->exec = node_read_fullsamplelayers_exec;
	
	ot->poll = composite_node_active;
	
	/* flags */
	ot->flag = 0;
}

int node_render_changed_exec(bContext *C, wmOperator *UNUSED(op))
{
	Scene *sce = CTX_data_scene(C);
	bNode *node;
	
	for (node = sce->nodetree->nodes.first; node; node = node->next) {
		if (node->id == (ID *)sce && node->need_exec) {
			break;
		}
	}
	if (node) {
		SceneRenderLayer *srl = BLI_findlink(&sce->r.layers, node->custom1);
		
		if (srl) {
			PointerRNA op_ptr;
			
			WM_operator_properties_create(&op_ptr, "RENDER_OT_render");
			RNA_string_set(&op_ptr, "layer", srl->name);
			RNA_string_set(&op_ptr, "scene", sce->id.name + 2);
			
			/* to keep keypositions */
			sce->r.scemode |= R_NO_FRAME_UPDATE;
			
			WM_operator_name_call(C, "RENDER_OT_render", WM_OP_INVOKE_DEFAULT, &op_ptr);

			WM_operator_properties_free(&op_ptr);
			
			return OPERATOR_FINISHED;
		}
	}
	return OPERATOR_CANCELLED;
}

void NODE_OT_render_changed(wmOperatorType *ot)
{
	ot->name = "Render Changed Layer";
	ot->idname = "NODE_OT_render_changed";
	ot->description = "Render current scene, when input node's layer has been changed";
	
	ot->exec = node_render_changed_exec;
	
	ot->poll = composite_node_active;
	
	/* flags */
	ot->flag = 0;
}


/* ****************** Hide operator *********************** */

static void node_flag_toggle_exec(SpaceNode *snode, int toggle_flag)
{
	bNode *node;
	int tot_eq = 0, tot_neq = 0;

	/* Toggles the flag on all selected nodes.
	 * If the flag is set on all nodes it is unset.
	 * If the flag is not set on all nodes, it is set.
	 */
	for (node = snode->edittree->nodes.first; node; node = node->next) {
		if (node->flag & SELECT) {
			
			if (toggle_flag == NODE_PREVIEW && (node->typeinfo->flag & NODE_PREVIEW) == 0)
				continue;
			if (toggle_flag == NODE_OPTIONS && !(node->typeinfo->draw_buttons || node->typeinfo->draw_buttons_ex))
				continue;
			
			if (node->flag & toggle_flag)
				tot_eq++;
			else
				tot_neq++;
		}
	}
	for (node = snode->edittree->nodes.first; node; node = node->next) {
		if (node->flag & SELECT) {
			
			if (toggle_flag == NODE_PREVIEW && (node->typeinfo->flag & NODE_PREVIEW) == 0)
				continue;
			if (toggle_flag == NODE_OPTIONS && !(node->typeinfo->draw_buttons || node->typeinfo->draw_buttons_ex))
				continue;
			
			if ((tot_eq && tot_neq) || tot_eq == 0)
				node->flag |= toggle_flag;
			else
				node->flag &= ~toggle_flag;
		}
	}
}

static int node_hide_toggle_exec(bContext *C, wmOperator *UNUSED(op))
{
	SpaceNode *snode = CTX_wm_space_node(C);
	
	/* sanity checking (poll callback checks this already) */
	if ((snode == NULL) || (snode->edittree == NULL))
		return OPERATOR_CANCELLED;
	
	node_flag_toggle_exec(snode, NODE_HIDDEN);

	WM_event_add_notifier(C, NC_NODE | ND_DISPLAY, NULL);

	return OPERATOR_FINISHED;
}

void NODE_OT_hide_toggle(wmOperatorType *ot)
{
	/* identifiers */
	ot->name = "Hide";
	ot->description = "Toggle hiding of selected nodes";
	ot->idname = "NODE_OT_hide_toggle";
	
	/* callbacks */
	ot->exec = node_hide_toggle_exec;
	ot->poll = ED_operator_node_active;

	/* flags */
	ot->flag = OPTYPE_REGISTER | OPTYPE_UNDO;
}

static int node_preview_toggle_exec(bContext *C, wmOperator *UNUSED(op))
{
	SpaceNode *snode = CTX_wm_space_node(C);

	/* sanity checking (poll callback checks this already) */
	if ((snode == NULL) || (snode->edittree == NULL))
		return OPERATOR_CANCELLED;

	ED_preview_kill_jobs(CTX_wm_manager(C), CTX_data_main(C));

	node_flag_toggle_exec(snode, NODE_PREVIEW);

	snode_notify(C, snode);

	return OPERATOR_FINISHED;
}

void NODE_OT_preview_toggle(wmOperatorType *ot)
{
	/* identifiers */
	ot->name = "Toggle Node Preview";
	ot->description = "Toggle preview display for selected nodes";
	ot->idname = "NODE_OT_preview_toggle";

	/* callbacks */
	ot->exec = node_preview_toggle_exec;
	ot->poll = ED_operator_node_active;

	/* flags */
	ot->flag = OPTYPE_REGISTER | OPTYPE_UNDO;
}

static int node_options_toggle_exec(bContext *C, wmOperator *UNUSED(op))
{
	SpaceNode *snode = CTX_wm_space_node(C);

	/* sanity checking (poll callback checks this already) */
	if ((snode == NULL) || (snode->edittree == NULL))
		return OPERATOR_CANCELLED;

	node_flag_toggle_exec(snode, NODE_OPTIONS);

	WM_event_add_notifier(C, NC_NODE | ND_DISPLAY, NULL);

	return OPERATOR_FINISHED;
}

void NODE_OT_options_toggle(wmOperatorType *ot)
{
	/* identifiers */
	ot->name = "Toggle Node Options";
	ot->description = "Toggle option buttons display for selected nodes";
	ot->idname = "NODE_OT_options_toggle";

	/* callbacks */
	ot->exec = node_options_toggle_exec;
	ot->poll = ED_operator_node_active;

	/* flags */
	ot->flag = OPTYPE_REGISTER | OPTYPE_UNDO;
}

static int node_socket_toggle_exec(bContext *C, wmOperator *UNUSED(op))
{
	SpaceNode *snode = CTX_wm_space_node(C);
	bNode *node;
	int hidden;

	/* sanity checking (poll callback checks this already) */
	if ((snode == NULL) || (snode->edittree == NULL))
		return OPERATOR_CANCELLED;

	ED_preview_kill_jobs(CTX_wm_manager(C), CTX_data_main(C));

	/* Toggle for all selected nodes */
	hidden = 0;
	for (node = snode->edittree->nodes.first; node; node = node->next) {
		if (node->flag & SELECT) {
			if (node_has_hidden_sockets(node)) {
				hidden = 1;
				break;
			}
		}
	}
	
	for (node = snode->edittree->nodes.first; node; node = node->next) {
		if (node->flag & SELECT) {
			node_set_hidden_sockets(snode, node, !hidden);
		}
	}

	ntreeUpdateTree(CTX_data_main(C), snode->edittree);

	WM_event_add_notifier(C, NC_NODE | ND_DISPLAY, NULL);

	return OPERATOR_FINISHED;
}

void NODE_OT_hide_socket_toggle(wmOperatorType *ot)
{
	/* identifiers */
	ot->name = "Toggle Hidden Node Sockets";
	ot->description = "Toggle unused node socket display";
	ot->idname = "NODE_OT_hide_socket_toggle";

	/* callbacks */
	ot->exec = node_socket_toggle_exec;
	ot->poll = ED_operator_node_active;

	/* flags */
	ot->flag = OPTYPE_REGISTER | OPTYPE_UNDO;
}

/* ****************** Mute operator *********************** */

static int node_mute_exec(bContext *C, wmOperator *UNUSED(op))
{
	SpaceNode *snode = CTX_wm_space_node(C);
	bNode *node;
	bool do_tag_update = false;

	ED_preview_kill_jobs(CTX_wm_manager(C), CTX_data_main(C));

	for (node = snode->edittree->nodes.first; node; node = node->next) {
		/* Only allow muting of nodes having a mute func! */
		if ((node->flag & SELECT) && node->typeinfo->update_internal_links) {
			node->flag ^= NODE_MUTED;
			snode_update(snode, node);
			do_tag_update |= (do_tag_update || node_connected_to_output(snode->edittree, node));
		}
	}
	
	snode_notify(C, snode);
	if (do_tag_update) {
		snode_dag_update(C, snode);
	}
	
	return OPERATOR_FINISHED;
}

void NODE_OT_mute_toggle(wmOperatorType *ot)
{
	/* identifiers */
	ot->name = "Toggle Node Mute";
	ot->description = "Toggle muting of the nodes";
	ot->idname = "NODE_OT_mute_toggle";
	
	/* callbacks */
	ot->exec = node_mute_exec;
	ot->poll = ED_operator_node_editable;
	
	/* flags */
	ot->flag = OPTYPE_REGISTER | OPTYPE_UNDO;
}

/* ****************** Delete operator ******************* */

static int node_delete_exec(bContext *C, wmOperator *UNUSED(op))
{
	SpaceNode *snode = CTX_wm_space_node(C);
	bNode *node, *next;
	bool do_tag_update = false;

	ED_preview_kill_jobs(CTX_wm_manager(C), CTX_data_main(C));

	for (node = snode->edittree->nodes.first; node; node = next) {
		next = node->next;
		if (node->flag & SELECT) {
			/* check id user here, nodeFreeNode is called for free dbase too */
			do_tag_update |= (do_tag_update || node_connected_to_output(snode->edittree, node));
			if (node->id)
				id_us_min(node->id);
			nodeFreeNode(snode->edittree, node);
		}
	}
	
	ntreeUpdateTree(CTX_data_main(C), snode->edittree);

	snode_notify(C, snode);
	if (do_tag_update) {
		snode_dag_update(C, snode);
	}
	
	return OPERATOR_FINISHED;
}

void NODE_OT_delete(wmOperatorType *ot)
{
	/* identifiers */
	ot->name = "Delete";
	ot->description = "Delete selected nodes";
	ot->idname = "NODE_OT_delete";
	
	/* api callbacks */
	ot->exec = node_delete_exec;
	ot->poll = ED_operator_node_editable;
	
	/* flags */
	ot->flag = OPTYPE_REGISTER | OPTYPE_UNDO;
}

/* ****************** Switch View ******************* */

static int node_switch_view_poll(bContext *C)
{
	SpaceNode *snode = CTX_wm_space_node(C);

	if (snode && snode->edittree)
		return true;

	return false;
}

static int node_switch_view_exec(bContext *C, wmOperator *UNUSED(op))
{
	SpaceNode *snode = CTX_wm_space_node(C);
	bNode *node, *next;

	for (node = snode->edittree->nodes.first; node; node = next) {
		next = node->next;
		if (node->flag & SELECT) {
			/* call the update function from the Switch View node */
			node->update = NODE_UPDATE_OPERATOR;
		}
	}

	ntreeUpdateTree(CTX_data_main(C), snode->edittree);

	snode_notify(C, snode);
	snode_dag_update(C, snode);

	return OPERATOR_FINISHED;
}

void NODE_OT_switch_view_update(wmOperatorType *ot)
{
	/* identifiers */
	ot->name = "Update Views";
	ot->description = "Update views of selected node";
	ot->idname = "NODE_OT_switch_view_update";

	/* api callbacks */
	ot->exec = node_switch_view_exec;
	ot->poll = node_switch_view_poll;

	/* flags */
	ot->flag = OPTYPE_REGISTER | OPTYPE_UNDO;
}

/* ****************** Delete with reconnect ******************* */
static int node_delete_reconnect_exec(bContext *C, wmOperator *UNUSED(op))
{
	SpaceNode *snode = CTX_wm_space_node(C);
	bNode *node, *next;

	ED_preview_kill_jobs(CTX_wm_manager(C), CTX_data_main(C));

	for (node = snode->edittree->nodes.first; node; node = next) {
		next = node->next;
		if (node->flag & SELECT) {
			nodeInternalRelink(snode->edittree, node);
			
			/* check id user here, nodeFreeNode is called for free dbase too */
			if (node->id)
				id_us_min(node->id);
			nodeFreeNode(snode->edittree, node);
		}
	}

	ntreeUpdateTree(CTX_data_main(C), snode->edittree);

	snode_notify(C, snode);
	snode_dag_update(C, snode);

	return OPERATOR_FINISHED;
}

void NODE_OT_delete_reconnect(wmOperatorType *ot)
{
	/* identifiers */
	ot->name = "Delete with Reconnect";
	ot->description = "Delete nodes; will reconnect nodes as if deletion was muted";
	ot->idname = "NODE_OT_delete_reconnect";

	/* api callbacks */
	ot->exec = node_delete_reconnect_exec;
	ot->poll = ED_operator_node_editable;

	/* flags */
	ot->flag = OPTYPE_REGISTER | OPTYPE_UNDO;
}


/* ****************** File Output Add Socket  ******************* */

static int node_output_file_add_socket_exec(bContext *C, wmOperator *op)
{
	Scene *scene = CTX_data_scene(C);
	SpaceNode *snode = CTX_wm_space_node(C);
	PointerRNA ptr = CTX_data_pointer_get(C, "node");
	bNodeTree *ntree = NULL;
	bNode *node = NULL;
	char file_path[MAX_NAME];

	if (ptr.data) {
		node = ptr.data;
		ntree = ptr.id.data;
	}
	else if (snode && snode->edittree) {
		ntree = snode->edittree;
		node = nodeGetActive(snode->edittree);
	}

	if (!node || node->type != CMP_NODE_OUTPUT_FILE)
		return OPERATOR_CANCELLED;

	RNA_string_get(op->ptr, "file_path", file_path);
	ntreeCompositOutputFileAddSocket(ntree, node, file_path, &scene->r.im_format);

	snode_notify(C, snode);

	return OPERATOR_FINISHED;
}

void NODE_OT_output_file_add_socket(wmOperatorType *ot)
{
	/* identifiers */
	ot->name = "Add File Node Socket";
	ot->description = "Add a new input to a file output node";
	ot->idname = "NODE_OT_output_file_add_socket";

	/* callbacks */
	ot->exec = node_output_file_add_socket_exec;
	ot->poll = composite_node_editable;

	/* flags */
	ot->flag = OPTYPE_REGISTER | OPTYPE_UNDO;

	RNA_def_string(ot->srna, "file_path", "Image", MAX_NAME, "File Path", "Sub-path of the output file");
}

/* ****************** Multi File Output Remove Socket  ******************* */

static int node_output_file_remove_active_socket_exec(bContext *C, wmOperator *UNUSED(op))
{
	SpaceNode *snode = CTX_wm_space_node(C);
	PointerRNA ptr = CTX_data_pointer_get(C, "node");
	bNodeTree *ntree = NULL;
	bNode *node = NULL;
	
	if (ptr.data) {
		node = ptr.data;
		ntree = ptr.id.data;
	}
	else if (snode && snode->edittree) {
		ntree = snode->edittree;
		node = nodeGetActive(snode->edittree);
	}

	if (!node || node->type != CMP_NODE_OUTPUT_FILE)
		return OPERATOR_CANCELLED;
	
	if (!ntreeCompositOutputFileRemoveActiveSocket(ntree, node))
		return OPERATOR_CANCELLED;
	
	snode_notify(C, snode);
	
	return OPERATOR_FINISHED;
}

void NODE_OT_output_file_remove_active_socket(wmOperatorType *ot)
{
	/* identifiers */
	ot->name = "Remove File Node Socket";
	ot->description = "Remove active input from a file output node";
	ot->idname = "NODE_OT_output_file_remove_active_socket";
	
	/* callbacks */
	ot->exec = node_output_file_remove_active_socket_exec;
	ot->poll = composite_node_editable;
	
	/* flags */
	ot->flag = OPTYPE_REGISTER | OPTYPE_UNDO;
}

/* ****************** Multi File Output Move Socket  ******************* */

static int node_output_file_move_active_socket_exec(bContext *C, wmOperator *op)
{
	SpaceNode *snode = CTX_wm_space_node(C);
	PointerRNA ptr = CTX_data_pointer_get(C, "node");
	bNode *node = NULL;
	NodeImageMultiFile *nimf;
	bNodeSocket *sock;
	int direction;
	
	if (ptr.data)
		node = ptr.data;
	else if (snode && snode->edittree)
		node = nodeGetActive(snode->edittree);

	if (!node || node->type != CMP_NODE_OUTPUT_FILE)
		return OPERATOR_CANCELLED;

	nimf = node->storage;
	
	sock = BLI_findlink(&node->inputs, nimf->active_input);
	if (!sock)
		return OPERATOR_CANCELLED;
	
	direction = RNA_enum_get(op->ptr, "direction");
	
	if (direction == 1) {
		bNodeSocket *before = sock->prev;
		if (!before)
			return OPERATOR_CANCELLED;
		BLI_remlink(&node->inputs, sock);
		BLI_insertlinkbefore(&node->inputs, before, sock);
		nimf->active_input--;
	}
	else {
		bNodeSocket *after = sock->next;
		if (!after)
			return OPERATOR_CANCELLED;
		BLI_remlink(&node->inputs, sock);
		BLI_insertlinkafter(&node->inputs, after, sock);
		nimf->active_input++;
	}
	
	snode_notify(C, snode);
	
	return OPERATOR_FINISHED;
}

void NODE_OT_output_file_move_active_socket(wmOperatorType *ot)
{
	static EnumPropertyItem direction_items[] = {
		{1, "UP", 0, "Up", ""},
		{2, "DOWN", 0, "Down", ""},
		{ 0, NULL, 0, NULL, NULL }
	};
	
	/* identifiers */
	ot->name = "Move File Node Socket";
	ot->description = "Move the active input of a file output node up or down the list";
	ot->idname = "NODE_OT_output_file_move_active_socket";
	
	/* callbacks */
	ot->exec = node_output_file_move_active_socket_exec;
	ot->poll = composite_node_editable;
	
	/* flags */
	ot->flag = OPTYPE_REGISTER | OPTYPE_UNDO;
	
	RNA_def_enum(ot->srna, "direction", direction_items, 2, "Direction", "");
}

/* ****************** Copy Node Color ******************* */

static int node_copy_color_exec(bContext *C, wmOperator *UNUSED(op))
{
	SpaceNode *snode = CTX_wm_space_node(C);
	bNodeTree *ntree = snode->edittree;
	bNode *node, *tnode;
	
	if (!ntree)
		return OPERATOR_CANCELLED;
	node = nodeGetActive(ntree);
	if (!node)
		return OPERATOR_CANCELLED;
	
	for (tnode = ntree->nodes.first; tnode; tnode = tnode->next) {
		if (tnode->flag & NODE_SELECT && tnode != node) {
			if (node->flag & NODE_CUSTOM_COLOR) {
				tnode->flag |= NODE_CUSTOM_COLOR;
				copy_v3_v3(tnode->color, node->color);
			}
			else
				tnode->flag &= ~NODE_CUSTOM_COLOR;
		}
	}

	ED_node_sort(ntree);
	WM_event_add_notifier(C, NC_NODE | ND_DISPLAY, NULL);

	return OPERATOR_FINISHED;
}

void NODE_OT_node_copy_color(wmOperatorType *ot)
{
	/* identifiers */
	ot->name = "Copy Color";
	ot->description = "Copy color to all selected nodes";
	ot->idname = "NODE_OT_node_copy_color";

	/* api callbacks */
	ot->exec = node_copy_color_exec;
	ot->poll = ED_operator_node_editable;

	/* flags */
	ot->flag = OPTYPE_REGISTER | OPTYPE_UNDO;
}

/* ****************** Copy to clipboard ******************* */

static int node_clipboard_copy_exec(bContext *C, wmOperator *UNUSED(op))
{
	SpaceNode *snode = CTX_wm_space_node(C);
	bNodeTree *ntree = snode->edittree;
	bNode *node;
	bNodeLink *link, *newlink;

	ED_preview_kill_jobs(CTX_wm_manager(C), CTX_data_main(C));

	/* clear current clipboard */
	BKE_node_clipboard_clear();
	BKE_node_clipboard_init(ntree);

	for (node = ntree->nodes.first; node; node = node->next) {
		if (node->flag & SELECT) {
			bNode *new_node;
			new_node = nodeCopyNode(NULL, node);
			BKE_node_clipboard_add_node(new_node);
		}
	}

	for (node = ntree->nodes.first; node; node = node->next) {
		if (node->flag & SELECT) {
			bNode *new_node = node->new_node;
			
			/* ensure valid pointers */
			if (new_node->parent) {
				/* parent pointer must be redirected to new node or detached if parent is not copied */
				if (new_node->parent->flag & NODE_SELECT) {
					new_node->parent = new_node->parent->new_node;
				}
				else {
					nodeDetachNode(new_node);
				}
			}
		}
	}

	/* copy links between selected nodes
	 * NB: this depends on correct node->new_node and sock->new_sock pointers from above copy!
	 */
	for (link = ntree->links.first; link; link = link->next) {
		/* This creates new links between copied nodes. */
		if (link->tonode && (link->tonode->flag & NODE_SELECT) &&
		    link->fromnode && (link->fromnode->flag & NODE_SELECT))
		{
			newlink = MEM_callocN(sizeof(bNodeLink), "bNodeLink");
			newlink->flag = link->flag;
			newlink->tonode = link->tonode->new_node;
			newlink->tosock = link->tosock->new_sock;
			newlink->fromnode = link->fromnode->new_node;
			newlink->fromsock = link->fromsock->new_sock;

			BKE_node_clipboard_add_link(newlink);
		}
	}

	return OPERATOR_FINISHED;
}

void NODE_OT_clipboard_copy(wmOperatorType *ot)
{
	/* identifiers */
	ot->name = "Copy to Clipboard";
	ot->description = "Copies selected nodes to the clipboard";
	ot->idname = "NODE_OT_clipboard_copy";

	/* api callbacks */
	ot->exec = node_clipboard_copy_exec;
	ot->poll = ED_operator_node_active;

	/* flags */
	ot->flag = OPTYPE_REGISTER | OPTYPE_UNDO;
}

/* ****************** Paste from clipboard ******************* */

static int node_clipboard_paste_exec(bContext *C, wmOperator *op)
{
	SpaceNode *snode = CTX_wm_space_node(C);
	bNodeTree *ntree = snode->edittree;
	const ListBase *clipboard_nodes_lb;
	const ListBase *clipboard_links_lb;
	bNode *node;
	bNodeLink *link;
	int num_nodes;
	float center[2];
	bool is_clipboard_valid, all_nodes_valid;

	/* validate pointers in the clipboard */
	is_clipboard_valid = BKE_node_clipboard_validate();
	clipboard_nodes_lb = BKE_node_clipboard_get_nodes();
	clipboard_links_lb = BKE_node_clipboard_get_links();

	if (BLI_listbase_is_empty(clipboard_nodes_lb)) {
		BKE_report(op->reports, RPT_ERROR, "Clipboard is empty");
		return OPERATOR_CANCELLED;
	}

	if (BKE_node_clipboard_get_type() != ntree->type) {
		BKE_report(op->reports, RPT_ERROR, "Clipboard nodes are an incompatible type");
		return OPERATOR_CANCELLED;
	}

	/* only warn */
	if (is_clipboard_valid == false) {
		BKE_report(op->reports, RPT_WARNING, "Some nodes references could not be restored, will be left empty");
	}

	/* make sure all clipboard nodes would be valid in the target tree */
	all_nodes_valid = true;
	for (node = clipboard_nodes_lb->first; node; node = node->next) {
		if (!node->typeinfo->poll_instance || !node->typeinfo->poll_instance(node, ntree)) {
			all_nodes_valid = false;
			BKE_reportf(op->reports, RPT_ERROR, "Cannot add node %s into node tree %s", node->name, ntree->id.name + 2);
		}
	}
	if (!all_nodes_valid)
		return OPERATOR_CANCELLED;

	ED_preview_kill_jobs(CTX_wm_manager(C), CTX_data_main(C));

	/* deselect old nodes */
	node_deselect_all(snode);

	/* calculate "barycenter" for placing on mouse cursor */
	zero_v2(center);
	for (node = clipboard_nodes_lb->first, num_nodes = 0; node; node = node->next, num_nodes++) {
		center[0] += BLI_rctf_cent_x(&node->totr);
		center[1] += BLI_rctf_cent_y(&node->totr);
	}
	mul_v2_fl(center, 1.0 / num_nodes);

	/* copy nodes from clipboard */
	for (node = clipboard_nodes_lb->first; node; node = node->next) {
		bNode *new_node = nodeCopyNode(ntree, node);

		/* needed since nodeCopyNode() doesn't increase ID's */
		id_us_plus(node->id);

		/* pasted nodes are selected */
		nodeSetSelected(new_node, true);
	}
	
	/* reparent copied nodes */
	for (node = clipboard_nodes_lb->first; node; node = node->next) {
		bNode *new_node = node->new_node;
		if (new_node->parent)
			new_node->parent = new_node->parent->new_node;
	}

	for (link = clipboard_links_lb->first; link; link = link->next) {
		nodeAddLink(ntree, link->fromnode->new_node, link->fromsock->new_sock,
		            link->tonode->new_node, link->tosock->new_sock);
	}

	ntreeUpdateTree(CTX_data_main(C), snode->edittree);

	snode_notify(C, snode);
	snode_dag_update(C, snode);

	return OPERATOR_FINISHED;
}

void NODE_OT_clipboard_paste(wmOperatorType *ot)
{
	/* identifiers */
	ot->name = "Paste from Clipboard";
	ot->description = "Pastes nodes from the clipboard to the active node tree";
	ot->idname = "NODE_OT_clipboard_paste";

	/* api callbacks */
	ot->exec = node_clipboard_paste_exec;
	ot->poll = ED_operator_node_editable;

	/* flags */
	ot->flag = OPTYPE_REGISTER | OPTYPE_UNDO;
}

/********************** Add interface socket operator *********************/

static bNodeSocket *ntree_get_active_interface_socket(ListBase *lb)
{
	bNodeSocket *sock;
	for (sock = lb->first; sock; sock = sock->next)
		if (sock->flag & SELECT)
			return sock;
	return NULL;
}

static int ntree_socket_add_exec(bContext *C, wmOperator *op)
{
	SpaceNode *snode = CTX_wm_space_node(C);
	bNodeTree *ntree = snode->edittree;
	int in_out = RNA_enum_get(op->ptr, "in_out");
	PointerRNA ntree_ptr;
	bNodeSocket *sock, *tsock, *active_sock;
	const char *default_name;
	
	RNA_id_pointer_create((ID *)ntree, &ntree_ptr);
	
	if (in_out == SOCK_IN) {
		active_sock = ntree_get_active_interface_socket(&ntree->inputs);
		default_name = "Input";
	}
	else {
		active_sock = ntree_get_active_interface_socket(&ntree->outputs);
		default_name = "Output";
	}
	
	if (active_sock) {
		/* insert a copy of the active socket right after it */
		sock = ntreeInsertSocketInterface(ntree, in_out, active_sock->idname, active_sock->next, active_sock->name);
		/* XXX this only works for actual sockets, not interface templates! */
		/*nodeSocketCopyValue(sock, &ntree_ptr, active_sock, &ntree_ptr);*/
	}
	else {
		/* XXX TODO define default socket type for a tree! */
		sock = ntreeAddSocketInterface(ntree, in_out, "NodeSocketFloat", default_name);
	}
	
	/* deactivate sockets (has to check both lists) */
	for (tsock = ntree->inputs.first; tsock; tsock = tsock->next)
		tsock->flag &= ~SELECT;
	for (tsock = ntree->outputs.first; tsock; tsock = tsock->next)
		tsock->flag &= ~SELECT;
	/* make the new socket active */
	sock->flag |= SELECT;
	
	ntreeUpdateTree(CTX_data_main(C), ntree);

	WM_event_add_notifier(C, NC_NODE | ND_DISPLAY, NULL);
	
	return OPERATOR_FINISHED;
}

void NODE_OT_tree_socket_add(wmOperatorType *ot)
{
	/* identifiers */
	ot->name = "Add Node Tree Interface Socket";
	ot->description = "Add an input or output socket to the current node tree";
	ot->idname = "NODE_OT_tree_socket_add";
	
	/* api callbacks */
	ot->exec = ntree_socket_add_exec;
	ot->poll = ED_operator_node_editable;
	
	/* flags */
	ot->flag = OPTYPE_REGISTER | OPTYPE_UNDO;
	
	RNA_def_enum(ot->srna, "in_out", rna_enum_node_socket_in_out_items, SOCK_IN, "Socket Type", "");
}

/********************** Remove interface socket operator *********************/

static int ntree_socket_remove_exec(bContext *C, wmOperator *UNUSED(op))
{
	SpaceNode *snode = CTX_wm_space_node(C);
	bNodeTree *ntree = snode->edittree;
	bNodeSocket *iosock, *active_sock;
	
	iosock = ntree_get_active_interface_socket(&ntree->inputs);
	if (!iosock)
		iosock = ntree_get_active_interface_socket(&ntree->outputs);
	if (!iosock)
		return OPERATOR_CANCELLED;
	
	/* preferably next socket becomes active, otherwise try previous socket */
	active_sock = (iosock->next ? iosock->next : iosock->prev);
	ntreeRemoveSocketInterface(ntree, iosock);
	
	/* set active socket */
	if (active_sock)
		active_sock->flag |= SELECT;
	
	ntreeUpdateTree(CTX_data_main(C), ntree);

	WM_event_add_notifier(C, NC_NODE | ND_DISPLAY, NULL);
	
	return OPERATOR_FINISHED;
}

void NODE_OT_tree_socket_remove(wmOperatorType *ot)
{
	/* identifiers */
	ot->name = "Remove Node Tree Interface Socket";
	ot->description = "Remove an input or output socket to the current node tree";
	ot->idname = "NODE_OT_tree_socket_remove";
	
	/* api callbacks */
	ot->exec = ntree_socket_remove_exec;
	ot->poll = ED_operator_node_editable;
	
	/* flags */
	ot->flag = OPTYPE_REGISTER | OPTYPE_UNDO;
}

/********************** Move interface socket operator *********************/

static EnumPropertyItem move_direction_items[] = {
	{ 1, "UP", 0, "Up", "" },
	{ 2, "DOWN", 0, "Down", "" },
	{ 0, NULL, 0, NULL, NULL },
};

static int ntree_socket_move_exec(bContext *C, wmOperator *op)
{
	SpaceNode *snode = CTX_wm_space_node(C);
	bNodeTree *ntree = snode->edittree;
	int direction = RNA_enum_get(op->ptr, "direction");
	bNodeSocket *iosock;
	ListBase *lb;
	
	lb = &ntree->inputs;
	iosock = ntree_get_active_interface_socket(lb);
	if (!iosock) {
		lb = &ntree->outputs;
		iosock = ntree_get_active_interface_socket(lb);
	}
	if (!iosock)
		return OPERATOR_CANCELLED;
	
	switch (direction) {
		case 1:
		{	/* up */
			bNodeSocket *before = iosock->prev;
			BLI_remlink(lb, iosock);
			if (before)
				BLI_insertlinkbefore(lb, before, iosock);
			else
				BLI_addhead(lb, iosock);
			break;
		}
		case 2:
		{	/* down */
			bNodeSocket *after = iosock->next;
			BLI_remlink(lb, iosock);
			if (after)
				BLI_insertlinkafter(lb, after, iosock);
			else
				BLI_addtail(lb, iosock);
			break;
		}
	}
	
	ntreeUpdateTree(CTX_data_main(C), ntree);

	WM_event_add_notifier(C, NC_NODE | ND_DISPLAY, NULL);
	
	return OPERATOR_FINISHED;
}

void NODE_OT_tree_socket_move(wmOperatorType *ot)
{
	/* identifiers */
	ot->name = "Move Node Tree Socket";
	ot->description = "Move a socket up or down in the current node tree's sockets stack";
	ot->idname = "NODE_OT_tree_socket_move";
	
	/* api callbacks */
	ot->exec = ntree_socket_move_exec;
	ot->poll = ED_operator_node_editable;
	
	/* flags */
	ot->flag = OPTYPE_REGISTER | OPTYPE_UNDO;
	
	RNA_def_enum(ot->srna, "direction", move_direction_items, 1, "Direction", "");
}

/* ********************** Shader Script Update ******************/

static int node_shader_script_update_poll(bContext *C)
{
	Scene *scene = CTX_data_scene(C);
	RenderEngineType *type = RE_engines_find(scene->r.engine);
	SpaceNode *snode = CTX_wm_space_node(C);
	bNode *node;
	Text *text;

	/* test if we have a render engine that supports shaders scripts */
	if (!(type && type->update_script_node))
		return 0;

	/* see if we have a shader script node in context */
	node = CTX_data_pointer_get_type(C, "node", &RNA_ShaderNodeScript).data;

	if (!node && snode && snode->edittree)
		node = nodeGetActive(snode->edittree);

	if (node && node->type == SH_NODE_SCRIPT) {
		NodeShaderScript *nss = node->storage;

		if (node->id || nss->filepath[0]) {
			return ED_operator_node_editable(C);
		}
	}

	/* see if we have a text datablock in context */
	text = CTX_data_pointer_get_type(C, "edit_text", &RNA_Text).data;
	if (text)
		return 1;

	/* we don't check if text datablock is actually in use, too slow for poll */

	return 0;
}

/* recursively check for script nodes in groups using this text and update */
static bool node_shader_script_update_text_recursive(RenderEngine *engine, RenderEngineType *type, bNodeTree *ntree, Text *text)
{
	bool found = false;
	bNode *node;
	
	ntree->done = true;
	
	/* update each script that is using this text datablock */
	for (node = ntree->nodes.first; node; node = node->next) {
		if (node->type == NODE_GROUP) {
			bNodeTree *ngroup = (bNodeTree *)node->id;
			if (ngroup && !ngroup->done)
				found |= node_shader_script_update_text_recursive(engine, type, ngroup, text);
		}
		else if (node->type == SH_NODE_SCRIPT && node->id == &text->id) {
			type->update_script_node(engine, ntree, node);
			found = true;
		}
	}
	
	return found;
}

static int node_shader_script_update_exec(bContext *C, wmOperator *op)
{
	Main *bmain = CTX_data_main(C);
	Scene *scene = CTX_data_scene(C);
	SpaceNode *snode = CTX_wm_space_node(C);
	PointerRNA nodeptr = CTX_data_pointer_get_type(C, "node", &RNA_ShaderNodeScript);
	bNodeTree *ntree_base = NULL;
	bNode *node = NULL;
	RenderEngine *engine;
	RenderEngineType *type;
	bool found = false;

	/* setup render engine */
	type = RE_engines_find(scene->r.engine);
	engine = RE_engine_create(type);
	engine->reports = op->reports;

	/* get node */
	if (nodeptr.data) {
		ntree_base = nodeptr.id.data;
		node = nodeptr.data;
	}
	else if (snode && snode->edittree) {
		ntree_base = snode->edittree;
		node = nodeGetActive(snode->edittree);
	}

	if (node) {
		/* update single node */
		type->update_script_node(engine, ntree_base, node);

		found = true;
	}
	else {
		/* update all nodes using text datablock */
		Text *text = CTX_data_pointer_get_type(C, "edit_text", &RNA_Text).data;

		if (text) {
			/* clear flags for recursion check */
			FOREACH_NODETREE(bmain, ntree, id) {
				if (ntree->type == NTREE_SHADER)
					ntree->done = false;
			} FOREACH_NODETREE_END
			
			FOREACH_NODETREE(bmain, ntree, id) {
				if (ntree->type == NTREE_SHADER) {
					if (!ntree->done)
						found |= node_shader_script_update_text_recursive(engine, type, ntree, text);
				}
			} FOREACH_NODETREE_END

			if (!found)
				BKE_report(op->reports, RPT_INFO, "Text not used by any node, no update done");
		}
	}

	RE_engine_free(engine);

	return (found) ? OPERATOR_FINISHED : OPERATOR_CANCELLED;
}

void NODE_OT_shader_script_update(wmOperatorType *ot)
{
	/* identifiers */
	ot->name = "Script Node Update";
	ot->description = "Update shader script node with new sockets and options from the script";
	ot->idname = "NODE_OT_shader_script_update";

	/* api callbacks */
	ot->exec = node_shader_script_update_exec;
	ot->poll = node_shader_script_update_poll;

	/* flags */
	ot->flag = OPTYPE_REGISTER | OPTYPE_UNDO;
}

/* ********************** Viewer border ******************/

static void viewer_border_corner_to_backdrop(SpaceNode *snode, ARegion *ar, int x, int y,
                                             int backdrop_width, int backdrop_height,
                                             float *fx, float *fy)
{
	float bufx, bufy;

	bufx = backdrop_width * snode->zoom;
	bufy = backdrop_height * snode->zoom;

	*fx = (bufx > 0.0f ? ((float) x - 0.5f * ar->winx - snode->xof) / bufx + 0.5f : 0.0f);
	*fy = (bufy > 0.0f ? ((float) y - 0.5f * ar->winy - snode->yof) / bufy + 0.5f : 0.0f);
}

static int viewer_border_exec(bContext *C, wmOperator *op)
{
	Image *ima;
	void *lock;
	ImBuf *ibuf;

	ED_preview_kill_jobs(CTX_wm_manager(C), CTX_data_main(C));

	ima = BKE_image_verify_viewer(IMA_TYPE_COMPOSITE, "Viewer Node");
	ibuf = BKE_image_acquire_ibuf(ima, NULL, &lock);

	if (ibuf) {
		ARegion *ar = CTX_wm_region(C);
		SpaceNode *snode = CTX_wm_space_node(C);
		bNodeTree *btree = snode->nodetree;
		rcti rect;
		rctf rectf;

		/* get border from operator */
		WM_operator_properties_border_to_rcti(op, &rect);

		/* convert border to unified space within backdrop image */
		viewer_border_corner_to_backdrop(snode, ar, rect.xmin, rect.ymin, ibuf->x, ibuf->y,
		                                 &rectf.xmin, &rectf.ymin);

		viewer_border_corner_to_backdrop(snode, ar, rect.xmax, rect.ymax, ibuf->x, ibuf->y,
		                                 &rectf.xmax, &rectf.ymax);

		/* clamp coordinates */
		rectf.xmin = max_ff(rectf.xmin, 0.0f);
		rectf.ymin = max_ff(rectf.ymin, 0.0f);
		rectf.xmax = min_ff(rectf.xmax, 1.0f);
		rectf.ymax = min_ff(rectf.ymax, 1.0f);

		if (rectf.xmin < rectf.xmax && rectf.ymin < rectf.ymax) {
			btree->viewer_border = rectf;

			if (rectf.xmin == 0.0f && rectf.ymin == 0.0f &&
			    rectf.xmax == 1.0f && rectf.ymax == 1.0f)
			{
				btree->flag &= ~NTREE_VIEWER_BORDER;
			}
			else {
				btree->flag |= NTREE_VIEWER_BORDER;
			}

			snode_notify(C, snode);
			WM_event_add_notifier(C, NC_NODE | ND_DISPLAY, NULL);
		}
		else {
			btree->flag &= ~NTREE_VIEWER_BORDER;
		}
	}

	BKE_image_release_ibuf(ima, ibuf, lock);

	return OPERATOR_FINISHED;
}

void NODE_OT_viewer_border(wmOperatorType *ot)
{
	/* identifiers */
	ot->name = "Viewer Border";
	ot->description = "Set the boundaries for viewer operations";
	ot->idname = "NODE_OT_viewer_border";

	/* api callbacks */
	ot->invoke = WM_border_select_invoke;
	ot->exec = viewer_border_exec;
	ot->modal = WM_border_select_modal;
	ot->cancel = WM_border_select_cancel;
	ot->poll = composite_node_active;

	/* flags */
	ot->flag = OPTYPE_REGISTER | OPTYPE_UNDO;

	/* properties */
	WM_operator_properties_gesture_border(ot, true);
}

static int clear_viewer_border_exec(bContext *C, wmOperator *UNUSED(op))
{
	SpaceNode *snode = CTX_wm_space_node(C);
	bNodeTree *btree = snode->nodetree;

	btree->flag &= ~NTREE_VIEWER_BORDER;
	snode_notify(C, snode);
	WM_event_add_notifier(C, NC_NODE | ND_DISPLAY, NULL);

	return OPERATOR_FINISHED;
}

void NODE_OT_clear_viewer_border(wmOperatorType *ot)
{
	/* identifiers */
	ot->name = "Clear Viewer Border";
	ot->description = "Clear the boundaries for viewer operations";
	ot->idname = "NODE_OT_clear_viewer_border";

	/* api callbacks */
	ot->exec = clear_viewer_border_exec;
	ot->poll = composite_node_active;

	/* flags */
	ot->flag = OPTYPE_REGISTER | OPTYPE_UNDO;
}<|MERGE_RESOLUTION|>--- conflicted
+++ resolved
@@ -398,15 +398,9 @@
 			Material *ma = (Material *)id;
 			ma->nodetree = ntree;
 
-<<<<<<< HEAD
 			if (BKE_scene_uses_blender_eevee(scene) || BKE_scene_uses_blender_game(scene)) {
-				output_type = SH_NODE_OUTPUT_EEVEE_MATERIAL;
-				shader_type = SH_NODE_EEVEE_METALLIC;
-=======
-			if (BKE_scene_uses_blender_eevee(scene)) {
 				output_type = SH_NODE_OUTPUT_MATERIAL;
 				shader_type = SH_NODE_BSDF_PRINCIPLED;
->>>>>>> 76444a13
 			}
 			else if (BKE_scene_use_new_shading_nodes(scene)) {
 				output_type = SH_NODE_OUTPUT_MATERIAL;
