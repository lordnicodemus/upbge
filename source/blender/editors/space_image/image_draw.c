/*
 * This program is free software; you can redistribute it and/or
 * modify it under the terms of the GNU General Public License
 * as published by the Free Software Foundation; either version 2
 * of the License, or (at your option) any later version.
 *
 * This program is distributed in the hope that it will be useful,
 * but WITHOUT ANY WARRANTY; without even the implied warranty of
 * MERCHANTABILITY or FITNESS FOR A PARTICULAR PURPOSE.  See the
 * GNU General Public License for more details.
 *
 * You should have received a copy of the GNU General Public License
 * along with this program; if not, write to the Free Software Foundation,
 * Inc., 51 Franklin Street, Fifth Floor, Boston, MA 02110-1301, USA.
 *
 * The Original Code is Copyright (C) 2001-2002 by NaN Holding BV.
 * All rights reserved.
 */

/** \file
 * \ingroup spimage
 */


#include <math.h>
#include <stdlib.h>
#include <string.h>

#include "MEM_guardedalloc.h"

#include "DNA_camera_types.h"
#include "DNA_object_types.h"
#include "DNA_space_types.h"
#include "DNA_scene_types.h"
#include "DNA_screen_types.h"
#include "DNA_brush_types.h"
#include "DNA_mask_types.h"

#include "PIL_time.h"

#include "BLI_math.h"
#include "BLI_rect.h"
#include "BLI_threads.h"
#include "BLI_string.h"
#include "BLI_utildefines.h"

#include "IMB_imbuf.h"
#include "IMB_imbuf_types.h"
#include "IMB_colormanagement.h"
#include "IMB_moviecache.h"

#include "BKE_context.h"
#include "BKE_image.h"
#include "BKE_paint.h"

#include "BIF_glutil.h"

#include "GPU_immediate.h"
#include "GPU_immediate_util.h"
#include "GPU_matrix.h"
#include "GPU_state.h"

#include "BLF_api.h"

#include "ED_gpencil.h"
#include "ED_image.h"
#include "ED_mask.h"
#include "ED_render.h"
#include "ED_screen.h"

#include "UI_interface.h"
#include "UI_resources.h"
#include "UI_view2d.h"

#include "RE_pipeline.h"
#include "RE_engine.h"

#include "image_intern.h"

static void draw_render_info(const bContext *C,
                             Scene *scene,
                             Image *ima,
                             ARegion *ar,
                             float zoomx,
                             float zoomy)
{
	Render *re = RE_GetSceneRender(scene);
	RenderData *rd = RE_engine_get_render_data(re);
	Scene *stats_scene = ED_render_job_get_scene(C);
	if (stats_scene == NULL) {
		stats_scene = CTX_data_scene(C);
	}

	RenderResult *rr = BKE_image_acquire_renderresult(stats_scene, ima);

	if (rr && rr->text) {
		float fill_color[4] = {0.0f, 0.0f, 0.0f, 0.25f};
		ED_region_info_draw(ar, rr->text, fill_color, true);
	}

	BKE_image_release_renderresult(stats_scene, ima);

	if (re) {
		int total_tiles;
		bool need_free_tiles;
		rcti *tiles = RE_engine_get_current_tiles(re, &total_tiles, &need_free_tiles);

		if (total_tiles) {
			/* find window pixel coordinates of origin */
			int x, y;
			UI_view2d_view_to_region(&ar->v2d, 0.0f, 0.0f, &x, &y);

			GPU_matrix_push();
			GPU_matrix_translate_2f(x, y);
			GPU_matrix_scale_2f(zoomx, zoomy);

			if (rd->mode & R_BORDER) {
				/* TODO: round or floor instead of casting to int */
				GPU_matrix_translate_2f((int)(-rd->border.xmin * rd->xsch * rd->size * 0.01f),
				               (int)(-rd->border.ymin * rd->ysch * rd->size * 0.01f));
			}

			uint pos = GPU_vertformat_attr_add(immVertexFormat(), "pos", GPU_COMP_F32, 2, GPU_FETCH_FLOAT);
			immBindBuiltinProgram(GPU_SHADER_2D_UNIFORM_COLOR);
			immUniformThemeColor(TH_FACE_SELECT);

			GPU_line_width(1.0f);

			rcti *tile = tiles;
			for (int i = 0; i < total_tiles; i++, tile++) {
				immDrawBorderCorners(pos, tile, zoomx, zoomy);
			}

			immUnbindProgram();

			if (need_free_tiles) {
				MEM_freeN(tiles);
			}

			GPU_matrix_pop();
		}
	}
}

/* used by node view too */
void ED_image_draw_info(Scene *scene, ARegion *ar, bool color_manage, bool use_default_view, int channels, int x, int y,
                        const unsigned char cp[4], const float fp[4], const float linearcol[4], int *zp, float *zpf)
{
	rcti color_rect;
	char str[256];
	int dx = 6;
	/* local coordinate visible rect inside region, to accommodate overlapping ui */
	rcti rect;
	ED_region_visible_rect(ar, &rect);
	const int ymin = rect.ymin;
	const int dy = ymin + 0.3f * UI_UNIT_Y;

	/* text colors */
	/* XXX colored text not allowed in Blender UI */
#if 0
	unsigned char red[3] = {255, 50, 50};
	unsigned char green[3] = {0, 255, 0};
	unsigned char blue[3] = {100, 100, 255};
#else
	unsigned char red[3] = {255, 255, 255};
	unsigned char green[3] = {255, 255, 255};
	unsigned char blue[3] = {255, 255, 255};
#endif
	float hue = 0, sat = 0, val = 0, lum = 0, u = 0, v = 0;
	float col[4], finalcol[4];

	GPU_blend_set_func_separate(GPU_SRC_ALPHA, GPU_ONE_MINUS_SRC_ALPHA, GPU_ONE, GPU_ONE_MINUS_SRC_ALPHA);
	GPU_blend(true);

	uint pos = GPU_vertformat_attr_add(immVertexFormat(), "pos", GPU_COMP_I32, 2, GPU_FETCH_INT_TO_FLOAT);
	immBindBuiltinProgram(GPU_SHADER_2D_UNIFORM_COLOR);

	/* noisy, high contrast make impossible to read if lower alpha is used. */
	immUniformColor4ub(0, 0, 0, 190);
	immRecti(pos, 0, ymin, BLI_rcti_size_x(&ar->winrct) + 1, ymin + UI_UNIT_Y);

	immUnbindProgram();

	GPU_blend(false);

	BLF_size(blf_mono_font, 11 * U.pixelsize, U.dpi);

	BLF_color3ub(blf_mono_font, 255, 255, 255);
	SNPRINTF(str, "X:%-4d  Y:%-4d |", x, y);
	BLF_position(blf_mono_font, dx, dy, 0);
	BLF_draw_ascii(blf_mono_font, str, sizeof(str));
	dx += BLF_width(blf_mono_font, str, sizeof(str));

	if (zp) {
		BLF_color3ub(blf_mono_font, 255, 255, 255);
		SNPRINTF(str, " Z:%-.4f |", 0.5f + 0.5f * (((float)*zp) / (float)0x7fffffff));
		BLF_position(blf_mono_font, dx, dy, 0);
		BLF_draw_ascii(blf_mono_font, str, sizeof(str));
		dx += BLF_width(blf_mono_font, str, sizeof(str));
	}
	if (zpf) {
		BLF_color3ub(blf_mono_font, 255, 255, 255);
		SNPRINTF(str, " Z:%-.3f |", *zpf);
		BLF_position(blf_mono_font, dx, dy, 0);
		BLF_draw_ascii(blf_mono_font, str, sizeof(str));
		dx += BLF_width(blf_mono_font, str, sizeof(str));
	}

	if (channels == 1 && (cp != NULL || fp != NULL)) {
		if (fp != NULL) {
			SNPRINTF(str, " Val:%-.3f |", fp[0]);
		}
		else if (cp != NULL) {
			SNPRINTF(str, " Val:%-.3f |", cp[0] / 255.0f);
		}
		BLF_color3ub(blf_mono_font, 255, 255, 255);
		BLF_position(blf_mono_font, dx, dy, 0);
		BLF_draw_ascii(blf_mono_font, str, sizeof(str));
		dx += BLF_width(blf_mono_font, str, sizeof(str));
	}

	if (channels >= 3) {
		BLF_color3ubv(blf_mono_font, red);
		if (fp) {
			SNPRINTF(str, "  R:%-.5f", fp[0]);
		}
		else if (cp) {
			SNPRINTF(str, "  R:%-3d", cp[0]);
		}
		else {
			STRNCPY(str, "  R:-");
		}
		BLF_position(blf_mono_font, dx, dy, 0);
		BLF_draw_ascii(blf_mono_font, str, sizeof(str));
		dx += BLF_width(blf_mono_font, str, sizeof(str));

		BLF_color3ubv(blf_mono_font, green);
		if (fp) {
			SNPRINTF(str, "  G:%-.5f", fp[1]);
		}
		else if (cp) {
			SNPRINTF(str, "  G:%-3d", cp[1]);
		}
		else {
			STRNCPY(str, "  G:-");
		}
		BLF_position(blf_mono_font, dx, dy, 0);
		BLF_draw_ascii(blf_mono_font, str, sizeof(str));
		dx += BLF_width(blf_mono_font, str, sizeof(str));

		BLF_color3ubv(blf_mono_font, blue);
		if (fp) {
			SNPRINTF(str, "  B:%-.5f", fp[2]);
		}
		else if (cp) {
			SNPRINTF(str, "  B:%-3d", cp[2]);
		}
		else {
			STRNCPY(str, "  B:-");
		}
		BLF_position(blf_mono_font, dx, dy, 0);
		BLF_draw_ascii(blf_mono_font, str, sizeof(str));
		dx += BLF_width(blf_mono_font, str, sizeof(str));

		if (channels == 4) {
			BLF_color3ub(blf_mono_font, 255, 255, 255);
			if (fp) {
				SNPRINTF(str, "  A:%-.4f", fp[3]);
			}
			else if (cp) {
				SNPRINTF(str, "  A:%-3d", cp[3]);
			}
			else {
				STRNCPY(str, "- ");
			}
			BLF_position(blf_mono_font, dx, dy, 0);
			BLF_draw_ascii(blf_mono_font, str, sizeof(str));
			dx += BLF_width(blf_mono_font, str, sizeof(str));
		}

		if (color_manage) {
			float rgba[4];

			copy_v3_v3(rgba, linearcol);
			if (channels == 3) {
				rgba[3] = 1.0f;
			}
			else {
				rgba[3] = linearcol[3];
			}

			if (use_default_view) {
				IMB_colormanagement_pixel_to_display_space_v4(rgba, rgba, NULL, &scene->display_settings);
			}
			else {
				IMB_colormanagement_pixel_to_display_space_v4(rgba, rgba, &scene->view_settings, &scene->display_settings);
			}

			SNPRINTF(str, "  |  CM  R:%-.4f  G:%-.4f  B:%-.4f", rgba[0], rgba[1], rgba[2]);
			BLF_position(blf_mono_font, dx, dy, 0);
			BLF_draw_ascii(blf_mono_font, str, sizeof(str));
			dx += BLF_width(blf_mono_font, str, sizeof(str));
		}
	}

	/* color rectangle */
	if (channels == 1) {
		if (fp) {
			col[0] = col[1] = col[2] = fp[0];
		}
		else if (cp) {
			col[0] = col[1] = col[2] = (float)cp[0] / 255.0f;
		}
		else {
			col[0] = col[1] = col[2] = 0.0f;
		}
		col[3] = 1.0f;
	}
	else if (channels == 3) {
		copy_v3_v3(col, linearcol);
		col[3] = 1.0f;
	}
	else if (channels == 4) {
		copy_v4_v4(col, linearcol);
	}
	else {
		BLI_assert(0);
		zero_v4(col);
	}

	if (color_manage) {
		if (use_default_view) {
			IMB_colormanagement_pixel_to_display_space_v4(finalcol, col, NULL, &scene->display_settings);
		}
		else {
			IMB_colormanagement_pixel_to_display_space_v4(finalcol, col, &scene->view_settings, &scene->display_settings);
		}
	}
	else {
		copy_v4_v4(finalcol, col);
	}

	GPU_blend(false);
	dx += 0.25f * UI_UNIT_X;

	BLI_rcti_init(&color_rect, dx, dx + (1.5f * UI_UNIT_X), ymin + 0.15f * UI_UNIT_Y, ymin + 0.85f * UI_UNIT_Y);

	/* BLF uses immediate mode too, so we must reset our vertex format */
	pos = GPU_vertformat_attr_add(immVertexFormat(), "pos", GPU_COMP_I32, 2, GPU_FETCH_INT_TO_FLOAT);
	immBindBuiltinProgram(GPU_SHADER_2D_UNIFORM_COLOR);

	if (channels == 4) {
		rcti color_rect_half;
		int color_quater_x, color_quater_y;

		color_rect_half = color_rect;
		color_rect_half.xmax = BLI_rcti_cent_x(&color_rect);
		/* what color ??? */
		immRecti(pos, color_rect.xmin, color_rect.ymin, color_rect.xmax, color_rect.ymax);

		color_rect_half = color_rect;
		color_rect_half.xmin = BLI_rcti_cent_x(&color_rect);

		color_quater_x = BLI_rcti_cent_x(&color_rect_half);
		color_quater_y = BLI_rcti_cent_y(&color_rect_half);

		immUniformColor3ub(UI_ALPHA_CHECKER_DARK, UI_ALPHA_CHECKER_DARK, UI_ALPHA_CHECKER_DARK);
		immRecti(pos, color_rect_half.xmin, color_rect_half.ymin, color_rect_half.xmax, color_rect_half.ymax);

		immUniformColor3ub(UI_ALPHA_CHECKER_LIGHT, UI_ALPHA_CHECKER_LIGHT, UI_ALPHA_CHECKER_LIGHT);
		immRecti(pos, color_quater_x, color_quater_y, color_rect_half.xmax, color_rect_half.ymax);
		immRecti(pos, color_rect_half.xmin, color_rect_half.ymin, color_quater_x, color_quater_y);

		GPU_blend(true);
		immUniformColor3fvAlpha(finalcol, fp ? fp[3] : (cp[3] / 255.0f));
		immRecti(pos, color_rect.xmin, color_rect.ymin, color_rect.xmax, color_rect.ymax);
		GPU_blend(false);
	}
	else {
		immUniformColor3fv(finalcol);
		immRecti(pos, color_rect.xmin, color_rect.ymin, color_rect.xmax, color_rect.ymax);
	}
	immUnbindProgram();

	/* draw outline */
	pos = GPU_vertformat_attr_add(immVertexFormat(), "pos", GPU_COMP_F32, 2, GPU_FETCH_FLOAT);
	immBindBuiltinProgram(GPU_SHADER_2D_UNIFORM_COLOR);
	immUniformColor3ub(128, 128, 128);
	imm_draw_box_wire_2d(pos, color_rect.xmin, color_rect.ymin, color_rect.xmax, color_rect.ymax);
	immUnbindProgram();

	dx += 1.75f * UI_UNIT_X;

	BLF_color3ub(blf_mono_font, 255, 255, 255);
	if (channels == 1) {
		if (fp) {
			rgb_to_hsv(fp[0], fp[0], fp[0], &hue, &sat, &val);
			rgb_to_yuv(fp[0], fp[0], fp[0], &lum, &u, &v, BLI_YUV_ITU_BT709);
		}
		else if (cp) {
			rgb_to_hsv((float)cp[0] / 255.0f, (float)cp[0] / 255.0f, (float)cp[0] / 255.0f, &hue, &sat, &val);
			rgb_to_yuv((float)cp[0] / 255.0f, (float)cp[0] / 255.0f, (float)cp[0] / 255.0f, &lum, &u, &v, BLI_YUV_ITU_BT709);
		}

		SNPRINTF(str, "V:%-.4f", val);
		BLF_position(blf_mono_font, dx, dy, 0);
		BLF_draw_ascii(blf_mono_font, str, sizeof(str));
		dx += BLF_width(blf_mono_font, str, sizeof(str));

		SNPRINTF(str, "   L:%-.4f", lum);
		BLF_position(blf_mono_font, dx, dy, 0);
		BLF_draw_ascii(blf_mono_font, str, sizeof(str));
	}
	else if (channels >= 3) {
		rgb_to_hsv(finalcol[0], finalcol[1], finalcol[2], &hue, &sat, &val);
		rgb_to_yuv(finalcol[0], finalcol[1], finalcol[2], &lum, &u, &v, BLI_YUV_ITU_BT709);

		SNPRINTF(str, "H:%-.4f", hue);
		BLF_position(blf_mono_font, dx, dy, 0);
		BLF_draw_ascii(blf_mono_font, str, sizeof(str));
		dx += BLF_width(blf_mono_font, str, sizeof(str));

		SNPRINTF(str, "  S:%-.4f", sat);
		BLF_position(blf_mono_font, dx, dy, 0);
		BLF_draw_ascii(blf_mono_font, str, sizeof(str));
		dx += BLF_width(blf_mono_font, str, sizeof(str));

		SNPRINTF(str, "  V:%-.4f", val);
		BLF_position(blf_mono_font, dx, dy, 0);
		BLF_draw_ascii(blf_mono_font, str, sizeof(str));
		dx += BLF_width(blf_mono_font, str, sizeof(str));

		SNPRINTF(str, "   L:%-.4f", lum);
		BLF_position(blf_mono_font, dx, dy, 0);
		BLF_draw_ascii(blf_mono_font, str, sizeof(str));
	}
}

/* image drawing */
static void sima_draw_zbuf_pixels(float x1, float y1, int rectx, int recty, int *rect,
                                  float zoomx, float zoomy)
{
	float red[4] = {1.0f, 0.0f, 0.0f, 0.0f};

	/* Slowwww */
	int *recti = MEM_mallocN(rectx * recty * sizeof(int), "temp");
	for (int a = rectx * recty - 1; a >= 0; a--) {
		/* zbuffer values are signed, so we need to shift color range */
		recti[a] = rect[a] * 0.5f + 0.5f;
	}

	IMMDrawPixelsTexState state = immDrawPixelsTexSetup(GPU_SHADER_2D_IMAGE_SHUFFLE_COLOR);
	GPU_shader_uniform_vector(state.shader, GPU_shader_get_uniform_ensure(state.shader, "shuffle"), 4, 1, red);

	immDrawPixelsTex(&state, x1, y1, rectx, recty, GL_RED, GL_INT, GL_NEAREST, recti, zoomx, zoomy, NULL);

	MEM_freeN(recti);
}

static void sima_draw_zbuffloat_pixels(Scene *scene, float x1, float y1, int rectx, int recty,
                                       float *rect_float, float zoomx, float zoomy)
{
	float bias, scale, *rectf, clip_end;
	int a;
	float red[4] = {1.0f, 0.0f, 0.0f, 0.0f};

	if (scene->camera && scene->camera->type == OB_CAMERA) {
		bias = ((Camera *)scene->camera->data)->clip_start;
		clip_end = ((Camera *)scene->camera->data)->clip_end;
		scale = 1.0f / (clip_end - bias);
	}
	else {
		bias = 0.1f;
		scale = 0.01f;
		clip_end = 100.0f;
	}

	rectf = MEM_mallocN(rectx * recty * sizeof(float), "temp");
	for (a = rectx * recty - 1; a >= 0; a--) {
		if (rect_float[a] > clip_end) {
			rectf[a] = 0.0f;
		}
		else if (rect_float[a] < bias) {
			rectf[a] = 1.0f;
		}
		else {
			rectf[a] = 1.0f - (rect_float[a] - bias) * scale;
			rectf[a] *= rectf[a];
		}
	}

	IMMDrawPixelsTexState state = immDrawPixelsTexSetup(GPU_SHADER_2D_IMAGE_SHUFFLE_COLOR);
	GPU_shader_uniform_vector(state.shader, GPU_shader_get_uniform_ensure(state.shader, "shuffle"), 4, 1, red);

	immDrawPixelsTex(&state, x1, y1, rectx, recty, GL_RED, GL_FLOAT, GL_NEAREST, rectf, zoomx, zoomy, NULL);

	MEM_freeN(rectf);
}

static void draw_image_buffer(const bContext *C, SpaceImage *sima, ARegion *ar, Scene *scene, ImBuf *ibuf, float fx, float fy, float zoomx, float zoomy)
{
	int x, y;

	/* find window pixel coordinates of origin */
	UI_view2d_view_to_region(&ar->v2d, fx, fy, &x, &y);

	/* this part is generic image display */
	if (sima->flag & SI_SHOW_ZBUF && (ibuf->zbuf || ibuf->zbuf_float || (ibuf->channels == 1))) {
		if (ibuf->zbuf) {
			sima_draw_zbuf_pixels(x, y, ibuf->x, ibuf->y, ibuf->zbuf, zoomx, zoomy);
		}
		else if (ibuf->zbuf_float) {
			sima_draw_zbuffloat_pixels(scene, x, y, ibuf->x, ibuf->y, ibuf->zbuf_float, zoomx, zoomy);
		}
		else if (ibuf->channels == 1) {
			sima_draw_zbuffloat_pixels(scene, x, y, ibuf->x, ibuf->y, ibuf->rect_float, zoomx, zoomy);
		}
	}
	else {
		int clip_max_x, clip_max_y;
		UI_view2d_view_to_region(&ar->v2d,
		                         ar->v2d.cur.xmax, ar->v2d.cur.ymax,
		                         &clip_max_x, &clip_max_y);

		if (sima->flag & SI_USE_ALPHA) {
			imm_draw_box_checker_2d(x, y, x + ibuf->x * zoomx, y + ibuf->y * zoomy);

			GPU_blend(true);
			GPU_blend_set_func_separate(GPU_SRC_ALPHA, GPU_ONE_MINUS_SRC_ALPHA, GPU_ONE, GPU_ONE_MINUS_SRC_ALPHA);
		}

		/* If RGBA display with color management */
		if ((sima->flag & (SI_SHOW_R | SI_SHOW_G | SI_SHOW_B | SI_SHOW_ALPHA)) == 0) {

			glaDrawImBuf_glsl_ctx_clipping(C, ibuf, x, y, GL_NEAREST,
			                               0, 0, clip_max_x, clip_max_y, zoomx, zoomy);
		}
		else {
			float shuffle[4] = {0.0f, 0.0f, 0.0f, 0.0f};
			unsigned char *display_buffer;
			void *cache_handle;
			ColorManagedViewSettings *view_settings;
			ColorManagedDisplaySettings *display_settings;

			if (sima->flag & SI_SHOW_R) {
				shuffle[0] = 1.0f;
			}
			else if (sima->flag & SI_SHOW_G) {
				shuffle[1] = 1.0f;
			}
			else if (sima->flag & SI_SHOW_B) {
				shuffle[2] = 1.0f;
			}
			else if (sima->flag & SI_SHOW_ALPHA) {
				shuffle[3] = 1.0f;
			}

			IMMDrawPixelsTexState state = immDrawPixelsTexSetup(GPU_SHADER_2D_IMAGE_SHUFFLE_COLOR);
			GPU_shader_uniform_vector(state.shader, GPU_shader_get_uniform_ensure(state.shader, "shuffle"), 4, 1, shuffle);

			IMB_colormanagement_display_settings_from_ctx(C, &view_settings, &display_settings);
			display_buffer = IMB_display_buffer_acquire(ibuf, view_settings, display_settings, &cache_handle);

			if (display_buffer) {
				immDrawPixelsTex_clipping(&state, x, y, ibuf->x, ibuf->y, GL_RGBA, GL_UNSIGNED_BYTE, GL_NEAREST, display_buffer,
				                          0, 0, clip_max_x, clip_max_y, zoomx, zoomy, NULL);
			}

			IMB_display_buffer_release(cache_handle);
		}

		if (sima->flag & SI_USE_ALPHA) {
			GPU_blend(false);
		}
	}
}

static unsigned int *get_part_from_buffer(unsigned int *buffer, int width, short startx, short starty, short endx, short endy)
{
	unsigned int *rt, *rp, *rectmain;
	short y, heigth, len;

	/* the right offset in rectot */

	rt = buffer + (starty * width + startx);

	len = (endx - startx);
	heigth = (endy - starty);

	rp = rectmain = MEM_mallocN(heigth * len * sizeof(int), "rect");
	
	for (y = 0; y < heigth; y++) {
		memcpy(rp, rt, len * 4);
		rt += width;
		rp += len;
	}
	return rectmain;
}

static void draw_image_buffer_repeated(const bContext *C, SpaceImage *sima, ARegion *ar, Scene *scene, Image *ima, ImBuf *ibuf, float zoomx, float zoomy)
{
	const double time_current = PIL_check_seconds_timer();

	const int xmax = ceil(ar->v2d.cur.xmax);
	const int ymax = ceil(ar->v2d.cur.ymax);
	const int xmin = floor(ar->v2d.cur.xmin);
	const int ymin = floor(ar->v2d.cur.ymin);

	int x;

	for (x = xmin; x < xmax; x++) {
		int y;
		for (y = ymin; y < ymax; y++) {
			draw_image_buffer(C, sima, ar, scene, ibuf, x, y, zoomx, zoomy);

			/* only draw until running out of time */
			if ((PIL_check_seconds_timer() - time_current) > 0.25) {
				return;
			}
		}
	}
}

/* draw uv edit */

/* draw grease pencil */
void draw_image_grease_pencil(bContext *C, bool onlyv2d)
{
	/* draw in View2D space? */
	if (onlyv2d) {
		/* draw grease-pencil ('image' strokes) */
		ED_annotation_draw_2dimage(C);
	}
	else {
		/* assume that UI_view2d_restore(C) has been called... */
		//SpaceImage *sima = (SpaceImage *)CTX_wm_space_data(C);

		/* draw grease-pencil ('screen' strokes) */
		ED_annotation_draw_view2d(C, 0);
	}
}

void draw_image_sample_line(SpaceImage *sima)
{
	if (sima->sample_line_hist.flag & HISTO_FLAG_SAMPLELINE) {
		Histogram *hist = &sima->sample_line_hist;

		GPUVertFormat *format = immVertexFormat();
		uint shdr_dashed_pos = GPU_vertformat_attr_add(format, "pos", GPU_COMP_F32, 2, GPU_FETCH_FLOAT);

		immBindBuiltinProgram(GPU_SHADER_2D_LINE_DASHED_UNIFORM_COLOR);

		float viewport_size[4];
		GPU_viewport_size_get_f(viewport_size);
		immUniform2f("viewport_size", viewport_size[2] / UI_DPI_FAC, viewport_size[3] / UI_DPI_FAC);

		immUniform1i("colors_len", 2);  /* Advanced dashes. */
		immUniformArray4fv("colors", (float *)(float[][4]){{1.0f, 1.0f, 1.0f, 1.0f}, {0.0f, 0.0f, 0.0f, 1.0f}}, 2);
		immUniform1f("dash_width", 2.0f);

		immBegin(GPU_PRIM_LINES, 2);
		immVertex2fv(shdr_dashed_pos, hist->co[0]);
		immVertex2fv(shdr_dashed_pos, hist->co[1]);
		immEnd();

		immUnbindProgram();
	}
}

static void draw_image_paint_helpers(const bContext *C, ARegion *ar, Scene *scene, float zoomx, float zoomy)
{
	Brush *brush;
	int x, y;
	ImBuf *ibuf;

	brush = BKE_paint_brush(&scene->toolsettings->imapaint.paint);

	if (brush && (brush->imagepaint_tool == PAINT_TOOL_CLONE) && brush->clone.image) {
		ibuf = BKE_image_acquire_ibuf(brush->clone.image, NULL, NULL);

		if (ibuf) {
			void *cache_handle = NULL;
			float col[4] = {1.0f, 1.0f, 1.0f, brush->clone.alpha};
			UI_view2d_view_to_region(&ar->v2d, brush->clone.offset[0], brush->clone.offset[1], &x, &y);

			unsigned char *display_buffer = IMB_display_buffer_acquire_ctx(C, ibuf, &cache_handle);

			if (!display_buffer) {
				BKE_image_release_ibuf(brush->clone.image, ibuf, NULL);
				IMB_display_buffer_release(cache_handle);
				return;
			}

			GPU_blend(true);
			GPU_blend_set_func_separate(GPU_SRC_ALPHA, GPU_ONE_MINUS_SRC_ALPHA, GPU_ONE, GPU_ONE_MINUS_SRC_ALPHA);

			IMMDrawPixelsTexState state = immDrawPixelsTexSetup(GPU_SHADER_2D_IMAGE_COLOR);
			immDrawPixelsTex(&state, x, y, ibuf->x, ibuf->y, GL_RGBA, GL_UNSIGNED_BYTE, GL_NEAREST, display_buffer, zoomx, zoomy, col);

			GPU_blend(false);

			BKE_image_release_ibuf(brush->clone.image, ibuf, NULL);
			IMB_display_buffer_release(cache_handle);
		}
	}
}

/* draw main image region */

void draw_image_main(const bContext *C, ARegion *ar)
{
	SpaceImage *sima = CTX_wm_space_image(C);
	Scene *scene = CTX_data_scene(C);
	Image *ima;
	ImBuf *ibuf;
	float zoomx, zoomy;
	bool show_viewer, show_render, show_paint, show_stereo3d, show_multilayer;
	void *lock;

	/* XXX can we do this in refresh? */
#if 0
	what_image(sima);

	if (sima->image) {
		ED_image_get_aspect(sima->image, &xuser_asp, &yuser_asp);

		/* UGLY hack? until now iusers worked fine... but for flipbook viewer we need this */
		if (sima->image->type == IMA_TYPE_COMPOSITE) {
			ImageUser *iuser = ntree_get_active_iuser(scene->nodetree);
			if (iuser) {
				BKE_image_user_calc_imanr(iuser, scene->r.cfra, 0);
				sima->iuser = *iuser;
			}
		}
		/* and we check for spare */
		ibuf = ED_space_image_buffer(sima);
	}
#endif

	/* retrieve the image and information about it */
	ima = ED_space_image(sima);
	ED_space_image_get_zoom(sima, ar, &zoomx, &zoomy);

	show_viewer = (ima && ima->source == IMA_SRC_VIEWER) != 0;
	show_render = (show_viewer && ima->type == IMA_TYPE_R_RESULT) != 0;
	show_paint = (ima && (sima->mode == SI_MODE_PAINT) && (show_viewer == false) && (show_render == false));
	show_stereo3d = (ima && BKE_image_is_stereo(ima) && (sima->iuser.flag & IMA_SHOW_STEREO));
	show_multilayer = ima && BKE_image_is_multilayer(ima);

	if (show_viewer) {
		/* use locked draw for drawing viewer image buffer since the compositor
		 * is running in separated thread and compositor could free this buffers.
		 * other images are not modifying in such a way so they does not require
		 * lock (sergey)
		 */
		BLI_thread_lock(LOCK_DRAW_IMAGE);
	}

	if (show_stereo3d) {
		if (show_multilayer) {
			/* update multiindex and pass for the current eye */
			BKE_image_multilayer_index(ima->rr, &sima->iuser);
		}
		else {
			BKE_image_multiview_index(ima, &sima->iuser);
		}
	}

	ibuf = ED_space_image_acquire_buffer(sima, &lock);

	/* draw the image or grid */
	if (ibuf == NULL) {
		ED_region_grid_draw(ar, zoomx, zoomy);
	}
	else {
<<<<<<< HEAD
		if (sima->flag & SI_DRAW_TILE)
			draw_image_buffer_repeated(C, sima, ar, scene, ima, ibuf, zoomx, zoomy);
		else
=======
		if (sima->flag & SI_DRAW_TILE) {
			draw_image_buffer_repeated(C, sima, ar, scene, ibuf, zoomx, zoomy);
		}
		else {
>>>>>>> fdf92b92
			draw_image_buffer(C, sima, ar, scene, ibuf, 0.0f, 0.0f, zoomx, zoomy);
		}

		if (sima->flag & SI_DRAW_METADATA) {
			int x, y;
			rctf frame;

			BLI_rctf_init(&frame, 0.0f, ibuf->x, 0.0f, ibuf->y);
			UI_view2d_view_to_region(&ar->v2d, 0.0f, 0.0f, &x, &y);

			ED_region_image_metadata_draw(x, y, ibuf, &frame, zoomx, zoomy);
		}
	}

	ED_space_image_release_buffer(sima, ibuf, lock);

	/* paint helpers */
	if (show_paint) {
		draw_image_paint_helpers(C, ar, scene, zoomx, zoomy);
	}

	if (show_viewer) {
		BLI_thread_unlock(LOCK_DRAW_IMAGE);
	}

	/* render info */
	if (ima && show_render) {
		draw_render_info(C, sima->iuser.scene, ima, ar, zoomx, zoomy);
	}
}

bool ED_space_image_show_cache(SpaceImage *sima)
{
	Image *image = ED_space_image(sima);
	Mask *mask = NULL;
	if (sima->mode == SI_MODE_MASK) {
		mask = ED_space_image_get_mask(sima);
	}
	if (image == NULL && mask == NULL) {
		return false;
	}
	if (mask == NULL) {
		return ELEM(image->source, IMA_SRC_SEQUENCE, IMA_SRC_MOVIE);
	}
	return true;
}

void draw_image_cache(const bContext *C, ARegion *ar)
{
	SpaceImage *sima = CTX_wm_space_image(C);
	Scene *scene = CTX_data_scene(C);
	Image *image = ED_space_image(sima);
	float x, cfra = CFRA, sfra = SFRA, efra = EFRA, framelen = ar->winx / (efra - sfra + 1);
	Mask *mask = NULL;

	if (!ED_space_image_show_cache(sima)) {
		return;
	}

	if (sima->mode == SI_MODE_MASK) {
		mask = ED_space_image_get_mask(sima);
	}

	GPU_blend(true);
	GPU_blend_set_func_separate(GPU_SRC_ALPHA, GPU_ONE_MINUS_SRC_ALPHA, GPU_ONE, GPU_ONE_MINUS_SRC_ALPHA);

	/* Draw cache background. */
	ED_region_cache_draw_background(ar);

	/* Draw cached segments. */
	if (image != NULL && image->cache != NULL && ELEM(image->source, IMA_SRC_SEQUENCE, IMA_SRC_MOVIE)) {
		int num_segments = 0;
		int *points = NULL;

		IMB_moviecache_get_cache_segments(image->cache, IMB_PROXY_NONE, 0, &num_segments, &points);
		ED_region_cache_draw_cached_segments(ar, num_segments, points, sfra + sima->iuser.offset, efra + sima->iuser.offset);
	}

	GPU_blend(false);

	/* Draw current frame. */
	x = (cfra - sfra) / (efra - sfra + 1) * ar->winx;

	uint pos = GPU_vertformat_attr_add(immVertexFormat(), "pos", GPU_COMP_I32, 2, GPU_FETCH_INT_TO_FLOAT);
	immBindBuiltinProgram(GPU_SHADER_2D_UNIFORM_COLOR);
	immUniformThemeColor(TH_CFRAME);
	immRecti(pos, x, 0, x + ceilf(framelen), 8 * UI_DPI_FAC);
	immUnbindProgram();

	ED_region_cache_draw_curfra_label(cfra, x, 8.0f * UI_DPI_FAC);

	if (mask != NULL) {
		ED_mask_draw_frames(mask, ar, cfra, sfra, efra);
	}
}<|MERGE_RESOLUTION|>--- conflicted
+++ resolved
@@ -597,7 +597,7 @@
 	return rectmain;
 }
 
-static void draw_image_buffer_repeated(const bContext *C, SpaceImage *sima, ARegion *ar, Scene *scene, Image *ima, ImBuf *ibuf, float zoomx, float zoomy)
+static void draw_image_buffer_repeated(const bContext *C, SpaceImage *sima, ARegion *ar, Scene *scene, ImBuf *ibuf, float zoomx, float zoomy)
 {
 	const double time_current = PIL_check_seconds_timer();
 
@@ -773,16 +773,10 @@
 		ED_region_grid_draw(ar, zoomx, zoomy);
 	}
 	else {
-<<<<<<< HEAD
-		if (sima->flag & SI_DRAW_TILE)
-			draw_image_buffer_repeated(C, sima, ar, scene, ima, ibuf, zoomx, zoomy);
-		else
-=======
 		if (sima->flag & SI_DRAW_TILE) {
 			draw_image_buffer_repeated(C, sima, ar, scene, ibuf, zoomx, zoomy);
 		}
 		else {
->>>>>>> fdf92b92
 			draw_image_buffer(C, sima, ar, scene, ibuf, 0.0f, 0.0f, zoomx, zoomy);
 		}
 
