/*
 * ***** BEGIN GPL LICENSE BLOCK *****
 *
 * This program is free software; you can redistribute it and/or
 * modify it under the terms of the GNU General Public License
 * as published by the Free Software Foundation; either version 2
 * of the License, or (at your option) any later version.
 *
 * This program is distributed in the hope that it will be useful,
 * but WITHOUT ANY WARRANTY; without even the implied warranty of
 * MERCHANTABILITY or FITNESS FOR A PARTICULAR PURPOSE.  See the
 * GNU General Public License for more details.
 *
 * You should have received a copy of the GNU General Public License
 * along with this program; if not, write to the Free Software Foundation,
 * Inc., 51 Franklin Street, Fifth Floor, Boston, MA 02110-1301, USA.
 *
 * The Original Code is Copyright (C) 2001-2002 by NaN Holding BV.
 * All rights reserved.
 *
 * Contributor(s): Blender Foundation, 2002-2009
 *
 * ***** END GPL LICENSE BLOCK *****
 */

/** \file blender/editors/space_image/image_draw.c
 *  \ingroup spimage
 */


#include <math.h>
#include <stdlib.h>
#include <string.h>

#include "MEM_guardedalloc.h"

#include "DNA_camera_types.h"
#include "DNA_object_types.h"
#include "DNA_space_types.h"
#include "DNA_scene_types.h"
#include "DNA_screen_types.h"
#include "DNA_brush_types.h"
#include "DNA_mask_types.h"

#include "PIL_time.h"

#include "BLI_math.h"
#include "BLI_rect.h"
#include "BLI_threads.h"
#include "BLI_string.h"
#include "BLI_utildefines.h"

#include "IMB_imbuf.h"
#include "IMB_imbuf_types.h"
#include "IMB_colormanagement.h"
#include "IMB_moviecache.h"

#include "BKE_context.h"
#include "BKE_global.h"
#include "BKE_image.h"
#include "BKE_paint.h"

#include "BIF_glutil.h"

#include "GPU_immediate.h"
#include "GPU_immediate_util.h"
#include "GPU_matrix.h"
#include "GPU_state.h"

#include "BLF_api.h"

#include "ED_gpencil.h"
#include "ED_image.h"
#include "ED_mask.h"
#include "ED_render.h"
#include "ED_screen.h"

#include "UI_interface.h"
#include "UI_resources.h"
#include "UI_view2d.h"

#include "RE_pipeline.h"
#include "RE_engine.h"

#include "image_intern.h"

static void draw_render_info(const bContext *C,
                             Scene *scene,
                             Image *ima,
                             ARegion *ar,
                             float zoomx,
                             float zoomy)
{
	Render *re = RE_GetSceneRender(scene);
	RenderData *rd = RE_engine_get_render_data(re);
	Scene *stats_scene = ED_render_job_get_scene(C);
	if (stats_scene == NULL) {
		stats_scene = CTX_data_scene(C);
	}

	RenderResult *rr = BKE_image_acquire_renderresult(stats_scene, ima);

	if (rr && rr->text) {
		float fill_color[4] = {0.0f, 0.0f, 0.0f, 0.25f};
		ED_region_info_draw(ar, rr->text, fill_color, true);
	}

	BKE_image_release_renderresult(stats_scene, ima);

	if (re) {
		int total_tiles;
		bool need_free_tiles;
		rcti *tiles = RE_engine_get_current_tiles(re, &total_tiles, &need_free_tiles);

		if (total_tiles) {
			/* find window pixel coordinates of origin */
			int x, y;
			UI_view2d_view_to_region(&ar->v2d, 0.0f, 0.0f, &x, &y);

			GPU_matrix_push();
			GPU_matrix_translate_2f(x, y);
			GPU_matrix_scale_2f(zoomx, zoomy);

			if (rd->mode & R_BORDER) {
				/* TODO: round or floor instead of casting to int */
				GPU_matrix_translate_2f((int)(-rd->border.xmin * rd->xsch * rd->size * 0.01f),
				               (int)(-rd->border.ymin * rd->ysch * rd->size * 0.01f));
			}

			uint pos = GPU_vertformat_attr_add(immVertexFormat(), "pos", GPU_COMP_F32, 2, GPU_FETCH_FLOAT);
			immBindBuiltinProgram(GPU_SHADER_2D_UNIFORM_COLOR);
			immUniformThemeColor(TH_FACE_SELECT);

			GPU_line_width(1.0f);

			rcti *tile = tiles;
			for (int i = 0; i < total_tiles; i++, tile++) {
				immDrawBorderCorners(pos, tile, zoomx, zoomy);
			}

			immUnbindProgram();

			if (need_free_tiles) {
				MEM_freeN(tiles);
			}

			GPU_matrix_pop();
		}
	}
}

/* used by node view too */
void ED_image_draw_info(Scene *scene, ARegion *ar, bool color_manage, bool use_default_view, int channels, int x, int y,
                        const unsigned char cp[4], const float fp[4], const float linearcol[4], int *zp, float *zpf)
{
	rcti color_rect;
	char str[256];
	int dx = 6;
	const int dy = 0.3f * UI_UNIT_Y;
	/* text colors */
	/* XXX colored text not allowed in Blender UI */
#if 0
	unsigned char red[3] = {255, 50, 50};
	unsigned char green[3] = {0, 255, 0};
	unsigned char blue[3] = {100, 100, 255};
#else
	unsigned char red[3] = {255, 255, 255};
	unsigned char green[3] = {255, 255, 255};
	unsigned char blue[3] = {255, 255, 255};
#endif
	float hue = 0, sat = 0, val = 0, lum = 0, u = 0, v = 0;
	float col[4], finalcol[4];

	GPU_blend_set_func_separate(GPU_SRC_ALPHA, GPU_ONE_MINUS_SRC_ALPHA, GPU_ONE, GPU_ONE_MINUS_SRC_ALPHA);
	GPU_blend(true);

	uint pos = GPU_vertformat_attr_add(immVertexFormat(), "pos", GPU_COMP_I32, 2, GPU_FETCH_INT_TO_FLOAT);
	immBindBuiltinProgram(GPU_SHADER_2D_UNIFORM_COLOR);

	/* noisy, high contrast make impossible to read if lower alpha is used. */
	immUniformColor4ub(0, 0, 0, 190);
	immRecti(pos, 0, 0, BLI_rcti_size_x(&ar->winrct) + 1, UI_UNIT_Y);

	immUnbindProgram();

	GPU_blend(false);

	BLF_size(blf_mono_font, 11 * U.pixelsize, U.dpi);

	BLF_color3ub(blf_mono_font, 255, 255, 255);
	BLI_snprintf(str, sizeof(str), "X:%-4d  Y:%-4d |", x, y);
	BLF_position(blf_mono_font, dx, dy, 0);
	BLF_draw_ascii(blf_mono_font, str, sizeof(str));
	dx += BLF_width(blf_mono_font, str, sizeof(str));

	if (zp) {
		BLF_color3ub(blf_mono_font, 255, 255, 255);
		BLI_snprintf(str, sizeof(str), " Z:%-.4f |", 0.5f + 0.5f * (((float)*zp) / (float)0x7fffffff));
		BLF_position(blf_mono_font, dx, dy, 0);
		BLF_draw_ascii(blf_mono_font, str, sizeof(str));
		dx += BLF_width(blf_mono_font, str, sizeof(str));
	}
	if (zpf) {
		BLF_color3ub(blf_mono_font, 255, 255, 255);
		BLI_snprintf(str, sizeof(str), " Z:%-.3f |", *zpf);
		BLF_position(blf_mono_font, dx, dy, 0);
		BLF_draw_ascii(blf_mono_font, str, sizeof(str));
		dx += BLF_width(blf_mono_font, str, sizeof(str));
	}

	if (channels == 1 && (cp != NULL || fp != NULL)) {
		if (fp != NULL) {
			BLI_snprintf(str, sizeof(str), " Val:%-.3f |", fp[0]);
		}
		else if (cp != NULL) {
			BLI_snprintf(str, sizeof(str), " Val:%-.3f |", cp[0] / 255.0f);
		}
		BLF_color3ub(blf_mono_font, 255, 255, 255);
		BLF_position(blf_mono_font, dx, dy, 0);
		BLF_draw_ascii(blf_mono_font, str, sizeof(str));
		dx += BLF_width(blf_mono_font, str, sizeof(str));
	}

	if (channels >= 3) {
		BLF_color3ubv(blf_mono_font, red);
		if (fp)
			BLI_snprintf(str, sizeof(str), "  R:%-.5f", fp[0]);
		else if (cp)
			BLI_snprintf(str, sizeof(str), "  R:%-3d", cp[0]);
		else
			BLI_snprintf(str, sizeof(str), "  R:-");
		BLF_position(blf_mono_font, dx, dy, 0);
		BLF_draw_ascii(blf_mono_font, str, sizeof(str));
		dx += BLF_width(blf_mono_font, str, sizeof(str));

		BLF_color3ubv(blf_mono_font, green);
		if (fp)
			BLI_snprintf(str, sizeof(str), "  G:%-.5f", fp[1]);
		else if (cp)
			BLI_snprintf(str, sizeof(str), "  G:%-3d", cp[1]);
		else
			BLI_snprintf(str, sizeof(str), "  G:-");
		BLF_position(blf_mono_font, dx, dy, 0);
		BLF_draw_ascii(blf_mono_font, str, sizeof(str));
		dx += BLF_width(blf_mono_font, str, sizeof(str));

		BLF_color3ubv(blf_mono_font, blue);
		if (fp)
			BLI_snprintf(str, sizeof(str), "  B:%-.5f", fp[2]);
		else if (cp)
			BLI_snprintf(str, sizeof(str), "  B:%-3d", cp[2]);
		else
			BLI_snprintf(str, sizeof(str), "  B:-");
		BLF_position(blf_mono_font, dx, dy, 0);
		BLF_draw_ascii(blf_mono_font, str, sizeof(str));
		dx += BLF_width(blf_mono_font, str, sizeof(str));

		if (channels == 4) {
			BLF_color3ub(blf_mono_font, 255, 255, 255);
			if (fp)
				BLI_snprintf(str, sizeof(str), "  A:%-.4f", fp[3]);
			else if (cp)
				BLI_snprintf(str, sizeof(str), "  A:%-3d", cp[3]);
			else
				BLI_snprintf(str, sizeof(str), "- ");
			BLF_position(blf_mono_font, dx, dy, 0);
			BLF_draw_ascii(blf_mono_font, str, sizeof(str));
			dx += BLF_width(blf_mono_font, str, sizeof(str));
		}

		if (color_manage) {
			float rgba[4];

			copy_v3_v3(rgba, linearcol);
			if (channels == 3)
				rgba[3] = 1.0f;
			else
				rgba[3] = linearcol[3];

			if (use_default_view)
				IMB_colormanagement_pixel_to_display_space_v4(rgba, rgba, NULL, &scene->display_settings);
			else
				IMB_colormanagement_pixel_to_display_space_v4(rgba, rgba, &scene->view_settings, &scene->display_settings);

			BLI_snprintf(str, sizeof(str), "  |  CM  R:%-.4f  G:%-.4f  B:%-.4f", rgba[0], rgba[1], rgba[2]);
			BLF_position(blf_mono_font, dx, dy, 0);
			BLF_draw_ascii(blf_mono_font, str, sizeof(str));
			dx += BLF_width(blf_mono_font, str, sizeof(str));
		}
	}

	/* color rectangle */
	if (channels == 1) {
		if (fp) {
			col[0] = col[1] = col[2] = fp[0];
		}
		else if (cp) {
			col[0] = col[1] = col[2] = (float)cp[0] / 255.0f;
		}
		else {
			col[0] = col[1] = col[2] = 0.0f;
		}
		col[3] = 1.0f;
	}
	else if (channels == 3) {
		copy_v3_v3(col, linearcol);
		col[3] = 1.0f;
	}
	else if (channels == 4) {
		copy_v4_v4(col, linearcol);
	}
	else {
		BLI_assert(0);
		zero_v4(col);
	}

	if (color_manage) {
		if (use_default_view)
			IMB_colormanagement_pixel_to_display_space_v4(finalcol, col, NULL, &scene->display_settings);
		else
			IMB_colormanagement_pixel_to_display_space_v4(finalcol, col, &scene->view_settings, &scene->display_settings);
	}
	else {
		copy_v4_v4(finalcol, col);
	}

	GPU_blend(false);
	dx += 0.25f * UI_UNIT_X;

	BLI_rcti_init(&color_rect, dx, dx + (1.5f * UI_UNIT_X), 0.15f * UI_UNIT_Y, 0.85f * UI_UNIT_Y);

	/* BLF uses immediate mode too, so we must reset our vertex format */
	pos = GPU_vertformat_attr_add(immVertexFormat(), "pos", GPU_COMP_I32, 2, GPU_FETCH_INT_TO_FLOAT);
	immBindBuiltinProgram(GPU_SHADER_2D_UNIFORM_COLOR);

	if (channels == 4) {
		rcti color_rect_half;
		int color_quater_x, color_quater_y;

		color_rect_half = color_rect;
		color_rect_half.xmax = BLI_rcti_cent_x(&color_rect);
		/* what color ??? */
		immRecti(pos, color_rect.xmin, color_rect.ymin, color_rect.xmax, color_rect.ymax);

		color_rect_half = color_rect;
		color_rect_half.xmin = BLI_rcti_cent_x(&color_rect);

		color_quater_x = BLI_rcti_cent_x(&color_rect_half);
		color_quater_y = BLI_rcti_cent_y(&color_rect_half);

		immUniformColor3ub(UI_ALPHA_CHECKER_DARK, UI_ALPHA_CHECKER_DARK, UI_ALPHA_CHECKER_DARK);
		immRecti(pos, color_rect_half.xmin, color_rect_half.ymin, color_rect_half.xmax, color_rect_half.ymax);

		immUniformColor3ub(UI_ALPHA_CHECKER_LIGHT, UI_ALPHA_CHECKER_LIGHT, UI_ALPHA_CHECKER_LIGHT);
		immRecti(pos, color_quater_x, color_quater_y, color_rect_half.xmax, color_rect_half.ymax);
		immRecti(pos, color_rect_half.xmin, color_rect_half.ymin, color_quater_x, color_quater_y);

		GPU_blend(true);
		immUniformColor3fvAlpha(finalcol, fp ? fp[3] : (cp[3] / 255.0f));
		immRecti(pos, color_rect.xmin, color_rect.ymin, color_rect.xmax, color_rect.ymax);
		GPU_blend(false);
	}
	else {
		immUniformColor3fv(finalcol);
		immRecti(pos, color_rect.xmin, color_rect.ymin, color_rect.xmax, color_rect.ymax);
	}
	immUnbindProgram();

	/* draw outline */
	pos = GPU_vertformat_attr_add(immVertexFormat(), "pos", GPU_COMP_F32, 2, GPU_FETCH_FLOAT);
	immBindBuiltinProgram(GPU_SHADER_2D_UNIFORM_COLOR);
	immUniformColor3ub(128, 128, 128);
	imm_draw_box_wire_2d(pos, color_rect.xmin, color_rect.ymin, color_rect.xmax, color_rect.ymax);
	immUnbindProgram();

	dx += 1.75f * UI_UNIT_X;

	BLF_color3ub(blf_mono_font, 255, 255, 255);
	if (channels == 1) {
		if (fp) {
			rgb_to_hsv(fp[0], fp[0], fp[0], &hue, &sat, &val);
			rgb_to_yuv(fp[0], fp[0], fp[0], &lum, &u, &v, BLI_YUV_ITU_BT709);
		}
		else if (cp) {
			rgb_to_hsv((float)cp[0] / 255.0f, (float)cp[0] / 255.0f, (float)cp[0] / 255.0f, &hue, &sat, &val);
			rgb_to_yuv((float)cp[0] / 255.0f, (float)cp[0] / 255.0f, (float)cp[0] / 255.0f, &lum, &u, &v, BLI_YUV_ITU_BT709);
		}

		BLI_snprintf(str, sizeof(str), "V:%-.4f", val);
		BLF_position(blf_mono_font, dx, dy, 0);
		BLF_draw_ascii(blf_mono_font, str, sizeof(str));
		dx += BLF_width(blf_mono_font, str, sizeof(str));

		BLI_snprintf(str, sizeof(str), "   L:%-.4f", lum);
		BLF_position(blf_mono_font, dx, dy, 0);
		BLF_draw_ascii(blf_mono_font, str, sizeof(str));
	}
	else if (channels >= 3) {
		rgb_to_hsv(finalcol[0], finalcol[1], finalcol[2], &hue, &sat, &val);
		rgb_to_yuv(finalcol[0], finalcol[1], finalcol[2], &lum, &u, &v, BLI_YUV_ITU_BT709);

		BLI_snprintf(str, sizeof(str), "H:%-.4f", hue);
		BLF_position(blf_mono_font, dx, dy, 0);
		BLF_draw_ascii(blf_mono_font, str, sizeof(str));
		dx += BLF_width(blf_mono_font, str, sizeof(str));

		BLI_snprintf(str, sizeof(str), "  S:%-.4f", sat);
		BLF_position(blf_mono_font, dx, dy, 0);
		BLF_draw_ascii(blf_mono_font, str, sizeof(str));
		dx += BLF_width(blf_mono_font, str, sizeof(str));

		BLI_snprintf(str, sizeof(str), "  V:%-.4f", val);
		BLF_position(blf_mono_font, dx, dy, 0);
		BLF_draw_ascii(blf_mono_font, str, sizeof(str));
		dx += BLF_width(blf_mono_font, str, sizeof(str));

		BLI_snprintf(str, sizeof(str), "   L:%-.4f", lum);
		BLF_position(blf_mono_font, dx, dy, 0);
		BLF_draw_ascii(blf_mono_font, str, sizeof(str));
	}
}

/* image drawing */
static void sima_draw_zbuf_pixels(float x1, float y1, int rectx, int recty, int *rect,
                                  float zoomx, float zoomy)
{
	float red[4] = {1.0f, 0.0f, 0.0f, 0.0f};

	/* Slowwww */
	int *recti = MEM_mallocN(rectx * recty * sizeof(int), "temp");
	for (int a = rectx * recty - 1; a >= 0; a--) {
		/* zbuffer values are signed, so we need to shift color range */
		recti[a] = rect[a] * 0.5f + 0.5f;
	}

	IMMDrawPixelsTexState state = immDrawPixelsTexSetup(GPU_SHADER_2D_IMAGE_SHUFFLE_COLOR);
	GPU_shader_uniform_vector(state.shader, GPU_shader_get_uniform(state.shader, "shuffle"), 4, 1, red);

	immDrawPixelsTex(&state, x1, y1, rectx, recty, GL_RED, GL_INT, GL_NEAREST, recti, zoomx, zoomy, NULL);

	MEM_freeN(recti);
}

static void sima_draw_zbuffloat_pixels(Scene *scene, float x1, float y1, int rectx, int recty,
                                       float *rect_float, float zoomx, float zoomy)
{
	float bias, scale, *rectf, clipend;
	int a;
	float red[4] = {1.0f, 0.0f, 0.0f, 0.0f};

	if (scene->camera && scene->camera->type == OB_CAMERA) {
		bias = ((Camera *)scene->camera->data)->clipsta;
		clipend = ((Camera *)scene->camera->data)->clipend;
		scale = 1.0f / (clipend - bias);
	}
	else {
		bias = 0.1f;
		scale = 0.01f;
		clipend = 100.0f;
	}

	rectf = MEM_mallocN(rectx * recty * sizeof(float), "temp");
	for (a = rectx * recty - 1; a >= 0; a--) {
		if (rect_float[a] > clipend)
			rectf[a] = 0.0f;
		else if (rect_float[a] < bias)
			rectf[a] = 1.0f;
		else {
			rectf[a] = 1.0f - (rect_float[a] - bias) * scale;
			rectf[a] *= rectf[a];
		}
	}

	IMMDrawPixelsTexState state = immDrawPixelsTexSetup(GPU_SHADER_2D_IMAGE_SHUFFLE_COLOR);
	GPU_shader_uniform_vector(state.shader, GPU_shader_get_uniform(state.shader, "shuffle"), 4, 1, red);

	immDrawPixelsTex(&state, x1, y1, rectx, recty, GL_RED, GL_FLOAT, GL_NEAREST, rectf, zoomx, zoomy, NULL);

	MEM_freeN(rectf);
}

static void draw_image_buffer(const bContext *C, SpaceImage *sima, ARegion *ar, Scene *scene, ImBuf *ibuf, float fx, float fy, float zoomx, float zoomy)
{
	int x, y;

	/* find window pixel coordinates of origin */
	UI_view2d_view_to_region(&ar->v2d, fx, fy, &x, &y);

	/* this part is generic image display */
	if (sima->flag & SI_SHOW_ZBUF && (ibuf->zbuf || ibuf->zbuf_float || (ibuf->channels == 1))) {
		if (ibuf->zbuf)
			sima_draw_zbuf_pixels(x, y, ibuf->x, ibuf->y, ibuf->zbuf, zoomx, zoomy);
		else if (ibuf->zbuf_float)
			sima_draw_zbuffloat_pixels(scene, x, y, ibuf->x, ibuf->y, ibuf->zbuf_float, zoomx, zoomy);
		else if (ibuf->channels == 1)
			sima_draw_zbuffloat_pixels(scene, x, y, ibuf->x, ibuf->y, ibuf->rect_float, zoomx, zoomy);
	}
	else {
		int clip_max_x, clip_max_y;
		UI_view2d_view_to_region(&ar->v2d,
		                         ar->v2d.cur.xmax, ar->v2d.cur.ymax,
		                         &clip_max_x, &clip_max_y);

		if (sima->flag & SI_USE_ALPHA) {
			imm_draw_box_checker_2d(x, y, x + ibuf->x * zoomx, y + ibuf->y * zoomy);

			GPU_blend(true);
			GPU_blend_set_func_separate(GPU_SRC_ALPHA, GPU_ONE_MINUS_SRC_ALPHA, GPU_ONE, GPU_ONE_MINUS_SRC_ALPHA);
		}

		/* If RGBA display with color management */
		if ((sima->flag & (SI_SHOW_R | SI_SHOW_G | SI_SHOW_B | SI_SHOW_ALPHA)) == 0) {

			glaDrawImBuf_glsl_ctx_clipping(C, ibuf, x, y, GL_NEAREST,
			                               0, 0, clip_max_x, clip_max_y, zoomx, zoomy);
		}
		else {
			float shuffle[4] = {0.0f, 0.0f, 0.0f, 0.0f};
			unsigned char *display_buffer;
			void *cache_handle;
			ColorManagedViewSettings *view_settings;
			ColorManagedDisplaySettings *display_settings;

			if (sima->flag & SI_SHOW_R)
				shuffle[0] = 1.0f;
			else if (sima->flag & SI_SHOW_G)
				shuffle[1] = 1.0f;
			else if (sima->flag & SI_SHOW_B)
				shuffle[2] = 1.0f;
			else if (sima->flag & SI_SHOW_ALPHA)
				shuffle[3] = 1.0f;

			IMMDrawPixelsTexState state = immDrawPixelsTexSetup(GPU_SHADER_2D_IMAGE_SHUFFLE_COLOR);
			GPU_shader_uniform_vector(state.shader, GPU_shader_get_uniform(state.shader, "shuffle"), 4, 1, shuffle);

			IMB_colormanagement_display_settings_from_ctx(C, &view_settings, &display_settings);
			display_buffer = IMB_display_buffer_acquire(ibuf, view_settings, display_settings, &cache_handle);

			if (display_buffer) {
				immDrawPixelsTex_clipping(&state, x, y, ibuf->x, ibuf->y, GL_RGBA, GL_UNSIGNED_BYTE, GL_NEAREST, display_buffer,
				                          0, 0, clip_max_x, clip_max_y, zoomx, zoomy, NULL);
			}

			IMB_display_buffer_release(cache_handle);
		}

		if (sima->flag & SI_USE_ALPHA)
			GPU_blend(false);
	}
}

<<<<<<< HEAD
static unsigned int *get_part_from_buffer(unsigned int *buffer, int width, short startx, short starty, short endx, short endy)
{
	unsigned int *rt, *rp, *rectmain;
	short y, heigth, len;

	/* the right offset in rectot */

	rt = buffer + (starty * width + startx);

	len = (endx - startx);
	heigth = (endy - starty);

	rp = rectmain = MEM_mallocN(heigth * len * sizeof(int), "rect");
	
	for (y = 0; y < heigth; y++) {
		memcpy(rp, rt, len * 4);
		rt += width;
		rp += len;
	}
	return rectmain;
}

static void draw_image_buffer_tiled(SpaceImage *sima, ARegion *ar, Scene *scene, Image *ima, ImBuf *ibuf, float fx, float fy, float zoomx, float zoomy)
{
	unsigned char *display_buffer;
	unsigned int *rect;
	int dx, dy, sx, sy, x, y;
	void *cache_handle;
	float shuffle[4] = {0.0f, 0.0f, 0.0f, 0.0f};

	/* verify valid values, just leave this a while */
	if (ima->xrep < 1) return;
	if (ima->yrep < 1) return;

	if (ima->flag & IMA_VIEW_AS_RENDER)
		display_buffer = IMB_display_buffer_acquire(ibuf, &scene->view_settings, &scene->display_settings, &cache_handle);
	else
		display_buffer = IMB_display_buffer_acquire(ibuf, NULL, &scene->display_settings, &cache_handle);

	if (!display_buffer)
		return;

	if (sima->curtile >= ima->xrep * ima->yrep)
		sima->curtile = ima->xrep * ima->yrep - 1;
	
	/* retrieve part of image buffer */
	dx = max_ii(ibuf->x / ima->xrep, 1);
	dy = max_ii(ibuf->y / ima->yrep, 1);
	sx = (sima->curtile % ima->xrep) * dx;
	sy = (sima->curtile / ima->xrep) * dy;
	rect = get_part_from_buffer((unsigned int *)display_buffer, ibuf->x, sx, sy, sx + dx, sy + dy);
	
	/* draw repeated */
	if ((sima->flag & (SI_SHOW_R | SI_SHOW_G | SI_SHOW_B | SI_SHOW_ALPHA)) != 0) {
		if (sima->flag & SI_SHOW_R)
			shuffle[0] = 1.0f;
		else if (sima->flag & SI_SHOW_G)
			shuffle[1] = 1.0f;
		else if (sima->flag & SI_SHOW_B)
			shuffle[2] = 1.0f;
		else if (sima->flag & SI_SHOW_ALPHA)
			shuffle[3] = 1.0f;
	}

	for (sy = 0; sy + dy <= ibuf->y; sy += dy) {
		for (sx = 0; sx + dx <= ibuf->x; sx += dx) {
			UI_view2d_view_to_region(&ar->v2d, fx + (float)sx / (float)ibuf->x, fy + (float)sy / (float)ibuf->y, &x, &y);

			if ((sima->flag & (SI_SHOW_R | SI_SHOW_G | SI_SHOW_B | SI_SHOW_ALPHA)) == 0) {
				IMMDrawPixelsTexState state = immDrawPixelsTexSetup(GPU_SHADER_2D_IMAGE_COLOR);
				immDrawPixelsTex(&state, x, y, dx, dy, GL_RGBA, GL_UNSIGNED_BYTE, GL_NEAREST, rect, zoomx, zoomy, NULL);
			}
			else {
				IMMDrawPixelsTexState state = immDrawPixelsTexSetup(GPU_SHADER_2D_IMAGE_SHUFFLE_COLOR);
				GPU_shader_uniform_vector(state.shader, GPU_shader_get_uniform(state.shader, "shuffle"), 4, 1, shuffle);

				immDrawPixelsTex(&state, x, y, dx, dy, GL_RGBA, GL_UNSIGNED_BYTE, GL_NEAREST, rect, zoomx, zoomy, NULL);
			}
		}
	}

	IMB_display_buffer_release(cache_handle);

	MEM_freeN(rect);
}

static void draw_image_buffer_repeated(const bContext *C, SpaceImage *sima, ARegion *ar, Scene *scene, Image *ima, ImBuf *ibuf, float zoomx, float zoomy)
=======
static void draw_image_buffer_repeated(const bContext *C, SpaceImage *sima, ARegion *ar, Scene *scene, ImBuf *ibuf, float zoomx, float zoomy)
>>>>>>> be91d4ef
{
	const double time_current = PIL_check_seconds_timer();

	const int xmax = ceil(ar->v2d.cur.xmax);
	const int ymax = ceil(ar->v2d.cur.ymax);
	const int xmin = floor(ar->v2d.cur.xmin);
	const int ymin = floor(ar->v2d.cur.ymin);

<<<<<<< HEAD
	int x;

	for (x = xmin; x < xmax; x++) {
		int y;
		for (y = ymin; y < ymax; y++) {
			if (ima && (ima->tpageflag & IMA_TILES))
				draw_image_buffer_tiled(sima, ar, scene, ima, ibuf, x, y, zoomx, zoomy);
			else
				draw_image_buffer(C, sima, ar, scene, ibuf, x, y, zoomx, zoomy);
=======
	for (int x = xmin; x < xmax; x++) {
		for (int y = ymin; y < ymax; y++) {
			draw_image_buffer(C, sima, ar, scene, ibuf, x, y, zoomx, zoomy);
>>>>>>> be91d4ef

			/* only draw until running out of time */
			if ((PIL_check_seconds_timer() - time_current) > 0.25)
				return;
		}
	}
}

/* draw uv edit */

/* draw grease pencil */
void draw_image_grease_pencil(bContext *C, bool onlyv2d)
{
	/* draw in View2D space? */
	if (onlyv2d) {
		/* draw grease-pencil ('image' strokes) */
		ED_gpencil_draw_2dimage(C);
	}
	else {
		/* assume that UI_view2d_restore(C) has been called... */
		//SpaceImage *sima = (SpaceImage *)CTX_wm_space_data(C);

		/* draw grease-pencil ('screen' strokes) */
		ED_gpencil_draw_view2d(C, 0);
	}
}

void draw_image_sample_line(SpaceImage *sima)
{
	if (sima->sample_line_hist.flag & HISTO_FLAG_SAMPLELINE) {
		Histogram *hist = &sima->sample_line_hist;

		GPUVertFormat *format = immVertexFormat();
		uint shdr_dashed_pos = GPU_vertformat_attr_add(format, "pos", GPU_COMP_F32, 2, GPU_FETCH_FLOAT);

		immBindBuiltinProgram(GPU_SHADER_2D_LINE_DASHED_UNIFORM_COLOR);

		float viewport_size[4];
		GPU_viewport_size_get_f(viewport_size);
		immUniform2f("viewport_size", viewport_size[2] / UI_DPI_FAC, viewport_size[3] / UI_DPI_FAC);

		immUniform1i("colors_len", 2);  /* Advanced dashes. */
		immUniformArray4fv("colors", (float *)(float[][4]){{1.0f, 1.0f, 1.0f, 1.0f}, {0.0f, 0.0f, 0.0f, 1.0f}}, 2);
		immUniform1f("dash_width", 2.0f);

		immBegin(GPU_PRIM_LINES, 2);
		immVertex2fv(shdr_dashed_pos, hist->co[0]);
		immVertex2fv(shdr_dashed_pos, hist->co[1]);
		immEnd();

		immUnbindProgram();
	}
}

static void draw_image_paint_helpers(const bContext *C, ARegion *ar, Scene *scene, float zoomx, float zoomy)
{
	Brush *brush;
	int x, y;
	ImBuf *ibuf;

	brush = BKE_paint_brush(&scene->toolsettings->imapaint.paint);

	if (brush && (brush->imagepaint_tool == PAINT_TOOL_CLONE) && brush->clone.image) {
		ibuf = BKE_image_acquire_ibuf(brush->clone.image, NULL, NULL);

		if (ibuf) {
			void *cache_handle = NULL;
			float col[4] = {1.0f, 1.0f, 1.0f, brush->clone.alpha};
			UI_view2d_view_to_region(&ar->v2d, brush->clone.offset[0], brush->clone.offset[1], &x, &y);

			unsigned char *display_buffer = IMB_display_buffer_acquire_ctx(C, ibuf, &cache_handle);

			if (!display_buffer) {
				BKE_image_release_ibuf(brush->clone.image, ibuf, NULL);
				IMB_display_buffer_release(cache_handle);
				return;
			}

			GPU_blend(true);
			GPU_blend_set_func_separate(GPU_SRC_ALPHA, GPU_ONE_MINUS_SRC_ALPHA, GPU_ONE, GPU_ONE_MINUS_SRC_ALPHA);

			IMMDrawPixelsTexState state = immDrawPixelsTexSetup(GPU_SHADER_2D_IMAGE_COLOR);
			immDrawPixelsTex(&state, x, y, ibuf->x, ibuf->y, GL_RGBA, GL_UNSIGNED_BYTE, GL_NEAREST, display_buffer, zoomx, zoomy, col);

			GPU_blend(false);

			BKE_image_release_ibuf(brush->clone.image, ibuf, NULL);
			IMB_display_buffer_release(cache_handle);
		}
	}
}

/* draw main image region */

void draw_image_main(const bContext *C, ARegion *ar)
{
	SpaceImage *sima = CTX_wm_space_image(C);
	Scene *scene = CTX_data_scene(C);
	Image *ima;
	ImBuf *ibuf;
	float zoomx, zoomy;
	bool show_viewer, show_render, show_paint, show_stereo3d, show_multilayer;
	void *lock;

	/* XXX can we do this in refresh? */
#if 0
	what_image(sima);

	if (sima->image) {
		ED_image_get_aspect(sima->image, &xuser_asp, &yuser_asp);

		/* UGLY hack? until now iusers worked fine... but for flipbook viewer we need this */
		if (sima->image->type == IMA_TYPE_COMPOSITE) {
			ImageUser *iuser = ntree_get_active_iuser(scene->nodetree);
			if (iuser) {
				BKE_image_user_calc_imanr(iuser, scene->r.cfra, 0);
				sima->iuser = *iuser;
			}
		}
		/* and we check for spare */
		ibuf = ED_space_image_buffer(sima);
	}
#endif

	/* retrieve the image and information about it */
	ima = ED_space_image(sima);
	ED_space_image_get_zoom(sima, ar, &zoomx, &zoomy);

	show_viewer = (ima && ima->source == IMA_SRC_VIEWER) != 0;
	show_render = (show_viewer && ima->type == IMA_TYPE_R_RESULT) != 0;
	show_paint = (ima && (sima->mode == SI_MODE_PAINT) && (show_viewer == false) && (show_render == false));
	show_stereo3d = (ima && BKE_image_is_stereo(ima) && (sima->iuser.flag & IMA_SHOW_STEREO));
	show_multilayer = ima && BKE_image_is_multilayer(ima);

	if (show_viewer) {
		/* use locked draw for drawing viewer image buffer since the compositor
		 * is running in separated thread and compositor could free this buffers.
		 * other images are not modifying in such a way so they does not require
		 * lock (sergey)
		 */
		BLI_thread_lock(LOCK_DRAW_IMAGE);
	}

	if (show_stereo3d) {
		if (show_multilayer)
			/* update multiindex and pass for the current eye */
			BKE_image_multilayer_index(ima->rr, &sima->iuser);
		else
			BKE_image_multiview_index(ima, &sima->iuser);
	}

	ibuf = ED_space_image_acquire_buffer(sima, &lock);

	/* draw the image or grid */
	if (ibuf == NULL) {
		ED_region_grid_draw(ar, zoomx, zoomy);
	}
	else {
<<<<<<< HEAD
=======
		if (sima->flag & SI_DRAW_TILE)
			draw_image_buffer_repeated(C, sima, ar, scene, ibuf, zoomx, zoomy);
		else
			draw_image_buffer(C, sima, ar, scene, ibuf, 0.0f, 0.0f, zoomx, zoomy);
>>>>>>> be91d4ef

		if (sima->flag & SI_DRAW_TILE)
			draw_image_buffer_repeated(C, sima, ar, scene, ima, ibuf, zoomx, zoomy);
		else if (ima && (ima->tpageflag & IMA_TILES))
			draw_image_buffer_tiled(sima, ar, scene, ima, ibuf, 0.0f, 0.0, zoomx, zoomy);
		else
			draw_image_buffer(C, sima, ar, scene, ibuf, 0.0f, 0.0f, zoomx, zoomy);
		
		if (sima->flag & SI_DRAW_METADATA) {
			int x, y;
			rctf frame;

			BLI_rctf_init(&frame, 0.0f, ibuf->x, 0.0f, ibuf->y);
			UI_view2d_view_to_region(&ar->v2d, 0.0f, 0.0f, &x, &y);

			ED_region_image_metadata_draw(x, y, ibuf, &frame, zoomx, zoomy);
		}
	}

	ED_space_image_release_buffer(sima, ibuf, lock);

	/* paint helpers */
	if (show_paint)
		draw_image_paint_helpers(C, ar, scene, zoomx, zoomy);

	if (show_viewer) {
		BLI_thread_unlock(LOCK_DRAW_IMAGE);
	}

	/* render info */
	if (ima && show_render)
		draw_render_info(C, sima->iuser.scene, ima, ar, zoomx, zoomy);
}

bool ED_space_image_show_cache(SpaceImage *sima)
{
	Image *image = ED_space_image(sima);
	Mask *mask = NULL;
	if (sima->mode == SI_MODE_MASK) {
		mask = ED_space_image_get_mask(sima);
	}
	if (image == NULL && mask == NULL) {
		return false;
	}
	if (mask == NULL) {
		return ELEM(image->source, IMA_SRC_SEQUENCE, IMA_SRC_MOVIE);
	}
	return true;
}

void draw_image_cache(const bContext *C, ARegion *ar)
{
	SpaceImage *sima = CTX_wm_space_image(C);
	Scene *scene = CTX_data_scene(C);
	Image *image = ED_space_image(sima);
	float x, cfra = CFRA, sfra = SFRA, efra = EFRA, framelen = ar->winx / (efra - sfra + 1);
	Mask *mask = NULL;

	if (!ED_space_image_show_cache(sima)) {
		return;
	}

	if (sima->mode == SI_MODE_MASK) {
		mask = ED_space_image_get_mask(sima);
	}

	GPU_blend(true);
	GPU_blend_set_func_separate(GPU_SRC_ALPHA, GPU_ONE_MINUS_SRC_ALPHA, GPU_ONE, GPU_ONE_MINUS_SRC_ALPHA);

	/* Draw cache background. */
	ED_region_cache_draw_background(ar);

	/* Draw cached segments. */
	if (image != NULL && image->cache != NULL && ELEM(image->source, IMA_SRC_SEQUENCE, IMA_SRC_MOVIE)) {
		int num_segments = 0;
		int *points = NULL;

		IMB_moviecache_get_cache_segments(image->cache, IMB_PROXY_NONE, 0, &num_segments, &points);
		ED_region_cache_draw_cached_segments(ar, num_segments, points, sfra + sima->iuser.offset, efra + sima->iuser.offset);
	}

	GPU_blend(false);

	/* Draw current frame. */
	x = (cfra - sfra) / (efra - sfra + 1) * ar->winx;

	uint pos = GPU_vertformat_attr_add(immVertexFormat(), "pos", GPU_COMP_I32, 2, GPU_FETCH_INT_TO_FLOAT);
	immBindBuiltinProgram(GPU_SHADER_2D_UNIFORM_COLOR);
	immUniformThemeColor(TH_CFRAME);
	immRecti(pos, x, 0, x + ceilf(framelen), 8 * UI_DPI_FAC);
	immUnbindProgram();

	ED_region_cache_draw_curfra_label(cfra, x, 8.0f * UI_DPI_FAC);

	if (mask != NULL) {
		ED_mask_draw_frames(mask, ar, cfra, sfra, efra);
	}
}<|MERGE_RESOLUTION|>--- conflicted
+++ resolved
@@ -549,7 +549,6 @@
 	}
 }
 
-<<<<<<< HEAD
 static unsigned int *get_part_from_buffer(unsigned int *buffer, int width, short startx, short starty, short endx, short endy)
 {
 	unsigned int *rt, *rp, *rectmain;
@@ -637,9 +636,6 @@
 }
 
 static void draw_image_buffer_repeated(const bContext *C, SpaceImage *sima, ARegion *ar, Scene *scene, Image *ima, ImBuf *ibuf, float zoomx, float zoomy)
-=======
-static void draw_image_buffer_repeated(const bContext *C, SpaceImage *sima, ARegion *ar, Scene *scene, ImBuf *ibuf, float zoomx, float zoomy)
->>>>>>> be91d4ef
 {
 	const double time_current = PIL_check_seconds_timer();
 
@@ -648,7 +644,6 @@
 	const int xmin = floor(ar->v2d.cur.xmin);
 	const int ymin = floor(ar->v2d.cur.ymin);
 
-<<<<<<< HEAD
 	int x;
 
 	for (x = xmin; x < xmax; x++) {
@@ -658,11 +653,6 @@
 				draw_image_buffer_tiled(sima, ar, scene, ima, ibuf, x, y, zoomx, zoomy);
 			else
 				draw_image_buffer(C, sima, ar, scene, ibuf, x, y, zoomx, zoomy);
-=======
-	for (int x = xmin; x < xmax; x++) {
-		for (int y = ymin; y < ymax; y++) {
-			draw_image_buffer(C, sima, ar, scene, ibuf, x, y, zoomx, zoomy);
->>>>>>> be91d4ef
 
 			/* only draw until running out of time */
 			if ((PIL_check_seconds_timer() - time_current) > 0.25)
@@ -821,21 +811,13 @@
 		ED_region_grid_draw(ar, zoomx, zoomy);
 	}
 	else {
-<<<<<<< HEAD
-=======
-		if (sima->flag & SI_DRAW_TILE)
-			draw_image_buffer_repeated(C, sima, ar, scene, ibuf, zoomx, zoomy);
-		else
-			draw_image_buffer(C, sima, ar, scene, ibuf, 0.0f, 0.0f, zoomx, zoomy);
->>>>>>> be91d4ef
-
 		if (sima->flag & SI_DRAW_TILE)
 			draw_image_buffer_repeated(C, sima, ar, scene, ima, ibuf, zoomx, zoomy);
 		else if (ima && (ima->tpageflag & IMA_TILES))
-			draw_image_buffer_tiled(sima, ar, scene, ima, ibuf, 0.0f, 0.0, zoomx, zoomy);
+			draw_image_buffer_tiled(sima, ar, scene, ima, ibuf, 0.0f, 0.0f, zoomx, zoomy);
 		else
 			draw_image_buffer(C, sima, ar, scene, ibuf, 0.0f, 0.0f, zoomx, zoomy);
-		
+
 		if (sima->flag & SI_DRAW_METADATA) {
 			int x, y;
 			rctf frame;
