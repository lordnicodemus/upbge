/*
 * This program is free software; you can redistribute it and/or
 * modify it under the terms of the GNU General Public License
 * as published by the Free Software Foundation; either version 2
 * of the License, or (at your option) any later version.
 *
 * This program is distributed in the hope that it will be useful,
 * but WITHOUT ANY WARRANTY; without even the implied warranty of
 * MERCHANTABILITY or FITNESS FOR A PARTICULAR PURPOSE.  See the
 * GNU General Public License for more details.
 *
 * You should have received a copy of the GNU General Public License
 * along with this program; if not, write to the Free Software Foundation,
 * Inc., 51 Franklin Street, Fifth Floor, Boston, MA 02110-1301, USA.
 *
 * The Original Code is Copyright (C) 2001-2002 by NaN Holding BV.
 * All rights reserved.
 */

/** \file
 * \ingroup spimage
 */

#include <math.h>
#include <stdlib.h>
#include <string.h>

#include "MEM_guardedalloc.h"

#include "DNA_camera_types.h"
#include "DNA_object_types.h"
#include "DNA_space_types.h"
#include "DNA_scene_types.h"
#include "DNA_screen_types.h"
#include "DNA_brush_types.h"
#include "DNA_mask_types.h"

#include "PIL_time.h"

#include "BLI_listbase.h"
#include "BLI_math.h"
#include "BLI_rect.h"
#include "BLI_threads.h"
#include "BLI_string.h"
#include "BLI_utildefines.h"

#include "IMB_imbuf.h"
#include "IMB_imbuf_types.h"
#include "IMB_colormanagement.h"
#include "IMB_moviecache.h"

#include "BKE_context.h"
#include "BKE_image.h"
#include "BKE_paint.h"

#include "BIF_glutil.h"

#include "GPU_immediate.h"
#include "GPU_immediate_util.h"
#include "GPU_matrix.h"
#include "GPU_state.h"

#include "BLF_api.h"

#include "ED_gpencil.h"
#include "ED_image.h"
#include "ED_mask.h"
#include "ED_render.h"
#include "ED_screen.h"

#include "UI_interface.h"
#include "UI_resources.h"
#include "UI_view2d.h"

#include "RE_pipeline.h"
#include "RE_engine.h"

#include "image_intern.h"

static void draw_render_info(
    const bContext *C, Scene *scene, Image *ima, ARegion *region, float zoomx, float zoomy)
{
  Render *re = RE_GetSceneRender(scene);
  RenderData *rd = RE_engine_get_render_data(re);
  Scene *stats_scene = ED_render_job_get_scene(C);
  if (stats_scene == NULL) {
    stats_scene = CTX_data_scene(C);
  }

  RenderResult *rr = BKE_image_acquire_renderresult(stats_scene, ima);

  if (rr && rr->text) {
    float fill_color[4] = {0.0f, 0.0f, 0.0f, 0.25f};
    ED_region_info_draw(region, rr->text, fill_color, true);
  }

  BKE_image_release_renderresult(stats_scene, ima);

  if (re) {
    int total_tiles;
    bool need_free_tiles;
    rcti *tiles = RE_engine_get_current_tiles(re, &total_tiles, &need_free_tiles);

    if (total_tiles) {
      /* find window pixel coordinates of origin */
      int x, y;
      UI_view2d_view_to_region(&region->v2d, 0.0f, 0.0f, &x, &y);

      GPU_matrix_push();
      GPU_matrix_translate_2f(x, y);
      GPU_matrix_scale_2f(zoomx, zoomy);

      if (rd->mode & R_BORDER) {
        /* TODO: round or floor instead of casting to int */
        GPU_matrix_translate_2f((int)(-rd->border.xmin * rd->xsch * rd->size * 0.01f),
                                (int)(-rd->border.ymin * rd->ysch * rd->size * 0.01f));
      }

      uint pos = GPU_vertformat_attr_add(
          immVertexFormat(), "pos", GPU_COMP_F32, 2, GPU_FETCH_FLOAT);
      immBindBuiltinProgram(GPU_SHADER_2D_UNIFORM_COLOR);
      immUniformThemeColor(TH_FACE_SELECT);

      GPU_line_width(1.0f);

      rcti *tile = tiles;
      for (int i = 0; i < total_tiles; i++, tile++) {
        immDrawBorderCorners(pos, tile, zoomx, zoomy);
      }

      immUnbindProgram();

      if (need_free_tiles) {
        MEM_freeN(tiles);
      }

      GPU_matrix_pop();
    }
  }
}

/* used by node view too */
void ED_image_draw_info(Scene *scene,
                        ARegion *region,
                        bool color_manage,
                        bool use_default_view,
                        int channels,
                        int x,
                        int y,
                        const uchar cp[4],
                        const float fp[4],
                        const float linearcol[4],
                        int *zp,
                        float *zpf)
{
  rcti color_rect;
  char str[256];
  int dx = 6;
  /* local coordinate visible rect inside region, to accommodate overlapping ui */
  const rcti *rect = ED_region_visible_rect(region);
  const int ymin = rect->ymin;
  const int dy = ymin + 0.3f * UI_UNIT_Y;

  /* text colors */
  /* XXX colored text not allowed in Blender UI */
#if 0
  uchar red[3] = {255, 50, 50};
  uchar green[3] = {0, 255, 0};
  uchar blue[3] = {100, 100, 255};
#else
  uchar red[3] = {255, 255, 255};
  uchar green[3] = {255, 255, 255};
  uchar blue[3] = {255, 255, 255};
#endif
  float hue = 0, sat = 0, val = 0, lum = 0, u = 0, v = 0;
  float col[4], finalcol[4];

  GPU_blend_set_func_separate(
      GPU_SRC_ALPHA, GPU_ONE_MINUS_SRC_ALPHA, GPU_ONE, GPU_ONE_MINUS_SRC_ALPHA);
  GPU_blend(true);

  uint pos = GPU_vertformat_attr_add(
      immVertexFormat(), "pos", GPU_COMP_I32, 2, GPU_FETCH_INT_TO_FLOAT);
  immBindBuiltinProgram(GPU_SHADER_2D_UNIFORM_COLOR);

  /* noisy, high contrast make impossible to read if lower alpha is used. */
  immUniformColor4ub(0, 0, 0, 190);
  immRecti(pos, 0, ymin, BLI_rcti_size_x(&region->winrct) + 1, ymin + UI_UNIT_Y);

  immUnbindProgram();

  GPU_blend(false);

  BLF_size(blf_mono_font, 11 * U.pixelsize, U.dpi);

  BLF_color3ub(blf_mono_font, 255, 255, 255);
  SNPRINTF(str, "X:%-4d  Y:%-4d |", x, y);
  BLF_position(blf_mono_font, dx, dy, 0);
  BLF_draw_ascii(blf_mono_font, str, sizeof(str));
  dx += BLF_width(blf_mono_font, str, sizeof(str));

  if (zp) {
    BLF_color3ub(blf_mono_font, 255, 255, 255);
    SNPRINTF(str, " Z:%-.4f |", 0.5f + 0.5f * (((float)*zp) / (float)0x7fffffff));
    BLF_position(blf_mono_font, dx, dy, 0);
    BLF_draw_ascii(blf_mono_font, str, sizeof(str));
    dx += BLF_width(blf_mono_font, str, sizeof(str));
  }
  if (zpf) {
    BLF_color3ub(blf_mono_font, 255, 255, 255);
    SNPRINTF(str, " Z:%-.3f |", *zpf);
    BLF_position(blf_mono_font, dx, dy, 0);
    BLF_draw_ascii(blf_mono_font, str, sizeof(str));
    dx += BLF_width(blf_mono_font, str, sizeof(str));
  }

  if (channels == 1 && (cp != NULL || fp != NULL)) {
    if (fp != NULL) {
      SNPRINTF(str, " Val:%-.3f |", fp[0]);
    }
    else if (cp != NULL) {
      SNPRINTF(str, " Val:%-.3f |", cp[0] / 255.0f);
    }
    BLF_color3ub(blf_mono_font, 255, 255, 255);
    BLF_position(blf_mono_font, dx, dy, 0);
    BLF_draw_ascii(blf_mono_font, str, sizeof(str));
    dx += BLF_width(blf_mono_font, str, sizeof(str));
  }

  if (channels >= 3) {
    BLF_color3ubv(blf_mono_font, red);
    if (fp) {
      SNPRINTF(str, "  R:%-.5f", fp[0]);
    }
    else if (cp) {
      SNPRINTF(str, "  R:%-3d", cp[0]);
    }
    else {
      STRNCPY(str, "  R:-");
    }
    BLF_position(blf_mono_font, dx, dy, 0);
    BLF_draw_ascii(blf_mono_font, str, sizeof(str));
    dx += BLF_width(blf_mono_font, str, sizeof(str));

    BLF_color3ubv(blf_mono_font, green);
    if (fp) {
      SNPRINTF(str, "  G:%-.5f", fp[1]);
    }
    else if (cp) {
      SNPRINTF(str, "  G:%-3d", cp[1]);
    }
    else {
      STRNCPY(str, "  G:-");
    }
    BLF_position(blf_mono_font, dx, dy, 0);
    BLF_draw_ascii(blf_mono_font, str, sizeof(str));
    dx += BLF_width(blf_mono_font, str, sizeof(str));

    BLF_color3ubv(blf_mono_font, blue);
    if (fp) {
      SNPRINTF(str, "  B:%-.5f", fp[2]);
    }
    else if (cp) {
      SNPRINTF(str, "  B:%-3d", cp[2]);
    }
    else {
      STRNCPY(str, "  B:-");
    }
    BLF_position(blf_mono_font, dx, dy, 0);
    BLF_draw_ascii(blf_mono_font, str, sizeof(str));
    dx += BLF_width(blf_mono_font, str, sizeof(str));

    if (channels == 4) {
      BLF_color3ub(blf_mono_font, 255, 255, 255);
      if (fp) {
        SNPRINTF(str, "  A:%-.4f", fp[3]);
      }
      else if (cp) {
        SNPRINTF(str, "  A:%-3d", cp[3]);
      }
      else {
        STRNCPY(str, "- ");
      }
      BLF_position(blf_mono_font, dx, dy, 0);
      BLF_draw_ascii(blf_mono_font, str, sizeof(str));
      dx += BLF_width(blf_mono_font, str, sizeof(str));
    }

    if (color_manage) {
      float rgba[4];

      copy_v3_v3(rgba, linearcol);
      if (channels == 3) {
        rgba[3] = 1.0f;
      }
      else {
        rgba[3] = linearcol[3];
      }

      if (use_default_view) {
        IMB_colormanagement_pixel_to_display_space_v4(rgba, rgba, NULL, &scene->display_settings);
      }
      else {
        IMB_colormanagement_pixel_to_display_space_v4(
            rgba, rgba, &scene->view_settings, &scene->display_settings);
      }

      SNPRINTF(str, "  |  CM  R:%-.4f  G:%-.4f  B:%-.4f", rgba[0], rgba[1], rgba[2]);
      BLF_position(blf_mono_font, dx, dy, 0);
      BLF_draw_ascii(blf_mono_font, str, sizeof(str));
      dx += BLF_width(blf_mono_font, str, sizeof(str));
    }
  }

  /* color rectangle */
  if (channels == 1) {
    if (fp) {
      col[0] = col[1] = col[2] = fp[0];
    }
    else if (cp) {
      col[0] = col[1] = col[2] = (float)cp[0] / 255.0f;
    }
    else {
      col[0] = col[1] = col[2] = 0.0f;
    }
    col[3] = 1.0f;
  }
  else if (channels == 3) {
    copy_v3_v3(col, linearcol);
    col[3] = 1.0f;
  }
  else if (channels == 4) {
    copy_v4_v4(col, linearcol);
  }
  else {
    BLI_assert(0);
    zero_v4(col);
  }

  if (color_manage) {
    if (use_default_view) {
      IMB_colormanagement_pixel_to_display_space_v4(finalcol, col, NULL, &scene->display_settings);
    }
    else {
      IMB_colormanagement_pixel_to_display_space_v4(
          finalcol, col, &scene->view_settings, &scene->display_settings);
    }
  }
  else {
    copy_v4_v4(finalcol, col);
  }

  GPU_blend(false);
  dx += 0.25f * UI_UNIT_X;

  BLI_rcti_init(&color_rect,
                dx,
                dx + (1.5f * UI_UNIT_X),
                ymin + 0.15f * UI_UNIT_Y,
                ymin + 0.85f * UI_UNIT_Y);

  /* BLF uses immediate mode too, so we must reset our vertex format */
  pos = GPU_vertformat_attr_add(immVertexFormat(), "pos", GPU_COMP_I32, 2, GPU_FETCH_INT_TO_FLOAT);
  immBindBuiltinProgram(GPU_SHADER_2D_UNIFORM_COLOR);

  if (channels == 4) {
    rcti color_rect_half;
    int color_quater_x, color_quater_y;

    color_rect_half = color_rect;
    color_rect_half.xmax = BLI_rcti_cent_x(&color_rect);
    /* what color ??? */
    immRecti(pos, color_rect.xmin, color_rect.ymin, color_rect.xmax, color_rect.ymax);

    color_rect_half = color_rect;
    color_rect_half.xmin = BLI_rcti_cent_x(&color_rect);

    color_quater_x = BLI_rcti_cent_x(&color_rect_half);
    color_quater_y = BLI_rcti_cent_y(&color_rect_half);

    immUniformColor3ub(UI_ALPHA_CHECKER_DARK, UI_ALPHA_CHECKER_DARK, UI_ALPHA_CHECKER_DARK);
    immRecti(pos,
             color_rect_half.xmin,
             color_rect_half.ymin,
             color_rect_half.xmax,
             color_rect_half.ymax);

    immUniformColor3ub(UI_ALPHA_CHECKER_LIGHT, UI_ALPHA_CHECKER_LIGHT, UI_ALPHA_CHECKER_LIGHT);
    immRecti(pos, color_quater_x, color_quater_y, color_rect_half.xmax, color_rect_half.ymax);
    immRecti(pos, color_rect_half.xmin, color_rect_half.ymin, color_quater_x, color_quater_y);

    GPU_blend(true);
    immUniformColor3fvAlpha(finalcol, fp ? fp[3] : (cp[3] / 255.0f));
    immRecti(pos, color_rect.xmin, color_rect.ymin, color_rect.xmax, color_rect.ymax);
    GPU_blend(false);
  }
  else {
    immUniformColor3fv(finalcol);
    immRecti(pos, color_rect.xmin, color_rect.ymin, color_rect.xmax, color_rect.ymax);
  }
  immUnbindProgram();

  /* draw outline */
  pos = GPU_vertformat_attr_add(immVertexFormat(), "pos", GPU_COMP_F32, 2, GPU_FETCH_FLOAT);
  immBindBuiltinProgram(GPU_SHADER_2D_UNIFORM_COLOR);
  immUniformColor3ub(128, 128, 128);
  imm_draw_box_wire_2d(pos, color_rect.xmin, color_rect.ymin, color_rect.xmax, color_rect.ymax);
  immUnbindProgram();

  dx += 1.75f * UI_UNIT_X;

  BLF_color3ub(blf_mono_font, 255, 255, 255);
  if (channels == 1) {
    if (fp) {
      rgb_to_hsv(fp[0], fp[0], fp[0], &hue, &sat, &val);
      rgb_to_yuv(fp[0], fp[0], fp[0], &lum, &u, &v, BLI_YUV_ITU_BT709);
    }
    else if (cp) {
      rgb_to_hsv(
          (float)cp[0] / 255.0f, (float)cp[0] / 255.0f, (float)cp[0] / 255.0f, &hue, &sat, &val);
      rgb_to_yuv((float)cp[0] / 255.0f,
                 (float)cp[0] / 255.0f,
                 (float)cp[0] / 255.0f,
                 &lum,
                 &u,
                 &v,
                 BLI_YUV_ITU_BT709);
    }

    SNPRINTF(str, "V:%-.4f", val);
    BLF_position(blf_mono_font, dx, dy, 0);
    BLF_draw_ascii(blf_mono_font, str, sizeof(str));
    dx += BLF_width(blf_mono_font, str, sizeof(str));

    SNPRINTF(str, "   L:%-.4f", lum);
    BLF_position(blf_mono_font, dx, dy, 0);
    BLF_draw_ascii(blf_mono_font, str, sizeof(str));
  }
  else if (channels >= 3) {
    rgb_to_hsv(finalcol[0], finalcol[1], finalcol[2], &hue, &sat, &val);
    rgb_to_yuv(finalcol[0], finalcol[1], finalcol[2], &lum, &u, &v, BLI_YUV_ITU_BT709);

    SNPRINTF(str, "H:%-.4f", hue);
    BLF_position(blf_mono_font, dx, dy, 0);
    BLF_draw_ascii(blf_mono_font, str, sizeof(str));
    dx += BLF_width(blf_mono_font, str, sizeof(str));

    SNPRINTF(str, "  S:%-.4f", sat);
    BLF_position(blf_mono_font, dx, dy, 0);
    BLF_draw_ascii(blf_mono_font, str, sizeof(str));
    dx += BLF_width(blf_mono_font, str, sizeof(str));

    SNPRINTF(str, "  V:%-.4f", val);
    BLF_position(blf_mono_font, dx, dy, 0);
    BLF_draw_ascii(blf_mono_font, str, sizeof(str));
    dx += BLF_width(blf_mono_font, str, sizeof(str));

    SNPRINTF(str, "   L:%-.4f", lum);
    BLF_position(blf_mono_font, dx, dy, 0);
    BLF_draw_ascii(blf_mono_font, str, sizeof(str));
  }
}

/* image drawing */
static void sima_draw_zbuf_pixels(
    float x1, float y1, int rectx, int recty, int *rect, float zoomx, float zoomy)
{
  float red[4] = {1.0f, 0.0f, 0.0f, 0.0f};

  /* Slowwww */
  int *recti = MEM_mallocN(rectx * recty * sizeof(int), "temp");
  for (int a = rectx * recty - 1; a >= 0; a--) {
    /* zbuffer values are signed, so we need to shift color range */
    recti[a] = rect[a] * 0.5f + 0.5f;
  }

  IMMDrawPixelsTexState state = immDrawPixelsTexSetup(GPU_SHADER_2D_IMAGE_SHUFFLE_COLOR);
  GPU_shader_uniform_vector(
      state.shader, GPU_shader_get_uniform_ensure(state.shader, "shuffle"), 4, 1, red);

  immDrawPixelsTex(
      &state, x1, y1, rectx, recty, GL_RED, GL_INT, GL_NEAREST, recti, zoomx, zoomy, NULL);

  MEM_freeN(recti);
}

static void sima_draw_zbuffloat_pixels(Scene *scene,
                                       float x1,
                                       float y1,
                                       int rectx,
                                       int recty,
                                       float *rect_float,
                                       float zoomx,
                                       float zoomy)
{
  float bias, scale, *rectf, clip_end;
  int a;
  float red[4] = {1.0f, 0.0f, 0.0f, 0.0f};

  if (scene->camera && scene->camera->type == OB_CAMERA) {
    bias = ((Camera *)scene->camera->data)->clip_start;
    clip_end = ((Camera *)scene->camera->data)->clip_end;
    scale = 1.0f / (clip_end - bias);
  }
  else {
    bias = 0.1f;
    scale = 0.01f;
    clip_end = 100.0f;
  }

  rectf = MEM_mallocN(rectx * recty * sizeof(float), "temp");
  for (a = rectx * recty - 1; a >= 0; a--) {
    if (rect_float[a] > clip_end) {
      rectf[a] = 0.0f;
    }
    else if (rect_float[a] < bias) {
      rectf[a] = 1.0f;
    }
    else {
      rectf[a] = 1.0f - (rect_float[a] - bias) * scale;
      rectf[a] *= rectf[a];
    }
  }

  IMMDrawPixelsTexState state = immDrawPixelsTexSetup(GPU_SHADER_2D_IMAGE_SHUFFLE_COLOR);
  GPU_shader_uniform_vector(
      state.shader, GPU_shader_get_uniform_ensure(state.shader, "shuffle"), 4, 1, red);

  immDrawPixelsTex(
      &state, x1, y1, rectx, recty, GL_RED, GL_FLOAT, GL_NEAREST, rectf, zoomx, zoomy, NULL);

  MEM_freeN(rectf);
}

static void draw_udim_label(ARegion *region, float fx, float fy, const char *label)
{
  if (label == NULL || !label[0]) {
    return;
  }

  /* find window pixel coordinates of origin */
  int x, y;
  UI_view2d_view_to_region(&region->v2d, fx, fy, &x, &y);

  GPU_blend_set_func_separate(
      GPU_SRC_ALPHA, GPU_ONE_MINUS_SRC_ALPHA, GPU_ONE, GPU_ONE_MINUS_SRC_ALPHA);
  GPU_blend(true);

  int textwidth = BLF_width(blf_mono_font, label, strlen(label)) + 10;
  float stepx = BLI_rcti_size_x(&region->v2d.mask) / BLI_rctf_size_x(&region->v2d.cur);
  float opacity;
  if (textwidth < 0.5f * (stepx - 10)) {
    opacity = 1.0f;
  }
  else if (textwidth < (stepx - 10)) {
    opacity = 2.0f - 2.0f * (textwidth / (stepx - 10));
  }
  else {
    opacity = 0.0f;
  }
  BLF_color4ub(blf_mono_font, 220, 220, 220, 150 * opacity);
  BLF_position(blf_mono_font, (int)(x + 10), (int)(y + 10), 0);
  BLF_draw_ascii(blf_mono_font, label, strlen(label));

  GPU_blend(false);
}

static void draw_image_buffer(const bContext *C,
                              SpaceImage *sima,
                              ARegion *region,
                              Scene *scene,
                              ImBuf *ibuf,
                              float fx,
                              float fy,
                              float zoomx,
                              float zoomy)
{
  int x, y;

  /* find window pixel coordinates of origin */
  UI_view2d_view_to_region(&region->v2d, fx, fy, &x, &y);

  /* this part is generic image display */
  if (sima->flag & SI_SHOW_ZBUF && (ibuf->zbuf || ibuf->zbuf_float || (ibuf->channels == 1))) {
    if (ibuf->zbuf) {
      sima_draw_zbuf_pixels(x, y, ibuf->x, ibuf->y, ibuf->zbuf, zoomx, zoomy);
    }
    else if (ibuf->zbuf_float) {
      sima_draw_zbuffloat_pixels(scene, x, y, ibuf->x, ibuf->y, ibuf->zbuf_float, zoomx, zoomy);
    }
    else if (ibuf->channels == 1) {
      sima_draw_zbuffloat_pixels(scene, x, y, ibuf->x, ibuf->y, ibuf->rect_float, zoomx, zoomy);
    }
  }
  else {
    int clip_max_x, clip_max_y;
    UI_view2d_view_to_region(
        &region->v2d, region->v2d.cur.xmax, region->v2d.cur.ymax, &clip_max_x, &clip_max_y);

    if (sima->flag & SI_USE_ALPHA) {
      imm_draw_box_checker_2d(x, y, x + ibuf->x * zoomx, y + ibuf->y * zoomy);

      GPU_blend(true);
      GPU_blend_set_func_separate(
          GPU_SRC_ALPHA, GPU_ONE_MINUS_SRC_ALPHA, GPU_ONE, GPU_ONE_MINUS_SRC_ALPHA);
    }

    /* If RGBA display with color management */
    if ((sima->flag & (SI_SHOW_R | SI_SHOW_G | SI_SHOW_B | SI_SHOW_ALPHA)) == 0) {

      ED_draw_imbuf_ctx_clipping(
          C, ibuf, x, y, GL_NEAREST, 0, 0, clip_max_x, clip_max_y, zoomx, zoomy);
    }
    else {
      float shuffle[4] = {0.0f, 0.0f, 0.0f, 0.0f};
      uchar *display_buffer;
      void *cache_handle;
      ColorManagedViewSettings *view_settings;
      ColorManagedDisplaySettings *display_settings;

      if (sima->flag & SI_SHOW_R) {
        shuffle[0] = 1.0f;
      }
      else if (sima->flag & SI_SHOW_G) {
        shuffle[1] = 1.0f;
      }
      else if (sima->flag & SI_SHOW_B) {
        shuffle[2] = 1.0f;
      }
      else if (sima->flag & SI_SHOW_ALPHA) {
        shuffle[3] = 1.0f;
      }

      IMMDrawPixelsTexState state = immDrawPixelsTexSetup(GPU_SHADER_2D_IMAGE_SHUFFLE_COLOR);
      GPU_shader_uniform_vector(
          state.shader, GPU_shader_get_uniform_ensure(state.shader, "shuffle"), 4, 1, shuffle);

      IMB_colormanagement_display_settings_from_ctx(C, &view_settings, &display_settings);
      display_buffer = IMB_display_buffer_acquire(
          ibuf, view_settings, display_settings, &cache_handle);

      if (display_buffer) {
        immDrawPixelsTex_clipping(&state,
                                  x,
                                  y,
                                  ibuf->x,
                                  ibuf->y,
                                  GL_RGBA,
                                  GL_UNSIGNED_BYTE,
                                  GL_NEAREST,
                                  display_buffer,
                                  0,
                                  0,
                                  clip_max_x,
                                  clip_max_y,
                                  zoomx,
                                  zoomy,
                                  NULL);
      }

      IMB_display_buffer_release(cache_handle);
    }

    if (sima->flag & SI_USE_ALPHA) {
      GPU_blend(false);
    }
  }
}

static unsigned int *get_part_from_buffer(
    unsigned int *buffer, int width, short startx, short starty, short endx, short endy)
{
  unsigned int *rt, *rp, *rectmain;
  short y, heigth, len;

  /* the right offset in rectot */

  rt = buffer + (starty * width + startx);

  len = (endx - startx);
  heigth = (endy - starty);

  rp = rectmain = MEM_mallocN(heigth * len * sizeof(int), "rect");

  for (y = 0; y < heigth; y++) {
    memcpy(rp, rt, len * 4);
    rt += width;
    rp += len;
  }
  return rectmain;
}

static void draw_image_buffer_repeated(const bContext *C,
                                       SpaceImage *sima,
                                       ARegion *region,
                                       Scene *scene,
                                       ImBuf *ibuf,
                                       float zoomx,
                                       float zoomy)
{
  const double time_current = PIL_check_seconds_timer();

  const int xmax = ceil(region->v2d.cur.xmax);
  const int ymax = ceil(region->v2d.cur.ymax);
  const int xmin = floor(region->v2d.cur.xmin);
  const int ymin = floor(region->v2d.cur.ymin);

<<<<<<< HEAD
  int x;

  for (x = xmin; x < xmax; x++) {
    int y;
    for (y = ymin; y < ymax; y++) {
      draw_image_buffer(C, sima, ar, scene, ibuf, x, y, zoomx, zoomy);
=======
  for (int x = xmin; x < xmax; x++) {
    for (int y = ymin; y < ymax; y++) {
      draw_image_buffer(C, sima, region, scene, ibuf, x, y, zoomx, zoomy);
>>>>>>> afe6df14

      /* only draw until running out of time */
      if ((PIL_check_seconds_timer() - time_current) > 0.25) {
        return;
      }
    }
  }
}

/* draw uv edit */

/* draw grease pencil */
void draw_image_grease_pencil(bContext *C, bool onlyv2d)
{
  /* draw in View2D space? */
  if (onlyv2d) {
    /* draw grease-pencil ('image' strokes) */
    ED_annotation_draw_2dimage(C);
  }
  else {
    /* assume that UI_view2d_restore(C) has been called... */
    // SpaceImage *sima = (SpaceImage *)CTX_wm_space_data(C);

    /* draw grease-pencil ('screen' strokes) */
    ED_annotation_draw_view2d(C, 0);
  }
}

void draw_image_sample_line(SpaceImage *sima)
{
  if (sima->sample_line_hist.flag & HISTO_FLAG_SAMPLELINE) {
    Histogram *hist = &sima->sample_line_hist;

    GPUVertFormat *format = immVertexFormat();
    uint shdr_dashed_pos = GPU_vertformat_attr_add(
        format, "pos", GPU_COMP_F32, 2, GPU_FETCH_FLOAT);

    immBindBuiltinProgram(GPU_SHADER_2D_LINE_DASHED_UNIFORM_COLOR);

    float viewport_size[4];
    GPU_viewport_size_get_f(viewport_size);
    immUniform2f("viewport_size", viewport_size[2] / UI_DPI_FAC, viewport_size[3] / UI_DPI_FAC);

    immUniform1i("colors_len", 2); /* Advanced dashes. */
    immUniformArray4fv(
        "colors", (float *)(float[][4]){{1.0f, 1.0f, 1.0f, 1.0f}, {0.0f, 0.0f, 0.0f, 1.0f}}, 2);
    immUniform1f("dash_width", 2.0f);
    immUniform1f("dash_factor", 0.5f);

    immBegin(GPU_PRIM_LINES, 2);
    immVertex2fv(shdr_dashed_pos, hist->co[0]);
    immVertex2fv(shdr_dashed_pos, hist->co[1]);
    immEnd();

    immUnbindProgram();
  }
}

static void draw_image_paint_helpers(
    const bContext *C, ARegion *region, Scene *scene, float zoomx, float zoomy)
{
  Brush *brush;
  int x, y;
  ImBuf *ibuf;

  brush = BKE_paint_brush(&scene->toolsettings->imapaint.paint);

  if (brush && (brush->imagepaint_tool == PAINT_TOOL_CLONE) && brush->clone.image) {
    ibuf = BKE_image_acquire_ibuf(brush->clone.image, NULL, NULL);

    if (ibuf) {
      void *cache_handle = NULL;
      float col[4] = {1.0f, 1.0f, 1.0f, brush->clone.alpha};
      UI_view2d_view_to_region(
          &region->v2d, brush->clone.offset[0], brush->clone.offset[1], &x, &y);

      uchar *display_buffer = IMB_display_buffer_acquire_ctx(C, ibuf, &cache_handle);

      if (!display_buffer) {
        BKE_image_release_ibuf(brush->clone.image, ibuf, NULL);
        IMB_display_buffer_release(cache_handle);
        return;
      }

      GPU_blend(true);
      GPU_blend_set_func_separate(
          GPU_SRC_ALPHA, GPU_ONE_MINUS_SRC_ALPHA, GPU_ONE, GPU_ONE_MINUS_SRC_ALPHA);

      IMMDrawPixelsTexState state = immDrawPixelsTexSetup(GPU_SHADER_2D_IMAGE_COLOR);
      immDrawPixelsTex(&state,
                       x,
                       y,
                       ibuf->x,
                       ibuf->y,
                       GL_RGBA,
                       GL_UNSIGNED_BYTE,
                       GL_NEAREST,
                       display_buffer,
                       zoomx,
                       zoomy,
                       col);

      GPU_blend(false);

      BKE_image_release_ibuf(brush->clone.image, ibuf, NULL);
      IMB_display_buffer_release(cache_handle);
    }
  }
}

static void draw_udim_tile_grid(uint pos_attr,
                                uint color_attr,
                                ARegion *region,
                                int x,
                                int y,
                                float stepx,
                                float stepy,
                                const float color[3])
{
  float x1, y1;
  UI_view2d_view_to_region_fl(&region->v2d, x, y, &x1, &y1);
  int gridpos[5][2] = {{0, 0}, {0, 1}, {1, 1}, {1, 0}, {0, 0}};
  for (int i = 0; i < 4; i++) {
    immAttr3fv(color_attr, color);
    immVertex2f(pos_attr, x1 + gridpos[i][0] * stepx, y1 + gridpos[i][1] * stepy);
    immAttr3fv(color_attr, color);
    immVertex2f(pos_attr, x1 + gridpos[i + 1][0] * stepx, y1 + gridpos[i + 1][1] * stepy);
  }
}

static void draw_udim_tile_grids(ARegion *region, SpaceImage *sima, Image *ima)
{
  int num_tiles;
  if (ima != NULL) {
    num_tiles = BLI_listbase_count(&ima->tiles);

    if (ima->source != IMA_SRC_TILED) {
      return;
    }
  }
  else {
    num_tiles = sima->tile_grid_shape[0] * sima->tile_grid_shape[1];
  }

  float stepx = BLI_rcti_size_x(&region->v2d.mask) / BLI_rctf_size_x(&region->v2d.cur);
  float stepy = BLI_rcti_size_y(&region->v2d.mask) / BLI_rctf_size_y(&region->v2d.cur);

  GPUVertFormat *format = immVertexFormat();
  uint pos = GPU_vertformat_attr_add(format, "pos", GPU_COMP_F32, 2, GPU_FETCH_FLOAT);
  uint color = GPU_vertformat_attr_add(format, "color", GPU_COMP_F32, 3, GPU_FETCH_FLOAT);

  immBindBuiltinProgram(GPU_SHADER_2D_FLAT_COLOR);
  immBegin(GPU_PRIM_LINES, 8 * num_tiles);

  float theme_color[3], selected_color[3];
  UI_GetThemeColorShade3fv(TH_BACK, 60.0f, theme_color);
  UI_GetThemeColor3fv(TH_FACE_SELECT, selected_color);

  if (ima != NULL) {
    ImageTile *cur_tile = BLI_findlink(&ima->tiles, ima->active_tile_index);

    LISTBASE_FOREACH (ImageTile *, tile, &ima->tiles) {
      if (tile != cur_tile) {
        int x = (tile->tile_number - 1001) % 10;
        int y = (tile->tile_number - 1001) / 10;
        draw_udim_tile_grid(pos, color, region, x, y, stepx, stepy, theme_color);
      }
    }

    if (cur_tile != NULL) {
      int cur_x = (cur_tile->tile_number - 1001) % 10;
      int cur_y = (cur_tile->tile_number - 1001) / 10;
      draw_udim_tile_grid(pos, color, region, cur_x, cur_y, stepx, stepy, selected_color);
    }
  }
  else {
    for (int y = 0; y < sima->tile_grid_shape[1]; y++) {
      for (int x = 0; x < sima->tile_grid_shape[0]; x++) {
        draw_udim_tile_grid(pos, color, region, x, y, stepx, stepy, theme_color);
      }
    }
  }

  immEnd();
  immUnbindProgram();
}

/* draw main image region */

void draw_image_main(const bContext *C, ARegion *region)
{
  SpaceImage *sima = CTX_wm_space_image(C);
  Scene *scene = CTX_data_scene(C);
  Image *ima;
  ImBuf *ibuf;
  float zoomx, zoomy;
  bool show_viewer, show_render, show_paint, show_stereo3d, show_multilayer;
  void *lock;

  /* XXX can we do this in refresh? */
#if 0
  what_image(sima);

  if (sima->image) {
    ED_image_get_aspect(sima->image, &xuser_asp, &yuser_asp);

    /* UGLY hack? until now iusers worked fine... but for flipbook viewer we need this */
    if (sima->image->type == IMA_TYPE_COMPOSITE) {
      ImageUser *iuser = ntree_get_active_iuser(scene->nodetree);
      if (iuser) {
        BKE_image_user_calc_imanr(iuser, scene->r.cfra, 0);
        sima->iuser = *iuser;
      }
    }
    /* and we check for spare */
    ibuf = ED_space_image_buffer(sima);
  }
#endif

  /* retrieve the image and information about it */
  ima = ED_space_image(sima);
  ED_space_image_get_zoom(sima, region, &zoomx, &zoomy);

  /* Tag image as in active use for garbage collector. */
  if (ima) {
    BKE_image_tag_time(ima);
  }

  show_viewer = (ima && ima->source == IMA_SRC_VIEWER) != 0;
  show_render = (show_viewer && ima->type == IMA_TYPE_R_RESULT) != 0;
  show_paint = (ima && (sima->mode == SI_MODE_PAINT) && (show_viewer == false) &&
                (show_render == false));
  show_stereo3d = (ima && BKE_image_is_stereo(ima) && (sima->iuser.flag & IMA_SHOW_STEREO));
  show_multilayer = ima && BKE_image_is_multilayer(ima);

  if (show_viewer) {
    /* use locked draw for drawing viewer image buffer since the compositor
     * is running in separated thread and compositor could free this buffers.
     * other images are not modifying in such a way so they does not require
     * lock (sergey)
     */
    BLI_thread_lock(LOCK_DRAW_IMAGE);
  }

  if (show_stereo3d) {
    if (show_multilayer) {
      /* update multiindex and pass for the current eye */
      BKE_image_multilayer_index(ima->rr, &sima->iuser);
    }
    else {
      BKE_image_multiview_index(ima, &sima->iuser);
    }
  }

  ibuf = ED_space_image_acquire_buffer(sima, &lock, 0);

  int main_w = 0;
  int main_h = 0;

  /* draw the image or grid */
  if (ibuf == NULL) {
    if (ima != NULL) {
      LISTBASE_FOREACH (ImageTile *, tile, &ima->tiles) {
        int x = (tile->tile_number - 1001) % 10;
        int y = (tile->tile_number - 1001) / 10;
        ED_region_grid_draw(region, zoomx, zoomy, x, y);
      }
    }
    else {
      for (int y = 0; y < sima->tile_grid_shape[1]; y++) {
        for (int x = 0; x < sima->tile_grid_shape[0]; x++) {
          ED_region_grid_draw(region, zoomx, zoomy, x, y);
        }
      }
    }
  }
  else {
    if (sima->flag & SI_DRAW_TILE) {
      draw_image_buffer_repeated(C, sima, region, scene, ibuf, zoomx, zoomy);
    }
    else {
      main_w = ibuf->x;
      main_h = ibuf->y;

      draw_image_buffer(C, sima, region, scene, ibuf, 0.0f, 0.0f, zoomx, zoomy);
      if (ima->source == IMA_SRC_TILED) {
        ImageTile *tile = BKE_image_get_tile(ima, 0);
        char label[sizeof(tile->label)];
        BKE_image_get_tile_label(ima, tile, label, sizeof(label));
        draw_udim_label(region, 0.0f, 0.0f, label);
      }
    }

    if (sima->flag & SI_DRAW_METADATA) {
      int x, y;
      rctf frame;

      BLI_rctf_init(&frame, 0.0f, ibuf->x, 0.0f, ibuf->y);
      UI_view2d_view_to_region(&region->v2d, 0.0f, 0.0f, &x, &y);

      ED_region_image_metadata_draw(x, y, ibuf, &frame, zoomx, zoomy);
    }
  }

  ED_space_image_release_buffer(sima, ibuf, lock);

  if (ima != NULL && ima->source == IMA_SRC_TILED) {
    LISTBASE_FOREACH (ImageTile *, tile, &ima->tiles) {
      if (tile->tile_number == 1001) {
        continue;
      }

      ibuf = ED_space_image_acquire_buffer(sima, &lock, tile->tile_number);
      if (ibuf != NULL) {
        int x_pos = (tile->tile_number - 1001) % 10;
        int y_pos = (tile->tile_number - 1001) / 10;
        char label[sizeof(tile->label)];
        BKE_image_get_tile_label(ima, tile, label, sizeof(label));

        float tile_zoomx = (zoomx * main_w) / ibuf->x;
        float tile_zoomy = (zoomy * main_h) / ibuf->y;
        draw_image_buffer(C, sima, region, scene, ibuf, x_pos, y_pos, tile_zoomx, tile_zoomy);
        draw_udim_label(region, x_pos, y_pos, label);
      }
      ED_space_image_release_buffer(sima, ibuf, lock);
    }
  }

  draw_udim_tile_grids(region, sima, ima);

  /* paint helpers */
  if (show_paint) {
    draw_image_paint_helpers(C, region, scene, zoomx, zoomy);
  }

  if (show_viewer) {
    BLI_thread_unlock(LOCK_DRAW_IMAGE);
  }

  /* render info */
  if (ima && show_render) {
    draw_render_info(C, sima->iuser.scene, ima, region, zoomx, zoomy);
  }
}

bool ED_space_image_show_cache(SpaceImage *sima)
{
  Image *image = ED_space_image(sima);
  Mask *mask = NULL;
  if (sima->mode == SI_MODE_MASK) {
    mask = ED_space_image_get_mask(sima);
  }
  if (image == NULL && mask == NULL) {
    return false;
  }
  if (mask == NULL) {
    return ELEM(image->source, IMA_SRC_SEQUENCE, IMA_SRC_MOVIE);
  }
  return true;
}

void draw_image_cache(const bContext *C, ARegion *region)
{
  SpaceImage *sima = CTX_wm_space_image(C);
  Scene *scene = CTX_data_scene(C);
  Image *image = ED_space_image(sima);
  float x, cfra = CFRA, sfra = SFRA, efra = EFRA, framelen = region->winx / (efra - sfra + 1);
  Mask *mask = NULL;

  if (!ED_space_image_show_cache(sima)) {
    return;
  }

  if (sima->mode == SI_MODE_MASK) {
    mask = ED_space_image_get_mask(sima);
  }

  /* Local coordinate visible rect inside region, to accommodate overlapping ui. */
  const rcti *rect_visible = ED_region_visible_rect(region);
  const int region_bottom = rect_visible->ymin;

  GPU_blend(true);
  GPU_blend_set_func_separate(
      GPU_SRC_ALPHA, GPU_ONE_MINUS_SRC_ALPHA, GPU_ONE, GPU_ONE_MINUS_SRC_ALPHA);

  /* Draw cache background. */
  ED_region_cache_draw_background(region);

  /* Draw cached segments. */
  if (image != NULL && image->cache != NULL &&
      ELEM(image->source, IMA_SRC_SEQUENCE, IMA_SRC_MOVIE)) {
    int num_segments = 0;
    int *points = NULL;

    IMB_moviecache_get_cache_segments(image->cache, IMB_PROXY_NONE, 0, &num_segments, &points);
    ED_region_cache_draw_cached_segments(
        region, num_segments, points, sfra + sima->iuser.offset, efra + sima->iuser.offset);
  }

  GPU_blend(false);

  /* Draw current frame. */
  x = (cfra - sfra) / (efra - sfra + 1) * region->winx;

  uint pos = GPU_vertformat_attr_add(
      immVertexFormat(), "pos", GPU_COMP_I32, 2, GPU_FETCH_INT_TO_FLOAT);
  immBindBuiltinProgram(GPU_SHADER_2D_UNIFORM_COLOR);
  immUniformThemeColor(TH_CFRAME);
  immRecti(pos, x, region_bottom, x + ceilf(framelen), region_bottom + 8 * UI_DPI_FAC);
  immUnbindProgram();

  ED_region_cache_draw_curfra_label(cfra, x, region_bottom + 8.0f * UI_DPI_FAC);

  if (mask != NULL) {
    ED_mask_draw_frames(mask, region, cfra, sfra, efra);
  }
}<|MERGE_RESOLUTION|>--- conflicted
+++ resolved
@@ -705,18 +705,9 @@
   const int xmin = floor(region->v2d.cur.xmin);
   const int ymin = floor(region->v2d.cur.ymin);
 
-<<<<<<< HEAD
-  int x;
-
-  for (x = xmin; x < xmax; x++) {
-    int y;
-    for (y = ymin; y < ymax; y++) {
-      draw_image_buffer(C, sima, ar, scene, ibuf, x, y, zoomx, zoomy);
-=======
   for (int x = xmin; x < xmax; x++) {
     for (int y = ymin; y < ymax; y++) {
       draw_image_buffer(C, sima, region, scene, ibuf, x, y, zoomx, zoomy);
->>>>>>> afe6df14
 
       /* only draw until running out of time */
       if ((PIL_check_seconds_timer() - time_current) > 0.25) {
