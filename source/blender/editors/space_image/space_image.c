--- conflicted
+++ resolved
@@ -54,8 +54,6 @@
 
 #include "DEG_depsgraph.h"
 
-#include "DEG_depsgraph.h"
-
 #include "IMB_imbuf_types.h"
 
 #include "ED_image.h"
@@ -446,10 +444,6 @@
 
 static void image_listener(bScreen *UNUSED(sc), ScrArea *sa, wmNotifier *wmn, const Scene *scene)
 {
-<<<<<<< HEAD
-	SceneLayer *sl = BKE_scene_layer_context_active(scene);
-=======
->>>>>>> a5b3df75
 	SpaceImage *sima = (SpaceImage *)sa->spacedata.first;
 	
 	/* context changes */
@@ -542,10 +536,7 @@
 				case ND_TRANSFORM:
 				case ND_MODIFIER:
 				{
-<<<<<<< HEAD
-=======
 					SceneLayer *sl = BKE_scene_layer_context_active(scene);
->>>>>>> a5b3df75
 					Object *ob = OBACT_NEW;
 					if (ob && (ob == wmn->reference) && (ob->mode & OB_MODE_EDIT)) {
 						if (sima->lock && (sima->flag & SI_DRAWSHADOW)) {
