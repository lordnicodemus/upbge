--- conflicted
+++ resolved
@@ -1746,11 +1746,7 @@
 	ob = (Object *)ptr->id.data;
 	RNA_pointer_create((ID *)ob, &RNA_GameObjectSettings, ob, &settings_ptr);
 	physics_type = RNA_enum_get(&settings_ptr, "physics_type");
-<<<<<<< HEAD
-	angular = (RNA_enum_get(ptr, "servo_mode") == ACT_SERVO_ANGULAR);
-=======
->>>>>>> 36e82b77
-
+	
 	uiItemR(layout, ptr, "mode", 0, NULL, ICON_NONE);
 
 	switch (RNA_enum_get(ptr, "mode")) {
