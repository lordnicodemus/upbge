# $Id: CMakeLists.txt 12931 2007-12-17 18:20:48Z theeth $
# ***** BEGIN GPL LICENSE BLOCK *****
#
# This program is free software; you can redistribute it and/or
# modify it under the terms of the GNU General Public License
# as published by the Free Software Foundation; either version 2
# of the License, or (at your option) any later version.
#
# This program is distributed in the hope that it will be useful,
# but WITHOUT ANY WARRANTY; without even the implied warranty of
# MERCHANTABILITY or FITNESS FOR A PARTICULAR PURPOSE.  See the
# GNU General Public License for more details.
#
# You should have received a copy of the GNU General Public License
# along with this program; if not, write to the Free Software Foundation,
# Inc., 51 Franklin Street, Fifth Floor, Boston, MA 02110-1301, USA.
#
# Contributor(s): Jacques Beaurain.
#
# ***** END GPL LICENSE BLOCK *****

set(INC
	../include
<<<<<<< HEAD
	../../blenfont
=======
	../interface
>>>>>>> b9484590
	../../blenkernel
	../../blenlib
	../../blenloader
	../../makesdna
	../../makesrna
	../../windowmanager
	../../../../intern/guardedalloc
)

set(INC_SYS
	${GLEW_INCLUDE_PATH}
)

set(SRC
	logic_buttons.c
	logic_ops.c
	logic_window.c
	space_logic.c

	logic_intern.h
)

if(WITH_GAMEENGINE)
	add_definitions(-DWITH_GAMEENGINE)
endif()

blender_add_lib(bf_editor_space_logic "${SRC}" "${INC}" "${INC_SYS}")<|MERGE_RESOLUTION|>--- conflicted
+++ resolved
@@ -21,14 +21,11 @@
 
 set(INC
 	../include
-<<<<<<< HEAD
 	../../blenfont
-=======
-	../interface
->>>>>>> b9484590
 	../../blenkernel
 	../../blenlib
 	../../blenloader
+	../../editors/interface
 	../../makesdna
 	../../makesrna
 	../../windowmanager
