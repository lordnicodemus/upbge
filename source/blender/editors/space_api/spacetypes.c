--- conflicted
+++ resolved
@@ -126,8 +126,6 @@
 	ED_operatortypes_view2d();
 	ED_operatortypes_ui();
 
-<<<<<<< HEAD
-=======
 	/* manipulator types */
 	ED_manipulatortypes_dial_3d();
 	ED_manipulatortypes_arrow_2d();
@@ -135,7 +133,6 @@
 	ED_manipulatortypes_primitive_3d();
 	ED_manipulatortypes_cage_2d();
 
->>>>>>> a5b3df75
 	/* register types for operators and manipulators */
 	spacetypes = BKE_spacetypes_list();
 	for (type = spacetypes->first; type; type = type->next) {
