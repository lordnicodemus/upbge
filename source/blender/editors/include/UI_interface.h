/*
 * ***** BEGIN GPL LICENSE BLOCK *****
 *
 * This program is free software; you can redistribute it and/or
 * modify it under the terms of the GNU General Public License
 * as published by the Free Software Foundation; either version 2
 * of the License, or (at your option) any later version.
 *
 * This program is distributed in the hope that it will be useful,
 * but WITHOUT ANY WARRANTY; without even the implied warranty of
 * MERCHANTABILITY or FITNESS FOR A PARTICULAR PURPOSE.  See the
 * GNU General Public License for more details.
 *
 * You should have received a copy of the GNU General Public License
 * along with this program; if not, write to the Free Software Foundation,
 * Inc., 51 Franklin Street, Fifth Floor, Boston, MA 02110-1301, USA.
 *
 * The Original Code is Copyright (C) 2001-2002 by NaN Holding BV.
 * All rights reserved.
 *
 * The Original Code is: all of this file.
 *
 * Contributor(s): none yet.
 *
 * ***** END GPL LICENSE BLOCK *****
 */

/** \file UI_interface.h
 *  \ingroup editorui
 */

#ifndef __UI_INTERFACE_H__
#define __UI_INTERFACE_H__

#include "BLI_compiler_attrs.h"
#include "BLI_sys_types.h" /* size_t */
#include "RNA_types.h"

/* Struct Declarations */

struct ID;
struct IDProperty;
struct ListBase;
struct ARegion;
struct ARegionType;
struct ScrArea;
struct bScreen;
struct wmEvent;
struct wmWindow;
struct wmOperator;
struct AutoComplete;
struct bContext;
struct bContextStore;
struct Panel;
struct PanelType;
struct PointerRNA;
struct PropertyRNA;
struct ReportList;
struct rcti;
struct uiList;
struct uiStyle;
struct uiFontStyle;
struct uiWidgetColors;
struct Image;
struct ImageUser;
struct wmKeyConfig;
struct wmOperatorType;
struct MTex;
struct ImBuf;
struct bNodeTree;
struct bNode;
struct bNodeSocket;
struct wmDropBox;
struct wmDrag;
struct wmEvent;
struct wmManipulator;
struct wmMsgBus;
struct wmKeyMap;
struct wmKeyMapItem;

typedef struct uiBut uiBut;
typedef struct uiBlock uiBlock;
typedef struct uiPopupBlockHandle uiPopupBlockHandle;
typedef struct uiLayout uiLayout;

/* Defines */

/* char for splitting strings, aligning shortcuts in menus, users never see */
#define UI_SEP_CHAR   '|'
#define UI_SEP_CHAR_S "|"

/* names */
#define UI_MAX_DRAW_STR 400
#define UI_MAX_NAME_STR 128
#define UI_MAX_SHORTCUT_STR 64

/* use for clamping popups within the screen */
#define UI_SCREEN_MARGIN 10

/* uiBlock->dt and uiBut->dt */
enum {
	UI_EMBOSS               = 0,  /* use widget style for drawing */
	UI_EMBOSS_NONE          = 1,  /* Nothing, only icon and/or text */
	UI_EMBOSS_PULLDOWN      = 2,  /* Pulldown menu style */
	UI_EMBOSS_RADIAL        = 3,  /* Pie Menu */

	UI_EMBOSS_UNDEFINED     = 255, /* For layout engine, use emboss from block. */
};

/* uiBlock->direction */
enum {
	UI_DIR_UP           = (1 << 0),
	UI_DIR_DOWN         = (1 << 1),
	UI_DIR_LEFT         = (1 << 2),
	UI_DIR_RIGHT        = (1 << 3),
	UI_DIR_CENTER_X     = (1 << 4),
	UI_DIR_CENTER_Y     = (1 << 5),

	UI_DIR_ALL          = (UI_DIR_UP | UI_DIR_DOWN | UI_DIR_LEFT | UI_DIR_RIGHT),
};

#if 0
/* uiBlock->autofill (not yet used) */
#define UI_BLOCK_COLLUMNS  1
#define UI_BLOCK_ROWS      2
#endif

/* uiBlock->flag (controls) */
#define UI_BLOCK_LOOP           (1 << 0)
#define UI_BLOCK_IS_FLIP        (1 << 1)
#define UI_BLOCK_NO_FLIP        (1 << 2)
#define UI_BLOCK_NUMSELECT      (1 << 3)
#define UI_BLOCK_NO_WIN_CLIP    (1 << 4)   /* don't apply window clipping */ /* was UI_BLOCK_ENTER_OK */
#define UI_BLOCK_CLIPBOTTOM     (1 << 5)
#define UI_BLOCK_CLIPTOP        (1 << 6)
#define UI_BLOCK_MOVEMOUSE_QUIT (1 << 7)
#define UI_BLOCK_KEEP_OPEN      (1 << 8)
#define UI_BLOCK_POPUP          (1 << 9)
#define UI_BLOCK_OUT_1          (1 << 10)
#define UI_BLOCK_SEARCH_MENU    (1 << 11)
#define UI_BLOCK_POPUP_MEMORY   (1 << 12)
#define UI_BLOCK_CLIP_EVENTS    (1 << 13)  /* stop handling mouse events */

/* block->flag bits 14-17 are identical to but->drawflag bits */

#define UI_BLOCK_POPUP_HOLD  (1 << 18)
#define UI_BLOCK_LIST_ITEM   (1 << 19)
#define UI_BLOCK_RADIAL      (1 << 20)
#define UI_BLOCK_POPOVER     (1 << 21)
#define UI_BLOCK_POPOVER_ONCE (1 << 22)
/** Always show keymaps, even for non-menus. */
#define UI_BLOCK_SHOW_SHORTCUT_ALWAYS (1 << 23)

/* uiPopupBlockHandle->menuretval */
#define UI_RETURN_CANCEL     (1 << 0)   /* cancel all menus cascading */
#define UI_RETURN_OK         (1 << 1)   /* choice made */
#define UI_RETURN_OUT        (1 << 2)   /* left the menu */
#define UI_RETURN_OUT_PARENT (1 << 3)   /* let the parent handle this event */
#define UI_RETURN_UPDATE     (1 << 4)   /* update the button that opened */
#define UI_RETURN_POPUP_OK   (1 << 5)   /* popup is ok to be handled */

/* panel controls */
#define UI_PNL_SOLID    (1 << 1)
#define UI_PNL_CLOSE    (1 << 5)
#define UI_PNL_SCALE    (1 << 9)

/* but->flag - general state flags. */
enum {
	/* warning, the first 6 flags are internal */
	UI_BUT_ICON_SUBMENU    = (1 << 6),
	UI_BUT_ICON_PREVIEW    = (1 << 7),

	UI_BUT_NODE_LINK       = (1 << 8),
	UI_BUT_NODE_ACTIVE     = (1 << 9),
	UI_BUT_DRAG_LOCK       = (1 << 10),
	UI_BUT_DISABLED        = (1 << 11),  /* grayed out and uneditable */
	UI_BUT_COLOR_LOCK      = (1 << 12),
	UI_BUT_ANIMATED        = (1 << 13),
	UI_BUT_ANIMATED_KEY    = (1 << 14),
	UI_BUT_DRIVEN          = (1 << 15),
	UI_BUT_REDALERT        = (1 << 16),
	UI_BUT_INACTIVE        = (1 << 17),  /* grayed out but still editable */
	UI_BUT_LAST_ACTIVE     = (1 << 18),
	UI_BUT_UNDO            = (1 << 19),
	UI_BUT_IMMEDIATE       = (1 << 20),
	UI_BUT_NO_UTF8         = (1 << 21),

	UI_BUT_VEC_SIZE_LOCK   = (1 << 22),  /* used to flag if color hsv-circle should keep luminance */
	UI_BUT_COLOR_CUBIC     = (1 << 23),  /* cubic saturation for the color wheel */
	UI_BUT_LIST_ITEM       = (1 << 24),  /* This but is "inside" a list item (currently used to change theme colors). */
	UI_BUT_DRAG_MULTI      = (1 << 25),  /* edit this button as well as the active button (not just dragging) */
	UI_BUT_SCA_LINK_GREY   = (1 << 26),  /* used to flag if sca links shoud be gray out */
	UI_BUT_HAS_SEP_CHAR    = (1 << 27),  /* but->str contains UI_SEP_CHAR, used for key shortcuts */
	UI_BUT_UPDATE_DELAY    = (1 << 28),  /* don't run updates while dragging (needed in rare cases). */
	UI_BUT_TEXTEDIT_UPDATE = (1 << 29),  /* when widget is in textedit mode, update value on each char stroke */
	UI_BUT_VALUE_CLEAR     = (1 << 30),  /* show 'x' icon to clear/unlink value of text or search button */

	UI_BUT_OVERRIDEN       = (1 << 31),  /* RNA property of the button is overriden from linked reference data. */
};

#define UI_PANEL_WIDTH          340
#define UI_COMPACT_PANEL_WIDTH  160

#define UI_PANEL_CATEGORY_MARGIN_WIDTH (U.widget_unit * 1.0f)

/* but->drawflag - these flags should only affect how the button is drawn. */
/* Note: currently, these flags _are not passed_ to the widget's state() or draw() functions
 *       (except for the 'align' ones)!
 */
enum {
	/* Text and icon alignment (by default, they are centered). */
	UI_BUT_TEXT_LEFT         = (1 << 1),
	UI_BUT_ICON_LEFT         = (1 << 2),
	UI_BUT_TEXT_RIGHT        = (1 << 3),
	/* Prevent the button to show any tooltip. */
	UI_BUT_NO_TOOLTIP        = (1 << 4),

	/* Button align flag, for drawing groups together.
	 * Used in 'uiBlock.flag', take care! */
	UI_BUT_ALIGN_TOP         = (1 << 14),
	UI_BUT_ALIGN_LEFT        = (1 << 15),
	UI_BUT_ALIGN_RIGHT       = (1 << 16),
	UI_BUT_ALIGN_DOWN        = (1 << 17),
	UI_BUT_ALIGN             = (UI_BUT_ALIGN_TOP | UI_BUT_ALIGN_LEFT | UI_BUT_ALIGN_RIGHT | UI_BUT_ALIGN_DOWN),
	/* end bits shared with 'uiBlock.flag' */

	/* Warning - HACK! Needed for buttons which are not TOP/LEFT aligned, but have some top/left corner stitched to some
	 *                 other TOP/LEFT-aligned button, because of 'corrective' hack in widget_roundbox_set()... */
	UI_BUT_ALIGN_STITCH_TOP  = (1 << 18),
	UI_BUT_ALIGN_STITCH_LEFT = (1 << 19),
	UI_BUT_ALIGN_ALL         = (UI_BUT_ALIGN | UI_BUT_ALIGN_STITCH_TOP | UI_BUT_ALIGN_STITCH_LEFT),

	UI_BUT_BOX_ITEM          = (1 << 20), /* This but is "inside" a box item (currently used to change theme colors). */

	UI_BUT_ACTIVE_LEFT       = (1 << 21), /* Active left part of number button */
	UI_BUT_ACTIVE_RIGHT      = (1 << 22), /* Active right part of number button */

	UI_BUT_HAS_SHORTCUT      = (1 << 23), /* Button has shortcut text */
};

/* scale fixed button widths by this to account for DPI */

#define UI_DPI_FAC (U.dpi_fac)
/* 16 to copy ICON_DEFAULT_HEIGHT */
#define UI_DPI_ICON_SIZE ((float)16 * UI_DPI_FAC)

/* Button types, bits stored in 1 value... and a short even!
 * - bits 0-4:  bitnr (0-31)
 * - bits 5-7:  pointer type
 * - bit  8:    for 'bit'
 * - bit  9-15: button type (now 6 bits, 64 types)
 * */
typedef enum {
	UI_BUT_POIN_CHAR = 32,
	UI_BUT_POIN_SHORT = 64,
	UI_BUT_POIN_INT = 96,
	UI_BUT_POIN_FLOAT = 128,
/*	UI_BUT_POIN_FUNCTION = 192, */ /*UNUSED*/
	UI_BUT_POIN_BIT = 256  /* OR'd with a bit index*/
} eButPointerType;

/* requires (but->poin != NULL) */
#define UI_BUT_POIN_TYPES (UI_BUT_POIN_FLOAT | UI_BUT_POIN_SHORT | UI_BUT_POIN_CHAR)

/* assigned to but->type, OR'd with the flags above when passing args */
typedef enum {
	UI_BTYPE_BUT                    = (1 << 9),
	UI_BTYPE_ROW                    = (2 << 9),
	UI_BTYPE_TEXT                   = (3 << 9),
	UI_BTYPE_MENU                   = (4 << 9),  /* dropdown list */
	UI_BTYPE_BUT_MENU               = (5 << 9),
	UI_BTYPE_NUM                    = (6 << 9),  /* number button */
	UI_BTYPE_NUM_SLIDER             = (7 << 9),  /* number slider */
	UI_BTYPE_TOGGLE                 = (8 << 9),
	UI_BTYPE_TOGGLE_N               = (9 << 9),
	UI_BTYPE_ICON_TOGGLE            = (10 << 9),
	UI_BTYPE_ICON_TOGGLE_N          = (11 << 9),
	UI_BTYPE_BUT_TOGGLE             = (12 << 9),  /* same as regular toggle, but no on/off state displayed */
	UI_BTYPE_CHECKBOX               = (13 << 9),  /* similar to toggle, display a 'tick' */
	UI_BTYPE_CHECKBOX_N             = (14 << 9),
	UI_BTYPE_COLOR                  = (15 << 9),
	UI_BTYPE_TAB                    = (16 << 9),
	UI_BTYPE_POPOVER                = (17 << 9),
	UI_BTYPE_SCROLL                 = (18 << 9),
	UI_BTYPE_BLOCK                  = (19 << 9),
	UI_BTYPE_LABEL                  = (20 << 9),
	UI_BTYPE_LINK                   = (22 << 9),
	UI_BTYPE_INLINK                 = (23 << 9),
	UI_BTYPE_KEY_EVENT              = (24 << 9),
	UI_BTYPE_HSVCUBE                = (26 << 9),
	UI_BTYPE_PULLDOWN               = (27 << 9),  /* menu (often used in headers), **_MENU /w different draw-type */
	UI_BTYPE_ROUNDBOX               = (28 << 9),
	UI_BTYPE_COLORBAND              = (30 << 9),
	UI_BTYPE_UNITVEC                = (31 << 9),  /* sphere widget (used to input a unit-vector, aka normal) */
	UI_BTYPE_CURVE                  = (32 << 9),
	UI_BTYPE_LISTBOX                = (36 << 9),
	UI_BTYPE_LISTROW                = (37 << 9),
	UI_BTYPE_HSVCIRCLE              = (38 << 9),
	UI_BTYPE_TRACK_PREVIEW          = (40 << 9),

	/* buttons with value >= UI_BTYPE_SEARCH_MENU don't get undo pushes */
	UI_BTYPE_SEARCH_MENU            = (41 << 9),
	UI_BTYPE_EXTRA                  = (42 << 9),
	UI_BTYPE_HOTKEY_EVENT           = (46 << 9),
	UI_BTYPE_IMAGE                  = (47 << 9),  /* non-interactive image, used for splash screen */
	UI_BTYPE_HISTOGRAM              = (48 << 9),
	UI_BTYPE_WAVEFORM               = (49 << 9),
	UI_BTYPE_VECTORSCOPE            = (50 << 9),
	UI_BTYPE_PROGRESS_BAR           = (51 << 9),
	UI_BTYPE_NODE_SOCKET            = (53 << 9),
	UI_BTYPE_SEPR                   = (54 << 9),
	UI_BTYPE_SEPR_LINE              = (55 << 9),
	UI_BTYPE_SEPR_SPACER            = (56 << 9),  /* Dynamically fill available space. */
	UI_BTYPE_GRIP                   = (57 << 9),  /* resize handle (resize uilist) */
} eButType;

#define BUTTYPE     (63 << 9)

/* gradient types, for color picker UI_BTYPE_HSVCUBE etc */
#define UI_GRAD_SV      0
#define UI_GRAD_HV      1
#define UI_GRAD_HS      2
#define UI_GRAD_H       3
#define UI_GRAD_S       4
#define UI_GRAD_V       5

#define UI_GRAD_V_ALT   9
#define UI_GRAD_L_ALT   10

#define UI_PALETTE_COLOR 20

/* Drawing
 *
 * Functions to draw various shapes, taking theme settings into account.
 * Used for code that draws its own UI style elements. */

void UI_draw_anti_tria(float x1, float y1, float x2, float y2, float x3, float y3, const float color[4]);
void UI_draw_anti_fan(float tri_array[][2], unsigned int length, const float color[4]);

void UI_draw_roundbox_corner_set(int type);
void UI_draw_roundbox_aa(bool filled, float minx, float miny, float maxx, float maxy, float rad, const float color[4]);
void UI_draw_roundbox_4fv(bool filled, float minx, float miny, float maxx, float maxy, float rad, const float col[4]);
void UI_draw_roundbox_3ubAlpha(bool filled, float minx, float miny, float maxx, float maxy, float rad, const unsigned char col[3], unsigned char alpha);
void UI_draw_roundbox_3fvAlpha(bool filled, float minx, float miny, float maxx, float maxy, float rad, const float col[3], float alpha);
void UI_draw_roundbox_shade_x(bool filled, float minx, float miny, float maxx, float maxy, float rad, float shadetop, float shadedown, const float col[4]);

#if 0 /* unused */
int  UI_draw_roundbox_corner_get(void);
void UI_draw_roundbox_shade_y(bool filled, float minx, float miny, float maxx, float maxy, float rad, float shadeleft, float shaderight, const float col[4]);
#endif

void UI_draw_box_shadow(unsigned char alpha, float minx, float miny, float maxx, float maxy);
void UI_draw_text_underline(int pos_x, int pos_y, int len, int height, const float color[4]);

void UI_draw_safe_areas(uint pos, float x1, float x2, float y1, float y2,
        const float title_aspect[2], const float action_aspect[2]);

/* state for scrolldrawing */
#define UI_SCROLL_PRESSED       (1 << 0)
#define UI_SCROLL_ARROWS        (1 << 1)
#define UI_SCROLL_NO_OUTLINE    (1 << 2)
void UI_draw_widget_scroll(struct uiWidgetColors *wcol, const struct rcti *rect, const struct rcti *slider, int state);

/* Shortening string helper. */
float UI_text_clip_middle_ex(
        struct uiFontStyle *fstyle, char *str, float okwidth, const float minwidth,
        const size_t max_len, const char rpart_sep);

/* Callbacks
 *
 * UI_block_func_handle_set/ButmFunc are for handling events through a callback.
 * HandleFunc gets the retval passed on, and ButmFunc gets a2. The latter is
 * mostly for compatibility with older code.
 *
 * UI_but_func_complete_set is for tab completion.
 *
 * uiButSearchFunc is for name buttons, showing a popup with matches
 *
 * UI_block_func_set and UI_but_func_set are callbacks run when a button is used,
 * in case events, operators or RNA are not sufficient to handle the button.
 *
 * UI_but_funcN_set will free the argument with MEM_freeN. */

typedef struct uiSearchItems uiSearchItems;

typedef void (*uiButHandleFunc)(struct bContext *C, void *arg1, void *arg2);
typedef void (*uiButHandleRenameFunc)(struct bContext *C, void *arg, char *origstr);
typedef void (*uiButHandleNFunc)(struct bContext *C, void *argN, void *arg2);
typedef void (*uiButHandleHoldFunc)(struct bContext *C, struct ARegion *butregion, uiBut *but);
typedef int (*uiButCompleteFunc)(struct bContext *C, char *str, void *arg);
typedef struct ARegion *(*uiButSearchCreateFunc)(struct bContext *C, struct ARegion *butregion, uiBut *but);
typedef void (*uiButSearchFunc)(const struct bContext *C, void *arg, const char *str, uiSearchItems *items);
/* Must return allocated string. */
typedef char *(*uiButToolTipFunc)(struct bContext *C, void *argN, const char *tip);

typedef void (*uiBlockHandleFunc)(struct bContext *C, void *arg, int event);

/* Menu Callbacks */

typedef void (*uiMenuCreateFunc)(struct bContext *C, struct uiLayout *layout, void *arg1);
typedef void (*uiMenuHandleFunc)(struct bContext *C, void *arg, int event);
/**
 * Used for cycling menu values without opening the menu (Ctrl-Wheel).
 * \param direction: forward or backwards [1 / -1].
 * \param arg1: uiBut.poin (as with #uiMenuCreateFunc).
 * \return true when the button was changed.
 */
typedef bool (*uiMenuStepFunc)(struct bContext *C, int direction, void *arg1);


/* interface_query.c */
bool UI_but_is_tool(const uiBut *but);
#define UI_but_is_decorator(but) \
	((but)->func == ui_but_anim_decorate_cb)

bool UI_block_is_empty(const uiBlock *block);


/* interface_region_menu_popup.c */
/* Popup Menus
 *
 * Functions used to create popup menus. For more extended menus the
 * UI_popup_menu_begin/End functions can be used to define own items with
 * the uiItem functions in between. If it is a simple confirmation menu
 * or similar, popups can be created with a single function call. */

typedef struct uiPopupMenu uiPopupMenu;

uiPopupMenu *UI_popup_menu_begin(
        struct bContext *C, const char *title, int icon) ATTR_NONNULL();
uiPopupMenu *UI_popup_menu_begin_ex(
        struct bContext *C, const char *title, const char *block_name,
        int icon) ATTR_NONNULL();
void UI_popup_menu_end(struct bContext *C, struct uiPopupMenu *head);
bool UI_popup_menu_end_or_cancel(struct bContext *C, struct uiPopupMenu *head);
struct uiLayout *UI_popup_menu_layout(uiPopupMenu *head);

void UI_popup_menu_reports(struct bContext *C, struct ReportList *reports) ATTR_NONNULL();
int UI_popup_menu_invoke(struct bContext *C, const char *idname, struct ReportList *reports) ATTR_NONNULL(1, 2);

void UI_popup_menu_retval_set(const uiBlock *block, const int retval, const bool enable);
void UI_popup_menu_but_set(uiPopupMenu *pup, struct ARegion *butregion, uiBut *but);

/* interface_region_popover.c */

typedef struct uiPopover uiPopover;

int UI_popover_panel_invoke(
        struct bContext *C, int space_id, int region_id, const char *idname,
        bool keep_open, struct ReportList *reports);

uiPopover *UI_popover_begin(struct bContext *C, int menu_width) ATTR_NONNULL(1);
void UI_popover_end(struct bContext *C, struct uiPopover *head, struct wmKeyMap *keymap);
struct uiLayout *UI_popover_layout(uiPopover *head);
void UI_popover_once_clear(uiPopover *pup);

/* interface_region_menu_pie.c */
/* Pie menus */
typedef struct uiPieMenu uiPieMenu;

int UI_pie_menu_invoke(struct bContext *C, const char *idname, const struct wmEvent *event);
int UI_pie_menu_invoke_from_operator_enum(
        struct bContext *C, const char *title, const char *opname,
        const char *propname, const struct wmEvent *event);
int UI_pie_menu_invoke_from_rna_enum(
        struct bContext *C, const char *title,
        const char *path, const struct wmEvent *event);

struct uiPieMenu *UI_pie_menu_begin(
        struct bContext *C, const char *title, int icon,
        const struct wmEvent *event) ATTR_NONNULL();
void UI_pie_menu_end(struct bContext *C, uiPieMenu *pie);
struct uiLayout *UI_pie_menu_layout(struct uiPieMenu *pie);

/* interface_region_menu_popup.c */

/* Popup Blocks
 *
 * Functions used to create popup blocks. These are like popup menus
 * but allow using all button types and creating an own layout. */
typedef uiBlock * (*uiBlockCreateFunc)(struct bContext *C, struct ARegion *ar, void *arg1);
typedef void (*uiBlockCancelFunc)(struct bContext *C, void *arg1);

void UI_popup_block_invoke(struct bContext *C, uiBlockCreateFunc func, void *arg);
void UI_popup_block_invoke_ex(struct bContext *C, uiBlockCreateFunc func, void *arg, const char *opname, int opcontext);
void UI_popup_block_ex(struct bContext *C, uiBlockCreateFunc func, uiBlockHandleFunc popup_func, uiBlockCancelFunc cancel_func, void *arg, struct wmOperator *op);
/* void uiPupBlockOperator(struct bContext *C, uiBlockCreateFunc func, struct wmOperator *op, int opcontext); */ /* UNUSED */

void UI_popup_block_close(struct bContext *C, struct wmWindow *win, uiBlock *block);

/* Blocks
 *
 * Functions for creating, drawing and freeing blocks. A Block is a
 * container of buttons and used for various purposes.
 *
 * Begin/Define Buttons/End/Draw is the typical order in which these
 * function should be called, though for popup blocks Draw is left out.
 * Freeing blocks is done by the screen/ module automatically.
 *
 * */

uiBlock *UI_block_begin(const struct bContext *C, struct ARegion *region, const char *name, short dt);
void UI_block_end_ex(const struct bContext *C, uiBlock *block, const int xy[2], int r_xy[2]);
void UI_block_end(const struct bContext *C, uiBlock *block);
void UI_block_draw(const struct bContext *C, struct uiBlock *block);
void UI_blocklist_update_window_matrix(const struct bContext *C, const struct ListBase *lb);
void UI_blocklist_draw(const struct bContext *C, const struct ListBase *lb);
void UI_block_update_from_old(const struct bContext *C, struct uiBlock *block);

void UI_block_emboss_set(uiBlock *block, char dt);

void UI_block_free(const struct bContext *C, uiBlock *block);
void UI_blocklist_free(const struct bContext *C, struct ListBase *lb);
void UI_blocklist_free_inactive(const struct bContext *C, struct ListBase *lb);
void UI_screen_free_active_but(const struct bContext *C, struct bScreen *screen);

void UI_block_region_set(uiBlock *block, struct ARegion *region);

void UI_block_lock_set(uiBlock *block, bool val, const char *lockstr);
void UI_block_lock_clear(uiBlock *block);

/* automatic aligning, horiz or verical */
void UI_block_align_begin(uiBlock *block);
void UI_block_align_end(uiBlock *block);

/* block bounds/position calculation */
typedef enum {
	UI_BLOCK_BOUNDS_NONE = 0,
	UI_BLOCK_BOUNDS = 1,
	UI_BLOCK_BOUNDS_TEXT,
	UI_BLOCK_BOUNDS_POPUP_MOUSE,
	UI_BLOCK_BOUNDS_POPUP_MENU,
	UI_BLOCK_BOUNDS_POPUP_CENTER,
	UI_BLOCK_BOUNDS_PIE_CENTER,
} eBlockBoundsCalc;

void UI_block_bounds_set_normal(struct uiBlock *block, int addval);
void UI_block_bounds_set_text(uiBlock *block, int addval);
void UI_block_bounds_set_popup(uiBlock *block, int addval, int mx, int my);
void UI_block_bounds_set_menu(uiBlock *block, int addvall, int mx, int my);
void UI_block_bounds_set_centered(uiBlock *block, int addval);
void UI_block_bounds_set_explicit(uiBlock *block, int minx, int miny, int maxx, int maxy);

int     UI_blocklist_min_y_get(struct ListBase *lb);

void    UI_block_direction_set(uiBlock *block, char direction);
void    UI_block_order_flip(uiBlock *block);
void    UI_block_flag_enable(uiBlock *block, int flag);
void    UI_block_flag_disable(uiBlock *block, int flag);
void    UI_block_translate(uiBlock *block, int x, int y);

int     UI_but_return_value_get(uiBut *but);

void    UI_but_drag_set_id(uiBut *but, struct ID *id);
void    UI_but_drag_set_rna(uiBut *but, struct PointerRNA *ptr);
void    UI_but_drag_set_path(uiBut *but, const char *path, const bool use_free);
void    UI_but_drag_set_name(uiBut *but, const char *name);
void    UI_but_drag_set_value(uiBut *but);
void    UI_but_drag_set_image(
        uiBut *but, const char *path, int icon, struct ImBuf *ima, float scale, const bool use_free);

bool    UI_but_active_drop_name(struct bContext *C);
bool    UI_but_active_drop_color(struct bContext *C);

void    UI_but_flag_enable(uiBut *but, int flag);
void    UI_but_flag_disable(uiBut *but, int flag);
bool    UI_but_flag_is_set(uiBut *but, int flag);

void    UI_but_drawflag_enable(uiBut *but, int flag);
void    UI_but_drawflag_disable(uiBut *but, int flag);

void    UI_but_type_set_menu_from_pulldown(uiBut *but);

/* special button case, only draw it when used actively, for outliner etc */
bool    UI_but_active_only(const struct bContext *C, struct ARegion *ar, uiBlock *block, uiBut *but);

void    UI_but_execute(const struct bContext *C, uiBut *but);

bool UI_but_online_manual_id(
        const uiBut *but,
        char *r_str, size_t maxlength)
        ATTR_WARN_UNUSED_RESULT;
bool UI_but_online_manual_id_from_active(
        const struct bContext *C,
        char *r_str, size_t maxlength)
        ATTR_WARN_UNUSED_RESULT;

/* Buttons
 *
 * Functions to define various types of buttons in a block. Postfixes:
 * - F: float
 * - I: int
 * - S: short
 * - C: char
 * - R: RNA
 * - O: operator */

uiBut *uiDefBut(
        uiBlock *block,
        int type, int retval, const char *str,
        int x1, int y1,
        short x2, short y2,
        void *poin,
        float min, float max,
        float a1, float a2, const char *tip);
uiBut *uiDefButF(uiBlock *block, int type, int retval, const char *str, int x, int y, short width, short height, float *poin, float min, float max, float a1, float a2, const char *tip);
uiBut *uiDefButBitF(uiBlock *block, int type, int bit, int retval, const char *str, int x, int y, short width, short height, float *poin, float min, float max, float a1, float a2, const char *tip);
uiBut *uiDefButI(uiBlock *block, int type, int retval, const char *str, int x, int y, short width, short height, int *poin, float min, float max, float a1, float a2, const char *tip);
uiBut *uiDefButBitI(uiBlock *block, int type, int bit, int retval, const char *str, int x, int y, short width, short height, int *poin, float min, float max, float a1, float a2, const char *tip);
uiBut *uiDefButS(uiBlock *block, int type, int retval, const char *str, int x, int y, short width, short height, short *poin, float min, float max, float a1, float a2, const char *tip);
uiBut *uiDefButBitS(uiBlock *block, int type, int bit, int retval, const char *str, int x, int y, short width, short height, short *poin, float min, float max, float a1, float a2, const char *tip);
uiBut *uiDefButC(uiBlock *block, int type, int retval, const char *str, int x, int y, short width, short height, char *poin, float min, float max, float a1, float a2, const char *tip);
uiBut *uiDefButBitC(uiBlock *block, int type, int bit, int retval, const char *str, int x, int y, short width, short height, char *poin, float min, float max, float a1, float a2, const char *tip);
uiBut *uiDefButR(uiBlock *block, int type, int retval, const char *str, int x, int y, short width, short height, struct PointerRNA *ptr, const char *propname, int index, float min, float max, float a1, float a2, const char *tip);
uiBut *uiDefButR_prop(uiBlock *block, int type, int retval, const char *str, int x, int y, short width, short height, struct PointerRNA *ptr, struct PropertyRNA *prop, int index, float min, float max, float a1, float a2, const char *tip);
uiBut *uiDefButO(uiBlock *block, int type, const char *opname, int opcontext, const char *str, int x, int y, short width, short height, const char *tip);
uiBut *uiDefButO_ptr(uiBlock *block, int type, struct wmOperatorType *ot, int opcontext, const char *str, int x, int y, short width, short height, const char *tip);

uiBut *uiDefIconBut(
        uiBlock *block,
        int type, int retval, int icon,
        int x1, int y1,
        short x2, short y2,
        void *poin,
        float min, float max,
        float a1, float a2,  const char *tip);
uiBut *uiDefIconButF(uiBlock *block, int type, int retval, int icon, int x, int y, short width, short height, float *poin, float min, float max, float a1, float a2, const char *tip);
uiBut *uiDefIconButBitF(uiBlock *block, int type, int bit, int retval, int icon, int x, int y, short width, short height, float *poin, float min, float max, float a1, float a2, const char *tip);
uiBut *uiDefIconButI(uiBlock *block, int type, int retval, int icon, int x, int y, short width, short height, int *poin, float min, float max, float a1, float a2, const char *tip);
uiBut *uiDefIconButBitI(uiBlock *block, int type, int bit, int retval, int icon, int x, int y, short width, short height, int *poin, float min, float max, float a1, float a2, const char *tip);
uiBut *uiDefIconButS(uiBlock *block, int type, int retval, int icon, int x, int y, short width, short height, short *poin, float min, float max, float a1, float a2, const char *tip);
uiBut *uiDefIconButBitS(uiBlock *block, int type, int bit, int retval, int icon, int x, int y, short width, short height, short *poin, float min, float max, float a1, float a2, const char *tip);
uiBut *uiDefIconButC(uiBlock *block, int type, int retval, int icon, int x, int y, short width, short height, char *poin, float min, float max, float a1, float a2, const char *tip);
uiBut *uiDefIconButBitC(uiBlock *block, int type, int bit, int retval, int icon, int x, int y, short width, short height, char *poin, float min, float max, float a1, float a2, const char *tip);
uiBut *uiDefIconButR(uiBlock *block, int type, int retval, int icon, int x, int y, short width, short height, struct PointerRNA *ptr, const char *propname, int index, float min, float max, float a1, float a2, const char *tip);
uiBut *uiDefIconButR_prop(uiBlock *block, int type, int retval, int icon, int x, int y, short width, short height, struct PointerRNA *ptr, PropertyRNA *prop, int index, float min, float max, float a1, float a2, const char *tip);
uiBut *uiDefIconButO(uiBlock *block, int type, const char *opname, int opcontext, int icon, int x, int y, short width, short height, const char *tip);
uiBut *uiDefIconButO_ptr(uiBlock *block, int type, struct wmOperatorType *ot, int opcontext, int icon, int x, int y, short width, short height, const char *tip);

uiBut *uiDefIconTextBut(
        uiBlock *block,
        int type, int retval, int icon, const char *str,
        int x1, int y1,
        short x2, short y2,
        void *poin,
        float min, float max,
        float a1, float a2, const char *tip);
uiBut *uiDefIconTextButF(uiBlock *block, int type, int retval, int icon, const char *str, int x, int y, short width, short height, float *poin, float min, float max, float a1, float a2, const char *tip);
uiBut *uiDefIconTextButBitF(uiBlock *block, int type, int bit, int retval, int icon, const char *str, int x, int y, short width, short height, float *poin, float min, float max, float a1, float a2, const char *tip);
uiBut *uiDefIconTextButI(uiBlock *block, int type, int retval, int icon, const char *str, int x, int y, short width, short height, int *poin, float min, float max, float a1, float a2, const char *tip);
uiBut *uiDefIconTextButBitI(uiBlock *block, int type, int bit, int retval, int icon, const char *str, int x, int y, short width, short height, int *poin, float min, float max, float a1, float a2, const char *tip);
uiBut *uiDefIconTextButS(uiBlock *block, int type, int retval, int icon, const char *str, int x, int y, short width, short height, short *poin, float min, float max, float a1, float a2, const char *tip);
uiBut *uiDefIconTextButBitS(uiBlock *block, int type, int bit, int retval, int icon, const char *str, int x, int y, short width, short height, short *poin, float min, float max, float a1, float a2, const char *tip);
uiBut *uiDefIconTextButC(uiBlock *block, int type, int retval, int icon, const char *str, int x, int y, short width, short height, char *poin, float min, float max, float a1, float a2, const char *tip);
uiBut *uiDefIconTextButBitC(uiBlock *block, int type, int bit, int retval, int icon, const char *str, int x, int y, short width, short height, char *poin, float min, float max, float a1, float a2, const char *tip);
uiBut *uiDefIconTextButR(uiBlock *block, int type, int retval, int icon, const char *str, int x, int y, short width, short height, struct PointerRNA *ptr, const char *propname, int index, float min, float max, float a1, float a2, const char *tip);
uiBut *uiDefIconTextButR_prop(uiBlock *block, int type, int retval, int icon, const char *str, int x, int y, short width, short height, struct PointerRNA *ptr, struct PropertyRNA *prop, int index, float min, float max, float a1, float a2, const char *tip);
uiBut *uiDefIconTextButO(uiBlock *block, int type, const char *opname, int opcontext, int icon, const char *str, int x, int y, short width, short height, const char *tip);
uiBut *uiDefIconTextButO_ptr(uiBlock *block, int type, struct wmOperatorType *ot, int opcontext, int icon, const char *str, int x, int y, short width, short height, const char *tip);

/* for passing inputs to ButO buttons */
struct PointerRNA *UI_but_operator_ptr_get(uiBut *but);

void UI_but_unit_type_set(uiBut *but, const int unit_type);
int UI_but_unit_type_get(const uiBut *but);

enum {
	BUT_GET_RNAPROP_IDENTIFIER = 1,
	BUT_GET_RNASTRUCT_IDENTIFIER,
	BUT_GET_RNAENUM_IDENTIFIER,
	BUT_GET_LABEL,
	BUT_GET_RNA_LABEL,
	BUT_GET_RNAENUM_LABEL,
	BUT_GET_RNA_LABEL_CONTEXT, /* Context specified in CTX_XXX_ macros are just unreachable! */
	BUT_GET_TIP,
	BUT_GET_RNA_TIP,
	BUT_GET_RNAENUM_TIP,
	BUT_GET_OP_KEYMAP,
	BUT_GET_PROP_KEYMAP
};

typedef struct uiStringInfo {
	int type;
	char *strinfo;
} uiStringInfo;

/* Note: Expects pointers to uiStringInfo structs as parameters.
 *       Will fill them with translated strings, when possible.
 *       Strings in uiStringInfo must be MEM_freeN'ed by caller. */
void UI_but_string_info_get(struct bContext *C, uiBut *but, ...) ATTR_SENTINEL(0);

/* Edit i18n stuff. */
/* Name of the main py op from i18n addon. */
#define EDTSRC_I18N_OP_NAME "UI_OT_edittranslation"

/* Special Buttons
 *
 * Buttons with a more specific purpose:
 * - MenuBut: buttons that popup a menu (in headers usually).
 * - PulldownBut: like MenuBut, but creating a uiBlock (for compatibility).
 * - BlockBut: buttons that popup a block with more buttons.
 * - KeyevtBut: buttons that can be used to turn key events into values.
 * - PickerButtons: buttons like the color picker (for code sharing).
 * - AutoButR: RNA property button with type automatically defined. */

#define UI_ID_RENAME        (1 << 0)
#define UI_ID_BROWSE        (1 << 1)
#define UI_ID_ADD_NEW       (1 << 2)
#define UI_ID_OPEN          (1 << 3)
#define UI_ID_ALONE         (1 << 4)
#define UI_ID_DELETE        (1 << 5)
#define UI_ID_LOCAL         (1 << 6)
#define UI_ID_AUTO_NAME     (1 << 7)
#define UI_ID_FAKE_USER     (1 << 8)
#define UI_ID_PIN           (1 << 9)
#define UI_ID_PREVIEWS      (1 << 10)
#define UI_ID_OVERRIDE      (1 << 11)
#define UI_ID_FULL          (UI_ID_RENAME | UI_ID_BROWSE | UI_ID_ADD_NEW | UI_ID_OPEN | UI_ID_ALONE | UI_ID_DELETE | UI_ID_LOCAL)

/**
 * Ways to limit what is displayed in ID-search popup.
 * \note We may want to add LOCAL, LIBRARY ... as needed.
 */
enum {
	UI_TEMPLATE_ID_FILTER_ALL = 0,
	UI_TEMPLATE_ID_FILTER_AVAILABLE = 1,
};

int UI_icon_from_id(struct ID *id);
int UI_icon_from_report_type(int type);

int UI_icon_from_event_type(short event_type, short event_value);
int UI_icon_from_keymap_item(const struct wmKeyMapItem *kmi, int r_icon_mod[4]);

uiBut *uiDefPulldownBut(uiBlock *block, uiBlockCreateFunc func, void *arg, const char *str, int x, int y, short width, short height, const char *tip);
uiBut *uiDefMenuBut(uiBlock *block, uiMenuCreateFunc func, void *arg, const char *str, int x, int y, short width, short height, const char *tip);
uiBut *uiDefIconTextMenuBut(uiBlock *block, uiMenuCreateFunc func, void *arg, int icon, const char *str, int x, int y, short width, short height, const char *tip);
uiBut *uiDefIconMenuBut(uiBlock *block, uiMenuCreateFunc func, void *arg, int icon, int x, int y, short width, short height, const char *tip);

uiBut *uiDefBlockBut(uiBlock *block, uiBlockCreateFunc func, void *func_arg1, const char *str, int x, int y, short width, short height, const char *tip);
uiBut *uiDefBlockButN(uiBlock *block, uiBlockCreateFunc func, void *argN, const char *str, int x, int y, short width, short height, const char *tip);

uiBut *uiDefIconBlockBut(uiBlock *block, uiBlockCreateFunc func, void *arg, int retval, int icon, int x, int y, short width, short height, const char *tip);
uiBut *uiDefIconTextBlockBut(uiBlock *block, uiBlockCreateFunc func, void *arg, int icon, const char *str, int x, int y, short width, short height, const char *tip);

uiBut *uiDefKeyevtButS(uiBlock *block, int retval, const char *str, int x, int y, short width, short height, short *spoin, const char *tip);
uiBut *uiDefHotKeyevtButS(uiBlock *block, int retval, const char *str, int x, int y, short width, short height, short *keypoin, short *modkeypoin, const char *tip);

uiBut *uiDefSearchBut(uiBlock *block, void *arg, int retval, int icon, int maxlen, int x, int y, short width, short height, float a1, float a2, const char *tip);
uiBut *uiDefSearchButO_ptr(
        uiBlock *block, struct wmOperatorType *ot, struct IDProperty *properties,
        void *arg, int retval, int icon, int maxlen, int x, int y,
        short width, short height, float a1, float a2, const char *tip);


/* For uiDefAutoButsRNA */
typedef enum {
	/* Keep current layout for aligning label with property button. */
	UI_BUT_LABEL_ALIGN_NONE,
	/* Align label and property button vertically. */
	UI_BUT_LABEL_ALIGN_COLUMN,
	/* Split layout into a column for the label and one for property button. */
	UI_BUT_LABEL_ALIGN_SPLIT_COLUMN,
} eButLabelAlign;

/* Return info for uiDefAutoButsRNA */
typedef enum {
	/* Returns when no buttons were added */
	UI_PROP_BUTS_NONE_ADDED       = (1 << 0),
	/* Returned when any property failed the custom check callback (check_prop) */
	UI_PROP_BUTS_ANY_FAILED_CHECK = (1 << 1),
} eAutoPropButsReturn;

uiBut *uiDefAutoButR(uiBlock *block, struct PointerRNA *ptr, struct PropertyRNA *prop, int index, const char *name, int icon, int x1, int y1, int x2, int y2);
eAutoPropButsReturn uiDefAutoButsRNA(
        uiLayout *layout, struct PointerRNA *ptr,
        bool (*check_prop)(struct PointerRNA *, struct PropertyRNA *),
        eButLabelAlign label_align, const bool compact);

/* Links
 *
 * Game engine logic brick links. Non-functional currently in 2.5,
 * code to handle and draw these is disabled internally. */

void UI_but_link_set(struct uiBut *but,  void **poin,  void ***ppoin,  short *tot,  int from, int to);

void UI_block_links_compose(uiBlock *block);
uiBut *UI_block_links_find_inlink(uiBlock *block, void *poin);

/* use inside searchfunc to add items */
bool    UI_search_item_add(uiSearchItems *items, const char *name, void *poin, int iconid);
/* bfunc gets search item *poin as arg2, or if NULL the old string */
void    UI_but_func_search_set(
        uiBut *but, uiButSearchCreateFunc cfunc, uiButSearchFunc sfunc,
        void *arg1, uiButHandleFunc bfunc, void *active);
/* height in pixels, it's using hardcoded values still */
int     UI_searchbox_size_y(void);
int     UI_searchbox_size_x(void);
/* check if a string is in an existing search box */
int     UI_search_items_find_index(uiSearchItems *items, const char *name);

void    UI_block_func_handle_set(uiBlock *block, uiBlockHandleFunc func, void *arg);
void    UI_block_func_butmenu_set(uiBlock *block, uiMenuHandleFunc func, void *arg);
void    UI_block_func_set(uiBlock *block, uiButHandleFunc func, void *arg1, void *arg2);
void    UI_block_funcN_set(uiBlock *block, uiButHandleNFunc funcN, void *argN, void *arg2);

void    UI_but_func_rename_set(uiBut *but, uiButHandleRenameFunc func, void *arg1);
void    UI_but_func_set(uiBut *but, uiButHandleFunc func, void *arg1, void *arg2);
void    UI_but_funcN_set(uiBut *but, uiButHandleNFunc funcN, void *argN, void *arg2);

void    UI_but_func_complete_set(uiBut *but, uiButCompleteFunc func, void *arg);

void    UI_but_func_drawextra_set(
        uiBlock *block,
        void (*func)(const struct bContext *C, void *, void *, void *, struct rcti *rect),
        void *arg1, void *arg2);

void    UI_but_func_menu_step_set(uiBut *but, uiMenuStepFunc func);

void    UI_but_func_tooltip_set(uiBut *but, uiButToolTipFunc func, void *argN);
void    UI_but_tooltip_refresh(struct bContext *C, uiBut *but);
void    UI_but_tooltip_timer_remove(struct bContext *C, uiBut *but);

bool UI_textbutton_activate_rna(
        const struct bContext *C, struct ARegion *ar,
        const void *rna_poin_data, const char *rna_prop_id);
bool UI_textbutton_activate_but(const struct bContext *C, uiBut *but);

void UI_but_focus_on_enter_event(struct wmWindow *win, uiBut *but);

void UI_but_func_hold_set(uiBut *but, uiButHandleHoldFunc func, void *argN);

/* Autocomplete
 *
 * Tab complete helper functions, for use in uiButCompleteFunc callbacks.
 * Call begin once, then multiple times do_name with all possibilities,
 * and finally end to finish and get the completed name. */

typedef struct AutoComplete AutoComplete;

#define AUTOCOMPLETE_NO_MATCH 0
#define AUTOCOMPLETE_FULL_MATCH 1
#define AUTOCOMPLETE_PARTIAL_MATCH 2

AutoComplete *UI_autocomplete_begin(const char *startname, size_t maxlen);
void UI_autocomplete_update_name(AutoComplete *autocpl, const char *name);
int UI_autocomplete_end(AutoComplete *autocpl, char *autoname);

/* Panels
 *
 * Functions for creating, freeing and drawing panels. The API here
 * could use a good cleanup, though how they will function in 2.5 is
 * not clear yet so we postpone that. */

void UI_panels_begin(const struct bContext *C, struct ARegion *ar);
void UI_panels_end(const struct bContext *C, struct ARegion *ar, int *x, int *y);
void UI_panels_draw(const struct bContext *C, struct ARegion *ar);

struct Panel *UI_panel_find_by_type(struct ListBase *lb, struct PanelType *pt);
struct Panel *UI_panel_begin(
        struct ScrArea *sa, struct ARegion *ar, struct ListBase *lb,
        uiBlock *block, struct PanelType *pt, struct Panel *pa,
        bool *r_open);
void UI_panel_end(uiBlock *block, int width, int height);
void UI_panels_scale(struct ARegion *ar, float new_width);
void UI_panel_label_offset(struct uiBlock *block, int *x, int *y);
int UI_panel_size_y(const struct Panel *pa);

bool                       UI_panel_category_is_visible(struct ARegion *ar);
void                       UI_panel_category_add(struct ARegion *ar, const char *name);
struct PanelCategoryDyn   *UI_panel_category_find(struct ARegion *ar, const char *idname);
struct PanelCategoryStack *UI_panel_category_active_find(struct ARegion *ar, const char *idname);
const char                *UI_panel_category_active_get(struct ARegion *ar, bool set_fallback);
void                       UI_panel_category_active_set(struct ARegion *ar, const char *idname);
struct PanelCategoryDyn   *UI_panel_category_find_mouse_over_ex(struct ARegion *ar, const int x, const int y);
struct PanelCategoryDyn   *UI_panel_category_find_mouse_over(struct ARegion *ar, const struct wmEvent *event);
void                       UI_panel_category_clear_all(struct ARegion *ar);
void                       UI_panel_category_draw_all(struct ARegion *ar, const char *category_id_active);

struct PanelType *UI_paneltype_find(int space_id, int region_id, const char *idname);

/* Handlers
 *
 * Handlers that can be registered in regions, areas and windows for
 * handling WM events. Mostly this is done automatic by modules such
 * as screen/ if ED_KEYMAP_UI is set, or internally in popup functions. */

void UI_region_handlers_add(struct ListBase *handlers);
void UI_popup_handlers_add(struct bContext *C, struct ListBase *handlers, uiPopupBlockHandle *popup, const char flag);
void UI_popup_handlers_remove(struct ListBase *handlers, uiPopupBlockHandle *popup);
void UI_popup_handlers_remove_all(struct bContext *C, struct ListBase *handlers);

/* Module
 *
 * init and exit should be called before using this module. init_userdef must
 * be used to reinitialize some internal state if user preferences change. */

void UI_init(void);
void UI_init_userdef(struct Main *bmain);
void UI_reinit_font(void);
void UI_exit(void);

/* Layout
 *
 * More automated layout of buttons. Has three levels:
 * - Layout: contains a number templates, within a bounded width or height.
 * - Template: predefined layouts for buttons with a number of slots, each
 *   slot can contain multiple items.
 * - Item: item to put in a template slot, being either an RNA property,
 *   operator, label or menu. Also regular buttons can be used when setting
 *   uiBlockCurLayout. */

/* layout */
#define UI_LAYOUT_HORIZONTAL    0
#define UI_LAYOUT_VERTICAL      1

#define UI_LAYOUT_PANEL         0
#define UI_LAYOUT_HEADER        1
#define UI_LAYOUT_MENU          2
#define UI_LAYOUT_TOOLBAR       3
#define UI_LAYOUT_PIEMENU       4

#define UI_UNIT_X               ((void)0, U.widget_unit)
#define UI_UNIT_Y               ((void)0, U.widget_unit)

#define UI_LAYOUT_ALIGN_EXPAND  0
#define UI_LAYOUT_ALIGN_LEFT    1
#define UI_LAYOUT_ALIGN_CENTER  2
#define UI_LAYOUT_ALIGN_RIGHT   3

#define UI_ITEM_O_RETURN_PROPS  (1 << 0)
#define UI_ITEM_R_EXPAND        (1 << 1)
#define UI_ITEM_R_SLIDER        (1 << 2)
#define UI_ITEM_R_TOGGLE        (1 << 3)
#define UI_ITEM_R_ICON_ONLY     (1 << 4)
#define UI_ITEM_R_EVENT         (1 << 5)
#define UI_ITEM_R_FULL_EVENT    (1 << 6)
#define UI_ITEM_R_NO_BG         (1 << 7)
#define UI_ITEM_R_IMMEDIATE     (1 << 8)
#define UI_ITEM_O_DEPRESS       (1 << 9)
#define UI_ITEM_R_COMPACT       (1 << 10)

#define UI_HEADER_OFFSET ((void)0, 0.2f * UI_UNIT_X)

/* uiLayoutOperatorButs flags */
enum {
	UI_TEMPLATE_OP_PROPS_SHOW_TITLE       = (1 << 0),
	UI_TEMPLATE_OP_PROPS_SHOW_EMPTY       = (1 << 1),
	UI_TEMPLATE_OP_PROPS_COMPACT          = (1 << 2),
};

/* used for transp checkers */
#define UI_ALPHA_CHECKER_DARK 100
#define UI_ALPHA_CHECKER_LIGHT 160

/* flags to set which corners will become rounded:
 *
 * 1------2
 * |      |
 * 8------4 */

enum {
	UI_CNR_TOP_LEFT     = (1 << 0),
	UI_CNR_TOP_RIGHT    = (1 << 1),
	UI_CNR_BOTTOM_RIGHT = (1 << 2),
	UI_CNR_BOTTOM_LEFT  = (1 << 3),
	/* just for convenience */
	UI_CNR_NONE         = 0,
	UI_CNR_ALL          = (UI_CNR_TOP_LEFT | UI_CNR_TOP_RIGHT | UI_CNR_BOTTOM_RIGHT | UI_CNR_BOTTOM_LEFT)
};

uiLayout *UI_block_layout(uiBlock *block, int dir, int type, int x, int y, int size, int em, int padding, struct uiStyle *style);
void UI_block_layout_set_current(uiBlock *block, uiLayout *layout);
void UI_block_layout_resolve(uiBlock *block, int *x, int *y);

void UI_region_message_subscribe(struct ARegion *ar, struct wmMsgBus *mbus);

uiBlock *uiLayoutGetBlock(uiLayout *layout);

void uiLayoutSetFunc(uiLayout *layout, uiMenuHandleFunc handlefunc, void *argv);
void uiLayoutSetContextPointer(uiLayout *layout, const char *name, struct PointerRNA *ptr);
void uiLayoutContextCopy(uiLayout *layout, struct bContextStore *context);
struct MenuType *UI_but_menutype_get(uiBut *but);
struct PanelType *UI_but_paneltype_get(uiBut *but);
void UI_menutype_draw(struct bContext *C, struct MenuType *mt, struct uiLayout *layout);
void UI_paneltype_draw(struct bContext *C, struct PanelType *pt, struct uiLayout *layout);

/* Only for convenience. */
void uiLayoutSetContextFromBut(uiLayout *layout, uiBut *but);

void uiLayoutSetOperatorContext(uiLayout *layout, int opcontext);
void uiLayoutSetActive(uiLayout *layout, bool active);
void uiLayoutSetEnabled(uiLayout *layout, bool enabled);
void uiLayoutSetRedAlert(uiLayout *layout, bool redalert);
void uiLayoutSetAlignment(uiLayout *layout, char alignment);
void uiLayoutSetKeepAspect(uiLayout *layout, bool keepaspect);
void uiLayoutSetScaleX(uiLayout *layout, float scale);
void uiLayoutSetScaleY(uiLayout *layout, float scale);
void uiLayoutSetEmboss(uiLayout *layout, char emboss);
void uiLayoutSetPropSep(uiLayout *layout, bool is_sep);
void uiLayoutSetPropDecorate(uiLayout *layout, bool is_sep);

int uiLayoutGetOperatorContext(uiLayout *layout);
bool uiLayoutGetActive(uiLayout *layout);
bool uiLayoutGetEnabled(uiLayout *layout);
bool uiLayoutGetRedAlert(uiLayout *layout);
int uiLayoutGetAlignment(uiLayout *layout);
bool uiLayoutGetKeepAspect(uiLayout *layout);
int uiLayoutGetWidth(uiLayout *layout);
float uiLayoutGetScaleX(uiLayout *layout);
float uiLayoutGetScaleY(uiLayout *layout);
int uiLayoutGetEmboss(uiLayout *layout);
bool uiLayoutGetPropSep(uiLayout *layout);
bool uiLayoutGetPropDecorate(uiLayout *layout);

/* layout specifiers */
uiLayout *uiLayoutRow(uiLayout *layout, bool align);
uiLayout *uiLayoutColumn(uiLayout *layout, bool align);
uiLayout *uiLayoutColumnFlow(uiLayout *layout, int number, bool align);
uiLayout *uiLayoutGridFlow(
        uiLayout *layout, bool row_major, int columns_len, bool even_columns, bool even_rows, bool align);
uiLayout *uiLayoutBox(uiLayout *layout);
uiLayout *uiLayoutListBox(
        uiLayout *layout, struct uiList *ui_list, struct PointerRNA *ptr, struct PropertyRNA *prop,
        struct PointerRNA *actptr, struct PropertyRNA *actprop);
uiLayout *uiLayoutAbsolute(uiLayout *layout, bool align);
uiLayout *uiLayoutSplit(uiLayout *layout, float percentage, bool align);
uiLayout *uiLayoutOverlap(uiLayout *layout);
uiBlock *uiLayoutAbsoluteBlock(uiLayout *layout);
uiLayout *uiLayoutRadial(uiLayout *layout);

/* templates */
void uiTemplateHeader(uiLayout *layout, struct bContext *C);
void uiTemplateID(
        uiLayout *layout, struct bContext *C, struct PointerRNA *ptr, const char *propname,
        const char *newop, const char *openop, const char *unlinkop, int filter);
void uiTemplateIDBrowse(
        uiLayout *layout, struct bContext *C, struct PointerRNA *ptr, const char *propname,
        const char *newop, const char *openop, const char *unlinkop, int filter);
void uiTemplateIDPreview(
        uiLayout *layout, struct bContext *C, struct PointerRNA *ptr, const char *propname,
        const char *newop, const char *openop, const char *unlinkop, int rows, int cols, int filter);
void uiTemplateIDTabs(
        uiLayout *layout, struct bContext *C,
        PointerRNA *ptr, const char *propname,
        const char *newop, const char *openop, const char *unlinkop,
        int filter);
void uiTemplateAnyID(
        uiLayout *layout, struct PointerRNA *ptr, const char *propname,
        const char *proptypename, const char *text);
void uiTemplateSearch(
        uiLayout *layout, struct bContext *C,
        struct PointerRNA *ptr, const char *propname,
        struct PointerRNA *searchptr, const char *searchpropname,
        const char *newop, const char *unlinkop);
void uiTemplateSearchPreview(
        uiLayout *layout, struct bContext *C,
        struct PointerRNA *ptr, const char *propname,
        struct PointerRNA *searchptr, const char *searchpropname,
        const char *newop, const char *unlinkop,
        const int rows, const int cols);
void uiTemplatePathBuilder(
        uiLayout *layout, struct PointerRNA *ptr, const char *propname,
        struct PointerRNA *root_ptr, const char *text);
uiLayout *uiTemplateModifier(uiLayout *layout, struct bContext *C, struct PointerRNA *ptr);

void uiTemplateOperatorRedoProperties(uiLayout *layout, const struct bContext *C);

uiLayout *uiTemplateConstraint(uiLayout *layout, struct PointerRNA *ptr);
void uiTemplatePreview(
        uiLayout *layout, struct bContext *C, struct ID *id, bool show_buttons, struct ID *parent,
        struct MTex *slot, const char *preview_id);
void uiTemplateColorRamp(uiLayout *layout, struct PointerRNA *ptr, const char *propname, bool expand);
void uiTemplateIcon(uiLayout *layout, int icon_value, float icon_scale);
void uiTemplateIconView(uiLayout *layout, struct PointerRNA *ptr, const char *propname, bool show_labels, float icon_scale);
void uiTemplateHistogram(uiLayout *layout, struct PointerRNA *ptr, const char *propname);
void uiTemplateWaveform(uiLayout *layout, struct PointerRNA *ptr, const char *propname);
void uiTemplateVectorscope(uiLayout *layout, struct PointerRNA *ptr, const char *propname);
void uiTemplateCurveMapping(
        uiLayout *layout, struct PointerRNA *ptr, const char *propname, int type,
        bool levels, bool brush, bool neg_slope);
void uiTemplateColorPicker(uiLayout *layout, struct PointerRNA *ptr, const char *propname, bool value_slider, bool lock, bool lock_luminosity, bool cubic);
void uiTemplatePalette(uiLayout *layout, struct PointerRNA *ptr, const char *propname, bool color);
<<<<<<< HEAD
void uiTemplateLayers(uiLayout *layout, struct PointerRNA *ptr, const char *propname,
                      PointerRNA *used_ptr, const char *used_propname, int active_layer);
void uiTemplateGameStates(uiLayout *layout, struct PointerRNA *ptr, const char *propname,
                      PointerRNA *used_ptr, const char *used_propname, int active_state);
=======
void uiTemplateLayers(
        uiLayout *layout, struct PointerRNA *ptr, const char *propname,
        PointerRNA *used_ptr, const char *used_propname, int active_layer);
>>>>>>> 07e368cb
void uiTemplateImage(uiLayout *layout, struct bContext *C, struct PointerRNA *ptr, const char *propname, struct PointerRNA *userptr, bool compact, bool multiview);
void uiTemplateImageSettings(uiLayout *layout, struct PointerRNA *imfptr, bool color_management);
void uiTemplateImageStereo3d(uiLayout *layout, struct PointerRNA *stereo3d_format_ptr);
void uiTemplateImageViews(uiLayout *layout, struct PointerRNA *imaptr);
void uiTemplateImageFormatViews(uiLayout *layout, PointerRNA *imfptr, PointerRNA *ptr);
void uiTemplateImageLayers(uiLayout *layout, struct bContext *C, struct Image *ima, struct ImageUser *iuser);
void uiTemplateImageInfo(uiLayout *layout, struct bContext *C, struct Image *ima, struct ImageUser *iuser);
void uiTemplateRunningJobs(uiLayout *layout, struct bContext *C);
void UI_but_func_operator_search(uiBut *but);
void uiTemplateOperatorSearch(uiLayout *layout);
eAutoPropButsReturn uiTemplateOperatorPropertyButs(
        const struct bContext *C, uiLayout *layout, struct wmOperator *op,
        bool (*check_prop)(struct PointerRNA *, struct PropertyRNA *),
        const eButLabelAlign label_align, const short flag);
void uiTemplateHeader3D_mode(uiLayout *layout, struct bContext *C);
void uiTemplateHeader3D(uiLayout *layout, struct bContext *C);
void uiTemplateEditModeSelection(uiLayout *layout, struct bContext *C);
void uiTemplateReportsBanner(uiLayout *layout, struct bContext *C);
void uiTemplateInputStatus(uiLayout *layout, struct bContext *C);
void uiTemplateKeymapItemProperties(uiLayout *layout, struct PointerRNA *ptr);
void uiTemplateComponentMenu(uiLayout *layout, struct PointerRNA *ptr, const char *propname, const char *name);
void uiTemplateNodeSocket(uiLayout *layout, struct bContext *C, float *color);
void uiTemplateCacheFile(uiLayout *layout, struct bContext *C, struct PointerRNA *ptr, const char *propname);

/* Default UIList class name, keep in sync with its declaration in bl_ui/__init__.py */
#define UI_UL_DEFAULT_CLASS_NAME "UI_UL_list"
void uiTemplateList(
        uiLayout *layout, struct bContext *C, const char *listtype_name, const char *list_id,
        struct PointerRNA *dataptr, const char *propname, struct PointerRNA *active_dataptr,
        const char *active_propname, const char *item_dyntip_propname,
        int rows, int maxrows, int layout_type, int columns);
void uiTemplateNodeLink(uiLayout *layout, struct bNodeTree *ntree, struct bNode *node, struct bNodeSocket *input);
void uiTemplateNodeView(uiLayout *layout, struct bContext *C, struct bNodeTree *ntree, struct bNode *node, struct bNodeSocket *input);
void uiTemplateTextureUser(uiLayout *layout, struct bContext *C);
void uiTemplateTextureShow(uiLayout *layout, struct bContext *C, struct PointerRNA *ptr, struct PropertyRNA *prop);

void uiTemplateMovieClip(struct uiLayout *layout, struct bContext *C, struct PointerRNA *ptr, const char *propname, bool compact);
void uiTemplateTrack(struct uiLayout *layout, struct PointerRNA *ptr, const char *propname);
void uiTemplateMarker(struct uiLayout *layout, struct PointerRNA *ptr, const char *propname, PointerRNA *userptr, PointerRNA *trackptr, bool compact);
void uiTemplateMovieclipInformation(struct uiLayout *layout, struct PointerRNA *ptr, const char *propname, struct PointerRNA *userptr);

void uiTemplateColorspaceSettings(struct uiLayout *layout, struct PointerRNA *ptr, const char *propname);
void uiTemplateColormanagedViewSettings(struct uiLayout *layout, struct bContext *C, struct PointerRNA *ptr, const char *propname);

/* items */
void uiItemO(uiLayout *layout, const char *name, int icon, const char *opname);
void uiItemEnumO_ptr(uiLayout *layout, struct wmOperatorType *ot, const char *name, int icon, const char *propname, int value);
void uiItemEnumO(uiLayout *layout, const char *opname, const char *name, int icon, const char *propname, int value);
void uiItemEnumO_value(uiLayout *layout, const char *name, int icon, const char *opname, const char *propname, int value);
void uiItemEnumO_string(uiLayout *layout, const char *name, int icon, const char *opname, const char *propname, const char *value);
void uiItemsEnumO(uiLayout *layout, const char *opname, const char *propname);
void uiItemBooleanO(uiLayout *layout, const char *name, int icon, const char *opname, const char *propname, int value);
void uiItemIntO(uiLayout *layout, const char *name, int icon, const char *opname, const char *propname, int value);
void uiItemFloatO(uiLayout *layout, const char *name, int icon, const char *opname, const char *propname, float value);
void uiItemStringO(uiLayout *layout, const char *name, int icon, const char *opname, const char *propname, const char *value);

void uiItemFullO_ptr(
        uiLayout *layout, struct wmOperatorType *ot, const char *name, int icon,
        struct IDProperty *properties, int context, int flag,
        PointerRNA *r_opptr);
void uiItemFullO(
        uiLayout *layout, const char *idname, const char *name, int icon,
        struct IDProperty *properties, int context, int flag,
        PointerRNA *r_opptr);
void uiItemFullOMenuHold_ptr(
        uiLayout *layout, struct wmOperatorType *ot, const char *name, int icon,
        struct IDProperty *properties, int context, int flag,
        const char *menu_id,  /* extra menu arg. */
        PointerRNA *r_opptr);

void uiItemR(uiLayout *layout, struct PointerRNA *ptr, const char *propname, int flag, const char *name, int icon);
void uiItemFullR(uiLayout *layout, struct PointerRNA *ptr, struct PropertyRNA *prop, int index, int value, int flag, const char *name, int icon);
void uiItemEnumR_prop(uiLayout *layout, const char *name, int icon, struct PointerRNA *ptr, PropertyRNA *prop, int value);
void uiItemEnumR(uiLayout *layout, const char *name, int icon, struct PointerRNA *ptr, const char *propname, int value);
void uiItemEnumR_string(uiLayout *layout, struct PointerRNA *ptr, const char *propname, const char *value, const char *name, int icon);
void uiItemsEnumR(uiLayout *layout, struct PointerRNA *ptr, const char *propname);
void uiItemPointerR(uiLayout *layout, struct PointerRNA *ptr, const char *propname, struct PointerRNA *searchptr, const char *searchpropname, const char *name, int icon);
void uiItemsFullEnumO(
        uiLayout *layout, const char *opname, const char *propname,
        struct IDProperty *properties, int context, int flag);
void uiItemsFullEnumO_items(
        uiLayout *layout, struct wmOperatorType *ot, PointerRNA ptr, PropertyRNA *prop,
        struct IDProperty *properties, int context, int flag,
        const EnumPropertyItem *item_array, int totitem);

void uiItemL(uiLayout *layout, const char *name, int icon); /* label */
void uiItemLDrag(uiLayout *layout, struct PointerRNA *ptr, const char *name, int icon); /* label icon for dragging */
void uiItemM(uiLayout *layout, const char *menuname, const char *name, int icon); /* menu */
void uiItemV(uiLayout *layout, const char *name, int icon, int argval); /* value */
void uiItemS(uiLayout *layout); /* separator */
void uiItemSpacer(uiLayout *layout); /* Special separator. */

void uiItemPopoverPanel_ptr(
        uiLayout *layout, struct bContext *C,
        struct PanelType *pt,
        const char *name, int icon);
void uiItemPopoverPanel(
        uiLayout *layout, struct bContext *C,
        int space_id, int region_id, const char *panelname,
        const char *name, int icon);
void uiItemPopoverPanelFromGroup(
        uiLayout *layout, struct bContext *C,
        int space_id, int region_id,
        const char *context, const char *category);

void uiItemMenuF(uiLayout *layout, const char *name, int icon, uiMenuCreateFunc func, void *arg);
void uiItemMenuEnumO_ptr(uiLayout *layout, struct bContext *C, struct wmOperatorType *ot, const char *propname, const char *name, int icon);
void uiItemMenuEnumO(uiLayout *layout, struct bContext *C, const char *opname, const char *propname, const char *name, int icon);
void uiItemMenuEnumR_prop(uiLayout *layout, struct PointerRNA *ptr, PropertyRNA *prop, const char *name, int icon);
void uiItemMenuEnumR(uiLayout *layout, struct PointerRNA *ptr, const char *propname, const char *name, int icon);

/* UI Operators */
typedef struct uiDragColorHandle {
	float color[3];
	bool gamma_corrected;
} uiDragColorHandle;

void ED_operatortypes_ui(void);
void ED_keymap_ui(struct wmKeyConfig *keyconf);

void UI_drop_color_copy(struct wmDrag *drag, struct wmDropBox *drop);
bool UI_drop_color_poll(struct bContext *C, struct wmDrag *drag, const struct wmEvent *event);

bool UI_context_copy_to_selected_list(
        struct bContext *C, struct PointerRNA *ptr, struct PropertyRNA *prop,
        struct ListBase *r_lb, bool *r_use_path_from_id, char **r_path);

/* Helpers for Operators */
uiBut *UI_context_active_but_get(const struct bContext *C);
uiBut *UI_context_active_but_prop_get(
        const struct bContext *C,
        struct PointerRNA *r_ptr, struct PropertyRNA **r_prop, int *r_index);
void UI_context_active_but_prop_handle(struct bContext *C);
struct wmOperator *UI_context_active_operator_get(const struct bContext *C);
void UI_context_update_anim_flag(const struct bContext *C);
void UI_context_active_but_prop_get_filebrowser(
        const struct bContext *C,
        struct PointerRNA *r_ptr, struct PropertyRNA **r_prop, bool *r_is_undo);
void UI_context_active_but_prop_get_templateID(
        struct bContext *C,
        struct PointerRNA *r_ptr, struct PropertyRNA **r_prop);

uiBut *UI_region_active_but_get(struct ARegion *ar);

/* Styled text draw */
void UI_fontstyle_set(const struct uiFontStyle *fs);
void UI_fontstyle_draw_ex(
        const struct uiFontStyle *fs, const struct rcti *rect, const char *str,
        const unsigned char col[4], size_t len, float *r_xofs, float *r_yofs);
void UI_fontstyle_draw(
        const struct uiFontStyle *fs, const struct rcti *rect, const char *str,
        const unsigned char col[4]);
void UI_fontstyle_draw_rotated(
        const struct uiFontStyle *fs, const struct rcti *rect, const char *str,
        const unsigned char col[4]);
void UI_fontstyle_draw_simple(
        const struct uiFontStyle *fs, float x, float y, const char *str,
        const unsigned char col[4]);
void UI_fontstyle_draw_simple_backdrop(
        const struct uiFontStyle *fs, float x, float y, const char *str,
        const float col_fg[4], const float col_bg[4]);

int UI_fontstyle_string_width(const struct uiFontStyle *fs, const char *str);
int UI_fontstyle_height_max(const struct uiFontStyle *fs);

void UI_draw_icon_tri(float x, float y, char dir, const float[4]);

struct uiStyle *UI_style_get(void);		/* use for fonts etc */
struct uiStyle *UI_style_get_dpi(void);	/* DPI scaled settings for drawing */

/* linker workaround ack! */
void UI_template_fix_linking(void);

/* UI_OT_editsource helpers */
bool UI_editsource_enable_check(void);
void UI_editsource_active_but_test(uiBut *but);

/* UI_butstore_ helpers */
typedef struct uiButStore uiButStore;
typedef struct uiButStoreElem uiButStoreElem;

uiButStore *UI_butstore_create(uiBlock *block);
void UI_butstore_clear(uiBlock *block);
void UI_butstore_update(uiBlock *block);
void UI_butstore_free(uiBlock *block, uiButStore *bs);
bool UI_butstore_is_valid(uiButStore *bs);
bool UI_butstore_is_registered(uiBlock *block, uiBut *but);
void UI_butstore_register(uiButStore *bs_handle, uiBut **but_p);
bool UI_butstore_register_update(uiBlock *block, uiBut *but_dst, const uiBut *but_src);
void UI_butstore_unregister(uiButStore *bs_handle, uiBut **but_p);

/* ui_interface_region_tooltip.c */
struct ARegion *UI_tooltip_create_from_button(struct bContext *C, struct ARegion *butregion, uiBut *but);
struct ARegion *UI_tooltip_create_from_manipulator(struct bContext *C, struct wmManipulator *mpr);
void UI_tooltip_free(struct bContext *C, struct bScreen *sc, struct ARegion *ar);

/* How long before a tool-tip shows. */
#define UI_TOOLTIP_DELAY 0.5

/* Float precision helpers */
#define UI_PRECISION_FLOAT_MAX 6
/* For float buttons the 'step' (or a1), is scaled */
#define UI_PRECISION_FLOAT_SCALE 0.01f

/* Typical UI text */
#define UI_FSTYLE_WIDGET (const uiFontStyle *)&(UI_style_get()->widget)

int UI_calc_float_precision(int prec, double value);

/* widget batched drawing */
void UI_widgetbase_draw_cache_begin(void);
void UI_widgetbase_draw_cache_flush(void);
void UI_widgetbase_draw_cache_end(void);

/* Special drawing for toolbar, mainly workarounds for inflexible icon sizing. */
#define USE_UI_TOOLBAR_HACK

/* Support click-drag motion which presses the button and closes a popover (like a menu). */
#define USE_UI_POPOVER_ONCE

#endif  /* __UI_INTERFACE_H__ */<|MERGE_RESOLUTION|>--- conflicted
+++ resolved
@@ -1081,16 +1081,11 @@
         bool levels, bool brush, bool neg_slope);
 void uiTemplateColorPicker(uiLayout *layout, struct PointerRNA *ptr, const char *propname, bool value_slider, bool lock, bool lock_luminosity, bool cubic);
 void uiTemplatePalette(uiLayout *layout, struct PointerRNA *ptr, const char *propname, bool color);
-<<<<<<< HEAD
-void uiTemplateLayers(uiLayout *layout, struct PointerRNA *ptr, const char *propname,
-                      PointerRNA *used_ptr, const char *used_propname, int active_layer);
-void uiTemplateGameStates(uiLayout *layout, struct PointerRNA *ptr, const char *propname,
-                      PointerRNA *used_ptr, const char *used_propname, int active_state);
-=======
 void uiTemplateLayers(
         uiLayout *layout, struct PointerRNA *ptr, const char *propname,
         PointerRNA *used_ptr, const char *used_propname, int active_layer);
->>>>>>> 07e368cb
+void uiTemplateGameStates(uiLayout *layout, struct PointerRNA *ptr, const char *propname,
+    	PointerRNA *used_ptr, const char *used_propname, int active_state);
 void uiTemplateImage(uiLayout *layout, struct bContext *C, struct PointerRNA *ptr, const char *propname, struct PointerRNA *userptr, bool compact, bool multiview);
 void uiTemplateImageSettings(uiLayout *layout, struct PointerRNA *imfptr, bool color_management);
 void uiTemplateImageStereo3d(uiLayout *layout, struct PointerRNA *stereo3d_format_ptr);
