--- conflicted
+++ resolved
@@ -180,51 +180,51 @@
 
 /* but->flag - general state flags. */
 enum {
-	/** Warning, the first 6 flags are internal. */
-	UI_BUT_ICON_SUBMENU    = 1 << 6,
-	UI_BUT_ICON_PREVIEW    = 1 << 7,
-
-	UI_BUT_NODE_LINK       = 1 << 8,
-	UI_BUT_NODE_ACTIVE     = 1 << 9,
-	UI_BUT_DRAG_LOCK       = 1 << 10,
-	/** Grayed out and un-editable. */
-	UI_BUT_DISABLED        = 1 << 11,
-
-	UI_BUT_ANIMATED        = 1 << 13,
-	UI_BUT_ANIMATED_KEY    = 1 << 14,
-	UI_BUT_DRIVEN          = 1 << 15,
-	UI_BUT_REDALERT        = 1 << 16,
-	/** Grayed out but still editable. */
-	UI_BUT_INACTIVE        = 1 << 17,
-	UI_BUT_LAST_ACTIVE     = 1 << 18,
-	UI_BUT_UNDO            = 1 << 19,
-	UI_BUT_IMMEDIATE       = 1 << 20,
-	UI_BUT_NO_UTF8         = 1 << 21,
-
-	/** For popups, pressing return activates this button, overriding the highlighted button.
-	 * For non-popups this is just used as a display hint for the user to let them
-	 * know the action which is activated when pressing return (file selector for eg). */
-	UI_BUT_ACTIVE_DEFAULT = 1 << 23,
-
-	/** This but is "inside" a list item (currently used to change theme colors). */
-	UI_BUT_LIST_ITEM       = 1 << 24,
-	/** edit this button as well as the active button (not just dragging) */
-	UI_BUT_DRAG_MULTI      = 1 << 25,
-	/** Use for popups to start editing the button on initialization. */
-	UI_BUT_ACTIVATE_ON_INIT = 1 << 26,
-
-	/** #uiBut.str contains #UI_SEP_CHAR, used for key shortcuts */
-	UI_BUT_HAS_SEP_CHAR    = 1 << 27,
-	/** Don't run updates while dragging (needed in rare cases). */
-	UI_BUT_UPDATE_DELAY    = 1 << 28,
-	/** When widget is in textedit mode, update value on each char stroke */
-	UI_BUT_TEXTEDIT_UPDATE = 1 << 29,
-	/** Show 'x' icon to clear/unlink value of text or search button. */
-	UI_BUT_VALUE_CLEAR     = 1 << 30,
-	UI_BUT_SCA_LINK_GREY   = 1 << 31,  /* used to flag if sca links shoud be gray out */
-
-	/** RNA property of the button is overridden from linked reference data. */
-	UI_BUT_OVERRIDEN       = 1u << 31u,
+  /** Warning, the first 6 flags are internal. */
+  UI_BUT_ICON_SUBMENU = 1 << 6,
+  UI_BUT_ICON_PREVIEW = 1 << 7,
+
+  UI_BUT_NODE_LINK = 1 << 8,
+  UI_BUT_NODE_ACTIVE = 1 << 9,
+  UI_BUT_DRAG_LOCK = 1 << 10,
+  /** Grayed out and un-editable. */
+  UI_BUT_DISABLED = 1 << 11,
+
+  UI_BUT_ANIMATED = 1 << 13,
+  UI_BUT_ANIMATED_KEY = 1 << 14,
+  UI_BUT_DRIVEN = 1 << 15,
+  UI_BUT_REDALERT = 1 << 16,
+  /** Grayed out but still editable. */
+  UI_BUT_INACTIVE = 1 << 17,
+  UI_BUT_LAST_ACTIVE = 1 << 18,
+  UI_BUT_UNDO = 1 << 19,
+  UI_BUT_IMMEDIATE = 1 << 20,
+  UI_BUT_NO_UTF8 = 1 << 21,
+
+  /** For popups, pressing return activates this button, overriding the highlighted button.
+   * For non-popups this is just used as a display hint for the user to let them
+   * know the action which is activated when pressing return (file selector for eg). */
+  UI_BUT_ACTIVE_DEFAULT = 1 << 23,
+
+  /** This but is "inside" a list item (currently used to change theme colors). */
+  UI_BUT_LIST_ITEM = 1 << 24,
+  /** edit this button as well as the active button (not just dragging) */
+  UI_BUT_DRAG_MULTI = 1 << 25,
+  /** Use for popups to start editing the button on initialization. */
+  UI_BUT_ACTIVATE_ON_INIT = 1 << 26,
+
+  /** #uiBut.str contains #UI_SEP_CHAR, used for key shortcuts */
+  UI_BUT_HAS_SEP_CHAR = 1 << 27,
+  /** Don't run updates while dragging (needed in rare cases). */
+  UI_BUT_UPDATE_DELAY = 1 << 28,
+  /** When widget is in textedit mode, update value on each char stroke */
+  UI_BUT_TEXTEDIT_UPDATE = 1 << 29,
+  /** Show 'x' icon to clear/unlink value of text or search button. */
+  UI_BUT_VALUE_CLEAR = 1 << 30,
+  UI_BUT_SCA_LINK_GREY   = 1 << 31,  /* used to flag if sca links shoud be gray out */
+
+  /** RNA property of the button is overridden from linked reference data. */
+  UI_BUT_OVERRIDEN = 1u << 31u,
 };
 
 #define UI_PANEL_WIDTH 340
@@ -313,66 +313,6 @@
 
 /* assigned to but->type, OR'd with the flags above when passing args */
 typedef enum {
-<<<<<<< HEAD
-	UI_BTYPE_BUT                    = 1 << 9,
-	UI_BTYPE_ROW                    = 2 << 9,
-	UI_BTYPE_TEXT                   = 3 << 9,
-	/** dropdown list */
-	UI_BTYPE_MENU                   = 4 << 9,
-	UI_BTYPE_BUT_MENU               = 5 << 9,
-	/** number button */
-	UI_BTYPE_NUM                    = 6 << 9,
-	/** number slider */
-	UI_BTYPE_NUM_SLIDER             = 7 << 9,
-	UI_BTYPE_TOGGLE                 = 8 << 9,
-	UI_BTYPE_TOGGLE_N               = 9 << 9,
-	UI_BTYPE_ICON_TOGGLE            = 10 << 9,
-	UI_BTYPE_ICON_TOGGLE_N          = 11 << 9,
-	/** same as regular toggle, but no on/off state displayed */
-	UI_BTYPE_BUT_TOGGLE             = 12 << 9,
-	/** similar to toggle, display a 'tick' */
-	UI_BTYPE_CHECKBOX               = 13 << 9,
-	UI_BTYPE_CHECKBOX_N             = 14 << 9,
-	UI_BTYPE_COLOR                  = 15 << 9,
-	UI_BTYPE_TAB                    = 16 << 9,
-	UI_BTYPE_POPOVER                = 17 << 9,
-	UI_BTYPE_SCROLL                 = 18 << 9,
-	UI_BTYPE_BLOCK                  = 19 << 9,
-	UI_BTYPE_LABEL                  = 20 << 9,
-	UI_BTYPE_LINK                   = 22 << 9,
-	UI_BTYPE_INLINK                 = 23 << 9,
-	UI_BTYPE_KEY_EVENT              = 24 << 9,
-	UI_BTYPE_HSVCUBE                = 26 << 9,
-	/** menu (often used in headers), **_MENU /w different draw-type */
-	UI_BTYPE_PULLDOWN               = 27 << 9,
-	UI_BTYPE_ROUNDBOX               = 28 << 9,
-	UI_BTYPE_COLORBAND              = 30 << 9,
-	/** sphere widget (used to input a unit-vector, aka normal) */
-	UI_BTYPE_UNITVEC                = 31 << 9,
-	UI_BTYPE_CURVE                  = 32 << 9,
-	UI_BTYPE_LISTBOX                = 36 << 9,
-	UI_BTYPE_LISTROW                = 37 << 9,
-	UI_BTYPE_HSVCIRCLE              = 38 << 9,
-	UI_BTYPE_TRACK_PREVIEW          = 40 << 9,
-
-	/** Buttons with value >= #UI_BTYPE_SEARCH_MENU don't get undo pushes. */
-	UI_BTYPE_SEARCH_MENU            = 41 << 9,
-	UI_BTYPE_EXTRA                  = 42 << 9,
-	UI_BTYPE_HOTKEY_EVENT           = 46 << 9,
-	/** Non-interactive image, used for splash screen */
-	UI_BTYPE_IMAGE                  = 47 << 9,
-	UI_BTYPE_HISTOGRAM              = 48 << 9,
-	UI_BTYPE_WAVEFORM               = 49 << 9,
-	UI_BTYPE_VECTORSCOPE            = 50 << 9,
-	UI_BTYPE_PROGRESS_BAR           = 51 << 9,
-	UI_BTYPE_NODE_SOCKET            = 53 << 9,
-	UI_BTYPE_SEPR                   = 54 << 9,
-	UI_BTYPE_SEPR_LINE              = 55 << 9,
-	/** Dynamically fill available space. */
-	UI_BTYPE_SEPR_SPACER            = 56 << 9,
-	/** Resize handle (resize uilist). */
-	UI_BTYPE_GRIP                   = 57 << 9,
-=======
   UI_BTYPE_BUT = 1 << 9,
   UI_BTYPE_ROW = 2 << 9,
   UI_BTYPE_TEXT = 3 << 9,
@@ -398,6 +338,8 @@
   UI_BTYPE_SCROLL = 18 << 9,
   UI_BTYPE_BLOCK = 19 << 9,
   UI_BTYPE_LABEL = 20 << 9,
+  UI_BTYPE_LINK = 22 << 9,
+  UI_BTYPE_INLINK = 23 << 9,
   UI_BTYPE_KEY_EVENT = 24 << 9,
   UI_BTYPE_HSVCUBE = 26 << 9,
   /** menu (often used in headers), **_MENU /w different draw-type */
@@ -431,7 +373,6 @@
   UI_BTYPE_SEPR_SPACER = 56 << 9,
   /** Resize handle (resize uilist). */
   UI_BTYPE_GRIP = 57 << 9,
->>>>>>> ba1e9ae4
 } eButType;
 
 #define BUTTYPE (63 << 9)
