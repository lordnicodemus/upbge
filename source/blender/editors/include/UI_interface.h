/*
 * ***** BEGIN GPL LICENSE BLOCK *****
 *
 * This program is free software; you can redistribute it and/or
 * modify it under the terms of the GNU General Public License
 * as published by the Free Software Foundation; either version 2
 * of the License, or (at your option) any later version.
 *
 * This program is distributed in the hope that it will be useful,
 * but WITHOUT ANY WARRANTY; without even the implied warranty of
 * MERCHANTABILITY or FITNESS FOR A PARTICULAR PURPOSE.  See the
 * GNU General Public License for more details.
 *
 * You should have received a copy of the GNU General Public License
 * along with this program; if not, write to the Free Software Foundation,
 * Inc., 51 Franklin Street, Fifth Floor, Boston, MA 02110-1301, USA.
 *
 * The Original Code is Copyright (C) 2001-2002 by NaN Holding BV.
 * All rights reserved.
 *
 * The Original Code is: all of this file.
 *
 * Contributor(s): none yet.
 *
 * ***** END GPL LICENSE BLOCK *****
 */

/** \file UI_interface.h
 *  \ingroup editorui
 */

#ifndef __UI_INTERFACE_H__
#define __UI_INTERFACE_H__

#include "BLI_compiler_attrs.h"
#include "BLI_sys_types.h" /* size_t */
#include "RNA_types.h"

/* Struct Declarations */

struct ID;
struct IDProperty;
struct ListBase;
struct ARegion;
struct ScrArea;
struct bScreen;
struct wmEvent;
struct wmWindow;
struct wmOperator;
struct AutoComplete;
struct bContext;
struct bContextStore;
struct Panel;
struct PanelType;
struct PointerRNA;
struct PropertyRNA;
struct ReportList;
struct rcti;
struct uiList;
struct uiStyle;
struct uiFontStyle;
struct uiWidgetColors;
struct Image;
struct ImageUser;
struct wmKeyConfig;
struct wmOperatorType;
struct uiWidgetColors;
struct MTex;
struct ImBuf;
struct bNodeTree;
struct bNode;
struct bNodeSocket;
struct wmDropBox;
struct wmDrag;
struct wmEvent;

typedef struct uiBut uiBut;
typedef struct uiBlock uiBlock;
typedef struct uiPopupBlockHandle uiPopupBlockHandle;
typedef struct uiLayout uiLayout;

/* Defines */

/* char for splitting strings, aligning shortcuts in menus, users never see */
#define UI_SEP_CHAR   '|'
#define UI_SEP_CHAR_S "|"

/* names */
#define UI_MAX_DRAW_STR 400
#define UI_MAX_NAME_STR 128
#define UI_MAX_SHORTCUT_STR 64

/* use for clamping popups within the screen */
#define UI_SCREEN_MARGIN 10

/* uiBlock->dt and uiBut->dt */
enum {
	UI_EMBOSS               = 0,  /* use widget style for drawing */
	UI_EMBOSS_NONE          = 1,  /* Nothing, only icon and/or text */
	UI_EMBOSS_PULLDOWN      = 2,  /* Pulldown menu style */
	UI_EMBOSS_RADIAL        = 3,  /* Pie Menu */
};

/* uiBlock->direction */
enum {
	UI_DIR_UP           = (1 << 0),
	UI_DIR_DOWN         = (1 << 1),
	UI_DIR_LEFT         = (1 << 2),
	UI_DIR_RIGHT        = (1 << 3),
	UI_DIR_CENTER_Y     = (1 << 4),

	UI_DIR_ALL          = (UI_DIR_UP | UI_DIR_DOWN | UI_DIR_LEFT | UI_DIR_RIGHT),
};

#if 0
/* uiBlock->autofill (not yet used) */
#define UI_BLOCK_COLLUMNS  1
#define UI_BLOCK_ROWS      2
#endif

/* uiBlock->flag (controls) */
#define UI_BLOCK_LOOP           (1 << 0)
#define UI_BLOCK_IS_FLIP        (1 << 1)
#define UI_BLOCK_NO_FLIP        (1 << 2)
#define UI_BLOCK_NUMSELECT      (1 << 3)
#define UI_BLOCK_NO_WIN_CLIP    (1 << 4)   /* don't apply window clipping */ /* was UI_BLOCK_ENTER_OK */
#define UI_BLOCK_CLIPBOTTOM     (1 << 5)
#define UI_BLOCK_CLIPTOP        (1 << 6)
#define UI_BLOCK_MOVEMOUSE_QUIT (1 << 7)
#define UI_BLOCK_KEEP_OPEN      (1 << 8)
#define UI_BLOCK_POPUP          (1 << 9)
#define UI_BLOCK_OUT_1          (1 << 10)
#define UI_BLOCK_SEARCH_MENU    (1 << 11)
#define UI_BLOCK_POPUP_MEMORY   (1 << 12)
#define UI_BLOCK_CLIP_EVENTS    (1 << 13)  /* stop handling mouse events */

/* block->flag bits 14-17 are identical to but->drawflag bits */

#define UI_BLOCK_POPUP_HOLD  (1 << 18)
#define UI_BLOCK_LIST_ITEM   (1 << 19)
#define UI_BLOCK_RADIAL      (1 << 20)

/* uiPopupBlockHandle->menuretval */
#define UI_RETURN_CANCEL     (1 << 0)   /* cancel all menus cascading */
#define UI_RETURN_OK         (1 << 1)   /* choice made */
#define UI_RETURN_OUT        (1 << 2)   /* left the menu */
#define UI_RETURN_OUT_PARENT (1 << 3)   /* let the parent handle this event */
#define UI_RETURN_UPDATE     (1 << 4)   /* update the button that opened */
#define UI_RETURN_POPUP_OK   (1 << 5)   /* popup is ok to be handled */

/* panel controls */
#define UI_PNL_SOLID    (1 << 1)
#define UI_PNL_CLOSE    (1 << 5)
#define UI_PNL_SCALE    (1 << 9)

/* but->flag - general state flags. */
enum {
	/* warning, the first 6 flags are internal */
	UI_BUT_ICON_SUBMENU    = (1 << 6),
	UI_BUT_ICON_PREVIEW    = (1 << 7),

	UI_BUT_NODE_LINK       = (1 << 8),
	UI_BUT_NODE_ACTIVE     = (1 << 9),
	UI_BUT_DRAG_LOCK       = (1 << 10),
	UI_BUT_DISABLED        = (1 << 11),  /* grayed out and uneditable */
	UI_BUT_COLOR_LOCK      = (1 << 12),
	UI_BUT_ANIMATED        = (1 << 13),
	UI_BUT_ANIMATED_KEY    = (1 << 14),
	UI_BUT_DRIVEN          = (1 << 15),
	UI_BUT_REDALERT        = (1 << 16),
	UI_BUT_INACTIVE        = (1 << 17),  /* grayed out but still editable */
	UI_BUT_LAST_ACTIVE     = (1 << 18),
	UI_BUT_UNDO            = (1 << 19),
	UI_BUT_IMMEDIATE       = (1 << 20),
	UI_BUT_NO_UTF8         = (1 << 21),

	UI_BUT_VEC_SIZE_LOCK   = (1 << 22),  /* used to flag if color hsv-circle should keep luminance */
	UI_BUT_COLOR_CUBIC     = (1 << 23),  /* cubic saturation for the color wheel */
	UI_BUT_LIST_ITEM       = (1 << 24),  /* This but is "inside" a list item (currently used to change theme colors). */
	UI_BUT_DRAG_MULTI      = (1 << 25),  /* edit this button as well as the active button (not just dragging) */
	UI_BUT_SCA_LINK_GREY   = (1 << 26),  /* used to flag if sca links shoud be gray out */
	UI_BUT_HAS_SEP_CHAR    = (1 << 27),  /* but->str contains UI_SEP_CHAR, used for key shortcuts */
	UI_BUT_UPDATE_DELAY    = (1 << 28),  /* don't run updates while dragging (needed in rare cases). */
	UI_BUT_TEXTEDIT_UPDATE = (1 << 29),  /* when widget is in textedit mode, update value on each char stroke */
	UI_BUT_VALUE_CLEAR     = (1 << 30),  /* show 'x' icon to clear/unlink value of text or search button */
};

#define UI_PANEL_WIDTH          340
#define UI_COMPACT_PANEL_WIDTH  160

#define UI_PANEL_CATEGORY_MARGIN_WIDTH (U.widget_unit * 1.0f)

/* but->drawflag - these flags should only affect how the button is drawn. */
/* Note: currently, these flags _are not passed_ to the widget's state() or draw() functions
 *       (except for the 'align' ones)!
 */
enum {
	/* Text and icon alignment (by default, they are centered). */
	UI_BUT_TEXT_LEFT         = (1 << 1),
	UI_BUT_ICON_LEFT         = (1 << 2),
	UI_BUT_TEXT_RIGHT        = (1 << 3),
	/* Prevent the button to show any tooltip. */
	UI_BUT_NO_TOOLTIP        = (1 << 4),

	/* Button align flag, for drawing groups together.
	 * Used in 'uiBlock.flag', take care! */
	UI_BUT_ALIGN_TOP         = (1 << 14),
	UI_BUT_ALIGN_LEFT        = (1 << 15),
	UI_BUT_ALIGN_RIGHT       = (1 << 16),
	UI_BUT_ALIGN_DOWN        = (1 << 17),
	UI_BUT_ALIGN             = (UI_BUT_ALIGN_TOP | UI_BUT_ALIGN_LEFT | UI_BUT_ALIGN_RIGHT | UI_BUT_ALIGN_DOWN),
	/* end bits shared with 'uiBlock.flag' */

	/* Warning - HACK! Needed for buttons which are not TOP/LEFT aligned, but have some top/left corner stitched to some
	 *                 other TOP/LEFT-aligned button, because of 'corrective' hack in widget_roundbox_set()... */
	UI_BUT_ALIGN_STITCH_TOP  = (1 << 18),
	UI_BUT_ALIGN_STITCH_LEFT = (1 << 19),
	UI_BUT_ALIGN_ALL         = (UI_BUT_ALIGN | UI_BUT_ALIGN_STITCH_TOP | UI_BUT_ALIGN_STITCH_LEFT),

	UI_BUT_BOX_ITEM          = (1 << 20), /* This but is "inside" a box item (currently used to change theme colors). */
};

/* scale fixed button widths by this to account for DPI */

#define UI_DPI_FAC ((U.pixelsize * (float)U.dpi) / 72.0f)
/* 16 to copy ICON_DEFAULT_HEIGHT */
#define UI_DPI_ICON_SIZE ((float)16 * UI_DPI_FAC)

/* Button types, bits stored in 1 value... and a short even!
 * - bits 0-4:  bitnr (0-31)
 * - bits 5-7:  pointer type
 * - bit  8:    for 'bit'
 * - bit  9-15: button type (now 6 bits, 64 types)
 * */
typedef enum {
	UI_BUT_POIN_CHAR = 32,
	UI_BUT_POIN_SHORT = 64,
	UI_BUT_POIN_INT = 96,
	UI_BUT_POIN_FLOAT = 128,
/*	UI_BUT_POIN_FUNCTION = 192, */ /*UNUSED*/
	UI_BUT_POIN_BIT = 256  /* OR'd with a bit index*/
} eButPointerType;

/* requires (but->poin != NULL) */
#define UI_BUT_POIN_TYPES (UI_BUT_POIN_FLOAT | UI_BUT_POIN_SHORT | UI_BUT_POIN_CHAR)

/* assigned to but->type, OR'd with the flags above when passing args */
typedef enum {
	UI_BTYPE_BUT                    = (1 << 9),
	UI_BTYPE_ROW                    = (2 << 9),
	UI_BTYPE_TEXT                   = (3 << 9),
	UI_BTYPE_MENU                   = (4 << 9),  /* dropdown list */
	UI_BTYPE_BUT_MENU               = (5 << 9),
	UI_BTYPE_NUM                    = (6 << 9),  /* number button */
	UI_BTYPE_NUM_SLIDER             = (7 << 9),  /* number slider */
	UI_BTYPE_TOGGLE                 = (8 << 9),
	UI_BTYPE_TOGGLE_N               = (9 << 9),
	UI_BTYPE_ICON_TOGGLE            = (10 << 9),
	UI_BTYPE_ICON_TOGGLE_N          = (11 << 9),
	UI_BTYPE_BUT_TOGGLE             = (12 << 9),  /* same as regular toggle, but no on/off state displayed */
	UI_BTYPE_CHECKBOX               = (13 << 9),  /* similar to toggle, display a 'tick' */
	UI_BTYPE_CHECKBOX_N             = (14 << 9),
	UI_BTYPE_COLOR                  = (15 << 9),
	UI_BTYPE_SCROLL                 = (18 << 9),
	UI_BTYPE_BLOCK                  = (19 << 9),
	UI_BTYPE_LABEL                  = (20 << 9),
	UI_BTYPE_LINK                   = (22 << 9),
	UI_BTYPE_INLINK                 = (23 << 9),
	UI_BTYPE_KEY_EVENT              = (24 << 9),
	UI_BTYPE_HSVCUBE                = (26 << 9),
	UI_BTYPE_PULLDOWN               = (27 << 9),  /* menu (often used in headers), **_MENU /w different draw-type */
	UI_BTYPE_ROUNDBOX               = (28 << 9),
	UI_BTYPE_COLORBAND              = (30 << 9),
	UI_BTYPE_UNITVEC                = (31 << 9),  /* sphere widget (used to input a unit-vector, aka normal) */
	UI_BTYPE_CURVE                  = (32 << 9),
	UI_BTYPE_LISTBOX                = (36 << 9),
	UI_BTYPE_LISTROW                = (37 << 9),
	UI_BTYPE_HSVCIRCLE              = (38 << 9),
	UI_BTYPE_TRACK_PREVIEW          = (40 << 9),

	/* buttons with value >= UI_BTYPE_SEARCH_MENU don't get undo pushes */
	UI_BTYPE_SEARCH_MENU            = (41 << 9),
	UI_BTYPE_EXTRA                  = (42 << 9),
	UI_BTYPE_HOTKEY_EVENT           = (46 << 9),
	UI_BTYPE_IMAGE                  = (47 << 9),  /* non-interactive image, used for splash screen */
	UI_BTYPE_HISTOGRAM              = (48 << 9),
	UI_BTYPE_WAVEFORM               = (49 << 9),
	UI_BTYPE_VECTORSCOPE            = (50 << 9),
	UI_BTYPE_PROGRESS_BAR           = (51 << 9),
	UI_BTYPE_NODE_SOCKET            = (53 << 9),
	UI_BTYPE_SEPR                   = (54 << 9),
	UI_BTYPE_SEPR_LINE              = (55 << 9),
	UI_BTYPE_GRIP                   = (56 << 9),  /* resize handle (resize uilist) */
} eButType;

#define BUTTYPE     (63 << 9)

/* gradient types, for color picker UI_BTYPE_HSVCUBE etc */
#define UI_GRAD_SV      0
#define UI_GRAD_HV      1
#define UI_GRAD_HS      2
#define UI_GRAD_H       3
#define UI_GRAD_S       4
#define UI_GRAD_V       5

#define UI_GRAD_V_ALT   9
#define UI_GRAD_L_ALT   10

#define UI_PALETTE_COLOR 20

/* Drawing
 *
 * Functions to draw various shapes, taking theme settings into account.
 * Used for code that draws its own UI style elements. */

void UI_draw_roundbox(float minx, float miny, float maxx, float maxy, float rad);
void UI_draw_roundbox_corner_set(int type);
int  UI_draw_roundbox_corner_get(void);
void UI_draw_roundbox_unfilled(float minx, float miny, float maxx, float maxy, float rad);
void UI_draw_box_shadow(unsigned char alpha, float minx, float miny, float maxx, float maxy);
void UI_draw_roundbox_gl_mode(int mode, float minx, float miny, float maxx, float maxy, float rad);
void UI_draw_roundbox_shade_x(int mode, float minx, float miny, float maxx, float maxy, float rad, float shadetop, float shadedown);
void UI_draw_roundbox_shade_y(int mode, float minx, float miny, float maxx, float maxy, float rad, float shadeLeft, float shadeRight);
void UI_draw_text_underline(int pos_x, int pos_y, int len, int height);

void UI_draw_safe_areas(
        float x1, float x2, float y1, float y2,
        const float title_aspect[2], const float action_aspect[2]);

/* state for scrolldrawing */
#define UI_SCROLL_PRESSED       (1 << 0)
#define UI_SCROLL_ARROWS        (1 << 1)
#define UI_SCROLL_NO_OUTLINE    (1 << 2)
void UI_draw_widget_scroll(struct uiWidgetColors *wcol, const struct rcti *rect, const struct rcti *slider, int state);

/* Shortening string helper. */
float UI_text_clip_middle_ex(
        struct uiFontStyle *fstyle, char *str, float okwidth, const float minwidth,
        const size_t max_len, const char rpart_sep);

/* Callbacks
 *
 * UI_block_func_handle_set/ButmFunc are for handling events through a callback.
 * HandleFunc gets the retval passed on, and ButmFunc gets a2. The latter is
 * mostly for compatibility with older code.
 *
 * UI_but_func_complete_set is for tab completion.
 *
 * uiButSearchFunc is for name buttons, showing a popup with matches
 *
 * UI_block_func_set and UI_but_func_set are callbacks run when a button is used,
 * in case events, operators or RNA are not sufficient to handle the button.
 *
 * UI_but_funcN_set will free the argument with MEM_freeN. */

typedef struct uiSearchItems uiSearchItems;

typedef void (*uiButHandleFunc)(struct bContext *C, void *arg1, void *arg2);
typedef void (*uiButHandleRenameFunc)(struct bContext *C, void *arg, char *origstr);
typedef void (*uiButHandleNFunc)(struct bContext *C, void *argN, void *arg2);
typedef void (*uiButHandleHoldFunc)(struct bContext *C, struct ARegion *butregion, uiBut *but);
typedef int (*uiButCompleteFunc)(struct bContext *C, char *str, void *arg);
typedef struct ARegion *(*uiButSearchCreateFunc)(struct bContext *C, struct ARegion *butregion, uiBut *but);
typedef void (*uiButSearchFunc)(const struct bContext *C, void *arg, const char *str, uiSearchItems *items);
/* Must return allocated string. */
typedef char *(*uiButToolTipFunc)(struct bContext *C, void *argN, const char *tip);

typedef void (*uiBlockHandleFunc)(struct bContext *C, void *arg, int event);

/* Menu Callbacks */

typedef void (*uiMenuCreateFunc)(struct bContext *C, struct uiLayout *layout, void *arg1);
typedef void (*uiMenuHandleFunc)(struct bContext *C, void *arg, int event);
/**
 * Used for cycling menu values without opening the menu (Ctrl-Wheel).
 * \param direction: forward or backwards [1 / -1].
 * \param arg1: uiBut.poin (as with #uiMenuCreateFunc).
 * \return true when the button was changed.
 */
typedef bool (*uiMenuStepFunc)(struct bContext *C, int direction, void *arg1);


/* interface_query.c */
bool UI_block_is_empty(const uiBlock *block);


/* interface_region_menu_popup.c */
/* Popup Menus
 *
 * Functions used to create popup menus. For more extended menus the
 * UI_popup_menu_begin/End functions can be used to define own items with
 * the uiItem functions in between. If it is a simple confirmation menu
 * or similar, popups can be created with a single function call. */

typedef struct uiPopupMenu uiPopupMenu;

uiPopupMenu *UI_popup_menu_begin(
        struct bContext *C, const char *title, int icon) ATTR_NONNULL();
uiPopupMenu *UI_popup_menu_begin_ex(
        struct bContext *C, const char *title, const char *block_name,
        int icon) ATTR_NONNULL();
void UI_popup_menu_end(struct bContext *C, struct uiPopupMenu *head);
bool UI_popup_menu_end_or_cancel(struct bContext *C, struct uiPopupMenu *head);
struct uiLayout *UI_popup_menu_layout(uiPopupMenu *head);

void UI_popup_menu_reports(struct bContext *C, struct ReportList *reports) ATTR_NONNULL();
int UI_popup_menu_invoke(struct bContext *C, const char *idname, struct ReportList *reports) ATTR_NONNULL(1, 2);

void UI_popup_menu_retval_set(const uiBlock *block, const int retval, const bool enable);
void UI_popup_menu_but_set(uiPopupMenu *pup, struct ARegion *butregion, uiBut *but);

/* interface_region_menu_pie.c */
/* Pie menus */
typedef struct uiPieMenu uiPieMenu;

int UI_pie_menu_invoke(struct bContext *C, const char *idname, const struct wmEvent *event);
int UI_pie_menu_invoke_from_operator_enum(
        struct bContext *C, const char *title, const char *opname,
        const char *propname, const struct wmEvent *event);
int UI_pie_menu_invoke_from_rna_enum(
        struct bContext *C, const char *title,
        const char *path, const struct wmEvent *event);

struct uiPieMenu *UI_pie_menu_begin(
        struct bContext *C, const char *title, int icon,
        const struct wmEvent *event) ATTR_NONNULL();
void UI_pie_menu_end(struct bContext *C, uiPieMenu *pie);
struct uiLayout *UI_pie_menu_layout(struct uiPieMenu *pie);

/* interface_region_menu_popup.c */

/* Popup Blocks
 *
 * Functions used to create popup blocks. These are like popup menus
 * but allow using all button types and creating an own layout. */
typedef uiBlock * (*uiBlockCreateFunc)(struct bContext *C, struct ARegion *ar, void *arg1);
typedef void (*uiBlockCancelFunc)(struct bContext *C, void *arg1);

void UI_popup_block_invoke(struct bContext *C, uiBlockCreateFunc func, void *arg);
void UI_popup_block_invoke_ex(struct bContext *C, uiBlockCreateFunc func, void *arg, const char *opname, int opcontext);
void UI_popup_block_ex(struct bContext *C, uiBlockCreateFunc func, uiBlockHandleFunc popup_func, uiBlockCancelFunc cancel_func, void *arg, struct wmOperator *op);
/* void uiPupBlockOperator(struct bContext *C, uiBlockCreateFunc func, struct wmOperator *op, int opcontext); */ /* UNUSED */

void UI_popup_block_close(struct bContext *C, struct wmWindow *win, uiBlock *block);

/* Blocks
 *
 * Functions for creating, drawing and freeing blocks. A Block is a
 * container of buttons and used for various purposes.
 *
 * Begin/Define Buttons/End/Draw is the typical order in which these
 * function should be called, though for popup blocks Draw is left out.
 * Freeing blocks is done by the screen/ module automatically.
 *
 * */

uiBlock *UI_block_begin(const struct bContext *C, struct ARegion *region, const char *name, short dt);
void UI_block_end_ex(const struct bContext *C, uiBlock *block, const int xy[2], int r_xy[2]);
void UI_block_end(const struct bContext *C, uiBlock *block);
void UI_block_draw(const struct bContext *C, struct uiBlock *block);
void UI_block_update_from_old(const struct bContext *C, struct uiBlock *block);

uiBlock *UI_block_find_in_region(const char *name, struct ARegion *ar);

void UI_block_emboss_set(uiBlock *block, char dt);

void UI_block_free(const struct bContext *C, uiBlock *block);
void UI_blocklist_free(const struct bContext *C, struct ListBase *lb);
void UI_blocklist_free_inactive(const struct bContext *C, struct ListBase *lb);
void UI_screen_free_active_but(const struct bContext *C, struct bScreen *screen);

void UI_block_region_set(uiBlock *block, struct ARegion *region);

void UI_block_lock_set(uiBlock *block, bool val, const char *lockstr);
void UI_block_lock_clear(uiBlock *block);

/* automatic aligning, horiz or verical */
void UI_block_align_begin(uiBlock *block);
void UI_block_align_end(uiBlock *block);

/* block bounds/position calculation */
typedef enum {
	UI_BLOCK_BOUNDS_NONE = 0,
	UI_BLOCK_BOUNDS = 1,
	UI_BLOCK_BOUNDS_TEXT,
	UI_BLOCK_BOUNDS_POPUP_MOUSE,
	UI_BLOCK_BOUNDS_POPUP_MENU,
	UI_BLOCK_BOUNDS_POPUP_CENTER,
	UI_BLOCK_BOUNDS_PIE_CENTER,
} eBlockBoundsCalc;

void UI_block_bounds_set_normal(struct uiBlock *block, int addval);
void UI_block_bounds_set_text(uiBlock *block, int addval);
void UI_block_bounds_set_popup(uiBlock *block, int addval, int mx, int my);
void UI_block_bounds_set_menu(uiBlock *block, int addvall, int mx, int my);
void UI_block_bounds_set_centered(uiBlock *block, int addval);
void UI_block_bounds_set_explicit(uiBlock *block, int minx, int miny, int maxx, int maxy);

int     UI_blocklist_min_y_get(struct ListBase *lb);

void    UI_block_direction_set(uiBlock *block, char direction);
void    UI_block_order_flip(uiBlock *block);
void    UI_block_flag_enable(uiBlock *block, int flag);
void    UI_block_flag_disable(uiBlock *block, int flag);

int     UI_but_return_value_get(uiBut *but);

void    UI_but_drag_set_id(uiBut *but, struct ID *id);
void    UI_but_drag_set_rna(uiBut *but, struct PointerRNA *ptr);
void    UI_but_drag_set_path(uiBut *but, const char *path, const bool use_free);
void    UI_but_drag_set_name(uiBut *but, const char *name);
void    UI_but_drag_set_value(uiBut *but);
void    UI_but_drag_set_image(
        uiBut *but, const char *path, int icon, struct ImBuf *ima, float scale, const bool use_free);

bool    UI_but_active_drop_name(struct bContext *C);
bool    UI_but_active_drop_color(struct bContext *C);

void    UI_but_flag_enable(uiBut *but, int flag);
void    UI_but_flag_disable(uiBut *but, int flag);
bool    UI_but_flag_is_set(uiBut *but, int flag);

void    UI_but_drawflag_enable(uiBut *but, int flag);
void    UI_but_drawflag_disable(uiBut *but, int flag);

void    UI_but_type_set_menu_from_pulldown(uiBut *but);

/* special button case, only draw it when used actively, for outliner etc */
bool    UI_but_active_only(const struct bContext *C, struct ARegion *ar, uiBlock *block, uiBut *but);

void    UI_but_execute(const struct bContext *C, uiBut *but);

bool UI_but_online_manual_id(
        const uiBut *but,
        char *r_str, size_t maxlength)
        ATTR_WARN_UNUSED_RESULT;
bool UI_but_online_manual_id_from_active(
        const struct bContext *C,
        char *r_str, size_t maxlength)
        ATTR_WARN_UNUSED_RESULT;

/* Buttons
 *
 * Functions to define various types of buttons in a block. Postfixes:
 * - F: float
 * - I: int
 * - S: short
 * - C: char
 * - R: RNA
 * - O: operator */

uiBut *uiDefBut(
        uiBlock *block,
        int type, int retval, const char *str,
        int x1, int y1,
        short x2, short y2,
        void *poin,
        float min, float max,
        float a1, float a2, const char *tip);
uiBut *uiDefButF(uiBlock *block, int type, int retval, const char *str, int x, int y, short width, short height, float *poin, float min, float max, float a1, float a2, const char *tip);
uiBut *uiDefButBitF(uiBlock *block, int type, int bit, int retval, const char *str, int x, int y, short width, short height, float *poin, float min, float max, float a1, float a2, const char *tip);
uiBut *uiDefButI(uiBlock *block, int type, int retval, const char *str, int x, int y, short width, short height, int *poin, float min, float max, float a1, float a2, const char *tip);
uiBut *uiDefButBitI(uiBlock *block, int type, int bit, int retval, const char *str, int x, int y, short width, short height, int *poin, float min, float max, float a1, float a2, const char *tip);
uiBut *uiDefButS(uiBlock *block, int type, int retval, const char *str, int x, int y, short width, short height, short *poin, float min, float max, float a1, float a2, const char *tip);
uiBut *uiDefButBitS(uiBlock *block, int type, int bit, int retval, const char *str, int x, int y, short width, short height, short *poin, float min, float max, float a1, float a2, const char *tip);
uiBut *uiDefButC(uiBlock *block, int type, int retval, const char *str, int x, int y, short width, short height, char *poin, float min, float max, float a1, float a2, const char *tip);
uiBut *uiDefButBitC(uiBlock *block, int type, int bit, int retval, const char *str, int x, int y, short width, short height, char *poin, float min, float max, float a1, float a2, const char *tip);
uiBut *uiDefButR(uiBlock *block, int type, int retval, const char *str, int x, int y, short width, short height, struct PointerRNA *ptr, const char *propname, int index, float min, float max, float a1, float a2, const char *tip);
uiBut *uiDefButR_prop(uiBlock *block, int type, int retval, const char *str, int x, int y, short width, short height, struct PointerRNA *ptr, struct PropertyRNA *prop, int index, float min, float max, float a1, float a2, const char *tip);
uiBut *uiDefButO(uiBlock *block, int type, const char *opname, int opcontext, const char *str, int x, int y, short width, short height, const char *tip);
uiBut *uiDefButO_ptr(uiBlock *block, int type, struct wmOperatorType *ot, int opcontext, const char *str, int x, int y, short width, short height, const char *tip);

uiBut *uiDefIconBut(
        uiBlock *block,
        int type, int retval, int icon,
        int x1, int y1,
        short x2, short y2,
        void *poin,
        float min, float max,
        float a1, float a2,  const char *tip);
uiBut *uiDefIconButF(uiBlock *block, int type, int retval, int icon, int x, int y, short width, short height, float *poin, float min, float max, float a1, float a2, const char *tip);
uiBut *uiDefIconButBitF(uiBlock *block, int type, int bit, int retval, int icon, int x, int y, short width, short height, float *poin, float min, float max, float a1, float a2, const char *tip);
uiBut *uiDefIconButI(uiBlock *block, int type, int retval, int icon, int x, int y, short width, short height, int *poin, float min, float max, float a1, float a2, const char *tip);
uiBut *uiDefIconButBitI(uiBlock *block, int type, int bit, int retval, int icon, int x, int y, short width, short height, int *poin, float min, float max, float a1, float a2, const char *tip);
uiBut *uiDefIconButS(uiBlock *block, int type, int retval, int icon, int x, int y, short width, short height, short *poin, float min, float max, float a1, float a2, const char *tip);
uiBut *uiDefIconButBitS(uiBlock *block, int type, int bit, int retval, int icon, int x, int y, short width, short height, short *poin, float min, float max, float a1, float a2, const char *tip);
uiBut *uiDefIconButC(uiBlock *block, int type, int retval, int icon, int x, int y, short width, short height, char *poin, float min, float max, float a1, float a2, const char *tip);
uiBut *uiDefIconButBitC(uiBlock *block, int type, int bit, int retval, int icon, int x, int y, short width, short height, char *poin, float min, float max, float a1, float a2, const char *tip);
uiBut *uiDefIconButR(uiBlock *block, int type, int retval, int icon, int x, int y, short width, short height, struct PointerRNA *ptr, const char *propname, int index, float min, float max, float a1, float a2, const char *tip);
uiBut *uiDefIconButR_prop(uiBlock *block, int type, int retval, int icon, int x, int y, short width, short height, struct PointerRNA *ptr, PropertyRNA *prop, int index, float min, float max, float a1, float a2, const char *tip);
uiBut *uiDefIconButO(uiBlock *block, int type, const char *opname, int opcontext, int icon, int x, int y, short width, short height, const char *tip);
uiBut *uiDefIconButO_ptr(uiBlock *block, int type, struct wmOperatorType *ot, int opcontext, int icon, int x, int y, short width, short height, const char *tip);

uiBut *uiDefIconTextBut(
        uiBlock *block,
        int type, int retval, int icon, const char *str,
        int x1, int y1,
        short x2, short y2,
        void *poin,
        float min, float max,
        float a1, float a2, const char *tip);
uiBut *uiDefIconTextButF(uiBlock *block, int type, int retval, int icon, const char *str, int x, int y, short width, short height, float *poin, float min, float max, float a1, float a2, const char *tip);
uiBut *uiDefIconTextButBitF(uiBlock *block, int type, int bit, int retval, int icon, const char *str, int x, int y, short width, short height, float *poin, float min, float max, float a1, float a2, const char *tip);
uiBut *uiDefIconTextButI(uiBlock *block, int type, int retval, int icon, const char *str, int x, int y, short width, short height, int *poin, float min, float max, float a1, float a2, const char *tip);
uiBut *uiDefIconTextButBitI(uiBlock *block, int type, int bit, int retval, int icon, const char *str, int x, int y, short width, short height, int *poin, float min, float max, float a1, float a2, const char *tip);
uiBut *uiDefIconTextButS(uiBlock *block, int type, int retval, int icon, const char *str, int x, int y, short width, short height, short *poin, float min, float max, float a1, float a2, const char *tip);
uiBut *uiDefIconTextButBitS(uiBlock *block, int type, int bit, int retval, int icon, const char *str, int x, int y, short width, short height, short *poin, float min, float max, float a1, float a2, const char *tip);
uiBut *uiDefIconTextButC(uiBlock *block, int type, int retval, int icon, const char *str, int x, int y, short width, short height, char *poin, float min, float max, float a1, float a2, const char *tip);
uiBut *uiDefIconTextButBitC(uiBlock *block, int type, int bit, int retval, int icon, const char *str, int x, int y, short width, short height, char *poin, float min, float max, float a1, float a2, const char *tip);
uiBut *uiDefIconTextButR(uiBlock *block, int type, int retval, int icon, const char *str, int x, int y, short width, short height, struct PointerRNA *ptr, const char *propname, int index, float min, float max, float a1, float a2, const char *tip);
uiBut *uiDefIconTextButR_prop(uiBlock *block, int type, int retval, int icon, const char *str, int x, int y, short width, short height, struct PointerRNA *ptr, struct PropertyRNA *prop, int index, float min, float max, float a1, float a2, const char *tip);
uiBut *uiDefIconTextButO(uiBlock *block, int type, const char *opname, int opcontext, int icon, const char *str, int x, int y, short width, short height, const char *tip);
uiBut *uiDefIconTextButO_ptr(uiBlock *block, int type, struct wmOperatorType *ot, int opcontext, int icon, const char *str, int x, int y, short width, short height, const char *tip);

/* for passing inputs to ButO buttons */
struct PointerRNA *UI_but_operator_ptr_get(uiBut *but);

void UI_but_unit_type_set(uiBut *but, const int unit_type);
int UI_but_unit_type_get(const uiBut *but);

enum {
	BUT_GET_RNAPROP_IDENTIFIER = 1,
	BUT_GET_RNASTRUCT_IDENTIFIER,
	BUT_GET_RNAENUM_IDENTIFIER,
	BUT_GET_LABEL,
	BUT_GET_RNA_LABEL,
	BUT_GET_RNAENUM_LABEL,
	BUT_GET_RNA_LABEL_CONTEXT, /* Context specified in CTX_XXX_ macros are just unreachable! */
	BUT_GET_TIP,
	BUT_GET_RNA_TIP,
	BUT_GET_RNAENUM_TIP,
	BUT_GET_OP_KEYMAP,
	BUT_GET_PROP_KEYMAP
};

typedef struct uiStringInfo {
	int type;
	char *strinfo;
} uiStringInfo;

/* Note: Expects pointers to uiStringInfo structs as parameters.
 *       Will fill them with translated strings, when possible.
 *       Strings in uiStringInfo must be MEM_freeN'ed by caller. */
void UI_but_string_info_get(struct bContext *C, uiBut *but, ...) ATTR_SENTINEL(0);

/* Edit i18n stuff. */
/* Name of the main py op from i18n addon. */
#define EDTSRC_I18N_OP_NAME "UI_OT_edittranslation"

/* Special Buttons
 *
 * Buttons with a more specific purpose:
 * - MenuBut: buttons that popup a menu (in headers usually).
 * - PulldownBut: like MenuBut, but creating a uiBlock (for compatibility).
 * - BlockBut: buttons that popup a block with more buttons.
 * - KeyevtBut: buttons that can be used to turn key events into values.
 * - PickerButtons: buttons like the color picker (for code sharing).
 * - AutoButR: RNA property button with type automatically defined. */

#define UI_ID_RENAME        (1 << 0)
#define UI_ID_BROWSE        (1 << 1)
#define UI_ID_ADD_NEW       (1 << 2)
#define UI_ID_OPEN          (1 << 3)
#define UI_ID_ALONE         (1 << 4)
#define UI_ID_DELETE        (1 << 5)
#define UI_ID_LOCAL         (1 << 6)
#define UI_ID_AUTO_NAME     (1 << 7)
#define UI_ID_FAKE_USER     (1 << 8)
#define UI_ID_PIN           (1 << 9)
#define UI_ID_PREVIEWS      (1 << 10)
#define UI_ID_FULL          (UI_ID_RENAME | UI_ID_BROWSE | UI_ID_ADD_NEW | UI_ID_OPEN | UI_ID_ALONE | UI_ID_DELETE | UI_ID_LOCAL)

/**
 * Ways to limit what is displayed in ID-search popup.
 * \note We may want to add LOCAL, LIBRARY ... as needed.
 */
enum {
	UI_TEMPLATE_ID_FILTER_ALL = 0,
	UI_TEMPLATE_ID_FILTER_AVAILABLE = 1,
};

int UI_icon_from_id(struct ID *id);
int UI_icon_from_report_type(int type);

uiBut *uiDefPulldownBut(uiBlock *block, uiBlockCreateFunc func, void *arg, const char *str, int x, int y, short width, short height, const char *tip);
uiBut *uiDefMenuBut(uiBlock *block, uiMenuCreateFunc func, void *arg, const char *str, int x, int y, short width, short height, const char *tip);
uiBut *uiDefIconTextMenuBut(uiBlock *block, uiMenuCreateFunc func, void *arg, int icon, const char *str, int x, int y, short width, short height, const char *tip);
uiBut *uiDefIconMenuBut(uiBlock *block, uiMenuCreateFunc func, void *arg, int icon, int x, int y, short width, short height, const char *tip);

uiBut *uiDefBlockBut(uiBlock *block, uiBlockCreateFunc func, void *func_arg1, const char *str, int x, int y, short width, short height, const char *tip);
uiBut *uiDefBlockButN(uiBlock *block, uiBlockCreateFunc func, void *argN, const char *str, int x, int y, short width, short height, const char *tip);

uiBut *uiDefIconBlockBut(uiBlock *block, uiBlockCreateFunc func, void *arg, int retval, int icon, int x, int y, short width, short height, const char *tip);
uiBut *uiDefIconTextBlockBut(uiBlock *block, uiBlockCreateFunc func, void *arg, int icon, const char *str, int x, int y, short width, short height, const char *tip);

uiBut *uiDefKeyevtButS(uiBlock *block, int retval, const char *str, int x, int y, short width, short height, short *spoin, const char *tip);
uiBut *uiDefHotKeyevtButS(uiBlock *block, int retval, const char *str, int x, int y, short width, short height, short *keypoin, short *modkeypoin, const char *tip);

uiBut *uiDefSearchBut(uiBlock *block, void *arg, int retval, int icon, int maxlen, int x, int y, short width, short height, float a1, float a2, const char *tip);
uiBut *uiDefSearchButO_ptr(
        uiBlock *block, struct wmOperatorType *ot, struct IDProperty *properties,
        void *arg, int retval, int icon, int maxlen, int x, int y,
        short width, short height, float a1, float a2, const char *tip);

uiBut *uiDefAutoButR(uiBlock *block, struct PointerRNA *ptr, struct PropertyRNA *prop, int index, const char *name, int icon, int x1, int y1, int x2, int y2);

int uiDefAutoButsRNA(
        uiLayout *layout, struct PointerRNA *ptr,
        bool (*check_prop)(struct PointerRNA *ptr, struct PropertyRNA *prop, void *user_data), void *user_data,
        const char label_align);

/* Links
 *
 * Game engine logic brick links. Non-functional currently in 2.5,
 * code to handle and draw these is disabled internally. */

void UI_but_link_set(struct uiBut *but,  void **poin,  void ***ppoin,  short *tot,  int from, int to);

void UI_block_links_compose(uiBlock *block);
uiBut *UI_block_links_find_inlink(uiBlock *block, void *poin);

/* use inside searchfunc to add items */
bool    UI_search_item_add(uiSearchItems *items, const char *name, void *poin, int iconid);
/* bfunc gets search item *poin as arg2, or if NULL the old string */
void    UI_but_func_search_set(
        uiBut *but, uiButSearchCreateFunc cfunc, uiButSearchFunc sfunc,
        void *arg1, uiButHandleFunc bfunc, void *active);
/* height in pixels, it's using hardcoded values still */
int     UI_searchbox_size_y(void);
int     UI_searchbox_size_x(void);
/* check if a string is in an existing search box */
int     UI_search_items_find_index(uiSearchItems *items, const char *name);

void    UI_block_func_handle_set(uiBlock *block, uiBlockHandleFunc func, void *arg);
void    UI_block_func_butmenu_set(uiBlock *block, uiMenuHandleFunc func, void *arg);
void    UI_block_func_set(uiBlock *block, uiButHandleFunc func, void *arg1, void *arg2);
void    UI_block_funcN_set(uiBlock *block, uiButHandleNFunc funcN, void *argN, void *arg2);

void    UI_but_func_rename_set(uiBut *but, uiButHandleRenameFunc func, void *arg1);
void    UI_but_func_set(uiBut *but, uiButHandleFunc func, void *arg1, void *arg2);
void    UI_but_funcN_set(uiBut *but, uiButHandleNFunc funcN, void *argN, void *arg2);

void    UI_but_func_complete_set(uiBut *but, uiButCompleteFunc func, void *arg);

void    UI_but_func_drawextra_set(
        uiBlock *block,
        void (*func)(const struct bContext *C, void *, void *, void *, struct rcti *rect),
        void *arg1, void *arg2);

void    UI_but_func_menu_step_set(uiBut *but, uiMenuStepFunc func);

void    UI_but_func_tooltip_set(uiBut *but, uiButToolTipFunc func, void *argN);
void    UI_but_tooltip_refresh(struct bContext *C, uiBut *but);
void    UI_but_tooltip_timer_remove(struct bContext *C, uiBut *but);

bool UI_textbutton_activate_rna(
        const struct bContext *C, struct ARegion *ar,
        const void *rna_poin_data, const char *rna_prop_id);
bool UI_textbutton_activate_but(const struct bContext *C, uiBut *but);

void UI_but_focus_on_enter_event(struct wmWindow *win, uiBut *but);

void UI_but_func_hold_set(uiBut *but, uiButHandleHoldFunc func, void *argN);

/* Autocomplete
 *
 * Tab complete helper functions, for use in uiButCompleteFunc callbacks.
 * Call begin once, then multiple times do_name with all possibilities,
 * and finally end to finish and get the completed name. */

typedef struct AutoComplete AutoComplete;

#define AUTOCOMPLETE_NO_MATCH 0
#define AUTOCOMPLETE_FULL_MATCH 1
#define AUTOCOMPLETE_PARTIAL_MATCH 2

AutoComplete *UI_autocomplete_begin(const char *startname, size_t maxlen);
void UI_autocomplete_update_name(AutoComplete *autocpl, const char *name);
int UI_autocomplete_end(AutoComplete *autocpl, char *autoname);

/* Panels
 *
 * Functions for creating, freeing and drawing panels. The API here
 * could use a good cleanup, though how they will function in 2.5 is
 * not clear yet so we postpone that. */

void UI_panels_begin(const struct bContext *C, struct ARegion *ar);
void UI_panels_end(const struct bContext *C, struct ARegion *ar, int *x, int *y);
void UI_panels_draw(const struct bContext *C, struct ARegion *ar);

struct Panel *UI_panel_find_by_type(struct ARegion *ar, struct PanelType *pt);
struct Panel *UI_panel_begin(
        struct ScrArea *sa, struct ARegion *ar, uiBlock *block,
        struct PanelType *pt, struct Panel *pa, bool *r_open);
void UI_panel_end(uiBlock *block, int width, int height);
void UI_panels_scale(struct ARegion *ar, float new_width);

bool                       UI_panel_category_is_visible(struct ARegion *ar);
void                       UI_panel_category_add(struct ARegion *ar, const char *name);
struct PanelCategoryDyn   *UI_panel_category_find(struct ARegion *ar, const char *idname);
struct PanelCategoryStack *UI_panel_category_active_find(struct ARegion *ar, const char *idname);
const char                *UI_panel_category_active_get(struct ARegion *ar, bool set_fallback);
void                       UI_panel_category_active_set(struct ARegion *ar, const char *idname);
struct PanelCategoryDyn   *UI_panel_category_find_mouse_over_ex(struct ARegion *ar, const int x, const int y);
struct PanelCategoryDyn   *UI_panel_category_find_mouse_over(struct ARegion *ar, const struct wmEvent *event);
void                       UI_panel_category_clear_all(struct ARegion *ar);
void                       UI_panel_category_draw_all(struct ARegion *ar, const char *category_id_active);

/* Handlers
 *
 * Handlers that can be registered in regions, areas and windows for
 * handling WM events. Mostly this is done automatic by modules such
 * as screen/ if ED_KEYMAP_UI is set, or internally in popup functions. */

void UI_region_handlers_add(struct ListBase *handlers);
void UI_popup_handlers_add(struct bContext *C, struct ListBase *handlers, uiPopupBlockHandle *popup, const char flag);
void UI_popup_handlers_remove(struct ListBase *handlers, uiPopupBlockHandle *popup);
void UI_popup_handlers_remove_all(struct bContext *C, struct ListBase *handlers);

/* Module
 *
 * init and exit should be called before using this module. init_userdef must
 * be used to reinitialize some internal state if user preferences change. */

void UI_init(void);
void UI_init_userdef(struct Main *bmain);
void UI_reinit_font(void);
void UI_reinit_gl_state(void);
void UI_exit(void);

/* Layout
 *
 * More automated layout of buttons. Has three levels:
 * - Layout: contains a number templates, within a bounded width or height.
 * - Template: predefined layouts for buttons with a number of slots, each
 *   slot can contain multiple items.
 * - Item: item to put in a template slot, being either an RNA property,
 *   operator, label or menu. Also regular buttons can be used when setting
 *   uiBlockCurLayout. */

/* layout */
#define UI_LAYOUT_HORIZONTAL    0
#define UI_LAYOUT_VERTICAL      1

#define UI_LAYOUT_PANEL         0
#define UI_LAYOUT_HEADER        1
#define UI_LAYOUT_MENU          2
#define UI_LAYOUT_TOOLBAR       3
#define UI_LAYOUT_PIEMENU       4

#define UI_UNIT_X               ((void)0, U.widget_unit)
#define UI_UNIT_Y               ((void)0, U.widget_unit)

#define UI_LAYOUT_ALIGN_EXPAND  0
#define UI_LAYOUT_ALIGN_LEFT    1
#define UI_LAYOUT_ALIGN_CENTER  2
#define UI_LAYOUT_ALIGN_RIGHT   3

#define UI_ITEM_R_EXPAND        (1 << 1)
#define UI_ITEM_R_SLIDER        (1 << 2)
#define UI_ITEM_R_TOGGLE        (1 << 3)
#define UI_ITEM_R_ICON_ONLY     (1 << 4)
#define UI_ITEM_R_EVENT         (1 << 5)
#define UI_ITEM_R_FULL_EVENT    (1 << 6)
#define UI_ITEM_R_NO_BG         (1 << 7)
#define UI_ITEM_R_IMMEDIATE     (1 << 8)
#define UI_ITEM_O_DEPRESS       (1 << 9)

/* uiTemplateOperatorPropertyButs flags */
#define UI_TEMPLATE_OP_PROPS_SHOW_TITLE 1
#define UI_TEMPLATE_OP_PROPS_SHOW_EMPTY 2

/* used for transp checkers */
#define UI_ALPHA_CHECKER_DARK 100
#define UI_ALPHA_CHECKER_LIGHT 160

/* flags to set which corners will become rounded:
 *
 * 1------2
 * |      |
 * 8------4 */

enum {
	UI_CNR_TOP_LEFT     = (1 << 0),
	UI_CNR_TOP_RIGHT    = (1 << 1),
	UI_CNR_BOTTOM_RIGHT = (1 << 2),
	UI_CNR_BOTTOM_LEFT  = (1 << 3),
	/* just for convenience */
	UI_CNR_NONE         = 0,
	UI_CNR_ALL          = (UI_CNR_TOP_LEFT | UI_CNR_TOP_RIGHT | UI_CNR_BOTTOM_RIGHT | UI_CNR_BOTTOM_LEFT)
};

/* not apart of the corner flags but mixed in some functions  */
#define UI_RB_ALPHA (UI_CNR_ALL + 1)

uiLayout *UI_block_layout(uiBlock *block, int dir, int type, int x, int y, int size, int em, int padding, struct uiStyle *style);
void UI_block_layout_set_current(uiBlock *block, uiLayout *layout);
void UI_block_layout_resolve(uiBlock *block, int *x, int *y);

uiBlock *uiLayoutGetBlock(uiLayout *layout);

void uiLayoutSetFunc(uiLayout *layout, uiMenuHandleFunc handlefunc, void *argv);
void uiLayoutSetContextPointer(uiLayout *layout, const char *name, struct PointerRNA *ptr);
void uiLayoutContextCopy(uiLayout *layout, struct bContextStore *context);
struct MenuType *UI_but_menutype_get(uiBut *but);
void UI_menutype_draw(struct bContext *C, struct MenuType *mt, struct uiLayout *layout);

/* Only for convenience. */
void uiLayoutSetContextFromBut(uiLayout *layout, uiBut *but);

void uiLayoutSetOperatorContext(uiLayout *layout, int opcontext);
void uiLayoutSetActive(uiLayout *layout, bool active);
void uiLayoutSetEnabled(uiLayout *layout, bool enabled);
void uiLayoutSetRedAlert(uiLayout *layout, bool redalert);
void uiLayoutSetAlignment(uiLayout *layout, char alignment);
void uiLayoutSetKeepAspect(uiLayout *layout, bool keepaspect);
void uiLayoutSetScaleX(uiLayout *layout, float scale);
void uiLayoutSetScaleY(uiLayout *layout, float scale);

int uiLayoutGetOperatorContext(uiLayout *layout);
bool uiLayoutGetActive(uiLayout *layout);
bool uiLayoutGetEnabled(uiLayout *layout);
bool uiLayoutGetRedAlert(uiLayout *layout);
int uiLayoutGetAlignment(uiLayout *layout);
bool uiLayoutGetKeepAspect(uiLayout *layout);
int uiLayoutGetWidth(uiLayout *layout);
float uiLayoutGetScaleX(uiLayout *layout);
float uiLayoutGetScaleY(uiLayout *layout);

/* layout specifiers */
uiLayout *uiLayoutRow(uiLayout *layout, bool align);
uiLayout *uiLayoutColumn(uiLayout *layout, bool align);
uiLayout *uiLayoutColumnFlow(uiLayout *layout, int number, bool align);
uiLayout *uiLayoutBox(uiLayout *layout);
uiLayout *uiLayoutListBox(
        uiLayout *layout, struct uiList *ui_list, struct PointerRNA *ptr, struct PropertyRNA *prop,
        struct PointerRNA *actptr, struct PropertyRNA *actprop);
uiLayout *uiLayoutAbsolute(uiLayout *layout, bool align);
uiLayout *uiLayoutSplit(uiLayout *layout, float percentage, bool align);
uiLayout *uiLayoutOverlap(uiLayout *layout);
uiBlock *uiLayoutAbsoluteBlock(uiLayout *layout);
uiLayout *uiLayoutRadial(uiLayout *layout);

/* templates */
void uiTemplateHeader(uiLayout *layout, struct bContext *C);
void uiTemplateID(
        uiLayout *layout, struct bContext *C, struct PointerRNA *ptr, const char *propname,
        const char *newop, const char *openop, const char *unlinkop, int filter);
void uiTemplateIDBrowse(
        uiLayout *layout, struct bContext *C, struct PointerRNA *ptr, const char *propname,
        const char *newop, const char *openop, const char *unlinkop, int filter);
void uiTemplateIDPreview(
        uiLayout *layout, struct bContext *C, struct PointerRNA *ptr, const char *propname,
        const char *newop, const char *openop, const char *unlinkop, int rows, int cols, int filter);
void uiTemplateAnyID(
        uiLayout *layout, struct PointerRNA *ptr, const char *propname,
        const char *proptypename, const char *text);
void uiTemplatePathBuilder(
        uiLayout *layout, struct PointerRNA *ptr, const char *propname,
        struct PointerRNA *root_ptr, const char *text);
uiLayout *uiTemplateModifier(uiLayout *layout, struct bContext *C, struct PointerRNA *ptr);
uiLayout *uiTemplateConstraint(uiLayout *layout, struct PointerRNA *ptr);
void uiTemplatePreview(
        uiLayout *layout, struct bContext *C, struct ID *id, bool show_buttons, struct ID *parent,
        struct MTex *slot, const char *preview_id);
void uiTemplateColorRamp(uiLayout *layout, struct PointerRNA *ptr, const char *propname, bool expand);
void uiTemplateIconView(uiLayout *layout, struct PointerRNA *ptr, const char *propname, bool show_labels, float icon_scale);
void uiTemplateHistogram(uiLayout *layout, struct PointerRNA *ptr, const char *propname);
void uiTemplateWaveform(uiLayout *layout, struct PointerRNA *ptr, const char *propname);
void uiTemplateVectorscope(uiLayout *layout, struct PointerRNA *ptr, const char *propname);
<<<<<<< HEAD
void uiTemplateCurveMapping(uiLayout *layout, struct PointerRNA *ptr, const char *propname, int type,
                            int levels, int brush, int neg_slope);
void uiTemplateColorPicker(uiLayout *layout, struct PointerRNA *ptr, const char *propname, int value_slider, int lock, int lock_luminosity, int cubic);
void uiTemplatePalette(uiLayout *layout, struct PointerRNA *ptr, const char *propname, int color);
void uiTemplateLayers(uiLayout *layout, struct PointerRNA *ptr, const char *propname,
                      PointerRNA *used_ptr, const char *used_propname, int active_layer);
void uiTemplateGameStates(uiLayout *layout, struct PointerRNA *ptr, const char *propname,
                      PointerRNA *used_ptr, const char *used_propname, int active_state);
void uiTemplateImage(uiLayout *layout, struct bContext *C, struct PointerRNA *ptr, const char *propname, struct PointerRNA *userptr, int compact, int multiview, int cubemap);
void uiTemplateImageSettings(uiLayout *layout, struct PointerRNA *imfptr, int color_management);
=======
void uiTemplateCurveMapping(
        uiLayout *layout, struct PointerRNA *ptr, const char *propname, int type,
        bool levels, bool brush, bool neg_slope);
void uiTemplateColorPicker(uiLayout *layout, struct PointerRNA *ptr, const char *propname, bool value_slider, bool lock, bool lock_luminosity, bool cubic);
void uiTemplatePalette(uiLayout *layout, struct PointerRNA *ptr, const char *propname, bool color);
void uiTemplateCryptoPicker(uiLayout *layout, struct PointerRNA *ptr, const char *propname);
void uiTemplateLayers(
        uiLayout *layout, struct PointerRNA *ptr, const char *propname,
        PointerRNA *used_ptr, const char *used_propname, int active_layer);
void uiTemplateGameStates(
        uiLayout *layout, struct PointerRNA *ptr, const char *propname,
        PointerRNA *used_ptr, const char *used_propname, int active_state);
void uiTemplateImage(uiLayout *layout, struct bContext *C, struct PointerRNA *ptr, const char *propname, struct PointerRNA *userptr, bool compact, bool multiview);
void uiTemplateImageSettings(uiLayout *layout, struct PointerRNA *imfptr, bool color_management);
>>>>>>> 8a3b548c
void uiTemplateImageStereo3d(uiLayout *layout, struct PointerRNA *stereo3d_format_ptr);
void uiTemplateImageViews(uiLayout *layout, struct PointerRNA *imaptr);
void uiTemplateImageFormatViews(uiLayout *layout, PointerRNA *imfptr, PointerRNA *ptr);
void uiTemplateImageLayers(uiLayout *layout, struct bContext *C, struct Image *ima, struct ImageUser *iuser);
void uiTemplateImageInfo(uiLayout *layout, struct bContext *C, struct Image *ima, struct ImageUser *iuser);
void uiTemplateRunningJobs(uiLayout *layout, struct bContext *C);
void UI_but_func_operator_search(uiBut *but);
void uiTemplateOperatorSearch(uiLayout *layout);
void uiTemplateOperatorPropertyButs(
        const struct bContext *C, uiLayout *layout, struct wmOperator *op,
        const char label_align, const short flag);
void uiTemplateHeader3D(uiLayout *layout, struct bContext *C);
void uiTemplateEditModeSelection(uiLayout *layout, struct bContext *C);
void uiTemplateReportsBanner(uiLayout *layout, struct bContext *C);
void uiTemplateKeymapItemProperties(uiLayout *layout, struct PointerRNA *ptr);
void uiTemplateComponentMenu(uiLayout *layout, struct PointerRNA *ptr, const char *propname, const char *name);
void uiTemplateNodeSocket(uiLayout *layout, struct bContext *C, float *color);
void uiTemplateCacheFile(uiLayout *layout, struct bContext *C, struct PointerRNA *ptr, const char *propname);

/* Default UIList class name, keep in sync with its declaration in bl_ui/__init__.py */
#define UI_UL_DEFAULT_CLASS_NAME "UI_UL_list"
void uiTemplateList(
        uiLayout *layout, struct bContext *C, const char *listtype_name, const char *list_id,
        struct PointerRNA *dataptr, const char *propname, struct PointerRNA *active_dataptr,
        const char *active_propname, const char *item_dyntip_propname,
        int rows, int maxrows, int layout_type, int columns);
void uiTemplateNodeLink(uiLayout *layout, struct bNodeTree *ntree, struct bNode *node, struct bNodeSocket *input);
void uiTemplateNodeView(uiLayout *layout, struct bContext *C, struct bNodeTree *ntree, struct bNode *node, struct bNodeSocket *input);
void uiTemplateTextureUser(uiLayout *layout, struct bContext *C);
void uiTemplateTextureShow(uiLayout *layout, struct bContext *C, struct PointerRNA *ptr, struct PropertyRNA *prop);

void uiTemplateMovieClip(struct uiLayout *layout, struct bContext *C, struct PointerRNA *ptr, const char *propname, bool compact);
void uiTemplateTrack(struct uiLayout *layout, struct PointerRNA *ptr, const char *propname);
void uiTemplateMarker(struct uiLayout *layout, struct PointerRNA *ptr, const char *propname, PointerRNA *userptr, PointerRNA *trackptr, bool compact);
void uiTemplateMovieclipInformation(struct uiLayout *layout, struct PointerRNA *ptr, const char *propname, struct PointerRNA *userptr);

void uiTemplateColorspaceSettings(struct uiLayout *layout, struct PointerRNA *ptr, const char *propname);
void uiTemplateColormanagedViewSettings(struct uiLayout *layout, struct bContext *C, struct PointerRNA *ptr, const char *propname);

/* items */
void uiItemO(uiLayout *layout, const char *name, int icon, const char *opname);
void uiItemEnumO_ptr(uiLayout *layout, struct wmOperatorType *ot, const char *name, int icon, const char *propname, int value);
void uiItemEnumO(uiLayout *layout, const char *opname, const char *name, int icon, const char *propname, int value);
void uiItemEnumO_value(uiLayout *layout, const char *name, int icon, const char *opname, const char *propname, int value);
void uiItemEnumO_string(uiLayout *layout, const char *name, int icon, const char *opname, const char *propname, const char *value);
void uiItemsEnumO(uiLayout *layout, const char *opname, const char *propname);
void uiItemBooleanO(uiLayout *layout, const char *name, int icon, const char *opname, const char *propname, int value);
void uiItemIntO(uiLayout *layout, const char *name, int icon, const char *opname, const char *propname, int value);
void uiItemFloatO(uiLayout *layout, const char *name, int icon, const char *opname, const char *propname, float value);
void uiItemStringO(uiLayout *layout, const char *name, int icon, const char *opname, const char *propname, const char *value);

void uiItemFullO_ptr(
        uiLayout *layout, struct wmOperatorType *ot, const char *name, int icon,
        struct IDProperty *properties, int context, int flag,
        PointerRNA *r_opptr);
void uiItemFullO(
        uiLayout *layout, const char *idname, const char *name, int icon,
        struct IDProperty *properties, int context, int flag,
        PointerRNA *r_opptr);
void uiItemFullOMenuHold_ptr(
        uiLayout *layout, struct wmOperatorType *ot, const char *name, int icon,
        struct IDProperty *properties, int context, int flag,
        const char *menu_id,  /* extra menu arg. */
        PointerRNA *r_opptr);

void uiItemR(uiLayout *layout, struct PointerRNA *ptr, const char *propname, int flag, const char *name, int icon);
void uiItemFullR(uiLayout *layout, struct PointerRNA *ptr, struct PropertyRNA *prop, int index, int value, int flag, const char *name, int icon);
void uiItemEnumR_prop(uiLayout *layout, const char *name, int icon, struct PointerRNA *ptr, PropertyRNA *prop, int value);
void uiItemEnumR(uiLayout *layout, const char *name, int icon, struct PointerRNA *ptr, const char *propname, int value);
void uiItemEnumR_string_prop(uiLayout *layout, struct PointerRNA *ptr, PropertyRNA *prop, const char *value, const char *name, int icon);
void uiItemEnumR_string(uiLayout *layout, struct PointerRNA *ptr, const char *propname, const char *value, const char *name, int icon);
void uiItemsEnumR(uiLayout *layout, struct PointerRNA *ptr, const char *propname);
void uiItemPointerR_prop(uiLayout *layout, struct PointerRNA *ptr, PropertyRNA *prop, struct PointerRNA *searchptr, PropertyRNA *searchprop, const char *name, int icon);
void uiItemPointerR(uiLayout *layout, struct PointerRNA *ptr, const char *propname, struct PointerRNA *searchptr, const char *searchpropname, const char *name, int icon);
void uiItemsFullEnumO(
        uiLayout *layout, const char *opname, const char *propname,
        struct IDProperty *properties, int context, int flag);
void uiItemsFullEnumO_items(
        uiLayout *layout, struct wmOperatorType *ot, PointerRNA ptr, PropertyRNA *prop,
        struct IDProperty *properties, int context, int flag,
        const EnumPropertyItem *item_array, int totitem);

void uiItemL(uiLayout *layout, const char *name, int icon); /* label */
void uiItemLDrag(uiLayout *layout, struct PointerRNA *ptr, const char *name, int icon); /* label icon for dragging */
void uiItemM(uiLayout *layout, const char *menuname, const char *name, int icon); /* menu */
void uiItemV(uiLayout *layout, const char *name, int icon, int argval); /* value */
void uiItemS(uiLayout *layout); /* separator */

void uiItemMenuF(uiLayout *layout, const char *name, int icon, uiMenuCreateFunc func, void *arg);
void uiItemMenuEnumO_ptr(uiLayout *layout, struct bContext *C, struct wmOperatorType *ot, const char *propname, const char *name, int icon);
void uiItemMenuEnumO(uiLayout *layout, struct bContext *C, const char *opname, const char *propname, const char *name, int icon);
void uiItemMenuEnumR_prop(uiLayout *layout, struct PointerRNA *ptr, PropertyRNA *prop, const char *name, int icon);
void uiItemMenuEnumR(uiLayout *layout, struct PointerRNA *ptr, const char *propname, const char *name, int icon);

/* UI Operators */
typedef struct uiDragColorHandle {
	float color[3];
	bool gamma_corrected;
} uiDragColorHandle;

void ED_operatortypes_ui(void);
void ED_keymap_ui(struct wmKeyConfig *keyconf);

void UI_drop_color_copy(struct wmDrag *drag, struct wmDropBox *drop);
bool UI_drop_color_poll(struct bContext *C, struct wmDrag *drag, const struct wmEvent *event);

bool UI_context_copy_to_selected_list(
        struct bContext *C, struct PointerRNA *ptr, struct PropertyRNA *prop,
        struct ListBase *r_lb, bool *r_use_path_from_id, char **r_path);

/* Helpers for Operators */
uiBut *UI_context_active_but_get(const struct bContext *C);
uiBut *UI_context_active_but_prop_get(
        const struct bContext *C,
        struct PointerRNA *r_ptr, struct PropertyRNA **r_prop, int *r_index);
void UI_context_active_but_prop_handle(struct bContext *C);
struct wmOperator *UI_context_active_operator_get(const struct bContext *C);
void UI_context_update_anim_flag(const struct bContext *C);
void UI_context_active_but_prop_get_filebrowser(
        const struct bContext *C,
        struct PointerRNA *r_ptr, struct PropertyRNA **r_prop, bool *r_is_undo);
void UI_context_active_but_prop_get_templateID(
        struct bContext *C,
        struct PointerRNA *r_ptr, struct PropertyRNA **r_prop);

uiBut *UI_region_active_but_get(struct ARegion *ar);

/* Styled text draw */
void UI_fontstyle_set(const struct uiFontStyle *fs);
void UI_fontstyle_draw_ex(
        const struct uiFontStyle *fs, const struct rcti *rect, const char *str,
        size_t len, float *r_xofs, float *r_yofs);
void UI_fontstyle_draw(const struct uiFontStyle *fs, const struct rcti *rect, const char *str);
void UI_fontstyle_draw_rotated(const struct uiFontStyle *fs, const struct rcti *rect, const char *str);
void UI_fontstyle_draw_simple(const struct uiFontStyle *fs, float x, float y, const char *str);
void UI_fontstyle_draw_simple_backdrop(
        const struct uiFontStyle *fs, float x, float y, const char *str,
        const unsigned char fg[4], const unsigned char bg[4]);

int UI_fontstyle_string_width(const struct uiFontStyle *fs, const char *str);
int UI_fontstyle_height_max(const struct uiFontStyle *fs);

void UI_draw_icon_tri(float x, float y, char dir);

struct uiStyle *UI_style_get(void);		/* use for fonts etc */
struct uiStyle *UI_style_get_dpi(void);	/* DPI scaled settings for drawing */

/* linker workaround ack! */
void UI_template_fix_linking(void);

/* UI_OT_editsource helpers */
bool UI_editsource_enable_check(void);
void UI_editsource_active_but_test(uiBut *but);

/* UI_butstore_ helpers */
typedef struct uiButStore uiButStore;
typedef struct uiButStoreElem uiButStoreElem;

uiButStore *UI_butstore_create(uiBlock *block);
void UI_butstore_clear(uiBlock *block);
void UI_butstore_update(uiBlock *block);
void UI_butstore_free(uiBlock *block, uiButStore *bs);
bool UI_butstore_is_valid(uiButStore *bs);
bool UI_butstore_is_registered(uiBlock *block, uiBut *but);
void UI_butstore_register(uiButStore *bs_handle, uiBut **but_p);
bool UI_butstore_register_update(uiBlock *block, uiBut *but_dst, const uiBut *but_src);
void UI_butstore_unregister(uiButStore *bs_handle, uiBut **but_p);

/* ui_interface_region_tooltip.c */
struct ARegion *UI_tooltip_create_from_button(struct bContext *C, struct ARegion *butregion, uiBut *but);
void UI_tooltip_free(struct bContext *C, struct bScreen *sc, struct ARegion *ar);

/* How long before a tool-tip shows. */
#define UI_TOOLTIP_DELAY 0.5

/* Float precision helpers */
#define UI_PRECISION_FLOAT_MAX 6
/* For float buttons the 'step' (or a1), is scaled */
#define UI_PRECISION_FLOAT_SCALE 0.01f

/* Typical UI text */
#define UI_FSTYLE_WIDGET (const uiFontStyle *)&(UI_style_get()->widget)

int UI_calc_float_precision(int prec, double value);

#endif  /* __UI_INTERFACE_H__ */<|MERGE_RESOLUTION|>--- conflicted
+++ resolved
@@ -968,18 +968,6 @@
 void uiTemplateHistogram(uiLayout *layout, struct PointerRNA *ptr, const char *propname);
 void uiTemplateWaveform(uiLayout *layout, struct PointerRNA *ptr, const char *propname);
 void uiTemplateVectorscope(uiLayout *layout, struct PointerRNA *ptr, const char *propname);
-<<<<<<< HEAD
-void uiTemplateCurveMapping(uiLayout *layout, struct PointerRNA *ptr, const char *propname, int type,
-                            int levels, int brush, int neg_slope);
-void uiTemplateColorPicker(uiLayout *layout, struct PointerRNA *ptr, const char *propname, int value_slider, int lock, int lock_luminosity, int cubic);
-void uiTemplatePalette(uiLayout *layout, struct PointerRNA *ptr, const char *propname, int color);
-void uiTemplateLayers(uiLayout *layout, struct PointerRNA *ptr, const char *propname,
-                      PointerRNA *used_ptr, const char *used_propname, int active_layer);
-void uiTemplateGameStates(uiLayout *layout, struct PointerRNA *ptr, const char *propname,
-                      PointerRNA *used_ptr, const char *used_propname, int active_state);
-void uiTemplateImage(uiLayout *layout, struct bContext *C, struct PointerRNA *ptr, const char *propname, struct PointerRNA *userptr, int compact, int multiview, int cubemap);
-void uiTemplateImageSettings(uiLayout *layout, struct PointerRNA *imfptr, int color_management);
-=======
 void uiTemplateCurveMapping(
         uiLayout *layout, struct PointerRNA *ptr, const char *propname, int type,
         bool levels, bool brush, bool neg_slope);
@@ -992,9 +980,8 @@
 void uiTemplateGameStates(
         uiLayout *layout, struct PointerRNA *ptr, const char *propname,
         PointerRNA *used_ptr, const char *used_propname, int active_state);
-void uiTemplateImage(uiLayout *layout, struct bContext *C, struct PointerRNA *ptr, const char *propname, struct PointerRNA *userptr, bool compact, bool multiview);
+void uiTemplateImage(uiLayout *layout, struct bContext *C, struct PointerRNA *ptr, const char *propname, struct PointerRNA *userptr, bool compact, bool multiview, bool cubemap);
 void uiTemplateImageSettings(uiLayout *layout, struct PointerRNA *imfptr, bool color_management);
->>>>>>> 8a3b548c
 void uiTemplateImageStereo3d(uiLayout *layout, struct PointerRNA *stereo3d_format_ptr);
 void uiTemplateImageViews(uiLayout *layout, struct PointerRNA *imaptr);
 void uiTemplateImageFormatViews(uiLayout *layout, PointerRNA *imfptr, PointerRNA *ptr);
