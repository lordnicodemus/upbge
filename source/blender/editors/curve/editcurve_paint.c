/*
 * ***** BEGIN GPL LICENSE BLOCK *****
 *
 * This program is free software; you can redistribute it and/or
 * modify it under the terms of the GNU General Public License
 * as published by the Free Software Foundation; either version 2
 * of the License, or (at your option) any later version.
 *
 * This program is distributed in the hope that it will be useful,
 * but WITHOUT ANY WARRANTY; without even the implied warranty of
 * MERCHANTABILITY or FITNESS FOR A PARTICULAR PURPOSE.  See the
 * GNU General Public License for more details.
 *
 * You should have received a copy of the GNU General Public License
 * along with this program; if not, write to the Free Software Foundation,
 * Inc., 51 Franklin Street, Fifth Floor, Boston, MA 02110-1301, USA.
 *
 * ***** END GPL LICENSE BLOCK *****
 */

/** \file blender/editors/curve/editcurve_paint.c
 *  \ingroup edcurve
 */

#include "DNA_object_types.h"
#include "DNA_scene_types.h"

#include "MEM_guardedalloc.h"

#include "BLI_blenlib.h"
#include "BLI_math.h"
#include "BLI_mempool.h"

#include "BKE_context.h"
#include "BKE_curve.h"
#include "BKE_fcurve.h"
#include "BKE_report.h"

#include "DEG_depsgraph.h"

#include "WM_api.h"
#include "WM_types.h"

#include "ED_space_api.h"
#include "ED_screen.h"
#include "ED_view3d.h"
#include "ED_curve.h"

#include "BIF_gl.h"

#include "GPU_batch.h"
#include "GPU_immediate.h"
#include "GPU_immediate_util.h"
#include "GPU_matrix.h"

#include "curve_intern.h"

#include "UI_resources.h"

#include "RNA_access.h"
#include "RNA_define.h"

#include "RNA_enum_types.h"

#define USE_SPLINE_FIT

#ifdef USE_SPLINE_FIT
#include "curve_fit_nd.h"
#endif

/* Distance between input samples */
#define STROKE_SAMPLE_DIST_MIN_PX 1
#define STROKE_SAMPLE_DIST_MAX_PX 3

/* Distance between start/end points to consider cyclic */
#define STROKE_CYCLIC_DIST_PX     8

<<<<<<< HEAD

/* -------------------------------------------------------------------- */

/** \name Depth Utilities
 * \{ */


static float depth_read_zbuf(const ViewContext *vc, int x, int y)
{
	ViewDepths *vd = vc->rv3d->depths;

	if (vd && vd->depths && x > 0 && y > 0 && x < vd->w && y < vd->h)
		return vd->depths[y * vd->w + x];
	else
		return -1.0f;
}

static bool depth_unproject(
        const ARegion *ar,
        const int mval[2], const double depth,
        float r_location_world[3])
{
	float centx = (float)mval[0] + 0.5f;
	float centy = (float)mval[1] + 0.5f;
	return ED_view3d_unproject(ar, centx, centy, depth, r_location_world);
}

static bool depth_read_normal(
        const ViewContext *vc, const int mval[2],
        float r_normal[3])
{
	/* pixels surrounding */
	bool  depths_valid[9] = {false};
	float coords[9][3] = {{0}};

	ARegion *ar = vc->ar;
	const ViewDepths *depths = vc->rv3d->depths;

	for (int x = 0, i = 0; x < 2; x++) {
		for (int y = 0; y < 2; y++) {
			const int mval_ofs[2] = {mval[0] + (x - 1), mval[1] + (y - 1)};

			const double depth = (double)depth_read_zbuf(vc, mval_ofs[0], mval_ofs[1]);
			if ((depth > depths->depth_range[0]) && (depth < depths->depth_range[1])) {
				if (depth_unproject(ar, mval_ofs, depth, coords[i])) {
					depths_valid[i] = true;
				}
			}
			i++;
		}
	}

	const int edges[2][6][2] = {
	    /* x edges */
	    {{0, 1}, {1, 2},
	     {3, 4}, {4, 5},
	     {6, 7}, {7, 8}},
	    /* y edges */
	    {{0, 3}, {3, 6},
	     {1, 4}, {4, 7},
	     {2, 5}, {5, 8}},
	};

	float cross[2][3] = {{0.0f}};

	for (int i = 0; i < 6; i++) {
		for (int axis = 0; axis < 2; axis++) {
			if (depths_valid[edges[axis][i][0]] && depths_valid[edges[axis][i][1]]) {
				float delta[3];
				sub_v3_v3v3(delta, coords[edges[axis][i][0]], coords[edges[axis][i][1]]);
				add_v3_v3(cross[axis], delta);
			}
		}
	}

	cross_v3_v3v3(r_normal, cross[0], cross[1]);

	if (normalize_v3(r_normal) != 0.0f) {
		return true;
	}
	else {
		return false;
	}
}

/** \} */


=======
>>>>>>> fa05718f
/* -------------------------------------------------------------------- */

/** \name StrokeElem / #RNA_OperatorStrokeElement Conversion Functions
 * \{ */

struct StrokeElem {
	float mval[2];
	float location_world[3];
	float location_local[3];

	/* surface normal, may be zero'd */
	float normal_world[3];
	float normal_local[3];

	float pressure;
};

struct CurveDrawData {
	short init_event_type;
	short curve_type;

	/* projecting 2D into 3D space */
	struct {
		/* use a plane or project to the surface */
		bool use_plane;
		float    plane[4];

		/* use 'rv3d->depths', note that this will become 'damaged' while drawing, but thats OK. */
		bool use_depth;

		/* offset projection by this value */
		bool use_offset;
		float    offset[3];  /* worldspace */
		float    surface_offset;
		bool     use_surface_offset_absolute;
	} project;

	/* cursor sampling */
	struct {
		/* use substeps, needed for nicely interpolating depth */
		bool use_substeps;
	} sample;

	struct {
		float min, max, range;
	} radius;

	struct {
		float mouse[2];
		/* used incase we can't calculate the depth */
		float location_world[3];

		float location_world_valid[3];

		const struct StrokeElem *selem;
	} prev;

	ViewContext vc;
	enum {
		CURVE_DRAW_IDLE = 0,
		CURVE_DRAW_PAINTING = 1,
	} state;

	/* StrokeElem */
	BLI_mempool *stroke_elem_pool;

	void *draw_handle_view;
};

static float stroke_elem_radius_from_pressure(const struct CurveDrawData *cdd, const float pressure)
{
	const Curve *cu = cdd->vc.obedit->data;
	return ((pressure * cdd->radius.range) + cdd->radius.min) * cu->ext2;
}

static float stroke_elem_radius(const struct CurveDrawData *cdd, const struct StrokeElem *selem)
{
	return stroke_elem_radius_from_pressure(cdd, selem->pressure);
}

static void stroke_elem_pressure_set(const struct CurveDrawData *cdd, struct StrokeElem *selem, float pressure)
{
	if ((cdd->project.surface_offset != 0.0f) &&
	    !cdd->project.use_surface_offset_absolute &&
	    !is_zero_v3(selem->normal_local))
	{
		const float adjust = stroke_elem_radius_from_pressure(cdd, pressure) -
		                     stroke_elem_radius_from_pressure(cdd, selem->pressure);
		madd_v3_v3fl(selem->location_local, selem->normal_local, adjust);
		mul_v3_m4v3(selem->location_world, cdd->vc.obedit->obmat, selem->location_local);
	}
	selem->pressure = pressure;
}

static void stroke_elem_interp(
        struct StrokeElem *selem_out,
        const struct StrokeElem *selem_a,  const struct StrokeElem *selem_b, float t)
{
	interp_v2_v2v2(selem_out->mval, selem_a->mval, selem_b->mval, t);
	interp_v3_v3v3(selem_out->location_world, selem_a->location_world, selem_b->location_world, t);
	interp_v3_v3v3(selem_out->location_local, selem_a->location_local, selem_b->location_local, t);
	selem_out->pressure = interpf(selem_a->pressure, selem_b->pressure, t);
}


/**
 * Sets the depth from #StrokeElem.mval
 */
static bool stroke_elem_project(
        const struct CurveDrawData *cdd,
        const int mval_i[2], const float mval_fl[2],
        float surface_offset, const float radius,
        float r_location_world[3], float r_normal_world[3])
{
	View3D *v3d = cdd->vc.v3d;
	ARegion *ar = cdd->vc.ar;
	RegionView3D *rv3d = cdd->vc.rv3d;

	bool is_location_world_set = false;

	/* project to 'location_world' */
	if (cdd->project.use_plane) {
		/* get the view vector to 'location' */
		float ray_origin[3], ray_direction[3];
		ED_view3d_win_to_ray(cdd->vc.ar, v3d, mval_fl, ray_origin, ray_direction, false);

		float lambda;
		if (isect_ray_plane_v3(ray_origin, ray_direction, cdd->project.plane, &lambda, true)) {
			madd_v3_v3v3fl(r_location_world, ray_origin, ray_direction, lambda);
			if (r_normal_world) {
				zero_v3(r_normal_world);
			}
			is_location_world_set = true;
		}
	}
	else {
		const ViewDepths *depths = rv3d->depths;
		if (depths &&
		    ((unsigned int)mval_i[0] < depths->w) &&
		    ((unsigned int)mval_i[1] < depths->h))
		{
			const double depth = (double)ED_view3d_depth_read_cached(&cdd->vc, mval_i);
			if ((depth > depths->depth_range[0]) && (depth < depths->depth_range[1])) {
<<<<<<< HEAD
				if (depth_unproject(ar, mval_i, depth, r_location_world)) {
=======
				if (ED_view3d_depth_unproject(ar, &cdd->mats, mval_i, depth, r_location_world)) {
>>>>>>> fa05718f
					is_location_world_set = true;
					if (r_normal_world) {
						zero_v3(r_normal_world);
					}

					if (surface_offset != 0.0f) {
						const float offset = cdd->project.use_surface_offset_absolute ? 1.0f : radius;
						float normal[3];
<<<<<<< HEAD
						if (depth_read_normal(&cdd->vc, mval_i, normal)) {
=======
						if (ED_view3d_depth_read_cached_normal(&cdd->vc, &cdd->mats, mval_i, normal)) {
>>>>>>> fa05718f
							madd_v3_v3fl(r_location_world, normal, offset * surface_offset);
							if (r_normal_world) {
								copy_v3_v3(r_normal_world, normal);
							}
						}
					}
				}
			}
		}
	}

	if (is_location_world_set) {
		if (cdd->project.use_offset) {
			add_v3_v3(r_location_world, cdd->project.offset);
		}
	}

	return is_location_world_set;
}

static bool stroke_elem_project_fallback(
        const struct CurveDrawData *cdd,
        const int mval_i[2], const float mval_fl[2],
        const float surface_offset, const float radius,
        const float location_fallback_depth[3],
        float r_location_world[3], float r_location_local[3],
        float r_normal_world[3], float r_normal_local[3])
{
	bool is_depth_found = stroke_elem_project(
	        cdd, mval_i, mval_fl,
	        surface_offset, radius,
	        r_location_world, r_normal_world);
	if (is_depth_found == false) {
		ED_view3d_win_to_3d(cdd->vc.v3d, cdd->vc.ar, location_fallback_depth, mval_fl, r_location_world);
		zero_v3(r_normal_local);
	}
	mul_v3_m4v3(r_location_local, cdd->vc.obedit->imat, r_location_world);

	if (!is_zero_v3(r_normal_world)) {
		copy_v3_v3(r_normal_local, r_normal_world);
		mul_transposed_mat3_m4_v3(cdd->vc.obedit->obmat, r_normal_local);
		normalize_v3(r_normal_local);
	}
	else {
		zero_v3(r_normal_local);
	}

	return is_depth_found;
}

/**
 * \note #StrokeElem.mval & #StrokeElem.pressure must be set first.
 */
static bool stroke_elem_project_fallback_elem(
        const struct CurveDrawData *cdd,
        const float location_fallback_depth[3],
        struct StrokeElem *selem)
{
	const int mval_i[2] = {UNPACK2(selem->mval)};
	const float radius = stroke_elem_radius(cdd, selem);
	return stroke_elem_project_fallback(
	        cdd, mval_i, selem->mval,
	        cdd->project.surface_offset, radius,
	        location_fallback_depth,
	        selem->location_world, selem->location_local,
	        selem->normal_world, selem->normal_local);
}

/** \} */


/* -------------------------------------------------------------------- */

/** \name Operator/Stroke Conversion
 * \{ */

static void curve_draw_stroke_to_operator_elem(
        wmOperator *op, const struct StrokeElem *selem)
{
	PointerRNA itemptr;
	RNA_collection_add(op->ptr, "stroke", &itemptr);

	RNA_float_set_array(&itemptr, "mouse", selem->mval);
	RNA_float_set_array(&itemptr, "location", selem->location_world);
	RNA_float_set(&itemptr, "pressure", selem->pressure);
}

static void curve_draw_stroke_from_operator_elem(
        wmOperator *op, PointerRNA *itemptr)
{
	struct CurveDrawData *cdd = op->customdata;

	struct StrokeElem *selem = BLI_mempool_calloc(cdd->stroke_elem_pool);

	RNA_float_get_array(itemptr, "mouse", selem->mval);
	RNA_float_get_array(itemptr, "location", selem->location_world);
	mul_v3_m4v3(selem->location_local, cdd->vc.obedit->imat, selem->location_world);
	selem->pressure = RNA_float_get(itemptr, "pressure");
}

static void curve_draw_stroke_to_operator(wmOperator *op)
{
	struct CurveDrawData *cdd = op->customdata;

	BLI_mempool_iter iter;
	const struct StrokeElem *selem;

	BLI_mempool_iternew(cdd->stroke_elem_pool, &iter);
	for (selem = BLI_mempool_iterstep(&iter); selem; selem = BLI_mempool_iterstep(&iter)) {
		curve_draw_stroke_to_operator_elem(op, selem);
	}
}

static void curve_draw_stroke_from_operator(wmOperator *op)
{
	RNA_BEGIN (op->ptr, itemptr, "stroke")
	{
		curve_draw_stroke_from_operator_elem(op, &itemptr);
	}
	RNA_END;
}

/** \} */


/* -------------------------------------------------------------------- */

/** \name Operator Callbacks & Helpers
 * \{ */

static void curve_draw_stroke_3d(const struct bContext *UNUSED(C), ARegion *UNUSED(ar), void *arg)
{
	wmOperator *op = arg;
	struct CurveDrawData *cdd = op->customdata;

	const int stroke_len = BLI_mempool_count(cdd->stroke_elem_pool);

	if (stroke_len == 0) {
		return;
	}

	View3D *v3d = cdd->vc.v3d;
	Object *obedit = cdd->vc.obedit;
	Curve *cu = obedit->data;

	if (cu->ext2 > 0.0f) {
		BLI_mempool_iter iter;
		const struct StrokeElem *selem;

		const float  location_zero[3] = {0};
		const float *location_prev = location_zero;

		float color[3];
		UI_GetThemeColor3fv(TH_WIRE, color);

		Gwn_Batch *sphere = Batch_get_sphere(0);
		Batch_set_builtin_program(sphere, GPU_SHADER_3D_UNIFORM_COLOR);
		GWN_batch_uniform_3fv(sphere, "color", color);

		/* scale to edit-mode space */
		gpuPushMatrix();
		gpuMultMatrix(obedit->obmat);

		BLI_mempool_iternew(cdd->stroke_elem_pool, &iter);
		for (selem = BLI_mempool_iterstep(&iter); selem; selem = BLI_mempool_iterstep(&iter)) {
			gpuTranslate3f(
			        selem->location_local[0] - location_prev[0],
			        selem->location_local[1] - location_prev[1],
			        selem->location_local[2] - location_prev[2]);
			location_prev = selem->location_local;

			const float radius = stroke_elem_radius(cdd, selem);

			gpuPushMatrix();
			gpuScaleUniform(radius);
			GWN_batch_draw(sphere);
			gpuPopMatrix();

			location_prev = selem->location_local;
		}

		gpuPopMatrix();
	}

	if (stroke_len > 1) {
		float (*coord_array)[3] = MEM_mallocN(sizeof(*coord_array) * stroke_len, __func__);

		{
			BLI_mempool_iter iter;
			const struct StrokeElem *selem;
			int i;
			BLI_mempool_iternew(cdd->stroke_elem_pool, &iter);
			for (selem = BLI_mempool_iterstep(&iter), i = 0; selem; selem = BLI_mempool_iterstep(&iter), i++) {
				copy_v3_v3(coord_array[i], selem->location_world);
			}
		}

		{
			Gwn_VertFormat *format = immVertexFormat();
			unsigned int pos = GWN_vertformat_attr_add(format, "pos", GWN_COMP_F32, 3, GWN_FETCH_FLOAT);
			immBindBuiltinProgram(GPU_SHADER_3D_UNIFORM_COLOR);

			glEnable(GL_BLEND);
			glEnable(GL_LINE_SMOOTH);

			imm_cpack(0x0);
			immBegin(GWN_PRIM_LINE_STRIP, stroke_len);
			glLineWidth(3.0f);

			if (v3d->zbuf) {
				glDisable(GL_DEPTH_TEST);
			}

			for (int i = 0; i < stroke_len; i++) {
				immVertex3fv(pos, coord_array[i]);
			}

			immEnd();

			imm_cpack(0xffffffff);
			immBegin(GWN_PRIM_LINE_STRIP, stroke_len);
			glLineWidth(1.0f);

			for (int i = 0; i < stroke_len; i++) {
				immVertex3fv(pos, coord_array[i]);
			}

			immEnd();

			if (v3d->zbuf) {
				glEnable(GL_DEPTH_TEST);
			}

			glDisable(GL_BLEND);
			glDisable(GL_LINE_SMOOTH);

			immUnbindProgram();
		}

		MEM_freeN(coord_array);
	}
}

static void curve_draw_event_add(wmOperator *op, const wmEvent *event)
{
	struct CurveDrawData *cdd = op->customdata;
	Object *obedit = cdd->vc.obedit;

	invert_m4_m4(obedit->imat, obedit->obmat);

	struct StrokeElem *selem = BLI_mempool_calloc(cdd->stroke_elem_pool);

	ARRAY_SET_ITEMS(selem->mval, event->mval[0], event->mval[1]);

	/* handle pressure sensitivity (which is supplied by tablets) */
	if (event->tablet_data) {
		const wmTabletData *wmtab = event->tablet_data;
		selem->pressure = wmtab->Pressure;
	}
	else {
		selem->pressure = 1.0f;
	}

	bool is_depth_found = stroke_elem_project_fallback_elem(
	        cdd, cdd->prev.location_world_valid, selem);

	if (is_depth_found) {
		/* use the depth if a fallback wasn't used */
		copy_v3_v3(cdd->prev.location_world_valid, selem->location_world);
	}
	copy_v3_v3(cdd->prev.location_world, selem->location_world);

	float len_sq = len_squared_v2v2(cdd->prev.mouse, selem->mval);
	copy_v2_v2(cdd->prev.mouse, selem->mval);

	if (cdd->sample.use_substeps && cdd->prev.selem) {
		const struct StrokeElem selem_target = *selem;
		struct StrokeElem *selem_new_last = selem;
		if (len_sq >= SQUARE(STROKE_SAMPLE_DIST_MAX_PX)) {
			int n = (int)ceil(sqrt((double)len_sq)) / STROKE_SAMPLE_DIST_MAX_PX ;

			for (int i = 1; i < n; i++) {
				struct StrokeElem *selem_new = selem_new_last;
				stroke_elem_interp(selem_new, cdd->prev.selem, &selem_target, (float)i / n);

				const bool is_depth_found_substep = stroke_elem_project_fallback_elem(
				        cdd, cdd->prev.location_world_valid, selem_new);
				if (is_depth_found == false) {
					if (is_depth_found_substep) {
						copy_v3_v3(cdd->prev.location_world_valid, selem_new->location_world);
					}
				}

				selem_new_last = BLI_mempool_calloc(cdd->stroke_elem_pool);
			}
		}
		selem = selem_new_last;
		*selem_new_last = selem_target;
	}

	cdd->prev.selem = selem;

	ED_region_tag_redraw(cdd->vc.ar);
}

static void curve_draw_event_add_first(wmOperator *op, const wmEvent *event)
{
	struct CurveDrawData *cdd = op->customdata;
	const CurvePaintSettings *cps = &cdd->vc.scene->toolsettings->curve_paint_settings;

	/* add first point */
	curve_draw_event_add(op, event);

	if ((cps->depth_mode == CURVE_PAINT_PROJECT_SURFACE) && cdd->project.use_depth &&
	    (cps->flag & CURVE_PAINT_FLAG_DEPTH_STROKE_ENDPOINTS))
	{
		RegionView3D *rv3d = cdd->vc.rv3d;

		cdd->project.use_depth = false;
		cdd->project.use_plane = true;

		float normal[3] = {0.0f};
		if (ELEM(cps->surface_plane,
		         CURVE_PAINT_SURFACE_PLANE_NORMAL_VIEW,
		         CURVE_PAINT_SURFACE_PLANE_NORMAL_SURFACE))
		{
<<<<<<< HEAD
			if (depth_read_normal(&cdd->vc, event->mval, normal)) {
=======
			if (ED_view3d_depth_read_cached_normal(&cdd->vc, &cdd->mats, event->mval, normal)) {
>>>>>>> fa05718f
				if (cps->surface_plane == CURVE_PAINT_SURFACE_PLANE_NORMAL_VIEW) {
					float cross_a[3], cross_b[3];
					cross_v3_v3v3(cross_a, rv3d->viewinv[2], normal);
					cross_v3_v3v3(cross_b, normal, cross_a);
					copy_v3_v3(normal, cross_b);
				}
			}
		}

		/* CURVE_PAINT_SURFACE_PLANE_VIEW or fallback */
		if (is_zero_v3(normal)) {
			copy_v3_v3(normal, rv3d->viewinv[2]);
		}

		normalize_v3_v3(cdd->project.plane, normal);
		cdd->project.plane[3] = -dot_v3v3(cdd->project.plane, cdd->prev.location_world_valid);

		/* Special case for when we only have offset applied on the first-hit,
		 * the remaining stroke must be offset too. */
		if (cdd->project.surface_offset != 0.0f) {
			const float mval_fl[2] = {UNPACK2(event->mval)};

			float location_no_offset[3];

			if (stroke_elem_project(
			        cdd, event->mval, mval_fl, 0.0f, 0.0f,
			        location_no_offset, NULL))
			{
				sub_v3_v3v3(cdd->project.offset, cdd->prev.location_world_valid, location_no_offset);
				if (!is_zero_v3(cdd->project.offset)) {
					cdd->project.use_offset = true;
				}
			}
		}
		/* end special case */

	}

	cdd->init_event_type = event->type;
	cdd->state = CURVE_DRAW_PAINTING;
}

static bool curve_draw_init(bContext *C, wmOperator *op, bool is_invoke)
{
	BLI_assert(op->customdata == NULL);

	struct CurveDrawData *cdd = MEM_callocN(sizeof(*cdd), __func__);

	if (is_invoke) {
		view3d_set_viewcontext(C, &cdd->vc);
		if (ELEM(NULL, cdd->vc.ar, cdd->vc.rv3d, cdd->vc.v3d, cdd->vc.win, cdd->vc.scene)) {
			MEM_freeN(cdd);
			BKE_report(op->reports, RPT_ERROR, "Unable to access 3D viewport");
			return false;
		}
	}
	else {
		cdd->vc.depsgraph = CTX_data_depsgraph(C);
		cdd->vc.scene = CTX_data_scene(C);
		cdd->vc.scene_layer = CTX_data_scene_layer(C);
		cdd->vc.obedit = CTX_data_edit_object(C);
	}

	op->customdata = cdd;

	const CurvePaintSettings *cps = &cdd->vc.scene->toolsettings->curve_paint_settings;

	cdd->curve_type = cps->curve_type;

	cdd->radius.min = cps->radius_min;
	cdd->radius.max = cps->radius_max;
	cdd->radius.range = cps->radius_max - cps->radius_min;
	cdd->project.surface_offset = cps->surface_offset;
	cdd->project.use_surface_offset_absolute = (cps->flag & CURVE_PAINT_FLAG_DEPTH_STROKE_OFFSET_ABS) != 0;

	cdd->stroke_elem_pool = BLI_mempool_create(
	        sizeof(struct StrokeElem), 0, 512, BLI_MEMPOOL_ALLOW_ITER);

	return true;
}


static void curve_draw_exit(wmOperator *op)
{
	struct CurveDrawData *cdd = op->customdata;
	if (cdd) {
		if (cdd->draw_handle_view) {
			ED_region_draw_cb_exit(cdd->vc.ar->type, cdd->draw_handle_view);
			WM_cursor_modal_restore(cdd->vc.win);
		}

		if (cdd->stroke_elem_pool) {
			BLI_mempool_destroy(cdd->stroke_elem_pool);
		}

		MEM_freeN(cdd);
		op->customdata = NULL;
	}
}

/**
 * Initialize values before calling 'exec' (when running interactively).
 */
static void curve_draw_exec_precalc(wmOperator *op)
{
	struct CurveDrawData *cdd = op->customdata;
	const CurvePaintSettings *cps = &cdd->vc.scene->toolsettings->curve_paint_settings;
	PropertyRNA *prop;

	prop = RNA_struct_find_property(op->ptr, "fit_method");
	if (!RNA_property_is_set(op->ptr, prop)) {
		RNA_property_enum_set(op->ptr, prop, cps->fit_method);
	}

	prop = RNA_struct_find_property(op->ptr, "corner_angle");
	if (!RNA_property_is_set(op->ptr, prop)) {
		const float corner_angle = (cps->flag & CURVE_PAINT_FLAG_CORNERS_DETECT) ? cps->corner_angle : (float)M_PI;
		RNA_property_float_set(op->ptr, prop, corner_angle);
	}

	prop = RNA_struct_find_property(op->ptr, "error_threshold");
	if (!RNA_property_is_set(op->ptr, prop)) {

		/* error isnt set so we'll have to calculate it from the pixel values */
		BLI_mempool_iter iter;
		const struct StrokeElem *selem, *selem_prev;

		float len_3d = 0.0f, len_2d = 0.0f;
		float scale_px;  /* pixel to local space scale */

		int i = 0;
		BLI_mempool_iternew(cdd->stroke_elem_pool, &iter);
		selem_prev = BLI_mempool_iterstep(&iter);
		for (selem = BLI_mempool_iterstep(&iter); selem; selem = BLI_mempool_iterstep(&iter), i++) {
			len_3d += len_v3v3(selem->location_local, selem_prev->location_local);
			len_2d += len_v2v2(selem->mval, selem_prev->mval);
			selem_prev = selem;
		}
		scale_px = ((len_3d > 0.0f) && (len_2d > 0.0f)) ?  (len_3d / len_2d) : 0.0f;
		float error_threshold = (cps->error_threshold * U.pixelsize) * scale_px;
		RNA_property_float_set(op->ptr, prop, error_threshold);
	}

	prop = RNA_struct_find_property(op->ptr, "use_cyclic");
	if (!RNA_property_is_set(op->ptr, prop)) {
		bool use_cyclic = false;

		if (BLI_mempool_count(cdd->stroke_elem_pool) > 2) {
			BLI_mempool_iter iter;
			const struct StrokeElem *selem, *selem_first, *selem_last;

			BLI_mempool_iternew(cdd->stroke_elem_pool, &iter);
			selem_first = BLI_mempool_iterstep(&iter);
			for (selem = BLI_mempool_iterstep(&iter); selem; selem = BLI_mempool_iterstep(&iter)) {
				selem_last = selem;
			}

			if (len_squared_v2v2(
			        selem_first->mval,
			        selem_last->mval) <= SQUARE(STROKE_CYCLIC_DIST_PX * U.pixelsize))
			{
				use_cyclic = true;
			}
		}

		RNA_property_boolean_set(op->ptr, prop, use_cyclic);
	}


	if ((cps->radius_taper_start != 0.0f) ||
	    (cps->radius_taper_end   != 0.0f))
	{
		/* note, we could try to de-duplicate the length calculations above */
		const int stroke_len = BLI_mempool_count(cdd->stroke_elem_pool);

		BLI_mempool_iter iter;
		struct StrokeElem *selem, *selem_prev;

		float *lengths = MEM_mallocN(sizeof(float) * stroke_len, __func__);
		struct StrokeElem **selem_array = MEM_mallocN(sizeof(*selem_array) * stroke_len, __func__);
		lengths[0] = 0.0f;

		float len_3d = 0.0f;

		int i = 1;
		BLI_mempool_iternew(cdd->stroke_elem_pool, &iter);
		selem_prev = BLI_mempool_iterstep(&iter);
		selem_array[0] = selem_prev;
		for (selem = BLI_mempool_iterstep(&iter); selem; selem = BLI_mempool_iterstep(&iter), i++) {
			const float len_3d_segment = len_v3v3(selem->location_local, selem_prev->location_local);
			len_3d += len_3d_segment;
			lengths[i] = len_3d;
			selem_array[i] = selem;
			selem_prev = selem;
		}

		if (cps->radius_taper_start != 0.0f) {
			const float len_taper_max = cps->radius_taper_start * len_3d;
			for (i = 0; i < stroke_len && lengths[i] < len_taper_max; i++) {
				const float pressure_new = selem_array[i]->pressure * (lengths[i] / len_taper_max);
				stroke_elem_pressure_set(cdd, selem_array[i], pressure_new);
			}
		}

		if (cps->radius_taper_end != 0.0f) {
			const float len_taper_max = cps->radius_taper_end * len_3d;
			const float len_taper_min = len_3d - len_taper_max;
			for (i = stroke_len - 1; i > 0 && lengths[i] > len_taper_min; i--) {
				const float pressure_new = selem_array[i]->pressure * ((len_3d - lengths[i]) / len_taper_max);
				stroke_elem_pressure_set(cdd, selem_array[i], pressure_new);
			}
		}

		MEM_freeN(lengths);
		MEM_freeN(selem_array);
	}
}

static int curve_draw_exec(bContext *C, wmOperator *op)
{
	if (op->customdata == NULL) {
		if (!curve_draw_init(C, op, false)) {
			return OPERATOR_CANCELLED;
		}
	}

	struct CurveDrawData *cdd = op->customdata;

	const CurvePaintSettings *cps = &cdd->vc.scene->toolsettings->curve_paint_settings;
	Object *obedit = cdd->vc.scene->obedit;
	Curve *cu = obedit->data;
	ListBase *nurblist = object_editcurve_get(obedit);

	int stroke_len = BLI_mempool_count(cdd->stroke_elem_pool);

	const bool is_3d = (cu->flag & CU_3D) != 0;
	invert_m4_m4(obedit->imat, obedit->obmat);

	if (BLI_mempool_count(cdd->stroke_elem_pool) == 0) {
		curve_draw_stroke_from_operator(op);
		stroke_len = BLI_mempool_count(cdd->stroke_elem_pool);
	}

	ED_curve_deselect_all(cu->editnurb);

	const float radius_min = cps->radius_min;
	const float radius_max = cps->radius_max;
	const float radius_range = cps->radius_max - cps->radius_min;

	Nurb *nu = MEM_callocN(sizeof(Nurb), __func__);
	nu->pntsv = 1;
	nu->resolu = cu->resolu;
	nu->resolv = cu->resolv;
	nu->flag |= CU_SMOOTH;

	const bool use_pressure_radius =
	        (cps->flag & CURVE_PAINT_FLAG_PRESSURE_RADIUS) ||
	        ((cps->radius_taper_start != 0.0f) ||
	         (cps->radius_taper_end   != 0.0f));

	if (cdd->curve_type == CU_BEZIER) {
		nu->type = CU_BEZIER;

#ifdef USE_SPLINE_FIT

		/* Allow to interpolate multiple channels */
		int dims = 3;
		struct {
			int radius;
		} coords_indices;
		coords_indices.radius = use_pressure_radius ? dims++ : -1;

		float *coords = MEM_mallocN(sizeof(*coords) * stroke_len * dims, __func__);

		float       *cubic_spline = NULL;
		unsigned int cubic_spline_len = 0;

		/* error in object local space */
		const int fit_method = RNA_enum_get(op->ptr, "fit_method");
		const float error_threshold = RNA_float_get(op->ptr, "error_threshold");
		const float corner_angle = RNA_float_get(op->ptr, "corner_angle");
		const bool use_cyclic = RNA_boolean_get(op->ptr, "use_cyclic");

		{
			BLI_mempool_iter iter;
			const struct StrokeElem *selem;
			float *co = coords;

			BLI_mempool_iternew(cdd->stroke_elem_pool, &iter);
			for (selem = BLI_mempool_iterstep(&iter); selem; selem = BLI_mempool_iterstep(&iter), co += dims) {
				copy_v3_v3(co, selem->location_local);
				if (coords_indices.radius != -1) {
					co[coords_indices.radius] = selem->pressure;
				}

				/* remove doubles */
				if ((co != coords) && UNLIKELY(memcmp(co, co - dims, sizeof(float) * dims) == 0)) {
					co -= dims;
					stroke_len--;
				}
			}
		}

		unsigned int *corners = NULL;
		unsigned int  corners_len = 0;

		if ((fit_method == CURVE_PAINT_FIT_METHOD_SPLIT) && (corner_angle < (float)M_PI)) {
			/* this could be configurable... */
			const float corner_radius_min = error_threshold / 8;
			const float corner_radius_max = error_threshold * 2;
			const unsigned int samples_max = 16;

			curve_fit_corners_detect_fl(
			        coords, stroke_len, dims,
			        corner_radius_min, corner_radius_max,
			        samples_max, corner_angle,
			        &corners, &corners_len);
		}

		unsigned int *corners_index = NULL;
		unsigned int  corners_index_len = 0;
		unsigned int  calc_flag = CURVE_FIT_CALC_HIGH_QUALIY;

		if ((stroke_len > 2) && use_cyclic) {
			calc_flag |= CURVE_FIT_CALC_CYCLIC;
		}

		int result;
		if (fit_method == CURVE_PAINT_FIT_METHOD_REFIT) {
			result = curve_fit_cubic_to_points_refit_fl(
			        coords, stroke_len, dims, error_threshold, calc_flag,
			        NULL, 0, corner_angle,
			        &cubic_spline, &cubic_spline_len,
			        NULL,
			        &corners_index, &corners_index_len);
		}
		else {
			result = curve_fit_cubic_to_points_fl(
			        coords, stroke_len, dims, error_threshold, calc_flag,
			        corners, corners_len,
			        &cubic_spline, &cubic_spline_len,
			        NULL,
			        &corners_index, &corners_index_len);
		}

		MEM_freeN(coords);
		if (corners) {
			free(corners);
		}

		if (result == 0) {
			nu->pntsu = cubic_spline_len;
			nu->bezt = MEM_callocN(sizeof(BezTriple) * nu->pntsu, __func__);

			float *co = cubic_spline;
			BezTriple *bezt = nu->bezt;
			for (int j = 0; j < cubic_spline_len; j++, bezt++, co += (dims * 3)) {
				const float *handle_l = co + (dims * 0);
				const float *pt       = co + (dims * 1);
				const float *handle_r = co + (dims * 2);

				copy_v3_v3(bezt->vec[0], handle_l);
				copy_v3_v3(bezt->vec[1], pt);
				copy_v3_v3(bezt->vec[2], handle_r);

				if (coords_indices.radius != -1) {
					bezt->radius = (pt[coords_indices.radius] * cdd->radius.range) + cdd->radius.min;
				}
				else {
					bezt->radius = radius_max;
				}

				bezt->h1 = bezt->h2 = HD_ALIGN;  /* will set to free in second pass */
				bezt->f1 = bezt->f2 = bezt->f3 = SELECT;
			}

			if (corners_index) {
				/* ignore the first and last */
				unsigned int i_start = 0, i_end = corners_index_len;

				if ((corners_index_len >= 2) &&
				    (calc_flag & CURVE_FIT_CALC_CYCLIC) == 0)
				{
					i_start += 1;
					i_end   -= 1;
				}

				for (unsigned int i = i_start; i < i_end; i++) {
					bezt = &nu->bezt[corners_index[i]];
					bezt->h1 = bezt->h2 = HD_FREE;
				}
			}

			if (calc_flag & CURVE_FIT_CALC_CYCLIC) {
				nu->flagu |= CU_NURB_CYCLIC;
			}
		}

		if (corners_index) {
			free(corners_index);
		}

		if (cubic_spline) {
			free(cubic_spline);
		}

#else
		nu->pntsu = stroke_len;
		nu->bezt = MEM_callocN(nu->pntsu * sizeof(BezTriple), __func__);

		BezTriple *bezt = nu->bezt;

		{
			BLI_mempool_iter iter;
			const struct StrokeElem *selem;

			BLI_mempool_iternew(cdd->stroke_elem_pool, &iter);
			for (selem = BLI_mempool_iterstep(&iter); selem; selem = BLI_mempool_iterstep(&iter)) {
				copy_v3_v3(bezt->vec[1], selem->location_local);
				if (!is_3d) {
					bezt->vec[1][2] = 0.0f;
				}

				if (use_pressure_radius) {
					bezt->radius = selem->pressure;
				}
				else {
					bezt->radius = radius_max;
				}

				bezt->h1 = bezt->h2 = HD_AUTO;

				bezt->f1 |= SELECT;
				bezt->f2 |= SELECT;
				bezt->f3 |= SELECT;

				bezt++;
			}
		}
#endif

		BKE_nurb_handles_calc(nu);
	}
	else {  /* CU_POLY */
		BLI_mempool_iter iter;
		const struct StrokeElem *selem;

		nu->pntsu = stroke_len;
		nu->type = CU_POLY;
		nu->bp = MEM_callocN(nu->pntsu * sizeof(BPoint), __func__);

		BPoint *bp = nu->bp;

		BLI_mempool_iternew(cdd->stroke_elem_pool, &iter);
		for (selem = BLI_mempool_iterstep(&iter); selem; selem = BLI_mempool_iterstep(&iter)) {
			copy_v3_v3(bp->vec, selem->location_local);
			if (!is_3d) {
				bp->vec[2] = 0.0f;
			}

			if (use_pressure_radius) {
				bp->radius = (selem->pressure * radius_range) + radius_min;
			}
			else {
				bp->radius = cps->radius_max;
			}
			bp->f1 = SELECT;
			bp->vec[3] = 1.0f;

			bp++;
		}

		BKE_nurb_knot_calc_u(nu);
	}

	BLI_addtail(nurblist, nu);

	BKE_curve_nurb_active_set(cu, nu);
	cu->actvert = nu->pntsu - 1;

	WM_event_add_notifier(C, NC_GEOM | ND_DATA, obedit->data);
	DEG_id_tag_update(obedit->data, 0);

	curve_draw_exit(op);

	return OPERATOR_FINISHED;
}

static int curve_draw_invoke(bContext *C, wmOperator *op, const wmEvent *event)
{
	if (RNA_struct_property_is_set(op->ptr, "stroke")) {
		return curve_draw_exec(C, op);
	}

	if (!curve_draw_init(C, op, true)) {
		return OPERATOR_CANCELLED;
	}

	struct CurveDrawData *cdd = op->customdata;

	const CurvePaintSettings *cps = &cdd->vc.scene->toolsettings->curve_paint_settings;

	const bool is_modal = RNA_boolean_get(op->ptr, "wait_for_input");

	/* fallback (incase we can't find the depth on first test) */
	{
		const float mval_fl[2] = {UNPACK2(event->mval)};
		float center[3];
		negate_v3_v3(center, cdd->vc.rv3d->ofs);
		ED_view3d_win_to_3d(cdd->vc.v3d, cdd->vc.ar, center, mval_fl, cdd->prev.location_world);
		copy_v3_v3(cdd->prev.location_world_valid, cdd->prev.location_world);
	}

	cdd->draw_handle_view = ED_region_draw_cb_activate(
	        cdd->vc.ar->type, curve_draw_stroke_3d, op, REGION_DRAW_POST_VIEW);
	WM_cursor_modal_set(cdd->vc.win, BC_PAINTBRUSHCURSOR);

	{
		View3D *v3d = cdd->vc.v3d;
		RegionView3D *rv3d = cdd->vc.rv3d;
		Object *obedit = cdd->vc.obedit;
		Curve *cu = obedit->data;

		const float *plane_no = NULL;
		const float *plane_co = NULL;

		if ((cu->flag & CU_3D) == 0) {
			/* 2D overrides other options */
			plane_co = obedit->obmat[3];
			plane_no = obedit->obmat[2];
			cdd->project.use_plane = true;
		}
		else {
			if ((cps->depth_mode == CURVE_PAINT_PROJECT_SURFACE) &&
			    (v3d->drawtype > OB_WIRE))
			{
				/* needed or else the draw matrix can be incorrect */
				view3d_operator_needs_opengl(C);

				ED_view3d_autodist_init(C, cdd->vc.depsgraph, cdd->vc.ar, cdd->vc.v3d, 0);

				if (cdd->vc.rv3d->depths) {
					cdd->vc.rv3d->depths->damaged = true;
				}

				ED_view3d_depth_update(cdd->vc.ar);

				if (cdd->vc.rv3d->depths != NULL) {
					cdd->project.use_depth = true;
				}
				else {
					BKE_report(op->reports, RPT_WARNING, "Unable to access depth buffer, using view plane");
					cdd->project.use_depth = false;
				}
			}

			/* use view plane (when set or as fallback when surface can't be found) */
			if (cdd->project.use_depth == false) {
				plane_co = ED_view3d_cursor3d_get(cdd->vc.scene, v3d);
				plane_no = rv3d->viewinv[2];
				cdd->project.use_plane = true;
			}

			if (cdd->project.use_depth && (cdd->curve_type != CU_POLY)) {
				cdd->sample.use_substeps = true;
			}
		}

		if (cdd->project.use_plane) {
			normalize_v3_v3(cdd->project.plane, plane_no);
			cdd->project.plane[3] = -dot_v3v3(cdd->project.plane, plane_co);
		}
	}

	if (is_modal == false) {
		curve_draw_event_add_first(op, event);
	}

	/* add temp handler */
	WM_event_add_modal_handler(C, op);

	return OPERATOR_RUNNING_MODAL;
}

static void curve_draw_cancel(bContext *UNUSED(C), wmOperator *op)
{
	curve_draw_exit(op);
}


/* Modal event handling of frame changing */
static int curve_draw_modal(bContext *C, wmOperator *op, const wmEvent *event)
{
	int ret = OPERATOR_RUNNING_MODAL;
	struct CurveDrawData *cdd = op->customdata;

	UNUSED_VARS(C, op);

	if (event->type == cdd->init_event_type) {
		if (event->val == KM_RELEASE) {
			ED_region_tag_redraw(cdd->vc.ar);

			curve_draw_exec_precalc(op);

			curve_draw_stroke_to_operator(op);

			curve_draw_exec(C, op);

			return OPERATOR_FINISHED;
		}
	}
	else if (ELEM(event->type, ESCKEY, RIGHTMOUSE)) {
		ED_region_tag_redraw(cdd->vc.ar);
		curve_draw_cancel(C, op);
		return OPERATOR_CANCELLED;
	}
	else if (ELEM(event->type, LEFTMOUSE)) {
		if (event->val == KM_PRESS) {
			curve_draw_event_add_first(op, event);
		}
	}
	else if (ELEM(event->type, MOUSEMOVE, INBETWEEN_MOUSEMOVE)) {
		if (cdd->state == CURVE_DRAW_PAINTING) {
			const float mval_fl[2] = {UNPACK2(event->mval)};
			if (len_squared_v2v2(mval_fl, cdd->prev.mouse) > SQUARE(STROKE_SAMPLE_DIST_MIN_PX)) {
				curve_draw_event_add(op, event);
			}
		}
	}

	return ret;
}

void CURVE_OT_draw(wmOperatorType *ot)
{
	/* identifiers */
	ot->name = "Draw Curve";
	ot->idname = "CURVE_OT_draw";
	ot->description = "Draw a freehand spline";

	/* api callbacks */
	ot->exec = curve_draw_exec;
	ot->invoke = curve_draw_invoke;
	ot->cancel = curve_draw_cancel;
	ot->modal = curve_draw_modal;
	ot->poll = ED_operator_editcurve;

	/* flags */
	ot->flag = OPTYPE_REGISTER | OPTYPE_UNDO;

	/* properties */
	PropertyRNA *prop;

	prop = RNA_def_float_distance(
	        ot->srna, "error_threshold", 0.0f, 0.0f, 10.0f, "Error",
	        "Error distance threshold (in object units)",
	        0.0001f, 10.0f);
	RNA_def_property_ui_range(prop, 0.0, 10, 1, 4);

	RNA_def_enum(ot->srna, "fit_method", rna_enum_curve_fit_method_items, CURVE_PAINT_FIT_METHOD_REFIT,
	             "Fit Method", "");

	prop = RNA_def_float_distance(
	        ot->srna, "corner_angle", DEG2RADF(70.0f), 0.0f, M_PI, "Corner Angle", "", 0.0f, M_PI);
	RNA_def_property_subtype(prop, PROP_ANGLE);

	prop = RNA_def_boolean(ot->srna, "use_cyclic", true, "Cyclic", "");
	RNA_def_property_flag(prop, PROP_SKIP_SAVE);

	prop = RNA_def_collection_runtime(ot->srna, "stroke", &RNA_OperatorStrokeElement, "Stroke", "");
	RNA_def_property_flag(prop, PROP_HIDDEN | PROP_SKIP_SAVE);

	prop = RNA_def_boolean(ot->srna, "wait_for_input", true, "Wait for Input", "");
	RNA_def_property_flag(prop, PROP_HIDDEN | PROP_SKIP_SAVE);
}

/** \} */<|MERGE_RESOLUTION|>--- conflicted
+++ resolved
@@ -75,97 +75,6 @@
 /* Distance between start/end points to consider cyclic */
 #define STROKE_CYCLIC_DIST_PX     8
 
-<<<<<<< HEAD
-
-/* -------------------------------------------------------------------- */
-
-/** \name Depth Utilities
- * \{ */
-
-
-static float depth_read_zbuf(const ViewContext *vc, int x, int y)
-{
-	ViewDepths *vd = vc->rv3d->depths;
-
-	if (vd && vd->depths && x > 0 && y > 0 && x < vd->w && y < vd->h)
-		return vd->depths[y * vd->w + x];
-	else
-		return -1.0f;
-}
-
-static bool depth_unproject(
-        const ARegion *ar,
-        const int mval[2], const double depth,
-        float r_location_world[3])
-{
-	float centx = (float)mval[0] + 0.5f;
-	float centy = (float)mval[1] + 0.5f;
-	return ED_view3d_unproject(ar, centx, centy, depth, r_location_world);
-}
-
-static bool depth_read_normal(
-        const ViewContext *vc, const int mval[2],
-        float r_normal[3])
-{
-	/* pixels surrounding */
-	bool  depths_valid[9] = {false};
-	float coords[9][3] = {{0}};
-
-	ARegion *ar = vc->ar;
-	const ViewDepths *depths = vc->rv3d->depths;
-
-	for (int x = 0, i = 0; x < 2; x++) {
-		for (int y = 0; y < 2; y++) {
-			const int mval_ofs[2] = {mval[0] + (x - 1), mval[1] + (y - 1)};
-
-			const double depth = (double)depth_read_zbuf(vc, mval_ofs[0], mval_ofs[1]);
-			if ((depth > depths->depth_range[0]) && (depth < depths->depth_range[1])) {
-				if (depth_unproject(ar, mval_ofs, depth, coords[i])) {
-					depths_valid[i] = true;
-				}
-			}
-			i++;
-		}
-	}
-
-	const int edges[2][6][2] = {
-	    /* x edges */
-	    {{0, 1}, {1, 2},
-	     {3, 4}, {4, 5},
-	     {6, 7}, {7, 8}},
-	    /* y edges */
-	    {{0, 3}, {3, 6},
-	     {1, 4}, {4, 7},
-	     {2, 5}, {5, 8}},
-	};
-
-	float cross[2][3] = {{0.0f}};
-
-	for (int i = 0; i < 6; i++) {
-		for (int axis = 0; axis < 2; axis++) {
-			if (depths_valid[edges[axis][i][0]] && depths_valid[edges[axis][i][1]]) {
-				float delta[3];
-				sub_v3_v3v3(delta, coords[edges[axis][i][0]], coords[edges[axis][i][1]]);
-				add_v3_v3(cross[axis], delta);
-			}
-		}
-	}
-
-	cross_v3_v3v3(r_normal, cross[0], cross[1]);
-
-	if (normalize_v3(r_normal) != 0.0f) {
-		return true;
-	}
-	else {
-		return false;
-	}
-}
-
-/** \} */
-
-
-=======
->>>>>>> fa05718f
 /* -------------------------------------------------------------------- */
 
 /** \name StrokeElem / #RNA_OperatorStrokeElement Conversion Functions
@@ -309,11 +218,7 @@
 		{
 			const double depth = (double)ED_view3d_depth_read_cached(&cdd->vc, mval_i);
 			if ((depth > depths->depth_range[0]) && (depth < depths->depth_range[1])) {
-<<<<<<< HEAD
-				if (depth_unproject(ar, mval_i, depth, r_location_world)) {
-=======
-				if (ED_view3d_depth_unproject(ar, &cdd->mats, mval_i, depth, r_location_world)) {
->>>>>>> fa05718f
+				if (ED_view3d_depth_unproject(ar, mval_i, depth, r_location_world)) {
 					is_location_world_set = true;
 					if (r_normal_world) {
 						zero_v3(r_normal_world);
@@ -322,11 +227,7 @@
 					if (surface_offset != 0.0f) {
 						const float offset = cdd->project.use_surface_offset_absolute ? 1.0f : radius;
 						float normal[3];
-<<<<<<< HEAD
-						if (depth_read_normal(&cdd->vc, mval_i, normal)) {
-=======
-						if (ED_view3d_depth_read_cached_normal(&cdd->vc, &cdd->mats, mval_i, normal)) {
->>>>>>> fa05718f
+						if (ED_view3d_depth_read_cached_normal(&cdd->vc, mval_i, normal)) {
 							madd_v3_v3fl(r_location_world, normal, offset * surface_offset);
 							if (r_normal_world) {
 								copy_v3_v3(r_normal_world, normal);
@@ -653,11 +554,7 @@
 		         CURVE_PAINT_SURFACE_PLANE_NORMAL_VIEW,
 		         CURVE_PAINT_SURFACE_PLANE_NORMAL_SURFACE))
 		{
-<<<<<<< HEAD
-			if (depth_read_normal(&cdd->vc, event->mval, normal)) {
-=======
-			if (ED_view3d_depth_read_cached_normal(&cdd->vc, &cdd->mats, event->mval, normal)) {
->>>>>>> fa05718f
+			if (ED_view3d_depth_read_cached_normal(&cdd->vc, event->mval, normal)) {
 				if (cps->surface_plane == CURVE_PAINT_SURFACE_PLANE_NORMAL_VIEW) {
 					float cross_a[3], cross_b[3];
 					cross_v3_v3v3(cross_a, rv3d->viewinv[2], normal);
