/*
 * ***** BEGIN GPL LICENSE BLOCK *****
 *
 * This program is free software; you can redistribute it and/or
 * modify it under the terms of the GNU General Public License
 * as published by the Free Software Foundation; either version 2
 * of the License, or (at your option) any later version.
 *
 * This program is distributed in the hope that it will be useful,
 * but WITHOUT ANY WARRANTY; without even the implied warranty of
 * MERCHANTABILITY or FITNESS FOR A PARTICULAR PURPOSE.  See the
 * GNU General Public License for more details.
 *
 * You should have received a copy of the GNU General Public License
 * along with this program; if not, write to the Free Software Foundation,
 * Inc., 51 Franklin Street, Fifth Floor, Boston, MA 02110-1301, USA.
 *
 * The Original Code is Copyright (C) 2001-2002 by NaN Holding BV.
 * All rights reserved.
 *
 * The Original Code is: all of this file.
 *
 * Contributor(s): Ove M Henriksen
 *
 * ***** END GPL LICENSE BLOCK *****
 */

/** \file blender/editors/object/object_vgroup.c
 *  \ingroup edobj
 */


#include <string.h>
#include <stddef.h>
#include <math.h>
#include <assert.h>

#include "MEM_guardedalloc.h"

#include "DNA_cloth_types.h"
#include "DNA_curve_types.h"
#include "DNA_lattice_types.h"
#include "DNA_meshdata_types.h"
#include "DNA_mesh_types.h"
#include "DNA_modifier_types.h"
#include "DNA_object_types.h"
#include "DNA_object_force.h"
#include "DNA_scene_types.h"
#include "DNA_particle_types.h"

#include "BLI_array.h"
#include "BLI_math.h"
#include "BLI_blenlib.h"
#include "BLI_utildefines.h"

#include "BKE_context.h"
#include "BKE_customdata.h"
#include "BKE_deform.h"
#include "BKE_depsgraph.h"
#include "BKE_global.h"
#include "BKE_mesh.h"
#include "BKE_tessmesh.h"
#include "BKE_report.h"
#include "BKE_DerivedMesh.h"

#include "RNA_access.h"
#include "RNA_define.h"

#include "WM_api.h"
#include "WM_types.h"

#include "ED_object.h"
#include "ED_mesh.h"

#include "UI_resources.h"

#include "object_intern.h"
#include <stdio.h> /*only for development purposes, remove*/

/************************ Exported Functions **********************/
static void vgroup_remap_update_users(Object *ob, int *map);
static void vgroup_delete_edit_mode(Object *ob, bDeformGroup *defgroup);
static void vgroup_delete_object_mode(Object *ob, bDeformGroup *dg);
static void vgroup_delete_all(Object *ob);

static Lattice *vgroup_edit_lattice(Object *ob)
{
	Lattice *lt = ob->data;
	BLI_assert(ob->type == OB_LATTICE);
	return (lt->editlatt) ? lt->editlatt->latt : lt;
}

int ED_vgroup_object_is_edit_mode(Object *ob)
{
	if (ob->type == OB_MESH)
		return (BMEdit_FromObject(ob) != NULL);
	else if (ob->type == OB_LATTICE)
		return (((Lattice *)ob->data)->editlatt != NULL);

	return 0;
}

bDeformGroup *ED_vgroup_add_name(Object *ob, const char *name)
{
	bDeformGroup *defgroup;

	if (!ob || !OB_TYPE_SUPPORT_VGROUP(ob->type))
		return NULL;
	
	defgroup = MEM_callocN(sizeof(bDeformGroup), "add deformGroup");

	BLI_strncpy(defgroup->name, name, sizeof(defgroup->name));

	BLI_addtail(&ob->defbase, defgroup);
	defgroup_unique_name(defgroup, ob);

	ob->actdef = BLI_countlist(&ob->defbase);

	return defgroup;
}

bDeformGroup *ED_vgroup_add(Object *ob) 
{
	return ED_vgroup_add_name(ob, "Group");
}

void ED_vgroup_delete(Object *ob, bDeformGroup *defgroup) 
{
	bDeformGroup *dg = (bDeformGroup *)ob->defbase.first;

	while (dg) {
		if (dg == defgroup)
			break;
		dg = dg->next;
	}

	if (dg == NULL)
		return;

	if (ED_vgroup_object_is_edit_mode(ob))
		vgroup_delete_edit_mode(ob, dg);
	else
		vgroup_delete_object_mode(ob, dg);
}

void ED_vgroup_clear(Object *ob)
{
	bDeformGroup *dg = (bDeformGroup *)ob->defbase.first;
	int edit_mode = ED_vgroup_object_is_edit_mode(ob);

	while (dg) {
		bDeformGroup *next_dg = dg->next;

		if (edit_mode)
			vgroup_delete_edit_mode(ob, dg);
		else
			vgroup_delete_object_mode(ob, dg);

		dg = next_dg;
	}
}

int ED_vgroup_data_create(ID *id)
{
	/* create deform verts */

	if (GS(id->name) == ID_ME) {
		Mesh *me = (Mesh *)id;
		me->dvert = CustomData_add_layer(&me->vdata, CD_MDEFORMVERT, CD_CALLOC, NULL, me->totvert);
		return TRUE;
	}
	else if (GS(id->name) == ID_LT) {
		Lattice *lt = (Lattice *)id;
		lt->dvert = MEM_callocN(sizeof(MDeformVert) * lt->pntsu * lt->pntsv * lt->pntsw, "lattice deformVert");
		return TRUE;
	}
	else {
		return FALSE;
	}
}

static int ED_vgroup_give_parray(ID *id, MDeformVert ***dvert_arr, int *dvert_tot, const short use_vert_sel)
{
	*dvert_tot = 0;
	*dvert_arr = NULL;

	if (id) {
		switch (GS(id->name)) {
			case ID_ME:
			{
				Mesh *me = (Mesh *)id;

				if (me->edit_btmesh) {
					BMEditMesh *em = me->edit_btmesh;
					BMIter iter;
					BMVert *eve;
					int i;

					if (!CustomData_has_layer(&em->bm->vdata, CD_MDEFORMVERT)) {
						return 0;
					}

					i = em->bm->totvert;

					*dvert_arr = MEM_mallocN(sizeof(void *) * i, "vgroup parray from me");
					*dvert_tot = i;

					i = 0;
					if (use_vert_sel) {
						BM_ITER_MESH (eve, &iter, em->bm, BM_VERTS_OF_MESH) {
							(*dvert_arr)[i] = BM_elem_flag_test(eve, BM_ELEM_SELECT) ?
							                  CustomData_bmesh_get(&em->bm->vdata, eve->head.data, CD_MDEFORMVERT) : NULL;
							i++;
						}
					}
					else {
						BM_ITER_MESH (eve, &iter, em->bm, BM_VERTS_OF_MESH) {
							(*dvert_arr)[i] = CustomData_bmesh_get(&em->bm->vdata, eve->head.data, CD_MDEFORMVERT);
							i++;
						}
					}

					return 1;
				}
				else if (me->dvert) {
					MVert *mvert = me->mvert;
					MDeformVert *dvert = me->dvert;
					int i;

					*dvert_tot = me->totvert;
					*dvert_arr = MEM_mallocN(sizeof(void *) * me->totvert, "vgroup parray from me");

					if (use_vert_sel) {
						for (i = 0; i < me->totvert; i++) {
							(*dvert_arr)[i] = (mvert[i].flag & SELECT) ?
							                  &dvert[i] : NULL;
						}
					}
					else {
						for (i = 0; i < me->totvert; i++) {
							(*dvert_arr)[i] = me->dvert + i;
						}
					}

					return 1;
				}
				else {
					return 0;
				}
			}
			case ID_LT:
			{
				int i = 0;

				Lattice *lt = (Lattice *)id;
				lt = (lt->editlatt) ? lt->editlatt->latt : lt;

				if (lt->dvert) {
					BPoint *def = lt->def;
					*dvert_tot = lt->pntsu * lt->pntsv * lt->pntsw;
					*dvert_arr = MEM_mallocN(sizeof(void *) * (*dvert_tot), "vgroup parray from me");

					if (use_vert_sel) {
						for (i = 0; i < *dvert_tot; i++) {
							(*dvert_arr)[i] = (def->f1 & SELECT) ?
							                   &lt->dvert[i] : NULL;
						}
					}
					else {
						for (i = 0; i < *dvert_tot; i++) {
							(*dvert_arr)[i] = lt->dvert + i;
						}
					}

					return 1;
				}
				else {
					return 0;
				}
			}
		}
	}

	return 0;
}

/* returns true if the id type supports weights */
int ED_vgroup_give_array(ID *id, MDeformVert **dvert_arr, int *dvert_tot)
{
	if (id) {
		switch (GS(id->name)) {
			case ID_ME:
			{
				Mesh *me = (Mesh *)id;
				*dvert_arr = me->dvert;
				*dvert_tot = me->totvert;
				return TRUE;
			}
			case ID_LT:
			{
				Lattice *lt = (Lattice *)id;
				lt = (lt->editlatt) ? lt->editlatt->latt : lt;
				*dvert_arr = lt->dvert;
				*dvert_tot = lt->pntsu * lt->pntsv * lt->pntsw;
				return TRUE;
			}
		}
	}

	*dvert_arr = NULL;
	*dvert_tot = 0;
	return FALSE;
}

/*Copy all vertex groups to target, overwriting existing. matching index only*/
int ED_vgroup_copy_array(Object *ob, Object *ob_from)
{
	MDeformVert **dvert_array_from, **dvf;
	MDeformVert **dvert_array, **dv;
<<<<<<< HEAD
	int dvert_tot_from, dvert_tot, i;
	int defbase_tot_from= BLI_countlist(&ob_from->defbase);
	int defbase_tot= BLI_countlist(&ob->defbase);
	short new_vgroup= FALSE;
=======
	int dvert_tot_from;
	int dvert_tot;
	int i;
	int defbase_tot_from = BLI_countlist(&ob_from->defbase);
	int defbase_tot = BLI_countlist(&ob->defbase);
	short new_vgroup = FALSE;
>>>>>>> 5fb53b6b

	/*get vertex groups arrays*/
	ED_vgroup_give_parray(ob_from->data, &dvert_array_from, &dvert_tot_from, FALSE);
	ED_vgroup_give_parray(ob->data, &dvert_array, &dvert_tot, FALSE);

	if ((dvert_array == NULL) && (dvert_array_from != NULL) && ED_vgroup_data_create(ob->data)) {
		ED_vgroup_give_parray(ob->data, &dvert_array, &dvert_tot, FALSE);
		new_vgroup = TRUE;
	}

	if (ob == ob_from || dvert_tot == 0 || (dvert_tot != dvert_tot_from) || dvert_array_from == NULL || dvert_array == NULL) {
		if (dvert_array) MEM_freeN(dvert_array);
		if (dvert_array_from) MEM_freeN(dvert_array_from);

		if (new_vgroup == TRUE) {
			/* free the newly added vgroup since it wasn't compatible */
			vgroup_delete_all(ob);
		}
		return 0;
	}

	/* do the copy */
	BLI_freelistN(&ob->defbase);
	BLI_duplicatelist(&ob->defbase, &ob_from->defbase);
	ob->actdef = ob_from->actdef;

	if (defbase_tot_from < defbase_tot) {
		/* correct vgroup indices because the number of vgroups is being reduced. */
<<<<<<< HEAD
		int *remap= MEM_mallocN(sizeof(int) * (defbase_tot + 1), __func__);
		for (i=0; i <= defbase_tot_from; i++) remap[i]= i;
		for (; i <= defbase_tot; i++) remap[i]= 0; /* can't use these, so disable */
=======
		int *remap = MEM_mallocN(sizeof(int) * (defbase_tot + 1), __func__);
		for (i = 0; i <= defbase_tot_from; i++) remap[i] = i;
		for (; i <= defbase_tot; i++) remap[i] = 0;  /* can't use these, so disable */
>>>>>>> 5fb53b6b

		vgroup_remap_update_users(ob, remap);
		MEM_freeN(remap);
	}

	dvf = dvert_array_from;
	dv = dvert_array;

	for (i = 0; i < dvert_tot; i++, dvf++, dv++) {
		if ((*dv)->dw)
			MEM_freeN((*dv)->dw);

		*(*dv) = *(*dvf);

		if ((*dv)->dw)
			(*dv)->dw = MEM_dupallocN((*dv)->dw);
	}

	MEM_freeN(dvert_array);
	MEM_freeN(dvert_array_from);

	return 1;
}

/*Copy a single vertex group from source to destination with weights*/
int ED_vgroup_copy_single(Object *ob_dst, const Object *ob_src)
{
	MDeformVert **dv_array_src;
	MDeformVert **dv_array_dst;
	MDeformWeight *dw_dst, *dw_src;
	int dv_tot_src, dv_tot_dst;
	int i, index_src, index_dst;
	bDeformGroup *dg_src, *dg_dst;

	/*get source deform group*/
	dg_src= BLI_findlink(&ob_src->defbase, (ob_src->actdef-1));

	/*Create new and overwrite vertex group on destination without data*/
	ED_vgroup_delete(ob_dst, defgroup_find_name(ob_dst, dg_src->name));
	ED_vgroup_add_name(ob_dst, dg_src->name);

	/*get destination deformgroup*/
	dg_dst= defgroup_find_name(ob_dst, dg_src->name);

	/*get vertex group arrays*/
	ED_vgroup_give_parray(ob_src->data, &dv_array_src, &dv_tot_src, FALSE);
	ED_vgroup_give_parray(ob_dst->data, &dv_array_dst, &dv_tot_dst, FALSE);

	/*get indexes of vertex groups*/
	index_src= BLI_findindex(&ob_src->defbase, dg_src);
	index_dst= BLI_findindex(&ob_dst->defbase, dg_dst);

	/*Check if indices are matching, delete and return if not*/
	if (ob_dst == ob_src || dv_tot_dst == 0 || (dv_tot_dst != dv_tot_src) || dv_array_src == NULL || dv_array_dst == NULL) {
		ED_vgroup_delete(ob_dst, defgroup_find_name(ob_dst, dg_dst->name));
		return 0;
	}

	/* Loop through the vertices and copy weight*/
	for(i=0; i<dv_tot_dst; i++, dv_array_src++, dv_array_dst++) {
		dw_src= defvert_verify_index(*dv_array_src, index_src);
		dw_dst= defvert_verify_index(*dv_array_dst, index_dst);
		dw_dst->weight= dw_src->weight;
	}

	return 1;
}

/*Copy a single vertex group from source to destination with weights by nearest weight*/
int ED_vgroup_copy_by_nearest_vertex_single(Object *ob_dst, Object *ob_src)
{
	bDeformGroup *dg_src, *dg_dst;
	MDeformVert **dv_array_src, **dv_array_dst;
	MDeformWeight *dw_dst, *dw_src;
	MVert *mv_dst;
	Mesh *me_dst;
	BVHTreeFromMesh tree_mesh_src;
	BVHTreeNearest nearest;
	DerivedMesh *dmesh_src;
	int dv_tot_src, dv_tot_dst, i, index_dst, index_src;
	float tmp_co[3], tmp_mat[4][4];

	/*get source deform group*/
	dg_src= BLI_findlink(&ob_src->defbase, (ob_src->actdef-1));

	/*Create new and overwrite vertex group on destination without data*/
	ED_vgroup_delete(ob_dst, defgroup_find_name(ob_dst, dg_src->name));
	ED_vgroup_add_name(ob_dst, dg_src->name);

	/*get destination deformgroup*/
	dg_dst= defgroup_find_name(ob_dst, dg_src->name);

	/*get meshes*/
	me_dst= ob_dst->data;
	dmesh_src= ob_src->derivedDeform;

	/*make node tree*/
	bvhtree_from_mesh_verts(&tree_mesh_src, dmesh_src, 0.0, 2, 6);

	/*get vertex group arrays*/
	ED_vgroup_give_parray(ob_src->data, &dv_array_src, &dv_tot_src, FALSE);
	ED_vgroup_give_parray(ob_dst->data, &dv_array_dst, &dv_tot_dst, FALSE);

	/*get indexes of vertex groups*/
	index_src= BLI_findindex(&ob_src->defbase, dg_src);
	index_dst= BLI_findindex(&ob_dst->defbase, dg_dst);

	/*get vertices*/
	mv_dst= me_dst->mvert;

	/*Prepearing transformation matrix*/
	/*This can be excluded to make a lazy feature that works better when object centers relative to mesh is the same*/
	invert_m4_m4(ob_src->imat, ob_src->obmat);
	mult_m4_m4m4(tmp_mat, ob_src->imat, ob_dst->obmat);

	/* Loop through the vertices and copy weight from nearest weight*/
	for(i=0; i < me_dst->totvert; i++, mv_dst++, dv_array_dst++){

		/*Reset nearest*/
		nearest.index= -1;
		nearest.dist= FLT_MAX;

		/*Transforming into target space*/
		mul_v3_m4v3(tmp_co, tmp_mat, mv_dst->co);

		/*Node tree accelerated search for closest vetex*/
		BLI_bvhtree_find_nearest(tree_mesh_src.tree, tmp_co, &nearest, tree_mesh_src.nearest_callback, &tree_mesh_src);

		/*copy weight*/
		dw_src= defvert_verify_index(dv_array_src[nearest.index], index_src);
		dw_dst= defvert_verify_index(*dv_array_dst, index_dst);
		dw_dst->weight= dw_src->weight;
	}

	/*free memory and return*/
	free_bvhtree_from_mesh(&tree_mesh_src);
	return 1;
}

/*Copy a single vertex group from source to destination with weights by nearest weight*/
/*TODO: transform into target space as in by_vertex function. postphoned due to easier testing during development*/
int ED_vgroup_copy_by_nearest_face_single(Object *ob_dst, Object *ob_src)
{
	bDeformGroup *dg_src, *dg_dst;
	MDeformVert **dv_array_src, **dv_array_dst;
	MDeformWeight *dw_dst, *dw_src;
	MVert *mv_dst;
	MFace *mface_src;
	Mesh *me_dst, *me_src;
	BVHTreeFromMesh tree_mesh_faces_src;
	BVHTreeNearest nearest;
	DerivedMesh *dmesh_src;
	int dv_tot_src, dv_tot_dst, i, index_dst, index_src;
	float weight/*, tot_dist*/;

	/*get source deform group*/
	dg_src= BLI_findlink(&ob_src->defbase, (ob_src->actdef-1));

	/*Create new and overwrite vertex group on destination without data*/
	ED_vgroup_delete(ob_dst, defgroup_find_name(ob_dst, dg_src->name));
	ED_vgroup_add_name(ob_dst, dg_src->name);

	/*get destination deformgroup*/
	dg_dst= defgroup_find_name(ob_dst, dg_src->name);

	/*get meshes*/
	me_dst= ob_dst->data;
	me_src= ob_src->data;
	dmesh_src= ob_src->derivedDeform; /*sergey- : this might easily be null?? (using ob_src.deriveddeform*/

	/*make node tree*/
	DM_ensure_tessface(dmesh_src);
	bvhtree_from_mesh_faces(&tree_mesh_faces_src, dmesh_src, 0.0, 2, 6);


	/*get vertex group arrays*/
	ED_vgroup_give_parray(ob_src->data, &dv_array_src, &dv_tot_src, FALSE);
	ED_vgroup_give_parray(ob_dst->data, &dv_array_dst, &dv_tot_dst, FALSE);

	/*get indexes of vertex groups*/
	index_src= BLI_findindex(&ob_src->defbase, dg_src);
	index_dst= BLI_findindex(&ob_dst->defbase, dg_dst);

	/*get vertices*/
	mv_dst= me_dst->mvert;

	/* Loop through the vertices and copy weight from nearest weight*/
	for(i=0; i < me_dst->totvert; i++, mv_dst++, dv_array_dst++){

		/*Reset nearest*/
		nearest.index= -1;
		nearest.dist= FLT_MAX;

		/*Node tree accelerated search for closest face*/
		BLI_bvhtree_find_nearest(tree_mesh_faces_src.tree, mv_dst->co, &nearest, tree_mesh_faces_src.nearest_callback, &tree_mesh_faces_src);

		/*get weight*/
		mface_src= me_src->mface + nearest.index;
		/*tot_dist= ()+()+(); use a comparable distance
		if(mface_src->v4){
			tot_dist+= ();
		}*/
		dw_src= defvert_verify_index(dv_array_src[mface_src->v1], index_src);
		weight= dw_src->weight;
		dw_src= defvert_verify_index(dv_array_src[mface_src->v2], index_src);
		weight+= dw_src->weight;
		dw_src= defvert_verify_index(dv_array_src[mface_src->v3], index_src);
		weight+= dw_src->weight;
		if(mface_src->v4){
			dw_src= defvert_verify_index(dv_array_src[mface_src->v4], index_src);
			weight+= dw_src->weight;
			weight/=4;
		}
		else{
			weight/=3;
		}


		/*copy weight*/
		dw_dst= defvert_verify_index(*dv_array_dst, index_dst);
		dw_dst->weight= weight;
	}

	/*free memory and return*/
	free_bvhtree_from_mesh(&tree_mesh_faces_src);
	return 1;
}

/* for Mesh in Object mode */
/* allows editmode for Lattice */
static void ED_vgroup_nr_vert_add(Object *ob,
                                  const int def_nr, const int vertnum,
                                  const float weight, const int assignmode)
{
	/* add the vert to the deform group with the
	 * specified number
	 */
	MDeformVert *dvert = NULL;
	int tot;

	/* get the vert */
	ED_vgroup_give_array(ob->data, &dvert, &tot);
	
	if (dvert == NULL)
		return;

	/* check that vertnum is valid before trying to get the relevant dvert */
	if ((vertnum < 0) || (vertnum >= tot))
		return;


	if (dvert) {
		MDeformVert *dv = &dvert[vertnum];
		MDeformWeight *dw;

		/* Lets first check to see if this vert is
		 * already in the weight group -- if so
		 * lets update it
		 */

		dw = defvert_find_index(dv, def_nr);

		if (dw) {
			switch (assignmode) {
				case WEIGHT_REPLACE:
					dw->weight = weight;
					break;
				case WEIGHT_ADD:
					dw->weight += weight;
					if (dw->weight >= 1.0f)
						dw->weight = 1.0f;
					break;
				case WEIGHT_SUBTRACT:
					dw->weight -= weight;
					/* if the weight is zero or less then
					 * remove the vert from the deform group
					 */
					if (dw->weight <= 0.0f) {
						defvert_remove_group(dv, dw);
					}
					break;
			}
		}
		else {
			/* if the vert wasn't in the deform group then
			 * we must take a different form of action ...
			 */

			switch (assignmode) {
				case WEIGHT_SUBTRACT:
					/* if we are subtracting then we don't
					 * need to do anything
					 */
					return;

				case WEIGHT_REPLACE:
				case WEIGHT_ADD:
					/* if we are doing an additive assignment, then
					 * we need to create the deform weight
					 */

					/* we checked if the vertex was added before so no need to test again, simply add */
					defvert_add_index_notest(dv, def_nr, weight);
			}
		}
	}
}

/* called while not in editmode */
void ED_vgroup_vert_add(Object *ob, bDeformGroup *dg, int vertnum, float weight, int assignmode)
{
	/* add the vert to the deform group with the
	 * specified assign mode
	 */
	const int def_nr = BLI_findindex(&ob->defbase, dg);

	MDeformVert *dv = NULL;
	int tot;

	/* get the deform group number, exit if
	 * it can't be found
	 */
	if (def_nr < 0) return;

	/* if there's no deform verts then create some,
	 */
	if (ED_vgroup_give_array(ob->data, &dv, &tot) && dv == NULL)
		ED_vgroup_data_create(ob->data);

	/* call another function to do the work
	 */
	ED_vgroup_nr_vert_add(ob, def_nr, vertnum, weight, assignmode);
}

/* mesh object mode, lattice can be in editmode */
void ED_vgroup_vert_remove(Object *ob, bDeformGroup *dg, int vertnum)
{
	/* This routine removes the vertex from the specified
	 * deform group.
	 */

	/* TODO, this is slow in a loop, better pass def_nr directly, but leave for later... - campbell */
	const int def_nr = BLI_findindex(&ob->defbase, dg);

	if (def_nr != -1) {
		MDeformVert *dvert = NULL;
		int tot;

		/* get the deform vertices corresponding to the
		 * vertnum
		 */
		ED_vgroup_give_array(ob->data, &dvert, &tot);

		if (dvert) {
			MDeformVert *dv = &dvert[vertnum];
			MDeformWeight *dw;

			dw = defvert_find_index(dv, def_nr);
			defvert_remove_group(dv, dw); /* dw can be NULL */
		}
	}
}

static float get_vert_def_nr(Object *ob, const int def_nr, const int vertnum)
{
	MDeformVert *dv = NULL;
	BMVert *eve;
	Mesh *me;

	/* get the deform vertices corresponding to the vertnum */
	if (ob->type == OB_MESH) {
		me = ob->data;

		if (me->edit_btmesh) {
			eve = BM_vert_at_index(me->edit_btmesh->bm, vertnum);
			if (!eve) {
				return 0.0f;
			}
			dv = CustomData_bmesh_get(&me->edit_btmesh->bm->vdata, eve->head.data, CD_MDEFORMVERT);
		}
		else {
			if (vertnum >= me->totvert) {
				return 0.0f;
			}
			dv = &me->dvert[vertnum];
		}
	}
	else if (ob->type == OB_LATTICE) {
		Lattice *lt = vgroup_edit_lattice(ob);

		if (lt->dvert) {
			if (vertnum >= lt->pntsu * lt->pntsv * lt->pntsw) {
				return 0.0f;
			}
			dv = &lt->dvert[vertnum];
		}
	}
	
	if (dv) {
		MDeformWeight *dw = defvert_find_index(dv, def_nr);
		if (dw) {
			return dw->weight;
		}
	}

	return -1;
}

float ED_vgroup_vert_weight(Object *ob, bDeformGroup *dg, int vertnum)
{
	const int def_nr = BLI_findindex(&ob->defbase, dg);

	if (def_nr == -1) {
		return -1;
	}

	return get_vert_def_nr(ob, def_nr, vertnum);
}

void ED_vgroup_select_by_name(Object *ob, const char *name)
{   /* note: ob->actdef==0 signals on painting to create a new one, if a bone in posemode is selected */
	ob->actdef = defgroup_name_index(ob, name) + 1;
}

/********************** Operator Implementations *********************/

/* only in editmode */
static void vgroup_select_verts(Object *ob, int select)
{
	const int def_nr = ob->actdef - 1;
	MDeformVert *dv;

	if (!BLI_findlink(&ob->defbase, def_nr)) {
		return;
	}

	if (ob->type == OB_MESH) {
		Mesh *me = ob->data;

		if (me->edit_btmesh) {
			BMEditMesh *em = me->edit_btmesh;
			BMIter iter;
			BMVert *eve;

			BM_ITER_MESH (eve, &iter, em->bm, BM_VERTS_OF_MESH) {
				if (!BM_elem_flag_test(eve, BM_ELEM_HIDDEN)) {
					dv = CustomData_bmesh_get(&em->bm->vdata, eve->head.data, CD_MDEFORMVERT);
					if (defvert_find_index(dv, def_nr)) {
						BM_vert_select_set(em->bm, eve, select);
					}
				}
			}

			/* this has to be called, because this function operates on vertices only */
			if (select) EDBM_select_flush(em);  // vertices to edges/faces
			else EDBM_deselect_flush(em);
		}
		else {
			if (me->dvert) {
				MVert *mv;
				MDeformVert *dv;
				int i;

				mv = me->mvert;
				dv = me->dvert;

				for (i = 0; i < me->totvert; i++, mv++, dv++) {
					if (!(mv->flag & ME_HIDE)) {
						if (defvert_find_index(dv, def_nr)) {
							if (select) mv->flag |=  SELECT;
							else mv->flag &= ~SELECT;
						}
					}
				}

				paintvert_flush_flags(ob);
			}
		}
	}
	else if (ob->type == OB_LATTICE) {
		Lattice *lt = vgroup_edit_lattice(ob);
		
		if (lt->dvert) {
			BPoint *bp;
			int a, tot;
			
			dv = lt->dvert;

			tot = lt->pntsu * lt->pntsv * lt->pntsw;
			for (a = 0, bp = lt->def; a < tot; a++, bp++, dv++) {
				if (defvert_find_index(dv, def_nr)) {
					if (select) bp->f1 |=  SELECT;
					else bp->f1 &= ~SELECT;
				}
			}
		}
	}
}

static void vgroup_duplicate(Object *ob)
{
	bDeformGroup *dg, *cdg;
	char name[sizeof(dg->name)];
	MDeformWeight *dw_org, *dw_cpy;
	MDeformVert **dvert_array = NULL;
	int i, idg, icdg, dvert_tot = 0;

	dg = BLI_findlink(&ob->defbase, (ob->actdef - 1));
	if (!dg)
		return;
	
	if (!strstr(dg->name, "_copy")) {
		BLI_snprintf(name, sizeof(name), "%s_copy", dg->name);
	}
	else {
		BLI_snprintf(name, sizeof(name), "%s", dg->name);
	}

	cdg = defgroup_duplicate(dg);
	BLI_strncpy(cdg->name, name, sizeof(cdg->name));
	defgroup_unique_name(cdg, ob);

	BLI_addtail(&ob->defbase, cdg);

	idg = (ob->actdef - 1);
	ob->actdef = BLI_countlist(&ob->defbase);
	icdg = (ob->actdef - 1);

	/* TODO, we might want to allow only copy selected verts here? - campbell */
	ED_vgroup_give_parray(ob->data, &dvert_array, &dvert_tot, FALSE);

	if (dvert_array) {
		for (i = 0; i < dvert_tot; i++) {
			MDeformVert *dv = dvert_array[i];
			dw_org = defvert_find_index(dv, idg);
			if (dw_org) {
				/* defvert_verify_index re-allocs org so need to store the weight first */
				dw_cpy = defvert_verify_index(dv, icdg);
				dw_cpy->weight = dw_org->weight;
			}
		}

		MEM_freeN(dvert_array);
	}
}

static void vgroup_normalize(Object *ob)
{
	MDeformWeight *dw;
	MDeformVert *dv, **dvert_array = NULL;
	int i, dvert_tot = 0;
	const int def_nr = ob->actdef - 1;

	const int use_vert_sel = (ob->type == OB_MESH && ((Mesh *)ob->data)->editflag & ME_EDIT_VERT_SEL) != 0;

	if (!BLI_findlink(&ob->defbase, def_nr)) {
		return;
	}

	ED_vgroup_give_parray(ob->data, &dvert_array, &dvert_tot, use_vert_sel);

	if (dvert_array) {
		float weight_max = 0.0f;

		for (i = 0; i < dvert_tot; i++) {

			/* in case its not selected */
			if (!(dv = dvert_array[i])) {
				continue;
			}

			dw = defvert_find_index(dv, def_nr);
			if (dw) {
				weight_max = MAX2(dw->weight, weight_max);
			}
		}

		if (weight_max > 0.0f) {
			for (i = 0; i < dvert_tot; i++) {
				
				/* in case its not selected */
				if (!(dv = dvert_array[i])) {
					continue;
				}

				dw = defvert_find_index(dv, def_nr);
				if (dw) {
					dw->weight /= weight_max;
					
					/* in case of division errors with very low weights */
					CLAMP(dw->weight, 0.0f, 1.0f);
				}
			}
		}

		MEM_freeN(dvert_array);
	}
}

/* This finds all of the vertices face-connected to vert by an edge and returns a
 * MEM_allocated array of indices of size count.
 * count is an int passed by reference so it can be assigned the value of the length here. */
static int *getSurroundingVerts(Mesh *me, int vert, int *count)
{
	MPoly *mp = me->mpoly;
	int i = me->totpoly;
	/* Instead of looping twice on all polys and loops, and use a temp array, let's rather
	 * use a BLI_array, with a reasonable starting/reserved size (typically, there are not
	 * many vertices face-linked to another one, even 8 might be too high...). */
	int *verts = NULL;
	BLI_array_declare(verts);

	BLI_array_reserve(verts, 8);
	while (i--) {
		int j = mp->totloop;
		int first_l = mp->totloop - 1;
		MLoop *ml = &me->mloop[mp->loopstart];
		while (j--) {
			/* XXX This assume a vert can only be once in a poly, even though
			 *     it seems logical to me, not totally sure of that. */
			if (ml->v == vert) {
				int a, b, k;
				if (j == first_l) {
					/* We are on the first corner. */
					a = ml[1].v;
					b = ml[j].v;
				}
				else if (!j) {
					/* We are on the last corner. */
					a = (ml - 1)->v;
					b = me->mloop[mp->loopstart].v;
				}
				else {
					a = (ml - 1)->v;
					b = (ml + 1)->v;
				}

				/* Append a and b verts to array, if not yet present. */
				k = BLI_array_count(verts);
				/* XXX Maybe a == b is enough? */
				while (k-- && !(a == b && a == -1)) {
					if (verts[k] == a)
						a = -1;
					else if (verts[k] == b)
						b = -1;
				}
				if (a != -1)
					BLI_array_append(verts, a);
				if (b != -1)
					BLI_array_append(verts, b);

				/* Vert found in this poly, we can go to next one! */
				break;
			}
			ml++;
		}
		mp++;
	}

	/* Do not free the array! */
	*count = BLI_array_count(verts);
	return verts;
}

/* get a single point in space by averaging a point cloud (vectors of size 3)
 * coord is the place the average is stored, points is the point cloud, count is the number of points in the cloud
 */
static void getSingleCoordinate(MVert *points, int count, float coord[3])
{
	int i;
	zero_v3(coord);
	for (i = 0; i < count; i++) {
		add_v3_v3(coord, points[i].co);
	}
	mul_v3_fl(coord, 1.0f / count);
}

/* given a plane and a start and end position,
 * compute the amount of vertical distance relative to the plane and store it in dists,
 * then get the horizontal and vertical change and store them in changes
 */
static void getVerticalAndHorizontalChange(const float norm[3], float d, const float coord[3],
                                           const float start[3], float distToStart,
                                           float *end, float (*changes)[2], float *dists, int index)
{
	// A=Q-((Q-P).N)N
	// D = (a*x0 + b*y0 +c*z0 +d)
	float projA[3], projB[3];

	closest_to_plane_v3(projA, coord, norm, start);
	closest_to_plane_v3(projB, coord, norm, end);
	// (vertical and horizontal refer to the plane's y and xz respectively)
	// vertical distance
	dists[index] = dot_v3v3(norm, end) + d;
	// vertical change
	changes[index][0] = dists[index] - distToStart;
	//printf("vc %f %f\n", distance(end, projB, 3)-distance(start, projA, 3), changes[index][0]);
	// horizontal change
	changes[index][1] = len_v3v3(projA, projB);
}

// I need the derived mesh to be forgotten so the positions are recalculated with weight changes (see dm_deform_recalc)
static void dm_deform_clear(DerivedMesh *dm, Object *ob)
{
	if (ob->derivedDeform && (ob->derivedDeform) == dm) {
		ob->derivedDeform->needsFree = 1;
		ob->derivedDeform->release(ob->derivedDeform);
		ob->derivedDeform = NULL;
	}
	else if (dm) {
		dm->needsFree = 1;
		dm->release(dm);
	}
}

/* recalculate the deformation */
static DerivedMesh *dm_deform_recalc(Scene *scene, Object *ob)
{
	return mesh_get_derived_deform(scene, ob, CD_MASK_BAREMESH);
}

/* by changing nonzero weights, try to move a vertex in me->mverts with index 'index' to
 * distToBe distance away from the provided plane strength can change distToBe so that it moves
 * towards distToBe by that percentage cp changes how much the weights are adjusted
 * to check the distance
 *
 * index is the index of the vertex being moved
 * norm and d are the plane's properties for the equation: ax + by + cz + d = 0
 * coord is a point on the plane
 */
static void moveCloserToDistanceFromPlane(Scene *scene, Object *ob, Mesh *me, int index, float norm[3],
                                          float coord[3], float d, float distToBe, float strength, float cp)
{
	DerivedMesh *dm;
	MDeformWeight *dw;
	MVert m;
	MDeformVert *dvert = me->dvert + index;
	int totweight = dvert->totweight;
	float oldw = 0;
	float oldPos[3] = {0};
	float vc, hc, dist = 0.0f;
	int i, k;
	float (*changes)[2] = MEM_mallocN(sizeof(float *) * totweight * 2, "vertHorzChange");
	float *dists = MEM_mallocN(sizeof(float) * totweight, "distance");

	/* track if up or down moved it closer for each bone */
	int *upDown = MEM_callocN(sizeof(int) * totweight, "upDownTracker");

	int *dwIndices = MEM_callocN(sizeof(int) * totweight, "dwIndexTracker");
	float distToStart;
	int bestIndex = 0;
	char wasChange;
	char wasUp;
	int lastIndex = -1;
	float originalDistToBe = distToBe;
	do {
		wasChange = FALSE;
		dm = dm_deform_recalc(scene, ob);
		dm->getVert(dm, index, &m);
		copy_v3_v3(oldPos, m.co);
		distToStart = dot_v3v3(norm, oldPos) + d;

		if (distToBe == originalDistToBe) {
			distToBe += distToStart - distToStart * strength;
		}
		for (i = 0; i < totweight; i++) {
			dwIndices[i] = i;
			dw = (dvert->dw + i);
			vc = hc = 0;
			if (!dw->weight) {
				changes[i][0] = 0;
				changes[i][1] = 0;
				dists[i] = distToStart;
				continue;
			}
			for (k = 0; k < 2; k++) {
				if (dm) {
					dm_deform_clear(dm, ob); dm = NULL;
				}
				oldw = dw->weight;
				if (k) {
					dw->weight *= 1 + cp;
				}
				else {
					dw->weight /= 1 + cp;
				}
				if (dw->weight == oldw) {
					changes[i][0] = 0;
					changes[i][1] = 0;
					dists[i] = distToStart;
					break;
				}
				if (dw->weight > 1) {
					dw->weight = 1;
				}
				dm = dm_deform_recalc(scene, ob);
				dm->getVert(dm, index, &m);
				getVerticalAndHorizontalChange(norm, d, coord, oldPos, distToStart, m.co, changes, dists, i);
				dw->weight = oldw;
				if (!k) {
					vc = changes[i][0];
					hc = changes[i][1];
					dist = dists[i];
				}
				else {
					if (fabs(dist - distToBe) < fabs(dists[i] - distToBe)) {
						upDown[i] = 0;
						changes[i][0] = vc;
						changes[i][1] = hc;
						dists[i] = dist;
					}
					else {
						upDown[i] = 1;
					}
					if (fabs(dists[i] - distToBe) > fabs(distToStart - distToBe)) {
						changes[i][0] = 0;
						changes[i][1] = 0;
						dists[i] = distToStart;
					}
				}
			}
		}
		// sort the changes by the vertical change
		for (k = 0; k < totweight; k++) {
			float tf;
			int ti;
			bestIndex = k;
			for (i = k + 1; i < totweight; i++) {
				dist = dists[i];

				if (fabs(dist) > fabs(dists[i])) {
					bestIndex = i;
				}
			}
			// switch with k
			if (bestIndex != k) {
				ti = upDown[k];
				upDown[k] = upDown[bestIndex];
				upDown[bestIndex] = ti;

				ti = dwIndices[k];
				dwIndices[k] = dwIndices[bestIndex];
				dwIndices[bestIndex] = ti;

				tf = changes[k][0];
				changes[k][0] = changes[bestIndex][0];
				changes[bestIndex][0] = tf;

				tf = changes[k][1];
				changes[k][1] = changes[bestIndex][1];
				changes[bestIndex][1] = tf;

				tf = dists[k];
				dists[k] = dists[bestIndex];
				dists[bestIndex] = tf;
			}
		}
		bestIndex = -1;
		// find the best change with an acceptable horizontal change
		for (i = 0; i < totweight; i++) {
			if (fabs(changes[i][0]) > fabs(changes[i][1] * 2.0f)) {
				bestIndex = i;
				break;
			}
		}
		if (bestIndex != -1) {
			wasChange = TRUE;
			// it is a good place to stop if it tries to move the opposite direction
			// (relative to the plane) of last time
			if (lastIndex != -1) {
				if (wasUp != upDown[bestIndex]) {
					wasChange = FALSE;
				}
			}
			lastIndex = bestIndex;
			wasUp = upDown[bestIndex];
			dw = (dvert->dw + dwIndices[bestIndex]);
			oldw = dw->weight;
			if (upDown[bestIndex]) {
				dw->weight *= 1 + cp;
			}
			else {
				dw->weight /= 1 + cp;
			}
			if (dw->weight > 1) {
				dw->weight = 1;
			}
			if (oldw == dw->weight) {
				wasChange = FALSE;
			}
			if (dm) {
				dm_deform_clear(dm, ob); dm = NULL;
			}
		}
	} while (wasChange && ((distToStart - distToBe) / fabsf(distToStart - distToBe) ==
	                       (dists[bestIndex] - distToBe) / fabsf(dists[bestIndex] - distToBe)));

	MEM_freeN(upDown);
	MEM_freeN(changes);
	MEM_freeN(dists);
	MEM_freeN(dwIndices);
}

/* this is used to try to smooth a surface by only adjusting the nonzero weights of a vertex 
 * but it could be used to raise or lower an existing 'bump.' */
static void vgroup_fix(Scene *scene, Object *ob, float distToBe, float strength, float cp)
{
	int i;

	Mesh *me = ob->data;
	MVert *mvert = me->mvert;
	int *verts = NULL;
	if (!(me->editflag & ME_EDIT_VERT_SEL))
		return;
	for (i = 0; i < me->totvert && mvert; i++, mvert++) {
		if (mvert->flag & SELECT) {
			int count = 0;
			if ((verts = getSurroundingVerts(me, i, &count))) {
				MVert m;
				MVert *p = MEM_callocN(sizeof(MVert) * (count), "deformedPoints");
				int k;

				DerivedMesh *dm = mesh_get_derived_deform(scene, ob, CD_MASK_BAREMESH);
				k = count;
				while (k--) {
					dm->getVert(dm, verts[k], &m);
					p[k] = m;
				}
				
				if (count >= 3) {
					float d /*, dist */ /* UNUSED */, mag;
					float coord[3];
					float norm[3];
					getSingleCoordinate(p, count, coord);
					dm->getVert(dm, i, &m);
					sub_v3_v3v3(norm, m.co, coord);
					mag = normalize_v3(norm);
					if (mag) { /* zeros fix */
						d = -dot_v3v3(norm, coord);
						/* dist = (dot_v3v3(norm, m.co) + d); */ /* UNUSED */
						moveCloserToDistanceFromPlane(scene, ob, me, i, norm, coord, d, distToBe, strength, cp);
					}
				}

				MEM_freeN(verts);
				MEM_freeN(p);
			}
		}
	}
}

static void vgroup_levels(Object *ob, float offset, float gain)
{
	MDeformWeight *dw;
	MDeformVert *dv, **dvert_array = NULL;
	int i, dvert_tot = 0;
	const int def_nr = ob->actdef - 1;

	const int use_vert_sel = (ob->type == OB_MESH && ((Mesh *)ob->data)->editflag & ME_EDIT_VERT_SEL) != 0;

	if (!BLI_findlink(&ob->defbase, def_nr)) {
		return;
	}

	ED_vgroup_give_parray(ob->data, &dvert_array, &dvert_tot, use_vert_sel);

	if (dvert_array) {
		for (i = 0; i < dvert_tot; i++) {

			/* in case its not selected */
			if (!(dv = dvert_array[i])) {
				continue;
			}

			dw = defvert_find_index(dv, def_nr);
			if (dw) {
				dw->weight = gain * (dw->weight + offset);

				CLAMP(dw->weight, 0.0f, 1.0f);
			}
		}

		MEM_freeN(dvert_array);
	}
}

/* TODO - select between groups */
static void vgroup_normalize_all(Object *ob, int lock_active)
{
	MDeformVert *dv, **dvert_array = NULL;
	int i, dvert_tot = 0;
	const int def_nr = ob->actdef - 1;

	const int use_vert_sel = (ob->type == OB_MESH && ((Mesh *)ob->data)->editflag & ME_EDIT_VERT_SEL) != 0;

	if (lock_active && !BLI_findlink(&ob->defbase, def_nr)) {
		return;
	}

	ED_vgroup_give_parray(ob->data, &dvert_array, &dvert_tot, use_vert_sel);

	if (dvert_array) {
		if (lock_active) {

			for (i = 0; i < dvert_tot; i++) {
				/* in case its not selected */
				if (!(dv = dvert_array[i])) {
					continue;
				}

				defvert_normalize_lock(dv, def_nr);
			}
		}
		else {
			for (i = 0; i < dvert_tot; i++) {

				/* in case its not selected */
				if (!(dv = dvert_array[i])) {
					continue;
				}

				defvert_normalize(dv);
			}
		}

		MEM_freeN(dvert_array);
	}
}

static void vgroup_lock_all(Object *ob, int action)
{
	bDeformGroup *dg;

	if (action == SEL_TOGGLE) {
		action = SEL_SELECT;
		for (dg = ob->defbase.first; dg; dg = dg->next) {
			if (dg->flag & DG_LOCK_WEIGHT) {
				action = SEL_DESELECT;
				break;
			}
		}
	}

	for (dg = ob->defbase.first; dg; dg = dg->next) {
		switch (action) {
			case SEL_SELECT:
				dg->flag |= DG_LOCK_WEIGHT;
				break;
			case SEL_DESELECT:
				dg->flag &= ~DG_LOCK_WEIGHT;
				break;
			case SEL_INVERT:
				dg->flag ^= DG_LOCK_WEIGHT;
				break;
		}
	}
}

static void vgroup_invert(Object *ob, const short auto_assign, const short auto_remove)
{
	MDeformWeight *dw;
	MDeformVert *dv, **dvert_array = NULL;
	int i, dvert_tot = 0;
	const int def_nr = ob->actdef - 1;
	const int use_vert_sel = (ob->type == OB_MESH && ((Mesh *)ob->data)->editflag & ME_EDIT_VERT_SEL) != 0;

	if (!BLI_findlink(&ob->defbase, def_nr)) {
		return;
	}

	ED_vgroup_give_parray(ob->data, &dvert_array, &dvert_tot, use_vert_sel);

	if (dvert_array) {
		for (i = 0; i < dvert_tot; i++) {

			/* in case its not selected */
			if (!(dv = dvert_array[i])) {
				continue;
			}

			if (auto_assign) {
				dw = defvert_verify_index(dv, def_nr);
			}
			else {
				dw = defvert_find_index(dv, def_nr);
			}

			if (dw) {
				dw->weight = 1.0f - dw->weight;

				if (auto_remove && dw->weight <= 0.0f) {
					defvert_remove_group(dv, dw);
				}
			}
		}

		MEM_freeN(dvert_array);
	}
}

static void vgroup_blend(Object *ob, const float fac)
{
	MDeformVert *dv;
	MDeformWeight *dw;
	int i, dvert_tot = 0;
	const int def_nr = ob->actdef - 1;

	BLI_assert(fac >= 0.0 && fac <= 1.0f);

	if (ob->type != OB_MESH) {
		return;
	}

	if (BLI_findlink(&ob->defbase, def_nr)) {
		const float ifac = 1.0f - fac;

		BMEditMesh *em = BMEdit_FromObject(ob);
		BMesh *bm = em ? em->bm : NULL;
		Mesh  *me = em ? NULL   : ob->data;

		/* bmesh only*/
		BMEdge *eed;
		BMVert *eve;
		BMIter iter;

		/* mesh only */
		MDeformVert *dvert_array = NULL;


		float *vg_weights;
		float *vg_users;
		int sel1, sel2;

		if (bm) {
			BM_mesh_elem_index_ensure(bm, BM_VERT);
			dvert_tot = bm->totvert;
		}
		else {
			dvert_tot = me->totvert;
			dvert_array = me->dvert;
		}

		vg_weights = MEM_callocN(sizeof(float) * dvert_tot, "vgroup_blend_f");
		vg_users = MEM_callocN(sizeof(int) * dvert_tot, "vgroup_blend_i");

		if (bm) {
			BM_ITER_MESH (eed, &iter, bm, BM_EDGES_OF_MESH) {
				sel1 = BM_elem_flag_test(eed->v1, BM_ELEM_SELECT);
				sel2 = BM_elem_flag_test(eed->v2, BM_ELEM_SELECT);

				if (sel1 != sel2) {
					int i1 /* , i2 */;
					/* i1 is always the selected one */
					if (sel1) {
						i1 = BM_elem_index_get(eed->v1);
						/* i2= BM_elem_index_get(eed->v2); */ /* UNUSED */
						eve = eed->v2;
					}
					else {
						/* i2= BM_elem_index_get(eed->v1); */ /* UNUSED */
						i1 = BM_elem_index_get(eed->v2);
						eve = eed->v1;
					}

					dv = CustomData_bmesh_get(&bm->vdata, eve->head.data, CD_MDEFORMVERT);
					dw = defvert_find_index(dv, def_nr);
					if (dw) {
						vg_weights[i1] += dw->weight;
					}
					vg_users[i1]++;
				}
			}

			BM_ITER_MESH_INDEX (eve, &iter, bm, BM_VERTS_OF_MESH, i) {
				if (BM_elem_flag_test(eve, BM_ELEM_SELECT) && vg_users[i] > 0) {
					dv = CustomData_bmesh_get(&bm->vdata, eve->head.data, CD_MDEFORMVERT);

					dw = defvert_verify_index(dv, def_nr);
					dw->weight = (fac * (vg_weights[i] / (float)vg_users[i])) + (ifac * dw->weight);
					/* in case of division errors */
					CLAMP(dw->weight, 0.0f, 1.0f);
				}
			}
		}
		else {
			MEdge *ed = me->medge;
			MVert *mv;

			for (i = 0; i < me->totedge; i++, ed++) {
				sel1 = me->mvert[ed->v1].flag & SELECT;
				sel2 = me->mvert[ed->v2].flag & SELECT;

				if (sel1 != sel2) {
					int i1, i2;
					/* i1 is always the selected one */
					if (sel1) {
						i1 = ed->v1;
						i2 = ed->v2;
					}
					else {
						i2 = ed->v1;
						i1 = ed->v2;
					}

					dv = &dvert_array[i2];
					dw = defvert_find_index(dv, def_nr);
					if (dw) {
						vg_weights[i1] += dw->weight;
					}
					vg_users[i1]++;
				}
			}

			mv = me->mvert;
			dv = dvert_array;

			for (i = 0; i < dvert_tot; i++, mv++, dv++) {
				if ((mv->flag & SELECT) && (vg_users[i] > 0)) {
					dw = defvert_verify_index(dv, def_nr);
					dw->weight = (fac * (vg_weights[i] / (float)vg_users[i])) + (ifac * dw->weight);

					/* in case of division errors */
					CLAMP(dw->weight, 0.0f, 1.0f);
				}
			}
		}

		MEM_freeN(vg_weights);
		MEM_freeN(vg_users);
	}
}

static void vgroup_clean(Object *ob, const float epsilon, int keep_single)
{
	MDeformWeight *dw;
	MDeformVert *dv, **dvert_array = NULL;
	int i, dvert_tot = 0;
	const int def_nr = ob->actdef - 1;
	const int use_vert_sel = (ob->type == OB_MESH && ((Mesh *)ob->data)->editflag & ME_EDIT_VERT_SEL) != 0;

	if (!BLI_findlink(&ob->defbase, def_nr)) {
		return;
	}

	ED_vgroup_give_parray(ob->data, &dvert_array, &dvert_tot, use_vert_sel);

	if (dvert_array) {
		/* only the active group */
		for (i = 0; i < dvert_tot; i++) {

			/* in case its not selected */
			if (!(dv = dvert_array[i])) {
				continue;
			}

			dw = defvert_find_index(dv, def_nr);

			if (dw) {
				if (dw->weight <= epsilon) {
					if (keep_single == FALSE || dv->totweight > 1) {
						defvert_remove_group(dv, dw); /* dw can be NULL */
					}
				}
			}
		}

		MEM_freeN(dvert_array);
	}
}

static void vgroup_clean_all(Object *ob, const float epsilon, const int keep_single)
{
	MDeformVert **dvert_array = NULL;
	int i, dvert_tot = 0;
	const int use_vert_sel = (ob->type == OB_MESH && ((Mesh *)ob->data)->editflag & ME_EDIT_VERT_SEL) != 0;

	ED_vgroup_give_parray(ob->data, &dvert_array, &dvert_tot, use_vert_sel);

	if (dvert_array) {
		MDeformVert *dv;
		MDeformWeight *dw;

		for (i = 0; i < dvert_tot; i++) {
			int j;

			/* in case its not selected */
			if (!(dv = dvert_array[i])) {
				continue;
			}

			j = dv->totweight;

			while (j--) {

				if (keep_single && dv->totweight == 1)
					break;

				dw = dv->dw + j;

				if (dw->weight <= epsilon) {
					defvert_remove_group(dv, dw);
				}
			}
		}

		MEM_freeN(dvert_array);
	}
}


static void dvert_mirror_op(MDeformVert *dvert, MDeformVert *dvert_mirr,
                            const char sel, const char sel_mirr,
                            const int *flip_map, const int flip_map_len,
                            const short mirror_weights, const short flip_vgroups,
                            const short all_vgroups, const int act_vgroup)
{
	BLI_assert(sel || sel_mirr);

	if (sel_mirr && sel) {
		/* swap */
		if (mirror_weights) {
			if (all_vgroups) {
				SWAP(MDeformVert, *dvert, *dvert_mirr);
			}
			else {
				MDeformWeight *dw =      defvert_find_index(dvert, act_vgroup);
				MDeformWeight *dw_mirr = defvert_find_index(dvert_mirr, act_vgroup);

				if (dw || dw_mirr) {
					if (dw_mirr == NULL)
						dw_mirr = defvert_verify_index(dvert_mirr, act_vgroup);
					if (dw == NULL)
						dw = defvert_verify_index(dvert, act_vgroup);

					SWAP(float, dw->weight, dw_mirr->weight);
				}
			}
		}

		if (flip_vgroups) {
			defvert_flip(dvert, flip_map, flip_map_len);
			defvert_flip(dvert_mirr, flip_map, flip_map_len);
		}
	}
	else {
		/* dvert should always be the target, only swaps pointer */
		if (sel_mirr) {
			SWAP(MDeformVert *, dvert, dvert_mirr);
		}

		if (mirror_weights) {
			if (all_vgroups) {
				defvert_copy(dvert, dvert_mirr);
			}
			else {
				defvert_copy_index(dvert, dvert_mirr, act_vgroup);
			}
		}

		/* flip map already modified for 'all_vgroups' */
		if (flip_vgroups) {
			defvert_flip(dvert, flip_map, flip_map_len);
		}
	}
}

/* TODO, vgroup locking */
/* TODO, face masking */
void ED_vgroup_mirror(Object *ob, const short mirror_weights, const short flip_vgroups, const short all_vgroups)
{

#define VGROUP_MIRR_OP                                                        \
        dvert_mirror_op(dvert, dvert_mirr,                                    \
                        sel, sel_mirr,                                        \
                        flip_map, flip_map_len,                               \
                        mirror_weights, flip_vgroups,                         \
                        all_vgroups, def_nr                                   \
                        )

	BMVert *eve, *eve_mirr;
	MDeformVert *dvert, *dvert_mirr;
	short sel, sel_mirr;
	int *flip_map, flip_map_len;
	const int def_nr = ob->actdef - 1;

	if ( (mirror_weights == 0 && flip_vgroups == 0) ||
	     (BLI_findlink(&ob->defbase, def_nr) == NULL) )
	{
		return;
	}

	if (flip_vgroups) {
		flip_map = all_vgroups ?
		           defgroup_flip_map(ob, &flip_map_len, FALSE) :
		           defgroup_flip_map_single(ob, &flip_map_len, FALSE, def_nr);

		BLI_assert(flip_map != NULL);

		if (flip_map == NULL) {
			/* something went wrong!, possibly no groups */
			return;
		}
	}
	else {
		flip_map = NULL;
		flip_map_len = 0;
	}

	/* only the active group */
	if (ob->type == OB_MESH) {
		Mesh *me = ob->data;
		BMEditMesh *em = me->edit_btmesh;

		if (em) {
			BMIter iter;

			if (!CustomData_has_layer(&em->bm->vdata, CD_MDEFORMVERT)) {
				goto cleanup;
			}

			EDBM_verts_mirror_cache_begin(em, FALSE);

			/* Go through the list of editverts and assign them */
			BM_ITER_MESH (eve, &iter, em->bm, BM_VERTS_OF_MESH) {
				if ((eve_mirr = EDBM_verts_mirror_get(em, eve))) {
					sel = BM_elem_flag_test(eve, BM_ELEM_SELECT);
					sel_mirr = BM_elem_flag_test(eve_mirr, BM_ELEM_SELECT);

					if ((sel || sel_mirr) && (eve != eve_mirr)) {
						dvert = CustomData_bmesh_get(&em->bm->vdata, eve->head.data, CD_MDEFORMVERT);
						dvert_mirr = CustomData_bmesh_get(&em->bm->vdata, eve_mirr->head.data, CD_MDEFORMVERT);
						if (dvert && dvert_mirr) {
							VGROUP_MIRR_OP;
						}
					}

					/* don't use these again */
					EDBM_verts_mirror_cache_clear(em, eve);
					EDBM_verts_mirror_cache_clear(em, eve_mirr);
				}
			}
			EDBM_verts_mirror_cache_end(em);
		}
		else {
			/* object mode / weight paint */
			MVert *mv, *mv_mirr;
			int vidx, vidx_mirr;
			const int use_vert_sel = (me->editflag & ME_EDIT_VERT_SEL) != 0;

			if (me->dvert == NULL) {
				goto cleanup;
			}

			if (!use_vert_sel) {
				sel = sel_mirr = TRUE;
			}

			/* tag verts we have used */
			for (vidx = 0, mv = me->mvert; vidx < me->totvert; vidx++, mv++) {
				mv->flag &= ~ME_VERT_TMP_TAG;
			}

			for (vidx = 0, mv = me->mvert; vidx < me->totvert; vidx++, mv++) {
				if (    ((mv->flag & ME_VERT_TMP_TAG) == 0) &&
				        ((vidx_mirr = mesh_get_x_mirror_vert(ob, vidx)) != -1) &&
				        (vidx != vidx_mirr) &&
				        ((((mv_mirr = me->mvert + vidx_mirr)->flag) & ME_VERT_TMP_TAG) == 0))
				{

					if (use_vert_sel) {
						sel = mv->flag & SELECT;
						sel_mirr = mv_mirr->flag & SELECT;
					}

					if (sel || sel_mirr) {
						dvert = &me->dvert[vidx];
						dvert_mirr = &me->dvert[vidx_mirr];

						VGROUP_MIRR_OP;
					}

					mv->flag |= ME_VERT_TMP_TAG;
					mv_mirr->flag |= ME_VERT_TMP_TAG;
				}
			}
		}
	}
	else if (ob->type == OB_LATTICE) {
		Lattice *lt = vgroup_edit_lattice(ob);
		int i1, i2;
		int u, v, w;
		int pntsu_half;
		/* half but found up odd value */

		if (lt->pntsu == 1 || lt->dvert == NULL) {
			goto cleanup;
		}

		/* unlike editmesh we know that by only looping over the first half of
		 * the 'u' indices it will cover all points except the middle which is
		 * ok in this case */
		pntsu_half = lt->pntsu / 2;

		for (w = 0; w < lt->pntsw; w++) {
			for (v = 0; v < lt->pntsv; v++) {
				for (u = 0; u < pntsu_half; u++) {
					int u_inv = (lt->pntsu - 1) - u;
					if (u != u_inv) {
						BPoint *bp, *bp_mirr;

						i1 = LT_INDEX(lt, u, v, w);
						i2 = LT_INDEX(lt, u_inv, v, w);

						bp = &lt->def[i1];
						bp_mirr = &lt->def[i2];

						sel = bp->f1 & SELECT;
						sel_mirr = bp_mirr->f1 & SELECT;

						if (sel || sel_mirr) {
							dvert = &lt->dvert[i1];
							dvert_mirr = &lt->dvert[i2];

							VGROUP_MIRR_OP;
						}
					}
				}
			}
		}
	}

cleanup:
	if (flip_map) MEM_freeN(flip_map);

#undef VGROUP_MIRR_OP

}

static void vgroup_remap_update_users(Object *ob, int *map)
{
	ExplodeModifierData *emd;
	ModifierData *md;
	ParticleSystem *psys;
	ClothModifierData *clmd;
	ClothSimSettings *clsim;
	int a;

	/* these cases don't use names to refer to vertex groups, so when
	 * they get deleted the numbers get out of sync, this corrects that */

	if (ob->soft)
		ob->soft->vertgroup = map[ob->soft->vertgroup];

	for (md = ob->modifiers.first; md; md = md->next) {
		if (md->type == eModifierType_Explode) {
			emd = (ExplodeModifierData *)md;
			emd->vgroup = map[emd->vgroup];
		}
		else if (md->type == eModifierType_Cloth) {
			clmd = (ClothModifierData *)md;
			clsim = clmd->sim_parms;

			if (clsim) {
				clsim->vgroup_mass = map[clsim->vgroup_mass];
				clsim->vgroup_bend = map[clsim->vgroup_bend];
				clsim->vgroup_struct = map[clsim->vgroup_struct];
			}
		}
	}

	for (psys = ob->particlesystem.first; psys; psys = psys->next) {
		for (a = 0; a < PSYS_TOT_VG; a++)
			psys->vgroup[a] = map[psys->vgroup[a]];
	}
}


static void vgroup_delete_update_users(Object *ob, int id)
{
	int i, defbase_tot = BLI_countlist(&ob->defbase) + 1;
	int *map = MEM_mallocN(sizeof(int) * defbase_tot, "vgroup del");

	map[id] = map[0] = 0;
	for (i = 1; i < id; i++) map[i] = i;
	for (i = id + 1; i < defbase_tot; i++) map[i] = i - 1;

	vgroup_remap_update_users(ob, map);
	MEM_freeN(map);
}


static void vgroup_delete_object_mode(Object *ob, bDeformGroup *dg)
{
	MDeformVert *dvert_array = NULL;
	int dvert_tot = 0;
	const int def_nr = BLI_findindex(&ob->defbase, dg);

	assert(def_nr > -1);

	ED_vgroup_give_array(ob->data, &dvert_array, &dvert_tot);

	if (dvert_array) {
		int i, j;
		MDeformVert *dv;
		for (i = 0, dv = dvert_array; i < dvert_tot; i++, dv++) {
			MDeformWeight *dw;

			dw = defvert_find_index(dv, def_nr);
			defvert_remove_group(dv, dw); /* dw can be NULL */

			/* inline, make into a function if anything else needs to do this */
			for (j = 0; j < dv->totweight; j++) {
				if (dv->dw[j].def_nr > def_nr) {
					dv->dw[j].def_nr--;
				}
			}
			/* done */
		}
	}

	vgroup_delete_update_users(ob, def_nr + 1);

	/* Remove the group */
	BLI_freelinkN(&ob->defbase, dg);

	/* Update the active deform index if necessary */
	if (ob->actdef > def_nr)
		ob->actdef--;
	if (ob->actdef < 1 && ob->defbase.first)
		ob->actdef = 1;

}

/* only in editmode */
/* removes from active defgroup, if allverts==0 only selected vertices */
static void vgroup_active_remove_verts(Object *ob, const int allverts, bDeformGroup *dg)
{
	MDeformVert *dv;
	const int def_nr = BLI_findindex(&ob->defbase, dg);

	if (ob->type == OB_MESH) {
		Mesh *me = ob->data;

		if (me->edit_btmesh) {
			BMEditMesh *em = me->edit_btmesh;
			BMVert *eve;
			BMIter iter;

			BM_ITER_MESH (eve, &iter, em->bm, BM_VERTS_OF_MESH) {
				dv = CustomData_bmesh_get(&em->bm->vdata, eve->head.data, CD_MDEFORMVERT);

				if (dv && dv->dw && (allverts || BM_elem_flag_test(eve, BM_ELEM_SELECT))) {
					MDeformWeight *dw = defvert_find_index(dv, def_nr);
					defvert_remove_group(dv, dw); /* dw can be NULL */
				}
			}
		}
		else {
			MVert *mv;
			MDeformVert *dv;
			int i;

			if (!me->dvert) {
				ED_vgroup_data_create(&me->id);
			}

			mv = me->mvert;
			dv = me->dvert;

			for (i = 0; i < me->totvert; i++, mv++, dv++) {
				if (mv->flag & SELECT) {
					if (dv->dw && (allverts || (mv->flag & SELECT))) {
						MDeformWeight *dw = defvert_find_index(dv, def_nr);
						defvert_remove_group(dv, dw); /* dw can be NULL */
					}
				}
			}
		}
	}
	else if (ob->type == OB_LATTICE) {
		Lattice *lt = vgroup_edit_lattice(ob);
		
		if (lt->dvert) {
			BPoint *bp;
			int i, tot = lt->pntsu * lt->pntsv * lt->pntsw;
				
			for (i = 0, bp = lt->def; i < tot; i++, bp++) {
				if (allverts || (bp->f1 & SELECT)) {
					MDeformWeight *dw;

					dv = &lt->dvert[i];

					dw = defvert_find_index(dv, def_nr);
					defvert_remove_group(dv, dw); /* dw can be NULL */
				}
			}
		}
	}
}

static void vgroup_delete_edit_mode(Object *ob, bDeformGroup *dg)
{
	int i;
	const int dg_index = BLI_findindex(&ob->defbase, dg);

	assert(dg_index > -1);

	/* Make sure that no verts are using this group */
	vgroup_active_remove_verts(ob, TRUE, dg);

	/* Make sure that any verts with higher indices are adjusted accordingly */
	if (ob->type == OB_MESH) {
		Mesh *me = ob->data;
		BMEditMesh *em = me->edit_btmesh;
		BMIter iter;
		BMVert *eve;
		MDeformVert *dvert;
		
		BM_ITER_MESH (eve, &iter, em->bm, BM_VERTS_OF_MESH) {
			dvert = CustomData_bmesh_get(&em->bm->vdata, eve->head.data, CD_MDEFORMVERT);

			if (dvert)
				for (i = 0; i < dvert->totweight; i++)
					if (dvert->dw[i].def_nr > dg_index)
						dvert->dw[i].def_nr--;
		}
	}
	else if (ob->type == OB_LATTICE) {
		Lattice *lt = vgroup_edit_lattice(ob);
		BPoint *bp;
		MDeformVert *dvert = lt->dvert;
		int a, tot;
		
		if (dvert) {
			tot = lt->pntsu * lt->pntsv * lt->pntsw;
			for (a = 0, bp = lt->def; a < tot; a++, bp++, dvert++) {
				for (i = 0; i < dvert->totweight; i++) {
					if (dvert->dw[i].def_nr > dg_index)
						dvert->dw[i].def_nr--;
				}
			}
		}
	}

	vgroup_delete_update_users(ob, dg_index + 1);

	/* Remove the group */
	BLI_freelinkN(&ob->defbase, dg);

	/* Update the active deform index if necessary */
	if (ob->actdef > dg_index)
		ob->actdef--;
	if (ob->actdef < 1 && ob->defbase.first)
		ob->actdef = 1;

	/* remove all dverts */
	if (ob->defbase.first == NULL) {
		if (ob->type == OB_MESH) {
			Mesh *me = ob->data;
			CustomData_free_layer_active(&me->vdata, CD_MDEFORMVERT, me->totvert);
			me->dvert = NULL;
		}
		else if (ob->type == OB_LATTICE) {
			Lattice *lt = vgroup_edit_lattice(ob);
			if (lt->dvert) {
				MEM_freeN(lt->dvert);
				lt->dvert = NULL;
			}
		}
	}
}

static int vgroup_object_in_edit_mode(Object *ob)
{
	if (ob->type == OB_MESH)
		return (BMEdit_FromObject(ob) != NULL);
	else if (ob->type == OB_LATTICE)
		return (((Lattice *)ob->data)->editlatt != NULL);
	
	return 0;
}

static int vgroup_object_in_wpaint_vert_select(Object *ob)
{
	if (ob->type == OB_MESH) {
		Mesh *me = ob->data;
		return ( (ob->mode & OB_MODE_WEIGHT_PAINT) &&
		         (me->edit_btmesh == NULL) &&
		         (ME_EDIT_PAINT_SEL_MODE(me) == SCE_SELECT_VERTEX) );
	}

	return 0;
}

static void vgroup_delete(Object *ob)
{
	bDeformGroup *dg = BLI_findlink(&ob->defbase, ob->actdef - 1);
	if (!dg)
		return;

	if (vgroup_object_in_edit_mode(ob))
		vgroup_delete_edit_mode(ob, dg);
	else
		vgroup_delete_object_mode(ob, dg);
}

static void vgroup_delete_all(Object *ob)
{
	/* Remove all DVerts */
	if (ob->type == OB_MESH) {
		Mesh *me = ob->data;
		CustomData_free_layer_active(&me->vdata, CD_MDEFORMVERT, me->totvert);
		me->dvert = NULL;
	}
	else if (ob->type == OB_LATTICE) {
		Lattice *lt = vgroup_edit_lattice(ob);
		if (lt->dvert) {
			MEM_freeN(lt->dvert);
			lt->dvert = NULL;
		}
	}
	
	/* Remove all DefGroups */
	BLI_freelistN(&ob->defbase);
	
	/* Fix counters/indices */
	ob->actdef = 0;
}

/* only in editmode */
static void vgroup_assign_verts(Object *ob, const float weight)
{
	MDeformVert *dv;
	const int def_nr = ob->actdef - 1;

	if (!BLI_findlink(&ob->defbase, def_nr))
		return;

	if (ob->type == OB_MESH) {
		Mesh *me = ob->data;

		if (me->edit_btmesh) {
			BMEditMesh *em = me->edit_btmesh;
			BMIter iter;
			BMVert *eve;

			if (!CustomData_has_layer(&em->bm->vdata, CD_MDEFORMVERT))
				BM_data_layer_add(em->bm, &em->bm->vdata, CD_MDEFORMVERT);

			/* Go through the list of editverts and assign them */
			BM_ITER_MESH (eve, &iter, em->bm, BM_VERTS_OF_MESH) {
				if (BM_elem_flag_test(eve, BM_ELEM_SELECT)) {
					MDeformWeight *dw;
					dv = CustomData_bmesh_get(&em->bm->vdata, eve->head.data, CD_MDEFORMVERT); /* can be NULL */
					dw = defvert_verify_index(dv, def_nr);
					if (dw) {
						dw->weight = weight;
					}
				}
			}
		}
		else {
			MVert *mv;
			MDeformVert *dv;
			int i;

			if (!me->dvert) {
				ED_vgroup_data_create(&me->id);
			}

			mv = me->mvert;
			dv = me->dvert;

			for (i = 0; i < me->totvert; i++, mv++, dv++) {
				if (mv->flag & SELECT) {
					MDeformWeight *dw;
					dw = defvert_verify_index(dv, def_nr);
					if (dw) {
						dw->weight = weight;
					}
				}
			}
		}
	}
	else if (ob->type == OB_LATTICE) {
		Lattice *lt = vgroup_edit_lattice(ob);
		BPoint *bp;
		int a, tot;

		if (lt->dvert == NULL)
			ED_vgroup_data_create(&lt->id);

		dv = lt->dvert;

		tot = lt->pntsu * lt->pntsv * lt->pntsw;
		for (a = 0, bp = lt->def; a < tot; a++, bp++, dv++) {
			if (bp->f1 & SELECT) {
				MDeformWeight *dw;

				dw = defvert_verify_index(dv, def_nr);
				if (dw) {
					dw->weight = weight;
				}
			}
		}
	}
}

/* only in editmode */
/* removes from all defgroup, if allverts==0 only selected vertices */
static void vgroup_remove_verts(Object *ob, int allverts)
{
	/* To prevent code redundancy, we just use vgroup_active_remove_verts, but that
	 * only operates on the active vgroup. So we iterate through all groups, by changing
	 * active group index
	 */
	bDeformGroup *dg;
	for (dg = ob->defbase.first; dg; dg = dg->next) {
		vgroup_active_remove_verts(ob, allverts, dg);
	}
}

/********************** vertex group operators *********************/

static int vertex_group_poll(bContext *C)
{
	Object *ob = ED_object_context(C);
	ID *data = (ob) ? ob->data : NULL;
	return (ob && !ob->id.lib && OB_TYPE_SUPPORT_VGROUP(ob->type) && data && !data->lib);
}

static int UNUSED_FUNCTION(vertex_group_poll_edit) (bContext * C)
{
	Object *ob = ED_object_context(C);
	ID *data = (ob) ? ob->data : NULL;

	if (!(ob && !ob->id.lib && data && !data->lib))
		return 0;

	return vgroup_object_in_edit_mode(ob);
}

/* editmode _or_ weight paint vertex sel */
static int vertex_group_poll_edit_or_wpaint_vert_select(bContext *C)
{
	Object *ob = ED_object_context(C);
	ID *data = (ob) ? ob->data : NULL;

	if (!(ob && !ob->id.lib && data && !data->lib))
		return 0;

	return (vgroup_object_in_edit_mode(ob) ||
	        vgroup_object_in_wpaint_vert_select(ob));
}

static int vertex_group_add_exec(bContext *C, wmOperator *UNUSED(op))
{
	Object *ob = ED_object_context(C);

	ED_vgroup_add(ob);
	DAG_id_tag_update(&ob->id, OB_RECALC_DATA);
	WM_event_add_notifier(C, NC_GEOM | ND_DATA, ob->data);
	WM_event_add_notifier(C, NC_OBJECT | ND_DRAW, ob);
	
	return OPERATOR_FINISHED;
}

void OBJECT_OT_vertex_group_add(wmOperatorType *ot)
{
	/* identifiers */
	ot->name = "Add Vertex Group";
	ot->idname = "OBJECT_OT_vertex_group_add";
	
	/* api callbacks */
	ot->poll = vertex_group_poll;
	ot->exec = vertex_group_add_exec;

	/* flags */
	ot->flag = OPTYPE_REGISTER | OPTYPE_UNDO;
}

static int vertex_group_remove_exec(bContext *C, wmOperator *op)
{
	Object *ob = ED_object_context(C);

	if (RNA_boolean_get(op->ptr, "all"))
		vgroup_delete_all(ob);
	else
		vgroup_delete(ob);

	DAG_id_tag_update(&ob->id, OB_RECALC_DATA);
	WM_event_add_notifier(C, NC_GEOM | ND_DATA, ob->data);
	WM_event_add_notifier(C, NC_OBJECT | ND_DRAW, ob);
	
	return OPERATOR_FINISHED;
}

void OBJECT_OT_vertex_group_remove(wmOperatorType *ot)
{
	/* identifiers */
	ot->name = "Remove Vertex Group";
	ot->idname = "OBJECT_OT_vertex_group_remove";
	
	/* api callbacks */
	ot->poll = vertex_group_poll;
	ot->exec = vertex_group_remove_exec;

	/* flags */
	/* redo operator will fail in this case because vertex groups aren't stored
	 * in local edit mode stack and toggling "all" property will lead to
	 * all groups deleted without way to restore them (see [#29527], sergey) */
	ot->flag = /*OPTYPE_REGISTER|*/ OPTYPE_UNDO;

	/* properties */
	RNA_def_boolean(ot->srna, "all", 0, "All", "Remove from all vertex groups");
}

static int vertex_group_assign_exec(bContext *C, wmOperator *op)
{
	ToolSettings *ts = CTX_data_tool_settings(C);
	Object *ob = ED_object_context(C);

	if (RNA_boolean_get(op->ptr, "new"))
		ED_vgroup_add(ob);

	vgroup_assign_verts(ob, ts->vgroup_weight);
	DAG_id_tag_update(&ob->id, OB_RECALC_DATA);
	WM_event_add_notifier(C, NC_GEOM | ND_DATA, ob->data);
	
	return OPERATOR_FINISHED;
}

void OBJECT_OT_vertex_group_assign(wmOperatorType *ot)
{
	/* identifiers */
	ot->name = "Assign Vertex Group";
	ot->idname = "OBJECT_OT_vertex_group_assign";
	
	/* api callbacks */
	ot->poll = vertex_group_poll_edit_or_wpaint_vert_select;
	ot->exec = vertex_group_assign_exec;

	/* flags */
	/* redo operator will fail in this case because vertex group assignment
	 * isn't stored in local edit mode stack and toggling "new" property will
	 * lead to creating plenty of new vertex groups (see [#29527], sergey) */
	ot->flag = /*OPTYPE_REGISTER|*/ OPTYPE_UNDO;

	/* properties */
	RNA_def_boolean(ot->srna, "new", 0, "New", "Assign vertex to new vertex group");
}

static int vertex_group_remove_from_exec(bContext *C, wmOperator *op)
{
	Object *ob = ED_object_context(C);

	if (RNA_boolean_get(op->ptr, "all"))
		vgroup_remove_verts(ob, 0);
	else {
		bDeformGroup *dg = BLI_findlink(&ob->defbase, ob->actdef - 1);

		if (dg == NULL) {
			return OPERATOR_CANCELLED;
		}

		vgroup_active_remove_verts(ob, FALSE, dg);
	}

	DAG_id_tag_update(&ob->id, OB_RECALC_DATA);
	WM_event_add_notifier(C, NC_GEOM | ND_DATA, ob->data);

	return OPERATOR_FINISHED;
}

void OBJECT_OT_vertex_group_remove_from(wmOperatorType *ot)
{
	/* identifiers */
	ot->name = "Remove from Vertex Group";
	ot->idname = "OBJECT_OT_vertex_group_remove_from";

	/* api callbacks */
	ot->poll = vertex_group_poll_edit_or_wpaint_vert_select;
	ot->exec = vertex_group_remove_from_exec;

	/* flags */
	/* redo operator will fail in this case because vertex groups assignment
	 * isn't stored in local edit mode stack and toggling "all" property will lead to
	 * removing vertices from all groups (see [#29527], sergey) */
	ot->flag = /*OPTYPE_REGISTER|*/ OPTYPE_UNDO;

	/* properties */
	RNA_def_boolean(ot->srna, "all", 0, "All", "Remove from all vertex groups");
}

static int vertex_group_select_exec(bContext *C, wmOperator *UNUSED(op))
{
	Object *ob = ED_object_context(C);

	if (!ob || ob->id.lib)
		return OPERATOR_CANCELLED;

	vgroup_select_verts(ob, 1);
	WM_event_add_notifier(C, NC_GEOM | ND_SELECT, ob->data);

	return OPERATOR_FINISHED;
}

void OBJECT_OT_vertex_group_select(wmOperatorType *ot)
{
	/* identifiers */
	ot->name = "Select Vertex Group";
	ot->idname = "OBJECT_OT_vertex_group_select";

	/* api callbacks */
	ot->poll = vertex_group_poll_edit_or_wpaint_vert_select;
	ot->exec = vertex_group_select_exec;

	/* flags */
	ot->flag = OPTYPE_REGISTER | OPTYPE_UNDO;
}

static int vertex_group_deselect_exec(bContext *C, wmOperator *UNUSED(op))
{
	Object *ob = ED_object_context(C);

	vgroup_select_verts(ob, 0);
	WM_event_add_notifier(C, NC_GEOM | ND_SELECT, ob->data);

	return OPERATOR_FINISHED;
}

void OBJECT_OT_vertex_group_deselect(wmOperatorType *ot)
{
	/* identifiers */
	ot->name = "Deselect Vertex Group";
	ot->idname = "OBJECT_OT_vertex_group_deselect";

	/* api callbacks */
	ot->poll = vertex_group_poll_edit_or_wpaint_vert_select;
	ot->exec = vertex_group_deselect_exec;

	/* flags */
	ot->flag = OPTYPE_REGISTER | OPTYPE_UNDO;
}

/*Adds a copy of selected vertex group from source object to source object*/
static int vertex_group_copy_exec(bContext *C, wmOperator *UNUSED(op))
{
	Object *ob = ED_object_context(C);

	vgroup_duplicate(ob);
	DAG_id_tag_update(&ob->id, OB_RECALC_DATA);
	WM_event_add_notifier(C, NC_OBJECT | ND_DRAW, ob);
	WM_event_add_notifier(C, NC_GEOM | ND_DATA, ob->data);

	return OPERATOR_FINISHED;
}

void OBJECT_OT_vertex_group_copy(wmOperatorType *ot)
{
	/* identifiers */
	ot->name = "Copy Vertex Group";
	ot->idname = "OBJECT_OT_vertex_group_copy";

	/* api callbacks */
	ot->poll = vertex_group_poll;
	ot->exec = vertex_group_copy_exec;

	/* flags */
	ot->flag = OPTYPE_REGISTER | OPTYPE_UNDO;
}

static int vertex_group_levels_exec(bContext *C, wmOperator *op)
{
	Object *ob = ED_object_context(C);
	
	float offset = RNA_float_get(op->ptr, "offset");
	float gain = RNA_float_get(op->ptr, "gain");
	
	vgroup_levels(ob, offset, gain);
	
	DAG_id_tag_update(&ob->id, OB_RECALC_DATA);
	WM_event_add_notifier(C, NC_OBJECT | ND_DRAW, ob);
	WM_event_add_notifier(C, NC_GEOM | ND_DATA, ob->data);
	
	return OPERATOR_FINISHED;
}

void OBJECT_OT_vertex_group_levels(wmOperatorType *ot)
{
	/* identifiers */
	ot->name = "Vertex Group Levels";
	ot->idname = "OBJECT_OT_vertex_group_levels";
	
	/* api callbacks */
	ot->poll = vertex_group_poll;
	ot->exec = vertex_group_levels_exec;
	
	/* flags */
	ot->flag = OPTYPE_REGISTER | OPTYPE_UNDO;
	
	RNA_def_float(ot->srna, "offset", 0.f, -1.0, 1.0, "Offset", "Value to add to weights", -1.0f, 1.f);
	RNA_def_float(ot->srna, "gain", 1.f, 0.f, FLT_MAX, "Gain", "Value to multiply weights by", 0.0f, 10.f);
}

static int vertex_group_normalize_exec(bContext *C, wmOperator *UNUSED(op))
{
	Object *ob = ED_object_context(C);

	vgroup_normalize(ob);

	DAG_id_tag_update(&ob->id, OB_RECALC_DATA);
	WM_event_add_notifier(C, NC_OBJECT | ND_DRAW, ob);
	WM_event_add_notifier(C, NC_GEOM | ND_DATA, ob->data);

	return OPERATOR_FINISHED;
}

void OBJECT_OT_vertex_group_normalize(wmOperatorType *ot)
{
	/* identifiers */
	ot->name = "Normalize Vertex Group";
	ot->idname = "OBJECT_OT_vertex_group_normalize";

	/* api callbacks */
	ot->poll = vertex_group_poll;
	ot->exec = vertex_group_normalize_exec;

	/* flags */
	ot->flag = OPTYPE_REGISTER | OPTYPE_UNDO;
}

static int vertex_group_normalize_all_exec(bContext *C, wmOperator *op)
{
	Object *ob = ED_object_context(C);
	int lock_active = RNA_boolean_get(op->ptr, "lock_active");

	vgroup_normalize_all(ob, lock_active);

	DAG_id_tag_update(&ob->id, OB_RECALC_DATA);
	WM_event_add_notifier(C, NC_OBJECT | ND_DRAW, ob);
	WM_event_add_notifier(C, NC_GEOM | ND_DATA, ob->data);

	return OPERATOR_FINISHED;
}

void OBJECT_OT_vertex_group_normalize_all(wmOperatorType *ot)
{
	/* identifiers */
	ot->name = "Normalize All Vertex Groups";
	ot->idname = "OBJECT_OT_vertex_group_normalize_all";

	/* api callbacks */
	ot->poll = vertex_group_poll;
	ot->exec = vertex_group_normalize_all_exec;

	/* flags */
	ot->flag = OPTYPE_REGISTER | OPTYPE_UNDO;

	RNA_def_boolean(ot->srna, "lock_active", TRUE, "Lock Active",
	                "Keep the values of the active group while normalizing others");
}

static int vertex_group_fix_exec(bContext *C, wmOperator *op)
{
	Object *ob = CTX_data_active_object(C);
	Scene *scene = CTX_data_scene(C);
	
	float distToBe = RNA_float_get(op->ptr, "dist");
	float strength = RNA_float_get(op->ptr, "strength");
	float cp = RNA_float_get(op->ptr, "accuracy");
	ModifierData *md = ob->modifiers.first;

	while (md) {
		if (md->type == eModifierType_Mirror && (md->mode & eModifierMode_Realtime)) {
			break;
		}
		md = md->next;
	}
	
	if (md && md->type == eModifierType_Mirror) {
		BKE_report(op->reports, RPT_ERROR_INVALID_CONTEXT, "This operator does not support an active mirror modifier");
		return OPERATOR_CANCELLED;
	}
	vgroup_fix(scene, ob, distToBe, strength, cp);
	
	DAG_id_tag_update(&ob->id, OB_RECALC_DATA);
	WM_event_add_notifier(C, NC_OBJECT | ND_DRAW, ob);
	WM_event_add_notifier(C, NC_GEOM | ND_DATA, ob->data);
	
	return OPERATOR_FINISHED;
}

void OBJECT_OT_vertex_group_fix(wmOperatorType *ot)
{
	/* identifiers */
	ot->name = "Fix Vertex Group Deform";
	ot->idname = "OBJECT_OT_vertex_group_fix";
	ot->description = "Modify the position of selected vertices by changing only their respective "
	                  "groups' weights (this tool may be slow for many vertices)";
	
	/* api callbacks */
	ot->poll = vertex_group_poll;
	ot->exec = vertex_group_fix_exec;
	
	/* flags */
	ot->flag = OPTYPE_REGISTER | OPTYPE_UNDO;
	RNA_def_float(ot->srna, "dist", 0.0f, -FLT_MAX, FLT_MAX, "Distance", "The distance to move to", -10.0f, 10.0f);
	RNA_def_float(ot->srna, "strength", 1.f, -2.0f, FLT_MAX, "Strength",
	              "The distance moved can be changed by this multiplier", -2.0f, 2.0f);
	RNA_def_float(ot->srna, "accuracy", 1.0f, 0.05f, FLT_MAX, "Change Sensitivity",
	              "Change the amount weights are altered with each iteration: lower values are slower", 0.05f, 1.f);
}


static int vertex_group_lock_exec(bContext *C, wmOperator *op)
{
	Object *ob = CTX_data_active_object(C);

	int action = RNA_enum_get(op->ptr, "action");

	vgroup_lock_all(ob, action);

	return OPERATOR_FINISHED;
}

void OBJECT_OT_vertex_group_lock(wmOperatorType *ot)
{
	/* identifiers */
	ot->name = "Change the Lock On Vertex Groups";
	ot->idname = "OBJECT_OT_vertex_group_lock";

	/* api callbacks */
	ot->poll = vertex_group_poll;
	ot->exec = vertex_group_lock_exec;

	/* flags */
	ot->flag = OPTYPE_REGISTER | OPTYPE_UNDO;

	WM_operator_properties_select_all(ot);
}

static int vertex_group_invert_exec(bContext *C, wmOperator *op)
{
	Object *ob = ED_object_context(C);
	int auto_assign = RNA_boolean_get(op->ptr, "auto_assign");
	int auto_remove = RNA_boolean_get(op->ptr, "auto_remove");

	vgroup_invert(ob, auto_assign, auto_remove);
	DAG_id_tag_update(&ob->id, OB_RECALC_DATA);
	WM_event_add_notifier(C, NC_OBJECT | ND_DRAW, ob);
	WM_event_add_notifier(C, NC_GEOM | ND_DATA, ob->data);

	return OPERATOR_FINISHED;
}

void OBJECT_OT_vertex_group_invert(wmOperatorType *ot)
{
	/* identifiers */
	ot->name = "Invert Vertex Group";
	ot->idname = "OBJECT_OT_vertex_group_invert";

	/* api callbacks */
	ot->poll = vertex_group_poll;
	ot->exec = vertex_group_invert_exec;

	/* flags */
	ot->flag = OPTYPE_REGISTER | OPTYPE_UNDO;

	RNA_def_boolean(ot->srna, "auto_assign", TRUE, "Add Weights",
	                "Add verts from groups that have zero weight before inverting");
	RNA_def_boolean(ot->srna, "auto_remove", TRUE, "Remove Weights",
	                "Remove verts from groups that have zero weight after inverting");
}


static int vertex_group_blend_exec(bContext *C, wmOperator *op)
{
	Object *ob = ED_object_context(C);
	float fac = RNA_float_get(op->ptr, "factor");

	vgroup_blend(ob, fac);

	DAG_id_tag_update(&ob->id, OB_RECALC_DATA);
	WM_event_add_notifier(C, NC_OBJECT | ND_DRAW, ob);
	WM_event_add_notifier(C, NC_GEOM | ND_DATA, ob->data);

	return OPERATOR_FINISHED;
}

/* check we have a vertex selection, either in weight paint or editmode */
static int vertex_group_blend_poll(bContext *C)
{
	Object *ob = ED_object_context(C);
	ID *data = (ob) ? ob->data : NULL;

	if (!(ob && !ob->id.lib && data && !data->lib))
		return FALSE;

	if (vgroup_object_in_edit_mode(ob)) {
		return TRUE;
	}
	else if ((ob->type == OB_MESH) && (ob->mode & OB_MODE_WEIGHT_PAINT)) {
		if (ME_EDIT_PAINT_SEL_MODE(((Mesh *)data)) == SCE_SELECT_VERTEX) {
			return TRUE;
		}
		else {
			CTX_wm_operator_poll_msg_set(C, "Vertex select needs to be enabled in weight paint mode");
			return FALSE;
		}

	}
	else {
		return FALSE;
	}
}

void OBJECT_OT_vertex_group_blend(wmOperatorType *ot)
{
	PropertyRNA *prop;

	/* identifiers */
	ot->name = "Blend Vertex Group";
	ot->idname = "OBJECT_OT_vertex_group_blend";
	ot->description = "Blend selected vertex weights with unselected for the active group";

	/* api callbacks */
	ot->poll = vertex_group_blend_poll;
	ot->exec = vertex_group_blend_exec;

	/* flags */
	ot->flag = OPTYPE_REGISTER | OPTYPE_UNDO;

	prop = RNA_def_property(ot->srna, "factor", PROP_FLOAT, PROP_FACTOR);
	RNA_def_property_ui_text(prop, "Factor", "");
	RNA_def_property_range(prop, 0.0f, 1.0f);
	RNA_def_property_float_default(prop, 1.0f);
}


static int vertex_group_clean_exec(bContext *C, wmOperator *op)
{
	Object *ob = ED_object_context(C);

	float limit = RNA_float_get(op->ptr, "limit");
	int all_groups = RNA_boolean_get(op->ptr, "all_groups");
	int keep_single = RNA_boolean_get(op->ptr, "keep_single");

	if (all_groups) vgroup_clean_all(ob, limit, keep_single);
	else vgroup_clean(ob, limit, keep_single);

	DAG_id_tag_update(&ob->id, OB_RECALC_DATA);
	WM_event_add_notifier(C, NC_OBJECT | ND_DRAW, ob);
	WM_event_add_notifier(C, NC_GEOM | ND_DATA, ob->data);

	return OPERATOR_FINISHED;
}

void OBJECT_OT_vertex_group_clean(wmOperatorType *ot)
{
	/* identifiers */
	ot->name = "Clean Vertex Group";
	ot->idname = "OBJECT_OT_vertex_group_clean";
	ot->description = "Remove Vertex Group assignments which aren't required";

	/* api callbacks */
	ot->poll = vertex_group_poll;
	ot->exec = vertex_group_clean_exec;

	/* flags */
	ot->flag = OPTYPE_REGISTER | OPTYPE_UNDO;

	RNA_def_float(ot->srna, "limit", 0.01f, 0.0f, 1.0, "Limit", "Remove weights under this limit", 0.001f, 0.99f);
	RNA_def_boolean(ot->srna, "all_groups", FALSE, "All Groups", "Clean all vertex groups");
	RNA_def_boolean(ot->srna, "keep_single", FALSE, "Keep Single",
	                "Keep verts assigned to at least one group when cleaning");
}


static int vertex_group_mirror_exec(bContext *C, wmOperator *op)
{
	Object *ob = ED_object_context(C);

	ED_vgroup_mirror(ob,
	                 RNA_boolean_get(op->ptr, "mirror_weights"),
	                 RNA_boolean_get(op->ptr, "flip_group_names"),
	                 RNA_boolean_get(op->ptr, "all_groups"));

	DAG_id_tag_update(&ob->id, OB_RECALC_DATA);
	WM_event_add_notifier(C, NC_OBJECT | ND_DRAW, ob);
	WM_event_add_notifier(C, NC_GEOM | ND_DATA, ob->data);

	return OPERATOR_FINISHED;
}

void OBJECT_OT_vertex_group_mirror(wmOperatorType *ot)
{
	/* identifiers */
	ot->name = "Mirror Vertex Group";
	ot->idname = "OBJECT_OT_vertex_group_mirror";
	ot->description = "Mirror all vertex groups, flip weights and/or names, editing only selected vertices, "
	                  "flipping when both sides are selected otherwise copy from unselected";

	/* api callbacks */
	ot->poll = vertex_group_poll;
	ot->exec = vertex_group_mirror_exec;

	/* flags */
	ot->flag = OPTYPE_REGISTER | OPTYPE_UNDO;

	/* properties */
	RNA_def_boolean(ot->srna, "mirror_weights", TRUE, "Mirror Weights", "Mirror weights");
	RNA_def_boolean(ot->srna, "flip_group_names", TRUE, "Flip Groups", "Flip vertex group names");
	RNA_def_boolean(ot->srna, "all_groups", FALSE, "All Groups", "Mirror all vertex groups weights");

}

static int vertex_group_copy_to_linked_exec(bContext *C, wmOperator *UNUSED(op))
{
	Scene *scene = CTX_data_scene(C);
	Object *ob = ED_object_context(C);
	Base *base;
	int retval = OPERATOR_CANCELLED;

	for (base = scene->base.first; base; base = base->next) {
		if (base->object->type == ob->type) {
			if (base->object != ob && base->object->data == ob->data) {
				BLI_freelistN(&base->object->defbase);
				BLI_duplicatelist(&base->object->defbase, &ob->defbase);
				base->object->actdef = ob->actdef;

				DAG_id_tag_update(&base->object->id, OB_RECALC_DATA);
				WM_event_add_notifier(C, NC_OBJECT | ND_DRAW, base->object);
				WM_event_add_notifier(C, NC_GEOM | ND_DATA, base->object->data);

				retval = OPERATOR_FINISHED;
			}
		}
	}

	return retval;
}

void OBJECT_OT_vertex_group_copy_to_linked(wmOperatorType *ot)
{
	/* identifiers */
	ot->name = "Copy Vertex Groups to Linked";
	ot->idname = "OBJECT_OT_vertex_group_copy_to_linked";
	ot->description = "Copy Vertex Groups to all users of the same Geometry data";

	/* api callbacks */
	ot->poll = vertex_group_poll;
	ot->exec = vertex_group_copy_to_linked_exec;

	/* flags */
	ot->flag = OPTYPE_REGISTER | OPTYPE_UNDO;
}

/*Copy vertex groups from source to target*/ /*warning! overwrites list*/
static int vertex_group_copy_to_selected_exec(bContext *C, wmOperator *op)
{
	Object *obact = ED_object_context(C);
	int change = 0;
	int fail = 0;

	CTX_DATA_BEGIN (C, Object *, ob, selected_editable_objects) {
		if (obact != ob) {
			if (ED_vgroup_copy_array(ob, obact)) change++;
			else fail++;
		}
	}
	CTX_DATA_END;

	if ((change == 0 && fail == 0) || fail) {
		BKE_reportf(op->reports, RPT_ERROR,
		            "Copy to VGroups to Selected warning done %d, failed %d, object data must have matching indices",
		            change, fail);
	}

	return OPERATOR_FINISHED;
}

/* Transfer all vertex groups with weight to selected*/
void OBJECT_OT_vertex_group_copy_to_selected(wmOperatorType *ot)
{
	/* identifiers */
	ot->name= "Copy Vertex Group to Selected";
	ot->idname= "OBJECT_OT_vertex_group_copy_to_selected";
	ot->description= "Copy Vertex Groups to other selected objects with matching indices";

	/* api callbacks */
	ot->poll= vertex_group_poll;
	ot->exec= vertex_group_copy_to_selected_exec;

	/* flags */
<<<<<<< HEAD
	ot->flag= OPTYPE_REGISTER|OPTYPE_UNDO;
}

static int vertex_group_copy_to_selected_single_exec(bContext *C, wmOperator *op)
{
	Object *obact= CTX_data_active_object(C);
	int change= 0;
	int fail= 0;

	/*Macro to loop through selected objects and perform operation*/
	CTX_DATA_BEGIN(C, Object*, obslc, selected_editable_objects)
	{
		if(obact != obslc) {
			/*Try function for matching number of vertices*/
			if(ED_vgroup_copy_single(obslc, obact)) change++;
			/*Try function for get weight from closest vertex*/
			/*TODO: try this function*/
			/*Try function for get weight from closest face*/
			else if(ED_vgroup_copy_by_nearest_face_single(obslc, obact)) change++;
			/*Trigger error message*/
			else fail++;
			/*Event notifiers for correct display of data*/
			DAG_id_tag_update(&obslc->id, OB_RECALC_DATA);
			WM_event_add_notifier(C, NC_OBJECT|ND_DRAW, obslc);
			WM_event_add_notifier(C, NC_GEOM|ND_DATA, obslc->data);
		}
	}
	CTX_DATA_END;

	/*Report error when task can not be completed with available functions.*/
	if((change == 0 && fail == 0) || fail) {
		BKE_reportf(op->reports, RPT_ERROR,
		            "Copy to VGroups to Selected warning done %d, failed %d, All functions failed!",
		            change, fail);
	}

	return OPERATOR_FINISHED;
}

/*Transfer vertex group with weight to selected*/
void OBJECT_OT_vertex_group_copy_to_selected_single(wmOperatorType *ot)
{
	/* identifiers */
	ot->name= "Copy a Vertex Group to Selected";
	ot->idname= "OBJECT_OT_vertex_group_copy_to_selected_single";
	ot->description= "Copy a vertex group to other selected objects with matching indices";

	/* api callbacks */
	ot->poll= vertex_group_poll;
	ot->exec= vertex_group_copy_to_selected_single_exec;

	/* flags */
	ot->flag= OPTYPE_REGISTER|OPTYPE_UNDO;
=======
	ot->flag = OPTYPE_REGISTER | OPTYPE_UNDO;
>>>>>>> 5fb53b6b
}

static EnumPropertyItem vgroup_items[] = {
	{0, NULL, 0, NULL, NULL}
};

static int set_active_group_exec(bContext *C, wmOperator *op)
{
	Object *ob = ED_object_context(C);
	int nr = RNA_enum_get(op->ptr, "group");

	BLI_assert(nr + 1 >= 0);
	ob->actdef = nr + 1;

	DAG_id_tag_update(&ob->id, OB_RECALC_DATA);
	WM_event_add_notifier(C, NC_GEOM | ND_DATA, ob);

	return OPERATOR_FINISHED;
}

static EnumPropertyItem *vgroup_itemf(bContext *C, PointerRNA *UNUSED(ptr), PropertyRNA *UNUSED(prop), int *free)
{	
	Object *ob = ED_object_context(C);
	EnumPropertyItem tmp = {0, "", 0, "", ""};
	EnumPropertyItem *item = NULL;
	bDeformGroup *def;
	int a, totitem = 0;
	
	if (!ob)
		return vgroup_items;
	
	for (a = 0, def = ob->defbase.first; def; def = def->next, a++) {
		tmp.value = a;
		tmp.icon = ICON_GROUP_VERTEX;
		tmp.identifier = def->name;
		tmp.name = def->name;
		RNA_enum_item_add(&item, &totitem, &tmp);
	}

	RNA_enum_item_end(&item, &totitem);
	*free = 1;

	return item;
}

void OBJECT_OT_vertex_group_set_active(wmOperatorType *ot)
{
	PropertyRNA *prop;

	/* identifiers */
	ot->name = "Set Active Vertex Group";
	ot->idname = "OBJECT_OT_vertex_group_set_active";
	ot->description = "Set the active vertex group";

	/* api callbacks */
	ot->poll = vertex_group_poll;
	ot->exec = set_active_group_exec;
	ot->invoke = WM_menu_invoke;

	/* flags */
	ot->flag = OPTYPE_REGISTER | OPTYPE_UNDO;

	/* properties */
	prop = RNA_def_enum(ot->srna, "group", vgroup_items, 0, "Group", "Vertex group to set as active");
	RNA_def_enum_funcs(prop, vgroup_itemf);
	ot->prop = prop;
}

/* creates the name_array parameter for vgroup_do_remap, call this before fiddling
 * with the order of vgroups then call vgroup_do_remap after*/
static char *vgroup_init_remap(Object *ob)
{
	bDeformGroup *def;
	int defbase_tot = BLI_countlist(&ob->defbase);
	char *name_array = MEM_mallocN(MAX_VGROUP_NAME * sizeof(char) * defbase_tot, "sort vgroups");
	char *name;

	name = name_array;
	for (def = ob->defbase.first; def; def = def->next) {
		BLI_strncpy(name, def->name, MAX_VGROUP_NAME);
		name += MAX_VGROUP_NAME;
	}

	return name_array;
}

static int vgroup_do_remap(Object *ob, char *name_array, wmOperator *op)
{
	MDeformVert *dvert = NULL;
	bDeformGroup *def;
	int defbase_tot = BLI_countlist(&ob->defbase);

	/* needs a dummy index at the start*/
	int *sort_map_update = MEM_mallocN(sizeof(int) * (defbase_tot + 1), "sort vgroups");
	int *sort_map = sort_map_update + 1;

	char *name;
	int i;

	name = name_array;
	for (def = ob->defbase.first, i = 0; def; def = def->next, i++) {
		sort_map[i] = BLI_findstringindex(&ob->defbase, name, offsetof(bDeformGroup, name));
		name += MAX_VGROUP_NAME;

		BLI_assert(sort_map[i] != -1);
	}

	if (ob->mode == OB_MODE_EDIT) {
		if (ob->type == OB_MESH) {
			BMEditMesh *em = BMEdit_FromObject(ob);
			BMIter iter;
			BMVert *eve;

			BM_ITER_MESH (eve, &iter, em->bm, BM_VERTS_OF_MESH) {
				dvert = CustomData_bmesh_get(&em->bm->vdata, eve->head.data, CD_MDEFORMVERT);
				if (dvert && dvert->totweight) {
					defvert_remap(dvert, sort_map, defbase_tot);
				}
			}
		}
		else {
			BKE_report(op->reports, RPT_ERROR, "Editmode lattice isn't supported yet");
			MEM_freeN(sort_map_update);
			return OPERATOR_CANCELLED;
		}
	}
	else {
		int dvert_tot = 0;

		ED_vgroup_give_array(ob->data, &dvert, &dvert_tot);

		/*create as necessary*/
		while (dvert && dvert_tot--) {
			if (dvert->totweight)
				defvert_remap(dvert, sort_map, defbase_tot);
			dvert++;
		}
	}

	/* update users */
	for (i = 0; i < defbase_tot; i++)
		sort_map[i]++;

	sort_map_update[0] = 0;
	vgroup_remap_update_users(ob, sort_map_update);

	BLI_assert(sort_map_update[ob->actdef] >= 0);
	ob->actdef = sort_map_update[ob->actdef];
	
	MEM_freeN(sort_map_update);

	return OPERATOR_FINISHED;
}

static int vgroup_sort(void *def_a_ptr, void *def_b_ptr)
{
	bDeformGroup *def_a = (bDeformGroup *)def_a_ptr;
	bDeformGroup *def_b = (bDeformGroup *)def_b_ptr;

	return BLI_natstrcmp(def_a->name, def_b->name);
}

static int vertex_group_sort_exec(bContext *C, wmOperator *op)
{
	Object *ob = ED_object_context(C);
	char *name_array;
	int ret;

	/*init remapping*/
	name_array = vgroup_init_remap(ob);

	/*sort vgroup names*/
	BLI_sortlist(&ob->defbase, vgroup_sort);

	/*remap vgroup data to map to correct names*/
	ret = vgroup_do_remap(ob, name_array, op);

	if (ret != OPERATOR_CANCELLED) {
		DAG_id_tag_update(&ob->id, OB_RECALC_DATA);
		WM_event_add_notifier(C, NC_GEOM | ND_DATA, ob);
	}

	if (name_array) MEM_freeN(name_array);

	return ret;
}

void OBJECT_OT_vertex_group_sort(wmOperatorType *ot)
{
	ot->name = "Sort Vertex Groups";
	ot->idname = "OBJECT_OT_vertex_group_sort";
	ot->description = "Sorts vertex groups alphabetically";

	/* api callbacks */
	ot->poll = vertex_group_poll;
	ot->exec = vertex_group_sort_exec;

	/* flags */
	ot->flag = OPTYPE_REGISTER | OPTYPE_UNDO;
}

static int vgroup_move_exec(bContext *C, wmOperator *op)
{
	Object *ob = ED_object_context(C);
	bDeformGroup *def;
	char *name_array;
	int dir = RNA_enum_get(op->ptr, "direction"), ret;

	def = BLI_findlink(&ob->defbase, ob->actdef - 1);
	if (!def) {
		return OPERATOR_CANCELLED;
	}

	name_array = vgroup_init_remap(ob);

	if (dir == 1) { /*up*/
		void *prev = def->prev;

		BLI_remlink(&ob->defbase, def);
		BLI_insertlinkbefore(&ob->defbase, prev, def);
	}
	else { /*down*/
		void *next = def->next;

		BLI_remlink(&ob->defbase, def);
		BLI_insertlinkafter(&ob->defbase, next, def);
	}

	ret = vgroup_do_remap(ob, name_array, op);

	if (name_array) MEM_freeN(name_array);

	if (ret != OPERATOR_CANCELLED) {
		DAG_id_tag_update(&ob->id, OB_RECALC_DATA);
		WM_event_add_notifier(C, NC_GEOM | ND_DATA, ob);
	}

	return ret;
}

void OBJECT_OT_vertex_group_move(wmOperatorType *ot)
{
	static EnumPropertyItem vgroup_slot_move[] = {
		{1, "UP", 0, "Up", ""},
		{-1, "DOWN", 0, "Down", ""},
		{0, NULL, 0, NULL, NULL}
	};

	/* identifiers */
	ot->name = "Move Vertex Group";
	ot->idname = "OBJECT_OT_vertex_group_move";

	/* api callbacks */
	ot->poll = vertex_group_poll;
	ot->exec = vgroup_move_exec;

	/* flags */
	ot->flag = OPTYPE_REGISTER | OPTYPE_UNDO;

	RNA_def_enum(ot->srna, "direction", vgroup_slot_move, 0, "Direction", "Direction to move, UP or DOWN");
}<|MERGE_RESOLUTION|>--- conflicted
+++ resolved
@@ -317,19 +317,10 @@
 {
 	MDeformVert **dvert_array_from, **dvf;
 	MDeformVert **dvert_array, **dv;
-<<<<<<< HEAD
 	int dvert_tot_from, dvert_tot, i;
-	int defbase_tot_from= BLI_countlist(&ob_from->defbase);
-	int defbase_tot= BLI_countlist(&ob->defbase);
-	short new_vgroup= FALSE;
-=======
-	int dvert_tot_from;
-	int dvert_tot;
-	int i;
 	int defbase_tot_from = BLI_countlist(&ob_from->defbase);
 	int defbase_tot = BLI_countlist(&ob->defbase);
 	short new_vgroup = FALSE;
->>>>>>> 5fb53b6b
 
 	/*get vertex groups arrays*/
 	ED_vgroup_give_parray(ob_from->data, &dvert_array_from, &dvert_tot_from, FALSE);
@@ -358,15 +349,9 @@
 
 	if (defbase_tot_from < defbase_tot) {
 		/* correct vgroup indices because the number of vgroups is being reduced. */
-<<<<<<< HEAD
-		int *remap= MEM_mallocN(sizeof(int) * (defbase_tot + 1), __func__);
-		for (i=0; i <= defbase_tot_from; i++) remap[i]= i;
-		for (; i <= defbase_tot; i++) remap[i]= 0; /* can't use these, so disable */
-=======
 		int *remap = MEM_mallocN(sizeof(int) * (defbase_tot + 1), __func__);
 		for (i = 0; i <= defbase_tot_from; i++) remap[i] = i;
 		for (; i <= defbase_tot; i++) remap[i] = 0;  /* can't use these, so disable */
->>>>>>> 5fb53b6b
 
 		vgroup_remap_update_users(ob, remap);
 		MEM_freeN(remap);
@@ -2962,8 +2947,7 @@
 	ot->exec= vertex_group_copy_to_selected_exec;
 
 	/* flags */
-<<<<<<< HEAD
-	ot->flag= OPTYPE_REGISTER|OPTYPE_UNDO;
+	ot->flag = OPTYPE_REGISTER | OPTYPE_UNDO;
 }
 
 static int vertex_group_copy_to_selected_single_exec(bContext *C, wmOperator *op)
@@ -3016,9 +3000,6 @@
 
 	/* flags */
 	ot->flag= OPTYPE_REGISTER|OPTYPE_UNDO;
-=======
-	ot->flag = OPTYPE_REGISTER | OPTYPE_UNDO;
->>>>>>> 5fb53b6b
 }
 
 static EnumPropertyItem vgroup_items[] = {
