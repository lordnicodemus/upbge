--- conflicted
+++ resolved
@@ -486,14 +486,9 @@
 	OBJECT_GRPSEL_HOOK               =  7,
 	OBJECT_GRPSEL_PASS               =  8,
 	OBJECT_GRPSEL_COLOR              =  9,
-<<<<<<< HEAD
-	OBJECT_GRPSEL_PROPERTIES         = 10,
-	OBJECT_GRPSEL_KEYINGSET          = 11,
-	OBJECT_GRPSEL_LAMP_TYPE          = 12,
-=======
 	OBJECT_GRPSEL_KEYINGSET          = 10,
 	OBJECT_GRPSEL_LIGHT_TYPE          = 11,
->>>>>>> 0f1000ce
+	OBJECT_GRPSEL_PROPERTIES         = 12,
 };
 
 static const EnumPropertyItem prop_select_grouped_types[] = {
