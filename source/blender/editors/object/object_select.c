--- conflicted
+++ resolved
@@ -905,25 +905,16 @@
 
 static int object_select_same_collection_exec(bContext *C, wmOperator *op)
 {
-<<<<<<< HEAD
+	Main *bmain = CTX_data_main(C);
 	Collection *collection;
 	char collection_name[MAX_ID_NAME];
-=======
-	Main *bmain = CTX_data_main(C);
-	Group *group;
-	char group_name[MAX_ID_NAME];
->>>>>>> 16100f82
 
 	/* passthrough if no objects are visible */
 	if (CTX_DATA_COUNT(C, visible_bases) == 0) return OPERATOR_PASS_THROUGH;
 
 	RNA_string_get(op->ptr, "collection", collection_name);
 
-<<<<<<< HEAD
-	collection = (Collection *)BKE_libblock_find_name(ID_GR, collection_name);
-=======
-	group = (Group *)BKE_libblock_find_name(bmain, ID_GR, group_name);
->>>>>>> 16100f82
+	collection = (Collection *)BKE_libblock_find_name(bmain, ID_GR, collection_name);
 
 	if (!collection) {
 		return OPERATOR_PASS_THROUGH;
