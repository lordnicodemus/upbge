--- conflicted
+++ resolved
@@ -1595,7 +1595,31 @@
 	RNA_def_property_flag(prop, PROP_SKIP_SAVE);
 }
 
-<<<<<<< HEAD
+void OBJECT_OT_mode_set_or_submode(wmOperatorType *ot)
+{
+	PropertyRNA *prop;
+
+	/* identifiers */
+	ot->name = "Set Object Mode or Submode";
+	ot->description = "Sets the object interaction mode";
+	ot->idname = "OBJECT_OT_mode_set_or_submode";
+
+	/* api callbacks */
+	ot->exec = object_mode_set_exec;
+
+	ot->poll = object_mode_set_poll; //ED_operator_object_active_editable;
+
+	/* flags */
+	ot->flag = 0; /* no register/undo here, leave it to operators being called */
+
+	ot->prop = RNA_def_enum(ot->srna, "mode", rna_enum_object_mode_items, OB_MODE_OBJECT, "Mode", "");
+	RNA_def_enum_funcs(ot->prop, object_mode_set_itemsf);
+	RNA_def_property_flag(ot->prop, PROP_SKIP_SAVE);
+
+	prop = RNA_def_boolean(ot->srna, "toggle", 0, "Toggle", "");
+	RNA_def_property_flag(prop, PROP_SKIP_SAVE);
+}
+
 /************************ Game Properties ***********************/
 
 static int game_property_new_exec(bContext *C, wmOperator *op)
@@ -1990,31 +2014,6 @@
 	
 	/* flags */
 	ot->flag = OPTYPE_REGISTER | OPTYPE_UNDO;
-=======
-void OBJECT_OT_mode_set_or_submode(wmOperatorType *ot)
-{
-	PropertyRNA *prop;
-
-	/* identifiers */
-	ot->name = "Set Object Mode or Submode";
-	ot->description = "Sets the object interaction mode";
-	ot->idname = "OBJECT_OT_mode_set_or_submode";
-
-	/* api callbacks */
-	ot->exec = object_mode_set_exec;
-
-	ot->poll = object_mode_set_poll; //ED_operator_object_active_editable;
-
-	/* flags */
-	ot->flag = 0; /* no register/undo here, leave it to operators being called */
-
-	ot->prop = RNA_def_enum(ot->srna, "mode", rna_enum_object_mode_items, OB_MODE_OBJECT, "Mode", "");
-	RNA_def_enum_funcs(ot->prop, object_mode_set_itemsf);
-	RNA_def_property_flag(ot->prop, PROP_SKIP_SAVE);
-
-	prop = RNA_def_boolean(ot->srna, "toggle", 0, "Toggle", "");
-	RNA_def_property_flag(prop, PROP_SKIP_SAVE);
->>>>>>> f8908f0d
 }
 
 bool ED_object_editmode_calc_active_center(Object *obedit, const bool select_only, float r_center[3])
