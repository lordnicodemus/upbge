/*
 * This program is free software; you can redistribute it and/or
 * modify it under the terms of the GNU General Public License
 * as published by the Free Software Foundation; either version 2
 * of the License, or (at your option) any later version.
 *
 * This program is distributed in the hope that it will be useful,
 * but WITHOUT ANY WARRANTY; without even the implied warranty of
 * MERCHANTABILITY or FITNESS FOR A PARTICULAR PURPOSE.  See the
 * GNU General Public License for more details.
 *
 * You should have received a copy of the GNU General Public License
 * along with this program; if not, write to the Free Software Foundation,
 * Inc., 51 Franklin Street, Fifth Floor, Boston, MA 02110-1301, USA.
 *
 * The Original Code is Copyright (C) 2001-2002 by NaN Holding BV.
 * All rights reserved.
 */

/** \file
 * \ingroup edobj
 */

#include <ctype.h>
#include <stdlib.h>
#include <string.h>

#include "MEM_guardedalloc.h"

#include "DNA_actuator_types.h"
#include "DNA_anim_types.h"
#include "DNA_camera_types.h"
#include "DNA_collection_types.h"
#include "DNA_curve_types.h"
#include "DNA_gpencil_types.h"
#include "DNA_key_types.h"
#include "DNA_light_types.h"
#include "DNA_lightprobe_types.h"
#include "DNA_material_types.h"
#include "DNA_mesh_types.h"
#include "DNA_meta_types.h"
#include "DNA_object_fluidsim_types.h"
#include "DNA_object_force_types.h"
#include "DNA_object_types.h"
#include "DNA_scene_types.h"
#include "DNA_vfont_types.h"

#include "BLI_ghash.h"
#include "BLI_listbase.h"
#include "BLI_math.h"
#include "BLI_string.h"
#include "BLI_utildefines.h"

#include "BLT_translation.h"

#include "BKE_action.h"
#include "BKE_anim_data.h"
#include "BKE_armature.h"
#include "BKE_camera.h"
#include "BKE_collection.h"
#include "BKE_constraint.h"
#include "BKE_context.h"
#include "BKE_curve.h"
#include "BKE_displist.h"
#include "BKE_duplilist.h"
#include "BKE_effect.h"
#include "BKE_font.h"
#include "BKE_gpencil_curve.h"
#include "BKE_gpencil_geom.h"
#include "BKE_hair.h"
#include "BKE_key.h"
#include "BKE_lattice.h"
#include "BKE_layer.h"
#include "BKE_lib_id.h"
#include "BKE_lib_query.h"
#include "BKE_lib_remap.h"
#include "BKE_light.h"
#include "BKE_lightprobe.h"
#include "BKE_main.h"
#include "BKE_material.h"
#include "BKE_mball.h"
#include "BKE_mesh.h"
#include "BKE_mesh_runtime.h"
#include "BKE_nla.h"
#include "BKE_object.h"
#include "BKE_particle.h"
#include "BKE_pointcloud.h"
#include "BKE_report.h"
#include "BKE_sca.h"
#include "BKE_scene.h"
#include "BKE_speaker.h"
#include "BKE_volume.h"

#include "DEG_depsgraph.h"
#include "DEG_depsgraph_build.h"
#include "DEG_depsgraph_query.h"

#include "RNA_access.h"
#include "RNA_define.h"
#include "RNA_enum_types.h"

#include "UI_interface.h"

#include "WM_api.h"
#include "WM_types.h"

#include "ED_armature.h"
#include "ED_curve.h"
#include "ED_gpencil.h"
#include "ED_mball.h"
#include "ED_mesh.h"
#include "ED_node.h"
#include "ED_object.h"
#include "ED_outliner.h"
#include "ED_physics.h"
#include "ED_render.h"
#include "ED_screen.h"
#include "ED_transform.h"
#include "ED_view3d.h"

#include "UI_resources.h"

#include "object_intern.h"

/* -------------------------------------------------------------------- */
/** \name Local Enum Declarations
 * \{ */

/* this is an exact copy of the define in rna_light.c
 * kept here because of linking order.
 * Icons are only defined here */
const EnumPropertyItem rna_enum_light_type_items[] = {
    {LA_LOCAL, "POINT", ICON_LIGHT_POINT, "Point", "Omnidirectional point light source"},
    {LA_SUN, "SUN", ICON_LIGHT_SUN, "Sun", "Constant direction parallel ray light source"},
    {LA_SPOT, "SPOT", ICON_LIGHT_SPOT, "Spot", "Directional cone light source"},
    {LA_AREA, "AREA", ICON_LIGHT_AREA, "Area", "Directional area light source"},
    {0, NULL, 0, NULL, NULL},
};

/* copy from rna_object_force.c */
static const EnumPropertyItem field_type_items[] = {
    {PFIELD_FORCE, "FORCE", ICON_FORCE_FORCE, "Force", ""},
    {PFIELD_WIND, "WIND", ICON_FORCE_WIND, "Wind", ""},
    {PFIELD_VORTEX, "VORTEX", ICON_FORCE_VORTEX, "Vortex", ""},
    {PFIELD_MAGNET, "MAGNET", ICON_FORCE_MAGNETIC, "Magnetic", ""},
    {PFIELD_HARMONIC, "HARMONIC", ICON_FORCE_HARMONIC, "Harmonic", ""},
    {PFIELD_CHARGE, "CHARGE", ICON_FORCE_CHARGE, "Charge", ""},
    {PFIELD_LENNARDJ, "LENNARDJ", ICON_FORCE_LENNARDJONES, "Lennard-Jones", ""},
    {PFIELD_TEXTURE, "TEXTURE", ICON_FORCE_TEXTURE, "Texture", ""},
    {PFIELD_GUIDE, "GUIDE", ICON_FORCE_CURVE, "Curve Guide", ""},
    {PFIELD_BOID, "BOID", ICON_FORCE_BOID, "Boid", ""},
    {PFIELD_TURBULENCE, "TURBULENCE", ICON_FORCE_TURBULENCE, "Turbulence", ""},
    {PFIELD_DRAG, "DRAG", ICON_FORCE_DRAG, "Drag", ""},
    {PFIELD_FLUIDFLOW, "FLUID", ICON_FORCE_FLUIDFLOW, "Fluid Flow", ""},
    {0, NULL, 0, NULL, NULL},
};

static EnumPropertyItem lightprobe_type_items[] = {
    {LIGHTPROBE_TYPE_CUBE,
     "CUBEMAP",
     ICON_LIGHTPROBE_CUBEMAP,
     "Reflection Cubemap",
     "Reflection probe with spherical or cubic attenuation"},
    {LIGHTPROBE_TYPE_PLANAR,
     "PLANAR",
     ICON_LIGHTPROBE_PLANAR,
     "Reflection Plane",
     "Planar reflection probe"},
    {LIGHTPROBE_TYPE_GRID,
     "GRID",
     ICON_LIGHTPROBE_GRID,
     "Irradiance Volume",
     "Irradiance probe to capture diffuse indirect lighting"},
    {0, NULL, 0, NULL, NULL},
};

enum {
  ALIGN_WORLD = 0,
  ALIGN_VIEW,
  ALIGN_CURSOR,
};

static const EnumPropertyItem align_options[] = {
    {ALIGN_WORLD, "WORLD", 0, "World", "Align the new object to the world"},
    {ALIGN_VIEW, "VIEW", 0, "View", "Align the new object to the view"},
    {ALIGN_CURSOR, "CURSOR", 0, "3D Cursor", "Use the 3D cursor orientation for the new object"},
    {0, NULL, 0, NULL, NULL},
};

/** \} */

/* -------------------------------------------------------------------- */
/** \name Public Add Object API
 *
 * \{ */

void ED_object_location_from_view(bContext *C, float loc[3])
{
  const Scene *scene = CTX_data_scene(C);
  copy_v3_v3(loc, scene->cursor.location);
}

void ED_object_rotation_from_quat(float rot[3], const float viewquat[4], const char align_axis)
{
  BLI_assert(align_axis >= 'X' && align_axis <= 'Z');

  switch (align_axis) {
    case 'X': {
      /* Same as 'rv3d->viewinv[1]' */
      float axis_y[4] = {0.0f, 1.0f, 0.0f};
      float quat_y[4], quat[4];
      axis_angle_to_quat(quat_y, axis_y, M_PI_2);
      mul_qt_qtqt(quat, viewquat, quat_y);
      quat_to_eul(rot, quat);
      break;
    }
    case 'Y': {
      quat_to_eul(rot, viewquat);
      rot[0] -= (float)M_PI_2;
      break;
    }
    case 'Z': {
      quat_to_eul(rot, viewquat);
      break;
    }
  }
}

void ED_object_rotation_from_view(bContext *C, float rot[3], const char align_axis)
{
  RegionView3D *rv3d = CTX_wm_region_view3d(C);
  BLI_assert(align_axis >= 'X' && align_axis <= 'Z');
  if (rv3d) {
    float viewquat[4];
    copy_qt_qt(viewquat, rv3d->viewquat);
    viewquat[0] *= -1.0f;
    ED_object_rotation_from_quat(rot, viewquat, align_axis);
  }
  else {
    zero_v3(rot);
  }
}

void ED_object_base_init_transform_on_add(Object *object, const float loc[3], const float rot[3])
{
  if (loc) {
    copy_v3_v3(object->loc, loc);
  }

  if (rot) {
    copy_v3_v3(object->rot, rot);
  }

  BKE_object_to_mat4(object, object->obmat);
}

/* Uses context to figure out transform for primitive.
 * Returns standard diameter. */
float ED_object_new_primitive_matrix(
    bContext *C, Object *obedit, const float loc[3], const float rot[3], float primmat[4][4])
{
  Scene *scene = CTX_data_scene(C);
  View3D *v3d = CTX_wm_view3d(C);
  float mat[3][3], rmat[3][3], cmat[3][3], imat[3][3];

  unit_m4(primmat);

  eul_to_mat3(rmat, rot);
  invert_m3(rmat);

  /* inverse transform for initial rotation and object */
  copy_m3_m4(mat, obedit->obmat);
  mul_m3_m3m3(cmat, rmat, mat);
  invert_m3_m3(imat, cmat);
  copy_m4_m3(primmat, imat);

  /* center */
  copy_v3_v3(primmat[3], loc);
  sub_v3_v3v3(primmat[3], primmat[3], obedit->obmat[3]);
  invert_m3_m3(imat, mat);
  mul_m3_v3(imat, primmat[3]);

  {
    const float dia = v3d ? ED_view3d_grid_scale(scene, v3d, NULL) :
                            ED_scene_grid_scale(scene, NULL);
    return dia;
  }

  // return 1.0f;
}

/** \} */

/* -------------------------------------------------------------------- */
/** \name Add Object Operator
 * \{ */

static void view_align_update(struct Main *UNUSED(main),
                              struct Scene *UNUSED(scene),
                              struct PointerRNA *ptr)
{
  RNA_struct_idprops_unset(ptr, "rotation");
}

void ED_object_add_unit_props_size(wmOperatorType *ot)
{
  RNA_def_float_distance(
      ot->srna, "size", 2.0f, 0.0, OBJECT_ADD_SIZE_MAXF, "Size", "", 0.001, 100.00);
}

void ED_object_add_unit_props_radius_ex(wmOperatorType *ot, float default_value)
{
  RNA_def_float_distance(
      ot->srna, "radius", default_value, 0.0, OBJECT_ADD_SIZE_MAXF, "Radius", "", 0.001, 100.00);
}

void ED_object_add_unit_props_radius(wmOperatorType *ot)
{
  ED_object_add_unit_props_radius_ex(ot, 1.0f);
}

void ED_object_add_generic_props(wmOperatorType *ot, bool do_editmode)
{
  PropertyRNA *prop;

  if (do_editmode) {
    prop = RNA_def_boolean(
        ot->srna, "enter_editmode", 0, "Enter Editmode", "Enter editmode when adding this object");
    RNA_def_property_flag(prop, PROP_HIDDEN | PROP_SKIP_SAVE);
  }
  /* note: this property gets hidden for add-camera operator */
  prop = RNA_def_enum(
      ot->srna, "align", align_options, ALIGN_WORLD, "Align", "The alignment of the new object");
  RNA_def_property_update_runtime(prop, view_align_update);

  prop = RNA_def_float_vector_xyz(ot->srna,
                                  "location",
                                  3,
                                  NULL,
                                  -OBJECT_ADD_SIZE_MAXF,
                                  OBJECT_ADD_SIZE_MAXF,
                                  "Location",
                                  "Location for the newly added object",
                                  -1000.0f,
                                  1000.0f);
  RNA_def_property_flag(prop, PROP_SKIP_SAVE);
  prop = RNA_def_float_rotation(ot->srna,
                                "rotation",
                                3,
                                NULL,
                                -OBJECT_ADD_SIZE_MAXF,
                                OBJECT_ADD_SIZE_MAXF,
                                "Rotation",
                                "Rotation for the newly added object",
                                DEG2RADF(-360.0f),
                                DEG2RADF(360.0f));
  RNA_def_property_flag(prop, PROP_SKIP_SAVE);

  prop = RNA_def_float_vector_xyz(ot->srna,
                                  "scale",
                                  3,
                                  NULL,
                                  -OBJECT_ADD_SIZE_MAXF,
                                  OBJECT_ADD_SIZE_MAXF,
                                  "Scale",
                                  "Scale for the newly added object",
                                  -1000.0f,
                                  1000.0f);
  RNA_def_property_flag(prop, PROP_HIDDEN | PROP_SKIP_SAVE);
}

void ED_object_add_mesh_props(wmOperatorType *ot)
{
  RNA_def_boolean(ot->srna, "calc_uvs", true, "Generate UVs", "Generate a default UV map");
}

bool ED_object_add_generic_get_opts(bContext *C,
                                    wmOperator *op,
                                    const char view_align_axis,
                                    float loc[3],
                                    float rot[3],
                                    float scale[3],
                                    bool *enter_editmode,
                                    ushort *local_view_bits,
                                    bool *is_view_aligned)
{
  PropertyRNA *prop;

  /* Switch to Edit mode? optional prop */
  if ((prop = RNA_struct_find_property(op->ptr, "enter_editmode"))) {
    bool _enter_editmode;
    if (!enter_editmode) {
      enter_editmode = &_enter_editmode;
    }

    if (RNA_property_is_set(op->ptr, prop) && enter_editmode) {
      *enter_editmode = RNA_property_boolean_get(op->ptr, prop);
    }
    else {
      *enter_editmode = (U.flag & USER_ADD_EDITMODE) != 0;
      RNA_property_boolean_set(op->ptr, prop, *enter_editmode);
    }
  }

  if (local_view_bits) {
    View3D *v3d = CTX_wm_view3d(C);
    if (v3d && v3d->localvd) {
      *local_view_bits = v3d->local_view_uuid;
    }
  }

  /* Location! */
  {
    float _loc[3];
    if (!loc) {
      loc = _loc;
    }

    if (RNA_struct_property_is_set(op->ptr, "location")) {
      RNA_float_get_array(op->ptr, "location", loc);
    }
    else {
      ED_object_location_from_view(C, loc);
      RNA_float_set_array(op->ptr, "location", loc);
    }
  }

  /* Rotation! */
  {
    bool _is_view_aligned;
    float _rot[3];
    if (!is_view_aligned) {
      is_view_aligned = &_is_view_aligned;
    }
    if (!rot) {
      rot = _rot;
    }

    if (RNA_struct_property_is_set(op->ptr, "rotation")) {
      /* If rotation is set, always use it. Alignment (and corresponding user preference)
       * can be ignored since this is in world space anyways.
       * To not confuse (e.g. on redo), dont set it to ALIGN_WORLD in the op UI though. */
      *is_view_aligned = false;
      RNA_float_get_array(op->ptr, "rotation", rot);
    }
    else {
      int alignment = ALIGN_WORLD;
      prop = RNA_struct_find_property(op->ptr, "align");

      if (RNA_property_is_set(op->ptr, prop)) {
        /* If alignment is set, always use it. */
        *is_view_aligned = alignment == ALIGN_VIEW;
        alignment = RNA_property_enum_get(op->ptr, prop);
      }
      else {
        /* If alignment is not set, use User Preferences. */
        *is_view_aligned = (U.flag & USER_ADD_VIEWALIGNED) != 0;
        if (*is_view_aligned) {
          RNA_property_enum_set(op->ptr, prop, ALIGN_VIEW);
          alignment = ALIGN_VIEW;
        }
        else if ((U.flag & USER_ADD_CURSORALIGNED) != 0) {
          RNA_property_enum_set(op->ptr, prop, ALIGN_CURSOR);
          alignment = ALIGN_CURSOR;
        }
        else {
          RNA_property_enum_set(op->ptr, prop, ALIGN_WORLD);
          alignment = ALIGN_WORLD;
        }
      }
      switch (alignment) {
        case ALIGN_WORLD:
          RNA_float_get_array(op->ptr, "rotation", rot);
          break;
        case ALIGN_VIEW:
          ED_object_rotation_from_view(C, rot, view_align_axis);
          RNA_float_set_array(op->ptr, "rotation", rot);
          break;
        case ALIGN_CURSOR: {
          const Scene *scene = CTX_data_scene(C);
          float tmat[3][3];
          BKE_scene_cursor_rot_to_mat3(&scene->cursor, tmat);
          mat3_normalized_to_eul(rot, tmat);
          RNA_float_set_array(op->ptr, "rotation", rot);
          break;
        }
      }
    }
  }

  /* Scale! */
  {
    float _scale[3];
    if (!scale) {
      scale = _scale;
    }

    /* For now this is optional, we can make it always use. */
    copy_v3_fl(scale, 1.0f);
    if ((prop = RNA_struct_find_property(op->ptr, "scale"))) {
      if (RNA_property_is_set(op->ptr, prop)) {
        RNA_property_float_get_array(op->ptr, prop, scale);
      }
      else {
        copy_v3_fl(scale, 1.0f);
        RNA_property_float_set_array(op->ptr, prop, scale);
      }
    }
  }

  return true;
}

/* For object add primitive operators.
 * Do not call undo push in this function (users of this function have to). */
Object *ED_object_add_type(bContext *C,
                           int type,
                           const char *name,
                           const float loc[3],
                           const float rot[3],
                           bool enter_editmode,
                           ushort local_view_bits)
{
  Main *bmain = CTX_data_main(C);
  Scene *scene = CTX_data_scene(C);
  ViewLayer *view_layer = CTX_data_view_layer(C);
  Object *ob;

  /* for as long scene has editmode... */
  if (CTX_data_edit_object(C)) {
    ED_object_editmode_exit(C, EM_FREEDATA);
  }

  /* deselects all, sets active object */
  ob = BKE_object_add(bmain, scene, view_layer, type, name);
  BASACT(view_layer)->local_view_bits = local_view_bits;
  /* editor level activate, notifiers */
  ED_object_base_activate(C, view_layer->basact);

  /* more editor stuff */
  ED_object_base_init_transform_on_add(ob, loc, rot);

  /* Ignore collisions by default for non-mesh objects */
  if (type != OB_MESH) {
    ob->body_type = OB_BODY_TYPE_NO_COLLISION;
    ob->gameflag &= ~(OB_SENSOR | OB_RIGID_BODY | OB_SOFT_BODY | OB_COLLISION | OB_CHARACTER |
                      OB_OCCLUDER | OB_DYNAMIC | OB_NAVMESH); /* copied from rna_object.c */
  }

  /* TODO(sergey): This is weird to manually tag objects for update, better to
   * use DEG_id_tag_update here perhaps.
   */
  DEG_id_type_tag(bmain, ID_OB);
  DEG_relations_tag_update(bmain);
  if (ob->data != NULL) {
    DEG_id_tag_update_ex(bmain, (ID *)ob->data, ID_RECALC_EDITORS);
  }

  if (enter_editmode) {
    ED_object_editmode_enter_ex(bmain, scene, ob, 0);
  }

  WM_event_add_notifier(C, NC_SCENE | ND_LAYER_CONTENT, scene);

  /* TODO(sergey): Use proper flag for tagging here. */
  DEG_id_tag_update(&scene->id, 0);

  ED_outliner_select_sync_from_object_tag(C);

  return ob;
}

/* for object add operator */
static int object_add_exec(bContext *C, wmOperator *op)
{
  Object *ob;
  bool enter_editmode;
  ushort local_view_bits;
  float loc[3], rot[3], radius;

  WM_operator_view3d_unit_defaults(C, op);
  if (!ED_object_add_generic_get_opts(
          C, op, 'Z', loc, rot, NULL, &enter_editmode, &local_view_bits, NULL)) {
    return OPERATOR_CANCELLED;
  }
  radius = RNA_float_get(op->ptr, "radius");
  ob = ED_object_add_type(
      C, RNA_enum_get(op->ptr, "type"), NULL, loc, rot, enter_editmode, local_view_bits);

  if (ob->type == OB_LATTICE) {
    /* lattice is a special case!
     * we never want to scale the obdata since that is the rest-state */
    copy_v3_fl(ob->scale, radius);
  }
  else {
    BKE_object_obdata_size_init(ob, radius);
  }

  return OPERATOR_FINISHED;
}

void OBJECT_OT_add(wmOperatorType *ot)
{
  /* identifiers */
  ot->name = "Add Object";
  ot->description = "Add an object to the scene";
  ot->idname = "OBJECT_OT_add";

  /* api callbacks */
  ot->exec = object_add_exec;
  ot->poll = ED_operator_objectmode;

  /* flags */
  ot->flag = OPTYPE_REGISTER | OPTYPE_UNDO;

  /* properties */
  ED_object_add_unit_props_radius(ot);
  PropertyRNA *prop = RNA_def_enum(ot->srna, "type", rna_enum_object_type_items, 0, "Type", "");
  RNA_def_property_translation_context(prop, BLT_I18NCONTEXT_ID_ID);

  ED_object_add_generic_props(ot, true);
}

/** \} */

/* -------------------------------------------------------------------- */
/** \name Add Probe Operator
 * \{ */

/* for object add operator */
static const char *get_lightprobe_defname(int type)
{
  switch (type) {
    case LIGHTPROBE_TYPE_GRID:
      return CTX_DATA_(BLT_I18NCONTEXT_ID_LIGHT, "IrradianceVolume");
    case LIGHTPROBE_TYPE_PLANAR:
      return CTX_DATA_(BLT_I18NCONTEXT_ID_LIGHT, "ReflectionPlane");
    case LIGHTPROBE_TYPE_CUBE:
      return CTX_DATA_(BLT_I18NCONTEXT_ID_LIGHT, "ReflectionCubemap");
    default:
      return CTX_DATA_(BLT_I18NCONTEXT_ID_LIGHT, "LightProbe");
  }
}

static int lightprobe_add_exec(bContext *C, wmOperator *op)
{
  Object *ob;
  LightProbe *probe;
  int type;
  bool enter_editmode;
  ushort local_view_bits;
  float loc[3], rot[3];
  float radius;

  WM_operator_view3d_unit_defaults(C, op);
  if (!ED_object_add_generic_get_opts(
          C, op, 'Z', loc, rot, NULL, &enter_editmode, &local_view_bits, NULL)) {
    return OPERATOR_CANCELLED;
  }
  type = RNA_enum_get(op->ptr, "type");
  radius = RNA_float_get(op->ptr, "radius");

  ob = ED_object_add_type(
      C, OB_LIGHTPROBE, get_lightprobe_defname(type), loc, rot, false, local_view_bits);
  copy_v3_fl(ob->scale, radius);

  probe = (LightProbe *)ob->data;

  BKE_lightprobe_type_set(probe, type);

  DEG_relations_tag_update(CTX_data_main(C));

  return OPERATOR_FINISHED;
}

void OBJECT_OT_lightprobe_add(wmOperatorType *ot)
{
  /* identifiers */
  ot->name = "Add Light Probe";
  ot->description = "Add a light probe object";
  ot->idname = "OBJECT_OT_lightprobe_add";

  /* api callbacks */
  ot->exec = lightprobe_add_exec;
  ot->poll = ED_operator_objectmode;

  /* flags */
  ot->flag = OPTYPE_REGISTER | OPTYPE_UNDO;

  /* properties */
  ot->prop = RNA_def_enum(ot->srna, "type", lightprobe_type_items, 0, "Type", "");

  ED_object_add_unit_props_radius(ot);
  ED_object_add_generic_props(ot, true);
}

/** \} */

/* -------------------------------------------------------------------- */
/** \name Add Effector Operator
 * \{ */

/* for object add operator */
static int effector_add_exec(bContext *C, wmOperator *op)
{
  Object *ob;
  int type;
  bool enter_editmode;
  ushort local_view_bits;
  float loc[3], rot[3];
  float mat[4][4];
  float dia;

  WM_operator_view3d_unit_defaults(C, op);
  if (!ED_object_add_generic_get_opts(
          C, op, 'Z', loc, rot, NULL, &enter_editmode, &local_view_bits, NULL)) {
    return OPERATOR_CANCELLED;
  }
  type = RNA_enum_get(op->ptr, "type");
  dia = RNA_float_get(op->ptr, "radius");

  if (type == PFIELD_GUIDE) {
    Curve *cu;
    const char *name = CTX_DATA_(BLT_I18NCONTEXT_ID_OBJECT, "CurveGuide");
    ob = ED_object_add_type(C, OB_CURVE, name, loc, rot, false, local_view_bits);

    cu = ob->data;
    cu->flag |= CU_PATH | CU_3D;
    ED_object_editmode_enter(C, 0);
    ED_object_new_primitive_matrix(C, ob, loc, rot, mat);
    BLI_addtail(&cu->editnurb->nurbs,
                ED_curve_add_nurbs_primitive(C, ob, mat, CU_NURBS | CU_PRIM_PATH, dia));
    if (!enter_editmode) {
      ED_object_editmode_exit(C, EM_FREEDATA);
    }
  }
  else {
    const char *name = CTX_DATA_(BLT_I18NCONTEXT_ID_OBJECT, "Field");
    ob = ED_object_add_type(C, OB_EMPTY, name, loc, rot, false, local_view_bits);
    BKE_object_obdata_size_init(ob, dia);
    if (ELEM(type, PFIELD_WIND, PFIELD_VORTEX)) {
      ob->empty_drawtype = OB_SINGLE_ARROW;
    }
  }

  ob->pd = BKE_partdeflect_new(type);

  DEG_relations_tag_update(CTX_data_main(C));

  return OPERATOR_FINISHED;
}

void OBJECT_OT_effector_add(wmOperatorType *ot)
{
  /* identifiers */
  ot->name = "Add Effector";
  ot->description = "Add an empty object with a physics effector to the scene";
  ot->idname = "OBJECT_OT_effector_add";

  /* api callbacks */
  ot->exec = effector_add_exec;
  ot->poll = ED_operator_objectmode;

  /* flags */
  ot->flag = OPTYPE_REGISTER | OPTYPE_UNDO;

  /* properties */
  ot->prop = RNA_def_enum(ot->srna, "type", field_type_items, 0, "Type", "");

  ED_object_add_unit_props_radius(ot);
  ED_object_add_generic_props(ot, true);
}

/** \} */

/* -------------------------------------------------------------------- */
/** \name Add Camera Operator
 * \{ */

static int object_camera_add_exec(bContext *C, wmOperator *op)
{
  View3D *v3d = CTX_wm_view3d(C);
  Scene *scene = CTX_data_scene(C);
  Object *ob;
  Camera *cam;
  bool enter_editmode;
  ushort local_view_bits;
  float loc[3], rot[3];

  /* force view align for cameras */
  RNA_enum_set(op->ptr, "align", ALIGN_VIEW);

  if (!ED_object_add_generic_get_opts(
          C, op, 'Z', loc, rot, NULL, &enter_editmode, &local_view_bits, NULL)) {
    return OPERATOR_CANCELLED;
  }
  ob = ED_object_add_type(C, OB_CAMERA, NULL, loc, rot, false, local_view_bits);

  if (v3d) {
    if (v3d->camera == NULL) {
      v3d->camera = ob;
    }
    if (v3d->scenelock && scene->camera == NULL) {
      scene->camera = ob;
    }
  }

  cam = ob->data;
  cam->drawsize = v3d ? ED_view3d_grid_scale(scene, v3d, NULL) : ED_scene_grid_scale(scene, NULL);

  return OPERATOR_FINISHED;
}

void OBJECT_OT_camera_add(wmOperatorType *ot)
{
  PropertyRNA *prop;

  /* identifiers */
  ot->name = "Add Camera";
  ot->description = "Add a camera object to the scene";
  ot->idname = "OBJECT_OT_camera_add";

  /* api callbacks */
  ot->exec = object_camera_add_exec;
  ot->poll = ED_operator_objectmode;

  /* flags */
  ot->flag = OPTYPE_REGISTER | OPTYPE_UNDO;

  ED_object_add_generic_props(ot, true);

  /* hide this for cameras, default */
  prop = RNA_struct_type_find_property(ot->srna, "align");
  RNA_def_property_flag(prop, PROP_HIDDEN);
}

/** \} */

/* -------------------------------------------------------------------- */
/** \name Add Metaball Operator
 * \{ */

static int object_metaball_add_exec(bContext *C, wmOperator *op)
{
  Object *obedit = CTX_data_edit_object(C);
  bool newob = false;
  bool enter_editmode;
  ushort local_view_bits;
  float loc[3], rot[3];
  float mat[4][4];
  float dia;

  WM_operator_view3d_unit_defaults(C, op);
  if (!ED_object_add_generic_get_opts(
          C, op, 'Z', loc, rot, NULL, &enter_editmode, &local_view_bits, NULL)) {
    return OPERATOR_CANCELLED;
  }
  if (obedit == NULL || obedit->type != OB_MBALL) {
    obedit = ED_object_add_type(C, OB_MBALL, NULL, loc, rot, true, local_view_bits);
    newob = true;
  }
  else {
    DEG_id_tag_update(&obedit->id, ID_RECALC_GEOMETRY);
  }

  ED_object_new_primitive_matrix(C, obedit, loc, rot, mat);
  /* Halving here is done to account for constant values from #BKE_mball_element_add.
   * While the default radius of the resulting meta element is 2,
   * we want to pass in 1 so other values such as resolution are scaled by 1.0. */
  dia = RNA_float_get(op->ptr, "radius") / 2;

  ED_mball_add_primitive(C, obedit, newob, mat, dia, RNA_enum_get(op->ptr, "type"));

  /* userdef */
  if (newob && !enter_editmode) {
    ED_object_editmode_exit(C, EM_FREEDATA);
  }

  WM_event_add_notifier(C, NC_OBJECT | ND_DRAW, obedit);

  return OPERATOR_FINISHED;
}

void OBJECT_OT_metaball_add(wmOperatorType *ot)
{
  /* identifiers */
  ot->name = "Add Metaball";
  ot->description = "Add an metaball object to the scene";
  ot->idname = "OBJECT_OT_metaball_add";

  /* api callbacks */
  ot->invoke = WM_menu_invoke;
  ot->exec = object_metaball_add_exec;
  ot->poll = ED_operator_scene_editable;

  /* flags */
  ot->flag = OPTYPE_REGISTER | OPTYPE_UNDO;

  ot->prop = RNA_def_enum(ot->srna, "type", rna_enum_metaelem_type_items, 0, "Primitive", "");

  ED_object_add_unit_props_radius_ex(ot, 2.0f);
  ED_object_add_generic_props(ot, true);
}

/** \} */

/* -------------------------------------------------------------------- */
/** \name Add Text Operator
 * \{ */

static int object_add_text_exec(bContext *C, wmOperator *op)
{
  Object *obedit = CTX_data_edit_object(C);
  bool enter_editmode;
  ushort local_view_bits;
  float loc[3], rot[3];

  WM_operator_view3d_unit_defaults(C, op);
  if (!ED_object_add_generic_get_opts(
          C, op, 'Z', loc, rot, NULL, &enter_editmode, &local_view_bits, NULL)) {
    return OPERATOR_CANCELLED;
  }
  if (obedit && obedit->type == OB_FONT) {
    return OPERATOR_CANCELLED;
  }

  obedit = ED_object_add_type(C, OB_FONT, NULL, loc, rot, enter_editmode, local_view_bits);
  BKE_object_obdata_size_init(obedit, RNA_float_get(op->ptr, "radius"));

  WM_event_add_notifier(C, NC_OBJECT | ND_DRAW, obedit);

  return OPERATOR_FINISHED;
}

void OBJECT_OT_text_add(wmOperatorType *ot)
{
  /* identifiers */
  ot->name = "Add Text";
  ot->description = "Add a text object to the scene";
  ot->idname = "OBJECT_OT_text_add";

  /* api callbacks */
  ot->exec = object_add_text_exec;
  ot->poll = ED_operator_objectmode;

  /* flags */
  ot->flag = OPTYPE_REGISTER | OPTYPE_UNDO;

  /* properties */
  ED_object_add_unit_props_radius(ot);
  ED_object_add_generic_props(ot, true);
}

/** \} */

/* -------------------------------------------------------------------- */
/** \name Add Armature Operator
 * \{ */

static int object_armature_add_exec(bContext *C, wmOperator *op)
{
  Object *obedit = CTX_data_edit_object(C);
  RegionView3D *rv3d = CTX_wm_region_view3d(C);
  bool newob = false;
  bool enter_editmode;
  ushort local_view_bits;
  float loc[3], rot[3], dia;
  bool view_aligned = rv3d && (U.flag & USER_ADD_VIEWALIGNED);

  WM_operator_view3d_unit_defaults(C, op);
  if (!ED_object_add_generic_get_opts(
          C, op, 'Z', loc, rot, NULL, &enter_editmode, &local_view_bits, NULL)) {
    return OPERATOR_CANCELLED;
  }
  if ((obedit == NULL) || (obedit->type != OB_ARMATURE)) {
    obedit = ED_object_add_type(C, OB_ARMATURE, NULL, loc, rot, true, local_view_bits);
    ED_object_editmode_enter(C, 0);
    newob = true;
  }
  else {
    DEG_id_tag_update(&obedit->id, ID_RECALC_GEOMETRY);
  }

  if (obedit == NULL) {
    BKE_report(op->reports, RPT_ERROR, "Cannot create editmode armature");
    return OPERATOR_CANCELLED;
  }

  dia = RNA_float_get(op->ptr, "radius");
  ED_armature_ebone_add_primitive(obedit, dia, view_aligned);

  /* userdef */
  if (newob && !enter_editmode) {
    ED_object_editmode_exit(C, EM_FREEDATA);
  }

  WM_event_add_notifier(C, NC_OBJECT | ND_DRAW, obedit);

  return OPERATOR_FINISHED;
}

void OBJECT_OT_armature_add(wmOperatorType *ot)
{
  /* identifiers */
  ot->name = "Add Armature";
  ot->description = "Add an armature object to the scene";
  ot->idname = "OBJECT_OT_armature_add";

  /* api callbacks */
  ot->exec = object_armature_add_exec;
  ot->poll = ED_operator_objectmode;

  /* flags */
  ot->flag = OPTYPE_REGISTER | OPTYPE_UNDO;

  /* properties */
  ED_object_add_unit_props_radius(ot);
  ED_object_add_generic_props(ot, true);
}

/** \} */

/* -------------------------------------------------------------------- */
/** \name Add Empty Operator
 * \{ */

static int object_empty_add_exec(bContext *C, wmOperator *op)
{
  Object *ob;
  int type = RNA_enum_get(op->ptr, "type");
  ushort local_view_bits;
  float loc[3], rot[3];

  WM_operator_view3d_unit_defaults(C, op);
  if (!ED_object_add_generic_get_opts(C, op, 'Z', loc, rot, NULL, NULL, &local_view_bits, NULL)) {
    return OPERATOR_CANCELLED;
  }
  ob = ED_object_add_type(C, OB_EMPTY, NULL, loc, rot, false, local_view_bits);

  BKE_object_empty_draw_type_set(ob, type);
  BKE_object_obdata_size_init(ob, RNA_float_get(op->ptr, "radius"));

  return OPERATOR_FINISHED;
}

void OBJECT_OT_empty_add(wmOperatorType *ot)
{
  /* identifiers */
  ot->name = "Add Empty";
  ot->description = "Add an empty object to the scene";
  ot->idname = "OBJECT_OT_empty_add";

  /* api callbacks */
  ot->invoke = WM_menu_invoke;
  ot->exec = object_empty_add_exec;
  ot->poll = ED_operator_objectmode;

  /* flags */
  ot->flag = OPTYPE_REGISTER | OPTYPE_UNDO;

  /* properties */
  ot->prop = RNA_def_enum(ot->srna, "type", rna_enum_object_empty_drawtype_items, 0, "Type", "");

  ED_object_add_unit_props_radius(ot);
  ED_object_add_generic_props(ot, false);
}

static int empty_drop_named_image_invoke(bContext *C, wmOperator *op, const wmEvent *event)
{
  Scene *scene = CTX_data_scene(C);

  Image *ima = NULL;

  ima = (Image *)WM_operator_drop_load_path(C, op, ID_IM);
  if (!ima) {
    return OPERATOR_CANCELLED;
  }
  /* handled below */
  id_us_min(&ima->id);

  Object *ob = NULL;
  Object *ob_cursor = ED_view3d_give_object_under_cursor(C, event->mval);

  /* either change empty under cursor or create a new empty */
  if (ob_cursor && ob_cursor->type == OB_EMPTY) {
    WM_event_add_notifier(C, NC_SCENE | ND_OB_ACTIVE, scene);
    DEG_id_tag_update((ID *)ob_cursor, ID_RECALC_TRANSFORM);
    ob = ob_cursor;
  }
  else {
    /* add new empty */
    ushort local_view_bits;
    float rot[3];

    if (!ED_object_add_generic_get_opts(
            C, op, 'Z', NULL, rot, NULL, NULL, &local_view_bits, NULL)) {
      return OPERATOR_CANCELLED;
    }
    ob = ED_object_add_type(C, OB_EMPTY, NULL, NULL, rot, false, local_view_bits);

    ED_object_location_from_view(C, ob->loc);
    ED_view3d_cursor3d_position(C, event->mval, false, ob->loc);
    ED_object_rotation_from_view(C, ob->rot, 'Z');
    ob->empty_drawsize = 5.0f;
  }

  BKE_object_empty_draw_type_set(ob, OB_EMPTY_IMAGE);

  id_us_min(ob->data);
  ob->data = ima;
  id_us_plus(ob->data);

  return OPERATOR_FINISHED;
}

void OBJECT_OT_drop_named_image(wmOperatorType *ot)
{
  PropertyRNA *prop;

  /* identifiers */
  ot->name = "Add Empty Image/Drop Image to Empty";
  ot->description = "Add an empty image type to scene with data";
  ot->idname = "OBJECT_OT_drop_named_image";

  /* api callbacks */
  ot->invoke = empty_drop_named_image_invoke;
  ot->poll = ED_operator_objectmode;

  /* flags */
  ot->flag = OPTYPE_REGISTER | OPTYPE_UNDO;

  /* properties */
  prop = RNA_def_string(ot->srna, "filepath", NULL, FILE_MAX, "Filepath", "Path to image file");
  RNA_def_property_flag(prop, PROP_HIDDEN | PROP_SKIP_SAVE);
  RNA_def_boolean(ot->srna,
                  "relative_path",
                  true,
                  "Relative Path",
                  "Select the file relative to the blend file");
  RNA_def_property_flag(prop, PROP_HIDDEN | PROP_SKIP_SAVE);
  prop = RNA_def_string(ot->srna, "name", NULL, MAX_ID_NAME - 2, "Name", "Image name to assign");
  RNA_def_property_flag(prop, PROP_HIDDEN | PROP_SKIP_SAVE);
  ED_object_add_generic_props(ot, false);
}

/** \} */

/* -------------------------------------------------------------------- */
/** \name Add Gpencil Operator
 * \{ */

static bool object_gpencil_add_poll(bContext *C)
{
  Scene *scene = CTX_data_scene(C);
  Object *obact = CTX_data_active_object(C);

  if ((scene == NULL) || (ID_IS_LINKED(scene))) {
    return false;
  }

  if (obact && obact->type == OB_GPENCIL) {
    if (obact->mode != OB_MODE_OBJECT) {
      return false;
    }
  }

  return true;
}

static int object_gpencil_add_exec(bContext *C, wmOperator *op)
{
  Object *ob = CTX_data_active_object(C);
  bGPdata *gpd = (ob && (ob->type == OB_GPENCIL)) ? ob->data : NULL;

  const int type = RNA_enum_get(op->ptr, "type");

  ushort local_view_bits;
  float loc[3], rot[3];
  bool newob = false;

  /* Note: We use 'Y' here (not 'Z'), as */
  WM_operator_view3d_unit_defaults(C, op);
  if (!ED_object_add_generic_get_opts(C, op, 'Y', loc, rot, NULL, NULL, &local_view_bits, NULL)) {
    return OPERATOR_CANCELLED;
  }
  /* add new object if not currently editing a GP object,
   * or if "empty" was chosen (i.e. user wants a blank GP canvas)
   */
  if ((gpd == NULL) || (GPENCIL_ANY_MODE(gpd) == false) || (type == GP_EMPTY)) {
    const char *ob_name = NULL;
    switch (type) {
      case GP_MONKEY: {
        ob_name = "Suzanne";
        break;
      }
      case GP_STROKE: {
        ob_name = "Stroke";
        break;
      }
      default: {
        break;
      }
    }

    ob = ED_object_add_type(C, OB_GPENCIL, ob_name, loc, rot, true, local_view_bits);
    gpd = ob->data;
    newob = true;
  }
  else {
    DEG_id_tag_update(&ob->id, ID_RECALC_GEOMETRY);
    WM_event_add_notifier(C, NC_GPENCIL | ND_DATA | NA_ADDED, NULL);
  }

  /* create relevant geometry */
  switch (type) {
    case GP_STROKE: {
      float radius = RNA_float_get(op->ptr, "radius");
      float mat[4][4];

      ED_object_new_primitive_matrix(C, ob, loc, rot, mat);
      mul_v3_fl(mat[0], radius);
      mul_v3_fl(mat[1], radius);
      mul_v3_fl(mat[2], radius);

      ED_gpencil_create_stroke(C, ob, mat);
      break;
    }
    case GP_MONKEY: {
      float radius = RNA_float_get(op->ptr, "radius");
      float mat[4][4];

      ED_object_new_primitive_matrix(C, ob, loc, rot, mat);
      mul_v3_fl(mat[0], radius);
      mul_v3_fl(mat[1], radius);
      mul_v3_fl(mat[2], radius);

      ED_gpencil_create_monkey(C, ob, mat);
      break;
    }
    case GP_EMPTY:
      /* do nothing */
      break;

    default:
      BKE_report(op->reports, RPT_WARNING, "Not implemented");
      break;
  }

  /* if this is a new object, initialise default stuff (colors, etc.) */
  if (newob) {
    /* set default viewport color to black */
    copy_v3_fl(ob->color, 0.0f);

    ED_gpencil_add_defaults(C, ob);
  }

  return OPERATOR_FINISHED;
}

void OBJECT_OT_gpencil_add(wmOperatorType *ot)
{
  /* identifiers */
  ot->name = "Add Grease Pencil";
  ot->description = "Add a Grease Pencil object to the scene";
  ot->idname = "OBJECT_OT_gpencil_add";

  /* api callbacks */
  ot->invoke = WM_menu_invoke;
  ot->exec = object_gpencil_add_exec;
  ot->poll = object_gpencil_add_poll;

  /* flags */
  ot->flag = OPTYPE_REGISTER | OPTYPE_UNDO;

  /* properties */
  ED_object_add_unit_props_radius(ot);
  ED_object_add_generic_props(ot, false);

  ot->prop = RNA_def_enum(ot->srna, "type", rna_enum_object_gpencil_type_items, 0, "Type", "");
}

/** \} */

/* -------------------------------------------------------------------- */
/** \name Add Light Operator
 * \{ */

static const char *get_light_defname(int type)
{
  switch (type) {
    case LA_LOCAL:
      return CTX_DATA_(BLT_I18NCONTEXT_ID_LIGHT, "Point");
    case LA_SUN:
      return CTX_DATA_(BLT_I18NCONTEXT_ID_LIGHT, "Sun");
    case LA_SPOT:
      return CTX_DATA_(BLT_I18NCONTEXT_ID_LIGHT, "Spot");
    case LA_AREA:
      return CTX_DATA_(BLT_I18NCONTEXT_ID_LIGHT, "Area");
    default:
      return CTX_DATA_(BLT_I18NCONTEXT_ID_LIGHT, "Light");
  }
}

static int object_light_add_exec(bContext *C, wmOperator *op)
{
  Object *ob;
  Light *la;
  int type = RNA_enum_get(op->ptr, "type");
  ushort local_view_bits;
  float loc[3], rot[3];

  WM_operator_view3d_unit_defaults(C, op);
  if (!ED_object_add_generic_get_opts(C, op, 'Z', loc, rot, NULL, NULL, &local_view_bits, NULL)) {
    return OPERATOR_CANCELLED;
  }
  ob = ED_object_add_type(C, OB_LAMP, get_light_defname(type), loc, rot, false, local_view_bits);

  float size = RNA_float_get(op->ptr, "radius");
  /* Better defaults for light size. */
  switch (type) {
    case LA_LOCAL:
    case LA_SPOT:
      break;
    case LA_AREA:
      size *= 4.0f;
      break;
    default:
      size *= 0.5f;
      break;
  }
  BKE_object_obdata_size_init(ob, size);

  la = (Light *)ob->data;
  la->type = type;

  if (type == LA_SUN) {
    la->energy = 1.0f;
  }

  return OPERATOR_FINISHED;
}

void OBJECT_OT_light_add(wmOperatorType *ot)
{
  /* identifiers */
  ot->name = "Add Light";
  ot->description = "Add a light object to the scene";
  ot->idname = "OBJECT_OT_light_add";

  /* api callbacks */
  ot->invoke = WM_menu_invoke;
  ot->exec = object_light_add_exec;
  ot->poll = ED_operator_objectmode;

  /* flags */
  ot->flag = OPTYPE_REGISTER | OPTYPE_UNDO;

  /* properties */
  ot->prop = RNA_def_enum(ot->srna, "type", rna_enum_light_type_items, 0, "Type", "");
  RNA_def_property_translation_context(ot->prop, BLT_I18NCONTEXT_ID_LIGHT);

  ED_object_add_unit_props_radius(ot);
  ED_object_add_generic_props(ot, false);
}

/** \} */

/* -------------------------------------------------------------------- */
/** \name Add Collection Instance Operator
 * \{ */

static int collection_instance_add_exec(bContext *C, wmOperator *op)
{
  Main *bmain = CTX_data_main(C);
  Collection *collection;
  ushort local_view_bits;
  float loc[3], rot[3];

  if (RNA_struct_property_is_set(op->ptr, "name")) {
    char name[MAX_ID_NAME - 2];

    RNA_string_get(op->ptr, "name", name);
    collection = (Collection *)BKE_libblock_find_name(bmain, ID_GR, name);

    if (0 == RNA_struct_property_is_set(op->ptr, "location")) {
      const wmEvent *event = CTX_wm_window(C)->eventstate;
      ARegion *region = CTX_wm_region(C);
      const int mval[2] = {event->x - region->winrct.xmin, event->y - region->winrct.ymin};
      ED_object_location_from_view(C, loc);
      ED_view3d_cursor3d_position(C, mval, false, loc);
      RNA_float_set_array(op->ptr, "location", loc);
    }
  }
  else {
    collection = BLI_findlink(&bmain->collections, RNA_enum_get(op->ptr, "collection"));
  }

  if (!ED_object_add_generic_get_opts(C, op, 'Z', loc, rot, NULL, NULL, &local_view_bits, NULL)) {
    return OPERATOR_CANCELLED;
  }
  if (collection) {
    Scene *scene = CTX_data_scene(C);
    ViewLayer *view_layer = CTX_data_view_layer(C);

    /* Avoid dependency cycles. */
    LayerCollection *active_lc = BKE_layer_collection_get_active(view_layer);
    while (BKE_collection_find_cycle(active_lc->collection, collection)) {
      active_lc = BKE_layer_collection_activate_parent(view_layer, active_lc);
    }

    Object *ob = ED_object_add_type(
        C, OB_EMPTY, collection->id.name + 2, loc, rot, false, local_view_bits);
    ob->instance_collection = collection;
    ob->empty_drawsize = U.collection_instance_empty_size;
    ob->transflag |= OB_DUPLICOLLECTION;
    id_us_plus(&collection->id);

    /* works without this except if you try render right after, see: 22027 */
    DEG_relations_tag_update(bmain);
    DEG_id_tag_update(&scene->id, ID_RECALC_SELECT);
    WM_event_add_notifier(C, NC_SCENE | ND_OB_ACTIVE, scene);

    return OPERATOR_FINISHED;
  }

  return OPERATOR_CANCELLED;
}

/* only used as menu */
void OBJECT_OT_collection_instance_add(wmOperatorType *ot)
{
  PropertyRNA *prop;

  /* identifiers */
  ot->name = "Add Collection Instance";
  ot->description = "Add a collection instance";
  ot->idname = "OBJECT_OT_collection_instance_add";

  /* api callbacks */
  ot->invoke = WM_enum_search_invoke;
  ot->exec = collection_instance_add_exec;
  ot->poll = ED_operator_objectmode;

  /* flags */
  ot->flag = OPTYPE_REGISTER | OPTYPE_UNDO;

  /* properties */
  RNA_def_string(
      ot->srna, "name", "Collection", MAX_ID_NAME - 2, "Name", "Collection name to add");
  prop = RNA_def_enum(ot->srna, "collection", DummyRNA_NULL_items, 0, "Collection", "");
  RNA_def_enum_funcs(prop, RNA_collection_itemf);
  RNA_def_property_flag(prop, PROP_ENUM_NO_TRANSLATE);
  ot->prop = prop;
  ED_object_add_generic_props(ot, false);
}

/** \} */

/* -------------------------------------------------------------------- */
/** \name Add Speaker Operator
 * \{ */

static int object_speaker_add_exec(bContext *C, wmOperator *op)
{
  Main *bmain = CTX_data_main(C);
  Object *ob;
  ushort local_view_bits;
  float loc[3], rot[3];
  Scene *scene = CTX_data_scene(C);

  if (!ED_object_add_generic_get_opts(C, op, 'Z', loc, rot, NULL, NULL, &local_view_bits, NULL)) {
    return OPERATOR_CANCELLED;
  }
  ob = ED_object_add_type(C, OB_SPEAKER, NULL, loc, rot, false, local_view_bits);

  /* to make it easier to start using this immediately in NLA, a default sound clip is created
   * ready to be moved around to retime the sound and/or make new sound clips
   */
  {
    /* create new data for NLA hierarchy */
    AnimData *adt = BKE_animdata_add_id(&ob->id);
    NlaTrack *nlt = BKE_nlatrack_add(adt, NULL);
    NlaStrip *strip = BKE_nla_add_soundstrip(bmain, scene, ob->data);
    strip->start = CFRA;
    strip->end += strip->start;

    /* hook them up */
    BKE_nlatrack_add_strip(nlt, strip);

    /* auto-name the strip, and give the track an interesting name  */
    BLI_strncpy(nlt->name, DATA_("SoundTrack"), sizeof(nlt->name));
    BKE_nlastrip_validate_name(adt, strip);

    WM_event_add_notifier(C, NC_ANIMATION | ND_NLA | NA_EDITED, NULL);
  }

  return OPERATOR_FINISHED;
}

void OBJECT_OT_speaker_add(wmOperatorType *ot)
{
  /* identifiers */
  ot->name = "Add Speaker";
  ot->description = "Add a speaker object to the scene";
  ot->idname = "OBJECT_OT_speaker_add";

  /* api callbacks */
  ot->exec = object_speaker_add_exec;
  ot->poll = ED_operator_objectmode;

  /* flags */
  ot->flag = OPTYPE_REGISTER | OPTYPE_UNDO;

  ED_object_add_generic_props(ot, true);
}

/** \} */

/* -------------------------------------------------------------------- */
/** \name Add Hair Operator
 * \{ */

static bool object_hair_add_poll(bContext *C)
{
  if (!U.experimental.use_new_hair_type) {
    return false;
  }
  return ED_operator_objectmode(C);
}

static int object_hair_add_exec(bContext *C, wmOperator *op)
{
  ushort local_view_bits;
  float loc[3], rot[3];

  if (!ED_object_add_generic_get_opts(C, op, 'Z', loc, rot, NULL, NULL, &local_view_bits, NULL)) {
    return OPERATOR_CANCELLED;
  }
  Object *object = ED_object_add_type(C, OB_HAIR, NULL, loc, rot, false, local_view_bits);
  object->dtx |= OB_DRAWBOUNDOX; /* TODO: remove once there is actual drawing. */

  return OPERATOR_FINISHED;
}

void OBJECT_OT_hair_add(wmOperatorType *ot)
{
  /* identifiers */
  ot->name = "Add Hair";
  ot->description = "Add a hair object to the scene";
  ot->idname = "OBJECT_OT_hair_add";

  /* api callbacks */
  ot->exec = object_hair_add_exec;
  ot->poll = object_hair_add_poll;

  /* flags */
  ot->flag = OPTYPE_REGISTER | OPTYPE_UNDO;

  ED_object_add_generic_props(ot, false);
}

/** \} */

/* -------------------------------------------------------------------- */
/** \name Add Point Cloud Operator
 * \{ */

static bool object_pointcloud_add_poll(bContext *C)
{
  if (!U.experimental.use_new_particle_system) {
    return false;
  }
  return ED_operator_objectmode(C);
}

static int object_pointcloud_add_exec(bContext *C, wmOperator *op)
{
  ushort local_view_bits;
  float loc[3], rot[3];

  if (!ED_object_add_generic_get_opts(C, op, 'Z', loc, rot, NULL, NULL, &local_view_bits, NULL)) {
    return OPERATOR_CANCELLED;
  }
  Object *object = ED_object_add_type(C, OB_POINTCLOUD, NULL, loc, rot, false, local_view_bits);
  object->dtx |= OB_DRAWBOUNDOX; /* TODO: remove once there is actual drawing. */

  return OPERATOR_FINISHED;
}

void OBJECT_OT_pointcloud_add(wmOperatorType *ot)
{
  /* identifiers */
  ot->name = "Add Point Cloud";
  ot->description = "Add a point cloud object to the scene";
  ot->idname = "OBJECT_OT_pointcloud_add";

  /* api callbacks */
  ot->exec = object_pointcloud_add_exec;
  ot->poll = object_pointcloud_add_poll;

  /* flags */
  ot->flag = OPTYPE_REGISTER | OPTYPE_UNDO;

  ED_object_add_generic_props(ot, false);
}

/** \} */

/* -------------------------------------------------------------------- */
/** \name Delete Object Operator
 * \{ */
/* remove base from a specific scene */
/* note: now unlinks constraints as well */
void ED_object_base_free_and_unlink(Main *bmain, Scene *scene, Object *ob)
{
  if (BKE_library_ID_is_indirectly_used(bmain, ob) && ID_REAL_USERS(ob) <= 1 &&
      ID_EXTRA_USERS(ob) == 0) {
    /* We cannot delete indirectly used object... */
    printf(
        "WARNING, undeletable object '%s', should have been catched before reaching this "
        "function!",
        ob->id.name + 2);
    return;
  }

  DEG_id_tag_update_ex(bmain, &ob->id, ID_RECALC_BASE_FLAGS);

  BKE_scene_collections_object_remove(bmain, scene, ob, true);
}

static int object_delete_exec(bContext *C, wmOperator *op)
{
  Main *bmain = CTX_data_main(C);
  Scene *scene = CTX_data_scene(C);
  wmWindowManager *wm = CTX_wm_manager(C);
  wmWindow *win;
  const bool use_global = RNA_boolean_get(op->ptr, "use_global");
  uint changed_count = 0;

  if (CTX_data_edit_object(C)) {
    return OPERATOR_CANCELLED;
  }

  CTX_DATA_BEGIN (C, Object *, ob, selected_objects) {
    const bool is_indirectly_used = BKE_library_ID_is_indirectly_used(bmain, ob);
    if (ob->id.tag & LIB_TAG_INDIRECT) {
      /* Can this case ever happen? */
      BKE_reportf(op->reports,
                  RPT_WARNING,
                  "Cannot delete indirectly linked object '%s'",
                  ob->id.name + 2);
      continue;
    }
    else if (is_indirectly_used && ID_REAL_USERS(ob) <= 1 && ID_EXTRA_USERS(ob) == 0) {
      BKE_reportf(op->reports,
                  RPT_WARNING,
                  "Cannot delete object '%s' from scene '%s', indirectly used objects need at "
                  "least one user",
                  ob->id.name + 2,
                  scene->id.name + 2);
      continue;
    }

    /* if grease pencil object, set cache as dirty */
    if (ob->type == OB_GPENCIL) {
      bGPdata *gpd = (bGPdata *)ob->data;
      DEG_id_tag_update(&gpd->id, ID_RECALC_TRANSFORM | ID_RECALC_GEOMETRY);
    }

    /* This is sort of a quick hack to address T51243 -
     * Proper thing to do here would be to nuke most of all this custom scene/object/base handling,
     * and use generic lib remap/query for that.
     * But this is for later (aka 2.8, once layers & co are settled and working).
     */
    if (use_global && ob->id.lib == NULL) {
      /* We want to nuke the object, let's nuke it the easy way (not for linked data though)... */
      BKE_id_delete(bmain, &ob->id);
      changed_count += 1;
      continue;
    }

    /* remove from Grease Pencil parent */
    /* XXX This is likely not correct?
     *     Will also remove parent from grease pencil from other scenes,
     *     even when use_global is false... */
    for (bGPdata *gpd = bmain->gpencils.first; gpd; gpd = gpd->id.next) {
      LISTBASE_FOREACH (bGPDlayer *, gpl, &gpd->layers) {
        if (gpl->parent != NULL) {
          if (gpl->parent == ob) {
            gpl->parent = NULL;
          }
        }
      }
    }

    /* remove from current scene only */
    ED_object_base_free_and_unlink(bmain, scene, ob);
    changed_count += 1;

    if (use_global) {
      Scene *scene_iter;
      for (scene_iter = bmain->scenes.first; scene_iter; scene_iter = scene_iter->id.next) {
        if (scene_iter != scene && !ID_IS_LINKED(scene_iter)) {
          if (is_indirectly_used && ID_REAL_USERS(ob) <= 1 && ID_EXTRA_USERS(ob) == 0) {
            BKE_reportf(op->reports,
                        RPT_WARNING,
                        "Cannot delete object '%s' from scene '%s', indirectly used objects need "
                        "at least one user",
                        ob->id.name + 2,
                        scene_iter->id.name + 2);
            break;
          }
          ED_object_base_free_and_unlink(bmain, scene_iter, ob);
        }
      }
    }
    /* end global */
  }
  CTX_DATA_END;

  BKE_reportf(op->reports, RPT_INFO, "Deleted %u object(s)", changed_count);

  if (changed_count == 0) {
    return OPERATOR_CANCELLED;
  }

  /* delete has to handle all open scenes */
  BKE_main_id_tag_listbase(&bmain->scenes, LIB_TAG_DOIT, true);
  for (win = wm->windows.first; win; win = win->next) {
    scene = WM_window_get_active_scene(win);

    if (scene->id.tag & LIB_TAG_DOIT) {
      scene->id.tag &= ~LIB_TAG_DOIT;

      DEG_relations_tag_update(bmain);

      DEG_id_tag_update(&scene->id, ID_RECALC_SELECT);
      WM_event_add_notifier(C, NC_SCENE | ND_OB_ACTIVE, scene);
      WM_event_add_notifier(C, NC_SCENE | ND_LAYER_CONTENT, scene);
    }
  }

  return OPERATOR_FINISHED;
}

void OBJECT_OT_delete(wmOperatorType *ot)
{
  /* identifiers */
  ot->name = "Delete";
  ot->description = "Delete selected objects";
  ot->idname = "OBJECT_OT_delete";

  /* api callbacks */
  ot->invoke = WM_operator_confirm_or_exec;
  ot->exec = object_delete_exec;
  ot->poll = ED_operator_objectmode;

  /* flags */
  ot->flag = OPTYPE_REGISTER | OPTYPE_UNDO;

  PropertyRNA *prop;
  prop = RNA_def_boolean(
      ot->srna, "use_global", 0, "Delete Globally", "Remove object from all scenes");
  RNA_def_property_flag(prop, PROP_HIDDEN | PROP_SKIP_SAVE);
  WM_operator_properties_confirm_or_exec(ot);
}

/** \} */

/* -------------------------------------------------------------------- */
/** \name Copy Object Utilities
 * \{ */

/* after copying objects, copied data should get new pointers */
static void copy_object_set_idnew(bContext *C)
{
  Main *bmain = CTX_data_main(C);

  CTX_DATA_BEGIN (C, Object *, ob, selected_editable_objects) {
    BKE_libblock_relink_to_newid(&ob->id);
  }
  CTX_DATA_END;

<<<<<<< HEAD
  set_sca_new_poins();

=======
#ifndef NDEBUG
  /* Call to `BKE_libblock_relink_to_newid` above is supposed to have cleared all those flags. */
  ID *id_iter;
  FOREACH_MAIN_ID_BEGIN (bmain, id_iter) {
    if (GS(id_iter->name) == ID_OB) {
      /* Not all duplicated objects would be used by other newly duplicated data, so their flag
       * will not always be cleared. */
      continue;
    }
    BLI_assert((id_iter->tag & LIB_TAG_NEW) == 0);
  }
  FOREACH_MAIN_ID_END;
#endif

  BKE_main_id_tag_all(bmain, LIB_TAG_NEW, false);
>>>>>>> 52b125a7
  BKE_main_id_clear_newpoins(bmain);
}

/** \} */

/* -------------------------------------------------------------------- */
/** \name Make Instanced Objects Real Operator
 * \{ */

/* XXX TODO That whole hierarchy handling based on persistent_id tricks is
 * very confusing and convoluted, and it will fail in many cases besides basic ones.
 * Think this should be replaced by a proper tree-like representation of the instantiations,
 * should help a lot in both readability, and precise consistent rebuilding of hierarchy.
 */

/**
 * \note regarding hashing dupli-objects which come from OB_DUPLICOLLECTION,
 * skip the first member of #DupliObject.persistent_id
 * since its a unique index and we only want to know if the group objects are from the same
 * dupli-group instance.
 *
 * \note regarding hashing dupli-objects which come from non-OB_DUPLICOLLECTION,
 * include the first member of #DupliObject.persistent_id
 * since its the index of the vertex/face the object is instantiated on and we want to identify
 * objects on the same vertex/face.
 * In other words, we consider each group of objects from a same item as being
 * the 'local group' where to check for parents.
 */
static uint dupliobject_hash(const void *ptr)
{
  const DupliObject *dob = ptr;
  uint hash = BLI_ghashutil_ptrhash(dob->ob);

  if (dob->type == OB_DUPLICOLLECTION) {
    for (int i = 1; (i < MAX_DUPLI_RECUR) && dob->persistent_id[i] != INT_MAX; i++) {
      hash ^= (dob->persistent_id[i] ^ i);
    }
  }
  else {
    hash ^= (dob->persistent_id[0] ^ 0);
  }
  return hash;
}

/**
 * \note regarding hashing dupli-objects when using OB_DUPLICOLLECTION,
 * skip the first member of #DupliObject.persistent_id
 * since its a unique index and we only want to know if the group objects are from the same
 * dupli-group instance.
 */
static uint dupliobject_instancer_hash(const void *ptr)
{
  const DupliObject *dob = ptr;
  uint hash = BLI_ghashutil_inthash(dob->persistent_id[0]);
  for (int i = 1; (i < MAX_DUPLI_RECUR) && dob->persistent_id[i] != INT_MAX; i++) {
    hash ^= (dob->persistent_id[i] ^ i);
  }
  return hash;
}

/* Compare function that matches dupliobject_hash */
static bool dupliobject_cmp(const void *a_, const void *b_)
{
  const DupliObject *a = a_;
  const DupliObject *b = b_;

  if (a->ob != b->ob) {
    return true;
  }

  if (a->type != b->type) {
    return true;
  }

  if (a->type == OB_DUPLICOLLECTION) {
    for (int i = 1; (i < MAX_DUPLI_RECUR); i++) {
      if (a->persistent_id[i] != b->persistent_id[i]) {
        return true;
      }
      else if (a->persistent_id[i] == INT_MAX) {
        break;
      }
    }
  }
  else {
    if (a->persistent_id[0] != b->persistent_id[0]) {
      return true;
    }
  }

  /* matching */
  return false;
}

/* Compare function that matches dupliobject_instancer_hash. */
static bool dupliobject_instancer_cmp(const void *a_, const void *b_)
{
  const DupliObject *a = a_;
  const DupliObject *b = b_;

  for (int i = 0; (i < MAX_DUPLI_RECUR); i++) {
    if (a->persistent_id[i] != b->persistent_id[i]) {
      return true;
    }
    else if (a->persistent_id[i] == INT_MAX) {
      break;
    }
  }

  /* matching */
  return false;
}

static void make_object_duplilist_real(bContext *C,
                                       Depsgraph *depsgraph,
                                       Scene *scene,
                                       Base *base,
                                       const bool use_base_parent,
                                       const bool use_hierarchy)
{
  Main *bmain = CTX_data_main(C);
  ViewLayer *view_layer = CTX_data_view_layer(C);
  ListBase *lb_duplis;
  DupliObject *dob;
  GHash *dupli_gh, *parent_gh = NULL, *instancer_gh = NULL;

  if (!(base->object->transflag & OB_DUPLI)) {
    return;
  }

  Object *object_eval = DEG_get_evaluated_object(depsgraph, base->object);
  lb_duplis = object_duplilist(depsgraph, scene, object_eval);

  dupli_gh = BLI_ghash_ptr_new(__func__);
  if (use_hierarchy) {
    parent_gh = BLI_ghash_new(dupliobject_hash, dupliobject_cmp, __func__);

    if (use_base_parent) {
      instancer_gh = BLI_ghash_new(
          dupliobject_instancer_hash, dupliobject_instancer_cmp, __func__);
    }
  }

  for (dob = lb_duplis->first; dob; dob = dob->next) {
    Object *ob_src = DEG_get_original_object(dob->ob);
    Object *ob_dst = ID_NEW_SET(ob_src, BKE_object_copy(bmain, ob_src));
    Base *base_dst;

    /* font duplis can have a totcol without material, we get them from parent
     * should be implemented better...
     */
    if (ob_dst->mat == NULL) {
      ob_dst->totcol = 0;
    }

    BKE_collection_object_add_from(bmain, scene, base->object, ob_dst);
    base_dst = BKE_view_layer_base_find(view_layer, ob_dst);
    BLI_assert(base_dst != NULL);

    ED_object_base_select(base_dst, BA_SELECT);
    DEG_id_tag_update(&ob_dst->id, ID_RECALC_SELECT);

    BKE_scene_object_base_flag_sync_from_base(base_dst);

    /* make sure apply works */
    BKE_animdata_free(&ob_dst->id, true);
    ob_dst->adt = NULL;

    /* Proxies are not to be copied. */
    ob_dst->proxy_from = NULL;
    ob_dst->proxy_group = NULL;
    ob_dst->proxy = NULL;

    ob_dst->parent = NULL;
    BKE_constraints_free(&ob_dst->constraints);
    ob_dst->runtime.curve_cache = NULL;
    const bool is_dupli_instancer = (ob_dst->transflag & OB_DUPLI) != 0;
    ob_dst->transflag &= ~OB_DUPLI;
    /* Remove instantiated collection, it's annoying to keep it here
     * (and get potentially a lot of usages of it then...). */
    id_us_min((ID *)ob_dst->instance_collection);
    ob_dst->instance_collection = NULL;

    copy_m4_m4(ob_dst->obmat, dob->mat);
    BKE_object_apply_mat4(ob_dst, ob_dst->obmat, false, false);

    BLI_ghash_insert(dupli_gh, dob, ob_dst);
    if (parent_gh) {
      void **val;
      /* Due to nature of hash/comparison of this ghash, a lot of duplis may be considered as
       * 'the same', this avoids trying to insert same key several time and
       * raise asserts in debug builds... */
      if (!BLI_ghash_ensure_p(parent_gh, dob, &val)) {
        *val = ob_dst;
      }

      if (is_dupli_instancer && instancer_gh) {
        /* Same as above, we may have several 'hits'. */
        if (!BLI_ghash_ensure_p(instancer_gh, dob, &val)) {
          *val = ob_dst;
        }
      }
    }
  }

  for (dob = lb_duplis->first; dob; dob = dob->next) {
    Object *ob_src = dob->ob;
    Object *ob_dst = BLI_ghash_lookup(dupli_gh, dob);

    /* Remap new object to itself, and clear again newid pointer of orig object. */
    BKE_libblock_relink_to_newid(&ob_dst->id);
    set_sca_new_poins_ob(ob_dst);

    DEG_id_tag_update(&ob_dst->id, ID_RECALC_GEOMETRY);

    if (use_hierarchy) {
      /* original parents */
      Object *ob_src_par = ob_src->parent;
      Object *ob_dst_par = NULL;

      /* find parent that was also made real */
      if (ob_src_par) {
        /* OK to keep most of the members uninitialized,
         * they won't be read, this is simply for a hash lookup. */
        DupliObject dob_key;
        dob_key.ob = ob_src_par;
        dob_key.type = dob->type;
        if (dob->type == OB_DUPLICOLLECTION) {
          memcpy(&dob_key.persistent_id[1],
                 &dob->persistent_id[1],
                 sizeof(dob->persistent_id[1]) * (MAX_DUPLI_RECUR - 1));
        }
        else {
          dob_key.persistent_id[0] = dob->persistent_id[0];
        }
        ob_dst_par = BLI_ghash_lookup(parent_gh, &dob_key);
      }

      if (ob_dst_par) {
        /* allow for all possible parent types */
        ob_dst->partype = ob_src->partype;
        BLI_strncpy(ob_dst->parsubstr, ob_src->parsubstr, sizeof(ob_dst->parsubstr));
        ob_dst->par1 = ob_src->par1;
        ob_dst->par2 = ob_src->par2;
        ob_dst->par3 = ob_src->par3;

        copy_m4_m4(ob_dst->parentinv, ob_src->parentinv);

        ob_dst->parent = ob_dst_par;
      }
    }
    if (use_base_parent && ob_dst->parent == NULL) {
      Object *ob_dst_par = NULL;

      if (instancer_gh != NULL) {
        /* OK to keep most of the members uninitialized,
         * they won't be read, this is simply for a hash lookup. */
        DupliObject dob_key;
        /* We are looking one step upper in hierarchy, so we need to 'shift' the persitent_id,
         * ignoring the first item.
         * We only check on persistent_id here, since we have no idea what object it might be. */
        memcpy(&dob_key.persistent_id[0],
               &dob->persistent_id[1],
               sizeof(dob_key.persistent_id[0]) * (MAX_DUPLI_RECUR - 1));
        ob_dst_par = BLI_ghash_lookup(instancer_gh, &dob_key);
      }

      if (ob_dst_par == NULL) {
        /* Default to parenting to root object...
         * Always the case when use_hierarchy is false. */
        ob_dst_par = base->object;
      }

      ob_dst->parent = ob_dst_par;
      ob_dst->partype = PAROBJECT;
    }

    if (ob_dst->parent) {
      /* note, this may be the parent of other objects, but it should
       * still work out ok */
      BKE_object_apply_mat4(ob_dst, dob->mat, false, true);

      /* to set ob_dst->orig and in case there's any other discrepancies */
      DEG_id_tag_update(&ob_dst->id, ID_RECALC_TRANSFORM);
    }
  }

  if (base->object->transflag & OB_DUPLICOLLECTION && base->object->instance_collection) {
    for (Object *ob = bmain->objects.first; ob; ob = ob->id.next) {
      if (ob->proxy_group == base->object) {
        ob->proxy = NULL;
        ob->proxy_from = NULL;
        DEG_id_tag_update(&ob->id, ID_RECALC_TRANSFORM);
      }
    }
    base->object->instance_collection = NULL;
  }

  ED_object_base_select(base, BA_DESELECT);
  DEG_id_tag_update(&base->object->id, ID_RECALC_SELECT);

  BLI_ghash_free(dupli_gh, NULL, NULL);
  if (parent_gh) {
    BLI_ghash_free(parent_gh, NULL, NULL);
  }
  if (instancer_gh) {
    BLI_ghash_free(instancer_gh, NULL, NULL);
  }

  free_object_duplilist(lb_duplis);

  BKE_main_id_clear_newpoins(bmain);

  base->object->transflag &= ~OB_DUPLI;
  DEG_id_tag_update(&base->object->id, ID_RECALC_COPY_ON_WRITE);
}

static int object_duplicates_make_real_exec(bContext *C, wmOperator *op)
{
  Main *bmain = CTX_data_main(C);
  Depsgraph *depsgraph = CTX_data_ensure_evaluated_depsgraph(C);
  Scene *scene = CTX_data_scene(C);

  const bool use_base_parent = RNA_boolean_get(op->ptr, "use_base_parent");
  const bool use_hierarchy = RNA_boolean_get(op->ptr, "use_hierarchy");

  BKE_main_id_clear_newpoins(bmain);

  CTX_DATA_BEGIN (C, Base *, base, selected_editable_bases) {
    make_object_duplilist_real(C, depsgraph, scene, base, use_base_parent, use_hierarchy);

    /* dependencies were changed */
    WM_event_add_notifier(C, NC_OBJECT | ND_PARENT, base->object);
  }
  CTX_DATA_END;

  DEG_relations_tag_update(bmain);
  WM_event_add_notifier(C, NC_SCENE, scene);
  WM_main_add_notifier(NC_OBJECT | ND_DRAW, NULL);
  ED_outliner_select_sync_from_object_tag(C);

  return OPERATOR_FINISHED;
}

void OBJECT_OT_duplicates_make_real(wmOperatorType *ot)
{
  /* identifiers */
  ot->name = "Make Instances Real";
  ot->description = "Make instanced objects attached to this object real";
  ot->idname = "OBJECT_OT_duplicates_make_real";

  /* api callbacks */
  ot->exec = object_duplicates_make_real_exec;

  ot->poll = ED_operator_objectmode;

  /* flags */
  ot->flag = OPTYPE_REGISTER | OPTYPE_UNDO;

  RNA_def_boolean(ot->srna,
                  "use_base_parent",
                  0,
                  "Parent",
                  "Parent newly created objects to the original duplicator");
  RNA_def_boolean(
      ot->srna, "use_hierarchy", 0, "Keep Hierarchy", "Maintain parent child relationships");
}

/** \} */

/* -------------------------------------------------------------------- */
/** \name Data Convert Operator
 * \{ */

static const EnumPropertyItem convert_target_items[] = {
    {OB_CURVE, "CURVE", ICON_OUTLINER_OB_CURVE, "Curve from Mesh/Text", ""},
    {OB_MESH, "MESH", ICON_OUTLINER_OB_MESH, "Mesh from Curve/Meta/Surf/Text", ""},
    {OB_GPENCIL, "GPENCIL", ICON_OUTLINER_OB_GREASEPENCIL, "Grease Pencil from Curve/Mesh", ""},
    {0, NULL, 0, NULL, NULL},
};

static void object_data_convert_ensure_curve_cache(Depsgraph *depsgraph, Scene *scene, Object *ob)
{
  if (ob->runtime.curve_cache == NULL) {
    /* Force creation. This is normally not needed but on operator
     * redo we might end up with an object which isn't evaluated yet.
     * Also happens in case we are working on a copy of the object
     * (all its caches have been nuked then).
     */
    if (ELEM(ob->type, OB_SURF, OB_CURVE, OB_FONT)) {
      /* We need 'for render' ON here, to enable computing bevel dipslist if needed.
       * Also makes sense anyway, we would not want e.g. to loose hidden parts etc. */
      BKE_displist_make_curveTypes(depsgraph, scene, ob, true, false);
    }
    else if (ob->type == OB_MBALL) {
      BKE_displist_make_mball(depsgraph, scene, ob);
    }
  }
}

static void object_data_convert_curve_to_mesh(Main *bmain, Depsgraph *depsgraph, Object *ob)
{
  Object *object_eval = DEG_get_evaluated_object(depsgraph, ob);
  Curve *curve = ob->data;

  Mesh *mesh = BKE_mesh_new_from_object_to_bmain(bmain, depsgraph, object_eval, true);
  if (mesh == NULL) {
    /* Unable to convert the curve to a mesh. */
    return;
  }

  BKE_object_free_modifiers(ob, 0);

  if (ob->type == OB_MESH) {
    /* Game engine defaults for mesh objects */
    ob->body_type = OB_BODY_TYPE_STATIC;
    ob->gameflag = OB_PROP | OB_COLLISION;
  }

  /* Replace curve used by the object itself. */
  ob->data = mesh;
  ob->type = OB_MESH;
  id_us_min(&curve->id);
  id_us_plus(&mesh->id);
  /* Change objects which are using same curve.
   * A bit annoying, but:
   * - It's possible to have multiple curve objects selected which are sharing the same curve
   *   datablock. We don't want mesh to be created for every of those objects.
   * - This is how conversion worked for a long long time. */
  LISTBASE_FOREACH (Object *, other_object, &bmain->objects) {
    if (other_object->data == curve) {
      other_object->type = OB_MESH;

      id_us_min((ID *)other_object->data);
      other_object->data = ob->data;
      id_us_plus((ID *)other_object->data);
    }
  }
}

static bool object_convert_poll(bContext *C)
{
  Scene *scene = CTX_data_scene(C);
  Base *base_act = CTX_data_active_base(C);
  Object *obact = base_act ? base_act->object : NULL;

  if (obact == NULL || obact->data == NULL || ID_IS_LINKED(obact) ||
      ID_IS_OVERRIDE_LIBRARY(obact) || ID_IS_OVERRIDE_LIBRARY(obact->data)) {
    return false;
  }

  return (!ID_IS_LINKED(scene) && (BKE_object_is_in_editmode(obact) == false) &&
          (base_act->flag & BASE_SELECTED));
}

/* Helper for object_convert_exec */
static Base *duplibase_for_convert(
    Main *bmain, Depsgraph *depsgraph, Scene *scene, ViewLayer *view_layer, Base *base, Object *ob)
{
  Object *obn;
  Base *basen;

  if (ob == NULL) {
    ob = base->object;
  }

  obn = BKE_object_copy(bmain, ob);
  DEG_id_tag_update(&obn->id, ID_RECALC_TRANSFORM | ID_RECALC_GEOMETRY | ID_RECALC_ANIMATION);
  BKE_collection_object_add_from(bmain, scene, ob, obn);

  basen = BKE_view_layer_base_find(view_layer, obn);
  ED_object_base_select(basen, BA_SELECT);
  ED_object_base_select(base, BA_DESELECT);

  /* XXX An ugly hack needed because if we re-run depsgraph with some new MBall objects
   * having same 'family name' as orig ones, they will affect end result of MBall computation...
   * For until we get rid of that name-based thingy in MBalls, that should do the trick
   * (this is weak, but other solution (to change name of obn) is even worse imho).
   * See T65996. */
  const bool is_meta_ball = (obn->type == OB_MBALL);
  void *obdata = obn->data;
  if (is_meta_ball) {
    obn->type = OB_EMPTY;
    obn->data = NULL;
  }

  /* XXX Doing that here is stupid, it means we update and re-evaluate the whole depsgraph every
   * time we need to duplicate an object to convert it. Even worse, this is not 100% correct, since
   * we do not yet have duplicated obdata.
   * However, that is a safe solution for now. Proper, longer-term solution is to refactor
   * object_convert_exec to:
   *  - duplicate all data it needs to in a first loop.
   *  - do a single update.
   *  - convert data in a second loop. */
  DEG_graph_tag_relations_update(depsgraph);
  CustomData_MeshMasks customdata_mask_prev = scene->customdata_mask;
  CustomData_MeshMasks_update(&scene->customdata_mask, &CD_MASK_MESH);
  BKE_scene_graph_update_tagged(depsgraph, bmain);
  scene->customdata_mask = customdata_mask_prev;

  if (is_meta_ball) {
    obn->type = OB_MBALL;
    obn->data = obdata;
  }

  return basen;
}

static int object_convert_exec(bContext *C, wmOperator *op)
{
  Main *bmain = CTX_data_main(C);
  Depsgraph *depsgraph = CTX_data_ensure_evaluated_depsgraph(C);
  Scene *scene = CTX_data_scene(C);
  ViewLayer *view_layer = CTX_data_view_layer(C);
  View3D *v3d = CTX_wm_view3d(C);
  Base *basen = NULL, *basact = NULL;
  Object *ob1, *obact = CTX_data_active_object(C);
  Curve *cu;
  Nurb *nu;
  MetaBall *mb;
  Mesh *me;
  Object *ob_gpencil = NULL;
  const short target = RNA_enum_get(op->ptr, "target");
  bool keep_original = RNA_boolean_get(op->ptr, "keep_original");

  const float angle = RNA_float_get(op->ptr, "angle");
  const int thickness = RNA_int_get(op->ptr, "thickness");
  const bool use_seams = RNA_boolean_get(op->ptr, "seams");
  const bool use_faces = RNA_boolean_get(op->ptr, "faces");
  const float offset = RNA_float_get(op->ptr, "offset");

  int a, mballConverted = 0;
  bool gpencilConverted = false;

  /* don't forget multiple users! */

  {
    FOREACH_SCENE_OBJECT_BEGIN (scene, ob) {
      ob->flag &= ~OB_DONE;

      /* flag data that's not been edited (only needed for !keep_original) */
      if (ob->data) {
        ((ID *)ob->data)->tag |= LIB_TAG_DOIT;
      }

      /* possible metaball basis is not in this scene */
      if (ob->type == OB_MBALL && target == OB_MESH) {
        if (BKE_mball_is_basis(ob) == false) {
          Object *ob_basis;
          ob_basis = BKE_mball_basis_find(scene, ob);
          if (ob_basis) {
            ob_basis->flag &= ~OB_DONE;
          }
        }
      }
    }
    FOREACH_SCENE_OBJECT_END;
  }

  ListBase selected_editable_bases;
  CTX_data_selected_editable_bases(C, &selected_editable_bases);

  /* Ensure we get all meshes calculated with a sufficient data-mask,
   * needed since re-evaluating single modifiers causes bugs if they depend
   * on other objects data masks too, see: T50950. */
  {
    LISTBASE_FOREACH (CollectionPointerLink *, link, &selected_editable_bases) {
      Base *base = link->ptr.data;
      Object *ob = base->object;

      /* The way object type conversion works currently (enforcing conversion of *all* objects
       * using converted object-data, even some un-selected/hidden/another scene ones,
       * sounds totally bad to me.
       * However, changing this is more design than bug-fix, not to mention convoluted code below,
       * so that will be for later.
       * But at the very least, do not do that with linked IDs! */
      if ((ID_IS_LINKED(ob) || (ob->data && ID_IS_LINKED(ob->data))) && !keep_original) {
        keep_original = true;
        BKE_report(
            op->reports,
            RPT_INFO,
            "Converting some linked object/object data, enforcing 'Keep Original' option to True");
      }

      DEG_id_tag_update(&base->object->id, ID_RECALC_GEOMETRY);
    }

    CustomData_MeshMasks customdata_mask_prev = scene->customdata_mask;
    CustomData_MeshMasks_update(&scene->customdata_mask, &CD_MASK_MESH);
    BKE_scene_graph_update_tagged(depsgraph, bmain);
    scene->customdata_mask = customdata_mask_prev;
  }

  LISTBASE_FOREACH (CollectionPointerLink *, link, &selected_editable_bases) {
    Object *newob = NULL;
    Base *base = link->ptr.data;
    Object *ob = base->object;

    if (ob->flag & OB_DONE || !IS_TAGGED(ob->data)) {
      if (ob->type != target) {
        base->flag &= ~SELECT;
        ob->flag &= ~SELECT;
      }

      /* obdata already modified */
      if (!IS_TAGGED(ob->data)) {
        /* When 2 objects with linked data are selected, converting both
         * would keep modifiers on all but the converted object [#26003] */
        if (ob->type == OB_MESH) {
          BKE_object_free_modifiers(ob, 0); /* after derivedmesh calls! */
        }
        if (ob->type == OB_GPENCIL) {
          BKE_object_free_modifiers(ob, 0); /* after derivedmesh calls! */
          BKE_object_free_shaderfx(ob, 0);
        }
      }
    }
    else if (ob->type == OB_MESH && target == OB_CURVE) {
      ob->flag |= OB_DONE;

      if (keep_original) {
        basen = duplibase_for_convert(bmain, depsgraph, scene, view_layer, base, NULL);
        newob = basen->object;

        /* decrement original mesh's usage count  */
        me = newob->data;
        id_us_min(&me->id);

        /* make a new copy of the mesh */
        newob->data = BKE_mesh_copy(bmain, me);
      }
      else {
        newob = ob;
      }

      BKE_mesh_to_curve(bmain, depsgraph, scene, newob);

      if (newob->type == OB_CURVE) {
        BKE_object_free_modifiers(newob, 0); /* after derivedmesh calls! */
        ED_rigidbody_object_remove(bmain, scene, newob);
      }
    }
    else if (ob->type == OB_MESH && target == OB_GPENCIL) {
      ob->flag |= OB_DONE;

      /* Create a new grease pencil object and copy transformations. */
      ushort local_view_bits = (v3d && v3d->localvd) ? v3d->local_view_uuid : 0;
      float loc[3], size[3], rot[3][3], eul[3];
      float matrix[4][4];
      mat4_to_loc_rot_size(loc, rot, size, ob->obmat);
      mat3_to_eul(eul, rot);

      ob_gpencil = ED_gpencil_add_object(C, loc, local_view_bits);
      copy_v3_v3(ob_gpencil->loc, loc);
      copy_v3_v3(ob_gpencil->rot, eul);
      copy_v3_v3(ob_gpencil->scale, size);
      unit_m4(matrix);
      /* Set object in 3D mode. */
      bGPdata *gpd = (bGPdata *)ob_gpencil->data;
      gpd->draw_mode = GP_DRAWMODE_3D;

      BKE_gpencil_convert_mesh(bmain,
                               depsgraph,
                               scene,
                               ob_gpencil,
                               ob,
                               angle,
                               thickness,
                               offset,
                               matrix,
                               0,
                               use_seams,
                               use_faces);
      gpencilConverted = true;

      /* Remove unused materials. */
      int actcol = ob_gpencil->actcol;
      for (int slot = 1; slot <= ob_gpencil->totcol; slot++) {
        while (slot <= ob_gpencil->totcol &&
               !BKE_object_material_slot_used(ob_gpencil->data, slot)) {
          ob_gpencil->actcol = slot;
          BKE_object_material_slot_remove(CTX_data_main(C), ob_gpencil);

          if (actcol >= slot) {
            actcol--;
          }
        }
      }
      ob_gpencil->actcol = actcol;
    }
    else if (ob->type == OB_MESH) {
      ob->flag |= OB_DONE;

      if (keep_original) {
        basen = duplibase_for_convert(bmain, depsgraph, scene, view_layer, base, NULL);
        newob = basen->object;

        /* decrement original mesh's usage count  */
        me = newob->data;
        id_us_min(&me->id);

        /* make a new copy of the mesh */
        newob->data = BKE_mesh_copy(bmain, me);
      }
      else {
        newob = ob;
        DEG_id_tag_update(&ob->id, ID_RECALC_TRANSFORM | ID_RECALC_GEOMETRY | ID_RECALC_ANIMATION);
      }

      /* make new mesh data from the original copy */
      /* note: get the mesh from the original, not from the copy in some
       * cases this doesn't give correct results (when MDEF is used for eg)
       */
      Scene *scene_eval = (Scene *)DEG_get_evaluated_id(depsgraph, &scene->id);
      Object *ob_eval = DEG_get_evaluated_object(depsgraph, ob);
      Mesh *me_eval = mesh_get_eval_final(depsgraph, scene_eval, ob_eval, &CD_MASK_MESH);
      me_eval = BKE_mesh_copy_for_eval(me_eval, false);
      BKE_mesh_nomain_to_mesh(me_eval, newob->data, newob, &CD_MASK_MESH, true);
      BKE_object_free_modifiers(newob, 0); /* after derivedmesh calls! */
    }
    else if (ob->type == OB_FONT) {
      ob->flag |= OB_DONE;

      if (keep_original) {
        basen = duplibase_for_convert(bmain, depsgraph, scene, view_layer, base, NULL);
        newob = basen->object;

        /* decrement original curve's usage count  */
        id_us_min(&((Curve *)newob->data)->id);

        /* make a new copy of the curve */
        newob->data = BKE_curve_copy(bmain, ob->data);
      }
      else {
        newob = ob;
      }

      cu = newob->data;

      Object *ob_eval = DEG_get_evaluated_object(depsgraph, ob);
      BKE_vfont_to_curve_ex(ob_eval, ob_eval->data, FO_EDIT, &cu->nurb, NULL, NULL, NULL, NULL);

      newob->type = OB_CURVE;
      cu->type = OB_CURVE;

      if (cu->vfont) {
        id_us_min(&cu->vfont->id);
        cu->vfont = NULL;
      }
      if (cu->vfontb) {
        id_us_min(&cu->vfontb->id);
        cu->vfontb = NULL;
      }
      if (cu->vfonti) {
        id_us_min(&cu->vfonti->id);
        cu->vfonti = NULL;
      }
      if (cu->vfontbi) {
        id_us_min(&cu->vfontbi->id);
        cu->vfontbi = NULL;
      }

      if (!keep_original) {
        /* other users */
        if (ID_REAL_USERS(&cu->id) > 1) {
          for (ob1 = bmain->objects.first; ob1; ob1 = ob1->id.next) {
            if (ob1->data == ob->data) {
              ob1->type = OB_CURVE;
              DEG_id_tag_update(&ob1->id,
                                ID_RECALC_TRANSFORM | ID_RECALC_GEOMETRY | ID_RECALC_ANIMATION);
            }
          }
        }
      }

      for (nu = cu->nurb.first; nu; nu = nu->next) {
        nu->charidx = 0;
      }

      cu->flag &= ~CU_3D;
      BKE_curve_curve_dimension_update(cu);

      if (target == OB_MESH) {
        /* No assumption should be made that the resulting objects is a mesh, as conversion can
         * fail. */
        object_data_convert_curve_to_mesh(bmain, depsgraph, newob);
        /* meshes doesn't use displist */
        BKE_object_free_curve_cache(newob);
      }
    }
    else if (ELEM(ob->type, OB_CURVE, OB_SURF)) {
      ob->flag |= OB_DONE;

      if (target == OB_MESH) {
        if (keep_original) {
          basen = duplibase_for_convert(bmain, depsgraph, scene, view_layer, base, NULL);
          newob = basen->object;

          /* decrement original curve's usage count  */
          id_us_min(&((Curve *)newob->data)->id);

          /* make a new copy of the curve */
          newob->data = BKE_curve_copy(bmain, ob->data);
        }
        else {
          newob = ob;
        }

        /* No assumption should be made that the resulting objects is a mesh, as conversion can
         * fail. */
        object_data_convert_curve_to_mesh(bmain, depsgraph, newob);
        /* meshes doesn't use displist */
        BKE_object_free_curve_cache(newob);
      }
      else if (target == OB_GPENCIL) {
        if (ob->type != OB_CURVE) {
          ob->flag &= ~OB_DONE;
          BKE_report(op->reports, RPT_ERROR, "Convert Surfaces to Grease Pencil is not supported");
        }
        else {
          /* Create a new grease pencil object and copy transformations.
           * Nurbs Surface are not supported.
           */
          ushort local_view_bits = (v3d && v3d->localvd) ? v3d->local_view_uuid : 0;
          ob_gpencil = ED_gpencil_add_object(C, ob->loc, local_view_bits);
          copy_v3_v3(ob_gpencil->rot, ob->rot);
          copy_v3_v3(ob_gpencil->scale, ob->scale);
          BKE_gpencil_convert_curve(bmain, scene, ob_gpencil, ob, false, false, true);
          gpencilConverted = true;
        }
      }
    }
    else if (ob->type == OB_MBALL && target == OB_MESH) {
      Object *baseob;

      base->flag &= ~BASE_SELECTED;
      ob->base_flag &= ~BASE_SELECTED;

      baseob = BKE_mball_basis_find(scene, ob);

      if (ob != baseob) {
        /* if motherball is converting it would be marked as done later */
        ob->flag |= OB_DONE;
      }

      if (!(baseob->flag & OB_DONE)) {
        basen = duplibase_for_convert(bmain, depsgraph, scene, view_layer, base, baseob);
        newob = basen->object;

        mb = newob->data;
        id_us_min(&mb->id);

        newob->data = BKE_mesh_add(bmain, "Mesh");
        newob->type = OB_MESH;

        me = newob->data;
        me->totcol = mb->totcol;
        if (newob->totcol) {
          me->mat = MEM_dupallocN(mb->mat);
          for (a = 0; a < newob->totcol; a++) {
            id_us_plus((ID *)me->mat[a]);
          }
        }

        object_data_convert_ensure_curve_cache(depsgraph, scene, baseob);
        BKE_mesh_from_metaball(&baseob->runtime.curve_cache->disp, newob->data);

        if (obact->type == OB_MBALL) {
          basact = basen;
        }

        baseob->flag |= OB_DONE;
        mballConverted = 1;
      }
    }
    else {
      continue;
    }

    /* Ensure new object has consistent material data with its new obdata. */
    if (newob) {
      BKE_object_materials_test(bmain, newob, newob->data);
    }

    /* tag obdata if it was been changed */

    /* If the original object is active then make this object active */
    if (basen) {
      if (ob == obact) {
        /* store new active base to update BASACT */
        basact = basen;
      }

      basen = NULL;
    }

    if (!keep_original && (ob->flag & OB_DONE)) {
      /* NOTE: Tag transform for update because object parenting to curve with path is handled
       * differently from all other cases. Converting curve to mesh and mesh to curve will likely
       * affect the way children are evaluated.
       * It is not enough to tag only geometry and rely on the curve parenting relations because
       * this relation is lost when curve is converted to mesh. */
      DEG_id_tag_update(&ob->id, ID_RECALC_GEOMETRY | ID_RECALC_TRANSFORM);
      ((ID *)ob->data)->tag &= ~LIB_TAG_DOIT; /* flag not to convert this datablock again */
    }
  }
  BLI_freelistN(&selected_editable_bases);

  if (!keep_original) {
    if (mballConverted) {
      /* We need to remove non-basis MBalls first, otherwise we won't be able to detect them if
       * their basis happens to be removed first. */
      FOREACH_SCENE_OBJECT_BEGIN (scene, ob_mball) {
        if (ob_mball->type == OB_MBALL) {
          Object *ob_basis = NULL;
          if (!BKE_mball_is_basis(ob_mball) &&
              ((ob_basis = BKE_mball_basis_find(scene, ob_mball)) && (ob_basis->flag & OB_DONE))) {
            ED_object_base_free_and_unlink(bmain, scene, ob_mball);
          }
        }
      }
      FOREACH_SCENE_OBJECT_END;
      FOREACH_SCENE_OBJECT_BEGIN (scene, ob_mball) {
        if (ob_mball->type == OB_MBALL) {
          if (ob_mball->flag & OB_DONE) {
            if (BKE_mball_is_basis(ob_mball)) {
              ED_object_base_free_and_unlink(bmain, scene, ob_mball);
            }
          }
        }
      }
      FOREACH_SCENE_OBJECT_END;
    }
    /* Remove curves and meshes converted to Grease Pencil object. */
    if (gpencilConverted) {
      FOREACH_SCENE_OBJECT_BEGIN (scene, ob_delete) {
        if ((ob_delete->type == OB_CURVE) || (ob_delete->type == OB_MESH)) {
          if (ob_delete->flag & OB_DONE) {
            ED_object_base_free_and_unlink(bmain, scene, ob_delete);
          }
        }
      }
      FOREACH_SCENE_OBJECT_END;
    }
  }

  // XXX  ED_object_editmode_enter(C, 0);
  // XXX  exit_editmode(C, EM_FREEDATA|); /* freedata, but no undo */

  if (basact) {
    /* active base was changed */
    ED_object_base_activate(C, basact);
    BASACT(view_layer) = basact;
  }
  else if (BASACT(view_layer)->object->flag & OB_DONE) {
    WM_event_add_notifier(C, NC_OBJECT | ND_MODIFIER, BASACT(view_layer)->object);
    WM_event_add_notifier(C, NC_OBJECT | ND_DATA, BASACT(view_layer)->object);
  }

  DEG_relations_tag_update(bmain);
  DEG_id_tag_update(&scene->id, ID_RECALC_SELECT);
  WM_event_add_notifier(C, NC_OBJECT | ND_DRAW, scene);
  WM_event_add_notifier(C, NC_SCENE | ND_OB_SELECT, scene);

  return OPERATOR_FINISHED;
}

static void object_convert_ui(bContext *UNUSED(C), wmOperator *op)
{
  uiLayout *layout = op->layout;
  PointerRNA ptr;

  RNA_pointer_create(NULL, op->type->srna, op->properties, &ptr);
  uiItemR(layout, &ptr, "target", 0, NULL, ICON_NONE);
  uiItemR(layout, &ptr, "keep_original", 0, NULL, ICON_NONE);

  if (RNA_enum_get(&ptr, "target") == OB_GPENCIL) {
    uiItemR(layout, &ptr, "thickness", 0, NULL, ICON_NONE);
    uiItemR(layout, &ptr, "angle", 0, NULL, ICON_NONE);
    uiItemR(layout, &ptr, "offset", 0, NULL, ICON_NONE);
    uiItemR(layout, &ptr, "seams", 0, NULL, ICON_NONE);
    uiItemR(layout, &ptr, "faces", 0, NULL, ICON_NONE);
  }
}

void OBJECT_OT_convert(wmOperatorType *ot)
{
  PropertyRNA *prop;

  /* identifiers */
  ot->name = "Convert to";
  ot->description = "Convert selected objects to another type";
  ot->idname = "OBJECT_OT_convert";

  /* api callbacks */
  ot->invoke = WM_menu_invoke;
  ot->exec = object_convert_exec;
  ot->poll = object_convert_poll;
  ot->ui = object_convert_ui;

  /* flags */
  ot->flag = OPTYPE_REGISTER | OPTYPE_UNDO;

  /* properties */
  ot->prop = RNA_def_enum(
      ot->srna, "target", convert_target_items, OB_MESH, "Target", "Type of object to convert to");
  RNA_def_boolean(ot->srna,
                  "keep_original",
                  0,
                  "Keep Original",
                  "Keep original objects instead of replacing them");

  prop = RNA_def_float_rotation(ot->srna,
                                "angle",
                                0,
                                NULL,
                                DEG2RADF(0.0f),
                                DEG2RADF(180.0f),
                                "Threshold Angle",
                                "Threshold to determine ends of the strokes",
                                DEG2RADF(0.0f),
                                DEG2RADF(180.0f));
  RNA_def_property_float_default(prop, DEG2RADF(70.0f));

  RNA_def_int(ot->srna, "thickness", 5, 1, 100, "Thickness", "", 1, 100);
  RNA_def_boolean(ot->srna, "seams", 0, "Only Seam Edges", "Convert only seam edges");
  RNA_def_boolean(ot->srna, "faces", 1, "Export Faces", "Export faces as filled strokes");
  RNA_def_float_distance(ot->srna,
                         "offset",
                         0.01f,
                         0.0,
                         OBJECT_ADD_SIZE_MAXF,
                         "Stroke Offset",
                         "Offset strokes from fill",
                         0.0,
                         100.00);
}

/** \} */

/* -------------------------------------------------------------------- */
/** \name Duplicate Object Operator
 * \{ */

/*
 * dupflag: a flag made from constants declared in DNA_userdef_types.h
 * The flag tells adduplicate() whether to copy data linked to the object,
 * or to reference the existing data.
 * U.dupflag for default operations or you can construct a flag as python does
 * if the dupflag is 0 then no data will be copied (linked duplicate). */

/* used below, assumes id.new is correct */
/* leaves selection of base/object unaltered */
/* Does set ID->newid pointers. */
static Base *object_add_duplicate_internal(Main *bmain,
                                           Scene *scene,
                                           ViewLayer *view_layer,
                                           Object *ob,
                                           const eDupli_ID_Flags dupflag,
                                           const eLibIDDuplicateFlags duplicate_options)
{
  Base *base, *basen = NULL;
  Object *obn;

  if (ob->mode & OB_MODE_POSE) {
    /* nothing? */
  }
  else {
    obn = ID_NEW_SET(ob, BKE_object_duplicate(bmain, ob, dupflag, duplicate_options));
    DEG_id_tag_update(&obn->id, ID_RECALC_TRANSFORM | ID_RECALC_GEOMETRY);

    base = BKE_view_layer_base_find(view_layer, ob);
    if ((base != NULL) && (base->flag & BASE_VISIBLE_DEPSGRAPH)) {
      BKE_collection_object_add_from(bmain, scene, ob, obn);
    }
    else {
      LayerCollection *layer_collection = BKE_layer_collection_get_active(view_layer);
      BKE_collection_object_add(bmain, layer_collection->collection, obn);
    }

    basen = BKE_view_layer_base_find(view_layer, obn);
    if (base != NULL) {
      basen->local_view_bits = base->local_view_bits;
    }

    /* 1) duplis should end up in same collection as the original
     * 2) Rigid Body sim participants MUST always be part of a collection...
     */
    // XXX: is 2) really a good measure here?
    if (ob->rigidbody_object || ob->rigidbody_constraint) {
      Collection *collection;
      for (collection = bmain->collections.first; collection; collection = collection->id.next) {
        if (BKE_collection_has_object(collection, ob)) {
          BKE_collection_object_add(bmain, collection, obn);
        }
      }
    }
  }
  return basen;
}

/* single object duplicate, if dupflag==0, fully linked, else it uses the flags given */
/* leaves selection of base/object unaltered.
 * note: don't call this within a loop since clear_* funcs loop over the entire database.
 * note: caller must do DAG_relations_tag_update(bmain);
 *       this is not done automatic since we may duplicate many objects in a batch */
Base *ED_object_add_duplicate(
    Main *bmain, Scene *scene, ViewLayer *view_layer, Base *base, const eDupli_ID_Flags dupflag)
{
  Base *basen;
  Object *ob;

  clear_sca_new_poins(); /* BGE logic */

  basen = object_add_duplicate_internal(
      bmain, scene, view_layer, base->object, dupflag, LIB_ID_DUPLICATE_IS_SUBPROCESS);
  if (basen == NULL) {
    return NULL;
  }

  ob = basen->object;

  /* link own references to the newly duplicated data [#26816] */
  BKE_libblock_relink_to_newid(&ob->id);

  set_sca_new_poins_ob(ob);

  /* DAG_relations_tag_update(bmain); */ /* caller must do */

  if (ob->data != NULL) {
    DEG_id_tag_update_ex(bmain, (ID *)ob->data, ID_RECALC_EDITORS);
  }

  BKE_main_id_clear_newpoins(bmain);

  return basen;
}

/* contextual operator dupli */
static int duplicate_exec(bContext *C, wmOperator *op)
{
  Main *bmain = CTX_data_main(C);
  Scene *scene = CTX_data_scene(C);
  ViewLayer *view_layer = CTX_data_view_layer(C);
  const bool linked = RNA_boolean_get(op->ptr, "linked");
  const eDupli_ID_Flags dupflag = (linked) ? 0 : (eDupli_ID_Flags)U.dupflag;

<<<<<<< HEAD
  clear_sca_new_poins(); /* BGE logic */
=======
  /* We need to handle that here ourselves, because we may duplicate several objects, in which case
   * we also want to remap pointers between those... */
  BKE_main_id_tag_all(bmain, LIB_TAG_NEW, false);
  BKE_main_id_clear_newpoins(bmain);
>>>>>>> 52b125a7

  CTX_DATA_BEGIN (C, Base *, base, selected_bases) {
    Base *basen = object_add_duplicate_internal(
        bmain, scene, view_layer, base->object, dupflag, LIB_ID_DUPLICATE_IS_SUBPROCESS);

    /* note that this is safe to do with this context iterator,
     * the list is made in advance */
    ED_object_base_select(base, BA_DESELECT);
    ED_object_base_select(basen, BA_SELECT);

    if (basen == NULL) {
      continue;
    }

    /* new object becomes active */
    if (BASACT(view_layer) == base) {
      ED_object_base_activate(C, basen);
    }

    if (basen->object->data) {
      DEG_id_tag_update(basen->object->data, 0);
    }
  }
  CTX_DATA_END;

  /* Note that this will also clear newid pointers and tags. */
  copy_object_set_idnew(C);

  ED_outliner_select_sync_from_object_tag(C);

  DEG_relations_tag_update(bmain);
  DEG_id_tag_update(&scene->id, ID_RECALC_COPY_ON_WRITE | ID_RECALC_SELECT);

  WM_event_add_notifier(C, NC_SCENE | ND_OB_SELECT, scene);

  return OPERATOR_FINISHED;
}

void OBJECT_OT_duplicate(wmOperatorType *ot)
{
  PropertyRNA *prop;

  /* identifiers */
  ot->name = "Duplicate Objects";
  ot->description = "Duplicate selected objects";
  ot->idname = "OBJECT_OT_duplicate";

  /* api callbacks */
  ot->exec = duplicate_exec;
  ot->poll = ED_operator_objectmode;

  /* flags */
  ot->flag = OPTYPE_REGISTER | OPTYPE_UNDO;

  /* to give to transform */
  prop = RNA_def_boolean(ot->srna,
                         "linked",
                         0,
                         "Linked",
                         "Duplicate object but not object data, linking to the original data");
  RNA_def_property_flag(prop, PROP_SKIP_SAVE);

  prop = RNA_def_enum(
      ot->srna, "mode", rna_enum_transform_mode_types, TFM_TRANSLATION, "Mode", "");
  RNA_def_property_flag(prop, PROP_HIDDEN);
}

/** \} */

/* -------------------------------------------------------------------- */
/** \name Add Named Object Operator
 *
 * Use for drag & drop.
 * \{ */

static int object_add_named_exec(bContext *C, wmOperator *op)
{
  wmWindow *win = CTX_wm_window(C);
  const wmEvent *event = win ? win->eventstate : NULL;
  Main *bmain = CTX_data_main(C);
  Scene *scene = CTX_data_scene(C);
  ViewLayer *view_layer = CTX_data_view_layer(C);
  Base *basen;
  Object *ob;
  const bool linked = RNA_boolean_get(op->ptr, "linked");
  const eDupli_ID_Flags dupflag = (linked) ? 0 : (eDupli_ID_Flags)U.dupflag;
  char name[MAX_ID_NAME - 2];

  /* find object, create fake base */
  RNA_string_get(op->ptr, "name", name);
  ob = (Object *)BKE_libblock_find_name(bmain, ID_OB, name);

  if (ob == NULL) {
    BKE_report(op->reports, RPT_ERROR, "Object not found");
    return OPERATOR_CANCELLED;
  }

  /* prepare dupli */

  clear_sca_new_poins(); /* BGE logic */

  basen = object_add_duplicate_internal(bmain, scene, view_layer, ob, dupflag, 0);

  if (basen == NULL) {
    BKE_report(op->reports, RPT_ERROR, "Object could not be duplicated");
    return OPERATOR_CANCELLED;
  }

  basen->object->restrictflag &= ~OB_RESTRICT_VIEWPORT;

  if (event) {
    ARegion *region = CTX_wm_region(C);
    const int mval[2] = {event->x - region->winrct.xmin, event->y - region->winrct.ymin};
    ED_object_location_from_view(C, basen->object->loc);
    ED_view3d_cursor3d_position(C, mval, false, basen->object->loc);
  }

  ED_object_base_select(basen, BA_SELECT);
  ED_object_base_activate(C, basen);

  copy_object_set_idnew(C);

  /* TODO(sergey): Only update relations for the current scene. */
  DEG_relations_tag_update(bmain);

  DEG_id_tag_update(&scene->id, ID_RECALC_SELECT);
  WM_event_add_notifier(C, NC_SCENE | ND_OB_SELECT, scene);
  WM_event_add_notifier(C, NC_SCENE | ND_OB_ACTIVE, scene);
  ED_outliner_select_sync_from_object_tag(C);

  return OPERATOR_FINISHED;
}

void OBJECT_OT_add_named(wmOperatorType *ot)
{
  /* identifiers */
  ot->name = "Add Named Object";
  ot->description = "Add named object";
  ot->idname = "OBJECT_OT_add_named";

  /* api callbacks */
  ot->exec = object_add_named_exec;
  ot->poll = ED_operator_objectmode;

  /* flags */
  ot->flag = OPTYPE_REGISTER | OPTYPE_UNDO;

  RNA_def_boolean(ot->srna,
                  "linked",
                  0,
                  "Linked",
                  "Duplicate object but not object data, linking to the original data");
  RNA_def_string(ot->srna, "name", NULL, MAX_ID_NAME - 2, "Name", "Object name to add");
}

/** \} */

/* -------------------------------------------------------------------- */
/** \name Join Object Operator
 *
 * \{ */

static bool object_join_poll(bContext *C)
{
  Object *ob = CTX_data_active_object(C);

  if (ob == NULL || ob->data == NULL || ID_IS_LINKED(ob) || ID_IS_OVERRIDE_LIBRARY(ob) ||
      ID_IS_OVERRIDE_LIBRARY(ob->data)) {
    return false;
  }

  if (ELEM(ob->type, OB_MESH, OB_CURVE, OB_SURF, OB_ARMATURE, OB_GPENCIL)) {
    return ED_operator_screenactive(C);
  }
  else {
    return false;
  }
}

static int object_join_exec(bContext *C, wmOperator *op)
{
  Object *ob = CTX_data_active_object(C);

  if (ob->mode & OB_MODE_EDIT) {
    BKE_report(op->reports, RPT_ERROR, "This data does not support joining in edit mode");
    return OPERATOR_CANCELLED;
  }
  else if (BKE_object_obdata_is_libdata(ob)) {
    BKE_report(op->reports, RPT_ERROR, "Cannot edit external library data");
    return OPERATOR_CANCELLED;
  }
  else if (ob->type == OB_GPENCIL) {
    bGPdata *gpd = (bGPdata *)ob->data;
    if ((!gpd) || GPENCIL_ANY_MODE(gpd)) {
      BKE_report(op->reports, RPT_ERROR, "This data does not support joining in this mode");
      return OPERATOR_CANCELLED;
    }
  }

  if (ob->type == OB_MESH) {
    return ED_mesh_join_objects_exec(C, op);
  }
  else if (ELEM(ob->type, OB_CURVE, OB_SURF)) {
    return ED_curve_join_objects_exec(C, op);
  }
  else if (ob->type == OB_ARMATURE) {
    return ED_armature_join_objects_exec(C, op);
  }
  else if (ob->type == OB_GPENCIL) {
    return ED_gpencil_join_objects_exec(C, op);
  }

  return OPERATOR_CANCELLED;
}

void OBJECT_OT_join(wmOperatorType *ot)
{
  /* identifiers */
  ot->name = "Join";
  ot->description = "Join selected objects into active object";
  ot->idname = "OBJECT_OT_join";

  /* api callbacks */
  ot->exec = object_join_exec;
  ot->poll = object_join_poll;

  /* flags */
  ot->flag = OPTYPE_REGISTER | OPTYPE_UNDO;
}

/** \} */

/* -------------------------------------------------------------------- */
/** \name Join as Shape Key Operator
 * \{ */

static bool join_shapes_poll(bContext *C)
{
  Object *ob = CTX_data_active_object(C);

  if (ob == NULL || ob->data == NULL || ID_IS_LINKED(ob) || ID_IS_OVERRIDE_LIBRARY(ob) ||
      ID_IS_OVERRIDE_LIBRARY(ob->data)) {
    return false;
  }

  /* only meshes supported at the moment */
  if (ob->type == OB_MESH) {
    return ED_operator_screenactive(C);
  }
  else {
    return false;
  }
}

static int join_shapes_exec(bContext *C, wmOperator *op)
{
  Object *ob = CTX_data_active_object(C);

  if (ob->mode & OB_MODE_EDIT) {
    BKE_report(op->reports, RPT_ERROR, "This data does not support joining in edit mode");
    return OPERATOR_CANCELLED;
  }
  else if (BKE_object_obdata_is_libdata(ob)) {
    BKE_report(op->reports, RPT_ERROR, "Cannot edit external library data");
    return OPERATOR_CANCELLED;
  }

  if (ob->type == OB_MESH) {
    return ED_mesh_shapes_join_objects_exec(C, op);
  }

  return OPERATOR_CANCELLED;
}

void OBJECT_OT_join_shapes(wmOperatorType *ot)
{
  /* identifiers */
  ot->name = "Join as Shapes";
  ot->description = "Copy the current resulting shape of another selected object to this one";
  ot->idname = "OBJECT_OT_join_shapes";

  /* api callbacks */
  ot->exec = join_shapes_exec;
  ot->poll = join_shapes_poll;

  /* flags */
  ot->flag = OPTYPE_REGISTER | OPTYPE_UNDO;
}

/** \} */<|MERGE_RESOLUTION|>--- conflicted
+++ resolved
@@ -1781,10 +1781,6 @@
   }
   CTX_DATA_END;
 
-<<<<<<< HEAD
-  set_sca_new_poins();
-
-=======
 #ifndef NDEBUG
   /* Call to `BKE_libblock_relink_to_newid` above is supposed to have cleared all those flags. */
   ID *id_iter;
@@ -1799,8 +1795,9 @@
   FOREACH_MAIN_ID_END;
 #endif
 
+  set_sca_new_poins();
+
   BKE_main_id_tag_all(bmain, LIB_TAG_NEW, false);
->>>>>>> 52b125a7
   BKE_main_id_clear_newpoins(bmain);
 }
 
@@ -2948,14 +2945,12 @@
   const bool linked = RNA_boolean_get(op->ptr, "linked");
   const eDupli_ID_Flags dupflag = (linked) ? 0 : (eDupli_ID_Flags)U.dupflag;
 
-<<<<<<< HEAD
-  clear_sca_new_poins(); /* BGE logic */
-=======
   /* We need to handle that here ourselves, because we may duplicate several objects, in which case
    * we also want to remap pointers between those... */
   BKE_main_id_tag_all(bmain, LIB_TAG_NEW, false);
   BKE_main_id_clear_newpoins(bmain);
->>>>>>> 52b125a7
+
+  clear_sca_new_poins(); /* BGE logic */
 
   CTX_DATA_BEGIN (C, Base *, base, selected_bases) {
     Base *basen = object_add_duplicate_internal(
