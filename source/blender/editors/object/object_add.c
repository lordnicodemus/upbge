--- conflicted
+++ resolved
@@ -2874,14 +2874,10 @@
   Base *basen;
   Object *ob;
 
-<<<<<<< HEAD
   clear_sca_new_poins(); /* BGE logic */
 
-  basen = object_add_duplicate_internal(bmain, scene, view_layer, base->object, dupflag);
-=======
   basen = object_add_duplicate_internal(
       bmain, scene, view_layer, base->object, dupflag, LIB_ID_DUPLICATE_IS_SUBPROCESS);
->>>>>>> a874cec0
   if (basen == NULL) {
     return NULL;
   }
@@ -3011,14 +3007,10 @@
   }
 
   /* prepare dupli */
-<<<<<<< HEAD
 
   clear_sca_new_poins(); /* BGE logic */
 
-  basen = object_add_duplicate_internal(bmain, scene, view_layer, ob, dupflag);
-=======
   basen = object_add_duplicate_internal(bmain, scene, view_layer, ob, dupflag, 0);
->>>>>>> a874cec0
 
   if (basen == NULL) {
     BKE_report(op->reports, RPT_ERROR, "Object could not be duplicated");
