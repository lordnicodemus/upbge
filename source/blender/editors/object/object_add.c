--- conflicted
+++ resolved
@@ -1060,13 +1060,8 @@
 		char name[MAX_ID_NAME - 2];
 
 		RNA_string_get(op->ptr, "name", name);
-<<<<<<< HEAD
 		collection = (Collection *)BKE_libblock_find_name(bmain, ID_GR, name);
-		
-=======
-		group = (Group *)BKE_libblock_find_name(bmain, ID_GR, name);
-
->>>>>>> 44505b38
+
 		if (0 == RNA_struct_property_is_set(op->ptr, "location")) {
 			const wmEvent *event = CTX_wm_window(C)->eventstate;
 			ARegion *ar = CTX_wm_region(C);
@@ -1291,21 +1286,12 @@
 	/* delete has to handle all open scenes */
 	BKE_main_id_tag_listbase(&bmain->scene, LIB_TAG_DOIT, true);
 	for (win = wm->windows.first; win; win = win->next) {
-<<<<<<< HEAD
 		scene = WM_window_get_active_scene(win);
 
 		if (scene->id.tag & LIB_TAG_DOIT) {
 			scene->id.tag &= ~LIB_TAG_DOIT;
-			
+
 			DEG_relations_tag_update(bmain);
-=======
-		scene = win->screen->scene;
-
-		if (scene->id.tag & LIB_TAG_DOIT) {
-			scene->id.tag &= ~LIB_TAG_DOIT;
-
-			DAG_relations_tag_update(bmain);
->>>>>>> 44505b38
 
 			WM_event_add_notifier(C, NC_SCENE | ND_OB_ACTIVE, scene);
 			WM_event_add_notifier(C, NC_SCENE | ND_LAYER_CONTENT, scene);
@@ -2438,15 +2424,9 @@
 		ED_object_location_from_view(C, basen->object->loc);
 		ED_view3d_cursor3d_position(C, basen->object->loc, mval);
 	}
-<<<<<<< HEAD
-	
+
 	ED_object_base_select(basen, BA_SELECT);
 	ED_object_base_activate(C, basen);
-=======
-
-	ED_base_object_select(basen, BA_SELECT);
-	ED_base_object_activate(C, basen);
->>>>>>> 44505b38
 
 	copy_object_set_idnew(C);
 
