--- conflicted
+++ resolved
@@ -324,202 +324,4 @@
 	/* Note: this keymap gets disabled in non-objectmode,  */
 	keymap = WM_keymap_ensure(keyconf, "Object Mode", 0, 0);
 	keymap->poll = object_mode_poll;
-<<<<<<< HEAD
-
-	/* object mode supports PET now */
-	ED_keymap_proportional_cycle(keyconf, keymap);
-	ED_keymap_proportional_obmode(keyconf, keymap);
-
-	ED_keymap_template_select_all(keymap, "OBJECT_OT_select_all");
-
-	/* game-engine only, leave free for users to define */
-	WM_keymap_add_item(keymap, "VIEW3D_OT_game_start", PKEY, KM_PRESS, 0, 0);
-
-	WM_keymap_add_item(keymap, "OBJECT_OT_select_more", PADPLUSKEY, KM_PRESS, KM_CTRL, 0);
-	WM_keymap_add_item(keymap, "OBJECT_OT_select_less", PADMINUS, KM_PRESS, KM_CTRL, 0);
-
-	WM_keymap_add_item(keymap, "OBJECT_OT_select_linked", LKEY, KM_PRESS, KM_SHIFT, 0);
-	WM_keymap_add_item(keymap, "OBJECT_OT_select_grouped", GKEY, KM_PRESS, KM_SHIFT, 0);
-#ifdef USE_WM_KEYMAP_27X
-	WM_keymap_add_item(keymap, "OBJECT_OT_select_mirror", MKEY, KM_PRESS, KM_CTRL | KM_SHIFT, 0);
-#endif
-
-	kmi = WM_keymap_add_item(keymap, "OBJECT_OT_select_hierarchy", LEFTBRACKETKEY, KM_PRESS, 0, 0);
-	RNA_enum_set_identifier(NULL, kmi->ptr, "direction", "PARENT");
-	RNA_boolean_set(kmi->ptr, "extend", false);
-
-	kmi = WM_keymap_add_item(keymap, "OBJECT_OT_select_hierarchy", LEFTBRACKETKEY, KM_PRESS, KM_SHIFT, 0);
-	RNA_enum_set_identifier(NULL, kmi->ptr, "direction", "PARENT");
-	RNA_boolean_set(kmi->ptr, "extend", true);
-
-	kmi = WM_keymap_add_item(keymap, "OBJECT_OT_select_hierarchy", RIGHTBRACKETKEY, KM_PRESS, 0, 0);
-	RNA_enum_set_identifier(NULL, kmi->ptr, "direction", "CHILD");
-	RNA_boolean_set(kmi->ptr, "extend", false);
-
-	kmi = WM_keymap_add_item(keymap, "OBJECT_OT_select_hierarchy", RIGHTBRACKETKEY, KM_PRESS, KM_SHIFT, 0);
-	RNA_enum_set_identifier(NULL, kmi->ptr, "direction", "CHILD");
-	RNA_boolean_set(kmi->ptr, "extend", true);
-
-	WM_keymap_verify_item(keymap, "OBJECT_OT_parent_set", PKEY, KM_PRESS, KM_CTRL, 0);
-#ifdef USE_WM_KEYMAP_27X
-	WM_keymap_verify_item(keymap, "OBJECT_OT_parent_no_inverse_set", PKEY, KM_PRESS, KM_CTRL | KM_SHIFT, 0);
-#endif
-	WM_keymap_verify_item(keymap, "OBJECT_OT_parent_clear", PKEY, KM_PRESS, KM_ALT, 0);
-#ifdef USE_WM_KEYMAP_27X
-	WM_keymap_verify_item(keymap, "OBJECT_OT_track_set", TKEY, KM_PRESS, KM_CTRL, 0);
-	WM_keymap_verify_item(keymap, "OBJECT_OT_track_clear", TKEY, KM_PRESS, KM_ALT, 0);
-#endif
-
-#ifdef USE_WM_KEYMAP_27X
-	WM_keymap_verify_item(keymap, "OBJECT_OT_constraint_add_with_targets", CKEY, KM_PRESS, KM_CTRL | KM_SHIFT, 0);
-	WM_keymap_verify_item(keymap, "OBJECT_OT_constraints_clear", CKEY, KM_PRESS, KM_CTRL | KM_ALT, 0);
-#endif
-
-	kmi = WM_keymap_add_item(keymap, "OBJECT_OT_location_clear", GKEY, KM_PRESS, KM_ALT, 0);
-	RNA_boolean_set(kmi->ptr, "clear_delta", false);
-	kmi = WM_keymap_add_item(keymap, "OBJECT_OT_rotation_clear", RKEY, KM_PRESS, KM_ALT, 0);
-	RNA_boolean_set(kmi->ptr, "clear_delta", false);
-	kmi = WM_keymap_add_item(keymap, "OBJECT_OT_scale_clear", SKEY, KM_PRESS, KM_ALT, 0);
-	RNA_boolean_set(kmi->ptr, "clear_delta", false);
-
-#ifdef USE_WM_KEYMAP_27X
-	WM_keymap_verify_item(keymap, "OBJECT_OT_origin_clear", OKEY, KM_PRESS, KM_ALT, 0);
-#endif
-
-	kmi = WM_keymap_add_item(keymap, "OBJECT_OT_delete", XKEY, KM_PRESS, 0, 0);
-	RNA_boolean_set(kmi->ptr, "use_global", false);
-	kmi = WM_keymap_add_item(keymap, "OBJECT_OT_delete", XKEY, KM_PRESS, KM_SHIFT, 0);
-	RNA_boolean_set(kmi->ptr, "use_global", true);
-
-	kmi = WM_keymap_add_item(keymap, "OBJECT_OT_delete", DELKEY, KM_PRESS, 0, 0);
-	RNA_boolean_set(kmi->ptr, "use_global", false);
-	kmi = WM_keymap_add_item(keymap, "OBJECT_OT_delete", DELKEY, KM_PRESS, KM_SHIFT, 0);
-	RNA_boolean_set(kmi->ptr, "use_global", true);
-
-	WM_keymap_add_menu(keymap, "VIEW3D_MT_add", AKEY, KM_PRESS, KM_SHIFT, 0);
-
-#ifdef USE_WM_KEYMAP_27X
-	WM_keymap_add_item(keymap, "OBJECT_OT_duplicates_make_real", AKEY, KM_PRESS, KM_SHIFT | KM_CTRL, 0);
-
-#endif
-	WM_keymap_add_menu(keymap, "VIEW3D_MT_object_apply", AKEY, KM_PRESS, KM_CTRL, 0);
-#ifdef USE_WM_KEYMAP_27X
-	WM_keymap_add_menu(keymap, "VIEW3D_MT_make_single_user", UKEY, KM_PRESS, 0, 0);
-#endif
-	WM_keymap_add_menu(keymap, "VIEW3D_MT_make_links", LKEY, KM_PRESS, KM_CTRL, 0);
-
-	WM_keymap_add_item(keymap, "OBJECT_OT_duplicate_move", DKEY, KM_PRESS, KM_SHIFT, 0);
-	WM_keymap_add_item(keymap, "OBJECT_OT_duplicate_move_linked", DKEY, KM_PRESS, KM_ALT, 0);
-
-	WM_keymap_add_item(keymap, "OBJECT_OT_join", JKEY, KM_PRESS, KM_CTRL, 0);
-#ifdef USE_WM_KEYMAP_27X
-	WM_keymap_add_item(keymap, "OBJECT_OT_convert", CKEY, KM_PRESS, KM_ALT, 0);
-	WM_keymap_add_item(keymap, "OBJECT_OT_proxy_make", PKEY, KM_PRESS, KM_CTRL | KM_ALT, 0);
-	WM_keymap_add_item(keymap, "OBJECT_OT_make_local", LKEY, KM_PRESS, 0, 0);
-#endif
-
-	/* XXX this should probably be in screen instead... here for testing purposes in the meantime... - Aligorith */
-	WM_keymap_verify_item(keymap, "ANIM_OT_keyframe_insert_menu", IKEY, KM_PRESS, 0, 0);
-	WM_keymap_verify_item(keymap, "ANIM_OT_keyframe_delete_v3d", IKEY, KM_PRESS, KM_ALT, 0);
-	WM_keymap_verify_item(keymap, "ANIM_OT_keying_set_active_set", IKEY, KM_PRESS, KM_CTRL | KM_SHIFT | KM_ALT, 0);
-
-	WM_keymap_verify_item(keymap, "COLLECTION_OT_create", GKEY, KM_PRESS, KM_CTRL, 0);
-	WM_keymap_verify_item(keymap, "COLLECTION_OT_objects_remove", GKEY, KM_PRESS, KM_CTRL | KM_ALT, 0);
-	WM_keymap_verify_item(keymap, "COLLECTION_OT_objects_remove_all", GKEY, KM_PRESS, KM_SHIFT | KM_CTRL | KM_ALT, 0);
-	WM_keymap_verify_item(keymap, "COLLECTION_OT_objects_add_active", GKEY, KM_PRESS, KM_SHIFT | KM_CTRL, 0);
-	WM_keymap_verify_item(keymap, "COLLECTION_OT_objects_remove_active", GKEY, KM_PRESS, KM_SHIFT | KM_ALT, 0);
-
-	WM_keymap_add_menu(keymap, "VIEW3D_MT_object_specials", WKEY, KM_PRESS, 0, 0);
-
-#ifdef USE_WM_KEYMAP_27X
-	WM_keymap_verify_item(keymap, "OBJECT_OT_data_transfer", TKEY, KM_PRESS, KM_SHIFT | KM_CTRL, 0);
-#endif
-	/* XXX No more available 'T' shortcuts... :/ */
-	/* WM_keymap_verify_item(keymap, "OBJECT_OT_datalayout_transfer", TKEY, KM_PRESS, KM_SHIFT | KM_CTRL, 0); */
-
-	for (int i = 0; i <= 5; i++) {
-		kmi = WM_keymap_add_item(keymap, "OBJECT_OT_subdivision_set", ZEROKEY + i, KM_PRESS, KM_CTRL, 0);
-		RNA_int_set(kmi->ptr, "level", i);
-	}
-
-	WM_keymap_add_item(keymap, "OBJECT_OT_move_to_collection", MKEY, KM_PRESS, 0, 0);
-	WM_keymap_add_item(keymap, "OBJECT_OT_link_to_collection", MKEY, KM_PRESS, KM_SHIFT, 0);
-
-	kmi = WM_keymap_add_item(keymap, "OBJECT_OT_hide_view_clear", HKEY, KM_PRESS, KM_ALT, 0);
-	kmi = WM_keymap_add_item(keymap, "OBJECT_OT_hide_view_set", HKEY, KM_PRESS, 0, 0);
-	RNA_boolean_set(kmi->ptr, "unselected", false);
-	kmi = WM_keymap_add_item(keymap, "OBJECT_OT_hide_view_set", HKEY, KM_PRESS, KM_SHIFT, 0);
-	RNA_boolean_set(kmi->ptr, "unselected", true);
-	kmi = WM_keymap_add_item(keymap, "OBJECT_OT_hide_collection", HKEY, KM_PRESS, KM_CTRL, 0);
-
-	/* Collection switching. */
-	for (int i = 0; i < 10; i++) {
-		kmi = WM_keymap_add_item(keymap, "OBJECT_OT_hide_collection", ZEROKEY + i, KM_PRESS, KM_ANY, 0);
-		RNA_int_set(kmi->ptr, "collection_index", (i == 0) ? 10 : i);
-	}
-}
-
-void ED_keymap_proportional_cycle(struct wmKeyConfig *UNUSED(keyconf), struct wmKeyMap *keymap)
-{
-	WM_keymap_add_menu_pie(keymap, "VIEW3D_MT_proportional_editing_falloff_pie", OKEY, KM_PRESS, KM_SHIFT, 0);
-}
-
-void ED_keymap_proportional_obmode(struct wmKeyConfig *UNUSED(keyconf), struct wmKeyMap *keymap)
-{
-	wmKeyMapItem *kmi;
-
-	kmi = WM_keymap_add_item(keymap, "WM_OT_context_toggle", OKEY, KM_PRESS, 0, 0);
-	RNA_string_set(kmi->ptr, "data_path", "tool_settings.use_proportional_edit_objects");
-}
-
-void ED_keymap_proportional_maskmode(struct wmKeyConfig *UNUSED(keyconf), struct wmKeyMap *keymap)
-{
-	wmKeyMapItem *kmi;
-
-	kmi = WM_keymap_add_item(keymap, "WM_OT_context_toggle", OKEY, KM_PRESS, 0, 0);
-	RNA_string_set(kmi->ptr, "data_path", "tool_settings.use_proportional_edit_mask");
-}
-
-void ED_keymap_proportional_editmode(struct wmKeyConfig *UNUSED(keyconf), struct wmKeyMap *keymap,
-                                     const bool do_connected)
-{
-	wmKeyMapItem *kmi;
-
-	kmi = WM_keymap_add_item(keymap, "WM_OT_context_toggle_enum", OKEY, KM_PRESS, 0, 0);
-	RNA_string_set(kmi->ptr, "data_path", "tool_settings.proportional_edit");
-	RNA_string_set(kmi->ptr, "value_1", "DISABLED");
-	RNA_string_set(kmi->ptr, "value_2", "ENABLED");
-
-	/* for modes/object types that allow 'connected' mode, add the Alt O key */
-	if (do_connected) {
-		kmi = WM_keymap_add_item(keymap, "WM_OT_context_toggle_enum", OKEY, KM_PRESS, KM_ALT, 0);
-		RNA_string_set(kmi->ptr, "data_path", "tool_settings.proportional_edit");
-		RNA_string_set(kmi->ptr, "value_1", "DISABLED");
-		RNA_string_set(kmi->ptr, "value_2", "CONNECTED");
-	}
-}
-
-/**
- * Map 1..3 to Vert/Edge/Face.
- */
-void ED_keymap_editmesh_elem_mode(struct wmKeyConfig *UNUSED(keyconf), struct wmKeyMap *keymap)
-{
-	for (int i = 0; i < 4; i++) {
-		const bool is_extend = (i & 1);
-		const bool is_expand = (i & 2);
-		const int key_modifier = (is_extend ? KM_SHIFT : 0) | (is_expand ? KM_CTRL : 0);
-		for (int j = 0; j < 3; j++) {
-			wmKeyMapItem *kmi = WM_keymap_add_item(
-			        keymap, "MESH_OT_select_mode", ONEKEY + j, KM_PRESS, key_modifier, 0);
-			RNA_enum_set(kmi->ptr, "type", SCE_SELECT_VERTEX << j);
-			if (is_extend) {
-				RNA_boolean_set(kmi->ptr, "use_extend", true);
-			}
-			if (is_expand) {
-				RNA_boolean_set(kmi->ptr, "use_expand", true);
-			}
-		}
-	}
-=======
->>>>>>> b1df82fc
 }