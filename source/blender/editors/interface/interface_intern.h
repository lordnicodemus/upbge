--- conflicted
+++ resolved
@@ -786,12 +786,9 @@
 void ui_draw_widget_back(
         uiWidgetTypeEnum type, bool use_shadow, const rcti *rect);
 void ui_draw_tooltip_background(uiStyle *UNUSED(style), uiBlock *block, rcti *rect);
-<<<<<<< HEAD
 void ui_draw_search_back(struct uiStyle *style, uiBlock *block, rcti *rect);
 bool ui_link_bezier_points(const rcti *rect, float coord_array[][2], int resol);
 void ui_draw_link_bezier(const rcti *rect, const float color[4]);
-=======
->>>>>>> 5073ee0b
 
 extern void ui_draw_but(const struct bContext *C, ARegion *ar, struct uiStyle *style, uiBut *but, rcti *rect);
 /* theme color init */
