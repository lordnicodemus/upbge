/*
 * This program is free software; you can redistribute it and/or
 * modify it under the terms of the GNU General Public License
 * as published by the Free Software Foundation; either version 2
 * of the License, or (at your option) any later version.
 *
 * This program is distributed in the hope that it will be useful,
 * but WITHOUT ANY WARRANTY; without even the implied warranty of
 * MERCHANTABILITY or FITNESS FOR A PARTICULAR PURPOSE.  See the
 * GNU General Public License for more details.
 *
 * You should have received a copy of the GNU General Public License
 * along with this program; if not, write to the Free Software Foundation,
 * Inc., 51 Franklin Street, Fifth Floor, Boston, MA 02110-1301, USA.
 *
 * The Original Code is Copyright (C) 2001-2002 by NaN Holding BV.
 * All rights reserved.
 */

/** \file
 * \ingroup edinterface
 */

#pragma once

#include "BLI_compiler_attrs.h"
#include "BLI_rect.h"

#include "DNA_listBase.h"
#include "RNA_types.h"
#include "UI_interface.h"
#include "UI_resources.h"

struct AnimationEvalContext;
struct ARegion;
struct ID;
struct ImBuf;
struct Scene;
struct bContext;
struct bContextStore;
struct uiHandleButtonData;
struct uiLayout;
struct uiStyle;
struct uiUndoStack_Text;
struct uiWidgetColors;
struct wmEvent;
struct wmKeyConfig;
struct wmOperatorType;
struct wmTimer;

/* ****************** general defines ************** */

#define RNA_NO_INDEX -1
#define RNA_ENUM_VALUE -2

#define UI_MENU_PADDING (int)(0.2f * UI_UNIT_Y)

#define UI_MENU_WIDTH_MIN (UI_UNIT_Y * 9)
/* some extra padding added to menus containing submenu icons */
#define UI_MENU_SUBMENU_PADDING (6 * UI_DPI_FAC)

/* menu scrolling */
#define UI_MENU_SCROLL_ARROW 12
#define UI_MENU_SCROLL_MOUSE (UI_MENU_SCROLL_ARROW + 2)
#define UI_MENU_SCROLL_PAD 4

/* panel limits */
#define UI_PANEL_MINX 100
#define UI_PANEL_MINY 70

/* popover width (multiplied by 'U.widget_unit') */
#define UI_POPOVER_WIDTH_UNITS 10

/* uiBut->flag */
enum {
  UI_SELECT = (1 << 0),   /* use when the button is pressed */
  UI_SCROLLED = (1 << 1), /* temp hidden, scrolled away */
  UI_ACTIVE = (1 << 2),
  UI_HAS_ICON = (1 << 3),
  UI_HIDDEN = (1 << 4),
  UI_SELECT_DRAW = (1 << 5), /* Display selected, doesn't impact interaction. */
  /* warn: rest of uiBut->flag in UI_interface.h */
};

/* uiBut->dragflag */
enum {
  UI_BUT_DRAGPOIN_FREE = (1 << 0),
};

/* but->pie_dir */
typedef enum RadialDirection {
  UI_RADIAL_NONE = -1,
  UI_RADIAL_N = 0,
  UI_RADIAL_NE = 1,
  UI_RADIAL_E = 2,
  UI_RADIAL_SE = 3,
  UI_RADIAL_S = 4,
  UI_RADIAL_SW = 5,
  UI_RADIAL_W = 6,
  UI_RADIAL_NW = 7,
} RadialDirection;

extern const char ui_radial_dir_order[8];
extern const char ui_radial_dir_to_numpad[8];
extern const short ui_radial_dir_to_angle[8];

/* internal panel drawing defines */
#define PNL_HEADER (UI_UNIT_Y * 1.2) /* 24 default */

/* bit button defines */
/* Bit operations */
#define UI_BITBUT_TEST(a, b) (((a) & (1 << (b))) != 0)
#define UI_BITBUT_VALUE_TOGGLED(a, b) ((a) ^ (1 << (b)))
#define UI_BITBUT_VALUE_ENABLED(a, b) ((a) | (1 << (b)))
#define UI_BITBUT_VALUE_DISABLED(a, b) ((a) & ~(1 << (b)))

/* bit-row */
#define UI_BITBUT_ROW(min, max) \
  (((max) >= 31 ? 0xFFFFFFFF : (1 << ((max) + 1)) - 1) - ((min) ? ((1 << (min)) - 1) : 0))

/* split numbuts by ':' and align l/r */
#define USE_NUMBUTS_LR_ALIGN

/* Use new 'align' computation code. */
#define USE_UIBUT_SPATIAL_ALIGN

/* PieMenuData->flags */
enum {
  /** pie menu item collision is detected at 90 degrees */
  UI_PIE_DEGREES_RANGE_LARGE = (1 << 0),
  /** use initial center of pie menu to calculate direction */
  UI_PIE_INITIAL_DIRECTION = (1 << 1),
  /** pie menu is drag style */
  UI_PIE_DRAG_STYLE = (1 << 2),
  /** mouse not far enough from center position  */
  UI_PIE_INVALID_DIR = (1 << 3),
  /** pie menu changed to click style, click to confirm  */
  UI_PIE_CLICK_STYLE = (1 << 4),
  /** pie animation finished, do not calculate any more motion  */
  UI_PIE_ANIMATION_FINISHED = (1 << 5),
  /** pie gesture selection has been done, now wait for mouse motion to end */
  UI_PIE_GESTURE_END_WAIT = (1 << 6),
};

#define PIE_CLICK_THRESHOLD_SQ 50.0f

/* max amount of items a radial menu (pie menu) can contain */
#define PIE_MAX_ITEMS 8

<<<<<<< HEAD
typedef struct uiLinkLine { /* only for draw/edit */
  struct uiLinkLine *next, *prev;
  struct uiBut *from, *to;
  short flag, deactive;
} uiLinkLine;

typedef struct {
  void **poin;    /* pointer to original pointer */
  void ***ppoin;  /* pointer to original pointer-array */
  short *totlink; /* if pointer-array, here is the total */

  short maxlink, pad;
  short fromcode, tocode;

  ListBase lines;
} uiLink;

struct uiButSearchData {
  uiButSearchCreateFn create_fn;
  uiButSearchUpdateFn update_fn;
  void *arg;
  uiButSearchArgFreeFn arg_free_fn;
  uiButSearchContextMenuFn context_menu_fn;
  uiButSearchTooltipFn tooltip_fn;

  const char *sep_string;
};

=======
>>>>>>> e3f369e1
struct uiBut {
  struct uiBut *next, *prev;

  /* Pointer back to the layout item holding this button. */
  uiLayout *layout;
  int flag, drawflag;
  eButType type;
  eButPointerType pointype;
  short bit, bitnr, retval, strwidth, alignnr;
  short ofs, pos, selsta, selend;

  char *str;
  char strdata[UI_MAX_NAME_STR];
  char drawstr[UI_MAX_DRAW_STR];

  rctf rect; /* block relative coords */

  char *poin;
  float hardmin, hardmax, softmin, softmax;

  /* both these values use depends on the button type
   * (polymorphic struct or union would be nicer for this stuff) */

  /**
   * For #uiBut.type:
   * - UI_BTYPE_NUM:          Use to store RNA 'step' value, for dragging and click-step.
   * - UI_BTYPE_LABEL:        Use `(a1 == 1.0f)` to use a2 as a blending factor (imaginative!).
   * - UI_BTYPE_SCROLL:       Use as scroll size.
   * - UI_BTYPE_SEARCH_MENU:  Use as number or rows.
   */
  float a1;

  /**
   * For #uiBut.type:
   * - UI_BTYPE_HSVCIRCLE:    Use to store the luminosity.
   * - UI_BTYPE_NUM:          Use to store RNA 'precision' value, for dragging and click-step.
   * - UI_BTYPE_LABEL:        If `(a1 == 1.0f)` use a2 as a blending factor.
   * - UI_BTYPE_SEARCH_MENU:  Use as number or columns.
   */
  float a2;

  uchar col[4];

  uiButHandleFunc func;
  void *func_arg1;
  void *func_arg2;

  uiButHandleNFunc funcN;
  void *func_argN;

  struct bContextStore *context;

  uiButCompleteFunc autocomplete_func;
  void *autofunc_arg;

  uiButHandleRenameFunc rename_func;
  void *rename_arg1;
  void *rename_orig;

  /** Run an action when holding the button down. */
  uiButHandleHoldFunc hold_func;
  void *hold_argN;

  uiLink *link;
  int linkto[2]; /* region relative coords */

  const char *tip;
  uiButToolTipFunc tip_func;
  void *tip_argN;

  /** info on why button is disabled, displayed in tooltip */
  const char *disabled_info;

  BIFIconID icon;
  /** emboss: UI_EMBOSS, UI_EMBOSS_NONE ... etc, copied from the #uiBlock.emboss */
  char emboss;
  /** direction in a pie menu, used for collision detection (RadialDirection) */
  signed char pie_dir;
  /** could be made into a single flag */
  bool changed;
  /** so buttons can support unit systems which are not RNA */
  uchar unit_type;
  short modifier_key;
  short iconadd;

  /* UI_BTYPE_BLOCK data */
  uiBlockCreateFunc block_create_func;

  /* UI_BTYPE_PULLDOWN/UI_BTYPE_MENU data */
  uiMenuCreateFunc menu_create_func;

  uiMenuStepFunc menu_step_func;

  /* RNA data */
  struct PointerRNA rnapoin;
  struct PropertyRNA *rnaprop;
  int rnaindex;

  /* Operator data */
  struct wmOperatorType *optype;
  struct PointerRNA *opptr;
  short opcontext;
  uchar menu_key; /* 'a'-'z', always lower case */

  ListBase extra_op_icons; /* uiButExtraOpIcon */

  /* Draggable data, type is WM_DRAG_... */
  char dragtype;
  short dragflag;
  void *dragpoin;
  struct ImBuf *imb;
  float imb_scale;

  /* active button data */
  struct uiHandleButtonData *active;

  /* Custom button data. */
  void *custom_data;

  char *editstr;
  double *editval;
  float *editvec;
  void *editcoba;
  void *editcumap;
  void *editprofile;

  uiButPushedStateFunc pushed_state_func;
  void *pushed_state_arg;

  /* pointer back */
  uiBlock *block;
};

/** Derived struct for #UI_BTYPE_COLOR */
typedef struct uiButColor {
  uiBut but;

  bool is_pallete_color;
  int palette_color_index;
} uiButColor;

/** Derived struct for #UI_BTYPE_TAB */
typedef struct uiButTab {
  uiBut but;
  struct MenuType *menu;
} uiButTab;

/** Derived struct for #UI_BTYPE_SEARCH_MENU */
typedef struct uiButSearch {
  uiBut but;

  uiButSearchCreateFn popup_create_fn;
  uiButSearchUpdateFn items_update_fn;
  void *item_active;

  void *arg;
  uiButSearchArgFreeFn arg_free_fn;

  uiButSearchContextMenuFn item_context_menu_fn;
  uiButSearchTooltipFn item_tooltip_fn;

  const char *item_sep_string;

  struct PointerRNA rnasearchpoin;
  struct PropertyRNA *rnasearchprop;
} uiButSearch;

/** Derived struct for #UI_BTYPE_DECORATOR */
typedef struct uiButDecorator {
  uiBut but;

  struct PointerRNA rnapoin;
  struct PropertyRNA *rnaprop;
  int rnaindex;
} uiButDecorator;

typedef struct uiButProgressbar {
  uiBut but;

  /* 0..1 range */
  float progress;
} uiButProgressbar;

typedef struct uiButHSVCube {
  uiBut but;

  eButGradientType gradient_type;
} uiButHSVCube;

/**
 * Additional, superimposed icon for a button, invoking an operator.
 */
typedef struct uiButExtraOpIcon {
  struct uiButExtraOpIcon *next, *prev;

  BIFIconID icon;
  struct wmOperatorCallParams *optype_params;
} uiButExtraOpIcon;

typedef struct ColorPicker {
  struct ColorPicker *next, *prev;
  /** Color data, may be HSV or HSL. */
  float color_data[3];
  /** Initial color data (detect changes). */
  float color_data_init[3];
  bool is_init;
  /** Cubic saturation for the color wheel. */
  bool use_color_cubic;
  bool use_color_lock;
  bool use_luminosity_lock;
  float luminosity_lock_value;
} ColorPicker;

typedef struct ColorPickerData {
  ListBase list;
} ColorPickerData;

struct PieMenuData {
  /** store title and icon to allow access when pie levels are created */
  const char *title;
  int icon;

  float pie_dir[2];
  float pie_center_init[2];
  float pie_center_spawned[2];
  float last_pos[2];
  double duration_gesture;
  int flags;
  /** initial event used to fire the pie menu, store here so we can query for release */
  int event;
  float alphafac;
};

/* uiBlock.content_hints */
enum eBlockContentHints {
  /** In a menu block, if there is a single sub-menu button, we add some
   * padding to the right to put nicely aligned triangle icons there. */
  UI_BLOCK_CONTAINS_SUBMENU_BUT = (1 << 0),
};

struct uiBlock {
  uiBlock *next, *prev;

  ListBase buttons;
  struct Panel *panel;
  uiBlock *oldblock;

  ListBase butstore; /* UI_butstore_* runtime function */

  ListBase layouts;
  struct uiLayout *curlayout;

  ListBase contexts;

  char name[UI_MAX_NAME_STR];

  float winmat[4][4];

  rctf rect;
  float aspect;

  uint puphash; /* popup menu hash for memory */

  uiButHandleFunc func;
  void *func_arg1;
  void *func_arg2;

  uiButHandleNFunc funcN;
  void *func_argN;

  uiMenuHandleFunc butm_func;
  void *butm_func_arg;

  uiBlockHandleFunc handle_func;
  void *handle_func_arg;

  /* custom extra handling */
  int (*block_event_func)(const struct bContext *C, struct uiBlock *, const struct wmEvent *);

  /* extra draw function for custom blocks */
  void (*drawextra)(const struct bContext *C, void *idv, void *arg1, void *arg2, rcti *rect);
  void *drawextra_arg1;
  void *drawextra_arg2;

  int flag;
  short alignnr;
  /** Hints about the buttons of this block. Used to avoid iterating over
   * buttons to find out if some criteria is met by any. Instead, check this
   * criteria when adding the button and set a flag here if it's met. */
  short content_hints; /* eBlockContentHints */

  char direction;
  /** UI_BLOCK_THEME_STYLE_* */
  char theme_style;
  /** UI_EMBOSS, UI_EMBOSS_NONE ... etc, copied to #uiBut.emboss */
  char emboss;
  bool auto_open;
  char _pad[5];
  double auto_open_last;

  const char *lockstr;

  char lock;
  /** to keep blocks while drawing and free them afterwards */
  char active;
  /** to avoid tooltip after click */
  char tooltipdisabled;
  /** UI_block_end done? */
  char endblock;

  /** for doing delayed */
  eBlockBoundsCalc bounds_type;
  /** Offset to use when calculating bounds (in pixels). */
  int bounds_offset[2];
  /** for doing delayed */
  int bounds, minbounds;

  /** pulldowns, to detect outside, can differ per case how it is created */
  rctf safety;
  /** uiSafetyRct list */
  ListBase saferct;

  uiPopupBlockHandle *handle; /* handle */

  /** use so presets can find the operator,
   * across menus and from nested popups which fail for operator context. */
  struct wmOperator *ui_operator;

  /** XXX hack for dynamic operator enums */
  void *evil_C;

  /** unit system, used a lot for numeric buttons so include here
   * rather then fetching through the scene every time. */
  struct UnitSettings *unit;
  /** \note only accessed by color picker templates. */
  ColorPickerData color_pickers;

  bool is_color_gamma_picker; /* Block for color picker with gamma baked in. */

  /** display device name used to display this block,
   * used by color widgets to transform colors from/to scene linear
   */
  char display_device[64];

  struct PieMenuData pie_data;
};

typedef struct uiSafetyRct {
  struct uiSafetyRct *next, *prev;
  rctf parent;
  rctf safety;
} uiSafetyRct;

/* interface.c */

extern void ui_linkline_remove(uiLinkLine *line, uiBut *but);

void ui_fontscale(short *points, float aspect);

extern void ui_block_to_window_fl(const struct ARegion *region,
                                  uiBlock *block,
                                  float *x,
                                  float *y);
extern void ui_block_to_window(const struct ARegion *region, uiBlock *block, int *x, int *y);
extern void ui_block_to_window_rctf(const struct ARegion *region,
                                    uiBlock *block,
                                    rctf *rct_dst,
                                    const rctf *rct_src);
extern float ui_block_to_window_scale(const struct ARegion *region, uiBlock *block);
extern void ui_window_to_block_fl(const struct ARegion *region,
                                  uiBlock *block,
                                  float *x,
                                  float *y);
extern void ui_window_to_block(const struct ARegion *region, uiBlock *block, int *x, int *y);
extern void ui_window_to_block_rctf(const struct ARegion *region,
                                    uiBlock *block,
                                    rctf *rct_dst,
                                    const rctf *rct_src);
extern void ui_window_to_region(const struct ARegion *region, int *x, int *y);
extern void ui_window_to_region_rcti(const struct ARegion *region,
                                     rcti *rect_dst,
                                     const rcti *rct_src);
extern void ui_region_to_window(const struct ARegion *region, int *x, int *y);
extern void ui_region_winrct_get_no_margin(const struct ARegion *region, struct rcti *r_rect);

uiBut *ui_but_change_type(uiBut *but, eButType new_type);

extern double ui_but_value_get(uiBut *but);
extern void ui_but_value_set(uiBut *but, double value);
extern void ui_but_hsv_set(uiBut *but);
extern void ui_but_v3_get(uiBut *but, float vec[3]);
extern void ui_but_v3_set(uiBut *but, const float vec[3]);

extern void ui_hsvcircle_vals_from_pos(
    const rcti *rect, const float mx, const float my, float *r_val_rad, float *r_val_dist);
extern void ui_hsvcircle_pos_from_vals(
    const ColorPicker *cpicker, const rcti *rect, const float *hsv, float *xpos, float *ypos);
extern void ui_hsvcube_pos_from_vals(
    const struct uiButHSVCube *hsv_but, const rcti *rect, const float *hsv, float *xp, float *yp);

extern void ui_but_string_get_ex(uiBut *but,
                                 char *str,
                                 const size_t maxlen,
                                 const int float_precision,
                                 const bool use_exp_float,
                                 bool *r_use_exp_float) ATTR_NONNULL(1, 2);
extern void ui_but_string_get(uiBut *but, char *str, const size_t maxlen) ATTR_NONNULL();
extern char *ui_but_string_get_dynamic(uiBut *but, int *r_str_size);
extern void ui_but_convert_to_unit_alt_name(uiBut *but, char *str, size_t maxlen) ATTR_NONNULL();
extern bool ui_but_string_set(struct bContext *C, uiBut *but, const char *str) ATTR_NONNULL();
extern bool ui_but_string_eval_number(struct bContext *C,
                                      const uiBut *but,
                                      const char *str,
                                      double *value) ATTR_NONNULL();
extern int ui_but_string_get_max_length(uiBut *but);
/* Clear & exit the active button's string. */
extern void ui_but_active_string_clear_and_exit(struct bContext *C, uiBut *but) ATTR_NONNULL();
extern uiBut *ui_but_drag_multi_edit_get(uiBut *but);

void ui_def_but_icon(uiBut *but, const int icon, const int flag);
void ui_def_but_icon_clear(uiBut *but);

extern void ui_but_default_set(struct bContext *C, const bool all, const bool use_afterfunc);

void ui_but_extra_operator_icons_free(uiBut *but);

extern void ui_but_rna_menu_convert_to_panel_type(struct uiBut *but, const char *panel_type);
extern void ui_but_rna_menu_convert_to_menu_type(struct uiBut *but, const char *menu_type);
extern bool ui_but_menu_draw_as_popover(const uiBut *but);

void ui_but_range_set_hard(uiBut *but);
void ui_but_range_set_soft(uiBut *but);

extern void ui_but_update(uiBut *but);
extern void ui_but_update_edited(uiBut *but);
extern bool ui_but_is_float(const uiBut *but) ATTR_WARN_UNUSED_RESULT;
extern bool ui_but_is_bool(const uiBut *but) ATTR_WARN_UNUSED_RESULT;
extern bool ui_but_is_unit(const uiBut *but) ATTR_WARN_UNUSED_RESULT;
extern bool ui_but_is_compatible(const uiBut *but_a, const uiBut *but_b) ATTR_WARN_UNUSED_RESULT;
extern bool ui_but_is_rna_valid(uiBut *but) ATTR_WARN_UNUSED_RESULT;
extern bool ui_but_supports_cycling(const uiBut *but) ATTR_WARN_UNUSED_RESULT;

extern int ui_but_is_pushed_ex(uiBut *but, double *value) ATTR_WARN_UNUSED_RESULT;
extern int ui_but_is_pushed(uiBut *but) ATTR_WARN_UNUSED_RESULT;

void ui_but_override_flag(struct Main *bmain, uiBut *but);

extern void ui_block_bounds_calc(uiBlock *block);

extern struct ColorManagedDisplay *ui_block_cm_display_get(uiBlock *block);
void ui_block_cm_to_display_space_v3(uiBlock *block, float pixel[3]);

/* interface_regions.c */

struct uiKeyNavLock {
  /* set when we're using keyinput */
  bool is_keynav;
  /* only used to check if we've moved the cursor */
  int event_xy[2];
};

typedef uiBlock *(*uiBlockHandleCreateFunc)(struct bContext *C,
                                            struct uiPopupBlockHandle *handle,
                                            void *arg1);

struct uiPopupBlockCreate {
  uiBlockCreateFunc create_func;
  uiBlockHandleCreateFunc handle_create_func;
  void *arg;
  void (*arg_free)(void *arg);

  int event_xy[2];

  /* when popup is initialized from a button */
  struct ARegion *butregion;
  uiBut *but;
};

struct uiPopupBlockHandle {
  /* internal */
  struct ARegion *region;

  /* use only for 'UI_BLOCK_MOVEMOUSE_QUIT' popups */
  float towards_xy[2];
  double towardstime;
  bool dotowards;

  bool popup;
  void (*popup_func)(struct bContext *C, void *arg, int event);
  void (*cancel_func)(struct bContext *C, void *arg);
  void *popup_arg;

  /* store data for refreshing popups */
  struct uiPopupBlockCreate popup_create_vars;
  /* true if we can re-create the popup using 'popup_create_vars' */
  bool can_refresh;
  bool refresh;

  struct wmTimer *scrolltimer;
  float scrolloffset;

  struct uiKeyNavLock keynav_state;

  /* for operator popups */
  struct wmOperator *popup_op;
  struct ScrArea *ctx_area;
  struct ARegion *ctx_region;

  /* return values */
  int butretval;
  int menuretval;
  int retvalue;
  float retvec[4];

  /* menu direction */
  int direction;

  /* Previous values so we don't resize or reposition on refresh. */
  rctf prev_block_rect;
  rctf prev_butrct;
  short prev_dir1, prev_dir2;
  int prev_bounds_offset[2];

  /* Maximum estimated size to avoid having to reposition on refresh. */
  float max_size_x, max_size_y;

  /* #ifdef USE_DRAG_POPUP */
  bool is_grab;
  int grab_xy_prev[2];
  /* #endif */
};

/* -------------------------------------------------------------------- */
/* interface_region_*.c */

/* interface_region_tooltip.c */
/* exposed as public API in UI_interface.h */

/* interface_region_color_picker.c */
void ui_rgb_to_color_picker_compat_v(const float rgb[3], float r_cp[3]);
void ui_rgb_to_color_picker_v(const float rgb[3], float r_cp[3]);
void ui_color_picker_to_rgb_v(const float r_cp[3], float rgb[3]);
void ui_color_picker_to_rgb(float r_cp0, float r_cp1, float r_cp2, float *r, float *g, float *b);

bool ui_but_is_color_gamma(uiBut *but);

void ui_scene_linear_to_color_picker_space(uiBut *but, float rgb[3]);
void ui_color_picker_to_scene_linear_space(uiBut *but, float rgb[3]);

uiBlock *ui_block_func_COLOR(struct bContext *C, uiPopupBlockHandle *handle, void *arg_but);
ColorPicker *ui_block_colorpicker_create(struct uiBlock *block);

/* interface_region_search.c */
/* Searchbox for string button */
struct ARegion *ui_searchbox_create_generic(struct bContext *C,
                                            struct ARegion *butregion,
                                            uiButSearch *search_but);
struct ARegion *ui_searchbox_create_operator(struct bContext *C,
                                             struct ARegion *butregion,
                                             uiButSearch *search_but);
struct ARegion *ui_searchbox_create_menu(struct bContext *C,
                                         struct ARegion *butregion,
                                         uiButSearch *search_but);

bool ui_searchbox_inside(struct ARegion *region, int x, int y);
int ui_searchbox_find_index(struct ARegion *region, const char *name);
void ui_searchbox_update(struct bContext *C, struct ARegion *region, uiBut *but, const bool reset);
int ui_searchbox_autocomplete(struct bContext *C, struct ARegion *region, uiBut *but, char *str);
bool ui_searchbox_event(struct bContext *C,
                        struct ARegion *region,
                        uiBut *but,
                        struct ARegion *butregion,
                        const struct wmEvent *event);
bool ui_searchbox_apply(uiBut *but, struct ARegion *region);
void ui_searchbox_free(struct bContext *C, struct ARegion *region);
void ui_but_search_refresh(uiButSearch *but);

/* interface_region_menu_popup.c */
int ui_but_menu_step(uiBut *but, int step);
bool ui_but_menu_step_poll(const uiBut *but);
uiBut *ui_popup_menu_memory_get(struct uiBlock *block);
void ui_popup_menu_memory_set(uiBlock *block, struct uiBut *but);

uiBlock *ui_popup_block_refresh(struct bContext *C,
                                uiPopupBlockHandle *handle,
                                struct ARegion *butregion,
                                uiBut *but);

uiPopupBlockHandle *ui_popup_block_create(struct bContext *C,
                                          struct ARegion *butregion,
                                          uiBut *but,
                                          uiBlockCreateFunc create_func,
                                          uiBlockHandleCreateFunc handle_create_func,
                                          void *arg,
                                          void (*arg_free)(void *arg));
uiPopupBlockHandle *ui_popup_menu_create(struct bContext *C,
                                         struct ARegion *butregion,
                                         uiBut *but,
                                         uiMenuCreateFunc create_func,
                                         void *arg);

/* interface_region_popover.c */
uiPopupBlockHandle *ui_popover_panel_create(struct bContext *C,
                                            struct ARegion *butregion,
                                            uiBut *but,
                                            uiMenuCreateFunc create_func,
                                            void *arg);

/* interface_region_menu_pie.c */
void ui_pie_menu_level_create(uiBlock *block,
                              struct wmOperatorType *ot,
                              const char *propname,
                              struct IDProperty *properties,
                              const EnumPropertyItem *items,
                              int totitem,
                              int context,
                              int flag);

/* interface_region_popup.c */
void ui_popup_translate(struct ARegion *region, const int mdiff[2]);
void ui_popup_block_free(struct bContext *C, uiPopupBlockHandle *handle);
void ui_popup_block_scrolltest(struct uiBlock *block);

/* end interface_region_*.c */

/* interface_panel.c */
extern int ui_handler_panel_region(struct bContext *C,
                                   const struct wmEvent *event,
                                   struct ARegion *region,
                                   const uiBut *active_but);
extern void ui_draw_aligned_panel(struct uiStyle *style,
                                  uiBlock *block,
                                  const rcti *rect,
                                  const bool show_pin,
                                  const bool show_background);

/* interface_draw.c */
extern void ui_draw_dropshadow(
    const rctf *rct, float radius, float aspect, float alpha, int select);

void ui_draw_gradient(const rcti *rect,
                      const float hsv[3],
                      const eButGradientType type,
                      const float alpha);

void ui_draw_but_TAB_outline(const rcti *rect,
                             float rad,
                             uchar highlight[3],
                             uchar highlight_fade[3]);
void ui_draw_but_HISTOGRAM(struct ARegion *region,
                           uiBut *but,
                           const struct uiWidgetColors *wcol,
                           const rcti *rect);
void ui_draw_but_WAVEFORM(struct ARegion *region,
                          uiBut *but,
                          const struct uiWidgetColors *wcol,
                          const rcti *rect);
void ui_draw_but_VECTORSCOPE(struct ARegion *region,
                             uiBut *but,
                             const struct uiWidgetColors *wcol,
                             const rcti *rect);
void ui_draw_but_COLORBAND(uiBut *but, const struct uiWidgetColors *wcol, const rcti *rect);
void ui_draw_but_UNITVEC(uiBut *but, const struct uiWidgetColors *wcol, const rcti *rect);
void ui_draw_but_CURVE(struct ARegion *region,
                       uiBut *but,
                       const struct uiWidgetColors *wcol,
                       const rcti *rect);
void ui_draw_but_CURVEPROFILE(struct ARegion *region,
                              uiBut *but,
                              const struct uiWidgetColors *wcol,
                              const rcti *rect);
void ui_draw_but_IMAGE(struct ARegion *region,
                       uiBut *but,
                       const struct uiWidgetColors *wcol,
                       const rcti *rect);
void ui_draw_but_TRACKPREVIEW(struct ARegion *region,
                              uiBut *but,
                              const struct uiWidgetColors *wcol,
                              const rcti *rect);

/* interface_undo.c */
struct uiUndoStack_Text *ui_textedit_undo_stack_create(void);
void ui_textedit_undo_stack_destroy(struct uiUndoStack_Text *undo_stack);
void ui_textedit_undo_push(struct uiUndoStack_Text *undo_stack,
                           const char *text,
                           int cursor_index);
const char *ui_textedit_undo(struct uiUndoStack_Text *undo_stack,
                             int direction,
                             int *r_cursor_index);

/* interface_handlers.c */
PointerRNA *ui_handle_afterfunc_add_operator(struct wmOperatorType *ot,
                                             int opcontext,
                                             bool create_props);
extern void ui_pan_to_scroll(const struct wmEvent *event, int *type, int *val);
extern void ui_but_activate_event(struct bContext *C, struct ARegion *region, uiBut *but);
extern void ui_but_activate_over(struct bContext *C, struct ARegion *region, uiBut *but);
extern void ui_but_execute_begin(struct bContext *C,
                                 struct ARegion *region,
                                 uiBut *but,
                                 void **active_back);
extern void ui_but_execute_end(struct bContext *C,
                               struct ARegion *region,
                               uiBut *but,
                               void *active_back);
extern void ui_but_active_free(const struct bContext *C, uiBut *but);
extern int ui_but_menu_direction(uiBut *but);
extern void ui_but_text_password_hide(char password_str[UI_MAX_DRAW_STR],
                                      uiBut *but,
                                      const bool restore);
extern uiBut *ui_but_find_select_in_enum(uiBut *but, int direction);
bool ui_but_is_editing(const uiBut *but);
float ui_block_calc_pie_segment(struct uiBlock *block, const float event_xy[2]);

void ui_but_add_shortcut(uiBut *but, const char *key_str, const bool do_strip);
void ui_but_clipboard_free(void);
bool ui_but_rna_equals(const uiBut *a, const uiBut *b);
bool ui_but_rna_equals_ex(const uiBut *but,
                          const PointerRNA *ptr,
                          const PropertyRNA *prop,
                          int index);
uiBut *ui_but_find_old(uiBlock *block_old, const uiBut *but_new);
uiBut *ui_but_find_new(uiBlock *block_old, const uiBut *but_new);

#ifdef WITH_INPUT_IME
void ui_but_ime_reposition(uiBut *but, int x, int y, bool complete);
struct wmIMEData *ui_but_ime_data_get(uiBut *but);
#endif

/* interface_widgets.c */

/* Widget shader parameters, must match the shader layout. */
typedef struct uiWidgetBaseParameters {
  rctf recti, rect;
  float radi, rad;
  float facxi, facyi;
  float round_corners[4];
  float color_inner1[4], color_inner2[4];
  float color_outline[4], color_emboss[4];
  float color_tria[4];
  float tria1_center[2], tria2_center[2];
  float tria1_size, tria2_size;
  float shade_dir;
  /* We pack alpha check and discard factor in alpha_discard.
   * If the value is negative then we do alpha check.
   * The absolute value itself is the discard factor.
   * Initialize value to 1.0.f if you don't want discard */
  float alpha_discard;
  float tria_type;
  float _pad[3];
} uiWidgetBaseParameters;

enum {
  ROUNDBOX_TRIA_NONE = 0,
  ROUNDBOX_TRIA_ARROWS,
  ROUNDBOX_TRIA_SCROLL,
  ROUNDBOX_TRIA_MENU,
  ROUNDBOX_TRIA_CHECK,
  ROUNDBOX_TRIA_HOLD_ACTION_ARROW,

  ROUNDBOX_TRIA_MAX, /* don't use */
};

struct GPUBatch *ui_batch_roundbox_widget_get(void);
struct GPUBatch *ui_batch_roundbox_shadow_get(void);

void ui_draw_anti_tria_rect(const rctf *rect, char dir, const float color[4]);
void ui_draw_menu_back(struct uiStyle *style, uiBlock *block, rcti *rect);
void ui_draw_box_opaque(rcti *rect, int roundboxalign);
void ui_draw_popover_back(struct ARegion *region,
                          struct uiStyle *style,
                          uiBlock *block,
                          rcti *rect);
void ui_draw_pie_center(uiBlock *block);
const struct uiWidgetColors *ui_tooltip_get_theme(void);

void ui_draw_widget_menu_back_color(const rcti *rect, bool use_shadow, const float color[4]);
void ui_draw_widget_menu_back(const rcti *rect, bool use_shadow);
void ui_draw_tooltip_background(const struct uiStyle *UNUSED(style), uiBlock *block, rcti *rect);

void ui_draw_search_back(struct uiStyle *style, uiBlock *block, rcti *rect);
bool ui_link_bezier_points(const rcti *rect, float coord_array[][2], int resol);
void ui_draw_link_bezier(const rcti *rect, const float color[4]);

extern void ui_draw_but(const struct bContext *C,
                        struct ARegion *region,
                        struct uiStyle *style,
                        uiBut *but,
                        rcti *rect);

void ui_draw_menu_item(const struct uiFontStyle *fstyle,
                       rcti *rect,
                       const char *name,
                       int iconid,
                       int state,
                       bool use_sep,
                       int *r_xmax);
void ui_draw_preview_item(
    const struct uiFontStyle *fstyle, rcti *rect, const char *name, int iconid, int state);

#define UI_TEXT_MARGIN_X 0.4f
#define UI_POPUP_MARGIN (UI_DPI_FAC * 12)
/* margin at top of screen for popups */
#define UI_POPUP_MENU_TOP (int)(8 * UI_DPI_FAC)

#define UI_PIXEL_AA_JITTER 8
extern const float ui_pixel_jitter[UI_PIXEL_AA_JITTER][2];

/* interface_style.c */
void uiStyleInit(void);

/* interface_icons.c */
void ui_icon_ensure_deferred(const struct bContext *C, const int icon_id, const bool big);
int ui_id_icon_get(const struct bContext *C, struct ID *id, const bool big);

/* interface_icons_event.c */
void icon_draw_rect_input(
    float x, float y, int w, int h, float alpha, short event_type, short event_value);

/* resources.c */
void init_userdef_do_versions(struct Main *bmain);
void ui_resources_init(void);
void ui_resources_free(void);

/* interface_layout.c */
void ui_layout_add_but(uiLayout *layout, uiBut *but);
bool ui_layout_replace_but_ptr(uiLayout *layout, const void *old_but_ptr, uiBut *new_but);
uiBut *ui_but_add_search(uiBut *but,
                         PointerRNA *ptr,
                         PropertyRNA *prop,
                         PointerRNA *searchptr,
                         PropertyRNA *searchprop);
void ui_layout_list_set_labels_active(uiLayout *layout);
/* menu callback */
void ui_item_menutype_func(struct bContext *C, struct uiLayout *layout, void *arg_mt);
void ui_item_paneltype_func(struct bContext *C, struct uiLayout *layout, void *arg_pt);

/* interface_align.c */
bool ui_but_can_align(const uiBut *but) ATTR_WARN_UNUSED_RESULT;
int ui_but_align_opposite_to_area_align_get(const struct ARegion *region) ATTR_WARN_UNUSED_RESULT;
void ui_block_align_calc(uiBlock *block, const struct ARegion *region);

/* interface_anim.c */
void ui_but_anim_flag(uiBut *but, const struct AnimationEvalContext *anim_eval_context);
void ui_but_anim_copy_driver(struct bContext *C);
void ui_but_anim_paste_driver(struct bContext *C);
bool ui_but_anim_expression_get(uiBut *but, char *str, size_t maxlen);
bool ui_but_anim_expression_set(uiBut *but, const char *str);
bool ui_but_anim_expression_create(uiBut *but, const char *str);
void ui_but_anim_autokey(struct bContext *C, uiBut *but, struct Scene *scene, float cfra);

void ui_but_anim_decorate_cb(struct bContext *C, void *arg_but, void *arg_dummy);
void ui_but_anim_decorate_update_from_flag(uiButDecorator *but);

/* interface_query.c */
bool ui_but_is_editable(const uiBut *but) ATTR_WARN_UNUSED_RESULT;
bool ui_but_is_editable_as_text(const uiBut *but) ATTR_WARN_UNUSED_RESULT;
bool ui_but_is_toggle(const uiBut *but) ATTR_WARN_UNUSED_RESULT;
bool ui_but_is_interactive(const uiBut *but, const bool labeledit) ATTR_WARN_UNUSED_RESULT;
bool ui_but_is_popover_once_compat(const uiBut *but) ATTR_WARN_UNUSED_RESULT;
bool ui_but_has_array_value(const uiBut *but) ATTR_WARN_UNUSED_RESULT;
int ui_but_icon(const uiBut *but);
void ui_but_pie_dir(RadialDirection dir, float vec[2]);

bool ui_but_is_cursor_warp(const uiBut *but) ATTR_WARN_UNUSED_RESULT;

bool ui_but_contains_pt(const uiBut *but, float mx, float my) ATTR_WARN_UNUSED_RESULT;
bool ui_but_contains_rect(const uiBut *but, const rctf *rect);
bool ui_but_contains_point_px_icon(const uiBut *but,
                                   struct ARegion *region,
                                   const struct wmEvent *event) ATTR_WARN_UNUSED_RESULT;
bool ui_but_contains_point_px(const uiBut *but, const struct ARegion *region, int x, int y)
    ATTR_WARN_UNUSED_RESULT;

uiBut *ui_list_find_mouse_over(struct ARegion *region,
                               const struct wmEvent *event) ATTR_WARN_UNUSED_RESULT;

uiBut *ui_but_find_mouse_over_ex(struct ARegion *region,
                                 const int x,
                                 const int y,
                                 const bool labeledit) ATTR_WARN_UNUSED_RESULT;
uiBut *ui_but_find_mouse_over(struct ARegion *region,
                              const struct wmEvent *event) ATTR_WARN_UNUSED_RESULT;
uiBut *ui_but_find_rect_over(const struct ARegion *region,
                             const rcti *rect_px) ATTR_WARN_UNUSED_RESULT;

uiBut *ui_list_find_mouse_over_ex(struct ARegion *region, int x, int y) ATTR_WARN_UNUSED_RESULT;

bool ui_but_contains_password(const uiBut *but) ATTR_WARN_UNUSED_RESULT;

uiBut *ui_but_prev(uiBut *but) ATTR_WARN_UNUSED_RESULT;
uiBut *ui_but_next(uiBut *but) ATTR_WARN_UNUSED_RESULT;
uiBut *ui_but_first(uiBlock *block) ATTR_WARN_UNUSED_RESULT;
uiBut *ui_but_last(uiBlock *block) ATTR_WARN_UNUSED_RESULT;

bool ui_block_is_menu(const uiBlock *block) ATTR_WARN_UNUSED_RESULT;
bool ui_block_is_popover(const uiBlock *block) ATTR_WARN_UNUSED_RESULT;
bool ui_block_is_pie_menu(const uiBlock *block) ATTR_WARN_UNUSED_RESULT;
bool ui_block_is_popup_any(const uiBlock *block) ATTR_WARN_UNUSED_RESULT;

uiBlock *ui_block_find_mouse_over_ex(const struct ARegion *region,
                                     const int x,
                                     const int y,
                                     bool only_clip);
uiBlock *ui_block_find_mouse_over(const struct ARegion *region,
                                  const struct wmEvent *event,
                                  bool only_clip);

uiBut *ui_region_find_first_but_test_flag(struct ARegion *region,
                                          int flag_include,
                                          int flag_exclude);
uiBut *ui_region_find_active_but(struct ARegion *region) ATTR_WARN_UNUSED_RESULT;
bool ui_region_contains_point_px(const struct ARegion *region,
                                 int x,
                                 int y) ATTR_WARN_UNUSED_RESULT;
bool ui_region_contains_rect_px(const struct ARegion *region, const rcti *rect_px);

struct ARegion *ui_screen_region_find_mouse_over_ex(struct bScreen *screen, int x, int y);
struct ARegion *ui_screen_region_find_mouse_over(struct bScreen *screen,
                                                 const struct wmEvent *event);

/* interface_context_menu.c */
bool ui_popup_context_menu_for_button(struct bContext *C, uiBut *but);
void ui_popup_context_menu_for_panel(struct bContext *C,
                                     struct ARegion *region,
                                     struct Panel *panel);

/* interface_eyedropper.c */
struct wmKeyMap *eyedropper_modal_keymap(struct wmKeyConfig *keyconf);
struct wmKeyMap *eyedropper_colorband_modal_keymap(struct wmKeyConfig *keyconf);

/* interface_eyedropper_color.c */
void UI_OT_eyedropper_color(struct wmOperatorType *ot);

/* interface_eyedropper_colorband.c */
void UI_OT_eyedropper_colorramp(struct wmOperatorType *ot);
void UI_OT_eyedropper_colorramp_point(struct wmOperatorType *ot);

/* interface_eyedropper_datablock.c */
void UI_OT_eyedropper_id(struct wmOperatorType *ot);

/* interface_eyedropper_depth.c */
void UI_OT_eyedropper_depth(struct wmOperatorType *ot);

/* interface_eyedropper_driver.c */
void UI_OT_eyedropper_driver(struct wmOperatorType *ot);

/* interface_eyedropper_gpencil_color.c */
void UI_OT_eyedropper_gpencil_color(struct wmOperatorType *ot);

/* interface_util.c */
bool ui_str_has_word_prefix(const char *haystack, const char *needle, size_t needle_len);

/**
 * For use with #ui_rna_collection_search_update_fn.
 */
typedef struct uiRNACollectionSearch {
  PointerRNA target_ptr;
  PropertyRNA *target_prop;

  PointerRNA search_ptr;
  PropertyRNA *search_prop;

  uiBut *search_but;
  /* Let UI_butstore_ API update search_but pointer above over redraws. */
  uiButStore *butstore;
  /* Block has to be stored for freeing butstore (uiBut.block doesn't work with undo). */
  uiBlock *butstore_block;
} uiRNACollectionSearch;
void ui_rna_collection_search_update_fn(const struct bContext *C,
                                        void *arg,
                                        const char *str,
                                        uiSearchItems *items);

/* interface_ops.c */
bool ui_jump_to_target_button_poll(struct bContext *C);

/* interface_queries.c */
void ui_interface_tag_script_reload_queries(void);<|MERGE_RESOLUTION|>--- conflicted
+++ resolved
@@ -147,7 +147,6 @@
 /* max amount of items a radial menu (pie menu) can contain */
 #define PIE_MAX_ITEMS 8
 
-<<<<<<< HEAD
 typedef struct uiLinkLine { /* only for draw/edit */
   struct uiLinkLine *next, *prev;
   struct uiBut *from, *to;
@@ -165,19 +164,6 @@
   ListBase lines;
 } uiLink;
 
-struct uiButSearchData {
-  uiButSearchCreateFn create_fn;
-  uiButSearchUpdateFn update_fn;
-  void *arg;
-  uiButSearchArgFreeFn arg_free_fn;
-  uiButSearchContextMenuFn context_menu_fn;
-  uiButSearchTooltipFn tooltip_fn;
-
-  const char *sep_string;
-};
-
-=======
->>>>>>> e3f369e1
 struct uiBut {
   struct uiBut *next, *prev;
 
