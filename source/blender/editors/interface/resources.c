/*
 * ***** BEGIN GPL LICENSE BLOCK *****
 *
 * This program is free software; you can redistribute it and/or
 * modify it under the terms of the GNU General Public License
 * as published by the Free Software Foundation; either version 2
 * of the License, or (at your option) any later version.
 *
 * This program is distributed in the hope that it will be useful,
 * but WITHOUT ANY WARRANTY; without even the implied warranty of
 * MERCHANTABILITY or FITNESS FOR A PARTICULAR PURPOSE.  See the
 * GNU General Public License for more details.
 *
 * You should have received a copy of the GNU General Public License
 * along with this program; if not, write to the Free Software Foundation,
 * Inc., 51 Franklin Street, Fifth Floor, Boston, MA 02110-1301, USA.
 *
 * The Original Code is Copyright (C) 2001-2002 by NaN Holding BV.
 * All rights reserved.
 *
 * The Original Code is: all of this file.
 *
 * Contributor(s): none yet.
 *
 * ***** END GPL/BL DUAL LICENSE BLOCK *****
 */

/** \file blender/editors/interface/resources.c
 *  \ingroup edinterface
 */

#include <math.h>
#include <stdlib.h>
#include <string.h>

#include "MEM_guardedalloc.h"

#include "DNA_screen_types.h"
#include "DNA_space_types.h"
#include "DNA_userdef_types.h"

#include "BLI_blenlib.h"
#include "BLI_utildefines.h"
#include "BLI_math.h"

#include "BKE_addon.h"
#include "BKE_appdir.h"
#include "BKE_main.h"
#include "BKE_mesh_runtime.h"

#include "BLO_readfile.h"  /* for UserDef version patching. */

#include "BLF_api.h"

#include "ED_screen.h"

#include "UI_interface.h"
#include "UI_interface_icons.h"

#include "interface_intern.h"
#include "GPU_framebuffer.h"

/* global for themes */
typedef void (*VectorDrawFunc)(int x, int y, int w, int h, float alpha);

/* be sure to keep 'bThemeState' in sync */
static struct bThemeState g_theme_state = {
    NULL,
    SPACE_VIEW3D,
    RGN_TYPE_WINDOW,
};

#define theme_active g_theme_state.theme
#define theme_spacetype g_theme_state.spacetype
#define theme_regionid g_theme_state.regionid

void ui_resources_init(void)
{
	UI_icons_init();
}

void ui_resources_free(void)
{
	UI_icons_free();
}


/* ******************************************************** */
/*    THEMES */
/* ******************************************************** */

const unsigned char *UI_ThemeGetColorPtr(bTheme *btheme, int spacetype, int colorid)
{
	ThemeSpace *ts = NULL;
	static char error[4] = {240, 0, 240, 255};
	static char alert[4] = {240, 60, 60, 255};
	static char headerdesel[4] = {0, 0, 0, 255};
	static char back[4] = {0, 0, 0, 255};
	static char setting = 0;
	const char *cp = error;

	/* ensure we're not getting a color after running BKE_blender_userdef_free */
	BLI_assert(BLI_findindex(&U.themes, theme_active) != -1);
	BLI_assert(colorid != TH_UNDEFINED);

	if (btheme) {

		/* first check for ui buttons theme */
		if (colorid < TH_THEMEUI) {

			switch (colorid) {

				case TH_REDALERT:
					cp = alert; break;
			}
		}
		else {

			switch (spacetype) {
				case SPACE_BUTS:
					ts = &btheme->tbuts;
					break;
				case SPACE_VIEW3D:
					ts = &btheme->tv3d;
					break;
				case SPACE_IPO:
					ts = &btheme->tipo;
					break;
				case SPACE_FILE:
					ts = &btheme->tfile;
					break;
				case SPACE_NLA:
					ts = &btheme->tnla;
					break;
				case SPACE_ACTION:
					ts = &btheme->tact;
					break;
				case SPACE_SEQ:
					ts = &btheme->tseq;
					break;
				case SPACE_IMAGE:
					ts = &btheme->tima;
					break;
				case SPACE_TEXT:
					ts = &btheme->text;
					break;
				case SPACE_OUTLINER:
					ts = &btheme->toops;
					break;
				case SPACE_INFO:
					ts = &btheme->tinfo;
					break;
				case SPACE_USERPREF:
					ts = &btheme->tuserpref;
					break;
				case SPACE_CONSOLE:
					ts = &btheme->tconsole;
					break;
				case SPACE_NODE:
					ts = &btheme->tnode;
					break;
				case SPACE_LOGIC:
					ts = &btheme->tlogic;
					break;
				case SPACE_CLIP:
					ts = &btheme->tclip;
					break;
				case SPACE_TOPBAR:
					ts = &btheme->ttopbar;
					break;
				case SPACE_STATUSBAR:
					ts = &btheme->tstatusbar;
					break;
				default:
					ts = &btheme->tv3d;
					break;
			}

			switch (colorid) {
				case TH_BACK:
					if (ELEM(theme_regionid, RGN_TYPE_WINDOW, RGN_TYPE_PREVIEW))
						cp = ts->back;
					else if (theme_regionid == RGN_TYPE_CHANNELS)
						cp = ts->list;
					else if (theme_regionid == RGN_TYPE_HEADER)
						cp = ts->header;
					else
						cp = ts->button;

					copy_v4_v4_char(back, cp);
					if (!ED_region_is_overlap(spacetype, theme_regionid)) {
						back[3] = 255;
					}
					cp = back;
					break;
				case TH_LOW_GRAD:
					cp = ts->gradients.gradient;
					break;
				case TH_HIGH_GRAD:
					cp = ts->gradients.high_gradient;
					break;
				case TH_SHOW_BACK_GRAD:
					cp = &setting;
					setting = ts->gradients.show_grad;
					break;
				case TH_TEXT:
					if (theme_regionid == RGN_TYPE_WINDOW)
						cp = ts->text;
					else if (theme_regionid == RGN_TYPE_CHANNELS)
						cp = ts->list_text;
					else if (theme_regionid == RGN_TYPE_HEADER)
						cp = ts->header_text;
					else
						cp = ts->button_text;
					break;
				case TH_TEXT_HI:
					if (theme_regionid == RGN_TYPE_WINDOW)
						cp = ts->text_hi;
					else if (theme_regionid == RGN_TYPE_CHANNELS)
						cp = ts->list_text_hi;
					else if (theme_regionid == RGN_TYPE_HEADER)
						cp = ts->header_text_hi;
					else
						cp = ts->button_text_hi;
					break;
				case TH_TITLE:
					if (theme_regionid == RGN_TYPE_WINDOW)
						cp = ts->title;
					else if (theme_regionid == RGN_TYPE_CHANNELS)
						cp = ts->list_title;
					else if (theme_regionid == RGN_TYPE_HEADER)
						cp = ts->header_title;
					else
						cp = ts->button_title;
					break;

				case TH_HEADER:
					cp = ts->header; break;
				case TH_HEADERDESEL:
					/* we calculate a dynamic builtin header deselect color, also for pulldowns... */
					cp = ts->header;
					headerdesel[0] = cp[0] > 10 ? cp[0] - 10 : 0;
					headerdesel[1] = cp[1] > 10 ? cp[1] - 10 : 0;
					headerdesel[2] = cp[2] > 10 ? cp[2] - 10 : 0;
					headerdesel[3] = cp[3];
					cp = headerdesel;
					break;
				case TH_HEADER_TEXT:
					cp = ts->header_text; break;
				case TH_HEADER_TEXT_HI:
					cp = ts->header_text_hi; break;

				case TH_PANEL_HEADER:
					cp = ts->panelcolors.header; break;
				case TH_PANEL_BACK:
					cp = ts->panelcolors.back; break;
				case TH_PANEL_SUB_BACK:
					cp = ts->panelcolors.sub_back; break;

				case TH_BUTBACK:
					cp = ts->button; break;
				case TH_BUTBACK_TEXT:
					cp = ts->button_text; break;
				case TH_BUTBACK_TEXT_HI:
					cp = ts->button_text_hi; break;

				case TH_TAB_ACTIVE:
					cp = ts->tab_active; break;
				case TH_TAB_INACTIVE:
					cp = ts->tab_inactive; break;
				case TH_TAB_BACK:
					cp = ts->tab_back; break;
				case TH_TAB_OUTLINE:
					cp = ts->tab_outline; break;

				case TH_SHADE1:
					cp = ts->shade1; break;
				case TH_SHADE2:
					cp = ts->shade2; break;
				case TH_HILITE:
					cp = ts->hilite; break;

				case TH_GRID:
					cp = ts->grid; break;
				case TH_VIEW_OVERLAY:
					cp = ts->view_overlay; break;
				case TH_WIRE:
					cp = ts->wire; break;
				case TH_WIRE_INNER:
					cp = ts->syntaxr; break;
				case TH_WIRE_EDIT:
					cp = ts->wire_edit; break;
				case TH_LAMP:
					cp = ts->lamp; break;
				case TH_SPEAKER:
					cp = ts->speaker; break;
				case TH_CAMERA:
					cp = ts->camera; break;
				case TH_EMPTY:
					cp = ts->empty; break;
				case TH_SELECT:
					cp = ts->select; break;
				case TH_ACTIVE:
					cp = ts->active; break;
				case TH_GROUP:
					cp = ts->group; break;
				case TH_GROUP_ACTIVE:
					cp = ts->group_active; break;
				case TH_TRANSFORM:
					cp = ts->transform; break;
				case TH_VERTEX:
					cp = ts->vertex; break;
				case TH_VERTEX_SELECT:
					cp = ts->vertex_select; break;
				case TH_VERTEX_BEVEL:
					cp = ts->vertex_bevel; break;
				case TH_VERTEX_UNREFERENCED:
					cp = ts->vertex_unreferenced; break;
				case TH_VERTEX_SIZE:
					cp = &ts->vertex_size; break;
				case TH_OUTLINE_WIDTH:
					cp = &ts->outline_width; break;
				case TH_EDGE:
					cp = ts->edge; break;
				case TH_EDGE_SELECT:
					cp = ts->edge_select; break;
				case TH_EDGE_SEAM:
					cp = ts->edge_seam; break;
				case TH_EDGE_SHARP:
					cp = ts->edge_sharp; break;
				case TH_EDGE_CREASE:
					cp = ts->edge_crease; break;
				case TH_EDGE_BEVEL:
					cp = ts->edge_bevel; break;
				case TH_EDITMESH_ACTIVE:
					cp = ts->editmesh_active; break;
				case TH_EDGE_FACESEL:
					cp = ts->edge_facesel; break;
				case TH_FACE:
					cp = ts->face; break;
				case TH_FACE_SELECT:
					cp = ts->face_select; break;
				case TH_FACE_DOT:
					cp = ts->face_dot; break;
				case TH_FACEDOT_SIZE:
					cp = &ts->facedot_size; break;
				case TH_DRAWEXTRA_EDGELEN:
					cp = ts->extra_edge_len; break;
				case TH_DRAWEXTRA_EDGEANG:
					cp = ts->extra_edge_angle; break;
				case TH_DRAWEXTRA_FACEAREA:
					cp = ts->extra_face_area; break;
				case TH_DRAWEXTRA_FACEANG:
					cp = ts->extra_face_angle; break;
				case TH_NORMAL:
					cp = ts->normal; break;
				case TH_VNORMAL:
					cp = ts->vertex_normal; break;
				case TH_LNORMAL:
					cp = ts->loop_normal; break;
				case TH_BONE_SOLID:
					cp = ts->bone_solid; break;
				case TH_BONE_POSE:
					cp = ts->bone_pose; break;
				case TH_BONE_POSE_ACTIVE:
					cp = ts->bone_pose_active; break;
				case TH_STRIP:
					cp = ts->strip; break;
				case TH_STRIP_SELECT:
					cp = ts->strip_select; break;
				case TH_KEYTYPE_KEYFRAME:
					cp = ts->keytype_keyframe; break;
				case TH_KEYTYPE_KEYFRAME_SELECT:
					cp = ts->keytype_keyframe_select; break;
				case TH_KEYTYPE_EXTREME:
					cp = ts->keytype_extreme; break;
				case TH_KEYTYPE_EXTREME_SELECT:
					cp = ts->keytype_extreme_select; break;
				case TH_KEYTYPE_BREAKDOWN:
					cp = ts->keytype_breakdown; break;
				case TH_KEYTYPE_BREAKDOWN_SELECT:
					cp = ts->keytype_breakdown_select; break;
				case TH_KEYTYPE_JITTER:
					cp = ts->keytype_jitter; break;
				case TH_KEYTYPE_JITTER_SELECT:
					cp = ts->keytype_jitter_select; break;
				case TH_KEYBORDER:
					cp = ts->keyborder; break;
				case TH_KEYBORDER_SELECT:
					cp = ts->keyborder_select; break;
				case TH_CFRAME:
					cp = ts->cframe; break;
				case TH_TIME_KEYFRAME:
					cp = ts->time_keyframe; break;
				case TH_TIME_GP_KEYFRAME:
					cp = ts->time_gp_keyframe; break;
				case TH_NURB_ULINE:
					cp = ts->nurb_uline; break;
				case TH_NURB_VLINE:
					cp = ts->nurb_vline; break;
				case TH_NURB_SEL_ULINE:
					cp = ts->nurb_sel_uline; break;
				case TH_NURB_SEL_VLINE:
					cp = ts->nurb_sel_vline; break;
				case TH_ACTIVE_SPLINE:
					cp = ts->act_spline; break;
				case TH_ACTIVE_VERT:
					cp = ts->lastsel_point; break;
				case TH_HANDLE_FREE:
					cp = ts->handle_free; break;
				case TH_HANDLE_AUTO:
					cp = ts->handle_auto; break;
				case TH_HANDLE_AUTOCLAMP:
					cp = ts->handle_auto_clamped; break;
				case TH_HANDLE_VECT:
					cp = ts->handle_vect; break;
				case TH_HANDLE_ALIGN:
					cp = ts->handle_align; break;
				case TH_HANDLE_SEL_FREE:
					cp = ts->handle_sel_free; break;
				case TH_HANDLE_SEL_AUTO:
					cp = ts->handle_sel_auto; break;
				case TH_HANDLE_SEL_AUTOCLAMP:
					cp = ts->handle_sel_auto_clamped; break;
				case TH_HANDLE_SEL_VECT:
					cp = ts->handle_sel_vect; break;
				case TH_HANDLE_SEL_ALIGN:
					cp = ts->handle_sel_align; break;
				case TH_FREESTYLE_EDGE_MARK:
					cp = ts->freestyle_edge_mark; break;
				case TH_FREESTYLE_FACE_MARK:
					cp = ts->freestyle_face_mark; break;

				case TH_SYNTAX_B:
					cp = ts->syntaxb; break;
				case TH_SYNTAX_V:
					cp = ts->syntaxv; break;
				case TH_SYNTAX_C:
					cp = ts->syntaxc; break;
				case TH_SYNTAX_L:
					cp = ts->syntaxl; break;
				case TH_SYNTAX_D:
					cp = ts->syntaxd; break;
				case TH_SYNTAX_R:
					cp = ts->syntaxr; break;
				case TH_SYNTAX_N:
					cp = ts->syntaxn; break;
				case TH_SYNTAX_S:
					cp = ts->syntaxs; break;

				case TH_NODE:
					cp = ts->syntaxl; break;
				case TH_NODE_INPUT:
					cp = ts->syntaxn; break;
				case TH_NODE_OUTPUT:
					cp = ts->nodeclass_output; break;
				case TH_NODE_COLOR:
					cp = ts->syntaxb; break;
				case TH_NODE_FILTER:
					cp = ts->nodeclass_filter; break;
				case TH_NODE_VECTOR:
					cp = ts->nodeclass_vector; break;
				case TH_NODE_TEXTURE:
					cp = ts->nodeclass_texture; break;
				case TH_NODE_PATTERN:
					cp = ts->nodeclass_pattern; break;
				case TH_NODE_SCRIPT:
					cp = ts->nodeclass_script; break;
				case TH_NODE_LAYOUT:
					cp = ts->nodeclass_layout; break;
				case TH_NODE_SHADER:
					cp = ts->nodeclass_shader; break;
				case TH_NODE_CONVERTOR:
					cp = ts->syntaxv; break;
				case TH_NODE_GROUP:
					cp = ts->syntaxc; break;
				case TH_NODE_INTERFACE:
					cp = ts->console_output; break;
				case TH_NODE_FRAME:
					cp = ts->movie; break;
				case TH_NODE_MATTE:
					cp = ts->syntaxs; break;
				case TH_NODE_DISTORT:
					cp = ts->syntaxd; break;
				case TH_NODE_CURVING:
					cp = &ts->noodle_curving; break;

				case TH_SEQ_MOVIE:
					cp = ts->movie; break;
				case TH_SEQ_MOVIECLIP:
					cp = ts->movieclip; break;
				case TH_SEQ_MASK:
					cp = ts->mask; break;
				case TH_SEQ_IMAGE:
					cp = ts->image; break;
				case TH_SEQ_SCENE:
					cp = ts->scene; break;
				case TH_SEQ_AUDIO:
					cp = ts->audio; break;
				case TH_SEQ_EFFECT:
					cp = ts->effect; break;
				case TH_SEQ_TRANSITION:
					cp = ts->transition; break;
				case TH_SEQ_META:
					cp = ts->meta; break;
				case TH_SEQ_TEXT:
					cp = ts->text_strip; break;
				case TH_SEQ_PREVIEW:
					cp = ts->preview_back; break;

				case TH_CONSOLE_OUTPUT:
					cp = ts->console_output; break;
				case TH_CONSOLE_INPUT:
					cp = ts->console_input; break;
				case TH_CONSOLE_INFO:
					cp = ts->console_info; break;
				case TH_CONSOLE_ERROR:
					cp = ts->console_error; break;
				case TH_CONSOLE_CURSOR:
					cp = ts->console_cursor; break;
				case TH_CONSOLE_SELECT:
					cp = ts->console_select; break;

				case TH_HANDLE_VERTEX:
					cp = ts->handle_vertex;
					break;
				case TH_HANDLE_VERTEX_SELECT:
					cp = ts->handle_vertex_select;
					break;
				case TH_HANDLE_VERTEX_SIZE:
					cp = &ts->handle_vertex_size;
					break;

				case TH_GP_VERTEX:
					cp = ts->gp_vertex;
					break;
				case TH_GP_VERTEX_SELECT:
					cp = ts->gp_vertex_select;
					break;
				case TH_GP_VERTEX_SIZE:
					cp = &ts->gp_vertex_size;
					break;

				case TH_DOPESHEET_CHANNELOB:
					cp = ts->ds_channel;
					break;
				case TH_DOPESHEET_CHANNELSUBOB:
					cp = ts->ds_subchannel;
					break;

				case TH_PREVIEW_BACK:
					cp = ts->preview_back;
					break;

				case TH_STITCH_PREVIEW_FACE:
					cp = ts->preview_stitch_face;
					break;

				case TH_STITCH_PREVIEW_EDGE:
					cp = ts->preview_stitch_edge;
					break;

				case TH_STITCH_PREVIEW_VERT:
					cp = ts->preview_stitch_vert;
					break;

				case TH_STITCH_PREVIEW_STITCHABLE:
					cp = ts->preview_stitch_stitchable;
					break;

				case TH_STITCH_PREVIEW_UNSTITCHABLE:
					cp = ts->preview_stitch_unstitchable;
					break;
				case TH_STITCH_PREVIEW_ACTIVE:
					cp = ts->preview_stitch_active;
					break;

				case TH_PAINT_CURVE_HANDLE:
					cp = ts->paint_curve_handle;
					break;
				case TH_PAINT_CURVE_PIVOT:
					cp = ts->paint_curve_pivot;
					break;

				case TH_METADATA_BG:
					cp = ts->metadatabg;
					break;
				case TH_METADATA_TEXT:
					cp = ts->metadatatext;
					break;

				case TH_UV_OTHERS:
					cp = ts->uv_others;
					break;
				case TH_UV_SHADOW:
					cp = ts->uv_shadow;
					break;

				case TH_MARKER_OUTLINE:
					cp = ts->marker_outline; break;
				case TH_MARKER:
					cp = ts->marker; break;
				case TH_ACT_MARKER:
					cp = ts->act_marker; break;
				case TH_SEL_MARKER:
					cp = ts->sel_marker; break;
				case TH_BUNDLE_SOLID:
					cp = ts->bundle_solid; break;
				case TH_DIS_MARKER:
					cp = ts->dis_marker; break;
				case TH_PATH_BEFORE:
					cp = ts->path_before; break;
				case TH_PATH_AFTER:
					cp = ts->path_after; break;
				case TH_CAMERA_PATH:
					cp = ts->camera_path; break;
				case TH_LOCK_MARKER:
					cp = ts->lock_marker; break;

				case TH_MATCH:
					cp = ts->match;
					break;

				case TH_SELECT_HIGHLIGHT:
					cp = ts->selected_highlight;
					break;

				case TH_SKIN_ROOT:
					cp = ts->skin_root;
					break;

				case TH_ANIM_ACTIVE:
					cp = ts->anim_active;
					break;
				case TH_ANIM_INACTIVE:
					cp = ts->anim_non_active;
					break;

				case TH_NLA_TWEAK:
					cp = ts->nla_tweaking;
					break;
				case TH_NLA_TWEAK_DUPLI:
					cp = ts->nla_tweakdupli;
					break;

				case TH_NLA_TRANSITION:
					cp = ts->nla_transition;
					break;
				case TH_NLA_TRANSITION_SEL:
					cp = ts->nla_transition_sel;
					break;
				case TH_NLA_META:
					cp = ts->nla_meta;
					break;
				case TH_NLA_META_SEL:
					cp = ts->nla_meta_sel;
					break;
				case TH_NLA_SOUND:
					cp = ts->nla_sound;
					break;
				case TH_NLA_SOUND_SEL:
					cp = ts->nla_sound_sel;
					break;

				case TH_WIDGET_EMBOSS:
					cp = btheme->tui.widget_emboss; break;

				case TH_EDITOR_OUTLINE:
					cp = btheme->tui.editor_outline;
					break;
				case TH_AXIS_X:
					cp = btheme->tui.xaxis; break;
				case TH_AXIS_Y:
					cp = btheme->tui.yaxis; break;
				case TH_AXIS_Z:
					cp = btheme->tui.zaxis; break;

				case TH_GIZMO_HI:
					cp = btheme->tui.gizmo_hi; break;
				case TH_GIZMO_PRIMARY:
					cp = btheme->tui.gizmo_primary; break;
				case TH_GIZMO_SECONDARY:
					cp = btheme->tui.gizmo_secondary; break;
				case TH_GIZMO_A:
					cp = btheme->tui.gizmo_a; break;
				case TH_GIZMO_B:
					cp = btheme->tui.gizmo_b; break;

				case TH_INFO_SELECTED:
					cp = ts->info_selected;
					break;
				case TH_INFO_SELECTED_TEXT:
					cp = ts->info_selected_text;
					break;
				case TH_INFO_ERROR:
					cp = ts->info_error;
					break;
				case TH_INFO_ERROR_TEXT:
					cp = ts->info_error_text;
					break;
				case TH_INFO_WARNING:
					cp = ts->info_warning;
					break;
				case TH_INFO_WARNING_TEXT:
					cp = ts->info_warning_text;
					break;
				case TH_INFO_INFO:
					cp = ts->info_info;
					break;
				case TH_INFO_INFO_TEXT:
					cp = ts->info_info_text;
					break;
				case TH_INFO_DEBUG:
					cp = ts->info_debug;
					break;
				case TH_INFO_DEBUG_TEXT:
					cp = ts->info_debug_text;
					break;
				case TH_V3D_CLIPPING_BORDER:
					cp = ts->clipping_border_3d;
					break;
			}
		}
	}

	return (const unsigned char *)cp;
}

/**
 * initialize default theme
 * \note: when you add new colors, created & saved themes need initialized
 * use function below, init_userdef_do_versions()
 */
void ui_theme_init_default(void)
{

	/* we search for the theme with name Default */
	bTheme *btheme = BLI_findstring(&U.themes, "Default", offsetof(bTheme, name));
	if (btheme == NULL) {
		btheme = MEM_callocN(sizeof(bTheme), __func__);
		BLI_addtail(&U.themes, btheme);
	}

	UI_SetTheme(0, 0);  /* make sure the global used in this file is set */

	const int active_theme_area = btheme->active_theme_area;
	memcpy(btheme, &U_theme_default, sizeof(*btheme));
	btheme->active_theme_area = active_theme_area;
}

void ui_style_init_default(void)
{
	BLI_freelistN(&U.uistyles);
	/* gets automatically re-allocated */
	uiStyleInit();
}


void UI_SetTheme(int spacetype, int regionid)
{
	if (spacetype) {
		/* later on, a local theme can be found too */
		theme_active = U.themes.first;
		theme_spacetype = spacetype;
		theme_regionid = regionid;
	}
	else if (regionid) {
		/* popups */
		theme_active = U.themes.first;
		theme_spacetype = SPACE_BUTS;
		theme_regionid = regionid;
	}
	else {
		/* for safety, when theme was deleted */
		theme_active = U.themes.first;
		theme_spacetype = SPACE_VIEW3D;
		theme_regionid = RGN_TYPE_WINDOW;
	}
}

bTheme *UI_GetTheme(void)
{
	return U.themes.first;
}

/**
 * for the rare case we need to temp swap in a different theme (offscreen render)
 */
void UI_Theme_Store(struct bThemeState *theme_state)
{
	*theme_state = g_theme_state;
}
void UI_Theme_Restore(struct bThemeState *theme_state)
{
	g_theme_state = *theme_state;
}

void UI_GetThemeColorShadeAlpha4ubv(int colorid, int coloffset, int alphaoffset, unsigned char col[4])
{
	int r, g, b, a;
	const unsigned char *cp;

	cp = UI_ThemeGetColorPtr(theme_active, theme_spacetype, colorid);
	r = coloffset + (int) cp[0];
	CLAMP(r, 0, 255);
	g = coloffset + (int) cp[1];
	CLAMP(g, 0, 255);
	b = coloffset + (int) cp[2];
	CLAMP(b, 0, 255);
	a = alphaoffset + (int) cp[3];
	CLAMP(a, 0, 255);

	col[0] = r;
	col[1] = g;
	col[2] = b;
	col[3] = a;
}

void UI_GetThemeColorBlend3ubv(int colorid1, int colorid2, float fac, unsigned char col[3])
{
	const unsigned char *cp1, *cp2;

	cp1 = UI_ThemeGetColorPtr(theme_active, theme_spacetype, colorid1);
	cp2 = UI_ThemeGetColorPtr(theme_active, theme_spacetype, colorid2);

	CLAMP(fac, 0.0f, 1.0f);
	col[0] = floorf((1.0f - fac) * cp1[0] + fac * cp2[0]);
	col[1] = floorf((1.0f - fac) * cp1[1] + fac * cp2[1]);
	col[2] = floorf((1.0f - fac) * cp1[2] + fac * cp2[2]);
}

void UI_GetThemeColorBlend3f(int colorid1, int colorid2, float fac, float r_col[3])
{
	const unsigned char *cp1, *cp2;

	cp1 = UI_ThemeGetColorPtr(theme_active, theme_spacetype, colorid1);
	cp2 = UI_ThemeGetColorPtr(theme_active, theme_spacetype, colorid2);

	CLAMP(fac, 0.0f, 1.0f);
	r_col[0] = ((1.0f - fac) * cp1[0] + fac * cp2[0]) / 255.0f;
	r_col[1] = ((1.0f - fac) * cp1[1] + fac * cp2[1]) / 255.0f;
	r_col[2] = ((1.0f - fac) * cp1[2] + fac * cp2[2]) / 255.0f;
}

void UI_FontThemeColor(int fontid, int colorid)
{
	unsigned char color[4];
	UI_GetThemeColor4ubv(colorid, color);
	BLF_color4ubv(fontid, color);
}

/* get individual values, not scaled */
float UI_GetThemeValuef(int colorid)
{
	const unsigned char *cp;

	cp = UI_ThemeGetColorPtr(theme_active, theme_spacetype, colorid);
	return ((float)cp[0]);
}

/* get individual values, not scaled */
int UI_GetThemeValue(int colorid)
{
	const unsigned char *cp;

	cp = UI_ThemeGetColorPtr(theme_active, theme_spacetype, colorid);
	return ((int) cp[0]);
}

/* versions of the function above, which take a space-type */
float UI_GetThemeValueTypef(int colorid, int spacetype)
{
	const unsigned char *cp;

	cp = UI_ThemeGetColorPtr(theme_active, spacetype, colorid);
	return ((float)cp[0]);
}

int UI_GetThemeValueType(int colorid, int spacetype)
{
	const unsigned char *cp;

	cp = UI_ThemeGetColorPtr(theme_active, spacetype, colorid);
	return ((int)cp[0]);
}


/* get the color, range 0.0-1.0 */
void UI_GetThemeColor3fv(int colorid, float col[3])
{
	const unsigned char *cp;

	cp = UI_ThemeGetColorPtr(theme_active, theme_spacetype, colorid);
	col[0] = ((float)cp[0]) / 255.0f;
	col[1] = ((float)cp[1]) / 255.0f;
	col[2] = ((float)cp[2]) / 255.0f;
}

void UI_GetThemeColor4fv(int colorid, float col[4])
{
	const unsigned char *cp;

	cp = UI_ThemeGetColorPtr(theme_active, theme_spacetype, colorid);
	col[0] = ((float)cp[0]) / 255.0f;
	col[1] = ((float)cp[1]) / 255.0f;
	col[2] = ((float)cp[2]) / 255.0f;
	col[3] = ((float)cp[3]) / 255.0f;
}

/* get the color, range 0.0-1.0, complete with shading offset */
void UI_GetThemeColorShade3fv(int colorid, int offset, float col[3])
{
	int r, g, b;
	const unsigned char *cp;

	cp = UI_ThemeGetColorPtr(theme_active, theme_spacetype, colorid);

	r = offset + (int) cp[0];
	CLAMP(r, 0, 255);
	g = offset + (int) cp[1];
	CLAMP(g, 0, 255);
	b = offset + (int) cp[2];
	CLAMP(b, 0, 255);

	col[0] = ((float)r) / 255.0f;
	col[1] = ((float)g) / 255.0f;
	col[2] = ((float)b) / 255.0f;
}

void UI_GetThemeColorShade3ubv(int colorid, int offset, unsigned char col[3])
{
	int r, g, b;
	const unsigned char *cp;

	cp = UI_ThemeGetColorPtr(theme_active, theme_spacetype, colorid);

	r = offset + (int) cp[0];
	CLAMP(r, 0, 255);
	g = offset + (int) cp[1];
	CLAMP(g, 0, 255);
	b = offset + (int) cp[2];
	CLAMP(b, 0, 255);

	col[0] = r;
	col[1] = g;
	col[2] = b;
}

void UI_GetThemeColorBlendShade3ubv(int colorid1, int colorid2, float fac, int offset, unsigned char col[3])
{
	const unsigned char *cp1, *cp2;

	cp1 = UI_ThemeGetColorPtr(theme_active, theme_spacetype, colorid1);
	cp2 = UI_ThemeGetColorPtr(theme_active, theme_spacetype, colorid2);

	CLAMP(fac, 0.0f, 1.0f);

	float blend[3];
	blend[0] = offset + floorf((1.0f - fac) * cp1[0] + fac * cp2[0]);
	blend[1] = offset + floorf((1.0f - fac) * cp1[1] + fac * cp2[1]);
	blend[2] = offset + floorf((1.0f - fac) * cp1[2] + fac * cp2[2]);

	unit_float_to_uchar_clamp_v3(col, blend);
}

void UI_GetThemeColorShade4ubv(int colorid, int offset, unsigned char col[4])
{
	int r, g, b;
	const unsigned char *cp;

	cp = UI_ThemeGetColorPtr(theme_active, theme_spacetype, colorid);
	r = offset + (int) cp[0];
	CLAMP(r, 0, 255);
	g = offset + (int) cp[1];
	CLAMP(g, 0, 255);
	b = offset + (int) cp[2];
	CLAMP(b, 0, 255);

	col[0] = r;
	col[1] = g;
	col[2] = b;
	col[3] = cp[3];
}

void UI_GetThemeColorShadeAlpha4fv(int colorid, int coloffset, int alphaoffset, float col[4])
{
	int r, g, b, a;
	const unsigned char *cp;

	cp = UI_ThemeGetColorPtr(theme_active, theme_spacetype, colorid);

	r = coloffset + (int) cp[0];
	CLAMP(r, 0, 255);
	g = coloffset + (int) cp[1];
	CLAMP(g, 0, 255);
	b = coloffset + (int) cp[2];
	CLAMP(b, 0, 255);
	a = alphaoffset + (int) cp[3];
	CLAMP(b, 0, 255);

	col[0] = ((float)r) / 255.0f;
	col[1] = ((float)g) / 255.0f;
	col[2] = ((float)b) / 255.0f;
	col[3] = ((float)a) / 255.0f;
}

void UI_GetThemeColorBlendShade3fv(int colorid1, int colorid2, float fac, int offset, float col[3])
{
	int r, g, b;
	const unsigned char *cp1, *cp2;

	cp1 = UI_ThemeGetColorPtr(theme_active, theme_spacetype, colorid1);
	cp2 = UI_ThemeGetColorPtr(theme_active, theme_spacetype, colorid2);

	CLAMP(fac, 0.0f, 1.0f);

	r = offset + floorf((1.0f - fac) * cp1[0] + fac * cp2[0]);
	CLAMP(r, 0, 255);
	g = offset + floorf((1.0f - fac) * cp1[1] + fac * cp2[1]);
	CLAMP(g, 0, 255);
	b = offset + floorf((1.0f - fac) * cp1[2] + fac * cp2[2]);
	CLAMP(b, 0, 255);

	col[0] = ((float)r) / 255.0f;
	col[1] = ((float)g) / 255.0f;
	col[2] = ((float)b) / 255.0f;
}

void UI_GetThemeColorBlendShade4fv(int colorid1, int colorid2, float fac, int offset, float col[4])
{
	int r, g, b, a;
	const unsigned char *cp1, *cp2;

	cp1 = UI_ThemeGetColorPtr(theme_active, theme_spacetype, colorid1);
	cp2 = UI_ThemeGetColorPtr(theme_active, theme_spacetype, colorid2);

	CLAMP(fac, 0.0f, 1.0f);

	r = offset + floorf((1.0f - fac) * cp1[0] + fac * cp2[0]);
	CLAMP(r, 0, 255);
	g = offset + floorf((1.0f - fac) * cp1[1] + fac * cp2[1]);
	CLAMP(g, 0, 255);
	b = offset + floorf((1.0f - fac) * cp1[2] + fac * cp2[2]);
	CLAMP(b, 0, 255);
	a = offset + floorf((1.0f - fac) * cp1[3] + fac * cp2[3]);
	CLAMP(a, 0, 255);

	col[0] = ((float)r) / 255.0f;
	col[1] = ((float)g) / 255.0f;
	col[2] = ((float)b) / 255.0f;
	col[3] = ((float)a) / 255.0f;
}

/* get the color, in char pointer */
void UI_GetThemeColor3ubv(int colorid, unsigned char col[3])
{
	const unsigned char *cp;

	cp = UI_ThemeGetColorPtr(theme_active, theme_spacetype, colorid);
	col[0] = cp[0];
	col[1] = cp[1];
	col[2] = cp[2];
}

/* get the color, range 0.0-1.0, complete with shading offset */
void UI_GetThemeColorShade4fv(int colorid, int offset, float col[4])
{
	int r, g, b, a;
	const unsigned char *cp;

	cp = UI_ThemeGetColorPtr(theme_active, theme_spacetype, colorid);

	r = offset + (int) cp[0];
	CLAMP(r, 0, 255);
	g = offset + (int) cp[1];
	CLAMP(g, 0, 255);
	b = offset + (int) cp[2];
	CLAMP(b, 0, 255);

	a = (int) cp[3]; /* no shading offset... */
	CLAMP(a, 0, 255);

	col[0] = ((float)r) / 255.0f;
	col[1] = ((float)g) / 255.0f;
	col[2] = ((float)b) / 255.0f;
	col[3] = ((float)a) / 255.0f;
}

/* get the color, in char pointer */
void UI_GetThemeColor4ubv(int colorid, unsigned char col[4])
{
	const unsigned char *cp;

	cp = UI_ThemeGetColorPtr(theme_active, theme_spacetype, colorid);
	col[0] = cp[0];
	col[1] = cp[1];
	col[2] = cp[2];
	col[3] = cp[3];
}

void UI_GetThemeColorType4ubv(int colorid, int spacetype, char col[4])
{
	const unsigned char *cp;

	cp = UI_ThemeGetColorPtr(theme_active, spacetype, colorid);
	col[0] = cp[0];
	col[1] = cp[1];
	col[2] = cp[2];
	col[3] = cp[3];
}

void UI_GetColorPtrShade3ubv(const unsigned char cp[3], unsigned char col[3], int offset)
{
	int r, g, b;

	r = offset + (int)cp[0];
	g = offset + (int)cp[1];
	b = offset + (int)cp[2];

	CLAMP(r, 0, 255);
	CLAMP(g, 0, 255);
	CLAMP(b, 0, 255);

	col[0] = r;
	col[1] = g;
	col[2] = b;
}

/* get a 3 byte color, blended and shaded between two other char color pointers */
void UI_GetColorPtrBlendShade3ubv(
        const unsigned char cp1[3], const unsigned char cp2[3], unsigned char col[3],
        float fac, int offset)
{
	int r, g, b;

	CLAMP(fac, 0.0f, 1.0f);
	r = offset + floor((1.0f - fac) * cp1[0] + fac * cp2[0]);
	g = offset + floor((1.0f - fac) * cp1[1] + fac * cp2[1]);
	b = offset + floor((1.0f - fac) * cp1[2] + fac * cp2[2]);

	CLAMP(r, 0, 255);
	CLAMP(g, 0, 255);
	CLAMP(b, 0, 255);

	col[0] = r;
	col[1] = g;
	col[2] = b;
}

void UI_ThemeClearColor(int colorid)
{
	float col[3];

	UI_GetThemeColor3fv(colorid, col);
	GPU_clear_color(col[0], col[1], col[2], 0.0f);
}

void UI_ThemeClearColorAlpha(int colorid, float alpha)
{
	float col[3];
	UI_GetThemeColor3fv(colorid, col);
	GPU_clear_color(col[0], col[1], col[2], alpha);
}


int UI_ThemeMenuShadowWidth(void)
{
	bTheme *btheme = UI_GetTheme();
	return (int)(btheme->tui.menu_shadow_width * UI_DPI_FAC);
}

void UI_make_axis_color(const unsigned char src_col[3], unsigned char dst_col[3], const char axis)
{
	unsigned char col[3];

	switch (axis) {
		case 'X':
			UI_GetThemeColor3ubv(TH_AXIS_X, col);
			UI_GetColorPtrBlendShade3ubv(src_col, col, dst_col, 0.5f, -10);
			break;
		case 'Y':
			UI_GetThemeColor3ubv(TH_AXIS_Y, col);
			UI_GetColorPtrBlendShade3ubv(src_col, col, dst_col, 0.5f, -10);
			break;
		case 'Z':
			UI_GetThemeColor3ubv(TH_AXIS_Z, col);
			UI_GetColorPtrBlendShade3ubv(src_col, col, dst_col, 0.5f, -10);
			break;
		default:
			BLI_assert(0);
			break;
	}
}

/* patching UserDef struct and Themes */
void init_userdef_do_versions(Main *bmain)
{
	BLO_version_defaults_userpref_blend(bmain, &U);

	if (STREQ(U.tempdir, "/")) {
		BKE_tempdir_system_init(U.tempdir);
	}

	/* signal for evaluated mesh to use colorband */
	/* run in case this was on and is now off in the user prefs [#28096] */
<<<<<<< HEAD
	BKE_mesh_runtime_color_band_store((U.flag & USER_CUSTOM_RANGE) ? (&U.coba_weight) : NULL, UI_GetTheme()->tv3d.vertex_unreferenced);

	if (!USER_VERSION_ATLEAST(192, 0)) {
		strcpy(U.sounddir, "/");
	}

	/* patch to set Dupli Armature */
	if (!USER_VERSION_ATLEAST(220, 0)) {
		U.dupflag |= USER_DUP_ARM;
	}

	/* added seam, normal color, undo */
	if (!USER_VERSION_ATLEAST(235, 0)) {
		U.uiflag |= USER_GLOBALUNDO;
		if (U.undosteps == 0) U.undosteps = 32;
	}
	if (!USER_VERSION_ATLEAST(236, 0)) {
		/* illegal combo... */
		if (U.flag & USER_LMOUSESELECT)
			U.flag &= ~USER_TWOBUTTONMOUSE;
	}
	if (!USER_VERSION_ATLEAST(240, 0)) {
		U.uiflag |= USER_PLAINMENUS;
		if (U.obcenter_dia == 0) U.obcenter_dia = 6;
	}
	if (!USER_VERSION_ATLEAST(242, 0)) {
		/* set defaults for 3D View rotating axis indicator */
		/* since size can't be set to 0, this indicates it's not saved in startup.blend */
		if (U.rvisize == 0) {
			U.rvisize = 15;
			U.rvibright = 8;
			U.uiflag |= USER_SHOW_GIZMO_AXIS;
		}

	}
	if (!USER_VERSION_ATLEAST(244, 0)) {
		/* set default number of recently-used files (if not set) */
		if (U.recent_files == 0) U.recent_files = 10;
	}
	if (!USER_VERSION_ATLEAST(245, 3)) {
		if (U.coba_weight.tot == 0)
			BKE_colorband_init(&U.coba_weight, true);
	}
	if (!USER_VERSION_ATLEAST(245, 3)) {
		U.flag |= USER_ADD_VIEWALIGNED | USER_ADD_EDITMODE;
	}
	if (!USER_VERSION_ATLEAST(250, 0)) {
		/* adjust grease-pencil distances */
		U.gp_manhattendist = 1;
		U.gp_euclideandist = 2;

		/* adjust default interpolation for new IPO-curves */
		U.ipo_new = BEZT_IPO_BEZ;
	}

	if (!USER_VERSION_ATLEAST(250, 3)) {
		/* new audio system */
		if (U.audiochannels == 0)
			U.audiochannels = 2;
		if (U.audiodevice == 0) {
#ifdef WITH_OPENAL
			U.audiodevice = 2;
#endif
#ifdef WITH_SDL
			U.audiodevice = 1;
#endif
		}
		if (U.audioformat == 0)
			U.audioformat = 0x24;
		if (U.audiorate == 0)
			U.audiorate = 48000;
	}

	if (!USER_VERSION_ATLEAST(250, 8)) {
		wmKeyMap *km;

		for (km = U.user_keymaps.first; km; km = km->next) {
			if (STREQ(km->idname, "Armature_Sketch"))
				strcpy(km->idname, "Armature Sketch");
			else if (STREQ(km->idname, "View3D"))
				strcpy(km->idname, "3D View");
			else if (STREQ(km->idname, "View3D Generic"))
				strcpy(km->idname, "3D View Generic");
			else if (STREQ(km->idname, "EditMesh"))
				strcpy(km->idname, "Mesh");
			else if (STREQ(km->idname, "UVEdit"))
				strcpy(km->idname, "UV Editor");
			else if (STREQ(km->idname, "Animation_Channels"))
				strcpy(km->idname, "Animation Channels");
			else if (STREQ(km->idname, "GraphEdit Keys"))
				strcpy(km->idname, "Graph Editor");
			else if (STREQ(km->idname, "GraphEdit Generic"))
				strcpy(km->idname, "Graph Editor Generic");
			else if (STREQ(km->idname, "Action_Keys"))
				strcpy(km->idname, "Dopesheet");
			else if (STREQ(km->idname, "NLA Data"))
				strcpy(km->idname, "NLA Editor");
			else if (STREQ(km->idname, "Node Generic"))
				strcpy(km->idname, "Node Editor");
			else if (STREQ(km->idname, "Logic Generic"))
				strcpy(km->idname, "Logic Editor");
			else if (STREQ(km->idname, "File"))
				strcpy(km->idname, "File Browser");
			else if (STREQ(km->idname, "FileMain"))
				strcpy(km->idname, "File Browser Main");
			else if (STREQ(km->idname, "FileButtons"))
				strcpy(km->idname, "File Browser Buttons");
			else if (STREQ(km->idname, "Buttons Generic"))
				strcpy(km->idname, "Property Editor");
		}
	}

	if (!USER_VERSION_ATLEAST(252, 3)) {
		if (U.flag & USER_LMOUSESELECT)
			U.flag &= ~USER_TWOBUTTONMOUSE;
	}
	if (!USER_VERSION_ATLEAST(252, 4)) {
		/* default new handle type is auto handles */
		U.keyhandles_new = HD_AUTO;
	}

	if (!USER_VERSION_ATLEAST(257, 0)) {
		/* clear "AUTOKEY_FLAG_ONLYKEYINGSET" flag from userprefs,
		 * so that it doesn't linger around from old configs like a ghost */
		U.autokey_flag &= ~AUTOKEY_FLAG_ONLYKEYINGSET;
	}

	if (!USER_VERSION_ATLEAST(260, 3)) {
		/* if new keyframes handle default is stuff "auto", make it "auto-clamped" instead
		 * was changed in 260 as part of GSoC11, but version patch was wrong
		 */
		if (U.keyhandles_new == HD_AUTO)
			U.keyhandles_new = HD_AUTO_ANIM;

		/* enable (Cycles) addon by default */
		BKE_addon_ensure(&U.addons, "cycles");
	}

	if (!USER_VERSION_ATLEAST(261, 4)) {
		U.use_16bit_textures = true;
	}

	if (!USER_VERSION_ATLEAST(267, 0)) {

		/* GL Texture Garbage Collection */
		if (U.textimeout == 0) {
			U.texcollectrate = 60;
			U.textimeout = 120;
		}
		if (U.memcachelimit <= 0) {
			U.memcachelimit = 32;
		}
		if (U.dbl_click_time == 0) {
			U.dbl_click_time = 350;
		}
		if (U.v2d_min_gridsize == 0) {
			U.v2d_min_gridsize = 35;
		}
		if (U.dragthreshold == 0)
			U.dragthreshold = 5;
		if (U.widget_unit == 0)
			U.widget_unit = 20;
		if (U.anisotropic_filter <= 0)
			U.anisotropic_filter = 1;

		if (U.ndof_sensitivity == 0.0f) {
			U.ndof_sensitivity = 1.0f;
			U.ndof_flag = (NDOF_LOCK_HORIZON | NDOF_SHOULD_PAN | NDOF_SHOULD_ZOOM | NDOF_SHOULD_ROTATE);
		}

		if (U.ndof_orbit_sensitivity == 0.0f) {
			U.ndof_orbit_sensitivity = U.ndof_sensitivity;

			if (!(U.flag & USER_TRACKBALL))
				U.ndof_flag |= NDOF_TURNTABLE;
		}
		if (U.tweak_threshold == 0)
			U.tweak_threshold = 10;
	}

	/* NOTE!! from now on use U.versionfile and U.subversionfile */
#undef USER_VERSION_ATLEAST
#define USER_VERSION_ATLEAST(ver, subver) MAIN_VERSION_ATLEAST((&(U)), ver, subver)

	if (!USER_VERSION_ATLEAST(271, 5)) {
		U.pie_menu_radius = 100;
		U.pie_menu_threshold = 12;
		U.pie_animation_timeout = 6;
	}

	if (!USER_VERSION_ATLEAST(275, 2)) {
		U.ndof_deadzone = 0.1;
	}

	if (!USER_VERSION_ATLEAST(275, 4)) {
		U.node_margin = 80;
	}

	if (!USER_VERSION_ATLEAST(278, 6)) {
		/* Clear preference flags for re-use. */
		U.flag &= ~(
		    USER_FLAG_NUMINPUT_ADVANCED | USER_FLAG_DEPRECATED_2 | USER_FLAG_DEPRECATED_3 |
		    USER_FLAG_DEPRECATED_6 | USER_FLAG_DEPRECATED_7 |
		    USER_FLAG_DEPRECATED_9 | USER_DEVELOPER_UI);
		U.uiflag &= ~(
		    USER_UIFLAG_DEPRECATED_7);
		U.transopts &= ~(
		    USER_TR_DEPRECATED_2 | USER_TR_DEPRECATED_3 | USER_TR_DEPRECATED_4 |
		    USER_TR_DEPRECATED_6 | USER_TR_DEPRECATED_7);
		U.gameflags &= ~(
		    USER_GL_RENDER_DEPRECATED_0 | USER_GL_RENDER_DEPRECATED_1 |
		    USER_GL_RENDER_DEPRECATED_3 | USER_GL_RENDER_DEPRECATED_4);

		U.uiflag |= USER_LOCK_CURSOR_ADJUST;
	}


	if (!USER_VERSION_ATLEAST(280, 20)) {
		U.gpu_viewport_quality = 0.6f;

		/* Reset theme, old themes will not be compatible with minor version updates from now on. */
		for (bTheme *btheme = U.themes.first; btheme; btheme = btheme->next) {
			memcpy(btheme, &U_theme_default, sizeof(*btheme));
		}

		/* Annotations - new layer color
		 * Replace anything that used to be set if it looks like was left
		 * on the old default (i.e. black), which most users used
		 */
		if ((U.gpencil_new_layer_col[3] < 0.1f) || (U.gpencil_new_layer_col[0] < 0.1f)) {
			/* - New color matches the annotation pencil icon
			 * - Non-full alpha looks better!
			 */
			ARRAY_SET_ITEMS(U.gpencil_new_layer_col, 0.38f, 0.61f, 0.78f, 0.9f);
		}
	}

	/**
	 * Include next version bump.
	 */
	{
		/* (keep this block even if it becomes empty). */
	}

	if (U.pixelsize == 0.0f)
		U.pixelsize = 1.0f;

	if (U.image_draw_method == 0)
		U.image_draw_method = IMAGE_DRAW_METHOD_2DTEXTURE;

	// we default to the first audio device
	U.audiodevice = 0;
=======
	BKE_mesh_runtime_color_band_store(
	        (U.flag & USER_CUSTOM_RANGE) ? (&U.coba_weight) : NULL,
	        UI_GetTheme()->tv3d.vertex_unreferenced);
>>>>>>> 495c7463

	/* Not versioning, just avoid errors. */
#ifndef WITH_CYCLES
	BKE_addon_remove_safe(&U.addons, "cycles");
#endif

}<|MERGE_RESOLUTION|>--- conflicted
+++ resolved
@@ -1203,264 +1203,9 @@
 
 	/* signal for evaluated mesh to use colorband */
 	/* run in case this was on and is now off in the user prefs [#28096] */
-<<<<<<< HEAD
-	BKE_mesh_runtime_color_band_store((U.flag & USER_CUSTOM_RANGE) ? (&U.coba_weight) : NULL, UI_GetTheme()->tv3d.vertex_unreferenced);
-
-	if (!USER_VERSION_ATLEAST(192, 0)) {
-		strcpy(U.sounddir, "/");
-	}
-
-	/* patch to set Dupli Armature */
-	if (!USER_VERSION_ATLEAST(220, 0)) {
-		U.dupflag |= USER_DUP_ARM;
-	}
-
-	/* added seam, normal color, undo */
-	if (!USER_VERSION_ATLEAST(235, 0)) {
-		U.uiflag |= USER_GLOBALUNDO;
-		if (U.undosteps == 0) U.undosteps = 32;
-	}
-	if (!USER_VERSION_ATLEAST(236, 0)) {
-		/* illegal combo... */
-		if (U.flag & USER_LMOUSESELECT)
-			U.flag &= ~USER_TWOBUTTONMOUSE;
-	}
-	if (!USER_VERSION_ATLEAST(240, 0)) {
-		U.uiflag |= USER_PLAINMENUS;
-		if (U.obcenter_dia == 0) U.obcenter_dia = 6;
-	}
-	if (!USER_VERSION_ATLEAST(242, 0)) {
-		/* set defaults for 3D View rotating axis indicator */
-		/* since size can't be set to 0, this indicates it's not saved in startup.blend */
-		if (U.rvisize == 0) {
-			U.rvisize = 15;
-			U.rvibright = 8;
-			U.uiflag |= USER_SHOW_GIZMO_AXIS;
-		}
-
-	}
-	if (!USER_VERSION_ATLEAST(244, 0)) {
-		/* set default number of recently-used files (if not set) */
-		if (U.recent_files == 0) U.recent_files = 10;
-	}
-	if (!USER_VERSION_ATLEAST(245, 3)) {
-		if (U.coba_weight.tot == 0)
-			BKE_colorband_init(&U.coba_weight, true);
-	}
-	if (!USER_VERSION_ATLEAST(245, 3)) {
-		U.flag |= USER_ADD_VIEWALIGNED | USER_ADD_EDITMODE;
-	}
-	if (!USER_VERSION_ATLEAST(250, 0)) {
-		/* adjust grease-pencil distances */
-		U.gp_manhattendist = 1;
-		U.gp_euclideandist = 2;
-
-		/* adjust default interpolation for new IPO-curves */
-		U.ipo_new = BEZT_IPO_BEZ;
-	}
-
-	if (!USER_VERSION_ATLEAST(250, 3)) {
-		/* new audio system */
-		if (U.audiochannels == 0)
-			U.audiochannels = 2;
-		if (U.audiodevice == 0) {
-#ifdef WITH_OPENAL
-			U.audiodevice = 2;
-#endif
-#ifdef WITH_SDL
-			U.audiodevice = 1;
-#endif
-		}
-		if (U.audioformat == 0)
-			U.audioformat = 0x24;
-		if (U.audiorate == 0)
-			U.audiorate = 48000;
-	}
-
-	if (!USER_VERSION_ATLEAST(250, 8)) {
-		wmKeyMap *km;
-
-		for (km = U.user_keymaps.first; km; km = km->next) {
-			if (STREQ(km->idname, "Armature_Sketch"))
-				strcpy(km->idname, "Armature Sketch");
-			else if (STREQ(km->idname, "View3D"))
-				strcpy(km->idname, "3D View");
-			else if (STREQ(km->idname, "View3D Generic"))
-				strcpy(km->idname, "3D View Generic");
-			else if (STREQ(km->idname, "EditMesh"))
-				strcpy(km->idname, "Mesh");
-			else if (STREQ(km->idname, "UVEdit"))
-				strcpy(km->idname, "UV Editor");
-			else if (STREQ(km->idname, "Animation_Channels"))
-				strcpy(km->idname, "Animation Channels");
-			else if (STREQ(km->idname, "GraphEdit Keys"))
-				strcpy(km->idname, "Graph Editor");
-			else if (STREQ(km->idname, "GraphEdit Generic"))
-				strcpy(km->idname, "Graph Editor Generic");
-			else if (STREQ(km->idname, "Action_Keys"))
-				strcpy(km->idname, "Dopesheet");
-			else if (STREQ(km->idname, "NLA Data"))
-				strcpy(km->idname, "NLA Editor");
-			else if (STREQ(km->idname, "Node Generic"))
-				strcpy(km->idname, "Node Editor");
-			else if (STREQ(km->idname, "Logic Generic"))
-				strcpy(km->idname, "Logic Editor");
-			else if (STREQ(km->idname, "File"))
-				strcpy(km->idname, "File Browser");
-			else if (STREQ(km->idname, "FileMain"))
-				strcpy(km->idname, "File Browser Main");
-			else if (STREQ(km->idname, "FileButtons"))
-				strcpy(km->idname, "File Browser Buttons");
-			else if (STREQ(km->idname, "Buttons Generic"))
-				strcpy(km->idname, "Property Editor");
-		}
-	}
-
-	if (!USER_VERSION_ATLEAST(252, 3)) {
-		if (U.flag & USER_LMOUSESELECT)
-			U.flag &= ~USER_TWOBUTTONMOUSE;
-	}
-	if (!USER_VERSION_ATLEAST(252, 4)) {
-		/* default new handle type is auto handles */
-		U.keyhandles_new = HD_AUTO;
-	}
-
-	if (!USER_VERSION_ATLEAST(257, 0)) {
-		/* clear "AUTOKEY_FLAG_ONLYKEYINGSET" flag from userprefs,
-		 * so that it doesn't linger around from old configs like a ghost */
-		U.autokey_flag &= ~AUTOKEY_FLAG_ONLYKEYINGSET;
-	}
-
-	if (!USER_VERSION_ATLEAST(260, 3)) {
-		/* if new keyframes handle default is stuff "auto", make it "auto-clamped" instead
-		 * was changed in 260 as part of GSoC11, but version patch was wrong
-		 */
-		if (U.keyhandles_new == HD_AUTO)
-			U.keyhandles_new = HD_AUTO_ANIM;
-
-		/* enable (Cycles) addon by default */
-		BKE_addon_ensure(&U.addons, "cycles");
-	}
-
-	if (!USER_VERSION_ATLEAST(261, 4)) {
-		U.use_16bit_textures = true;
-	}
-
-	if (!USER_VERSION_ATLEAST(267, 0)) {
-
-		/* GL Texture Garbage Collection */
-		if (U.textimeout == 0) {
-			U.texcollectrate = 60;
-			U.textimeout = 120;
-		}
-		if (U.memcachelimit <= 0) {
-			U.memcachelimit = 32;
-		}
-		if (U.dbl_click_time == 0) {
-			U.dbl_click_time = 350;
-		}
-		if (U.v2d_min_gridsize == 0) {
-			U.v2d_min_gridsize = 35;
-		}
-		if (U.dragthreshold == 0)
-			U.dragthreshold = 5;
-		if (U.widget_unit == 0)
-			U.widget_unit = 20;
-		if (U.anisotropic_filter <= 0)
-			U.anisotropic_filter = 1;
-
-		if (U.ndof_sensitivity == 0.0f) {
-			U.ndof_sensitivity = 1.0f;
-			U.ndof_flag = (NDOF_LOCK_HORIZON | NDOF_SHOULD_PAN | NDOF_SHOULD_ZOOM | NDOF_SHOULD_ROTATE);
-		}
-
-		if (U.ndof_orbit_sensitivity == 0.0f) {
-			U.ndof_orbit_sensitivity = U.ndof_sensitivity;
-
-			if (!(U.flag & USER_TRACKBALL))
-				U.ndof_flag |= NDOF_TURNTABLE;
-		}
-		if (U.tweak_threshold == 0)
-			U.tweak_threshold = 10;
-	}
-
-	/* NOTE!! from now on use U.versionfile and U.subversionfile */
-#undef USER_VERSION_ATLEAST
-#define USER_VERSION_ATLEAST(ver, subver) MAIN_VERSION_ATLEAST((&(U)), ver, subver)
-
-	if (!USER_VERSION_ATLEAST(271, 5)) {
-		U.pie_menu_radius = 100;
-		U.pie_menu_threshold = 12;
-		U.pie_animation_timeout = 6;
-	}
-
-	if (!USER_VERSION_ATLEAST(275, 2)) {
-		U.ndof_deadzone = 0.1;
-	}
-
-	if (!USER_VERSION_ATLEAST(275, 4)) {
-		U.node_margin = 80;
-	}
-
-	if (!USER_VERSION_ATLEAST(278, 6)) {
-		/* Clear preference flags for re-use. */
-		U.flag &= ~(
-		    USER_FLAG_NUMINPUT_ADVANCED | USER_FLAG_DEPRECATED_2 | USER_FLAG_DEPRECATED_3 |
-		    USER_FLAG_DEPRECATED_6 | USER_FLAG_DEPRECATED_7 |
-		    USER_FLAG_DEPRECATED_9 | USER_DEVELOPER_UI);
-		U.uiflag &= ~(
-		    USER_UIFLAG_DEPRECATED_7);
-		U.transopts &= ~(
-		    USER_TR_DEPRECATED_2 | USER_TR_DEPRECATED_3 | USER_TR_DEPRECATED_4 |
-		    USER_TR_DEPRECATED_6 | USER_TR_DEPRECATED_7);
-		U.gameflags &= ~(
-		    USER_GL_RENDER_DEPRECATED_0 | USER_GL_RENDER_DEPRECATED_1 |
-		    USER_GL_RENDER_DEPRECATED_3 | USER_GL_RENDER_DEPRECATED_4);
-
-		U.uiflag |= USER_LOCK_CURSOR_ADJUST;
-	}
-
-
-	if (!USER_VERSION_ATLEAST(280, 20)) {
-		U.gpu_viewport_quality = 0.6f;
-
-		/* Reset theme, old themes will not be compatible with minor version updates from now on. */
-		for (bTheme *btheme = U.themes.first; btheme; btheme = btheme->next) {
-			memcpy(btheme, &U_theme_default, sizeof(*btheme));
-		}
-
-		/* Annotations - new layer color
-		 * Replace anything that used to be set if it looks like was left
-		 * on the old default (i.e. black), which most users used
-		 */
-		if ((U.gpencil_new_layer_col[3] < 0.1f) || (U.gpencil_new_layer_col[0] < 0.1f)) {
-			/* - New color matches the annotation pencil icon
-			 * - Non-full alpha looks better!
-			 */
-			ARRAY_SET_ITEMS(U.gpencil_new_layer_col, 0.38f, 0.61f, 0.78f, 0.9f);
-		}
-	}
-
-	/**
-	 * Include next version bump.
-	 */
-	{
-		/* (keep this block even if it becomes empty). */
-	}
-
-	if (U.pixelsize == 0.0f)
-		U.pixelsize = 1.0f;
-
-	if (U.image_draw_method == 0)
-		U.image_draw_method = IMAGE_DRAW_METHOD_2DTEXTURE;
-
-	// we default to the first audio device
-	U.audiodevice = 0;
-=======
 	BKE_mesh_runtime_color_band_store(
 	        (U.flag & USER_CUSTOM_RANGE) ? (&U.coba_weight) : NULL,
 	        UI_GetTheme()->tv3d.vertex_unreferenced);
->>>>>>> 495c7463
 
 	/* Not versioning, just avoid errors. */
 #ifndef WITH_CYCLES
