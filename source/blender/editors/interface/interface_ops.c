/*
 * ***** BEGIN GPL LICENSE BLOCK *****
 *
 * This program is free software; you can redistribute it and/or
 * modify it under the terms of the GNU General Public License
 * as published by the Free Software Foundation; either version 2
 * of the License, or (at your option) any later version. 
 *
 * This program is distributed in the hope that it will be useful,
 * but WITHOUT ANY WARRANTY; without even the implied warranty of
 * MERCHANTABILITY or FITNESS FOR A PARTICULAR PURPOSE.  See the
 * GNU General Public License for more details.
 *
 * You should have received a copy of the GNU General Public License
 * along with this program; if not, write to the Free Software Foundation,
 * Inc., 51 Franklin Street, Fifth Floor, Boston, MA 02110-1301, USA.
 *
 * The Original Code is Copyright (C) 2009 Blender Foundation.
 * All rights reserved.
 * 
 * Contributor(s): Blender Foundation, Joshua Leung
 *
 * ***** END GPL LICENSE BLOCK *****
 */

/** \file blender/editors/interface/interface_ops.c
 *  \ingroup edinterface
 */

#include <string.h>

#include "MEM_guardedalloc.h"

#include "DNA_screen_types.h"
#include "DNA_text_types.h" /* for UI_OT_reports_to_text */
#include "DNA_object_types.h" /* for OB_DATA_SUPPORT_ID */

#include "BLI_blenlib.h"
#include "BLI_math_color.h"

#include "BLF_api.h"
#include "BLT_lang.h"

#include "BKE_context.h"
<<<<<<< HEAD
#include "BKE_depsgraph.h"
=======
>>>>>>> a5b3df75
#include "BKE_idprop.h"
#include "BKE_layer.h"
#include "BKE_screen.h"
#include "BKE_global.h"
#include "BKE_node.h"
#include "BKE_text.h" /* for UI_OT_reports_to_text */
#include "BKE_report.h"

#include "DEG_depsgraph.h"

#include "RNA_access.h"
#include "RNA_define.h"
#include "RNA_types.h"

#include "UI_interface.h"

#include "interface_intern.h"

#include "WM_api.h"
#include "WM_types.h"

#include "ED_paint.h"

/* only for UI_OT_editsource */
#include "ED_screen.h"
#include "BKE_main.h"
#include "BLI_ghash.h"

/* Reset Default Theme ------------------------ */

static int reset_default_theme_exec(bContext *C, wmOperator *UNUSED(op))
{
	ui_theme_init_default();
	ui_style_init_default();
	WM_event_add_notifier(C, NC_WINDOW, NULL);
	
	return OPERATOR_FINISHED;
}

static void UI_OT_reset_default_theme(wmOperatorType *ot)
{
	/* identifiers */
	ot->name = "Reset to Default Theme";
	ot->idname = "UI_OT_reset_default_theme";
	ot->description = "Reset to the default theme colors";
	
	/* callbacks */
	ot->exec = reset_default_theme_exec;
	
	/* flags */
	ot->flag = OPTYPE_REGISTER;
}

/* Copy Data Path Operator ------------------------ */

static int copy_data_path_button_poll(bContext *C)
{
	PointerRNA ptr;
	PropertyRNA *prop;
	char *path;
	int index;

	UI_context_active_but_prop_get(C, &ptr, &prop, &index);

	if (ptr.id.data && ptr.data && prop) {
		path = RNA_path_from_ID_to_property(&ptr, prop);
		
		if (path) {
			MEM_freeN(path);
			return 1;
		}
	}

	return 0;
}

static int copy_data_path_button_exec(bContext *C, wmOperator *op)
{
	PointerRNA ptr;
	PropertyRNA *prop;
	char *path;
	int index;

	const bool full_path = RNA_boolean_get(op->ptr, "full_path");

	/* try to create driver using property retrieved from UI */
	UI_context_active_but_prop_get(C, &ptr, &prop, &index);

	if (ptr.id.data != NULL) {

		if (full_path) {

			if (prop) {
				path = RNA_path_full_property_py_ex(&ptr, prop, index, true);
			}
			else {
				path = RNA_path_full_struct_py(&ptr);
			}
		}
		else {
			path = RNA_path_from_ID_to_property(&ptr, prop);
		}

		if (path) {
			WM_clipboard_text_set(path, false);
			MEM_freeN(path);
			return OPERATOR_FINISHED;
		}
	}

	return OPERATOR_CANCELLED;
}

static void UI_OT_copy_data_path_button(wmOperatorType *ot)
{
	PropertyRNA *prop;

	/* identifiers */
	ot->name = "Copy Data Path";
	ot->idname = "UI_OT_copy_data_path_button";
	ot->description = "Copy the RNA data path for this property to the clipboard";

	/* callbacks */
	ot->exec = copy_data_path_button_exec;
	ot->poll = copy_data_path_button_poll;

	/* flags */
	ot->flag = OPTYPE_REGISTER;

	/* properties */
	prop = RNA_def_boolean(ot->srna, "full_path", false, "full_path", "Copy full data path");
	RNA_def_property_flag(prop, PROP_SKIP_SAVE);
}

static int copy_python_command_button_poll(bContext *C)
{
	uiBut *but = UI_context_active_but_get(C);

	if (but && (but->optype != NULL)) {
		return 1;
	}

	return 0;
}

static int copy_python_command_button_exec(bContext *C, wmOperator *UNUSED(op))
{
	uiBut *but = UI_context_active_but_get(C);

	if (but && (but->optype != NULL)) {
		PointerRNA *opptr;
		char *str;
		opptr = UI_but_operator_ptr_get(but); /* allocated when needed, the button owns it */

		str = WM_operator_pystring_ex(C, NULL, false, true, but->optype, opptr);

		WM_clipboard_text_set(str, 0);

		MEM_freeN(str);

		return OPERATOR_FINISHED;
	}

	return OPERATOR_CANCELLED;
}

static void UI_OT_copy_python_command_button(wmOperatorType *ot)
{
	/* identifiers */
	ot->name = "Copy Python Command";
	ot->idname = "UI_OT_copy_python_command_button";
	ot->description = "Copy the Python command matching this button";

	/* callbacks */
	ot->exec = copy_python_command_button_exec;
	ot->poll = copy_python_command_button_poll;

	/* flags */
	ot->flag = OPTYPE_REGISTER;
}

/* Reset to Default Values Button Operator ------------------------ */

static int operator_button_property_finish(bContext *C, PointerRNA *ptr, PropertyRNA *prop)
{
	ID *id = ptr->id.data;

	/* perform updates required for this property */
	RNA_property_update(C, ptr, prop);

	/* as if we pressed the button */
	UI_context_active_but_prop_handle(C);

	/* Since we don't want to undo _all_ edits to settings, eg window
	 * edits on the screen or on operator settings.
	 * it might be better to move undo's inline - campbell */
	if (id && ID_CHECK_UNDO(id)) {
		/* do nothing, go ahead with undo */
		return OPERATOR_FINISHED;
	}
	else {
		return OPERATOR_CANCELLED;
	}
}

static int reset_default_button_poll(bContext *C)
{
	PointerRNA ptr;
	PropertyRNA *prop;
	int index;

	UI_context_active_but_prop_get(C, &ptr, &prop, &index);
	
	return (ptr.data && prop && RNA_property_editable(&ptr, prop));
}

static int reset_default_button_exec(bContext *C, wmOperator *op)
{
	PointerRNA ptr;
	PropertyRNA *prop;
	int index;
	const bool all = RNA_boolean_get(op->ptr, "all");

	/* try to reset the nominated setting to its default value */
	UI_context_active_but_prop_get(C, &ptr, &prop, &index);
	
	/* if there is a valid property that is editable... */
	if (ptr.data && prop && RNA_property_editable(&ptr, prop)) {
		if (RNA_property_reset(&ptr, prop, (all) ? -1 : index))
			return operator_button_property_finish(C, &ptr, prop);
	}

	return OPERATOR_CANCELLED;
}

static void UI_OT_reset_default_button(wmOperatorType *ot)
{
	/* identifiers */
	ot->name = "Reset to Default Value";
	ot->idname = "UI_OT_reset_default_button";
	ot->description = "Reset this property's value to its default value";

	/* callbacks */
	ot->poll = reset_default_button_poll;
	ot->exec = reset_default_button_exec;

	/* flags */
	ot->flag = OPTYPE_UNDO;
	
	/* properties */
	RNA_def_boolean(ot->srna, "all", 1, "All", "Reset to default values all elements of the array");
}

/* Unset Property Button Operator ------------------------ */

static int unset_property_button_exec(bContext *C, wmOperator *UNUSED(op))
{
	PointerRNA ptr;
	PropertyRNA *prop;
	int index;

	/* try to unset the nominated property */
	UI_context_active_but_prop_get(C, &ptr, &prop, &index);

	/* if there is a valid property that is editable... */
	if (ptr.data && prop && RNA_property_editable(&ptr, prop) &&
	    /* RNA_property_is_idprop(prop) && */
	    RNA_property_is_set(&ptr, prop))
	{
		RNA_property_unset(&ptr, prop);
		return operator_button_property_finish(C, &ptr, prop);
	}

	return OPERATOR_CANCELLED;
}

static void UI_OT_unset_property_button(wmOperatorType *ot)
{
	/* identifiers */
	ot->name = "Unset property";
	ot->idname = "UI_OT_unset_property_button";
	ot->description = "Clear the property and use default or generated value in operators";

	/* callbacks */
	ot->poll = ED_operator_regionactive;
	ot->exec = unset_property_button_exec;

	/* flags */
	ot->flag = OPTYPE_UNDO;
}

/* Use/Unuse Property Button Operator ------------------------ */

static int use_property_button_exec(bContext *C, wmOperator *UNUSED(op))
{
	PointerRNA ptr, scene_props_ptr;
	PropertyRNA *prop;
	IDProperty *props;

	uiBut *but = UI_context_active_but_get(C);

	prop = but->rnaprop;
	ptr = but->rnapoin;
	props = (IDProperty *)ptr.data;
	/* XXX Using existing data struct to pass another RNAPointer */
	scene_props_ptr = but->rnasearchpoin;

	const char *identifier = RNA_property_identifier(prop);
	if (IDP_GetPropertyFromGroup(props, identifier)) {
		return OPERATOR_CANCELLED;
	}

	int array_len = RNA_property_array_length(&scene_props_ptr, prop);
	bool is_array = array_len != 0;

	switch (RNA_property_type(prop)) {
		case PROP_FLOAT:
		{
			if (is_array) {
				float values[RNA_MAX_ARRAY_LENGTH];
				RNA_property_float_get_array(&scene_props_ptr, prop, values);
				BKE_collection_engine_property_add_float_array(props, identifier, values, array_len);
			}
			else {
				float value = RNA_property_float_get(&scene_props_ptr, prop);
				BKE_collection_engine_property_add_float(props, identifier, value);
			}
			break;
		}
		case PROP_ENUM:
		{
			int value = RNA_enum_get(&scene_props_ptr, identifier);
			BKE_collection_engine_property_add_int(props, identifier, value);
			break;
		}
		case PROP_INT:
		{
			int value = RNA_int_get(&scene_props_ptr, identifier);
			BKE_collection_engine_property_add_int(props, identifier, value);
			break;
		}
		case PROP_BOOLEAN:
		{
			int value = RNA_boolean_get(&scene_props_ptr, identifier);
			BKE_collection_engine_property_add_bool(props, identifier, value);
			break;
		}
		case PROP_STRING:
		case PROP_POINTER:
		case PROP_COLLECTION:
		default:
			break;
	}

	/* TODO(sergey): Use proper flag for tagging here. */
<<<<<<< HEAD
	DAG_id_tag_update((ID *)CTX_data_scene(C), 0);
=======
	DEG_id_tag_update((ID *)CTX_data_scene(C), 0);
>>>>>>> a5b3df75

	return OPERATOR_FINISHED;
}

static void UI_OT_use_property_button(wmOperatorType *ot)
{
	/* identifiers */
	ot->name = "Use property";
	ot->idname = "UI_OT_use_property_button";
	ot->description = "Create a property";

	/* callbacks */
	ot->poll = ED_operator_regionactive;
	ot->exec = use_property_button_exec;

	/* flags */
	ot->flag = OPTYPE_UNDO;
}

static int unuse_property_button_exec(bContext *C, wmOperator *UNUSED(op))
{
	PointerRNA ptr;
	PropertyRNA *prop;
	int index;

	/* try to unset the nominated property */
	UI_context_active_but_prop_get(C, &ptr, &prop, &index);
	const char *identifier = RNA_property_identifier(prop);

	IDProperty *props = (IDProperty *)ptr.data;
	IDProperty *prop_to_remove = IDP_GetPropertyFromGroup(props, identifier);
	IDP_FreeFromGroup(props, prop_to_remove);

	/* TODO(sergey): Use proper flag for tagging here. */
<<<<<<< HEAD
	DAG_id_tag_update((ID *)CTX_data_scene(C), 0);
=======
	DEG_id_tag_update((ID *)CTX_data_scene(C), 0);
>>>>>>> a5b3df75

	return OPERATOR_FINISHED;
}

static void UI_OT_unuse_property_button(wmOperatorType *ot)
{
	/* identifiers */
	ot->name = "Unuse property";
	ot->idname = "UI_OT_unuse_property_button";
	ot->description = "Remove a property";

	/* callbacks */
	ot->poll = ED_operator_regionactive;
	ot->exec = unuse_property_button_exec;

	/* flags */
	ot->flag = OPTYPE_UNDO;
}

/* Copy To Selected Operator ------------------------ */

bool UI_context_copy_to_selected_list(
        bContext *C, PointerRNA *ptr, PropertyRNA *prop,
        ListBase *r_lb, bool *r_use_path_from_id, char **r_path)
{
	*r_use_path_from_id = false;
	*r_path = NULL;

	if (RNA_struct_is_a(ptr->type, &RNA_EditBone)) {
		*r_lb = CTX_data_collection_get(C, "selected_editable_bones");
	}
	else if (RNA_struct_is_a(ptr->type, &RNA_PoseBone)) {
		*r_lb = CTX_data_collection_get(C, "selected_pose_bones");
	}
	else if (RNA_struct_is_a(ptr->type, &RNA_Bone)) {
		ListBase lb;
		lb = CTX_data_collection_get(C, "selected_pose_bones");

		if (!BLI_listbase_is_empty(&lb)) {
			CollectionPointerLink *link;
			for (link = lb.first; link; link = link->next) {
				bPoseChannel *pchan = link->ptr.data;
				RNA_pointer_create(link->ptr.id.data, &RNA_Bone, pchan->bone, &link->ptr);
			}
		}

		*r_lb = lb;
	}
	else if (RNA_struct_is_a(ptr->type, &RNA_Sequence)) {
		*r_lb = CTX_data_collection_get(C, "selected_editable_sequences");
	}
	else if (RNA_struct_is_a(ptr->type, &RNA_Node) ||
	         RNA_struct_is_a(ptr->type, &RNA_NodeSocket))
	{
		ListBase lb = {NULL, NULL};
		char *path = NULL;
		bNode *node = NULL;

		/* Get the node we're editing */
		if (RNA_struct_is_a(ptr->type, &RNA_NodeSocket)) {
			bNodeTree *ntree = ptr->id.data;
			bNodeSocket *sock = ptr->data;
			if (nodeFindNode(ntree, sock, &node, NULL)) {
				if ((path = RNA_path_resolve_from_type_to_property(ptr, prop, &RNA_Node)) != NULL) {
					/* we're good! */
				}
				else {
					node = NULL;
				}
			}
		}
		else {
			node = ptr->data;
		}

		/* Now filter by type */
		if (node) {
			CollectionPointerLink *link, *link_next;
			lb = CTX_data_collection_get(C, "selected_nodes");

			for (link = lb.first; link; link = link_next) {
				bNode *node_data = link->ptr.data;
				link_next = link->next;

				if (node_data->type != node->type) {
					BLI_remlink(&lb, link);
					MEM_freeN(link);
				}
			}
		}

		*r_lb = lb;
		*r_path = path;
	}
	else if (ptr->id.data) {
		ID *id = ptr->id.data;

		if (GS(id->name) == ID_OB) {
			*r_lb = CTX_data_collection_get(C, "selected_editable_objects");
			*r_use_path_from_id = true;
			*r_path = RNA_path_from_ID_to_property(ptr, prop);
		}
		else if (OB_DATA_SUPPORT_ID(GS(id->name))) {
			/* check we're using the active object */
			const short id_code = GS(id->name);
			ListBase lb = CTX_data_collection_get(C, "selected_editable_objects");
			char *path = RNA_path_from_ID_to_property(ptr, prop);

			/* de-duplicate obdata */
			if (!BLI_listbase_is_empty(&lb)) {
				CollectionPointerLink *link, *link_next;

				for (link = lb.first; link; link = link->next) {
					Object *ob = link->ptr.id.data;
					if (ob->data) {
						ID *id_data = ob->data;
						id_data->tag |= LIB_TAG_DOIT;
					}
				}

				for (link = lb.first; link; link = link_next) {
					Object *ob = link->ptr.id.data;
					ID *id_data = ob->data;
					link_next = link->next;

					if ((id_data == NULL) ||
					    (id_data->tag & LIB_TAG_DOIT) == 0 ||
					    ID_IS_LINKED_DATABLOCK(id_data) ||
					    (GS(id_data->name) != id_code))
					{
						BLI_remlink(&lb, link);
						MEM_freeN(link);
					}
					else {
						/* avoid prepending 'data' to the path */
						RNA_id_pointer_create(id_data, &link->ptr);
					}

					if (id_data) {
						id_data->tag &= ~LIB_TAG_DOIT;
					}
				}
			}

			*r_lb = lb;
			*r_path = path;
		}
		else if (GS(id->name) == ID_SCE) {
			/* Sequencer's ID is scene :/ */
			/* Try to recursively find an RNA_Sequence ancestor, to handle situations like T41062... */
			if ((*r_path = RNA_path_resolve_from_type_to_property(ptr, prop, &RNA_Sequence)) != NULL) {
				*r_lb = CTX_data_collection_get(C, "selected_editable_sequences");
			}
		}
		return (*r_path != NULL);
	}
	else {
		return false;
	}

	return true;
}

/**
 * called from both exec & poll
 *
 * \note: normally we wouldn't call a loop from within a poll function,
 * However this is a special case, and for regular poll calls, getting
 * the context from the button will fail early.
 */
static bool copy_to_selected_button(bContext *C, bool all, bool poll)
{
	PointerRNA ptr, lptr, idptr;
	PropertyRNA *prop, *lprop;
	bool success = false;
	int index;

	/* try to reset the nominated setting to its default value */
	UI_context_active_but_prop_get(C, &ptr, &prop, &index);

	/* if there is a valid property that is editable... */
	if (ptr.data && prop) {
		char *path = NULL;
		bool use_path_from_id;
		CollectionPointerLink *link;
		ListBase lb;

		if (!UI_context_copy_to_selected_list(C, &ptr, prop, &lb, &use_path_from_id, &path))
			return success;

		for (link = lb.first; link; link = link->next) {
			if (link->ptr.data != ptr.data) {
				if (use_path_from_id) {
					/* Path relative to ID. */
					lprop = NULL;
					RNA_id_pointer_create(link->ptr.id.data, &idptr);
					RNA_path_resolve_property(&idptr, path, &lptr, &lprop);
				}
				else if (path) {
					/* Path relative to elements from list. */
					lprop = NULL;
					RNA_path_resolve_property(&link->ptr, path, &lptr, &lprop);
				}
				else {
					lptr = link->ptr;
					lprop = prop;
				}

				if (lptr.data == ptr.data) {
					/* lptr might not be the same as link->ptr! */
					continue;
				}

				if (lprop == prop) {
					if (RNA_property_editable(&lptr, lprop)) {
						if (poll) {
							success = true;
							break;
						}
						else {
							if (RNA_property_copy(&lptr, &ptr, prop, (all) ? -1 : index)) {
								RNA_property_update(C, &lptr, prop);
								success = true;
							}
						}
					}
				}
			}
		}

		MEM_SAFE_FREE(path);
		BLI_freelistN(&lb);
	}

	return success;
}

static int copy_to_selected_button_poll(bContext *C)
{
	return copy_to_selected_button(C, false, true);
}

static int copy_to_selected_button_exec(bContext *C, wmOperator *op)
{
	bool success;

	const bool all = RNA_boolean_get(op->ptr, "all");

	success = copy_to_selected_button(C, all, false);

	return (success) ? OPERATOR_FINISHED : OPERATOR_CANCELLED;
}

static void UI_OT_copy_to_selected_button(wmOperatorType *ot)
{
	/* identifiers */
	ot->name = "Copy To Selected";
	ot->idname = "UI_OT_copy_to_selected_button";
	ot->description = "Copy property from this object to selected objects or bones";

	/* callbacks */
	ot->poll = copy_to_selected_button_poll;
	ot->exec = copy_to_selected_button_exec;

	/* flags */
	ot->flag = OPTYPE_REGISTER | OPTYPE_UNDO;

	/* properties */
	RNA_def_boolean(ot->srna, "all", true, "All", "Copy to selected all elements of the array");
}

/* Reports to Textblock Operator ------------------------ */

/* FIXME: this is just a temporary operator so that we can see all the reports somewhere 
 * when there are too many to display...
 */

static int reports_to_text_poll(bContext *C)
{
	return CTX_wm_reports(C) != NULL;
}

static int reports_to_text_exec(bContext *C, wmOperator *UNUSED(op))
{
	ReportList *reports = CTX_wm_reports(C);
	Main *bmain = CTX_data_main(C);
	Text *txt;
	char *str;
	
	/* create new text-block to write to */
	txt = BKE_text_add(bmain, "Recent Reports");
	
	/* convert entire list to a display string, and add this to the text-block
	 *	- if commandline debug option enabled, show debug reports too
	 *	- otherwise, up to info (which is what users normally see)
	 */
	str = BKE_reports_string(reports, (G.debug & G_DEBUG) ? RPT_DEBUG : RPT_INFO);

	if (str) {
		BKE_text_write(txt, str);
		MEM_freeN(str);

		return OPERATOR_FINISHED;
	}
	else {
		return OPERATOR_CANCELLED;
	}
}

static void UI_OT_reports_to_textblock(wmOperatorType *ot)
{
	/* identifiers */
	ot->name = "Reports to Text Block";
	ot->idname = "UI_OT_reports_to_textblock";
	ot->description = "Write the reports ";
	
	/* callbacks */
	ot->poll = reports_to_text_poll;
	ot->exec = reports_to_text_exec;
}

#ifdef WITH_PYTHON

/* ------------------------------------------------------------------------- */
/* EditSource Utility funcs and operator,
 * note, this includes utility functions and button matching checks */

typedef struct uiEditSourceStore {
	uiBut but_orig;
	GHash *hash;
} uiEditSourceStore;

typedef struct uiEditSourceButStore {
	char py_dbg_fn[FILE_MAX];
	int py_dbg_ln;
} uiEditSourceButStore;

/* should only ever be set while the edit source operator is running */
static struct uiEditSourceStore *ui_editsource_info = NULL;

bool UI_editsource_enable_check(void)
{
	return (ui_editsource_info != NULL);
}

static void ui_editsource_active_but_set(uiBut *but)
{
	BLI_assert(ui_editsource_info == NULL);

	ui_editsource_info = MEM_callocN(sizeof(uiEditSourceStore), __func__);
	memcpy(&ui_editsource_info->but_orig, but, sizeof(uiBut));

	ui_editsource_info->hash = BLI_ghash_ptr_new(__func__);
}

static void ui_editsource_active_but_clear(void)
{
	BLI_ghash_free(ui_editsource_info->hash, NULL, MEM_freeN);
	MEM_freeN(ui_editsource_info);
	ui_editsource_info = NULL;
}

static bool ui_editsource_uibut_match(uiBut *but_a, uiBut *but_b)
{
#if 0
	printf("matching buttons: '%s' == '%s'\n",
	       but_a->drawstr, but_b->drawstr);
#endif

	/* this just needs to be a 'good-enough' comparison so we can know beyond
	 * reasonable doubt that these buttons are the same between redraws.
	 * if this fails it only means edit-source fails - campbell */
	if (BLI_rctf_compare(&but_a->rect, &but_b->rect, FLT_EPSILON) &&
	    (but_a->type == but_b->type) &&
	    (but_a->rnaprop == but_b->rnaprop) &&
	    (but_a->optype == but_b->optype) &&
	    (but_a->unit_type == but_b->unit_type) &&
	    STREQLEN(but_a->drawstr, but_b->drawstr, UI_MAX_DRAW_STR))
	{
		return true;
	}
	else {
		return false;
	}
}

void UI_editsource_active_but_test(uiBut *but)
{
	extern void PyC_FileAndNum_Safe(const char **filename, int *lineno);

	struct uiEditSourceButStore *but_store = MEM_callocN(sizeof(uiEditSourceButStore), __func__);

	const char *fn;
	int lineno = -1;

#if 0
	printf("comparing buttons: '%s' == '%s'\n",
	       but->drawstr, ui_editsource_info->but_orig.drawstr);
#endif

	PyC_FileAndNum_Safe(&fn, &lineno);

	if (lineno != -1) {
		BLI_strncpy(but_store->py_dbg_fn, fn,
		            sizeof(but_store->py_dbg_fn));
		but_store->py_dbg_ln = lineno;
	}
	else {
		but_store->py_dbg_fn[0] = '\0';
		but_store->py_dbg_ln = -1;
	}

	BLI_ghash_insert(ui_editsource_info->hash, but, but_store);
}

static int editsource_text_edit(
        bContext *C, wmOperator *op,
        char filepath[FILE_MAX], int line)
{
	struct Main *bmain = CTX_data_main(C);
	Text *text;

	for (text = bmain->text.first; text; text = text->id.next) {
		if (text->name && BLI_path_cmp(text->name, filepath) == 0) {
			break;
		}
	}

	if (text == NULL) {
		text = BKE_text_load(bmain, filepath, bmain->name);
		id_us_ensure_real(&text->id);
	}

	if (text == NULL) {
		BKE_reportf(op->reports, RPT_WARNING, "File '%s' cannot be opened", filepath);
		return OPERATOR_CANCELLED;
	}
	else {
		/* naughty!, find text area to set, not good behavior
		 * but since this is a dev tool lets allow it - campbell */
		ScrArea *sa = BKE_screen_find_big_area(CTX_wm_screen(C), SPACE_TEXT, 0);
		if (sa) {
			SpaceText *st = sa->spacedata.first;
			st->text = text;
		}
		else {
			BKE_reportf(op->reports, RPT_INFO, "See '%s' in the text editor", text->id.name + 2);
		}

		txt_move_toline(text, line - 1, false);
		WM_event_add_notifier(C, NC_TEXT | ND_CURSOR, text);
	}

	return OPERATOR_FINISHED;
}

static int editsource_exec(bContext *C, wmOperator *op)
{
	uiBut *but = UI_context_active_but_get(C);

	if (but) {
		GHashIterator ghi;
		struct uiEditSourceButStore *but_store = NULL;

		ARegion *ar = CTX_wm_region(C);
		int ret;

		/* needed else the active button does not get tested */
		UI_screen_free_active_but(C, CTX_wm_screen(C));

		// printf("%s: begin\n", __func__);

		/* take care not to return before calling ui_editsource_active_but_clear */
		ui_editsource_active_but_set(but);

		/* redraw and get active button python info */
		ED_region_do_draw(C, ar);
		ar->do_draw = false;

		for (BLI_ghashIterator_init(&ghi, ui_editsource_info->hash);
		     BLI_ghashIterator_done(&ghi) == false;
		     BLI_ghashIterator_step(&ghi))
		{
			uiBut *but_key = BLI_ghashIterator_getKey(&ghi);
			if (but_key && ui_editsource_uibut_match(&ui_editsource_info->but_orig, but_key)) {
				but_store = BLI_ghashIterator_getValue(&ghi);
				break;
			}

		}

		if (but_store) {
			if (but_store->py_dbg_ln != -1) {
				ret = editsource_text_edit(C, op,
				                           but_store->py_dbg_fn,
				                           but_store->py_dbg_ln);
			}
			else {
				BKE_report(op->reports, RPT_ERROR, "Active button is not from a script, cannot edit source");
				ret = OPERATOR_CANCELLED;
			}
		}
		else {
			BKE_report(op->reports, RPT_ERROR, "Active button match cannot be found");
			ret = OPERATOR_CANCELLED;
		}


		ui_editsource_active_but_clear();

		// printf("%s: end\n", __func__);

		return ret;
	}
	else {
		BKE_report(op->reports, RPT_ERROR, "Active button not found");
		return OPERATOR_CANCELLED;
	}
}

static void UI_OT_editsource(wmOperatorType *ot)
{
	/* identifiers */
	ot->name = "Edit Source";
	ot->idname = "UI_OT_editsource";
	ot->description = "Edit UI source code of the active button";

	/* callbacks */
	ot->exec = editsource_exec;
}

/* ------------------------------------------------------------------------- */

/**
 * EditTranslation utility funcs and operator,
 * \note: this includes utility functions and button matching checks.
 * this only works in conjunction with a py operator!
 */
static void edittranslation_find_po_file(const char *root, const char *uilng, char *path, const size_t maxlen)
{
	char tstr[32]; /* Should be more than enough! */

	/* First, full lang code. */
	BLI_snprintf(tstr, sizeof(tstr), "%s.po", uilng);
	BLI_join_dirfile(path, maxlen, root, uilng);
	BLI_path_append(path, maxlen, tstr);
	if (BLI_is_file(path))
		return;

	/* Now try without the second iso code part (_ES in es_ES). */
	{
		const char *tc = NULL;
		size_t szt = 0;
		tstr[0] = '\0';

		tc = strchr(uilng, '_');
		if (tc) {
			szt = tc - uilng;
			if (szt < sizeof(tstr)) /* Paranoid, should always be true! */
				BLI_strncpy(tstr, uilng, szt + 1); /* +1 for '\0' char! */
		}
		if (tstr[0]) {
			/* Because of some codes like sr_SR@latin... */
			tc = strchr(uilng, '@');
			if (tc)
				BLI_strncpy(tstr + szt, tc, sizeof(tstr) - szt);

			BLI_join_dirfile(path, maxlen, root, tstr);
			strcat(tstr, ".po");
			BLI_path_append(path, maxlen, tstr);
			if (BLI_is_file(path))
				return;
		}
	}

	/* Else no po file! */
	path[0] = '\0';
}

static int edittranslation_exec(bContext *C, wmOperator *op)
{
	uiBut *but = UI_context_active_but_get(C);
	int ret = OPERATOR_CANCELLED;

	if (but) {
		wmOperatorType *ot;
		PointerRNA ptr;
		char popath[FILE_MAX];
		const char *root = U.i18ndir;
		const char *uilng = BLT_lang_get();

		uiStringInfo but_label = {BUT_GET_LABEL, NULL};
		uiStringInfo rna_label = {BUT_GET_RNA_LABEL, NULL};
		uiStringInfo enum_label = {BUT_GET_RNAENUM_LABEL, NULL};
		uiStringInfo but_tip = {BUT_GET_TIP, NULL};
		uiStringInfo rna_tip = {BUT_GET_RNA_TIP, NULL};
		uiStringInfo enum_tip = {BUT_GET_RNAENUM_TIP, NULL};
		uiStringInfo rna_struct = {BUT_GET_RNASTRUCT_IDENTIFIER, NULL};
		uiStringInfo rna_prop = {BUT_GET_RNAPROP_IDENTIFIER, NULL};
		uiStringInfo rna_enum = {BUT_GET_RNAENUM_IDENTIFIER, NULL};
		uiStringInfo rna_ctxt = {BUT_GET_RNA_LABEL_CONTEXT, NULL};

		if (!BLI_is_dir(root)) {
			BKE_report(op->reports, RPT_ERROR, "Please set your User Preferences' 'Translation Branches "
			                                   "Directory' path to a valid directory");
			return OPERATOR_CANCELLED;
		}
		ot = WM_operatortype_find(EDTSRC_I18N_OP_NAME, 0);
		if (ot == NULL) {
			BKE_reportf(op->reports, RPT_ERROR, "Could not find operator '%s'! Please enable ui_translate add-on "
			                                    "in the User Preferences", EDTSRC_I18N_OP_NAME);
			return OPERATOR_CANCELLED;
		}
		/* Try to find a valid po file for current language... */
		edittranslation_find_po_file(root, uilng, popath, FILE_MAX);
/*		printf("po path: %s\n", popath);*/
		if (popath[0] == '\0') {
			BKE_reportf(op->reports, RPT_ERROR, "No valid po found for language '%s' under %s", uilng, root);
			return OPERATOR_CANCELLED;
		}

		UI_but_string_info_get(C, but, &but_label, &rna_label, &enum_label, &but_tip, &rna_tip, &enum_tip,
		                &rna_struct, &rna_prop, &rna_enum, &rna_ctxt, NULL);

		WM_operator_properties_create_ptr(&ptr, ot);
		RNA_string_set(&ptr, "lang", uilng);
		RNA_string_set(&ptr, "po_file", popath);
		RNA_string_set(&ptr, "but_label", but_label.strinfo);
		RNA_string_set(&ptr, "rna_label", rna_label.strinfo);
		RNA_string_set(&ptr, "enum_label", enum_label.strinfo);
		RNA_string_set(&ptr, "but_tip", but_tip.strinfo);
		RNA_string_set(&ptr, "rna_tip", rna_tip.strinfo);
		RNA_string_set(&ptr, "enum_tip", enum_tip.strinfo);
		RNA_string_set(&ptr, "rna_struct", rna_struct.strinfo);
		RNA_string_set(&ptr, "rna_prop", rna_prop.strinfo);
		RNA_string_set(&ptr, "rna_enum", rna_enum.strinfo);
		RNA_string_set(&ptr, "rna_ctxt", rna_ctxt.strinfo);
		ret = WM_operator_name_call_ptr(C, ot, WM_OP_INVOKE_DEFAULT, &ptr);

		/* Clean up */
		if (but_label.strinfo)
			MEM_freeN(but_label.strinfo);
		if (rna_label.strinfo)
			MEM_freeN(rna_label.strinfo);
		if (enum_label.strinfo)
			MEM_freeN(enum_label.strinfo);
		if (but_tip.strinfo)
			MEM_freeN(but_tip.strinfo);
		if (rna_tip.strinfo)
			MEM_freeN(rna_tip.strinfo);
		if (enum_tip.strinfo)
			MEM_freeN(enum_tip.strinfo);
		if (rna_struct.strinfo)
			MEM_freeN(rna_struct.strinfo);
		if (rna_prop.strinfo)
			MEM_freeN(rna_prop.strinfo);
		if (rna_enum.strinfo)
			MEM_freeN(rna_enum.strinfo);
		if (rna_ctxt.strinfo)
			MEM_freeN(rna_ctxt.strinfo);

		return ret;
	}
	else {
		BKE_report(op->reports, RPT_ERROR, "Active button not found");
		return OPERATOR_CANCELLED;
	}
}

static void UI_OT_edittranslation_init(wmOperatorType *ot)
{
	/* identifiers */
	ot->name = "Edit Translation";
	ot->idname = "UI_OT_edittranslation_init";
	ot->description = "Edit i18n in current language for the active button";

	/* callbacks */
	ot->exec = edittranslation_exec;
}

#endif /* WITH_PYTHON */

static int reloadtranslation_exec(bContext *UNUSED(C), wmOperator *UNUSED(op))
{
	BLT_lang_init();
	BLF_cache_clear();
	BLT_lang_set(NULL);
	UI_reinit_font();
	return OPERATOR_FINISHED;
}

static void UI_OT_reloadtranslation(wmOperatorType *ot)
{
	/* identifiers */
	ot->name = "Reload Translation";
	ot->idname = "UI_OT_reloadtranslation";
	ot->description = "Force a full reload of UI translation";

	/* callbacks */
	ot->exec = reloadtranslation_exec;
}

int UI_drop_color_poll(struct bContext *C, wmDrag *drag, const wmEvent *UNUSED(event))
{
	/* should only return true for regions that include buttons, for now
	 * return true always */
	if (drag->type == WM_DRAG_COLOR) {
		SpaceImage *sima = CTX_wm_space_image(C);
		ARegion *ar = CTX_wm_region(C);

		if (UI_but_active_drop_color(C))
			return 1;

		if (sima && (sima->mode == SI_MODE_PAINT) &&
		    sima->image && (ar && ar->regiontype == RGN_TYPE_WINDOW))
		{
			return 1;
		}
	}

	return 0;
}

void UI_drop_color_copy(wmDrag *drag, wmDropBox *drop)
{
	uiDragColorHandle *drag_info = drag->poin;

	RNA_float_set_array(drop->ptr, "color", drag_info->color);
	RNA_boolean_set(drop->ptr, "gamma", drag_info->gamma_corrected);
}

static int drop_color_invoke(bContext *C, wmOperator *op, const wmEvent *UNUSED(event))
{
	ARegion *ar = CTX_wm_region(C);
	uiBut *but = NULL;
	float color[4];
	bool gamma;

	RNA_float_get_array(op->ptr, "color", color);
	gamma = RNA_boolean_get(op->ptr, "gamma");

	/* find button under mouse, check if it has RNA color property and
	 * if it does copy the data */
	but = ui_but_find_active_in_region(ar);

	if (but && but->type == UI_BTYPE_COLOR && but->rnaprop) {
		const int color_len = RNA_property_array_length(&but->rnapoin, but->rnaprop);
		BLI_assert(color_len <= 4);

		/* keep alpha channel as-is */
		if (color_len == 4) {
			color[3] = RNA_property_float_get_index(&but->rnapoin, but->rnaprop, 3);
		}

		if (RNA_property_subtype(but->rnaprop) == PROP_COLOR_GAMMA) {
			if (!gamma)
				ui_block_cm_to_display_space_v3(but->block, color);
			RNA_property_float_set_array(&but->rnapoin, but->rnaprop, color);
			RNA_property_update(C, &but->rnapoin, but->rnaprop);
		}
		else if (RNA_property_subtype(but->rnaprop) == PROP_COLOR) {
			if (gamma)
				ui_block_cm_to_scene_linear_v3(but->block, color);
			RNA_property_float_set_array(&but->rnapoin, but->rnaprop, color);
			RNA_property_update(C, &but->rnapoin, but->rnaprop);
		}
	}
	else {
		if (gamma) {
			srgb_to_linearrgb_v3_v3(color, color);
		}

		ED_imapaint_bucket_fill(C, color, op);
	}

	ED_region_tag_redraw(ar);

	return OPERATOR_FINISHED;
}


static void UI_OT_drop_color(wmOperatorType *ot)
{
	ot->name = "Drop Color";
	ot->idname = "UI_OT_drop_color";
	ot->description = "Drop colors to buttons";

	ot->invoke = drop_color_invoke;
	ot->flag = OPTYPE_INTERNAL;

	RNA_def_float_color(ot->srna, "color", 3, NULL, 0.0, FLT_MAX, "Color", "Source color", 0.0, 1.0);
	RNA_def_boolean(ot->srna, "gamma", 0, "Gamma Corrected", "The source color is gamma corrected ");
}


/* ********************************************************* */
/* Registration */

void ED_operatortypes_ui(void)
{
	WM_operatortype_append(UI_OT_reset_default_theme);
	WM_operatortype_append(UI_OT_copy_data_path_button);
	WM_operatortype_append(UI_OT_copy_python_command_button);
	WM_operatortype_append(UI_OT_reset_default_button);
	WM_operatortype_append(UI_OT_unset_property_button);
	WM_operatortype_append(UI_OT_use_property_button);
	WM_operatortype_append(UI_OT_unuse_property_button);
	WM_operatortype_append(UI_OT_copy_to_selected_button);
	WM_operatortype_append(UI_OT_reports_to_textblock);  /* XXX: temp? */
	WM_operatortype_append(UI_OT_drop_color);
#ifdef WITH_PYTHON
	WM_operatortype_append(UI_OT_editsource);
	WM_operatortype_append(UI_OT_edittranslation_init);
#endif
	WM_operatortype_append(UI_OT_reloadtranslation);

	/* external */
	WM_operatortype_append(UI_OT_eyedropper_color);
	WM_operatortype_append(UI_OT_eyedropper_id);
	WM_operatortype_append(UI_OT_eyedropper_depth);
	WM_operatortype_append(UI_OT_eyedropper_driver);
}

/**
 * \brief User Interface Keymap
 */
void ED_keymap_ui(wmKeyConfig *keyconf)
{
	wmKeyMap *keymap = WM_keymap_find(keyconf, "User Interface", 0, 0);
	wmKeyMapItem *kmi;

	/* eyedroppers - notice they all have the same shortcut, but pass the event
	 * through until a suitable eyedropper for the active button is found */
	WM_keymap_add_item(keymap, "UI_OT_eyedropper_color", EKEY, KM_PRESS, 0, 0);
	WM_keymap_add_item(keymap, "UI_OT_eyedropper_id", EKEY, KM_PRESS, 0, 0);
	WM_keymap_add_item(keymap, "UI_OT_eyedropper_depth", EKEY, KM_PRESS, 0, 0);

	/* Copy Data Path */
	WM_keymap_add_item(keymap, "UI_OT_copy_data_path_button", CKEY, KM_PRESS, KM_CTRL | KM_SHIFT, 0);
	kmi = WM_keymap_add_item(keymap, "UI_OT_copy_data_path_button", CKEY, KM_PRESS, KM_CTRL | KM_SHIFT | KM_ALT, 0);
	RNA_boolean_set(kmi->ptr, "full_path", true);

	/* keyframes */
	WM_keymap_add_item(keymap, "ANIM_OT_keyframe_insert_button", IKEY, KM_PRESS, 0, 0);
	WM_keymap_add_item(keymap, "ANIM_OT_keyframe_delete_button", IKEY, KM_PRESS, KM_ALT, 0);
	WM_keymap_add_item(keymap, "ANIM_OT_keyframe_clear_button", IKEY, KM_PRESS, KM_SHIFT | KM_ALT, 0);

	/* drivers */
	WM_keymap_add_item(keymap, "ANIM_OT_driver_button_add", DKEY, KM_PRESS, KM_CTRL, 0);
	WM_keymap_add_item(keymap, "ANIM_OT_driver_button_remove", DKEY, KM_PRESS, KM_CTRL | KM_ALT, 0);

	/* keyingsets */
	WM_keymap_add_item(keymap, "ANIM_OT_keyingset_button_add", KKEY, KM_PRESS, 0, 0);
	WM_keymap_add_item(keymap, "ANIM_OT_keyingset_button_remove", KKEY, KM_PRESS, KM_ALT, 0);

	eyedropper_modal_keymap(keyconf);
}<|MERGE_RESOLUTION|>--- conflicted
+++ resolved
@@ -42,10 +42,6 @@
 #include "BLT_lang.h"
 
 #include "BKE_context.h"
-<<<<<<< HEAD
-#include "BKE_depsgraph.h"
-=======
->>>>>>> a5b3df75
 #include "BKE_idprop.h"
 #include "BKE_layer.h"
 #include "BKE_screen.h"
@@ -401,11 +397,7 @@
 	}
 
 	/* TODO(sergey): Use proper flag for tagging here. */
-<<<<<<< HEAD
-	DAG_id_tag_update((ID *)CTX_data_scene(C), 0);
-=======
 	DEG_id_tag_update((ID *)CTX_data_scene(C), 0);
->>>>>>> a5b3df75
 
 	return OPERATOR_FINISHED;
 }
@@ -440,11 +432,7 @@
 	IDP_FreeFromGroup(props, prop_to_remove);
 
 	/* TODO(sergey): Use proper flag for tagging here. */
-<<<<<<< HEAD
-	DAG_id_tag_update((ID *)CTX_data_scene(C), 0);
-=======
 	DEG_id_tag_update((ID *)CTX_data_scene(C), 0);
->>>>>>> a5b3df75
 
 	return OPERATOR_FINISHED;
 }
