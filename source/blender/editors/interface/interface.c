/*
 * This program is free software; you can redistribute it and/or
 * modify it under the terms of the GNU General Public License
 * as published by the Free Software Foundation; either version 2
 * of the License, or (at your option) any later version.
 *
 * This program is distributed in the hope that it will be useful,
 * but WITHOUT ANY WARRANTY; without even the implied warranty of
 * MERCHANTABILITY or FITNESS FOR A PARTICULAR PURPOSE.  See the
 * GNU General Public License for more details.
 *
 * You should have received a copy of the GNU General Public License
 * along with this program; if not, write to the Free Software Foundation,
 * Inc., 51 Franklin Street, Fifth Floor, Boston, MA 02110-1301, USA.
 *
 * The Original Code is Copyright (C) 2001-2002 by NaN Holding BV.
 * All rights reserved.
 */

/** \file
 * \ingroup edinterface
 */

#include <float.h>
#include <limits.h>
#include <math.h>
#include <string.h>
#include <ctype.h>
#include <stddef.h> /* offsetof() */

#include "MEM_guardedalloc.h"

#include "DNA_object_types.h"
#include "DNA_scene_types.h"
#include "DNA_screen_types.h"
#include "DNA_userdef_types.h"
#include "DNA_workspace_types.h"

#include "BLI_math.h"
#include "BLI_listbase.h"
#include "BLI_string.h"
#include "BLI_string_utf8.h"
#include "BLI_rect.h"

#include "BLI_utildefines.h"

#include "BKE_animsys.h"
#include "BKE_context.h"
#include "BKE_idprop.h"
#include "BKE_main.h"
#include "BKE_scene.h"
#include "BKE_screen.h"
#include "BKE_unit.h"

#include "GPU_glew.h"
#include "GPU_matrix.h"
#include "GPU_state.h"

#include "BLF_api.h"
#include "BLT_translation.h"

#include "UI_interface.h"
#include "UI_interface_icons.h"

#include "IMB_imbuf.h"

#include "WM_api.h"
#include "WM_types.h"
#include "WM_message.h"

#include "RNA_access.h"

#include "BPY_extern.h"

#include "ED_screen.h"
#include "ED_numinput.h"

#include "IMB_colormanagement.h"

#include "DEG_depsgraph_query.h"

#include "interface_intern.h"

/* prototypes. */
static void ui_but_to_pixelrect(struct rcti *rect,
                                const struct ARegion *ar,
                                struct uiBlock *block,
                                struct uiBut *but);
static void ui_def_but_rna__menu(bContext *UNUSED(C), uiLayout *layout, void *but_p);
static void ui_def_but_rna__panel_type(bContext *UNUSED(C), uiLayout *layout, void *but_p);
static void ui_def_but_rna__menu_type(bContext *UNUSED(C), uiLayout *layout, void *but_p);

/* avoid unneeded calls to ui_but_value_get */
#define UI_BUT_VALUE_UNSET DBL_MAX
#define UI_GET_BUT_VALUE_INIT(_but, _value) \
  if (_value == DBL_MAX) { \
    (_value) = ui_but_value_get(_but); \
  } \
  ((void)0)

#define B_NOP -1

/**
 * a full doc with API notes can be found in 'blender/doc/guides/interface_API.txt'
 *
 * `uiBlahBlah()`   external function.
 * `ui_blah_blah()` internal function.
 */

static void ui_but_free(const bContext *C, uiBut *but);

static bool ui_but_is_unit_radians_ex(UnitSettings *unit, const int unit_type)
{
  return (unit->system_rotation == USER_UNIT_ROT_RADIANS && unit_type == PROP_UNIT_ROTATION);
}

static bool ui_but_is_unit_radians(const uiBut *but)
{
  UnitSettings *unit = but->block->unit;
  const int unit_type = UI_but_unit_type_get(but);

  return ui_but_is_unit_radians_ex(unit, unit_type);
}

/* ************* window matrix ************** */

void ui_block_to_window_fl(const ARegion *ar, uiBlock *block, float *x, float *y)
{
  float gx, gy;
  int sx, sy, getsizex, getsizey;

  getsizex = BLI_rcti_size_x(&ar->winrct) + 1;
  getsizey = BLI_rcti_size_y(&ar->winrct) + 1;
  sx = ar->winrct.xmin;
  sy = ar->winrct.ymin;

  gx = *x;
  gy = *y;

  if (block->panel) {
    gx += block->panel->ofsx;
    gy += block->panel->ofsy;
  }

  *x = ((float)sx) +
       ((float)getsizex) * (0.5f + 0.5f * (gx * block->winmat[0][0] + gy * block->winmat[1][0] +
                                           block->winmat[3][0]));
  *y = ((float)sy) +
       ((float)getsizey) * (0.5f + 0.5f * (gx * block->winmat[0][1] + gy * block->winmat[1][1] +
                                           block->winmat[3][1]));
}

void ui_block_to_window(const ARegion *ar, uiBlock *block, int *x, int *y)
{
  float fx, fy;

  fx = *x;
  fy = *y;

  ui_block_to_window_fl(ar, block, &fx, &fy);

  *x = (int)(fx + 0.5f);
  *y = (int)(fy + 0.5f);
}

void ui_block_to_window_rctf(const ARegion *ar, uiBlock *block, rctf *rct_dst, const rctf *rct_src)
{
  *rct_dst = *rct_src;
  ui_block_to_window_fl(ar, block, &rct_dst->xmin, &rct_dst->ymin);
  ui_block_to_window_fl(ar, block, &rct_dst->xmax, &rct_dst->ymax);
}

float ui_block_to_window_scale(const ARegion *ar, uiBlock *block)
{
  /* We could have function for this to avoid dummy arg. */
  float dummy_x;
  float min_y = 0, max_y = 1;
  dummy_x = 0.0f;
  ui_block_to_window_fl(ar, block, &dummy_x, &min_y);
  dummy_x = 0.0f;
  ui_block_to_window_fl(ar, block, &dummy_x, &max_y);
  return max_y - min_y;
}

/* for mouse cursor */
void ui_window_to_block_fl(const ARegion *ar, uiBlock *block, float *x, float *y)
{
  float a, b, c, d, e, f, px, py;
  int sx, sy, getsizex, getsizey;

  getsizex = BLI_rcti_size_x(&ar->winrct) + 1;
  getsizey = BLI_rcti_size_y(&ar->winrct) + 1;
  sx = ar->winrct.xmin;
  sy = ar->winrct.ymin;

  a = 0.5f * ((float)getsizex) * block->winmat[0][0];
  b = 0.5f * ((float)getsizex) * block->winmat[1][0];
  c = 0.5f * ((float)getsizex) * (1.0f + block->winmat[3][0]);

  d = 0.5f * ((float)getsizey) * block->winmat[0][1];
  e = 0.5f * ((float)getsizey) * block->winmat[1][1];
  f = 0.5f * ((float)getsizey) * (1.0f + block->winmat[3][1]);

  px = *x - sx;
  py = *y - sy;

  *y = (a * (py - f) + d * (c - px)) / (a * e - d * b);
  *x = (px - b * (*y) - c) / a;

  if (block->panel) {
    *x -= block->panel->ofsx;
    *y -= block->panel->ofsy;
  }
}

void ui_window_to_block(const ARegion *ar, uiBlock *block, int *x, int *y)
{
  float fx, fy;

  fx = *x;
  fy = *y;

  ui_window_to_block_fl(ar, block, &fx, &fy);

  *x = (int)(fx + 0.5f);
  *y = (int)(fy + 0.5f);
}

void ui_window_to_region(const ARegion *ar, int *x, int *y)
{
  *x -= ar->winrct.xmin;
  *y -= ar->winrct.ymin;
}

void ui_region_to_window(const ARegion *ar, int *x, int *y)
{
  *x += ar->winrct.xmin;
  *y += ar->winrct.ymin;
}

static void ui_update_flexible_spacing(const ARegion *region, uiBlock *block)
{
  int sepr_flex_len = 0;
  for (uiBut *but = block->buttons.first; but; but = but->next) {
    if (but->type == UI_BTYPE_SEPR_SPACER) {
      sepr_flex_len++;
    }
  }

  if (sepr_flex_len == 0) {
    return;
  }

  rcti rect;
  ui_but_to_pixelrect(&rect, region, block, block->buttons.last);
  const float buttons_width = (float)rect.xmax + UI_HEADER_OFFSET;
  const float region_width = (float)region->sizex * U.dpi_fac;

  if (region_width <= buttons_width) {
    return;
  }

  /* We could get rid of this loop if we agree on a max number of spacer */
  int *spacers_pos = alloca(sizeof(*spacers_pos) * (size_t)sepr_flex_len);
  int i = 0;
  for (uiBut *but = block->buttons.first; but; but = but->next) {
    if (but->type == UI_BTYPE_SEPR_SPACER) {
      ui_but_to_pixelrect(&rect, region, block, but);
      spacers_pos[i] = rect.xmax + UI_HEADER_OFFSET;
      i++;
    }
  }

  const float segment_width = region_width / (float)sepr_flex_len;
  float offset = 0, remaining_space = region_width - buttons_width;
  i = 0;
  for (uiBut *but = block->buttons.first; but; but = but->next) {
    BLI_rctf_translate(&but->rect, offset, 0);
    if (but->type == UI_BTYPE_SEPR_SPACER) {
      /* How much the next block overlap with the current segment */
      int overlap = ((i == sepr_flex_len - 1) ? buttons_width - spacers_pos[i] :
                                                (spacers_pos[i + 1] - spacers_pos[i]) / 2);
      int segment_end = segment_width * (i + 1);
      int spacer_end = segment_end - overlap;
      int spacer_sta = spacers_pos[i] + offset;
      if (spacer_end > spacer_sta) {
        float step = min_ff(remaining_space, spacer_end - spacer_sta);
        remaining_space -= step;
        offset += step;
      }
      i++;
    }
  }
  ui_block_bounds_calc(block);
}

static void ui_update_window_matrix(const wmWindow *window, const ARegion *region, uiBlock *block)
{
  /* window matrix and aspect */
  if (region && region->visible) {
    /* Get projection matrix which includes View2D translation and zoom. */
    GPU_matrix_projection_get(block->winmat);
    block->aspect = 2.0f / fabsf(region->winx * block->winmat[0][0]);
  }
  else {
    /* No subwindow created yet, for menus for example, so we use the main
     * window instead, since buttons are created there anyway. */
    int width = WM_window_pixels_x(window);
    int height = WM_window_pixels_y(window);
    rcti winrct = {0, width - 1, 0, height - 1};

    wmGetProjectionMatrix(block->winmat, &winrct);
    block->aspect = 2.0f / fabsf(width * block->winmat[0][0]);
  }
}

/**
 * Popups will add a margin to #ARegion.winrct for shadow,
 * for interactivity (point-inside tests for eg), we want the winrct without the margin added.
 */
void ui_region_winrct_get_no_margin(const struct ARegion *ar, struct rcti *r_rect)
{
  uiBlock *block = ar->uiblocks.first;
  if (block && (block->flag & UI_BLOCK_LOOP) && (block->flag & UI_BLOCK_RADIAL) == 0) {
    BLI_rcti_rctf_copy_floor(r_rect, &block->rect);
    BLI_rcti_translate(r_rect, ar->winrct.xmin, ar->winrct.ymin);
  }
  else {
    *r_rect = ar->winrct;
  }
}

/* ******************* block calc ************************* */

void UI_block_translate(uiBlock *block, int x, int y)
{
  uiBut *but;

  for (but = block->buttons.first; but; but = but->next) {
    BLI_rctf_translate(&but->rect, x, y);
  }

  BLI_rctf_translate(&block->rect, x, y);
}

static void ui_block_bounds_calc_text(uiBlock *block, float offset)
{
  uiStyle *style = UI_style_get();
  uiBut *bt, *init_col_bt, *col_bt;
  int i = 0, j, x1addval = offset;

  UI_fontstyle_set(&style->widget);

  for (init_col_bt = bt = block->buttons.first; bt; bt = bt->next) {
    if (!ELEM(bt->type, UI_BTYPE_SEPR, UI_BTYPE_SEPR_LINE, UI_BTYPE_SEPR_SPACER)) {
      j = BLF_width(style->widget.uifont_id, bt->drawstr, sizeof(bt->drawstr));

      if (j > i) {
        i = j;
      }
    }

    if (bt->next && bt->rect.xmin < bt->next->rect.xmin) {
      /* End of this column, and it's not the last one. */
      for (col_bt = init_col_bt; col_bt->prev != bt; col_bt = col_bt->next) {
        col_bt->rect.xmin = x1addval;
        col_bt->rect.xmax = x1addval + i + block->bounds;

        ui_but_update(col_bt); /* clips text again */
      }

      /* And we prepare next column. */
      x1addval += i + block->bounds;
      i = 0;
      init_col_bt = col_bt;
    }
  }

  /* Last column. */
  for (col_bt = init_col_bt; col_bt; col_bt = col_bt->next) {
    col_bt->rect.xmin = x1addval;
    col_bt->rect.xmax = max_ff(x1addval + i + block->bounds, offset + block->minbounds);

    ui_but_update(col_bt); /* clips text again */
  }
}

void ui_block_bounds_calc(uiBlock *block)
{
  uiBut *bt;
  int xof;

  if (BLI_listbase_is_empty(&block->buttons)) {
    if (block->panel) {
      block->rect.xmin = 0.0;
      block->rect.xmax = block->panel->sizex;
      block->rect.ymin = 0.0;
      block->rect.ymax = block->panel->sizey;
    }
  }
  else {

    BLI_rctf_init_minmax(&block->rect);

    for (bt = block->buttons.first; bt; bt = bt->next) {
      BLI_rctf_union(&block->rect, &bt->rect);
    }

    block->rect.xmin -= block->bounds;
    block->rect.ymin -= block->bounds;
    block->rect.xmax += block->bounds;
    block->rect.ymax += block->bounds;
  }

  block->rect.xmax = block->rect.xmin + max_ff(BLI_rctf_size_x(&block->rect), block->minbounds);

  /* hardcoded exception... but that one is annoying with larger safety */
  bt = block->buttons.first;
  if (bt && STREQLEN(bt->str, "ERROR", 5)) {
    xof = 10;
  }
  else {
    xof = 40;
  }

  block->safety.xmin = block->rect.xmin - xof;
  block->safety.ymin = block->rect.ymin - xof;
  block->safety.xmax = block->rect.xmax + xof;
  block->safety.ymax = block->rect.ymax + xof;
}

static void ui_block_bounds_calc_centered(wmWindow *window, uiBlock *block)
{
  int xmax, ymax;
  int startx, starty;
  int width, height;

  /* note: this is used for the splash where window bounds event has not been
   * updated by ghost, get the window bounds from ghost directly */

  xmax = WM_window_pixels_x(window);
  ymax = WM_window_pixels_y(window);

  ui_block_bounds_calc(block);

  width = BLI_rctf_size_x(&block->rect);
  height = BLI_rctf_size_y(&block->rect);

  startx = (xmax * 0.5f) - (width * 0.5f);
  starty = (ymax * 0.5f) - (height * 0.5f);

  UI_block_translate(block, startx - block->rect.xmin, starty - block->rect.ymin);

  /* now recompute bounds and safety */
  ui_block_bounds_calc(block);
}

static void ui_block_bounds_calc_centered_pie(uiBlock *block)
{
  const int xy[2] = {
      block->pie_data.pie_center_spawned[0],
      block->pie_data.pie_center_spawned[1],
  };

  UI_block_translate(block, xy[0], xy[1]);

  /* now recompute bounds and safety */
  ui_block_bounds_calc(block);
}

static void ui_block_bounds_calc_popup(
    wmWindow *window, uiBlock *block, eBlockBoundsCalc bounds_calc, const int xy[2], int r_xy[2])
{
  int width, height, oldwidth, oldheight;
  int oldbounds, xmax, ymax, raw_x, raw_y;
  const int margin = UI_SCREEN_MARGIN;
  rcti rect, rect_bounds;
  int ofs_dummy[2];

  oldbounds = block->bounds;

  /* compute mouse position with user defined offset */
  ui_block_bounds_calc(block);

  xmax = WM_window_pixels_x(window);
  ymax = WM_window_pixels_y(window);

  oldwidth = BLI_rctf_size_x(&block->rect);
  oldheight = BLI_rctf_size_y(&block->rect);

  /* first we ensure wide enough text bounds */
  if (bounds_calc == UI_BLOCK_BOUNDS_POPUP_MENU) {
    if (block->flag & UI_BLOCK_LOOP) {
      block->bounds = 2.5f * UI_UNIT_X;
      ui_block_bounds_calc_text(block, block->rect.xmin);
    }
  }

  /* next we recompute bounds */
  block->bounds = oldbounds;
  ui_block_bounds_calc(block);

  /* and we adjust the position to fit within window */
  width = BLI_rctf_size_x(&block->rect);
  height = BLI_rctf_size_y(&block->rect);

  /* avoid divide by zero below, caused by calling with no UI, but better not crash */
  oldwidth = oldwidth > 0 ? oldwidth : MAX2(1, width);
  oldheight = oldheight > 0 ? oldheight : MAX2(1, height);

  /* offset block based on mouse position, user offset is scaled
   * along in case we resized the block in ui_block_bounds_calc_text */
  raw_x = rect.xmin = xy[0] + block->rect.xmin + (block->bounds_offset[0] * width) / oldwidth;
  raw_y = rect.ymin = xy[1] + block->rect.ymin + (block->bounds_offset[1] * height) / oldheight;
  rect.xmax = rect.xmin + width;
  rect.ymax = rect.ymin + height;

  rect_bounds.xmin = margin;
  rect_bounds.ymin = margin;
  rect_bounds.xmax = xmax - margin;
  rect_bounds.ymax = ymax - UI_POPUP_MENU_TOP;

  BLI_rcti_clamp(&rect, &rect_bounds, ofs_dummy);
  UI_block_translate(block, rect.xmin - block->rect.xmin, rect.ymin - block->rect.ymin);

  /* now recompute bounds and safety */
  ui_block_bounds_calc(block);

  /* If given, adjust input coordinates such that they would generate real final popup position.
   * Needed to handle correctly floating panels once they have been dragged around,
   * see T52999. */
  if (r_xy) {
    r_xy[0] = xy[0] + block->rect.xmin - raw_x;
    r_xy[1] = xy[1] + block->rect.ymin - raw_y;
  }
}

/* used for various cases */
void UI_block_bounds_set_normal(uiBlock *block, int addval)
{
  if (block == NULL) {
    return;
  }

  block->bounds = addval;
  block->bounds_type = UI_BLOCK_BOUNDS;
}

/* used for pulldowns */
void UI_block_bounds_set_text(uiBlock *block, int addval)
{
  block->bounds = addval;
  block->bounds_type = UI_BLOCK_BOUNDS_TEXT;
}

/* used for block popups */
void UI_block_bounds_set_popup(uiBlock *block, int addval, const int bounds_offset[2])
{
  block->bounds = addval;
  block->bounds_type = UI_BLOCK_BOUNDS_POPUP_MOUSE;
  if (bounds_offset != NULL) {
    block->bounds_offset[0] = bounds_offset[0];
    block->bounds_offset[1] = bounds_offset[1];
  }
  else {
    block->bounds_offset[0] = 0;
    block->bounds_offset[1] = 0;
  }
}

/* used for menu popups */
void UI_block_bounds_set_menu(uiBlock *block, int addval, const int bounds_offset[2])
{
  block->bounds = addval;
  block->bounds_type = UI_BLOCK_BOUNDS_POPUP_MENU;
  if (bounds_offset != NULL) {
    block->bounds_offset[0] = bounds_offset[0];
    block->bounds_offset[1] = bounds_offset[1];
  }
  else {
    block->bounds_offset[0] = 0;
    block->bounds_offset[1] = 0;
  }
}

/* used for centered popups, i.e. splash */
void UI_block_bounds_set_centered(uiBlock *block, int addval)
{
  block->bounds = addval;
  block->bounds_type = UI_BLOCK_BOUNDS_POPUP_CENTER;
}

void UI_block_bounds_set_explicit(uiBlock *block, int minx, int miny, int maxx, int maxy)
{
  block->rect.xmin = minx;
  block->rect.ymin = miny;
  block->rect.xmax = maxx;
  block->rect.ymax = maxy;
  block->bounds_type = UI_BLOCK_BOUNDS_NONE;
}

static int ui_but_calc_float_precision(uiBut *but, double value)
{
  int prec = (int)but->a2;

  /* first check for various special cases:
   * * If button is radians, we want additional precision (see T39861).
   * * If prec is not set, we fallback to a simple default */
  if (ui_but_is_unit_radians(but) && prec < 5) {
    prec = 5;
  }
  else if (prec == -1) {
    prec = (but->hardmax < 10.001f) ? 3 : 2;
  }
  else {
    CLAMP(prec, 0, UI_PRECISION_FLOAT_MAX);
  }

  return UI_calc_float_precision(prec, value);
}

/* ************** LINK LINE DRAWING  ************* */

/* link line drawing is not part of buttons or theme.. so we stick with it here */

static void ui_draw_linkline(uiLinkLine *line, int highlightActiveLines, int dashInactiveLines)
{
	rcti rect;
	float color[4] = {1.0f};

	if (line->from == NULL || line->to == NULL) return;
	
	rect.xmin = BLI_rctf_cent_x(&line->from->rect);
	rect.ymin = BLI_rctf_cent_y(&line->from->rect);
	rect.xmax = BLI_rctf_cent_x(&line->to->rect);
	rect.ymax = BLI_rctf_cent_y(&line->to->rect);
	
	if (dashInactiveLines)
		UI_GetThemeColor4fv(TH_GRID, color);
	else if (line->flag & UI_SELECT)
		rgba_float_args_set_ch(color, 120, 120, 120, 255);
	else if (highlightActiveLines && ((line->from->flag & UI_ACTIVE) || (line->to->flag & UI_ACTIVE)))
		UI_GetThemeColor4fv(TH_TEXT_HI, color);
	else
		rgba_float_args_set_ch(color, 100, 100, 100, 255);

	ui_draw_link_bezier(&rect, color);
}

static void ui_draw_links(uiBlock *block)
{
	uiBut *but;
	uiLinkLine *line;

	/* Draw the gray out lines. Do this first so they appear at the
	 * bottom of inactive or active lines.
	 * As we go, remember if we see any active or selected lines. */
	bool found_selectline = false;
	bool found_activeline = false;

	for (but = block->buttons.first; but; but = but->next) {
		if (but->type == UI_BTYPE_LINK && but->link) {
			for (line = but->link->lines.first; line; line = line->next) {
				if (!(line->from->flag & UI_ACTIVE) && !(line->to->flag & UI_ACTIVE)) {
					if (line->deactive)
						ui_draw_linkline(line, 0, true);
				}
				else
					found_activeline = true;

				if ((line->from->flag & UI_SELECT) || (line->to->flag & UI_SELECT))
					found_selectline = true;
			}
		}
	}

	/* Draw the inactive lines (lines with neither button being hovered over) */
	for (but = block->buttons.first; but; but = but->next) {
		if (but->type == UI_BTYPE_LINK && but->link) {
			for (line = but->link->lines.first; line; line = line->next) {
				if (!(line->from->flag & UI_ACTIVE) && !(line->to->flag & UI_ACTIVE)) {
					if (!line->deactive)
						ui_draw_linkline(line, 0, false);
				}
			}
		}
	}

	/* Draw any active lines (lines with either button being hovered over).
	 * Do this last so they appear on top of inactive and gray out lines. */
	if (found_activeline) {
		for (but = block->buttons.first; but; but = but->next) {
			if (but->type == UI_BTYPE_LINK && but->link) {
				for (line = but->link->lines.first; line; line = line->next) {
					if ((line->from->flag & UI_ACTIVE) || (line->to->flag & UI_ACTIVE))
						ui_draw_linkline(line, !found_selectline, false);
				}
			}
		}
	}
}

/* ************** BLOCK ENDING FUNCTION ************* */

/* NOTE: if but->poin is allocated memory for every defbut, things fail... */
static bool ui_but_equals_old(const uiBut *but, const uiBut *oldbut)
{
  /* various properties are being compared here, hopefully sufficient
   * to catch all cases, but it is simple to add more checks later */
  if (but->retval != oldbut->retval) {
    return false;
  }
  if (but->rnapoin.data != oldbut->rnapoin.data) {
    return false;
  }
  if (but->rnaprop != oldbut->rnaprop || but->rnaindex != oldbut->rnaindex) {
    return false;
  }
  if (but->func != oldbut->func) {
    return false;
  }
  if (but->funcN != oldbut->funcN) {
    return false;
  }
  if (oldbut->func_arg1 != oldbut && but->func_arg1 != oldbut->func_arg1) {
    return false;
  }
  if (oldbut->func_arg2 != oldbut && but->func_arg2 != oldbut->func_arg2) {
    return false;
  }
  if (!but->funcN && ((but->poin != oldbut->poin && (uiBut *)oldbut->poin != oldbut) ||
                      (but->pointype != oldbut->pointype))) {
    return false;
  }
  if (but->optype != oldbut->optype) {
    return false;
  }

  return true;
}

uiBut *ui_but_find_old(uiBlock *block_old, const uiBut *but_new)
{
  uiBut *but_old;
  for (but_old = block_old->buttons.first; but_old; but_old = but_old->next) {
    if (ui_but_equals_old(but_new, but_old)) {
      break;
    }
  }
  return but_old;
}
uiBut *ui_but_find_new(uiBlock *block_new, const uiBut *but_old)
{
  uiBut *but_new;
  for (but_new = block_new->buttons.first; but_new; but_new = but_new->next) {
    if (ui_but_equals_old(but_new, but_old)) {
      break;
    }
  }
  return but_new;
}

/* oldbut is being inserted in new block, so we use the lines from new button, and replace button pointers */
static void ui_but_update_linklines(uiBlock *block, uiBut *oldbut, uiBut *newbut)
{
	uiLinkLine *line;
	uiBut *but;
	
	/* if active button is UI_BTYPE_LINK */
	if (newbut->type == UI_BTYPE_LINK && newbut->link) {
		
		SWAP(uiLink *, oldbut->link, newbut->link);
		
		for (line = oldbut->link->lines.first; line; line = line->next) {
			if (line->to == newbut)
				line->to = oldbut;
			if (line->from == newbut)
				line->from = oldbut;
		}
	}
	
	/* check all other button links */
	for (but = block->buttons.first; but; but = but->next) {
		if (but != newbut && but->type == UI_BTYPE_LINK && but->link) {
			for (line = but->link->lines.first; line; line = line->next) {
				if (line->to == newbut)
					line->to = oldbut;
				if (line->from == newbut)
					line->from = oldbut;
			}
		}
	}
}

/**
 * \return true when \a but_p is set (only done for active buttons).
 */
static bool ui_but_update_from_old_block(const bContext *C,
                                         uiBlock *block,
                                         uiBut **but_p,
                                         uiBut **but_old_p)
{
  const int drawflag_copy = 0; /* None currently. */

  uiBlock *oldblock = block->oldblock;
  uiBut *oldbut = NULL, *but = *but_p;
  bool found_active = false;

#if 0
  /* simple/stupid - search every time */
  oldbut = ui_but_find_old(oldblock, but);
  (void)but_old_p;
#else
  BLI_assert(*but_old_p == NULL || BLI_findindex(&oldblock->buttons, *but_old_p) != -1);

  /* fastpath - avoid loop-in-loop, calling 'ui_but_find_old'
   * as long as old/new buttons are aligned */
  if (LIKELY(*but_old_p && ui_but_equals_old(but, *but_old_p))) {
    oldbut = *but_old_p;
  }
  else {
    /* fallback to block search */
    oldbut = ui_but_find_old(oldblock, but);
  }
  (*but_old_p) = oldbut ? oldbut->next : NULL;
#endif

  if (!oldbut) {
    return found_active;
  }

  if (oldbut->active) {
    /* flags from the buttons we want to refresh, may want to add more here... */
    const int flag_copy = UI_BUT_REDALERT | UI_HAS_ICON;

    found_active = true;

#if 0
<<<<<<< HEAD
		but->flag = oldbut->flag;
		but->active = oldbut->active;
		but->pos = oldbut->pos;
		but->ofs = oldbut->ofs;
		but->editstr = oldbut->editstr;
		but->editval = oldbut->editval;
		but->editvec = oldbut->editvec;
		but->editcoba = oldbut->editcoba;
		but->editcumap = oldbut->editcumap;
		but->selsta = oldbut->selsta;
		but->selend = oldbut->selend;
		but->softmin = oldbut->softmin;
		but->softmax = oldbut->softmax;
		but->linkto[0] = oldbut->linkto[0];
		but->linkto[1] = oldbut->linkto[1];
		oldbut->active = NULL;
#endif

		/* move button over from oldblock to new block */
		BLI_remlink(&oldblock->buttons, oldbut);
		BLI_insertlinkafter(&block->buttons, but, oldbut);
		oldbut->block = block;
		*but_p = oldbut;

		/* still stuff needs to be copied */
		oldbut->rect = but->rect;
		oldbut->context = but->context; /* set by Layout */

		/* drawing */
		oldbut->icon = but->icon;
		oldbut->iconadd = but->iconadd;
		oldbut->alignnr = but->alignnr;

		/* typically the same pointers, but not on undo/redo */
		/* XXX some menu buttons store button itself in but->poin. Ugly */
		if (oldbut->poin != (char *)oldbut) {
			SWAP(char *, oldbut->poin, but->poin);
			SWAP(void *, oldbut->func_argN, but->func_argN);
		}

		/* Move tooltip from new to old. */
		SWAP(uiButToolTipFunc, oldbut->tip_func, but->tip_func);
		SWAP(void *, oldbut->tip_argN, but->tip_argN);

		oldbut->flag = (oldbut->flag & ~flag_copy) | (but->flag & flag_copy);
		oldbut->drawflag = (oldbut->drawflag & ~drawflag_copy) | (but->drawflag & drawflag_copy);

		/* copy hardmin for list rows to prevent 'sticking' highlight to mouse position
		 * when scrolling without moving mouse (see [#28432]) */
		if (ELEM(oldbut->type, UI_BTYPE_ROW, UI_BTYPE_LISTROW)) {
			oldbut->hardmax = but->hardmax;
		}

		/* Selectively copy a1, a2 since their use differs across all button types
		 * (and we'll probably split these out later) */
		if (ELEM(oldbut->type, UI_BTYPE_PROGRESS_BAR)) {
			oldbut->a1 = but->a1;
		}

		ui_but_update_linklines(block, oldbut, but);

		if (!BLI_listbase_is_empty(&block->butstore)) {
			UI_butstore_register_update(block, oldbut, but);
		}

		/* move/copy string from the new button to the old */
		/* needed for alt+mouse wheel over enums */
		if (but->str != but->strdata) {
			if (oldbut->str != oldbut->strdata) {
				SWAP(char *, but->str, oldbut->str);
			}
			else {
				oldbut->str = but->str;
				but->str = but->strdata;
			}
		}
		else {
			if (oldbut->str != oldbut->strdata) {
				MEM_freeN(oldbut->str);
				oldbut->str = oldbut->strdata;
			}
			BLI_strncpy(oldbut->strdata, but->strdata, sizeof(oldbut->strdata));
		}

		if (but->dragpoin && (but->dragflag & UI_BUT_DRAGPOIN_FREE)) {
			SWAP(void *, but->dragpoin, oldbut->dragpoin);
		}

		BLI_remlink(&block->buttons, but);
		ui_but_free(C, but);

		/* note: if layout hasn't been applied yet, it uses old button pointers... */
	}
	else {
		const int flag_copy = UI_BUT_DRAG_MULTI;

		but->flag = (but->flag & ~flag_copy) | (oldbut->flag & flag_copy);

		/* ensures one button can get activated, and in case the buttons
		 * draw are the same this gives O(1) lookup for each button */
		BLI_remlink(&oldblock->buttons, oldbut);
		ui_but_free(C, oldbut);
	}

	return found_active;
=======
    but->flag = oldbut->flag;
    but->active = oldbut->active;
    but->pos = oldbut->pos;
    but->ofs = oldbut->ofs;
    but->editstr = oldbut->editstr;
    but->editval = oldbut->editval;
    but->editvec = oldbut->editvec;
    but->editcoba = oldbut->editcoba;
    but->editcumap = oldbut->editcumap;
    but->selsta = oldbut->selsta;
    but->selend = oldbut->selend;
    but->softmin = oldbut->softmin;
    but->softmax = oldbut->softmax;
    oldbut->active = NULL;
#endif

    /* move button over from oldblock to new block */
    BLI_remlink(&oldblock->buttons, oldbut);
    BLI_insertlinkafter(&block->buttons, but, oldbut);
    oldbut->block = block;
    *but_p = oldbut;

    /* still stuff needs to be copied */
    oldbut->rect = but->rect;
    oldbut->context = but->context; /* set by Layout */

    /* drawing */
    oldbut->icon = but->icon;
    oldbut->iconadd = but->iconadd;
    oldbut->alignnr = but->alignnr;

    /* typically the same pointers, but not on undo/redo */
    /* XXX some menu buttons store button itself in but->poin. Ugly */
    if (oldbut->poin != (char *)oldbut) {
      SWAP(char *, oldbut->poin, but->poin);
      SWAP(void *, oldbut->func_argN, but->func_argN);
    }

    /* Move tooltip from new to old. */
    SWAP(uiButToolTipFunc, oldbut->tip_func, but->tip_func);
    SWAP(void *, oldbut->tip_argN, but->tip_argN);

    oldbut->flag = (oldbut->flag & ~flag_copy) | (but->flag & flag_copy);
    oldbut->drawflag = (oldbut->drawflag & ~drawflag_copy) | (but->drawflag & drawflag_copy);

    /* copy hardmin for list rows to prevent 'sticking' highlight to mouse position
     * when scrolling without moving mouse (see [#28432]) */
    if (ELEM(oldbut->type, UI_BTYPE_ROW, UI_BTYPE_LISTROW)) {
      oldbut->hardmax = but->hardmax;
    }

    /* Selectively copy a1, a2 since their use differs across all button types
     * (and we'll probably split these out later) */
    if (ELEM(oldbut->type, UI_BTYPE_PROGRESS_BAR)) {
      oldbut->a1 = but->a1;
    }

    if (!BLI_listbase_is_empty(&block->butstore)) {
      UI_butstore_register_update(block, oldbut, but);
    }

    /* move/copy string from the new button to the old */
    /* needed for alt+mouse wheel over enums */
    if (but->str != but->strdata) {
      if (oldbut->str != oldbut->strdata) {
        SWAP(char *, but->str, oldbut->str);
      }
      else {
        oldbut->str = but->str;
        but->str = but->strdata;
      }
    }
    else {
      if (oldbut->str != oldbut->strdata) {
        MEM_freeN(oldbut->str);
        oldbut->str = oldbut->strdata;
      }
      BLI_strncpy(oldbut->strdata, but->strdata, sizeof(oldbut->strdata));
    }

    if (but->dragpoin && (but->dragflag & UI_BUT_DRAGPOIN_FREE)) {
      SWAP(void *, but->dragpoin, oldbut->dragpoin);
    }

    BLI_remlink(&block->buttons, but);
    ui_but_free(C, but);

    /* note: if layout hasn't been applied yet, it uses old button pointers... */
  }
  else {
    const int flag_copy = UI_BUT_DRAG_MULTI;

    but->flag = (but->flag & ~flag_copy) | (oldbut->flag & flag_copy);

    /* ensures one button can get activated, and in case the buttons
     * draw are the same this gives O(1) lookup for each button */
    BLI_remlink(&oldblock->buttons, oldbut);
    ui_but_free(C, oldbut);
  }

  return found_active;
>>>>>>> c8fc23fd
}

/* needed for temporarily rename buttons, such as in outliner or file-select,
 * they should keep calling uiDefButs to keep them alive */
/* returns 0 when button removed */
bool UI_but_active_only(const bContext *C, ARegion *ar, uiBlock *block, uiBut *but)
{
  uiBlock *oldblock;
  uiBut *oldbut;
  bool activate = false, found = false, isactive = false;

  oldblock = block->oldblock;
  if (!oldblock) {
    activate = true;
  }
  else {
    oldbut = ui_but_find_old(oldblock, but);
    if (oldbut) {
      found = true;

      if (oldbut->active) {
        isactive = true;
      }
    }
  }
  if ((activate == true) || (found == false)) {
    ui_but_activate_event((bContext *)C, ar, but);
  }
  else if ((found == true) && (isactive == false)) {
    BLI_remlink(&block->buttons, but);
    ui_but_free(C, but);
    return false;
  }

  return true;
}

bool UI_block_active_only_flagged_buttons(const bContext *C, ARegion *ar, uiBlock *block)
{
  bool done = false;
  for (uiBut *but = block->buttons.first; but; but = but->next) {
    if (!done && ui_but_is_editable(but)) {
      if (but->flag & UI_BUT_ACTIVATE_ON_INIT) {
        if (UI_but_active_only(C, ar, block, but)) {
          done = true;
        }
      }
    }
    but->flag &= ~UI_BUT_ACTIVATE_ON_INIT;
  }
  return done;
}

/* simulate button click */
void UI_but_execute(const bContext *C, uiBut *but)
{
  ARegion *ar = CTX_wm_region(C);
  void *active_back;
  ui_but_execute_begin((bContext *)C, ar, but, &active_back);
  /* Value is applied in begin. No further action required. */
  ui_but_execute_end((bContext *)C, ar, but, active_back);
}

/* use to check if we need to disable undo, but don't make any changes
 * returns false if undo needs to be disabled. */
static bool ui_but_is_rna_undo(const uiBut *but)
{
  if (but->rnapoin.id.data) {
    /* avoid undo push for buttons who's ID are screen or wm level
     * we could disable undo for buttons with no ID too but may have
     * unforeseen consequences, so best check for ID's we _know_ are not
     * handled by undo - campbell */
    ID *id = but->rnapoin.id.data;
    if (ID_CHECK_UNDO(id) == false) {
      return false;
    }
    else {
      return true;
    }
  }
  else if (but->rnapoin.type && !RNA_struct_undo_check(but->rnapoin.type)) {
    return false;
  }

  return true;
}

/* assigns automatic keybindings to menu items for fast access
 * (underline key in menu) */
static void ui_menu_block_set_keyaccels(uiBlock *block)
{
  uiBut *but;

  uint menu_key_mask = 0;
  uchar menu_key;
  const char *str_pt;
  int pass;
  int tot_missing = 0;

  /* only do it before bounding */
  if (block->rect.xmin != block->rect.xmax) {
    return;
  }

  for (pass = 0; pass < 2; pass++) {
    /* 2 Passes, on for first letter only, second for any letter if first fails
     * fun first pass on all buttons so first word chars always get first priority */

    for (but = block->buttons.first; but; but = but->next) {
      if (!ELEM(but->type,
                UI_BTYPE_BUT,
                UI_BTYPE_BUT_MENU,
                UI_BTYPE_MENU,
                UI_BTYPE_BLOCK,
                UI_BTYPE_PULLDOWN) ||
          (but->flag & UI_HIDDEN)) {
        /* pass */
      }
      else if (but->menu_key == '\0') {
        if (but->str) {
          for (str_pt = but->str; *str_pt;) {
            menu_key = tolower(*str_pt);
            if ((menu_key >= 'a' && menu_key <= 'z') && !(menu_key_mask & 1 << (menu_key - 'a'))) {
              menu_key_mask |= 1 << (menu_key - 'a');
              break;
            }

            if (pass == 0) {
              /* Skip to next delimiter on first pass (be picky) */
              while (isalpha(*str_pt)) {
                str_pt++;
              }

              if (*str_pt) {
                str_pt++;
              }
            }
            else {
              /* just step over every char second pass and find first usable key */
              str_pt++;
            }
          }

          if (*str_pt) {
            but->menu_key = menu_key;
          }
          else {
            /* run second pass */
            tot_missing++;
          }

          /* if all keys have been used just exit, unlikely */
          if (menu_key_mask == (1 << 26) - 1) {
            return;
          }
        }
      }
    }

    /* check if second pass is needed */
    if (!tot_missing) {
      break;
    }
  }
}

/* XXX, this code will shorten any allocated string to 'UI_MAX_NAME_STR'
 * since this is really long its unlikely to be an issue,
 * but this could be supported */
void ui_but_add_shortcut(uiBut *but, const char *shortcut_str, const bool do_strip)
{
  if (do_strip && (but->flag & UI_BUT_HAS_SEP_CHAR)) {
    char *cpoin = strrchr(but->str, UI_SEP_CHAR);
    if (cpoin) {
      *cpoin = '\0';
    }
    but->flag &= ~UI_BUT_HAS_SEP_CHAR;
  }

  /* without this, just allow stripping of the shortcut */
  if (shortcut_str) {
    char *butstr_orig;

    if (but->str != but->strdata) {
      butstr_orig = but->str; /* free after using as source buffer */
    }
    else {
      butstr_orig = BLI_strdup(but->str);
    }
    BLI_snprintf(
        but->strdata, sizeof(but->strdata), "%s" UI_SEP_CHAR_S "%s", butstr_orig, shortcut_str);
    MEM_freeN(butstr_orig);
    but->str = but->strdata;
    but->flag |= UI_BUT_HAS_SEP_CHAR;
    but->drawflag |= UI_BUT_HAS_SHORTCUT;
    ui_but_update(but);
  }
}

/* -------------------------------------------------------------------- */
/** \name Find Key Shortcut for Button
 *
 * - #ui_but_event_operator_string (and helpers)
 * - #ui_but_event_property_operator_string
 * \{ */

static bool ui_but_event_operator_string_from_operator(const bContext *C,
                                                       uiBut *but,
                                                       char *buf,
                                                       const size_t buf_len)
{
  BLI_assert(but->optype != NULL);
  bool found = false;
  IDProperty *prop = (but->opptr) ? but->opptr->data : NULL;

  if (WM_key_event_operator_string(
          C, but->optype->idname, but->opcontext, prop, true, buf, buf_len)) {
    found = true;
  }
  return found;
}

static bool ui_but_event_operator_string_from_menu(const bContext *C,
                                                   uiBut *but,
                                                   char *buf,
                                                   const size_t buf_len)
{
  MenuType *mt = UI_but_menutype_get(but);
  BLI_assert(mt != NULL);

  bool found = false;
  IDProperty *prop_menu;

  /* annoying, create a property */
  IDPropertyTemplate val = {0};
  prop_menu = IDP_New(IDP_GROUP, &val, __func__); /* dummy, name is unimportant  */
  IDP_AddToGroup(prop_menu, IDP_NewString(mt->idname, "name", sizeof(mt->idname)));

  if (WM_key_event_operator_string(
          C, "WM_OT_call_menu", WM_OP_INVOKE_REGION_WIN, prop_menu, true, buf, buf_len)) {
    found = true;
  }

  IDP_FreeProperty(prop_menu);
  MEM_freeN(prop_menu);
  return found;
}

static bool ui_but_event_operator_string_from_panel(const bContext *C,
                                                    uiBut *but,
                                                    char *buf,
                                                    const size_t buf_len)
{
  /** Nearly exact copy of #ui_but_event_operator_string_from_menu */
  PanelType *pt = UI_but_paneltype_get(but);
  BLI_assert(pt != NULL);

  bool found = false;
  IDProperty *prop_panel;

  /* annoying, create a property */
  IDPropertyTemplate val = {0};
  prop_panel = IDP_New(IDP_GROUP, &val, __func__); /* dummy, name is unimportant  */
  IDP_AddToGroup(prop_panel, IDP_NewString(pt->idname, "name", sizeof(pt->idname)));
  IDP_AddToGroup(prop_panel,
                 IDP_New(IDP_INT,
                         &(IDPropertyTemplate){
                             .i = pt->space_type,
                         },
                         "space_type"));
  IDP_AddToGroup(prop_panel,
                 IDP_New(IDP_INT,
                         &(IDPropertyTemplate){
                             .i = pt->region_type,
                         },
                         "region_type"));

  for (int i = 0; i < 2; i++) {
    /* FIXME(campbell): We can't reasonably search all configurations - long term. */
    IDP_ReplaceInGroup(prop_panel,
                       IDP_New(IDP_INT,
                               &(IDPropertyTemplate){
                                   .i = i,
                               },
                               "keep_open"));
    if (WM_key_event_operator_string(
            C, "WM_OT_call_panel", WM_OP_INVOKE_REGION_WIN, prop_panel, true, buf, buf_len)) {
      found = true;
      break;
    }
  }

  IDP_FreeProperty(prop_panel);
  MEM_freeN(prop_panel);
  return found;
}

static bool ui_but_event_operator_string(const bContext *C,
                                         uiBut *but,
                                         char *buf,
                                         const size_t buf_len)
{
  bool found = false;

  if (but->optype != NULL) {
    found = ui_but_event_operator_string_from_operator(C, but, buf, buf_len);
  }
  else if (UI_but_menutype_get(but) != NULL) {
    found = ui_but_event_operator_string_from_menu(C, but, buf, buf_len);
  }
  else if (UI_but_paneltype_get(but) != NULL) {
    found = ui_but_event_operator_string_from_panel(C, but, buf, buf_len);
  }

  return found;
}

static bool ui_but_event_property_operator_string(const bContext *C,
                                                  uiBut *but,
                                                  char *buf,
                                                  const size_t buf_len)
{
  /* context toggle operator names to check... */

  /* This function could use a refactor to generalize button type to operator relationship
   * as well as which operators use properties.
   * - Campbell
   * */
  const char *ctx_toggle_opnames[] = {
      "WM_OT_context_toggle",
      "WM_OT_context_toggle_enum",
      "WM_OT_context_cycle_int",
      "WM_OT_context_cycle_enum",
      "WM_OT_context_cycle_array",
      "WM_OT_context_menu_enum",
      NULL,
  };

  const char *ctx_enum_opnames[] = {
      "WM_OT_context_set_enum",
      NULL,
  };

  const char *ctx_enum_opnames_for_Area_ui_type[] = {
      "SCREEN_OT_space_type_set_or_cycle",
      NULL,
  };

  const char **opnames = ctx_toggle_opnames;
  int opnames_len = ARRAY_SIZE(ctx_toggle_opnames);

  int prop_enum_value = -1;
  bool prop_enum_value_ok = false;
  bool prop_enum_value_is_int = false;
  const char *prop_enum_value_id = "value";
  PointerRNA *ptr = &but->rnapoin;
  PropertyRNA *prop = but->rnaprop;
  if ((but->type == UI_BTYPE_BUT_MENU) && (but->block->handle != NULL)) {
    uiBut *but_parent = but->block->handle->popup_create_vars.but;
    if ((but->type == UI_BTYPE_BUT_MENU) && (but_parent && but_parent->rnaprop) &&
        (RNA_property_type(but_parent->rnaprop) == PROP_ENUM) &&
        ELEM(but_parent->menu_create_func,
             ui_def_but_rna__menu,
             ui_def_but_rna__panel_type,
             ui_def_but_rna__menu_type)) {
      prop_enum_value = (int)but->hardmin;
      ptr = &but_parent->rnapoin;
      prop = but_parent->rnaprop;
      prop_enum_value_ok = true;

      opnames = ctx_enum_opnames;
      opnames_len = ARRAY_SIZE(ctx_enum_opnames);
    }
  }

  bool found = false;

  /* Don't use the button again. */
  but = NULL;

  /* this version is only for finding hotkeys for properties
   * (which get set via context using operators) */
  if (prop) {
    /* to avoid massive slowdowns on property panels, for now, we only check the
     * hotkeys for Editor / Scene settings...
     *
     * TODO: userpref settings?
     */
    char *data_path = NULL;

    if (ptr->id.data) {
      ID *id = ptr->id.data;

      if (GS(id->name) == ID_SCR) {
        /* screen/editor property
         * NOTE: in most cases, there is actually no info for backwards tracing
         * how to get back to ID from the editor data we may be dealing with
         */
        if (RNA_struct_is_a(ptr->type, &RNA_Space)) {
          /* data should be directly on here... */
          data_path = BLI_sprintfN("space_data.%s", RNA_property_identifier(prop));
        }
        else if (RNA_struct_is_a(ptr->type, &RNA_Area)) {
          /* data should be directly on here... */
          const char *prop_id = RNA_property_identifier(prop);
          /* Hack since keys access 'type', UI shows 'ui_type'. */
          if (STREQ(prop_id, "ui_type")) {
            prop_id = "type";
            prop_enum_value >>= 16;
            prop = RNA_struct_find_property(ptr, prop_id);

            opnames = ctx_enum_opnames_for_Area_ui_type;
            opnames_len = ARRAY_SIZE(ctx_enum_opnames_for_Area_ui_type);
            prop_enum_value_id = "space_type";
            prop_enum_value_is_int = true;
          }
          else {
            data_path = BLI_sprintfN("area.%s", prop_id);
          }
        }
        else {
          /* special exceptions for common nested data in editors... */
          if (RNA_struct_is_a(ptr->type, &RNA_DopeSheet)) {
            /* dopesheet filtering options... */
            data_path = BLI_sprintfN("space_data.dopesheet.%s", RNA_property_identifier(prop));
          }
          else if (RNA_struct_is_a(ptr->type, &RNA_FileSelectParams)) {
            /* Filebrowser options... */
            data_path = BLI_sprintfN("space_data.params.%s", RNA_property_identifier(prop));
          }
        }
      }
      else if (GS(id->name) == ID_SCE) {
        if (RNA_struct_is_a(ptr->type, &RNA_ToolSettings)) {
          /* toolsettings property
           * NOTE: toolsettings is usually accessed directly (i.e. not through scene)
           */
          data_path = RNA_path_from_ID_to_property(ptr, prop);
        }
        else {
          /* scene property */
          char *path = RNA_path_from_ID_to_property(ptr, prop);

          if (path) {
            data_path = BLI_sprintfN("scene.%s", path);
            MEM_freeN(path);
          }
#if 0
          else {
            printf("ERROR in %s(): Couldn't get path for scene property - %s\n",
                   __func__,
                   RNA_property_identifier(prop));
          }
#endif
        }
      }
      else {
        //puts("other id");
      }

      //printf("prop shortcut: '%s' (%s)\n", RNA_property_identifier(prop), data_path);
    }

    /* we have a datapath! */
    if (data_path || (prop_enum_value_ok && prop_enum_value_id)) {
      /* create a property to host the "datapath" property we're sending to the operators */
      IDProperty *prop_path;

      IDPropertyTemplate val = {0};
      prop_path = IDP_New(IDP_GROUP, &val, __func__);
      if (data_path) {
        IDP_AddToGroup(prop_path, IDP_NewString(data_path, "data_path", strlen(data_path) + 1));
      }
      if (prop_enum_value_ok) {
        const EnumPropertyItem *item;
        bool free;
        RNA_property_enum_items((bContext *)C, ptr, prop, &item, NULL, &free);
        int index = RNA_enum_from_value(item, prop_enum_value);
        if (index != -1) {
          IDProperty *prop_value;
          if (prop_enum_value_is_int) {
            int value = item[index].value;
            prop_value = IDP_New(IDP_INT,
                                 &(IDPropertyTemplate){
                                     .i = value,
                                 },
                                 prop_enum_value_id);
          }
          else {
            const char *id = item[index].identifier;
            prop_value = IDP_NewString(id, prop_enum_value_id, strlen(id) + 1);
          }
          IDP_AddToGroup(prop_path, prop_value);
        }
        else {
          opnames_len = 0; /* Do nothing. */
        }
        if (free) {
          MEM_freeN((void *)item);
        }
      }

      /* check each until one works... */

      for (int i = 0; (i < opnames_len) && (opnames[i]); i++) {
        if (WM_key_event_operator_string(
                C, opnames[i], WM_OP_INVOKE_REGION_WIN, prop_path, false, buf, buf_len)) {
          found = true;
          break;
        }
      }

      /* cleanup */
      IDP_FreeProperty(prop_path);
      MEM_freeN(prop_path);
      if (data_path) {
        MEM_freeN(data_path);
      }
    }
  }

  return found;
}

/** \} */

/**
 * This goes in a seemingly weird pattern:
 *
 * <pre>
 *     4
 *  5     6
 * 1       2
 *  7     8
 *     3
 * </pre>
 *
 * but it's actually quite logical. It's designed to be 'upwards compatible'
 * for muscle memory so that the menu item locations are fixed and don't move
 * as new items are added to the menu later on. It also optimises efficiency -
 * a radial menu is best kept symmetrical, with as large an angle between
 * items as possible, so that the gestural mouse movements can be fast and inexact.
 *
 * It starts off with two opposite sides for the first two items
 * then joined by the one below for the third (this way, even with three items,
 * the menu seems to still be 'in order' reading left to right). Then the fourth is
 * added to complete the compass directions. From here, it's just a matter of
 * subdividing the rest of the angles for the last 4 items.
 *
 * --Matt 07/2006
 */
const char ui_radial_dir_order[8] = {
    UI_RADIAL_W,
    UI_RADIAL_E,
    UI_RADIAL_S,
    UI_RADIAL_N,
    UI_RADIAL_NW,
    UI_RADIAL_NE,
    UI_RADIAL_SW,
    UI_RADIAL_SE,
};

const char ui_radial_dir_to_numpad[8] = {8, 9, 6, 3, 2, 1, 4, 7};
const short ui_radial_dir_to_angle[8] = {90, 45, 0, 315, 270, 225, 180, 135};

static void ui_but_pie_direction_string(uiBut *but, char *buf, int size)
{
  BLI_assert(but->pie_dir < ARRAY_SIZE(ui_radial_dir_to_numpad));
  BLI_snprintf(buf, size, "%d", ui_radial_dir_to_numpad[but->pie_dir]);
}

static void ui_menu_block_set_keymaps(const bContext *C, uiBlock *block)
{
  uiBut *but;
  char buf[128];

  BLI_assert(block->flag & (UI_BLOCK_LOOP | UI_BLOCK_SHOW_SHORTCUT_ALWAYS));

  /* only do it before bounding */
  if (block->rect.xmin != block->rect.xmax) {
    return;
  }
  if (STREQ(block->name, "splash")) {
    return;
  }

  if (block->flag & UI_BLOCK_RADIAL) {
    for (but = block->buttons.first; but; but = but->next) {
      if (but->pie_dir != UI_RADIAL_NONE) {
        ui_but_pie_direction_string(but, buf, sizeof(buf));
        ui_but_add_shortcut(but, buf, false);
      }
    }
  }
  else {
    for (but = block->buttons.first; but; but = but->next) {
      if (block->flag & UI_BLOCK_SHOW_SHORTCUT_ALWAYS) {
        /* Skip icon-only buttons (as used in the toolbar). */
        if (but->drawstr[0] == '\0') {
          continue;
        }
        else if (((block->flag & UI_BLOCK_POPOVER) == 0) && UI_but_is_tool(but)) {
          /* For non-popovers, shown in shortcut only
           * (has special shortcut handling code). */
          continue;
        }
      }
      else if (but->dt != UI_EMBOSS_PULLDOWN) {
        continue;
      }

      if (ui_but_event_operator_string(C, but, buf, sizeof(buf))) {
        ui_but_add_shortcut(but, buf, false);
      }
      else if (ui_but_event_property_operator_string(C, but, buf, sizeof(buf))) {
        ui_but_add_shortcut(but, buf, false);
      }
    }
  }
}

void ui_but_override_flag(uiBut *but)
{
  const int override_status = RNA_property_static_override_status(
      &but->rnapoin, but->rnaprop, but->rnaindex);

  if (override_status & RNA_OVERRIDE_STATUS_OVERRIDDEN) {
    but->flag |= UI_BUT_OVERRIDEN;
  }
  else {
    but->flag &= ~UI_BUT_OVERRIDEN;
  }
}

void UI_block_update_from_old(const bContext *C, uiBlock *block)
{
  uiBut *but_old;
  uiBut *but;

  if (!block->oldblock) {
    return;
  }

  but_old = block->oldblock->buttons.first;

  if (BLI_listbase_is_empty(&block->oldblock->butstore) == false) {
    UI_butstore_update(block);
  }

  for (but = block->buttons.first; but; but = but->next) {
    if (ui_but_update_from_old_block(C, block, &but, &but_old)) {
      ui_but_update(but);

      /* redraw dynamic tooltip if we have one open */
      if (but->tip_func) {
        UI_but_tooltip_refresh((bContext *)C, but);
      }
    }
  }

  block->auto_open = block->oldblock->auto_open;
  block->auto_open_last = block->oldblock->auto_open_last;
  block->tooltipdisabled = block->oldblock->tooltipdisabled;
  BLI_movelisttolist(&block->color_pickers.list, &block->oldblock->color_pickers.list);

  block->oldblock = NULL;
}

void UI_block_end_ex(const bContext *C, uiBlock *block, const int xy[2], int r_xy[2])
{
  wmWindow *window = CTX_wm_window(C);
  Scene *scene = CTX_data_scene(C);
  ARegion *region = CTX_wm_region(C);
  uiBut *but;

  BLI_assert(block->active);

  UI_block_update_from_old(C, block);

  /* inherit flags from 'old' buttons that was drawn here previous, based
   * on matching buttons, we need this to make button event handling non
   * blocking, while still allowing buttons to be remade each redraw as it
   * is expected by blender code */
  for (but = block->buttons.first; but; but = but->next) {
    /* temp? Proper check for graying out */
    if (but->optype) {
      wmOperatorType *ot = but->optype;

      if (but->context) {
        CTX_store_set((bContext *)C, but->context);
      }

      if (ot == NULL || WM_operator_poll_context((bContext *)C, ot, but->opcontext) == 0) {
        but->flag |= UI_BUT_DISABLED;
      }

      if (but->context) {
        CTX_store_set((bContext *)C, NULL);
      }
    }

    ui_but_anim_flag(but, (scene) ? scene->r.cfra : 0.0f);
    ui_but_override_flag(but);
    if (UI_but_is_decorator(but)) {
      ui_but_anim_decorate_update_from_flag(but);
    }
  }

  /* handle pending stuff */
  if (block->layouts.first) {
    UI_block_layout_resolve(block, NULL, NULL);
  }
  ui_block_align_calc(block, CTX_wm_region(C));
  if ((block->flag & UI_BLOCK_LOOP) && (block->flag & UI_BLOCK_NUMSELECT)) {
    ui_menu_block_set_keyaccels(block); /* could use a different flag to check */
  }

  if (block->flag & (UI_BLOCK_LOOP | UI_BLOCK_SHOW_SHORTCUT_ALWAYS)) {
    ui_menu_block_set_keymaps(C, block);
  }

  /* after keymaps! */
  switch (block->bounds_type) {
    case UI_BLOCK_BOUNDS_NONE:
      break;
    case UI_BLOCK_BOUNDS:
      ui_block_bounds_calc(block);
      break;
    case UI_BLOCK_BOUNDS_TEXT:
      ui_block_bounds_calc_text(block, 0.0f);
      break;
    case UI_BLOCK_BOUNDS_POPUP_CENTER:
      ui_block_bounds_calc_centered(window, block);
      break;
    case UI_BLOCK_BOUNDS_PIE_CENTER:
      ui_block_bounds_calc_centered_pie(block);
      break;

      /* fallback */
    case UI_BLOCK_BOUNDS_POPUP_MOUSE:
    case UI_BLOCK_BOUNDS_POPUP_MENU:
      ui_block_bounds_calc_popup(window, block, block->bounds_type, xy, r_xy);
      break;
  }

  if (block->rect.xmin == 0.0f && block->rect.xmax == 0.0f) {
    UI_block_bounds_set_normal(block, 0);
  }
  if (block->flag & UI_BUT_ALIGN) {
    UI_block_align_end(block);
  }

  ui_update_flexible_spacing(region, block);

  block->endblock = 1;
}

void UI_block_end(const bContext *C, uiBlock *block)
{
  wmWindow *window = CTX_wm_window(C);

  UI_block_end_ex(C, block, &window->eventstate->x, NULL);
}

/* ************** BLOCK DRAWING FUNCTION ************* */

void ui_fontscale(short *points, float aspect)
{
  if (aspect < 0.9f || aspect > 1.1f) {
    float pointsf = *points;

    /* for some reason scaling fonts goes too fast compared to widget size */
    /* XXX not true anymore? (ton) */
    //aspect = sqrt(aspect);
    pointsf /= aspect;

    if (aspect > 1.0f) {
      *points = ceilf(pointsf);
    }
    else {
      *points = floorf(pointsf);
    }
  }
}

/* project button or block (but==NULL) to pixels in regionspace */
static void ui_but_to_pixelrect(rcti *rect, const ARegion *ar, uiBlock *block, uiBut *but)
{
  rctf rectf;

  ui_block_to_window_rctf(ar, block, &rectf, (but) ? &but->rect : &block->rect);
  BLI_rcti_rctf_copy_round(rect, &rectf);
  BLI_rcti_translate(rect, -ar->winrct.xmin, -ar->winrct.ymin);
}

/* uses local copy of style, to scale things down, and allow widgets to change stuff */
void UI_block_draw(const bContext *C, uiBlock *block)
{
<<<<<<< HEAD
	uiStyle style = *UI_style_get_dpi();  /* XXX pass on as arg */
	ARegion *ar;
	uiBut *but;
	rcti rect;

	/* get menu region or area region */
	ar = CTX_wm_menu(C);
	if (!ar) {
		ar = CTX_wm_region(C);
	}

	if (!block->endblock) {
		UI_block_end(C, block);
	}

	/* we set this only once */
	GPU_blend_set_func_separate(GPU_SRC_ALPHA, GPU_ONE_MINUS_SRC_ALPHA, GPU_ONE, GPU_ONE_MINUS_SRC_ALPHA);

	/* scale fonts */
	ui_fontscale(&style.paneltitle.points, block->aspect);
	ui_fontscale(&style.grouplabel.points, block->aspect);
	ui_fontscale(&style.widgetlabel.points, block->aspect);
	ui_fontscale(&style.widget.points, block->aspect);

	/* scale block min/max to rect */
	ui_but_to_pixelrect(&rect, ar, block, NULL);

	/* pixel space for AA widgets */
	GPU_matrix_push_projection();
	GPU_matrix_push();
	GPU_matrix_identity_set();

	wmOrtho2_region_pixelspace(ar);

	/* back */
	if (block->flag & UI_BLOCK_RADIAL) {
		ui_draw_pie_center(block);
	}
	else if (block->flag & UI_BLOCK_POPOVER) {
		ui_draw_popover_back(ar, &style, block, &rect);
	}
	else if (block->flag & UI_BLOCK_LOOP) {
		ui_draw_menu_back(&style, block, &rect);
	}
	else if (block->panel) {
		bool show_background = ar->alignment != RGN_ALIGN_FLOAT;
		ui_draw_aligned_panel(
		        &style, block, &rect,
		        UI_panel_category_is_visible(ar), show_background);
	}

	BLF_batch_draw_begin();
	UI_icon_draw_cache_begin();
	UI_widgetbase_draw_cache_begin();

	/* widgets */
	for (but = block->buttons.first; but; but = but->next) {
		if (!(but->flag & (UI_HIDDEN | UI_SCROLLED))) {
			ui_but_to_pixelrect(&rect, ar, block, but);

			/* XXX: figure out why invalid coordinates happen when closing render window */
			/* and material preview is redrawn in main window (temp fix for bug #23848) */
			if (rect.xmin < rect.xmax && rect.ymin < rect.ymax) {
				ui_draw_but(C, ar, &style, but, &rect);
			}
		}
	}

	UI_widgetbase_draw_cache_end();
	UI_icon_draw_cache_end();
	BLF_batch_draw_end();

	/* restore matrix */
	GPU_matrix_pop_projection();
	GPU_matrix_pop();

	ui_draw_links(block);
=======
  uiStyle style = *UI_style_get_dpi(); /* XXX pass on as arg */
  ARegion *ar;
  uiBut *but;
  rcti rect;

  /* get menu region or area region */
  ar = CTX_wm_menu(C);
  if (!ar) {
    ar = CTX_wm_region(C);
  }

  if (!block->endblock) {
    UI_block_end(C, block);
  }

  /* we set this only once */
  GPU_blend_set_func_separate(
      GPU_SRC_ALPHA, GPU_ONE_MINUS_SRC_ALPHA, GPU_ONE, GPU_ONE_MINUS_SRC_ALPHA);

  /* scale fonts */
  ui_fontscale(&style.paneltitle.points, block->aspect);
  ui_fontscale(&style.grouplabel.points, block->aspect);
  ui_fontscale(&style.widgetlabel.points, block->aspect);
  ui_fontscale(&style.widget.points, block->aspect);

  /* scale block min/max to rect */
  ui_but_to_pixelrect(&rect, ar, block, NULL);

  /* pixel space for AA widgets */
  GPU_matrix_push_projection();
  GPU_matrix_push();
  GPU_matrix_identity_set();

  wmOrtho2_region_pixelspace(ar);

  /* back */
  if (block->flag & UI_BLOCK_RADIAL) {
    ui_draw_pie_center(block);
  }
  else if (block->flag & UI_BLOCK_POPOVER) {
    ui_draw_popover_back(ar, &style, block, &rect);
  }
  else if (block->flag & UI_BLOCK_LOOP) {
    ui_draw_menu_back(&style, block, &rect);
  }
  else if (block->panel) {
    bool show_background = ar->alignment != RGN_ALIGN_FLOAT;
    ui_draw_aligned_panel(&style, block, &rect, UI_panel_category_is_visible(ar), show_background);
  }

  BLF_batch_draw_begin();
  UI_icon_draw_cache_begin();
  UI_widgetbase_draw_cache_begin();

  /* widgets */
  for (but = block->buttons.first; but; but = but->next) {
    if (!(but->flag & (UI_HIDDEN | UI_SCROLLED))) {
      ui_but_to_pixelrect(&rect, ar, block, but);

      /* XXX: figure out why invalid coordinates happen when closing render window */
      /* and material preview is redrawn in main window (temp fix for bug #23848) */
      if (rect.xmin < rect.xmax && rect.ymin < rect.ymax) {
        ui_draw_but(C, ar, &style, but, &rect);
      }
    }
  }

  UI_widgetbase_draw_cache_end();
  UI_icon_draw_cache_end();
  BLF_batch_draw_end();

  /* restore matrix */
  GPU_matrix_pop_projection();
  GPU_matrix_pop();
>>>>>>> c8fc23fd
}

static void ui_block_message_subscribe(ARegion *ar, struct wmMsgBus *mbus, uiBlock *block)
{
  uiBut *but_prev = NULL;
  /* possibly we should keep the region this block is contained in? */
  for (uiBut *but = block->buttons.first; but; but = but->next) {
    if (but->rnapoin.type && but->rnaprop) {
      /* quick check to avoid adding buttons representing a vector, multiple times. */
      if ((but_prev && (but_prev->rnaprop == but->rnaprop) &&
           (but_prev->rnapoin.type == but->rnapoin.type) &&
           (but_prev->rnapoin.data == but->rnapoin.data) &&
           (but_prev->rnapoin.id.data == but->rnapoin.id.data)) == false) {
        /* TODO: could make this into utility function. */
        WM_msg_subscribe_rna(mbus,
                             &but->rnapoin,
                             but->rnaprop,
                             &(const wmMsgSubscribeValue){
                                 .owner = ar,
                                 .user_data = ar,
                                 .notify = ED_region_do_msg_notify_tag_redraw,
                             },
                             __func__);
        but_prev = but;
      }
    }
  }
}

void UI_region_message_subscribe(ARegion *ar, struct wmMsgBus *mbus)
{
  for (uiBlock *block = ar->uiblocks.first; block; block = block->next) {
    ui_block_message_subscribe(ar, mbus, block);
  }
}

/* ************* EVENTS ************* */

/**
 * Check if the button is pushed, this is only meaningful for some button types.
 *
 * \return (0 == UNSELECT), (1 == SELECT), (-1 == DO-NOTHING)
 */
int ui_but_is_pushed_ex(uiBut *but, double *value)
{
<<<<<<< HEAD
	int is_push = 0;

	if (but->bit) {
		const bool state = !ELEM(but->type, UI_BTYPE_TOGGLE_N, UI_BTYPE_ICON_TOGGLE_N, UI_BTYPE_CHECKBOX_N);
		int lvalue;
		UI_GET_BUT_VALUE_INIT(but, *value);
		lvalue = (int)*value;
		if (UI_BITBUT_TEST(lvalue, (but->bitnr))) {
			is_push = state;
		}
		else {
			is_push = !state;
		}
	}
	else {
		switch (but->type) {
			case UI_BTYPE_BUT:
			case UI_BTYPE_HOTKEY_EVENT:
			case UI_BTYPE_KEY_EVENT:
			case UI_BTYPE_COLOR:
				is_push = -1;
				break;
			case UI_BTYPE_BUT_TOGGLE:
			case UI_BTYPE_TOGGLE:
			case UI_BTYPE_ICON_TOGGLE:
			case UI_BTYPE_CHECKBOX:
				UI_GET_BUT_VALUE_INIT(but, *value);
				if (*value != (double)but->hardmin) {
					is_push = true;
				}
				break;
			case UI_BTYPE_ICON_TOGGLE_N:
			case UI_BTYPE_TOGGLE_N:
			case UI_BTYPE_CHECKBOX_N:
				UI_GET_BUT_VALUE_INIT(but, *value);
				if (*value == 0.0) {
					is_push = true;
				}
				break;
			case UI_BTYPE_ROW:
			case UI_BTYPE_LISTROW:
			case UI_BTYPE_TAB:
				if ((but->type == UI_BTYPE_TAB) && but->rnaprop && but->custom_data) {
					/* uiBut.custom_data points to data this tab represents (e.g. workspace).
					 * uiBut.rnapoin/prop store an active value (e.g. active workspace). */
					if (RNA_property_type(but->rnaprop) == PROP_POINTER) {
						PointerRNA active_ptr = RNA_property_pointer_get(&but->rnapoin, but->rnaprop);
						if (active_ptr.data == but->custom_data) {
							is_push = true;
						}
					}
					break;
				}
				else if (but->optype) {
					break;
				}

				UI_GET_BUT_VALUE_INIT(but, *value);
				/* support for rna enum buts */
				if (but->rnaprop && (RNA_property_flag(but->rnaprop) & PROP_ENUM_FLAG)) {
					if ((int)*value & (int)but->hardmax) {
						is_push = true;
					}
				}
				else {
					if (*value == (double)but->hardmax) {
						is_push = true;
					}
				}
				break;
			default:
				is_push = -1;
				break;
		}
	}

	return is_push;
=======
  int is_push = 0;

  if (but->bit) {
    const bool state = !ELEM(
        but->type, UI_BTYPE_TOGGLE_N, UI_BTYPE_ICON_TOGGLE_N, UI_BTYPE_CHECKBOX_N);
    int lvalue;
    UI_GET_BUT_VALUE_INIT(but, *value);
    lvalue = (int)*value;
    if (UI_BITBUT_TEST(lvalue, (but->bitnr))) {
      is_push = state;
    }
    else {
      is_push = !state;
    }
  }
  else {
    switch (but->type) {
      case UI_BTYPE_BUT:
      case UI_BTYPE_HOTKEY_EVENT:
      case UI_BTYPE_KEY_EVENT:
      case UI_BTYPE_COLOR:
        is_push = -1;
        break;
      case UI_BTYPE_BUT_TOGGLE:
      case UI_BTYPE_TOGGLE:
      case UI_BTYPE_ICON_TOGGLE:
      case UI_BTYPE_CHECKBOX:
        UI_GET_BUT_VALUE_INIT(but, *value);
        if (*value != (double)but->hardmin) {
          is_push = true;
        }
        break;
      case UI_BTYPE_ICON_TOGGLE_N:
      case UI_BTYPE_TOGGLE_N:
      case UI_BTYPE_CHECKBOX_N:
        UI_GET_BUT_VALUE_INIT(but, *value);
        if (*value == 0.0) {
          is_push = true;
        }
        break;
      case UI_BTYPE_ROW:
      case UI_BTYPE_LISTROW:
      case UI_BTYPE_TAB:
        if ((but->type == UI_BTYPE_TAB) && but->rnaprop && but->custom_data) {
          /* uiBut.custom_data points to data this tab represents (e.g. workspace).
           * uiBut.rnapoin/prop store an active value (e.g. active workspace). */
          if (RNA_property_type(but->rnaprop) == PROP_POINTER) {
            PointerRNA active_ptr = RNA_property_pointer_get(&but->rnapoin, but->rnaprop);
            if (active_ptr.data == but->custom_data) {
              is_push = true;
            }
          }
          break;
        }
        else if (but->optype) {
          break;
        }

        UI_GET_BUT_VALUE_INIT(but, *value);
        /* support for rna enum buts */
        if (but->rnaprop && (RNA_property_flag(but->rnaprop) & PROP_ENUM_FLAG)) {
          if ((int)*value & (int)but->hardmax) {
            is_push = true;
          }
        }
        else {
          if (*value == (double)but->hardmax) {
            is_push = true;
          }
        }
        break;
      default:
        is_push = -1;
        break;
    }
  }

  return is_push;
>>>>>>> c8fc23fd
}
int ui_but_is_pushed(uiBut *but)
{
  double value = UI_BUT_VALUE_UNSET;
  return ui_but_is_pushed_ex(but, &value);
}

static void ui_but_update_select_flag(uiBut *but, double *value)
{
  switch (ui_but_is_pushed_ex(but, value)) {
    case true:
      but->flag |= UI_SELECT;
      break;
    case false:
      but->flag &= ~UI_SELECT;
      break;
  }
}

static uiBut *ui_linkline_find_inlink(uiBlock *block, void *poin)
{
	uiBut *but;
	
	but = block->buttons.first;
	while (but) {
		if (but->type == UI_BTYPE_INLINK) {
			if (but->poin == poin) return but;
		}
		but = but->next;
	}
	return NULL;
}

static void ui_linkline_add(ListBase *listb, uiBut *but, uiBut *bt, short deactive)
{
	uiLinkLine *line;
	
	line = MEM_callocN(sizeof(uiLinkLine), "linkline");
	BLI_addtail(listb, line);
	line->from = but;
	line->to = bt;
	line->deactive = deactive;
}

uiBut *UI_block_links_find_inlink(uiBlock *block, void *poin)
{
	return ui_linkline_find_inlink(block, poin);
}

void UI_block_links_compose(uiBlock *block)
{
	uiBut *but, *bt;
	uiLink *link;
	void ***ppoin;
	int a;
	
	but = block->buttons.first;
	while (but) {
		if (but->type == UI_BTYPE_LINK) {
			link = but->link;
			
			/* for all pointers in the array */
			if (link) {
				if (link->ppoin) {
					ppoin = link->ppoin;
					for (a = 0; a < *(link->totlink); a++) {
						bt = ui_linkline_find_inlink(block, (*ppoin)[a]);
						if (bt) {
							if ((but->flag & UI_BUT_SCA_LINK_GREY) || (bt->flag & UI_BUT_SCA_LINK_GREY)) {
								ui_linkline_add(&link->lines, but, bt, true);
							}
							else {
								ui_linkline_add(&link->lines, but, bt, false);
							}

						}
					}
				}
				else if (link->poin) {
					bt = ui_linkline_find_inlink(block, *link->poin);
					if (bt) {
						if ((but->flag & UI_BUT_SCA_LINK_GREY) || (bt->flag & UI_BUT_SCA_LINK_GREY)) {
							ui_linkline_add(&link->lines, but, bt, true);
						}
						else {
							ui_linkline_add(&link->lines, but, bt, false);
						}
					}
				}
			}
		}
		but = but->next;
	}
}


/* ************************************************ */

void UI_block_lock_set(uiBlock *block, bool val, const char *lockstr)
{
  if (val) {
    block->lock = val;
    block->lockstr = lockstr;
  }
}

void UI_block_lock_clear(uiBlock *block)
{
  block->lock = false;
  block->lockstr = NULL;
}

/* *************************************************************** */

void ui_linkline_remove(uiLinkLine *line, uiBut *but)
{
	uiLink *link;
	int a, b;
	
	BLI_remlink(&but->link->lines, line);

	link = line->from->link;

	/* are there more pointers allowed? */
	if (link->ppoin) {
		
		if (*(link->totlink) == 1) {
			*(link->totlink) = 0;
			MEM_freeN(*(link->ppoin));
			*(link->ppoin) = NULL;
		}
		else {
			b = 0;
			for (a = 0; a < (*(link->totlink)); a++) {
				if ((*(link->ppoin))[a] != line->to->poin) {
					(*(link->ppoin))[b] = (*(link->ppoin))[a];
					b++;
				}
			}
			(*(link->totlink))--;
		}
	}
	else {
		*(link->poin) = NULL;
	}

	MEM_freeN(line);
	//REDRAW
}

/* *********************** data get/set ***********************
 * this either works with the pointed to data, or can work with
 * an edit override pointer while dragging for example */

/* for buttons pointing to color for example */
void ui_but_v3_get(uiBut *but, float vec[3])
{
  PropertyRNA *prop;
  int a;

  if (but->editvec) {
    copy_v3_v3(vec, but->editvec);
  }

  if (but->rnaprop) {
    prop = but->rnaprop;

    zero_v3(vec);

    if (RNA_property_type(prop) == PROP_FLOAT) {
      int tot = RNA_property_array_length(&but->rnapoin, prop);
      BLI_assert(tot > 0);
      if (tot == 3) {
        RNA_property_float_get_array(&but->rnapoin, prop, vec);
      }
      else {
        tot = min_ii(tot, 3);
        for (a = 0; a < tot; a++) {
          vec[a] = RNA_property_float_get_index(&but->rnapoin, prop, a);
        }
      }
    }
  }
  else if (but->pointype == UI_BUT_POIN_CHAR) {
    const char *cp = (char *)but->poin;

    vec[0] = ((float)cp[0]) / 255.0f;
    vec[1] = ((float)cp[1]) / 255.0f;
    vec[2] = ((float)cp[2]) / 255.0f;
  }
  else if (but->pointype == UI_BUT_POIN_FLOAT) {
    const float *fp = (float *)but->poin;
    copy_v3_v3(vec, fp);
  }
  else {
    if (but->editvec == NULL) {
      fprintf(stderr, "%s: can't get color, should never happen\n", __func__);
      zero_v3(vec);
    }
  }

  if (but->type == UI_BTYPE_UNITVEC) {
    normalize_v3(vec);
  }
}

/* for buttons pointing to color for example */
void ui_but_v3_set(uiBut *but, const float vec[3])
{
  PropertyRNA *prop;

  if (but->editvec) {
    copy_v3_v3(but->editvec, vec);
  }

  if (but->rnaprop) {
    prop = but->rnaprop;

    if (RNA_property_type(prop) == PROP_FLOAT) {
      int tot;
      int a;

      tot = RNA_property_array_length(&but->rnapoin, prop);
      BLI_assert(tot > 0);
      if (tot == 3) {
        RNA_property_float_set_array(&but->rnapoin, prop, vec);
      }
      else {
        tot = min_ii(tot, 3);
        for (a = 0; a < tot; a++) {
          RNA_property_float_set_index(&but->rnapoin, prop, a, vec[a]);
        }
      }
    }
  }
  else if (but->pointype == UI_BUT_POIN_CHAR) {
    char *cp = (char *)but->poin;
    cp[0] = (char)(0.5f + vec[0] * 255.0f);
    cp[1] = (char)(0.5f + vec[1] * 255.0f);
    cp[2] = (char)(0.5f + vec[2] * 255.0f);
  }
  else if (but->pointype == UI_BUT_POIN_FLOAT) {
    float *fp = (float *)but->poin;
    copy_v3_v3(fp, vec);
  }
}

bool ui_but_is_float(const uiBut *but)
{
  if (but->pointype == UI_BUT_POIN_FLOAT && but->poin) {
    return true;
  }

  if (but->rnaprop && RNA_property_type(but->rnaprop) == PROP_FLOAT) {
    return true;
  }

  return false;
}

bool ui_but_is_bool(const uiBut *but)
{
  if (ELEM(but->type,
           UI_BTYPE_TOGGLE,
           UI_BTYPE_TOGGLE_N,
           UI_BTYPE_ICON_TOGGLE,
           UI_BTYPE_ICON_TOGGLE_N,
           UI_BTYPE_TAB)) {
    return true;
  }

  if (but->rnaprop && RNA_property_type(but->rnaprop) == PROP_BOOLEAN) {
    return true;
  }

  if ((but->rnaprop && RNA_property_type(but->rnaprop) == PROP_ENUM) &&
      (but->type == UI_BTYPE_ROW)) {
    return true;
  }

  return false;
}

bool ui_but_is_unit(const uiBut *but)
{
  UnitSettings *unit = but->block->unit;
  const int unit_type = UI_but_unit_type_get(but);

  if (unit_type == PROP_UNIT_NONE) {
    return false;
  }

#if 1 /* removed so angle buttons get correct snapping */
  if (ui_but_is_unit_radians_ex(unit, unit_type)) {
    return false;
  }
#endif

  /* for now disable time unit conversion */
  if (unit_type == PROP_UNIT_TIME) {
    return false;
  }

  if (unit->system == USER_UNIT_NONE) {
    if (unit_type != PROP_UNIT_ROTATION) {
      return false;
    }
  }

  return true;
}

/**
 * Check if this button is similar enough to be grouped with another.
 */
bool ui_but_is_compatible(const uiBut *but_a, const uiBut *but_b)
{
  if (but_a->type != but_b->type) {
    return false;
  }
  if (but_a->pointype != but_b->pointype) {
    return false;
  }

  if (but_a->rnaprop) {
    /* skip 'rnapoin.data', 'rnapoin.id.data'
     * allow different data to have the same props edited at once */
    if (but_a->rnapoin.type != but_b->rnapoin.type) {
      return false;
    }
    if (RNA_property_type(but_a->rnaprop) != RNA_property_type(but_b->rnaprop)) {
      return false;
    }
    if (RNA_property_subtype(but_a->rnaprop) != RNA_property_subtype(but_b->rnaprop)) {
      return false;
    }
  }

  return true;
}

bool ui_but_is_rna_valid(uiBut *but)
{
  if (but->rnaprop == NULL || RNA_struct_contains_property(&but->rnapoin, but->rnaprop)) {
    return true;
  }
  else {
    printf("property removed %s: %p\n", but->drawstr, but->rnaprop);
    return false;
  }
}

/**
 * Checks if the button supports ctrl+mousewheel cycling
 */
bool ui_but_supports_cycling(const uiBut *but)
{
  return ((ELEM(but->type, UI_BTYPE_ROW, UI_BTYPE_NUM, UI_BTYPE_NUM_SLIDER, UI_BTYPE_LISTBOX)) ||
          (but->type == UI_BTYPE_MENU && ui_but_menu_step_poll(but)) ||
          (but->type == UI_BTYPE_COLOR && but->a1 != -1) || (but->menu_step_func != NULL));
}

double ui_but_value_get(uiBut *but)
{
  PropertyRNA *prop;
  double value = 0.0;

  if (but->editval) {
    return *(but->editval);
  }
  if (but->poin == NULL && but->rnapoin.data == NULL) {
    return 0.0;
  }

  if (but->rnaprop) {
    prop = but->rnaprop;

    BLI_assert(but->rnaindex != -1);

    switch (RNA_property_type(prop)) {
      case PROP_BOOLEAN:
        if (RNA_property_array_check(prop)) {
          value = RNA_property_boolean_get_index(&but->rnapoin, prop, but->rnaindex);
        }
        else {
          value = RNA_property_boolean_get(&but->rnapoin, prop);
        }
        break;
      case PROP_INT:
        if (RNA_property_array_check(prop)) {
          value = RNA_property_int_get_index(&but->rnapoin, prop, but->rnaindex);
        }
        else {
          value = RNA_property_int_get(&but->rnapoin, prop);
        }
        break;
      case PROP_FLOAT:
        if (RNA_property_array_check(prop)) {
          value = RNA_property_float_get_index(&but->rnapoin, prop, but->rnaindex);
        }
        else {
          value = RNA_property_float_get(&but->rnapoin, prop);
        }
        break;
      case PROP_ENUM:
        value = RNA_property_enum_get(&but->rnapoin, prop);
        break;
      default:
        value = 0.0;
        break;
    }
  }
  else if (but->pointype == UI_BUT_POIN_CHAR) {
    value = *(char *)but->poin;
  }
  else if (but->pointype == UI_BUT_POIN_SHORT) {
    value = *(short *)but->poin;
  }
  else if (but->pointype == UI_BUT_POIN_INT) {
    value = *(int *)but->poin;
  }
  else if (but->pointype == UI_BUT_POIN_FLOAT) {
    value = *(float *)but->poin;
  }

  return value;
}

void ui_but_value_set(uiBut *but, double value)
{
  PropertyRNA *prop;

  /* value is a hsv value: convert to rgb */
  if (but->rnaprop) {
    prop = but->rnaprop;

    if (RNA_property_editable(&but->rnapoin, prop)) {
      switch (RNA_property_type(prop)) {
        case PROP_BOOLEAN:
          if (RNA_property_array_check(prop)) {
            RNA_property_boolean_set_index(&but->rnapoin, prop, but->rnaindex, value);
          }
          else {
            RNA_property_boolean_set(&but->rnapoin, prop, value);
          }
          break;
        case PROP_INT:
          if (RNA_property_array_check(prop)) {
            RNA_property_int_set_index(&but->rnapoin, prop, but->rnaindex, (int)value);
          }
          else {
            RNA_property_int_set(&but->rnapoin, prop, (int)value);
          }
          break;
        case PROP_FLOAT:
          if (RNA_property_array_check(prop)) {
            RNA_property_float_set_index(&but->rnapoin, prop, but->rnaindex, value);
          }
          else {
            RNA_property_float_set(&but->rnapoin, prop, value);
          }
          break;
        case PROP_ENUM:
          if (RNA_property_flag(prop) & PROP_ENUM_FLAG) {
            int ivalue = (int)value;
            /* toggle for enum/flag buttons */
            ivalue ^= RNA_property_enum_get(&but->rnapoin, prop);
            RNA_property_enum_set(&but->rnapoin, prop, ivalue);
          }
          else {
            RNA_property_enum_set(&but->rnapoin, prop, value);
          }
          break;
        default:
          break;
      }
    }

    /* we can't be sure what RNA set functions actually do,
     * so leave this unset */
    value = UI_BUT_VALUE_UNSET;
  }
  else if (but->pointype == 0) {
    /* pass */
  }
  else {
    /* first do rounding */
    if (but->pointype == UI_BUT_POIN_CHAR) {
      value = round_db_to_uchar_clamp(value);
    }
    else if (but->pointype == UI_BUT_POIN_SHORT) {
      value = round_db_to_short_clamp(value);
    }
    else if (but->pointype == UI_BUT_POIN_INT) {
      value = round_db_to_int_clamp(value);
    }
    else if (but->pointype == UI_BUT_POIN_FLOAT) {
      float fval = (float)value;
      if (fval >= -0.00001f && fval <= 0.00001f) {
        /* prevent negative zero */
        fval = 0.0f;
      }
      value = fval;
    }

    /* then set value with possible edit override */
    if (but->editval) {
      value = *but->editval = value;
    }
    else if (but->pointype == UI_BUT_POIN_CHAR) {
      value = *((char *)but->poin) = (char)value;
    }
    else if (but->pointype == UI_BUT_POIN_SHORT) {
      value = *((short *)but->poin) = (short)value;
    }
    else if (but->pointype == UI_BUT_POIN_INT) {
      value = *((int *)but->poin) = (int)value;
    }
    else if (but->pointype == UI_BUT_POIN_FLOAT) {
      value = *((float *)but->poin) = (float)value;
    }
  }

  ui_but_update_select_flag(but, &value);
}

int ui_but_string_get_max_length(uiBut *but)
{
  if (ELEM(but->type, UI_BTYPE_TEXT, UI_BTYPE_SEARCH_MENU)) {
    return but->hardmax;
  }
  else {
    return UI_MAX_DRAW_STR;
  }
}

uiBut *ui_but_drag_multi_edit_get(uiBut *but)
{
  uiBut *but_iter;

  BLI_assert(but->flag & UI_BUT_DRAG_MULTI);

  for (but_iter = but->block->buttons.first; but_iter; but_iter = but_iter->next) {
    if (but_iter->editstr) {
      break;
    }
  }

  return but_iter;
}

/** \name Check to show extra icons
 *
 * Extra icons are shown on the right hand side of buttons.
 * This could (should!) definitely become more generic, but for now this is good enough.
 * \{ */

static bool ui_but_icon_extra_is_visible_text_clear(const uiBut *but)
{
  BLI_assert(but->type == UI_BTYPE_TEXT);
  return ((but->flag & UI_BUT_VALUE_CLEAR) && but->drawstr[0]);
}

static bool ui_but_icon_extra_is_visible_search_unlink(const uiBut *but)
{
  BLI_assert(ELEM(but->type, UI_BTYPE_SEARCH_MENU));
  return ((but->editstr == NULL) && (but->drawstr[0] != '\0') && (but->flag & UI_BUT_VALUE_CLEAR));
}

static bool ui_but_icon_extra_is_visible_search_eyedropper(uiBut *but)
{
  StructRNA *type;
  short idcode;

  BLI_assert(but->type == UI_BTYPE_SEARCH_MENU && (but->flag & UI_BUT_VALUE_CLEAR));

  if (but->rnaprop == NULL) {
    return false;
  }

  type = RNA_property_pointer_type(&but->rnapoin, but->rnaprop);
  idcode = RNA_type_to_ID_code(type);

  return ((but->editstr == NULL) && (idcode == ID_OB || OB_DATA_SUPPORT_ID(idcode)));
}

uiButExtraIconType ui_but_icon_extra_get(uiBut *but)
{
  switch (but->type) {
    case UI_BTYPE_TEXT:
      if (ui_but_icon_extra_is_visible_text_clear(but)) {
        return UI_BUT_ICONEXTRA_CLEAR;
      }
      break;
    case UI_BTYPE_SEARCH_MENU:
      if ((but->flag & UI_BUT_VALUE_CLEAR) == 0) {
        /* pass */
      }
      else if (ui_but_icon_extra_is_visible_search_unlink(but)) {
        return UI_BUT_ICONEXTRA_CLEAR;
      }
      else if (ui_but_icon_extra_is_visible_search_eyedropper(but)) {
        return UI_BUT_ICONEXTRA_EYEDROPPER;
      }
      break;
    default:
      break;
  }

  return UI_BUT_ICONEXTRA_NONE;
}

/** \} */

static double ui_get_but_scale_unit(uiBut *but, double value)
{
  UnitSettings *unit = but->block->unit;
  int unit_type = UI_but_unit_type_get(but);

  /* Time unit is a bit special, not handled by BKE_scene_unit_scale() for now. */
  if (unit_type == PROP_UNIT_TIME) { /* WARNING - using evil_C :| */
    Scene *scene = CTX_data_scene(but->block->evil_C);
    return FRA2TIME(value);
  }
  else {
    return BKE_scene_unit_scale(unit, RNA_SUBTYPE_UNIT_VALUE(unit_type), value);
  }
}

/* str will be overwritten */
void ui_but_convert_to_unit_alt_name(uiBut *but, char *str, size_t maxlen)
{
  if (ui_but_is_unit(but)) {
    UnitSettings *unit = but->block->unit;
    int unit_type = UI_but_unit_type_get(but);
    char *orig_str;

    orig_str = BLI_strdup(str);

    bUnit_ToUnitAltName(str, maxlen, orig_str, unit->system, RNA_SUBTYPE_UNIT_VALUE(unit_type));

    MEM_freeN(orig_str);
  }
}

/**
 * \param float_precision: Override the button precision.
 */
static void ui_get_but_string_unit(
    uiBut *but, char *str, int len_max, double value, bool pad, int float_precision)
{
  UnitSettings *unit = but->block->unit;
  int unit_type = UI_but_unit_type_get(but);
  int precision;

  if (unit->scale_length < 0.0001f) {
    unit->scale_length = 1.0f;  // XXX do_versions
  }

  /* Use precision override? */
  if (float_precision == -1) {
    /* Sanity checks */
    precision = (int)but->a2;
    if (precision > UI_PRECISION_FLOAT_MAX) {
      precision = UI_PRECISION_FLOAT_MAX;
    }
    else if (precision == -1) {
      precision = 2;
    }
  }
  else {
    precision = float_precision;
  }

  bUnit_AsString2(str,
                  len_max,
                  ui_get_but_scale_unit(but, value),
                  precision,
                  RNA_SUBTYPE_UNIT_VALUE(unit_type),
                  unit,
                  pad);
}

static float ui_get_but_step_unit(uiBut *but, float step_default)
{
  int unit_type = RNA_SUBTYPE_UNIT_VALUE(UI_but_unit_type_get(but));
  const double step_orig = step_default * UI_PRECISION_FLOAT_SCALE;
  /* Scaling up 'step_origg ' here is a bit arbitrary,
   * its just giving better scales from user POV */
  const double scale_step = ui_get_but_scale_unit(but, step_orig * 10);
  const double step = bUnit_ClosestScalar(scale_step, but->block->unit->system, unit_type);

  /* -1 is an error value */
  if (step != -1.0) {
    const double scale_unit = ui_get_but_scale_unit(but, 1.0);
    const double step_unit = bUnit_ClosestScalar(scale_unit, but->block->unit->system, unit_type);
    double step_final;

    BLI_assert(step > 0.0);

    step_final = (step / scale_unit) / (double)UI_PRECISION_FLOAT_SCALE;

    if (step == step_unit) {
      /* Logic here is to scale by the original 'step_orig'
       * only when the unit step matches the scaled step.
       *
       * This is needed for units that don't have a wide range of scales (degrees for eg.).
       * Without this we can't select between a single degree, or a 10th of a degree.
       */
      step_final *= step_orig;
    }

    return (float)step_final;
  }
  else {
    return step_default;
  }
}

/**
 * \param float_precision: For number buttons the precision
 * to use or -1 to fallback to the button default.
 * \param use_exp_float: Use exponent representation of floats
 * when out of reasonable range (outside of 1e3/1e-3).
 */
void ui_but_string_get_ex(uiBut *but,
                          char *str,
                          const size_t maxlen,
                          const int float_precision,
                          const bool use_exp_float,
                          bool *r_use_exp_float)
{
  if (r_use_exp_float) {
    *r_use_exp_float = false;
  }

  if (but->rnaprop && ELEM(but->type, UI_BTYPE_TEXT, UI_BTYPE_SEARCH_MENU, UI_BTYPE_TAB)) {
    PropertyType type;
    const char *buf = NULL;
    int buf_len;

    type = RNA_property_type(but->rnaprop);

    if ((but->type == UI_BTYPE_TAB) && (but->custom_data)) {
      StructRNA *ptr_type = RNA_property_pointer_type(&but->rnapoin, but->rnaprop);
      PointerRNA ptr;

      /* uiBut.custom_data points to data this tab represents (e.g. workspace).
       * uiBut.rnapoin/prop store an active value (e.g. active workspace). */
      RNA_pointer_create(but->rnapoin.id.data, ptr_type, but->custom_data, &ptr);
      buf = RNA_struct_name_get_alloc(&ptr, str, maxlen, &buf_len);
    }
    else if (type == PROP_STRING) {
      /* RNA string */
      buf = RNA_property_string_get_alloc(&but->rnapoin, but->rnaprop, str, maxlen, &buf_len);
    }
    else if (type == PROP_ENUM) {
      /* RNA enum */
      int value = RNA_property_enum_get(&but->rnapoin, but->rnaprop);
      if (RNA_property_enum_name(but->block->evil_C, &but->rnapoin, but->rnaprop, value, &buf)) {
        BLI_strncpy(str, buf, maxlen);
        buf = str;
      }
    }
    else if (type == PROP_POINTER) {
      /* RNA pointer */
      PointerRNA ptr = RNA_property_pointer_get(&but->rnapoin, but->rnaprop);
      buf = RNA_struct_name_get_alloc(&ptr, str, maxlen, &buf_len);
    }
    else {
      BLI_assert(0);
    }

    if (!buf) {
      str[0] = '\0';
    }
    else if (buf && buf != str) {
      BLI_assert(maxlen <= buf_len + 1);
      /* string was too long, we have to truncate */
      if (ui_but_is_utf8(but)) {
        BLI_strncpy_utf8(str, buf, maxlen);
      }
      else {
        BLI_strncpy(str, buf, maxlen);
      }
      MEM_freeN((void *)buf);
    }
  }
  else if (ELEM(but->type, UI_BTYPE_TEXT, UI_BTYPE_SEARCH_MENU)) {
    /* string */
    BLI_strncpy(str, but->poin, maxlen);
    return;
  }
  else if (ui_but_anim_expression_get(but, str, maxlen)) {
    /* driver expression */
  }
  else {
    /* number editing */
    double value;

    value = ui_but_value_get(but);

    PropertySubType subtype = PROP_NONE;
    if (but->rnaprop) {
      subtype = RNA_property_subtype(but->rnaprop);
    }

    if (ui_but_is_float(but)) {
      int prec = (float_precision == -1) ? ui_but_calc_float_precision(but, value) :
                                           float_precision;

      if (ui_but_is_unit(but)) {
        ui_get_but_string_unit(but, str, maxlen, value, false, prec);
      }
      else if (subtype == PROP_FACTOR) {
        if (U.factor_display_type == USER_FACTOR_AS_FACTOR) {
          BLI_snprintf(str, maxlen, "%.*f", prec, value);
        }
        else {
          BLI_snprintf(str, maxlen, "%.*f", MAX2(0, prec - 2), value * 100);
        }
      }
      else {
        if (use_exp_float) {
          const int int_digits_num = integer_digits_f(value);
          if (int_digits_num < -6 || int_digits_num > 12) {
            BLI_snprintf(str, maxlen, "%.*g", prec, value);
            if (r_use_exp_float) {
              *r_use_exp_float = true;
            }
          }
          else {
            prec -= int_digits_num;
            CLAMP(prec, 0, UI_PRECISION_FLOAT_MAX);
            BLI_snprintf(str, maxlen, "%.*f", prec, value);
          }
        }
        else {
#if 0 /* TODO, but will likely break some stuff, so better after 2.79 release. */
          prec -= int_digits_num;
          CLAMP(prec, 0, UI_PRECISION_FLOAT_MAX);
#endif
          BLI_snprintf(str, maxlen, "%.*f", prec, value);
        }
      }
    }
    else {
      BLI_snprintf(str, maxlen, "%d", (int)value);
    }
  }
}
void ui_but_string_get(uiBut *but, char *str, const size_t maxlen)
{
  ui_but_string_get_ex(but, str, maxlen, -1, false, NULL);
}

/**
 * A version of #ui_but_string_get_ex for dynamic buffer sizes
 * (where #ui_but_string_get_max_length returns 0).
 *
 * \param r_str_size: size of the returned string (including terminator).
 */
char *ui_but_string_get_dynamic(uiBut *but, int *r_str_size)
{
  char *str = NULL;
  *r_str_size = 1;

  if (but->rnaprop && ELEM(but->type, UI_BTYPE_TEXT, UI_BTYPE_SEARCH_MENU)) {
    PropertyType type;

    type = RNA_property_type(but->rnaprop);

    if (type == PROP_STRING) {
      /* RNA string */
      str = RNA_property_string_get_alloc(&but->rnapoin, but->rnaprop, NULL, 0, r_str_size);
      (*r_str_size) += 1;
    }
    else if (type == PROP_ENUM) {
      /* RNA enum */
      int value = RNA_property_enum_get(&but->rnapoin, but->rnaprop);
      const char *value_id;
      if (!RNA_property_enum_name(
              but->block->evil_C, &but->rnapoin, but->rnaprop, value, &value_id)) {
        value_id = "";
      }

      *r_str_size = strlen(value_id) + 1;
      str = BLI_strdupn(value_id, *r_str_size);
    }
    else if (type == PROP_POINTER) {
      /* RNA pointer */
      PointerRNA ptr = RNA_property_pointer_get(&but->rnapoin, but->rnaprop);
      str = RNA_struct_name_get_alloc(&ptr, NULL, 0, r_str_size);
      (*r_str_size) += 1;
    }
    else {
      BLI_assert(0);
    }
  }
  else {
    BLI_assert(0);
  }

  if (UNLIKELY(str == NULL)) {
    /* should never happen, paranoid check */
    *r_str_size = 1;
    str = BLI_strdup("");
    BLI_assert(0);
  }

  return str;
}

static bool ui_set_but_string_eval_num_unit(bContext *C,
                                            uiBut *but,
                                            const char *str,
                                            double *r_value)
{
  const UnitSettings *unit = but->block->unit;
  int type = RNA_SUBTYPE_UNIT_VALUE(UI_but_unit_type_get(but));
  return user_string_to_number(C, str, unit, type, r_value);
}

static bool ui_number_from_string(bContext *C, const char *str, double *r_value)
{
#ifdef WITH_PYTHON
  return BPY_execute_string_as_number(C, NULL, str, true, r_value);
#else
  *r_value = atof(str);
  return true;
#endif
}

static bool ui_number_from_string_factor(bContext *C, const char *str, double *r_value)
{
  int len = strlen(str);
  if (BLI_strn_endswith(str, "%", len)) {
    char *str_new = BLI_strdupn(str, len - 1);
    bool success = ui_number_from_string(C, str_new, r_value);
    MEM_freeN(str_new);
    *r_value /= 100.0;
    return success;
  }
  else {
    if (!ui_number_from_string(C, str, r_value)) {
      return false;
    }
    if (U.factor_display_type == USER_FACTOR_AS_PERCENTAGE) {
      *r_value /= 100.0;
    }
    return true;
  }
}

static bool ui_number_from_string_percentage(bContext *C, const char *str, double *r_value)
{
  int len = strlen(str);
  if (BLI_strn_endswith(str, "%", len)) {
    char *str_new = BLI_strdupn(str, len - 1);
    bool success = ui_number_from_string(C, str_new, r_value);
    MEM_freeN(str_new);
    return success;
  }
  else {
    return ui_number_from_string(C, str, r_value);
  }
}

bool ui_but_string_set_eval_num(bContext *C, uiBut *but, const char *str, double *r_value)
{
  if (str[0] == '\0') {
    *r_value = 0.0;
    return true;
  }

  PropertySubType subtype = PROP_NONE;
  if (but->rnaprop) {
    subtype = RNA_property_subtype(but->rnaprop);
  }

  if (ui_but_is_float(but)) {
    if (ui_but_is_unit(but)) {
      return ui_set_but_string_eval_num_unit(C, but, str, r_value);
    }
    else if (subtype == PROP_FACTOR) {
      return ui_number_from_string_factor(C, str, r_value);
    }
    else if (subtype == PROP_PERCENTAGE) {
      return ui_number_from_string_percentage(C, str, r_value);
    }
    else {
      return ui_number_from_string(C, str, r_value);
    }
  }
  else {
    return ui_number_from_string(C, str, r_value);
  }
}

/* just the assignment/free part */
static void ui_but_string_set_internal(uiBut *but, const char *str, size_t str_len)
{
  BLI_assert(str_len == strlen(str));
  BLI_assert(but->str == NULL);
  str_len += 1;

  if (str_len > UI_MAX_NAME_STR) {
    but->str = MEM_mallocN(str_len, "ui_def_but str");
  }
  else {
    but->str = but->strdata;
  }
  memcpy(but->str, str, str_len);
}

static void ui_but_string_free_internal(uiBut *but)
{
  if (but->str) {
    if (but->str != but->strdata) {
      MEM_freeN(but->str);
    }
    /* must call 'ui_but_string_set_internal' after */
    but->str = NULL;
  }
}

bool ui_but_string_set(bContext *C, uiBut *but, const char *str)
{
  if (but->rnaprop && but->rnapoin.data && ELEM(but->type, UI_BTYPE_TEXT, UI_BTYPE_SEARCH_MENU)) {
    if (RNA_property_editable(&but->rnapoin, but->rnaprop)) {
      PropertyType type;

      type = RNA_property_type(but->rnaprop);

      if (type == PROP_STRING) {
        /* RNA string */
        RNA_property_string_set(&but->rnapoin, but->rnaprop, str);
        return true;
      }
      else if (type == PROP_POINTER) {
        if (str[0] == '\0') {
          RNA_property_pointer_set(&but->rnapoin, but->rnaprop, PointerRNA_NULL);
          return true;
        }
        else {
          /* RNA pointer */
          PointerRNA rptr;
          PointerRNA ptr = but->rnasearchpoin;
          PropertyRNA *prop = but->rnasearchprop;

          /* This is kind of hackish, in theory think we could only ever use the second member of
           * this if/else, since ui_searchbox_apply() is supposed to always set that pointer when
           * we are storing pointers... But keeping str search first for now,
           * to try to break as little as possible existing code. All this is band-aids anyway.
           * Fact remains, using editstr as main 'reference' over whole search button thingy
           * is utterly weak and should be redesigned imho, but that's not a simple task. */
          if (prop && RNA_property_collection_lookup_string(&ptr, prop, str, &rptr)) {
            RNA_property_pointer_set(&but->rnapoin, but->rnaprop, rptr);
          }
          else if (but->func_arg2 != NULL) {
            RNA_pointer_create(NULL,
                               RNA_property_pointer_type(&but->rnapoin, but->rnaprop),
                               but->func_arg2,
                               &rptr);
            RNA_property_pointer_set(&but->rnapoin, but->rnaprop, rptr);
          }

          return true;
        }

        return false;
      }
      else if (type == PROP_ENUM) {
        int value;
        if (RNA_property_enum_value(
                but->block->evil_C, &but->rnapoin, but->rnaprop, str, &value)) {
          RNA_property_enum_set(&but->rnapoin, but->rnaprop, value);
          return true;
        }
        return false;
      }
      else {
        BLI_assert(0);
      }
    }
  }
  else if (but->type == UI_BTYPE_TAB) {
    if (but->rnaprop && but->custom_data) {
      StructRNA *ptr_type = RNA_property_pointer_type(&but->rnapoin, but->rnaprop);
      PointerRNA ptr;
      PropertyRNA *prop;

      /* uiBut.custom_data points to data this tab represents (e.g. workspace).
       * uiBut.rnapoin/prop store an active value (e.g. active workspace). */
      RNA_pointer_create(but->rnapoin.id.data, ptr_type, but->custom_data, &ptr);
      prop = RNA_struct_name_property(ptr_type);
      if (RNA_property_editable(&ptr, prop)) {
        RNA_property_string_set(&ptr, prop, str);
      }
    }
  }
  else if (but->type == UI_BTYPE_TEXT) {
    /* string */
    if (!but->poin) {
      str = "";
    }
    else if (ui_but_is_utf8(but)) {
      BLI_strncpy_utf8(but->poin, str, but->hardmax);
    }
    else {
      BLI_strncpy(but->poin, str, but->hardmax);
    }

    return true;
  }
  else if (but->type == UI_BTYPE_SEARCH_MENU) {
    /* string */
    BLI_strncpy(but->poin, str, but->hardmax);
    return true;
  }
  else if (ui_but_anim_expression_set(but, str)) {
    /* driver expression */
    return true;
  }
  else if (str[0] == '#') {
    /* shortcut to create new driver expression (versus immediate Py-execution) */
    return ui_but_anim_expression_create(but, str + 1);
  }
  else {
    /* number editing */
    double value;

    if (ui_but_string_set_eval_num(C, but, str, &value) == false) {
      WM_report_banner_show();
      return false;
    }

    if (!ui_but_is_float(but)) {
      value = floor(value + 0.5);
    }

    /* not that we use hard limits here */
    if (value < (double)but->hardmin) {
      value = but->hardmin;
    }
    if (value > (double)but->hardmax) {
      value = but->hardmax;
    }

    ui_but_value_set(but, value);
    return true;
  }

  return false;
}

void ui_but_default_set(bContext *C, const bool all, const bool use_afterfunc)
{
  wmOperatorType *ot = WM_operatortype_find("UI_OT_reset_default_button", true);

  if (use_afterfunc) {
    PointerRNA *ptr;
    ptr = ui_handle_afterfunc_add_operator(ot, WM_OP_EXEC_DEFAULT, true);
    RNA_boolean_set(ptr, "all", all);
  }
  else {
    PointerRNA ptr;
    WM_operator_properties_create_ptr(&ptr, ot);
    RNA_boolean_set(&ptr, "all", all);
    WM_operator_name_call_ptr(C, ot, WM_OP_EXEC_DEFAULT, &ptr);
    WM_operator_properties_free(&ptr);
  }
}

static double soft_range_round_up(double value, double max)
{
  /* round up to .., 0.1, 0.2, 0.5, 1, 2, 5, 10, 20, 50, ..
   * checking for 0.0 prevents floating point exceptions */
  double newmax = (value != 0.0) ? pow(10.0, ceil(log(value) / M_LN10)) : 0.0;

  if (newmax * 0.2 >= max && newmax * 0.2 >= value) {
    return newmax * 0.2;
  }
  else if (newmax * 0.5 >= max && newmax * 0.5 >= value) {
    return newmax * 0.5;
  }
  else {
    return newmax;
  }
}

static double soft_range_round_down(double value, double max)
{
  /* round down to .., 0.1, 0.2, 0.5, 1, 2, 5, 10, 20, 50, ..
   * checking for 0.0 prevents floating point exceptions */
  double newmax = (value != 0.0) ? pow(10.0, floor(log(value) / M_LN10)) : 0.0;

  if (newmax * 5.0 <= max && newmax * 5.0 <= value) {
    return newmax * 5.0;
  }
  else if (newmax * 2.0 <= max && newmax * 2.0 <= value) {
    return newmax * 2.0;
  }
  else {
    return newmax;
  }
}

/* note: this could be split up into functions which handle arrays and not */
static void ui_set_but_soft_range(uiBut *but)
{
  /* ideally we would not limit this but practically, its more than
   * enough worst case is very long vectors wont use a smart soft-range
   * which isn't so bad. */

  if (but->rnaprop) {
    const PropertyType type = RNA_property_type(but->rnaprop);
    double softmin, softmax /*, step, precision*/;
    double value_min;
    double value_max;

    /* clamp button range to something reasonable in case
     * we get -inf/inf from RNA properties */
    if (type == PROP_INT) {
      const bool is_array = RNA_property_array_check(but->rnaprop);
      int imin, imax, istep;

      RNA_property_int_ui_range(&but->rnapoin, but->rnaprop, &imin, &imax, &istep);
      softmin = (imin == INT_MIN) ? -1e4 : imin;
      softmax = (imin == INT_MAX) ? 1e4 : imax;
      /*step = istep;*/  /*UNUSED*/
      /*precision = 1;*/ /*UNUSED*/

      if (is_array) {
        int value_range[2];
        RNA_property_int_get_array_range(&but->rnapoin, but->rnaprop, value_range);
        value_min = (double)value_range[0];
        value_max = (double)value_range[1];
      }
      else {
        value_min = value_max = (double)RNA_property_int_get(&but->rnapoin, but->rnaprop);
      }
    }
    else if (type == PROP_FLOAT) {
      const bool is_array = RNA_property_array_check(but->rnaprop);
      float fmin, fmax, fstep, fprecision;

      RNA_property_float_ui_range(&but->rnapoin, but->rnaprop, &fmin, &fmax, &fstep, &fprecision);
      softmin = (fmin == -FLT_MAX) ? (float)-1e4 : fmin;
      softmax = (fmax == FLT_MAX) ? (float)1e4 : fmax;
      /*step = fstep;*/           /*UNUSED*/
      /*precision = fprecision;*/ /*UNUSED*/

      if (is_array) {
        float value_range[2];
        RNA_property_float_get_array_range(&but->rnapoin, but->rnaprop, value_range);
        value_min = (double)value_range[0];
        value_max = (double)value_range[1];
      }
      else {
        value_min = value_max = (double)RNA_property_float_get(&but->rnapoin, but->rnaprop);
      }
    }
    else {
      return;
    }

    /* if the value goes out of the soft/max range, adapt the range */
    if (value_min + 1e-10 < softmin) {
      if (value_min < 0.0) {
        softmin = -soft_range_round_up(-value_min, -softmin);
      }
      else {
        softmin = soft_range_round_down(value_min, softmin);
      }

      if (softmin < (double)but->hardmin) {
        softmin = (double)but->hardmin;
      }
    }
    if (value_max - 1e-10 > softmax) {
      if (value_max < 0.0) {
        softmax = -soft_range_round_down(-value_max, -softmax);
      }
      else {
        softmax = soft_range_round_up(value_max, softmax);
      }

      if (softmax > (double)but->hardmax) {
        softmax = but->hardmax;
      }
    }

    but->softmin = softmin;
    but->softmax = softmax;
  }
  else if (but->poin && (but->pointype & UI_BUT_POIN_TYPES)) {
    float value = ui_but_value_get(but);
    if (isfinite(value)) {
      CLAMP(value, but->hardmin, but->hardmax);
      but->softmin = min_ff(but->softmin, value);
      but->softmax = max_ff(but->softmax, value);
    }
  }
  else {
    BLI_assert(0);
  }
}

/* ******************* Free ********************/

static void ui_free_link(uiLink *link)
{
	if (link) {
		BLI_freelistN(&link->lines);
		MEM_freeN(link);
	}
}

/* can be called with C==NULL */
static void ui_but_free(const bContext *C, uiBut *but)
{
<<<<<<< HEAD
	if (but->opptr) {
		WM_operator_properties_free(but->opptr);
		MEM_freeN(but->opptr);
	}

	if (but->func_argN) {
		MEM_freeN(but->func_argN);
	}

	if (but->tip_argN) {
		MEM_freeN(but->tip_argN);
	}

	if (but->hold_argN) {
		MEM_freeN(but->hold_argN);
	}

	if (but->free_search_arg) {
		MEM_SAFE_FREE(but->search_arg);
	}

	if (but->active) {
		/* XXX solve later, buttons should be free-able without context ideally,
		 * however they may have open tooltips or popup windows, which need to
		 * be closed using a context pointer */
		if (C) {
			ui_but_active_free(C, but);
		}
		else {
			if (but->active) {
				MEM_freeN(but->active);
			}
		}
	}
	if (but->str && but->str != but->strdata) {
		MEM_freeN(but->str);
	}
	ui_free_link(but->link);

	if ((but->type == UI_BTYPE_IMAGE) && but->poin) {
		IMB_freeImBuf((struct ImBuf *)but->poin);
	}

	if (but->dragpoin && (but->dragflag & UI_BUT_DRAGPOIN_FREE)) {
		MEM_freeN(but->dragpoin);
	}

	BLI_assert(UI_butstore_is_registered(but->block, but) == false);

	MEM_freeN(but);
=======
  if (but->opptr) {
    WM_operator_properties_free(but->opptr);
    MEM_freeN(but->opptr);
  }

  if (but->func_argN) {
    MEM_freeN(but->func_argN);
  }

  if (but->tip_argN) {
    MEM_freeN(but->tip_argN);
  }

  if (but->hold_argN) {
    MEM_freeN(but->hold_argN);
  }

  if (but->free_search_arg) {
    MEM_SAFE_FREE(but->search_arg);
  }

  if (but->active) {
    /* XXX solve later, buttons should be free-able without context ideally,
     * however they may have open tooltips or popup windows, which need to
     * be closed using a context pointer */
    if (C) {
      ui_but_active_free(C, but);
    }
    else {
      if (but->active) {
        MEM_freeN(but->active);
      }
    }
  }
  if (but->str && but->str != but->strdata) {
    MEM_freeN(but->str);
  }

  if ((but->type == UI_BTYPE_IMAGE) && but->poin) {
    IMB_freeImBuf((struct ImBuf *)but->poin);
  }

  if (but->dragpoin && (but->dragflag & UI_BUT_DRAGPOIN_FREE)) {
    MEM_freeN(but->dragpoin);
  }

  BLI_assert(UI_butstore_is_registered(but->block, but) == false);

  MEM_freeN(but);
>>>>>>> c8fc23fd
}

/* can be called with C==NULL */
void UI_block_free(const bContext *C, uiBlock *block)
{
  uiBut *but;

  UI_butstore_clear(block);

  while ((but = BLI_pophead(&block->buttons))) {
    ui_but_free(C, but);
  }

  if (block->unit) {
    MEM_freeN(block->unit);
  }

  if (block->func_argN) {
    MEM_freeN(block->func_argN);
  }

  CTX_store_free_list(&block->contexts);

  BLI_freelistN(&block->saferct);
  BLI_freelistN(&block->color_pickers.list);

  MEM_freeN(block);
}

void UI_blocklist_update_window_matrix(const bContext *C, const ListBase *lb)
{
  ARegion *region = CTX_wm_region(C);
  wmWindow *window = CTX_wm_window(C);

  for (uiBlock *block = lb->first; block; block = block->next) {
    if (block->active) {
      ui_update_window_matrix(window, region, block);
    }
  }
}

void UI_blocklist_draw(const bContext *C, const ListBase *lb)
{
  for (uiBlock *block = lb->first; block; block = block->next) {
    if (block->active) {
      UI_block_draw(C, block);
    }
  }
}

/* can be called with C==NULL */
void UI_blocklist_free(const bContext *C, ListBase *lb)
{
  uiBlock *block;

  while ((block = BLI_pophead(lb))) {
    UI_block_free(C, block);
  }
}

void UI_blocklist_free_inactive(const bContext *C, ListBase *lb)
{
  uiBlock *block, *nextblock;

  for (block = lb->first; block; block = nextblock) {
    nextblock = block->next;

    if (!block->handle) {
      if (!block->active) {
        BLI_remlink(lb, block);
        UI_block_free(C, block);
      }
      else {
        block->active = 0;
      }
    }
  }
}

void UI_block_region_set(uiBlock *block, ARegion *region)
{
  ListBase *lb = &region->uiblocks;
  uiBlock *oldblock = NULL;

  /* each listbase only has one block with this name, free block
   * if is already there so it can be rebuilt from scratch */
  if (lb) {
    oldblock = BLI_findstring(lb, block->name, offsetof(uiBlock, name));

    if (oldblock) {
      oldblock->active = 0;
      oldblock->panel = NULL;
      oldblock->handle = NULL;
    }

    /* at the beginning of the list! for dynamical menus/blocks */
    BLI_addhead(lb, block);
  }

  block->oldblock = oldblock;
}

uiBlock *UI_block_begin(const bContext *C, ARegion *region, const char *name, short dt)
{
  uiBlock *block;
  wmWindow *window;
  Scene *scn;

  window = CTX_wm_window(C);
  scn = CTX_data_scene(C);

  block = MEM_callocN(sizeof(uiBlock), "uiBlock");
  block->active = 1;
  block->dt = dt;
  block->evil_C = (void *)C; /* XXX */

  if (scn) {
    /* store display device name, don't lookup for transformations yet
     * block could be used for non-color displays where looking up for transformation
     * would slow down redraw, so only lookup for actual transform when it's indeed
     * needed
     */
    STRNCPY(block->display_device, scn->display_settings.display_device);

    /* copy to avoid crash when scene gets deleted with ui still open */
    block->unit = MEM_mallocN(sizeof(scn->unit), "UI UnitSettings");
    memcpy(block->unit, &scn->unit, sizeof(scn->unit));
  }
  else {
    STRNCPY(block->display_device, IMB_colormanagement_display_get_default_name());
  }

  BLI_strncpy(block->name, name, sizeof(block->name));

  if (region) {
    UI_block_region_set(block, region);
  }

  /* Set window matrix and aspect for region and OpenGL state. */
  ui_update_window_matrix(window, region, block);

  /* Tag as popup menu if not created within a region. */
  if (!(region && region->visible)) {
    block->auto_open = true;
    block->flag |= UI_BLOCK_LOOP;
  }

  return block;
}

void UI_block_emboss_set(uiBlock *block, char dt)
{
  block->dt = dt;
}

void UI_block_theme_style_set(uiBlock *block, char theme_style)
{
  block->theme_style = theme_style;
}

static void ui_but_build_drawstr_float(uiBut *but, double value)
{
  size_t slen = 0;
  STR_CONCAT(but->drawstr, slen, but->str);

  PropertySubType subtype = PROP_NONE;
  if (but->rnaprop) {
    subtype = RNA_property_subtype(but->rnaprop);
  }

  if (value == (double)FLT_MAX) {
    STR_CONCAT(but->drawstr, slen, "inf");
  }
  else if (value == (double)-FLT_MIN) {
    STR_CONCAT(but->drawstr, slen, "-inf");
  }
  else if (subtype == PROP_PERCENTAGE) {
    int prec = ui_but_calc_float_precision(but, value);
    STR_CONCATF(but->drawstr, slen, "%.*f %%", prec, value);
  }
  else if (subtype == PROP_PIXEL) {
    int prec = ui_but_calc_float_precision(but, value);
    STR_CONCATF(but->drawstr, slen, "%.*f px", prec, value);
  }
  else if (subtype == PROP_FACTOR) {
    int precision = ui_but_calc_float_precision(but, value);

    if (U.factor_display_type == USER_FACTOR_AS_FACTOR) {
      STR_CONCATF(but->drawstr, slen, "%.*f", precision, value);
    }
    else {
      STR_CONCATF(but->drawstr, slen, "%.*f %%", MAX2(0, precision - 2), value * 100);
    }
  }
  else if (ui_but_is_unit(but)) {
    char new_str[sizeof(but->drawstr)];
    ui_get_but_string_unit(but, new_str, sizeof(new_str), value, true, -1);
    STR_CONCAT(but->drawstr, slen, new_str);
  }
  else {
    int prec = ui_but_calc_float_precision(but, value);
    STR_CONCATF(but->drawstr, slen, "%.*f", prec, value);
  }
}

static void ui_but_build_drawstr_int(uiBut *but, int value)
{
  size_t slen = 0;
  STR_CONCAT(but->drawstr, slen, but->str);

  PropertySubType subtype = PROP_NONE;
  if (but->rnaprop) {
    subtype = RNA_property_subtype(but->rnaprop);
  }

  STR_CONCATF(but->drawstr, slen, "%d", value);

  if (subtype == PROP_PERCENTAGE) {
    STR_CONCAT(but->drawstr, slen, "%");
  }
  else if (subtype == PROP_PIXEL) {
    STR_CONCAT(but->drawstr, slen, " px");
  }
}

/**
 * \param but: Button to update.
 * \param validate: When set, this function may change the button value.
 * Otherwise treat the button value as read-only.
 */
static void ui_but_update_ex(uiBut *but, const bool validate)
{
  /* if something changed in the button */
  double value = UI_BUT_VALUE_UNSET;

  ui_but_update_select_flag(but, &value);

  /* only update soft range while not editing */
  if (!ui_but_is_editing(but)) {
    if ((but->rnaprop != NULL) || (but->poin && (but->pointype & UI_BUT_POIN_TYPES))) {
      ui_set_but_soft_range(but);
    }
  }

  /* test for min and max, icon sliders, etc */
  switch (but->type) {
    case UI_BTYPE_NUM:
    case UI_BTYPE_SCROLL:
    case UI_BTYPE_NUM_SLIDER:
      if (validate) {
        UI_GET_BUT_VALUE_INIT(but, value);
        if (value < (double)but->hardmin) {
          ui_but_value_set(but, but->hardmin);
        }
        else if (value > (double)but->hardmax) {
          ui_but_value_set(but, but->hardmax);
        }

        /* max must never be smaller than min! Both being equal is allowed though */
        BLI_assert(but->softmin <= but->softmax && but->hardmin <= but->hardmax);
      }
      break;

    case UI_BTYPE_ICON_TOGGLE:
    case UI_BTYPE_ICON_TOGGLE_N:
      if ((but->rnaprop == NULL) || (RNA_property_flag(but->rnaprop) & PROP_ICONS_CONSECUTIVE)) {
        if (but->rnaprop && RNA_property_flag(but->rnaprop) & PROP_ICONS_REVERSE) {
          but->drawflag |= UI_BUT_ICON_REVERSE;
        }

        but->iconadd = (but->flag & UI_SELECT) ? 1 : 0;
      }
      break;

      /* quiet warnings for unhandled types */
    default:
      break;
  }

  /* safety is 4 to enable small number buttons (like 'users') */
  // okwidth = -4 + (BLI_rcti_size_x(&but->rect)); // UNUSED

  /* name: */
  switch (but->type) {

    case UI_BTYPE_MENU:
      if (BLI_rctf_size_x(&but->rect) >= (UI_UNIT_X * 2)) {
        /* only needed for menus in popup blocks that don't recreate buttons on redraw */
        if (but->block->flag & UI_BLOCK_LOOP) {
          if (but->rnaprop && (RNA_property_type(but->rnaprop) == PROP_ENUM)) {
            int value_enum = RNA_property_enum_get(&but->rnapoin, but->rnaprop);

            EnumPropertyItem item;
            if (RNA_property_enum_item_from_value_gettexted(
                    but->block->evil_C, &but->rnapoin, but->rnaprop, value_enum, &item)) {
              size_t slen = strlen(item.name);
              ui_but_string_free_internal(but);
              ui_but_string_set_internal(but, item.name, slen);
              but->icon = item.icon;
            }
          }
        }
        BLI_strncpy(but->drawstr, but->str, sizeof(but->drawstr));
      }
      break;

    case UI_BTYPE_NUM:
    case UI_BTYPE_NUM_SLIDER:
      if (but->editstr) {
        break;
      }
      UI_GET_BUT_VALUE_INIT(but, value);
      if (ui_but_is_float(but)) {
        ui_but_build_drawstr_float(but, value);
      }
      else {
        ui_but_build_drawstr_int(but, (int)value);
      }
      break;

    case UI_BTYPE_LABEL:
      if (ui_but_is_float(but)) {
        int prec;
        UI_GET_BUT_VALUE_INIT(but, value);
        prec = ui_but_calc_float_precision(but, value);
        BLI_snprintf(but->drawstr, sizeof(but->drawstr), "%s%.*f", but->str, prec, value);
      }
      else {
        BLI_strncpy(but->drawstr, but->str, UI_MAX_DRAW_STR);
      }

      break;

    case UI_BTYPE_TEXT:
    case UI_BTYPE_SEARCH_MENU:
      if (!but->editstr) {
        char str[UI_MAX_DRAW_STR];

        ui_but_string_get(but, str, UI_MAX_DRAW_STR);
        BLI_snprintf(but->drawstr, sizeof(but->drawstr), "%s%s", but->str, str);
      }
      break;

    case UI_BTYPE_KEY_EVENT: {
      const char *str;
      if (but->flag & UI_SELECT) {
        str = "Press a key";
      }
      else {
        UI_GET_BUT_VALUE_INIT(but, value);
        str = WM_key_event_string((short)value, false);
      }
      BLI_snprintf(but->drawstr, UI_MAX_DRAW_STR, "%s%s", but->str, str);
      break;
    }
    case UI_BTYPE_HOTKEY_EVENT:
      if (but->flag & UI_SELECT) {

        if (but->modifier_key) {
          char *str = but->drawstr;
          but->drawstr[0] = '\0';

          if (but->modifier_key & KM_SHIFT) {
            str += BLI_strcpy_rlen(str, "Shift ");
          }
          if (but->modifier_key & KM_CTRL) {
            str += BLI_strcpy_rlen(str, "Ctrl ");
          }
          if (but->modifier_key & KM_ALT) {
            str += BLI_strcpy_rlen(str, "Alt ");
          }
          if (but->modifier_key & KM_OSKEY) {
            str += BLI_strcpy_rlen(str, "Cmd ");
          }

          (void)str; /* UNUSED */
        }
        else {
          BLI_strncpy(but->drawstr, "Press a key", UI_MAX_DRAW_STR);
        }
      }
      else {
        BLI_strncpy(but->drawstr, but->str, UI_MAX_DRAW_STR);
      }

      break;

    case UI_BTYPE_HSVCUBE:
    case UI_BTYPE_HSVCIRCLE:
      break;
    default:
      BLI_strncpy(but->drawstr, but->str, UI_MAX_DRAW_STR);
      break;
  }

  /* if we are doing text editing, this will override the drawstr */
  if (but->editstr) {
    but->drawstr[0] = '\0';
  }

  /* text clipping moved to widget drawing code itself */
}

void ui_but_update(uiBut *but)
{
  ui_but_update_ex(but, false);
}

void ui_but_update_edited(uiBut *but)
{
  ui_but_update_ex(but, true);
}

void UI_block_align_begin(uiBlock *block)
{
  /* if other align was active, end it */
  if (block->flag & UI_BUT_ALIGN) {
    UI_block_align_end(block);
  }

  block->flag |= UI_BUT_ALIGN_DOWN;
  block->alignnr++;

  /* buttons declared after this call will get this align nr */  // XXX flag?
}

void UI_block_align_end(uiBlock *block)
{
  block->flag &= ~UI_BUT_ALIGN; /* all 4 flags */
}

struct ColorManagedDisplay *ui_block_cm_display_get(uiBlock *block)
{
  return IMB_colormanagement_display_get_named(block->display_device);
}

void ui_block_cm_to_display_space_v3(uiBlock *block, float pixel[3])
{
  struct ColorManagedDisplay *display = ui_block_cm_display_get(block);

  IMB_colormanagement_scene_linear_to_display_v3(pixel, display);
}

static uiBut *ui_but_alloc(const eButType type)
{
  switch (type) {
    case UI_BTYPE_TAB:
      return MEM_callocN(sizeof(uiButTab), "uiButTab");
    default:
      return MEM_callocN(sizeof(uiBut), "uiBut");
  }
}

/**
 * \brief ui_def_but is the function that draws many button types
 *
 * \param x, y: The lower left hand corner of the button (X axis)
 * \param width, height: The size of the button.
 *
 * for float buttons:
 * \param a1: Click Step (how much to change the value each click)
 * \param a2: Number of decimal point values to display. 0 defaults to 3 (0.000)
 * 1,2,3, and a maximum of 4, all greater values will be clamped to 4.
 */
static uiBut *ui_def_but(uiBlock *block,
                         int type,
                         int retval,
                         const char *str,
                         int x,
                         int y,
                         short width,
                         short height,
                         void *poin,
                         float min,
                         float max,
                         float a1,
                         float a2,
                         const char *tip)
{
  uiBut *but;
  int slen;

  BLI_assert(width >= 0 && height >= 0);

  /* we could do some more error checks here */
  if ((type & BUTTYPE) == UI_BTYPE_LABEL) {
    BLI_assert((poin != NULL || min != 0.0f || max != 0.0f || (a1 == 0.0f && a2 != 0.0f) ||
                (a1 != 0.0f && a1 != 1.0f)) == false);
  }

  if (type & UI_BUT_POIN_TYPES) { /* a pointer is required */
    if (poin == NULL) {
      BLI_assert(0);
      return NULL;
    }
  }

  but = ui_but_alloc(type & BUTTYPE);

  but->type = type & BUTTYPE;
  but->pointype = type & UI_BUT_POIN_TYPES;
  but->bit = type & UI_BUT_POIN_BIT;
  but->bitnr = type & 31;
  but->icon = ICON_NONE;
  but->iconadd = 0;

  but->retval = retval;

  slen = strlen(str);
  ui_but_string_set_internal(but, str, slen);

  but->rect.xmin = x;
  but->rect.ymin = y;
  but->rect.xmax = but->rect.xmin + width;
  but->rect.ymax = but->rect.ymin + height;

  but->poin = poin;
  but->hardmin = but->softmin = min;
  but->hardmax = but->softmax = max;
  but->a1 = a1;
  but->a2 = a2;
  but->tip = tip;

  but->disabled_info = block->lockstr;
  but->dt = block->dt;
  but->pie_dir = UI_RADIAL_NONE;

  but->block = block; /* pointer back, used for frontbuffer status, and picker */

  if ((block->flag & UI_BUT_ALIGN) && ui_but_can_align(but)) {
    but->alignnr = block->alignnr;
  }

  but->func = block->func;
  but->func_arg1 = block->func_arg1;
  but->func_arg2 = block->func_arg2;

  but->funcN = block->funcN;
  if (block->func_argN) {
    but->func_argN = MEM_dupallocN(block->func_argN);
  }

  but->pos = -1; /* cursor invisible */

  if (ELEM(but->type, UI_BTYPE_NUM, UI_BTYPE_NUM_SLIDER)) { /* add a space to name */
    /* slen remains unchanged from previous assignment, ensure this stays true */
    if (slen > 0 && slen < UI_MAX_NAME_STR - 2) {
      if (but->str[slen - 1] != ' ') {
        but->str[slen] = ' ';
        but->str[slen + 1] = 0;
      }
    }
  }

  if (block->flag & UI_BLOCK_RADIAL) {
    but->drawflag |= UI_BUT_TEXT_LEFT;
    if (but->str && but->str[0]) {
      but->drawflag |= UI_BUT_ICON_LEFT;
    }
  }
  else if (((block->flag & UI_BLOCK_LOOP) && !ui_block_is_popover(block)) ||
           ELEM(but->type,
                UI_BTYPE_MENU,
                UI_BTYPE_TEXT,
                UI_BTYPE_LABEL,
                UI_BTYPE_BLOCK,
                UI_BTYPE_BUT_MENU,
                UI_BTYPE_SEARCH_MENU,
                UI_BTYPE_PROGRESS_BAR,
                UI_BTYPE_POPOVER)) {
    but->drawflag |= (UI_BUT_TEXT_LEFT | UI_BUT_ICON_LEFT);
  }
#ifdef USE_NUMBUTS_LR_ALIGN
  else if (ELEM(but->type, UI_BTYPE_NUM, UI_BTYPE_NUM_SLIDER)) {
    if (slen != 0) {
      but->drawflag |= UI_BUT_TEXT_LEFT;
    }
  }
#endif

  but->drawflag |= (block->flag & UI_BUT_ALIGN);

  if (block->lock == true) {
    but->flag |= UI_BUT_DISABLED;
  }

  /* keep track of UI_interface.h */
  if (ELEM(but->type,
           UI_BTYPE_BLOCK,
           UI_BTYPE_BUT,
           UI_BTYPE_LABEL,
           UI_BTYPE_PULLDOWN,
           UI_BTYPE_ROUNDBOX,
           UI_BTYPE_LISTBOX,
           UI_BTYPE_BUT_MENU,
           UI_BTYPE_SCROLL,
           UI_BTYPE_GRIP,
           UI_BTYPE_SEPR,
           UI_BTYPE_SEPR_LINE,
           UI_BTYPE_SEPR_SPACER) ||
      (but->type >= UI_BTYPE_SEARCH_MENU)) {
    /* pass */
  }
  else {
    but->flag |= UI_BUT_UNDO;
  }

  BLI_addtail(&block->buttons, but);

  if (block->curlayout) {
    ui_layout_add_but(block->curlayout, but);
  }

#ifdef WITH_PYTHON
  /* if the 'UI_OT_editsource' is running, extract the source info from the button  */
  if (UI_editsource_enable_check()) {
    UI_editsource_active_but_test(but);
  }
#endif

  return but;
}

void ui_def_but_icon(uiBut *but, const int icon, const int flag)
{
  if (icon) {
    ui_icon_ensure_deferred(but->block->evil_C, icon, (flag & UI_BUT_ICON_PREVIEW) != 0);
  }
  but->icon = (BIFIconID)icon;
  but->flag |= flag;

  if (but->str && but->str[0]) {
    but->drawflag |= UI_BUT_ICON_LEFT;
  }
}

static void ui_def_but_rna__disable(uiBut *but, const char *info)
{
  but->flag |= UI_BUT_DISABLED;
  but->disabled_info = info;
}

static void ui_def_but_rna__menu(bContext *UNUSED(C), uiLayout *layout, void *but_p)
{
  uiBlock *block = uiLayoutGetBlock(layout);
  uiPopupBlockHandle *handle = block->handle;
  uiBut *but = (uiBut *)but_p;

  /* see comment in ui_item_enum_expand, re: uiname  */
  const EnumPropertyItem *item, *item_array;
  bool free;

  uiLayout *split, *column = NULL;

  int totitems = 0;
  int columns, rows, a, b;
  int column_end = 0;
  int nbr_entries_nosepr = 0;

  UI_block_flag_enable(block, UI_BLOCK_MOVEMOUSE_QUIT);

  RNA_property_enum_items_gettexted(
      block->evil_C, &but->rnapoin, but->rnaprop, &item_array, NULL, &free);

  /* we dont want nested rows, cols in menus */
  UI_block_layout_set_current(block, layout);

  for (item = item_array; item->identifier; item++, totitems++) {
    if (!item->identifier[0]) {
      /* inconsistent, but menus with categories do not look good flipped */
      if (item->name) {
        block->flag |= UI_BLOCK_NO_FLIP;
        nbr_entries_nosepr++;
      }
      /* We do not want simple separators in nbr_entries_nosepr count */
      continue;
    }
    nbr_entries_nosepr++;
  }

  /* Columns and row estimation. Ignore simple separators here. */
  columns = (nbr_entries_nosepr + 20) / 20;
  if (columns < 1) {
    columns = 1;
  }
  if (columns > 8) {
    columns = (nbr_entries_nosepr + 25) / 25;
  }

  rows = totitems / columns;
  if (rows < 1) {
    rows = 1;
  }
  while (rows * columns < totitems) {
    rows++;
  }

  if (block->flag & UI_BLOCK_NO_FLIP) {
    /* Title at the top for menus with categories. */
    uiDefBut(block,
             UI_BTYPE_LABEL,
             0,
             RNA_property_ui_name(but->rnaprop),
             0,
             0,
             UI_UNIT_X * 5,
             UI_UNIT_Y,
             NULL,
             0.0,
             0.0,
             0,
             0,
             "");
    uiItemS(layout);
  }

  /* note, item_array[...] is reversed on access */

  /* create items */
  split = uiLayoutSplit(layout, 0.0f, false);

  for (a = 0; a < totitems; a++) {
    if (a == column_end) {
      /* start new column, and find out where it ends in advance, so we
       * can flip the order of items properly per column */
      column_end = totitems;

      for (b = a + 1; b < totitems; b++) {
        item = &item_array[b];

        /* new column on N rows or on separation label */
        if (((b - a) % rows == 0) || (!item->identifier[0] && item->name)) {
          column_end = b;
          break;
        }
      }

      column = uiLayoutColumn(split, false);
    }

    item = &item_array[a];

    if (!item->identifier[0]) {
      if (item->name) {
        if (item->icon) {
          uiItemL(column, item->name, item->icon);
        }
        else {
          /* Do not use uiItemL here, as our root layout is a menu one,
           * it will add a fake blank icon! */
          uiDefBut(block,
                   UI_BTYPE_LABEL,
                   0,
                   item->name,
                   0,
                   0,
                   UI_UNIT_X * 5,
                   UI_UNIT_Y,
                   NULL,
                   0.0,
                   0.0,
                   0,
                   0,
                   "");
        }
      }
      else {
        uiItemS(column);
      }
    }
    else {
      if (item->icon) {
        uiDefIconTextButI(block,
                          UI_BTYPE_BUT_MENU,
                          B_NOP,
                          item->icon,
                          item->name,
                          0,
                          0,
                          UI_UNIT_X * 5,
                          UI_UNIT_Y,
                          &handle->retvalue,
                          item->value,
                          0.0,
                          0,
                          -1,
                          item->description);
      }
      else {
        uiDefButI(block,
                  UI_BTYPE_BUT_MENU,
                  B_NOP,
                  item->name,
                  0,
                  0,
                  UI_UNIT_X * 5,
                  UI_UNIT_X,
                  &handle->retvalue,
                  item->value,
                  0.0,
                  0,
                  -1,
                  item->description);
      }
    }
  }

  if (!(block->flag & UI_BLOCK_NO_FLIP)) {
    /* Title at the bottom for menus without categories. */
    uiItemS(layout);
    uiDefBut(block,
             UI_BTYPE_LABEL,
             0,
             RNA_property_ui_name(but->rnaprop),
             0,
             0,
             UI_UNIT_X * 5,
             UI_UNIT_Y,
             NULL,
             0.0,
             0.0,
             0,
             0,
             "");
  }

  UI_block_layout_set_current(block, layout);

  if (free) {
    MEM_freeN((void *)item_array);
  }
  BLI_assert((block->flag & UI_BLOCK_IS_FLIP) == 0);
  block->flag |= UI_BLOCK_IS_FLIP;
}

static void ui_def_but_rna__panel_type(bContext *C, uiLayout *layout, void *but_p)
{
  uiBut *but = but_p;
  const char *panel_type = but->func_argN;
  PanelType *pt = WM_paneltype_find(panel_type, true);
  if (pt) {
    ui_item_paneltype_func(C, layout, pt);
  }
  else {
    char msg[256];
    SNPRINTF(msg, "Missing Panel: %s", panel_type);
    uiItemL(layout, msg, ICON_NONE);
  }
}

void ui_but_rna_menu_convert_to_panel_type(uiBut *but, const char *panel_type)
{
  BLI_assert(but->type == UI_BTYPE_MENU);
  BLI_assert(but->menu_create_func == ui_def_but_rna__menu);
  BLI_assert((void *)but->poin == but);
  but->menu_create_func = ui_def_but_rna__panel_type;
  but->func_argN = BLI_strdup(panel_type);
}

bool ui_but_menu_draw_as_popover(const uiBut *but)
{
  return (but->menu_create_func == ui_def_but_rna__panel_type);
}

static void ui_def_but_rna__menu_type(bContext *C, uiLayout *layout, void *but_p)
{
  uiBut *but = but_p;
  const char *menu_type = but->func_argN;
  MenuType *mt = WM_menutype_find(menu_type, true);
  if (mt) {
    ui_item_menutype_func(C, layout, mt);
  }
  else {
    char msg[256];
    SNPRINTF(msg, "Missing Menu: %s", menu_type);
    uiItemL(layout, msg, ICON_NONE);
  }
}

void ui_but_rna_menu_convert_to_menu_type(uiBut *but, const char *menu_type)
{
  BLI_assert(but->type == UI_BTYPE_MENU);
  BLI_assert(but->menu_create_func == ui_def_but_rna__menu);
  BLI_assert((void *)but->poin == but);
  but->menu_create_func = ui_def_but_rna__menu_type;
  but->func_argN = BLI_strdup(menu_type);
}

static void ui_but_submenu_enable(uiBlock *block, uiBut *but)
{
  but->flag |= UI_BUT_ICON_SUBMENU;
  block->content_hints |= UI_BLOCK_CONTAINS_SUBMENU_BUT;
}

/**
 * ui_def_but_rna_propname and ui_def_but_rna
 * both take the same args except for propname vs prop, this is done so we can
 * avoid an extra lookup on 'prop' when its already available.
 *
 * When this kind of change won't disrupt branches, best look into making more
 * of our UI functions take prop rather then propname.
 */
static uiBut *ui_def_but_rna(uiBlock *block,
                             int type,
                             int retval,
                             const char *str,
                             int x,
                             int y,
                             short width,
                             short height,
                             PointerRNA *ptr,
                             PropertyRNA *prop,
                             int index,
                             float min,
                             float max,
                             float a1,
                             float a2,
                             const char *tip)
{
  const PropertyType proptype = RNA_property_type(prop);
  uiBut *but;
  int icon = 0;
  uiMenuCreateFunc func = NULL;

  if (ELEM(type, UI_BTYPE_COLOR, UI_BTYPE_HSVCIRCLE, UI_BTYPE_HSVCUBE)) {
    BLI_assert(index == -1);
  }

  /* use rna values if parameters are not specified */
  if ((proptype == PROP_ENUM) && ELEM(type, UI_BTYPE_MENU, UI_BTYPE_ROW, UI_BTYPE_LISTROW)) {
    /* UI_BTYPE_MENU is handled a little differently here */
    const EnumPropertyItem *item;
    int value;
    bool free;
    int i;

    RNA_property_enum_items(block->evil_C, ptr, prop, &item, NULL, &free);

    if (type == UI_BTYPE_MENU) {
      value = RNA_property_enum_get(ptr, prop);
    }
    else {
      value = (int)max;
    }

    i = RNA_enum_from_value(item, value);
    if (i != -1) {

      if (!str) {
        str = item[i].name;
#ifdef WITH_INTERNATIONAL
        str = CTX_IFACE_(RNA_property_translation_context(prop), str);
#endif
      }

      icon = item[i].icon;
    }
    else {
      if (!str) {
        if (type == UI_BTYPE_MENU) {
          str = "";
        }
        else {
          str = RNA_property_ui_name(prop);
        }
      }
    }

    if (type == UI_BTYPE_MENU) {
      func = ui_def_but_rna__menu;
    }

    if (free) {
      MEM_freeN((void *)item);
    }
  }
  else {
    if (!str) {
      str = RNA_property_ui_name(prop);
    }
    icon = RNA_property_ui_icon(prop);
  }

  if (!tip && proptype != PROP_ENUM) {
    tip = RNA_property_ui_description(prop);
  }

  if (min == max || a1 == -1 || a2 == -1) {
    if (proptype == PROP_INT) {
      int hardmin, hardmax, softmin, softmax, step;

      RNA_property_int_range(ptr, prop, &hardmin, &hardmax);
      RNA_property_int_ui_range(ptr, prop, &softmin, &softmax, &step);

      if (!ELEM(type, UI_BTYPE_ROW, UI_BTYPE_LISTROW) && min == max) {
        min = hardmin;
        max = hardmax;
      }
      if (a1 == -1) {
        a1 = step;
      }
      if (a2 == -1) {
        a2 = 0;
      }
    }
    else if (proptype == PROP_FLOAT) {
      float hardmin, hardmax, softmin, softmax, step, precision;

      RNA_property_float_range(ptr, prop, &hardmin, &hardmax);
      RNA_property_float_ui_range(ptr, prop, &softmin, &softmax, &step, &precision);

      if (!ELEM(type, UI_BTYPE_ROW, UI_BTYPE_LISTROW) && min == max) {
        min = hardmin;
        max = hardmax;
      }
      if (a1 == -1) {
        a1 = step;
      }
      if (a2 == -1) {
        a2 = precision;
      }
    }
    else if (proptype == PROP_STRING) {
      min = 0;
      max = RNA_property_string_maxlength(prop);
      /* note, 'max' may be zero (code for dynamically resized array) */
    }
  }

  /* now create button */
  but = ui_def_but(block, type, retval, str, x, y, width, height, NULL, min, max, a1, a2, tip);

  but->rnapoin = *ptr;
  but->rnaprop = prop;

  if (RNA_property_array_check(but->rnaprop)) {
    but->rnaindex = index;
  }
  else {
    but->rnaindex = 0;
  }

  if (icon) {
    ui_def_but_icon(but, icon, UI_HAS_ICON);
  }

  if (type == UI_BTYPE_MENU) {
    if (but->dt == UI_EMBOSS_PULLDOWN) {
      ui_but_submenu_enable(block, but);
    }
  }
  else if (type == UI_BTYPE_SEARCH_MENU) {
    if (proptype == PROP_POINTER) {
      /* Search buttons normally don't get undo, see: T54580. */
      but->flag |= UI_BUT_UNDO;
    }
  }

  const char *info;
  if (but->rnapoin.data && !RNA_property_editable_info(&but->rnapoin, prop, &info)) {
    ui_def_but_rna__disable(but, info);
  }

  if (but->flag & UI_BUT_UNDO && (ui_but_is_rna_undo(but) == false)) {
    but->flag &= ~UI_BUT_UNDO;
  }

  /* If this button uses units, calculate the step from this */
  if ((proptype == PROP_FLOAT) && ui_but_is_unit(but)) {
    but->a1 = ui_get_but_step_unit(but, but->a1);
  }

  if (func) {
    but->menu_create_func = func;
    but->poin = (char *)but;
  }

  return but;
}

static uiBut *ui_def_but_rna_propname(uiBlock *block,
                                      int type,
                                      int retval,
                                      const char *str,
                                      int x,
                                      int y,
                                      short width,
                                      short height,
                                      PointerRNA *ptr,
                                      const char *propname,
                                      int index,
                                      float min,
                                      float max,
                                      float a1,
                                      float a2,
                                      const char *tip)
{
  PropertyRNA *prop = RNA_struct_find_property(ptr, propname);
  uiBut *but;

  if (prop) {
    but = ui_def_but_rna(
        block, type, retval, str, x, y, width, height, ptr, prop, index, min, max, a1, a2, tip);
  }
  else {
    but = ui_def_but(
        block, type, retval, propname, x, y, width, height, NULL, min, max, a1, a2, tip);

    ui_def_but_rna__disable(but, "Unknown Property.");
  }

  return but;
}

static uiBut *ui_def_but_operator_ptr(uiBlock *block,
                                      int type,
                                      wmOperatorType *ot,
                                      int opcontext,
                                      const char *str,
                                      int x,
                                      int y,
                                      short width,
                                      short height,
                                      const char *tip)
{
  uiBut *but;

  if (!str) {
    if (ot && ot->srna) {
      str = RNA_struct_ui_name(ot->srna);
    }
    else {
      str = "";
    }
  }

  if ((!tip || tip[0] == '\0') && ot && ot->srna) {
    tip = RNA_struct_ui_description(ot->srna);
  }

  but = ui_def_but(block, type, -1, str, x, y, width, height, NULL, 0, 0, 0, 0, tip);
  but->optype = ot;
  but->opcontext = opcontext;
  but->flag &= ~UI_BUT_UNDO; /* no need for ui_but_is_rna_undo(), we never need undo here */

  if (!ot) {
    but->flag |= UI_BUT_DISABLED;
    but->disabled_info = "";
  }

  return but;
}

uiBut *uiDefBut(uiBlock *block,
                int type,
                int retval,
                const char *str,
                int x,
                int y,
                short width,
                short height,
                void *poin,
                float min,
                float max,
                float a1,
                float a2,
                const char *tip)
{
  uiBut *but = ui_def_but(
      block, type, retval, str, x, y, width, height, poin, min, max, a1, a2, tip);

  ui_but_update(but);

  return but;
}

/**
 * if \a _x_ is a power of two (only one bit) return the power,
 * otherwise return -1.
 *
 * for powers of two:
 * \code{.c}
 *     ((1 << findBitIndex(x)) == x);
 * \endcode
 */
static int findBitIndex(uint x)
{
  if (!x || !is_power_of_2_i(x)) { /* is_power_of_2_i(x) strips lowest bit */
    return -1;
  }
  else {
    int idx = 0;

    if (x & 0xFFFF0000) {
      idx += 16;
      x >>= 16;
    }
    if (x & 0xFF00) {
      idx += 8;
      x >>= 8;
    }
    if (x & 0xF0) {
      idx += 4;
      x >>= 4;
    }
    if (x & 0xC) {
      idx += 2;
      x >>= 2;
    }
    if (x & 0x2) {
      idx += 1;
    }

    return idx;
  }
}

/* autocomplete helper functions */
struct AutoComplete {
  size_t maxlen;
  int matches;
  char *truncate;
  const char *startname;
};

AutoComplete *UI_autocomplete_begin(const char *startname, size_t maxlen)
{
  AutoComplete *autocpl;

  autocpl = MEM_callocN(sizeof(AutoComplete), "AutoComplete");
  autocpl->maxlen = maxlen;
  autocpl->matches = 0;
  autocpl->truncate = MEM_callocN(sizeof(char) * maxlen, "AutoCompleteTruncate");
  autocpl->startname = startname;

  return autocpl;
}

void UI_autocomplete_update_name(AutoComplete *autocpl, const char *name)
{
  char *truncate = autocpl->truncate;
  const char *startname = autocpl->startname;
  int a;

  for (a = 0; a < autocpl->maxlen - 1; a++) {
    if (startname[a] == 0 || startname[a] != name[a]) {
      break;
    }
  }
  /* found a match */
  if (startname[a] == 0) {
    autocpl->matches++;
    /* first match */
    if (truncate[0] == 0) {
      BLI_strncpy(truncate, name, autocpl->maxlen);
    }
    else {
      /* remove from truncate what is not in bone->name */
      for (a = 0; a < autocpl->maxlen - 1; a++) {
        if (name[a] == 0) {
          truncate[a] = 0;
          break;
        }
        else if (truncate[a] != name[a]) {
          truncate[a] = 0;
        }
      }
    }
  }
}

int UI_autocomplete_end(AutoComplete *autocpl, char *autoname)
{
  int match = AUTOCOMPLETE_NO_MATCH;
  if (autocpl->truncate[0]) {
    if (autocpl->matches == 1) {
      match = AUTOCOMPLETE_FULL_MATCH;
    }
    else {
      match = AUTOCOMPLETE_PARTIAL_MATCH;
    }
    BLI_strncpy(autoname, autocpl->truncate, autocpl->maxlen);
  }
  else {
    if (autoname != autocpl->startname) { /* don't copy a string over its self */
      BLI_strncpy(autoname, autocpl->startname, autocpl->maxlen);
    }
  }

  MEM_freeN(autocpl->truncate);
  MEM_freeN(autocpl);
  return match;
}

static void ui_but_update_and_icon_set(uiBut *but, int icon)
{
  if (icon) {
    ui_def_but_icon(but, icon, UI_HAS_ICON);
  }

  ui_but_update(but);
}

static uiBut *uiDefButBit(uiBlock *block,
                          int type,
                          int bit,
                          int retval,
                          const char *str,
                          int x,
                          int y,
                          short width,
                          short height,
                          void *poin,
                          float min,
                          float max,
                          float a1,
                          float a2,
                          const char *tip)
{
  int bitIdx = findBitIndex(bit);
  if (bitIdx == -1) {
    return NULL;
  }
  else {
    return uiDefBut(block,
                    type | UI_BUT_POIN_BIT | bitIdx,
                    retval,
                    str,
                    x,
                    y,
                    width,
                    height,
                    poin,
                    min,
                    max,
                    a1,
                    a2,
                    tip);
  }
}
uiBut *uiDefButF(uiBlock *block,
                 int type,
                 int retval,
                 const char *str,
                 int x,
                 int y,
                 short width,
                 short height,
                 float *poin,
                 float min,
                 float max,
                 float a1,
                 float a2,
                 const char *tip)
{
  return uiDefBut(block,
                  type | UI_BUT_POIN_FLOAT,
                  retval,
                  str,
                  x,
                  y,
                  width,
                  height,
                  (void *)poin,
                  min,
                  max,
                  a1,
                  a2,
                  tip);
}
uiBut *uiDefButBitF(uiBlock *block,
                    int type,
                    int bit,
                    int retval,
                    const char *str,
                    int x,
                    int y,
                    short width,
                    short height,
                    float *poin,
                    float min,
                    float max,
                    float a1,
                    float a2,
                    const char *tip)
{
  return uiDefButBit(block,
                     type | UI_BUT_POIN_FLOAT,
                     bit,
                     retval,
                     str,
                     x,
                     y,
                     width,
                     height,
                     (void *)poin,
                     min,
                     max,
                     a1,
                     a2,
                     tip);
}
uiBut *uiDefButI(uiBlock *block,
                 int type,
                 int retval,
                 const char *str,
                 int x,
                 int y,
                 short width,
                 short height,
                 int *poin,
                 float min,
                 float max,
                 float a1,
                 float a2,
                 const char *tip)
{
  return uiDefBut(block,
                  type | UI_BUT_POIN_INT,
                  retval,
                  str,
                  x,
                  y,
                  width,
                  height,
                  (void *)poin,
                  min,
                  max,
                  a1,
                  a2,
                  tip);
}
uiBut *uiDefButBitI(uiBlock *block,
                    int type,
                    int bit,
                    int retval,
                    const char *str,
                    int x,
                    int y,
                    short width,
                    short height,
                    int *poin,
                    float min,
                    float max,
                    float a1,
                    float a2,
                    const char *tip)
{
  return uiDefButBit(block,
                     type | UI_BUT_POIN_INT,
                     bit,
                     retval,
                     str,
                     x,
                     y,
                     width,
                     height,
                     (void *)poin,
                     min,
                     max,
                     a1,
                     a2,
                     tip);
}
uiBut *uiDefButS(uiBlock *block,
                 int type,
                 int retval,
                 const char *str,
                 int x,
                 int y,
                 short width,
                 short height,
                 short *poin,
                 float min,
                 float max,
                 float a1,
                 float a2,
                 const char *tip)
{
  return uiDefBut(block,
                  type | UI_BUT_POIN_SHORT,
                  retval,
                  str,
                  x,
                  y,
                  width,
                  height,
                  (void *)poin,
                  min,
                  max,
                  a1,
                  a2,
                  tip);
}
uiBut *uiDefButBitS(uiBlock *block,
                    int type,
                    int bit,
                    int retval,
                    const char *str,
                    int x,
                    int y,
                    short width,
                    short height,
                    short *poin,
                    float min,
                    float max,
                    float a1,
                    float a2,
                    const char *tip)
{
  return uiDefButBit(block,
                     type | UI_BUT_POIN_SHORT,
                     bit,
                     retval,
                     str,
                     x,
                     y,
                     width,
                     height,
                     (void *)poin,
                     min,
                     max,
                     a1,
                     a2,
                     tip);
}
uiBut *uiDefButC(uiBlock *block,
                 int type,
                 int retval,
                 const char *str,
                 int x,
                 int y,
                 short width,
                 short height,
                 char *poin,
                 float min,
                 float max,
                 float a1,
                 float a2,
                 const char *tip)
{
  return uiDefBut(block,
                  type | UI_BUT_POIN_CHAR,
                  retval,
                  str,
                  x,
                  y,
                  width,
                  height,
                  (void *)poin,
                  min,
                  max,
                  a1,
                  a2,
                  tip);
}
uiBut *uiDefButBitC(uiBlock *block,
                    int type,
                    int bit,
                    int retval,
                    const char *str,
                    int x,
                    int y,
                    short width,
                    short height,
                    char *poin,
                    float min,
                    float max,
                    float a1,
                    float a2,
                    const char *tip)
{
  return uiDefButBit(block,
                     type | UI_BUT_POIN_CHAR,
                     bit,
                     retval,
                     str,
                     x,
                     y,
                     width,
                     height,
                     (void *)poin,
                     min,
                     max,
                     a1,
                     a2,
                     tip);
}
uiBut *uiDefButR(uiBlock *block,
                 int type,
                 int retval,
                 const char *str,
                 int x,
                 int y,
                 short width,
                 short height,
                 PointerRNA *ptr,
                 const char *propname,
                 int index,
                 float min,
                 float max,
                 float a1,
                 float a2,
                 const char *tip)
{
  uiBut *but;
  but = ui_def_but_rna_propname(
      block, type, retval, str, x, y, width, height, ptr, propname, index, min, max, a1, a2, tip);
  ui_but_update(but);
  return but;
}
uiBut *uiDefButR_prop(uiBlock *block,
                      int type,
                      int retval,
                      const char *str,
                      int x,
                      int y,
                      short width,
                      short height,
                      PointerRNA *ptr,
                      PropertyRNA *prop,
                      int index,
                      float min,
                      float max,
                      float a1,
                      float a2,
                      const char *tip)
{
  uiBut *but;
  but = ui_def_but_rna(
      block, type, retval, str, x, y, width, height, ptr, prop, index, min, max, a1, a2, tip);
  ui_but_update(but);
  return but;
}

uiBut *uiDefButO_ptr(uiBlock *block,
                     int type,
                     wmOperatorType *ot,
                     int opcontext,
                     const char *str,
                     int x,
                     int y,
                     short width,
                     short height,
                     const char *tip)
{
  uiBut *but;
  but = ui_def_but_operator_ptr(block, type, ot, opcontext, str, x, y, width, height, tip);
  ui_but_update(but);
  return but;
}
uiBut *uiDefButO(uiBlock *block,
                 int type,
                 const char *opname,
                 int opcontext,
                 const char *str,
                 int x,
                 int y,
                 short width,
                 short height,
                 const char *tip)
{
  wmOperatorType *ot = WM_operatortype_find(opname, 0);
  if (str == NULL && ot == NULL) {
    str = opname;
  }
  return uiDefButO_ptr(block, type, ot, opcontext, str, x, y, width, height, tip);
}

/* if a1==1.0 then a2 is an extra icon blending factor (alpha 0.0 - 1.0) */
uiBut *uiDefIconBut(uiBlock *block,
                    int type,
                    int retval,
                    int icon,
                    int x,
                    int y,
                    short width,
                    short height,
                    void *poin,
                    float min,
                    float max,
                    float a1,
                    float a2,
                    const char *tip)
{
  uiBut *but = ui_def_but(
      block, type, retval, "", x, y, width, height, poin, min, max, a1, a2, tip);
  ui_but_update_and_icon_set(but, icon);
  return but;
}
static uiBut *uiDefIconButBit(uiBlock *block,
                              int type,
                              int bit,
                              int retval,
                              int icon,
                              int x,
                              int y,
                              short width,
                              short height,
                              void *poin,
                              float min,
                              float max,
                              float a1,
                              float a2,
                              const char *tip)
{
  int bitIdx = findBitIndex(bit);
  if (bitIdx == -1) {
    return NULL;
  }
  else {
    return uiDefIconBut(block,
                        type | UI_BUT_POIN_BIT | bitIdx,
                        retval,
                        icon,
                        x,
                        y,
                        width,
                        height,
                        poin,
                        min,
                        max,
                        a1,
                        a2,
                        tip);
  }
}

uiBut *uiDefIconButF(uiBlock *block,
                     int type,
                     int retval,
                     int icon,
                     int x,
                     int y,
                     short width,
                     short height,
                     float *poin,
                     float min,
                     float max,
                     float a1,
                     float a2,
                     const char *tip)
{
  return uiDefIconBut(block,
                      type | UI_BUT_POIN_FLOAT,
                      retval,
                      icon,
                      x,
                      y,
                      width,
                      height,
                      (void *)poin,
                      min,
                      max,
                      a1,
                      a2,
                      tip);
}
uiBut *uiDefIconButBitF(uiBlock *block,
                        int type,
                        int bit,
                        int retval,
                        int icon,
                        int x,
                        int y,
                        short width,
                        short height,
                        float *poin,
                        float min,
                        float max,
                        float a1,
                        float a2,
                        const char *tip)
{
  return uiDefIconButBit(block,
                         type | UI_BUT_POIN_FLOAT,
                         bit,
                         retval,
                         icon,
                         x,
                         y,
                         width,
                         height,
                         (void *)poin,
                         min,
                         max,
                         a1,
                         a2,
                         tip);
}
uiBut *uiDefIconButI(uiBlock *block,
                     int type,
                     int retval,
                     int icon,
                     int x,
                     int y,
                     short width,
                     short height,
                     int *poin,
                     float min,
                     float max,
                     float a1,
                     float a2,
                     const char *tip)
{
  return uiDefIconBut(block,
                      type | UI_BUT_POIN_INT,
                      retval,
                      icon,
                      x,
                      y,
                      width,
                      height,
                      (void *)poin,
                      min,
                      max,
                      a1,
                      a2,
                      tip);
}
uiBut *uiDefIconButBitI(uiBlock *block,
                        int type,
                        int bit,
                        int retval,
                        int icon,
                        int x,
                        int y,
                        short width,
                        short height,
                        int *poin,
                        float min,
                        float max,
                        float a1,
                        float a2,
                        const char *tip)
{
  return uiDefIconButBit(block,
                         type | UI_BUT_POIN_INT,
                         bit,
                         retval,
                         icon,
                         x,
                         y,
                         width,
                         height,
                         (void *)poin,
                         min,
                         max,
                         a1,
                         a2,
                         tip);
}
uiBut *uiDefIconButS(uiBlock *block,
                     int type,
                     int retval,
                     int icon,
                     int x,
                     int y,
                     short width,
                     short height,
                     short *poin,
                     float min,
                     float max,
                     float a1,
                     float a2,
                     const char *tip)
{
  return uiDefIconBut(block,
                      type | UI_BUT_POIN_SHORT,
                      retval,
                      icon,
                      x,
                      y,
                      width,
                      height,
                      (void *)poin,
                      min,
                      max,
                      a1,
                      a2,
                      tip);
}
uiBut *uiDefIconButBitS(uiBlock *block,
                        int type,
                        int bit,
                        int retval,
                        int icon,
                        int x,
                        int y,
                        short width,
                        short height,
                        short *poin,
                        float min,
                        float max,
                        float a1,
                        float a2,
                        const char *tip)
{
  return uiDefIconButBit(block,
                         type | UI_BUT_POIN_SHORT,
                         bit,
                         retval,
                         icon,
                         x,
                         y,
                         width,
                         height,
                         (void *)poin,
                         min,
                         max,
                         a1,
                         a2,
                         tip);
}
uiBut *uiDefIconButC(uiBlock *block,
                     int type,
                     int retval,
                     int icon,
                     int x,
                     int y,
                     short width,
                     short height,
                     char *poin,
                     float min,
                     float max,
                     float a1,
                     float a2,
                     const char *tip)
{
  return uiDefIconBut(block,
                      type | UI_BUT_POIN_CHAR,
                      retval,
                      icon,
                      x,
                      y,
                      width,
                      height,
                      (void *)poin,
                      min,
                      max,
                      a1,
                      a2,
                      tip);
}
uiBut *uiDefIconButBitC(uiBlock *block,
                        int type,
                        int bit,
                        int retval,
                        int icon,
                        int x,
                        int y,
                        short width,
                        short height,
                        char *poin,
                        float min,
                        float max,
                        float a1,
                        float a2,
                        const char *tip)
{
  return uiDefIconButBit(block,
                         type | UI_BUT_POIN_CHAR,
                         bit,
                         retval,
                         icon,
                         x,
                         y,
                         width,
                         height,
                         (void *)poin,
                         min,
                         max,
                         a1,
                         a2,
                         tip);
}
uiBut *uiDefIconButR(uiBlock *block,
                     int type,
                     int retval,
                     int icon,
                     int x,
                     int y,
                     short width,
                     short height,
                     PointerRNA *ptr,
                     const char *propname,
                     int index,
                     float min,
                     float max,
                     float a1,
                     float a2,
                     const char *tip)
{
  uiBut *but;
  but = ui_def_but_rna_propname(
      block, type, retval, "", x, y, width, height, ptr, propname, index, min, max, a1, a2, tip);
  ui_but_update_and_icon_set(but, icon);
  return but;
}
uiBut *uiDefIconButR_prop(uiBlock *block,
                          int type,
                          int retval,
                          int icon,
                          int x,
                          int y,
                          short width,
                          short height,
                          PointerRNA *ptr,
                          PropertyRNA *prop,
                          int index,
                          float min,
                          float max,
                          float a1,
                          float a2,
                          const char *tip)
{
  uiBut *but;
  but = ui_def_but_rna(
      block, type, retval, "", x, y, width, height, ptr, prop, index, min, max, a1, a2, tip);
  ui_but_update_and_icon_set(but, icon);
  return but;
}

uiBut *uiDefIconButO_ptr(uiBlock *block,
                         int type,
                         wmOperatorType *ot,
                         int opcontext,
                         int icon,
                         int x,
                         int y,
                         short width,
                         short height,
                         const char *tip)
{
  uiBut *but;
  but = ui_def_but_operator_ptr(block, type, ot, opcontext, "", x, y, width, height, tip);
  ui_but_update_and_icon_set(but, icon);
  return but;
}
uiBut *uiDefIconButO(uiBlock *block,
                     int type,
                     const char *opname,
                     int opcontext,
                     int icon,
                     int x,
                     int y,
                     short width,
                     short height,
                     const char *tip)
{
  wmOperatorType *ot = WM_operatortype_find(opname, 0);
  return uiDefIconButO_ptr(block, type, ot, opcontext, icon, x, y, width, height, tip);
}

/* Button containing both string label and icon */
uiBut *uiDefIconTextBut(uiBlock *block,
                        int type,
                        int retval,
                        int icon,
                        const char *str,
                        int x,
                        int y,
                        short width,
                        short height,
                        void *poin,
                        float min,
                        float max,
                        float a1,
                        float a2,
                        const char *tip)
{
  uiBut *but = ui_def_but(
      block, type, retval, str, x, y, width, height, poin, min, max, a1, a2, tip);
  ui_but_update_and_icon_set(but, icon);
  but->drawflag |= UI_BUT_ICON_LEFT;
  return but;
}
static uiBut *uiDefIconTextButBit(uiBlock *block,
                                  int type,
                                  int bit,
                                  int retval,
                                  int icon,
                                  const char *str,
                                  int x,
                                  int y,
                                  short width,
                                  short height,
                                  void *poin,
                                  float min,
                                  float max,
                                  float a1,
                                  float a2,
                                  const char *tip)
{
  int bitIdx = findBitIndex(bit);
  if (bitIdx == -1) {
    return NULL;
  }
  else {
    return uiDefIconTextBut(block,
                            type | UI_BUT_POIN_BIT | bitIdx,
                            retval,
                            icon,
                            str,
                            x,
                            y,
                            width,
                            height,
                            poin,
                            min,
                            max,
                            a1,
                            a2,
                            tip);
  }
}

uiBut *uiDefIconTextButF(uiBlock *block,
                         int type,
                         int retval,
                         int icon,
                         const char *str,
                         int x,
                         int y,
                         short width,
                         short height,
                         float *poin,
                         float min,
                         float max,
                         float a1,
                         float a2,
                         const char *tip)
{
  return uiDefIconTextBut(block,
                          type | UI_BUT_POIN_FLOAT,
                          retval,
                          icon,
                          str,
                          x,
                          y,
                          width,
                          height,
                          (void *)poin,
                          min,
                          max,
                          a1,
                          a2,
                          tip);
}
uiBut *uiDefIconTextButBitF(uiBlock *block,
                            int type,
                            int bit,
                            int retval,
                            int icon,
                            const char *str,
                            int x,
                            int y,
                            short width,
                            short height,
                            float *poin,
                            float min,
                            float max,
                            float a1,
                            float a2,
                            const char *tip)
{
  return uiDefIconTextButBit(block,
                             type | UI_BUT_POIN_FLOAT,
                             bit,
                             retval,
                             icon,
                             str,
                             x,
                             y,
                             width,
                             height,
                             (void *)poin,
                             min,
                             max,
                             a1,
                             a2,
                             tip);
}
uiBut *uiDefIconTextButI(uiBlock *block,
                         int type,
                         int retval,
                         int icon,
                         const char *str,
                         int x,
                         int y,
                         short width,
                         short height,
                         int *poin,
                         float min,
                         float max,
                         float a1,
                         float a2,
                         const char *tip)
{
  return uiDefIconTextBut(block,
                          type | UI_BUT_POIN_INT,
                          retval,
                          icon,
                          str,
                          x,
                          y,
                          width,
                          height,
                          (void *)poin,
                          min,
                          max,
                          a1,
                          a2,
                          tip);
}
uiBut *uiDefIconTextButBitI(uiBlock *block,
                            int type,
                            int bit,
                            int retval,
                            int icon,
                            const char *str,
                            int x,
                            int y,
                            short width,
                            short height,
                            int *poin,
                            float min,
                            float max,
                            float a1,
                            float a2,
                            const char *tip)
{
  return uiDefIconTextButBit(block,
                             type | UI_BUT_POIN_INT,
                             bit,
                             retval,
                             icon,
                             str,
                             x,
                             y,
                             width,
                             height,
                             (void *)poin,
                             min,
                             max,
                             a1,
                             a2,
                             tip);
}
uiBut *uiDefIconTextButS(uiBlock *block,
                         int type,
                         int retval,
                         int icon,
                         const char *str,
                         int x,
                         int y,
                         short width,
                         short height,
                         short *poin,
                         float min,
                         float max,
                         float a1,
                         float a2,
                         const char *tip)
{
  return uiDefIconTextBut(block,
                          type | UI_BUT_POIN_SHORT,
                          retval,
                          icon,
                          str,
                          x,
                          y,
                          width,
                          height,
                          (void *)poin,
                          min,
                          max,
                          a1,
                          a2,
                          tip);
}
uiBut *uiDefIconTextButBitS(uiBlock *block,
                            int type,
                            int bit,
                            int retval,
                            int icon,
                            const char *str,
                            int x,
                            int y,
                            short width,
                            short height,
                            short *poin,
                            float min,
                            float max,
                            float a1,
                            float a2,
                            const char *tip)
{
  return uiDefIconTextButBit(block,
                             type | UI_BUT_POIN_SHORT,
                             bit,
                             retval,
                             icon,
                             str,
                             x,
                             y,
                             width,
                             height,
                             (void *)poin,
                             min,
                             max,
                             a1,
                             a2,
                             tip);
}
uiBut *uiDefIconTextButC(uiBlock *block,
                         int type,
                         int retval,
                         int icon,
                         const char *str,
                         int x,
                         int y,
                         short width,
                         short height,
                         char *poin,
                         float min,
                         float max,
                         float a1,
                         float a2,
                         const char *tip)
{
  return uiDefIconTextBut(block,
                          type | UI_BUT_POIN_CHAR,
                          retval,
                          icon,
                          str,
                          x,
                          y,
                          width,
                          height,
                          (void *)poin,
                          min,
                          max,
                          a1,
                          a2,
                          tip);
}
uiBut *uiDefIconTextButBitC(uiBlock *block,
                            int type,
                            int bit,
                            int retval,
                            int icon,
                            const char *str,
                            int x,
                            int y,
                            short width,
                            short height,
                            char *poin,
                            float min,
                            float max,
                            float a1,
                            float a2,
                            const char *tip)
{
  return uiDefIconTextButBit(block,
                             type | UI_BUT_POIN_CHAR,
                             bit,
                             retval,
                             icon,
                             str,
                             x,
                             y,
                             width,
                             height,
                             (void *)poin,
                             min,
                             max,
                             a1,
                             a2,
                             tip);
}
uiBut *uiDefIconTextButR(uiBlock *block,
                         int type,
                         int retval,
                         int icon,
                         const char *str,
                         int x,
                         int y,
                         short width,
                         short height,
                         PointerRNA *ptr,
                         const char *propname,
                         int index,
                         float min,
                         float max,
                         float a1,
                         float a2,
                         const char *tip)
{
  uiBut *but;
  but = ui_def_but_rna_propname(
      block, type, retval, str, x, y, width, height, ptr, propname, index, min, max, a1, a2, tip);
  ui_but_update_and_icon_set(but, icon);
  but->drawflag |= UI_BUT_ICON_LEFT;
  return but;
}
uiBut *uiDefIconTextButR_prop(uiBlock *block,
                              int type,
                              int retval,
                              int icon,
                              const char *str,
                              int x,
                              int y,
                              short width,
                              short height,
                              PointerRNA *ptr,
                              PropertyRNA *prop,
                              int index,
                              float min,
                              float max,
                              float a1,
                              float a2,
                              const char *tip)
{
  uiBut *but;
  but = ui_def_but_rna(
      block, type, retval, str, x, y, width, height, ptr, prop, index, min, max, a1, a2, tip);
  ui_but_update_and_icon_set(but, icon);
  but->drawflag |= UI_BUT_ICON_LEFT;
  return but;
}
uiBut *uiDefIconTextButO_ptr(uiBlock *block,
                             int type,
                             wmOperatorType *ot,
                             int opcontext,
                             int icon,
                             const char *str,
                             int x,
                             int y,
                             short width,
                             short height,
                             const char *tip)
{
  uiBut *but;
  but = ui_def_but_operator_ptr(block, type, ot, opcontext, str, x, y, width, height, tip);
  ui_but_update_and_icon_set(but, icon);
  but->drawflag |= UI_BUT_ICON_LEFT;
  return but;
}
uiBut *uiDefIconTextButO(uiBlock *block,
                         int type,
                         const char *opname,
                         int opcontext,
                         int icon,
                         const char *str,
                         int x,
                         int y,
                         short width,
                         short height,
                         const char *tip)
{
  wmOperatorType *ot = WM_operatortype_find(opname, 0);
  if (str && str[0] == '\0') {
    return uiDefIconButO_ptr(block, type, ot, opcontext, icon, x, y, width, height, tip);
  }
  return uiDefIconTextButO_ptr(block, type, ot, opcontext, icon, str, x, y, width, height, tip);
}

/* END Button containing both string label and icon */

void UI_but_link_set(uiBut *but, void **poin, void ***ppoin, short *tot, int from, int to)
{
	uiLink *link;
	
	link = but->link = MEM_callocN(sizeof(uiLink), "new uilink");
	
	link->poin = poin;
	link->ppoin = ppoin;
	link->totlink = tot;
	link->fromcode = from;
	link->tocode = to;
}

/* cruft to make uiBlock and uiBut private */

int UI_blocklist_min_y_get(ListBase *lb)
{
  uiBlock *block;
  int min = 0;

  for (block = lb->first; block; block = block->next) {
    if (block == lb->first || block->rect.ymin < min) {
      min = block->rect.ymin;
    }
  }

  return min;
}

void UI_block_direction_set(uiBlock *block, char direction)
{
  block->direction = direction;
}

/* this call escapes if there's alignment flags */
void UI_block_order_flip(uiBlock *block)
{
  uiBut *but;
  float centy, miny = 10000, maxy = -10000;

  if (U.uiflag & USER_MENUFIXEDORDER) {
    return;
  }
  else if (block->flag & UI_BLOCK_NO_FLIP) {
    return;
  }

  for (but = block->buttons.first; but; but = but->next) {
    if (but->drawflag & UI_BUT_ALIGN) {
      return;
    }
    if (but->rect.ymin < miny) {
      miny = but->rect.ymin;
    }
    if (but->rect.ymax > maxy) {
      maxy = but->rect.ymax;
    }
  }
  /* mirror trick */
  centy = (miny + maxy) / 2.0f;
  for (but = block->buttons.first; but; but = but->next) {
    but->rect.ymin = centy - (but->rect.ymin - centy);
    but->rect.ymax = centy - (but->rect.ymax - centy);
    SWAP(float, but->rect.ymin, but->rect.ymax);
  }

  block->flag ^= UI_BLOCK_IS_FLIP;
}

void UI_block_flag_enable(uiBlock *block, int flag)
{
  block->flag |= flag;
}

void UI_block_flag_disable(uiBlock *block, int flag)
{
  block->flag &= ~flag;
}

void UI_but_flag_enable(uiBut *but, int flag)
{
  but->flag |= flag;
}

void UI_but_flag_disable(uiBut *but, int flag)
{
  but->flag &= ~flag;
}

bool UI_but_flag_is_set(uiBut *but, int flag)
{
  return (but->flag & flag) != 0;
}

void UI_but_drawflag_enable(uiBut *but, int flag)
{
  but->drawflag |= flag;
}

void UI_but_drawflag_disable(uiBut *but, int flag)
{
  but->drawflag &= ~flag;
}

void UI_but_type_set_menu_from_pulldown(uiBut *but)
{
  BLI_assert(but->type == UI_BTYPE_PULLDOWN);
  but->type = UI_BTYPE_MENU;
  UI_but_drawflag_disable(but, UI_BUT_TEXT_RIGHT);
  UI_but_drawflag_enable(but, UI_BUT_TEXT_LEFT);
}

int UI_but_return_value_get(uiBut *but)
{
  return but->retval;
}

void UI_but_drag_set_id(uiBut *but, ID *id)
{
  but->dragtype = WM_DRAG_ID;
  if ((but->dragflag & UI_BUT_DRAGPOIN_FREE)) {
    MEM_SAFE_FREE(but->dragpoin);
    but->dragflag &= ~UI_BUT_DRAGPOIN_FREE;
  }
  but->dragpoin = (void *)id;
}

void UI_but_drag_set_rna(uiBut *but, PointerRNA *ptr)
{
  but->dragtype = WM_DRAG_RNA;
  if ((but->dragflag & UI_BUT_DRAGPOIN_FREE)) {
    MEM_SAFE_FREE(but->dragpoin);
    but->dragflag &= ~UI_BUT_DRAGPOIN_FREE;
  }
  but->dragpoin = (void *)ptr;
}

void UI_but_drag_set_path(uiBut *but, const char *path, const bool use_free)
{
  but->dragtype = WM_DRAG_PATH;
  if ((but->dragflag & UI_BUT_DRAGPOIN_FREE)) {
    MEM_SAFE_FREE(but->dragpoin);
    but->dragflag &= ~UI_BUT_DRAGPOIN_FREE;
  }
  but->dragpoin = (void *)path;
  if (use_free) {
    but->dragflag |= UI_BUT_DRAGPOIN_FREE;
  }
}

void UI_but_drag_set_name(uiBut *but, const char *name)
{
  but->dragtype = WM_DRAG_NAME;
  if ((but->dragflag & UI_BUT_DRAGPOIN_FREE)) {
    MEM_SAFE_FREE(but->dragpoin);
    but->dragflag &= ~UI_BUT_DRAGPOIN_FREE;
  }
  but->dragpoin = (void *)name;
}

/* value from button itself */
void UI_but_drag_set_value(uiBut *but)
{
  but->dragtype = WM_DRAG_VALUE;
}

void UI_but_drag_set_image(
    uiBut *but, const char *path, int icon, struct ImBuf *imb, float scale, const bool use_free)
{
  but->dragtype = WM_DRAG_PATH;
  ui_def_but_icon(but, icon, 0); /* no flag UI_HAS_ICON, so icon doesn't draw in button */
  if ((but->dragflag & UI_BUT_DRAGPOIN_FREE)) {
    MEM_SAFE_FREE(but->dragpoin);
    but->dragflag &= ~UI_BUT_DRAGPOIN_FREE;
  }
  but->dragpoin = (void *)path;
  if (use_free) {
    but->dragflag |= UI_BUT_DRAGPOIN_FREE;
  }
  but->imb = imb;
  but->imb_scale = scale;
}

PointerRNA *UI_but_operator_ptr_get(uiBut *but)
{
  if (but->optype && !but->opptr) {
    but->opptr = MEM_callocN(sizeof(PointerRNA), "uiButOpPtr");
    WM_operator_properties_create_ptr(but->opptr, but->optype);
  }

  return but->opptr;
}

void UI_but_unit_type_set(uiBut *but, const int unit_type)
{
  but->unit_type = (uchar)(RNA_SUBTYPE_UNIT_VALUE(unit_type));
}

int UI_but_unit_type_get(const uiBut *but)
{
  int ownUnit = (int)but->unit_type;

  /* own unit define always takes precedence over RNA provided, allowing for overriding
   * default value provided in RNA in a few special cases (i.e. Active Keyframe in Graph Edit)
   */
  /* XXX: this doesn't allow clearing unit completely, though the same could be said for icons */
  if ((ownUnit != 0) || (but->rnaprop == NULL)) {
    return ownUnit << 16;
  }
  else {
    return RNA_SUBTYPE_UNIT(RNA_property_subtype(but->rnaprop));
  }
}

void UI_block_func_handle_set(uiBlock *block, uiBlockHandleFunc func, void *arg)
{
  block->handle_func = func;
  block->handle_func_arg = arg;
}

void UI_block_func_butmenu_set(uiBlock *block, uiMenuHandleFunc func, void *arg)
{
  block->butm_func = func;
  block->butm_func_arg = arg;
}

void UI_block_func_set(uiBlock *block, uiButHandleFunc func, void *arg1, void *arg2)
{
  block->func = func;
  block->func_arg1 = arg1;
  block->func_arg2 = arg2;
}

void UI_block_funcN_set(uiBlock *block, uiButHandleNFunc funcN, void *argN, void *arg2)
{
  if (block->func_argN) {
    MEM_freeN(block->func_argN);
  }

  block->funcN = funcN;
  block->func_argN = argN;
  block->func_arg2 = arg2;
}

void UI_but_func_rename_set(uiBut *but, uiButHandleRenameFunc func, void *arg1)
{
  but->rename_func = func;
  but->rename_arg1 = arg1;
}

void UI_but_func_drawextra_set(
    uiBlock *block,
    void (*func)(const bContext *C, void *idv, void *arg1, void *arg2, rcti *rect),
    void *arg1,
    void *arg2)
{
  block->drawextra = func;
  block->drawextra_arg1 = arg1;
  block->drawextra_arg2 = arg2;
}

void UI_but_func_set(uiBut *but, uiButHandleFunc func, void *arg1, void *arg2)
{
  but->func = func;
  but->func_arg1 = arg1;
  but->func_arg2 = arg2;
}

void UI_but_funcN_set(uiBut *but, uiButHandleNFunc funcN, void *argN, void *arg2)
{
  if (but->func_argN) {
    MEM_freeN(but->func_argN);
  }

  but->funcN = funcN;
  but->func_argN = argN;
  but->func_arg2 = arg2;
}

void UI_but_func_complete_set(uiBut *but, uiButCompleteFunc func, void *arg)
{
  but->autocomplete_func = func;
  but->autofunc_arg = arg;
}

void UI_but_func_menu_step_set(uiBut *but, uiMenuStepFunc func)
{
  but->menu_step_func = func;
}

void UI_but_func_tooltip_set(uiBut *but, uiButToolTipFunc func, void *argN)
{
  but->tip_func = func;
  if (but->tip_argN) {
    MEM_freeN(but->tip_argN);
  }
  but->tip_argN = argN;
}

void UI_but_func_pushed_state_set(uiBut *but, uiButPushedStateFunc func, void *arg)
{
  but->pushed_state_func = func;
  but->pushed_state_arg = arg;
}

uiBut *uiDefBlockBut(uiBlock *block,
                     uiBlockCreateFunc func,
                     void *arg,
                     const char *str,
                     int x,
                     int y,
                     short width,
                     short height,
                     const char *tip)
{
  uiBut *but = ui_def_but(
      block, UI_BTYPE_BLOCK, 0, str, x, y, width, height, arg, 0.0, 0.0, 0.0, 0.0, tip);
  but->block_create_func = func;
  ui_but_update(but);
  return but;
}

uiBut *uiDefBlockButN(uiBlock *block,
                      uiBlockCreateFunc func,
                      void *argN,
                      const char *str,
                      int x,
                      int y,
                      short width,
                      short height,
                      const char *tip)
{
  uiBut *but = ui_def_but(
      block, UI_BTYPE_BLOCK, 0, str, x, y, width, height, NULL, 0.0, 0.0, 0.0, 0.0, tip);
  but->block_create_func = func;
  if (but->func_argN) {
    MEM_freeN(but->func_argN);
  }
  but->func_argN = argN;
  ui_but_update(but);
  return but;
}

uiBut *uiDefPulldownBut(uiBlock *block,
                        uiBlockCreateFunc func,
                        void *arg,
                        const char *str,
                        int x,
                        int y,
                        short width,
                        short height,
                        const char *tip)
{
  uiBut *but = ui_def_but(
      block, UI_BTYPE_PULLDOWN, 0, str, x, y, width, height, arg, 0.0, 0.0, 0.0, 0.0, tip);
  but->block_create_func = func;
  ui_but_update(but);
  return but;
}

uiBut *uiDefMenuBut(uiBlock *block,
                    uiMenuCreateFunc func,
                    void *arg,
                    const char *str,
                    int x,
                    int y,
                    short width,
                    short height,
                    const char *tip)
{
  uiBut *but = ui_def_but(
      block, UI_BTYPE_PULLDOWN, 0, str, x, y, width, height, arg, 0.0, 0.0, 0.0, 0.0, tip);
  but->menu_create_func = func;
  ui_but_update(but);
  return but;
}

uiBut *uiDefIconTextMenuBut(uiBlock *block,
                            uiMenuCreateFunc func,
                            void *arg,
                            int icon,
                            const char *str,
                            int x,
                            int y,
                            short width,
                            short height,
                            const char *tip)
{
  uiBut *but = ui_def_but(
      block, UI_BTYPE_PULLDOWN, 0, str, x, y, width, height, arg, 0.0, 0.0, 0.0, 0.0, tip);

  ui_def_but_icon(but, icon, UI_HAS_ICON);

  but->drawflag |= UI_BUT_ICON_LEFT;
  ui_but_submenu_enable(block, but);

  but->menu_create_func = func;
  ui_but_update(but);

  return but;
}

uiBut *uiDefIconMenuBut(uiBlock *block,
                        uiMenuCreateFunc func,
                        void *arg,
                        int icon,
                        int x,
                        int y,
                        short width,
                        short height,
                        const char *tip)
{
  uiBut *but = ui_def_but(
      block, UI_BTYPE_PULLDOWN, 0, "", x, y, width, height, arg, 0.0, 0.0, 0.0, 0.0, tip);

  ui_def_but_icon(but, icon, UI_HAS_ICON);
  but->drawflag &= ~UI_BUT_ICON_LEFT;

  but->menu_create_func = func;
  ui_but_update(but);

  return but;
}

/* Block button containing both string label and icon */
uiBut *uiDefIconTextBlockBut(uiBlock *block,
                             uiBlockCreateFunc func,
                             void *arg,
                             int icon,
                             const char *str,
                             int x,
                             int y,
                             short width,
                             short height,
                             const char *tip)
{
  uiBut *but = ui_def_but(
      block, UI_BTYPE_BLOCK, 0, str, x, y, width, height, arg, 0.0, 0.0, 0.0, 0.0, tip);

  /* XXX temp, old menu calls pass on icon arrow, which is now UI_BUT_ICON_SUBMENU flag */
  if (icon != ICON_RIGHTARROW_THIN) {
    ui_def_but_icon(but, icon, 0);
    but->drawflag |= UI_BUT_ICON_LEFT;
  }
  but->flag |= UI_HAS_ICON;
  ui_but_submenu_enable(block, but);

  but->block_create_func = func;
  ui_but_update(but);

  return but;
}

/* Block button containing icon */
uiBut *uiDefIconBlockBut(uiBlock *block,
                         uiBlockCreateFunc func,
                         void *arg,
                         int retval,
                         int icon,
                         int x,
                         int y,
                         short width,
                         short height,
                         const char *tip)
{
  uiBut *but = ui_def_but(
      block, UI_BTYPE_BLOCK, retval, "", x, y, width, height, arg, 0.0, 0.0, 0.0, 0.0, tip);

  ui_def_but_icon(but, icon, UI_HAS_ICON);

  but->drawflag |= UI_BUT_ICON_LEFT;

  but->block_create_func = func;
  ui_but_update(but);

  return but;
}

uiBut *uiDefKeyevtButS(uiBlock *block,
                       int retval,
                       const char *str,
                       int x,
                       int y,
                       short width,
                       short height,
                       short *spoin,
                       const char *tip)
{
  uiBut *but = ui_def_but(block,
                          UI_BTYPE_KEY_EVENT | UI_BUT_POIN_SHORT,
                          retval,
                          str,
                          x,
                          y,
                          width,
                          height,
                          spoin,
                          0.0,
                          0.0,
                          0.0,
                          0.0,
                          tip);
  ui_but_update(but);
  return but;
}

/* short pointers hardcoded */
/* modkeypoin will be set to KM_SHIFT, KM_ALT, KM_CTRL, KM_OSKEY bits */
uiBut *uiDefHotKeyevtButS(uiBlock *block,
                          int retval,
                          const char *str,
                          int x,
                          int y,
                          short width,
                          short height,
                          short *keypoin,
                          short *modkeypoin,
                          const char *tip)
{
  uiBut *but = ui_def_but(block,
                          UI_BTYPE_HOTKEY_EVENT | UI_BUT_POIN_SHORT,
                          retval,
                          str,
                          x,
                          y,
                          width,
                          height,
                          keypoin,
                          0.0,
                          0.0,
                          0.0,
                          0.0,
                          tip);
  but->modifier_key = *modkeypoin;
  ui_but_update(but);
  return but;
}

/* arg is pointer to string/name, use UI_but_func_search_set() below to make this work */
/* here a1 and a2, if set, control thumbnail preview rows/cols */
uiBut *uiDefSearchBut(uiBlock *block,
                      void *arg,
                      int retval,
                      int icon,
                      int maxlen,
                      int x,
                      int y,
                      short width,
                      short height,
                      float a1,
                      float a2,
                      const char *tip)
{
  uiBut *but = ui_def_but(
      block, UI_BTYPE_SEARCH_MENU, retval, "", x, y, width, height, arg, 0.0, maxlen, a1, a2, tip);

  ui_def_but_icon(but, icon, UI_HAS_ICON);

  but->drawflag |= UI_BUT_ICON_LEFT | UI_BUT_TEXT_LEFT;

  ui_but_update(but);

  return but;
}

/**
 * \param search_func, bfunc: both get it as \a arg.
 * \param arg: user value,
 * \param  active: when set, button opens with this item visible and selected.
 */
void UI_but_func_search_set(uiBut *but,
                            uiButSearchCreateFunc search_create_func,
                            uiButSearchFunc search_func,
                            void *arg,
                            bool free_arg,
                            uiButHandleFunc bfunc,
                            void *active)
{
  /* needed since callers don't have access to internal functions
   * (as an alternative we could expose it) */
  if (search_create_func == NULL) {
    search_create_func = ui_searchbox_create_generic;
  }

  if (but->free_search_arg) {
    MEM_SAFE_FREE(but->search_arg);
  }

  but->search_create_func = search_create_func;
  but->search_func = search_func;
  but->search_arg = arg;
  but->free_search_arg = free_arg;

  if (bfunc) {
#ifdef DEBUG
    if (but->func) {
      /* watch this, can be cause of much confusion, see: T47691 */
      printf("%s: warning, overwriting button callback with search function callback!\n",
             __func__);
    }
#endif
    UI_but_func_set(but, bfunc, arg, active);
  }

  /* search buttons show red-alert if item doesn't exist, not for menus */
  if (0 == (but->block->flag & UI_BLOCK_LOOP)) {
    /* skip empty buttons, not all buttons need input, we only show invalid */
    if (but->drawstr[0]) {
      ui_but_search_refresh(but);
    }
  }
}

/* Callbacks for operator search button. */
static void operator_enum_search_cb(const struct bContext *C,
                                    void *but,
                                    const char *str,
                                    uiSearchItems *items)
{
  wmOperatorType *ot = ((uiBut *)but)->optype;
  PropertyRNA *prop = ot->prop;

  if (prop == NULL) {
    printf("%s: %s has no enum property set\n", __func__, ot->idname);
  }
  else if (RNA_property_type(prop) != PROP_ENUM) {
    printf("%s: %s \"%s\" is not an enum property\n",
           __func__,
           ot->idname,
           RNA_property_identifier(prop));
  }
  else {
    PointerRNA *ptr = UI_but_operator_ptr_get(but); /* Will create it if needed! */
    const EnumPropertyItem *item, *item_array;
    bool do_free;

    RNA_property_enum_items_gettexted((bContext *)C, ptr, prop, &item_array, NULL, &do_free);

    for (item = item_array; item->identifier; item++) {
      /* note: need to give the index rather than the
       * identifier because the enum can be freed */
      if (BLI_strcasestr(item->name, str)) {
        if (false ==
            UI_search_item_add(items, item->name, POINTER_FROM_INT(item->value), item->icon)) {
          break;
        }
      }
    }

    if (do_free) {
      MEM_freeN((void *)item_array);
    }
  }
}

static void operator_enum_call_cb(struct bContext *UNUSED(C), void *but, void *arg2)
{
  wmOperatorType *ot = ((uiBut *)but)->optype;
  PointerRNA *opptr = UI_but_operator_ptr_get(but); /* Will create it if needed! */

  if (ot) {
    if (ot->prop) {
      RNA_property_enum_set(opptr, ot->prop, POINTER_AS_INT(arg2));
      /* We do not call op from here, will be called by button code.
       * ui_apply_but_funcs_after() (in interface_handlers.c)
       * called this func before checking operators,
       * because one of its parameters is the button itself! */
    }
    else {
      printf("%s: op->prop for '%s' is NULL\n", __func__, ot->idname);
    }
  }
}

/**
 * Same parameters as for uiDefSearchBut, with additional operator type and properties,
 * used by callback to call again the right op with the right options (properties values).
 */
uiBut *uiDefSearchButO_ptr(uiBlock *block,
                           wmOperatorType *ot,
                           IDProperty *properties,
                           void *arg,
                           int retval,
                           int icon,
                           int maxlen,
                           int x,
                           int y,
                           short width,
                           short height,
                           float a1,
                           float a2,
                           const char *tip)
{
  uiBut *but;

  but = uiDefSearchBut(block, arg, retval, icon, maxlen, x, y, width, height, a1, a2, tip);
  UI_but_func_search_set(but,
                         ui_searchbox_create_generic,
                         operator_enum_search_cb,
                         but,
                         false,
                         operator_enum_call_cb,
                         NULL);

  but->optype = ot;
  but->opcontext = WM_OP_EXEC_DEFAULT;

  if (properties) {
    PointerRNA *ptr = UI_but_operator_ptr_get(but);
    /* Copy idproperties. */
    ptr->data = IDP_CopyProperty(properties);
  }

  return but;
}

/**
 * push a new event onto event queue to activate the given button
 * (usually a text-field) upon entering a popup
 */
void UI_but_focus_on_enter_event(wmWindow *win, uiBut *but)
{
  wmEvent event;

  wm_event_init_from_window(win, &event);

  event.type = EVT_BUT_OPEN;
  event.val = KM_PRESS;
  event.customdata = but;
  event.customdatafree = false;

  wm_event_add(win, &event);
}

void UI_but_func_hold_set(uiBut *but, uiButHandleHoldFunc func, void *argN)
{
  but->hold_func = func;
  but->hold_argN = argN;
}

void UI_but_string_info_get(bContext *C, uiBut *but, ...)
{
  va_list args;
  uiStringInfo *si;

  const EnumPropertyItem *items = NULL, *item = NULL;
  int totitems;
  bool free_items = false;

  va_start(args, but);
  while ((si = (uiStringInfo *)va_arg(args, void *))) {
    int type = si->type;
    char *tmp = NULL;

    if (type == BUT_GET_LABEL) {
      if (but->str) {
        const char *str_sep;
        size_t str_len;

        if ((but->flag & UI_BUT_HAS_SEP_CHAR) && (str_sep = strrchr(but->str, UI_SEP_CHAR))) {
          str_len = (str_sep - but->str);
        }
        else {
          str_len = strlen(but->str);
        }

        tmp = BLI_strdupn(but->str, str_len);
      }
      else {
        type = BUT_GET_RNA_LABEL; /* Fail-safe solution... */
      }
    }
    else if (type == BUT_GET_TIP) {
      if (but->tip_func) {
        tmp = but->tip_func(C, but->tip_argN, but->tip);
      }
      else if (but->tip && but->tip[0]) {
        tmp = BLI_strdup(but->tip);
      }
      else {
        type = BUT_GET_RNA_TIP; /* Fail-safe solution... */
      }
    }

    if (type == BUT_GET_RNAPROP_IDENTIFIER) {
      if (but->rnaprop) {
        tmp = BLI_strdup(RNA_property_identifier(but->rnaprop));
      }
    }
    else if (type == BUT_GET_RNASTRUCT_IDENTIFIER) {
      if (but->rnaprop && but->rnapoin.data) {
        tmp = BLI_strdup(RNA_struct_identifier(but->rnapoin.type));
      }
      else if (but->optype) {
        tmp = BLI_strdup(but->optype->idname);
      }
      else if (ELEM(but->type, UI_BTYPE_MENU, UI_BTYPE_PULLDOWN)) {
        MenuType *mt = UI_but_menutype_get(but);
        if (mt) {
          tmp = BLI_strdup(mt->idname);
        }
      }
      else if (but->type == UI_BTYPE_POPOVER) {
        PanelType *pt = UI_but_paneltype_get(but);
        if (pt) {
          tmp = BLI_strdup(pt->idname);
        }
      }
    }
    else if (ELEM(type, BUT_GET_RNA_LABEL, BUT_GET_RNA_TIP)) {
      if (but->rnaprop) {
        if (type == BUT_GET_RNA_LABEL) {
          tmp = BLI_strdup(RNA_property_ui_name(but->rnaprop));
        }
        else {
          const char *t = RNA_property_ui_description(but->rnaprop);
          if (t && t[0]) {
            tmp = BLI_strdup(t);
          }
        }
      }
      else if (but->optype) {
        if (type == BUT_GET_RNA_LABEL) {
          tmp = BLI_strdup(RNA_struct_ui_name(but->optype->srna));
        }
        else {
          const char *t = RNA_struct_ui_description(but->optype->srna);
          if (t && t[0]) {
            tmp = BLI_strdup(t);
          }
        }
      }
      else if (ELEM(but->type, UI_BTYPE_MENU, UI_BTYPE_PULLDOWN)) {
        MenuType *mt = UI_but_menutype_get(but);
        if (mt) {
          /* not all menus are from python */
          if (mt->ext.srna) {
            if (type == BUT_GET_RNA_LABEL) {
              tmp = BLI_strdup(RNA_struct_ui_name(mt->ext.srna));
            }
            else {
              const char *t = RNA_struct_ui_description(mt->ext.srna);
              if (t && t[0]) {
                tmp = BLI_strdup(t);
              }
            }
          }
        }
      }
    }
    else if (type == BUT_GET_RNA_LABEL_CONTEXT) {
      const char *_tmp = BLT_I18NCONTEXT_DEFAULT;
      if (but->rnaprop) {
        _tmp = RNA_property_translation_context(but->rnaprop);
      }
      else if (but->optype) {
        _tmp = RNA_struct_translation_context(but->optype->srna);
      }
      else if (ELEM(but->type, UI_BTYPE_MENU, UI_BTYPE_PULLDOWN)) {
        MenuType *mt = UI_but_menutype_get(but);
        if (mt) {
          _tmp = RNA_struct_translation_context(mt->ext.srna);
        }
      }
      if (BLT_is_default_context(_tmp)) {
        _tmp = BLT_I18NCONTEXT_DEFAULT_BPYRNA;
      }
      tmp = BLI_strdup(_tmp);
    }
    else if (ELEM(type, BUT_GET_RNAENUM_IDENTIFIER, BUT_GET_RNAENUM_LABEL, BUT_GET_RNAENUM_TIP)) {
      PointerRNA *ptr = NULL;
      PropertyRNA *prop = NULL;
      int value = 0;

      /* get the enum property... */
      if (but->rnaprop && RNA_property_type(but->rnaprop) == PROP_ENUM) {
        /* enum property */
        ptr = &but->rnapoin;
        prop = but->rnaprop;
        value = (ELEM(but->type, UI_BTYPE_ROW, UI_BTYPE_TAB)) ? (int)but->hardmax :
                                                                (int)ui_but_value_get(but);
      }
      else if (but->optype) {
        PointerRNA *opptr = UI_but_operator_ptr_get(but);
        wmOperatorType *ot = but->optype;

        /* so the context is passed to itemf functions */
        WM_operator_properties_sanitize(opptr, false);

        /* if the default property of the operator is enum and it is set,
         * fetch the tooltip of the selected value so that "Snap" and "Mirror"
         * operator menus in the Anim Editors will show tooltips for the different
         * operations instead of the meaningless generic operator tooltip
         */
        if (ot->prop && RNA_property_type(ot->prop) == PROP_ENUM) {
          if (RNA_struct_contains_property(opptr, ot->prop)) {
            ptr = opptr;
            prop = ot->prop;
            value = RNA_property_enum_get(opptr, ot->prop);
          }
        }
      }

      /* get strings from matching enum item */
      if (ptr && prop) {
        if (!item) {
          int i;

          RNA_property_enum_items_gettexted(C, ptr, prop, &items, &totitems, &free_items);
          for (i = 0, item = items; i < totitems; i++, item++) {
            if (item->identifier[0] && item->value == value) {
              break;
            }
          }
        }
        if (item && item->identifier) {
          if (type == BUT_GET_RNAENUM_IDENTIFIER) {
            tmp = BLI_strdup(item->identifier);
          }
          else if (type == BUT_GET_RNAENUM_LABEL) {
            tmp = BLI_strdup(item->name);
          }
          else if (item->description && item->description[0]) {
            tmp = BLI_strdup(item->description);
          }
        }
      }
    }
    else if (type == BUT_GET_OP_KEYMAP) {
      if (!ui_block_is_menu(but->block)) {
        char buf[128];
        if (ui_but_event_operator_string(C, but, buf, sizeof(buf))) {
          tmp = BLI_strdup(buf);
        }
      }
    }
    else if (type == BUT_GET_PROP_KEYMAP) {
      /* for properties that are bound to one of the context cycle, etc. keys... */
      char buf[128];
      if (ui_but_event_property_operator_string(C, but, buf, sizeof(buf))) {
        tmp = BLI_strdup(buf);
      }
    }

    si->strinfo = tmp;
  }
  va_end(args);

  if (free_items && items) {
    MEM_freeN((void *)items);
  }
}

/* Program Init/Exit */

void UI_init(void)
{
  ui_resources_init();
}

/* after reading userdef file */
void UI_init_userdef(Main *bmain)
{
  /* fix saved themes */
  init_userdef_do_versions(bmain);
  uiStyleInit();
}

void UI_reinit_font(void)
{
  uiStyleInit();
}

void UI_exit(void)
{
  ui_resources_free();
  ui_but_clipboard_free();
}<|MERGE_RESOLUTION|>--- conflicted
+++ resolved
@@ -836,7 +836,6 @@
     found_active = true;
 
 #if 0
-<<<<<<< HEAD
 		but->flag = oldbut->flag;
 		but->active = oldbut->active;
 		but->pos = oldbut->pos;
@@ -942,109 +941,6 @@
 	}
 
 	return found_active;
-=======
-    but->flag = oldbut->flag;
-    but->active = oldbut->active;
-    but->pos = oldbut->pos;
-    but->ofs = oldbut->ofs;
-    but->editstr = oldbut->editstr;
-    but->editval = oldbut->editval;
-    but->editvec = oldbut->editvec;
-    but->editcoba = oldbut->editcoba;
-    but->editcumap = oldbut->editcumap;
-    but->selsta = oldbut->selsta;
-    but->selend = oldbut->selend;
-    but->softmin = oldbut->softmin;
-    but->softmax = oldbut->softmax;
-    oldbut->active = NULL;
-#endif
-
-    /* move button over from oldblock to new block */
-    BLI_remlink(&oldblock->buttons, oldbut);
-    BLI_insertlinkafter(&block->buttons, but, oldbut);
-    oldbut->block = block;
-    *but_p = oldbut;
-
-    /* still stuff needs to be copied */
-    oldbut->rect = but->rect;
-    oldbut->context = but->context; /* set by Layout */
-
-    /* drawing */
-    oldbut->icon = but->icon;
-    oldbut->iconadd = but->iconadd;
-    oldbut->alignnr = but->alignnr;
-
-    /* typically the same pointers, but not on undo/redo */
-    /* XXX some menu buttons store button itself in but->poin. Ugly */
-    if (oldbut->poin != (char *)oldbut) {
-      SWAP(char *, oldbut->poin, but->poin);
-      SWAP(void *, oldbut->func_argN, but->func_argN);
-    }
-
-    /* Move tooltip from new to old. */
-    SWAP(uiButToolTipFunc, oldbut->tip_func, but->tip_func);
-    SWAP(void *, oldbut->tip_argN, but->tip_argN);
-
-    oldbut->flag = (oldbut->flag & ~flag_copy) | (but->flag & flag_copy);
-    oldbut->drawflag = (oldbut->drawflag & ~drawflag_copy) | (but->drawflag & drawflag_copy);
-
-    /* copy hardmin for list rows to prevent 'sticking' highlight to mouse position
-     * when scrolling without moving mouse (see [#28432]) */
-    if (ELEM(oldbut->type, UI_BTYPE_ROW, UI_BTYPE_LISTROW)) {
-      oldbut->hardmax = but->hardmax;
-    }
-
-    /* Selectively copy a1, a2 since their use differs across all button types
-     * (and we'll probably split these out later) */
-    if (ELEM(oldbut->type, UI_BTYPE_PROGRESS_BAR)) {
-      oldbut->a1 = but->a1;
-    }
-
-    if (!BLI_listbase_is_empty(&block->butstore)) {
-      UI_butstore_register_update(block, oldbut, but);
-    }
-
-    /* move/copy string from the new button to the old */
-    /* needed for alt+mouse wheel over enums */
-    if (but->str != but->strdata) {
-      if (oldbut->str != oldbut->strdata) {
-        SWAP(char *, but->str, oldbut->str);
-      }
-      else {
-        oldbut->str = but->str;
-        but->str = but->strdata;
-      }
-    }
-    else {
-      if (oldbut->str != oldbut->strdata) {
-        MEM_freeN(oldbut->str);
-        oldbut->str = oldbut->strdata;
-      }
-      BLI_strncpy(oldbut->strdata, but->strdata, sizeof(oldbut->strdata));
-    }
-
-    if (but->dragpoin && (but->dragflag & UI_BUT_DRAGPOIN_FREE)) {
-      SWAP(void *, but->dragpoin, oldbut->dragpoin);
-    }
-
-    BLI_remlink(&block->buttons, but);
-    ui_but_free(C, but);
-
-    /* note: if layout hasn't been applied yet, it uses old button pointers... */
-  }
-  else {
-    const int flag_copy = UI_BUT_DRAG_MULTI;
-
-    but->flag = (but->flag & ~flag_copy) | (oldbut->flag & flag_copy);
-
-    /* ensures one button can get activated, and in case the buttons
-     * draw are the same this gives O(1) lookup for each button */
-    BLI_remlink(&oldblock->buttons, oldbut);
-    ui_but_free(C, oldbut);
-  }
-
-  return found_active;
->>>>>>> c8fc23fd
 }
 
 /* needed for temporarily rename buttons, such as in outliner or file-select,
@@ -1843,7 +1739,6 @@
 /* uses local copy of style, to scale things down, and allow widgets to change stuff */
 void UI_block_draw(const bContext *C, uiBlock *block)
 {
-<<<<<<< HEAD
 	uiStyle style = *UI_style_get_dpi();  /* XXX pass on as arg */
 	ARegion *ar;
 	uiBut *but;
@@ -1921,82 +1816,6 @@
 	GPU_matrix_pop();
 
 	ui_draw_links(block);
-=======
-  uiStyle style = *UI_style_get_dpi(); /* XXX pass on as arg */
-  ARegion *ar;
-  uiBut *but;
-  rcti rect;
-
-  /* get menu region or area region */
-  ar = CTX_wm_menu(C);
-  if (!ar) {
-    ar = CTX_wm_region(C);
-  }
-
-  if (!block->endblock) {
-    UI_block_end(C, block);
-  }
-
-  /* we set this only once */
-  GPU_blend_set_func_separate(
-      GPU_SRC_ALPHA, GPU_ONE_MINUS_SRC_ALPHA, GPU_ONE, GPU_ONE_MINUS_SRC_ALPHA);
-
-  /* scale fonts */
-  ui_fontscale(&style.paneltitle.points, block->aspect);
-  ui_fontscale(&style.grouplabel.points, block->aspect);
-  ui_fontscale(&style.widgetlabel.points, block->aspect);
-  ui_fontscale(&style.widget.points, block->aspect);
-
-  /* scale block min/max to rect */
-  ui_but_to_pixelrect(&rect, ar, block, NULL);
-
-  /* pixel space for AA widgets */
-  GPU_matrix_push_projection();
-  GPU_matrix_push();
-  GPU_matrix_identity_set();
-
-  wmOrtho2_region_pixelspace(ar);
-
-  /* back */
-  if (block->flag & UI_BLOCK_RADIAL) {
-    ui_draw_pie_center(block);
-  }
-  else if (block->flag & UI_BLOCK_POPOVER) {
-    ui_draw_popover_back(ar, &style, block, &rect);
-  }
-  else if (block->flag & UI_BLOCK_LOOP) {
-    ui_draw_menu_back(&style, block, &rect);
-  }
-  else if (block->panel) {
-    bool show_background = ar->alignment != RGN_ALIGN_FLOAT;
-    ui_draw_aligned_panel(&style, block, &rect, UI_panel_category_is_visible(ar), show_background);
-  }
-
-  BLF_batch_draw_begin();
-  UI_icon_draw_cache_begin();
-  UI_widgetbase_draw_cache_begin();
-
-  /* widgets */
-  for (but = block->buttons.first; but; but = but->next) {
-    if (!(but->flag & (UI_HIDDEN | UI_SCROLLED))) {
-      ui_but_to_pixelrect(&rect, ar, block, but);
-
-      /* XXX: figure out why invalid coordinates happen when closing render window */
-      /* and material preview is redrawn in main window (temp fix for bug #23848) */
-      if (rect.xmin < rect.xmax && rect.ymin < rect.ymax) {
-        ui_draw_but(C, ar, &style, but, &rect);
-      }
-    }
-  }
-
-  UI_widgetbase_draw_cache_end();
-  UI_icon_draw_cache_end();
-  BLF_batch_draw_end();
-
-  /* restore matrix */
-  GPU_matrix_pop_projection();
-  GPU_matrix_pop();
->>>>>>> c8fc23fd
 }
 
 static void ui_block_message_subscribe(ARegion *ar, struct wmMsgBus *mbus, uiBlock *block)
@@ -2042,7 +1861,6 @@
  */
 int ui_but_is_pushed_ex(uiBut *but, double *value)
 {
-<<<<<<< HEAD
 	int is_push = 0;
 
 	if (but->bit) {
@@ -2120,86 +1938,6 @@
 	}
 
 	return is_push;
-=======
-  int is_push = 0;
-
-  if (but->bit) {
-    const bool state = !ELEM(
-        but->type, UI_BTYPE_TOGGLE_N, UI_BTYPE_ICON_TOGGLE_N, UI_BTYPE_CHECKBOX_N);
-    int lvalue;
-    UI_GET_BUT_VALUE_INIT(but, *value);
-    lvalue = (int)*value;
-    if (UI_BITBUT_TEST(lvalue, (but->bitnr))) {
-      is_push = state;
-    }
-    else {
-      is_push = !state;
-    }
-  }
-  else {
-    switch (but->type) {
-      case UI_BTYPE_BUT:
-      case UI_BTYPE_HOTKEY_EVENT:
-      case UI_BTYPE_KEY_EVENT:
-      case UI_BTYPE_COLOR:
-        is_push = -1;
-        break;
-      case UI_BTYPE_BUT_TOGGLE:
-      case UI_BTYPE_TOGGLE:
-      case UI_BTYPE_ICON_TOGGLE:
-      case UI_BTYPE_CHECKBOX:
-        UI_GET_BUT_VALUE_INIT(but, *value);
-        if (*value != (double)but->hardmin) {
-          is_push = true;
-        }
-        break;
-      case UI_BTYPE_ICON_TOGGLE_N:
-      case UI_BTYPE_TOGGLE_N:
-      case UI_BTYPE_CHECKBOX_N:
-        UI_GET_BUT_VALUE_INIT(but, *value);
-        if (*value == 0.0) {
-          is_push = true;
-        }
-        break;
-      case UI_BTYPE_ROW:
-      case UI_BTYPE_LISTROW:
-      case UI_BTYPE_TAB:
-        if ((but->type == UI_BTYPE_TAB) && but->rnaprop && but->custom_data) {
-          /* uiBut.custom_data points to data this tab represents (e.g. workspace).
-           * uiBut.rnapoin/prop store an active value (e.g. active workspace). */
-          if (RNA_property_type(but->rnaprop) == PROP_POINTER) {
-            PointerRNA active_ptr = RNA_property_pointer_get(&but->rnapoin, but->rnaprop);
-            if (active_ptr.data == but->custom_data) {
-              is_push = true;
-            }
-          }
-          break;
-        }
-        else if (but->optype) {
-          break;
-        }
-
-        UI_GET_BUT_VALUE_INIT(but, *value);
-        /* support for rna enum buts */
-        if (but->rnaprop && (RNA_property_flag(but->rnaprop) & PROP_ENUM_FLAG)) {
-          if ((int)*value & (int)but->hardmax) {
-            is_push = true;
-          }
-        }
-        else {
-          if (*value == (double)but->hardmax) {
-            is_push = true;
-          }
-        }
-        break;
-      default:
-        is_push = -1;
-        break;
-    }
-  }
-
-  return is_push;
->>>>>>> c8fc23fd
 }
 int ui_but_is_pushed(uiBut *but)
 {
@@ -3522,7 +3260,6 @@
 /* can be called with C==NULL */
 static void ui_but_free(const bContext *C, uiBut *but)
 {
-<<<<<<< HEAD
 	if (but->opptr) {
 		WM_operator_properties_free(but->opptr);
 		MEM_freeN(but->opptr);
@@ -3573,57 +3310,6 @@
 	BLI_assert(UI_butstore_is_registered(but->block, but) == false);
 
 	MEM_freeN(but);
-=======
-  if (but->opptr) {
-    WM_operator_properties_free(but->opptr);
-    MEM_freeN(but->opptr);
-  }
-
-  if (but->func_argN) {
-    MEM_freeN(but->func_argN);
-  }
-
-  if (but->tip_argN) {
-    MEM_freeN(but->tip_argN);
-  }
-
-  if (but->hold_argN) {
-    MEM_freeN(but->hold_argN);
-  }
-
-  if (but->free_search_arg) {
-    MEM_SAFE_FREE(but->search_arg);
-  }
-
-  if (but->active) {
-    /* XXX solve later, buttons should be free-able without context ideally,
-     * however they may have open tooltips or popup windows, which need to
-     * be closed using a context pointer */
-    if (C) {
-      ui_but_active_free(C, but);
-    }
-    else {
-      if (but->active) {
-        MEM_freeN(but->active);
-      }
-    }
-  }
-  if (but->str && but->str != but->strdata) {
-    MEM_freeN(but->str);
-  }
-
-  if ((but->type == UI_BTYPE_IMAGE) && but->poin) {
-    IMB_freeImBuf((struct ImBuf *)but->poin);
-  }
-
-  if (but->dragpoin && (but->dragflag & UI_BUT_DRAGPOIN_FREE)) {
-    MEM_freeN(but->dragpoin);
-  }
-
-  BLI_assert(UI_butstore_is_registered(but->block, but) == false);
-
-  MEM_freeN(but);
->>>>>>> c8fc23fd
 }
 
 /* can be called with C==NULL */
