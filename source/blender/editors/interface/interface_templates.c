--- conflicted
+++ resolved
@@ -3461,81 +3461,6 @@
 	}
 }
 
-<<<<<<< HEAD
-=======
-void uiTemplateGameStates(
-        uiLayout *layout, PointerRNA *ptr, const char *propname,
-        PointerRNA *used_ptr, const char *used_propname, int active_state)
-{
-	uiLayout *uRow, *uCol;
-	PropertyRNA *prop, *used_prop = NULL;
-	int groups, cols, states;
-	int group, col, state, row;
-	int cols_per_group = 5;
-	Object *ob = (Object *)ptr->id.data;
-
-	prop = RNA_struct_find_property(ptr, propname);
-	if (!prop) {
-		RNA_warning("states property not found: %s.%s", RNA_struct_identifier(ptr->type), propname);
-		return;
-	}
-
-	/* the number of states determines the way we group them
-	 * - we want 2 rows only (for now)
-	 * - the number of columns (cols) is the total number of buttons per row
-	 *   the 'remainder' is added to this, as it will be ok to have first row slightly wider if need be
-	 * - for now, only split into groups if group will have at least 5 items
-	 */
-	states = RNA_property_array_length(ptr, prop);
-	cols = (states / 2) + (states % 2);
-	groups = ((cols / 2) < cols_per_group) ? (1) : (cols / cols_per_group);
-
-	if (used_ptr && used_propname) {
-		used_prop = RNA_struct_find_property(used_ptr, used_propname);
-		if (!used_prop) {
-			RNA_warning("used layers property not found: %s.%s", RNA_struct_identifier(ptr->type), used_propname);
-			return;
-		}
-
-		if (RNA_property_array_length(used_ptr, used_prop) < states)
-			used_prop = NULL;
-	}
-
-	/* layers are laid out going across rows, with the columns being divided into groups */
-
-	for (group = 0; group < groups; group++) {
-		uCol = uiLayoutColumn(layout, true);
-
-		for (row = 0; row < 2; row++) {
-			uiBlock *block;
-			uiBut *but;
-
-			uRow = uiLayoutRow(uCol, true);
-			block = uiLayoutGetBlock(uRow);
-			state = groups * cols_per_group * row + cols_per_group * group;
-
-			/* add layers as toggle buts */
-			for (col = 0; (col < cols_per_group) && (state < states); col++, state++) {
-				int icon = 0;
-				int butlay = 1 << state;
-
-				if (active_state & butlay)
-					icon = ICON_LAYER_ACTIVE;
-				else if (used_prop && RNA_property_boolean_get_index(used_ptr, used_prop, state))
-					icon = ICON_LAYER_USED;
-
-				but = uiDefIconButR_prop(
-				        block, UI_BTYPE_ICON_TOGGLE, 0, icon, 0, 0, UI_UNIT_X / 2, UI_UNIT_Y / 2, ptr, prop,
-				        state, 0, 0, -1, -1, sca_state_name_get(ob, state));
-				UI_but_func_set(but, handle_layer_buttons, but, POINTER_FROM_INT(state));
-				but->type = UI_BTYPE_TOGGLE;
-			}
-		}
-	}
-}
-
-
->>>>>>> d7f55c4f
 /************************* List Template **************************/
 static void uilist_draw_item_default(
         struct uiList *ui_list, struct bContext *UNUSED(C), struct uiLayout *layout,
