--- conflicted
+++ resolved
@@ -827,19 +827,6 @@
                                      float zoom,
                                      ePaintMode mode)
 {
-<<<<<<< HEAD
-	/* Color means that primary brush texture is colored and
-	 * secondary is used for alpha/mask control. */
-	bool col = ELEM(mode, PAINT_MODE_TEXTURE_3D, PAINT_MODE_TEXTURE_2D, PAINT_MODE_VERTEX);
-	eOverlayControlFlags flags = BKE_paint_get_overlay_flags();
-	gpuPushAttr(GPU_DEPTH_BUFFER_BIT | GPU_BLEND_BIT);
-
-	/* Translate to region. */
-	GPU_matrix_push();
-	GPU_matrix_translate_2f(vc->ar->winrct.xmin, vc->ar->winrct.ymin);
-	x -= vc->ar->winrct.xmin;
-	y -= vc->ar->winrct.ymin;
-=======
   /* Color means that primary brush texture is colored and
    * secondary is used for alpha/mask control. */
   bool col = ELEM(mode, PAINT_MODE_TEXTURE_3D, PAINT_MODE_TEXTURE_2D, PAINT_MODE_VERTEX);
@@ -854,7 +841,6 @@
   GPU_matrix_translate_2f(vc->ar->winrct.xmin, vc->ar->winrct.ymin);
   x -= vc->ar->winrct.xmin;
   y -= vc->ar->winrct.ymin;
->>>>>>> e72053a2
 
   /* Colored overlay should be drawn separately. */
   if (col) {
@@ -877,15 +863,10 @@
     }
   }
 
-<<<<<<< HEAD
-	GPU_matrix_pop();
-	gpuPopAttr();
-=======
   GPU_matrix_pop();
   gpuPopAttr();
 
   return alpha_overlay_active;
->>>>>>> e72053a2
 }
 
 BLI_INLINE void draw_tri_point(
