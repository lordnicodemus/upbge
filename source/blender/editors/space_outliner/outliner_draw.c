/*
 * ***** BEGIN GPL LICENSE BLOCK *****
 *
 * This program is free software; you can redistribute it and/or
 * modify it under the terms of the GNU General Public License
 * as published by the Free Software Foundation; either version 2
 * of the License, or (at your option) any later version. 
 *
 * This program is distributed in the hope that it will be useful,
 * but WITHOUT ANY WARRANTY; without even the implied warranty of
 * MERCHANTABILITY or FITNESS FOR A PARTICULAR PURPOSE.  See the
 * GNU General Public License for more details.
 *
 * You should have received a copy of the GNU General Public License
 * along with this program; if not, write to the Free Software Foundation,
 * Inc., 51 Franklin Street, Fifth Floor, Boston, MA 02110-1301, USA.
 *
 * The Original Code is Copyright (C) 2004 Blender Foundation.
 * All rights reserved.
 *
 * The Original Code is: all of this file.
 *
 * Contributor(s): Joshua Leung
 *
 * ***** END GPL LICENSE BLOCK *****
 */

/** \file blender/editors/space_outliner/outliner_draw.c
 *  \ingroup spoutliner
 */

#include "DNA_anim_types.h"
#include "DNA_armature_types.h"
#include "DNA_gpencil_types.h"
#include "DNA_group_types.h"
#include "DNA_lamp_types.h"
#include "DNA_object_types.h"
#include "DNA_scene_types.h"
#include "DNA_sequence_types.h"

#include "BLI_math.h"
#include "BLI_blenlib.h"
#include "BLI_string_utils.h"
#include "BLI_utildefines.h"
#include "BLI_mempool.h"

#include "BLT_translation.h"

#include "BKE_context.h"
#include "BKE_deform.h"
#include "BKE_fcurve.h"
#include "BKE_global.h"
#include "BKE_layer.h"
#include "BKE_library.h"
#include "BKE_main.h"
#include "BKE_modifier.h"
#include "BKE_report.h"
#include "BKE_scene.h"
#include "BKE_object.h"

#include "DEG_depsgraph.h"

#include "ED_armature.h"
#include "ED_keyframing.h"
#include "ED_object.h"
#include "ED_screen.h"

#include "WM_api.h"
#include "WM_types.h"

#include "GPU_immediate.h"

#include "UI_interface.h"
#include "UI_interface_icons.h"
#include "UI_resources.h"
#include "UI_view2d.h"

#include "RNA_access.h"

#include "outliner_intern.h"

/* disable - this is far too slow - campbell */
// #define USE_GROUP_SELECT

/* ****************************************************** */
/* Tree Size Functions */

static void outliner_height(SpaceOops *soops, ListBase *lb, int *h)
{
	TreeElement *te = lb->first;
	while (te) {
		TreeStoreElem *tselem = TREESTORE(te);
		if (TSELEM_OPEN(tselem, soops))
			outliner_height(soops, &te->subtree, h);
		(*h) += UI_UNIT_Y;
		te = te->next;
	}
}

#if 0  // XXX this is currently disabled until te->xend is set correctly
static void outliner_width(SpaceOops *soops, ListBase *lb, int *w)
{
	TreeElement *te = lb->first;
	while (te) {
//		TreeStoreElem *tselem = TREESTORE(te);
		
		// XXX fixme... te->xend is not set yet
		if (!TSELEM_OPEN(tselem, soops)) {
			if (te->xend > *w)
				*w = te->xend;
		}
		outliner_width(soops, &te->subtree, w);
		te = te->next;
	}
}
#endif

static void outliner_rna_width(SpaceOops *soops, ListBase *lb, int *w, int startx)
{
	TreeElement *te = lb->first;
	while (te) {
		TreeStoreElem *tselem = TREESTORE(te);
		// XXX fixme... (currently, we're using a fixed length of 100)!
#if 0
		if (te->xend) {
			if (te->xend > *w)
				*w = te->xend;
		}
#endif
		if (startx + 100 > *w)
			*w = startx + 100;

		if (TSELEM_OPEN(tselem, soops))
			outliner_rna_width(soops, &te->subtree, w, startx + UI_UNIT_X);
		te = te->next;
	}
}

/* ****************************************************** */

static void restrictbutton_recursive_ebone(bContext *C, EditBone *ebone_parent, int flag, bool set_flag)
{
	Object *obedit = CTX_data_edit_object(C);
	bArmature *arm = obedit->data;
	EditBone *ebone;
	
	for (ebone = arm->edbo->first; ebone; ebone = ebone->next) {
		if (ED_armature_ebone_is_child_recursive(ebone_parent, ebone)) {
			if (set_flag) {
				ebone->flag &= ~(BONE_TIPSEL | BONE_SELECTED | BONE_ROOTSEL);
				ebone->flag |= flag;
			}
			else {
				ebone->flag &= ~flag;
			}
		}
	}
}

static void restrictbutton_recursive_bone(Bone *bone_parent, int flag, bool set_flag)
{
	Bone *bone;
	for (bone = bone_parent->childbase.first; bone; bone = bone->next) {
		if (set_flag) {
			bone->flag &= ~(BONE_TIPSEL | BONE_SELECTED | BONE_ROOTSEL);
			bone->flag |= flag;
		}
		else {
			bone->flag &= ~flag;
		}
		restrictbutton_recursive_bone(bone, flag, set_flag);
	}

}

static void restrictbutton_r_lay_cb(bContext *C, void *poin, void *UNUSED(poin2))
{
	WM_event_add_notifier(C, NC_SCENE | ND_RENDER_OPTIONS, poin);
}

static void restrictbutton_modifier_cb(bContext *C, void *UNUSED(poin), void *poin2)
{
	Object *ob = (Object *)poin2;
	
	DEG_id_tag_update(&ob->id, OB_RECALC_DATA);
	WM_event_add_notifier(C, NC_OBJECT | ND_MODIFIER, ob);
}

static void restrictbutton_bone_visibility_cb(bContext *C, void *UNUSED(poin), void *poin2)
{
	Bone *bone = (Bone *)poin2;
	if (bone->flag & BONE_HIDDEN_P)
		bone->flag &= ~(BONE_SELECTED | BONE_TIPSEL | BONE_ROOTSEL);

	if (CTX_wm_window(C)->eventstate->ctrl) {
		restrictbutton_recursive_bone(bone, BONE_HIDDEN_P, (bone->flag & BONE_HIDDEN_P) != 0);
	}

	WM_event_add_notifier(C, NC_OBJECT | ND_POSE, NULL);
}

static void restrictbutton_bone_select_cb(bContext *C, void *UNUSED(poin), void *poin2)
{
	Bone *bone = (Bone *)poin2;
	if (bone->flag & BONE_UNSELECTABLE)
		bone->flag &= ~(BONE_SELECTED | BONE_TIPSEL | BONE_ROOTSEL);

	if (CTX_wm_window(C)->eventstate->ctrl) {
		restrictbutton_recursive_bone(bone, BONE_UNSELECTABLE, (bone->flag & BONE_UNSELECTABLE) != 0);
	}

	WM_event_add_notifier(C, NC_OBJECT | ND_POSE, NULL);
}

static void restrictbutton_ebone_select_cb(bContext *C, void *UNUSED(poin), void *poin2)
{
	EditBone *ebone = (EditBone *)poin2;

	if (ebone->flag & BONE_UNSELECTABLE) {
		ebone->flag &= ~(BONE_SELECTED | BONE_TIPSEL | BONE_ROOTSEL);
	}

	if (CTX_wm_window(C)->eventstate->ctrl) {
		restrictbutton_recursive_ebone(C, ebone, BONE_UNSELECTABLE, (ebone->flag & BONE_UNSELECTABLE) != 0);
	}

	WM_event_add_notifier(C, NC_OBJECT | ND_POSE, NULL);
}

static void restrictbutton_ebone_visibility_cb(bContext *C, void *UNUSED(poin), void *poin2)
{
	EditBone *ebone = (EditBone *)poin2;
	if (ebone->flag & BONE_HIDDEN_A) {
		ebone->flag &= ~(BONE_SELECTED | BONE_TIPSEL | BONE_ROOTSEL);
	}

	if (CTX_wm_window(C)->eventstate->ctrl) {
		restrictbutton_recursive_ebone(C, ebone, BONE_HIDDEN_A, (ebone->flag & BONE_HIDDEN_A) != 0);
	}

	WM_event_add_notifier(C, NC_OBJECT | ND_POSE, NULL);
}

static void restrictbutton_gp_layer_flag_cb(bContext *C, void *UNUSED(poin), void *UNUSED(poin2))
{
	WM_event_add_notifier(C, NC_GPENCIL | ND_DATA | NA_EDITED, NULL);
}

static void restrictbutton_collection_flag_cb(bContext *C, void *poin, void *UNUSED(poin2))
{
	Scene *scene = poin;
	/* hide and deselect bases that are directly influenced by this LayerCollection */
	/* TODO(sergey): Use proper flag for tagging here. */
<<<<<<< HEAD
	DAG_id_tag_update(&scene->id, 0);
=======
	DEG_id_tag_update(&scene->id, 0);
>>>>>>> a5b3df75
	WM_event_add_notifier(C, NC_SCENE | ND_OB_SELECT, scene);
	WM_event_add_notifier(C, NC_SCENE | ND_LAYER_CONTENT, NULL);
}

static void restrictbutton_id_user_toggle(bContext *UNUSED(C), void *poin, void *UNUSED(poin2))
{
	ID *id = (ID *)poin;
	
	BLI_assert(id != NULL);
	
	if (id->flag & LIB_FAKEUSER) {
		id_us_plus(id);
	}
	else {
		id_us_min(id);
	}
}


static void namebutton_cb(bContext *C, void *tsep, char *oldname)
{
	SpaceOops *soops = CTX_wm_space_outliner(C);
	Scene *scene = CTX_data_scene(C);
	SceneLayer *sl = CTX_data_scene_layer(C);
	Object *obedit = CTX_data_edit_object(C);
	BLI_mempool *ts = soops->treestore;
	TreeStoreElem *tselem = tsep;
	
	if (ts && tselem) {
		TreeElement *te = outliner_find_tree_element(&soops->tree, tselem);
		
		if (tselem->type == 0) {
			BLI_libblock_ensure_unique_name(G.main, tselem->id->name);
			
			switch (GS(tselem->id->name)) {
				case ID_MA:
					WM_event_add_notifier(C, NC_MATERIAL, NULL); break;
				case ID_TE:
					WM_event_add_notifier(C, NC_TEXTURE, NULL); break;
				case ID_IM:
					WM_event_add_notifier(C, NC_IMAGE, NULL); break;
				case ID_SCE:
					WM_event_add_notifier(C, NC_SCENE, NULL); break;
				default:
					WM_event_add_notifier(C, NC_ID | NA_RENAME, NULL); break;
			}
			/* Check the library target exists */
			if (te->idcode == ID_LI) {
				Library *lib = (Library *)tselem->id;
				char expanded[FILE_MAX];

				BKE_library_filepath_set(lib, lib->name);

				BLI_strncpy(expanded, lib->name, sizeof(expanded));
				BLI_path_abs(expanded, G.main->name);
				if (!BLI_exists(expanded)) {
					BKE_reportf(CTX_wm_reports(C), RPT_ERROR,
					            "Library path '%s' does not exist, correct this before saving", expanded);
				}
				else if (lib->id.tag & LIB_TAG_MISSING) {
					BKE_reportf(CTX_wm_reports(C), RPT_INFO,
					            "Library path '%s' is now valid, please reload the library", expanded);
					lib->id.tag &= ~LIB_TAG_MISSING;
				}
			}
		}
		else {
			switch (tselem->type) {
				case TSE_DEFGROUP:
					defgroup_unique_name(te->directdata, (Object *)tselem->id); //	id = object
					break;
				case TSE_NLA_ACTION:
					BLI_libblock_ensure_unique_name(G.main, tselem->id->name);
					break;
				case TSE_EBONE:
				{
					bArmature *arm = (bArmature *)tselem->id;
					if (arm->edbo) {
						EditBone *ebone = te->directdata;
						char newname[sizeof(ebone->name)];

						/* restore bone name */
						BLI_strncpy(newname, ebone->name, sizeof(ebone->name));
						BLI_strncpy(ebone->name, oldname, sizeof(ebone->name));
						ED_armature_bone_rename(obedit->data, oldname, newname);
						WM_event_add_notifier(C, NC_OBJECT | ND_POSE, OBACT_NEW);
					}
					break;
				}

				case TSE_BONE:
				{
					Bone *bone = te->directdata;
					Object *ob;
					char newname[sizeof(bone->name)];
					
					/* always make current object active */
					tree_element_active(C, scene, sl, soops, te, OL_SETSEL_NORMAL, true);
					ob = OBACT_NEW;
					
					/* restore bone name */
					BLI_strncpy(newname, bone->name, sizeof(bone->name));
					BLI_strncpy(bone->name, oldname, sizeof(bone->name));
					ED_armature_bone_rename(ob->data, oldname, newname);
					WM_event_add_notifier(C, NC_OBJECT | ND_POSE, ob);
					break;
				}
				case TSE_POSE_CHANNEL:
				{
					bPoseChannel *pchan = te->directdata;
					Object *ob;
					char newname[sizeof(pchan->name)];
					
					/* always make current pose-bone active */
					tree_element_active(C, scene, sl, soops, te, OL_SETSEL_NORMAL, true);
					ob = OBACT_NEW;

					BLI_assert(ob->type == OB_ARMATURE);
					
					/* restore bone name */
					BLI_strncpy(newname, pchan->name, sizeof(pchan->name));
					BLI_strncpy(pchan->name, oldname, sizeof(pchan->name));
					ED_armature_bone_rename(ob->data, oldname, newname);
					WM_event_add_notifier(C, NC_OBJECT | ND_POSE, ob);
					break;
				}
				case TSE_POSEGRP:
				{
					Object *ob = (Object *)tselem->id; // id = object
					bActionGroup *grp = te->directdata;
					
					BLI_uniquename(&ob->pose->agroups, grp, CTX_DATA_(BLT_I18NCONTEXT_ID_ACTION, "Group"), '.',
					               offsetof(bActionGroup, name), sizeof(grp->name));
					WM_event_add_notifier(C, NC_OBJECT | ND_POSE, ob);
					break;
				}
				case TSE_GP_LAYER:
				{
					bGPdata *gpd = (bGPdata *)tselem->id; // id = GP Datablock
					bGPDlayer *gpl = te->directdata;
					
					// XXX: name needs translation stuff
					BLI_uniquename(&gpd->layers, gpl, "GP Layer", '.',
					               offsetof(bGPDlayer, info), sizeof(gpl->info));
					WM_event_add_notifier(C, NC_GPENCIL | ND_DATA, gpd);
					break;
				}
				case TSE_R_LAYER:
					break;
				case TSE_SCENE_COLLECTION:
				case TSE_LAYER_COLLECTION:
				{
					SceneCollection *sc = outliner_scene_collection_from_tree_element(te);
					BKE_collection_rename(scene, sc, te->name);
					break;
				}
			}
		}
		tselem->flag &= ~TSE_TEXTBUT;
	}
}

static void outliner_draw_restrictbuts(uiBlock *block, Scene *scene, ARegion *ar, SpaceOops *soops, ListBase *lb)
{	
	uiBut *bt;
	TreeElement *te;
	TreeStoreElem *tselem;
	Object *ob = NULL;

	PropertyRNA *object_prop_hide, *object_prop_hide_select, *object_prop_hide_render;

	/* get RNA properties (once) */
	object_prop_hide = RNA_struct_type_find_property(&RNA_Object, "hide");
	object_prop_hide_select = RNA_struct_type_find_property(&RNA_Object, "hide_select");
	object_prop_hide_render = RNA_struct_type_find_property(&RNA_Object, "hide_render");
	BLI_assert(object_prop_hide && object_prop_hide_select  && object_prop_hide_render);


	for (te = lb->first; te; te = te->next) {
		tselem = TREESTORE(te);
		if (te->ys + 2 * UI_UNIT_Y >= ar->v2d.cur.ymin && te->ys <= ar->v2d.cur.ymax) {
			/* scene render layers and passes have toggle-able flags too! */
			if (tselem->type == TSE_R_LAYER) {
				UI_block_emboss_set(block, UI_EMBOSS_NONE);
				
				bt = uiDefIconButBitI(block, UI_BTYPE_ICON_TOGGLE_N, SCE_LAY_DISABLE, 0, ICON_CHECKBOX_HLT - 1,
				                      (int)(ar->v2d.cur.xmax - OL_TOG_RESTRICT_VIEWX), te->ys, UI_UNIT_X,
				                      UI_UNIT_Y, te->directdata, 0, 0, 0, 0, TIP_("Render this RenderLayer"));
				UI_but_func_set(bt, restrictbutton_r_lay_cb, tselem->id, NULL);
				UI_but_flag_enable(bt, UI_BUT_DRAG_LOCK);
				
				UI_block_emboss_set(block, UI_EMBOSS);
			}
			else if (tselem->type == TSE_R_PASS) {
				int *layflag = te->directdata;
				int passflag = 1 << tselem->nr;
				
				UI_block_emboss_set(block, UI_EMBOSS_NONE);
				
				
				bt = uiDefIconButBitI(block, UI_BTYPE_ICON_TOGGLE, passflag, 0, ICON_CHECKBOX_HLT - 1,
				                      (int)(ar->v2d.cur.xmax - OL_TOG_RESTRICT_VIEWX), te->ys, UI_UNIT_X,
				                      UI_UNIT_Y, layflag, 0, 0, 0, 0, TIP_("Render this Pass"));
				UI_but_func_set(bt, restrictbutton_r_lay_cb, tselem->id, NULL);
				UI_but_flag_enable(bt, UI_BUT_DRAG_LOCK);
				
				layflag++;  /* is lay_xor */
				if (ELEM(passflag, SCE_PASS_SPEC, SCE_PASS_SHADOW, SCE_PASS_AO, SCE_PASS_REFLECT, SCE_PASS_REFRACT,
				          SCE_PASS_INDIRECT, SCE_PASS_EMIT, SCE_PASS_ENVIRONMENT))
				{
					bt = uiDefIconButBitI(block, UI_BTYPE_TOGGLE, passflag, 0, (*layflag & passflag) ? ICON_DOT : ICON_BLANK1,
					                      (int)(ar->v2d.cur.xmax - OL_TOG_RESTRICT_SELECTX), te->ys, UI_UNIT_X,
					                      UI_UNIT_Y, layflag, 0, 0, 0, 0, TIP_("Exclude this Pass from Combined"));
					UI_but_func_set(bt, restrictbutton_r_lay_cb, tselem->id, NULL);
					UI_but_flag_enable(bt, UI_BUT_DRAG_LOCK);
				}
				
				UI_block_emboss_set(block, UI_EMBOSS);
			}
			else if (tselem->type == TSE_MODIFIER) {
				ModifierData *md = (ModifierData *)te->directdata;
				ob = (Object *)tselem->id;
				
				UI_block_emboss_set(block, UI_EMBOSS_NONE);
				bt = uiDefIconButBitI(block, UI_BTYPE_ICON_TOGGLE_N, eModifierMode_Realtime, 0, ICON_RESTRICT_VIEW_OFF,
				                      (int)(ar->v2d.cur.xmax - OL_TOG_RESTRICT_VIEWX), te->ys, UI_UNIT_X,
				                      UI_UNIT_Y, &(md->mode), 0, 0, 0, 0,
				                      TIP_("Restrict/Allow visibility in the 3D View"));
				UI_but_func_set(bt, restrictbutton_modifier_cb, scene, ob);
				UI_but_flag_enable(bt, UI_BUT_DRAG_LOCK);
				
				bt = uiDefIconButBitI(block, UI_BTYPE_ICON_TOGGLE_N, eModifierMode_Render, 0, ICON_RESTRICT_RENDER_OFF,
				                      (int)(ar->v2d.cur.xmax - OL_TOG_RESTRICT_RENDERX), te->ys, UI_UNIT_X,
				                      UI_UNIT_Y, &(md->mode), 0, 0, 0, 0, TIP_("Restrict/Allow renderability"));
				UI_but_func_set(bt, restrictbutton_modifier_cb, scene, ob);
				UI_but_flag_enable(bt, UI_BUT_DRAG_LOCK);

				UI_block_emboss_set(block, UI_EMBOSS);
			}
			else if (tselem->type == TSE_POSE_CHANNEL) {
				bPoseChannel *pchan = (bPoseChannel *)te->directdata;
				Bone *bone = pchan->bone;
				ob = (Object *)tselem->id;
				
				UI_block_emboss_set(block, UI_EMBOSS_NONE);
				bt = uiDefIconButBitI(block, UI_BTYPE_ICON_TOGGLE, BONE_HIDDEN_P, 0, ICON_RESTRICT_VIEW_OFF,
				                      (int)(ar->v2d.cur.xmax - OL_TOG_RESTRICT_VIEWX), te->ys, UI_UNIT_X,
				                      UI_UNIT_Y, &(bone->flag), 0, 0, 0, 0,
				                      TIP_("Restrict/Allow visibility in the 3D View"));
				UI_but_func_set(bt, restrictbutton_bone_visibility_cb, ob->data, bone);
				UI_but_flag_enable(bt, UI_BUT_DRAG_LOCK);
				
				bt = uiDefIconButBitI(block, UI_BTYPE_ICON_TOGGLE, BONE_UNSELECTABLE, 0, ICON_RESTRICT_SELECT_OFF,
				                      (int)(ar->v2d.cur.xmax - OL_TOG_RESTRICT_SELECTX), te->ys, UI_UNIT_X,
				                      UI_UNIT_Y, &(bone->flag), 0, 0, 0, 0,
				                      TIP_("Restrict/Allow selection in the 3D View"));
				UI_but_func_set(bt, restrictbutton_bone_select_cb, ob->data, bone);
				UI_but_flag_enable(bt, UI_BUT_DRAG_LOCK);

				UI_block_emboss_set(block, UI_EMBOSS);
			}
			else if (tselem->type == TSE_EBONE) {
				EditBone *ebone = (EditBone *)te->directdata;
				
				UI_block_emboss_set(block, UI_EMBOSS_NONE);
				bt = uiDefIconButBitI(block, UI_BTYPE_ICON_TOGGLE, BONE_HIDDEN_A, 0, ICON_RESTRICT_VIEW_OFF,
				                      (int)(ar->v2d.cur.xmax - OL_TOG_RESTRICT_VIEWX), te->ys, UI_UNIT_X,
				                      UI_UNIT_Y, &(ebone->flag), 0, 0, 0, 0,
				                      TIP_("Restrict/Allow visibility in the 3D View"));
				UI_but_func_set(bt, restrictbutton_ebone_visibility_cb, NULL, ebone);
				UI_but_flag_enable(bt, UI_BUT_DRAG_LOCK);
				
				bt = uiDefIconButBitI(block, UI_BTYPE_ICON_TOGGLE, BONE_UNSELECTABLE, 0, ICON_RESTRICT_SELECT_OFF,
				                      (int)(ar->v2d.cur.xmax - OL_TOG_RESTRICT_SELECTX), te->ys, UI_UNIT_X,
				                      UI_UNIT_Y, &(ebone->flag), 0, 0, 0, 0,
				                      TIP_("Restrict/Allow selection in the 3D View"));
				UI_but_func_set(bt, restrictbutton_ebone_select_cb, NULL, ebone);
				UI_but_flag_enable(bt, UI_BUT_DRAG_LOCK);

				UI_block_emboss_set(block, UI_EMBOSS);
			}
			else if (tselem->type == TSE_GP_LAYER) {
				bGPDlayer *gpl = (bGPDlayer *)te->directdata;
				
				UI_block_emboss_set(block, UI_EMBOSS_NONE);
				
				bt = uiDefIconButBitS(block, UI_BTYPE_ICON_TOGGLE, GP_LAYER_HIDE, 0, ICON_RESTRICT_VIEW_OFF,
				                      (int)(ar->v2d.cur.xmax - OL_TOG_RESTRICT_VIEWX), te->ys, UI_UNIT_X,
				                      UI_UNIT_Y, &gpl->flag, 0, 0, 0, 0,
				                      TIP_("Restrict/Allow visibility in the 3D View"));
				UI_but_func_set(bt, restrictbutton_gp_layer_flag_cb, NULL, gpl);
				UI_but_flag_enable(bt, UI_BUT_DRAG_LOCK);
				
				bt = uiDefIconButBitS(block, UI_BTYPE_ICON_TOGGLE, GP_LAYER_LOCKED, 0, ICON_UNLOCKED,
				                      (int)(ar->v2d.cur.xmax - OL_TOG_RESTRICT_SELECTX), te->ys, UI_UNIT_X,
				                      UI_UNIT_Y, &gpl->flag, 0, 0, 0, 0,
				                      TIP_("Restrict/Allow editing of strokes and keyframes in this layer"));
				UI_but_func_set(bt, restrictbutton_gp_layer_flag_cb, NULL, gpl);
				UI_but_flag_enable(bt, UI_BUT_DRAG_LOCK);
				
				/* TODO: visibility in renders */
				
				UI_block_emboss_set(block, UI_EMBOSS);
			}
			else if (tselem->type == TSE_LAYER_COLLECTION) {
				LayerCollection *collection = te->directdata;

				UI_block_emboss_set(block, UI_EMBOSS_NONE);

				bt = uiDefIconButBitS(block, UI_BTYPE_ICON_TOGGLE_N, COLLECTION_VISIBLE, 0, ICON_RESTRICT_VIEW_OFF,
				                      (int)(ar->v2d.cur.xmax - OL_TOG_RESTRICT_VIEWX), te->ys, UI_UNIT_X,
				                      UI_UNIT_Y, &collection->flag, 0, 0, 0, 0,
				                      TIP_("Restrict/Allow 3D View visibility of objects in the collection"));
				UI_but_func_set(bt, restrictbutton_collection_flag_cb, scene, collection);
				UI_but_flag_enable(bt, UI_BUT_DRAG_LOCK);

				bt = uiDefIconButBitS(block, UI_BTYPE_ICON_TOGGLE_N, COLLECTION_SELECTABLE, 0, ICON_RESTRICT_SELECT_OFF,
				                      (int)(ar->v2d.cur.xmax - OL_TOG_RESTRICT_SELECTX), te->ys, UI_UNIT_X,
				                      UI_UNIT_Y, &collection->flag, 0, 0, 0, 0,
				                      TIP_("Restrict/Allow 3D View selection of objects in the collection"));
				UI_but_func_set(bt, restrictbutton_collection_flag_cb, scene, collection);
				UI_but_flag_enable(bt, UI_BUT_DRAG_LOCK);

				UI_block_emboss_set(block, UI_EMBOSS);
			}
		}
		
		if (TSELEM_OPEN(tselem, soops)) outliner_draw_restrictbuts(block, scene, ar, soops, &te->subtree);
	}
}

static void outliner_draw_userbuts(uiBlock *block, ARegion *ar, SpaceOops *soops, ListBase *lb)
{
	uiBut *bt;
	TreeElement *te;
	TreeStoreElem *tselem;

	for (te = lb->first; te; te = te->next) {
		tselem = TREESTORE(te);
		if (te->ys + 2 * UI_UNIT_Y >= ar->v2d.cur.ymin && te->ys <= ar->v2d.cur.ymax) {
			if (tselem->type == 0) {
				ID *id = tselem->id;
				const char *tip = NULL;
				int icon = ICON_NONE;
				char buf[16] = "";
				int but_flag = UI_BUT_DRAG_LOCK;

				if (ID_IS_LINKED_DATABLOCK(id))
					but_flag |= UI_BUT_DISABLED;

				UI_block_emboss_set(block, UI_EMBOSS_NONE);

				if (id->flag & LIB_FAKEUSER) {
					icon = ICON_FILE_TICK;
					tip  = TIP_("Data-block will be retained using a fake user");
				}
				else {
					icon = ICON_X;
					tip  = TIP_("Data-block has no users and will be deleted");
				}
				bt = uiDefIconButBitS(block, UI_BTYPE_TOGGLE, LIB_FAKEUSER, 1, icon,
				                      (int)(ar->v2d.cur.xmax - OL_TOG_RESTRICT_VIEWX), te->ys, UI_UNIT_X, UI_UNIT_Y,
				                      &id->flag, 0, 0, 0, 0, tip);
				UI_but_func_set(bt, restrictbutton_id_user_toggle, id, NULL);
				UI_but_flag_enable(bt, but_flag);
				
				
				BLI_str_format_int_grouped(buf, id->us);
				bt = uiDefBut(block, UI_BTYPE_BUT, 1, buf, 
				              (int)(ar->v2d.cur.xmax - OL_TOG_RESTRICT_SELECTX), te->ys, 
				              UI_UNIT_X, UI_UNIT_Y, NULL, 0.0, 0.0, 0, 0,
				              TIP_("Number of users of this data-block"));
				UI_but_flag_enable(bt, but_flag);
				
				
				bt = uiDefButBitS(block, UI_BTYPE_TOGGLE, LIB_FAKEUSER, 1, (id->flag & LIB_FAKEUSER) ? "F" : " ",
				                  (int)(ar->v2d.cur.xmax - OL_TOG_RESTRICT_RENDERX), te->ys, UI_UNIT_X, UI_UNIT_Y,
				                  &id->flag, 0, 0, 0, 0,
				                  TIP_("Data-block has a 'fake' user which will keep it in the file "
				                       "even if nothing else uses it"));
				UI_but_func_set(bt, restrictbutton_id_user_toggle, id, NULL);
				UI_but_flag_enable(bt, but_flag);
				
				UI_block_emboss_set(block, UI_EMBOSS);
			}
		}
		
		if (TSELEM_OPEN(tselem, soops)) outliner_draw_userbuts(block, ar, soops, &te->subtree);
	}
}

static void outliner_draw_rnacols(ARegion *ar, int sizex)
{
	View2D *v2d = &ar->v2d;

	float miny = v2d->cur.ymin;
	if (miny < v2d->tot.ymin) miny = v2d->tot.ymin;

	glLineWidth(1.0f);

	unsigned int pos = VertexFormat_add_attrib(immVertexFormat(), "pos", COMP_F32, 2, KEEP_FLOAT);
	immBindBuiltinProgram(GPU_SHADER_2D_UNIFORM_COLOR);
	immUniformThemeColorShadeAlpha(TH_BACK, -15, -200);

	immBegin(PRIM_LINES, 4);

	immVertex2f(pos, sizex, v2d->cur.ymax);
	immVertex2f(pos, sizex, miny);

	immVertex2f(pos, sizex + OL_RNA_COL_SIZEX, v2d->cur.ymax);
	immVertex2f(pos, sizex + OL_RNA_COL_SIZEX, miny);

	immEnd();

	immUnbindProgram();
}

static void outliner_draw_rnabuts(uiBlock *block, ARegion *ar, SpaceOops *soops, int sizex, ListBase *lb)
{
	TreeElement *te;
	TreeStoreElem *tselem;
	PointerRNA *ptr;
	PropertyRNA *prop;

	for (te = lb->first; te; te = te->next) {
		tselem = TREESTORE(te);
		if (te->ys + 2 * UI_UNIT_Y >= ar->v2d.cur.ymin && te->ys <= ar->v2d.cur.ymax) {
			if (tselem->type == TSE_RNA_PROPERTY) {
				ptr = &te->rnaptr;
				prop = te->directdata;

				if (!TSELEM_OPEN(tselem, soops)) {
					if (RNA_property_type(prop) == PROP_POINTER) {
						uiBut *but = uiDefAutoButR(block, ptr, prop, -1, "", ICON_NONE, sizex, te->ys,
						                           OL_RNA_COL_SIZEX, UI_UNIT_Y - 1);
						UI_but_flag_enable(but, UI_BUT_DISABLED);
					}
					else if (RNA_property_type(prop) == PROP_ENUM) {
						uiDefAutoButR(block, ptr, prop, -1, NULL, ICON_NONE, sizex, te->ys, OL_RNA_COL_SIZEX,
						              UI_UNIT_Y - 1);
					}
					else {
						uiDefAutoButR(block, ptr, prop, -1, "", ICON_NONE, sizex, te->ys, OL_RNA_COL_SIZEX,
						              UI_UNIT_Y - 1);
					}
				}
			}
			else if (tselem->type == TSE_RNA_ARRAY_ELEM) {
				ptr = &te->rnaptr;
				prop = te->directdata;
				
				uiDefAutoButR(block, ptr, prop, te->index, "", ICON_NONE, sizex, te->ys, OL_RNA_COL_SIZEX,
				              UI_UNIT_Y - 1);
			}
		}
		
		if (TSELEM_OPEN(tselem, soops)) outliner_draw_rnabuts(block, ar, soops, sizex, &te->subtree);
	}

	UI_block_emboss_set(block, UI_EMBOSS);
}

static void outliner_buttons(const bContext *C, uiBlock *block, ARegion *ar, TreeElement *te)
{
	uiBut *bt;
	TreeStoreElem *tselem;
	int spx, dx, len;

	tselem = TREESTORE(te);

	BLI_assert(tselem->flag & TSE_TEXTBUT);
	/* If we add support to rename Sequence.
	 * need change this.
	 */

	if (tselem->type == TSE_EBONE) len = sizeof(((EditBone *) 0)->name);
	else if (tselem->type == TSE_MODIFIER) len = sizeof(((ModifierData *) 0)->name);
	else if (tselem->id && GS(tselem->id->name) == ID_LI) len = sizeof(((Library *) 0)->name);
	else len = MAX_ID_NAME - 2;

	spx = te->xs + 1.8f * UI_UNIT_X;
	dx = ar->v2d.cur.xmax - (spx + 3.2f * UI_UNIT_X);

	bt = uiDefBut(block, UI_BTYPE_TEXT, OL_NAMEBUTTON, "", spx, te->ys, dx, UI_UNIT_Y - 1, (void *)te->name,
	              1.0, (float)len, 0, 0, "");
	UI_but_func_rename_set(bt, namebutton_cb, tselem);

	/* returns false if button got removed */
	if (false == UI_but_active_only(C, ar, block, bt)) {
		tselem->flag &= ~TSE_TEXTBUT;

		/* bad! (notifier within draw) without this, we don't get a refesh */
		WM_event_add_notifier(C, NC_SPACE | ND_SPACE_OUTLINER, NULL);
	}
}

/* ****************************************************** */
/* Normal Drawing... */

/* make function calls a bit compacter */
struct DrawIconArg {
	uiBlock *block;
	ID *id;
	float xmax, x, y, xb, yb;
	float alpha;
};

static void tselem_draw_icon_uibut(struct DrawIconArg *arg, int icon)
{
	/* restrict column clip... it has been coded by simply overdrawing, doesnt work for buttons */
	if (arg->x >= arg->xmax) {
		glEnable(GL_BLEND);
		UI_icon_draw_alpha(arg->x, arg->y, icon, arg->alpha);
		glDisable(GL_BLEND);
	}
	else {
		uiBut *but = uiDefIconBut(arg->block, UI_BTYPE_LABEL, 0, icon, arg->xb, arg->yb, UI_UNIT_X, UI_UNIT_Y, NULL,
		                          0.0, 0.0, 1.0, arg->alpha,
		                          (arg->id && ID_IS_LINKED_DATABLOCK(arg->id)) ? arg->id->lib->name : "");
		
		if (arg->id)
			UI_but_drag_set_id(but, arg->id);
	}

}

static void UNUSED_FUNCTION(tselem_draw_gp_icon_uibut)(struct DrawIconArg *arg, ID *id, bGPDlayer *gpl)
{
	/* restrict column clip - skip it for now... */
	if (arg->x >= arg->xmax) {
		/* pass */
	}
	else {
		PointerRNA ptr;
		const float eps = 0.001f;
		const bool is_stroke_visible = (gpl->color[3] > eps);
		const bool is_fill_visible = (gpl->fill[3] > eps);
		float w = 0.5f  * UI_UNIT_X;
		float h = 0.85f * UI_UNIT_Y;

		RNA_pointer_create(id, &RNA_GPencilLayer, gpl, &ptr);

		UI_block_align_begin(arg->block);
		
		UI_block_emboss_set(arg->block, is_stroke_visible ? UI_EMBOSS : UI_EMBOSS_NONE);
		uiDefButR(arg->block, UI_BTYPE_COLOR, 1, "", arg->xb, arg->yb, w, h,
		          &ptr, "color", -1,
		          0, 0, 0, 0, NULL);
		
		UI_block_emboss_set(arg->block, is_fill_visible ? UI_EMBOSS : UI_EMBOSS_NONE);
		uiDefButR(arg->block, UI_BTYPE_COLOR, 1, "", arg->xb + w, arg->yb, w, h,
		          &ptr, "fill_color", -1,
		          0, 0, 0, 0, NULL);
		
		UI_block_emboss_set(arg->block, UI_EMBOSS_NONE);
		UI_block_align_end(arg->block);
	}
}

static void tselem_draw_icon(uiBlock *block, int xmax, float x, float y, TreeStoreElem *tselem, TreeElement *te,
                             float alpha)
{
	struct DrawIconArg arg;
	float aspect;
	
	/* make function calls a bit compacter */
	arg.block = block;
	arg.id = tselem->id;
	arg.xmax = xmax;
	arg.xb = x;	/* for ui buttons */
	arg.yb = y;
	arg.alpha = alpha;

	/* placement of icons, copied from interface_widgets.c */
	aspect = (0.8f * UI_UNIT_Y) / ICON_DEFAULT_HEIGHT;
	x += 2.0f * aspect;
	y += 2.0f * aspect;
	arg.x = x;
	arg.y = y;

#define ICON_DRAW(_icon) UI_icon_draw_alpha(x, y, _icon, alpha)

	if (tselem->type) {
		switch (tselem->type) {
			case TSE_ANIM_DATA:
				ICON_DRAW(ICON_ANIM_DATA); /* XXX */
				break;
			case TSE_NLA:
				ICON_DRAW(ICON_NLA);
				break;
			case TSE_NLA_TRACK:
				ICON_DRAW(ICON_NLA); /* XXX */
				break;
			case TSE_NLA_ACTION:
				ICON_DRAW(ICON_ACTION);
				break;
			case TSE_DRIVER_BASE:
				ICON_DRAW(ICON_DRIVER);
				break;
			case TSE_DEFGROUP_BASE:
				ICON_DRAW(ICON_GROUP_VERTEX);
				break;
			case TSE_BONE:
			case TSE_EBONE:
				ICON_DRAW(ICON_BONE_DATA);
				break;
			case TSE_CONSTRAINT_BASE:
				ICON_DRAW(ICON_CONSTRAINT);
				break;
			case TSE_MODIFIER_BASE:
				ICON_DRAW(ICON_MODIFIER);
				break;
			case TSE_LINKED_OB:
				ICON_DRAW(ICON_OBJECT_DATA);
				break;
			case TSE_LINKED_PSYS:
				ICON_DRAW(ICON_PARTICLES);
				break;
			case TSE_MODIFIER:
			{
				Object *ob = (Object *)tselem->id;
				ModifierData *md = BLI_findlink(&ob->modifiers, tselem->nr);
				switch ((ModifierType)md->type) {
					case eModifierType_Subsurf:
						ICON_DRAW(ICON_MOD_SUBSURF);
						break;
					case eModifierType_Armature:
						ICON_DRAW(ICON_MOD_ARMATURE);
						break;
					case eModifierType_Lattice:
						ICON_DRAW(ICON_MOD_LATTICE);
						break;
					case eModifierType_Curve:
						ICON_DRAW(ICON_MOD_CURVE);
						break;
					case eModifierType_Build:
						ICON_DRAW(ICON_MOD_BUILD);
						break;
					case eModifierType_Mirror:
						ICON_DRAW(ICON_MOD_MIRROR);
						break;
					case eModifierType_Decimate:
						ICON_DRAW(ICON_MOD_DECIM);
						break;
					case eModifierType_Wave:
						ICON_DRAW(ICON_MOD_WAVE);
						break;
					case eModifierType_Hook:
						ICON_DRAW(ICON_HOOK);
						break;
					case eModifierType_Softbody:
						ICON_DRAW(ICON_MOD_SOFT);
						break;
					case eModifierType_Boolean:
						ICON_DRAW(ICON_MOD_BOOLEAN);
						break;
					case eModifierType_ParticleSystem:
						ICON_DRAW(ICON_MOD_PARTICLES);
						break;
					case eModifierType_ParticleInstance:
						ICON_DRAW(ICON_MOD_PARTICLES);
						break;
					case eModifierType_EdgeSplit:
						ICON_DRAW(ICON_MOD_EDGESPLIT);
						break;
					case eModifierType_Array:
						ICON_DRAW(ICON_MOD_ARRAY);
						break;
					case eModifierType_UVProject:
					case eModifierType_UVWarp:  /* TODO, get own icon */
						ICON_DRAW(ICON_MOD_UVPROJECT);
						break;
					case eModifierType_Displace:
						ICON_DRAW(ICON_MOD_DISPLACE);
						break;
					case eModifierType_Shrinkwrap:
						ICON_DRAW(ICON_MOD_SHRINKWRAP);
						break;
					case eModifierType_Cast:
						ICON_DRAW(ICON_MOD_CAST);
						break;
					case eModifierType_MeshDeform:
					case eModifierType_SurfaceDeform:
						ICON_DRAW(ICON_MOD_MESHDEFORM);
						break;
					case eModifierType_Bevel:
						ICON_DRAW(ICON_MOD_BEVEL);
						break;
					case eModifierType_Smooth:
					case eModifierType_LaplacianSmooth:
					case eModifierType_CorrectiveSmooth:
						ICON_DRAW(ICON_MOD_SMOOTH);
						break;
					case eModifierType_SimpleDeform:
						ICON_DRAW(ICON_MOD_SIMPLEDEFORM);
						break;
					case eModifierType_Mask:
						ICON_DRAW(ICON_MOD_MASK);
						break;
					case eModifierType_Cloth:
						ICON_DRAW(ICON_MOD_CLOTH);
						break;
					case eModifierType_Explode:
						ICON_DRAW(ICON_MOD_EXPLODE);
						break;
					case eModifierType_Collision:
					case eModifierType_Surface:
						ICON_DRAW(ICON_MOD_PHYSICS);
						break;
					case eModifierType_Fluidsim:
						ICON_DRAW(ICON_MOD_FLUIDSIM);
						break;
					case eModifierType_Multires:
						ICON_DRAW(ICON_MOD_MULTIRES);
						break;
					case eModifierType_Smoke:
						ICON_DRAW(ICON_MOD_SMOKE);
						break;
					case eModifierType_Solidify:
						ICON_DRAW(ICON_MOD_SOLIDIFY);
						break;
					case eModifierType_Screw:
						ICON_DRAW(ICON_MOD_SCREW);
						break;
					case eModifierType_Remesh:
						ICON_DRAW(ICON_MOD_REMESH);
						break;
					case eModifierType_WeightVGEdit:
					case eModifierType_WeightVGMix:
					case eModifierType_WeightVGProximity:
						ICON_DRAW(ICON_MOD_VERTEX_WEIGHT);
						break;
					case eModifierType_DynamicPaint:
						ICON_DRAW(ICON_MOD_DYNAMICPAINT);
						break;
					case eModifierType_Ocean:
						ICON_DRAW(ICON_MOD_OCEAN);
						break;
					case eModifierType_Warp:
						ICON_DRAW(ICON_MOD_WARP);
						break;
					case eModifierType_Skin:
						ICON_DRAW(ICON_MOD_SKIN);
						break;
					case eModifierType_Triangulate:
						ICON_DRAW(ICON_MOD_TRIANGULATE);
						break;
					case eModifierType_MeshCache:
						ICON_DRAW(ICON_MOD_MESHDEFORM); /* XXX, needs own icon */
						break;
					case eModifierType_MeshSequenceCache:
						ICON_DRAW(ICON_MOD_MESHDEFORM); /* XXX, needs own icon */
						break;
					case eModifierType_Wireframe:
						ICON_DRAW(ICON_MOD_WIREFRAME);
						break;
					case eModifierType_LaplacianDeform:
						ICON_DRAW(ICON_MOD_MESHDEFORM); /* XXX, needs own icon */
						break;
					case eModifierType_DataTransfer:
						ICON_DRAW(ICON_MOD_DATA_TRANSFER);
						break;
					case eModifierType_NormalEdit:
						ICON_DRAW(ICON_MOD_NORMALEDIT);
						break;
					/* Default */
					case eModifierType_None:
					case eModifierType_ShapeKey:
					case NUM_MODIFIER_TYPES:
						ICON_DRAW(ICON_DOT);
						break;
				}
				break;
			}
			case TSE_POSE_BASE:
				ICON_DRAW(ICON_ARMATURE_DATA);
				break;
			case TSE_POSE_CHANNEL:
				ICON_DRAW(ICON_BONE_DATA);
				break;
			case TSE_PROXY:
				ICON_DRAW(ICON_GHOST);
				break;
			case TSE_R_LAYER_BASE:
				ICON_DRAW(ICON_RENDERLAYERS);
				break;
			case TSE_R_LAYER:
				ICON_DRAW(ICON_RENDERLAYERS);
				break;
			case TSE_LINKED_LAMP:
				ICON_DRAW(ICON_LAMP_DATA);
				break;
			case TSE_LINKED_MAT:
				ICON_DRAW(ICON_MATERIAL_DATA);
				break;
			case TSE_POSEGRP_BASE:
				ICON_DRAW(ICON_GROUP_BONE);
				break;
			case TSE_SEQUENCE:
				if (te->idcode == SEQ_TYPE_MOVIE)
					ICON_DRAW(ICON_SEQUENCE);
				else if (te->idcode == SEQ_TYPE_META)
					ICON_DRAW(ICON_DOT);
				else if (te->idcode == SEQ_TYPE_SCENE)
					ICON_DRAW(ICON_SCENE);
				else if (te->idcode == SEQ_TYPE_SOUND_RAM)
					ICON_DRAW(ICON_SOUND);
				else if (te->idcode == SEQ_TYPE_IMAGE)
					ICON_DRAW(ICON_IMAGE_COL);
				else
					ICON_DRAW(ICON_PARTICLES);
				break;
			case TSE_SEQ_STRIP:
				ICON_DRAW(ICON_LIBRARY_DATA_DIRECT);
				break;
			case TSE_SEQUENCE_DUP:
				ICON_DRAW(ICON_OBJECT_DATA);
				break;
			case TSE_RNA_STRUCT:
				if (RNA_struct_is_ID(te->rnaptr.type)) {
					arg.id = (ID *)te->rnaptr.data;
					tselem_draw_icon_uibut(&arg, RNA_struct_ui_icon(te->rnaptr.type));
				}
				else {
					int icon = RNA_struct_ui_icon(te->rnaptr.type);
					ICON_DRAW(icon);
				}
				break;
			/* Removed the icons from outliner. Need a better structure with Layers, Palettes and Colors */
#if 0
			case TSE_GP_LAYER:
				tselem_draw_gp_icon_uibut(&arg, tselem->id, te->directdata);
				break;
#endif
			default:
				ICON_DRAW(ICON_DOT);
				break;
		}
	}
	else if (tselem->id) {
		if (GS(tselem->id->name) == ID_OB) {
			Object *ob = (Object *)tselem->id;
			switch (ob->type) {
				case OB_LAMP:
					tselem_draw_icon_uibut(&arg, ICON_OUTLINER_OB_LAMP); break;
				case OB_MESH:
					tselem_draw_icon_uibut(&arg, ICON_OUTLINER_OB_MESH); break;
				case OB_CAMERA:
					tselem_draw_icon_uibut(&arg, ICON_OUTLINER_OB_CAMERA); break;
				case OB_CURVE:
					tselem_draw_icon_uibut(&arg, ICON_OUTLINER_OB_CURVE); break;
				case OB_MBALL:
					tselem_draw_icon_uibut(&arg, ICON_OUTLINER_OB_META); break;
				case OB_LATTICE:
					tselem_draw_icon_uibut(&arg, ICON_OUTLINER_OB_LATTICE); break;
				case OB_ARMATURE:
					tselem_draw_icon_uibut(&arg, ICON_OUTLINER_OB_ARMATURE); break;
				case OB_FONT:
					tselem_draw_icon_uibut(&arg, ICON_OUTLINER_OB_FONT); break;
				case OB_SURF:
					tselem_draw_icon_uibut(&arg, ICON_OUTLINER_OB_SURFACE); break;
				case OB_SPEAKER:
					tselem_draw_icon_uibut(&arg, ICON_OUTLINER_OB_SPEAKER); break;
				case OB_EMPTY:
					tselem_draw_icon_uibut(&arg, ICON_OUTLINER_OB_EMPTY); break;
			}
		}
		else {
			switch (GS(tselem->id->name)) {
				case ID_SCE:
					tselem_draw_icon_uibut(&arg, ICON_SCENE_DATA); break;
				case ID_ME:
					tselem_draw_icon_uibut(&arg, ICON_OUTLINER_DATA_MESH); break;
				case ID_CU:
					tselem_draw_icon_uibut(&arg, ICON_OUTLINER_DATA_CURVE); break;
				case ID_MB:
					tselem_draw_icon_uibut(&arg, ICON_OUTLINER_DATA_META); break;
				case ID_LT:
					tselem_draw_icon_uibut(&arg, ICON_OUTLINER_DATA_LATTICE); break;
				case ID_LA:
				{
					Lamp *la = (Lamp *)tselem->id;
					switch (la->type) {
						case LA_LOCAL:
							tselem_draw_icon_uibut(&arg, ICON_LAMP_POINT); break;
						case LA_SUN:
							tselem_draw_icon_uibut(&arg, ICON_LAMP_SUN); break;
						case LA_SPOT:
							tselem_draw_icon_uibut(&arg, ICON_LAMP_SPOT); break;
						case LA_HEMI:
							tselem_draw_icon_uibut(&arg, ICON_LAMP_HEMI); break;
						case LA_AREA:
							tselem_draw_icon_uibut(&arg, ICON_LAMP_AREA); break;
						default:
							tselem_draw_icon_uibut(&arg, ICON_OUTLINER_DATA_LAMP); break;
					}
					break;
				}
				case ID_MA:
					tselem_draw_icon_uibut(&arg, ICON_MATERIAL_DATA); break;
				case ID_TE:
					tselem_draw_icon_uibut(&arg, ICON_TEXTURE_DATA); break;
				case ID_IM:
					tselem_draw_icon_uibut(&arg, ICON_IMAGE_DATA); break;
				case ID_SPK:
				case ID_SO:
					tselem_draw_icon_uibut(&arg, ICON_OUTLINER_DATA_SPEAKER); break;
				case ID_AR:
					tselem_draw_icon_uibut(&arg, ICON_OUTLINER_DATA_ARMATURE); break;
				case ID_CA:
					tselem_draw_icon_uibut(&arg, ICON_OUTLINER_DATA_CAMERA); break;
				case ID_KE:
					tselem_draw_icon_uibut(&arg, ICON_SHAPEKEY_DATA); break;
				case ID_WO:
					tselem_draw_icon_uibut(&arg, ICON_WORLD_DATA); break;
				case ID_AC:
					tselem_draw_icon_uibut(&arg, ICON_ACTION); break;
				case ID_NLA:
					tselem_draw_icon_uibut(&arg, ICON_NLA); break;
				case ID_TXT:
					tselem_draw_icon_uibut(&arg, ICON_SCRIPT); break;
				case ID_GR:
					tselem_draw_icon_uibut(&arg, ICON_GROUP); break;
				case ID_LI:
					if (tselem->id->tag & LIB_TAG_MISSING) {
						tselem_draw_icon_uibut(&arg, ICON_LIBRARY_DATA_BROKEN);
					}
					else if (((Library *)tselem->id)->parent) {
						tselem_draw_icon_uibut(&arg, ICON_LIBRARY_DATA_INDIRECT);
					}
					else {
						tselem_draw_icon_uibut(&arg, ICON_LIBRARY_DATA_DIRECT);
					}
					break;
				case ID_LS:
					tselem_draw_icon_uibut(&arg, ICON_LINE_DATA); break;
				case ID_GD:
					tselem_draw_icon_uibut(&arg, ICON_GREASEPENCIL); break;
			}
		}
	}

#undef ICON_DRAW
}

static void outliner_draw_iconrow(bContext *C, uiBlock *block, Scene *scene, SceneLayer *sl, SpaceOops *soops,
                                  ListBase *lb, int level, int xmax, int *offsx, int ys, float alpha_fac)
{
	TreeElement *te;
	TreeStoreElem *tselem;
	eOLDrawState active;

	for (te = lb->first; te; te = te->next) {
		/* exit drawing early */
		if ((*offsx) - UI_UNIT_X > xmax)
			break;

		tselem = TREESTORE(te);
		
		/* object hierarchy always, further constrained on level */
		if (level < 1 || (tselem->type == 0 && te->idcode == ID_OB)) {

			/* active blocks get white circle */
			if (tselem->type == 0) {
				if (te->idcode == ID_OB) {
					active = (OBACT_NEW == (Object *)tselem->id) ? OL_DRAWSEL_NORMAL : OL_DRAWSEL_NONE;
				}
				else if (scene->obedit && scene->obedit->data == tselem->id) {
					active = OL_DRAWSEL_NORMAL;
				}
				else {
					active = tree_element_active(C, scene, sl, soops, te, OL_SETSEL_NONE, false);
				}
			}
			else {
				active = tree_element_type_active(C, scene, sl, soops, te, tselem, OL_SETSEL_NONE, false);
			}

			if (active != OL_DRAWSEL_NONE) {
				float ufac = UI_UNIT_X / 20.0f;
				float color[4] = {1.0f, 1.0f, 1.0f, 0.4f};

				UI_draw_roundbox_corner_set(UI_CNR_ALL);
				color[3] *= alpha_fac;

				UI_draw_roundbox_aa(
				        true,
				        (float) *offsx + 1.0f * ufac,
				        (float)ys + 1.0f * ufac,
				        (float)*offsx + UI_UNIT_X - 1.0f * ufac,
				        (float)ys + UI_UNIT_Y - ufac,
				        (float)UI_UNIT_Y / 2.0f - ufac,
				        color);
				glEnable(GL_BLEND); /* roundbox disables */
			}
			
			tselem_draw_icon(block, xmax, (float)*offsx, (float)ys, tselem, te, 0.5f * alpha_fac);
			te->xs = *offsx;
			te->ys = ys;
			te->xend = (short)*offsx + UI_UNIT_X;
			te->flag |= TE_ICONROW; // for click
			
			(*offsx) += UI_UNIT_X;
		}
		
		/* this tree element always has same amount of branches, so don't draw */
		if (tselem->type != TSE_R_LAYER)
			outliner_draw_iconrow(C, block, scene, sl, soops, &te->subtree, level + 1, xmax, offsx, ys, alpha_fac);
	}
	
}

/* closed tree element */
static void outliner_set_coord_tree_element(TreeElement *te, int startx, int starty)
{
	TreeElement *ten;

	/* closed items may be displayed in row of parent, don't change their coordinate! */
	if ((te->flag & TE_ICONROW) == 0) {
		/* store coord and continue, we need coordinates for elements outside view too */
		te->xs = startx;
		te->ys = starty;
	}

	for (ten = te->subtree.first; ten; ten = ten->next) {
		outliner_set_coord_tree_element(ten, startx + UI_UNIT_X, starty);
	}
}


static void outliner_draw_tree_element(
        bContext *C, uiBlock *block, const uiFontStyle *fstyle, Scene *scene, SceneLayer *sl,
        ARegion *ar, SpaceOops *soops, TreeElement *te, bool draw_grayed_out,
        int startx, int *starty, TreeElement **te_edit, TreeElement **te_floating)
{
	TreeStoreElem *tselem;
	float ufac = UI_UNIT_X / 20.0f;
	int offsx = 0;
	eOLDrawState active = OL_DRAWSEL_NONE;
	float color[4];
	tselem = TREESTORE(te);

	if (*starty + 2 * UI_UNIT_Y >= ar->v2d.cur.ymin && *starty <= ar->v2d.cur.ymax) {
		const float alpha_fac = draw_grayed_out ? 0.5f : 1.0f;
		const float alpha = 0.5f * alpha_fac;
		int xmax = ar->v2d.cur.xmax;

		if ((tselem->flag & TSE_TEXTBUT) && (*te_edit == NULL)) {
			*te_edit = te;
		}
		if ((te->drag_data != NULL) && (*te_floating == NULL)) {
			*te_floating = te;
		}

		/* icons can be ui buts, we don't want it to overlap with restrict */
		if ((soops->flag & SO_HIDE_RESTRICTCOLS) == 0)
			xmax -= OL_TOGW + UI_UNIT_X;
		
		glEnable(GL_BLEND);

		/* colors for active/selected data */
		if (tselem->type == 0) {
			if (te->idcode == ID_SCE) {
				if (tselem->id == (ID *)scene) {
					rgba_float_args_set(color, 1.0f, 1.0f, 1.0f, alpha);
					active = OL_DRAWSEL_ACTIVE;
				}
			}
			else if (te->idcode == ID_OB) {
				Object *ob = (Object *)tselem->id;
				
				if (ob == OBACT_NEW || (ob->flag & SELECT)) {
					char col[4] = {0, 0, 0, 0};
					
					/* outliner active ob: always white text, circle color now similar to view3d */
					
					active = OL_DRAWSEL_ACTIVE;
					if (ob == OBACT_NEW) {
						if (ob->flag & SELECT) {
							UI_GetThemeColorType4ubv(TH_ACTIVE, SPACE_VIEW3D, col);
							col[3] = alpha;
						}
						
						active = OL_DRAWSEL_NORMAL;
					}
					else if (ob->flag & SELECT) {
						UI_GetThemeColorType4ubv(TH_SELECT, SPACE_VIEW3D, col);
						col[3] = alpha;
					}
					rgba_float_args_set(color, (float)col[0] / 255, (float)col[1] / 255, (float)col[2] / 255, alpha);
				}
			
			}
			else if (scene->obedit && scene->obedit->data == tselem->id) {
				rgba_float_args_set(color, 1.0f, 1.0f, 1.0f, alpha);
				active = OL_DRAWSEL_ACTIVE;
			}
			else {
				if (tree_element_active(C, scene, sl, soops, te, OL_SETSEL_NONE, false)) {
					rgba_float_args_set(color, 0.85f, 0.85f, 1.0f, alpha);
					active = OL_DRAWSEL_ACTIVE;
				}
			}
		}
		else {
			active = tree_element_type_active(C, scene, sl, soops, te, tselem, OL_SETSEL_NONE, false);
			rgba_float_args_set(color, 0.85f, 0.85f, 1.0f, alpha);
		}
		
		/* active circle */
		if (active != OL_DRAWSEL_NONE) {
			UI_draw_roundbox_corner_set(UI_CNR_ALL);
			UI_draw_roundbox_aa(
			        true,
			        (float)startx + UI_UNIT_X + 1.0f * ufac,
			        (float)*starty + 1.0f * ufac,
			        (float)startx + 2.0f * UI_UNIT_X - 1.0f * ufac,
			        (float)*starty + UI_UNIT_Y - 1.0f * ufac,
			        UI_UNIT_Y / 2.0f - 1.0f * ufac, color);
			glEnable(GL_BLEND); /* roundbox disables it */
			
			te->flag |= TE_ACTIVE; // for lookup in display hierarchies
		}
		
		/* open/close icon, only when sublevels, except for scene */
		if (te->subtree.first || (tselem->type == 0 && te->idcode == ID_SCE) || (te->flag & TE_LAZY_CLOSED)) {
			int icon_x;
			if (tselem->type == 0 && ELEM(te->idcode, ID_OB, ID_SCE))
				icon_x = startx;
			else
				icon_x = startx + 5 * ufac;

			// icons a bit higher
			if (TSELEM_OPEN(tselem, soops))
				UI_icon_draw_alpha((float)icon_x + 2 * ufac, (float)*starty + 1 * ufac, ICON_DISCLOSURE_TRI_DOWN,
				                   alpha_fac);
			else
				UI_icon_draw_alpha((float)icon_x + 2 * ufac, (float)*starty + 1 * ufac, ICON_DISCLOSURE_TRI_RIGHT,
				                   alpha_fac);
		}
		offsx += UI_UNIT_X;
		
		/* datatype icon */
		
		if (!(ELEM(tselem->type, TSE_RNA_PROPERTY, TSE_RNA_ARRAY_ELEM))) {
			tselem_draw_icon(block, xmax, (float)startx + offsx, (float)*starty, tselem, te, alpha_fac);
			offsx += UI_UNIT_X + 2 * ufac;
		}
		else
			offsx += 2 * ufac;
		
		if (tselem->type == 0 && ID_IS_LINKED_DATABLOCK(tselem->id)) {
			if (tselem->id->tag & LIB_TAG_MISSING) {
				UI_icon_draw_alpha((float)startx + offsx + 2 * ufac, (float)*starty + 2 * ufac, ICON_LIBRARY_DATA_BROKEN,
				                   alpha_fac);
			}
			else if (tselem->id->tag & LIB_TAG_INDIRECT) {
				UI_icon_draw_alpha((float)startx + offsx + 2 * ufac, (float)*starty + 2 * ufac, ICON_LIBRARY_DATA_INDIRECT,
				                   alpha_fac);
			}
			else {
				UI_icon_draw_alpha((float)startx + offsx + 2 * ufac, (float)*starty + 2 * ufac, ICON_LIBRARY_DATA_DIRECT,
				                   alpha_fac);
			}
			offsx += UI_UNIT_X + 2 * ufac;
		}
		glDisable(GL_BLEND);
		
		/* name */
		if ((tselem->flag & TSE_TEXTBUT) == 0) {
			unsigned char text_col[4];

			if (active == OL_DRAWSEL_NORMAL) {
				UI_GetThemeColor4ubv(TH_TEXT_HI, text_col);
			}
			else if (ELEM(tselem->type, TSE_RNA_PROPERTY, TSE_RNA_ARRAY_ELEM)) {
				UI_GetThemeColorBlend3ubv(TH_BACK, TH_TEXT, 0.75f, text_col);
				text_col[3] = 255;
			}
			else {
				UI_GetThemeColor4ubv(TH_TEXT, text_col);
			}
			text_col[3] *= alpha_fac;

			UI_fontstyle_draw_simple(fstyle, startx + offsx, *starty + 5 * ufac, te->name, text_col);
		}
		
		offsx += (int)(UI_UNIT_X + UI_fontstyle_string_width(fstyle, te->name));
		
		/* closed item, we draw the icons, not when it's a scene, or master-server list though */
		if (!TSELEM_OPEN(tselem, soops)) {
			if (te->subtree.first) {
				if (tselem->type == 0 && te->idcode == ID_SCE) {
					/* pass */
				}
				/* this tree element always has same amount of branches, so don't draw */
				else if (tselem->type != TSE_R_LAYER) {
					int tempx = startx + offsx;

					glEnable(GL_BLEND);

					/* divider */
					{
						VertexFormat *format = immVertexFormat();
						unsigned int pos = VertexFormat_add_attrib(format, "pos", COMP_I32, 2, CONVERT_INT_TO_FLOAT);
						unsigned char col[4];

						immBindBuiltinProgram(GPU_SHADER_2D_UNIFORM_COLOR);
						UI_GetThemeColorShade4ubv(TH_BACK, -40, col);
						col[3] *= alpha_fac;

						immUniformColor4ubv(col);
						immRecti(pos, tempx   - 10.0f * ufac,
						         *starty +  4.0f * ufac,
						         tempx   -  8.0f * ufac,
						         *starty + UI_UNIT_Y - 4.0f * ufac);
						immUnbindProgram();
					}

					outliner_draw_iconrow(C, block, scene, sl, soops, &te->subtree, 0, xmax, &tempx,
					                      *starty, alpha_fac);

					glDisable(GL_BLEND);
				}
			}
		}
	}
	/* store coord and continue, we need coordinates for elements outside view too */
	te->xs = startx;
	te->ys = *starty;
	te->xend = startx + offsx;

	if (TSELEM_OPEN(tselem, soops)) {
		*starty -= UI_UNIT_Y;

		for (TreeElement *ten = te->subtree.first; ten; ten = ten->next) {
			/* check if element needs to be drawn grayed out, but also gray out
			 * childs of a grayed out parent (pass on draw_grayed_out to childs) */
			bool draw_childs_grayed_out = draw_grayed_out || (ten->drag_data != NULL);
			outliner_draw_tree_element(C, block, fstyle, scene, sl, ar, soops, ten, draw_childs_grayed_out,
			                           startx + UI_UNIT_X, starty, te_edit, te_floating);
		}
	}
	else {
		for (TreeElement *ten = te->subtree.first; ten; ten = ten->next) {
			outliner_set_coord_tree_element(ten, startx, *starty);
		}
		
		*starty -= UI_UNIT_Y;
	}
}

static void outliner_draw_tree_element_floating(
        const ARegion *ar, const TreeElement *te_floating)
{
	const TreeElement *te_insert = te_floating->drag_data->insert_handle;
	const int line_width = 2;

	unsigned int pos = VertexFormat_add_attrib(immVertexFormat(), "pos", COMP_F32, 2, KEEP_FLOAT);
	int coord_y = te_insert->ys;
	int coord_x = te_insert->xs;
	float col[4];

	if (te_insert == te_floating) {
		/* don't draw anything */
		return;
	}

	UI_GetThemeColorShade4fv(TH_BACK, -40, col);
	immBindBuiltinProgram(GPU_SHADER_2D_UNIFORM_COLOR);
	glEnable(GL_BLEND);

	if (ELEM(te_floating->drag_data->insert_type, TE_INSERT_BEFORE, TE_INSERT_AFTER)) {
		if (te_floating->drag_data->insert_type == TE_INSERT_BEFORE) {
			coord_y += UI_UNIT_Y;
		}
		immUniformColor4fv(col);
		glLineWidth(line_width);

		immBegin(PRIM_LINE_STRIP, 2);
		immVertex2f(pos, coord_x, coord_y);
		immVertex2f(pos, ar->v2d.cur.xmax, coord_y);
		immEnd();
	}
	else {
		BLI_assert(te_floating->drag_data->insert_type == TE_INSERT_INTO);
		immUniformColor3fvAlpha(col, col[3] * 0.5f);

		immBegin(PRIM_TRIANGLE_STRIP, 4);
		immVertex2f(pos, coord_x, coord_y + UI_UNIT_Y);
		immVertex2f(pos, coord_x, coord_y);
		immVertex2f(pos, ar->v2d.cur.xmax, coord_y + UI_UNIT_Y);
		immVertex2f(pos, ar->v2d.cur.xmax, coord_y);
		immEnd();
	}

	glDisable(GL_BLEND);
	immUnbindProgram();
}

static void outliner_draw_hierarchy_lines_recursive(unsigned pos, SpaceOops *soops, ListBase *lb, int startx,
                                                    const unsigned char col[4], bool draw_grayed_out,
                                                    int *starty)
{
	TreeElement *te;
	TreeStoreElem *tselem;
	int y1, y2;

	if (BLI_listbase_is_empty(lb)) {
		return;
	}

	const unsigned char grayed_alpha = col[3] / 2;

	y1 = y2 = *starty; /* for vertical lines between objects */
	for (te = lb->first; te; te = te->next) {
		bool draw_childs_grayed_out = draw_grayed_out || (te->drag_data != NULL);
		y2 = *starty;
		tselem = TREESTORE(te);

		if (draw_childs_grayed_out) {
			immUniformColor3ubvAlpha(col, grayed_alpha);
		}
		else {
			immUniformColor4ubv(col);
		}

		/* horizontal line? */
		if (tselem->type == 0 && (te->idcode == ID_OB || te->idcode == ID_SCE))
			immRecti(pos, startx, *starty, startx + UI_UNIT_X, *starty - 1);
			
		*starty -= UI_UNIT_Y;
		
		if (TSELEM_OPEN(tselem, soops))
			outliner_draw_hierarchy_lines_recursive(pos, soops, &te->subtree, startx + UI_UNIT_X,
			                                        col, draw_childs_grayed_out, starty);
	}

	if (draw_grayed_out) {
		immUniformColor3ubvAlpha(col, grayed_alpha);
	}
	else {
		immUniformColor4ubv(col);
	}

	/* vertical line */
	te = lb->last;
	if (te->parent || lb->first != lb->last) {
		tselem = TREESTORE(te);
		if (tselem->type == 0 && te->idcode == ID_OB)
			immRecti(pos, startx, y1 + UI_UNIT_Y, startx + 1, y2);
	}
}

static void outliner_draw_hierarchy_lines(SpaceOops *soops, ListBase *lb, int startx, int *starty)
{
	VertexFormat *format = immVertexFormat();
	unsigned int pos = VertexFormat_add_attrib(format, "pos", COMP_I32, 2, CONVERT_INT_TO_FLOAT);
	unsigned char col[4];

	immBindBuiltinProgram(GPU_SHADER_2D_UNIFORM_COLOR);
	UI_GetThemeColorBlend3ubv(TH_BACK, TH_TEXT, 0.4f, col);
	col[3] = 255;

	glEnable(GL_BLEND);
	outliner_draw_hierarchy_lines_recursive(pos, soops, lb, startx, col, false, starty);
	glDisable(GL_BLEND);

	immUnbindProgram();
}

static void outliner_draw_struct_marks(ARegion *ar, SpaceOops *soops, ListBase *lb, int *starty)
{
	TreeElement *te;
	TreeStoreElem *tselem;

	for (te = lb->first; te; te = te->next) {
		tselem = TREESTORE(te);
		
		/* selection status */
		if (TSELEM_OPEN(tselem, soops))
			if (tselem->type == TSE_RNA_STRUCT) {
				VertexFormat *format = immVertexFormat();
				unsigned int pos = VertexFormat_add_attrib(format, "pos", COMP_I32, 2, CONVERT_INT_TO_FLOAT);
				immBindBuiltinProgram(GPU_SHADER_2D_UNIFORM_COLOR);
				immThemeColorShadeAlpha(TH_BACK, -15, -200);
				immRecti(pos, 0, *starty + 1, (int)ar->v2d.cur.xmax, *starty + UI_UNIT_Y - 1);
				immUnbindProgram();
			}

		*starty -= UI_UNIT_Y;
		if (TSELEM_OPEN(tselem, soops)) {
			outliner_draw_struct_marks(ar, soops, &te->subtree, starty);
			if (tselem->type == TSE_RNA_STRUCT) {
				VertexFormat *format = immVertexFormat();
				unsigned int pos = VertexFormat_add_attrib(format, "pos", COMP_F32, 2, KEEP_FLOAT);
				immBindBuiltinProgram(GPU_SHADER_2D_UNIFORM_COLOR);
				immThemeColorShadeAlpha(TH_BACK, -15, -200);

				immBegin(PRIM_LINES, 2);
				immVertex2f(pos, 0, (float)*starty + UI_UNIT_Y);
				immVertex2f(pos, ar->v2d.cur.xmax, (float)*starty + UI_UNIT_Y);
				immEnd();

				immUnbindProgram();
			}
		}
	}
}

static void outliner_draw_highlights_recursive(
        unsigned pos, const ARegion *ar, const SpaceOops *soops, const ListBase *lb,
        const float col_selection[4], const float col_highlight[4], const float col_searchmatch[4],
        int start_x, int *io_start_y)
{
	const bool is_searching = SEARCHING_OUTLINER(soops) ||
	                          (soops->outlinevis == SO_DATABLOCKS && soops->search_string[0] != 0);

	for (TreeElement *te = lb->first; te; te = te->next) {
		const TreeStoreElem *tselem = TREESTORE(te);
		const int start_y = *io_start_y;

		/* selection status */
		if (tselem->flag & TSE_SELECTED) {
			immUniformColor4fv(col_selection);
			immRecti(pos, 0, start_y + 1, (int)ar->v2d.cur.xmax, start_y + UI_UNIT_Y - 1);
		}

		/* search match highlights
		 *   we don't expand items when searching in the datablocks but we
		 *   still want to highlight any filter matches. */
		if (is_searching && (tselem->flag & TSE_SEARCHMATCH)) {
			immUniformColor4fv(col_searchmatch);
			immRecti(pos, start_x, start_y + 1, ar->v2d.cur.xmax, start_y + UI_UNIT_Y - 1);
		}

		/* mouse hover highlights */
		if ((tselem->flag & TSE_HIGHLIGHTED) || (te->drag_data != NULL)) {
			immUniformColor4fv(col_highlight);
			immRecti(pos, 0, start_y + 1, (int)ar->v2d.cur.xmax, start_y + UI_UNIT_Y - 1);
		}

		*io_start_y -= UI_UNIT_Y;
		if (TSELEM_OPEN(tselem, soops)) {
			outliner_draw_highlights_recursive(
			        pos, ar, soops, &te->subtree, col_selection, col_highlight, col_searchmatch,
			        start_x + UI_UNIT_X, io_start_y);
		}
	}
}

static void outliner_draw_highlights(ARegion *ar, SpaceOops *soops, int startx, int *starty)
{
	const float col_highlight[4] = {1.0f, 1.0f, 1.0f, 0.13f};
	float col_selection[4], col_searchmatch[4];

	UI_GetThemeColor3fv(TH_SELECT_HIGHLIGHT, col_selection);
	col_selection[3] = 1.0f; /* no alpha */
	UI_GetThemeColor4fv(TH_MATCH, col_searchmatch);
	col_searchmatch[3] = 0.5f;

	glEnable(GL_BLEND);
	VertexFormat *format = immVertexFormat();
	unsigned int pos = VertexFormat_add_attrib(format, "pos", COMP_I32, 2, CONVERT_INT_TO_FLOAT);
	immBindBuiltinProgram(GPU_SHADER_2D_UNIFORM_COLOR);
	outliner_draw_highlights_recursive(pos, ar, soops, &soops->tree, col_selection, col_highlight, col_searchmatch,
	                                   startx, starty);
	immUnbindProgram();
	glDisable(GL_BLEND);
}

static void outliner_draw_tree(
        bContext *C, uiBlock *block, Scene *scene, SceneLayer *sl, ARegion *ar,
        SpaceOops *soops, const bool has_restrict_icons,
        TreeElement **te_edit)
{
	const uiFontStyle *fstyle = UI_FSTYLE_WIDGET;
	TreeElement *te_floating = NULL;
	int starty, startx;

	glBlendFunc(GL_SRC_ALPHA,  GL_ONE_MINUS_SRC_ALPHA); // only once

	if (ELEM(soops->outlinevis, SO_DATABLOCKS, SO_USERDEF)) {
		/* struct marks */
		starty = (int)ar->v2d.tot.ymax - UI_UNIT_Y - OL_Y_OFFSET;
		outliner_draw_struct_marks(ar, soops, &soops->tree, &starty);
	}

	/* draw highlights before hierarchy */
	starty = (int)ar->v2d.tot.ymax - UI_UNIT_Y - OL_Y_OFFSET;
	startx = 0;
	outliner_draw_highlights(ar, soops, startx, &starty);

	/* set scissor so tree elements or lines can't overlap restriction icons */
	GLfloat scissor[4] = {0};
	if (has_restrict_icons) {
		int mask_x = BLI_rcti_size_x(&ar->v2d.mask) - (int)OL_TOGW + 1;
		CLAMP_MIN(mask_x, 0);

		glGetFloatv(GL_SCISSOR_BOX, scissor);
		glScissor(ar->winrct.xmin, ar->winrct.ymin, mask_x, ar->winy);
	}

	// gray hierarchy lines
	
	starty = (int)ar->v2d.tot.ymax - UI_UNIT_Y / 2 - OL_Y_OFFSET;
	startx = 6;
	outliner_draw_hierarchy_lines(soops, &soops->tree, startx, &starty);

	// items themselves
	starty = (int)ar->v2d.tot.ymax - UI_UNIT_Y - OL_Y_OFFSET;
	startx = 0;
	for (TreeElement *te = soops->tree.first; te; te = te->next) {
		outliner_draw_tree_element(C, block, fstyle, scene, sl, ar, soops, te, te->drag_data != NULL,
		                           startx, &starty, te_edit, &te_floating);
	}
	if (te_floating && te_floating->drag_data->insert_handle) {
		outliner_draw_tree_element_floating(ar, te_floating);
	}

	if (has_restrict_icons) {
		/* reset scissor */
		glScissor(UNPACK4(scissor));
	}
}


static void outliner_back(ARegion *ar)
{
	int ystart;
	
	ystart = (int)ar->v2d.tot.ymax;
	ystart = UI_UNIT_Y * (ystart / (UI_UNIT_Y)) - OL_Y_OFFSET;

	VertexFormat *format = immVertexFormat();
	unsigned int pos = VertexFormat_add_attrib(format, "pos", COMP_F32, 2, KEEP_FLOAT);

	immBindBuiltinProgram(GPU_SHADER_2D_UNIFORM_COLOR);
	immUniformThemeColorShade(TH_BACK, 6);

	const float x1 = 0.0f, x2 = ar->v2d.cur.xmax;
	float y1 = ystart, y2;
	int tot = (int)floor(ystart - ar->v2d.cur.ymin + 2 * UI_UNIT_Y) / (2 * UI_UNIT_Y);

	if (tot > 0) {
		immBegin(PRIM_TRIANGLES, 6 * tot);
		while (tot--) {
			y1 -= 2 * UI_UNIT_Y;
			y2 = y1 + UI_UNIT_Y;
			immVertex2f(pos, x1, y1);
			immVertex2f(pos, x2, y1);
			immVertex2f(pos, x2, y2);

			immVertex2f(pos, x1, y1);
			immVertex2f(pos, x2, y2);
			immVertex2f(pos, x1, y2);
		}
		immEnd();
	}
	immUnbindProgram();
}

static void outliner_draw_restrictcols(ARegion *ar)
{
	glLineWidth(1.0f);

	unsigned int pos = VertexFormat_add_attrib(immVertexFormat(), "pos", COMP_I32, 2, CONVERT_INT_TO_FLOAT);
	immBindBuiltinProgram(GPU_SHADER_2D_UNIFORM_COLOR);
	immUniformThemeColorShadeAlpha(TH_BACK, -15, -200);
	immBegin(PRIM_LINES, 6);

	/* view */
	immVertex2i(pos, (int)(ar->v2d.cur.xmax - OL_TOG_RESTRICT_VIEWX), (int)ar->v2d.cur.ymax);
	immVertex2i(pos, (int)(ar->v2d.cur.xmax - OL_TOG_RESTRICT_VIEWX), (int)ar->v2d.cur.ymin);

	/* render */
	immVertex2i(pos, (int)(ar->v2d.cur.xmax - OL_TOG_RESTRICT_SELECTX), (int)ar->v2d.cur.ymax);
	immVertex2i(pos, (int)(ar->v2d.cur.xmax - OL_TOG_RESTRICT_SELECTX), (int)ar->v2d.cur.ymin);

	/* render */
	immVertex2i(pos, (int)(ar->v2d.cur.xmax - OL_TOG_RESTRICT_RENDERX), (int)ar->v2d.cur.ymax);
	immVertex2i(pos, (int)(ar->v2d.cur.xmax - OL_TOG_RESTRICT_RENDERX), (int)ar->v2d.cur.ymin);

	immEnd();
	immUnbindProgram();
}

/* ****************************************************** */
/* Main Entrypoint - Draw contents of Outliner editor */

void draw_outliner(const bContext *C)
{
	Main *mainvar = CTX_data_main(C); 
	Scene *scene = CTX_data_scene(C);
	SceneLayer *sl = CTX_data_scene_layer(C);
	ARegion *ar = CTX_wm_region(C);
	View2D *v2d = &ar->v2d;
	SpaceOops *soops = CTX_wm_space_outliner(C);
	uiBlock *block;
	int sizey = 0, sizex = 0, sizex_rna = 0;
	TreeElement *te_edit = NULL;
	bool has_restrict_icons;

	outliner_build_tree(mainvar, scene, sl, soops); // always
	
	/* get extents of data */
	outliner_height(soops, &soops->tree, &sizey);

	if (ELEM(soops->outlinevis, SO_DATABLOCKS, SO_USERDEF)) {
		/* RNA has two columns:
		 *  - column 1 is (max_width + OL_RNA_COL_SPACEX) or
		 *				 (OL_RNA_COL_X), whichever is wider...
		 *	- column 2 is fixed at OL_RNA_COL_SIZEX
		 *
		 *  (*) XXX max width for now is a fixed factor of (UI_UNIT_X * (max_indention + 100))
		 */
		 
		/* get actual width of column 1 */
		outliner_rna_width(soops, &soops->tree, &sizex_rna, 0);
		sizex_rna = max_ii(OL_RNA_COLX, sizex_rna + OL_RNA_COL_SPACEX);
		
		/* get width of data (for setting 'tot' rect, this is column 1 + column 2 + a bit extra) */
		sizex = sizex_rna + OL_RNA_COL_SIZEX + 50;
		has_restrict_icons = false;
	}
	else {
		/* width must take into account restriction columns (if visible) so that entries will still be visible */
		//outliner_width(soops, &soops->tree, &sizex);
		// XXX should use outliner_width instead when te->xend will be set correctly...
		outliner_rna_width(soops, &soops->tree, &sizex, 0);
		
		/* constant offset for restriction columns */
		// XXX this isn't that great yet...
		if ((soops->flag & SO_HIDE_RESTRICTCOLS) == 0)
			sizex += OL_TOGW * 3;

		has_restrict_icons = !(soops->flag & SO_HIDE_RESTRICTCOLS);
	}
	
	/* adds vertical offset */
	sizey += OL_Y_OFFSET;

	/* update size of tot-rect (extents of data/viewable area) */
	UI_view2d_totRect_set(v2d, sizex, sizey);

	/* force display to pixel coords */
	v2d->flag |= (V2D_PIXELOFS_X | V2D_PIXELOFS_Y);
	/* set matrix for 2d-view controls */
	UI_view2d_view_ortho(v2d);

	/* draw outliner stuff (background, hierarchy lines and names) */
	outliner_back(ar);
	block = UI_block_begin(C, ar, __func__, UI_EMBOSS);
	outliner_draw_tree((bContext *)C, block, scene, sl, ar, soops, has_restrict_icons, &te_edit);
	
	if (ELEM(soops->outlinevis, SO_DATABLOCKS, SO_USERDEF)) {
		/* draw rna buttons */
		outliner_draw_rnacols(ar, sizex_rna);
		outliner_draw_rnabuts(block, ar, soops, sizex_rna, &soops->tree);
	}
	else if ((soops->outlinevis == SO_ID_ORPHANS) && has_restrict_icons) {
		/* draw user toggle columns */
		outliner_draw_restrictcols(ar);
		outliner_draw_userbuts(block, ar, soops, &soops->tree);
	}
	else if (has_restrict_icons) {
		/* draw restriction columns */
		outliner_draw_restrictcols(ar);
		outliner_draw_restrictbuts(block, scene, ar, soops, &soops->tree);
	}

	/* draw edit buttons if nessecery */
	if (te_edit) {
		outliner_buttons(C, block, ar, te_edit);
	}

	UI_block_end(C, block);
	UI_block_draw(C, block);

	/* clear flag that allows quick redraws */
	soops->storeflag &= ~SO_TREESTORE_REDRAW;
} <|MERGE_RESOLUTION|>--- conflicted
+++ resolved
@@ -251,11 +251,7 @@
 	Scene *scene = poin;
 	/* hide and deselect bases that are directly influenced by this LayerCollection */
 	/* TODO(sergey): Use proper flag for tagging here. */
-<<<<<<< HEAD
-	DAG_id_tag_update(&scene->id, 0);
-=======
 	DEG_id_tag_update(&scene->id, 0);
->>>>>>> a5b3df75
 	WM_event_add_notifier(C, NC_SCENE | ND_OB_SELECT, scene);
 	WM_event_add_notifier(C, NC_SCENE | ND_LAYER_CONTENT, NULL);
 }
