/*
 * ***** BEGIN GPL LICENSE BLOCK *****
 *
 * This program is free software; you can redistribute it and/or
 * modify it under the terms of the GNU General Public License
 * as published by the Free Software Foundation; either version 2
 * of the License, or (at your option) any later version. 
 *
 * This program is distributed in the hope that it will be useful,
 * but WITHOUT ANY WARRANTY; without even the implied warranty of
 * MERCHANTABILITY or FITNESS FOR A PARTICULAR PURPOSE.  See the
 * GNU General Public License for more details.
 *
 * You should have received a copy of the GNU General Public License
 * along with this program; if not, write to the Free Software Foundation,
 * Inc., 51 Franklin Street, Fifth Floor, Boston, MA 02110-1301, USA.
 *
 * The Original Code is Copyright (C) 2004 Blender Foundation.
 * All rights reserved.
 *
 * The Original Code is: all of this file.
 *
 * Contributor(s): Joshua Leung
 *
 * ***** END GPL LICENSE BLOCK *****
 */

/** \file blender/editors/space_outliner/outliner_select.c
 *  \ingroup spoutliner
 */

#include <stdlib.h>

#include "DNA_armature_types.h"
#include "DNA_group_types.h"
#include "DNA_lamp_types.h"
#include "DNA_material_types.h"
#include "DNA_object_types.h"
#include "DNA_scene_types.h"
#include "DNA_sequence_types.h"
#include "DNA_world_types.h"

#include "BLI_utildefines.h"
#include "BLI_listbase.h"

#include "BKE_context.h"
#include "BKE_depsgraph.h"
#include "BKE_object.h"
#include "BKE_layer.h"
#include "BKE_scene.h"
#include "BKE_sequencer.h"
#include "BKE_armature.h"

#include "ED_armature.h"
#include "ED_object.h"
#include "ED_screen.h"
#include "ED_sequencer.h"
#include "ED_util.h"

#include "WM_api.h"
#include "WM_types.h"


#include "UI_interface.h"
#include "UI_view2d.h"

#include "RNA_access.h"
#include "RNA_define.h"

#include "outliner_intern.h"


/* ****************************************************** */
/* Outliner Element Selection/Activation on Click */

static eOLDrawState tree_element_active_renderlayer(
        bContext *C, Scene *UNUSED(scene), SceneLayer *UNUSED(sl), TreeElement *te, TreeStoreElem *tselem, const eOLSetState set)
{
	Scene *sce;
	
	/* paranoia check */
	if (te->idcode != ID_SCE)
		return OL_DRAWSEL_NONE;
	sce = (Scene *)tselem->id;
	
	if (set != OL_SETSEL_NONE) {
		sce->r.actlay = tselem->nr;
		WM_event_add_notifier(C, NC_SCENE | ND_RENDER_OPTIONS, sce);
	}
	else {
		return sce->r.actlay == tselem->nr;
	}
	return OL_DRAWSEL_NONE;
}

/**
 * Select object tree:
 * CTRL+LMB: Select/Deselect object and all cildren
 * CTRL+SHIFT+LMB: Add/Remove object and all children
 */
static void do_outliner_object_select_recursive(SceneLayer *sl, Object *ob_parent, bool select)
{
	Base *base;

	for (base = FIRSTBASE_NEW; base; base = base->next) {
		Object *ob = base->object;
		if ((((base->flag & BASE_VISIBLED) == 0) && BKE_object_is_child_recursive(ob_parent, ob))) {
			ED_object_base_select(base, select ? BA_SELECT : BA_DESELECT);
		}
	}
}

static void do_outliner_bone_select_recursive(bArmature *arm, Bone *bone_parent, bool select)
{
	Bone *bone;
	for (bone = bone_parent->childbase.first; bone; bone = bone->next) {
		if (select && PBONE_SELECTABLE(arm, bone))
			bone->flag |= BONE_SELECTED;
		else
			bone->flag &= ~(BONE_TIPSEL | BONE_SELECTED | BONE_ROOTSEL);
		do_outliner_bone_select_recursive(arm, bone, select);
	}
}

static void do_outliner_ebone_select_recursive(bArmature *arm, EditBone *ebone_parent, bool select)
{
	EditBone *ebone;
	for (ebone = ebone_parent->next; ebone; ebone = ebone->next) {
		if (ED_armature_ebone_is_child_recursive(ebone_parent, ebone)) {
			if (select && EBONE_SELECTABLE(arm, ebone))
				ebone->flag |= BONE_TIPSEL | BONE_SELECTED | BONE_ROOTSEL;
			else
				ebone->flag &= ~(BONE_TIPSEL | BONE_SELECTED | BONE_ROOTSEL);
		}
	}
}

static eOLDrawState tree_element_set_active_object(
        bContext *C, Scene *scene, SceneLayer *sl, SpaceOops *soops,
        TreeElement *te, const eOLSetState set, bool recursive)
{
	TreeStoreElem *tselem = TREESTORE(te);
	Scene *sce;
	Base *base;
	Object *ob = NULL;
	
	/* if id is not object, we search back */
	if (te->idcode == ID_OB) {
		ob = (Object *)tselem->id;
	}
	else {
		ob = (Object *)outliner_search_back(soops, te, ID_OB);
		if (ob == OBACT_NEW) {
			return OL_DRAWSEL_NONE;
		}
	}
	if (ob == NULL) {
		return OL_DRAWSEL_NONE;
	}
	
	sce = (Scene *)outliner_search_back(soops, te, ID_SCE);
	if (sce && scene != sce) {
		ED_screen_set_scene(C, CTX_wm_screen(C), sce);
		scene = sce;
	}
	
	/* find associated base in current scene */
	base = BKE_scene_base_find(scene, ob);

	if (base) {
		if (set == OL_SETSEL_EXTEND) {
			/* swap select */
			if (base->flag & BASE_SELECTED)
				ED_object_base_select(base, BA_DESELECT);
			else 
				ED_object_base_select(base, BA_SELECT);
		}
		else {
			/* deleselect all */
			BKE_scene_layer_base_deselect_all(sl);
			ED_object_base_select(base, BA_SELECT);
		}

		if (recursive) {
			/* Recursive select/deselect for Object hierarchies */
			do_outliner_object_select_recursive(sl, ob, (ob->flag & SELECT) != 0);
		}

		if (set != OL_SETSEL_NONE) {
			ED_object_base_activate(C, base); /* adds notifier */
			WM_event_add_notifier(C, NC_SCENE | ND_OB_SELECT, scene);
		}
	}
	
	if (ob != scene->obedit)
		ED_object_editmode_exit(C, EM_FREEDATA | EM_FREEUNDO | EM_WAITCURSOR | EM_DO_UNDO);
		
	return OL_DRAWSEL_NORMAL;
}

static eOLDrawState tree_element_active_material(
        bContext *C, Scene *UNUSED(scene), SceneLayer *sl, SpaceOops *soops,
        TreeElement *te, const eOLSetState set)
{
	TreeElement *tes;
	Object *ob;
	
	/* we search for the object parent */
	ob = (Object *)outliner_search_back(soops, te, ID_OB);
	// note: ob->matbits can be NULL when a local object points to a library mesh.
	if (ob == NULL || ob != OBACT_NEW || ob->matbits == NULL) {
		return OL_DRAWSEL_NONE;  /* just paranoia */
	}
	
	/* searching in ob mat array? */
	tes = te->parent;
	if (tes->idcode == ID_OB) {
		if (set != OL_SETSEL_NONE) {
			ob->actcol = te->index + 1;
			ob->matbits[te->index] = 1;  // make ob material active too
		}
		else {
			if (ob->actcol == te->index + 1) {
				if (ob->matbits[te->index]) {
					return OL_DRAWSEL_NORMAL;
				}
			}
		}
	}
	/* or we search for obdata material */
	else {
		if (set != OL_SETSEL_NONE) {
			ob->actcol = te->index + 1;
			ob->matbits[te->index] = 0;  // make obdata material active too
		}
		else {
			if (ob->actcol == te->index + 1) {
				if (ob->matbits[te->index] == 0) {
					return OL_DRAWSEL_NORMAL;
				}
			}
		}
	}
	if (set != OL_SETSEL_NONE) {
		/* Tagging object for update seems a bit stupid here, but looks like we have to do it
		 * for render views to update. See T42973.
		 * Note that RNA material update does it too, see e.g. rna_MaterialSlot_update(). */
		DAG_id_tag_update((ID *)ob, OB_RECALC_OB);
		WM_event_add_notifier(C, NC_MATERIAL | ND_SHADING_LINKS, NULL);
	}
	return OL_DRAWSEL_NONE;
}

static eOLDrawState tree_element_active_texture(
        bContext *C, Scene *scene, SceneLayer *sl, SpaceOops *UNUSED(soops),
        TreeElement *te, const eOLSetState set)
{
	TreeElement *tep;
	TreeStoreElem /* *tselem,*/ *tselemp;
	Object *ob = OBACT_NEW;
	SpaceButs *sbuts = NULL;
	
	if (ob == NULL) {
		/* no active object */
		return OL_DRAWSEL_NONE;
	}
	
	/*tselem = TREESTORE(te);*/ /*UNUSED*/
	
	/* find buttons region (note, this is undefined really still, needs recode in blender) */
	/* XXX removed finding sbuts */
	
	/* where is texture linked to? */
	tep = te->parent;
	tselemp = TREESTORE(tep);
	
	if (tep->idcode == ID_WO) {
		World *wrld = (World *)tselemp->id;

		if (set != OL_SETSEL_NONE) {
			if (sbuts) {
				// XXX sbuts->tabo = TAB_SHADING_TEX;	// hack from header_buttonswin.c
				// XXX sbuts->texfrom = 1;
			}
// XXX			extern_set_butspace(F6KEY, 0);	// force shading buttons texture
			wrld->texact = te->index;
		}
		else if (tselemp->id == (ID *)(scene->world)) {
			if (wrld->texact == te->index) {
				return OL_DRAWSEL_NORMAL;
			}
		}
	}
	else if (tep->idcode == ID_LA) {
		Lamp *la = (Lamp *)tselemp->id;
		if (set != OL_SETSEL_NONE) {
			if (sbuts) {
				// XXX sbuts->tabo = TAB_SHADING_TEX;	// hack from header_buttonswin.c
				// XXX sbuts->texfrom = 2;
			}
// XXX			extern_set_butspace(F6KEY, 0);	// force shading buttons texture
			la->texact = te->index;
		}
		else {
			if (tselemp->id == ob->data) {
				if (la->texact == te->index) {
					return OL_DRAWSEL_NORMAL;
				}
			}
		}
	}
	else if (tep->idcode == ID_MA) {
		Material *ma = (Material *)tselemp->id;
		if (set != OL_SETSEL_NONE) {
			if (sbuts) {
				//sbuts->tabo = TAB_SHADING_TEX;	// hack from header_buttonswin.c
				// XXX sbuts->texfrom = 0;
			}
// XXX			extern_set_butspace(F6KEY, 0);	// force shading buttons texture
			ma->texact = (char)te->index;
			
			/* also set active material */
			ob->actcol = tep->index + 1;
		}
		else if (tep->flag & TE_ACTIVE) {   // this is active material
			if (ma->texact == te->index) {
				return OL_DRAWSEL_NORMAL;
			}
		}
	}
	
	if (set != OL_SETSEL_NONE) {
		WM_event_add_notifier(C, NC_TEXTURE, NULL);
	}

	/* no active object */
	return OL_DRAWSEL_NONE;
}


static eOLDrawState tree_element_active_lamp(
        bContext *UNUSED(C), Scene *UNUSED(scene), SceneLayer *sl, SpaceOops *soops,
        TreeElement *te, const eOLSetState set)
{
	Object *ob;
	
	/* we search for the object parent */
	ob = (Object *)outliner_search_back(soops, te, ID_OB);
	if (ob == NULL || ob != OBACT_NEW) {
		/* just paranoia */
		return OL_DRAWSEL_NONE;
	}
	
	if (set != OL_SETSEL_NONE) {
// XXX		extern_set_butspace(F5KEY, 0);
	}
	else {
		return OL_DRAWSEL_NORMAL;
	}
	
	return OL_DRAWSEL_NONE;
}

static eOLDrawState tree_element_active_camera(
        bContext *UNUSED(C), Scene *scene, SceneLayer *UNUSED(sl), SpaceOops *soops,
        TreeElement *te, const eOLSetState set)
{
	Object *ob = (Object *)outliner_search_back(soops, te, ID_OB);

	if (set != OL_SETSEL_NONE) {
		return OL_DRAWSEL_NONE;
	}

	return scene->camera == ob;
}

static eOLDrawState tree_element_active_world(
        bContext *C, Scene *scene, SceneLayer *UNUSED(sl), SpaceOops *UNUSED(soops),
        TreeElement *te, const eOLSetState set)
{
	TreeElement *tep;
	TreeStoreElem *tselem = NULL;
	Scene *sce = NULL;
	
	tep = te->parent;
	if (tep) {
		tselem = TREESTORE(tep);
		if (tselem->type == 0)
			sce = (Scene *)tselem->id;
	}
	
	if (set != OL_SETSEL_NONE) {
		/* make new scene active */
		if (sce && scene != sce) {
			ED_screen_set_scene(C, CTX_wm_screen(C), sce);
		}
	}
	
	if (tep == NULL || tselem->id == (ID *)scene) {
		if (set != OL_SETSEL_NONE) {
// XXX			extern_set_butspace(F8KEY, 0);
		}
		else {
			return OL_DRAWSEL_NORMAL;
		}
	}
	return OL_DRAWSEL_NONE;
}

static eOLDrawState tree_element_active_defgroup(
        bContext *C, SceneLayer *sl, TreeElement *te, TreeStoreElem *tselem, const eOLSetState set)
{
	Object *ob;
	
	/* id in tselem is object */
	ob = (Object *)tselem->id;
	if (set != OL_SETSEL_NONE) {
		BLI_assert(te->index + 1 >= 0);
		ob->actdef = te->index + 1;

		DAG_id_tag_update(&ob->id, OB_RECALC_DATA);
		WM_event_add_notifier(C, NC_OBJECT | ND_TRANSFORM, ob);
	}
	else {
<<<<<<< HEAD
		if (ob == OBACT_NEW)
=======
		if (ob == OBACT) {
>>>>>>> 9b7cdd5b
			if (ob->actdef == te->index + 1) {
				return OL_DRAWSEL_NORMAL;
			}
		}
	}
	return OL_DRAWSEL_NONE;
}

static eOLDrawState tree_element_active_posegroup(
        bContext *C, Scene *UNUSED(scene), SceneLayer *sl, TreeElement *te, TreeStoreElem *tselem, const eOLSetState set)
{
	Object *ob = (Object *)tselem->id;
	
	if (set != OL_SETSEL_NONE) {
		if (ob->pose) {
			ob->pose->active_group = te->index + 1;
			WM_event_add_notifier(C, NC_OBJECT | ND_DRAW, ob);
		}
	}
	else {
		if (ob == OBACT_NEW && ob->pose) {
			if (ob->pose->active_group == te->index + 1) {
				return OL_DRAWSEL_NORMAL;
			}
		}
	}
	return OL_DRAWSEL_NONE;
}

static eOLDrawState tree_element_active_posechannel(
        bContext *C, Scene *UNUSED(scene), SceneLayer *sl, TreeElement *te, TreeStoreElem *tselem, const eOLSetState set, bool recursive)
{
	Object *ob = (Object *)tselem->id;
	bArmature *arm = ob->data;
	bPoseChannel *pchan = te->directdata;
	
	if (set != OL_SETSEL_NONE) {
		if (!(pchan->bone->flag & BONE_HIDDEN_P)) {
			
			if (set != OL_SETSEL_EXTEND) {
				bPoseChannel *pchannel;
				/* single select forces all other bones to get unselected */
				for (pchannel = ob->pose->chanbase.first; pchannel; pchannel = pchannel->next)
					pchannel->bone->flag &= ~(BONE_TIPSEL | BONE_SELECTED | BONE_ROOTSEL);
			}

			if ((set == OL_SETSEL_EXTEND) && (pchan->bone->flag & BONE_SELECTED)) {
				pchan->bone->flag &= ~BONE_SELECTED;
			}
			else {
				pchan->bone->flag |= BONE_SELECTED;
				arm->act_bone = pchan->bone;
			}

			if (recursive) {
				/* Recursive select/deselect */
				do_outliner_bone_select_recursive(arm, pchan->bone, (pchan->bone->flag & BONE_SELECTED) != 0);
			}

			WM_event_add_notifier(C, NC_OBJECT | ND_BONE_ACTIVE, ob);

		}
	}
	else {
		if (ob == OBACT_NEW && ob->pose) {
			if (pchan->bone->flag & BONE_SELECTED) {
				return OL_DRAWSEL_NORMAL;
			}
		}
	}
	return OL_DRAWSEL_NONE;
}

static eOLDrawState tree_element_active_bone(
        bContext *C, SceneLayer *sl, TreeElement *te, TreeStoreElem *tselem, const eOLSetState set, bool recursive)
{
	bArmature *arm = (bArmature *)tselem->id;
	Bone *bone = te->directdata;
	
	if (set != OL_SETSEL_NONE) {
		if (!(bone->flag & BONE_HIDDEN_P)) {
			Object *ob = OBACT_NEW;
			if (ob) {
				if (set != OL_SETSEL_EXTEND) {
					/* single select forces all other bones to get unselected */
					for (Bone *bone_iter = arm->bonebase.first; bone_iter != NULL; bone_iter = bone_iter->next) {
						bone_iter->flag &= ~(BONE_TIPSEL | BONE_SELECTED | BONE_ROOTSEL);
						do_outliner_bone_select_recursive(arm, bone_iter, false);
					}
				}
			}
			
			if (set == OL_SETSEL_EXTEND && (bone->flag & BONE_SELECTED)) {
				bone->flag &= ~BONE_SELECTED;
			}
			else {
				bone->flag |= BONE_SELECTED;
				arm->act_bone = bone;
			}

			if (recursive) {
				/* Recursive select/deselect */
				do_outliner_bone_select_recursive(arm, bone, (bone->flag & BONE_SELECTED) != 0);
			}

			
			WM_event_add_notifier(C, NC_OBJECT | ND_BONE_ACTIVE, ob);
		}
	}
	else {
		Object *ob = OBACT_NEW;
		
		if (ob && ob->data == arm) {
			if (bone->flag & BONE_SELECTED) {
				return OL_DRAWSEL_NORMAL;
			}
		}
	}
	return OL_DRAWSEL_NONE;
}


/* ebones only draw in editmode armature */
static void tree_element_active_ebone__sel(bContext *C, Scene *scene, bArmature *arm, EditBone *ebone, short sel)
{
	if (sel) {
		ebone->flag |= BONE_SELECTED | BONE_ROOTSEL | BONE_TIPSEL;
		arm->act_edbone = ebone;
		// flush to parent?
		if (ebone->parent && (ebone->flag & BONE_CONNECTED)) ebone->parent->flag |= BONE_TIPSEL;
	}
	else {
		ebone->flag &= ~(BONE_SELECTED | BONE_ROOTSEL | BONE_TIPSEL);
		// flush to parent?
		if (ebone->parent && (ebone->flag & BONE_CONNECTED)) ebone->parent->flag &= ~BONE_TIPSEL;
	}

	WM_event_add_notifier(C, NC_OBJECT | ND_BONE_ACTIVE, scene->obedit);
}
static eOLDrawState tree_element_active_ebone(
        bContext *C, Scene *scene, TreeElement *te, TreeStoreElem *UNUSED(tselem), const eOLSetState set, bool recursive)
{
	BLI_assert(scene->obedit != NULL);

	bArmature *arm = scene->obedit->data;
	EditBone *ebone = te->directdata;
	eOLDrawState status = OL_DRAWSEL_NONE;

	if (set != OL_SETSEL_NONE) {
		if (set == OL_SETSEL_NORMAL) {
			if (!(ebone->flag & BONE_HIDDEN_A)) {
				ED_armature_deselect_all(scene->obedit);
				tree_element_active_ebone__sel(C, scene, arm, ebone, true);
				status = OL_DRAWSEL_NORMAL;
			}
		}
		else if (set == OL_SETSEL_EXTEND) {
			if (!(ebone->flag & BONE_HIDDEN_A)) {
				if (!(ebone->flag & BONE_SELECTED)) {
					tree_element_active_ebone__sel(C, scene, arm, ebone, true);
					status = OL_DRAWSEL_NORMAL;
				}
				else {
					/* entirely selected, so de-select */
					tree_element_active_ebone__sel(C, scene, arm, ebone, false);
					status = OL_DRAWSEL_NONE;
				}
			}
		}

		if (recursive) {
			/* Recursive select/deselect */
			do_outliner_ebone_select_recursive(arm, ebone, (ebone->flag & BONE_SELECTED) != 0);
		}
	}
	else if (ebone->flag & BONE_SELECTED) {
		status = OL_DRAWSEL_NORMAL;
	}

	return status;
}

static eOLDrawState tree_element_active_modifier(
        bContext *C, Scene *UNUSED(scene), SceneLayer *UNUSED(sl), TreeElement *UNUSED(te), TreeStoreElem *tselem, const eOLSetState set)
{
	if (set != OL_SETSEL_NONE) {
		Object *ob = (Object *)tselem->id;
		
		WM_event_add_notifier(C, NC_OBJECT | ND_MODIFIER, ob);

// XXX		extern_set_butspace(F9KEY, 0);
	}
	
	return OL_DRAWSEL_NONE;
}

static eOLDrawState tree_element_active_psys(
        bContext *C, Scene *UNUSED(scene), TreeElement *UNUSED(te), TreeStoreElem *tselem, const eOLSetState set)
{
	if (set != OL_SETSEL_NONE) {
		Object *ob = (Object *)tselem->id;
		
		WM_event_add_notifier(C, NC_OBJECT | ND_PARTICLE | NA_EDITED, ob);
		
// XXX		extern_set_butspace(F7KEY, 0);
	}
	
	return OL_DRAWSEL_NONE;
}

static int tree_element_active_constraint(
        bContext *C, Scene *UNUSED(scene), SceneLayer *UNUSED(sl), TreeElement *UNUSED(te), TreeStoreElem *tselem, const eOLSetState set)
{
	if (set != OL_SETSEL_NONE) {
		Object *ob = (Object *)tselem->id;
		
		WM_event_add_notifier(C, NC_OBJECT | ND_CONSTRAINT, ob);
// XXX		extern_set_butspace(F7KEY, 0);
	}
	
	return OL_DRAWSEL_NONE;
}

static eOLDrawState tree_element_active_text(
        bContext *UNUSED(C), Scene *UNUSED(scene), SceneLayer *UNUSED(sl), SpaceOops *UNUSED(soops),
        TreeElement *UNUSED(te), int UNUSED(set))
{
	// XXX removed
	return OL_DRAWSEL_NONE;
}

static eOLDrawState tree_element_active_pose(
        bContext *C, Scene *scene, SceneLayer *sl, TreeElement *UNUSED(te), TreeStoreElem *tselem, const eOLSetState set)
{
	Object *ob = (Object *)tselem->id;
	Base *base = BKE_scene_layer_base_find(sl, ob);
	
	if (set != OL_SETSEL_NONE) {
		if (scene->obedit)
			ED_object_editmode_exit(C, EM_FREEDATA | EM_FREEUNDO | EM_WAITCURSOR | EM_DO_UNDO);
		
		if (ob->mode & OB_MODE_POSE)
			ED_armature_exit_posemode(C, base);
		else 
			ED_armature_enter_posemode(C, base);
	}
	else {
		if (ob->mode & OB_MODE_POSE) {
			return OL_DRAWSEL_NORMAL;
		}
	}
	return OL_DRAWSEL_NONE;
}

static eOLDrawState tree_element_active_sequence(
        bContext *C, Scene *scene, TreeElement *te, TreeStoreElem *UNUSED(tselem), const eOLSetState set)
{
	Sequence *seq = (Sequence *) te->directdata;
	Editing *ed = BKE_sequencer_editing_get(scene, false);

	if (set != OL_SETSEL_NONE) {
		/* only check on setting */
		if (BLI_findindex(ed->seqbasep, seq) != -1) {
			if (set == OL_SETSEL_EXTEND) {
				BKE_sequencer_active_set(scene, NULL);
			}
			ED_sequencer_deselect_all(scene);

			if ((set == OL_SETSEL_EXTEND) && seq->flag & SELECT) {
				seq->flag &= ~SELECT;
			}
			else {
				seq->flag |= SELECT;
				BKE_sequencer_active_set(scene, seq);
			}
		}

		WM_event_add_notifier(C, NC_SCENE | ND_SEQUENCER | NA_SELECTED, scene);
	}
	else {
		if (ed->act_seq == seq && seq->flag & SELECT) {
			return OL_DRAWSEL_NORMAL;
		}
	}
	return OL_DRAWSEL_NONE;
}

static eOLDrawState tree_element_active_sequence_dup(
        Scene *scene, TreeElement *te, TreeStoreElem *UNUSED(tselem), const eOLSetState set)
{
	Sequence *seq, *p;
	Editing *ed = BKE_sequencer_editing_get(scene, false);

	seq = (Sequence *)te->directdata;
	if (set == OL_SETSEL_NONE) {
		if (seq->flag & SELECT)
			return OL_DRAWSEL_NORMAL;
		return OL_DRAWSEL_NONE;
	}

// XXX	select_single_seq(seq, 1);
	p = ed->seqbasep->first;
	while (p) {
		if ((!p->strip) || (!p->strip->stripdata) || (p->strip->stripdata->name[0] == '\0')) {
			p = p->next;
			continue;
		}

//		if (STREQ(p->strip->stripdata->name, seq->strip->stripdata->name))
// XXX			select_single_seq(p, 0);
		p = p->next;
	}
	return OL_DRAWSEL_NONE;
}

static eOLDrawState tree_element_active_keymap_item(
        bContext *UNUSED(C), Scene *UNUSED(scene), SceneLayer *UNUSED(sl), TreeElement *te, TreeStoreElem *UNUSED(tselem), const eOLSetState set)
{
	wmKeyMapItem *kmi = te->directdata;
	
	if (set == OL_SETSEL_NONE) {
		if (kmi->flag & KMI_INACTIVE) {
			return OL_DRAWSEL_NONE;
		}
		return OL_DRAWSEL_NORMAL;
	}
	else {
		kmi->flag ^= KMI_INACTIVE;
	}
	return OL_DRAWSEL_NONE;
}

static eOLDrawState tree_element_active_collection(
        bContext *C, TreeElement *te, TreeStoreElem *tselem, const eOLSetState set)
{
	if (set == OL_SETSEL_NONE) {
		LayerCollection *active = CTX_data_layer_collection(C);

		/* sometimes the renderlayer has no LayerCollection at all */
		if (active == NULL) {
			return OL_DRAWSEL_NONE;
		}

		if ((tselem->type == TSE_SCENE_COLLECTION && active->scene_collection == te->directdata) ||
		    (tselem->type == TSE_LAYER_COLLECTION && active == te->directdata))
		{
			return OL_DRAWSEL_NORMAL;
		}
	}
	/* don't allow selecting a scene collection, it can have multiple layer collection
	 * instances (which one would the user want to be selected then?) */
	else if (tselem->type == TSE_LAYER_COLLECTION) {
		SceneLayer *sl = CTX_data_scene_layer(C);
		LayerCollection *lc = te->directdata;
		const int collection_index = BKE_layer_collection_findindex(sl, lc);

		BLI_assert(collection_index >= 0);
		sl->active_collection = collection_index;
		WM_main_add_notifier(NC_SCENE | ND_LAYER, NULL);
	}

	return OL_DRAWSEL_NONE;
}

/* ---------------------------------------------- */

/* generic call for ID data check or make/check active in UI */
eOLDrawState tree_element_active(bContext *C, Scene *scene, SceneLayer *sl, SpaceOops *soops, TreeElement *te,
                                 const eOLSetState set, const bool handle_all_types)
{
	switch (te->idcode) {
		/* Note: ID_OB only if handle_all_type is true, else objects are handled specially to allow multiple
		 * selection. See do_outliner_item_activate. */
		case ID_OB:
			if (handle_all_types) {
				return tree_element_set_active_object(C, scene, sl, soops, te, set, false);
			}
			break;
		case ID_MA:
			return tree_element_active_material(C, scene, sl, soops, te, set);
		case ID_WO:
			return tree_element_active_world(C, scene, sl, soops, te, set);
		case ID_LA:
			return tree_element_active_lamp(C, scene, sl, soops, te, set);
		case ID_TE:
			return tree_element_active_texture(C, scene, sl, soops, te, set);
		case ID_TXT:
			return tree_element_active_text(C, scene, sl, soops, te, set);
		case ID_CA:
			return tree_element_active_camera(C, scene, sl, soops, te, set);
	}
	return OL_DRAWSEL_NONE;
}

/**
 * Generic call for non-id data to make/check active in UI
 */
eOLDrawState tree_element_type_active(
        bContext *C, Scene *scene, SceneLayer *sl, SpaceOops *soops,
        TreeElement *te, TreeStoreElem *tselem, const eOLSetState set, bool recursive)
{
	switch (tselem->type) {
		case TSE_DEFGROUP:
			return tree_element_active_defgroup(C, sl, te, tselem, set);
		case TSE_BONE:
			return tree_element_active_bone(C, sl, te, tselem, set, recursive);
		case TSE_EBONE:
			return tree_element_active_ebone(C, scene, te, tselem, set, recursive);
		case TSE_MODIFIER:
			return tree_element_active_modifier(C, scene, sl, te, tselem, set);
		case TSE_LINKED_OB:
			if (set != OL_SETSEL_NONE) {
				tree_element_set_active_object(C, scene, sl, soops, te, set, false);
			}
			else if (tselem->id == (ID *)OBACT_NEW) {
				return OL_DRAWSEL_NORMAL;
			}
			break;
		case TSE_LINKED_PSYS:
			return tree_element_active_psys(C, scene, te, tselem, set);
		case TSE_POSE_BASE:
			return tree_element_active_pose(C, scene, sl, te, tselem, set);
		case TSE_POSE_CHANNEL:
			return tree_element_active_posechannel(C, scene, sl, te, tselem, set, recursive);
		case TSE_CONSTRAINT:
			return tree_element_active_constraint(C, scene, sl, te, tselem, set);
		case TSE_R_LAYER:
			return tree_element_active_renderlayer(C, scene, sl, te, tselem, set);
		case TSE_POSEGRP:
			return tree_element_active_posegroup(C, scene, sl, te, tselem, set);
		case TSE_SEQUENCE:
			return tree_element_active_sequence(C, scene, te, tselem, set);
		case TSE_SEQUENCE_DUP:
			return tree_element_active_sequence_dup(scene, te, tselem, set);
		case TSE_KEYMAP_ITEM:
			return tree_element_active_keymap_item(C, scene, sl, te, tselem, set);
		case TSE_GP_LAYER:
			//return tree_element_active_gplayer(C, scene, s, te, tselem, set);
			break;
		case TSE_SCENE_COLLECTION:
		case TSE_LAYER_COLLECTION:
			return tree_element_active_collection(C, te, tselem, set);
	}
	return OL_DRAWSEL_NONE;
}

/* ================================================ */

static void outliner_item_activate(
        bContext *C, SpaceOops *soops, TreeElement *te,
        const bool extend, const bool recursive)
{
	Scene *scene = CTX_data_scene(C);
	SceneLayer *sl = CTX_data_scene_layer(C);
	TreeStoreElem *tselem = TREESTORE(te);

	/* always makes active object, except for some specific types.
	 * Note about TSE_EBONE: In case of a same ID_AR datablock shared among several objects, we do not want
	 * to switch out of edit mode (see T48328 for details). */
	if (!ELEM(tselem->type, TSE_SEQUENCE, TSE_SEQ_STRIP, TSE_SEQUENCE_DUP, TSE_EBONE, TSE_LAYER_COLLECTION)) {
		tree_element_set_active_object(C, scene, sl, soops, te,
		                               (extend && tselem->type == 0) ? OL_SETSEL_EXTEND : OL_SETSEL_NORMAL,
		                               recursive && tselem->type == 0);
	}

	if (tselem->type == 0) { // the lib blocks
		/* editmode? */
		if (te->idcode == ID_SCE) {
			if (scene != (Scene *)tselem->id) {
				ED_screen_set_scene(C, CTX_wm_screen(C), (Scene *)tselem->id);
			}
		}
		else if (te->idcode == ID_GR) {
			Group *gr = (Group *)tselem->id;
			GroupObject *gob;
			
			if (extend) {
				int sel = BA_SELECT;
				for (gob = gr->gobject.first; gob; gob = gob->next) {
					if (gob->ob->flag & SELECT) {
						sel = BA_DESELECT;
						break;
					}
				}

				for (gob = gr->gobject.first; gob; gob = gob->next) {
					ED_object_base_select(BKE_scene_layer_base_find(sl, gob->ob), sel);
				}
			}
			else {
				BKE_scene_layer_base_deselect_all(sl);

				for (gob = gr->gobject.first; gob; gob = gob->next) {
					Base *base = BKE_scene_layer_base_find(sl, gob->ob);
					if ((base->flag & BASE_SELECTED) == 0) {
						ED_object_base_select(base, BA_SELECT);
					}
				}
			}
			
			WM_event_add_notifier(C, NC_SCENE | ND_OB_SELECT, scene);
		}
		else if (ELEM(te->idcode, ID_ME, ID_CU, ID_MB, ID_LT, ID_AR)) {
			WM_operator_name_call(C, "OBJECT_OT_editmode_toggle", WM_OP_INVOKE_REGION_WIN, NULL);
		}
		else {  // rest of types
			tree_element_active(C, scene, sl, soops, te, OL_SETSEL_NORMAL, false);
		}

	}
	else {
		tree_element_type_active(C, scene, sl, soops, te, tselem,
		                         extend ? OL_SETSEL_EXTEND : OL_SETSEL_NORMAL,
		                         recursive);
	}
}

/**
 * \param extend: Don't deselect other items, only modify \a te.
 * \param toggle: Select \a te when not selected, deselect when selected.
 */
static void outliner_item_select(SpaceOops *soops, const TreeElement *te, const bool extend, const bool toggle)
{
	TreeStoreElem *tselem = TREESTORE(te);
	const short new_flag = toggle ? (tselem->flag ^ TSE_SELECTED) : (tselem->flag | TSE_SELECTED);

	if (extend == false) {
		outliner_set_flag(&soops->tree, TSE_SELECTED, false);
	}
	tselem->flag = new_flag;
}

static void outliner_item_toggle_closed(TreeElement *te, const bool toggle_children)
{
	TreeStoreElem *tselem = TREESTORE(te);
	if (toggle_children) {
		tselem->flag &= ~TSE_CLOSED;

		const bool all_opened = !outliner_has_one_flag(&te->subtree, TSE_CLOSED, 1);
		outliner_set_flag(&te->subtree, TSE_CLOSED, all_opened);
	}
	else {
		tselem->flag ^= TSE_CLOSED;
	}
}

static bool outliner_item_is_co_within_close_toggle(TreeElement *te, float view_co_x)
{
	return ((te->flag & TE_ICONROW) == 0) && (view_co_x > te->xs) && (view_co_x < te->xs + UI_UNIT_X);
}

static bool outliner_is_co_within_restrict_columns(const SpaceOops *soops, const ARegion *ar, float view_co_x)
{
	return (!ELEM(soops->outlinevis, SO_DATABLOCKS, SO_USERDEF) &&
	        !(soops->flag & SO_HIDE_RESTRICTCOLS) &&
	        (view_co_x > ar->v2d.cur.xmax - OL_TOG_RESTRICT_VIEWX));
}

int outliner_item_activate_or_toggle_closed(bContext *C, int x, int y, bool extend, bool recursive)
{
	ARegion *ar = CTX_wm_region(C);
	SpaceOops *soops = CTX_wm_space_outliner(C);
	TreeElement *te;
	float view_mval[2];
	bool changed = false, rebuild_tree = false;

	UI_view2d_region_to_view(&ar->v2d, x, y, &view_mval[0], &view_mval[1]);

	if (outliner_is_co_within_restrict_columns(soops, ar, view_mval[0])) {
		return OPERATOR_CANCELLED;
	}

	if (!(te = outliner_find_item_at_y(soops, &soops->tree, view_mval[1]))) {
		/* skip */
	}
	else if (outliner_item_is_co_within_close_toggle(te, view_mval[0])) {
		outliner_item_toggle_closed(te, extend);
		changed = true;
		rebuild_tree = true;
	}
	else {
		/* the row may also contain children, if one is hovered we want this instead of current te */
		TreeElement *activate_te = outliner_find_item_at_x_in_row(soops, te, view_mval[0]);

		outliner_item_select(soops, activate_te, extend, extend);
		outliner_item_activate(C, soops, activate_te, extend, recursive);
		changed = true;
	}

	if (changed) {
		if (!rebuild_tree) {
			/* only needs to redraw, no rebuild */
			soops->storeflag |= SO_TREESTORE_REDRAW;
		}
		ED_undo_push(C, "Outliner selection change");
		ED_region_tag_redraw(ar);
	}

	return OPERATOR_FINISHED;
}

/* event can enterkey, then it opens/closes */
static int outliner_item_activate_invoke(bContext *C, wmOperator *op, const wmEvent *event)
{
	bool extend    = RNA_boolean_get(op->ptr, "extend");
	bool recursive = RNA_boolean_get(op->ptr, "recursive");
	int x = event->mval[0];
	int y = event->mval[1];
	return outliner_item_activate_or_toggle_closed(C, x, y, extend, recursive);
}

void OUTLINER_OT_item_activate(wmOperatorType *ot)
{
	ot->name = "Activate Item";
	ot->idname = "OUTLINER_OT_item_activate";
	ot->description = "Handle mouse clicks to activate/select items";
	
	ot->invoke = outliner_item_activate_invoke;
	
	ot->poll = ED_operator_outliner_active;
	
	RNA_def_boolean(ot->srna, "extend", true, "Extend", "Extend selection for activation");
	RNA_def_boolean(ot->srna, "recursive", false, "Recursive", "Select Objects and their children");
}

/* ****************************************************** */

/* **************** Border Select Tool ****************** */
static void outliner_item_border_select(Scene *scene, rctf *rectf, TreeElement *te, int gesture_mode)
{
	TreeStoreElem *tselem = TREESTORE(te);

	if (te->ys <= rectf->ymax && te->ys + UI_UNIT_Y >= rectf->ymin) {
		if (gesture_mode == GESTURE_MODAL_SELECT) {
			tselem->flag |= TSE_SELECTED;
		}
		else {
			tselem->flag &= ~TSE_SELECTED;
		}
	}

	/* Look at its children. */
	if ((tselem->flag & TSE_CLOSED) == 0) {
		for (te = te->subtree.first; te; te = te->next) {
			outliner_item_border_select(scene, rectf, te, gesture_mode);
		}
	}
}

static int outliner_border_select_exec(bContext *C, wmOperator *op)
{
	Scene *scene = CTX_data_scene(C);
	SpaceOops *soops = CTX_wm_space_outliner(C);
	ARegion *ar = CTX_wm_region(C);
	TreeElement *te;
	rctf rectf;
	int gesture_mode = RNA_int_get(op->ptr, "gesture_mode");

	WM_operator_properties_border_to_rctf(op, &rectf);
	UI_view2d_region_to_view_rctf(&ar->v2d, &rectf, &rectf);

	for (te = soops->tree.first; te; te = te->next) {
		outliner_item_border_select(scene, &rectf, te, gesture_mode);
	}

	WM_event_add_notifier(C, NC_SCENE | ND_OB_SELECT, scene);
	ED_region_tag_redraw(ar);

	return OPERATOR_FINISHED;
}

void OUTLINER_OT_select_border(wmOperatorType *ot)
{
	/* identifiers */
	ot->name = "Border Select";
	ot->idname = "OUTLINER_OT_select_border";
	ot->description = "Use box selection to select tree elements";

	/* api callbacks */
	ot->invoke = WM_border_select_invoke;
	ot->exec = outliner_border_select_exec;
	ot->modal = WM_border_select_modal;
	ot->cancel = WM_border_select_cancel;

	ot->poll = ED_operator_outliner_active;

	/* flags */
	ot->flag = OPTYPE_REGISTER | OPTYPE_UNDO;

	/* rna */
	WM_operator_properties_gesture_border(ot, false);
}

/* ****************************************************** */<|MERGE_RESOLUTION|>--- conflicted
+++ resolved
@@ -422,11 +422,7 @@
 		WM_event_add_notifier(C, NC_OBJECT | ND_TRANSFORM, ob);
 	}
 	else {
-<<<<<<< HEAD
-		if (ob == OBACT_NEW)
-=======
-		if (ob == OBACT) {
->>>>>>> 9b7cdd5b
+		if (ob == OBACT_NEW) {
 			if (ob->actdef == te->index + 1) {
 				return OL_DRAWSEL_NORMAL;
 			}
