--- conflicted
+++ resolved
@@ -423,11 +423,7 @@
 		WM_event_add_notifier(C, NC_OBJECT | ND_TRANSFORM, ob);
 	}
 	else {
-<<<<<<< HEAD
-		if (ob == OBACT_NEW) {
-=======
 		if (ob == OBACT_NEW)
->>>>>>> a5b3df75
 			if (ob->actdef == te->index + 1) {
 				return OL_DRAWSEL_NORMAL;
 			}
@@ -896,11 +892,7 @@
 		/* editmode? */
 		if (te->idcode == ID_SCE) {
 			if (scene != (Scene *)tselem->id) {
-<<<<<<< HEAD
-				ED_screen_set_scene(C, CTX_wm_screen(C), (Scene *)tselem->id);
-=======
 				WM_window_change_active_scene(CTX_data_main(C), C, CTX_wm_window(C), (Scene *)tselem->id);
->>>>>>> a5b3df75
 			}
 		}
 		else if (te->idcode == ID_GR) {
