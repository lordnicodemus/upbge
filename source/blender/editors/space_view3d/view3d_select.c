--- conflicted
+++ resolved
@@ -2812,37 +2812,21 @@
 /* not a real operator, only for circle test */
 static int view3d_circle_select_exec(bContext *C, wmOperator *op)
 {
-<<<<<<< HEAD
-	EvaluationContext eval_ctx;
-	CTX_data_eval_ctx(C, &eval_ctx);
-	Scene *scene = CTX_data_scene(C);
-	Object *obact = CTX_data_active_object(C);
-=======
 	ViewContext vc;
 	view3d_set_viewcontext(C, &vc);
 	Object *obact = vc.obact;
 	Object *obedit = vc.obedit;
->>>>>>> 28f86bf1
+	EvaluationContext eval_ctx;
+	CTX_data_eval_ctx(C, &eval_ctx);
 	const int radius = RNA_int_get(op->ptr, "radius");
 	const bool select = !RNA_boolean_get(op->ptr, "deselect");
 	const int mval[2] = {RNA_int_get(op->ptr, "x"),
 	                     RNA_int_get(op->ptr, "y")};
 
-<<<<<<< HEAD
-	if (CTX_data_edit_object(C) || BKE_paint_select_elem_test(obact, eval_ctx.object_mode) ||
+	if (obedit || BKE_paint_select_elem_test(obact, eval_ctx.object_mode) ||
 	    (obact && (eval_ctx.object_mode & (OB_MODE_PARTICLE_EDIT | OB_MODE_POSE))) )
 	{
-		ViewContext vc;
-
 		view3d_operator_needs_opengl(C);
-
-		view3d_set_viewcontext(C, &vc);
-=======
-	if (obedit || BKE_paint_select_elem_test(obact) ||
-	    (obact && (obact->mode & (OB_MODE_PARTICLE_EDIT | OB_MODE_POSE))) )
-	{
-		view3d_operator_needs_opengl(C);
->>>>>>> 28f86bf1
 
 		if (CTX_data_edit_object(C)) {
 			obedit_circle_select(&eval_ctx, &vc, select, mval, (float)radius);
@@ -2856,16 +2840,10 @@
 			paint_vertsel_circle_select(&eval_ctx, &vc, select, mval, (float)radius);
 			WM_event_add_notifier(C, NC_GEOM | ND_SELECT, obact->data);
 		}
-<<<<<<< HEAD
 		else if (eval_ctx.object_mode & OB_MODE_POSE)
-=======
-		else if (obact->mode & OB_MODE_POSE) {
->>>>>>> 28f86bf1
 			pose_circle_select(&vc, select, mval, (float)radius);
-		}
-		else {
+		else
 			return PE_circle_select(C, select, mval, (float)radius);
-		}
 	}
 	else if (obact && eval_ctx.object_mode & OB_MODE_SCULPT) {
 		return OPERATOR_CANCELLED;
