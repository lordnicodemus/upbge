--- conflicted
+++ resolved
@@ -342,12 +342,6 @@
 extern bool view3d_camera_border_hack_test;
 #endif
 
-<<<<<<< HEAD
-/* temporary test for blender 2.8 viewport */
-#define IS_VIEWPORT_LEGACY(v3d) ((v3d->tmp_compat_flag & V3D_NEW_VIEWPORT) == 0)
-
-=======
->>>>>>> a5b3df75
 /* temporary for legacy viewport to work */
 void VP_legacy_drawcursor(Scene *scene, struct SceneLayer *sl, ARegion *ar, View3D *v3d);
 void VP_legacy_draw_view_axis(RegionView3D *rv3d, rcti *rect);
