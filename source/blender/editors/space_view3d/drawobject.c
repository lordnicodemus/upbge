--- conflicted
+++ resolved
@@ -1159,11 +1159,7 @@
 }
 
 #ifdef WITH_GAMEENGINE
-<<<<<<< HEAD
 static void draw_shadow_volume(const float box[8][3])
-=======
-static void draw_transp_sun_volume(Lamp *la, unsigned pos)
->>>>>>> 41c4c3f8
 {
 	/* draw edges */
 	imm_draw_box(box, false, pos);
@@ -1528,17 +1524,13 @@
 			immVertex3f(pos, 0.0f, 0.0f, -circrad);
 			immVertex3f(pos, 0.0f, 0.0f, -la->dist);
 		}
-<<<<<<< HEAD
-		glEnd();
+		immEnd();
 
 #ifdef WITH_GAMEENGINE
 		if (drawshadowbox) {
 			draw_transp_spot_shadow_volume(la);
 		}
 #endif
-=======
-		immEnd();
->>>>>>> 41c4c3f8
 	}
 	else if (ELEM(la->type, LA_HEMI, LA_SUN)) {
 		/* draw the line from the circle along the dist */
@@ -1590,11 +1582,7 @@
 
 #ifdef WITH_GAMEENGINE
 		if (drawshadowbox) {
-<<<<<<< HEAD
 			draw_transp_sun_shadow_volume(la);
-=======
-			draw_transp_sun_volume(la, pos);
->>>>>>> 41c4c3f8
 		}
 #endif
 	}
