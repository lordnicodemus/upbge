/*
 * This program is free software; you can redistribute it and/or
 * modify it under the terms of the GNU General Public License
 * as published by the Free Software Foundation; either version 2
 * of the License, or (at your option) any later version.
 *
 * This program is distributed in the hope that it will be useful,
 * but WITHOUT ANY WARRANTY; without even the implied warranty of
 * MERCHANTABILITY or FITNESS FOR A PARTICULAR PURPOSE.  See the
 * GNU General Public License for more details.
 *
 * You should have received a copy of the GNU General Public License
 * along with this program; if not, write to the Free Software Foundation,
 * Inc., 51 Franklin Street, Fifth Floor, Boston, MA 02110-1301, USA.
 *
 * The Original Code is Copyright (C) 2008 Blender Foundation.
 * All rights reserved.
 */

/** \file
 * \ingroup spview3d
 */

#include "DNA_camera_types.h"
#include "DNA_scene_types.h"
#include "DNA_object_types.h"

#include "MEM_guardedalloc.h"

#include "BLI_listbase.h"
#include "BLI_math.h"
#include "BLI_rect.h"
#include "BLI_utildefines.h"
#include "BLI_linklist.h"

#include "BKE_action.h"
#include "BKE_camera.h"
#include "BKE_context.h"
#include "BKE_object.h"
#include "BKE_global.h"
#include "BKE_layer.h"
#include "BKE_main.h"
#include "BKE_modifier.h"
#include "BKE_report.h"
#include "BKE_scene.h"

#include "DEG_depsgraph.h"
#include "DEG_depsgraph_query.h"

#include "UI_resources.h"

#include "GPU_glew.h"
#include "GPU_select.h"
#include "GPU_matrix.h"
#include "GPU_state.h"

#include "WM_api.h"
#include "WM_types.h"

#include "ED_object.h"
#include "ED_screen.h"

#include "DRW_engine.h"

#include "RNA_access.h"
#include "RNA_define.h"

#ifdef WITH_GAMEENGINE
#  include "BKE_callbacks.h"
#  include "BLI_listbase.h"

#  include "GPU_draw.h"

#  include "LA_SystemCommandLine.h"
#endif

#include "view3d_intern.h"  /* own include */

/* -------------------------------------------------------------------- */
/** \name Smooth View Operator & Utilities
 *
 * Use for view transitions to have smooth (animated) transitions.
 * \{ */

/* This operator is one of the 'timer refresh' ones like animation playback */

struct SmoothView3DState {
  float dist;
  float lens;
  float quat[4];
  float ofs[3];
};

struct SmoothView3DStore {
  /* source*/
  struct SmoothView3DState src; /* source */
  struct SmoothView3DState dst; /* destination */
  struct SmoothView3DState org; /* original */

  bool to_camera;

  bool use_dyn_ofs;
  float dyn_ofs[3];

  /* When smooth-view is enabled, store the 'rv3d->view' here,
   * assign back when the view motion is completed. */
  char org_view;

  double time_allowed;
};

static void view3d_smooth_view_state_backup(struct SmoothView3DState *sms_state,
                                            const View3D *v3d,
                                            const RegionView3D *rv3d)
{
  copy_v3_v3(sms_state->ofs, rv3d->ofs);
  copy_qt_qt(sms_state->quat, rv3d->viewquat);
  sms_state->dist = rv3d->dist;
  sms_state->lens = v3d->lens;
}

static void view3d_smooth_view_state_restore(const struct SmoothView3DState *sms_state,
                                             View3D *v3d,
                                             RegionView3D *rv3d)
{
  copy_v3_v3(rv3d->ofs, sms_state->ofs);
  copy_qt_qt(rv3d->viewquat, sms_state->quat);
  rv3d->dist = sms_state->dist;
  v3d->lens = sms_state->lens;
}

/* will start timer if appropriate */
/* the arguments are the desired situation */
void ED_view3d_smooth_view_ex(
    /* avoid passing in the context */
    const Depsgraph *depsgraph,
    wmWindowManager *wm,
    wmWindow *win,
    ScrArea *sa,
    View3D *v3d,
    ARegion *ar,
    const int smooth_viewtx,
    const V3D_SmoothParams *sview)
{
  RegionView3D *rv3d = ar->regiondata;
  struct SmoothView3DStore sms = {{0}};
  bool ok = false;

  /* initialize sms */
  view3d_smooth_view_state_backup(&sms.dst, v3d, rv3d);
  view3d_smooth_view_state_backup(&sms.src, v3d, rv3d);
  /* if smoothview runs multiple times... */
  if (rv3d->sms == NULL) {
    view3d_smooth_view_state_backup(&sms.org, v3d, rv3d);
  }
  else {
    sms.org = rv3d->sms->org;
  }
  sms.org_view = rv3d->view;

  /* sms.to_camera = false; */ /* initialized to zero anyway */

  /* note on camera locking, this is a little confusing but works ok.
   * we may be changing the view 'as if' there is no active camera, but in fact
   * there is an active camera which is locked to the view.
   *
   * In the case where smooth view is moving _to_ a camera we don't want that
   * camera to be moved or changed, so only when the camera is not being set should
   * we allow camera option locking to initialize the view settings from the camera.
   */
  if (sview->camera == NULL && sview->camera_old == NULL) {
    ED_view3d_camera_lock_init(depsgraph, v3d, rv3d);
  }

  /* store the options we want to end with */
  if (sview->ofs) {
    copy_v3_v3(sms.dst.ofs, sview->ofs);
  }
  if (sview->quat) {
    copy_qt_qt(sms.dst.quat, sview->quat);
  }
  if (sview->dist) {
    sms.dst.dist = *sview->dist;
  }
  if (sview->lens) {
    sms.dst.lens = *sview->lens;
  }

  if (sview->dyn_ofs) {
    BLI_assert(sview->ofs == NULL);
    BLI_assert(sview->quat != NULL);

    copy_v3_v3(sms.dyn_ofs, sview->dyn_ofs);
    sms.use_dyn_ofs = true;

    /* calculate the final destination offset */
    view3d_orbit_apply_dyn_ofs(sms.dst.ofs, sms.src.ofs, sms.src.quat, sms.dst.quat, sms.dyn_ofs);
  }

  if (sview->camera) {
    Object *ob_camera_eval = DEG_get_evaluated_object(depsgraph, sview->camera);
    sms.dst.dist = ED_view3d_offset_distance(
        ob_camera_eval->obmat, sview->ofs, VIEW3D_DIST_FALLBACK);
    ED_view3d_from_object(ob_camera_eval, sms.dst.ofs, sms.dst.quat, &sms.dst.dist, &sms.dst.lens);
    sms.to_camera = true; /* restore view3d values in end */
  }

  /* skip smooth viewing for render engine draw */
  if (smooth_viewtx && v3d->shading.type != OB_RENDER) {
    bool changed = false; /* zero means no difference */

    if (sview->camera_old != sview->camera) {
      changed = true;
    }
    else if (sms.dst.dist != rv3d->dist) {
      changed = true;
    }
    else if (sms.dst.lens != v3d->lens) {
      changed = true;
    }
    else if (!equals_v3v3(sms.dst.ofs, rv3d->ofs)) {
      changed = true;
    }
    else if (!equals_v4v4(sms.dst.quat, rv3d->viewquat)) {
      changed = true;
    }

    /* The new view is different from the old one
     * so animate the view */
    if (changed) {
      /* original values */
      if (sview->camera_old) {
        Object *ob_camera_old_eval = DEG_get_evaluated_object(depsgraph, sview->camera_old);
        sms.src.dist = ED_view3d_offset_distance(ob_camera_old_eval->obmat, rv3d->ofs, 0.0f);
        /* this */
        ED_view3d_from_object(
            ob_camera_old_eval, sms.src.ofs, sms.src.quat, &sms.src.dist, &sms.src.lens);
      }
      /* grid draw as floor */
      if ((rv3d->viewlock & RV3D_LOCKED) == 0) {
        /* use existing if exists, means multiple calls to smooth view
         * wont loose the original 'view' setting */
        rv3d->view = RV3D_VIEW_USER;
      }

      sms.time_allowed = (double)smooth_viewtx / 1000.0;

      /* if this is view rotation only
       * we can decrease the time allowed by
       * the angle between quats
       * this means small rotations wont lag */
      if (sview->quat && !sview->ofs && !sview->dist) {
        /* scale the time allowed by the rotation */
        /* 180deg == 1.0 */
        sms.time_allowed *= (double)fabsf(
                                angle_signed_normalized_qtqt(sms.dst.quat, sms.src.quat)) /
                            M_PI;
      }

      /* ensure it shows correct */
      if (sms.to_camera) {
        /* use ortho if we move from an ortho view to an ortho camera */
        Object *ob_camera_eval = DEG_get_evaluated_object(depsgraph, sview->camera);
        rv3d->persp = (((rv3d->is_persp == false) && (ob_camera_eval->type == OB_CAMERA) &&
                        (((Camera *)ob_camera_eval->data)->type == CAM_ORTHO)) ?
                           RV3D_ORTHO :
                           RV3D_PERSP);
      }

      rv3d->rflag |= RV3D_NAVIGATING;

      /* not essential but in some cases the caller will tag the area for redraw, and in that
       * case we can get a flicker of the 'org' user view but we want to see 'src' */
      view3d_smooth_view_state_restore(&sms.src, v3d, rv3d);

      /* keep track of running timer! */
      if (rv3d->sms == NULL) {
        rv3d->sms = MEM_mallocN(sizeof(struct SmoothView3DStore), "smoothview v3d");
      }
      *rv3d->sms = sms;
      if (rv3d->smooth_timer) {
        WM_event_remove_timer(wm, win, rv3d->smooth_timer);
      }
      /* TIMER1 is hardcoded in keymap */
      /* max 30 frs/sec */
      rv3d->smooth_timer = WM_event_add_timer(wm, win, TIMER1, 1.0 / 100.0);

      ok = true;
    }
  }

  /* if we get here nothing happens */
  if (ok == false) {
    if (sms.to_camera == false) {
      copy_v3_v3(rv3d->ofs, sms.dst.ofs);
      copy_qt_qt(rv3d->viewquat, sms.dst.quat);
      rv3d->dist = sms.dst.dist;
      v3d->lens = sms.dst.lens;

      ED_view3d_camera_lock_sync(depsgraph, v3d, rv3d);
    }

    if (rv3d->viewlock & RV3D_BOXVIEW) {
      view3d_boxview_copy(sa, ar);
    }

    ED_region_tag_redraw(ar);
  }
}

void ED_view3d_smooth_view(bContext *C,
                           View3D *v3d,
                           ARegion *ar,
                           const int smooth_viewtx,
                           const struct V3D_SmoothParams *sview)
{
  const Depsgraph *depsgraph = CTX_data_ensure_evaluated_depsgraph(C);
  wmWindowManager *wm = CTX_wm_manager(C);
  wmWindow *win = CTX_wm_window(C);
  ScrArea *sa = CTX_wm_area(C);

  ED_view3d_smooth_view_ex(depsgraph, wm, win, sa, v3d, ar, smooth_viewtx, sview);
}

/* only meant for timer usage */
static void view3d_smoothview_apply(bContext *C, View3D *v3d, ARegion *ar, bool sync_boxview)
{
  RegionView3D *rv3d = ar->regiondata;
  struct SmoothView3DStore *sms = rv3d->sms;
  float step, step_inv;

  if (sms->time_allowed != 0.0) {
    step = (float)((rv3d->smooth_timer->duration) / sms->time_allowed);
  }
  else {
    step = 1.0f;
  }

  /* end timer */
  if (step >= 1.0f) {

    /* if we went to camera, store the original */
    if (sms->to_camera) {
      rv3d->persp = RV3D_CAMOB;
      view3d_smooth_view_state_restore(&sms->org, v3d, rv3d);
    }
    else {
      const Depsgraph *depsgraph = CTX_data_ensure_evaluated_depsgraph(C);

      view3d_smooth_view_state_restore(&sms->dst, v3d, rv3d);

      ED_view3d_camera_lock_sync(depsgraph, v3d, rv3d);
      ED_view3d_camera_lock_autokey(v3d, rv3d, C, true, true);
    }

    if ((rv3d->viewlock & RV3D_LOCKED) == 0) {
      rv3d->view = sms->org_view;
    }

    MEM_freeN(rv3d->sms);
    rv3d->sms = NULL;

    WM_event_remove_timer(CTX_wm_manager(C), CTX_wm_window(C), rv3d->smooth_timer);
    rv3d->smooth_timer = NULL;
    rv3d->rflag &= ~RV3D_NAVIGATING;
  }
  else {
    /* ease in/out */
    step = (3.0f * step * step - 2.0f * step * step * step);

    step_inv = 1.0f - step;

    interp_qt_qtqt(rv3d->viewquat, sms->src.quat, sms->dst.quat, step);

    if (sms->use_dyn_ofs) {
      view3d_orbit_apply_dyn_ofs(
          rv3d->ofs, sms->src.ofs, sms->src.quat, rv3d->viewquat, sms->dyn_ofs);
    }
    else {
      interp_v3_v3v3(rv3d->ofs, sms->src.ofs, sms->dst.ofs, step);
    }

    rv3d->dist = sms->dst.dist * step + sms->src.dist * step_inv;
    v3d->lens = sms->dst.lens * step + sms->src.lens * step_inv;

    const Depsgraph *depsgraph = CTX_data_ensure_evaluated_depsgraph(C);
    ED_view3d_camera_lock_sync(depsgraph, v3d, rv3d);
    if (ED_screen_animation_playing(CTX_wm_manager(C))) {
      ED_view3d_camera_lock_autokey(v3d, rv3d, C, true, true);
    }

    /* Event handling won't know if a UI item has been moved under the pointer. */
    WM_event_add_mousemove(C);
  }

  if (sync_boxview && (rv3d->viewlock & RV3D_BOXVIEW)) {
    view3d_boxview_copy(CTX_wm_area(C), ar);
  }

  /* note: this doesn't work right because the v3d->lens is now used in ortho mode r51636,
   * when switching camera in quad-view the other ortho views would zoom & reset.
   *
   * For now only redraw all regions when smoothview finishes.
   */
  if (step >= 1.0f) {
    WM_event_add_notifier(C, NC_SPACE | ND_SPACE_VIEW3D, v3d);
  }
  else {
    ED_region_tag_redraw(ar);
  }
}

static int view3d_smoothview_invoke(bContext *C, wmOperator *UNUSED(op), const wmEvent *event)
{
  View3D *v3d = CTX_wm_view3d(C);
  ARegion *ar = CTX_wm_region(C);
  RegionView3D *rv3d = ar->regiondata;

  /* escape if not our timer */
  if (rv3d->smooth_timer == NULL || rv3d->smooth_timer != event->customdata) {
    return OPERATOR_PASS_THROUGH;
  }

  view3d_smoothview_apply(C, v3d, ar, true);

  return OPERATOR_FINISHED;
}

/**
 * Apply the smoothview immediately, use when we need to start a new view operation.
 * (so we don't end up half-applying a view operation when pressing keys quickly).
 */
void ED_view3d_smooth_view_force_finish(bContext *C, View3D *v3d, ARegion *ar)
{
  RegionView3D *rv3d = ar->regiondata;

  if (rv3d && rv3d->sms) {
    rv3d->sms->time_allowed = 0.0; /* force finishing */
    view3d_smoothview_apply(C, v3d, ar, false);

    /* force update of view matrix so tools that run immediately after
     * can use them without redrawing first */
    Depsgraph *depsgraph = CTX_data_ensure_evaluated_depsgraph(C);
    Scene *scene = CTX_data_scene(C);
    ED_view3d_update_viewmat(depsgraph, scene, v3d, ar, NULL, NULL, NULL, false);
  }
}

void VIEW3D_OT_smoothview(wmOperatorType *ot)
{
  /* identifiers */
  ot->name = "Smooth View";
  ot->idname = "VIEW3D_OT_smoothview";

  /* api callbacks */
  ot->invoke = view3d_smoothview_invoke;

  /* flags */
  ot->flag = OPTYPE_INTERNAL;

  ot->poll = ED_operator_view3d_active;
}

/** \} */

/* -------------------------------------------------------------------- */
/** \name Camera to View Operator
 * \{ */

static int view3d_camera_to_view_exec(bContext *C, wmOperator *UNUSED(op))
{
  const Depsgraph *depsgraph = CTX_data_ensure_evaluated_depsgraph(C);
  View3D *v3d;
  ARegion *ar;
  RegionView3D *rv3d;

  ObjectTfmProtectedChannels obtfm;

  ED_view3d_context_user_region(C, &v3d, &ar);
  rv3d = ar->regiondata;

  ED_view3d_lastview_store(rv3d);

  BKE_object_tfm_protected_backup(v3d->camera, &obtfm);

  ED_view3d_to_object(depsgraph, v3d->camera, rv3d->ofs, rv3d->viewquat, rv3d->dist);

  BKE_object_tfm_protected_restore(v3d->camera, &obtfm, v3d->camera->protectflag);

  DEG_id_tag_update(&v3d->camera->id, ID_RECALC_TRANSFORM);
  rv3d->persp = RV3D_CAMOB;

  WM_event_add_notifier(C, NC_OBJECT | ND_TRANSFORM, v3d->camera);

  return OPERATOR_FINISHED;
}

static bool view3d_camera_to_view_poll(bContext *C)
{
  View3D *v3d;
  ARegion *ar;

  if (ED_view3d_context_user_region(C, &v3d, &ar)) {
    RegionView3D *rv3d = ar->regiondata;
    if (v3d && v3d->camera && !ID_IS_LINKED(v3d->camera)) {
      if (rv3d && (rv3d->viewlock & RV3D_LOCKED) == 0) {
        if (rv3d->persp != RV3D_CAMOB) {
          return 1;
        }
      }
    }
  }

  return 0;
}

void VIEW3D_OT_camera_to_view(wmOperatorType *ot)
{
  /* identifiers */
  ot->name = "Align Camera To View";
  ot->description = "Set camera view to active view";
  ot->idname = "VIEW3D_OT_camera_to_view";

  /* api callbacks */
  ot->exec = view3d_camera_to_view_exec;
  ot->poll = view3d_camera_to_view_poll;

  /* flags */
  ot->flag = OPTYPE_REGISTER | OPTYPE_UNDO;
}

/** \} */

/* -------------------------------------------------------------------- */
/** \name Camera Fit Frame to Selected Operator
 * \{ */

/* unlike VIEW3D_OT_view_selected this is for framing a render and not
 * meant to take into account vertex/bone selection for eg. */
static int view3d_camera_to_view_selected_exec(bContext *C, wmOperator *op)
{
  Depsgraph *depsgraph = CTX_data_ensure_evaluated_depsgraph(C);
  Scene *scene = CTX_data_scene(C);
  View3D *v3d = CTX_wm_view3d(C); /* can be NULL */
  Object *camera_ob = v3d ? v3d->camera : scene->camera;
  Object *camera_ob_eval = DEG_get_evaluated_object(depsgraph, camera_ob);

  float r_co[3]; /* the new location to apply */
  float r_scale; /* only for ortho cameras */

  if (camera_ob_eval == NULL) {
    BKE_report(op->reports, RPT_ERROR, "No active camera");
    return OPERATOR_CANCELLED;
  }

  /* this function does all the important stuff */
  if (BKE_camera_view_frame_fit_to_scene(depsgraph, scene, camera_ob_eval, r_co, &r_scale)) {
    ObjectTfmProtectedChannels obtfm;
    float obmat_new[4][4];

    if ((camera_ob_eval->type == OB_CAMERA) &&
        (((Camera *)camera_ob_eval->data)->type == CAM_ORTHO)) {
      ((Camera *)camera_ob->data)->ortho_scale = r_scale;
    }

    copy_m4_m4(obmat_new, camera_ob_eval->obmat);
    copy_v3_v3(obmat_new[3], r_co);

    /* only touch location */
    BKE_object_tfm_protected_backup(camera_ob, &obtfm);
    BKE_object_apply_mat4(camera_ob, obmat_new, true, true);
    BKE_object_tfm_protected_restore(camera_ob, &obtfm, OB_LOCK_SCALE | OB_LOCK_ROT4D);

    /* notifiers */
    DEG_id_tag_update(&camera_ob->id, ID_RECALC_TRANSFORM);
    WM_event_add_notifier(C, NC_OBJECT | ND_TRANSFORM, camera_ob);
    return OPERATOR_FINISHED;
  }
  else {
    return OPERATOR_CANCELLED;
  }
}

void VIEW3D_OT_camera_to_view_selected(wmOperatorType *ot)
{
  /* identifiers */
  ot->name = "Camera Fit Frame to Selected";
  ot->description = "Move the camera so selected objects are framed";
  ot->idname = "VIEW3D_OT_camera_to_view_selected";

  /* api callbacks */
  ot->exec = view3d_camera_to_view_selected_exec;
  ot->poll = ED_operator_scene_editable;

  /* flags */
  ot->flag = OPTYPE_REGISTER | OPTYPE_UNDO;
}

/** \} */

/* -------------------------------------------------------------------- */
/** \name Object as Camera Operator
 * \{ */

static void sync_viewport_camera_smoothview(bContext *C,
                                            View3D *v3d,
                                            Object *ob,
                                            const int smooth_viewtx)
{
  Main *bmain = CTX_data_main(C);
  for (bScreen *screen = bmain->screens.first; screen != NULL; screen = screen->id.next) {
    for (ScrArea *area = screen->areabase.first; area != NULL; area = area->next) {
      for (SpaceLink *space_link = area->spacedata.first; space_link != NULL;
           space_link = space_link->next) {
        if (space_link->spacetype == SPACE_VIEW3D) {
          View3D *other_v3d = (View3D *)space_link;
          if (other_v3d == v3d) {
            continue;
          }
          if (other_v3d->camera == ob) {
            continue;
          }
          if (v3d->scenelock) {
            ListBase *lb = (space_link == area->spacedata.first) ? &area->regionbase :
                                                                   &space_link->regionbase;
            for (ARegion *other_ar = lb->first; other_ar != NULL; other_ar = other_ar->next) {
              if (other_ar->regiontype == RGN_TYPE_WINDOW) {
                if (other_ar->regiondata) {
                  RegionView3D *other_rv3d = other_ar->regiondata;
                  if (other_rv3d->persp == RV3D_CAMOB) {
                    Object *other_camera_old = other_v3d->camera;
                    other_v3d->camera = ob;
                    ED_view3d_lastview_store(other_rv3d);
                    ED_view3d_smooth_view(C,
                                          other_v3d,
                                          other_ar,
                                          smooth_viewtx,
                                          &(const V3D_SmoothParams){
                                              .camera_old = other_camera_old,
                                              .camera = other_v3d->camera,
                                              .ofs = other_rv3d->ofs,
                                              .quat = other_rv3d->viewquat,
                                              .dist = &other_rv3d->dist,
                                              .lens = &other_v3d->lens,
                                          });
                  }
                  else {
                    other_v3d->camera = ob;
                  }
                }
              }
            }
          }
        }
      }
    }
  }
}

static int view3d_setobjectascamera_exec(bContext *C, wmOperator *op)
{
  View3D *v3d;
  ARegion *ar;
  RegionView3D *rv3d;

  Scene *scene = CTX_data_scene(C);
  Object *ob = CTX_data_active_object(C);

  const int smooth_viewtx = WM_operator_smooth_viewtx_get(op);

  /* no NULL check is needed, poll checks */
  ED_view3d_context_user_region(C, &v3d, &ar);
  rv3d = ar->regiondata;

  if (ob) {
    Object *camera_old = (rv3d->persp == RV3D_CAMOB) ? V3D_CAMERA_SCENE(scene, v3d) : NULL;
    rv3d->persp = RV3D_CAMOB;
    v3d->camera = ob;
    if (v3d->scenelock && scene->camera != ob) {
      scene->camera = ob;
      DEG_id_tag_update(&scene->id, ID_RECALC_COPY_ON_WRITE);
    }

    /* unlikely but looks like a glitch when set to the same */
    if (camera_old != ob) {
      ED_view3d_lastview_store(rv3d);

      ED_view3d_smooth_view(C,
                            v3d,
                            ar,
                            smooth_viewtx,
                            &(const V3D_SmoothParams){
                                .camera_old = camera_old,
                                .camera = v3d->camera,
                                .ofs = rv3d->ofs,
                                .quat = rv3d->viewquat,
                                .dist = &rv3d->dist,
                                .lens = &v3d->lens,
                            });
    }

    if (v3d->scenelock) {
      sync_viewport_camera_smoothview(C, v3d, ob, smooth_viewtx);
      WM_event_add_notifier(C, NC_SCENE, scene);
    }
    WM_event_add_notifier(C, NC_OBJECT | ND_DRAW, scene);
  }

  return OPERATOR_FINISHED;
}

bool ED_operator_rv3d_user_region_poll(bContext *C)
{
  View3D *v3d_dummy;
  ARegion *ar_dummy;

  return ED_view3d_context_user_region(C, &v3d_dummy, &ar_dummy);
}

void VIEW3D_OT_object_as_camera(wmOperatorType *ot)
{
  /* identifiers */
  ot->name = "Set Active Object as Camera";
  ot->description = "Set the active object as the active camera for this view or scene";
  ot->idname = "VIEW3D_OT_object_as_camera";

  /* api callbacks */
  ot->exec = view3d_setobjectascamera_exec;
  ot->poll = ED_operator_rv3d_user_region_poll;

  /* flags */
  ot->flag = OPTYPE_REGISTER | OPTYPE_UNDO;
}

/** \} */

/* -------------------------------------------------------------------- */
/** \name Window and View Matrix Calculation
 * \{ */

/**
 * \param rect: optional for picking (can be NULL).
 */
void view3d_winmatrix_set(Depsgraph *depsgraph, ARegion *ar, const View3D *v3d, const rcti *rect)
{
  RegionView3D *rv3d = ar->regiondata;
  rctf viewplane;
  float clipsta, clipend;
  bool is_ortho;

  is_ortho = ED_view3d_viewplane_get(
      depsgraph, v3d, rv3d, ar->winx, ar->winy, &viewplane, &clipsta, &clipend, NULL);
  rv3d->is_persp = !is_ortho;

#if 0
  printf("%s: %d %d %f %f %f %f %f %f\n",
         __func__,
         winx,
         winy,
         viewplane.xmin,
         viewplane.ymin,
         viewplane.xmax,
         viewplane.ymax,
         clipsta,
         clipend);
#endif

  if (rect) { /* picking */
    rctf r;
    r.xmin = viewplane.xmin + (BLI_rctf_size_x(&viewplane) * (rect->xmin / (float)ar->winx));
    r.ymin = viewplane.ymin + (BLI_rctf_size_y(&viewplane) * (rect->ymin / (float)ar->winy));
    r.xmax = viewplane.xmin + (BLI_rctf_size_x(&viewplane) * (rect->xmax / (float)ar->winx));
    r.ymax = viewplane.ymin + (BLI_rctf_size_y(&viewplane) * (rect->ymax / (float)ar->winy));
    viewplane = r;
  }

  if (is_ortho) {
    GPU_matrix_ortho_set(
        viewplane.xmin, viewplane.xmax, viewplane.ymin, viewplane.ymax, clipsta, clipend);
  }
  else {
    GPU_matrix_frustum_set(
        viewplane.xmin, viewplane.xmax, viewplane.ymin, viewplane.ymax, clipsta, clipend);
  }

  /* update matrix in 3d view region */
  GPU_matrix_projection_get(rv3d->winmat);
}

static void obmat_to_viewmat(RegionView3D *rv3d, Object *ob)
{
  float bmat[4][4];

  rv3d->view = RV3D_VIEW_USER; /* don't show the grid */

  normalize_m4_m4(bmat, ob->obmat);
  invert_m4_m4(rv3d->viewmat, bmat);

  /* view quat calculation, needed for add object */
  mat4_normalized_to_quat(rv3d->viewquat, rv3d->viewmat);
}

/**
 * Sets #RegionView3D.viewmat
 *
 * \param depsgraph: Depsgraph.
 * \param scene: Scene for camera and cursor location.
 * \param v3d: View 3D space data.
 * \param rv3d: 3D region which stores the final matrices.
 * \param rect_scale: Optional 2D scale argument,
 * Use when displaying a sub-region, eg: when #view3d_winmatrix_set takes a 'rect' argument.
 *
 * \note don't set windows active in here, is used by renderwin too.
 */
void view3d_viewmatrix_set(Depsgraph *depsgraph,
                           Scene *scene,
                           const View3D *v3d,
                           RegionView3D *rv3d,
                           const float rect_scale[2])
{
  if (rv3d->persp == RV3D_CAMOB) { /* obs/camera */
    if (v3d->camera) {
      Object *ob_camera_eval = DEG_get_evaluated_object(depsgraph, v3d->camera);
      obmat_to_viewmat(rv3d, ob_camera_eval);
    }
    else {
      quat_to_mat4(rv3d->viewmat, rv3d->viewquat);
      rv3d->viewmat[3][2] -= rv3d->dist;
    }
  }
  else {
    bool use_lock_ofs = false;

    /* should be moved to better initialize later on XXX */
    if (rv3d->viewlock & RV3D_LOCKED) {
      ED_view3d_lock(rv3d);
    }

    quat_to_mat4(rv3d->viewmat, rv3d->viewquat);
    if (rv3d->persp == RV3D_PERSP) {
      rv3d->viewmat[3][2] -= rv3d->dist;
    }
    if (v3d->ob_centre) {
      Object *ob_eval = DEG_get_evaluated_object(depsgraph, v3d->ob_centre);
      float vec[3];

      copy_v3_v3(vec, ob_eval->obmat[3]);
      if (ob_eval->type == OB_ARMATURE && v3d->ob_centre_bone[0]) {
        bPoseChannel *pchan = BKE_pose_channel_find_name(ob_eval->pose, v3d->ob_centre_bone);
        if (pchan) {
          copy_v3_v3(vec, pchan->pose_mat[3]);
          mul_m4_v3(ob_eval->obmat, vec);
        }
      }
      translate_m4(rv3d->viewmat, -vec[0], -vec[1], -vec[2]);
      use_lock_ofs = true;
    }
    else if (v3d->ob_centre_cursor) {
      float vec[3];
      copy_v3_v3(vec, scene->cursor.location);
      translate_m4(rv3d->viewmat, -vec[0], -vec[1], -vec[2]);
      use_lock_ofs = true;
    }
    else {
      translate_m4(rv3d->viewmat, rv3d->ofs[0], rv3d->ofs[1], rv3d->ofs[2]);
    }

    /* lock offset */
    if (use_lock_ofs) {
      float persmat[4][4], persinv[4][4];
      float vec[3];

      /* we could calculate the real persmat/persinv here
       * but it would be unreliable so better to later */
      mul_m4_m4m4(persmat, rv3d->winmat, rv3d->viewmat);
      invert_m4_m4(persinv, persmat);

      mul_v2_v2fl(vec, rv3d->ofs_lock, rv3d->is_persp ? rv3d->dist : 1.0f);
      vec[2] = 0.0f;

      if (rect_scale) {
        /* Since 'RegionView3D.winmat' has been calculated and this function doesn't take the
         * 'ARegion' we don't know about the region size.
         * Use 'rect_scale' when drawing a sub-region to apply 2D offset,
         * scaled by the difference between the sub-region and the region size.
         */
        vec[0] /= rect_scale[0];
        vec[1] /= rect_scale[1];
      }

      mul_mat3_m4_v3(persinv, vec);
      translate_m4(rv3d->viewmat, vec[0], vec[1], vec[2]);
    }
    /* end lock offset */
  }
}

/** \} */

/* -------------------------------------------------------------------- */
/** \name OpenGL Select Utilities
 * \{ */

/**
 * Optionally cache data for multiple calls to #view3d_opengl_select
 *
 * just avoid GPU_select headers outside this file
 */
void view3d_opengl_select_cache_begin(void)
{
  GPU_select_cache_begin();
}

void view3d_opengl_select_cache_end(void)
{
  GPU_select_cache_end();
}

struct DrawSelectLoopUserData {
  uint pass;
  uint hits;
  uint *buffer;
  uint buffer_len;
  const rcti *rect;
  char gpu_select_mode;
};

static bool drw_select_loop_pass(eDRWSelectStage stage, void *user_data)
{
  bool continue_pass = false;
  struct DrawSelectLoopUserData *data = user_data;
  if (stage == DRW_SELECT_PASS_PRE) {
    GPU_select_begin(
        data->buffer, data->buffer_len, data->rect, data->gpu_select_mode, data->hits);
    /* always run POST after PRE. */
    continue_pass = true;
  }
  else if (stage == DRW_SELECT_PASS_POST) {
    int hits = GPU_select_end();
    if (data->pass == 0) {
      /* quirk of GPU_select_end, only take hits value from first call. */
      data->hits = hits;
    }
    if (data->gpu_select_mode == GPU_SELECT_NEAREST_FIRST_PASS) {
      data->gpu_select_mode = GPU_SELECT_NEAREST_SECOND_PASS;
      continue_pass = (hits > 0);
    }
    data->pass += 1;
  }
  else {
    BLI_assert(0);
  }
  return continue_pass;
}

eV3DSelectObjectFilter ED_view3d_select_filter_from_mode(const Scene *scene, const Object *obact)
{
  if (scene->toolsettings->object_flag & SCE_OBJECT_MODE_LOCK) {
    if (obact && (obact->mode & OB_MODE_WEIGHT_PAINT) &&
        BKE_object_pose_armature_get((Object *)obact)) {
      return VIEW3D_SELECT_FILTER_WPAINT_POSE_MODE_LOCK;
    }
    return VIEW3D_SELECT_FILTER_OBJECT_MODE_LOCK;
  }
  return VIEW3D_SELECT_FILTER_NOP;
}

/** Implement #VIEW3D_SELECT_FILTER_OBJECT_MODE_LOCK. */
static bool drw_select_filter_object_mode_lock(Object *ob, void *user_data)
{
  const Object *obact = user_data;
  return BKE_object_is_mode_compat(ob, obact->mode);
}

/** Implement #VIEW3D_SELECT_FILTER_WPAINT_POSE_MODE_LOCK for special case when
 * we want to select pose bones (this doesn't switch modes). */
static bool drw_select_filter_object_mode_lock_for_weight_paint(Object *ob, void *user_data)
{
  LinkNode *ob_pose_list = user_data;
  return ob_pose_list && (BLI_linklist_index(ob_pose_list, DEG_get_original_object(ob)) != -1);
}

/**
 * \warning be sure to account for a negative return value
 * This is an error, "Too many objects in select buffer"
 * and no action should be taken (can crash blender) if this happens
 *
 * \note (vc->obedit == NULL) can be set to explicitly skip edit-object selection.
 */
int view3d_opengl_select(ViewContext *vc,
                         uint *buffer,
                         uint bufsize,
                         const rcti *input,
                         eV3DSelectMode select_mode,
                         eV3DSelectObjectFilter select_filter)
{
  struct bThemeState theme_state;
  Depsgraph *depsgraph = vc->depsgraph;
  Scene *scene = vc->scene;
  View3D *v3d = vc->v3d;
  ARegion *ar = vc->ar;
  rcti rect;
  int hits = 0;
  const bool use_obedit_skip = (OBEDIT_FROM_VIEW_LAYER(vc->view_layer) != NULL) &&
                               (vc->obedit == NULL);
  const bool is_pick_select = (U.gpu_flag & USER_GPU_FLAG_NO_DEPT_PICK) == 0;
  const bool do_passes = ((is_pick_select == false) &&
                          (select_mode == VIEW3D_SELECT_PICK_NEAREST));
  const bool use_nearest = (is_pick_select && select_mode == VIEW3D_SELECT_PICK_NEAREST);
  bool draw_surface = true;

  char gpu_select_mode;

  /* case not a box select */
  if (input->xmin == input->xmax) {
    /* seems to be default value for bones only now */
    BLI_rcti_init_pt_radius(&rect, (const int[2]){input->xmin, input->ymin}, 12);
  }
  else {
    rect = *input;
  }

  if (is_pick_select) {
    if (is_pick_select && select_mode == VIEW3D_SELECT_PICK_NEAREST) {
      gpu_select_mode = GPU_SELECT_PICK_NEAREST;
    }
    else if (is_pick_select && select_mode == VIEW3D_SELECT_PICK_ALL) {
      gpu_select_mode = GPU_SELECT_PICK_ALL;
    }
    else {
      gpu_select_mode = GPU_SELECT_ALL;
    }
  }
  else {
    if (do_passes) {
      gpu_select_mode = GPU_SELECT_NEAREST_FIRST_PASS;
    }
    else {
      gpu_select_mode = GPU_SELECT_ALL;
    }
  }

  /* Important to use 'vc->obact', not 'OBACT(vc->view_layer)' below,
   * so it will be NULL when hidden. */
  struct {
    DRW_ObjectFilterFn fn;
    void *user_data;
  } object_filter = {NULL, NULL};
  switch (select_filter) {
    case VIEW3D_SELECT_FILTER_OBJECT_MODE_LOCK: {
      Object *obact = vc->obact;
      if (obact && obact->mode != OB_MODE_OBJECT) {
        object_filter.fn = drw_select_filter_object_mode_lock;
        object_filter.user_data = obact;
      }
      break;
    }
    case VIEW3D_SELECT_FILTER_WPAINT_POSE_MODE_LOCK: {
      Object *obact = vc->obact;
      BLI_assert(obact && (obact->mode & OB_MODE_WEIGHT_PAINT));

      /* While this uses 'alloca' in a loop (which we typically avoid),
       * the number of items is nearly always 1, maybe 2..3 in rare cases. */
      LinkNode *ob_pose_list = NULL;
      VirtualModifierData virtualModifierData;
      const ModifierData *md = modifiers_getVirtualModifierList(obact, &virtualModifierData);
      for (; md; md = md->next) {
        if (md->type == eModifierType_Armature) {
          ArmatureModifierData *amd = (ArmatureModifierData *)md;
          if (amd->object && (amd->object->mode & OB_MODE_POSE)) {
            BLI_linklist_prepend_alloca(&ob_pose_list, amd->object);
          }
        }
      }
      object_filter.fn = drw_select_filter_object_mode_lock_for_weight_paint;
      object_filter.user_data = ob_pose_list;
      break;
    }
    case VIEW3D_SELECT_FILTER_NOP:
      break;
  }

  /* Tools may request depth outside of regular drawing code. */
  UI_Theme_Store(&theme_state);
  UI_SetTheme(SPACE_VIEW3D, RGN_TYPE_WINDOW);

  /* Re-use cache (rect must be smaller then the cached)
   * other context is assumed to be unchanged */
  if (GPU_select_is_cached()) {
    GPU_select_begin(buffer, bufsize, &rect, gpu_select_mode, 0);
    GPU_select_cache_load_id();
    hits = GPU_select_end();
    goto finally;
  }

  /* All of the queries need to be perform on the drawing context. */
  DRW_opengl_context_enable();

  G.f |= G_FLAG_PICKSEL;

  /* Important we use the 'viewmat' and don't re-calculate since
   * the object & bone view locking takes 'rect' into account, see: T51629. */
  ED_view3d_draw_setup_view(vc->win, depsgraph, scene, ar, v3d, vc->rv3d->viewmat, NULL, &rect);

  if (!XRAY_ACTIVE(v3d)) {
    GPU_depth_test(true);
  }

  if (vc->rv3d->rflag & RV3D_CLIPPING) {
    ED_view3d_clipping_set(vc->rv3d);
  }

  /* If in xray mode, we select the wires in priority. */
  if (XRAY_ACTIVE(v3d) && use_nearest) {
    /* We need to call "GPU_select_*" API's inside DRW_draw_select_loop
     * because the OpenGL context created & destroyed inside this function. */
    struct DrawSelectLoopUserData drw_select_loop_user_data = {
        .pass = 0,
        .hits = 0,
        .buffer = buffer,
        .buffer_len = bufsize,
        .rect = &rect,
        .gpu_select_mode = gpu_select_mode,
    };
    draw_surface = false;
    DRW_draw_select_loop(depsgraph,
                         ar,
                         v3d,
                         use_obedit_skip,
                         draw_surface,
                         use_nearest,
                         &rect,
                         drw_select_loop_pass,
                         &drw_select_loop_user_data,
                         object_filter.fn,
                         object_filter.user_data);
    hits = drw_select_loop_user_data.hits;
    /* FIX: This cleanup the state before doing another selection pass.
     * (see T56695) */
    GPU_select_cache_end();
  }

  if (hits == 0) {
    /* We need to call "GPU_select_*" API's inside DRW_draw_select_loop
     * because the OpenGL context created & destroyed inside this function. */
    struct DrawSelectLoopUserData drw_select_loop_user_data = {
        .pass = 0,
        .hits = 0,
        .buffer = buffer,
        .buffer_len = bufsize,
        .rect = &rect,
        .gpu_select_mode = gpu_select_mode,
    };
    /* If are not in wireframe mode, we need to use the mesh surfaces to check for hits */
    draw_surface = (v3d->shading.type > OB_WIRE) || !XRAY_ENABLED(v3d);
    DRW_draw_select_loop(depsgraph,
                         ar,
                         v3d,
                         use_obedit_skip,
                         draw_surface,
                         use_nearest,
                         &rect,
                         drw_select_loop_pass,
                         &drw_select_loop_user_data,
                         object_filter.fn,
                         object_filter.user_data);
    hits = drw_select_loop_user_data.hits;
  }

  G.f &= ~G_FLAG_PICKSEL;
  ED_view3d_draw_setup_view(vc->win, depsgraph, scene, ar, v3d, vc->rv3d->viewmat, NULL, NULL);

  if (!XRAY_ACTIVE(v3d)) {
    GPU_depth_test(false);
  }

  if (vc->rv3d->rflag & RV3D_CLIPPING) {
    ED_view3d_clipping_disable();
  }

  DRW_opengl_context_disable();

finally:

  if (hits < 0) {
    printf("Too many objects in select buffer\n"); /* XXX make error message */
  }

  UI_Theme_Restore(&theme_state);

  return hits;
}

/** \} */

/* -------------------------------------------------------------------- */
/** \name Local View Operators
 * \{ */

static uint free_localview_bit(Main *bmain)
{
  ScrArea *sa;
  bScreen *sc;

  ushort local_view_bits = 0;

  /* sometimes we loose a localview: when an area is closed */
  /* check all areas: which localviews are in use? */
  for (sc = bmain->screens.first; sc; sc = sc->id.next) {
    for (sa = sc->areabase.first; sa; sa = sa->next) {
      SpaceLink *sl = sa->spacedata.first;
      for (; sl; sl = sl->next) {
        if (sl->spacetype == SPACE_VIEW3D) {
          View3D *v3d = (View3D *)sl;
          if (v3d->localvd) {
            local_view_bits |= v3d->local_view_uuid;
          }
        }
      }
    }
  }

  for (int i = 0; i < 16; i++) {
    if ((local_view_bits & (1 << i)) == 0) {
      return (1 << i);
    }
  }

  return 0;
}

static bool view3d_localview_init(const Depsgraph *depsgraph,
                                  wmWindowManager *wm,
                                  wmWindow *win,
                                  Main *bmain,
                                  ViewLayer *view_layer,
                                  ScrArea *sa,
                                  const bool frame_selected,
                                  const int smooth_viewtx,
                                  ReportList *reports)
{
  View3D *v3d = sa->spacedata.first;
  Base *base;
  float min[3], max[3], box[3];
  float size = 0.0f;
  uint local_view_bit;
  bool ok = false;

  if (v3d->localvd) {
    return ok;
  }

  INIT_MINMAX(min, max);

  local_view_bit = free_localview_bit(bmain);

  if (local_view_bit == 0) {
    /* TODO(dfelinto): We can kick one of the other 3D views out of local view
     * specially if it is not being used.  */
    BKE_report(reports, RPT_ERROR, "No more than 16 local views");
    ok = false;
  }
  else {
    Object *obedit = OBEDIT_FROM_VIEW_LAYER(view_layer);
    if (obedit) {
      FOREACH_BASE_IN_EDIT_MODE_BEGIN (view_layer, v3d, base_iter) {
        BKE_object_minmax(base_iter->object, min, max, false);
        base_iter->local_view_bits |= local_view_bit;
        ok = true;
      }
      FOREACH_BASE_IN_EDIT_MODE_END;
    }
    else {
      for (base = FIRSTBASE(view_layer); base; base = base->next) {
        if (BASE_SELECTED(v3d, base)) {
          BKE_object_minmax(base->object, min, max, false);
          base->local_view_bits |= local_view_bit;
          ok = true;
        }
      }
    }

    sub_v3_v3v3(box, max, min);
    size = max_fff(box[0], box[1], box[2]);
  }

  if (ok == false) {
    return false;
  }

  ARegion *ar;

  v3d->localvd = MEM_mallocN(sizeof(View3D), "localview");

  memcpy(v3d->localvd, v3d, sizeof(View3D));
  v3d->local_view_uuid = local_view_bit;

  for (ar = sa->regionbase.first; ar; ar = ar->next) {
    if (ar->regiontype == RGN_TYPE_WINDOW) {
      RegionView3D *rv3d = ar->regiondata;
      bool ok_dist = true;

      /* New view values. */
      Object *camera_old = NULL;
      float dist_new, ofs_new[3];

      rv3d->localvd = MEM_mallocN(sizeof(RegionView3D), "localview region");
      memcpy(rv3d->localvd, rv3d, sizeof(RegionView3D));

      if (frame_selected) {
        float mid[3];
        mid_v3_v3v3(mid, min, max);
        negate_v3_v3(ofs_new, mid);

        if (rv3d->persp == RV3D_CAMOB) {
          rv3d->persp = RV3D_PERSP;
          camera_old = v3d->camera;
        }

        if (rv3d->persp == RV3D_ORTHO) {
          if (size < 0.0001f) {
            ok_dist = false;
          }
        }

        if (ok_dist) {
          dist_new = ED_view3d_radius_to_dist(
              v3d, ar, depsgraph, rv3d->persp, true, (size / 2) * VIEW3D_MARGIN);

          if (rv3d->persp == RV3D_PERSP) {
            /* Don't zoom closer than the near clipping plane. */
            dist_new = max_ff(dist_new, v3d->clip_start * 1.5f);
          }
        }

        ED_view3d_smooth_view_ex(depsgraph,
                                 wm,
                                 win,
                                 sa,
                                 v3d,
                                 ar,
                                 smooth_viewtx,
                                 &(const V3D_SmoothParams){
                                     .camera_old = camera_old,
                                     .ofs = ofs_new,
                                     .quat = rv3d->viewquat,
                                     .dist = ok_dist ? &dist_new : NULL,
                                     .lens = &v3d->lens,
                                 });
      }
    }
  }

  return ok;
}

static void view3d_localview_exit(const Depsgraph *depsgraph,
                                  wmWindowManager *wm,
                                  wmWindow *win,
                                  ViewLayer *view_layer,
                                  ScrArea *sa,
                                  const bool frame_selected,
                                  const int smooth_viewtx)
{
  View3D *v3d = sa->spacedata.first;

  if (v3d->localvd == NULL) {
    return;
  }

  for (Base *base = FIRSTBASE(view_layer); base; base = base->next) {
    if (base->local_view_bits & v3d->local_view_uuid) {
      base->local_view_bits &= ~v3d->local_view_uuid;
    }
  }

  Object *camera_old = v3d->camera;
  Object *camera_new = v3d->localvd->camera;

  v3d->local_view_uuid = 0;
  v3d->camera = v3d->localvd->camera;

  MEM_freeN(v3d->localvd);
  v3d->localvd = NULL;

  for (ARegion *ar = sa->regionbase.first; ar; ar = ar->next) {
    if (ar->regiontype == RGN_TYPE_WINDOW) {
      RegionView3D *rv3d = ar->regiondata;

      if (rv3d->localvd == NULL) {
        continue;
      }

      if (frame_selected) {
        Object *camera_old_rv3d, *camera_new_rv3d;

        camera_old_rv3d = (rv3d->persp == RV3D_CAMOB) ? camera_old : NULL;
        camera_new_rv3d = (rv3d->localvd->persp == RV3D_CAMOB) ? camera_new : NULL;

        rv3d->view = rv3d->localvd->view;
        rv3d->persp = rv3d->localvd->persp;
        rv3d->camzoom = rv3d->localvd->camzoom;

        ED_view3d_smooth_view_ex(depsgraph,
                                 wm,
                                 win,
                                 sa,
                                 v3d,
                                 ar,
                                 smooth_viewtx,
                                 &(const V3D_SmoothParams){
                                     .camera_old = camera_old_rv3d,
                                     .camera = camera_new_rv3d,
                                     .ofs = rv3d->localvd->ofs,
                                     .quat = rv3d->localvd->viewquat,
                                     .dist = &rv3d->localvd->dist,
                                 });
      }

      MEM_freeN(rv3d->localvd);
      rv3d->localvd = NULL;
    }
  }
}

static int localview_exec(bContext *C, wmOperator *op)
{
  const Depsgraph *depsgraph = CTX_data_ensure_evaluated_depsgraph(C);
  const int smooth_viewtx = WM_operator_smooth_viewtx_get(op);
  wmWindowManager *wm = CTX_wm_manager(C);
  wmWindow *win = CTX_wm_window(C);
  Main *bmain = CTX_data_main(C);
  Scene *scene = CTX_data_scene(C);
  ViewLayer *view_layer = CTX_data_view_layer(C);
  ScrArea *sa = CTX_wm_area(C);
  View3D *v3d = CTX_wm_view3d(C);
  bool frame_selected = RNA_boolean_get(op->ptr, "frame_selected");
  bool changed;

  if (v3d->localvd) {
    view3d_localview_exit(depsgraph, wm, win, view_layer, sa, frame_selected, smooth_viewtx);
    changed = true;
  }
  else {
    changed = view3d_localview_init(
        depsgraph, wm, win, bmain, view_layer, sa, frame_selected, smooth_viewtx, op->reports);
  }

  if (changed) {
    DEG_id_type_tag(bmain, ID_OB);
    ED_area_tag_redraw(sa);

    /* Unselected objects become selected when exiting. */
    if (v3d->localvd == NULL) {
      DEG_id_tag_update(&scene->id, ID_RECALC_SELECT);
      WM_event_add_notifier(C, NC_SCENE | ND_OB_SELECT, scene);
    }
    else {
      DEG_id_tag_update(&scene->id, ID_RECALC_BASE_FLAGS);
    }

    return OPERATOR_FINISHED;
  }
  else {
    return OPERATOR_CANCELLED;
  }
}

void VIEW3D_OT_localview(wmOperatorType *ot)
{
  /* identifiers */
  ot->name = "Local View";
  ot->description = "Toggle display of selected object(s) separately and centered in view";
  ot->idname = "VIEW3D_OT_localview";

  /* api callbacks */
  ot->exec = localview_exec;
  ot->flag = OPTYPE_UNDO; /* localview changes object layer bitflags */

  ot->poll = ED_operator_view3d_active;

  RNA_def_boolean(ot->srna,
                  "frame_selected",
                  true,
                  "Frame Selected",
                  "Move the view to frame the selected objects");
}

static int localview_remove_from_exec(bContext *C, wmOperator *op)
{
  View3D *v3d = CTX_wm_view3d(C);
  Main *bmain = CTX_data_main(C);
  Scene *scene = CTX_data_scene(C);
  ViewLayer *view_layer = CTX_data_view_layer(C);
  bool changed = false;

  for (Base *base = FIRSTBASE(view_layer); base; base = base->next) {
    if (BASE_SELECTED(v3d, base)) {
      base->local_view_bits &= ~v3d->local_view_uuid;
      ED_object_base_select(base, BA_DESELECT);

      if (base == BASACT(view_layer)) {
        view_layer->basact = NULL;
      }
      changed = true;
    }
  }

  if (changed) {
    DEG_on_visible_update(bmain, false);
    DEG_id_tag_update(&scene->id, ID_RECALC_SELECT);
    WM_event_add_notifier(C, NC_SCENE | ND_OB_SELECT, scene);
    WM_event_add_notifier(C, NC_SCENE | ND_OB_ACTIVE, scene);
    return OPERATOR_FINISHED;
  }
  else {
    BKE_report(op->reports, RPT_ERROR, "No object selected");
    return OPERATOR_CANCELLED;
  }
}

static bool localview_remove_from_poll(bContext *C)
{
  if (CTX_data_edit_object(C) != NULL) {
    return false;
  }

  View3D *v3d = CTX_wm_view3d(C);
  return v3d && v3d->localvd;
}

void VIEW3D_OT_localview_remove_from(wmOperatorType *ot)
{
  /* identifiers */
  ot->name = "Remove from Local View";
  ot->description = "Move selected objects out of local view";
  ot->idname = "VIEW3D_OT_localview_remove_from";

  /* api callbacks */
  ot->exec = localview_remove_from_exec;
  ot->invoke = WM_operator_confirm;
  ot->poll = localview_remove_from_poll;
  ot->flag = OPTYPE_UNDO;
}

/** \} */

/* -------------------------------------------------------------------- */
<<<<<<< HEAD
/** \name Game Engine Operator
 *
 * Start the game engine (handles context switching).
 * \{ */

#ifdef WITH_GAMEENGINE

static ListBase queue_back;
static void game_engine_save_state(bContext *C, wmWindow *win)
{
	Object *obact = CTX_data_active_object(C);
	Main *bmain = CTX_data_main(C);

	glPushAttrib(GL_ALL_ATTRIB_BITS);

	if (obact && obact->mode & OB_MODE_TEXTURE_PAINT) {
		GPU_paint_set_mipmap(bmain, 1);
	}

	queue_back = win->queue;

	BLI_listbase_clear(&win->queue);
}

static void game_engine_restore_state(bContext *C, wmWindow *win)
{
	Object *obact = CTX_data_active_object(C);
	Main *bmain = CTX_data_main(C);

	if (obact && obact->mode & OB_MODE_TEXTURE_PAINT) {
		GPU_paint_set_mipmap(bmain, 0);
	}
	/* check because closing win can set to NULL */
	if (win) {
		win->queue = queue_back;
	}

	GPU_state_init();

	glPopAttrib();
}

/* was space_set_commmandline_options in 2.4x */
static void game_set_commmandline_options(GameData *gm)
{
	SYS_SystemHandle syshandle;
	int test;
	Main *bmain = G.main;

	if ((syshandle = SYS_GetSystem())) {
		GPU_set_mipmap(bmain, true);

		/* File specific settings: */
		/* Only test the first one. These two are switched
		 * simultaneously. */
		test = (gm->flag & GAME_SHOW_FRAMERATE);
		SYS_WriteCommandLineInt(syshandle, "show_framerate", test);
		SYS_WriteCommandLineInt(syshandle, "show_profile", test);

		test = (gm->flag & GAME_SHOW_DEBUG_PROPS);
		SYS_WriteCommandLineInt(syshandle, "show_properties", test);

		test = (gm->flag & GAME_SHOW_PHYSICS);
		SYS_WriteCommandLineInt(syshandle, "show_physics", test);

		test = (gm->flag & GAME_ENABLE_ALL_FRAMES);
		SYS_WriteCommandLineInt(syshandle, "fixedtime", test);

		test = (gm->flag & GAME_ENABLE_ANIMATION_RECORD);
		SYS_WriteCommandLineInt(syshandle, "animation_record", test);

		test = (gm->flag & GAME_IGNORE_DEPRECATION_WARNINGS);
		SYS_WriteCommandLineInt(syshandle, "ignore_deprecation_warnings", test);

		test = (gm->matmode == GAME_MAT_MULTITEX);
		SYS_WriteCommandLineInt(syshandle, "blender_material", test);
		test = (gm->matmode == GAME_MAT_GLSL);
		SYS_WriteCommandLineInt(syshandle, "blender_glsl_material", test);
	}
}

#endif /* WITH_GAMEENGINE */

static bool game_engine_poll(bContext *C)
{
	const wmWindow *win = CTX_wm_window(C);
	//const Scene *scene = WM_window_get_active_scene(win);

	/* we need a context and area to launch BGE
	 * it's a temporary solution to avoid crash at load time
	 * if we try to auto run the BGE. Ideally we want the
	 * context to be set as soon as we load the file. */

	if (win == NULL) return 0;
	if (CTX_wm_screen(C) == NULL) return 0;

	if (CTX_data_mode_enum(C) != CTX_MODE_OBJECT)
		return 0;

	//if (!BKE_scene_uses_blender_game(scene))
		//return 0;

	return 1;
}

static int game_engine_exec(bContext *C, wmOperator *op)
{
#ifdef WITH_GAMEENGINE
	Scene *startscene = CTX_data_scene(C);
	Main *bmain = CTX_data_main(C);
	ScrArea /* *sa, */ /* UNUSED */ *prevsa = CTX_wm_area(C);
	ARegion *ar, *prevar = CTX_wm_region(C);
	wmWindow *prevwin = CTX_wm_window(C);
	RegionView3D *rv3d;
	rcti cam_frame;

	UNUSED_VARS(op);

	/* bad context switch .. */
	if (!ED_view3d_context_activate(C))
		return OPERATOR_CANCELLED;

	/* redraw to hide any menus/popups, we don't go back to
	 * the window manager until after this operator exits */
	WM_redraw_windows(C);

	BKE_callback_exec_id(bmain, &startscene->id, BKE_CB_EVT_GAME_PRE);

	rv3d = CTX_wm_region_view3d(C);
	/* sa = CTX_wm_area(C); */ /* UNUSED */
	ar = CTX_wm_region(C);

	view3d_operator_needs_opengl(C);

	game_set_commmandline_options(&startscene->gm);

	if ((rv3d->persp == RV3D_CAMOB) &&
	    (startscene->gm.framing.type == SCE_GAMEFRAMING_BARS))
	{
		Depsgraph *depsgraph = CTX_data_ensure_evaluated_depsgraph(C);
		/* Letterbox */
		rctf cam_framef;
		ED_view3d_calc_camera_border(startscene, depsgraph, ar, CTX_wm_view3d(C), rv3d, &cam_framef, false);
		cam_frame.xmin = cam_framef.xmin + ar->winrct.xmin;
		cam_frame.xmax = cam_framef.xmax + ar->winrct.xmin;
		cam_frame.ymin = cam_framef.ymin + ar->winrct.ymin;
		cam_frame.ymax = cam_framef.ymax + ar->winrct.ymin;
		BLI_rcti_isect(&ar->winrct, &cam_frame, &cam_frame);
	}
	else {
		cam_frame.xmin = ar->winrct.xmin;
		cam_frame.xmax = ar->winrct.xmax;
		cam_frame.ymin = ar->winrct.ymin;
		cam_frame.ymax = ar->winrct.ymax;
	}


	game_engine_save_state(C, prevwin);

	StartKetsjiShell(C, ar, &cam_frame, 1);

	/* window wasnt closed while the BGE was running */
	if (BLI_findindex(&CTX_wm_manager(C)->windows, prevwin) == -1) {
		prevwin = NULL;
		CTX_wm_window_set(C, NULL);
	}

	ED_area_tag_redraw(CTX_wm_area(C));

	if (prevwin) {
		/* restore context, in case it changed in the meantime, for
		 * example by working in another window or closing it */
		CTX_wm_region_set(C, prevar);
		CTX_wm_window_set(C, prevwin);
		CTX_wm_area_set(C, prevsa);
	}

	game_engine_restore_state(C, prevwin);

	//XXX restore_all_scene_cfra(scene_cfra_store);
	//BKE_scene_set_background(CTX_data_main(C), startscene);
	//XXX BKE_scene_graph_update_for_newframe(depsgraph, bmain);

	BKE_callback_exec_id(bmain, &startscene->id, BKE_CB_EVT_GAME_POST);

	return OPERATOR_FINISHED;
#else
	UNUSED_VARS(C);
	BKE_report(op->reports, RPT_ERROR, "Game engine is disabled in this build");
	return OPERATOR_CANCELLED;
#endif
}

void VIEW3D_OT_game_start(wmOperatorType *ot)
{
	/* identifiers */
	ot->name = "Start Game Engine";
	ot->description = "Start game engine";
	ot->idname = "VIEW3D_OT_game_start";

	/* api callbacks */
	ot->exec = game_engine_exec;

	ot->poll = game_engine_poll;
=======
/** \name Local Collections
 * \{ */

static uint free_localcollection_bit(Main *bmain,
                                     unsigned short local_collections_uuid,
                                     bool *reset)
{
  ScrArea *sa;
  bScreen *sc;

  ushort local_view_bits = 0;

  /* Check all areas: which localviews are in use? */
  for (sc = bmain->screens.first; sc; sc = sc->id.next) {
    for (sa = sc->areabase.first; sa; sa = sa->next) {
      SpaceLink *sl = sa->spacedata.first;
      for (; sl; sl = sl->next) {
        if (sl->spacetype == SPACE_VIEW3D) {
          View3D *v3d = (View3D *)sl;
          if (v3d->flag & V3D_LOCAL_COLLECTIONS) {
            local_view_bits |= v3d->local_collections_uuid;
          }
        }
      }
    }
  }

  /* First try to keep the old uuid. */
  if (local_collections_uuid && ((local_collections_uuid & local_view_bits) == 0)) {
    return local_collections_uuid;
  }

  /* Otherwise get the first free available. */
  for (int i = 0; i < 16; i++) {
    if ((local_view_bits & (1 << i)) == 0) {
      *reset = true;
      return (1 << i);
    }
  }

  return 0;
}

static void local_collections_reset_uuid(LayerCollection *layer_collection,
                                         const unsigned short local_view_bit)
{
  layer_collection->local_collections_bits |= local_view_bit;
  LISTBASE_FOREACH (LayerCollection *, child, &layer_collection->layer_collections) {
    local_collections_reset_uuid(child, local_view_bit);
  }
}

static void view3d_local_collections_reset(Main *bmain, const uint local_view_bit)
{
  LISTBASE_FOREACH (Scene *, scene, &bmain->scenes) {
    LISTBASE_FOREACH (ViewLayer *, view_layer, &scene->view_layers) {
      LISTBASE_FOREACH (LayerCollection *, layer_collection, &view_layer->layer_collections) {
        local_collections_reset_uuid(layer_collection, local_view_bit);
      }
    }
  }
}

/**
 * See if current uuid is valid, otherwise set a valid uuid to v3d,
 * Try to keep the same uuid previously used to allow users to
 * quickly toggle back and forth.
 */
bool ED_view3d_local_collections_set(Main *bmain, struct View3D *v3d)
{
  if ((v3d->flag & V3D_LOCAL_COLLECTIONS) == 0) {
    return true;
  }

  bool reset = false;
  v3d->flag &= ~V3D_LOCAL_COLLECTIONS;
  uint local_view_bit = free_localcollection_bit(bmain, v3d->local_collections_uuid, &reset);

  if (local_view_bit == 0) {
    return false;
  }

  v3d->local_collections_uuid = local_view_bit;
  v3d->flag |= V3D_LOCAL_COLLECTIONS;

  if (reset) {
    view3d_local_collections_reset(bmain, local_view_bit);
  }

  return true;
}

void ED_view3d_local_collections_reset(struct bContext *C, const bool reset_all)
{
  Main *bmain = CTX_data_main(C);
  uint local_view_bit = ~(0);
  bool do_reset = false;

  /* Reset only the ones that are not in use. */
  LISTBASE_FOREACH (bScreen *, screen, &bmain->screens) {
    LISTBASE_FOREACH (ScrArea *, area, &screen->areabase) {
      LISTBASE_FOREACH (SpaceLink *, sl, &area->spacedata) {
        if (sl->spacetype == SPACE_VIEW3D) {
          View3D *v3d = (View3D *)sl;
          if (v3d->local_collections_uuid) {
            if (v3d->flag & V3D_LOCAL_COLLECTIONS) {
              local_view_bit &= ~v3d->local_collections_uuid;
            }
            else {
              do_reset = true;
            }
          }
        }
      }
    }
  }

  if (do_reset) {
    view3d_local_collections_reset(bmain, local_view_bit);
  }
  else if (reset_all && (do_reset || (local_view_bit != ~(0)))) {
    view3d_local_collections_reset(bmain, ~(0));
    View3D v3d = {.local_collections_uuid = ~(0)};
    BKE_layer_collection_local_sync(CTX_data_view_layer(C), &v3d);
    DEG_id_tag_update(&CTX_data_scene(C)->id, ID_RECALC_BASE_FLAGS);
  }
>>>>>>> 1cdfc1d1
}

/** \} */<|MERGE_RESOLUTION|>--- conflicted
+++ resolved
@@ -1546,7 +1546,137 @@
 /** \} */
 
 /* -------------------------------------------------------------------- */
-<<<<<<< HEAD
+/** \name Local Collections
+ * \{ */
+
+static uint free_localcollection_bit(Main *bmain,
+                                     unsigned short local_collections_uuid,
+                                     bool *reset)
+{
+  ScrArea *sa;
+  bScreen *sc;
+
+  ushort local_view_bits = 0;
+
+  /* Check all areas: which localviews are in use? */
+  for (sc = bmain->screens.first; sc; sc = sc->id.next) {
+    for (sa = sc->areabase.first; sa; sa = sa->next) {
+      SpaceLink *sl = sa->spacedata.first;
+      for (; sl; sl = sl->next) {
+        if (sl->spacetype == SPACE_VIEW3D) {
+          View3D *v3d = (View3D *)sl;
+          if (v3d->flag & V3D_LOCAL_COLLECTIONS) {
+            local_view_bits |= v3d->local_collections_uuid;
+          }
+        }
+      }
+    }
+  }
+
+  /* First try to keep the old uuid. */
+  if (local_collections_uuid && ((local_collections_uuid & local_view_bits) == 0)) {
+    return local_collections_uuid;
+  }
+
+  /* Otherwise get the first free available. */
+  for (int i = 0; i < 16; i++) {
+    if ((local_view_bits & (1 << i)) == 0) {
+      *reset = true;
+      return (1 << i);
+    }
+  }
+
+  return 0;
+}
+
+static void local_collections_reset_uuid(LayerCollection *layer_collection,
+                                         const unsigned short local_view_bit)
+{
+  layer_collection->local_collections_bits |= local_view_bit;
+  LISTBASE_FOREACH (LayerCollection *, child, &layer_collection->layer_collections) {
+    local_collections_reset_uuid(child, local_view_bit);
+  }
+}
+
+static void view3d_local_collections_reset(Main *bmain, const uint local_view_bit)
+{
+  LISTBASE_FOREACH (Scene *, scene, &bmain->scenes) {
+    LISTBASE_FOREACH (ViewLayer *, view_layer, &scene->view_layers) {
+      LISTBASE_FOREACH (LayerCollection *, layer_collection, &view_layer->layer_collections) {
+        local_collections_reset_uuid(layer_collection, local_view_bit);
+      }
+    }
+  }
+}
+
+/**
+ * See if current uuid is valid, otherwise set a valid uuid to v3d,
+ * Try to keep the same uuid previously used to allow users to
+ * quickly toggle back and forth.
+ */
+bool ED_view3d_local_collections_set(Main *bmain, struct View3D *v3d)
+{
+  if ((v3d->flag & V3D_LOCAL_COLLECTIONS) == 0) {
+    return true;
+  }
+
+  bool reset = false;
+  v3d->flag &= ~V3D_LOCAL_COLLECTIONS;
+  uint local_view_bit = free_localcollection_bit(bmain, v3d->local_collections_uuid, &reset);
+
+  if (local_view_bit == 0) {
+    return false;
+  }
+
+  v3d->local_collections_uuid = local_view_bit;
+  v3d->flag |= V3D_LOCAL_COLLECTIONS;
+
+  if (reset) {
+    view3d_local_collections_reset(bmain, local_view_bit);
+  }
+
+  return true;
+}
+
+void ED_view3d_local_collections_reset(struct bContext *C, const bool reset_all)
+{
+  Main *bmain = CTX_data_main(C);
+  uint local_view_bit = ~(0);
+  bool do_reset = false;
+
+  /* Reset only the ones that are not in use. */
+  LISTBASE_FOREACH (bScreen *, screen, &bmain->screens) {
+    LISTBASE_FOREACH (ScrArea *, area, &screen->areabase) {
+      LISTBASE_FOREACH (SpaceLink *, sl, &area->spacedata) {
+        if (sl->spacetype == SPACE_VIEW3D) {
+          View3D *v3d = (View3D *)sl;
+          if (v3d->local_collections_uuid) {
+            if (v3d->flag & V3D_LOCAL_COLLECTIONS) {
+              local_view_bit &= ~v3d->local_collections_uuid;
+            }
+            else {
+              do_reset = true;
+            }
+          }
+        }
+      }
+    }
+  }
+
+  if (do_reset) {
+    view3d_local_collections_reset(bmain, local_view_bit);
+  }
+  else if (reset_all && (do_reset || (local_view_bit != ~(0)))) {
+    view3d_local_collections_reset(bmain, ~(0));
+    View3D v3d = {.local_collections_uuid = ~(0)};
+    BKE_layer_collection_local_sync(CTX_data_view_layer(C), &v3d);
+    DEG_id_tag_update(&CTX_data_scene(C)->id, ID_RECALC_BASE_FLAGS);
+  }
+}
+
+/** \} */
+
+
 /** \name Game Engine Operator
  *
  * Start the game engine (handles context switching).
@@ -1751,134 +1881,4 @@
 	ot->exec = game_engine_exec;
 
 	ot->poll = game_engine_poll;
-=======
-/** \name Local Collections
- * \{ */
-
-static uint free_localcollection_bit(Main *bmain,
-                                     unsigned short local_collections_uuid,
-                                     bool *reset)
-{
-  ScrArea *sa;
-  bScreen *sc;
-
-  ushort local_view_bits = 0;
-
-  /* Check all areas: which localviews are in use? */
-  for (sc = bmain->screens.first; sc; sc = sc->id.next) {
-    for (sa = sc->areabase.first; sa; sa = sa->next) {
-      SpaceLink *sl = sa->spacedata.first;
-      for (; sl; sl = sl->next) {
-        if (sl->spacetype == SPACE_VIEW3D) {
-          View3D *v3d = (View3D *)sl;
-          if (v3d->flag & V3D_LOCAL_COLLECTIONS) {
-            local_view_bits |= v3d->local_collections_uuid;
-          }
-        }
-      }
-    }
-  }
-
-  /* First try to keep the old uuid. */
-  if (local_collections_uuid && ((local_collections_uuid & local_view_bits) == 0)) {
-    return local_collections_uuid;
-  }
-
-  /* Otherwise get the first free available. */
-  for (int i = 0; i < 16; i++) {
-    if ((local_view_bits & (1 << i)) == 0) {
-      *reset = true;
-      return (1 << i);
-    }
-  }
-
-  return 0;
-}
-
-static void local_collections_reset_uuid(LayerCollection *layer_collection,
-                                         const unsigned short local_view_bit)
-{
-  layer_collection->local_collections_bits |= local_view_bit;
-  LISTBASE_FOREACH (LayerCollection *, child, &layer_collection->layer_collections) {
-    local_collections_reset_uuid(child, local_view_bit);
-  }
-}
-
-static void view3d_local_collections_reset(Main *bmain, const uint local_view_bit)
-{
-  LISTBASE_FOREACH (Scene *, scene, &bmain->scenes) {
-    LISTBASE_FOREACH (ViewLayer *, view_layer, &scene->view_layers) {
-      LISTBASE_FOREACH (LayerCollection *, layer_collection, &view_layer->layer_collections) {
-        local_collections_reset_uuid(layer_collection, local_view_bit);
-      }
-    }
-  }
-}
-
-/**
- * See if current uuid is valid, otherwise set a valid uuid to v3d,
- * Try to keep the same uuid previously used to allow users to
- * quickly toggle back and forth.
- */
-bool ED_view3d_local_collections_set(Main *bmain, struct View3D *v3d)
-{
-  if ((v3d->flag & V3D_LOCAL_COLLECTIONS) == 0) {
-    return true;
-  }
-
-  bool reset = false;
-  v3d->flag &= ~V3D_LOCAL_COLLECTIONS;
-  uint local_view_bit = free_localcollection_bit(bmain, v3d->local_collections_uuid, &reset);
-
-  if (local_view_bit == 0) {
-    return false;
-  }
-
-  v3d->local_collections_uuid = local_view_bit;
-  v3d->flag |= V3D_LOCAL_COLLECTIONS;
-
-  if (reset) {
-    view3d_local_collections_reset(bmain, local_view_bit);
-  }
-
-  return true;
-}
-
-void ED_view3d_local_collections_reset(struct bContext *C, const bool reset_all)
-{
-  Main *bmain = CTX_data_main(C);
-  uint local_view_bit = ~(0);
-  bool do_reset = false;
-
-  /* Reset only the ones that are not in use. */
-  LISTBASE_FOREACH (bScreen *, screen, &bmain->screens) {
-    LISTBASE_FOREACH (ScrArea *, area, &screen->areabase) {
-      LISTBASE_FOREACH (SpaceLink *, sl, &area->spacedata) {
-        if (sl->spacetype == SPACE_VIEW3D) {
-          View3D *v3d = (View3D *)sl;
-          if (v3d->local_collections_uuid) {
-            if (v3d->flag & V3D_LOCAL_COLLECTIONS) {
-              local_view_bit &= ~v3d->local_collections_uuid;
-            }
-            else {
-              do_reset = true;
-            }
-          }
-        }
-      }
-    }
-  }
-
-  if (do_reset) {
-    view3d_local_collections_reset(bmain, local_view_bit);
-  }
-  else if (reset_all && (do_reset || (local_view_bit != ~(0)))) {
-    view3d_local_collections_reset(bmain, ~(0));
-    View3D v3d = {.local_collections_uuid = ~(0)};
-    BKE_layer_collection_local_sync(CTX_data_view_layer(C), &v3d);
-    DEG_id_tag_update(&CTX_data_scene(C)->id, ID_RECALC_BASE_FLAGS);
-  }
->>>>>>> 1cdfc1d1
-}
-
-/** \} */+}
