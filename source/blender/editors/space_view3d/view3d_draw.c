/*
 * ***** BEGIN GPL LICENSE BLOCK *****
 *
 * This program is free software; you can redistribute it and/or
 * modify it under the terms of the GNU General Public License
 * as published by the Free Software Foundation; either version 2
 * of the License, or (at your option) any later version. 
 *
 * This program is distributed in the hope that it will be useful,
 * but WITHOUT ANY WARRANTY; without even the implied warranty of
 * MERCHANTABILITY or FITNESS FOR A PARTICULAR PURPOSE.  See the
 * GNU General Public License for more details.
 *
 * You should have received a copy of the GNU General Public License
 * along with this program; if not, write to the Free Software Foundation,
 * Inc., 51 Franklin Street, Fifth Floor, Boston, MA 02110-1301, USA.
 *
 * The Original Code is Copyright (C) 2008 Blender Foundation.
 * All rights reserved.
 *
 * 
 * Contributor(s): Blender Foundation
 *
 * ***** END GPL LICENSE BLOCK *****
 */

/** \file blender/editors/space_view3d/view3d_draw.c
 *  \ingroup spview3d
 */

#include <string.h>
#include <stdio.h>
#include <math.h>

#include "DNA_armature_types.h"
#include "DNA_camera_types.h"
#include "DNA_customdata_types.h"
#include "DNA_object_types.h"
#include "DNA_group_types.h"
#include "DNA_mesh_types.h"
#include "DNA_key_types.h"
#include "DNA_lamp_types.h"
#include "DNA_scene_types.h"
#include "DNA_world_types.h"
#include "DNA_brush_types.h"

#include "MEM_guardedalloc.h"

#include "BLI_blenlib.h"
#include "BLI_math.h"
#include "BLI_jitter.h"
#include "BLI_utildefines.h"
#include "BLI_endian_switch.h"
#include "BLI_threads.h"

#include "BKE_anim.h"
#include "BKE_camera.h"
#include "BKE_context.h"
#include "BKE_customdata.h"
#include "BKE_DerivedMesh.h"
#include "BKE_image.h"
#include "BKE_key.h"
#include "BKE_main.h"
#include "BKE_object.h"
#include "BKE_global.h"
#include "BKE_paint.h"
#include "BKE_scene.h"
#include "BKE_screen.h"
#include "BKE_unit.h"
#include "BKE_movieclip.h"

#include "RE_engine.h"

#include "IMB_imbuf_types.h"
#include "IMB_imbuf.h"
#include "IMB_colormanagement.h"

#include "BIF_gl.h"
#include "BIF_glutil.h"

#include "WM_api.h"

#include "BLF_api.h"
#include "BLT_translation.h"

#include "ED_armature.h"
#include "ED_keyframing.h"
#include "ED_gpencil.h"
#include "ED_screen.h"
#include "ED_space_api.h"
#include "ED_screen_types.h"
#include "ED_transform.h"

#include "UI_interface.h"
#include "UI_interface_icons.h"
#include "UI_resources.h"

#include "GPU_draw.h"
#include "GPU_framebuffer.h"
#include "GPU_shader.h"
#include "GPU_material.h"
#include "GPU_compositing.h"
#include "GPU_extensions.h"

#include "view3d_intern.h"  /* own include */

/* prototypes */
static void view3d_stereo3d_setup(Scene *scene, View3D *v3d, ARegion *ar);
static void view3d_stereo3d_setup_offscreen(Scene *scene, View3D *v3d, ARegion *ar,
                                            float winmat[4][4], const char *viewname);

/* handy utility for drawing shapes in the viewport for arbitrary code.
 * could add lines and points too */
// #define DEBUG_DRAW
#ifdef DEBUG_DRAW
static void bl_debug_draw(void);
/* add these locally when using these functions for testing */
extern void bl_debug_draw_quad_clear(void);
extern void bl_debug_draw_quad_add(const float v0[3], const float v1[3], const float v2[3], const float v3[3]);
extern void bl_debug_draw_edge_add(const float v0[3], const float v1[3]);
extern void bl_debug_color_set(const unsigned int col);
#endif

void circf(float x, float y, float rad)
{
	GLUquadricObj *qobj = gluNewQuadric(); 
	
	gluQuadricDrawStyle(qobj, GLU_FILL); 
	
	glPushMatrix(); 
	
	glTranslatef(x, y, 0.0);
	
	gluDisk(qobj, 0.0,  rad, 32, 1);
	
	glPopMatrix(); 
	
	gluDeleteQuadric(qobj);
}

void circ(float x, float y, float rad)
{
	GLUquadricObj *qobj = gluNewQuadric(); 
	
	gluQuadricDrawStyle(qobj, GLU_SILHOUETTE); 
	
	glPushMatrix(); 
	
	glTranslatef(x, y, 0.0);
	
	gluDisk(qobj, 0.0,  rad, 32, 1);
	
	glPopMatrix(); 
	
	gluDeleteQuadric(qobj);
}


/* ********* custom clipping *********** */

static void view3d_draw_clipping(RegionView3D *rv3d)
{
	BoundBox *bb = rv3d->clipbb;

	if (bb) {
		const unsigned int clipping_index[6][4] = {
			{0, 1, 2, 3},
			{0, 4, 5, 1},
			{4, 7, 6, 5},
			{7, 3, 2, 6},
			{1, 5, 6, 2},
			{7, 4, 0, 3}
		};

		/* fill in zero alpha for rendering & re-projection [#31530] */
		unsigned char col[4];
		UI_GetThemeColor4ubv(TH_V3D_CLIPPING_BORDER, col);
		glColor4ubv(col);

		glEnable(GL_BLEND);
		glEnableClientState(GL_VERTEX_ARRAY);
		glVertexPointer(3, GL_FLOAT, 0, bb->vec);
		glDrawElements(GL_QUADS, sizeof(clipping_index) / sizeof(unsigned int), GL_UNSIGNED_INT, clipping_index);
		glDisableClientState(GL_VERTEX_ARRAY);
		glDisable(GL_BLEND);
	}
}

void ED_view3d_clipping_set(RegionView3D *rv3d)
{
	double plane[4];
	const unsigned int tot = (rv3d->viewlock & RV3D_BOXCLIP) ? 4 : 6;
	unsigned int a;

	for (a = 0; a < tot; a++) {
		copy_v4db_v4fl(plane, rv3d->clip[a]);
		glClipPlane(GL_CLIP_PLANE0 + a, plane);
		glEnable(GL_CLIP_PLANE0 + a);
	}
}

/* use these to temp disable/enable clipping when 'rv3d->rflag & RV3D_CLIPPING' is set */
void ED_view3d_clipping_disable(void)
{
	unsigned int a;

	for (a = 0; a < 6; a++) {
		glDisable(GL_CLIP_PLANE0 + a);
	}
}
void ED_view3d_clipping_enable(void)
{
	unsigned int a;

	for (a = 0; a < 6; a++) {
		glEnable(GL_CLIP_PLANE0 + a);
	}
}

static bool view3d_clipping_test(const float co[3], const float clip[6][4])
{
	if (plane_point_side_v3(clip[0], co) > 0.0f)
		if (plane_point_side_v3(clip[1], co) > 0.0f)
			if (plane_point_side_v3(clip[2], co) > 0.0f)
				if (plane_point_side_v3(clip[3], co) > 0.0f)
					return false;

	return true;
}

/* for 'local' ED_view3d_clipping_local must run first
 * then all comparisons can be done in localspace */
bool ED_view3d_clipping_test(const RegionView3D *rv3d, const float co[3], const bool is_local)
{
	return view3d_clipping_test(co, is_local ? rv3d->clip_local : rv3d->clip);
}

/* ********* end custom clipping *********** */


static void drawgrid_draw(ARegion *ar, double wx, double wy, double x, double y, double dx)
{	
	double verts[2][2];

	x += (wx);
	y += (wy);

	/* set fixed 'Y' */
	verts[0][1] = 0.0f;
	verts[1][1] = (double)ar->winy;

	/* iter over 'X' */
	verts[0][0] = verts[1][0] = x - dx * floor(x / dx);
	glEnableClientState(GL_VERTEX_ARRAY);
	glVertexPointer(2, GL_DOUBLE, 0, verts);

	while (verts[0][0] < ar->winx) {
		glDrawArrays(GL_LINES, 0, 2);
		verts[0][0] = verts[1][0] = verts[0][0] + dx;
	}

	/* set fixed 'X' */
	verts[0][0] = 0.0f;
	verts[1][0] = (double)ar->winx;

	/* iter over 'Y' */
	verts[0][1] = verts[1][1] = y - dx * floor(y / dx);
	while (verts[0][1] < ar->winy) {
		glDrawArrays(GL_LINES, 0, 2);
		verts[0][1] = verts[1][1] = verts[0][1] + dx;
	}

	glDisableClientState(GL_VERTEX_ARRAY);
}

#define GRID_MIN_PX_D   6.0
#define GRID_MIN_PX_F 6.0f

static void drawgrid(UnitSettings *unit, ARegion *ar, View3D *v3d, const char **grid_unit)
{
	/* extern short bgpicmode; */
	RegionView3D *rv3d = ar->regiondata;
	double wx, wy, x, y, fw, fx, fy, dx;
	double vec4[4];
	unsigned char col[3], col2[3];

	fx = rv3d->persmat[3][0];
	fy = rv3d->persmat[3][1];
	fw = rv3d->persmat[3][3];

	wx = (ar->winx / 2.0); /* because of rounding errors, grid at wrong location */
	wy = (ar->winy / 2.0);

	x = (wx) * fx / fw;
	y = (wy) * fy / fw;

	vec4[0] = vec4[1] = v3d->grid;

	vec4[2] = 0.0;
	vec4[3] = 1.0;
	mul_m4_v4d(rv3d->persmat, vec4);
	fx = vec4[0];
	fy = vec4[1];
	fw = vec4[3];

	dx = fabs(x - (wx) * fx / fw);
	if (dx == 0) dx = fabs(y - (wy) * fy / fw);
	
	glLineWidth(1.0f);

	glDepthMask(GL_FALSE);     /* disable write in zbuffer */

	/* check zoom out */
	UI_ThemeColor(TH_GRID);
	
	if (unit->system) {
		/* Use GRID_MIN_PX * 2 for units because very very small grid
		 * items are less useful when dealing with units */
		const void *usys;
		int len, i;
		double dx_scalar;
		float blend_fac;

		bUnit_GetSystem(unit->system, B_UNIT_LENGTH, &usys, &len);

		if (usys) {
			i = len;
			while (i--) {
				double scalar = bUnit_GetScaler(usys, i);

				dx_scalar = dx * scalar / (double)unit->scale_length;
				if (dx_scalar < (GRID_MIN_PX_D * 2.0))
					continue;

				/* Store the smallest drawn grid size units name so users know how big each grid cell is */
				if (*grid_unit == NULL) {
					*grid_unit = bUnit_GetNameDisplay(usys, i);
					rv3d->gridview = (float)((scalar * (double)v3d->grid) / (double)unit->scale_length);
				}
				blend_fac = 1.0f - ((GRID_MIN_PX_F * 2.0f) / (float)dx_scalar);

				/* tweak to have the fade a bit nicer */
				blend_fac = (blend_fac * blend_fac) * 2.0f;
				CLAMP(blend_fac, 0.3f, 1.0f);


				UI_ThemeColorBlend(TH_HIGH_GRAD, TH_GRID, blend_fac);

				drawgrid_draw(ar, wx, wy, x, y, dx_scalar);
			}
		}
	}
	else {
		const double sublines    = v3d->gridsubdiv;
		const float  sublines_fl = v3d->gridsubdiv;

		if (dx < GRID_MIN_PX_D) {
			rv3d->gridview *= sublines_fl;
			dx *= sublines;

			if (dx < GRID_MIN_PX_D) {
				rv3d->gridview *= sublines_fl;
				dx *= sublines;

				if (dx < GRID_MIN_PX_D) {
					rv3d->gridview *= sublines_fl;
					dx *= sublines;
					if (dx < GRID_MIN_PX_D) {
						/* pass */
					}
					else {
						UI_ThemeColor(TH_GRID);
						drawgrid_draw(ar, wx, wy, x, y, dx);
					}
				}
				else {  /* start blending out */
					UI_ThemeColorBlend(TH_HIGH_GRAD, TH_GRID, dx / (GRID_MIN_PX_D * 6.0));
					drawgrid_draw(ar, wx, wy, x, y, dx);

					UI_ThemeColor(TH_GRID);
					drawgrid_draw(ar, wx, wy, x, y, sublines * dx);
				}
			}
			else {  /* start blending out (GRID_MIN_PX < dx < (GRID_MIN_PX * 10)) */
				UI_ThemeColorBlend(TH_HIGH_GRAD, TH_GRID, dx / (GRID_MIN_PX_D * 6.0));
				drawgrid_draw(ar, wx, wy, x, y, dx);

				UI_ThemeColor(TH_GRID);
				drawgrid_draw(ar, wx, wy, x, y, sublines * dx);
			}
		}
		else {
			if (dx > (GRID_MIN_PX_D * 10.0)) {  /* start blending in */
				rv3d->gridview /= sublines_fl;
				dx /= sublines;
				if (dx > (GRID_MIN_PX_D * 10.0)) {  /* start blending in */
					rv3d->gridview /= sublines_fl;
					dx /= sublines;
					if (dx > (GRID_MIN_PX_D * 10.0)) {
						UI_ThemeColor(TH_GRID);
						drawgrid_draw(ar, wx, wy, x, y, dx);
					}
					else {
						UI_ThemeColorBlend(TH_HIGH_GRAD, TH_GRID, dx / (GRID_MIN_PX_D * 6.0));
						drawgrid_draw(ar, wx, wy, x, y, dx);
						UI_ThemeColor(TH_GRID);
						drawgrid_draw(ar, wx, wy, x, y, dx * sublines);
					}
				}
				else {
					UI_ThemeColorBlend(TH_HIGH_GRAD, TH_GRID, dx / (GRID_MIN_PX_D * 6.0));
					drawgrid_draw(ar, wx, wy, x, y, dx);
					UI_ThemeColor(TH_GRID);
					drawgrid_draw(ar, wx, wy, x, y, dx * sublines);
				}
			}
			else {
				UI_ThemeColorBlend(TH_HIGH_GRAD, TH_GRID, dx / (GRID_MIN_PX_D * 6.0));
				drawgrid_draw(ar, wx, wy, x, y, dx);
				UI_ThemeColor(TH_GRID);
				drawgrid_draw(ar, wx, wy, x, y, dx * sublines);
			}
		}
	}


	x += (wx);
	y += (wy);
	UI_GetThemeColor3ubv(TH_GRID, col);

	setlinestyle(0);
	
	/* center cross */
	/* horizontal line */
	if (ELEM(rv3d->view, RV3D_VIEW_RIGHT, RV3D_VIEW_LEFT))
		UI_make_axis_color(col, col2, 'Y');
	else UI_make_axis_color(col, col2, 'X');
	glColor3ubv(col2);
	
	fdrawline(0.0,  y,  (float)ar->winx,  y); 
	
	/* vertical line */
	if (ELEM(rv3d->view, RV3D_VIEW_TOP, RV3D_VIEW_BOTTOM))
		UI_make_axis_color(col, col2, 'Y');
	else UI_make_axis_color(col, col2, 'Z');
	glColor3ubv(col2);

	fdrawline(x, 0.0, x, (float)ar->winy); 

	glDepthMask(GL_TRUE);  /* enable write in zbuffer */
}
#undef GRID_MIN_PX

/** could move this elsewhere, but tied into #ED_view3d_grid_scale */
float ED_scene_grid_scale(Scene *scene, const char **grid_unit)
{
	/* apply units */
	if (scene->unit.system) {
		const void *usys;
		int len;

		bUnit_GetSystem(scene->unit.system, B_UNIT_LENGTH, &usys, &len);

		if (usys) {
			int i = bUnit_GetBaseUnit(usys);
			if (grid_unit)
				*grid_unit = bUnit_GetNameDisplay(usys, i);
			return (float)bUnit_GetScaler(usys, i) / scene->unit.scale_length;
		}
	}

	return 1.0f;
}

float ED_view3d_grid_scale(Scene *scene, View3D *v3d, const char **grid_unit)
{
	return v3d->grid * ED_scene_grid_scale(scene, grid_unit);
}

static void drawfloor(Scene *scene, View3D *v3d, const char **grid_unit, bool write_depth)
{
	float grid, grid_scale;
	unsigned char col_grid[3];
	const int gridlines = v3d->gridlines / 2;

	if (v3d->gridlines < 3) return;
	
	/* use 'grid_scale' instead of 'v3d->grid' from now on */
	grid_scale = ED_view3d_grid_scale(scene, v3d, grid_unit);
	grid = gridlines * grid_scale;

	if (!write_depth)
		glDepthMask(GL_FALSE);

	UI_GetThemeColor3ubv(TH_GRID, col_grid);

	glLineWidth(1);

	/* draw the Y axis and/or grid lines */
	if (v3d->gridflag & V3D_SHOW_FLOOR) {
		const int sublines = v3d->gridsubdiv;
		float vert[4][3] = {{0.0f}};
		unsigned char col_bg[3];
		unsigned char col_grid_emphasise[3], col_grid_light[3];
		int a;
		int prev_emphasise = -1;

		UI_GetThemeColor3ubv(TH_BACK, col_bg);

		/* emphasise division lines lighter instead of darker, if background is darker than grid */
		UI_GetColorPtrShade3ubv(col_grid, col_grid_light, 10);
		UI_GetColorPtrShade3ubv(col_grid, col_grid_emphasise,
		                        (((col_grid[0] + col_grid[1] + col_grid[2]) + 30) >
		                         (col_bg[0] + col_bg[1] + col_bg[2])) ? 20 : -10);

		/* set fixed axis */
		vert[0][0] = vert[2][1] = grid;
		vert[1][0] = vert[3][1] = -grid;

		glEnableClientState(GL_VERTEX_ARRAY);
		glVertexPointer(3, GL_FLOAT, 0, vert);

		for (a = -gridlines; a <= gridlines; a++) {
			const float line = a * grid_scale;
			const int is_emphasise = (a % sublines) == 0;

			if (is_emphasise != prev_emphasise) {
				glColor3ubv(is_emphasise ? col_grid_emphasise : col_grid_light);
				prev_emphasise = is_emphasise;
			}

			/* set variable axis */
			vert[0][1] = vert[1][1] = vert[2][0] = vert[3][0] = line;

			glDrawArrays(GL_LINES, 0, 4);
		}

		glDisableClientState(GL_VERTEX_ARRAY);
	}
	
	/* draw the Z axis line */
	/* check for the 'show Z axis' preference */
	if (v3d->gridflag & (V3D_SHOW_X | V3D_SHOW_Y | V3D_SHOW_Z)) {
		glBegin(GL_LINES);
		int axis;
		for (axis = 0; axis < 3; axis++) {
			if (v3d->gridflag & (V3D_SHOW_X << axis)) {
				float vert[3];
				unsigned char tcol[3];

				UI_make_axis_color(col_grid, tcol, 'X' + axis);
				glColor3ubv(tcol);

				zero_v3(vert);
				vert[axis] = grid;
				glVertex3fv(vert);
				vert[axis] = -grid;
				glVertex3fv(vert);
			}
		}
		glEnd();
	}
	
	glDepthMask(GL_TRUE);
}


static void drawcursor(Scene *scene, ARegion *ar, View3D *v3d)
{
	int co[2];

	/* we don't want the clipping for cursor */
	if (ED_view3d_project_int_global(ar, ED_view3d_cursor3d_get(scene, v3d), co, V3D_PROJ_TEST_NOP) == V3D_PROJ_RET_OK) {
		const float f5 = 0.25f * U.widget_unit;
		const float f10 = 0.5f * U.widget_unit;
		const float f20 = U.widget_unit;
		
		glLineWidth(1);
		setlinestyle(0); 
		cpack(0xFF);
		circ((float)co[0], (float)co[1], f10);
		setlinestyle(4);
		cpack(0xFFFFFF);
		circ((float)co[0], (float)co[1], f10);
		setlinestyle(0);

		UI_ThemeColor(TH_VIEW_OVERLAY);
		sdrawline(co[0] - f20, co[1], co[0] - f5, co[1]);
		sdrawline(co[0] + f5, co[1], co[0] + f20, co[1]);
		sdrawline(co[0], co[1] - f20, co[0], co[1] - f5);
		sdrawline(co[0], co[1] + f5, co[0], co[1] + f20);
	}
}

/* Draw a live substitute of the view icon, which is always shown
 * colors copied from transform_manipulator.c, we should keep these matching. */
static void draw_view_axis(RegionView3D *rv3d, rcti *rect)
{
	const float k = U.rvisize * U.pixelsize;   /* axis size */
	const float toll = 0.5;      /* used to see when view is quasi-orthogonal */
	float startx = k + 1.0f; /* axis center in screen coordinates, x=y */
	float starty = k + 1.0f;
	float ydisp = 0.0;          /* vertical displacement to allow obj info text */
	int bright = - 20 * (10 - U.rvibright); /* axis alpha offset (rvibright has range 0-10) */
	float vec[3];
	float dx, dy;

	int axis_order[3] = {0, 1, 2};
	int axis_i;

	startx += rect->xmin;
	starty += rect->ymin;

	axis_sort_v3(rv3d->viewinv[2], axis_order);

	/* thickness of lines is proportional to k */
	glLineWidth(2);

	glEnable(GL_BLEND);
	glBlendFunc(GL_SRC_ALPHA, GL_ONE_MINUS_SRC_ALPHA);

	for (axis_i = 0; axis_i < 3; axis_i++) {
		int i = axis_order[axis_i];
		const char axis_text[2] = {'x' + i, '\0'};

		zero_v3(vec);
		vec[i] = 1.0f;
		mul_qt_v3(rv3d->viewquat, vec);
		dx = vec[0] * k;
		dy = vec[1] * k;

		UI_ThemeColorShadeAlpha(TH_AXIS_X + i, 0, bright);
		glBegin(GL_LINES);
		glVertex2f(startx, starty + ydisp);
		glVertex2f(startx + dx, starty + dy + ydisp);
		glEnd();

		if (fabsf(dx) > toll || fabsf(dy) > toll) {
			BLF_draw_default_ascii(startx + dx + 2, starty + dy + ydisp + 2, 0.0f, axis_text, 1);

			/* BLF_draw_default disables blending */
			glEnable(GL_BLEND);
		}
	}

	glDisable(GL_BLEND);
}

/* draw center and axis of rotation for ongoing 3D mouse navigation */
static void draw_rotation_guide(RegionView3D *rv3d)
{
	float o[3];    /* center of rotation */
	float end[3];  /* endpoints for drawing */

	float color[4] = {0.0f, 0.4235f, 1.0f, 1.0f};  /* bright blue so it matches device LEDs */

	negate_v3_v3(o, rv3d->ofs);

	glEnable(GL_BLEND);
	glBlendFunc(GL_SRC_ALPHA, GL_ONE_MINUS_SRC_ALPHA);
	glShadeModel(GL_SMOOTH);
	glPointSize(5);
	glEnable(GL_POINT_SMOOTH);
	glDepthMask(0);  /* don't overwrite zbuf */

	if (rv3d->rot_angle != 0.0f) {
		/* -- draw rotation axis -- */
		float scaled_axis[3];
		const float scale = rv3d->dist;
		mul_v3_v3fl(scaled_axis, rv3d->rot_axis, scale);


		glBegin(GL_LINE_STRIP);
		color[3] = 0.0f;  /* more transparent toward the ends */
		glColor4fv(color);
		add_v3_v3v3(end, o, scaled_axis);
		glVertex3fv(end);

#if 0
		color[3] = 0.2f + fabsf(rv3d->rot_angle);  /* modulate opacity with angle */
		/* ^^ neat idea, but angle is frame-rate dependent, so it's usually close to 0.2 */
#endif

		color[3] = 0.5f;  /* more opaque toward the center */
		glColor4fv(color);
		glVertex3fv(o);

		color[3] = 0.0f;
		glColor4fv(color);
		sub_v3_v3v3(end, o, scaled_axis);
		glVertex3fv(end);
		glEnd();
		
		/* -- draw ring around rotation center -- */
		{
#define     ROT_AXIS_DETAIL 13

			const float s = 0.05f * scale;
			const float step = 2.0f * (float)(M_PI / ROT_AXIS_DETAIL);
			float angle;
			int i;

			float q[4];  /* rotate ring so it's perpendicular to axis */
			const int upright = fabsf(rv3d->rot_axis[2]) >= 0.95f;
			if (!upright) {
				const float up[3] = {0.0f, 0.0f, 1.0f};
				float vis_angle, vis_axis[3];

				cross_v3_v3v3(vis_axis, up, rv3d->rot_axis);
				vis_angle = acosf(dot_v3v3(up, rv3d->rot_axis));
				axis_angle_to_quat(q, vis_axis, vis_angle);
			}

			color[3] = 0.25f;  /* somewhat faint */
			glColor4fv(color);
			glBegin(GL_LINE_LOOP);
			for (i = 0, angle = 0.0f; i < ROT_AXIS_DETAIL; ++i, angle += step) {
				float p[3] = {s * cosf(angle), s * sinf(angle), 0.0f};

				if (!upright) {
					mul_qt_v3(q, p);
				}

				add_v3_v3(p, o);
				glVertex3fv(p);
			}
			glEnd();

#undef      ROT_AXIS_DETAIL
		}

		color[3] = 1.0f;  /* solid dot */
	}
	else
		color[3] = 0.5f;  /* see-through dot */

	/* -- draw rotation center -- */
	glColor4fv(color);
	glBegin(GL_POINTS);
	glVertex3fv(o);
	glEnd();

#if 0
	/* find screen coordinates for rotation center, then draw pretty icon */
	mul_m4_v3(rv3d->persinv, rot_center);
	UI_icon_draw(rot_center[0], rot_center[1], ICON_NDOF_TURN);
	/* ^^ just playing around, does not work */
#endif

	glDisable(GL_BLEND);
	glDisable(GL_POINT_SMOOTH);
	glDepthMask(1);
}

static void draw_view_icon(RegionView3D *rv3d, rcti *rect)
{
	BIFIconID icon;
	
	if (ELEM(rv3d->view, RV3D_VIEW_TOP, RV3D_VIEW_BOTTOM))
		icon = ICON_AXIS_TOP;
	else if (ELEM(rv3d->view, RV3D_VIEW_FRONT, RV3D_VIEW_BACK))
		icon = ICON_AXIS_FRONT;
	else if (ELEM(rv3d->view, RV3D_VIEW_RIGHT, RV3D_VIEW_LEFT))
		icon = ICON_AXIS_SIDE;
	else return;
	
	glEnable(GL_BLEND);
	glBlendFunc(GL_SRC_ALPHA,  GL_ONE_MINUS_SRC_ALPHA); 
	
	UI_icon_draw(5.0 + rect->xmin, 5.0 + rect->ymin, icon);
	
	glDisable(GL_BLEND);
}

static const char *view3d_get_name(View3D *v3d, RegionView3D *rv3d)
{
	const char *name = NULL;
	
	switch (rv3d->view) {
		case RV3D_VIEW_FRONT:
			if (rv3d->persp == RV3D_ORTHO) name = IFACE_("Front Ortho");
			else name = IFACE_("Front Persp");
			break;
		case RV3D_VIEW_BACK:
			if (rv3d->persp == RV3D_ORTHO) name = IFACE_("Back Ortho");
			else name = IFACE_("Back Persp");
			break;
		case RV3D_VIEW_TOP:
			if (rv3d->persp == RV3D_ORTHO) name = IFACE_("Top Ortho");
			else name = IFACE_("Top Persp");
			break;
		case RV3D_VIEW_BOTTOM:
			if (rv3d->persp == RV3D_ORTHO) name = IFACE_("Bottom Ortho");
			else name = IFACE_("Bottom Persp");
			break;
		case RV3D_VIEW_RIGHT:
			if (rv3d->persp == RV3D_ORTHO) name = IFACE_("Right Ortho");
			else name = IFACE_("Right Persp");
			break;
		case RV3D_VIEW_LEFT:
			if (rv3d->persp == RV3D_ORTHO) name = IFACE_("Left Ortho");
			else name = IFACE_("Left Persp");
			break;
			
		default:
			if (rv3d->persp == RV3D_CAMOB) {
				if ((v3d->camera) && (v3d->camera->type == OB_CAMERA)) {
					Camera *cam;
					cam = v3d->camera->data;
					if (cam->type == CAM_PERSP) {
						name = IFACE_("Camera Persp");
					}
					else if (cam->type == CAM_ORTHO) {
						name = IFACE_("Camera Ortho");
					}
					else {
						BLI_assert(cam->type == CAM_PANO);
						name = IFACE_("Camera Pano");
					}
				}
				else {
					name = IFACE_("Object as Camera");
				}
			}
			else {
				name = (rv3d->persp == RV3D_ORTHO) ? IFACE_("User Ortho") : IFACE_("User Persp");
			}
			break;
	}
	
	return name;
}

static void draw_viewport_name(ARegion *ar, View3D *v3d, rcti *rect)
{
	RegionView3D *rv3d = ar->regiondata;
	const char *name = view3d_get_name(v3d, rv3d);
	/* increase size for unicode languages (Chinese in utf-8...) */
#ifdef WITH_INTERNATIONAL
	char tmpstr[96];
#else
	char tmpstr[32];
#endif

	if (v3d->localvd) {
		BLI_snprintf(tmpstr, sizeof(tmpstr), IFACE_("%s (Local)"), name);
		name = tmpstr;
	}

	UI_ThemeColor(TH_TEXT_HI);
#ifdef WITH_INTERNATIONAL
	BLF_draw_default(U.widget_unit + rect->xmin,  rect->ymax - U.widget_unit, 0.0f, name, sizeof(tmpstr));
#else
	BLF_draw_default_ascii(U.widget_unit + rect->xmin,  rect->ymax - U.widget_unit, 0.0f, name, sizeof(tmpstr));
#endif
}

/* draw info beside axes in bottom left-corner: 
 * framenum, object name, bone name (if available), marker name (if available)
 */

static void draw_selected_name(Scene *scene, Object *ob, rcti *rect)
{
	const int cfra = CFRA;
	const char *msg_pin = " (Pinned)";
	const char *msg_sep = " : ";

	char info[300];
	const char *markern;
	char *s = info;
	short offset = 1.5f * UI_UNIT_X + rect->xmin;

	s += sprintf(s, "(%d)", cfra);

	/* 
	 * info can contain:
	 * - a frame (7 + 2)
	 * - 3 object names (MAX_NAME)
	 * - 2 BREAD_CRUMB_SEPARATORs (6)
	 * - a SHAPE_KEY_PINNED marker and a trailing '\0' (9+1) - translated, so give some room!
	 * - a marker name (MAX_NAME + 3)
	 */

	/* get name of marker on current frame (if available) */
	markern = BKE_scene_find_marker_name(scene, cfra);
	
	/* check if there is an object */
	if (ob) {
		*s++ = ' ';
		s += BLI_strcpy_rlen(s, ob->id.name + 2);

		/* name(s) to display depends on type of object */
		if (ob->type == OB_ARMATURE) {
			bArmature *arm = ob->data;
			
			/* show name of active bone too (if possible) */
			if (arm->edbo) {
				if (arm->act_edbone) {
					s += BLI_strcpy_rlen(s, msg_sep);
					s += BLI_strcpy_rlen(s, arm->act_edbone->name);
				}
			}
			else if (ob->mode & OB_MODE_POSE) {
				if (arm->act_bone) {

					if (arm->act_bone->layer & arm->layer) {
						s += BLI_strcpy_rlen(s, msg_sep);
						s += BLI_strcpy_rlen(s, arm->act_bone->name);
					}
				}
			}
		}
		else if (ELEM(ob->type, OB_MESH, OB_LATTICE, OB_CURVE)) {
			Key *key = NULL;
			KeyBlock *kb = NULL;

			/* try to display active bone and active shapekey too (if they exist) */

			if (ob->type == OB_MESH && ob->mode & OB_MODE_WEIGHT_PAINT) {
				Object *armobj = BKE_object_pose_armature_get(ob);
				if (armobj  && armobj->mode & OB_MODE_POSE) {
					bArmature *arm = armobj->data;
					if (arm->act_bone) {
						if (arm->act_bone->layer & arm->layer) {
							s += BLI_strcpy_rlen(s, msg_sep);
							s += BLI_strcpy_rlen(s, arm->act_bone->name);
						}
					}
				}
			}

			key = BKE_key_from_object(ob);
			if (key) {
				kb = BLI_findlink(&key->block, ob->shapenr - 1);
				if (kb) {
					s += BLI_strcpy_rlen(s, msg_sep);
					s += BLI_strcpy_rlen(s, kb->name);
					if (ob->shapeflag & OB_SHAPE_LOCK) {
						s += BLI_strcpy_rlen(s, IFACE_(msg_pin));
					}
				}
			}
		}
		
		/* color depends on whether there is a keyframe */
		if (id_frame_has_keyframe((ID *)ob, /* BKE_scene_frame_get(scene) */ (float)cfra, ANIMFILTER_KEYS_LOCAL))
			UI_ThemeColor(TH_TIME_KEYFRAME);
		else if (ED_gpencil_has_keyframe_v3d(scene, ob, cfra))
			UI_ThemeColor(TH_TIME_GP_KEYFRAME);
		else
			UI_ThemeColor(TH_TEXT_HI);
	}
	else {
		/* no object */		
		/* color is always white */
		UI_ThemeColor(TH_TEXT_HI);
	}

	if (markern) {
		s += sprintf(s, " <%s>", markern);
	}
	
	if (U.uiflag & USER_SHOW_ROTVIEWICON)
		offset = U.widget_unit + (U.rvisize * 2) + rect->xmin;

	BLF_draw_default(offset, 0.5f * U.widget_unit, 0.0f, info, sizeof(info));
}

static void view3d_camera_border(
        const Scene *scene, const ARegion *ar, const View3D *v3d, const RegionView3D *rv3d,
        rctf *r_viewborder, const bool no_shift, const bool no_zoom)
{
	CameraParams params;
	rctf rect_view, rect_camera;

	/* get viewport viewplane */
	BKE_camera_params_init(&params);
	BKE_camera_params_from_view3d(&params, v3d, rv3d);
	if (no_zoom)
		params.zoom = 1.0f;
	BKE_camera_params_compute_viewplane(&params, ar->winx, ar->winy, 1.0f, 1.0f);
	rect_view = params.viewplane;

	/* get camera viewplane */
	BKE_camera_params_init(&params);
	/* fallback for non camera objects */
	params.clipsta = v3d->near;
	params.clipend = v3d->far;
	BKE_camera_params_from_object(&params, v3d->camera);
	if (no_shift) {
		params.shiftx = 0.0f;
		params.shifty = 0.0f;
	}
	BKE_camera_params_compute_viewplane(&params, scene->r.xsch, scene->r.ysch, scene->r.xasp, scene->r.yasp);
	rect_camera = params.viewplane;

	/* get camera border within viewport */
	r_viewborder->xmin = ((rect_camera.xmin - rect_view.xmin) / BLI_rctf_size_x(&rect_view)) * ar->winx;
	r_viewborder->xmax = ((rect_camera.xmax - rect_view.xmin) / BLI_rctf_size_x(&rect_view)) * ar->winx;
	r_viewborder->ymin = ((rect_camera.ymin - rect_view.ymin) / BLI_rctf_size_y(&rect_view)) * ar->winy;
	r_viewborder->ymax = ((rect_camera.ymax - rect_view.ymin) / BLI_rctf_size_y(&rect_view)) * ar->winy;
}

void ED_view3d_calc_camera_border_size(
        const Scene *scene, const ARegion *ar, const View3D *v3d, const RegionView3D *rv3d,
        float r_size[2])
{
	rctf viewborder;

	view3d_camera_border(scene, ar, v3d, rv3d, &viewborder, true, true);
	r_size[0] = BLI_rctf_size_x(&viewborder);
	r_size[1] = BLI_rctf_size_y(&viewborder);
}

void ED_view3d_calc_camera_border(
        const Scene *scene, const ARegion *ar, const View3D *v3d, const RegionView3D *rv3d,
        rctf *r_viewborder, const bool no_shift)
{
	view3d_camera_border(scene, ar, v3d, rv3d, r_viewborder, no_shift, false);
}

static void drawviewborder_grid3(float x1, float x2, float y1, float y2, float fac)
{
	float x3, y3, x4, y4;

	x3 = x1 + fac * (x2 - x1);
	y3 = y1 + fac * (y2 - y1);
	x4 = x1 + (1.0f - fac) * (x2 - x1);
	y4 = y1 + (1.0f - fac) * (y2 - y1);

	glBegin(GL_LINES);
	glVertex2f(x1, y3);
	glVertex2f(x2, y3);

	glVertex2f(x1, y4);
	glVertex2f(x2, y4);

	glVertex2f(x3, y1);
	glVertex2f(x3, y2);

	glVertex2f(x4, y1);
	glVertex2f(x4, y2);
	glEnd();
}

/* harmonious triangle */
static void drawviewborder_triangle(float x1, float x2, float y1, float y2, const char golden, const char dir)
{
	float ofs;
	float w = x2 - x1;
	float h = y2 - y1;

	glBegin(GL_LINES);
	if (w > h) {
		if (golden) {
			ofs = w * (1.0f - (1.0f / 1.61803399f));
		}
		else {
			ofs = h * (h / w);
		}
		if (dir == 'B') SWAP(float, y1, y2);

		glVertex2f(x1, y1);
		glVertex2f(x2, y2);

		glVertex2f(x2, y1);
		glVertex2f(x1 + (w - ofs), y2);

		glVertex2f(x1, y2);
		glVertex2f(x1 + ofs, y1);
	}
	else {
		if (golden) {
			ofs = h * (1.0f - (1.0f / 1.61803399f));
		}
		else {
			ofs = w * (w / h);
		}
		if (dir == 'B') SWAP(float, x1, x2);

		glVertex2f(x1, y1);
		glVertex2f(x2, y2);

		glVertex2f(x2, y1);
		glVertex2f(x1, y1 + ofs);

		glVertex2f(x1, y2);
		glVertex2f(x2, y1 + (h - ofs));
	}
	glEnd();
}

static void drawviewborder(Scene *scene, ARegion *ar, View3D *v3d)
{
	float x1, x2, y1, y2;
	float x1i, x2i, y1i, y2i;

	rctf viewborder;
	Camera *ca = NULL;
	RegionView3D *rv3d = ar->regiondata;

	if (v3d->camera == NULL)
		return;
	if (v3d->camera->type == OB_CAMERA)
		ca = v3d->camera->data;
	
	ED_view3d_calc_camera_border(scene, ar, v3d, rv3d, &viewborder, false);
	/* the offsets */
	x1 = viewborder.xmin;
	y1 = viewborder.ymin;
	x2 = viewborder.xmax;
	y2 = viewborder.ymax;
	
	glLineWidth(1.0f);

	/* apply offsets so the real 3D camera shows through */

	/* note: quite un-scientific but without this bit extra
	 * 0.0001 on the lower left the 2D border sometimes
	 * obscures the 3D camera border */
	/* note: with VIEW3D_CAMERA_BORDER_HACK defined this error isn't noticeable
	 * but keep it here in case we need to remove the workaround */
	x1i = (int)(x1 - 1.0001f);
	y1i = (int)(y1 - 1.0001f);
	x2i = (int)(x2 + (1.0f - 0.0001f));
	y2i = (int)(y2 + (1.0f - 0.0001f));
	
	/* passepartout, specified in camera edit buttons */
	if (ca && (ca->flag & CAM_SHOWPASSEPARTOUT) && ca->passepartalpha > 0.000001f) {
		const float winx = (ar->winx + 1);
		const float winy = (ar->winy + 1);

		if (ca->passepartalpha == 1.0f) {
			glColor3f(0, 0, 0);
		}
		else {
			glBlendFunc(GL_SRC_ALPHA, GL_ONE_MINUS_SRC_ALPHA);
			glEnable(GL_BLEND);
			glColor4f(0, 0, 0, ca->passepartalpha);
		}

		if (x1i > 0.0f)
			glRectf(0.0, winy, x1i, 0.0);
		if (x2i < winx)
			glRectf(x2i, winy, winx, 0.0);
		if (y2i < winy)
			glRectf(x1i, winy, x2i, y2i);
		if (y2i > 0.0f)
			glRectf(x1i, y1i, x2i, 0.0);
		
		glDisable(GL_BLEND);
	}

	setlinestyle(0);

	UI_ThemeColor(TH_BACK);
		
	fdrawbox(x1i, y1i, x2i, y2i);

#ifdef VIEW3D_CAMERA_BORDER_HACK
	if (view3d_camera_border_hack_test == true) {
		glColor3ubv(view3d_camera_border_hack_col);
		fdrawbox(x1i + 1, y1i + 1, x2i - 1, y2i - 1);
		view3d_camera_border_hack_test = false;
	}
#endif

	setlinestyle(3);

	/* outer line not to confuse with object selecton */
	if (v3d->flag2 & V3D_LOCK_CAMERA) {
		UI_ThemeColor(TH_REDALERT);
		fdrawbox(x1i - 1, y1i - 1, x2i + 1, y2i + 1);
	}

	UI_ThemeColor(TH_VIEW_OVERLAY);
	fdrawbox(x1i, y1i, x2i, y2i);

	/* border */
	if (scene->r.mode & R_BORDER) {
		float x3, y3, x4, y4;

		x3 = floorf(x1 + (scene->r.border.xmin * (x2 - x1))) - 1;
		y3 = floorf(y1 + (scene->r.border.ymin * (y2 - y1))) - 1;
		x4 = floorf(x1 + (scene->r.border.xmax * (x2 - x1))) + (U.pixelsize - 1);
		y4 = floorf(y1 + (scene->r.border.ymax * (y2 - y1))) + (U.pixelsize - 1);

		cpack(0x4040FF);
		sdrawbox(x3,  y3,  x4,  y4);
	}

	/* safety border */
	if (ca) {
		if (ca->dtx & CAM_DTX_CENTER) {
			float x3, y3;

			UI_ThemeColorBlendShade(TH_VIEW_OVERLAY, TH_BACK, 0.25, 0);

			x3 = x1 + 0.5f * (x2 - x1);
			y3 = y1 + 0.5f * (y2 - y1);

			glBegin(GL_LINES);
			glVertex2f(x1, y3);
			glVertex2f(x2, y3);

			glVertex2f(x3, y1);
			glVertex2f(x3, y2);
			glEnd();
		}

		if (ca->dtx & CAM_DTX_CENTER_DIAG) {
			UI_ThemeColorBlendShade(TH_VIEW_OVERLAY, TH_BACK, 0.25, 0);

			glBegin(GL_LINES);
			glVertex2f(x1, y1);
			glVertex2f(x2, y2);

			glVertex2f(x1, y2);
			glVertex2f(x2, y1);
			glEnd();
		}

		if (ca->dtx & CAM_DTX_THIRDS) {
			UI_ThemeColorBlendShade(TH_VIEW_OVERLAY, TH_BACK, 0.25, 0);
			drawviewborder_grid3(x1, x2, y1, y2, 1.0f / 3.0f);
		}

		if (ca->dtx & CAM_DTX_GOLDEN) {
			UI_ThemeColorBlendShade(TH_VIEW_OVERLAY, TH_BACK, 0.25, 0);
			drawviewborder_grid3(x1, x2, y1, y2, 1.0f - (1.0f / 1.61803399f));
		}

		if (ca->dtx & CAM_DTX_GOLDEN_TRI_A) {
			UI_ThemeColorBlendShade(TH_VIEW_OVERLAY, TH_BACK, 0.25, 0);
			drawviewborder_triangle(x1, x2, y1, y2, 0, 'A');
		}

		if (ca->dtx & CAM_DTX_GOLDEN_TRI_B) {
			UI_ThemeColorBlendShade(TH_VIEW_OVERLAY, TH_BACK, 0.25, 0);
			drawviewborder_triangle(x1, x2, y1, y2, 0, 'B');
		}

		if (ca->dtx & CAM_DTX_HARMONY_TRI_A) {
			UI_ThemeColorBlendShade(TH_VIEW_OVERLAY, TH_BACK, 0.25, 0);
			drawviewborder_triangle(x1, x2, y1, y2, 1, 'A');
		}

		if (ca->dtx & CAM_DTX_HARMONY_TRI_B) {
			UI_ThemeColorBlendShade(TH_VIEW_OVERLAY, TH_BACK, 0.25, 0);
			drawviewborder_triangle(x1, x2, y1, y2, 1, 'B');
		}

		if (ca->flag & CAM_SHOW_SAFE_MARGINS) {
			UI_draw_safe_areas(
			        x1, x2, y1, y2,
			        scene->safe_areas.title,
			        scene->safe_areas.action);

			if (ca->flag & CAM_SHOW_SAFE_CENTER) {
				UI_draw_safe_areas(
				        x1, x2, y1, y2,
				        scene->safe_areas.title_center,
				        scene->safe_areas.action_center);
			}
		}

		if (ca->flag & CAM_SHOWSENSOR) {
			/* determine sensor fit, and get sensor x/y, for auto fit we
			 * assume and square sensor and only use sensor_x */
			float sizex = scene->r.xsch * scene->r.xasp;
			float sizey = scene->r.ysch * scene->r.yasp;
			int sensor_fit = BKE_camera_sensor_fit(ca->sensor_fit, sizex, sizey);
			float sensor_x = ca->sensor_x;
			float sensor_y = (ca->sensor_fit == CAMERA_SENSOR_FIT_AUTO) ? ca->sensor_x : ca->sensor_y;

			/* determine sensor plane */
			rctf rect;

			if (sensor_fit == CAMERA_SENSOR_FIT_HOR) {
				float sensor_scale = (x2i - x1i) / sensor_x;
				float sensor_height = sensor_scale * sensor_y;

				rect.xmin = x1i;
				rect.xmax = x2i;
				rect.ymin = (y1i + y2i) * 0.5f - sensor_height * 0.5f;
				rect.ymax = rect.ymin + sensor_height;
			}
			else {
				float sensor_scale = (y2i - y1i) / sensor_y;
				float sensor_width = sensor_scale * sensor_x;

				rect.xmin = (x1i + x2i) * 0.5f - sensor_width * 0.5f;
				rect.xmax = rect.xmin + sensor_width;
				rect.ymin = y1i;
				rect.ymax = y2i;
			}

			/* draw */
			UI_ThemeColorShade(TH_VIEW_OVERLAY, 100);
			UI_draw_roundbox_gl_mode(GL_LINE_LOOP, rect.xmin, rect.ymin, rect.xmax, rect.ymax, 2.0f);
		}
	}

	setlinestyle(0);

	/* camera name - draw in highlighted text color */
	if (ca && (ca->flag & CAM_SHOWNAME)) {
		UI_ThemeColor(TH_TEXT_HI);
		BLF_draw_default(
		        x1i, y1i - (0.7f * U.widget_unit), 0.0f,
		        v3d->camera->id.name + 2, sizeof(v3d->camera->id.name) - 2);
	}
}

/* *********************** backdraw for selection *************** */

static void backdrawview3d(Scene *scene, wmWindow *win, ARegion *ar, View3D *v3d)
{
	RegionView3D *rv3d = ar->regiondata;
	struct Base *base = scene->basact;
	int multisample_enabled;

	BLI_assert(ar->regiontype == RGN_TYPE_WINDOW);

	if (base && (base->object->mode & (OB_MODE_VERTEX_PAINT | OB_MODE_WEIGHT_PAINT) ||
	             BKE_paint_select_face_test(base->object)))
	{
		/* do nothing */
	}
	/* texture paint mode sampling */
	else if (base && (base->object->mode & OB_MODE_TEXTURE_PAINT) &&
	         (v3d->drawtype > OB_WIRE))
	{
		/* do nothing */
	}
	else if ((base && (base->object->mode & OB_MODE_PARTICLE_EDIT)) &&
	         V3D_IS_ZBUF(v3d))
	{
		/* do nothing */
	}
	else if (scene->obedit &&
	         V3D_IS_ZBUF(v3d))
	{
		/* do nothing */
	}
	else {
		v3d->flag &= ~V3D_INVALID_BACKBUF;
		return;
	}

	if (!(v3d->flag & V3D_INVALID_BACKBUF))
		return;

#if 0
	if (test) {
		if (qtest()) {
			addafterqueue(ar->win, BACKBUFDRAW, 1);
			return;
		}
	}
#endif

	if (v3d->drawtype > OB_WIRE) v3d->zbuf = true;
	
	/* dithering and AA break color coding, so disable */
	glDisable(GL_DITHER);

	multisample_enabled = glIsEnabled(GL_MULTISAMPLE);
	if (multisample_enabled)
		glDisable(GL_MULTISAMPLE);

	if (win->multisamples != USER_MULTISAMPLE_NONE) {
		/* for multisample we use an offscreen FBO. multisample drawing can fail
		 * with color coded selection drawing, and reading back depths from such
		 * a buffer can also cause a few seconds freeze on OS X / NVidia. */
		int w = BLI_rcti_size_x(&ar->winrct);
		int h = BLI_rcti_size_y(&ar->winrct);
		char error[256];

		if (rv3d->gpuoffscreen) {
			if (GPU_offscreen_width(rv3d->gpuoffscreen)  != w ||
			    GPU_offscreen_height(rv3d->gpuoffscreen) != h)
			{
				GPU_offscreen_free(rv3d->gpuoffscreen);
				rv3d->gpuoffscreen = NULL;
			}
		}

		if (!rv3d->gpuoffscreen) {
			rv3d->gpuoffscreen = GPU_offscreen_create(w, h, 0, error);

			if (!rv3d->gpuoffscreen)
				fprintf(stderr, "Failed to create offscreen selection buffer for multisample: %s\n", error);
		}
	}

	if (rv3d->gpuoffscreen)
		GPU_offscreen_bind(rv3d->gpuoffscreen, true);
	else
		glScissor(ar->winrct.xmin, ar->winrct.ymin, BLI_rcti_size_x(&ar->winrct), BLI_rcti_size_y(&ar->winrct));

	glClearColor(0.0, 0.0, 0.0, 0.0);
	if (v3d->zbuf) {
		glEnable(GL_DEPTH_TEST);
		glClear(GL_COLOR_BUFFER_BIT | GL_DEPTH_BUFFER_BIT);
	}
	else {
		glClear(GL_COLOR_BUFFER_BIT);
		glDisable(GL_DEPTH_TEST);
	}
	
	if (rv3d->rflag & RV3D_CLIPPING)
		ED_view3d_clipping_set(rv3d);
	
	G.f |= G_BACKBUFSEL;
	
	if (base && (base->lay & v3d->lay))
		draw_object_backbufsel(scene, v3d, rv3d, base->object);
	
	if (rv3d->gpuoffscreen)
		GPU_offscreen_unbind(rv3d->gpuoffscreen, true);
	else
		ar->swap = 0; /* mark invalid backbuf for wm draw */

	v3d->flag &= ~V3D_INVALID_BACKBUF;

	G.f &= ~G_BACKBUFSEL;
	v3d->zbuf = false;
	glDisable(GL_DEPTH_TEST);
	glEnable(GL_DITHER);
	if (multisample_enabled)
		glEnable(GL_MULTISAMPLE);

	if (rv3d->rflag & RV3D_CLIPPING)
		ED_view3d_clipping_disable();
}

void view3d_opengl_read_pixels(ARegion *ar, int x, int y, int w, int h, int format, int type, void *data)
{
	RegionView3D *rv3d = ar->regiondata;

	if (rv3d->gpuoffscreen) {
		GPU_offscreen_bind(rv3d->gpuoffscreen, true);
		glReadBuffer(GL_COLOR_ATTACHMENT0_EXT);
		glReadPixels(x, y, w, h, format, type, data);
		GPU_offscreen_unbind(rv3d->gpuoffscreen, true);
	}
	else {
		glReadPixels(ar->winrct.xmin + x, ar->winrct.ymin + y, w, h, format, type, data);
	}
}

/* XXX depth reading exception, for code not using gpu offscreen */
static void view3d_opengl_read_Z_pixels(ARegion *ar, int x, int y, int w, int h, int format, int type, void *data)
{

	glReadPixels(ar->winrct.xmin + x, ar->winrct.ymin + y, w, h, format, type, data);
}

void ED_view3d_backbuf_validate(ViewContext *vc)
{
	if (vc->v3d->flag & V3D_INVALID_BACKBUF)
		backdrawview3d(vc->scene, vc->win, vc->ar, vc->v3d);
}

/**
 * allow for small values [0.5 - 2.5],
 * and large values, FLT_MAX by clamping by the area size
 */
int ED_view3d_backbuf_sample_size_clamp(ARegion *ar, const float dist)
{
	return (int)min_ff(ceilf(dist), (float)max_ii(ar->winx, ar->winx));
}

/* samples a single pixel (copied from vpaint) */
unsigned int ED_view3d_backbuf_sample(ViewContext *vc, int x, int y)
{
	unsigned int col;
	
	if (x >= vc->ar->winx || y >= vc->ar->winy) {
		return 0;
	}

	ED_view3d_backbuf_validate(vc);

	view3d_opengl_read_pixels(vc->ar, x, y, 1, 1, GL_RGBA, GL_UNSIGNED_BYTE, &col);
	glReadBuffer(GL_BACK);
	
	if (ENDIAN_ORDER == B_ENDIAN) {
		BLI_endian_switch_uint32(&col);
	}
	
	return WM_framebuffer_to_index(col);
}

/* reads full rect, converts indices */
ImBuf *ED_view3d_backbuf_read(ViewContext *vc, int xmin, int ymin, int xmax, int ymax)
{
	struct ImBuf *ibuf_clip;
	/* clip */
	const rcti clip = {
	    max_ii(xmin, 0), min_ii(xmax, vc->ar->winx - 1),
	    max_ii(ymin, 0), min_ii(ymax, vc->ar->winy - 1)};
	const int size_clip[2] = {
	    BLI_rcti_size_x(&clip) + 1,
	    BLI_rcti_size_y(&clip) + 1};

	if (UNLIKELY((clip.xmin > clip.xmax) ||
	             (clip.ymin > clip.ymax)))
	{
		return NULL;
	}

	ibuf_clip = IMB_allocImBuf(size_clip[0], size_clip[1], 32, IB_rect);

	ED_view3d_backbuf_validate(vc);

	view3d_opengl_read_pixels(vc->ar, clip.xmin, clip.ymin, size_clip[0], size_clip[1], GL_RGBA, GL_UNSIGNED_BYTE, ibuf_clip->rect);

	glReadBuffer(GL_BACK);

	if (ENDIAN_ORDER == B_ENDIAN) {
		IMB_convert_rgba_to_abgr(ibuf_clip);
	}

	WM_framebuffer_to_index_array(ibuf_clip->rect, size_clip[0] * size_clip[1]);
	
	if ((clip.xmin == xmin) &&
	    (clip.xmax == xmax) &&
	    (clip.ymin == ymin) &&
	    (clip.ymax == ymax))
	{
		return ibuf_clip;
	}
	else {
		/* put clipped result into a non-clipped buffer */
		struct ImBuf *ibuf_full;
		const int size[2] = {
		    (xmax - xmin + 1),
		    (ymax - ymin + 1)};

		ibuf_full = IMB_allocImBuf(size[0], size[1], 32, IB_rect);

		IMB_rectcpy(
		        ibuf_full, ibuf_clip,
		        clip.xmin - xmin, clip.ymin - ymin,
		        0, 0,
		        size_clip[0], size_clip[1]);
		IMB_freeImBuf(ibuf_clip);
		return ibuf_full;
	}
}

/* smart function to sample a rect spiralling outside, nice for backbuf selection */
unsigned int ED_view3d_backbuf_sample_rect(
        ViewContext *vc, const int mval[2], int size,
        unsigned int min, unsigned int max, float *r_dist)
{
	struct ImBuf *buf;
	const unsigned int *bufmin, *bufmax, *tbuf;
	int minx, miny;
	int a, b, rc, nr, amount, dirvec[4][2];
	unsigned int index = 0;

	amount = (size - 1) / 2;

	minx = mval[0] - (amount + 1);
	miny = mval[1] - (amount + 1);
	buf = ED_view3d_backbuf_read(vc, minx, miny, minx + size - 1, miny + size - 1);
	if (!buf) return 0;

	rc = 0;
	
	dirvec[0][0] = 1; dirvec[0][1] = 0;
	dirvec[1][0] = 0; dirvec[1][1] = -size;
	dirvec[2][0] = -1; dirvec[2][1] = 0;
	dirvec[3][0] = 0; dirvec[3][1] = size;
	
	bufmin = buf->rect;
	tbuf = buf->rect;
	bufmax = buf->rect + size * size;
	tbuf += amount * size + amount;
	
	for (nr = 1; nr <= size; nr++) {
		
		for (a = 0; a < 2; a++) {
			for (b = 0; b < nr; b++) {
				if (*tbuf && *tbuf >= min && *tbuf < max) {
					/* we got a hit */

					/* get x,y pixel coords from the offset
					 * (manhatten distance in keeping with other screen-based selection) */
					*r_dist = (float)(
					        abs(((int)(tbuf - buf->rect) % size) - (size / 2)) +
					        abs(((int)(tbuf - buf->rect) / size) - (size / 2)));

					/* indices start at 1 here */
					index = (*tbuf - min) + 1;
					goto exit;
				}
				
				tbuf += (dirvec[rc][0] + dirvec[rc][1]);
				
				if (tbuf < bufmin || tbuf >= bufmax) {
					goto exit;
				}
			}
			rc++;
			rc &= 3;
		}
	}

exit:
	IMB_freeImBuf(buf);
	return index;
}


/* ************************************************************* */

static void view3d_stereo_bgpic_setup(Scene *scene, View3D *v3d, Image *ima, ImageUser *iuser)
{
	if (BKE_image_is_stereo(ima)) {
		iuser->flag |= IMA_SHOW_STEREO;

		if ((scene->r.scemode & R_MULTIVIEW) == 0) {
			iuser->multiview_eye = STEREO_LEFT_ID;
		}
		else if (v3d->stereo3d_camera != STEREO_3D_ID) {
			/* show only left or right camera */
			iuser->multiview_eye = v3d->stereo3d_camera;
		}

		BKE_image_multiview_index(ima, iuser);
	}
	else {
		iuser->flag &= ~IMA_SHOW_STEREO;
	}
}

static void view3d_draw_bgpic(Scene *scene, ARegion *ar, View3D *v3d,
                              const bool do_foreground, const bool do_camera_frame)
{
	RegionView3D *rv3d = ar->regiondata;
	BGpic *bgpic;
	int fg_flag = do_foreground ? V3D_BGPIC_FOREGROUND : 0;

	for (bgpic = v3d->bgpicbase.first; bgpic; bgpic = bgpic->next) {
		bgpic->iuser.scene = scene;  /* Needed for render results. */

		if ((bgpic->flag & V3D_BGPIC_FOREGROUND) != fg_flag)
			continue;

		if ((bgpic->view == 0) || /* zero for any */
		    (bgpic->view & (1 << rv3d->view)) || /* check agaist flags */
		    (rv3d->persp == RV3D_CAMOB && bgpic->view == (1 << RV3D_VIEW_CAMERA)))
		{
			float image_aspect[2];
			float fac, asp, zoomx, zoomy;
			float x1, y1, x2, y2, centx, centy;

			ImBuf *ibuf = NULL, *freeibuf, *releaseibuf;
			void *lock;
			rctf clip_rect;

			Image *ima = NULL;
			MovieClip *clip = NULL;

			/* disable individual images */
			if ((bgpic->flag & V3D_BGPIC_DISABLED))
				continue;

			freeibuf = NULL;
			releaseibuf = NULL;
			if (bgpic->source == V3D_BGPIC_IMAGE) {
				ima = bgpic->ima;
				if (ima == NULL)
					continue;
				BKE_image_user_frame_calc(&bgpic->iuser, CFRA, 0);
				if (ima->source == IMA_SRC_SEQUENCE && !(bgpic->iuser.flag & IMA_USER_FRAME_IN_RANGE)) {
					ibuf = NULL; /* frame is out of range, dont show */
				}
				else {
					view3d_stereo_bgpic_setup(scene, v3d, ima, &bgpic->iuser);
					ibuf = BKE_image_acquire_ibuf(ima, &bgpic->iuser, &lock);
					releaseibuf = ibuf;
				}

				image_aspect[0] = ima->aspx;
				image_aspect[1] = ima->aspy;
			}
			else if (bgpic->source == V3D_BGPIC_MOVIE) {
				/* TODO: skip drawing when out of frame range (as image sequences do above) */

				if (bgpic->flag & V3D_BGPIC_CAMERACLIP) {
					if (scene->camera)
						clip = BKE_object_movieclip_get(scene, scene->camera, true);
				}
				else {
					clip = bgpic->clip;
				}

				if (clip == NULL)
					continue;

				BKE_movieclip_user_set_frame(&bgpic->cuser, CFRA);
				ibuf = BKE_movieclip_get_ibuf(clip, &bgpic->cuser);

				image_aspect[0] = clip->aspx;
				image_aspect[1] = clip->aspy;

				/* working with ibuf from image and clip has got different workflow now.
				 * ibuf acquired from clip is referenced by cache system and should
				 * be dereferenced after usage. */
				freeibuf = ibuf;
			}
			else {
				/* perhaps when loading future files... */
				BLI_assert(0);
				copy_v2_fl(image_aspect, 1.0f);
			}

			if (ibuf == NULL)
				continue;

			if ((ibuf->rect == NULL && ibuf->rect_float == NULL) || ibuf->channels != 4) { /* invalid image format */
				if (freeibuf)
					IMB_freeImBuf(freeibuf);
				if (releaseibuf)
					BKE_image_release_ibuf(ima, releaseibuf, lock);

				continue;
			}

			if (ibuf->rect == NULL)
				IMB_rect_from_float(ibuf);

			if (rv3d->persp == RV3D_CAMOB) {

				if (do_camera_frame) {
					rctf vb;
					ED_view3d_calc_camera_border(scene, ar, v3d, rv3d, &vb, false);
					x1 = vb.xmin;
					y1 = vb.ymin;
					x2 = vb.xmax;
					y2 = vb.ymax;
				}
				else {
					x1 = ar->winrct.xmin;
					y1 = ar->winrct.ymin;
					x2 = ar->winrct.xmax;
					y2 = ar->winrct.ymax;
				}

				/* apply offset last - camera offset is different to offset in blender units */
				/* so this has some sane way of working - this matches camera's shift _exactly_ */
				{
					const float max_dim = max_ff(x2 - x1, y2 - y1);
					const float xof_scale = bgpic->xof * max_dim;
					const float yof_scale = bgpic->yof * max_dim;

					x1 += xof_scale;
					y1 += yof_scale;
					x2 += xof_scale;
					y2 += yof_scale;
				}

				centx = (x1 + x2) / 2.0f;
				centy = (y1 + y2) / 2.0f;

				/* aspect correction */
				if (bgpic->flag & V3D_BGPIC_CAMERA_ASPECT) {
					/* apply aspect from clip */
					const float w_src = ibuf->x * image_aspect[0];
					const float h_src = ibuf->y * image_aspect[1];

					/* destination aspect is already applied from the camera frame */
					const float w_dst = x1 - x2;
					const float h_dst = y1 - y2;

					const float asp_src = w_src / h_src;
					const float asp_dst = w_dst / h_dst;

					if (fabsf(asp_src - asp_dst) >= FLT_EPSILON) {
						if ((asp_src > asp_dst) == ((bgpic->flag & V3D_BGPIC_CAMERA_CROP) != 0)) {
							/* fit X */
							const float div = asp_src / asp_dst;
							x1 = ((x1 - centx) * div) + centx;
							x2 = ((x2 - centx) * div) + centx;
						}
						else {
							/* fit Y */
							const float div = asp_dst / asp_src;
							y1 = ((y1 - centy) * div) + centy;
							y2 = ((y2 - centy) * div) + centy;
						}
					}
				}
			}
			else {
				float tvec[3];
				float sco[2];
				const float mval_f[2] = {1.0f, 0.0f};
				const float co_zero[3] = {0};
				float zfac;

				/* calc window coord */
				zfac = ED_view3d_calc_zfac(rv3d, co_zero, NULL);
				ED_view3d_win_to_delta(ar, mval_f, tvec, zfac);
				fac = max_ff(fabsf(tvec[0]), max_ff(fabsf(tvec[1]), fabsf(tvec[2]))); /* largest abs axis */
				fac = 1.0f / fac;

				asp = (float)ibuf->y / (float)ibuf->x;

				zero_v3(tvec);
				ED_view3d_project_float_v2_m4(ar, tvec, sco, rv3d->persmat);

				x1 =  sco[0] + fac * (bgpic->xof - bgpic->size);
				y1 =  sco[1] + asp * fac * (bgpic->yof - bgpic->size);
				x2 =  sco[0] + fac * (bgpic->xof + bgpic->size);
				y2 =  sco[1] + asp * fac * (bgpic->yof + bgpic->size);

				centx = (x1 + x2) / 2.0f;
				centy = (y1 + y2) / 2.0f;
			}

			/* complete clip? */
			BLI_rctf_init(&clip_rect, x1, x2, y1, y2);
			if (bgpic->rotation) {
				BLI_rctf_rotate_expand(&clip_rect, &clip_rect, bgpic->rotation);
			}

			if (clip_rect.xmax < 0 || clip_rect.ymax < 0 || clip_rect.xmin > ar->winx || clip_rect.ymin > ar->winy) {
				if (freeibuf)
					IMB_freeImBuf(freeibuf);
				if (releaseibuf)
					BKE_image_release_ibuf(ima, releaseibuf, lock);

				continue;
			}

			zoomx = (x2 - x1) / ibuf->x;
			zoomy = (y2 - y1) / ibuf->y;

			/* for some reason; zoomlevels down refuses to use GL_ALPHA_SCALE */
			if (zoomx < 1.0f || zoomy < 1.0f) {
				float tzoom = min_ff(zoomx, zoomy);
				int mip = 0;

				if ((ibuf->userflags & IB_MIPMAP_INVALID) != 0) {
					IMB_remakemipmap(ibuf, 0);
					ibuf->userflags &= ~IB_MIPMAP_INVALID;
				}
				else if (ibuf->mipmap[0] == NULL)
					IMB_makemipmap(ibuf, 0);

				while (tzoom < 1.0f && mip < 8 && ibuf->mipmap[mip]) {
					tzoom *= 2.0f;
					zoomx *= 2.0f;
					zoomy *= 2.0f;
					mip++;
				}
				if (mip > 0)
					ibuf = ibuf->mipmap[mip - 1];
			}

			if (v3d->zbuf) glDisable(GL_DEPTH_TEST);
			glDepthMask(0);

			glEnable(GL_BLEND);
			glBlendFunc(GL_SRC_ALPHA,  GL_ONE_MINUS_SRC_ALPHA);

			glMatrixMode(GL_PROJECTION);
			glPushMatrix();
			glMatrixMode(GL_MODELVIEW);
			glPushMatrix();
			ED_region_pixelspace(ar);

			glTranslatef(centx, centy, 0.0);
			glRotatef(RAD2DEGF(-bgpic->rotation), 0.0f, 0.0f, 1.0f);

			if (bgpic->flag & V3D_BGPIC_FLIP_X) {
				zoomx *= -1.0f;
				x1 = x2;
			}
			if (bgpic->flag & V3D_BGPIC_FLIP_Y) {
				zoomy *= -1.0f;
				y1 = y2;
			}
			glPixelZoom(zoomx, zoomy);
			glColor4f(1.0f, 1.0f, 1.0f, 1.0f - bgpic->blend);

			/* could not use glaDrawPixelsAuto because it could fallback to
			 * glaDrawPixelsSafe in some cases, which will end up in missing
			 * alpha transparency for the background image (sergey)
			 */
			glaDrawPixelsTex(x1 - centx, y1 - centy, ibuf->x, ibuf->y, GL_RGBA, GL_UNSIGNED_BYTE, GL_LINEAR, ibuf->rect);

			glPixelZoom(1.0, 1.0);
			glPixelTransferf(GL_ALPHA_SCALE, 1.0f);

			glMatrixMode(GL_PROJECTION);
			glPopMatrix();
			glMatrixMode(GL_MODELVIEW);
			glPopMatrix();

			glDisable(GL_BLEND);

			glDepthMask(1);
			if (v3d->zbuf) glEnable(GL_DEPTH_TEST);

			if (freeibuf)
				IMB_freeImBuf(freeibuf);
			if (releaseibuf)
				BKE_image_release_ibuf(ima, releaseibuf, lock);
		}
	}
}

static void view3d_draw_bgpic_test(Scene *scene, ARegion *ar, View3D *v3d,
                                   const bool do_foreground, const bool do_camera_frame)
{
	RegionView3D *rv3d = ar->regiondata;

	if ((v3d->flag & V3D_DISPBGPICS) == 0)
		return;

	/* disabled - mango request, since footage /w only render is quite useful
	 * and this option is easy to disable all background images at once */
#if 0
	if (v3d->flag2 & V3D_RENDER_OVERRIDE)
		return;
#endif

	if ((rv3d->view == RV3D_VIEW_USER) || (rv3d->persp != RV3D_ORTHO)) {
		if (rv3d->persp == RV3D_CAMOB) {
			view3d_draw_bgpic(scene, ar, v3d, do_foreground, do_camera_frame);
		}
	}
	else {
		view3d_draw_bgpic(scene, ar, v3d, do_foreground, do_camera_frame);
	}
}

/* ****************** View3d afterdraw *************** */

typedef struct View3DAfter {
	struct View3DAfter *next, *prev;
	struct Base *base;
	short dflag;
} View3DAfter;

/* temp storage of Objects that need to be drawn as last */
void ED_view3d_after_add(ListBase *lb, Base *base, const short dflag)
{
	View3DAfter *v3da = MEM_callocN(sizeof(View3DAfter), "View 3d after");
	BLI_assert((base->flag & OB_FROMDUPLI) == 0);
	BLI_addtail(lb, v3da);
	v3da->base = base;
	v3da->dflag = dflag;
}

/* disables write in zbuffer and draws it over */
static void view3d_draw_transp(Scene *scene, ARegion *ar, View3D *v3d)
{
	View3DAfter *v3da;
	
	glDepthMask(GL_FALSE);
	v3d->transp = true;
	
	while ((v3da = BLI_pophead(&v3d->afterdraw_transp))) {
		draw_object(scene, ar, v3d, v3da->base, v3da->dflag);
		MEM_freeN(v3da);
	}
	v3d->transp = false;
	
	glDepthMask(GL_TRUE);
	
}

/* clears zbuffer and draws it over */
static void view3d_draw_xray(Scene *scene, ARegion *ar, View3D *v3d, bool *clear)
{
	View3DAfter *v3da;

	if (*clear && v3d->zbuf) {
		glClear(GL_DEPTH_BUFFER_BIT);
		*clear = false;
	}

	v3d->xray = true;
	while ((v3da = BLI_pophead(&v3d->afterdraw_xray))) {
		draw_object(scene, ar, v3d, v3da->base, v3da->dflag);
		MEM_freeN(v3da);
	}
	v3d->xray = false;
}


/* clears zbuffer and draws it over */
static void view3d_draw_xraytransp(Scene *scene, ARegion *ar, View3D *v3d, const bool clear)
{
	View3DAfter *v3da;

	if (clear && v3d->zbuf)
		glClear(GL_DEPTH_BUFFER_BIT);

	v3d->xray = true;
	v3d->transp = true;
	
	glDepthMask(GL_FALSE);

	while ((v3da = BLI_pophead(&v3d->afterdraw_xraytransp))) {
		draw_object(scene, ar, v3d, v3da->base, v3da->dflag);
		MEM_freeN(v3da);
	}

	v3d->transp = false;
	v3d->xray = false;

	glDepthMask(GL_TRUE);
}

/* *********************** */

/*
 * In most cases call draw_dupli_objects,
 * draw_dupli_objects_color was added because when drawing set dupli's
 * we need to force the color
 */

#if 0
int dupli_ob_sort(void *arg1, void *arg2)
{
	void *p1 = ((DupliObject *)arg1)->ob;
	void *p2 = ((DupliObject *)arg2)->ob;
	int val = 0;
	if (p1 < p2) val = -1;
	else if (p1 > p2) val = 1;
	return val;
}
#endif


static DupliObject *dupli_step(DupliObject *dob)
{
	while (dob && dob->no_draw)
		dob = dob->next;
	return dob;
}

static void draw_dupli_objects_color(
        Scene *scene, ARegion *ar, View3D *v3d, Base *base,
        const short dflag, const int color)
{
	RegionView3D *rv3d = ar->regiondata;
	ListBase *lb;
	LodLevel *savedlod;
	DupliObject *dob_prev = NULL, *dob, *dob_next = NULL;
	Base tbase = {NULL};
	BoundBox bb, *bb_tmp; /* use a copy because draw_object, calls clear_mesh_caches */
	GLuint displist = 0;
	unsigned char color_rgb[3];
	const short dflag_dupli = dflag | DRAW_CONSTCOLOR;
	short transflag;
	bool use_displist = false;  /* -1 is initialize */
	char dt;
	short dtx;
	DupliApplyData *apply_data;

	if (base->object->restrictflag & OB_RESTRICT_VIEW) return;
	if ((base->object->restrictflag & OB_RESTRICT_RENDER) && (v3d->flag2 & V3D_RENDER_OVERRIDE)) return;

	if (dflag & DRAW_CONSTCOLOR) {
		BLI_assert(color == TH_UNDEFINED);
	}
	else {
		UI_GetThemeColorBlend3ubv(color, TH_BACK, 0.5f, color_rgb);
	}

	tbase.flag = OB_FROMDUPLI | base->flag;
	lb = object_duplilist(G.main->eval_ctx, scene, base->object);
	// BLI_listbase_sort(lb, dupli_ob_sort); /* might be nice to have if we have a dupli list with mixed objects. */

	apply_data = duplilist_apply(base->object, scene, lb);

	dob = dupli_step(lb->first);
	if (dob) dob_next = dupli_step(dob->next);

	for (; dob; dob_prev = dob, dob = dob_next, dob_next = dob_next ? dupli_step(dob_next->next) : NULL) {
		bool testbb = false;

		tbase.object = dob->ob;

		/* Make sure lod is updated from dupli's position */
		savedlod = dob->ob->currentlod;

#ifdef WITH_GAMEENGINE
		if (rv3d->rflag & RV3D_IS_GAME_ENGINE) {
			BKE_object_lod_update(dob->ob, rv3d->viewinv[3]);
		}
#endif

		/* extra service: draw the duplicator in drawtype of parent, minimum taken
		 * to allow e.g. boundbox box objects in groups for LOD */
		dt = tbase.object->dt;
		tbase.object->dt = MIN2(tbase.object->dt, base->object->dt);

		/* inherit draw extra, but not if a boundbox under the assumption that this
		 * is intended to speed up drawing, and drawing extra (especially wire) can
		 * slow it down too much */
		dtx = tbase.object->dtx;
		if (tbase.object->dt != OB_BOUNDBOX)
			tbase.object->dtx = base->object->dtx;

		/* negative scale flag has to propagate */
		transflag = tbase.object->transflag;

		if (is_negative_m4(dob->mat))
			tbase.object->transflag |= OB_NEG_SCALE;
		else
			tbase.object->transflag &= ~OB_NEG_SCALE;
		
		/* should move outside the loop but possible color is set in draw_object still */
		if ((dflag & DRAW_CONSTCOLOR) == 0) {
			glColor3ubv(color_rgb);
		}
		
		/* generate displist, test for new object */
		if (dob_prev && dob_prev->ob != dob->ob) {
			if (use_displist == true)
				glDeleteLists(displist, 1);
			
			use_displist = false;
		}
		
		if ((bb_tmp = BKE_object_boundbox_get(dob->ob))) {
			bb = *bb_tmp; /* must make a copy  */
			testbb = true;
		}

		if (!testbb || ED_view3d_boundbox_clip_ex(rv3d, &bb, dob->mat)) {
			/* generate displist */
			if (use_displist == false) {
				
				/* note, since this was added, its checked (dob->type == OB_DUPLIGROUP)
				 * however this is very slow, it was probably needed for the NLA
				 * offset feature (used in group-duplicate.blend but no longer works in 2.5)
				 * so for now it should be ok to - campbell */
				
				if ( /* if this is the last no need  to make a displist */
				     (dob_next == NULL || dob_next->ob != dob->ob) ||
				     /* lamp drawing messes with matrices, could be handled smarter... but this works */
				     (dob->ob->type == OB_LAMP) ||
				     (dob->type == OB_DUPLIGROUP && dob->animated) ||
				     !bb_tmp ||
				     draw_glsl_material(scene, dob->ob, v3d, dt) ||
				     check_object_draw_texture(scene, v3d, dt) ||
				     (v3d->flag2 & V3D_SOLID_MATCAP) != 0)
				{
					// printf("draw_dupli_objects_color: skipping displist for %s\n", dob->ob->id.name + 2);
					use_displist = false;
				}
				else {
					// printf("draw_dupli_objects_color: using displist for %s\n", dob->ob->id.name + 2);
					
					/* disable boundbox check for list creation */
					BKE_object_boundbox_flag(dob->ob, BOUNDBOX_DISABLED, 1);
					/* need this for next part of code */
					unit_m4(dob->ob->obmat);    /* obmat gets restored */
					
					displist = glGenLists(1);
					glNewList(displist, GL_COMPILE);
					draw_object(scene, ar, v3d, &tbase, dflag_dupli);
					glEndList();
					
					use_displist = true;
					BKE_object_boundbox_flag(dob->ob, BOUNDBOX_DISABLED, 0);
				}		
			}
			
			if (use_displist) {
				glPushMatrix();
				glMultMatrixf(dob->mat);
				glCallList(displist);
				glPopMatrix();
			}	
			else {
				copy_m4_m4(dob->ob->obmat, dob->mat);
				GPU_begin_dupli_object(dob);
				draw_object(scene, ar, v3d, &tbase, dflag_dupli);
				GPU_end_dupli_object();
			}
		}
		
		tbase.object->dt = dt;
		tbase.object->dtx = dtx;
		tbase.object->transflag = transflag;
		tbase.object->currentlod = savedlod;
	}

	if (apply_data) {
		duplilist_restore(lb, apply_data);
		duplilist_free_apply_data(apply_data);
	}

	free_object_duplilist(lb);
	
	if (use_displist)
		glDeleteLists(displist, 1);
}

static void draw_dupli_objects(Scene *scene, ARegion *ar, View3D *v3d, Base *base)
{
	/* define the color here so draw_dupli_objects_color can be called
	 * from the set loop */
	
	int color = (base->flag & SELECT) ? TH_SELECT : TH_WIRE;
	/* debug */
	if (base->object->dup_group && base->object->dup_group->id.us < 1)
		color = TH_REDALERT;
	
	draw_dupli_objects_color(scene, ar, v3d, base, 0, color);
}

/* XXX warning, not using gpu offscreen here */
void view3d_update_depths_rect(ARegion *ar, ViewDepths *d, rcti *rect)
{
	int x, y, w, h;
	rcti r;
	/* clamp rect by region */

	r.xmin = 0;
	r.xmax = ar->winx - 1;
	r.ymin = 0;
	r.ymax = ar->winy - 1;

	/* Constrain rect to depth bounds */
	BLI_rcti_isect(&r, rect, rect);

	/* assign values to compare with the ViewDepths */
	x = rect->xmin;
	y = rect->ymin;

	w = BLI_rcti_size_x(rect);
	h = BLI_rcti_size_y(rect);

	if (w <= 0 || h <= 0) {
		if (d->depths)
			MEM_freeN(d->depths);
		d->depths = NULL;

		d->damaged = false;
	}
	else if (d->w != w ||
	         d->h != h ||
	         d->x != x ||
	         d->y != y ||
	         d->depths == NULL
	         )
	{
		d->x = x;
		d->y = y;
		d->w = w;
		d->h = h;

		if (d->depths)
			MEM_freeN(d->depths);

		d->depths = MEM_mallocN(sizeof(float) * d->w * d->h, "View depths Subset");
		
		d->damaged = true;
	}

	if (d->damaged) {
		/* XXX using special function here, it doesn't use the gpu offscreen system */
		view3d_opengl_read_Z_pixels(ar, d->x, d->y, d->w, d->h, GL_DEPTH_COMPONENT, GL_FLOAT, d->depths);
		glGetDoublev(GL_DEPTH_RANGE, d->depth_range);
		d->damaged = false;
	}
}

/* note, with nouveau drivers the glReadPixels() is very slow. [#24339] */
void ED_view3d_depth_update(ARegion *ar)
{
	RegionView3D *rv3d = ar->regiondata;
	
	/* Create storage for, and, if necessary, copy depth buffer */
	if (!rv3d->depths) rv3d->depths = MEM_callocN(sizeof(ViewDepths), "ViewDepths");
	if (rv3d->depths) {
		ViewDepths *d = rv3d->depths;
		if (d->w != ar->winx ||
		    d->h != ar->winy ||
		    !d->depths)
		{
			d->w = ar->winx;
			d->h = ar->winy;
			if (d->depths)
				MEM_freeN(d->depths);
			d->depths = MEM_mallocN(sizeof(float) * d->w * d->h, "View depths");
			d->damaged = true;
		}
		
		if (d->damaged) {
			view3d_opengl_read_pixels(ar, 0, 0, d->w, d->h, GL_DEPTH_COMPONENT, GL_FLOAT, d->depths);
			glGetDoublev(GL_DEPTH_RANGE, d->depth_range);
			
			d->damaged = false;
		}
	}
}

/* utility function to find the closest Z value, use for autodepth */
float view3d_depth_near(ViewDepths *d)
{
	/* convert to float for comparisons */
	const float near = (float)d->depth_range[0];
	const float far_real = (float)d->depth_range[1];
	float far = far_real;

	const float *depths = d->depths;
	float depth = FLT_MAX;
	int i = (int)d->w * (int)d->h; /* cast to avoid short overflow */

	/* far is both the starting 'far' value
	 * and the closest value found. */
	while (i--) {
		depth = *depths++;
		if ((depth < far) && (depth > near)) {
			far = depth;
		}
	}

	return far == far_real ? FLT_MAX : far;
}

void ED_view3d_draw_depth_gpencil(Scene *scene, ARegion *ar, View3D *v3d)
{
	short zbuf = v3d->zbuf;
	RegionView3D *rv3d = ar->regiondata;

	view3d_winmatrix_set(ar, v3d, NULL);
	view3d_viewmatrix_set(scene, v3d, rv3d);  /* note: calls BKE_object_where_is_calc for camera... */

	mul_m4_m4m4(rv3d->persmat, rv3d->winmat, rv3d->viewmat);
	invert_m4_m4(rv3d->persinv, rv3d->persmat);
	invert_m4_m4(rv3d->viewinv, rv3d->viewmat);

	glClear(GL_DEPTH_BUFFER_BIT);

	glLoadMatrixf(rv3d->viewmat);

	v3d->zbuf = true;
	glEnable(GL_DEPTH_TEST);

	if (v3d->flag2 & V3D_SHOW_GPENCIL) {
		ED_gpencil_draw_view3d(NULL, scene, v3d, ar, true);
	}
	
	v3d->zbuf = zbuf;

}

void ED_view3d_draw_depth(Scene *scene, ARegion *ar, View3D *v3d, bool alphaoverride)
{
	RegionView3D *rv3d = ar->regiondata;
	Base *base;
	short zbuf = v3d->zbuf;
	short flag = v3d->flag;
	float glalphaclip = U.glalphaclip;
	int obcenter_dia = U.obcenter_dia;
	/* no need for color when drawing depth buffer */
	const short dflag_depth = DRAW_CONSTCOLOR;
	/* temp set drawtype to solid */
	
	/* Setting these temporarily is not nice */
	v3d->flag &= ~V3D_SELECT_OUTLINE;
	U.glalphaclip = alphaoverride ? 0.5f : glalphaclip; /* not that nice but means we wont zoom into billboards */
	U.obcenter_dia = 0;
	
	view3d_winmatrix_set(ar, v3d, NULL);
	view3d_viewmatrix_set(scene, v3d, rv3d);  /* note: calls BKE_object_where_is_calc for camera... */
	
	mul_m4_m4m4(rv3d->persmat, rv3d->winmat, rv3d->viewmat);
	invert_m4_m4(rv3d->persinv, rv3d->persmat);
	invert_m4_m4(rv3d->viewinv, rv3d->viewmat);
	
	glClear(GL_DEPTH_BUFFER_BIT);
	
	glLoadMatrixf(rv3d->viewmat);
	
	if (rv3d->rflag & RV3D_CLIPPING) {
		ED_view3d_clipping_set(rv3d);
	}
	/* get surface depth without bias */
	rv3d->rflag |= RV3D_ZOFFSET_DISABLED;

	v3d->zbuf = true;
	glEnable(GL_DEPTH_TEST);
	
	/* draw set first */
	if (scene->set) {
		Scene *sce_iter;
		for (SETLOOPER(scene->set, sce_iter, base)) {
			if (v3d->lay & base->lay) {
				draw_object(scene, ar, v3d, base, 0);
				if (base->object->transflag & OB_DUPLI) {
					draw_dupli_objects_color(scene, ar, v3d, base, dflag_depth, TH_UNDEFINED);
				}
			}
		}
	}
	
	for (base = scene->base.first; base; base = base->next) {
		if (v3d->lay & base->lay) {
			/* dupli drawing */
			if (base->object->transflag & OB_DUPLI) {
				draw_dupli_objects_color(scene, ar, v3d, base, dflag_depth, TH_UNDEFINED);
			}
			draw_object(scene, ar, v3d, base, dflag_depth);
		}
	}
	
	/* this isn't that nice, draw xray objects as if they are normal */
	if (v3d->afterdraw_transp.first ||
	    v3d->afterdraw_xray.first ||
	    v3d->afterdraw_xraytransp.first)
	{
		View3DAfter *v3da;
		int mask_orig;

		v3d->xray = true;
		
		/* transp materials can change the depth mask, see #21388 */
		glGetIntegerv(GL_DEPTH_WRITEMASK, &mask_orig);


		if (v3d->afterdraw_xray.first || v3d->afterdraw_xraytransp.first) {
			glDepthFunc(GL_ALWAYS); /* always write into the depth bufer, overwriting front z values */
			for (v3da = v3d->afterdraw_xray.first; v3da; v3da = v3da->next) {
				draw_object(scene, ar, v3d, v3da->base, dflag_depth);
			}
			glDepthFunc(GL_LEQUAL); /* Now write the depth buffer normally */
		}

		/* draw 3 passes, transp/xray/xraytransp */
		v3d->xray = false;
		v3d->transp = true;
		while ((v3da = BLI_pophead(&v3d->afterdraw_transp))) {
			draw_object(scene, ar, v3d, v3da->base, dflag_depth);
			MEM_freeN(v3da);
		}

		v3d->xray = true;
		v3d->transp = false;
		while ((v3da = BLI_pophead(&v3d->afterdraw_xray))) {
			draw_object(scene, ar, v3d, v3da->base, dflag_depth);
			MEM_freeN(v3da);
		}

		v3d->xray = true;
		v3d->transp = true;
		while ((v3da = BLI_pophead(&v3d->afterdraw_xraytransp))) {
			draw_object(scene, ar, v3d, v3da->base, dflag_depth);
			MEM_freeN(v3da);
		}

		
		v3d->xray = false;
		v3d->transp = false;

		glDepthMask(mask_orig);
	}
	
	if (rv3d->rflag & RV3D_CLIPPING) {
		ED_view3d_clipping_disable();
	}
	rv3d->rflag &= ~RV3D_ZOFFSET_DISABLED;
	
	v3d->zbuf = zbuf;
	if (!v3d->zbuf) glDisable(GL_DEPTH_TEST);

	U.glalphaclip = glalphaclip;
	v3d->flag = flag;
	U.obcenter_dia = obcenter_dia;
}

typedef struct View3DShadow {
	struct View3DShadow *next, *prev;
	GPULamp *lamp;
} View3DShadow;

static void gpu_render_lamp_update(Scene *scene, View3D *v3d,
                                   Object *ob, Object *par,
                                   float obmat[4][4], unsigned int lay,
                                   ListBase *shadows, SceneRenderLayer *srl)
{
	GPULamp *lamp;
	Lamp *la = (Lamp *)ob->data;
	View3DShadow *shadow;
	unsigned int layers;
	
	lamp = GPU_lamp_from_blender(scene, ob, par);
	
	if (lamp) {
		GPU_lamp_update(lamp, lay, (ob->restrictflag & OB_RESTRICT_RENDER), obmat);
		GPU_lamp_update_colors(lamp, la->r, la->g, la->b, la->energy);
		
		layers = lay & v3d->lay;
		if (srl)
			layers &= srl->lay;

		if (layers &&
		    GPU_lamp_has_shadow_buffer(lamp) &&
		    /* keep last, may do string lookup */
		    GPU_lamp_override_visible(lamp, srl, NULL))
		{
			shadow = MEM_callocN(sizeof(View3DShadow), "View3DShadow");
			shadow->lamp = lamp;
			BLI_addtail(shadows, shadow);
		}
	}
}

static void gpu_update_lamps_shadows_world(Scene *scene, View3D *v3d)
{
	ListBase shadows;
	View3DShadow *shadow;
	Scene *sce_iter;
	Base *base;
	Object *ob;
	World *world = scene->world;
	SceneRenderLayer *srl = v3d->scenelock ? BLI_findlink(&scene->r.layers, scene->r.actlay) : NULL;
	
	BLI_listbase_clear(&shadows);
	
	/* update lamp transform and gather shadow lamps */
	for (SETLOOPER(scene, sce_iter, base)) {
		ob = base->object;
		
		if (ob->type == OB_LAMP)
			gpu_render_lamp_update(scene, v3d, ob, NULL, ob->obmat, ob->lay, &shadows, srl);
		
		if (ob->transflag & OB_DUPLI) {
			DupliObject *dob;
			ListBase *lb = object_duplilist(G.main->eval_ctx, scene, ob);
			
			for (dob = lb->first; dob; dob = dob->next)
				if (dob->ob->type == OB_LAMP)
					gpu_render_lamp_update(scene, v3d, dob->ob, ob, dob->mat, ob->lay, &shadows, srl);
			
			free_object_duplilist(lb);
		}
	}
	
	/* render shadows after updating all lamps, nested object_duplilist
	 * don't work correct since it's replacing object matrices */
	for (shadow = shadows.first; shadow; shadow = shadow->next) {
		/* this needs to be done better .. */
		float viewmat[4][4], winmat[4][4];
		int drawtype, lay, winsize, flag2 = v3d->flag2;
		ARegion ar = {NULL};
		RegionView3D rv3d = {{{0}}};
		bool vsm = GPU_lamp_shadow_buffer_type(shadow->lamp) == LA_SHADMAP_VARIANCE;
		
		drawtype = v3d->drawtype;
		lay = v3d->lay;
		
		v3d->drawtype = OB_SOLID;
		v3d->lay &= GPU_lamp_shadow_layer(shadow->lamp);
		v3d->flag2 &= ~(V3D_SOLID_TEX | V3D_SHOW_SOLID_MATCAP);
		v3d->flag2 |= V3D_RENDER_OVERRIDE | V3D_RENDER_SHADOW;

		if (vsm) {
			GPU_shader_bind(GPU_shader_get_builtin_shader(GPU_SHADER_VSM_STORE));
		}
		GPU_lamp_shadow_buffer_bind(shadow->lamp, viewmat, &winsize, winmat);

		ar.regiondata = &rv3d;
		ar.regiontype = RGN_TYPE_WINDOW;
		rv3d.persp = RV3D_CAMOB;
		copy_m4_m4(rv3d.winmat, winmat);
		copy_m4_m4(rv3d.viewmat, viewmat);
		invert_m4_m4(rv3d.viewinv, rv3d.viewmat);
		mul_m4_m4m4(rv3d.persmat, rv3d.winmat, rv3d.viewmat);
		invert_m4_m4(rv3d.persinv, rv3d.viewinv);

		/* no need to call ED_view3d_draw_offscreen_init since shadow buffers were already updated */
		ED_view3d_draw_offscreen(
		            scene, v3d, &ar, winsize, winsize, viewmat, winmat,
		            false, false, true,
		            NULL, NULL, NULL, NULL);

		if (vsm) {
			GPU_shader_unbind();
		}
		GPU_lamp_shadow_buffer_unbind(shadow->lamp);
		
		v3d->drawtype = drawtype;
		v3d->lay = lay;
		v3d->flag2 = flag2;
	}
	
	BLI_freelistN(&shadows);

	/* update world values */
	if (world) {
		GPU_mist_update_enable(world->mode & WO_MIST);
		GPU_mist_update_values(world->mistype, world->miststa, world->mistdist, world->misi, &world->horr);
		GPU_horizon_update_color(&world->horr);
		GPU_ambient_update_color(&world->ambr);
	}
}

/* *********************** customdata **************** */

CustomDataMask ED_view3d_datamask(const Scene *scene, const View3D *v3d)
{
	CustomDataMask mask = 0;
	const int drawtype = view3d_effective_drawtype(v3d);

	if (ELEM(drawtype, OB_TEXTURE, OB_MATERIAL) ||
	    ((drawtype == OB_SOLID) && (v3d->flag2 & V3D_SOLID_TEX)))
	{
		mask |= CD_MASK_MTEXPOLY | CD_MASK_MLOOPUV | CD_MASK_MLOOPCOL;

		if (BKE_scene_use_new_shading_nodes(scene)) {
			if (drawtype == OB_MATERIAL)
				mask |= CD_MASK_ORCO;
		}
		else {
<<<<<<< HEAD
			if ((v3d->drawtype == OB_TEXTURE) || 
			    (v3d->drawtype == OB_MATERIAL))
=======
			if ((scene->gm.matmode == GAME_MAT_GLSL && drawtype == OB_TEXTURE) || 
			    (drawtype == OB_MATERIAL))
>>>>>>> 47d0d9cc
			{
				mask |= CD_MASK_ORCO;
			}
		}
	}

	return mask;
}

/* goes over all modes and view3d settings */
CustomDataMask ED_view3d_screen_datamask(const bScreen *screen)
{
	const Scene *scene = screen->scene;
	CustomDataMask mask = CD_MASK_BAREMESH;
	const ScrArea *sa;
	
	/* check if we need tfaces & mcols due to view mode */
	for (sa = screen->areabase.first; sa; sa = sa->next) {
		if (sa->spacetype == SPACE_VIEW3D) {
			mask |= ED_view3d_datamask(scene, sa->spacedata.first);
		}
	}

	return mask;
}

/**
 * \note keep this synced with #ED_view3d_mats_rv3d_backup/#ED_view3d_mats_rv3d_restore
 */
void ED_view3d_update_viewmat(Scene *scene, View3D *v3d, ARegion *ar, float viewmat[4][4], float winmat[4][4])
{
	RegionView3D *rv3d = ar->regiondata;
	rctf cameraborder;

	/* setup window matrices */
	if (winmat)
		copy_m4_m4(rv3d->winmat, winmat);
	else
		view3d_winmatrix_set(ar, v3d, NULL);

	/* setup view matrix */
	if (viewmat)
		copy_m4_m4(rv3d->viewmat, viewmat);
	else
		view3d_viewmatrix_set(scene, v3d, rv3d);  /* note: calls BKE_object_where_is_calc for camera... */

	/* update utilitity matrices */
	mul_m4_m4m4(rv3d->persmat, rv3d->winmat, rv3d->viewmat);
	invert_m4_m4(rv3d->persinv, rv3d->persmat);
	invert_m4_m4(rv3d->viewinv, rv3d->viewmat);
	
	/* calculate GLSL view dependent values */

	/* store window coordinates scaling/offset */
	if (rv3d->persp == RV3D_CAMOB && v3d->camera) {
		ED_view3d_calc_camera_border(scene, ar, v3d, rv3d, &cameraborder, false);
		rv3d->viewcamtexcofac[0] = (float)ar->winx / BLI_rctf_size_x(&cameraborder);
		rv3d->viewcamtexcofac[1] = (float)ar->winy / BLI_rctf_size_y(&cameraborder);
		
		rv3d->viewcamtexcofac[2] = -rv3d->viewcamtexcofac[0] * cameraborder.xmin / (float)ar->winx;
		rv3d->viewcamtexcofac[3] = -rv3d->viewcamtexcofac[1] * cameraborder.ymin / (float)ar->winy;
	}
	else {
		rv3d->viewcamtexcofac[0] = rv3d->viewcamtexcofac[1] = 1.0f;
		rv3d->viewcamtexcofac[2] = rv3d->viewcamtexcofac[3] = 0.0f;
	}
	
	/* calculate pixelsize factor once, is used for lamps and obcenters */
	{
		/* note:  '1.0f / len_v3(v1)'  replaced  'len_v3(rv3d->viewmat[0])'
		 * because of float point precision problems at large values [#23908] */
		float v1[3], v2[3];
		float len_px, len_sc;

		v1[0] = rv3d->persmat[0][0];
		v1[1] = rv3d->persmat[1][0];
		v1[2] = rv3d->persmat[2][0];

		v2[0] = rv3d->persmat[0][1];
		v2[1] = rv3d->persmat[1][1];
		v2[2] = rv3d->persmat[2][1];

		len_px = 2.0f / sqrtf(min_ff(len_squared_v3(v1), len_squared_v3(v2)));
		len_sc = (float)MAX2(ar->winx, ar->winy);

		rv3d->pixsize = len_px / len_sc;
	}
}

/**
 * Shared by #ED_view3d_draw_offscreen and #view3d_main_region_draw_objects
 *
 * \note \a C and \a grid_unit will be NULL when \a draw_offscreen is set.
 * \note Drawing lamps and opengl render uses this, so dont do grease pencil or view widgets here.
 */
static void view3d_draw_objects(
        const bContext *C,
        Scene *scene, View3D *v3d, ARegion *ar,
        const char **grid_unit,
        const bool do_bgpic, const bool draw_offscreen, GPUFX *fx)
{
	RegionView3D *rv3d = ar->regiondata;
	Base *base;
	const bool do_camera_frame = !draw_offscreen;
	const bool draw_grids = !draw_offscreen && (v3d->flag2 & V3D_RENDER_OVERRIDE) == 0;
	const bool draw_floor = (rv3d->view == RV3D_VIEW_USER) || (rv3d->persp != RV3D_ORTHO);
	/* only draw grids after in solid modes, else it hovers over mesh wires */
	const bool draw_grids_after = draw_grids && draw_floor && (v3d->drawtype > OB_WIRE) && fx;
	bool do_composite_xray = false;
	bool xrayclear = true;

	if (!draw_offscreen) {
		ED_region_draw_cb_draw(C, ar, REGION_DRAW_PRE_VIEW);
	}

	if (rv3d->rflag & RV3D_CLIPPING)
		view3d_draw_clipping(rv3d);

	/* set zbuffer after we draw clipping region */
	if (v3d->drawtype > OB_WIRE) {
		v3d->zbuf = true;
	}
	else {
		v3d->zbuf = false;
	}

	/* special case (depth for wire color) */
	if (v3d->drawtype <= OB_WIRE) {
		if (scene->obedit && scene->obedit->type == OB_MESH) {
			Mesh *me = scene->obedit->data;
			if (me->drawflag & ME_DRAWEIGHT) {
				v3d->zbuf = true;
			}
		}
	}

	if (v3d->zbuf) {
		glEnable(GL_DEPTH_TEST);
	}

	/* ortho grid goes first, does not write to depth buffer and doesn't need depth test so it will override
	 * objects if done last */
	if (draw_grids) {
		/* needs to be done always, gridview is adjusted in drawgrid() now, but only for ortho views. */
		rv3d->gridview = ED_view3d_grid_scale(scene, v3d, grid_unit);

		if (!draw_floor) {
			ED_region_pixelspace(ar);
			*grid_unit = NULL;  /* drawgrid need this to detect/affect smallest valid unit... */
			drawgrid(&scene->unit, ar, v3d, grid_unit);
			/* XXX make function? replaces persp(1) */
			glMatrixMode(GL_PROJECTION);
			glLoadMatrixf(rv3d->winmat);
			glMatrixMode(GL_MODELVIEW);
			glLoadMatrixf(rv3d->viewmat);
		}
		else if (!draw_grids_after) {
			drawfloor(scene, v3d, grid_unit, true);
		}
	}

	/* important to do before clipping */
	if (do_bgpic) {
		view3d_draw_bgpic_test(scene, ar, v3d, false, do_camera_frame);
	}

	if (rv3d->rflag & RV3D_CLIPPING) {
		ED_view3d_clipping_set(rv3d);
	}

	/* draw set first */
	if (scene->set) {
		const short dflag = DRAW_CONSTCOLOR | DRAW_SCENESET;
		Scene *sce_iter;
		for (SETLOOPER(scene->set, sce_iter, base)) {
			if (v3d->lay & base->lay) {
				UI_ThemeColorBlend(TH_WIRE, TH_BACK, 0.6f);
				draw_object(scene, ar, v3d, base, dflag);

				if (base->object->transflag & OB_DUPLI) {
					draw_dupli_objects_color(scene, ar, v3d, base, dflag, TH_UNDEFINED);
				}
			}
		}

		/* Transp and X-ray afterdraw stuff for sets is done later */
	}


	if (draw_offscreen) {
		for (base = scene->base.first; base; base = base->next) {
			if (v3d->lay & base->lay) {
				/* dupli drawing */
				if (base->object->transflag & OB_DUPLI)
					draw_dupli_objects(scene, ar, v3d, base);

				draw_object(scene, ar, v3d, base, 0);
			}
		}
	}
	else {
		unsigned int lay_used = 0;

		/* then draw not selected and the duplis, but skip editmode object */
		for (base = scene->base.first; base; base = base->next) {
			lay_used |= base->lay;

			if (v3d->lay & base->lay) {

				/* dupli drawing */
				if (base->object->transflag & OB_DUPLI) {
					draw_dupli_objects(scene, ar, v3d, base);
				}
				if ((base->flag & SELECT) == 0) {
					if (base->object != scene->obedit)
						draw_object(scene, ar, v3d, base, 0);
				}
			}
		}

		/* mask out localview */
		v3d->lay_used = lay_used & ((1 << 20) - 1);

		/* draw selected and editmode */
		for (base = scene->base.first; base; base = base->next) {
			if (v3d->lay & base->lay) {
				if (base->object == scene->obedit || (base->flag & SELECT)) {
					draw_object(scene, ar, v3d, base, 0);
				}
			}
		}
	}

	/* perspective floor goes last to use scene depth and avoid writing to depth buffer */
	if (draw_grids_after) {
		drawfloor(scene, v3d, grid_unit, false);
	}

	/* must be before xray draw which clears the depth buffer */
	if (v3d->flag2 & V3D_SHOW_GPENCIL) {
		wmWindowManager *wm = (C != NULL) ? CTX_wm_manager(C) : NULL;
		
		/* must be before xray draw which clears the depth buffer */
		if (v3d->zbuf) glDisable(GL_DEPTH_TEST);
		ED_gpencil_draw_view3d(wm, scene, v3d, ar, true);
		if (v3d->zbuf) glEnable(GL_DEPTH_TEST);
	}

	/* transp and X-ray afterdraw stuff */
	if (v3d->afterdraw_transp.first)     view3d_draw_transp(scene, ar, v3d);

	/* always do that here to cleanup depth buffers if none needed */
	if (fx) {
		do_composite_xray = v3d->zbuf && (v3d->afterdraw_xray.first || v3d->afterdraw_xraytransp.first);
		GPU_fx_compositor_setup_XRay_pass(fx, do_composite_xray);
	}

	if (v3d->afterdraw_xray.first)       view3d_draw_xray(scene, ar, v3d, &xrayclear);
	if (v3d->afterdraw_xraytransp.first) view3d_draw_xraytransp(scene, ar, v3d, xrayclear);

	if (fx && do_composite_xray) {
		GPU_fx_compositor_XRay_resolve(fx);
	}

	if (!draw_offscreen) {
		ED_region_draw_cb_draw(C, ar, REGION_DRAW_POST_VIEW);
	}

	if (rv3d->rflag & RV3D_CLIPPING)
		ED_view3d_clipping_disable();

	/* important to do after clipping */
	if (do_bgpic) {
		view3d_draw_bgpic_test(scene, ar, v3d, true, do_camera_frame);
	}

	if (!draw_offscreen) {
		BIF_draw_manipulator(C);
	}

	/* cleanup */
	if (v3d->zbuf) {
		v3d->zbuf = false;
		glDisable(GL_DEPTH_TEST);
	}

	if ((v3d->flag2 & V3D_RENDER_SHADOW) == 0) {
		GPU_free_images_old();
	}
}

static void view3d_main_region_setup_view(Scene *scene, View3D *v3d, ARegion *ar, float viewmat[4][4], float winmat[4][4])
{
	RegionView3D *rv3d = ar->regiondata;

	ED_view3d_update_viewmat(scene, v3d, ar, viewmat, winmat);

	/* set for opengl */
	glMatrixMode(GL_PROJECTION);
	glLoadMatrixf(rv3d->winmat);
	glMatrixMode(GL_MODELVIEW);
	glLoadMatrixf(rv3d->viewmat);
}

/**
 * Store values from #RegionView3D, set when drawing.
 * This is needed when we draw with to a viewport using a different matrix (offscreen drawing for example).
 *
 * Values set by #ED_view3d_update_viewmat should be handled here.
 */
struct RV3DMatrixStore {
	float winmat[4][4];
	float viewmat[4][4];
	float viewinv[4][4];
	float persmat[4][4];
	float persinv[4][4];
	float viewcamtexcofac[4];
	float pixsize;
};

void *ED_view3d_mats_rv3d_backup(struct RegionView3D *rv3d)
{
	struct RV3DMatrixStore *rv3dmat = MEM_mallocN(sizeof(*rv3dmat), __func__);
	copy_m4_m4(rv3dmat->winmat, rv3d->winmat);
	copy_m4_m4(rv3dmat->viewmat, rv3d->viewmat);
	copy_m4_m4(rv3dmat->persmat, rv3d->persmat);
	copy_m4_m4(rv3dmat->persinv, rv3d->persinv);
	copy_m4_m4(rv3dmat->viewinv, rv3d->viewinv);
	copy_v4_v4(rv3dmat->viewcamtexcofac, rv3d->viewcamtexcofac);
	rv3dmat->pixsize = rv3d->pixsize;
	return (void *)rv3dmat;
}

void ED_view3d_mats_rv3d_restore(struct RegionView3D *rv3d, void *rv3dmat_pt)
{
	struct RV3DMatrixStore *rv3dmat = rv3dmat_pt;
	copy_m4_m4(rv3d->winmat, rv3dmat->winmat);
	copy_m4_m4(rv3d->viewmat, rv3dmat->viewmat);
	copy_m4_m4(rv3d->persmat, rv3dmat->persmat);
	copy_m4_m4(rv3d->persinv, rv3dmat->persinv);
	copy_m4_m4(rv3d->viewinv, rv3dmat->viewinv);
	copy_v4_v4(rv3d->viewcamtexcofac, rv3dmat->viewcamtexcofac);
	rv3d->pixsize = rv3dmat->pixsize;
}

void ED_view3d_draw_offscreen_init(Scene *scene, View3D *v3d)
{
	/* shadow buffers, before we setup matrices */
	if (draw_glsl_material(scene, NULL, v3d, v3d->drawtype))
		gpu_update_lamps_shadows_world(scene, v3d);
}

/*
 * Function to clear the view
 */
static void view3d_main_region_clear(Scene *scene, View3D *v3d, ARegion *ar)
{
	if (scene->world && (v3d->flag3 & V3D_SHOW_WORLD)) {
		bool glsl = GPU_glsl_support();
		if (glsl) {
			RegionView3D *rv3d = ar->regiondata;
			GPUMaterial *gpumat = GPU_material_world(scene, scene->world);

			/* calculate full shader for background */
			GPU_material_bind(gpumat, 1, 1, 1.0, false, rv3d->viewmat, rv3d->viewinv, rv3d->viewcamtexcofac, (v3d->scenelock != 0));
			
			bool material_not_bound = !GPU_material_bound(gpumat);

			if (material_not_bound) {
				glMatrixMode(GL_PROJECTION);
				glPushMatrix();
				glLoadIdentity();
				glMatrixMode(GL_MODELVIEW);
				glPushMatrix();
				glLoadIdentity();
				glColor4f(0.0f, 0.0f, 0.0f, 1.0f);
			}

			glEnable(GL_DEPTH_TEST);
			glDepthFunc(GL_ALWAYS);
			glShadeModel(GL_SMOOTH);
			glBegin(GL_TRIANGLE_STRIP);
			glVertex3f(-1.0, -1.0, 1.0);
			glVertex3f(1.0, -1.0, 1.0);
			glVertex3f(-1.0, 1.0, 1.0);
			glVertex3f(1.0, 1.0, 1.0);
			glEnd();
			glShadeModel(GL_FLAT);

			if (material_not_bound) {
				glMatrixMode(GL_PROJECTION);
				glPopMatrix();
				glMatrixMode(GL_MODELVIEW);
				glPopMatrix();
			}

			GPU_material_unbind(gpumat);
			
			glDepthFunc(GL_LEQUAL);
			glDisable(GL_DEPTH_TEST);
		}
		else if (scene->world->skytype & WO_SKYBLEND) {  /* blend sky */
			int x, y;
			float col_hor[3];
			float col_zen[3];

#define VIEWGRAD_RES_X 16
#define VIEWGRAD_RES_Y 16

			GLubyte grid_col[VIEWGRAD_RES_X][VIEWGRAD_RES_Y][4];
			static float grid_pos[VIEWGRAD_RES_X][VIEWGRAD_RES_Y][3];
			static GLushort indices[VIEWGRAD_RES_X - 1][VIEWGRAD_RES_X - 1][4];
			static bool buf_calculated = false;

			IMB_colormanagement_pixel_to_display_space_v3(col_hor, &scene->world->horr, &scene->view_settings,
			                                              &scene->display_settings);
			IMB_colormanagement_pixel_to_display_space_v3(col_zen, &scene->world->zenr, &scene->view_settings,
			                                              &scene->display_settings);

			glMatrixMode(GL_PROJECTION);
			glPushMatrix();
			glLoadIdentity();
			glMatrixMode(GL_MODELVIEW);
			glPushMatrix();
			glLoadIdentity();

			glShadeModel(GL_SMOOTH);

			/* calculate buffers the first time only */
			if (!buf_calculated) {
				for (x = 0; x < VIEWGRAD_RES_X; x++) {
					for (y = 0; y < VIEWGRAD_RES_Y; y++) {
						const float xf = (float)x / (float)(VIEWGRAD_RES_X - 1);
						const float yf = (float)y / (float)(VIEWGRAD_RES_Y - 1);

						/* -1..1 range */
						grid_pos[x][y][0] = (xf - 0.5f) * 2.0f;
						grid_pos[x][y][1] = (yf - 0.5f) * 2.0f;
						grid_pos[x][y][2] = 1.0;
					}
				}

				for (x = 0; x < VIEWGRAD_RES_X - 1; x++) {
					for (y = 0; y < VIEWGRAD_RES_Y - 1; y++) {
						indices[x][y][0] = x * VIEWGRAD_RES_X + y;
						indices[x][y][1] = x * VIEWGRAD_RES_X + y + 1;
						indices[x][y][2] = (x + 1) * VIEWGRAD_RES_X + y + 1;
						indices[x][y][3] = (x + 1) * VIEWGRAD_RES_X + y;
					}
				}

				buf_calculated = true;
			}

			for (x = 0; x < VIEWGRAD_RES_X; x++) {
				for (y = 0; y < VIEWGRAD_RES_Y; y++) {
					const float xf = (float)x / (float)(VIEWGRAD_RES_X - 1);
					const float yf = (float)y / (float)(VIEWGRAD_RES_Y - 1);
					const float mval[2] = {xf * (float)ar->winx, yf * ar->winy};
					const float z_up[3] = {0.0f, 0.0f, 1.0f};
					float out[3];
					GLubyte *col_ub = grid_col[x][y];

					float col_fac;
					float col_fl[3];

					ED_view3d_win_to_vector(ar, mval, out);

					if (scene->world->skytype & WO_SKYPAPER) {
						if (scene->world->skytype & WO_SKYREAL) {
							col_fac = fabsf(((float)y / (float)VIEWGRAD_RES_Y) - 0.5f) * 2.0f;
						}
						else {
							col_fac = (float)y / (float)VIEWGRAD_RES_Y;
						}
					}
					else {
						if (scene->world->skytype & WO_SKYREAL) {
							col_fac = fabsf((angle_normalized_v3v3(z_up, out) / (float)M_PI) - 0.5f) * 2.0f;
						}
						else {
							col_fac = 1.0f - (angle_normalized_v3v3(z_up, out) / (float)M_PI);
						}
					}

					interp_v3_v3v3(col_fl, col_hor, col_zen, col_fac);

					rgb_float_to_uchar(col_ub, col_fl);
					col_ub[3] = 255;
				}
			}

			glEnable(GL_DEPTH_TEST);
			glDepthFunc(GL_ALWAYS);

			glEnableClientState(GL_VERTEX_ARRAY);
			glEnableClientState(GL_COLOR_ARRAY);
			glVertexPointer(3, GL_FLOAT, 0, grid_pos);
			glColorPointer(4, GL_UNSIGNED_BYTE, 0, grid_col);

			glDrawElements(GL_QUADS, (VIEWGRAD_RES_X - 1) * (VIEWGRAD_RES_Y - 1) * 4, GL_UNSIGNED_SHORT, indices);

			glDisableClientState(GL_VERTEX_ARRAY);
			glDisableClientState(GL_COLOR_ARRAY);

			glDepthFunc(GL_LEQUAL);
			glDisable(GL_DEPTH_TEST);

			glMatrixMode(GL_PROJECTION);
			glPopMatrix();
			glMatrixMode(GL_MODELVIEW);
			glPopMatrix();

			glShadeModel(GL_FLAT);

#undef VIEWGRAD_RES_X
#undef VIEWGRAD_RES_Y
		}
		else {  /* solid sky */
			float col_hor[3];
			IMB_colormanagement_pixel_to_display_space_v3(col_hor, &scene->world->horr, &scene->view_settings,
			                                              &scene->display_settings);

			glClearColor(col_hor[0], col_hor[1], col_hor[2], 1.0);
			glClear(GL_COLOR_BUFFER_BIT | GL_DEPTH_BUFFER_BIT);
		}
	}
	else {
		if (UI_GetThemeValue(TH_SHOW_BACK_GRAD)) {
			glMatrixMode(GL_PROJECTION);
			glPushMatrix();
			glLoadIdentity();
			glMatrixMode(GL_MODELVIEW);
			glPushMatrix();
			glLoadIdentity();

			glEnable(GL_DEPTH_TEST);
			glDepthFunc(GL_ALWAYS);
			glShadeModel(GL_SMOOTH);
			glBegin(GL_QUADS);
			UI_ThemeColor(TH_LOW_GRAD);
			glVertex3f(-1.0, -1.0, 1.0);
			glVertex3f(1.0, -1.0, 1.0);
			UI_ThemeColor(TH_HIGH_GRAD);
			glVertex3f(1.0, 1.0, 1.0);
			glVertex3f(-1.0, 1.0, 1.0);
			glEnd();
			glShadeModel(GL_FLAT);

			glDepthFunc(GL_LEQUAL);
			glDisable(GL_DEPTH_TEST);

			glMatrixMode(GL_PROJECTION);
			glPopMatrix();

			glMatrixMode(GL_MODELVIEW);
			glPopMatrix();
		}
		else {
			UI_ThemeClearColorAlpha(TH_HIGH_GRAD, 1.0f);
			glClear(GL_COLOR_BUFFER_BIT | GL_DEPTH_BUFFER_BIT);
		}
	}
}

/* ED_view3d_draw_offscreen_init should be called before this to initialize
 * stuff like shadow buffers
 */
void ED_view3d_draw_offscreen(
        Scene *scene, View3D *v3d, ARegion *ar, int winx, int winy,
        float viewmat[4][4], float winmat[4][4],
        bool do_bgpic, bool do_sky, bool is_persp, const char *viewname,
        GPUFX *fx, GPUFXSettings *fx_settings,
        GPUOffScreen *ofs)
{
	struct bThemeState theme_state;
	int bwinx, bwiny;
	rcti brect;
	bool do_compositing = false;
	RegionView3D *rv3d = ar->regiondata;

	glPushMatrix();

	/* set temporary new size */
	bwinx = ar->winx;
	bwiny = ar->winy;
	brect = ar->winrct;

	ar->winx = winx;
	ar->winy = winy;
	ar->winrct.xmin = 0;
	ar->winrct.ymin = 0;
	ar->winrct.xmax = winx;
	ar->winrct.ymax = winy;

	UI_Theme_Store(&theme_state);
	UI_SetTheme(SPACE_VIEW3D, RGN_TYPE_WINDOW);

	/* set flags */
	G.f |= G_RENDER_OGL;

	if ((v3d->flag2 & V3D_RENDER_SHADOW) == 0) {
		/* free images which can have changed on frame-change
		 * warning! can be slow so only free animated images - campbell */
		GPU_free_images_anim();
	}

	/* setup view matrices before fx or unbinding the offscreen buffers will cause issues */
	if ((viewname != NULL && viewname[0] != '\0') && (viewmat == NULL) && rv3d->persp == RV3D_CAMOB && v3d->camera)
		view3d_stereo3d_setup_offscreen(scene, v3d, ar, winmat, viewname);
	else
		view3d_main_region_setup_view(scene, v3d, ar, viewmat, winmat);

	/* framebuffer fx needed, we need to draw offscreen first */
	if (v3d->fx_settings.fx_flag && fx) {
		GPUSSAOSettings *ssao = NULL;

		if (v3d->drawtype < OB_SOLID) {
			ssao = v3d->fx_settings.ssao;
			v3d->fx_settings.ssao = NULL;
		}

		do_compositing = GPU_fx_compositor_initialize_passes(fx, &ar->winrct, NULL, fx_settings);

		if (ssao)
			v3d->fx_settings.ssao = ssao;
	}

	/* clear opengl buffers */
	if (do_sky) {
		view3d_main_region_clear(scene, v3d, ar);
	}
	else {
		glClearColor(0.0f, 0.0f, 0.0f, 0.0f);
		glClear(GL_COLOR_BUFFER_BIT | GL_DEPTH_BUFFER_BIT);
	}

	/* main drawing call */
	view3d_draw_objects(NULL, scene, v3d, ar, NULL, do_bgpic, true, do_compositing ? fx : NULL);

	/* post process */
	if (do_compositing) {
		if (!winmat)
			is_persp = rv3d->is_persp;
		GPU_fx_do_composite_pass(fx, winmat, is_persp, scene, ofs);
	}

	if ((v3d->flag2 & V3D_RENDER_SHADOW) == 0) {
		/* draw grease-pencil stuff */
		ED_region_pixelspace(ar);


		if (v3d->flag2 & V3D_SHOW_GPENCIL) {
			/* draw grease-pencil stuff - needed to get paint-buffer shown too (since it's 2D) */
			ED_gpencil_draw_view3d(NULL, scene, v3d, ar, false);
		}

		/* freeing the images again here could be done after the operator runs, leaving for now */
		GPU_free_images_anim();
	}

	/* restore size */
	ar->winx = bwinx;
	ar->winy = bwiny;
	ar->winrct = brect;

	glPopMatrix();

	UI_Theme_Restore(&theme_state);

	G.f &= ~G_RENDER_OGL;
}

/**
 * Utility func for ED_view3d_draw_offscreen
 *
 * \param ofs: Optional off-screen buffer, can be NULL.
 * (avoids re-creating when doing multiple GL renders).
 */
ImBuf *ED_view3d_draw_offscreen_imbuf(
        Scene *scene, View3D *v3d, ARegion *ar, int sizex, int sizey,
        unsigned int flag, bool draw_background,
        int alpha_mode, int samples, bool full_samples, const char *viewname,
        /* output vars */
        GPUFX *fx, GPUOffScreen *ofs, char err_out[256])
{
	RegionView3D *rv3d = ar->regiondata;
	ImBuf *ibuf;
	const bool draw_sky = (alpha_mode == R_ADDSKY);

	/* view state */
	GPUFXSettings fx_settings = v3d->fx_settings;
	bool is_ortho = false;
	float winmat[4][4];

	if (ofs && ((GPU_offscreen_width(ofs) != sizex) || (GPU_offscreen_height(ofs) != sizey))) {
		/* sizes differ, can't reuse */
		ofs = NULL;
	}

	const bool own_ofs = (ofs == NULL);

	if (own_ofs) {
		/* bind */
		ofs = GPU_offscreen_create(sizex, sizey, full_samples ? 0 : samples, err_out);
		if (ofs == NULL) {
			return NULL;
		}
	}

	ED_view3d_draw_offscreen_init(scene, v3d);

	GPU_offscreen_bind(ofs, true);

	/* read in pixels & stamp */
	ibuf = IMB_allocImBuf(sizex, sizey, 32, flag);

	/* render 3d view */
	if (rv3d->persp == RV3D_CAMOB && v3d->camera) {
		CameraParams params;
		Object *camera = BKE_camera_multiview_render(scene, v3d->camera, viewname);

		BKE_camera_params_init(&params);
		/* fallback for non camera objects */
		params.clipsta = v3d->near;
		params.clipend = v3d->far;
		BKE_camera_params_from_object(&params, camera);
		BKE_camera_multiview_params(&scene->r, &params, camera, viewname);
		BKE_camera_params_compute_viewplane(&params, sizex, sizey, scene->r.xasp, scene->r.yasp);
		BKE_camera_params_compute_matrix(&params);

		BKE_camera_to_gpu_dof(camera, &fx_settings);

		is_ortho = params.is_ortho;
		copy_m4_m4(winmat, params.winmat);
	}
	else {
		rctf viewplane;
		float clipsta, clipend;

		is_ortho = ED_view3d_viewplane_get(v3d, rv3d, sizex, sizey, &viewplane, &clipsta, &clipend, NULL);
		if (is_ortho) {
			orthographic_m4(winmat, viewplane.xmin, viewplane.xmax, viewplane.ymin, viewplane.ymax, -clipend, clipend);
		}
		else {
			perspective_m4(winmat, viewplane.xmin, viewplane.xmax, viewplane.ymin, viewplane.ymax, clipsta, clipend);
		}
	}

	if ((samples && full_samples) == 0) {
		/* Single-pass render, common case */
		ED_view3d_draw_offscreen(
		        scene, v3d, ar, sizex, sizey, NULL, winmat,
		        draw_background, draw_sky, !is_ortho, viewname,
		        fx, &fx_settings, ofs);

		if (ibuf->rect_float) {
			GPU_offscreen_read_pixels(ofs, GL_FLOAT, ibuf->rect_float);
		}
		else if (ibuf->rect) {
			GPU_offscreen_read_pixels(ofs, GL_UNSIGNED_BYTE, ibuf->rect);
		}
	}
	else {
		/* Multi-pass render, use accumulation buffer & jitter for 'full' oversampling.
		 * Use because OpenGL may use a lower quality MSAA, and only over-sample edges. */
		static float jit_ofs[32][2];
		float winmat_jitter[4][4];
		/* use imbuf as temp storage, before writing into it from accumulation buffer */
		unsigned char *rect_temp = ibuf->rect ? (void *)ibuf->rect : (void *)ibuf->rect_float;
		unsigned int *accum_buffer = MEM_mallocN(sizex * sizey * sizeof(int[4]), "accum1");
		unsigned int i;
		int j;

		BLI_jitter_init(jit_ofs, samples);

		/* first sample buffer, also initializes 'rv3d->persmat' */
		ED_view3d_draw_offscreen(
		        scene, v3d, ar, sizex, sizey, NULL, winmat,
		        draw_background, draw_sky, !is_ortho, viewname,
		        fx, &fx_settings, ofs);
		GPU_offscreen_read_pixels(ofs, GL_UNSIGNED_BYTE, rect_temp);

		i = sizex * sizey * 4;
		while (i--) {
			accum_buffer[i] = rect_temp[i];
		}

		/* skip the first sample */
		for (j = 1; j < samples; j++) {
			copy_m4_m4(winmat_jitter, winmat);
			window_translate_m4(
			        winmat_jitter, rv3d->persmat,
			        (jit_ofs[j][0] * 2.0f) / sizex,
			        (jit_ofs[j][1] * 2.0f) / sizey);

			ED_view3d_draw_offscreen(
			        scene, v3d, ar, sizex, sizey, NULL, winmat_jitter,
			        draw_background, draw_sky, !is_ortho, viewname,
			        fx, &fx_settings, ofs);
			GPU_offscreen_read_pixels(ofs, GL_UNSIGNED_BYTE, rect_temp);

			i = sizex * sizey * 4;
			while (i--) {
				accum_buffer[i] += rect_temp[i];
			}
		}

		if (ibuf->rect_float) {
			float *rect_float = ibuf->rect_float;
			i = sizex * sizey * 4;
			while (i--) {
				rect_float[i] = (float)(accum_buffer[i] / samples) * (1.0f / 255.0f);
			}
		}
		else {
			unsigned char *rect_ub = (unsigned char *)ibuf->rect;
			i = sizex * sizey * 4;
			while (i--) {
				rect_ub[i] = accum_buffer[i] / samples;
			}
		}

		MEM_freeN(accum_buffer);
	}

	/* unbind */
	GPU_offscreen_unbind(ofs, true);

	if (own_ofs) {
		GPU_offscreen_free(ofs);
	}

	if (ibuf->rect_float && ibuf->rect)
		IMB_rect_from_float(ibuf);

	return ibuf;
}

/**
 * Creates own fake 3d views (wrapping #ED_view3d_draw_offscreen_imbuf)
 *
 * \param ofs: Optional off-screen buffer can be NULL.
 * (avoids re-creating when doing multiple GL renders).
 *
 * \note used by the sequencer
 */
ImBuf *ED_view3d_draw_offscreen_imbuf_simple(
        Scene *scene, Object *camera, int width, int height,
        unsigned int flag, int drawtype, bool use_solid_tex, bool use_gpencil, bool draw_background,
        int alpha_mode, int samples, bool full_samples, const char *viewname,
        GPUFX *fx, GPUOffScreen *ofs, char err_out[256])
{
	View3D v3d = {NULL};
	ARegion ar = {NULL};
	RegionView3D rv3d = {{{0}}};

	/* connect data */
	v3d.regionbase.first = v3d.regionbase.last = &ar;
	ar.regiondata = &rv3d;
	ar.regiontype = RGN_TYPE_WINDOW;

	v3d.camera = camera;
	v3d.lay = scene->lay;
	v3d.drawtype = drawtype;
	v3d.flag2 = V3D_RENDER_OVERRIDE;
	
	if (use_gpencil)
		v3d.flag2 |= V3D_SHOW_GPENCIL;

	if (use_solid_tex)
		v3d.flag2 |= V3D_SOLID_TEX;
		
	if (draw_background)
		v3d.flag3 |= V3D_SHOW_WORLD;

	rv3d.persp = RV3D_CAMOB;

	copy_m4_m4(rv3d.viewinv, v3d.camera->obmat);
	normalize_m4(rv3d.viewinv);
	invert_m4_m4(rv3d.viewmat, rv3d.viewinv);

	{
		CameraParams params;
		Object *view_camera = BKE_camera_multiview_render(scene, v3d.camera, viewname);

		BKE_camera_params_init(&params);
		BKE_camera_params_from_object(&params, view_camera);
		BKE_camera_multiview_params(&scene->r, &params, view_camera, viewname);
		BKE_camera_params_compute_viewplane(&params, width, height, scene->r.xasp, scene->r.yasp);
		BKE_camera_params_compute_matrix(&params);

		copy_m4_m4(rv3d.winmat, params.winmat);
		v3d.near = params.clipsta;
		v3d.far = params.clipend;
		v3d.lens = params.lens;
	}

	mul_m4_m4m4(rv3d.persmat, rv3d.winmat, rv3d.viewmat);
	invert_m4_m4(rv3d.persinv, rv3d.viewinv);

	return ED_view3d_draw_offscreen_imbuf(
	        scene, &v3d, &ar, width, height, flag,
	        draw_background, alpha_mode, samples, full_samples, viewname,
	        fx, ofs, err_out);
}


/**
 * \note The info that this uses is updated in #ED_refresh_viewport_fps,
 * which currently gets called during #SCREEN_OT_animation_step.
 */
void ED_scene_draw_fps(Scene *scene, const rcti *rect)
{
	ScreenFrameRateInfo *fpsi = scene->fps_info;
	float fps;
	char printable[16];
	int i, tot;
	
	if (!fpsi || !fpsi->lredrawtime || !fpsi->redrawtime)
		return;
	
	printable[0] = '\0';
	
#if 0
	/* this is too simple, better do an average */
	fps = (float)(1.0 / (fpsi->lredrawtime - fpsi->redrawtime))
#else
	fpsi->redrawtimes_fps[fpsi->redrawtime_index] = (float)(1.0 / (fpsi->lredrawtime - fpsi->redrawtime));
	
	for (i = 0, tot = 0, fps = 0.0f; i < REDRAW_FRAME_AVERAGE; i++) {
		if (fpsi->redrawtimes_fps[i]) {
			fps += fpsi->redrawtimes_fps[i];
			tot++;
		}
	}
	if (tot) {
		fpsi->redrawtime_index = (fpsi->redrawtime_index + 1) % REDRAW_FRAME_AVERAGE;
		
		//fpsi->redrawtime_index++;
		//if (fpsi->redrawtime >= REDRAW_FRAME_AVERAGE)
		//	fpsi->redrawtime = 0;
		
		fps = fps / tot;
	}
#endif

	/* is this more than half a frame behind? */
	if (fps + 0.5f < (float)(FPS)) {
		UI_ThemeColor(TH_REDALERT);
		BLI_snprintf(printable, sizeof(printable), IFACE_("fps: %.2f"), fps);
	}
	else {
		UI_ThemeColor(TH_TEXT_HI);
		BLI_snprintf(printable, sizeof(printable), IFACE_("fps: %i"), (int)(fps + 0.5f));
	}

#ifdef WITH_INTERNATIONAL
	BLF_draw_default(rect->xmin + U.widget_unit,  rect->ymax - U.widget_unit, 0.0f, printable, sizeof(printable));
#else
	BLF_draw_default_ascii(rect->xmin + U.widget_unit,  rect->ymax - U.widget_unit, 0.0f, printable, sizeof(printable));
#endif
}

static bool view3d_main_region_do_render_draw(Scene *scene)
{
	RenderEngineType *type = RE_engines_find(scene->r.engine);

	return (type && type->view_update && type->view_draw);
}

bool ED_view3d_calc_render_border(Scene *scene, View3D *v3d, ARegion *ar, rcti *rect)
{
	RegionView3D *rv3d = ar->regiondata;
	rctf viewborder;
	bool use_border;

	/* test if there is a 3d view rendering */
	if (v3d->drawtype != OB_RENDER || !view3d_main_region_do_render_draw(scene))
		return false;

	/* test if there is a border render */
	if (rv3d->persp == RV3D_CAMOB)
		use_border = (scene->r.mode & R_BORDER) != 0;
	else
		use_border = (v3d->flag2 & V3D_RENDER_BORDER) != 0;
	
	if (!use_border)
		return false;

	/* compute border */
	if (rv3d->persp == RV3D_CAMOB) {
		ED_view3d_calc_camera_border(scene, ar, v3d, rv3d, &viewborder, false);

		rect->xmin = viewborder.xmin + scene->r.border.xmin * BLI_rctf_size_x(&viewborder);
		rect->ymin = viewborder.ymin + scene->r.border.ymin * BLI_rctf_size_y(&viewborder);
		rect->xmax = viewborder.xmin + scene->r.border.xmax * BLI_rctf_size_x(&viewborder);
		rect->ymax = viewborder.ymin + scene->r.border.ymax * BLI_rctf_size_y(&viewborder);
	}
	else {
		rect->xmin = v3d->render_border.xmin * ar->winx;
		rect->xmax = v3d->render_border.xmax * ar->winx;
		rect->ymin = v3d->render_border.ymin * ar->winy;
		rect->ymax = v3d->render_border.ymax * ar->winy;
	}

	BLI_rcti_translate(rect, ar->winrct.xmin, ar->winrct.ymin);
	BLI_rcti_isect(&ar->winrct, rect, rect);

	return true;
}

static bool view3d_main_region_draw_engine(const bContext *C, Scene *scene,
                                         ARegion *ar, View3D *v3d,
                                         bool clip_border, const rcti *border_rect)
{
	RegionView3D *rv3d = ar->regiondata;
	RenderEngineType *type;
	GLint scissor[4];

	/* create render engine */
	if (!rv3d->render_engine) {
		RenderEngine *engine;

		type = RE_engines_find(scene->r.engine);

		if (!(type->view_update && type->view_draw))
			return false;

		engine = RE_engine_create_ex(type, true);

		engine->tile_x = scene->r.tilex;
		engine->tile_y = scene->r.tiley;

		type->view_update(engine, C);

		rv3d->render_engine = engine;
	}

	/* setup view matrices */
	view3d_main_region_setup_view(scene, v3d, ar, NULL, NULL);

	/* background draw */
	ED_region_pixelspace(ar);

	if (clip_border) {
		/* for border draw, we only need to clear a subset of the 3d view */
		if (border_rect->xmax > border_rect->xmin && border_rect->ymax > border_rect->ymin) {
			glGetIntegerv(GL_SCISSOR_BOX, scissor);
			glScissor(border_rect->xmin, border_rect->ymin,
			          BLI_rcti_size_x(border_rect), BLI_rcti_size_y(border_rect));
		}
		else {
			return false;
		}
	}

	glClearColor(0.0f, 0.0f, 0.0f, 0.0f);
	glClear(GL_COLOR_BUFFER_BIT | GL_DEPTH_BUFFER_BIT);

	if (v3d->flag & V3D_DISPBGPICS)
		view3d_draw_bgpic_test(scene, ar, v3d, false, true);
	else
		fdrawcheckerboard(0, 0, ar->winx, ar->winy);

	/* render result draw */
	type = rv3d->render_engine->type;
	type->view_draw(rv3d->render_engine, C);

	if (v3d->flag & V3D_DISPBGPICS)
		view3d_draw_bgpic_test(scene, ar, v3d, true, true);

	if (clip_border) {
		/* restore scissor as it was before */
		glScissor(scissor[0], scissor[1], scissor[2], scissor[3]);
	}

	return true;
}

static void view3d_main_region_draw_engine_info(View3D *v3d, RegionView3D *rv3d, ARegion *ar, bool render_border)
{
	float fill_color[4] = {0.0f, 0.0f, 0.0f, 0.25f};

	if (!rv3d->render_engine || !rv3d->render_engine->text[0])
		return;
	
	if (render_border) {
		/* draw darkened background color. no alpha because border render does
		 * partial redraw and will not redraw the region behind this info bar */
		float alpha = 1.0f - fill_color[3];
		Camera *camera = ED_view3d_camera_data_get(v3d, rv3d);

		if (camera) {
			if (camera->flag & CAM_SHOWPASSEPARTOUT) {
				alpha *= (1.0f - camera->passepartalpha);
			}
		}

		UI_GetThemeColor3fv(TH_HIGH_GRAD, fill_color);
		mul_v3_fl(fill_color, alpha);
		fill_color[3] = 1.0f;
	}

	ED_region_info_draw(ar, rv3d->render_engine->text, fill_color, true);
}

static bool view3d_stereo3d_active(const bContext *C, Scene *scene, View3D *v3d, RegionView3D *rv3d)
{
	wmWindow *win = CTX_wm_window(C);

	if ((scene->r.scemode & R_MULTIVIEW) == 0)
		return false;

	if (WM_stereo3d_enabled(win, true) == false)
		return false;

	if ((v3d->camera == NULL) || (v3d->camera->type != OB_CAMERA) || rv3d->persp != RV3D_CAMOB)
		return false;

	if (scene->r.views_format & SCE_VIEWS_FORMAT_MULTIVIEW) {
		if (v3d->stereo3d_camera == STEREO_MONO_ID)
			return false;

		return BKE_scene_multiview_is_stereo3d(&scene->r);
	}

	return true;
}

/* setup the view and win matrices for the multiview cameras
 *
 * unlike view3d_stereo3d_setup_offscreen, when view3d_stereo3d_setup is called
 * we have no winmatrix (i.e., projection matrix) defined at that time.
 * Since the camera and the camera shift are needed for the winmat calculation
 * we do a small hack to replace it temporarily so we don't need to change the
 * view3d)main_region_setup_view() code to account for that.
 */
static void view3d_stereo3d_setup(Scene *scene, View3D *v3d, ARegion *ar)
{
	bool is_left;
	const char *names[2] = {STEREO_LEFT_NAME, STEREO_RIGHT_NAME};
	const char *viewname;

	/* show only left or right camera */
	if (v3d->stereo3d_camera != STEREO_3D_ID)
		v3d->multiview_eye = v3d->stereo3d_camera;

	is_left = v3d->multiview_eye == STEREO_LEFT_ID;
	viewname = names[is_left ? STEREO_LEFT_ID : STEREO_RIGHT_ID];

	/* update the viewport matrices with the new camera */
	if (scene->r.views_format == SCE_VIEWS_FORMAT_STEREO_3D) {
		Camera *data;
		float viewmat[4][4];
		float shiftx;

		data = (Camera *)v3d->camera->data;
		shiftx = data->shiftx;

		BLI_lock_thread(LOCK_VIEW3D);
		data->shiftx = BKE_camera_multiview_shift_x(&scene->r, v3d->camera, viewname);

		BKE_camera_multiview_view_matrix(&scene->r, v3d->camera, is_left, viewmat);
		view3d_main_region_setup_view(scene, v3d, ar, viewmat, NULL);

		data->shiftx = shiftx;
		BLI_unlock_thread(LOCK_VIEW3D);
	}
	else { /* SCE_VIEWS_FORMAT_MULTIVIEW */
		float viewmat[4][4];
		Object *view_ob = v3d->camera;
		Object *camera = BKE_camera_multiview_render(scene, v3d->camera, viewname);

		BLI_lock_thread(LOCK_VIEW3D);
		v3d->camera = camera;

		BKE_camera_multiview_view_matrix(&scene->r, camera, false, viewmat);
		view3d_main_region_setup_view(scene, v3d, ar, viewmat, NULL);

		v3d->camera = view_ob;
		BLI_unlock_thread(LOCK_VIEW3D);
	}
}

static void view3d_stereo3d_setup_offscreen(Scene *scene, View3D *v3d, ARegion *ar,
                                            float winmat[4][4], const char *viewname)
{
	/* update the viewport matrices with the new camera */
	if (scene->r.views_format == SCE_VIEWS_FORMAT_STEREO_3D) {
		float viewmat[4][4];
		const bool is_left = STREQ(viewname, STEREO_LEFT_NAME);

		BKE_camera_multiview_view_matrix(&scene->r, v3d->camera, is_left, viewmat);
		view3d_main_region_setup_view(scene, v3d, ar, viewmat, winmat);
	}
	else { /* SCE_VIEWS_FORMAT_MULTIVIEW */
		float viewmat[4][4];
		Object *camera = BKE_camera_multiview_render(scene, v3d->camera, viewname);

		BKE_camera_multiview_view_matrix(&scene->r, camera, false, viewmat);
		view3d_main_region_setup_view(scene, v3d, ar, viewmat, winmat);
	}
}

#ifdef WITH_GAMEENGINE
static void update_lods(Scene *scene, float camera_pos[3])
{
	Scene *sce_iter;
	Base *base;
	Object *ob;

	for (SETLOOPER(scene, sce_iter, base)) {
		ob = base->object;
		BKE_object_lod_update(ob, camera_pos);
	}
}
#endif

static void view3d_main_region_draw_objects(const bContext *C, Scene *scene, View3D *v3d,
                                          ARegion *ar, const char **grid_unit)
{
	wmWindow *win = CTX_wm_window(C);
	RegionView3D *rv3d = ar->regiondata;
	unsigned int lay_used = v3d->lay_used;
	
	/* post processing */
	bool do_compositing = false;
	
	/* shadow buffers, before we setup matrices */
	if (draw_glsl_material(scene, NULL, v3d, v3d->drawtype))
		gpu_update_lamps_shadows_world(scene, v3d);

	/* reset default OpenGL lights if needed (i.e. after preferences have been altered) */
	if (rv3d->rflag & RV3D_GPULIGHT_UPDATE) {
		rv3d->rflag &= ~RV3D_GPULIGHT_UPDATE;
		GPU_default_lights();
	}

	/* setup the view matrix */
	if (view3d_stereo3d_active(C, scene, v3d, rv3d))
		view3d_stereo3d_setup(scene, v3d, ar);
	else
		view3d_main_region_setup_view(scene, v3d, ar, NULL, NULL);

	rv3d->rflag &= ~RV3D_IS_GAME_ENGINE;
#ifdef WITH_GAMEENGINE
	if (STREQ(scene->r.engine, RE_engine_id_BLENDER_GAME)) {
		rv3d->rflag |= RV3D_IS_GAME_ENGINE;

		/* Make sure LoDs are up to date */
		update_lods(scene, rv3d->viewinv[3]);
	}
#endif

	/* framebuffer fx needed, we need to draw offscreen first */
	if (v3d->fx_settings.fx_flag && v3d->drawtype >= OB_SOLID) {
		GPUFXSettings fx_settings;
		BKE_screen_gpu_fx_validate(&v3d->fx_settings);
		fx_settings = v3d->fx_settings;
		if (!rv3d->compositor)
			rv3d->compositor = GPU_fx_compositor_create();
		
		if (rv3d->persp == RV3D_CAMOB && v3d->camera)
			BKE_camera_to_gpu_dof(v3d->camera, &fx_settings);
		else {
			fx_settings.dof = NULL;
		}

		do_compositing = GPU_fx_compositor_initialize_passes(rv3d->compositor, &ar->winrct, &ar->drawrct, &fx_settings);
	}
	
	/* clear the background */
	view3d_main_region_clear(scene, v3d, ar);

	/* enables anti-aliasing for 3D view drawing */
	if (win->multisamples != USER_MULTISAMPLE_NONE) {
		glEnable(GL_MULTISAMPLE);
	}

	/* main drawing call */
	view3d_draw_objects(C, scene, v3d, ar, grid_unit, true, false, do_compositing ? rv3d->compositor : NULL);

	/* post process */
	if (do_compositing) {
		GPU_fx_do_composite_pass(rv3d->compositor, rv3d->winmat, rv3d->is_persp, scene, NULL);
	}

	/* Disable back anti-aliasing */
	if (win->multisamples != USER_MULTISAMPLE_NONE) {
		glDisable(GL_MULTISAMPLE);
	}

	if (v3d->lay_used != lay_used) { /* happens when loading old files or loading with UI load */
		/* find header and force tag redraw */
		ScrArea *sa = CTX_wm_area(C);
		ARegion *ar_header = BKE_area_find_region_type(sa, RGN_TYPE_HEADER);
		ED_region_tag_redraw(ar_header); /* can be NULL */
	}

	if ((v3d->flag2 & V3D_RENDER_OVERRIDE) == 0) {
		BDR_drawSketch(C);
	}

	if ((U.ndof_flag & NDOF_SHOW_GUIDE) && ((rv3d->viewlock & RV3D_LOCKED) == 0) && (rv3d->persp != RV3D_CAMOB))
		/* TODO: draw something else (but not this) during fly mode */
		draw_rotation_guide(rv3d);

}

static bool is_cursor_visible(Scene *scene)
{
	Object *ob = OBACT;

	/* don't draw cursor in paint modes, but with a few exceptions */
	if (ob && ob->mode & OB_MODE_ALL_PAINT) {
		/* exception: object is in weight paint and has deforming armature in pose mode */
		if (ob->mode & OB_MODE_WEIGHT_PAINT) {
			if (BKE_object_pose_armature_get(ob) != NULL) {
				return true;
			}
		}
		/* exception: object in texture paint mode, clone brush, use_clone_layer disabled */
		else if (ob->mode & OB_MODE_TEXTURE_PAINT) {
			const Paint *p = BKE_paint_get_active(scene);

			if (p && p->brush && p->brush->imagepaint_tool == PAINT_TOOL_CLONE) {
				if ((scene->toolsettings->imapaint.flag & IMAGEPAINT_PROJECT_LAYER_CLONE) == 0) {
					return true;
				}
			}
		}

		/* no exception met? then don't draw cursor! */
		return false;
	}

	return true;
}

static void view3d_main_region_draw_info(const bContext *C, Scene *scene,
                                       ARegion *ar, View3D *v3d,
                                       const char *grid_unit, bool render_border)
{
	wmWindowManager *wm = CTX_wm_manager(C);
	RegionView3D *rv3d = ar->regiondata;
	rcti rect;
	
	/* local coordinate visible rect inside region, to accomodate overlapping ui */
	ED_region_visible_rect(ar, &rect);

	if (rv3d->persp == RV3D_CAMOB) {
		drawviewborder(scene, ar, v3d);
	}
	else if (v3d->flag2 & V3D_RENDER_BORDER) {
		glLineWidth(1.0f);
		setlinestyle(3);
		cpack(0x4040FF);

		sdrawbox(v3d->render_border.xmin * ar->winx, v3d->render_border.ymin * ar->winy,
		         v3d->render_border.xmax * ar->winx, v3d->render_border.ymax * ar->winy);

		setlinestyle(0);
	}

	if (v3d->flag2 & V3D_SHOW_GPENCIL) {
		/* draw grease-pencil stuff - needed to get paint-buffer shown too (since it's 2D) */
		ED_gpencil_draw_view3d(wm, scene, v3d, ar, false);
	}

	if ((v3d->flag2 & V3D_RENDER_OVERRIDE) == 0) {
		Object *ob;

		/* 3d cursor */
		if (is_cursor_visible(scene)) {
			drawcursor(scene, ar, v3d);
		}

		if (U.uiflag & USER_SHOW_ROTVIEWICON)
			draw_view_axis(rv3d, &rect);
		else
			draw_view_icon(rv3d, &rect);

		ob = OBACT;
		if (U.uiflag & USER_DRAWVIEWINFO)
			draw_selected_name(scene, ob, &rect);
	}

	if (rv3d->render_engine) {
		view3d_main_region_draw_engine_info(v3d, rv3d, ar, render_border);
		return;
	}

	if ((v3d->flag2 & V3D_RENDER_OVERRIDE) == 0) {
		if ((U.uiflag & USER_SHOW_FPS) && ED_screen_animation_no_scrub(wm)) {
			ED_scene_draw_fps(scene, &rect);
		}
		else if (U.uiflag & USER_SHOW_VIEWPORTNAME) {
			draw_viewport_name(ar, v3d, &rect);
		}

		if (grid_unit) { /* draw below the viewport name */
			char numstr[32] = "";

			UI_ThemeColor(TH_TEXT_HI);
			if (v3d->grid != 1.0f) {
				BLI_snprintf(numstr, sizeof(numstr), "%s x %.4g", grid_unit, v3d->grid);
			}

			BLF_draw_default_ascii(rect.xmin + U.widget_unit,
			                       rect.ymax - (USER_SHOW_VIEWPORTNAME ? 2 * U.widget_unit : U.widget_unit), 0.0f,
			                       numstr[0] ? numstr : grid_unit, sizeof(numstr));
		}
	}
}

void view3d_main_region_draw(const bContext *C, ARegion *ar)
{
	Scene *scene = CTX_data_scene(C);
	View3D *v3d = CTX_wm_view3d(C);
	const char *grid_unit = NULL;
	rcti border_rect;
	bool render_border, clip_border;

	/* if we only redraw render border area, skip opengl draw and also
	 * don't do scissor because it's already set */
	render_border = ED_view3d_calc_render_border(scene, v3d, ar, &border_rect);
	clip_border = (render_border && !BLI_rcti_compare(&ar->drawrct, &border_rect));

	/* draw viewport using opengl */
	if (v3d->drawtype != OB_RENDER || !view3d_main_region_do_render_draw(scene) || clip_border) {
		view3d_main_region_draw_objects(C, scene, v3d, ar, &grid_unit);
		
#ifdef DEBUG_DRAW
		bl_debug_draw();
#endif
		if (G.debug & G_DEBUG_SIMDATA)
			draw_sim_debug_data(scene, v3d, ar);
		
		ED_region_pixelspace(ar);
	}

	/* draw viewport using external renderer */
	if (v3d->drawtype == OB_RENDER)
		view3d_main_region_draw_engine(C, scene, ar, v3d, clip_border, &border_rect);
	
	view3d_main_region_draw_info(C, scene, ar, v3d, grid_unit, render_border);

	v3d->flag |= V3D_INVALID_BACKBUF;
}

#ifdef DEBUG_DRAW
/* debug drawing */
#define _DEBUG_DRAW_QUAD_TOT 1024
#define _DEBUG_DRAW_EDGE_TOT 1024
static float _bl_debug_draw_quads[_DEBUG_DRAW_QUAD_TOT][4][3];
static int   _bl_debug_draw_quads_tot = 0;
static float _bl_debug_draw_edges[_DEBUG_DRAW_QUAD_TOT][2][3];
static int   _bl_debug_draw_edges_tot = 0;
static unsigned int _bl_debug_draw_quads_color[_DEBUG_DRAW_QUAD_TOT];
static unsigned int _bl_debug_draw_edges_color[_DEBUG_DRAW_EDGE_TOT];
static unsigned int _bl_debug_draw_color;

void bl_debug_draw_quad_clear(void)
{
	_bl_debug_draw_quads_tot = 0;
	_bl_debug_draw_edges_tot = 0;
	_bl_debug_draw_color = 0x00FF0000;
}
void bl_debug_color_set(const unsigned int color)
{
	_bl_debug_draw_color = color;
}
void bl_debug_draw_quad_add(const float v0[3], const float v1[3], const float v2[3], const float v3[3])
{
	if (_bl_debug_draw_quads_tot >= _DEBUG_DRAW_QUAD_TOT) {
		printf("%s: max quad count hit %d!", __func__, _bl_debug_draw_quads_tot);
	}
	else {
		float *pt = &_bl_debug_draw_quads[_bl_debug_draw_quads_tot][0][0];
		copy_v3_v3(pt, v0); pt += 3;
		copy_v3_v3(pt, v1); pt += 3;
		copy_v3_v3(pt, v2); pt += 3;
		copy_v3_v3(pt, v3); pt += 3;
		_bl_debug_draw_quads_color[_bl_debug_draw_quads_tot] = _bl_debug_draw_color;
		_bl_debug_draw_quads_tot++;
	}
}
void bl_debug_draw_edge_add(const float v0[3], const float v1[3])
{
	if (_bl_debug_draw_quads_tot >= _DEBUG_DRAW_EDGE_TOT) {
		printf("%s: max edge count hit %d!", __func__, _bl_debug_draw_edges_tot);
	}
	else {
		float *pt = &_bl_debug_draw_edges[_bl_debug_draw_edges_tot][0][0];
		copy_v3_v3(pt, v0); pt += 3;
		copy_v3_v3(pt, v1); pt += 3;
		_bl_debug_draw_edges_color[_bl_debug_draw_edges_tot] = _bl_debug_draw_color;
		_bl_debug_draw_edges_tot++;
	}
}
static void bl_debug_draw(void)
{
	unsigned int color;
	if (_bl_debug_draw_quads_tot) {
		int i;
		color = _bl_debug_draw_quads_color[0];
		cpack(color);
		for (i = 0; i < _bl_debug_draw_quads_tot; i ++) {
			if (_bl_debug_draw_quads_color[i] != color) {
				color = _bl_debug_draw_quads_color[i];
				cpack(color);
			}
			glBegin(GL_LINE_LOOP);
			glVertex3fv(_bl_debug_draw_quads[i][0]);
			glVertex3fv(_bl_debug_draw_quads[i][1]);
			glVertex3fv(_bl_debug_draw_quads[i][2]);
			glVertex3fv(_bl_debug_draw_quads[i][3]);
			glEnd();
		}
	}
	if (_bl_debug_draw_edges_tot) {
		int i;
		color = _bl_debug_draw_edges_color[0];
		cpack(color);
		glBegin(GL_LINES);
		for (i = 0; i < _bl_debug_draw_edges_tot; i ++) {
			if (_bl_debug_draw_edges_color[i] != color) {
				color = _bl_debug_draw_edges_color[i];
				cpack(color);
			}
			glVertex3fv(_bl_debug_draw_edges[i][0]);
			glVertex3fv(_bl_debug_draw_edges[i][1]);
		}
		glEnd();
		color = _bl_debug_draw_edges_color[0];
		cpack(color);
		glPointSize(4.0);
		glBegin(GL_POINTS);
		for (i = 0; i < _bl_debug_draw_edges_tot; i ++) {
			if (_bl_debug_draw_edges_color[i] != color) {
				color = _bl_debug_draw_edges_color[i];
				cpack(color);
			}
			glVertex3fv(_bl_debug_draw_edges[i][0]);
			glVertex3fv(_bl_debug_draw_edges[i][1]);
		}
		glEnd();
	}
}
#endif<|MERGE_RESOLUTION|>--- conflicted
+++ resolved
@@ -2629,13 +2629,8 @@
 				mask |= CD_MASK_ORCO;
 		}
 		else {
-<<<<<<< HEAD
-			if ((v3d->drawtype == OB_TEXTURE) || 
-			    (v3d->drawtype == OB_MATERIAL))
-=======
-			if ((scene->gm.matmode == GAME_MAT_GLSL && drawtype == OB_TEXTURE) || 
+			if ((drawtype == OB_TEXTURE) || 
 			    (drawtype == OB_MATERIAL))
->>>>>>> 47d0d9cc
 			{
 				mask |= CD_MASK_ORCO;
 			}
