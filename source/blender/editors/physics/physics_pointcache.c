/*
 * ***** BEGIN GPL LICENSE BLOCK *****
 *
 * This program is free software; you can redistribute it and/or
 * modify it under the terms of the GNU General Public License
 * as published by the Free Software Foundation; either version 2
 * of the License, or (at your option) any later version.
 *
 * This program is distributed in the hope that it will be useful,
 * but WITHOUT ANY WARRANTY; without even the implied warranty of
 * MERCHANTABILITY or FITNESS FOR A PARTICULAR PURPOSE.  See the
 * GNU General Public License for more details.
 *
 * You should have received a copy of the GNU General Public License
 * along with this program; if not, write to the Free Software Foundation,
 * Inc., 51 Franklin Street, Fifth Floor, Boston, MA 02110-1301, USA.
 *
 * The Original Code is Copyright (C) 2007 by Janne Karhu.
 * All rights reserved.
 *
 * The Original Code is: all of this file.
 *
 * Contributor(s): none yet.
 *
 * ***** END GPL LICENSE BLOCK *****
 */

/** \file blender/editors/physics/physics_pointcache.c
 *  \ingroup edphys
 */

#include <stdlib.h>
#include <string.h>

#include "MEM_guardedalloc.h"

#include "BLI_blenlib.h"
#include "BLI_utildefines.h"

#include "DNA_scene_types.h"

#include "BKE_context.h"
#include "BKE_screen.h"
#include "BKE_global.h"
#include "BKE_layer.h"
#include "BKE_main.h"
#include "BKE_particle.h"
#include "BKE_pointcache.h"

#include "ED_particle.h"

#include "WM_api.h"
#include "WM_types.h"

#include "RNA_access.h"
#include "RNA_define.h"

#include "physics_intern.h"

static int ptcache_bake_all_poll(bContext *C)
{
	return CTX_data_scene(C) != NULL;
}

static int ptcache_poll(bContext *C)
{
	PointerRNA ptr= CTX_data_pointer_get_type(C, "point_cache", &RNA_PointCache);
	return (ptr.data && ptr.id.data);
}

typedef struct PointCacheJob {
	void *owner;
	short *stop, *do_update;
	float *progress;

	PTCacheBaker *baker;
} PointCacheJob;

static void ptcache_job_free(void *customdata)
{
	PointCacheJob *job = customdata;
	MEM_freeN(job->baker);
	MEM_freeN(job);
}

static int ptcache_job_break(void *customdata)
{
	PointCacheJob *job = customdata;

	if (G.is_break) {
		return 1;
	}

	if (job->stop && *(job->stop)) {
		return 1;
	}

	return 0;
}

static void ptcache_job_update(void *customdata, float progress, int *cancel)
{
	PointCacheJob *job = customdata;

	if (ptcache_job_break(job)) {
		*cancel = 1;
	}

	*(job->do_update) = true;
	*(job->progress) = progress;
}

static void ptcache_job_startjob(void *customdata, short *stop, short *do_update, float *progress)
{
	PointCacheJob *job = customdata;

	job->stop = stop;
	job->do_update = do_update;
	job->progress = progress;

	G.is_break = false;

	/* XXX annoying hack: needed to prevent data corruption when changing
	 * scene frame in separate threads
	 */
	G.is_rendering = true;
	BKE_spacedata_draw_locks(true);

	BKE_ptcache_bake(job->baker);

	*do_update = true;
	*stop = 0;
}

static void ptcache_job_endjob(void *customdata)
{
	PointCacheJob *job = customdata;
	Scene *scene = job->baker->scene;

	G.is_rendering = false;
	BKE_spacedata_draw_locks(false);

	WM_set_locked_interface(G.main->wm.first, false);

	WM_main_add_notifier(NC_SCENE | ND_FRAME, scene);
	WM_main_add_notifier(NC_OBJECT | ND_POINTCACHE, job->baker->pid.ob);
}

static void ptcache_free_bake(PointCache *cache)
{
	if (cache->edit) {
		if (!cache->edit->edited || 1) {// XXX okee("Lose changes done in particle mode?")) {
			PE_free_ptcache_edit(cache->edit);
			cache->edit = NULL;
			cache->flag &= ~PTCACHE_BAKED;
		}
	}
	else {
		cache->flag &= ~PTCACHE_BAKED;
	}
}

static PTCacheBaker *ptcache_baker_create(bContext *C, wmOperator *op, bool all)
{
	PTCacheBaker *baker = MEM_callocN(sizeof(PTCacheBaker), "PTCacheBaker");

	baker->main = CTX_data_main(C);
	baker->scene = CTX_data_scene(C);
	baker->view_layer = CTX_data_view_layer(C);
	baker->depsgraph = CTX_data_depsgraph(C);
	baker->bake = RNA_boolean_get(op->ptr, "bake");
	baker->render = 0;
	baker->anim_init = 0;
	baker->quick_step = 1;

	if (!all) {
		PointerRNA ptr = CTX_data_pointer_get_type(C, "point_cache", &RNA_PointCache);
		Object *ob = ptr.id.data;
		PointCache *cache = ptr.data;
		baker->pid = BKE_ptcache_id_find(ob, baker->scene, cache);
	}

	return baker;
}

static int ptcache_bake_exec(bContext *C, wmOperator *op)
{
	bool all = STREQ(op->type->idname, "PTCACHE_OT_bake_all");

	PTCacheBaker *baker = ptcache_baker_create(C, op, all);
	BKE_ptcache_bake(baker);
	MEM_freeN(baker);

	return OPERATOR_FINISHED;
}

static int ptcache_bake_invoke(bContext *C, wmOperator *op, const wmEvent *UNUSED(event))
{
	bool all = STREQ(op->type->idname, "PTCACHE_OT_bake_all");

	PointCacheJob *job = MEM_mallocN(sizeof(PointCacheJob), "PointCacheJob");
	job->baker = ptcache_baker_create(C, op, all);
	job->baker->bake_job = job;
	job->baker->update_progress = ptcache_job_update;

	wmJob *wm_job = WM_jobs_get(CTX_wm_manager(C), CTX_wm_window(C), CTX_data_scene(C),
	                            "Point Cache", WM_JOB_PROGRESS, WM_JOB_TYPE_POINTCACHE);

	WM_jobs_customdata_set(wm_job, job, ptcache_job_free);
	WM_jobs_timer(wm_job, 0.1, NC_OBJECT | ND_POINTCACHE, NC_OBJECT | ND_POINTCACHE);
	WM_jobs_callbacks(wm_job, ptcache_job_startjob, NULL, NULL, ptcache_job_endjob);

	WM_set_locked_interface(CTX_wm_manager(C), true);

	WM_jobs_start(CTX_wm_manager(C), wm_job);

	WM_event_add_modal_handler(C, op);

	/* we must run modal until the bake job is done, otherwise the undo push
	 * happens before the job ends, which can lead to race conditions between
	 * the baking and file writing code */
	return OPERATOR_RUNNING_MODAL;
}

static int ptcache_bake_modal(bContext *C, wmOperator *op, const wmEvent *UNUSED(event))
{
	Scene *scene = (Scene *) op->customdata;

	/* no running blender, remove handler and pass through */
	if (0 == WM_jobs_test(CTX_wm_manager(C), scene, WM_JOB_TYPE_POINTCACHE)) {
		return OPERATOR_FINISHED | OPERATOR_PASS_THROUGH;
	}

	return OPERATOR_PASS_THROUGH;
}

static void ptcache_bake_cancel(bContext *C, wmOperator *op)
{
	wmWindowManager *wm = CTX_wm_manager(C);
	Scene *scene = (Scene *) op->customdata;

	/* kill on cancel, because job is using op->reports */
	WM_jobs_kill_type(wm, scene, WM_JOB_TYPE_POINTCACHE);
}

static int ptcache_free_bake_all_exec(bContext *C, wmOperator *UNUSED(op))
{
	Scene *scene = CTX_data_scene(C);
	PTCacheID *pid;
	ListBase pidlist;

	FOREACH_SCENE_OBJECT_BEGIN(scene, ob)
	{
		BKE_ptcache_ids_from_object(&pidlist, ob, scene, MAX_DUPLI_RECUR);

		for (pid = pidlist.first; pid; pid = pid->next) {
			ptcache_free_bake(pid->cache);
		}

		BLI_freelistN(&pidlist);
<<<<<<< HEAD
		
		WM_event_add_notifier(C, NC_OBJECT|ND_POINTCACHE, ob);
=======

		WM_event_add_notifier(C, NC_OBJECT|ND_POINTCACHE, base->object);
>>>>>>> 44505b38
	}
	FOREACH_SCENE_OBJECT_END;

	WM_event_add_notifier(C, NC_SCENE|ND_FRAME, scene);

	return OPERATOR_FINISHED;
}

void PTCACHE_OT_bake_all(wmOperatorType *ot)
{
	/* identifiers */
	ot->name = "Bake All Physics";
	ot->description = "Bake all physics";
	ot->idname = "PTCACHE_OT_bake_all";

	/* api callbacks */
	ot->exec = ptcache_bake_exec;
	ot->invoke = ptcache_bake_invoke;
	ot->modal = ptcache_bake_modal;
	ot->cancel = ptcache_bake_cancel;
	ot->poll = ptcache_bake_all_poll;

	/* flags */
	ot->flag = OPTYPE_REGISTER|OPTYPE_UNDO;

	RNA_def_boolean(ot->srna, "bake", 1, "Bake", "");
}
void PTCACHE_OT_free_bake_all(wmOperatorType *ot)
{
	/* identifiers */
	ot->name = "Free All Physics Bakes";
	ot->idname = "PTCACHE_OT_free_bake_all";
	ot->description = "Free all baked caches of all objects in the current scene";

	/* api callbacks */
	ot->exec = ptcache_free_bake_all_exec;
	ot->poll = ptcache_bake_all_poll;

	/* flags */
	ot->flag = OPTYPE_REGISTER|OPTYPE_UNDO;
}

static int ptcache_free_bake_exec(bContext *C, wmOperator *UNUSED(op))
{
	PointerRNA ptr= CTX_data_pointer_get_type(C, "point_cache", &RNA_PointCache);
	PointCache *cache= ptr.data;
	Object *ob= ptr.id.data;

	ptcache_free_bake(cache);

	WM_event_add_notifier(C, NC_OBJECT|ND_POINTCACHE, ob);

	return OPERATOR_FINISHED;
}
static int ptcache_bake_from_cache_exec(bContext *C, wmOperator *UNUSED(op))
{
	PointerRNA ptr= CTX_data_pointer_get_type(C, "point_cache", &RNA_PointCache);
	PointCache *cache= ptr.data;
	Object *ob= ptr.id.data;

	cache->flag |= PTCACHE_BAKED;

	WM_event_add_notifier(C, NC_OBJECT|ND_POINTCACHE, ob);

	return OPERATOR_FINISHED;
}
void PTCACHE_OT_bake(wmOperatorType *ot)
{
	/* identifiers */
	ot->name = "Bake Physics";
	ot->description = "Bake physics";
	ot->idname = "PTCACHE_OT_bake";

	/* api callbacks */
	ot->exec = ptcache_bake_exec;
	ot->invoke = ptcache_bake_invoke;
	ot->modal = ptcache_bake_modal;
	ot->cancel = ptcache_bake_cancel;
	ot->poll = ptcache_poll;

	/* flags */
	ot->flag = OPTYPE_REGISTER|OPTYPE_UNDO;

	RNA_def_boolean(ot->srna, "bake", 0, "Bake", "");
}
void PTCACHE_OT_free_bake(wmOperatorType *ot)
{
	/* identifiers */
	ot->name = "Free Physics Bake";
	ot->description = "Free physics bake";
	ot->idname = "PTCACHE_OT_free_bake";

	/* api callbacks */
	ot->exec = ptcache_free_bake_exec;
	ot->poll = ptcache_poll;

	/* flags */
	ot->flag = OPTYPE_REGISTER|OPTYPE_UNDO;
}
void PTCACHE_OT_bake_from_cache(wmOperatorType *ot)
{
	/* identifiers */
	ot->name = "Bake From Cache";
	ot->description = "Bake from cache";
	ot->idname = "PTCACHE_OT_bake_from_cache";

	/* api callbacks */
	ot->exec = ptcache_bake_from_cache_exec;
	ot->poll = ptcache_poll;

	/* flags */
	ot->flag = OPTYPE_REGISTER|OPTYPE_UNDO;
}

static int ptcache_add_new_exec(bContext *C, wmOperator *UNUSED(op))
{
	Scene *scene = CTX_data_scene(C);
	PointerRNA ptr= CTX_data_pointer_get_type(C, "point_cache", &RNA_PointCache);
	Object *ob= ptr.id.data;
	PointCache *cache= ptr.data;
	PTCacheID pid = BKE_ptcache_id_find(ob, scene, cache);

<<<<<<< HEAD
	if (pid.cache) {
		PointCache *cache_new = BKE_ptcache_add(pid.ptcaches);
		cache_new->step = pid.default_step;
		*(pid.cache_ptr) = cache_new;
=======
	BKE_ptcache_ids_from_object(&pidlist, ob, scene, MAX_DUPLI_RECUR);

	for (pid=pidlist.first; pid; pid=pid->next) {
		if (pid->cache == cache) {
			PointCache *cache_new = BKE_ptcache_add(pid->ptcaches);
			cache_new->step = pid->default_step;
			*(pid->cache_ptr) = cache_new;
			break;
		}
>>>>>>> 44505b38
	}

	WM_event_add_notifier(C, NC_SCENE|ND_FRAME, scene);
	WM_event_add_notifier(C, NC_OBJECT|ND_POINTCACHE, ob);

	return OPERATOR_FINISHED;
}
static int ptcache_remove_exec(bContext *C, wmOperator *UNUSED(op))
{
	PointerRNA ptr= CTX_data_pointer_get_type(C, "point_cache", &RNA_PointCache);
	Scene *scene= CTX_data_scene(C);
	Object *ob= ptr.id.data;
	PointCache *cache= ptr.data;
	PTCacheID pid = BKE_ptcache_id_find(ob, scene, cache);

<<<<<<< HEAD
	/* don't delete last cache */
	if (pid.cache && pid.ptcaches->first != pid.ptcaches->last) {
		BLI_remlink(pid.ptcaches, pid.cache);
		BKE_ptcache_free(pid.cache);
		*(pid.cache_ptr) = pid.ptcaches->first;
	}

=======
	BKE_ptcache_ids_from_object(&pidlist, ob, scene, MAX_DUPLI_RECUR);

	for (pid=pidlist.first; pid; pid=pid->next) {
		if (pid->cache == cache) {
			if (pid->ptcaches->first == pid->ptcaches->last)
				continue; /* don't delete last cache */

			BLI_remlink(pid->ptcaches, pid->cache);
			BKE_ptcache_free(pid->cache);
			*(pid->cache_ptr) = pid->ptcaches->first;

			break;
		}
	}

	BLI_freelistN(&pidlist);

>>>>>>> 44505b38
	WM_event_add_notifier(C, NC_OBJECT|ND_POINTCACHE, ob);

	return OPERATOR_FINISHED;
}
void PTCACHE_OT_add(wmOperatorType *ot)
{
	/* identifiers */
	ot->name = "Add New Cache";
	ot->description = "Add new cache";
	ot->idname = "PTCACHE_OT_add";

	/* api callbacks */
	ot->exec = ptcache_add_new_exec;
	ot->poll = ptcache_poll;

	/* flags */
	ot->flag = OPTYPE_REGISTER|OPTYPE_UNDO;
}
void PTCACHE_OT_remove(wmOperatorType *ot)
{
	/* identifiers */
	ot->name = "Delete Current Cache";
	ot->description = "Delete current cache";
	ot->idname = "PTCACHE_OT_remove";

	/* api callbacks */
	ot->exec = ptcache_remove_exec;
	ot->poll = ptcache_poll;

	/* flags */
	ot->flag = OPTYPE_REGISTER|OPTYPE_UNDO;
}
<|MERGE_RESOLUTION|>--- conflicted
+++ resolved
@@ -258,13 +258,8 @@
 		}
 
 		BLI_freelistN(&pidlist);
-<<<<<<< HEAD
-		
+
 		WM_event_add_notifier(C, NC_OBJECT|ND_POINTCACHE, ob);
-=======
-
-		WM_event_add_notifier(C, NC_OBJECT|ND_POINTCACHE, base->object);
->>>>>>> 44505b38
 	}
 	FOREACH_SCENE_OBJECT_END;
 
@@ -387,22 +382,10 @@
 	PointCache *cache= ptr.data;
 	PTCacheID pid = BKE_ptcache_id_find(ob, scene, cache);
 
-<<<<<<< HEAD
 	if (pid.cache) {
 		PointCache *cache_new = BKE_ptcache_add(pid.ptcaches);
 		cache_new->step = pid.default_step;
 		*(pid.cache_ptr) = cache_new;
-=======
-	BKE_ptcache_ids_from_object(&pidlist, ob, scene, MAX_DUPLI_RECUR);
-
-	for (pid=pidlist.first; pid; pid=pid->next) {
-		if (pid->cache == cache) {
-			PointCache *cache_new = BKE_ptcache_add(pid->ptcaches);
-			cache_new->step = pid->default_step;
-			*(pid->cache_ptr) = cache_new;
-			break;
-		}
->>>>>>> 44505b38
 	}
 
 	WM_event_add_notifier(C, NC_SCENE|ND_FRAME, scene);
@@ -418,7 +401,6 @@
 	PointCache *cache= ptr.data;
 	PTCacheID pid = BKE_ptcache_id_find(ob, scene, cache);
 
-<<<<<<< HEAD
 	/* don't delete last cache */
 	if (pid.cache && pid.ptcaches->first != pid.ptcaches->last) {
 		BLI_remlink(pid.ptcaches, pid.cache);
@@ -426,25 +408,6 @@
 		*(pid.cache_ptr) = pid.ptcaches->first;
 	}
 
-=======
-	BKE_ptcache_ids_from_object(&pidlist, ob, scene, MAX_DUPLI_RECUR);
-
-	for (pid=pidlist.first; pid; pid=pid->next) {
-		if (pid->cache == cache) {
-			if (pid->ptcaches->first == pid->ptcaches->last)
-				continue; /* don't delete last cache */
-
-			BLI_remlink(pid->ptcaches, pid->cache);
-			BKE_ptcache_free(pid->cache);
-			*(pid->cache_ptr) = pid->ptcaches->first;
-
-			break;
-		}
-	}
-
-	BLI_freelistN(&pidlist);
-
->>>>>>> 44505b38
 	WM_event_add_notifier(C, NC_OBJECT|ND_POINTCACHE, ob);
 
 	return OPERATOR_FINISHED;
