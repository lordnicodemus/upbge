/*
 * ***** BEGIN GPL LICENSE BLOCK *****
 *
 * This program is free software; you can redistribute it and/or
 * modify it under the terms of the GNU General Public License
 * as published by the Free Software Foundation; either version 2
 * of the License, or (at your option) any later version.
 *
 * This program is distributed in the hope that it will be useful,
 * but WITHOUT ANY WARRANTY; without even the implied warranty of
 * MERCHANTABILITY or FITNESS FOR A PARTICULAR PURPOSE.  See the
 * GNU General Public License for more details.
 *
 * You should have received a copy of the GNU General Public License
 * along with this program; if not, write to the Free Software Foundation,
 * Inc., 51 Franklin Street, Fifth Floor, Boston, MA 02110-1301, USA.
 *
 * The Original Code is Copyright (C) 2007 by Janne Karhu.
 * All rights reserved.
 *
 * The Original Code is: all of this file.
 *
 * Contributor(s): none yet.
 *
 * ***** END GPL LICENSE BLOCK *****
 */

/** \file blender/editors/physics/particle_edit.c
 *  \ingroup edphys
 */


#include <stdlib.h>
#include <math.h>
#include <string.h>
#include <assert.h>

#include "MEM_guardedalloc.h"

#include "DNA_scene_types.h"
#include "DNA_mesh_types.h"
#include "DNA_meshdata_types.h"
#include "DNA_view3d_types.h"
#include "DNA_screen_types.h"
#include "DNA_space_types.h"

#include "BLI_math.h"
#include "BLI_lasso.h"
#include "BLI_listbase.h"
#include "BLI_string.h"
#include "BLI_kdtree.h"
#include "BLI_rand.h"
#include "BLI_utildefines.h"

#include "BKE_context.h"
#include "BKE_DerivedMesh.h"
#include "BKE_global.h"
#include "BKE_object.h"
#include "BKE_mesh.h"
#include "BKE_modifier.h"
#include "BKE_particle.h"
#include "BKE_report.h"
#include "BKE_bvhutils.h"
#include "BKE_pointcache.h"

#include "DEG_depsgraph.h"

#include "BIF_gl.h"

#include "ED_object.h"
#include "ED_physics.h"
#include "ED_mesh.h"
#include "ED_particle.h"
#include "ED_view3d.h"

#include "GPU_immediate.h"
#include "GPU_immediate_util.h"

#include "UI_resources.h"

#include "WM_api.h"
#include "WM_types.h"

#include "RNA_access.h"
#include "RNA_define.h"

#include "physics_intern.h"

void PE_create_particle_edit(Scene *scene, SceneLayer *sl, Object *ob, PointCache *cache, ParticleSystem *psys);
void PTCacheUndo_clear(PTCacheEdit *edit);
void recalc_lengths(PTCacheEdit *edit);
void recalc_emitter_field(Object *ob, ParticleSystem *psys);
void update_world_cos(Object *ob, PTCacheEdit *edit);

#define KEY_K					PTCacheEditKey *key; int k
#define POINT_P					PTCacheEditPoint *point; int p
#define LOOP_POINTS				for (p=0, point=edit->points; p<edit->totpoint; p++, point++)
#define LOOP_VISIBLE_POINTS		for (p=0, point=edit->points; p<edit->totpoint; p++, point++) if (!(point->flag & PEP_HIDE))
#define LOOP_SELECTED_POINTS	for (p=0, point=edit->points; p<edit->totpoint; p++, point++) if (point_is_selected(point))
#define LOOP_UNSELECTED_POINTS	for (p=0, point=edit->points; p<edit->totpoint; p++, point++) if (!point_is_selected(point))
#define LOOP_EDITED_POINTS		for (p=0, point=edit->points; p<edit->totpoint; p++, point++) if (point->flag & PEP_EDIT_RECALC)
#define LOOP_TAGGED_POINTS		for (p=0, point=edit->points; p<edit->totpoint; p++, point++) if (point->flag & PEP_TAG)
#define LOOP_KEYS				for (k=0, key=point->keys; k<point->totkey; k++, key++)
#define LOOP_VISIBLE_KEYS		for (k=0, key=point->keys; k<point->totkey; k++, key++) if (!(key->flag & PEK_HIDE))
#define LOOP_SELECTED_KEYS		for (k=0, key=point->keys; k<point->totkey; k++, key++) if ((key->flag & PEK_SELECT) && !(key->flag & PEK_HIDE))
#define LOOP_TAGGED_KEYS		for (k=0, key=point->keys; k<point->totkey; k++, key++) if (key->flag & PEK_TAG)

#define KEY_WCO					((key->flag & PEK_USE_WCO) ? key->world_co : key->co)

/**************************** utilities *******************************/

int PE_poll(bContext *C)
{
	Scene *scene= CTX_data_scene(C);
	SceneLayer *sl = CTX_data_scene_layer(C);
	Object *ob= CTX_data_active_object(C);

	if (!scene || !sl || !ob || !(ob->mode & OB_MODE_PARTICLE_EDIT))
		return 0;
	
	return (PE_get_current(scene, sl, ob) != NULL);
}

int PE_hair_poll(bContext *C)
{
	Scene *scene= CTX_data_scene(C);
	SceneLayer *sl = CTX_data_scene_layer(C);
	Object *ob= CTX_data_active_object(C);
	PTCacheEdit *edit;

	if (!scene || !ob || !(ob->mode & OB_MODE_PARTICLE_EDIT))
		return 0;
	
	edit= PE_get_current(scene, sl, ob);

	return (edit && edit->psys);
}

int PE_poll_view3d(bContext *C)
{
	ScrArea *sa = CTX_wm_area(C);
	ARegion *ar = CTX_wm_region(C);

	return (PE_poll(C) &&
	        (sa && sa->spacetype == SPACE_VIEW3D) &&
	        (ar && ar->regiontype == RGN_TYPE_WINDOW));
}

void PE_free_ptcache_edit(PTCacheEdit *edit)
{
	POINT_P;

	if (edit==0) return;

	PTCacheUndo_clear(edit);

	if (edit->points) {
		LOOP_POINTS {
			if (point->keys)
				MEM_freeN(point->keys);
		}

		MEM_freeN(edit->points);
	}

	if (edit->mirror_cache)
		MEM_freeN(edit->mirror_cache);

	if (edit->emitter_cosnos) {
		MEM_freeN(edit->emitter_cosnos);
		edit->emitter_cosnos= 0;
	}

	if (edit->emitter_field) {
		BLI_kdtree_free(edit->emitter_field);
		edit->emitter_field= 0;
	}

	psys_free_path_cache(edit->psys, edit);

	MEM_freeN(edit);
}

/************************************************/
/*			Edit Mode Helpers					*/
/************************************************/

int PE_start_edit(PTCacheEdit *edit)
{
	if (edit) {
		edit->edited = 1;
		if (edit->psys)
			edit->psys->flag |= PSYS_EDITED;
		return 1;
	}

	return 0;
}

ParticleEditSettings *PE_settings(Scene *scene)
{
	return scene->toolsettings ? &scene->toolsettings->particle : NULL;
}

static float pe_brush_size_get(const Scene *UNUSED(scene), ParticleBrushData *brush)
{
	// here we can enable unified brush size, needs more work...
	// UnifiedPaintSettings *ups = &scene->toolsettings->unified_paint_settings;
	// float size = (ups->flag & UNIFIED_PAINT_SIZE) ? ups->size : brush->size;
	
	return brush->size * U.pixelsize;
}


/* always gets at least the first particlesystem even if PSYS_CURRENT flag is not set
 *
 * note: this function runs on poll, therefor it can runs many times a second
 * keep it fast! */
static PTCacheEdit *pe_get_current(Scene *scene, SceneLayer *sl, Object *ob, int create)
{
	ParticleEditSettings *pset= PE_settings(scene);
	PTCacheEdit *edit = NULL;
	ListBase pidlist;
	PTCacheID *pid;

	if (pset==NULL || ob==NULL)
		return NULL;

	pset->scene = scene;
	pset->scene_layer = sl;
	pset->object = ob;

	BKE_ptcache_ids_from_object(&pidlist, ob, NULL, 0);

	/* in the case of only one editable thing, set pset->edittype accordingly */
	if (BLI_listbase_is_single(&pidlist)) {
		pid = pidlist.first;
		switch (pid->type) {
			case PTCACHE_TYPE_PARTICLES:
				pset->edittype = PE_TYPE_PARTICLES;
				break;
			case PTCACHE_TYPE_SOFTBODY:
				pset->edittype = PE_TYPE_SOFTBODY;
				break;
			case PTCACHE_TYPE_CLOTH:
				pset->edittype = PE_TYPE_CLOTH;
				break;
		}
	}

	for (pid=pidlist.first; pid; pid=pid->next) {
		if (pset->edittype == PE_TYPE_PARTICLES && pid->type == PTCACHE_TYPE_PARTICLES) {
			ParticleSystem *psys = pid->calldata;

			if (psys->flag & PSYS_CURRENT) {
				if (psys->part && psys->part->type == PART_HAIR) {
					if (psys->flag & PSYS_HAIR_DYNAMICS && psys->pointcache->flag & PTCACHE_BAKED) {
						if (create && !psys->pointcache->edit)
							PE_create_particle_edit(scene, sl, ob, pid->cache, NULL);
						edit = pid->cache->edit;
					}
					else {
						if (create && !psys->edit && psys->flag & PSYS_HAIR_DONE)
							PE_create_particle_edit(scene, sl, ob, NULL, psys);
						edit = psys->edit;
					}
				}
				else {
					if (create && pid->cache->flag & PTCACHE_BAKED && !pid->cache->edit)
						PE_create_particle_edit(scene, sl, ob, pid->cache, psys);
					edit = pid->cache->edit;
				}

				break;
			}
		}
		else if (pset->edittype == PE_TYPE_SOFTBODY && pid->type == PTCACHE_TYPE_SOFTBODY) {
			if (create && pid->cache->flag & PTCACHE_BAKED && !pid->cache->edit) {
				pset->flag |= PE_FADE_TIME;
				// NICE TO HAVE but doesn't work: pset->brushtype = PE_BRUSH_COMB;
				PE_create_particle_edit(scene, sl, ob, pid->cache, NULL);
			}
			edit = pid->cache->edit;
			break;
		}
		else if (pset->edittype == PE_TYPE_CLOTH && pid->type == PTCACHE_TYPE_CLOTH) {
			if (create && pid->cache->flag & PTCACHE_BAKED && !pid->cache->edit) {
				pset->flag |= PE_FADE_TIME;
				// NICE TO HAVE but doesn't work: pset->brushtype = PE_BRUSH_COMB;
				PE_create_particle_edit(scene, sl, ob, pid->cache, NULL);
			}
			edit = pid->cache->edit;
			break;
		}
	}

	if (edit)
		edit->pid = *pid;

	BLI_freelistN(&pidlist);

	return edit;
}

PTCacheEdit *PE_get_current(Scene *scene, SceneLayer *sl, Object *ob)
{
	return pe_get_current(scene, sl, ob, 0);
}

PTCacheEdit *PE_create_current(Scene *scene, Object *ob)
{
	return pe_get_current(scene, NULL, ob, 1);
}

void PE_current_changed(Scene *scene, Object *ob)
{
	if (ob->mode == OB_MODE_PARTICLE_EDIT)
		PE_create_current(scene, ob);
}

void PE_hide_keys_time(Scene *scene, PTCacheEdit *edit, float cfra)
{
	ParticleEditSettings *pset=PE_settings(scene);
	POINT_P; KEY_K;


	if (pset->flag & PE_FADE_TIME && pset->selectmode==SCE_SELECT_POINT) {
		LOOP_POINTS {
			LOOP_KEYS {
				if (fabsf(cfra - *key->time) < pset->fade_frames)
					key->flag &= ~PEK_HIDE;
				else {
					key->flag |= PEK_HIDE;
					//key->flag &= ~PEK_SELECT;
				}
			}
		}
	}
	else {
		LOOP_POINTS {
			LOOP_KEYS {
				key->flag &= ~PEK_HIDE;
			}
		}
	}
}

static int pe_x_mirror(Object *ob)
{
	if (ob->type == OB_MESH)
		return (((Mesh *)ob->data)->editflag & ME_EDIT_MIRROR_X);
	
	return 0;
}

/****************** common struct passed to callbacks ******************/

typedef struct PEData {
	ViewContext vc;
	
	Scene *scene;
	SceneLayer *scene_layer;
	Object *ob;
	DerivedMesh *dm;
	PTCacheEdit *edit;
	BVHTreeFromMesh shape_bvh;

	const int *mval;
	rcti *rect;
	float rad;
	float dist;
	float dval;
	int select;

	float *dvec;
	float combfac;
	float pufffac;
	float cutfac;
	float smoothfac;
	float weightfac;
	float growfac;
	int totrekey;

	int invert;
	int tot;
	float vec[3];

	int select_action;
	int select_toggle_action;
} PEData;

static void PE_set_data(bContext *C, PEData *data)
{
	memset(data, 0, sizeof(*data));

	data->scene= CTX_data_scene(C);
	data->scene_layer = CTX_data_scene_layer(C);
	data->ob= CTX_data_active_object(C);
	data->edit= PE_get_current(data->scene, data->scene_layer, data->ob);
}

static void PE_set_view3d_data(bContext *C, PEData *data)
{
	PE_set_data(C, data);

	view3d_set_viewcontext(C, &data->vc);

	if (V3D_IS_ZBUF(data->vc.v3d)) {
		if (data->vc.v3d->flag & V3D_INVALID_BACKBUF) {
			/* needed or else the draw matrix can be incorrect */
			view3d_operator_needs_opengl(C);

			ED_view3d_backbuf_validate(&data->vc);
			/* we may need to force an update here by setting the rv3d as dirty
			 * for now it seems ok, but take care!:
			 * rv3d->depths->dirty = 1; */
			ED_view3d_depth_update(data->vc.ar);
		}
	}
}

static bool PE_create_shape_tree(PEData *data, Object *shapeob)
{
	DerivedMesh *dm = shapeob->derivedFinal;
	
	memset(&data->shape_bvh, 0, sizeof(data->shape_bvh));
	
	if (!dm) {
		return false;
	}
	
	DM_ensure_looptri(dm);
	return (bvhtree_from_mesh_looptri(&data->shape_bvh, dm, 0.0f, 4, 8) != NULL);
}

static void PE_free_shape_tree(PEData *data)
{
	free_bvhtree_from_mesh(&data->shape_bvh);
}

/*************************** selection utilities *******************************/

static bool key_test_depth(PEData *data, const float co[3], const int screen_co[2])
{
	View3D *v3d= data->vc.v3d;
	ViewDepths *vd = data->vc.rv3d->depths;
	float depth;

	/* nothing to do */
	if (!V3D_IS_ZBUF(v3d))
		return true;

	/* used to calculate here but all callers have  the screen_co already, so pass as arg */
#if 0
	if (ED_view3d_project_int_global(data->vc.ar, co, screen_co,
	                                 V3D_PROJ_TEST_CLIP_BB | V3D_PROJ_TEST_CLIP_WIN | V3D_PROJ_TEST_CLIP_NEAR) != V3D_PROJ_RET_OK)
	{
		return 0;
	}
#endif

	/* check if screen_co is within bounds because brush_cut uses out of screen coords */
	if (screen_co[0] >= 0 && screen_co[0] < vd->w && screen_co[1] >= 0 && screen_co[1] < vd->h) {
		BLI_assert(vd && vd->depths);
		/* we know its not clipped */
		depth = vd->depths[screen_co[1] * vd->w + screen_co[0]];
	}
	else
		return 0;

	float win[3];
	ED_view3d_project(data->vc.ar, co, win);

	if (win[2] - 0.00001f > depth)
		return 0;
	else
		return 1;
}

static bool key_inside_circle(PEData *data, float rad, const float co[3], float *distance)
{
	float dx, dy, dist;
	int screen_co[2];

	/* TODO, should this check V3D_PROJ_TEST_CLIP_BB too? */
	if (ED_view3d_project_int_global(data->vc.ar, co, screen_co, V3D_PROJ_TEST_CLIP_WIN) != V3D_PROJ_RET_OK) {
		return 0;
	}

	dx= data->mval[0] - screen_co[0];
	dy= data->mval[1] - screen_co[1];
	dist = sqrtf(dx * dx + dy * dy);

	if (dist > rad)
		return 0;

	if (key_test_depth(data, co, screen_co)) {
		if (distance)
			*distance=dist;

		return 1;
	}
	
	return 0;
}

static bool key_inside_rect(PEData *data, const float co[3])
{
	int screen_co[2];

	if (ED_view3d_project_int_global(data->vc.ar, co, screen_co, V3D_PROJ_TEST_CLIP_WIN) != V3D_PROJ_RET_OK) {
		return 0;
	}

	if (screen_co[0] > data->rect->xmin && screen_co[0] < data->rect->xmax &&
	    screen_co[1] > data->rect->ymin && screen_co[1] < data->rect->ymax)
	{
		return key_test_depth(data, co, screen_co);
	}

	return 0;
}

static bool key_inside_test(PEData *data, const float co[3])
{
	if (data->mval)
		return key_inside_circle(data, data->rad, co, NULL);
	else
		return key_inside_rect(data, co);
}

static bool point_is_selected(PTCacheEditPoint *point)
{
	KEY_K;

	if (point->flag & PEP_HIDE)
		return 0;

	LOOP_SELECTED_KEYS {
		return 1;
	}
	
	return 0;
}

/*************************** iterators *******************************/

typedef void (*ForPointFunc)(PEData *data, int point_index);
typedef void (*ForKeyFunc)(PEData *data, int point_index, int key_index);
typedef void (*ForKeyMatFunc)(PEData *data, float mat[4][4], float imat[4][4], int point_index, int key_index, PTCacheEditKey *key);

static void for_mouse_hit_keys(PEData *data, ForKeyFunc func, int nearest)
{
	ParticleEditSettings *pset= PE_settings(data->scene);
	PTCacheEdit *edit= data->edit;
	POINT_P; KEY_K;
	int nearest_point, nearest_key;
	float dist= data->rad;

	/* in path select mode we have no keys */
	if (pset->selectmode==SCE_SELECT_PATH)
		return;

	nearest_point= -1;
	nearest_key= -1;

	LOOP_VISIBLE_POINTS {
		if (pset->selectmode == SCE_SELECT_END) {
			if (point->totkey) {
				/* only do end keys */
				key= point->keys + point->totkey-1;

				if (nearest) {
					if (key_inside_circle(data, dist, KEY_WCO, &dist)) {
						nearest_point= p;
						nearest_key= point->totkey-1;
					}
				}
				else if (key_inside_test(data, KEY_WCO))
					func(data, p, point->totkey-1);
			}
		}
		else {
			/* do all keys */
			LOOP_VISIBLE_KEYS {
				if (nearest) {
					if (key_inside_circle(data, dist, KEY_WCO, &dist)) {
						nearest_point= p;
						nearest_key= k;
					}
				}
				else if (key_inside_test(data, KEY_WCO))
					func(data, p, k);
			}
		}
	}

	/* do nearest only */
	if (nearest && nearest_point > -1)
		func(data, nearest_point, nearest_key);
}

static void foreach_mouse_hit_point(PEData *data, ForPointFunc func, int selected)
{
	ParticleEditSettings *pset= PE_settings(data->scene);
	PTCacheEdit *edit= data->edit;
	POINT_P; KEY_K;

	/* all is selected in path mode */
	if (pset->selectmode==SCE_SELECT_PATH)
		selected=0;

	LOOP_VISIBLE_POINTS {
		if (pset->selectmode==SCE_SELECT_END) {
			if (point->totkey) {
				/* only do end keys */
				key= point->keys + point->totkey - 1;

				if (selected==0 || key->flag & PEK_SELECT)
					if (key_inside_circle(data, data->rad, KEY_WCO, &data->dist))
						func(data, p);
			}
		}
		else {
			/* do all keys */
			LOOP_VISIBLE_KEYS {
				if (selected==0 || key->flag & PEK_SELECT) {
					if (key_inside_circle(data, data->rad, KEY_WCO, &data->dist)) {
						func(data, p);
						break;
					}
				}
			}
		}
	}
}

static void foreach_mouse_hit_key(PEData *data, ForKeyMatFunc func, int selected)
{
	PTCacheEdit *edit = data->edit;
	ParticleSystem *psys = edit->psys;
	ParticleSystemModifierData *psmd = NULL;
	ParticleEditSettings *pset= PE_settings(data->scene);
	POINT_P; KEY_K;
	float mat[4][4], imat[4][4];

	unit_m4(mat);
	unit_m4(imat);

	if (edit->psys)
		psmd= psys_get_modifier(data->ob, edit->psys);

	/* all is selected in path mode */
	if (pset->selectmode==SCE_SELECT_PATH)
		selected= 0;

	LOOP_VISIBLE_POINTS {
		if (pset->selectmode==SCE_SELECT_END) {
			if (point->totkey) {
				/* only do end keys */
				key= point->keys + point->totkey-1;

				if (selected==0 || key->flag & PEK_SELECT) {
					if (key_inside_circle(data, data->rad, KEY_WCO, &data->dist)) {
						if (edit->psys && !(edit->psys->flag & PSYS_GLOBAL_HAIR)) {
							psys_mat_hair_to_global(data->ob, psmd->dm_final, psys->part->from, psys->particles + p, mat);
							invert_m4_m4(imat, mat);
						}

						func(data, mat, imat, p, point->totkey-1, key);
					}
				}
			}
		}
		else {
			/* do all keys */
			LOOP_VISIBLE_KEYS {
				if (selected==0 || key->flag & PEK_SELECT) {
					if (key_inside_circle(data, data->rad, KEY_WCO, &data->dist)) {
						if (edit->psys && !(edit->psys->flag & PSYS_GLOBAL_HAIR)) {
							psys_mat_hair_to_global(data->ob, psmd->dm_final, psys->part->from, psys->particles + p, mat);
							invert_m4_m4(imat, mat);
						}

						func(data, mat, imat, p, k, key);
					}
				}
			}
		}
	}
}

static void foreach_selected_point(PEData *data, ForPointFunc func)
{
	PTCacheEdit *edit = data->edit;
	POINT_P;

	LOOP_SELECTED_POINTS {
		func(data, p);
	}
}

static void foreach_selected_key(PEData *data, ForKeyFunc func)
{
	PTCacheEdit *edit = data->edit;
	POINT_P; KEY_K;

	LOOP_VISIBLE_POINTS {
		LOOP_SELECTED_KEYS {
			func(data, p, k);
		}
	}
}

static void foreach_point(PEData *data, ForPointFunc func)
{
	PTCacheEdit *edit = data->edit;
	POINT_P;

	LOOP_POINTS {
		func(data, p);
	}
}

static int count_selected_keys(Scene *scene, PTCacheEdit *edit)
{
	ParticleEditSettings *pset= PE_settings(scene);
	POINT_P; KEY_K;
	int sel= 0;

	LOOP_VISIBLE_POINTS {
		if (pset->selectmode==SCE_SELECT_POINT) {
			LOOP_SELECTED_KEYS {
				sel++;
			}
		}
		else if (pset->selectmode==SCE_SELECT_END) {
			if (point->totkey) {
				key = point->keys + point->totkey - 1;
				if (key->flag & PEK_SELECT)
					sel++;
			}
		}
	}

	return sel;
}

/************************************************/
/*			Particle Edit Mirroring				*/
/************************************************/

static void PE_update_mirror_cache(Object *ob, ParticleSystem *psys)
{
	PTCacheEdit *edit;
	ParticleSystemModifierData *psmd;
	KDTree *tree;
	KDTreeNearest nearest;
	HairKey *key;
	PARTICLE_P;
	float mat[4][4], co[3];
	int index, totpart;

	edit= psys->edit;
	psmd= psys_get_modifier(ob, psys);
	totpart= psys->totpart;

	if (!psmd->dm_final)
		return;

	tree= BLI_kdtree_new(totpart);

	/* insert particles into kd tree */
	LOOP_PARTICLES {
		key = pa->hair;
		psys_mat_hair_to_orco(ob, psmd->dm_final, psys->part->from, pa, mat);
		copy_v3_v3(co, key->co);
		mul_m4_v3(mat, co);
		BLI_kdtree_insert(tree, p, co);
	}

	BLI_kdtree_balance(tree);

	/* lookup particles and set in mirror cache */
	if (!edit->mirror_cache)
		edit->mirror_cache= MEM_callocN(sizeof(int)*totpart, "PE mirror cache");
	
	LOOP_PARTICLES {
		key = pa->hair;
		psys_mat_hair_to_orco(ob, psmd->dm_final, psys->part->from, pa, mat);
		copy_v3_v3(co, key->co);
		mul_m4_v3(mat, co);
		co[0] = -co[0];

		index= BLI_kdtree_find_nearest(tree, co, &nearest);

		/* this needs a custom threshold still, duplicated for editmode mirror */
		if (index != -1 && index != p && (nearest.dist <= 0.0002f))
			edit->mirror_cache[p] = index;
		else
			edit->mirror_cache[p] = -1;
	}

	/* make sure mirrors are in two directions */
	LOOP_PARTICLES {
		if (edit->mirror_cache[p]) {
			index= edit->mirror_cache[p];
			if (edit->mirror_cache[index] != p)
				edit->mirror_cache[p] = -1;
		}
	}

	BLI_kdtree_free(tree);
}

static void PE_mirror_particle(Object *ob, DerivedMesh *dm, ParticleSystem *psys, ParticleData *pa, ParticleData *mpa)
{
	HairKey *hkey, *mhkey;
	PTCacheEditPoint *point, *mpoint;
	PTCacheEditKey *key, *mkey;
	PTCacheEdit *edit;
	float mat[4][4], mmat[4][4], immat[4][4];
	int i, mi, k;

	edit= psys->edit;
	i= pa - psys->particles;

	/* find mirrored particle if needed */
	if (!mpa) {
		if (!edit->mirror_cache)
			PE_update_mirror_cache(ob, psys);
		
		if (!edit->mirror_cache)
			return; /* something went wrong! */

		mi= edit->mirror_cache[i];
		if (mi == -1)
			return;
		mpa= psys->particles + mi;
	}
	else
		mi= mpa - psys->particles;

	point = edit->points + i;
	mpoint = edit->points + mi;

	/* make sure they have the same amount of keys */
	if (pa->totkey != mpa->totkey) {
		if (mpa->hair) MEM_freeN(mpa->hair);
		if (mpoint->keys) MEM_freeN(mpoint->keys);

		mpa->hair= MEM_dupallocN(pa->hair);
		mpa->totkey= pa->totkey;
		mpoint->keys= MEM_dupallocN(point->keys);
		mpoint->totkey= point->totkey;

		mhkey= mpa->hair;
		mkey= mpoint->keys;
		for (k=0; k<mpa->totkey; k++, mkey++, mhkey++) {
			mkey->co= mhkey->co;
			mkey->time= &mhkey->time;
			mkey->flag &= ~PEK_SELECT;
		}
	}

	/* mirror positions and tags */
	psys_mat_hair_to_orco(ob, dm, psys->part->from, pa, mat);
	psys_mat_hair_to_orco(ob, dm, psys->part->from, mpa, mmat);
	invert_m4_m4(immat, mmat);

	hkey=pa->hair;
	mhkey=mpa->hair;
	key= point->keys;
	mkey= mpoint->keys;
	for (k=0; k<pa->totkey; k++, hkey++, mhkey++, key++, mkey++) {
		copy_v3_v3(mhkey->co, hkey->co);
		mul_m4_v3(mat, mhkey->co);
		mhkey->co[0] = -mhkey->co[0];
		mul_m4_v3(immat, mhkey->co);

		if (key->flag & PEK_TAG)
			mkey->flag |= PEK_TAG;

		mkey->length = key->length;
	}

	if (point->flag & PEP_TAG)
		mpoint->flag |= PEP_TAG;
	if (point->flag & PEP_EDIT_RECALC)
		mpoint->flag |= PEP_EDIT_RECALC;
}

static void PE_apply_mirror(Object *ob, ParticleSystem *psys)
{
	PTCacheEdit *edit;
	ParticleSystemModifierData *psmd;
	POINT_P;

	if (!psys)
		return;

	edit= psys->edit;
	psmd= psys_get_modifier(ob, psys);

	if (!psmd->dm_final)
		return;

	if (!edit->mirror_cache)
		PE_update_mirror_cache(ob, psys);

	if (!edit->mirror_cache)
		return; /* something went wrong */

	/* we delay settings the PARS_EDIT_RECALC for mirrored particles
	 * to avoid doing mirror twice */
	LOOP_POINTS {
		if (point->flag & PEP_EDIT_RECALC) {
			PE_mirror_particle(ob, psmd->dm_final, psys, psys->particles + p, NULL);

			if (edit->mirror_cache[p] != -1)
				edit->points[edit->mirror_cache[p]].flag &= ~PEP_EDIT_RECALC;
		}
	}

	LOOP_POINTS {
		if (point->flag & PEP_EDIT_RECALC)
			if (edit->mirror_cache[p] != -1)
				edit->points[edit->mirror_cache[p]].flag |= PEP_EDIT_RECALC;
	}
}

/************************************************/
/*			Edit Calculation					*/
/************************************************/
/* tries to stop edited particles from going through the emitter's surface */
static void pe_deflect_emitter(Scene *scene, Object *ob, PTCacheEdit *edit)
{
	ParticleEditSettings *pset= PE_settings(scene);
	ParticleSystem *psys;
	ParticleSystemModifierData *psmd;
	POINT_P; KEY_K;
	int index;
	float *vec, *nor, dvec[3], dot, dist_1st=0.0f;
	float hairimat[4][4], hairmat[4][4];
	const float dist = ED_view3d_select_dist_px() * 0.01f;

	if (edit==NULL || edit->psys==NULL || (pset->flag & PE_DEFLECT_EMITTER)==0 || (edit->psys->flag & PSYS_GLOBAL_HAIR))
		return;

	psys = edit->psys;
	psmd = psys_get_modifier(ob, psys);

	if (!psmd->dm_final)
		return;

	LOOP_EDITED_POINTS {
		psys_mat_hair_to_object(ob, psmd->dm_final, psys->part->from, psys->particles + p, hairmat);
	
		LOOP_KEYS {
			mul_m4_v3(hairmat, key->co);
		}

		LOOP_KEYS {
			if (k==0) {
				dist_1st = len_v3v3((key+1)->co, key->co);
				dist_1st *= dist * pset->emitterdist;
			}
			else {
				index= BLI_kdtree_find_nearest(edit->emitter_field, key->co, NULL);
				
				vec=edit->emitter_cosnos +index*6;
				nor=vec+3;

				sub_v3_v3v3(dvec, key->co, vec);

				dot=dot_v3v3(dvec, nor);
				copy_v3_v3(dvec, nor);

				if (dot>0.0f) {
					if (dot<dist_1st) {
						normalize_v3(dvec);
						mul_v3_fl(dvec, dist_1st-dot);
						add_v3_v3(key->co, dvec);
					}
				}
				else {
					normalize_v3(dvec);
					mul_v3_fl(dvec, dist_1st-dot);
					add_v3_v3(key->co, dvec);
				}
				if (k==1)
					dist_1st*=1.3333f;
			}
		}
		
		invert_m4_m4(hairimat, hairmat);

		LOOP_KEYS {
			mul_m4_v3(hairimat, key->co);
		}
	}
}
/* force set distances between neighboring keys */
static void PE_apply_lengths(Scene *scene, PTCacheEdit *edit)
{
	
	ParticleEditSettings *pset=PE_settings(scene);
	POINT_P; KEY_K;
	float dv1[3];

	if (edit==0 || (pset->flag & PE_KEEP_LENGTHS)==0)
		return;

	if (edit->psys && edit->psys->flag & PSYS_GLOBAL_HAIR)
		return;

	LOOP_EDITED_POINTS {
		LOOP_KEYS {
			if (k) {
				sub_v3_v3v3(dv1, key->co, (key - 1)->co);
				normalize_v3(dv1);
				mul_v3_fl(dv1, (key - 1)->length);
				add_v3_v3v3(key->co, (key - 1)->co, dv1);
			}
		}
	}
}
/* try to find a nice solution to keep distances between neighboring keys */
static void pe_iterate_lengths(Scene *scene, PTCacheEdit *edit)
{
	ParticleEditSettings *pset=PE_settings(scene);
	POINT_P;
	PTCacheEditKey *key;
	int j, k;
	float tlen;
	float dv0[3] = {0.0f, 0.0f, 0.0f};
	float dv1[3] = {0.0f, 0.0f, 0.0f};
	float dv2[3] = {0.0f, 0.0f, 0.0f};

	if (edit==0 || (pset->flag & PE_KEEP_LENGTHS)==0)
		return;

	if (edit->psys && edit->psys->flag & PSYS_GLOBAL_HAIR)
		return;

	LOOP_EDITED_POINTS {
		for (j=1; j<point->totkey; j++) {
			float mul= 1.0f / (float)point->totkey;

			if (pset->flag & PE_LOCK_FIRST) {
				key= point->keys + 1;
				k= 1;
				dv1[0] = dv1[1] = dv1[2] = 0.0;
			}
			else {
				key= point->keys;
				k= 0;
				dv0[0] = dv0[1] = dv0[2] = 0.0;
			}

			for (; k<point->totkey; k++, key++) {
				if (k) {
					sub_v3_v3v3(dv0, (key - 1)->co, key->co);
					tlen= normalize_v3(dv0);
					mul_v3_fl(dv0, (mul * (tlen - (key - 1)->length)));
				}

				if (k < point->totkey - 1) {
					sub_v3_v3v3(dv2, (key + 1)->co, key->co);
					tlen= normalize_v3(dv2);
					mul_v3_fl(dv2, mul * (tlen - key->length));
				}

				if (k) {
					add_v3_v3((key-1)->co, dv1);
				}

				add_v3_v3v3(dv1, dv0, dv2);
			}
		}
	}
}
/* set current distances to be kept between neighbouting keys */
void recalc_lengths(PTCacheEdit *edit)
{
	POINT_P; KEY_K;

	if (edit==0)
		return;

	LOOP_EDITED_POINTS {
		key= point->keys;
		for (k=0; k<point->totkey-1; k++, key++) {
			key->length= len_v3v3(key->co, (key + 1)->co);
		}
	}
}

/* calculate a tree for finding nearest emitter's vertice */
void recalc_emitter_field(Object *ob, ParticleSystem *psys)
{
	DerivedMesh *dm=psys_get_modifier(ob, psys)->dm_final;
	PTCacheEdit *edit= psys->edit;
	float *vec, *nor;
	int i, totface /*, totvert*/;

	if (!dm)
		return;

	if (edit->emitter_cosnos)
		MEM_freeN(edit->emitter_cosnos);

	BLI_kdtree_free(edit->emitter_field);

	totface=dm->getNumTessFaces(dm);
	/*totvert=dm->getNumVerts(dm);*/ /*UNSUED*/

	edit->emitter_cosnos=MEM_callocN(totface*6*sizeof(float), "emitter cosnos");

	edit->emitter_field= BLI_kdtree_new(totface);

	vec=edit->emitter_cosnos;
	nor=vec+3;

	for (i=0; i<totface; i++, vec+=6, nor+=6) {
		MFace *mface=dm->getTessFaceData(dm, i, CD_MFACE);
		MVert *mvert;

		mvert=dm->getVertData(dm, mface->v1, CD_MVERT);
		copy_v3_v3(vec, mvert->co);
		VECCOPY(nor, mvert->no);

		mvert=dm->getVertData(dm, mface->v2, CD_MVERT);
		add_v3_v3v3(vec, vec, mvert->co);
		VECADD(nor, nor, mvert->no);

		mvert=dm->getVertData(dm, mface->v3, CD_MVERT);
		add_v3_v3v3(vec, vec, mvert->co);
		VECADD(nor, nor, mvert->no);

		if (mface->v4) {
			mvert=dm->getVertData(dm, mface->v4, CD_MVERT);
			add_v3_v3v3(vec, vec, mvert->co);
			VECADD(nor, nor, mvert->no);
			
			mul_v3_fl(vec, 0.25);
		}
		else
			mul_v3_fl(vec, 1.0f / 3.0f);

		normalize_v3(nor);

		BLI_kdtree_insert(edit->emitter_field, i, vec);
	}

	BLI_kdtree_balance(edit->emitter_field);
}

static void PE_update_selection(Scene *scene, SceneLayer *sl, Object *ob, int useflag)
{
	PTCacheEdit *edit= PE_get_current(scene, sl, ob);
	HairKey *hkey;
	POINT_P; KEY_K;

	/* flag all particles to be updated if not using flag */
	if (!useflag)
		LOOP_POINTS
			point->flag |= PEP_EDIT_RECALC;

	/* flush edit key flag to hair key flag to preserve selection 
	 * on save */
	if (edit->psys) LOOP_POINTS {
		hkey = edit->psys->particles[p].hair;
		LOOP_KEYS {
			hkey->editflag= key->flag;
			hkey++;
		}
	}

	psys_cache_edit_paths(scene, ob, edit, CFRA, G.is_rendering);


	/* disable update flag */
	LOOP_POINTS
		point->flag &= ~PEP_EDIT_RECALC;
}

void update_world_cos(Object *ob, PTCacheEdit *edit)
{
	ParticleSystem *psys = edit->psys;
	ParticleSystemModifierData *psmd= psys_get_modifier(ob, psys);
	POINT_P; KEY_K;
	float hairmat[4][4];

	if (psys==0 || psys->edit==0 || psmd->dm_final==NULL)
		return;

	LOOP_POINTS {
		if (!(psys->flag & PSYS_GLOBAL_HAIR))
			psys_mat_hair_to_global(ob, psmd->dm_final, psys->part->from, psys->particles+p, hairmat);

		LOOP_KEYS {
			copy_v3_v3(key->world_co, key->co);
			if (!(psys->flag & PSYS_GLOBAL_HAIR))
				mul_m4_v3(hairmat, key->world_co);
		}
	}
}
static void update_velocities(PTCacheEdit *edit)
{
	/*TODO: get frs_sec properly */
	float vec1[3], vec2[3], frs_sec, dfra;
	POINT_P; KEY_K;

	/* hair doesn't use velocities */
	if (edit->psys || !edit->points || !edit->points->keys->vel)
		return;

	frs_sec = edit->pid.flag & PTCACHE_VEL_PER_SEC ? 25.0f : 1.0f;

	LOOP_EDITED_POINTS {
		LOOP_KEYS {
			if (k==0) {
				dfra = *(key+1)->time - *key->time;

				if (dfra <= 0.0f)
					continue;

				sub_v3_v3v3(key->vel, (key+1)->co, key->co);

				if (point->totkey>2) {
					sub_v3_v3v3(vec1, (key+1)->co, (key+2)->co);
					project_v3_v3v3(vec2, vec1, key->vel);
					sub_v3_v3v3(vec2, vec1, vec2);
					madd_v3_v3fl(key->vel, vec2, 0.5f);
				}
			}
			else if (k==point->totkey-1) {
				dfra = *key->time - *(key-1)->time;

				if (dfra <= 0.0f)
					continue;

				sub_v3_v3v3(key->vel, key->co, (key-1)->co);

				if (point->totkey>2) {
					sub_v3_v3v3(vec1, (key-2)->co, (key-1)->co);
					project_v3_v3v3(vec2, vec1, key->vel);
					sub_v3_v3v3(vec2, vec1, vec2);
					madd_v3_v3fl(key->vel, vec2, 0.5f);
				}
			}
			else {
				dfra = *(key+1)->time - *(key-1)->time;
				
				if (dfra <= 0.0f)
					continue;

				sub_v3_v3v3(key->vel, (key+1)->co, (key-1)->co);
			}
			mul_v3_fl(key->vel, frs_sec/dfra);
		}
	}
}

void PE_update_object(Scene *scene, SceneLayer *sl, Object *ob, int useflag)
{
	/* use this to do partial particle updates, not usable when adding or
	 * removing, then a full redo is necessary and calling this may crash */
	ParticleEditSettings *pset= PE_settings(scene);
	PTCacheEdit *edit = PE_get_current(scene, sl, ob);
	POINT_P;

	if (!edit)
		return;

	/* flag all particles to be updated if not using flag */
	if (!useflag)
		LOOP_POINTS {
			point->flag |= PEP_EDIT_RECALC;
		}

	/* do post process on particle edit keys */
	pe_iterate_lengths(scene, edit);
	pe_deflect_emitter(scene, ob, edit);
	PE_apply_lengths(scene, edit);
	if (pe_x_mirror(ob))
		PE_apply_mirror(ob, edit->psys);
	if (edit->psys)
		update_world_cos(ob, edit);
	if (pset->flag & PE_AUTO_VELOCITY)
		update_velocities(edit);
	PE_hide_keys_time(scene, edit, CFRA);

	/* regenerate path caches */
	psys_cache_edit_paths(scene, ob, edit, CFRA, G.is_rendering);

	/* disable update flag */
	LOOP_POINTS {
		point->flag &= ~PEP_EDIT_RECALC;
	}

	if (edit->psys)
		edit->psys->flag &= ~PSYS_HAIR_UPDATED;
}

/************************************************/
/*			Edit Selections						*/
/************************************************/

/*-----selection callbacks-----*/

static void select_key(PEData *data, int point_index, int key_index)
{
	PTCacheEdit *edit = data->edit;
	PTCacheEditPoint *point = edit->points + point_index;
	PTCacheEditKey *key = point->keys + key_index;

	if (data->select)
		key->flag |= PEK_SELECT;
	else
		key->flag &= ~PEK_SELECT;

	point->flag |= PEP_EDIT_RECALC;
}

static void select_keys(PEData *data, int point_index, int UNUSED(key_index))
{
	PTCacheEdit *edit = data->edit;
	PTCacheEditPoint *point = edit->points + point_index;
	KEY_K;

	LOOP_KEYS {
		if (data->select)
			key->flag |= PEK_SELECT;
		else
			key->flag &= ~PEK_SELECT;
	}

	point->flag |= PEP_EDIT_RECALC;
}

static void extend_key_select(PEData *data, int point_index, int key_index)
{
	PTCacheEdit *edit = data->edit;
	PTCacheEditPoint *point = edit->points + point_index;
	PTCacheEditKey *key = point->keys + key_index;

	key->flag |= PEK_SELECT;
	point->flag |= PEP_EDIT_RECALC;
}

static void deselect_key_select(PEData *data, int point_index, int key_index)
{
	PTCacheEdit *edit = data->edit;
	PTCacheEditPoint *point = edit->points + point_index;
	PTCacheEditKey *key = point->keys + key_index;

	key->flag &= ~PEK_SELECT;
	point->flag |= PEP_EDIT_RECALC;
}

static void toggle_key_select(PEData *data, int point_index, int key_index)
{
	PTCacheEdit *edit = data->edit;
	PTCacheEditPoint *point = edit->points + point_index;
	PTCacheEditKey *key = point->keys + key_index;

	key->flag ^= PEK_SELECT;
	point->flag |= PEP_EDIT_RECALC;
}

/************************ de select all operator ************************/

static void select_action_apply(PTCacheEditPoint *point, PTCacheEditKey *key, int action)
{
	switch (action) {
	case SEL_SELECT:
		if ((key->flag & PEK_SELECT) == 0) {
			key->flag |= PEK_SELECT;
			point->flag |= PEP_EDIT_RECALC;
		}
		break;
	case SEL_DESELECT:
		if (key->flag & PEK_SELECT) {
			key->flag &= ~PEK_SELECT;
			point->flag |= PEP_EDIT_RECALC;
		}
		break;
	case SEL_INVERT:
		if ((key->flag & PEK_SELECT) == 0) {
			key->flag |= PEK_SELECT;
			point->flag |= PEP_EDIT_RECALC;
		}
		else {
			key->flag &= ~PEK_SELECT;
			point->flag |= PEP_EDIT_RECALC;
		}
		break;
	}
}

static int pe_select_all_exec(bContext *C, wmOperator *op)
{
	Scene *scene= CTX_data_scene(C);
	SceneLayer *sl = CTX_data_scene_layer(C);
	Object *ob= CTX_data_active_object(C);
	PTCacheEdit *edit= PE_get_current(scene, sl, ob);
	POINT_P; KEY_K;
	int action = RNA_enum_get(op->ptr, "action");

	if (action == SEL_TOGGLE) {
		action = SEL_SELECT;
		LOOP_VISIBLE_POINTS {
			LOOP_SELECTED_KEYS {
				action = SEL_DESELECT;
				break;
			}

			if (action == SEL_DESELECT)
				break;
		}
	}

	LOOP_VISIBLE_POINTS {
		LOOP_VISIBLE_KEYS {
			select_action_apply(point, key, action);
		}
	}

	PE_update_selection(scene, sl, ob, 1);
	WM_event_add_notifier(C, NC_OBJECT|ND_PARTICLE|NA_SELECTED, ob);

	return OPERATOR_FINISHED;
}

void PARTICLE_OT_select_all(wmOperatorType *ot)
{
	/* identifiers */
	ot->name = "(De)select All";
	ot->idname = "PARTICLE_OT_select_all";
	ot->description = "(De)select all particles' keys";
	
	/* api callbacks */
	ot->exec = pe_select_all_exec;
	ot->poll = PE_poll;

	/* flags */
	ot->flag = OPTYPE_REGISTER|OPTYPE_UNDO;

	WM_operator_properties_select_all(ot);
}

/************************ pick select operator ************************/

int PE_mouse_particles(bContext *C, const int mval[2], bool extend, bool deselect, bool toggle)
{
	PEData data;
	Scene *scene= CTX_data_scene(C);
	SceneLayer *sl = CTX_data_scene_layer(C);
	Object *ob= CTX_data_active_object(C);
	PTCacheEdit *edit= PE_get_current(scene, sl, ob);
	POINT_P; KEY_K;
	
	if (!PE_start_edit(edit))
		return OPERATOR_CANCELLED;

	if (!extend && !deselect && !toggle) {
		LOOP_VISIBLE_POINTS {
			LOOP_SELECTED_KEYS {
				key->flag &= ~PEK_SELECT;
				point->flag |= PEP_EDIT_RECALC;
			}
		}
	}

	PE_set_view3d_data(C, &data);
	data.mval= mval;
	data.rad = ED_view3d_select_dist_px();

	/* 1 = nearest only */
	if (extend)
		for_mouse_hit_keys(&data, extend_key_select, 1);
	else if (deselect)
		for_mouse_hit_keys(&data, deselect_key_select, 1);
	else
		for_mouse_hit_keys(&data, toggle_key_select, 1);

	PE_update_selection(scene, sl, ob, 1);
	WM_event_add_notifier(C, NC_OBJECT|ND_PARTICLE|NA_SELECTED, data.ob);

	return OPERATOR_FINISHED;
}

/************************ select root operator ************************/

static void select_root(PEData *data, int point_index)
{
	PTCacheEditPoint *point = data->edit->points + point_index;
	PTCacheEditKey *key = point->keys;

	if (point->flag & PEP_HIDE)
		return;
	
	if (data->select_action != SEL_TOGGLE)
		select_action_apply(point, key, data->select_action);
	else if (key->flag & PEK_SELECT)
		data->select_toggle_action = SEL_DESELECT;
}

static int select_roots_exec(bContext *C, wmOperator *op)
{
	PEData data;
	int action = RNA_enum_get(op->ptr, "action");

	PE_set_data(C, &data);

	if (action == SEL_TOGGLE) {
		data.select_action = SEL_TOGGLE;
		data.select_toggle_action = SEL_SELECT;

		foreach_point(&data, select_root);

		action = data.select_toggle_action;
	}

	data.select_action = action;
	foreach_point(&data, select_root);

	PE_update_selection(data.scene, data.scene_layer, data.ob, 1);
	WM_event_add_notifier(C, NC_OBJECT|ND_PARTICLE|NA_SELECTED, data.ob);

	return OPERATOR_FINISHED;
}

void PARTICLE_OT_select_roots(wmOperatorType *ot)
{
	/* identifiers */
	ot->name = "Select Roots";
	ot->idname = "PARTICLE_OT_select_roots";
	ot->description = "Select roots of all visible particles";
	
	/* api callbacks */
	ot->exec = select_roots_exec;
	ot->poll = PE_poll;

	/* flags */
	ot->flag = OPTYPE_REGISTER|OPTYPE_UNDO;

	/* properties */
	WM_operator_properties_select_action(ot, SEL_SELECT);
}

/************************ select tip operator ************************/

static void select_tip(PEData *data, int point_index)
{
	PTCacheEditPoint *point = data->edit->points + point_index;
	PTCacheEditKey *key;

	if (point->totkey == 0) {
		return;
	}

	key = &point->keys[point->totkey - 1];
	
	if (point->flag & PEP_HIDE)
		return;
	
	if (data->select_action != SEL_TOGGLE)
		select_action_apply(point, key, data->select_action);
	else if (key->flag & PEK_SELECT)
		data->select_toggle_action = SEL_DESELECT;
}

static int select_tips_exec(bContext *C, wmOperator *op)
{
	PEData data;
	int action = RNA_enum_get(op->ptr, "action");

	PE_set_data(C, &data);

	if (action == SEL_TOGGLE) {
		data.select_action = SEL_TOGGLE;
		data.select_toggle_action = SEL_SELECT;

		foreach_point(&data, select_tip);

		action = data.select_toggle_action;
	}

	data.select_action = action;
	foreach_point(&data, select_tip);

	PE_update_selection(data.scene, data.scene_layer, data.ob, 1);
	WM_event_add_notifier(C, NC_OBJECT|ND_PARTICLE|NA_SELECTED, data.ob);

	return OPERATOR_FINISHED;
}

void PARTICLE_OT_select_tips(wmOperatorType *ot)
{
	/* identifiers */
	ot->name = "Select Tips";
	ot->idname = "PARTICLE_OT_select_tips";
	ot->description = "Select tips of all visible particles";

	/* api callbacks */
	ot->exec = select_tips_exec;
	ot->poll = PE_poll;

	/* flags */
	ot->flag = OPTYPE_REGISTER|OPTYPE_UNDO;

	/* properties */
	WM_operator_properties_select_action(ot, SEL_SELECT);
}

/*********************** select random operator ************************/

enum { RAN_HAIR, RAN_POINTS };

static EnumPropertyItem select_random_type_items[] = {
	{RAN_HAIR, "HAIR", 0, "Hair", ""},
	{RAN_POINTS, "POINTS", 0, "Points", ""},
	{0, NULL, 0, NULL, NULL}
};

static int select_random_exec(bContext *C, wmOperator *op)
{
	PEData data;
	int type;
	Scene *scene;
	SceneLayer *sl;
	Object *ob;

	/* used by LOOP_VISIBLE_POINTS, LOOP_VISIBLE_KEYS and LOOP_KEYS */
	PTCacheEdit *edit;
	PTCacheEditPoint *point;
	PTCacheEditKey *key;
	int p;
	int k;

	const float randfac = RNA_float_get(op->ptr, "percent") / 100.0f;
	const int seed = WM_operator_properties_select_random_seed_increment_get(op);
	const bool select = (RNA_enum_get(op->ptr, "action") == SEL_SELECT);
	RNG *rng;

	type = RNA_enum_get(op->ptr, "type");

	PE_set_data(C, &data);
	data.select_action = SEL_SELECT;
	scene = CTX_data_scene(C);
	sl = CTX_data_scene_layer(C);
	ob = CTX_data_active_object(C);
	edit = PE_get_current(scene, sl, ob);

	rng = BLI_rng_new_srandom(seed);

	switch (type) {
		case RAN_HAIR:
			LOOP_VISIBLE_POINTS {
				int flag = ((BLI_rng_get_float(rng) < randfac) == select) ? SEL_SELECT : SEL_DESELECT;
				LOOP_KEYS {
					select_action_apply (point, key, flag);
				}
			}
			break;
		case RAN_POINTS:
			LOOP_VISIBLE_POINTS {
				LOOP_VISIBLE_KEYS {
					int flag = ((BLI_rng_get_float(rng) < randfac) == select) ? SEL_SELECT : SEL_DESELECT;
					select_action_apply (point, key, flag);
				}
			}
			break;
	}

	BLI_rng_free(rng);

	PE_update_selection(data.scene, data.scene_layer, data.ob, 1);
	WM_event_add_notifier(C, NC_OBJECT|ND_PARTICLE|NA_SELECTED, data.ob);

	return OPERATOR_FINISHED;
}

void PARTICLE_OT_select_random(wmOperatorType *ot)
{
	/* identifiers */
	ot->name = "Select Random";
	ot->idname = "PARTICLE_OT_select_random";
	ot->description = "Select a randomly distributed set of hair or points";

	/* api callbacks */
	ot->exec = select_random_exec;
	ot->poll = PE_poll;

	/* flags */
	ot->flag = OPTYPE_REGISTER|OPTYPE_UNDO;

	/* properties */
	WM_operator_properties_select_random(ot);
	ot->prop = RNA_def_enum (ot->srna, "type", select_random_type_items, RAN_HAIR,
	                         "Type", "Select either hair or points");
}

/************************ select linked operator ************************/

static int select_linked_exec(bContext *C, wmOperator *op)
{
	PEData data;
	int mval[2];
	int location[2];

	RNA_int_get_array(op->ptr, "location", location);
	mval[0] = location[0];
	mval[1] = location[1];

	PE_set_view3d_data(C, &data);
	data.mval= mval;
	data.rad=75.0f;
	data.select= !RNA_boolean_get(op->ptr, "deselect");

	for_mouse_hit_keys(&data, select_keys, 1);  /* nearest only */
	PE_update_selection(data.scene, data.scene_layer, data.ob, 1);
	WM_event_add_notifier(C, NC_OBJECT|ND_PARTICLE|NA_SELECTED, data.ob);

	return OPERATOR_FINISHED;
}

static int select_linked_invoke(bContext *C, wmOperator *op, const wmEvent *event)
{
	RNA_int_set_array(op->ptr, "location", event->mval);
	return select_linked_exec(C, op);
}

void PARTICLE_OT_select_linked(wmOperatorType *ot)
{
	/* identifiers */
	ot->name = "Select Linked";
	ot->idname = "PARTICLE_OT_select_linked";
	ot->description = "Select nearest particle from mouse pointer";
	
	/* api callbacks */
	ot->exec = select_linked_exec;
	ot->invoke = select_linked_invoke;
	ot->poll = PE_poll_view3d;

	/* flags */
	ot->flag = OPTYPE_REGISTER|OPTYPE_UNDO;

	/* properties */
	RNA_def_boolean(ot->srna, "deselect", 0, "Deselect", "Deselect linked keys rather than selecting them");
	RNA_def_int_vector(ot->srna, "location", 2, NULL, 0, INT_MAX, "Location", "", 0, 16384);
}

/************************ border select operator ************************/
void PE_deselect_all_visible(PTCacheEdit *edit)
{
	POINT_P; KEY_K;

	LOOP_VISIBLE_POINTS {
		LOOP_SELECTED_KEYS {
			key->flag &= ~PEK_SELECT;
			point->flag |= PEP_EDIT_RECALC;
		}
	}
}

int PE_border_select(bContext *C, rcti *rect, bool select, bool extend)
{
	Scene *scene= CTX_data_scene(C);
	SceneLayer *sl = CTX_data_scene_layer(C);
	Object *ob= CTX_data_active_object(C);
	PTCacheEdit *edit= PE_get_current(scene, sl, ob);
	PEData data;

	if (!PE_start_edit(edit))
		return OPERATOR_CANCELLED;

	if (extend == 0 && select)
		PE_deselect_all_visible(edit);

	PE_set_view3d_data(C, &data);
	data.rect= rect;
	data.select= select;

	for_mouse_hit_keys(&data, select_key, 0);

	PE_update_selection(scene, sl, ob, 1);
	WM_event_add_notifier(C, NC_OBJECT|ND_PARTICLE|NA_SELECTED, ob);

	return OPERATOR_FINISHED;
}

/************************ circle select operator ************************/

int PE_circle_select(bContext *C, int selecting, const int mval[2], float rad)
{
	Scene *scene= CTX_data_scene(C);
	SceneLayer *sl = CTX_data_scene_layer(C);
	Object *ob= CTX_data_active_object(C);
	PTCacheEdit *edit= PE_get_current(scene, sl, ob);
	PEData data;

	if (!PE_start_edit(edit))
		return OPERATOR_FINISHED;

	PE_set_view3d_data(C, &data);
	data.mval= mval;
	data.rad= rad;
	data.select= selecting;

	for_mouse_hit_keys(&data, select_key, 0);

	PE_update_selection(scene, sl, ob, 1);
	WM_event_add_notifier(C, NC_OBJECT|ND_PARTICLE|NA_SELECTED, ob);

	return OPERATOR_FINISHED;
}

/************************ lasso select operator ************************/

int PE_lasso_select(bContext *C, const int mcords[][2], const short moves, bool extend, bool select)
{
	Scene *scene= CTX_data_scene(C);
	SceneLayer *sl = CTX_data_scene_layer(C);
	Object *ob= CTX_data_active_object(C);
	ARegion *ar= CTX_wm_region(C);
	ParticleEditSettings *pset= PE_settings(scene);
	PTCacheEdit *edit = PE_get_current(scene, sl, ob);
	ParticleSystem *psys = edit->psys;
	ParticleSystemModifierData *psmd = psys_get_modifier(ob, psys);
	POINT_P; KEY_K;
	float co[3], mat[4][4];
	int screen_co[2];

	PEData data;

	unit_m4(mat);

	if (!PE_start_edit(edit))
		return OPERATOR_CANCELLED;

	if (extend == 0 && select)
		PE_deselect_all_visible(edit);

	/* only for depths */
	PE_set_view3d_data(C, &data);

	LOOP_VISIBLE_POINTS {
		if (edit->psys && !(psys->flag & PSYS_GLOBAL_HAIR))
			psys_mat_hair_to_global(ob, psmd->dm_final, psys->part->from, psys->particles + p, mat);

		if (pset->selectmode==SCE_SELECT_POINT) {
			LOOP_KEYS {
				copy_v3_v3(co, key->co);
				mul_m4_v3(mat, co);
				if ((ED_view3d_project_int_global(ar, co, screen_co, V3D_PROJ_TEST_CLIP_WIN) == V3D_PROJ_RET_OK) &&
				    BLI_lasso_is_point_inside(mcords, moves, screen_co[0], screen_co[1], IS_CLIPPED) &&
				    key_test_depth(&data, co, screen_co))
				{
					if (select) {
						if (!(key->flag & PEK_SELECT)) {
							key->flag |= PEK_SELECT;
							point->flag |= PEP_EDIT_RECALC;
						}
					}
					else {
						if (key->flag & PEK_SELECT) {
							key->flag &= ~PEK_SELECT;
							point->flag |= PEP_EDIT_RECALC;
						}
					}
				}
			}
		}
		else if (pset->selectmode==SCE_SELECT_END) {
			if (point->totkey) {
				key= point->keys + point->totkey - 1;

				copy_v3_v3(co, key->co);
				mul_m4_v3(mat, co);
				if ((ED_view3d_project_int_global(ar, co, screen_co, V3D_PROJ_TEST_CLIP_WIN) == V3D_PROJ_RET_OK) &&
				    BLI_lasso_is_point_inside(mcords, moves, screen_co[0], screen_co[1], IS_CLIPPED) &&
				    key_test_depth(&data, co, screen_co))
				{
					if (select) {
						if (!(key->flag & PEK_SELECT)) {
							key->flag |= PEK_SELECT;
							point->flag |= PEP_EDIT_RECALC;
						}
					}
					else {
						if (key->flag & PEK_SELECT) {
							key->flag &= ~PEK_SELECT;
							point->flag |= PEP_EDIT_RECALC;
						}
					}
				}
			}
		}
	}

	PE_update_selection(scene, sl, ob, 1);
	WM_event_add_notifier(C, NC_OBJECT|ND_PARTICLE|NA_SELECTED, ob);

	return OPERATOR_FINISHED;
}

/*************************** hide operator **************************/

static int hide_exec(bContext *C, wmOperator *op)
{
	Object *ob= CTX_data_active_object(C);
	Scene *scene= CTX_data_scene(C);
	SceneLayer *sl = CTX_data_scene_layer(C);
	PTCacheEdit *edit= PE_get_current(scene, sl, ob);
	POINT_P; KEY_K;
	
	if (RNA_enum_get(op->ptr, "unselected")) {
		LOOP_UNSELECTED_POINTS {
			point->flag |= PEP_HIDE;
			point->flag |= PEP_EDIT_RECALC;

			LOOP_KEYS
				key->flag &= ~PEK_SELECT;
		}
	}
	else {
		LOOP_SELECTED_POINTS {
			point->flag |= PEP_HIDE;
			point->flag |= PEP_EDIT_RECALC;

			LOOP_KEYS
				key->flag &= ~PEK_SELECT;
		}
	}

	PE_update_selection(scene, sl, ob, 1);
	WM_event_add_notifier(C, NC_OBJECT|ND_PARTICLE|NA_SELECTED, ob);

	return OPERATOR_FINISHED;
}

void PARTICLE_OT_hide(wmOperatorType *ot)
{
	/* identifiers */
	ot->name = "Hide Selected";
	ot->idname = "PARTICLE_OT_hide";
	ot->description = "Hide selected particles";
	
	/* api callbacks */
	ot->exec = hide_exec;
	ot->poll = PE_poll;

	/* flags */
	ot->flag = OPTYPE_REGISTER|OPTYPE_UNDO;

	/* props */
	RNA_def_boolean(ot->srna, "unselected", 0, "Unselected", "Hide unselected rather than selected");
}

/*************************** reveal operator **************************/

static int reveal_exec(bContext *C, wmOperator *UNUSED(op))
{
	Object *ob= CTX_data_active_object(C);
	Scene *scene= CTX_data_scene(C);
	SceneLayer *sl = CTX_data_scene_layer(C);
	PTCacheEdit *edit= PE_get_current(scene, sl, ob);
	POINT_P; KEY_K;

	LOOP_POINTS {
		if (point->flag & PEP_HIDE) {
			point->flag &= ~PEP_HIDE;
			point->flag |= PEP_EDIT_RECALC;

			LOOP_KEYS
				key->flag |= PEK_SELECT;
		}
	}

	PE_update_selection(scene, sl, ob, 1);
	WM_event_add_notifier(C, NC_OBJECT|ND_PARTICLE|NA_SELECTED, ob);

	return OPERATOR_FINISHED;
}

void PARTICLE_OT_reveal(wmOperatorType *ot)
{
	/* identifiers */
	ot->name = "Reveal";
	ot->idname = "PARTICLE_OT_reveal";
	ot->description = "Show hidden particles";
	
	/* api callbacks */
	ot->exec = reveal_exec;
	ot->poll = PE_poll;

	/* flags */
	ot->flag = OPTYPE_REGISTER|OPTYPE_UNDO;
}

/************************ select less operator ************************/

static void select_less_keys(PEData *data, int point_index)
{
	PTCacheEdit *edit= data->edit;
	PTCacheEditPoint *point = edit->points + point_index;
	KEY_K;

	LOOP_SELECTED_KEYS {
		if (k==0) {
			if (((key+1)->flag&PEK_SELECT)==0)
				key->flag |= PEK_TAG;
		}
		else if (k==point->totkey-1) {
			if (((key-1)->flag&PEK_SELECT)==0)
				key->flag |= PEK_TAG;
		}
		else {
			if ((((key-1)->flag & (key+1)->flag) & PEK_SELECT)==0)
				key->flag |= PEK_TAG;
		}
	}

	LOOP_KEYS {
		if (key->flag&PEK_TAG) {
			key->flag &= ~(PEK_TAG|PEK_SELECT);
			point->flag |= PEP_EDIT_RECALC; /* redraw selection only */
		}
	}
}

static int select_less_exec(bContext *C, wmOperator *UNUSED(op))
{
	PEData data;

	PE_set_data(C, &data);
	foreach_point(&data, select_less_keys);

	PE_update_selection(data.scene, data.scene_layer, data.ob, 1);
	WM_event_add_notifier(C, NC_OBJECT|ND_PARTICLE|NA_SELECTED, data.ob);

	return OPERATOR_FINISHED;
}

void PARTICLE_OT_select_less(wmOperatorType *ot)
{
	/* identifiers */
	ot->name = "Select Less";
	ot->idname = "PARTICLE_OT_select_less";
	ot->description = "Deselect boundary selected keys of each particle";
	
	/* api callbacks */
	ot->exec = select_less_exec;
	ot->poll = PE_poll;

	/* flags */
	ot->flag = OPTYPE_REGISTER|OPTYPE_UNDO;
}

/************************ select more operator ************************/

static void select_more_keys(PEData *data, int point_index)
{
	PTCacheEdit *edit= data->edit;
	PTCacheEditPoint *point = edit->points + point_index;
	KEY_K;

	LOOP_KEYS {
		if (key->flag & PEK_SELECT) continue;

		if (k==0) {
			if ((key+1)->flag&PEK_SELECT)
				key->flag |= PEK_TAG;
		}
		else if (k==point->totkey-1) {
			if ((key-1)->flag&PEK_SELECT)
				key->flag |= PEK_TAG;
		}
		else {
			if (((key-1)->flag | (key+1)->flag) & PEK_SELECT)
				key->flag |= PEK_TAG;
		}
	}

	LOOP_KEYS {
		if (key->flag&PEK_TAG) {
			key->flag &= ~PEK_TAG;
			key->flag |= PEK_SELECT;
			point->flag |= PEP_EDIT_RECALC; /* redraw selection only */
		}
	}
}

static int select_more_exec(bContext *C, wmOperator *UNUSED(op))
{
	PEData data;

	PE_set_data(C, &data);
	foreach_point(&data, select_more_keys);

	PE_update_selection(data.scene, data.scene_layer, data.ob, 1);
	WM_event_add_notifier(C, NC_OBJECT|ND_PARTICLE|NA_SELECTED, data.ob);

	return OPERATOR_FINISHED;
}

void PARTICLE_OT_select_more(wmOperatorType *ot)
{
	/* identifiers */
	ot->name = "Select More";
	ot->idname = "PARTICLE_OT_select_more";
	ot->description = "Select keys linked to boundary selected keys of each particle";
	
	/* api callbacks */
	ot->exec = select_more_exec;
	ot->poll = PE_poll;

	/* flags */
	ot->flag = OPTYPE_REGISTER|OPTYPE_UNDO;
}

/************************ rekey operator ************************/

static void rekey_particle(PEData *data, int pa_index)
{
	PTCacheEdit *edit= data->edit;
	ParticleSystem *psys= edit->psys;
	ParticleSimulationData sim= {0};
	ParticleData *pa= psys->particles + pa_index;
	PTCacheEditPoint *point = edit->points + pa_index;
	ParticleKey state;
	HairKey *key, *new_keys, *okey;
	PTCacheEditKey *ekey;
	float dval, sta, end;
	int k;

	sim.scene= data->scene;
	sim.ob= data->ob;
	sim.psys= edit->psys;

	pa->flag |= PARS_REKEY;

	key= new_keys= MEM_callocN(data->totrekey * sizeof(HairKey), "Hair re-key keys");

	okey = pa->hair;
	/* root and tip stay the same */
	copy_v3_v3(key->co, okey->co);
	copy_v3_v3((key + data->totrekey - 1)->co, (okey + pa->totkey - 1)->co);

	sta= key->time= okey->time;
	end= (key + data->totrekey - 1)->time= (okey + pa->totkey - 1)->time;
	dval= (end - sta) / (float)(data->totrekey - 1);

	/* interpolate new keys from old ones */
	for (k=1, key++; k<data->totrekey-1; k++, key++) {
		state.time= (float)k / (float)(data->totrekey-1);
		psys_get_particle_on_path(&sim, pa_index, &state, 0);
		copy_v3_v3(key->co, state.co);
		key->time= sta + k * dval;
	}

	/* replace keys */
	if (pa->hair)
		MEM_freeN(pa->hair);
	pa->hair= new_keys;

	point->totkey=pa->totkey=data->totrekey;


	if (point->keys)
		MEM_freeN(point->keys);
	ekey= point->keys= MEM_callocN(pa->totkey * sizeof(PTCacheEditKey), "Hair re-key edit keys");
		
	for (k=0, key=pa->hair; k<pa->totkey; k++, key++, ekey++) {
		ekey->co= key->co;
		ekey->time= &key->time;
		ekey->flag |= PEK_SELECT;
		if (!(psys->flag & PSYS_GLOBAL_HAIR))
			ekey->flag |= PEK_USE_WCO;
	}

	pa->flag &= ~PARS_REKEY;
	point->flag |= PEP_EDIT_RECALC;
}

static int rekey_exec(bContext *C, wmOperator *op)
{
	PEData data;

	PE_set_data(C, &data);

	data.dval= 1.0f / (float)(data.totrekey-1);
	data.totrekey= RNA_int_get(op->ptr, "keys_number");

	foreach_selected_point(&data, rekey_particle);
	
	recalc_lengths(data.edit);
	PE_update_object(data.scene, data.scene_layer, data.ob, 1);
	WM_event_add_notifier(C, NC_OBJECT|ND_PARTICLE|NA_EDITED, data.ob);

	return OPERATOR_FINISHED;
}

void PARTICLE_OT_rekey(wmOperatorType *ot)
{
	/* identifiers */
	ot->name = "Rekey";
	ot->idname = "PARTICLE_OT_rekey";
	ot->description = "Change the number of keys of selected particles (root and tip keys included)";
	
	/* api callbacks */
	ot->exec = rekey_exec;
	ot->invoke = WM_operator_props_popup;
	ot->poll = PE_hair_poll;

	/* flags */
	ot->flag = OPTYPE_REGISTER|OPTYPE_UNDO;

	/* properties */
	RNA_def_int(ot->srna, "keys_number", 2, 2, INT_MAX, "Number of Keys", "", 2, 100);
}

static void rekey_particle_to_time(Scene *scene, SceneLayer *sl, Object *ob, int pa_index, float path_time)
{
	PTCacheEdit *edit= PE_get_current(scene, sl, ob);
	ParticleSystem *psys;
	ParticleSimulationData sim= {0};
	ParticleData *pa;
	ParticleKey state;
	HairKey *new_keys, *key;
	PTCacheEditKey *ekey;
	int k;

	if (!edit || !edit->psys) return;

	psys = edit->psys;

	sim.scene= scene;
	sim.ob= ob;
	sim.psys= psys;

	pa= psys->particles + pa_index;

	pa->flag |= PARS_REKEY;

	key= new_keys= MEM_dupallocN(pa->hair);
	
	/* interpolate new keys from old ones (roots stay the same) */
	for (k=1, key++; k < pa->totkey; k++, key++) {
		state.time= path_time * (float)k / (float)(pa->totkey-1);
		psys_get_particle_on_path(&sim, pa_index, &state, 0);
		copy_v3_v3(key->co, state.co);
	}

	/* replace hair keys */
	if (pa->hair)
		MEM_freeN(pa->hair);
	pa->hair= new_keys;

	/* update edit pointers */
	for (k=0, key=pa->hair, ekey=edit->points[pa_index].keys; k<pa->totkey; k++, key++, ekey++) {
		ekey->co= key->co;
		ekey->time= &key->time;
	}

	pa->flag &= ~PARS_REKEY;
}

/************************* utilities **************************/

static int remove_tagged_particles(Object *ob, ParticleSystem *psys, int mirror)
{
	PTCacheEdit *edit = psys->edit;
	ParticleData *pa, *npa=0, *new_pars=0;
	POINT_P;
	PTCacheEditPoint *npoint=0, *new_points=0;
	ParticleSystemModifierData *psmd;
	int i, new_totpart= psys->totpart, removed= 0;

	if (mirror) {
		/* mirror tags */
		psmd= psys_get_modifier(ob, psys);

		LOOP_TAGGED_POINTS {
			PE_mirror_particle(ob, psmd->dm_final, psys, psys->particles + p, NULL);
		}
	}

	LOOP_TAGGED_POINTS {
		new_totpart--;
		removed++;
	}

	if (new_totpart != psys->totpart) {
		if (new_totpart) {
			npa= new_pars= MEM_callocN(new_totpart * sizeof(ParticleData), "ParticleData array");
			npoint= new_points= MEM_callocN(new_totpart * sizeof(PTCacheEditPoint), "PTCacheEditKey array");

			if (ELEM(NULL, new_pars, new_points)) {
				/* allocation error! */
				if (new_pars)
					MEM_freeN(new_pars);
				if (new_points)
					MEM_freeN(new_points);
				return 0;
			}
		}

		pa= psys->particles;
		point= edit->points;
		for (i=0; i<psys->totpart; i++, pa++, point++) {
			if (point->flag & PEP_TAG) {
				if (point->keys)
					MEM_freeN(point->keys);
				if (pa->hair)
					MEM_freeN(pa->hair);
			}
			else {
				memcpy(npa, pa, sizeof(ParticleData));
				memcpy(npoint, point, sizeof(PTCacheEditPoint));
				npa++;
				npoint++;
			}
		}

		if (psys->particles) MEM_freeN(psys->particles);
		psys->particles= new_pars;

		if (edit->points) MEM_freeN(edit->points);
		edit->points= new_points;

		if (edit->mirror_cache) {
			MEM_freeN(edit->mirror_cache);
			edit->mirror_cache= NULL;
		}

		if (psys->child) {
			MEM_freeN(psys->child);
			psys->child= NULL;
			psys->totchild=0;
		}

		edit->totpoint= psys->totpart= new_totpart;
	}

	return removed;
}

static void remove_tagged_keys(Object *ob, ParticleSystem *psys)
{
	PTCacheEdit *edit= psys->edit;
	ParticleData *pa;
	HairKey *hkey, *nhkey, *new_hkeys=0;
	POINT_P; KEY_K;
	PTCacheEditKey *nkey, *new_keys;
	ParticleSystemModifierData *psmd;
	short new_totkey;

	if (pe_x_mirror(ob)) {
		/* mirror key tags */
		psmd= psys_get_modifier(ob, psys);

		LOOP_POINTS {
			LOOP_TAGGED_KEYS {
				PE_mirror_particle(ob, psmd->dm_final, psys, psys->particles + p, NULL);
				break;
			}
		}
	}

	LOOP_POINTS {
		new_totkey= point->totkey;
		LOOP_TAGGED_KEYS {
			new_totkey--;
		}
		/* we can't have elements with less than two keys*/
		if (new_totkey < 2)
			point->flag |= PEP_TAG;
	}
	remove_tagged_particles(ob, psys, pe_x_mirror(ob));

	LOOP_POINTS {
		pa = psys->particles + p;
		new_totkey= pa->totkey;

		LOOP_TAGGED_KEYS {
			new_totkey--;
		}

		if (new_totkey != pa->totkey) {
			nhkey= new_hkeys= MEM_callocN(new_totkey*sizeof(HairKey), "HairKeys");
			nkey= new_keys= MEM_callocN(new_totkey*sizeof(PTCacheEditKey), "particle edit keys");

			hkey= pa->hair;
			LOOP_KEYS {
				while (key->flag & PEK_TAG && hkey < pa->hair + pa->totkey) {
					key++;
					hkey++;
				}

				if (hkey < pa->hair + pa->totkey) {
					copy_v3_v3(nhkey->co, hkey->co);
					nhkey->editflag = hkey->editflag;
					nhkey->time= hkey->time;
					nhkey->weight= hkey->weight;
					
					nkey->co= nhkey->co;
					nkey->time= &nhkey->time;
					/* these can be copied from old edit keys */
					nkey->flag = key->flag;
					nkey->ftime = key->ftime;
					nkey->length = key->length;
					copy_v3_v3(nkey->world_co, key->world_co);
				}
				nkey++;
				nhkey++;
				hkey++;
			}

			if (pa->hair)
				MEM_freeN(pa->hair);

			if (point->keys)
				MEM_freeN(point->keys);
			
			pa->hair= new_hkeys;
			point->keys= new_keys;

			point->totkey= pa->totkey= new_totkey;

			/* flag for recalculating length */
			point->flag |= PEP_EDIT_RECALC;
		}
	}
}

/************************ subdivide opertor *********************/

/* works like normal edit mode subdivide, inserts keys between neighboring selected keys */
static void subdivide_particle(PEData *data, int pa_index)
{
	PTCacheEdit *edit= data->edit;
	ParticleSystem *psys= edit->psys;
	ParticleSimulationData sim= {0};
	ParticleData *pa= psys->particles + pa_index;
	PTCacheEditPoint *point = edit->points + pa_index;
	ParticleKey state;
	HairKey *key, *nkey, *new_keys;
	PTCacheEditKey *ekey, *nekey, *new_ekeys;

	int k;
	short totnewkey=0;
	float endtime;

	sim.scene= data->scene;
	sim.ob= data->ob;
	sim.psys= edit->psys;

	for (k=0, ekey=point->keys; k<pa->totkey-1; k++, ekey++) {
		if (ekey->flag&PEK_SELECT && (ekey+1)->flag&PEK_SELECT)
			totnewkey++;
	}

	if (totnewkey==0) return;

	pa->flag |= PARS_REKEY;

	nkey= new_keys= MEM_callocN((pa->totkey+totnewkey)*(sizeof(HairKey)), "Hair subdivide keys");
	nekey= new_ekeys= MEM_callocN((pa->totkey+totnewkey)*(sizeof(PTCacheEditKey)), "Hair subdivide edit keys");
	
	key = pa->hair;
	endtime= key[pa->totkey-1].time;

	for (k=0, ekey=point->keys; k<pa->totkey-1; k++, key++, ekey++) {

		memcpy(nkey, key, sizeof(HairKey));
		memcpy(nekey, ekey, sizeof(PTCacheEditKey));

		nekey->co= nkey->co;
		nekey->time= &nkey->time;

		nkey++;
		nekey++;

		if (ekey->flag & PEK_SELECT && (ekey+1)->flag & PEK_SELECT) {
			nkey->time = (key->time + (key + 1)->time) * 0.5f;
			state.time = (endtime != 0.0f) ? nkey->time / endtime: 0.0f;
			psys_get_particle_on_path(&sim, pa_index, &state, 0);
			copy_v3_v3(nkey->co, state.co);

			nekey->co= nkey->co;
			nekey->time = &nkey->time;
			nekey->flag |= PEK_SELECT;
			if (!(psys->flag & PSYS_GLOBAL_HAIR))
				nekey->flag |= PEK_USE_WCO;

			nekey++;
			nkey++;
		}
	}
	/*tip still not copied*/
	memcpy(nkey, key, sizeof(HairKey));
	memcpy(nekey, ekey, sizeof(PTCacheEditKey));

	nekey->co= nkey->co;
	nekey->time= &nkey->time;

	if (pa->hair)
		MEM_freeN(pa->hair);
	pa->hair= new_keys;

	if (point->keys)
		MEM_freeN(point->keys);
	point->keys= new_ekeys;

	point->totkey = pa->totkey = pa->totkey + totnewkey;
	point->flag |= PEP_EDIT_RECALC;
	pa->flag &= ~PARS_REKEY;
}

static int subdivide_exec(bContext *C, wmOperator *UNUSED(op))
{
	PEData data;

	PE_set_data(C, &data);
	foreach_point(&data, subdivide_particle);
	
	recalc_lengths(data.edit);
	PE_update_object(data.scene, data.scene_layer, data.ob, 1);
	WM_event_add_notifier(C, NC_OBJECT|ND_PARTICLE|NA_EDITED, data.ob);

	return OPERATOR_FINISHED;
}

void PARTICLE_OT_subdivide(wmOperatorType *ot)
{
	/* identifiers */
	ot->name = "Subdivide";
	ot->idname = "PARTICLE_OT_subdivide";
	ot->description = "Subdivide selected particles segments (adds keys)";
	
	/* api callbacks */
	ot->exec = subdivide_exec;
	ot->poll = PE_hair_poll;

	/* flags */
	ot->flag = OPTYPE_REGISTER|OPTYPE_UNDO;
}

/************************ remove doubles opertor *********************/

static int remove_doubles_exec(bContext *C, wmOperator *op)
{
	Scene *scene= CTX_data_scene(C);
	SceneLayer *sl = CTX_data_scene_layer(C);
	Object *ob= CTX_data_active_object(C);
	PTCacheEdit *edit= PE_get_current(scene, sl, ob);
	ParticleSystem *psys = edit->psys;
	ParticleSystemModifierData *psmd;
	KDTree *tree;
	KDTreeNearest nearest[10];
	POINT_P;
	float mat[4][4], co[3], threshold= RNA_float_get(op->ptr, "threshold");
	int n, totn, removed, totremoved;

	if (psys->flag & PSYS_GLOBAL_HAIR)
		return OPERATOR_CANCELLED;

	edit= psys->edit;
	psmd= psys_get_modifier(ob, psys);
	totremoved= 0;

	do {
		removed= 0;

		tree=BLI_kdtree_new(psys->totpart);
			
		/* insert particles into kd tree */
		LOOP_SELECTED_POINTS {
			psys_mat_hair_to_object(ob, psmd->dm_final, psys->part->from, psys->particles+p, mat);
			copy_v3_v3(co, point->keys->co);
			mul_m4_v3(mat, co);
			BLI_kdtree_insert(tree, p, co);
		}

		BLI_kdtree_balance(tree);

		/* tag particles to be removed */
		LOOP_SELECTED_POINTS {
			psys_mat_hair_to_object(ob, psmd->dm_final, psys->part->from, psys->particles+p, mat);
			copy_v3_v3(co, point->keys->co);
			mul_m4_v3(mat, co);

			totn = BLI_kdtree_find_nearest_n(tree, co, nearest, 10);

			for (n=0; n<totn; n++) {
				/* this needs a custom threshold still */
				if (nearest[n].index > p && nearest[n].dist < threshold) {
					if (!(point->flag & PEP_TAG)) {
						point->flag |= PEP_TAG;
						removed++;
					}
				}
			}
		}

		BLI_kdtree_free(tree);

		/* remove tagged particles - don't do mirror here! */
		remove_tagged_particles(ob, psys, 0);
		totremoved += removed;
	} while (removed);

	if (totremoved == 0)
		return OPERATOR_CANCELLED;

	BKE_reportf(op->reports, RPT_INFO, "Removed %d double particles", totremoved);

	DEG_id_tag_update(&ob->id, OB_RECALC_DATA);
	WM_event_add_notifier(C, NC_OBJECT|ND_PARTICLE|NA_EDITED, ob);

	return OPERATOR_FINISHED;
}

void PARTICLE_OT_remove_doubles(wmOperatorType *ot)
{
	/* identifiers */
	ot->name = "Remove Doubles";
	ot->idname = "PARTICLE_OT_remove_doubles";
	ot->description = "Remove selected particles close enough of others";
	
	/* api callbacks */
	ot->exec = remove_doubles_exec;
	ot->poll = PE_hair_poll;

	/* flags */
	ot->flag = OPTYPE_REGISTER|OPTYPE_UNDO;

	/* properties */
	RNA_def_float(ot->srna, "threshold", 0.0002f, 0.0f, FLT_MAX,
	              "Merge Distance", "Threshold distance withing which particles are removed", 0.00001f, 0.1f);
}


static int weight_set_exec(bContext *C, wmOperator *op)
{
	Scene *scene= CTX_data_scene(C);
	SceneLayer *sl = CTX_data_scene_layer(C);
	ParticleEditSettings *pset= PE_settings(scene);
	Object *ob= CTX_data_active_object(C);
	PTCacheEdit *edit= PE_get_current(scene, sl, ob);
	ParticleSystem *psys = edit->psys;
	POINT_P;
	KEY_K;
	HairKey *hkey;
	float weight;
	ParticleBrushData *brush= &pset->brush[pset->brushtype];
	float factor= RNA_float_get(op->ptr, "factor");

	weight= brush->strength;
	edit= psys->edit;

	LOOP_SELECTED_POINTS {
		ParticleData *pa= psys->particles + p;

		LOOP_SELECTED_KEYS {
			hkey= pa->hair + k;
			hkey->weight= interpf(weight, hkey->weight, factor);
		}
	}

	DEG_id_tag_update(&ob->id, OB_RECALC_DATA);
	WM_event_add_notifier(C, NC_OBJECT|ND_PARTICLE|NA_EDITED, ob);

	return OPERATOR_FINISHED;
}

void PARTICLE_OT_weight_set(wmOperatorType *ot)
{
	/* identifiers */
	ot->name = "Weight Set";
	ot->idname = "PARTICLE_OT_weight_set";
	ot->description = "Set the weight of selected keys";

	/* api callbacks */
	ot->exec = weight_set_exec;
	ot->poll = PE_hair_poll;

	/* flags */
	ot->flag = OPTYPE_REGISTER|OPTYPE_UNDO;

	RNA_def_float(ot->srna, "factor", 1, 0, 1, "Factor",
	              "Interpolation factor between current brush weight, and keys' weights", 0, 1);
}

/************************ cursor drawing *******************************/

static void brush_drawcursor(bContext *C, int x, int y, void *UNUSED(customdata))
{
	Scene *scene = CTX_data_scene(C);
	ParticleEditSettings *pset= PE_settings(scene);
	ParticleBrushData *brush;

	if (pset->brushtype < 0) {
		return;
	}

	brush = &pset->brush[pset->brushtype];

	if (brush) {
		unsigned int pos = VertexFormat_add_attrib(immVertexFormat(), "pos", COMP_F32, 2, KEEP_FLOAT);
		immBindBuiltinProgram(GPU_SHADER_2D_UNIFORM_COLOR);

		immUniformColor4ub(255, 255, 255, 128);

		glEnable(GL_LINE_SMOOTH);
		glEnable(GL_BLEND);

		imm_draw_circle_wire(pos, (float)x, (float)y, pe_brush_size_get(scene, brush), 40);

		glDisable(GL_BLEND);
		glDisable(GL_LINE_SMOOTH);

		immUnbindProgram();
	}
}

static void toggle_particle_cursor(bContext *C, int enable)
{
	ParticleEditSettings *pset= PE_settings(CTX_data_scene(C));

	if (pset->paintcursor && !enable) {
		WM_paint_cursor_end(CTX_wm_manager(C), pset->paintcursor);
		pset->paintcursor = NULL;
	}
	else if (enable)
		pset->paintcursor= WM_paint_cursor_activate(CTX_wm_manager(C), PE_poll_view3d, brush_drawcursor, NULL);
}

/*************************** delete operator **************************/

enum { DEL_PARTICLE, DEL_KEY };

static EnumPropertyItem delete_type_items[] = {
	{DEL_PARTICLE, "PARTICLE", 0, "Particle", ""},
	{DEL_KEY, "KEY", 0, "Key", ""},
	{0, NULL, 0, NULL, NULL}};

static void set_delete_particle(PEData *data, int pa_index)
{
	PTCacheEdit *edit= data->edit;

	edit->points[pa_index].flag |= PEP_TAG;
}

static void set_delete_particle_key(PEData *data, int pa_index, int key_index)
{
	PTCacheEdit *edit= data->edit;

	edit->points[pa_index].keys[key_index].flag |= PEK_TAG;
}

static int delete_exec(bContext *C, wmOperator *op)
{
	PEData data;
	int type= RNA_enum_get(op->ptr, "type");

	PE_set_data(C, &data);

	if (type == DEL_KEY) {
		foreach_selected_key(&data, set_delete_particle_key);
		remove_tagged_keys(data.ob, data.edit->psys);
		recalc_lengths(data.edit);
	}
	else if (type == DEL_PARTICLE) {
		foreach_selected_point(&data, set_delete_particle);
		remove_tagged_particles(data.ob, data.edit->psys, pe_x_mirror(data.ob));
		recalc_lengths(data.edit);
	}

	DEG_id_tag_update(&data.ob->id, OB_RECALC_DATA);
	WM_event_add_notifier(C, NC_OBJECT|ND_PARTICLE|NA_EDITED, data.ob);

	return OPERATOR_FINISHED;
}

void PARTICLE_OT_delete(wmOperatorType *ot)
{
	/* identifiers */
	ot->name = "Delete";
	ot->idname = "PARTICLE_OT_delete";
	ot->description = "Delete selected particles or keys";
	
	/* api callbacks */
	ot->exec = delete_exec;
	ot->invoke = WM_menu_invoke;
	ot->poll = PE_hair_poll;

	/* flags */
	ot->flag = OPTYPE_REGISTER|OPTYPE_UNDO;

	/* properties */
	ot->prop = RNA_def_enum(ot->srna, "type", delete_type_items, DEL_PARTICLE, "Type", "Delete a full particle or only keys");
}

/*************************** mirror operator **************************/

static void PE_mirror_x(Scene *scene, SceneLayer *sl, Object *ob, int tagged)
{
	Mesh *me= (Mesh *)(ob->data);
	ParticleSystemModifierData *psmd;
	PTCacheEdit *edit= PE_get_current(scene, sl, ob);
	ParticleSystem *psys = edit->psys;
	ParticleData *pa, *newpa, *new_pars;
	PTCacheEditPoint *newpoint, *new_points;
	POINT_P; KEY_K;
	HairKey *hkey;
	int *mirrorfaces = NULL;
	int rotation, totpart, newtotpart;

	if (psys->flag & PSYS_GLOBAL_HAIR)
		return;

	psmd= psys_get_modifier(ob, psys);
	if (!psmd->dm_final)
		return;

	const bool use_dm_final_indices = (psys->part->use_modifier_stack && !psmd->dm_final->deformedOnly);

	/* NOTE: this is not nice to use tessfaces but hard to avoid since pa->num uses tessfaces */
	BKE_mesh_tessface_ensure(me);

	/* Note: In case psys uses DM tessface indices, we mirror final DM itself, not orig mesh. Avoids an (impossible)
	 *       dm -> orig -> dm tessface indices conversion... */
	mirrorfaces = mesh_get_x_mirror_faces(ob, NULL, use_dm_final_indices ? psmd->dm_final : NULL);

	if (!edit->mirror_cache)
		PE_update_mirror_cache(ob, psys);

	totpart= psys->totpart;
	newtotpart= psys->totpart;
	LOOP_VISIBLE_POINTS {
		pa = psys->particles + p;

		if (!tagged) {
			if (point_is_selected(point)) {
				if (edit->mirror_cache[p] != -1) {
					/* already has a mirror, don't need to duplicate */
					PE_mirror_particle(ob, psmd->dm_final, psys, pa, NULL);
					continue;
				}
				else
					point->flag |= PEP_TAG;
			}
		}

		if ((point->flag & PEP_TAG) && mirrorfaces[pa->num*2] != -1)
			newtotpart++;
	}

	if (newtotpart != psys->totpart) {
		MFace *mtessface = use_dm_final_indices ? psmd->dm_final->getTessFaceArray(psmd->dm_final) : me->mface;

		/* allocate new arrays and copy existing */
		new_pars= MEM_callocN(newtotpart*sizeof(ParticleData), "ParticleData new");
		new_points= MEM_callocN(newtotpart*sizeof(PTCacheEditPoint), "PTCacheEditPoint new");

		if (psys->particles) {
			memcpy(new_pars, psys->particles, totpart*sizeof(ParticleData));
			MEM_freeN(psys->particles);
		}
		psys->particles= new_pars;

		if (edit->points) {
			memcpy(new_points, edit->points, totpart*sizeof(PTCacheEditPoint));
			MEM_freeN(edit->points);
		}
		edit->points= new_points;

		if (edit->mirror_cache) {
			MEM_freeN(edit->mirror_cache);
			edit->mirror_cache= NULL;
		}

		edit->totpoint= psys->totpart= newtotpart;
			
		/* create new elements */
		newpa= psys->particles + totpart;
		newpoint= edit->points + totpart;

		for (p=0, point=edit->points; p<totpart; p++, point++) {
			pa = psys->particles + p;
			const int pa_num = pa->num;

			if (point->flag & PEP_HIDE)
				continue;

			if (!(point->flag & PEP_TAG) || mirrorfaces[pa_num * 2] == -1)
				continue;

			/* duplicate */
			*newpa= *pa;
			*newpoint= *point;
			if (pa->hair) newpa->hair= MEM_dupallocN(pa->hair);
			if (point->keys) newpoint->keys= MEM_dupallocN(point->keys);

			/* rotate weights according to vertex index rotation */
			rotation= mirrorfaces[pa_num * 2 + 1];
			newpa->fuv[0] = pa->fuv[2];
			newpa->fuv[1] = pa->fuv[1];
			newpa->fuv[2] = pa->fuv[0];
			newpa->fuv[3] = pa->fuv[3];
			while (rotation--) {
				if (mtessface[pa_num].v4) {
					SHIFT4(float, newpa->fuv[0], newpa->fuv[1], newpa->fuv[2], newpa->fuv[3]);
				}
				else {
					SHIFT3(float, newpa->fuv[0], newpa->fuv[1], newpa->fuv[2]);
				}
			}

			/* assign face index */
			/* NOTE: mesh_get_x_mirror_faces generates -1 for non-found mirror, same as DMCACHE_NOTFOUND... */
			newpa->num = mirrorfaces[pa_num * 2];

			if (use_dm_final_indices) {
				newpa->num_dmcache = DMCACHE_ISCHILD;
			}
			else {
				newpa->num_dmcache = psys_particle_dm_face_lookup(
				                         psmd->dm_final, psmd->dm_deformed, newpa->num, newpa->fuv, NULL);
			}

			/* update edit key pointers */
			key= newpoint->keys;
			for (k=0, hkey=newpa->hair; k<newpa->totkey; k++, hkey++, key++) {
				key->co= hkey->co;
				key->time= &hkey->time;
			}

			/* map key positions as mirror over x axis */
			PE_mirror_particle(ob, psmd->dm_final, psys, pa, newpa);

			newpa++;
			newpoint++;
		}
	}

	LOOP_POINTS {
		point->flag &= ~PEP_TAG;
	}

	MEM_freeN(mirrorfaces);
}

static int mirror_exec(bContext *C, wmOperator *UNUSED(op))
{
	Scene *scene= CTX_data_scene(C);
	SceneLayer *sl = CTX_data_scene_layer(C);
	Object *ob= CTX_data_active_object(C);
	PTCacheEdit *edit= PE_get_current(scene, sl, ob);
	
	PE_mirror_x(scene, sl, ob, 0);

	update_world_cos(ob, edit);
	WM_event_add_notifier(C, NC_OBJECT|ND_PARTICLE|NA_EDITED, ob);
	DEG_id_tag_update(&ob->id, OB_RECALC_DATA);

	return OPERATOR_FINISHED;
}

void PARTICLE_OT_mirror(wmOperatorType *ot)
{
	/* identifiers */
	ot->name = "Mirror";
	ot->idname = "PARTICLE_OT_mirror";
	ot->description = "Duplicate and mirror the selected particles along the local X axis";
	
	/* api callbacks */
	ot->exec = mirror_exec;
	ot->poll = PE_hair_poll;

	/* flags */
	ot->flag = OPTYPE_REGISTER|OPTYPE_UNDO;
}

/************************* brush edit callbacks ********************/

static void brush_comb(PEData *data, float UNUSED(mat[4][4]), float imat[4][4], int point_index, int key_index, PTCacheEditKey *key)
{
	ParticleEditSettings *pset= PE_settings(data->scene);
	float cvec[3], fac;

	if (pset->flag & PE_LOCK_FIRST && key_index == 0) return;

	fac= (float)pow((double)(1.0f - data->dist / data->rad), (double)data->combfac);

	copy_v3_v3(cvec, data->dvec);
	mul_mat3_m4_v3(imat, cvec);
	mul_v3_fl(cvec, fac);
	add_v3_v3(key->co, cvec);

	(data->edit->points + point_index)->flag |= PEP_EDIT_RECALC;
}

static void brush_cut(PEData *data, int pa_index)
{
	PTCacheEdit *edit = data->edit;
	ARegion *ar= data->vc.ar;
	Object *ob= data->ob;
	ParticleEditSettings *pset= PE_settings(data->scene);
	ParticleCacheKey *key= edit->pathcache[pa_index];
	float rad2, cut_time= 1.0;
	float x0, x1, v0, v1, o0, o1, xo0, xo1, d, dv;
	int k, cut, keys= (int)pow(2.0, (double)pset->draw_step);
	int screen_co[2];

	/* blunt scissors */
	if (BLI_frand() > data->cutfac) return;

	/* don't cut hidden */
	if (edit->points[pa_index].flag & PEP_HIDE)
		return;

	if (ED_view3d_project_int_global(ar, key->co, screen_co, V3D_PROJ_TEST_CLIP_NEAR) != V3D_PROJ_RET_OK)
		return;

	rad2= data->rad * data->rad;

	cut=0;

	x0 = (float)screen_co[0];
	x1 = (float)screen_co[1];

	o0= (float)data->mval[0];
	o1= (float)data->mval[1];
	
	xo0= x0 - o0;
	xo1= x1 - o1;

	/* check if root is inside circle */
	if (xo0*xo0 + xo1*xo1 < rad2 && key_test_depth(data, key->co, screen_co)) {
		cut_time= -1.0f;
		cut= 1;
	}
	else {
		/* calculate path time closest to root that was inside the circle */
		for (k=1, key++; k<=keys; k++, key++) {

			if ((ED_view3d_project_int_global(ar, key->co, screen_co, V3D_PROJ_TEST_CLIP_NEAR) != V3D_PROJ_RET_OK) ||
			    key_test_depth(data, key->co, screen_co) == 0)
			{
				x0 = (float)screen_co[0];
				x1 = (float)screen_co[1];

				xo0= x0 - o0;
				xo1= x1 - o1;
				continue;
			}

			v0 = (float)screen_co[0] - x0;
			v1 = (float)screen_co[1] - x1;

			dv= v0*v0 + v1*v1;

			d= (v0*xo1 - v1*xo0);
			
			d= dv * rad2 - d*d;

			if (d > 0.0f) {
				d= sqrtf(d);

				cut_time= -(v0*xo0 + v1*xo1 + d);

				if (cut_time > 0.0f) {
					cut_time /= dv;

					if (cut_time < 1.0f) {
						cut_time += (float)(k-1);
						cut_time /= (float)keys;
						cut= 1;
						break;
					}
				}
			}

			x0 = (float)screen_co[0];
			x1 = (float)screen_co[1];

			xo0= x0 - o0;
			xo1= x1 - o1;
		}
	}

	if (cut) {
		if (cut_time < 0.0f) {
			edit->points[pa_index].flag |= PEP_TAG;
		}
		else {
			rekey_particle_to_time(data->scene, data->scene_layer, ob, pa_index, cut_time);
			edit->points[pa_index].flag |= PEP_EDIT_RECALC;
		}
	}
}

static void brush_length(PEData *data, int point_index)
{
	PTCacheEdit *edit= data->edit;
	PTCacheEditPoint *point = edit->points + point_index;
	KEY_K;
	float dvec[3], pvec[3] = {0.0f, 0.0f, 0.0f};

	LOOP_KEYS {
		if (k==0) {
			copy_v3_v3(pvec, key->co);
		}
		else {
			sub_v3_v3v3(dvec, key->co, pvec);
			copy_v3_v3(pvec, key->co);
			mul_v3_fl(dvec, data->growfac);
			add_v3_v3v3(key->co, (key-1)->co, dvec);
		}
	}

	point->flag |= PEP_EDIT_RECALC;
}

static void brush_puff(PEData *data, int point_index)
{
	PTCacheEdit *edit = data->edit;
	ParticleSystem *psys = edit->psys;
	PTCacheEditPoint *point = edit->points + point_index;
	KEY_K;
	float mat[4][4], imat[4][4];

	float onor_prev[3];  /* previous normal (particle-space) */
	float ofs_prev[3];  /* accumulate offset for puff_volume (particle-space) */
	float co_root[3], no_root[3];  /* root location and normal (global-space) */
	float co_prev[3], co[3];  /* track key coords as we loop (global-space) */
	float fac = 0.0f, length_accum = 0.0f;
	bool puff_volume = false;
	bool changed = false;

	zero_v3(ofs_prev);

	{
		ParticleEditSettings *pset= PE_settings(data->scene);
		ParticleBrushData *brush= &pset->brush[pset->brushtype];
		puff_volume = (brush->flag & PE_BRUSH_DATA_PUFF_VOLUME) != 0;
	}

	if (psys && !(psys->flag & PSYS_GLOBAL_HAIR)) {
		psys_mat_hair_to_global(data->ob, data->dm, psys->part->from, psys->particles + point_index, mat);
		invert_m4_m4(imat, mat);
	}
	else {
		unit_m4(mat);
		unit_m4(imat);
	}

	LOOP_KEYS {
		float kco[3];

		if (k==0) {
			/* find root coordinate and normal on emitter */
			copy_v3_v3(co, key->co);
			mul_m4_v3(mat, co);
			mul_v3_m4v3(kco, data->ob->imat, co); /* use 'kco' as the object space version of worldspace 'co', ob->imat is set before calling */

			point_index= BLI_kdtree_find_nearest(edit->emitter_field, kco, NULL);
			if (point_index == -1) return;

			copy_v3_v3(co_root, co);
			copy_v3_v3(no_root, &edit->emitter_cosnos[point_index * 6 + 3]);
			mul_mat3_m4_v3(data->ob->obmat, no_root);  /* normal into global-space */
			normalize_v3(no_root);

			if (puff_volume) {
				copy_v3_v3(onor_prev, no_root);
				mul_mat3_m4_v3(imat, onor_prev); /* global-space into particle space */
				normalize_v3(onor_prev);
			}

			fac= (float)pow((double)(1.0f - data->dist / data->rad), (double)data->pufffac);
			fac *= 0.025f;
			if (data->invert)
				fac= -fac;
		}
		else {
			/* compute position as if hair was standing up straight.
			 * */
			float length;
			copy_v3_v3(co_prev, co);
			copy_v3_v3(co, key->co);
			mul_m4_v3(mat, co);
			length = len_v3v3(co_prev, co);
			length_accum += length;

			if ((data->select==0 || (key->flag & PEK_SELECT)) && !(key->flag & PEK_HIDE)) {
				float dco[3];  /* delta temp var */

				madd_v3_v3v3fl(kco, co_root, no_root, length_accum);

				/* blend between the current and straight position */
				sub_v3_v3v3(dco, kco, co);
				madd_v3_v3fl(co, dco, fac);
				/* keep the same distance from the root or we get glitches [#35406] */
				dist_ensure_v3_v3fl(co, co_root, length_accum);

				/* re-use dco to compare before and after translation and add to the offset  */
				copy_v3_v3(dco, key->co);

				mul_v3_m4v3(key->co, imat, co);

				if (puff_volume) {
					/* accumulate the total distance moved to apply to unselected
					 * keys that come after */
					sub_v3_v3v3(ofs_prev, key->co, dco);
				}
				changed = true;
			}
			else {

				if (puff_volume) {
#if 0
					/* this is simple but looks bad, adds annoying kinks */
					add_v3_v3(key->co, ofs);
#else
					/* translate (not rotate) the rest of the hair if its not selected  */
					{
#if 0					/* kindof works but looks worse then whats below */

						/* Move the unselected point on a vector based on the
						 * hair direction and the offset */
						float c1[3], c2[3];
						sub_v3_v3v3(dco, lastco, co);
						mul_mat3_m4_v3(imat, dco); /* into particle space */

						/* move the point along a vector perpendicular to the
						 * hairs direction, reduces odd kinks, */
						cross_v3_v3v3(c1, ofs, dco);
						cross_v3_v3v3(c2, c1, dco);
						normalize_v3(c2);
						mul_v3_fl(c2, len_v3(ofs));
						add_v3_v3(key->co, c2);
#else
						/* Move the unselected point on a vector based on the
						 * the normal of the closest geometry */
						float oco[3], onor[3];
						copy_v3_v3(oco, key->co);
						mul_m4_v3(mat, oco);
						mul_v3_m4v3(kco, data->ob->imat, oco); /* use 'kco' as the object space version of worldspace 'co', ob->imat is set before calling */

						point_index= BLI_kdtree_find_nearest(edit->emitter_field, kco, NULL);
						if (point_index != -1) {
							copy_v3_v3(onor, &edit->emitter_cosnos[point_index*6+3]);
							mul_mat3_m4_v3(data->ob->obmat, onor); /* normal into worldspace */
							mul_mat3_m4_v3(imat, onor); /* worldspace into particle space */
							normalize_v3(onor);
						}
						else {
							copy_v3_v3(onor, onor_prev);
						}

						if (!is_zero_v3(ofs_prev)) {
							mul_v3_fl(onor, len_v3(ofs_prev));

							add_v3_v3(key->co, onor);
						}

						copy_v3_v3(onor_prev, onor);
#endif
					}
#endif
				}
			}
		}
	}

	if (changed)
		point->flag |= PEP_EDIT_RECALC;
}


static void BKE_brush_weight_get(PEData *data, float UNUSED(mat[4][4]), float UNUSED(imat[4][4]), int point_index, int key_index, PTCacheEditKey *UNUSED(key))
{
	/* roots have full weight always */
	if (key_index) {
		PTCacheEdit *edit = data->edit;
		ParticleSystem *psys = edit->psys;

		ParticleData *pa= psys->particles + point_index;
		pa->hair[key_index].weight = data->weightfac;

		(data->edit->points + point_index)->flag |= PEP_EDIT_RECALC;
	}
}

static void brush_smooth_get(PEData *data, float mat[4][4], float UNUSED(imat[4][4]), int UNUSED(point_index), int key_index, PTCacheEditKey *key)
{	
	if (key_index) {
		float dvec[3];

		sub_v3_v3v3(dvec, key->co, (key-1)->co);
		mul_mat3_m4_v3(mat, dvec);
		add_v3_v3(data->vec, dvec);
		data->tot++;
	}
}

static void brush_smooth_do(PEData *data, float UNUSED(mat[4][4]), float imat[4][4], int point_index, int key_index, PTCacheEditKey *key)
{
	float vec[3], dvec[3];
	
	if (key_index) {
		copy_v3_v3(vec, data->vec);
		mul_mat3_m4_v3(imat, vec);

		sub_v3_v3v3(dvec, key->co, (key-1)->co);

		sub_v3_v3v3(dvec, vec, dvec);
		mul_v3_fl(dvec, data->smoothfac);
		
		add_v3_v3(key->co, dvec);
	}

	(data->edit->points + point_index)->flag |= PEP_EDIT_RECALC;
}

/* convert from triangle barycentric weights to quad mean value weights */
static void intersect_dm_quad_weights(const float v1[3], const float v2[3], const float v3[3], const float v4[3], float w[4])
{
	float co[3], vert[4][3];

	copy_v3_v3(vert[0], v1);
	copy_v3_v3(vert[1], v2);
	copy_v3_v3(vert[2], v3);
	copy_v3_v3(vert[3], v4);

	co[0] = v1[0]*w[0] + v2[0]*w[1] + v3[0]*w[2] + v4[0]*w[3];
	co[1] = v1[1]*w[0] + v2[1]*w[1] + v3[1]*w[2] + v4[1]*w[3];
	co[2] = v1[2]*w[0] + v2[2]*w[1] + v3[2]*w[2] + v4[2]*w[3];

	interp_weights_poly_v3(w, vert, 4, co);
}

/* check intersection with a derivedmesh */
static int particle_intersect_dm(Scene *scene, Object *ob, DerivedMesh *dm,
                                 float *vert_cos,
                                 const float co1[3], const float co2[3],
                                 float *min_d, int *min_face, float *min_w,
                                 float *face_minmax, float *pa_minmax,
                                 float radius, float *ipoint)
{
	MFace *mface= NULL;
	MVert *mvert= NULL;
	int i, totface, intersect=0;
	float cur_d, cur_uv[2], v1[3], v2[3], v3[3], v4[3], min[3], max[3], p_min[3], p_max[3];
	float cur_ipoint[3];
	
	if (dm == NULL) {
		psys_disable_all(ob);

		dm=mesh_get_derived_final(scene, ob, 0);
		if (dm == NULL)
			dm=mesh_get_derived_deform(scene, ob, 0);

		psys_enable_all(ob);

		if (dm == NULL)
			return 0;
	}

	/* BMESH_ONLY, deform dm may not have tessface */
	DM_ensure_tessface(dm);
	

	if (pa_minmax==0) {
		INIT_MINMAX(p_min, p_max);
		minmax_v3v3_v3(p_min, p_max, co1);
		minmax_v3v3_v3(p_min, p_max, co2);
	}
	else {
		copy_v3_v3(p_min, pa_minmax);
		copy_v3_v3(p_max, pa_minmax+3);
	}

	totface=dm->getNumTessFaces(dm);
	mface=dm->getTessFaceDataArray(dm, CD_MFACE);
	mvert=dm->getVertDataArray(dm, CD_MVERT);

	/* lets intersect the faces */
	for (i=0; i<totface; i++, mface++) {
		if (vert_cos) {
			copy_v3_v3(v1, vert_cos+3*mface->v1);
			copy_v3_v3(v2, vert_cos+3*mface->v2);
			copy_v3_v3(v3, vert_cos+3*mface->v3);
			if (mface->v4)
				copy_v3_v3(v4, vert_cos+3*mface->v4);
		}
		else {
			copy_v3_v3(v1, mvert[mface->v1].co);
			copy_v3_v3(v2, mvert[mface->v2].co);
			copy_v3_v3(v3, mvert[mface->v3].co);
			if (mface->v4)
				copy_v3_v3(v4, mvert[mface->v4].co);
		}

		if (face_minmax==0) {
			INIT_MINMAX(min, max);
			DO_MINMAX(v1, min, max);
			DO_MINMAX(v2, min, max);
			DO_MINMAX(v3, min, max);
			if (mface->v4)
				DO_MINMAX(v4, min, max);
			if (isect_aabb_aabb_v3(min, max, p_min, p_max)==0)
				continue;
		}
		else {
			copy_v3_v3(min, face_minmax+6*i);
			copy_v3_v3(max, face_minmax+6*i+3);
			if (isect_aabb_aabb_v3(min, max, p_min, p_max)==0)
				continue;
		}

		if (radius>0.0f) {
			if (isect_sweeping_sphere_tri_v3(co1, co2, radius, v2, v3, v1, &cur_d, cur_ipoint)) {
				if (cur_d<*min_d) {
					*min_d=cur_d;
					copy_v3_v3(ipoint, cur_ipoint);
					*min_face=i;
					intersect=1;
				}
			}
			if (mface->v4) {
				if (isect_sweeping_sphere_tri_v3(co1, co2, radius, v4, v1, v3, &cur_d, cur_ipoint)) {
					if (cur_d<*min_d) {
						*min_d=cur_d;
						copy_v3_v3(ipoint, cur_ipoint);
						*min_face=i;
						intersect=1;
					}
				}
			}
		}
		else {
			if (isect_line_segment_tri_v3(co1, co2, v1, v2, v3, &cur_d, cur_uv)) {
				if (cur_d<*min_d) {
					*min_d=cur_d;
					min_w[0] = 1.0f - cur_uv[0] - cur_uv[1];
					min_w[1] = cur_uv[0];
					min_w[2] = cur_uv[1];
					min_w[3] = 0.0f;
					if (mface->v4)
						intersect_dm_quad_weights(v1, v2, v3, v4, min_w);
					*min_face=i;
					intersect=1;
				}
			}
			if (mface->v4) {
				if (isect_line_segment_tri_v3(co1, co2, v1, v3, v4, &cur_d, cur_uv)) {
					if (cur_d<*min_d) {
						*min_d=cur_d;
						min_w[0] = 1.0f - cur_uv[0] - cur_uv[1];
						min_w[1] = 0.0f;
						min_w[2] = cur_uv[0];
						min_w[3] = cur_uv[1];
						intersect_dm_quad_weights(v1, v2, v3, v4, min_w);
						*min_face=i;
						intersect=1;
					}
				}
			}
		}
	}
	return intersect;
}

static int brush_add(PEData *data, short number)
{
	Scene *scene= data->scene;
	Object *ob= data->ob;
	DerivedMesh *dm;
	PTCacheEdit *edit = data->edit;
	ParticleSystem *psys= edit->psys;
	ParticleData *add_pars;
	ParticleSystemModifierData *psmd= psys_get_modifier(ob, psys);
	ParticleSimulationData sim= {0};
	ParticleEditSettings *pset= PE_settings(scene);
	int i, k, n= 0, totpart= psys->totpart;
	float mco[2];
	float dmx, dmy;
	float co1[3], co2[3], min_d, imat[4][4];
	float framestep, timestep;
	short size= pset->brush[PE_BRUSH_ADD].size;
	short size2= size*size;
	RNG *rng;

	invert_m4_m4(imat, ob->obmat);

	if (psys->flag & PSYS_GLOBAL_HAIR)
		return 0;

	add_pars = MEM_callocN(number * sizeof(ParticleData), "ParticleData add");

	rng = BLI_rng_new_srandom(psys->seed+data->mval[0]+data->mval[1]);

	sim.scene= scene;
	sim.ob= ob;
	sim.psys= psys;
	sim.psmd= psmd;

	timestep= psys_get_timestep(&sim);

	if (psys->part->use_modifier_stack || psmd->dm_final->deformedOnly) {
		dm = psmd->dm_final;
	}
	else {
		dm = psmd->dm_deformed;
	}
	BLI_assert(dm);

	for (i=0; i<number; i++) {
		if (number>1) {
			dmx = size;
			dmy = size;

			/* rejection sampling to get points in circle */
			while (dmx*dmx + dmy*dmy > size2) {
				dmx= (2.0f*BLI_rng_get_float(rng) - 1.0f)*size;
				dmy= (2.0f*BLI_rng_get_float(rng) - 1.0f)*size;
			}
		}
		else {
			dmx = 0.0f;
			dmy = 0.0f;
		}

		mco[0] = data->mval[0] + dmx;
		mco[1] = data->mval[1] + dmy;
		ED_view3d_win_to_segment(data->vc.ar, data->vc.v3d, mco, co1, co2, true);

		mul_m4_v3(imat, co1);
		mul_m4_v3(imat, co2);
		min_d=2.0;
		
		/* warning, returns the derived mesh face */
		if (particle_intersect_dm(scene, ob, dm, 0, co1, co2, &min_d, &add_pars[n].num_dmcache, add_pars[n].fuv, 0, 0, 0, 0)) {
			if (psys->part->use_modifier_stack && !psmd->dm_final->deformedOnly) {
				add_pars[n].num = add_pars[n].num_dmcache;
				add_pars[n].num_dmcache = DMCACHE_ISCHILD;
			}
			else if (dm == psmd->dm_deformed) {
				/* Final DM is not same topology as orig mesh, we have to map num_dmcache to real final dm. */
				add_pars[n].num = add_pars[n].num_dmcache;
				add_pars[n].num_dmcache = psys_particle_dm_face_lookup(
				                              psmd->dm_final, psmd->dm_deformed,
				                              add_pars[n].num, add_pars[n].fuv, NULL);
			}
			else {
				add_pars[n].num = add_pars[n].num_dmcache;
			}

			if (add_pars[n].num != DMCACHE_NOTFOUND) {
				n++;
			}
		}
	}
	if (n) {
		int newtotpart=totpart+n;
		float hairmat[4][4], cur_co[3];
		KDTree *tree=0;
		ParticleData *pa, *new_pars = MEM_callocN(newtotpart*sizeof(ParticleData), "ParticleData new");
		PTCacheEditPoint *point, *new_points = MEM_callocN(newtotpart*sizeof(PTCacheEditPoint), "PTCacheEditPoint array new");
		PTCacheEditKey *key;
		HairKey *hkey;

		/* save existing elements */
		memcpy(new_pars, psys->particles, totpart * sizeof(ParticleData));
		memcpy(new_points, edit->points, totpart * sizeof(PTCacheEditPoint));

		/* change old arrays to new ones */
		if (psys->particles) MEM_freeN(psys->particles);
		psys->particles= new_pars;

		if (edit->points) MEM_freeN(edit->points);
		edit->points= new_points;

		if (edit->mirror_cache) {
			MEM_freeN(edit->mirror_cache);
			edit->mirror_cache= NULL;
		}

		/* create tree for interpolation */
		if (pset->flag & PE_INTERPOLATE_ADDED && psys->totpart) {
			tree=BLI_kdtree_new(psys->totpart);
			
			for (i=0, pa=psys->particles; i<totpart; i++, pa++) {
				psys_particle_on_dm(psmd->dm_final, psys->part->from, pa->num, pa->num_dmcache, pa->fuv, pa->foffset, cur_co, 0, 0, 0, 0, 0);
				BLI_kdtree_insert(tree, i, cur_co);
			}

			BLI_kdtree_balance(tree);
		}

		edit->totpoint= psys->totpart= newtotpart;

		/* create new elements */
		pa = psys->particles + totpart;
		point = edit->points + totpart;

		for (i=totpart; i<newtotpart; i++, pa++, point++) {
			memcpy(pa, add_pars + i - totpart, sizeof(ParticleData));
			pa->hair= MEM_callocN(pset->totaddkey * sizeof(HairKey), "BakeKey key add");
			key= point->keys= MEM_callocN(pset->totaddkey * sizeof(PTCacheEditKey), "PTCacheEditKey add");
			point->totkey= pa->totkey= pset->totaddkey;

			for (k=0, hkey=pa->hair; k<pa->totkey; k++, hkey++, key++) {
				key->co= hkey->co;
				key->time= &hkey->time;

				if (!(psys->flag & PSYS_GLOBAL_HAIR))
					key->flag |= PEK_USE_WCO;
			}
			
			pa->size= 1.0f;
			initialize_particle(&sim, pa);
			reset_particle(&sim, pa, 0.0, 1.0);
			point->flag |= PEP_EDIT_RECALC;
			if (pe_x_mirror(ob))
				point->flag |= PEP_TAG; /* signal for duplicate */
			
			framestep= pa->lifetime/(float)(pset->totaddkey-1);

			if (tree) {
				ParticleData *ppa;
				HairKey *thkey;
				ParticleKey key3[3];
				KDTreeNearest ptn[3];
				int w, maxw;
				float maxd, totw=0.0, weight[3];

				psys_particle_on_dm(psmd->dm_final, psys->part->from, pa->num, pa->num_dmcache, pa->fuv, pa->foffset, co1, 0, 0, 0, 0, 0);
				maxw = BLI_kdtree_find_nearest_n(tree, co1, ptn, 3);

				maxd= ptn[maxw-1].dist;
				
				for (w=0; w<maxw; w++) {
					weight[w] = (float)pow(2.0, (double)(-6.0f * ptn[w].dist / maxd));
					totw += weight[w];
				}
				for (;w<3; w++) {
					weight[w] = 0.0f;
				}

				if (totw > 0.0f) {
					for (w=0; w<maxw; w++)
						weight[w] /= totw;
				}
				else {
					for (w=0; w<maxw; w++)
						weight[w] = 1.0f/maxw;
				}

				ppa= psys->particles+ptn[0].index;

				for (k=0; k<pset->totaddkey; k++) {
					thkey= (HairKey *)pa->hair + k;
					thkey->time= pa->time + k * framestep;

					key3[0].time= thkey->time/ 100.0f;
					psys_get_particle_on_path(&sim, ptn[0].index, key3, 0);
					mul_v3_fl(key3[0].co, weight[0]);
					
					/* TODO: interpolating the weight would be nicer */
					thkey->weight= (ppa->hair+MIN2(k, ppa->totkey-1))->weight;
					
					if (maxw>1) {
						key3[1].time= key3[0].time;
						psys_get_particle_on_path(&sim, ptn[1].index, &key3[1], 0);
						mul_v3_fl(key3[1].co, weight[1]);
						add_v3_v3(key3[0].co, key3[1].co);

						if (maxw>2) {
							key3[2].time= key3[0].time;
							psys_get_particle_on_path(&sim, ptn[2].index, &key3[2], 0);
							mul_v3_fl(key3[2].co, weight[2]);
							add_v3_v3(key3[0].co, key3[2].co);
						}
					}

					if (k==0)
						sub_v3_v3v3(co1, pa->state.co, key3[0].co);

					add_v3_v3v3(thkey->co, key3[0].co, co1);

					thkey->time= key3[0].time;
				}
			}
			else {
				for (k=0, hkey=pa->hair; k<pset->totaddkey; k++, hkey++) {
					madd_v3_v3v3fl(hkey->co, pa->state.co, pa->state.vel, k * framestep * timestep);
					hkey->time += k * framestep;
					hkey->weight = 1.f - (float)k/(float)(pset->totaddkey-1);
				}
			}
			for (k=0, hkey=pa->hair; k<pset->totaddkey; k++, hkey++) {
				psys_mat_hair_to_global(ob, psmd->dm_final, psys->part->from, pa, hairmat);
				invert_m4_m4(imat, hairmat);
				mul_m4_v3(imat, hkey->co);
			}
		}

		if (tree)
			BLI_kdtree_free(tree);
	}

	MEM_freeN(add_pars);

	BLI_rng_free(rng);
	
	return n;
}

/************************* brush edit operator ********************/

typedef struct BrushEdit {
	Scene *scene;
	SceneLayer *sl;
	Object *ob;
	PTCacheEdit *edit;

	int first;
	int lastmouse[2];
	float zfac;

	/* optional cached view settings to avoid setting on every mousemove */
	PEData data;
} BrushEdit;

static int brush_edit_init(bContext *C, wmOperator *op)
{
	Scene *scene= CTX_data_scene(C);
	SceneLayer *sl = CTX_data_scene_layer(C);
	Object *ob= CTX_data_active_object(C);
	ParticleEditSettings *pset= PE_settings(scene);
	PTCacheEdit *edit= PE_get_current(scene, sl, ob);
	ARegion *ar= CTX_wm_region(C);
	BrushEdit *bedit;
	float min[3], max[3];
	
	if (pset->brushtype < 0)
		return 0;

	/* set the 'distance factor' for grabbing (used in comb etc) */
	INIT_MINMAX(min, max);
	PE_minmax(scene, sl, min, max);
	mid_v3_v3v3(min, min, max);

	bedit= MEM_callocN(sizeof(BrushEdit), "BrushEdit");
	bedit->first= 1;
	op->customdata= bedit;

	bedit->scene= scene;
	bedit->sl = sl;
	bedit->ob= ob;
	bedit->edit= edit;

	bedit->zfac = ED_view3d_calc_zfac(ar->regiondata, min, NULL);

	/* cache view depths and settings for re-use */
	PE_set_view3d_data(C, &bedit->data);

	return 1;
}

static void brush_edit_apply(bContext *C, wmOperator *op, PointerRNA *itemptr)
{
	BrushEdit *bedit= op->customdata;
	Scene *scene= bedit->scene;
	SceneLayer *sl = bedit->sl;
	Object *ob= bedit->ob;
	PTCacheEdit *edit= bedit->edit;
	ParticleEditSettings *pset= PE_settings(scene);
	ParticleSystemModifierData *psmd= edit->psys ? psys_get_modifier(ob, edit->psys) : NULL;
	ParticleBrushData *brush= &pset->brush[pset->brushtype];
	ARegion *ar= CTX_wm_region(C);
	float vec[3], mousef[2];
	int mval[2];
	int flip, mouse[2], removed= 0, added=0, selected= 0, tot_steps= 1, step= 1;
	float dx, dy, dmax;
	int lock_root = pset->flag & PE_LOCK_FIRST;

	if (!PE_start_edit(edit))
		return;

	RNA_float_get_array(itemptr, "mouse", mousef);
	mouse[0] = mousef[0];
	mouse[1] = mousef[1];
	flip= RNA_boolean_get(itemptr, "pen_flip");

	if (bedit->first) {
		bedit->lastmouse[0] = mouse[0];
		bedit->lastmouse[1] = mouse[1];
	}

	dx= mouse[0] - bedit->lastmouse[0];
	dy= mouse[1] - bedit->lastmouse[1];

	mval[0] = mouse[0];
	mval[1] = mouse[1];


	/* disable locking temporatily for disconnected hair */
	if (edit->psys && edit->psys->flag & PSYS_GLOBAL_HAIR)
		pset->flag &= ~PE_LOCK_FIRST;

	if (((pset->brushtype == PE_BRUSH_ADD) ?
	     (sqrtf(dx * dx + dy * dy) > pset->brush[PE_BRUSH_ADD].step) : (dx != 0 || dy != 0)) || bedit->first)
	{
		PEData data= bedit->data;

		view3d_operator_needs_opengl(C);
		selected= (short)count_selected_keys(scene, edit);

		dmax = max_ff(fabsf(dx), fabsf(dy));
		tot_steps = dmax/(0.2f * pe_brush_size_get(scene, brush)) + 1;

		dx /= (float)tot_steps;
		dy /= (float)tot_steps;

		for (step = 1; step<=tot_steps; step++) {
			mval[0] = bedit->lastmouse[0] + step*dx;
			mval[1] = bedit->lastmouse[1] + step*dy;

			switch (pset->brushtype) {
				case PE_BRUSH_COMB:
				{
					const float mval_f[2] = {dx, dy};
					data.mval= mval;
					data.rad= pe_brush_size_get(scene, brush);

					data.combfac= (brush->strength - 0.5f) * 2.0f;
					if (data.combfac < 0.0f)
						data.combfac= 1.0f - 9.0f * data.combfac;
					else
						data.combfac= 1.0f - data.combfac;

					invert_m4_m4(ob->imat, ob->obmat);

					ED_view3d_win_to_delta(ar, mval_f, vec, bedit->zfac);
					data.dvec= vec;

					foreach_mouse_hit_key(&data, brush_comb, selected);
					break;
				}
				case PE_BRUSH_CUT:
				{
					if (edit->psys && edit->pathcache) {
						data.mval= mval;
						data.rad= pe_brush_size_get(scene, brush);
						data.cutfac= brush->strength;

						if (selected)
							foreach_selected_point(&data, brush_cut);
						else
							foreach_point(&data, brush_cut);

						removed= remove_tagged_particles(ob, edit->psys, pe_x_mirror(ob));
						if (pset->flag & PE_KEEP_LENGTHS)
							recalc_lengths(edit);
					}
					else
						removed= 0;

					break;
				}
				case PE_BRUSH_LENGTH:
				{
					data.mval= mval;
				
					data.rad= pe_brush_size_get(scene, brush);
					data.growfac= brush->strength / 50.0f;

					if (brush->invert ^ flip)
						data.growfac= 1.0f - data.growfac;
					else
						data.growfac= 1.0f + data.growfac;

					foreach_mouse_hit_point(&data, brush_length, selected);

					if (pset->flag & PE_KEEP_LENGTHS)
						recalc_lengths(edit);
					break;
				}
				case PE_BRUSH_PUFF:
				{
					if (edit->psys) {
						data.dm= psmd->dm_final;
						data.mval= mval;
						data.rad= pe_brush_size_get(scene, brush);
						data.select= selected;

						data.pufffac= (brush->strength - 0.5f) * 2.0f;
						if (data.pufffac < 0.0f)
							data.pufffac= 1.0f - 9.0f * data.pufffac;
						else
							data.pufffac= 1.0f - data.pufffac;

						data.invert= (brush->invert ^ flip);
						invert_m4_m4(ob->imat, ob->obmat);

						foreach_mouse_hit_point(&data, brush_puff, selected);
					}
					break;
				}
				case PE_BRUSH_ADD:
				{
					if (edit->psys && edit->psys->part->from==PART_FROM_FACE) {
						data.mval= mval;

						added= brush_add(&data, brush->count);

						if (pset->flag & PE_KEEP_LENGTHS)
							recalc_lengths(edit);
					}
					else
						added= 0;
					break;
				}
				case PE_BRUSH_SMOOTH:
				{
					data.mval= mval;
					data.rad= pe_brush_size_get(scene, brush);

					data.vec[0] = data.vec[1] = data.vec[2] = 0.0f;
					data.tot= 0;

					data.smoothfac= brush->strength;

					invert_m4_m4(ob->imat, ob->obmat);

					foreach_mouse_hit_key(&data, brush_smooth_get, selected);

					if (data.tot) {
						mul_v3_fl(data.vec, 1.0f / (float)data.tot);
						foreach_mouse_hit_key(&data, brush_smooth_do, selected);
					}

					break;
				}
				case PE_BRUSH_WEIGHT:
				{
					if (edit->psys) {
						data.dm= psmd->dm_final;
						data.mval= mval;
						data.rad= pe_brush_size_get(scene, brush);

						data.weightfac = brush->strength; /* note that this will never be zero */

						foreach_mouse_hit_key(&data, BKE_brush_weight_get, selected);
					}

					break;
				}
			}
			if ((pset->flag & PE_KEEP_LENGTHS)==0)
				recalc_lengths(edit);

			if (ELEM(pset->brushtype, PE_BRUSH_ADD, PE_BRUSH_CUT) && (added || removed)) {
				if (pset->brushtype == PE_BRUSH_ADD && pe_x_mirror(ob))
					PE_mirror_x(scene, sl, ob, 1);

				update_world_cos(ob, edit);
				psys_free_path_cache(NULL, edit);
				DEG_id_tag_update(&ob->id, OB_RECALC_DATA);
			}
			else
				PE_update_object(scene, sl, ob, 1);
		}

		if (edit->psys) {
			WM_event_add_notifier(C, NC_OBJECT|ND_PARTICLE|NA_EDITED, ob);
		}
		else {
			DEG_id_tag_update(&ob->id, OB_RECALC_DATA);
			WM_event_add_notifier(C, NC_OBJECT|ND_MODIFIER, ob);
		}

		bedit->lastmouse[0] = mouse[0];
		bedit->lastmouse[1] = mouse[1];
		bedit->first= 0;
	}

	pset->flag |= lock_root;
}

static void brush_edit_exit(wmOperator *op)
{
	BrushEdit *bedit= op->customdata;

	MEM_freeN(bedit);
}

static int brush_edit_exec(bContext *C, wmOperator *op)
{
	if (!brush_edit_init(C, op))
		return OPERATOR_CANCELLED;

	RNA_BEGIN (op->ptr, itemptr, "stroke")
	{
		brush_edit_apply(C, op, &itemptr);
	}
	RNA_END;

	brush_edit_exit(op);

	return OPERATOR_FINISHED;
}

static void brush_edit_apply_event(bContext *C, wmOperator *op, const wmEvent *event)
{
	PointerRNA itemptr;
	float mouse[2];

	VECCOPY2D(mouse, event->mval);

	/* fill in stroke */
	RNA_collection_add(op->ptr, "stroke", &itemptr);

	RNA_float_set_array(&itemptr, "mouse", mouse);
	RNA_boolean_set(&itemptr, "pen_flip", event->shift != false); // XXX hardcoded

	/* apply */
	brush_edit_apply(C, op, &itemptr);
}

static int brush_edit_invoke(bContext *C, wmOperator *op, const wmEvent *event)
{
	if (!brush_edit_init(C, op))
		return OPERATOR_CANCELLED;
	
	brush_edit_apply_event(C, op, event);

	WM_event_add_modal_handler(C, op);

	return OPERATOR_RUNNING_MODAL;
}

static int brush_edit_modal(bContext *C, wmOperator *op, const wmEvent *event)
{
	switch (event->type) {
		case LEFTMOUSE:
		case MIDDLEMOUSE:
		case RIGHTMOUSE: // XXX hardcoded
			brush_edit_exit(op);
			return OPERATOR_FINISHED;
		case MOUSEMOVE:
			brush_edit_apply_event(C, op, event);
			break;
	}

	return OPERATOR_RUNNING_MODAL;
}

static void brush_edit_cancel(bContext *UNUSED(C), wmOperator *op)
{
	brush_edit_exit(op);
}

void PARTICLE_OT_brush_edit(wmOperatorType *ot)
{
	/* identifiers */
	ot->name = "Brush Edit";
	ot->idname = "PARTICLE_OT_brush_edit";
	ot->description = "Apply a stroke of brush to the particles";
	
	/* api callbacks */
	ot->exec = brush_edit_exec;
	ot->invoke = brush_edit_invoke;
	ot->modal = brush_edit_modal;
	ot->cancel = brush_edit_cancel;
	ot->poll = PE_poll_view3d;

	/* flags */
	ot->flag = OPTYPE_REGISTER|OPTYPE_UNDO|OPTYPE_BLOCKING;

	/* properties */
	RNA_def_collection_runtime(ot->srna, "stroke", &RNA_OperatorStrokeElement, "Stroke", "");
}

/*********************** cut shape ***************************/

static int shape_cut_poll(bContext *C)
{
	if (PE_hair_poll(C)) {
		Scene *scene = CTX_data_scene(C);
		ParticleEditSettings *pset = PE_settings(scene);
		
		if (pset->shape_object && (pset->shape_object->type == OB_MESH)) {
			return true;
		}
	}
	
	return false;
}

typedef struct PointInsideBVH {
	BVHTreeFromMesh bvhdata;
	int num_hits;
} PointInsideBVH;

static void point_inside_bvh_cb(void *userdata, int index, const BVHTreeRay *ray, BVHTreeRayHit *hit)
{
	PointInsideBVH *data = userdata;
	
	data->bvhdata.raycast_callback(&data->bvhdata, index, ray, hit);
	
	if (hit->index != -1)
		++data->num_hits;
}

/* true if the point is inside the shape mesh */
static bool shape_cut_test_point(PEData *data, ParticleCacheKey *key)
{
	BVHTreeFromMesh *shape_bvh = &data->shape_bvh;
	const float dir[3] = {1.0f, 0.0f, 0.0f};
	PointInsideBVH userdata;
	
	userdata.bvhdata = data->shape_bvh;
	userdata.num_hits = 0;
	
	BLI_bvhtree_ray_cast_all(
	        shape_bvh->tree, key->co, dir, 0.0f, BVH_RAYCAST_DIST_MAX,
	        point_inside_bvh_cb, &userdata);
	
	/* for any point inside a watertight mesh the number of hits is uneven */
	return (userdata.num_hits % 2) == 1;
}

static void shape_cut(PEData *data, int pa_index)
{
	PTCacheEdit *edit = data->edit;
	Object *ob = data->ob;
	ParticleEditSettings *pset = PE_settings(data->scene);
	ParticleCacheKey *key;
	
	bool cut;
	float cut_time = 1.0;
	int k, totkeys = 1 << pset->draw_step;
	
	/* don't cut hidden */
	if (edit->points[pa_index].flag & PEP_HIDE)
		return;
	
	cut = false;
	
	/* check if root is inside the cut shape */
	key = edit->pathcache[pa_index];
	if (!shape_cut_test_point(data, key)) {
		cut_time = -1.0f;
		cut = true;
	}
	else {
		for (k = 0; k < totkeys; k++, key++) {
			BVHTreeRayHit hit;
			float dir[3];
			float len;
			
			sub_v3_v3v3(dir, (key+1)->co, key->co);
			len = normalize_v3(dir);
			
			memset(&hit, 0, sizeof(hit));
			hit.index = -1;
			hit.dist = len;
			BLI_bvhtree_ray_cast(data->shape_bvh.tree, key->co, dir, 0.0f, &hit, data->shape_bvh.raycast_callback, &data->shape_bvh);
			if (hit.index >= 0) {
				if (hit.dist < len) {
					cut_time = (hit.dist / len + (float)k) / (float)totkeys;
					cut = true;
					break;
				}
			}
		}
	}

	if (cut) {
		if (cut_time < 0.0f) {
			edit->points[pa_index].flag |= PEP_TAG;
		}
		else {
			rekey_particle_to_time(data->scene, data->scene_layer, ob, pa_index, cut_time);
			edit->points[pa_index].flag |= PEP_EDIT_RECALC;
		}
	}
}

static int shape_cut_exec(bContext *C, wmOperator *UNUSED(op))
{
	Scene *scene = CTX_data_scene(C);
	SceneLayer *sl = CTX_data_scene_layer(C);
	Object *ob = CTX_data_active_object(C);
	ParticleEditSettings *pset = PE_settings(scene);
	PTCacheEdit *edit = PE_get_current(scene, sl, ob);
	Object *shapeob = pset->shape_object;
	int selected = count_selected_keys(scene, edit);
	int lock_root = pset->flag & PE_LOCK_FIRST;
	
	if (!PE_start_edit(edit))
		return OPERATOR_CANCELLED;
	
	/* disable locking temporatily for disconnected hair */
	if (edit->psys && edit->psys->flag & PSYS_GLOBAL_HAIR)
		pset->flag &= ~PE_LOCK_FIRST;
	
	if (edit->psys && edit->pathcache) {
		PEData data;
		int removed;
		
		PE_set_data(C, &data);
		if (!PE_create_shape_tree(&data, shapeob)) {
			/* shapeob may not have faces... */
			return OPERATOR_CANCELLED;
		}
		
		if (selected)
			foreach_selected_point(&data, shape_cut);
		else
			foreach_point(&data, shape_cut);
		
		removed = remove_tagged_particles(ob, edit->psys, pe_x_mirror(ob));
		recalc_lengths(edit);
		
		if (removed) {
			update_world_cos(ob, edit);
			psys_free_path_cache(NULL, edit);
			DEG_id_tag_update(&ob->id, OB_RECALC_DATA);
		}
		else
			PE_update_object(scene, sl, ob, 1);
		
		if (edit->psys) {
			WM_event_add_notifier(C, NC_OBJECT|ND_PARTICLE|NA_EDITED, ob);
		}
		else {
			DEG_id_tag_update(&ob->id, OB_RECALC_DATA);
			WM_event_add_notifier(C, NC_OBJECT|ND_MODIFIER, ob);
		}
		
		PE_free_shape_tree(&data);
	}
	
	pset->flag |= lock_root;
	
	return OPERATOR_FINISHED;
}

void PARTICLE_OT_shape_cut(wmOperatorType *ot)
{
	/* identifiers */
	ot->name = "Shape Cut";
	ot->idname = "PARTICLE_OT_shape_cut";
	ot->description = "Cut hair to conform to the set shape object";
	
	/* api callbacks */
	ot->exec = shape_cut_exec;
	ot->poll = shape_cut_poll;

	/* flags */
	ot->flag = OPTYPE_REGISTER|OPTYPE_UNDO;
}

/*********************** undo ***************************/

static void free_PTCacheUndo(PTCacheUndo *undo)
{
	PTCacheEditPoint *point;
	int i;

	for (i=0, point=undo->points; i<undo->totpoint; i++, point++) {
		if (undo->particles && (undo->particles + i)->hair)
			MEM_freeN((undo->particles + i)->hair);
		if (point->keys)
			MEM_freeN(point->keys);
	}
	if (undo->points)
		MEM_freeN(undo->points);

	if (undo->particles)
		MEM_freeN(undo->particles);

	BKE_ptcache_free_mem(&undo->mem_cache);
}

static void make_PTCacheUndo(PTCacheEdit *edit, PTCacheUndo *undo)
{
	PTCacheEditPoint *point;
	int i;

	undo->totpoint= edit->totpoint;

	if (edit->psys) {
		ParticleData *pa;

		pa= undo->particles= MEM_dupallocN(edit->psys->particles);

		for (i=0; i<edit->totpoint; i++, pa++)
			pa->hair= MEM_dupallocN(pa->hair);

		undo->psys_flag = edit->psys->flag;
	}
	else {
		PTCacheMem *pm;

		BLI_duplicatelist(&undo->mem_cache, &edit->pid.cache->mem_cache);
		pm = undo->mem_cache.first;

		for (; pm; pm=pm->next) {
			for (i=0; i<BPHYS_TOT_DATA; i++)
				pm->data[i] = MEM_dupallocN(pm->data[i]);
		}
	}

	point= undo->points = MEM_dupallocN(edit->points);
	undo->totpoint = edit->totpoint;

	for (i=0; i<edit->totpoint; i++, point++) {
		point->keys= MEM_dupallocN(point->keys);
		/* no need to update edit key->co & key->time pointers here */
	}
}

static void get_PTCacheUndo(PTCacheEdit *edit, PTCacheUndo *undo)
{
	ParticleSystem *psys = edit->psys;
	ParticleData *pa;
	HairKey *hkey;
	POINT_P; KEY_K;

	LOOP_POINTS {
		if (psys && psys->particles[p].hair)
			MEM_freeN(psys->particles[p].hair);

		if (point->keys)
			MEM_freeN(point->keys);
	}
	if (psys && psys->particles)
		MEM_freeN(psys->particles);
	if (edit->points)
		MEM_freeN(edit->points);
	if (edit->mirror_cache) {
		MEM_freeN(edit->mirror_cache);
		edit->mirror_cache= NULL;
	}

	edit->points= MEM_dupallocN(undo->points);
	edit->totpoint = undo->totpoint;

	LOOP_POINTS {
		point->keys= MEM_dupallocN(point->keys);
	}

	if (psys) {
		psys->particles= MEM_dupallocN(undo->particles);

		psys->totpart= undo->totpoint;

		LOOP_POINTS {
			pa = psys->particles + p;
			hkey= pa->hair = MEM_dupallocN(pa->hair);

			LOOP_KEYS {
				key->co= hkey->co;
				key->time= &hkey->time;
				hkey++;
			}
		}

		psys->flag = undo->psys_flag;
	}
	else {
		PTCacheMem *pm;
		int i;

		BKE_ptcache_free_mem(&edit->pid.cache->mem_cache);

		BLI_duplicatelist(&edit->pid.cache->mem_cache, &undo->mem_cache);

		pm = edit->pid.cache->mem_cache.first;

		for (; pm; pm=pm->next) {
			for (i=0; i<BPHYS_TOT_DATA; i++)
				pm->data[i] = MEM_dupallocN(pm->data[i]);

			BKE_ptcache_mem_pointers_init(pm);

			LOOP_POINTS {
				LOOP_KEYS {
					if ((int)key->ftime == (int)pm->frame) {
						key->co = pm->cur[BPHYS_DATA_LOCATION];
						key->vel = pm->cur[BPHYS_DATA_VELOCITY];
						key->rot = pm->cur[BPHYS_DATA_ROTATION];
						key->time = &key->ftime;
					}
				}
				BKE_ptcache_mem_pointers_incr(pm);
			}
		}
	}
}

void PE_undo_push(Scene *scene, SceneLayer *sl, const char *str)
{
	PTCacheEdit *edit= PE_get_current(scene, sl, OBACT_NEW);
	PTCacheUndo *undo;
	int nr;

	if (!edit) return;

	/* remove all undos after (also when curundo==NULL) */
	while (edit->undo.last != edit->curundo) {
		undo= edit->undo.last;
		BLI_remlink(&edit->undo, undo);
		free_PTCacheUndo(undo);
		MEM_freeN(undo);
	}

	/* make new */
	edit->curundo= undo= MEM_callocN(sizeof(PTCacheUndo), "particle undo file");
	BLI_strncpy(undo->name, str, sizeof(undo->name));
	BLI_addtail(&edit->undo, undo);
	
	/* and limit amount to the maximum */
	nr= 0;
	undo= edit->undo.last;
	while (undo) {
		nr++;
		if (nr==U.undosteps) break;
		undo= undo->prev;
	}
	if (undo) {
		while (edit->undo.first != undo) {
			PTCacheUndo *first= edit->undo.first;
			BLI_remlink(&edit->undo, first);
			free_PTCacheUndo(first);
			MEM_freeN(first);
		}
	}

	/* copy  */
	make_PTCacheUndo(edit, edit->curundo);
}

void PE_undo_step(Scene *scene, SceneLayer *sl, int step)
{	
	PTCacheEdit *edit= PE_get_current(scene, sl, OBACT_NEW);

	if (!edit) return;

	if (step==0) {
		get_PTCacheUndo(edit, edit->curundo);
	}
	else if (step==1) {
		
		if (edit->curundo==NULL || edit->curundo->prev==NULL) {
			/* pass */
		}
		else {
			if (G.debug & G_DEBUG) printf("undo %s\n", edit->curundo->name);
			edit->curundo= edit->curundo->prev;
			get_PTCacheUndo(edit, edit->curundo);
		}
	}
	else {
		/* curundo has to remain current situation! */
		
		if (edit->curundo==NULL || edit->curundo->next==NULL) {
			/* pass */
		}
		else {
			get_PTCacheUndo(edit, edit->curundo->next);
			edit->curundo= edit->curundo->next;
			if (G.debug & G_DEBUG) printf("redo %s\n", edit->curundo->name);
		}
	}

<<<<<<< HEAD
	DAG_id_tag_update(&OBACT_NEW->id, OB_RECALC_DATA);
=======
	DEG_id_tag_update(&OBACT_NEW->id, OB_RECALC_DATA);
>>>>>>> a5b3df75
}

bool PE_undo_is_valid(Scene *scene, SceneLayer *sl)
{
	PTCacheEdit *edit= PE_get_current(scene, sl, OBACT_NEW);
	
	if (edit) {
		return (edit->undo.last != edit->undo.first);
	}
	return 0;
}

void PTCacheUndo_clear(PTCacheEdit *edit)
{
	PTCacheUndo *undo;

	if (edit==NULL) return;
	
	undo= edit->undo.first;
	while (undo) {
		free_PTCacheUndo(undo);
		undo= undo->next;
	}
	BLI_freelistN(&edit->undo);
	edit->curundo= NULL;
}

void PE_undo(Scene *scene, SceneLayer *sl)
{
	PE_undo_step(scene, sl, 1);
}

void PE_redo(Scene *scene, SceneLayer *sl)
{
	PE_undo_step(scene, sl, -1);
}

void PE_undo_number(Scene *scene, SceneLayer *sl, int nr)
{
	PTCacheEdit *edit= PE_get_current(scene, sl, OBACT_NEW);
	PTCacheUndo *undo;
	int a=0;
	
	for (undo= edit->undo.first; undo; undo= undo->next, a++) {
		if (a==nr) break;
	}
	edit->curundo= undo;
	PE_undo_step(scene, sl, 0);
}


/* get name of undo item, return null if no item with this index */
/* if active pointer, set it to 1 if true */
const char *PE_undo_get_name(Scene *scene, SceneLayer *sl, int nr, bool *r_active)
{
	PTCacheEdit *edit= PE_get_current(scene, sl, OBACT_NEW);
	PTCacheUndo *undo;
	
	if (r_active) *r_active = false;
	
	if (edit) {
		undo= BLI_findlink(&edit->undo, nr);
		if (undo) {
			if (r_active && (undo == edit->curundo)) {
				*r_active = true;
			}
			return undo->name;
		}
	}
	return NULL;
}

/************************ utilities ******************************/

int PE_minmax(Scene *scene, SceneLayer *sl, float min[3], float max[3])
{
	Object *ob= OBACT_NEW;
	PTCacheEdit *edit= PE_get_current(scene, sl, ob);
	ParticleSystem *psys;
	ParticleSystemModifierData *psmd = NULL;
	POINT_P; KEY_K;
	float co[3], mat[4][4];
	int ok= 0;

	if (!edit) return ok;

	if ((psys = edit->psys))
		psmd= psys_get_modifier(ob, psys);
	else
		unit_m4(mat);

	LOOP_VISIBLE_POINTS {
		if (psys)
			psys_mat_hair_to_global(ob, psmd->dm_final, psys->part->from, psys->particles+p, mat);

		LOOP_SELECTED_KEYS {
			copy_v3_v3(co, key->co);
			mul_m4_v3(mat, co);
			DO_MINMAX(co, min, max);
			ok= 1;
		}
	}

	if (!ok) {
		BKE_object_minmax(ob, min, max, true);
		ok= 1;
	}

	return ok;
}

/************************ particle edit toggle operator ************************/

/* initialize needed data for bake edit */
void PE_create_particle_edit(Scene *scene, SceneLayer *sl, Object *ob, PointCache *cache, ParticleSystem *psys)
{
	PTCacheEdit *edit;
	ParticleSystemModifierData *psmd = (psys) ? psys_get_modifier(ob, psys) : NULL;
	POINT_P; KEY_K;
	ParticleData *pa = NULL;
	HairKey *hkey;
	int totpoint;

	/* no psmd->dm happens in case particle system modifier is not enabled */
	if (!(psys && psmd && psmd->dm_final) && !cache)
		return;

	if (cache && cache->flag & PTCACHE_DISK_CACHE)
		return;

	if (psys == NULL && (cache && BLI_listbase_is_empty(&cache->mem_cache)))
		return;

	edit = (psys) ? psys->edit : cache->edit;

	if (!edit) {
		totpoint = psys ? psys->totpart : (int)((PTCacheMem *)cache->mem_cache.first)->totpoint;

		edit= MEM_callocN(sizeof(PTCacheEdit), "PE_create_particle_edit");
		edit->points=MEM_callocN(totpoint*sizeof(PTCacheEditPoint), "PTCacheEditPoints");
		edit->totpoint = totpoint;

		if (psys && !cache) {
			psys->edit= edit;
			edit->psys = psys;

			psys->free_edit= PE_free_ptcache_edit;

			edit->pathcache = NULL;
			BLI_listbase_clear(&edit->pathcachebufs);

			pa = psys->particles;
			LOOP_POINTS {
				point->totkey = pa->totkey;
				point->keys= MEM_callocN(point->totkey*sizeof(PTCacheEditKey), "ParticleEditKeys");
				point->flag |= PEP_EDIT_RECALC;

				hkey = pa->hair;
				LOOP_KEYS {
					key->co= hkey->co;
					key->time= &hkey->time;
					key->flag= hkey->editflag;
					if (!(psys->flag & PSYS_GLOBAL_HAIR)) {
						key->flag |= PEK_USE_WCO;
						hkey->editflag |= PEK_USE_WCO;
					}

					hkey++;
				}
				pa++;
			}
			update_world_cos(ob, edit);
		}
		else {
			PTCacheMem *pm;
			int totframe=0;

			cache->edit= edit;
			cache->free_edit= PE_free_ptcache_edit;
			edit->psys = NULL;

			for (pm=cache->mem_cache.first; pm; pm=pm->next)
				totframe++;

			for (pm=cache->mem_cache.first; pm; pm=pm->next) {
				LOOP_POINTS {
					if (BKE_ptcache_mem_pointers_seek(p, pm) == 0)
						continue;

					if (!point->totkey) {
						key = point->keys = MEM_callocN(totframe*sizeof(PTCacheEditKey), "ParticleEditKeys");
						point->flag |= PEP_EDIT_RECALC;
					}
					else
						key = point->keys + point->totkey;

					key->co = pm->cur[BPHYS_DATA_LOCATION];
					key->vel = pm->cur[BPHYS_DATA_VELOCITY];
					key->rot = pm->cur[BPHYS_DATA_ROTATION];
					key->ftime = (float)pm->frame;
					key->time = &key->ftime;
					BKE_ptcache_mem_pointers_incr(pm);

					point->totkey++;
				}
			}
			psys = NULL;
		}

		UI_GetThemeColor3ubv(TH_EDGE_SELECT, edit->sel_col);
		UI_GetThemeColor3ubv(TH_WIRE, edit->nosel_col);

		recalc_lengths(edit);
		if (psys && !cache)
			recalc_emitter_field(ob, psys);
		PE_update_object(scene, sl, ob, 1);

		PTCacheUndo_clear(edit);
		PE_undo_push(scene, sl, "Original");
	}
}

static int particle_edit_toggle_poll(bContext *C)
{
	Object *ob = CTX_data_active_object(C);

	if (ob == NULL || ob->type != OB_MESH)
		return 0;
	if (!ob->data || ID_IS_LINKED_DATABLOCK(ob->data))
		return 0;
	if (CTX_data_edit_object(C))
		return 0;

	return (ob->particlesystem.first ||
	        modifiers_findByType(ob, eModifierType_Cloth) ||
	        modifiers_findByType(ob, eModifierType_Softbody));
}

static int particle_edit_toggle_exec(bContext *C, wmOperator *op)
{
	Scene *scene = CTX_data_scene(C);
	Object *ob = CTX_data_active_object(C);
	const int mode_flag = OB_MODE_PARTICLE_EDIT;
	const bool is_mode_set = (ob->mode & mode_flag) != 0;

	BKE_report(op->reports, RPT_INFO, "Particles are changing, editing is not possible");
	return OPERATOR_CANCELLED;

	if (!is_mode_set) {
		if (!ED_object_mode_compat_set(C, ob, mode_flag, op->reports)) {
			return OPERATOR_CANCELLED;
		}
	}

	if (!is_mode_set) {
		PTCacheEdit *edit;
		ob->mode |= mode_flag;
		edit= PE_create_current(scene, ob);
	
		/* mesh may have changed since last entering editmode.
		 * note, this may have run before if the edit data was just created, so could avoid this and speed up a little */
		if (edit && edit->psys)
			recalc_emitter_field(ob, edit->psys);
		
		toggle_particle_cursor(C, 1);
		WM_event_add_notifier(C, NC_SCENE|ND_MODE|NS_MODE_PARTICLE, NULL);
	}
	else {
		ob->mode &= ~mode_flag;
		toggle_particle_cursor(C, 0);
		WM_event_add_notifier(C, NC_SCENE|ND_MODE|NS_MODE_OBJECT, NULL);
	}

	DEG_id_tag_update(&ob->id, OB_RECALC_DATA);

	return OPERATOR_FINISHED;
}

void PARTICLE_OT_particle_edit_toggle(wmOperatorType *ot)
{
	/* identifiers */
	ot->name = "Particle Edit Toggle";
	ot->idname = "PARTICLE_OT_particle_edit_toggle";
	ot->description = "Toggle particle edit mode";
	
	/* api callbacks */
	ot->exec = particle_edit_toggle_exec;
	ot->poll = particle_edit_toggle_poll;

	/* flags */
	ot->flag = OPTYPE_REGISTER|OPTYPE_UNDO;
}


/************************ set editable operator ************************/

static int clear_edited_exec(bContext *C, wmOperator *UNUSED(op))
{
	Object *ob= CTX_data_active_object(C);
	ParticleSystem *psys = psys_get_current(ob);
	
	if (psys->edit) {
		if (psys->edit->edited || 1) {
			PE_free_ptcache_edit(psys->edit);

			psys->edit = NULL;
			psys->free_edit = NULL;

			psys->recalc |= PSYS_RECALC_RESET;
			psys->flag &= ~PSYS_GLOBAL_HAIR;
			psys->flag &= ~PSYS_EDITED;

			psys_reset(psys, PSYS_RESET_DEPSGRAPH);
			WM_event_add_notifier(C, NC_OBJECT|ND_PARTICLE|NA_EDITED, ob);
			DEG_id_tag_update(&ob->id, OB_RECALC_DATA);
		}
	}
	else { /* some operation might have protected hair from editing so let's clear the flag */
		psys->recalc |= PSYS_RECALC_RESET;
		psys->flag &= ~PSYS_GLOBAL_HAIR;
		psys->flag &= ~PSYS_EDITED;
		WM_event_add_notifier(C, NC_OBJECT|ND_PARTICLE|NA_EDITED, ob);
		DEG_id_tag_update(&ob->id, OB_RECALC_DATA);
	}

	return OPERATOR_FINISHED;
}

static int clear_edited_invoke(bContext *C, wmOperator *op, const wmEvent *UNUSED(event))
{
	return WM_operator_confirm_message(C, op, "Lose changes done in particle mode? (no undo)");
}

void PARTICLE_OT_edited_clear(wmOperatorType *ot)
{
	/* identifiers */
	ot->name = "Clear Edited";
	ot->idname = "PARTICLE_OT_edited_clear";
	ot->description = "Undo all edition performed on the particle system";
	
	/* api callbacks */
	ot->exec = clear_edited_exec;
	ot->poll = particle_edit_toggle_poll;
	ot->invoke = clear_edited_invoke;

	/* flags */
	ot->flag = OPTYPE_REGISTER|OPTYPE_UNDO;
}

/************************ Unify length operator ************************/

static float calculate_point_length(PTCacheEditPoint *point)
{
	float length = 0.0f;
	KEY_K;
	LOOP_KEYS {
		if (k > 0) {
			length += len_v3v3((key - 1)->co, key->co);
		}
	}
	return length;
}

static float calculate_average_length(PTCacheEdit *edit)
{
	int num_selected = 0;
	float total_length = 0;
	POINT_P;
	LOOP_SELECTED_POINTS {
		total_length += calculate_point_length(point);
		++num_selected;
	}
	if (num_selected == 0) {
		return 0.0f;
	}
	return total_length / num_selected;
}

static void scale_point_factor(PTCacheEditPoint *point, float factor)
{
	float orig_prev_co[3], prev_co[3];
	KEY_K;
	LOOP_KEYS {
		if (k == 0) {
			copy_v3_v3(orig_prev_co, key->co);
			copy_v3_v3(prev_co, key->co);
		}
		else {
			float new_co[3];
			float delta[3];

			sub_v3_v3v3(delta, key->co, orig_prev_co);
			mul_v3_fl(delta, factor);
			add_v3_v3v3(new_co, prev_co, delta);

			copy_v3_v3(orig_prev_co, key->co);
			copy_v3_v3(key->co, new_co);
			copy_v3_v3(prev_co, key->co);
		}
	}
	point->flag |= PEP_EDIT_RECALC;
}

static void scale_point_to_length(PTCacheEditPoint *point, float length)
{
	const float point_length = calculate_point_length(point);
	if (point_length != 0.0f) {
		const float factor = length / point_length;
		scale_point_factor(point, factor);
	}
}

static void scale_points_to_length(PTCacheEdit *edit, float length)
{
	POINT_P;
	LOOP_SELECTED_POINTS {
		scale_point_to_length(point, length);
	}
	recalc_lengths(edit);
}

static int unify_length_exec(bContext *C, wmOperator *UNUSED(op))
{
	Object *ob = CTX_data_active_object(C);
	Scene *scene = CTX_data_scene(C);
	SceneLayer *sl = CTX_data_scene_layer(C);
	PTCacheEdit *edit = PE_get_current(scene, sl, ob);
	float average_length = calculate_average_length(edit);
	if (average_length == 0.0f) {
		return OPERATOR_CANCELLED;
	}
	scale_points_to_length(edit, average_length);

	PE_update_object(scene, sl, ob, 1);
	if (edit->psys) {
		WM_event_add_notifier(C, NC_OBJECT|ND_PARTICLE|NA_EDITED, ob);
	}
	else {
		DEG_id_tag_update(&ob->id, OB_RECALC_DATA);
		WM_event_add_notifier(C, NC_OBJECT|ND_MODIFIER, ob);
	}

	return OPERATOR_FINISHED;
}

void PARTICLE_OT_unify_length(struct wmOperatorType *ot)
{
	/* identifiers */
	ot->name = "Unify Length";
	ot->idname = "PARTICLE_OT_unify_length";
	ot->description = "Make selected hair the same length";

	/* api callbacks */
	ot->exec = unify_length_exec;
	ot->poll = PE_poll_view3d;

	/* flags */
	ot->flag = OPTYPE_REGISTER|OPTYPE_UNDO;
}
<|MERGE_RESOLUTION|>--- conflicted
+++ resolved
@@ -4488,11 +4488,7 @@
 		}
 	}
 
-<<<<<<< HEAD
-	DAG_id_tag_update(&OBACT_NEW->id, OB_RECALC_DATA);
-=======
 	DEG_id_tag_update(&OBACT_NEW->id, OB_RECALC_DATA);
->>>>>>> a5b3df75
 }
 
 bool PE_undo_is_valid(Scene *scene, SceneLayer *sl)
