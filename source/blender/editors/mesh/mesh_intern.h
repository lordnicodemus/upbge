--- conflicted
+++ resolved
@@ -263,7 +263,6 @@
 void MESH_OT_customdata_custom_splitnormals_add(struct wmOperatorType *ot);
 void MESH_OT_customdata_custom_splitnormals_clear(struct wmOperatorType *ot);
 
-<<<<<<< HEAD
 
 /* *** mesh_navmesh.c *** */
 void MESH_OT_navmesh_make(struct wmOperatorType *ot);
@@ -273,7 +272,4 @@
 void MESH_OT_navmesh_clear(struct wmOperatorType *ot);
 
 
-#endif  /* __MESH_INTERN_H__ */
-=======
-#endif /* __MESH_INTERN_H__ */
->>>>>>> c8fc23fd
+#endif  /* __MESH_INTERN_H__ */