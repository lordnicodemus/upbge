--- conflicted
+++ resolved
@@ -684,13 +684,8 @@
 			BKE_pose_rebuild(obt, arm);
 		}
 	}
-<<<<<<< HEAD
-	
+
 	DEG_id_tag_update(&arm->id, 0);
-=======
-
-	DAG_id_tag_update(&arm->id, 0);
->>>>>>> 44505b38
 }
 
 void ED_armature_edit_free(struct bArmature *arm)
