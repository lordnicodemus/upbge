--- conflicted
+++ resolved
@@ -34,7 +34,6 @@
 )
 
 set(SRC
-<<<<<<< HEAD
 	space_text.c
 	text_autocomplete.c
 	text_draw.c
@@ -48,20 +47,6 @@
 	text_header.c
 	text_ops.c
 	text_undo.c
-=======
-  space_text.c
-  text_autocomplete.c
-  text_draw.c
-  text_format.c
-  text_format_lua.c
-  text_format_osl.c
-  text_format_pov.c
-  text_format_pov_ini.c
-  text_format_py.c
-  text_header.c
-  text_ops.c
-  text_undo.c
->>>>>>> c8fc23fd
 
   text_format.h
   text_intern.h
