--- conflicted
+++ resolved
@@ -114,13 +114,8 @@
 
 	BLI_addtail(&snla->regionbase, ar);
 	ar->regiontype = RGN_TYPE_HEADER;
-<<<<<<< HEAD
 	ar->alignment = RGN_ALIGN_TOP;
-	
-=======
-	ar->alignment = RGN_ALIGN_BOTTOM;
-
->>>>>>> 44505b38
+
 	/* channel list region */
 	ar = MEM_callocN(sizeof(ARegion), "channel list for nla");
 	BLI_addtail(&snla->regionbase, ar);
@@ -279,13 +274,8 @@
 	View2D *v2d = &ar->v2d;
 	View2DGrid *grid;
 	View2DScrollers *scrollers;
-<<<<<<< HEAD
 	short unit = 0, cfra_flag = 0;
-	
-=======
-	short unit = 0, flag = 0;
-
->>>>>>> 44505b38
+
 	/* clear and setup matrix */
 	UI_ThemeClearColor(TH_BACK);
 	glClear(GL_COLOR_BUFFER_BIT);
@@ -299,10 +289,10 @@
 	UI_view2d_grid_free(grid);
 
 	ED_region_draw_cb_draw(C, ar, REGION_DRAW_PRE_VIEW);
-	
+
 	/* start and end frame */
 	ANIM_draw_framerange(scene, v2d);
-	
+
 	/* data */
 	if (ANIM_animdata_get_context(C, &ac)) {
 		/* strips and backdrops */
@@ -315,16 +305,9 @@
 	UI_view2d_view_ortho(v2d);
 
 	/* current frame */
-<<<<<<< HEAD
 	if (snla->flag & SNLA_DRAWTIME) cfra_flag |= DRAWCFRA_UNIT_SECONDS;
 	ANIM_draw_cfra(C, v2d, cfra_flag);
-	
-=======
-	if (snla->flag & SNLA_DRAWTIME) flag |= DRAWCFRA_UNIT_SECONDS;
-	if ((snla->flag & SNLA_NODRAWCFRANUM) == 0) flag |= DRAWCFRA_SHOW_NUMBOX;
-	ANIM_draw_cfra(C, v2d, flag);
-
->>>>>>> 44505b38
+
 	/* markers */
 	UI_view2d_view_orthoSpecial(ar, v2d, 1);
 	ED_markers_draw(C, DRAW_MARKERS_MARGIN);
@@ -344,7 +327,7 @@
 	scrollers = UI_view2d_scrollers_calc(C, v2d, unit, V2D_GRID_CLAMP, V2D_ARG_DUMMY, V2D_ARG_DUMMY);
 	UI_view2d_scrollers_draw(C, v2d, scrollers);
 	UI_view2d_scrollers_free(scrollers);
-	
+
 	/* draw current frame number-indicator on top of scrollers */
 	if ((snla->flag & SNLA_NODRAWCFRANUM) == 0) {
 		UI_view2d_view_orthoSpecial(ar, v2d, 1);
@@ -558,7 +541,7 @@
 		.user_data = ar,
 		.notify = ED_region_do_msg_notify_tag_redraw,
 	};
-	
+
 	/* All dopesheet filter settings, etc. affect the drawing of this editor,
 	 * so just whitelist the entire struct for updates
 	 */
@@ -680,12 +663,8 @@
 	art->init = nla_channel_region_init;
 	art->draw = nla_channel_region_draw;
 	art->listener = nla_channel_region_listener;
-<<<<<<< HEAD
 	art->message_subscribe = nla_channel_region_message_subscribe;
-	
-=======
-
->>>>>>> 44505b38
+
 	BLI_addhead(&st->regiontypes, art);
 
 	/* regions: UI buttons */
