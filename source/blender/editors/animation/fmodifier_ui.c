--- conflicted
+++ resolved
@@ -586,11 +586,7 @@
 		
 		subcol = uiLayoutColumn(col, 1);
 		uiLayoutSetActive(subcol, RNA_boolean_get(&ptr, "use_frame_end"));
-<<<<<<< HEAD
-			uiItemR(subcol, &ptr, "frame_end", 0, NULL, 0);
-=======
 			uiItemR(subcol, &ptr, "frame_end", 0, NULL, ICON_NULL);
->>>>>>> 2198cfdb
 }
 
 /* --------------- */
