/*
 * This program is free software; you can redistribute it and/or
 * modify it under the terms of the GNU General Public License
 * as published by the Free Software Foundation; either version 2
 * of the License, or (at your option) any later version.
 *
 * This program is distributed in the hope that it will be useful,
 * but WITHOUT ANY WARRANTY; without even the implied warranty of
 * MERCHANTABILITY or FITNESS FOR A PARTICULAR PURPOSE.  See the
 * GNU General Public License for more details.
 *
 * You should have received a copy of the GNU General Public License
 * along with this program; if not, write to the Free Software Foundation,
 * Inc., 51 Franklin Street, Fifth Floor, Boston, MA 02110-1301, USA.
 */

/** \file
 * \ingroup spinfo
 */

#include <stdio.h>
#include <string.h>

#include "MEM_guardedalloc.h"

#include "DNA_armature_types.h"
#include "DNA_collection_types.h"
#include "DNA_curve_types.h"
#include "DNA_gpencil_types.h"
#include "DNA_lattice_types.h"
#include "DNA_mesh_types.h"
#include "DNA_meta_types.h"
#include "DNA_scene_types.h"
#include "DNA_windowmanager_types.h"

#include "BLF_api.h"

#include "BLI_listbase.h"
#include "BLI_math.h"
#include "BLI_string.h"
#include "BLI_utildefines.h"

#include "BLT_translation.h"

#include "BKE_blender_version.h"
#include "BKE_curve.h"
#include "BKE_displist.h"
#include "BKE_editmesh.h"
#include "BKE_gpencil.h"
#include "BKE_key.h"
#include "BKE_layer.h"
#include "BKE_main.h"
#include "BKE_object.h"
#include "BKE_paint.h"
#include "BKE_particle.h"
#include "BKE_scene.h"
#include "BKE_subdiv_ccg.h"

#include "DEG_depsgraph_query.h"

#include "ED_armature.h"
#include "ED_info.h"

#include "UI_resources.h"

#include "GPU_extensions.h"

#define MAX_INFO_NUM_LEN 16

typedef struct SceneStats {
  uint64_t totvert, totvertsel;
  uint64_t totedge, totedgesel;
  uint64_t totface, totfacesel;
  uint64_t totbone, totbonesel;
  uint64_t totobj, totobjsel;
  uint64_t totlamp, totlampsel;
  uint64_t tottri;
  uint64_t totgplayer, totgpframe, totgpstroke, totgppoint;
} SceneStats;

typedef struct SceneStatsFmt {
  /* Totals */
  char totvert[MAX_INFO_NUM_LEN], totvertsel[MAX_INFO_NUM_LEN];
  char totface[MAX_INFO_NUM_LEN], totfacesel[MAX_INFO_NUM_LEN];
  char totedge[MAX_INFO_NUM_LEN], totedgesel[MAX_INFO_NUM_LEN];
  char totbone[MAX_INFO_NUM_LEN], totbonesel[MAX_INFO_NUM_LEN];
  char totobj[MAX_INFO_NUM_LEN], totobjsel[MAX_INFO_NUM_LEN];
  char totlamp[MAX_INFO_NUM_LEN], totlampsel[MAX_INFO_NUM_LEN];
  char tottri[MAX_INFO_NUM_LEN];
  char totgplayer[MAX_INFO_NUM_LEN], totgpframe[MAX_INFO_NUM_LEN];
  char totgpstroke[MAX_INFO_NUM_LEN], totgppoint[MAX_INFO_NUM_LEN];
} SceneStatsFmt;

static bool stats_mesheval(Mesh *me_eval, bool is_selected, SceneStats *stats)
{
  if (me_eval == NULL) {
    return false;
  }

  int totvert, totedge, totface, totloop;
  if (me_eval->runtime.subdiv_ccg != NULL) {
    const SubdivCCG *subdiv_ccg = me_eval->runtime.subdiv_ccg;
    BKE_subdiv_ccg_topology_counters(subdiv_ccg, &totvert, &totedge, &totface, &totloop);
  }
  else {
    totvert = me_eval->totvert;
    totedge = me_eval->totedge;
    totface = me_eval->totpoly;
    totloop = me_eval->totloop;
  }

  stats->totvert += totvert;
  stats->totedge += totedge;
  stats->totface += totface;
  stats->tottri += poly_to_tri_count(totface, totloop);

  if (is_selected) {
    stats->totvertsel += totvert;
    stats->totfacesel += totface;
  }
  return true;
}

static void stats_object(Object *ob, SceneStats *stats, GSet *objects_gset)
{
  if ((ob->base_flag & BASE_VISIBLE_VIEWLAYER) == 0) {
    return;
  }

  const bool is_selected = (ob->base_flag & BASE_SELECTED) != 0;

  stats->totobj++;
  if (is_selected) {
    stats->totobjsel++;
  }

  switch (ob->type) {
    case OB_MESH: {
      /* we assume evaluated mesh is already built, this strictly does stats now. */
      Mesh *me_eval = BKE_object_get_evaluated_mesh(ob);
      if (!BLI_gset_add(objects_gset, me_eval)) {
        break;
      }
      stats_mesheval(me_eval, is_selected, stats);
      break;
    }
    case OB_LAMP:
      stats->totlamp++;
      if (is_selected) {
        stats->totlampsel++;
      }
      break;
    case OB_SURF:
    case OB_CURVE:
    case OB_FONT: {
      Mesh *me_eval = BKE_object_get_evaluated_mesh(ob);
      if ((me_eval != NULL) && !BLI_gset_add(objects_gset, me_eval)) {
        break;
      }

      if (stats_mesheval(me_eval, is_selected, stats)) {
        break;
      }
      ATTR_FALLTHROUGH; /* Fallthrough to displist. */
    }
    case OB_MBALL: {
      int totv = 0, totf = 0, tottri = 0;

      if (ob->runtime.curve_cache && ob->runtime.curve_cache->disp.first) {
        /* Note: We only get the same curve_cache for instances of the same curve/font/...
         * For simple linked duplicated objects, each has its own dispList. */
        if (!BLI_gset_add(objects_gset, ob->runtime.curve_cache)) {
          break;
        }

        BKE_displist_count(&ob->runtime.curve_cache->disp, &totv, &totf, &tottri);
      }

      stats->totvert += totv;
      stats->totface += totf;
      stats->tottri += tottri;

      if (is_selected) {
        stats->totvertsel += totv;
        stats->totfacesel += totf;
      }
      break;
    }
    case OB_GPENCIL: {
      if (is_selected) {
        bGPdata *gpd = (bGPdata *)ob->data;
        if (!BLI_gset_add(objects_gset, gpd)) {
          break;
        }
        /* GPXX Review if we can move to other place when object change
         * maybe to depsgraph evaluation
         */
        BKE_gpencil_stats_update(gpd);

        stats->totgplayer += gpd->totlayer;
        stats->totgpframe += gpd->totframe;
        stats->totgpstroke += gpd->totstroke;
        stats->totgppoint += gpd->totpoint;
      }
      break;
    }
    case OB_HAIR:
    case OB_POINTCLOUD:
    case OB_VOLUME: {
      break;
    }
  }
}

static void stats_object_edit(Object *obedit, SceneStats *stats)
{
  if (obedit->type == OB_MESH) {
    BMEditMesh *em = BKE_editmesh_from_object(obedit);

    stats->totvert += em->bm->totvert;
    stats->totvertsel += em->bm->totvertsel;

    stats->totedge += em->bm->totedge;
    stats->totedgesel += em->bm->totedgesel;

    stats->totface += em->bm->totface;
    stats->totfacesel += em->bm->totfacesel;

    stats->tottri += em->tottri;
  }
  else if (obedit->type == OB_ARMATURE) {
    /* Armature Edit */
    bArmature *arm = obedit->data;
    EditBone *ebo;

    for (ebo = arm->edbo->first; ebo; ebo = ebo->next) {
      stats->totbone++;

      if ((ebo->flag & BONE_CONNECTED) && ebo->parent) {
        stats->totvert--;
      }

      if (ebo->flag & BONE_TIPSEL) {
        stats->totvertsel++;
      }
      if (ebo->flag & BONE_ROOTSEL) {
        stats->totvertsel++;
      }

      if (ebo->flag & BONE_SELECTED) {
        stats->totbonesel++;
      }

      /* if this is a connected child and it's parent is being moved, remove our root */
      if ((ebo->flag & BONE_CONNECTED) && (ebo->flag & BONE_ROOTSEL) && ebo->parent &&
          (ebo->parent->flag & BONE_TIPSEL)) {
        stats->totvertsel--;
      }

      stats->totvert += 2;
    }
  }
  else if (ELEM(obedit->type, OB_CURVE, OB_SURF)) { /* OB_FONT has no cu->editnurb */
    /* Curve Edit */
    Curve *cu = obedit->data;
    Nurb *nu;
    BezTriple *bezt;
    BPoint *bp;
    int a;
    ListBase *nurbs = BKE_curve_editNurbs_get(cu);

    for (nu = nurbs->first; nu; nu = nu->next) {
      if (nu->type == CU_BEZIER) {
        bezt = nu->bezt;
        a = nu->pntsu;
        while (a--) {
          stats->totvert += 3;
          if (bezt->f1 & SELECT) {
            stats->totvertsel++;
          }
          if (bezt->f2 & SELECT) {
            stats->totvertsel++;
          }
          if (bezt->f3 & SELECT) {
            stats->totvertsel++;
          }
          bezt++;
        }
      }
      else {
        bp = nu->bp;
        a = nu->pntsu * nu->pntsv;
        while (a--) {
          stats->totvert++;
          if (bp->f1 & SELECT) {
            stats->totvertsel++;
          }
          bp++;
        }
      }
    }
  }
  else if (obedit->type == OB_MBALL) {
    /* MetaBall Edit */
    MetaBall *mball = obedit->data;
    MetaElem *ml;

    for (ml = mball->editelems->first; ml; ml = ml->next) {
      stats->totvert++;
      if (ml->flag & SELECT) {
        stats->totvertsel++;
      }
    }
  }
  else if (obedit->type == OB_LATTICE) {
    /* Lattice Edit */
    Lattice *lt = obedit->data;
    Lattice *editlatt = lt->editlatt->latt;
    BPoint *bp;
    int a;

    bp = editlatt->def;

    a = editlatt->pntsu * editlatt->pntsv * editlatt->pntsw;
    while (a--) {
      stats->totvert++;
      if (bp->f1 & SELECT) {
        stats->totvertsel++;
      }
      bp++;
    }
  }
}

static void stats_object_pose(Object *ob, SceneStats *stats)
{
  if (ob->pose) {
    bArmature *arm = ob->data;
    bPoseChannel *pchan;

    for (pchan = ob->pose->chanbase.first; pchan; pchan = pchan->next) {
      stats->totbone++;
      if (pchan->bone && (pchan->bone->flag & BONE_SELECTED)) {
        if (pchan->bone->layer & arm->layer) {
          stats->totbonesel++;
        }
      }
    }
  }
}

static void stats_object_sculpt_dynamic_topology(Object *ob, SceneStats *stats)
{
  stats->totvert = ob->sculpt->bm->totvert;
  stats->tottri = ob->sculpt->bm->totface;
}

static bool stats_is_object_dynamic_topology_sculpt(Object *ob, const eObjectMode object_mode)
{
  return (ob && (object_mode & OB_MODE_SCULPT) && ob->sculpt && ob->sculpt->bm);
}

/* Statistics displayed in info header. Called regularly on scene changes. */
static void stats_update(Depsgraph *depsgraph, ViewLayer *view_layer)
{
  SceneStats stats = {0};
  Object *ob = OBACT(view_layer);
  Object *obedit = OBEDIT_FROM_VIEW_LAYER(view_layer);

  if (obedit) {
    /* Edit Mode */
    FOREACH_OBJECT_BEGIN (view_layer, ob_iter) {
      if (ob_iter->base_flag & BASE_VISIBLE_VIEWLAYER) {
        if (ob_iter->mode == OB_MODE_EDIT) {
          stats_object_edit(ob_iter, &stats);
          stats.totobjsel++;
        }
        stats.totobj++;
      }
    }
    FOREACH_OBJECT_END;
  }
  else if (ob && (ob->mode & OB_MODE_POSE)) {
    /* Pose Mode */
    stats_object_pose(ob, &stats);
  }
  else if (ob && stats_is_object_dynamic_topology_sculpt(ob, ob->mode)) {
    /* Dynamic-topology sculpt mode */
    stats_object_sculpt_dynamic_topology(ob, &stats);
  }
  else {
    /* Objects */
    GSet *objects_gset = BLI_gset_new(BLI_ghashutil_ptrhash, BLI_ghashutil_ptrcmp, __func__);
    DEG_OBJECT_ITER_FOR_RENDER_ENGINE_BEGIN (depsgraph, ob_iter) {
      stats_object(ob_iter, &stats, objects_gset);
    }
    DEG_OBJECT_ITER_FOR_RENDER_ENGINE_END;
    BLI_gset_free(objects_gset, NULL);
  }

  if (!view_layer->stats) {
    view_layer->stats = MEM_callocN(sizeof(SceneStats), "SceneStats");
  }

  *(view_layer->stats) = stats;
}

static const char *footer_string(ViewLayer *view_layer)
{
#define MAX_INFO_MEM_LEN 64
  char memstr[MAX_INFO_MEM_LEN];
  char gpumemstr[MAX_INFO_MEM_LEN] = "";
  char formatted_mem[15];
  size_t ofs = 0;

  uintptr_t mem_in_use = MEM_get_memory_in_use();

  /* get memory statistics */
  BLI_str_format_byte_unit(formatted_mem, mem_in_use, false);
  ofs = BLI_snprintf(memstr, MAX_INFO_MEM_LEN, TIP_("Mem: %s"), formatted_mem);

  if (GPU_mem_stats_supported()) {
    int gpu_free_mem, gpu_tot_memory;

    GPU_mem_stats_get(&gpu_tot_memory, &gpu_free_mem);

    BLI_str_format_byte_unit(formatted_mem, gpu_free_mem, false);
    ofs = BLI_snprintf(gpumemstr, MAX_INFO_MEM_LEN, TIP_(" | Free GPU Mem: %s"), formatted_mem);

    if (gpu_tot_memory) {
      BLI_str_format_byte_unit(formatted_mem, gpu_tot_memory, false);
      BLI_snprintf(gpumemstr + ofs, MAX_INFO_MEM_LEN - ofs, TIP_("/%s"), formatted_mem);
    }
  }

  BLI_snprintf(view_layer->footer_str,
               sizeof(view_layer->footer_str),
               "%s%s | UPBGE %s %s (based on Blender %s)",
               memstr,
               gpumemstr,
<<<<<<< HEAD
               upbge_versionstr,
               "Alpha",  // Remove alpha when release
               versionstr);
=======
               BKE_blender_version_string());
>>>>>>> ba711824

  return view_layer->footer_str;

#undef MAX_INFO_MEM_LEN
}

void ED_info_stats_clear(ViewLayer *view_layer)
{
  if (view_layer->stats) {
    MEM_freeN(view_layer->stats);
    view_layer->stats = NULL;
  }
}

const char *ED_info_footer_string(ViewLayer *view_layer)
{
  return footer_string(view_layer);
}

static void stats_row(int col1,
                      const char *key,
                      int col2,
                      const char *value1,
                      const char *value2,
                      int *y,
                      int height)
{
  *y -= height;
  BLF_draw_default(col1, *y, 0.0f, key, 128);
  char values[128];
  BLI_snprintf(values, sizeof(values), (value2) ? "%s / %s" : "%s", value1, value2);
  BLF_draw_default(col2, *y, 0.0f, values, sizeof(values));
}

void ED_info_draw_stats(
    Main *bmain, Scene *scene, ViewLayer *view_layer, int x, int *y, int height)
{
  /* Create stats if they don't already exist. */
  if (!view_layer->stats) {
    /* Do not not access dependency graph if interface is marked as locked. */
    wmWindowManager *wm = bmain->wm.first;
    if (wm->is_interface_locked) {
      return;
    }
    Depsgraph *depsgraph = BKE_scene_get_depsgraph(bmain, scene, view_layer, true);
    stats_update(depsgraph, view_layer);
  }

  SceneStats *stats = view_layer->stats;
  SceneStatsFmt stats_fmt;

  /* Generate formatted numbers. */
#define SCENE_STATS_FMT_INT(_id) BLI_str_format_uint64_grouped(stats_fmt._id, stats->_id)

  SCENE_STATS_FMT_INT(totvert);
  SCENE_STATS_FMT_INT(totvertsel);

  SCENE_STATS_FMT_INT(totedge);
  SCENE_STATS_FMT_INT(totedgesel);

  SCENE_STATS_FMT_INT(totface);
  SCENE_STATS_FMT_INT(totfacesel);

  SCENE_STATS_FMT_INT(totbone);
  SCENE_STATS_FMT_INT(totbonesel);

  SCENE_STATS_FMT_INT(totobj);
  SCENE_STATS_FMT_INT(totobjsel);

  SCENE_STATS_FMT_INT(totlamp);
  SCENE_STATS_FMT_INT(totlampsel);

  SCENE_STATS_FMT_INT(tottri);

  SCENE_STATS_FMT_INT(totgplayer);
  SCENE_STATS_FMT_INT(totgpframe);
  SCENE_STATS_FMT_INT(totgpstroke);
  SCENE_STATS_FMT_INT(totgppoint);

#undef SCENE_STATS_FMT_INT

  Object *ob = OBACT(view_layer);
  Object *obedit = OBEDIT_FROM_OBACT(ob);
  eObjectMode object_mode = ob ? ob->mode : OB_MODE_OBJECT;
  const int font_id = BLF_default();

  UI_FontThemeColor(font_id, TH_TEXT_HI);
  BLF_enable(font_id, BLF_SHADOW);
  BLF_shadow(font_id, 5, (const float[4]){0.0f, 0.0f, 0.0f, 1.0f});
  BLF_shadow_offset(font_id, 1, -1);

  /* Translated labels for each stat row. */
  enum {
    OBJ,
    VERTS,
    EDGES,
    FACES,
    TRIS,
    BONES,
    LAYERS,
    FRAMES,
    STROKES,
    POINTS,
    MAX_LABELS_COUNT
  };
  char labels[MAX_LABELS_COUNT][64];

  STRNCPY(labels[OBJ], IFACE_("Objects"));
  STRNCPY(labels[VERTS], IFACE_("Vertices"));
  STRNCPY(labels[EDGES], IFACE_("Edges"));
  STRNCPY(labels[FACES], IFACE_("Faces"));
  STRNCPY(labels[TRIS], IFACE_("Triangles"));
  STRNCPY(labels[BONES], IFACE_("Bones"));
  STRNCPY(labels[LAYERS], IFACE_("Layers"));
  STRNCPY(labels[FRAMES], IFACE_("Frames"));
  STRNCPY(labels[STROKES], IFACE_("Strokes"));
  STRNCPY(labels[POINTS], IFACE_("Points"));

  int longest_label = 0;
  int i;
  for (i = 0; i < MAX_LABELS_COUNT; ++i) {
    longest_label = max_ii(longest_label, BLF_width(font_id, labels[i], sizeof(labels[i])));
  }

  int col1 = x;
  int col2 = x + longest_label + (0.5f * U.widget_unit);

  /* Add some extra margin above this section. */
  *y -= (0.6f * height);

  if (object_mode == OB_MODE_OBJECT) {
    stats_row(col1, labels[OBJ], col2, stats_fmt.totobjsel, stats_fmt.totobj, y, height);
  }

  if (obedit) {
    if (obedit->type == OB_MESH) {
      stats_row(col1, labels[OBJ], col2, stats_fmt.totobjsel, stats_fmt.totobj, y, height);
      stats_row(col1, labels[VERTS], col2, stats_fmt.totvertsel, stats_fmt.totvert, y, height);
      stats_row(col1, labels[EDGES], col2, stats_fmt.totedgesel, stats_fmt.totedge, y, height);
      stats_row(col1, labels[FACES], col2, stats_fmt.totfacesel, stats_fmt.totface, y, height);
      stats_row(col1, labels[TRIS], col2, stats_fmt.tottri, NULL, y, height);
    }
    else if (obedit->type == OB_ARMATURE) {
      stats_row(col1, labels[VERTS], col2, stats_fmt.totvertsel, stats_fmt.totvert, y, height);
      stats_row(col1, labels[BONES], col2, stats_fmt.totbonesel, stats_fmt.totbone, y, height);
    }
    else {
      stats_row(col1, labels[VERTS], col2, stats_fmt.totvertsel, stats_fmt.totvert, y, height);
    }
  }
  else if (ob && (object_mode & OB_MODE_POSE)) {
    stats_row(col1, labels[BONES], col2, stats_fmt.totbonesel, stats_fmt.totbone, y, height);
  }
  else if ((ob) && (ob->type == OB_GPENCIL)) {
    stats_row(col1, labels[LAYERS], col2, stats_fmt.totgplayer, NULL, y, height);
    stats_row(col1, labels[FRAMES], col2, stats_fmt.totgpframe, NULL, y, height);
    stats_row(col1, labels[STROKES], col2, stats_fmt.totgpstroke, NULL, y, height);
    stats_row(col1, labels[POINTS], col2, stats_fmt.totgppoint, NULL, y, height);
  }
  else if (stats_is_object_dynamic_topology_sculpt(ob, object_mode)) {
    stats_row(col1, labels[VERTS], col2, stats_fmt.totvert, NULL, y, height);
    stats_row(col1, labels[TRIS], col2, stats_fmt.tottri, NULL, y, height);
  }
  else {
    stats_row(col1, labels[VERTS], col2, stats_fmt.totvert, NULL, y, height);
    stats_row(col1, labels[EDGES], col2, stats_fmt.totedge, NULL, y, height);
    stats_row(col1, labels[FACES], col2, stats_fmt.totface, NULL, y, height);
    stats_row(col1, labels[TRIS], col2, stats_fmt.tottri, NULL, y, height);
  }

  BLF_disable(font_id, BLF_SHADOW);
}<|MERGE_RESOLUTION|>--- conflicted
+++ resolved
@@ -435,16 +435,11 @@
 
   BLI_snprintf(view_layer->footer_str,
                sizeof(view_layer->footer_str),
-               "%s%s | UPBGE %s %s (based on Blender %s)",
+			   "%s%s | %s (based on Blender %s)",
                memstr,
                gpumemstr,
-<<<<<<< HEAD
-               upbge_versionstr,
-               "Alpha",  // Remove alpha when release
-               versionstr);
-=======
-               BKE_blender_version_string());
->>>>>>> ba711824
+			   BKE_upbge_version_string(),
+			   BKE_blender_version_string());
 
   return view_layer->footer_str;
 
