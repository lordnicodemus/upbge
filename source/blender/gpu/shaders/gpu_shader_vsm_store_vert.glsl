--- conflicted
+++ resolved
@@ -1,12 +1,7 @@
 
 uniform mat4 ModelViewProjectionMatrix;
 
-<<<<<<< HEAD
-#if __VERSION__ == 120
-  varying vec4 v_position;
-#else
-  out vec4 v_position;
-#endif
+out vec4 v_position;
 
 #ifdef USE_INSTANCING
 in mat3 ininstmatrix;
@@ -24,12 +19,6 @@
 	v_position = ModelViewProjectionMatrix * (gl_Vertex * instmat);
 	gl_Position = v_position;
 #else
-=======
-out vec4 v_position;
-
-void main()
-{
->>>>>>> a5b3df75
 	gl_Position = ModelViewProjectionMatrix * gl_Vertex;
 	v_position = gl_Position;
 #endif
