
uniform mat4 ModelViewMatrix;
#ifndef EEVEE_ENGINE
uniform mat4 ProjectionMatrix;
uniform mat4 ViewMatrixInverse;
uniform mat4 ViewMatrix;
#endif
uniform mat4 ModelMatrix;
uniform mat4 ModelMatrixInverse;
uniform mat4 ModelViewMatrixInverse;
uniform mat4 ProjectionMatrixInverse;
uniform mat3 NormalMatrix;
uniform vec4 CameraTexCoFactors;

/* Old glsl mode compat. */

#ifndef CLOSURE_DEFAULT

struct Closure {
	vec3 radiance;
	float opacity;
};

#define CLOSURE_DEFAULT Closure(vec3(0.0), 1.0)

Closure closure_mix(Closure cl1, Closure cl2, float fac)
{
	Closure cl;
	cl.radiance = mix(cl1.radiance, cl2.radiance, fac);
	cl.opacity = mix(cl1.opacity, cl2.opacity, fac);
	return cl;
}

Closure closure_add(Closure cl1, Closure cl2)
{
	Closure cl;
	cl.radiance = cl1.radiance + cl2.radiance;
	cl.opacity = cl1.opacity + cl2.opacity;
	return cl;
}

Closure nodetree_exec(void); /* Prototype */

#endif /* CLOSURE_DEFAULT */


/* Converters */

float convert_rgba_to_float(vec4 color)
{
#ifdef USE_NEW_SHADING
	return dot(color.rgb, vec3(0.2126, 0.7152, 0.0722));
#else
	return (color.r + color.g + color.b) * 0.333333;
#endif
}

float exp_blender(float f)
{
	return pow(2.71828182846, f);
}

float compatible_pow(float x, float y)
{
	if (y == 0.0) /* x^0 -> 1, including 0^0 */
		return 1.0;

	/* glsl pow doesn't accept negative x */
	if (x < 0.0) {
		if (mod(-y, 2.0) == 0.0)
			return pow(-x, y);
		else
			return -pow(-x, y);
	}
	else if (x == 0.0)
		return 0.0;

	return pow(x, y);
}

void rgb_to_hsv(vec4 rgb, out vec4 outcol)
{
	float cmax, cmin, h, s, v, cdelta;
	vec3 c;

	cmax = max(rgb[0], max(rgb[1], rgb[2]));
	cmin = min(rgb[0], min(rgb[1], rgb[2]));
	cdelta = cmax - cmin;

	v = cmax;
	if (cmax != 0.0)
		s = cdelta / cmax;
	else {
		s = 0.0;
		h = 0.0;
	}

	if (s == 0.0) {
		h = 0.0;
	}
	else {
		c = (vec3(cmax) - rgb.xyz) / cdelta;

		if (rgb.x == cmax) h = c[2] - c[1];
		else if (rgb.y == cmax) h = 2.0 + c[0] -  c[2];
		else h = 4.0 + c[1] - c[0];

		h /= 6.0;

		if (h < 0.0)
			h += 1.0;
	}

	outcol = vec4(h, s, v, rgb.w);
}

void hsv_to_rgb(vec4 hsv, out vec4 outcol)
{
	float i, f, p, q, t, h, s, v;
	vec3 rgb;

	h = hsv[0];
	s = hsv[1];
	v = hsv[2];

	if (s == 0.0) {
		rgb = vec3(v, v, v);
	}
	else {
		if (h == 1.0)
			h = 0.0;

		h *= 6.0;
		i = floor(h);
		f = h - i;
		rgb = vec3(f, f, f);
		p = v * (1.0 - s);
		q = v * (1.0 - (s * f));
		t = v * (1.0 - (s * (1.0 - f)));

		if (i == 0.0) rgb = vec3(v, t, p);
		else if (i == 1.0) rgb = vec3(q, v, p);
		else if (i == 2.0) rgb = vec3(p, v, t);
		else if (i == 3.0) rgb = vec3(p, q, v);
		else if (i == 4.0) rgb = vec3(t, p, v);
		else rgb = vec3(v, p, q);
	}

	outcol = vec4(rgb, hsv.w);
}

float srgb_to_linearrgb(float c)
{
	if (c < 0.04045)
		return (c < 0.0) ? 0.0 : c * (1.0 / 12.92);
	else
		return pow((c + 0.055) * (1.0 / 1.055), 2.4);
}

float linearrgb_to_srgb(float c)
{
	if (c < 0.0031308)
		return (c < 0.0) ? 0.0 : c * 12.92;
	else
		return 1.055 * pow(c, 1.0 / 2.4) - 0.055;
}

void srgb_to_linearrgb(vec4 col_from, out vec4 col_to)
{
	col_to.r = srgb_to_linearrgb(col_from.r);
	col_to.g = srgb_to_linearrgb(col_from.g);
	col_to.b = srgb_to_linearrgb(col_from.b);
	col_to.a = col_from.a;
}

void linearrgb_to_srgb(vec4 col_from, out vec4 col_to)
{
	col_to.r = linearrgb_to_srgb(col_from.r);
	col_to.g = linearrgb_to_srgb(col_from.g);
	col_to.b = linearrgb_to_srgb(col_from.b);
	col_to.a = col_from.a;
}

void color_to_normal(vec3 color, out vec3 normal)
{
	normal.x =  2.0 * ((color.r) - 0.5);
	normal.y = -2.0 * ((color.g) - 0.5);
	normal.z =  2.0 * ((color.b) - 0.5);
}

void color_to_normal_new_shading(vec3 color, out vec3 normal)
{
	normal.x =  2.0 * ((color.r) - 0.5);
	normal.y =  2.0 * ((color.g) - 0.5);
	normal.z =  2.0 * ((color.b) - 0.5);
}

void color_to_blender_normal_new_shading(vec3 color, out vec3 normal)
{
	normal.x =  2.0 * ((color.r) - 0.5);
	normal.y = -2.0 * ((color.g) - 0.5);
	normal.z = -2.0 * ((color.b) - 0.5);
}
#ifndef M_PI
#define M_PI 3.14159265358979323846
#endif
#ifndef M_1_PI
#define M_1_PI 0.318309886183790671538
#endif

/*********** SHADER NODES ***************/

void vcol_attribute(vec4 attvcol, out vec4 vcol)
{
	vcol = vec4(attvcol.xyz, 1.0);
}

void uv_attribute(vec2 attuv, out vec3 uv)
{
	uv = vec3(attuv * 2.0 - vec2(1.0, 1.0), 0.0);
}

void geom(
        vec3 co, vec3 nor, mat4 viewinvmat, vec3 attorco, vec2 attuv, vec4 attvcol,
        out vec3 global, out vec3 local, out vec3 view, out vec3 orco, out vec3 uv,
        out vec3 normal, out vec4 vcol, out float vcol_alpha, out float frontback)
{
	local = co;
	view = (ProjectionMatrix[3][3] == 0.0) ? normalize(local) : vec3(0.0, 0.0, -1.0);
	global = (viewinvmat * vec4(local, 1.0)).xyz;
	orco = attorco;
	uv_attribute(attuv, uv);
	normal = -normalize(nor);   /* blender render normal is negated */
	vcol_attribute(attvcol, vcol);
	srgb_to_linearrgb(vcol, vcol);
	vcol_alpha = attvcol.a;
	frontback = (gl_FrontFacing) ? 1.0 : 0.0;
}

void particle_info(
        vec4 sprops, vec3 loc, vec3 vel, vec3 avel,
        out float index, out float age, out float life_time, out vec3 location,
        out float size, out vec3 velocity, out vec3 angular_velocity)
{
	index = sprops.x;
	age = sprops.y;
	life_time = sprops.z;
	size = sprops.w;

	location = loc;
	velocity = vel;
	angular_velocity = avel;
}

void vect_normalize(vec3 vin, out vec3 vout)
{
	vout = normalize(vin);
}

void direction_transform_m4v3(vec3 vin, mat4 mat, out vec3 vout)
{
	vout = (mat * vec4(vin, 0.0)).xyz;
}

void point_transform_m4v3(vec3 vin, mat4 mat, out vec3 vout)
{
	vout = (mat * vec4(vin, 1.0)).xyz;
}

void point_texco_remap_square(vec3 vin, out vec3 vout)
{
	vout = vec3(vin - vec3(0.5, 0.5, 0.5)) * 2.0;
}

void point_map_to_sphere(vec3 vin, out vec3 vout)
{
	float len = length(vin);
	float v, u;
	if (len > 0.0) {
		if (vin.x == 0.0 && vin.y == 0.0)
			u = 0.0;
		else
			u = (1.0 - atan(vin.x, vin.y) / M_PI) / 2.0;

		v = 1.0 - acos(vin.z / len) / M_PI;
	}
	else
		v = u = 0.0;

	vout = vec3(u, v, 0.0);
}

void point_map_to_tube(vec3 vin, out vec3 vout)
{
	float u, v;
	v = (vin.z + 1.0) * 0.5;
	float len = sqrt(vin.x * vin.x + vin.y * vin[1]);
	if (len > 0.0)
		u = (1.0 - (atan(vin.x / len, vin.y / len) / M_PI)) * 0.5;
	else
		v = u = 0.0;

	vout = vec3(u, v, 0.0);
}

void mapping(vec3 vec, mat4 mat, vec3 minvec, vec3 maxvec, float domin, float domax, out vec3 outvec)
{
	outvec = (mat * vec4(vec, 1.0)).xyz;
	if (domin == 1.0)
		outvec = max(outvec, minvec);
	if (domax == 1.0)
		outvec = min(outvec, maxvec);
}

void camera(vec3 co, out vec3 outview, out float outdepth, out float outdist)
{
	outdepth = abs(co.z);
	outdist = length(co);
	outview = normalize(co);
}

void lamp(
        vec4 col, float energy, vec3 lv, float dist, vec3 shadow, float visifac,
        out vec4 outcol, out vec3 outlv, out float outdist, out vec4 outshadow, out float outvisifac)
{
	outcol = col * energy;
	outlv = lv;
	outdist = dist;
	outshadow = vec4(shadow, 1.0);
	outvisifac = visifac;
}

void math_add(float val1, float val2, out float outval)
{
	outval = val1 + val2;
}

void math_subtract(float val1, float val2, out float outval)
{
	outval = val1 - val2;
}

void math_multiply(float val1, float val2, out float outval)
{
	outval = val1 * val2;
}

void math_divide(float val1, float val2, out float outval)
{
	if (val2 == 0.0)
		outval = 0.0;
	else
		outval = val1 / val2;
}

void math_sine(float val, out float outval)
{
	outval = sin(val);
}

void math_cosine(float val, out float outval)
{
	outval = cos(val);
}

void math_tangent(float val, out float outval)
{
	outval = tan(val);
}

void math_asin(float val, out float outval)
{
	if (val <= 1.0 && val >= -1.0)
		outval = asin(val);
	else
		outval = 0.0;
}

void math_acos(float val, out float outval)
{
	if (val <= 1.0 && val >= -1.0)
		outval = acos(val);
	else
		outval = 0.0;
}

void math_atan(float val, out float outval)
{
	outval = atan(val);
}

void math_pow(float val1, float val2, out float outval)
{
	if (val1 >= 0.0) {
		outval = compatible_pow(val1, val2);
	}
	else {
		float val2_mod_1 = mod(abs(val2), 1.0);

		if (val2_mod_1 > 0.999 || val2_mod_1 < 0.001)
			outval = compatible_pow(val1, floor(val2 + 0.5));
		else
			outval = 0.0;
	}
}

void math_log(float val1, float val2, out float outval)
{
	if (val1 > 0.0  && val2 > 0.0)
		outval = log2(val1) / log2(val2);
	else
		outval = 0.0;
}

void math_max(float val1, float val2, out float outval)
{
	outval = max(val1, val2);
}

void math_min(float val1, float val2, out float outval)
{
	outval = min(val1, val2);
}

void math_round(float val, out float outval)
{
	outval = floor(val + 0.5);
}

void math_less_than(float val1, float val2, out float outval)
{
	if (val1 < val2)
		outval = 1.0;
	else
		outval = 0.0;
}

void math_greater_than(float val1, float val2, out float outval)
{
	if (val1 > val2)
		outval = 1.0;
	else
		outval = 0.0;
}

void math_modulo(float val1, float val2, out float outval)
{
	if (val2 == 0.0)
		outval = 0.0;
	else
		outval = mod(val1, val2);

	/* change sign to match C convention, mod in GLSL will take absolute for negative numbers,
	 * see https://www.opengl.org/sdk/docs/man/html/mod.xhtml */
	outval = (val1 > 0.0) ? outval : outval - val2;
}

void math_abs(float val1, out float outval)
{
	outval = abs(val1);
}

void squeeze(float val, float width, float center, out float outval)
{
	outval = 1.0 / (1.0 + pow(2.71828183, -((val - center) * width)));
}

void vec_math_add(vec3 v1, vec3 v2, out vec3 outvec, out float outval)
{
	outvec = v1 + v2;
	outval = (abs(outvec[0]) + abs(outvec[1]) + abs(outvec[2])) * 0.333333;
}

void vec_math_mul(vec3 v1, vec3 v2, out vec3 outvec, out float outval)
{
	outvec = v1 * v2;
	outval = (abs(outvec[0]) + abs(outvec[1]) + abs(outvec[2])) / 3.0;
}

void vec_math_sub(vec3 v1, vec3 v2, out vec3 outvec, out float outval)
{
	outvec = v1 - v2;
	outval = (abs(outvec[0]) + abs(outvec[1]) + abs(outvec[2])) * 0.333333;
}

void vec_math_average(vec3 v1, vec3 v2, out vec3 outvec, out float outval)
{
	outvec = v1 + v2;
	outval = length(outvec);
	outvec = normalize(outvec);
}
void vec_math_mix(float strength, vec3 v1, vec3 v2, out vec3 outvec)
{
	outvec = strength * v1 + (1 - strength) * v2;
}

void vec_math_dot(vec3 v1, vec3 v2, out vec3 outvec, out float outval)
{
	outvec = vec3(0);
	outval = dot(v1, v2);
}

void vec_math_cross(vec3 v1, vec3 v2, out vec3 outvec, out float outval)
{
	outvec = cross(v1, v2);
	outval = length(outvec);
	outvec /= outval;
}

void vec_math_reflect(vec3 v1, vec3 v2, out vec3 outvec, out float outval)
{
	outvec = reflect(v1, v2);
	outval = length(outvec);
	outvec /= outval;
}

void vec_math_normalize(vec3 v, out vec3 outvec, out float outval)
{
	outval = length(v);
	outvec = normalize(v);
}

void vec_math_negate(vec3 v, out vec3 outv)
{
	outv = -v;
}

void invert_z(vec3 v, out vec3 outv)
{
	v.z = -v.z;
	outv = v;
}

void normal(vec3 dir, vec3 nor, out vec3 outnor, out float outdot)
{
	outnor = nor;
	outdot = -dot(dir, nor);
}

void normal_new_shading(vec3 dir, vec3 nor, out vec3 outnor, out float outdot)
{
	outnor = normalize(nor);
	outdot = dot(normalize(dir), nor);
}

void mat_math_rot(float rot, out mat3 mat)
{
	mat = mat3(cos(rot), -sin(rot), 0.0,
			   sin(rot), cos(rot), 0.0,
			   0.0, 0.0, 1.0);
}

void curves_vec(float fac, vec3 vec, sampler2D curvemap, out vec3 outvec)
{
	outvec.x = texture(curvemap, vec2((vec.x + 1.0) * 0.5, 0.0)).x;
	outvec.y = texture(curvemap, vec2((vec.y + 1.0) * 0.5, 0.0)).y;
	outvec.z = texture(curvemap, vec2((vec.z + 1.0) * 0.5, 0.0)).z;

	if (fac != 1.0)
		outvec = (outvec * fac) + (vec * (1.0 - fac));

}

void curves_rgb(float fac, vec4 col, sampler2D curvemap, out vec4 outcol)
{
	outcol.r = texture(curvemap, vec2(texture(curvemap, vec2(col.r, 0.0)).a, 0.0)).r;
	outcol.g = texture(curvemap, vec2(texture(curvemap, vec2(col.g, 0.0)).a, 0.0)).g;
	outcol.b = texture(curvemap, vec2(texture(curvemap, vec2(col.b, 0.0)).a, 0.0)).b;

	if (fac != 1.0)
		outcol = (outcol * fac) + (col * (1.0 - fac));

	outcol.a = col.a;
}

void set_value(float val, out float outval)
{
	outval = val;
}

float half_lambert(in vec3 vect1, in vec3 vect2)
{
	float product = dot(vect1, vect2);
	return product * 0.5 + 0.5;
}

vec3 sub_scatter_fs(float brightness, float visifac, vec3 lightcol, float scale, vec3 radius, vec3 col, float i, vec3 view, vec3 lv, vec3 normal)
{
	vec3 extinctioncoefficient = radius * 0.1;
	float attenuation = visifac * brightness;
	vec3 evec = normalize(-view);

	vec3 dotLN = vec3(half_lambert(lv, -normal) * attenuation);
	dotLN *= col;

	vec3 indirectlightcomponent = vec3(scale * max(0.0, dot(-normal, lv)));
	indirectlightcomponent += scale * vec3(half_lambert(-evec, lv));
	indirectlightcomponent *= attenuation;
	indirectlightcomponent *= extinctioncoefficient;

	vec3 finalcol = dotLN + vec3(indirectlightcomponent);

	finalcol.rgb *= lightcol.rgb;
	return finalcol;
}

void set_sss(float brightness, float visifac, vec3 lightcol, float scale, vec3 radius, vec3 col, float i, vec3 view, vec3 lv, vec3 normal, out vec4 outcol)
{
	outcol = vec4(sub_scatter_fs(brightness, visifac, lightcol, scale, radius, col, i, view, lv, normal), 1.0);
}

void set_rgb(vec3 col, out vec3 outcol)
{
	outcol = col;
}

void set_rgba(vec4 col, out vec4 outcol)
{
	outcol = col;
}

void set_value_zero(out float outval)
{
	outval = 0.0;
}

void set_value_one(out float outval)
{
	outval = 1.0;
}

void set_rgb_zero(out vec3 outval)
{
	outval = vec3(0.0);
}

void set_rgb_one(out vec3 outval)
{
	outval = vec3(1.0);
}

void set_rgba_zero(out vec4 outval)
{
	outval = vec4(0.0);
}

void set_rgba_one(out vec4 outval)
{
	outval = vec4(1.0);
}

void brightness_contrast(vec4 col, float brightness, float contrast, out vec4 outcol)
{
	float a = 1.0 + contrast;
	float b = brightness - contrast * 0.5;

	outcol.r = max(a * col.r + b, 0.0);
	outcol.g = max(a * col.g + b, 0.0);
	outcol.b = max(a * col.b + b, 0.0);
	outcol.a = col.a;
}

void mix_blend(float fac, vec4 col1, vec4 col2, out vec4 outcol)
{
	fac = clamp(fac, 0.0, 1.0);
	outcol = mix(col1, col2, fac);
	outcol.a = col1.a;
}

void mix_add(float fac, vec4 col1, vec4 col2, out vec4 outcol)
{
	fac = clamp(fac, 0.0, 1.0);
	outcol = mix(col1, col1 + col2, fac);
	outcol.a = col1.a;
}

void mix_mult(float fac, vec4 col1, vec4 col2, out vec4 outcol)
{
	fac = clamp(fac, 0.0, 1.0);
	outcol = mix(col1, col1 * col2, fac);
	outcol.a = col1.a;
}

void mix_screen(float fac, vec4 col1, vec4 col2, out vec4 outcol)
{
	fac = clamp(fac, 0.0, 1.0);
	float facm = 1.0 - fac;

	outcol = vec4(1.0) - (vec4(facm) + fac * (vec4(1.0) - col2)) * (vec4(1.0) - col1);
	outcol.a = col1.a;
}

void mix_overlay(float fac, vec4 col1, vec4 col2, out vec4 outcol)
{
	fac = clamp(fac, 0.0, 1.0);
	float facm = 1.0 - fac;

	outcol = col1;

	if (outcol.r < 0.5)
		outcol.r *= facm + 2.0 * fac * col2.r;
	else
		outcol.r = 1.0 - (facm + 2.0 * fac * (1.0 - col2.r)) * (1.0 - outcol.r);

	if (outcol.g < 0.5)
		outcol.g *= facm + 2.0 * fac * col2.g;
	else
		outcol.g = 1.0 - (facm + 2.0 * fac * (1.0 - col2.g)) * (1.0 - outcol.g);

	if (outcol.b < 0.5)
		outcol.b *= facm + 2.0 * fac * col2.b;
	else
		outcol.b = 1.0 - (facm + 2.0 * fac * (1.0 - col2.b)) * (1.0 - outcol.b);
}

void mix_sub(float fac, vec4 col1, vec4 col2, out vec4 outcol)
{
	fac = clamp(fac, 0.0, 1.0);
	outcol = mix(col1, col1 - col2, fac);
	outcol.a = col1.a;
}

void mix_div(float fac, vec4 col1, vec4 col2, out vec4 outcol)
{
	fac = clamp(fac, 0.0, 1.0);
	float facm = 1.0 - fac;

	outcol = col1;

	if (col2.r != 0.0) outcol.r = facm * outcol.r + fac * outcol.r / col2.r;
	if (col2.g != 0.0) outcol.g = facm * outcol.g + fac * outcol.g / col2.g;
	if (col2.b != 0.0) outcol.b = facm * outcol.b + fac * outcol.b / col2.b;
}

void mix_diff(float fac, vec4 col1, vec4 col2, out vec4 outcol)
{
	fac = clamp(fac, 0.0, 1.0);
	outcol = mix(col1, abs(col1 - col2), fac);
	outcol.a = col1.a;
}

void mix_dark(float fac, vec4 col1, vec4 col2, out vec4 outcol)
{
	fac = clamp(fac, 0.0, 1.0);
	outcol.rgb = min(col1.rgb, col2.rgb * fac);
	outcol.a = col1.a;
}

void mix_light(float fac, vec4 col1, vec4 col2, out vec4 outcol)
{
	fac = clamp(fac, 0.0, 1.0);
	outcol.rgb = max(col1.rgb, col2.rgb * fac);
	outcol.a = col1.a;
}

void mix_dodge(float fac, vec4 col1, vec4 col2, out vec4 outcol)
{
	fac = clamp(fac, 0.0, 1.0);
	outcol = col1;

	if (outcol.r != 0.0) {
		float tmp = 1.0 - fac * col2.r;
		if (tmp <= 0.0)
			outcol.r = 1.0;
		else if ((tmp = outcol.r / tmp) > 1.0)
			outcol.r = 1.0;
		else
			outcol.r = tmp;
	}
	if (outcol.g != 0.0) {
		float tmp = 1.0 - fac * col2.g;
		if (tmp <= 0.0)
			outcol.g = 1.0;
		else if ((tmp = outcol.g / tmp) > 1.0)
			outcol.g = 1.0;
		else
			outcol.g = tmp;
	}
	if (outcol.b != 0.0) {
		float tmp = 1.0 - fac * col2.b;
		if (tmp <= 0.0)
			outcol.b = 1.0;
		else if ((tmp = outcol.b / tmp) > 1.0)
			outcol.b = 1.0;
		else
			outcol.b = tmp;
	}
}

void mix_burn(float fac, vec4 col1, vec4 col2, out vec4 outcol)
{
	fac = clamp(fac, 0.0, 1.0);
	float tmp, facm = 1.0 - fac;

	outcol = col1;

	tmp = facm + fac * col2.r;
	if (tmp <= 0.0)
		outcol.r = 0.0;
	else if ((tmp = (1.0 - (1.0 - outcol.r) / tmp)) < 0.0)
		outcol.r = 0.0;
	else if (tmp > 1.0)
		outcol.r = 1.0;
	else
		outcol.r = tmp;

	tmp = facm + fac * col2.g;
	if (tmp <= 0.0)
		outcol.g = 0.0;
	else if ((tmp = (1.0 - (1.0 - outcol.g) / tmp)) < 0.0)
		outcol.g = 0.0;
	else if (tmp > 1.0)
		outcol.g = 1.0;
	else
		outcol.g = tmp;

	tmp = facm + fac * col2.b;
	if (tmp <= 0.0)
		outcol.b = 0.0;
	else if ((tmp = (1.0 - (1.0 - outcol.b) / tmp)) < 0.0)
		outcol.b = 0.0;
	else if (tmp > 1.0)
		outcol.b = 1.0;
	else
		outcol.b = tmp;
}

void mix_hue(float fac, vec4 col1, vec4 col2, out vec4 outcol)
{
	fac = clamp(fac, 0.0, 1.0);
	float facm = 1.0 - fac;

	outcol = col1;

	vec4 hsv, hsv2, tmp;
	rgb_to_hsv(col2, hsv2);

	if (hsv2.y != 0.0) {
		rgb_to_hsv(outcol, hsv);
		hsv.x = hsv2.x;
		hsv_to_rgb(hsv, tmp);

		outcol = mix(outcol, tmp, fac);
		outcol.a = col1.a;
	}
}

void mix_sat(float fac, vec4 col1, vec4 col2, out vec4 outcol)
{
	fac = clamp(fac, 0.0, 1.0);
	float facm = 1.0 - fac;

	outcol = col1;

	vec4 hsv, hsv2;
	rgb_to_hsv(outcol, hsv);

	if (hsv.y != 0.0) {
		rgb_to_hsv(col2, hsv2);

		hsv.y = facm * hsv.y + fac * hsv2.y;
		hsv_to_rgb(hsv, outcol);
	}
}

void mix_val(float fac, vec4 col1, vec4 col2, out vec4 outcol)
{
	fac = clamp(fac, 0.0, 1.0);
	float facm = 1.0 - fac;

	vec4 hsv, hsv2;
	rgb_to_hsv(col1, hsv);
	rgb_to_hsv(col2, hsv2);

	hsv.z = facm * hsv.z + fac * hsv2.z;
	hsv_to_rgb(hsv, outcol);
}

void mix_color(float fac, vec4 col1, vec4 col2, out vec4 outcol)
{
	fac = clamp(fac, 0.0, 1.0);
	float facm = 1.0 - fac;

	outcol = col1;

	vec4 hsv, hsv2, tmp;
	rgb_to_hsv(col2, hsv2);

	if (hsv2.y != 0.0) {
		rgb_to_hsv(outcol, hsv);
		hsv.x = hsv2.x;
		hsv.y = hsv2.y;
		hsv_to_rgb(hsv, tmp);

		outcol = mix(outcol, tmp, fac);
		outcol.a = col1.a;
	}
}

void mix_soft(float fac, vec4 col1, vec4 col2, out vec4 outcol)
{
	fac = clamp(fac, 0.0, 1.0);
	float facm = 1.0 - fac;

	vec4 one = vec4(1.0);
	vec4 scr = one - (one - col2) * (one - col1);
	outcol = facm * col1 + fac * ((one - col1) * col2 * col1 + col1 * scr);
}

void mix_linear(float fac, vec4 col1, vec4 col2, out vec4 outcol)
{
	fac = clamp(fac, 0.0, 1.0);

	outcol = col1 + fac * (2.0 * (col2 - vec4(0.5)));
}

void valtorgb(float fac, sampler2D colormap, out vec4 outcol, out float outalpha)
{
	outcol = texture(colormap, vec2(fac, 0.0));
	outalpha = outcol.a;
}

void rgbtobw(vec4 color, out float outval)
{
#ifdef USE_NEW_SHADING
	vec3 factors = vec3(0.2126, 0.7152, 0.0722);
#else
	vec3 factors = vec3(0.35, 0.45, 0.2); /* keep these factors in sync with texture.h:RGBTOBW */
#endif
	outval = dot(color.rgb, factors);
}

void invert(float fac, vec4 col, out vec4 outcol)
{
	outcol.xyz = mix(col.xyz, vec3(1.0) - col.xyz, fac);
	outcol.w = col.w;
}

void clamp_vec3(vec3 vec, vec3 min, vec3 max, out vec3 out_vec)
{
	out_vec = clamp(vec, min, max);
}

void clamp_val(float value, float min, float max, out float out_value)
{
	out_value = clamp(value, min, max);
}

void hue_sat(float hue, float sat, float value, float fac, vec4 col, out vec4 outcol)
{
	vec4 hsv;

	rgb_to_hsv(col, hsv);

	hsv[0] += (hue - 0.5);
	if (hsv[0] > 1.0) hsv[0] -= 1.0; else if (hsv[0] < 0.0) hsv[0] += 1.0;
	hsv[1] *= sat;
	if (hsv[1] > 1.0) hsv[1] = 1.0; else if (hsv[1] < 0.0) hsv[1] = 0.0;
	hsv[2] *= value;
	if (hsv[2] > 1.0) hsv[2] = 1.0; else if (hsv[2] < 0.0) hsv[2] = 0.0;

	hsv_to_rgb(hsv, outcol);

	outcol = mix(col, outcol, fac);
}

void separate_rgb(vec4 col, out float r, out float g, out float b)
{
	r = col.r;
	g = col.g;
	b = col.b;
}

void combine_rgb(float r, float g, float b, out vec4 col)
{
	col = vec4(r, g, b, 1.0);
}

void separate_xyz(vec3 vec, out float x, out float y, out float z)
{
	x = vec.r;
	y = vec.g;
	z = vec.b;
}

void combine_xyz(float x, float y, float z, out vec3 vec)
{
	vec = vec3(x, y, z);
}

void separate_hsv(vec4 col, out float h, out float s, out float v)
{
	vec4 hsv;

	rgb_to_hsv(col, hsv);
	h = hsv[0];
	s = hsv[1];
	v = hsv[2];
}

void combine_hsv(float h, float s, float v, out vec4 col)
{
	hsv_to_rgb(vec4(h, s, v, 1.0), col);
}

void output_node(vec4 rgb, float alpha, out vec4 outrgb)
{
	outrgb = vec4(rgb.rgb, alpha);
}

/*********** TEXTURES ***************/

void texture_flip_blend(vec3 vec, out vec3 outvec)
{
	outvec = vec.yxz;
}

void texture_blend_lin(vec3 vec, out float outval)
{
	outval = (1.0 + vec.x) * 0.5;
}

void texture_blend_quad(vec3 vec, out float outval)
{
	outval = max((1.0 + vec.x) * 0.5, 0.0);
	outval *= outval;
}

void texture_wood_sin(vec3 vec, out float value, out vec4 color, out vec3 normal)
{
	float a = sqrt(vec.x * vec.x + vec.y * vec.y + vec.z * vec.z) * 20.0;
	float wi = 0.5 + 0.5 * sin(a);

	value = wi;
	color = vec4(wi, wi, wi, 1.0);
	normal = vec3(0.0);
}

void texture_image(vec3 vec, float lodbias, sampler2D ima, out float value, out vec4 color, out vec3 normal)
{
	color = texture(ima, (vec.xy + vec2(1.0)) * 0.5, lodbias);
	value = color.a;

	normal.x = 2.0 * (color.r - 0.5);
	normal.y = 2.0 * (0.5 - color.g);
	normal.z = 2.0 * (color.b - 0.5);
}

/************* MTEX *****************/

void texco_orco(vec3 attorco, out vec3 orco)
{
	orco = attorco;
}

void texco_uv(vec2 attuv, out vec3 uv)
{
	/* disabled for now, works together with leaving out mtex_2d_mapping
	   uv = vec3(attuv * 2.0 - vec2(1.0), 0.0); */
	uv = vec3(attuv, 0.0);
}

void texco_norm(vec3 normal, out vec3 outnormal)
{
	/* corresponds to shi->orn, which is negated so cancels
	   out blender normal negation */
	outnormal = normalize(normal);
}

void texco_tangent(vec4 tangent, out vec3 outtangent)
{
	outtangent = normalize(tangent.xyz);
}

void texco_global(mat4 viewinvmat, vec3 co, out vec3 global)
{
	global = (viewinvmat * vec4(co, 1.0)).xyz;
}

void texco_object(mat4 viewinvmat, mat4 obinvmat, vec3 co, out vec3 object)
{
	object = (obinvmat * (viewinvmat * vec4(co, 1.0))).xyz;
}

void texco_refl(vec3 vn, vec3 view, out vec3 ref)
{
	ref = view - 2.0 * dot(vn, view) * vn;
}

void shade_norm(vec3 normal, out vec3 outnormal)
{
	/* blender render normal is negated */
	outnormal = -normalize(normal);
}

void mtex_mirror(vec3 tcol, vec4 refcol, float tin, float colmirfac, out vec4 outrefcol)
{
	outrefcol = mix(refcol, vec4(1.0, tcol), tin * colmirfac);
}

void mtex_rgb_blend(vec3 outcol, vec3 texcol, float fact, float facg, out vec3 incol)
{
	float facm;

	fact *= facg;
	facm = 1.0 - fact;

	incol = fact * texcol + facm * outcol;
}

void mtex_rgb_mul(vec3 outcol, vec3 texcol, float fact, float facg, out vec3 incol)
{
	float facm;

	fact *= facg;
	facm = 1.0 - fact;

	incol = (facm + fact * texcol) * outcol;
}

void mtex_rgb_screen(vec3 outcol, vec3 texcol, float fact, float facg, out vec3 incol)
{
	float facm;

	fact *= facg;
	facm = 1.0 - fact;

	incol = vec3(1.0) - (vec3(facm) + fact * (vec3(1.0) - texcol)) * (vec3(1.0) - outcol);
}

void mtex_rgb_overlay(vec3 outcol, vec3 texcol, float fact, float facg, out vec3 incol)
{
	float facm;

	fact *= facg;
	facm = 1.0 - fact;

	if (outcol.r < 0.5)
		incol.r = outcol.r * (facm + 2.0 * fact * texcol.r);
	else
		incol.r = 1.0 - (facm + 2.0 * fact * (1.0 - texcol.r)) * (1.0 - outcol.r);

	if (outcol.g < 0.5)
		incol.g = outcol.g * (facm + 2.0 * fact * texcol.g);
	else
		incol.g = 1.0 - (facm + 2.0 * fact * (1.0 - texcol.g)) * (1.0 - outcol.g);

	if (outcol.b < 0.5)
		incol.b = outcol.b * (facm + 2.0 * fact * texcol.b);
	else
		incol.b = 1.0 - (facm + 2.0 * fact * (1.0 - texcol.b)) * (1.0 - outcol.b);
}

void mtex_rgb_sub(vec3 outcol, vec3 texcol, float fact, float facg, out vec3 incol)
{
	incol = -fact * facg * texcol + outcol;
}

void mtex_rgb_add(vec3 outcol, vec3 texcol, float fact, float facg, out vec3 incol)
{
	incol = fact * facg * texcol + outcol;
}

void mtex_rgb_div(vec3 outcol, vec3 texcol, float fact, float facg, out vec3 incol)
{
	float facm;

	fact *= facg;
	facm = 1.0 - fact;

	if (texcol.r != 0.0) incol.r = facm * outcol.r + fact * outcol.r / texcol.r;
	if (texcol.g != 0.0) incol.g = facm * outcol.g + fact * outcol.g / texcol.g;
	if (texcol.b != 0.0) incol.b = facm * outcol.b + fact * outcol.b / texcol.b;
}

void mtex_rgb_diff(vec3 outcol, vec3 texcol, float fact, float facg, out vec3 incol)
{
	float facm;

	fact *= facg;
	facm = 1.0 - fact;

	incol = facm * outcol + fact * abs(texcol - outcol);
}

void mtex_rgb_dark(vec3 outcol, vec3 texcol, float fact, float facg, out vec3 incol)
{
	float facm, col;

	fact *= facg;
	facm = 1.0 - fact;

	incol.r = min(outcol.r, texcol.r) * fact + outcol.r * facm;
	incol.g = min(outcol.g, texcol.g) * fact + outcol.g * facm;
	incol.b = min(outcol.b, texcol.b) * fact + outcol.b * facm;
}

void mtex_rgb_light(vec3 outcol, vec3 texcol, float fact, float facg, out vec3 incol)
{
	float facm, col;

	fact *= facg;

	col = fact * texcol.r;
	if (col > outcol.r) incol.r = col; else incol.r = outcol.r;
	col = fact * texcol.g;
	if (col > outcol.g) incol.g = col; else incol.g = outcol.g;
	col = fact * texcol.b;
	if (col > outcol.b) incol.b = col; else incol.b = outcol.b;
}

void mtex_rgb_hue(vec3 outcol, vec3 texcol, float fact, float facg, out vec3 incol)
{
	vec4 col;

	mix_hue(fact * facg, vec4(outcol, 1.0), vec4(texcol, 1.0), col);
	incol.rgb = col.rgb;
}

void mtex_rgb_sat(vec3 outcol, vec3 texcol, float fact, float facg, out vec3 incol)
{
	vec4 col;

	mix_sat(fact * facg, vec4(outcol, 1.0), vec4(texcol, 1.0), col);
	incol.rgb = col.rgb;
}

void mtex_rgb_val(vec3 outcol, vec3 texcol, float fact, float facg, out vec3 incol)
{
	vec4 col;

	mix_val(fact * facg, vec4(outcol, 1.0), vec4(texcol, 1.0), col);
	incol.rgb = col.rgb;
}

void mtex_rgb_color(vec3 outcol, vec3 texcol, float fact, float facg, out vec3 incol)
{
	vec4 col;

	mix_color(fact * facg, vec4(outcol, 1.0), vec4(texcol, 1.0), col);
	incol.rgb = col.rgb;
}

void mtex_rgb_soft(vec3 outcol, vec3 texcol, float fact, float facg, out vec3 incol)
{
	vec4 col;

	mix_soft(fact * facg, vec4(outcol, 1.0), vec4(texcol, 1.0), col);
	incol.rgb = col.rgb;
}

void mtex_rgb_linear(vec3 outcol, vec3 texcol, float fact, float facg, out vec3 incol)
{
	fact *= facg;

	if (texcol.r > 0.5)
		incol.r = outcol.r + fact * (2.0 * (texcol.r - 0.5));
	else
		incol.r = outcol.r + fact * (2.0 * (texcol.r) - 1.0);

	if (texcol.g > 0.5)
		incol.g = outcol.g + fact * (2.0 * (texcol.g - 0.5));
	else
		incol.g = outcol.g + fact * (2.0 * (texcol.g) - 1.0);

	if (texcol.b > 0.5)
		incol.b = outcol.b + fact * (2.0 * (texcol.b - 0.5));
	else
		incol.b = outcol.b + fact * (2.0 * (texcol.b) - 1.0);
}

void mtex_value_vars(inout float fact, float facg, out float facm)
{
	fact *= abs(facg);
	facm = 1.0 - fact;

	if (facg < 0.0) {
		float tmp = fact;
		fact = facm;
		facm = tmp;
	}
}

void mtex_value_blend(float outcol, float texcol, float fact, float facg, out float incol)
{
	float facm;
	mtex_value_vars(fact, facg, facm);

	incol = fact * texcol + facm * outcol;
}

void mtex_value_mul(float outcol, float texcol, float fact, float facg, out float incol)
{
	float facm;
	mtex_value_vars(fact, facg, facm);

	facm = 1.0 - facg;
	incol = (facm + fact * texcol) * outcol;
}

void mtex_value_screen(float outcol, float texcol, float fact, float facg, out float incol)
{
	float facm;
	mtex_value_vars(fact, facg, facm);

	facm = 1.0 - facg;
	incol = 1.0 - (facm + fact * (1.0 - texcol)) * (1.0 - outcol);
}

void mtex_value_sub(float outcol, float texcol, float fact, float facg, out float incol)
{
	float facm;
	mtex_value_vars(fact, facg, facm);

	fact = -fact;
	incol = fact * texcol + outcol;
}

void mtex_value_add(float outcol, float texcol, float fact, float facg, out float incol)
{
	float facm;
	mtex_value_vars(fact, facg, facm);

	fact = fact;
	incol = fact * texcol + outcol;
}

void mtex_value_div(float outcol, float texcol, float fact, float facg, out float incol)
{
	float facm;
	mtex_value_vars(fact, facg, facm);

	if (texcol != 0.0)
		incol = facm * outcol + fact * outcol / texcol;
	else
		incol = 0.0;
}

void mtex_value_diff(float outcol, float texcol, float fact, float facg, out float incol)
{
	float facm;
	mtex_value_vars(fact, facg, facm);

	incol = facm * outcol + fact * abs(texcol - outcol);
}

void mtex_value_dark(float outcol, float texcol, float fact, float facg, out float incol)
{
	float facm;
	mtex_value_vars(fact, facg, facm);

	incol = facm * outcol + fact * min(outcol, texcol);
}

void mtex_value_light(float outcol, float texcol, float fact, float facg, out float incol)
{
	float facm;
	mtex_value_vars(fact, facg, facm);

	float col = fact * texcol;
	if (col > outcol) incol = col; else incol = outcol;
}

void mtex_value_clamp_positive(float fac, out float outfac)
{
	outfac = max(fac, 0.0);
}

void mtex_value_clamp(float fac, out float outfac)
{
	outfac = clamp(fac, 0.0, 1.0);
}

void mtex_har_divide(float har, out float outhar)
{
	outhar = har / 128.0;
}

void mtex_har_multiply_clamp(float har, out float outhar)
{
	outhar = clamp(har * 128.0, 1.0, 511.0);
}

void mtex_alpha_from_col(vec4 col, out float alpha)
{
	alpha = col.a;
}

void mtex_alpha_to_col(vec4 col, float alpha, out vec4 outcol)
{
	outcol = vec4(col.rgb, alpha);
}

void mtex_alpha_multiply_value(vec4 col, float value, out vec4 outcol)
{
	outcol = vec4(col.rgb, col.a * value);
}

void mtex_rgbtoint(vec4 rgb, out float intensity)
{
	intensity = dot(vec3(0.35, 0.45, 0.2), rgb.rgb);
}

void mtex_value_invert(float invalue, out float outvalue)
{
	outvalue = 1.0 - invalue;
}

void mtex_rgb_invert(vec4 inrgb, out vec4 outrgb)
{
	outrgb = vec4(vec3(1.0) - inrgb.rgb, inrgb.a);
}

void mtex_value_stencil(float stencil, float intensity, out float outstencil, out float outintensity)
{
	float fact = intensity;
	outintensity = intensity * stencil;
	outstencil = stencil * fact;
}

void mtex_rgb_stencil(float stencil, vec4 rgb, out float outstencil, out vec4 outrgb)
{
	float fact = rgb.a;
	outrgb = vec4(rgb.rgb, rgb.a * stencil);
	outstencil = stencil * fact;
}

void mtex_mapping_ofs(vec3 texco, vec3 ofs, out vec3 outtexco)
{
	outtexco = texco + ofs;
}

void mtex_mapping_size(vec3 texco, vec3 size, out vec3 outtexco)
{
	outtexco = size * texco;
}

void mtex_mapping_transform(vec3 texco, mat3 mat, vec3 ofs, vec3 size, out vec3 outtexco)
{
	outtexco = (texco - vec3(0.5)) * mat * size + vec3(0.5) + ofs;
}

void mtex_2d_mapping(vec3 vec, out vec3 outvec)
{
	outvec = vec3(vec.xy * 0.5 + vec2(0.5), vec.z);
}

vec3 mtex_2d_mapping(vec3 vec)
{
	return vec3(vec.xy * 0.5 + vec2(0.5), vec.z);
}

void mtex_cube_map(vec3 co, samplerCube ima, float lodbias, out float value, out vec4 color)
{
	color = texture(ima, co, lodbias);
	value = 1.0;
}

void mtex_cube_map_refl_from_refldir(
        samplerCube ima, vec3 reflecteddirection, float lodbias, out float value, out vec4 color)
{
        color = texture(ima, reflecteddirection, lodbias);
        value = color.a;
}

vec4 mtex_cube_map_refl_color(samplerCube ima, mat4 viewmatrixinverse, float lodbias, vec3 vn, vec3 viewdirection)
{
	vec3 normaldirection = normalize(viewmatrixinverse * vec4(vn, 0.0)).xyz;
	vec3 reflecteddirection = reflect(viewdirection, normaldirection);
	vec4 col = texture(ima, reflecteddirection, lodbias);
	return col;
}

vec4 mtex_cube_map_refr_color(samplerCube ima, mat4 viewmatrixinverse, float ior, float lodbias, vec3 vn, vec3 viewdirection)
{
	vec3 normaldirection = normalize(viewmatrixinverse * vec4(vec3(vn.x, vn.y, -vn.z), 0.0)).xyz;
	vec3 refracteddirection = refract(viewdirection, normaldirection, 1.0 / ior);
	vec4 col = texture(ima, refracteddirection, lodbias);
	return col;
}

void mtex_cube_map_refl(
        samplerCube ima, vec3 vp, vec3 vn, float lodbias, mat4 viewmatrixinverse,
        out float value, out vec4 color)
{
	vec3 viewdirection = vec3(viewmatrixinverse * vec4(vp, 0.0));
	color = mtex_cube_map_refl_color(ima, viewmatrixinverse, lodbias, vn, viewdirection);
	value = 1.0;
}

void mtex_cube_map_refl_refr(
        samplerCube ima, vec3 vp, vec3 vn, float lodbias, mat4 viewmatrixinverse,
        float ior, float ratio, out float value, out vec4 color)
{
	vec3 viewdirection = vec3(viewmatrixinverse * vec4(vp, 0.0));

	if (ratio <= 0.0) {
		color = mtex_cube_map_refl_color(ima, viewmatrixinverse, lodbias, vn, viewdirection);
	}
	else if (ratio >= 1.0) {
		color = mtex_cube_map_refr_color(ima, viewmatrixinverse, ior, lodbias, vn, viewdirection);
	}
	else {
		vec4 refl = mtex_cube_map_refl_color(ima, viewmatrixinverse, lodbias, vn, viewdirection);
		vec4 refr = mtex_cube_map_refr_color(ima, viewmatrixinverse, ior, lodbias, vn, viewdirection);
		color = mix(refl, refr, ratio);
	}
	value = 1.0;
}

void mtex_image(vec3 texco, sampler2D ima, float lodbias, out float value, out vec4 color)
{
	color = texture(ima, texco.xy, lodbias);
	value = 1.0;
}

void mtex_image_refl(vec3 I, vec4 camerafac, sampler2D ima, float lodbias, mat4 objectmatrix, mat4 viewmatrix, vec3 vp, vec3 vn, out float value, out vec4 color)
{
	vec4 projvec = ProjectionMatrix * vec4(I, 1.0);
	vec3 window = vec3(mtex_2d_mapping(projvec.xyz / projvec.w).xy * camerafac.xy + camerafac.zw, 0.0);

	vec3 Z  = normalize(vec3(viewmatrix * objectmatrix * vec4( 0.0, 0.0, 1.0, 0.0)));

	vec3 reflecteddirection = reflect(vp, vn) - reflect(vp, Z);

	// 0.25 is an artistic constant, normal map distortion needs to be scaled down to give proper results
	vec2 uv = window.xy + vec2(reflecteddirection.x, reflecteddirection.y) * 0.25;

	color = texture(ima, uv, lodbias);
	value = 1.0;
}

void mtex_normal(vec3 texco, sampler2D ima, float lodbias, out vec3 normal)
{
	// The invert of the red channel is to make
	// the normal map compliant with the outside world.
	// It needs to be done because in Blender
	// the normal used points inward.
	// Should this ever change this negate must be removed.
	vec4 color = texture(ima, texco.xy, lodbias);
	normal = 2.0 * (vec3(-color.r, color.g, color.b) - vec3(-0.5, 0.5, 0.5));
}

void mtex_bump_normals_init(vec3 vN, out vec3 vNorg, out vec3 vNacc, out float fPrevMagnitude)
{
	vNorg = vN;
	vNacc = vN;
	fPrevMagnitude = 1.0;
}

/** helper method to extract the upper left 3x3 matrix from a 4x4 matrix */
mat3 to_mat3(mat4 m4)
{
	mat3 m3;
	m3[0] = m4[0].xyz;
	m3[1] = m4[1].xyz;
	m3[2] = m4[2].xyz;
	return m3;
}

void mtex_bump_init_objspace(
        vec3 surf_pos, vec3 surf_norm,
        mat4 mView, mat4 mViewInv, mat4 mObj, mat4 mObjInv,
        float fPrevMagnitude_in, vec3 vNacc_in,
        out float fPrevMagnitude_out, out vec3 vNacc_out,
        out vec3 vR1, out vec3 vR2, out float fDet)
{
	mat3 obj2view = to_mat3(ModelViewMatrix);
	mat3 view2obj = to_mat3(ModelViewMatrixInverse);

	vec3 vSigmaS = view2obj * dFdx(surf_pos);
	vec3 vSigmaT = view2obj * dFdy(surf_pos);
	vec3 vN = normalize(surf_norm * obj2view);

	vR1 = cross(vSigmaT, vN);
	vR2 = cross(vN, vSigmaS);
	fDet = dot(vSigmaS, vR1);

	/* pretransform vNacc (in mtex_bump_apply) using the inverse transposed */
	vR1 = vR1 * view2obj;
	vR2 = vR2 * view2obj;
	vN = vN * view2obj;

	float fMagnitude = abs(fDet) * length(vN);
	vNacc_out = vNacc_in * (fMagnitude / fPrevMagnitude_in);
	fPrevMagnitude_out = fMagnitude;
}

void mtex_bump_init_texturespace(
        vec3 surf_pos, vec3 surf_norm,
        float fPrevMagnitude_in, vec3 vNacc_in,
        out float fPrevMagnitude_out, out vec3 vNacc_out,
        out vec3 vR1, out vec3 vR2, out float fDet)
{
	vec3 vSigmaS = dFdx(surf_pos);
	vec3 vSigmaT = dFdy(surf_pos);
	vec3 vN = surf_norm; /* normalized interpolated vertex normal */

	vR1 = normalize(cross(vSigmaT, vN));
	vR2 = normalize(cross(vN, vSigmaS));
	fDet = sign(dot(vSigmaS, vR1));

	float fMagnitude = abs(fDet);
	vNacc_out = vNacc_in * (fMagnitude / fPrevMagnitude_in);
	fPrevMagnitude_out = fMagnitude;
}

void mtex_bump_init_viewspace(
        vec3 surf_pos, vec3 surf_norm,
        float fPrevMagnitude_in, vec3 vNacc_in,
        out float fPrevMagnitude_out, out vec3 vNacc_out,
        out vec3 vR1, out vec3 vR2, out float fDet)
{
	vec3 vSigmaS = dFdx(surf_pos);
	vec3 vSigmaT = dFdy(surf_pos);
	vec3 vN = surf_norm; /* normalized interpolated vertex normal */

	vR1 = cross(vSigmaT, vN);
	vR2 = cross(vN, vSigmaS);
	fDet = dot(vSigmaS, vR1);

	float fMagnitude = abs(fDet);
	vNacc_out = vNacc_in * (fMagnitude / fPrevMagnitude_in);
	fPrevMagnitude_out = fMagnitude;
}

void mtex_bump_tap3(
        vec3 texco, sampler2D ima, float hScale,
        float lodbias, out float dBs, out float dBt)
{
	vec2 STll = texco.xy;
	vec2 STlr = texco.xy + dFdx(texco.xy);
	vec2 STul = texco.xy + dFdy(texco.xy);

	float Hll, Hlr, Hul;
	rgbtobw(texture(ima, STll), Hll);
	rgbtobw(texture(ima, STlr), Hlr);
	rgbtobw(texture(ima, STul), Hul);

	dBs = hScale * (Hlr - Hll);
	dBt = hScale * (Hul - Hll);
}

#ifdef BUMP_BICUBIC

void mtex_bump_bicubic(
        vec3 texco, sampler2D ima, float hScale,
        float lodbias, out float dBs, out float dBt )
{
	float Hl;
	float Hr;
	float Hd;
	float Hu;

	vec2 TexDx = dFdx(texco.xy);
	vec2 TexDy = dFdy(texco.xy);

	vec2 STl = texco.xy - 0.5 * TexDx;
	vec2 STr = texco.xy + 0.5 * TexDx;
	vec2 STd = texco.xy - 0.5 * TexDy;
	vec2 STu = texco.xy + 0.5 * TexDy;

	rgbtobw(texture(ima, STl), Hl);
	rgbtobw(texture(ima, STr), Hr);
	rgbtobw(texture(ima, STd), Hd);
	rgbtobw(texture(ima, STu), Hu);

	vec2 dHdxy = vec2(Hr - Hl, Hu - Hd);
	float fBlend = clamp(1.0 - textureQueryLOD(ima, texco.xy).x, 0.0, 1.0);
	if (fBlend != 0.0) {
		// the derivative of the bicubic sampling of level 0
		ivec2 vDim;
		vDim = textureSize(ima, 0);

		// taking the fract part of the texture coordinate is a hardcoded wrap mode.
		// this is acceptable as textures use wrap mode exclusively in 3D view elsewhere in blender.
		// this is done so that we can still get a valid texel with uvs outside the 0,1 range
		// by texelFetch below, as coordinates are clamped when using this function.
		vec2 fTexLoc = vDim * fract(texco.xy) - vec2(0.5, 0.5);
		ivec2 iTexLoc = ivec2(floor(fTexLoc));
		vec2 t = clamp(fTexLoc - iTexLoc, 0.0, 1.0);        // sat just to be pedantic

/*******************************************************************************************
 * This block will replace the one below when one channel textures are properly supported. *
 *******************************************************************************************
		vec4 vSamplesUL = textureGather(ima, (iTexLoc+ivec2(-1,-1) + vec2(0.5,0.5))/vDim);
		vec4 vSamplesUR = textureGather(ima, (iTexLoc+ivec2(1,-1) + vec2(0.5,0.5))/vDim);
		vec4 vSamplesLL = textureGather(ima, (iTexLoc+ivec2(-1,1) + vec2(0.5,0.5))/vDim);
		vec4 vSamplesLR = textureGather(ima, (iTexLoc+ivec2(1,1) + vec2(0.5,0.5))/vDim);

		mat4 H = mat4(vSamplesUL.w, vSamplesUL.x, vSamplesLL.w, vSamplesLL.x,
		            vSamplesUL.z, vSamplesUL.y, vSamplesLL.z, vSamplesLL.y,
		            vSamplesUR.w, vSamplesUR.x, vSamplesLR.w, vSamplesLR.x,
		            vSamplesUR.z, vSamplesUR.y, vSamplesLR.z, vSamplesLR.y);
 */
		ivec2 iTexLocMod = iTexLoc + ivec2(-1, -1);

		mat4 H;

		for (int i = 0; i < 4; i++) {
			for (int j = 0; j < 4; j++) {
				ivec2 iTexTmp = iTexLocMod + ivec2(i, j);

				// wrap texture coordinates manually for texelFetch to work on uvs oitside the 0,1 range.
				// this is guaranteed to work since we take the fractional part of the uv above.
				iTexTmp.x = (iTexTmp.x < 0) ? iTexTmp.x + vDim.x : ((iTexTmp.x >= vDim.x) ? iTexTmp.x - vDim.x : iTexTmp.x);
				iTexTmp.y = (iTexTmp.y < 0) ? iTexTmp.y + vDim.y : ((iTexTmp.y >= vDim.y) ? iTexTmp.y - vDim.y : iTexTmp.y);

				rgbtobw(texelFetch(ima, iTexTmp, 0), H[i][j]);
			}
		}

		float x = t.x, y = t.y;
		float x2 = x * x, x3 = x2 * x, y2 = y * y, y3 = y2 * y;

		vec4 X  = vec4(-0.5 * (x3 + x) + x2,    1.5 * x3 - 2.5 * x2 + 1, -1.5 * x3 + 2 * x2 + 0.5 * x, 0.5 * (x3 - x2));
		vec4 Y  = vec4(-0.5 * (y3 + y) + y2,    1.5 * y3 - 2.5 * y2 + 1, -1.5 * y3 + 2 * y2 + 0.5 * y, 0.5 * (y3 - y2));
		vec4 dX = vec4(-1.5 * x2 + 2 * x - 0.5, 4.5 * x2 - 5 * x,        -4.5 * x2 + 4 * x + 0.5,      1.5 * x2 - x);
		vec4 dY = vec4(-1.5 * y2 + 2 * y - 0.5, 4.5 * y2 - 5 * y,        -4.5 * y2 + 4 * y + 0.5,      1.5 * y2 - y);

		// complete derivative in normalized coordinates (mul by vDim)
		vec2 dHdST = vDim * vec2(dot(Y, H * dX), dot(dY, H * X));

		// transform derivative to screen-space
		vec2 dHdxy_bicubic = vec2(dHdST.x * TexDx.x + dHdST.y * TexDx.y,
		                          dHdST.x * TexDy.x + dHdST.y * TexDy.y);

		// blend between the two
		dHdxy = dHdxy * (1 - fBlend) + dHdxy_bicubic * fBlend;
	}

	dBs = hScale * dHdxy.x;
	dBt = hScale * dHdxy.y;
}

#endif

void mtex_bump_tap5(
        vec3 texco, sampler2D ima, float hScale,
        float lodbias, out float dBs, out float dBt)
{
	vec2 TexDx = dFdx(texco.xy);
	vec2 TexDy = dFdy(texco.xy);

	vec2 STc = texco.xy;
	vec2 STl = texco.xy - 0.5 * TexDx;
	vec2 STr = texco.xy + 0.5 * TexDx;
	vec2 STd = texco.xy - 0.5 * TexDy;
	vec2 STu = texco.xy + 0.5 * TexDy;

	float Hc, Hl, Hr, Hd, Hu;
	rgbtobw(texture(ima, STc), Hc);
	rgbtobw(texture(ima, STl), Hl);
	rgbtobw(texture(ima, STr), Hr);
	rgbtobw(texture(ima, STd), Hd);
	rgbtobw(texture(ima, STu), Hu);

	dBs = hScale * (Hr - Hl);
	dBt = hScale * (Hu - Hd);
}

void mtex_bump_deriv(
        vec3 texco, sampler2D ima, float ima_x, float ima_y, float hScale,
        float lodbias, out float dBs, out float dBt)
{
	float s = 1.0;      // negate this if flipped texture coordinate
	vec2 TexDx = dFdx(texco.xy);
	vec2 TexDy = dFdy(texco.xy);

	// this variant using a derivative map is described here
	// http://mmikkelsen3d.blogspot.com/2011/07/derivative-maps.html
	vec2 dim = vec2(ima_x, ima_y);
	vec2 dBduv = hScale * dim * (2.0 * texture(ima, texco.xy, lodbias).xy - 1.0);

	dBs = dBduv.x * TexDx.x + s * dBduv.y * TexDx.y;
	dBt = dBduv.x * TexDy.x + s * dBduv.y * TexDy.y;
}

void mtex_bump_apply(
        float fDet, float dBs, float dBt, vec3 vR1, vec3 vR2, vec3 vNacc_in,
        out vec3 vNacc_out, out vec3 perturbed_norm)
{
	vec3 vSurfGrad = sign(fDet) * (dBs * vR1 + dBt * vR2);

	vNacc_out = vNacc_in - vSurfGrad;
	perturbed_norm = normalize(vNacc_out);
}

void mtex_bump_apply_texspace(
        float fDet, float dBs, float dBt, vec3 vR1, vec3 vR2,
        sampler2D ima, vec3 texco, float ima_x, float ima_y, vec3 vNacc_in,
        out vec3 vNacc_out, out vec3 perturbed_norm)
{
	vec2 TexDx = dFdx(texco.xy);
	vec2 TexDy = dFdy(texco.xy);

	vec3 vSurfGrad = sign(fDet) * (
	        dBs / length(vec2(ima_x * TexDx.x, ima_y * TexDx.y)) * vR1 +
	        dBt / length(vec2(ima_x * TexDy.x, ima_y * TexDy.y)) * vR2);

	vNacc_out = vNacc_in - vSurfGrad;
	perturbed_norm = normalize(vNacc_out);
}

void mtex_negate_texnormal(vec3 normal, out vec3 outnormal)
{
	outnormal = vec3(-normal.x, -normal.y, normal.z);
}

void mtex_nspace_tangent(vec4 tangent, vec3 normal, vec3 texnormal, out vec3 outnormal)
{
	vec3 B = tangent.w * cross(normal, tangent.xyz);

	outnormal = texnormal.x * tangent.xyz + texnormal.y * B + texnormal.z * normal;
	outnormal = normalize(outnormal);
}

void mtex_nspace_world(mat4 viewmat, vec3 texnormal, out vec3 outnormal)
{
	outnormal = normalize((viewmat * vec4(texnormal, 0.0)).xyz);
}

void mtex_nspace_object(vec3 texnormal, out vec3 outnormal)
{
	outnormal = normalize(NormalMatrix * texnormal);
}

void mtex_blend_normal(float norfac, vec3 normal, vec3 newnormal, out vec3 outnormal)
{
	outnormal = (1.0 - norfac) * normal + norfac * newnormal;
	outnormal = normalize(outnormal);
}

/******* MATERIAL *********/

void lamp_visibility_sun_hemi(vec3 lampvec, out vec3 lv, out float dist, out float visifac)
{
	lv = lampvec;
	dist = 1.0;
	visifac = 1.0;
}

void lamp_visibility_other(vec3 co, vec3 lampco, out vec3 lv, out float dist, out float visifac)
{
	lv = co - lampco;
	dist = length(lv);
	lv = normalize(lv);
	visifac = 1.0;
}

void lamp_falloff_invlinear(float lampdist, float dist, out float visifac)
{
	visifac = lampdist / (lampdist + dist);
}

void lamp_falloff_invsquare(float lampdist, float dist, out float visifac)
{
	visifac = lampdist / (lampdist + dist * dist);
}

void lamp_falloff_sliders(float lampdist, float ld1, float ld2, float dist, out float visifac)
{
	float lampdistkw = lampdist * lampdist;

	visifac = lampdist / (lampdist + ld1 * dist);
	visifac *= lampdistkw / (lampdistkw + ld2 * dist * dist);
}

void lamp_falloff_invcoefficients(float coeff_const, float coeff_lin, float coeff_quad, float dist, out float visifac)
{
	vec3 coeff = vec3(coeff_const, coeff_lin, coeff_quad);
	vec3 d_coeff = vec3(1.0, dist, dist * dist);
	float visifac_r = dot(coeff, d_coeff);
	if (visifac_r > 0.0)
		visifac = 1.0 / visifac_r;
	else
		visifac = 0.0;
}

void lamp_falloff_curve(float lampdist, sampler2D curvemap, float dist, out float visifac)
{
	visifac = texture(curvemap, vec2(dist / lampdist, 0.0)).x;
}

void lamp_visibility_sphere(float lampdist, float dist, float visifac, out float outvisifac)
{
	float t = lampdist - dist;

	outvisifac = visifac * max(t, 0.0) / lampdist;
}

void lamp_visibility_spot_square(vec3 lampvec, mat4 lampimat, vec2 scale, vec3 lv, out float inpr)
{
	if (dot(lv, lampvec) > 0.0) {
		vec3 lvrot = (lampimat * vec4(lv, 0.0)).xyz;
		/* without clever non-uniform scale, we could do: */
		// float x = max(abs(lvrot.x / lvrot.z), abs(lvrot.y / lvrot.z));
		float x = max(abs((lvrot.x / scale.x) / lvrot.z), abs((lvrot.y / scale.y) / lvrot.z));

		inpr = 1.0 / sqrt(1.0 + x * x);
	}
	else
		inpr = 0.0;
}

void lamp_visibility_spot_circle(vec3 lampvec, mat4 lampimat, vec2 scale, vec3 lv, out float inpr)
{
	/* without clever non-uniform scale, we could do: */
	// inpr = dot(lv, lampvec);
	if (dot(lv, lampvec) > 0.0) {
		vec3 lvrot = (lampimat * vec4(lv, 0.0)).xyz;
		float x = abs(lvrot.x / lvrot.z);
		float y = abs(lvrot.y / lvrot.z);

		float ellipse = abs((x * x) / (scale.x * scale.x) + (y * y) / (scale.y * scale.y));

		inpr = 1.0 / sqrt(1.0 + ellipse);
	}
	else
		inpr = 0.0;
}

void lamp_visibility_spot(float spotsi, float spotbl, float inpr, float visifac, out float outvisifac)
{
	float t = spotsi;

	if (inpr <= t) {
		outvisifac = 0.0;
	}
	else {
		t = inpr - t;

		/* soft area */
		if (spotbl != 0.0)
			inpr *= smoothstep(0.0, 1.0, t / spotbl);

		outvisifac = visifac * inpr;
	}
}

void lamp_visibility_clamp(float visifac, out float outvisifac)
{
	outvisifac = (visifac < 0.001) ? 0.0 : visifac;
}

void shade_alpha_depth(vec3 vp, sampler2D ima, float alpha, float factor, out float outalpha)
{
	float depth = texelFetch(ima, ivec2(gl_FragCoord.xy), 0).x;

	vec4 depthvp = ProjectionMatrix * vec4(vp.xy, vp.z - factor, 1.0);

	float startfade = gl_FragCoord.z;
	float endfade = (1.0 + depthvp.z / depthvp.w) * 0.5;

	outalpha = alpha * smoothstep(startfade, endfade, depth);
}

void world_paper_view(vec3 vec, out vec3 outvec)
{
	vec3 nvec = normalize(vec);
	outvec = (ProjectionMatrix[3][3] == 0.0) ? vec3(nvec.x, 0.0, nvec.y) : vec3(0.0, 0.0, -1.0);
}

void world_zen_mapping(vec3 view, float zenup, float zendown, out float zenfac)
{
	if (view.z >= 0.0)
		zenfac = zenup;
	else
		zenfac = zendown;
}

void world_blend_paper_real(vec3 vec, out float blend)
{
	blend = abs(vec.y);
}

void world_blend_paper(vec3 vec, out float blend)
{
	blend = (vec.y + 1.0) * 0.5;
}

void world_blend_real(vec3 vec, out float blend)
{
	blend = abs(normalize(vec).z);
}

void world_blend(vec3 vec, out float blend)
{
	blend = (normalize(vec).z + 1) * 0.5;
}

void shade_view(vec3 co, out vec3 view)
{
	/* handle perspective/orthographic */
	view = (ProjectionMatrix[3][3] == 0.0) ? normalize(co) : vec3(0.0, 0.0, -1.0);
}

void shade_tangent_v(vec3 lv, vec3 tang, out vec3 vn)
{
	vec3 c = cross(lv, tang);
	vec3 vnor = cross(c, tang);

	vn = -normalize(vnor);
}

void shade_inp(vec3 vn, vec3 lv, out float inp)
{
	inp = dot(vn, lv);
}

void shade_is_no_diffuse(out float is)
{
	is = 0.0;
}

void shade_is_hemi(float inp, out float is)
{
	is = 0.5 * inp + 0.5;
}

float area_lamp_energy(mat4 area, vec3 co, vec3 vn)
{
	vec3 vec[4], c[4];
	float rad[4], fac;

	vec[0] = normalize(co - area[0].xyz);
	vec[1] = normalize(co - area[1].xyz);
	vec[2] = normalize(co - area[2].xyz);
	vec[3] = normalize(co - area[3].xyz);

	c[0] = normalize(cross(vec[0], vec[1]));
	c[1] = normalize(cross(vec[1], vec[2]));
	c[2] = normalize(cross(vec[2], vec[3]));
	c[3] = normalize(cross(vec[3], vec[0]));

	rad[0] = acos(dot(vec[0], vec[1]));
	rad[1] = acos(dot(vec[1], vec[2]));
	rad[2] = acos(dot(vec[2], vec[3]));
	rad[3] = acos(dot(vec[3], vec[0]));

	fac =  rad[0] * dot(vn, c[0]);
	fac += rad[1] * dot(vn, c[1]);
	fac += rad[2] * dot(vn, c[2]);
	fac += rad[3] * dot(vn, c[3]);

	return max(fac, 0.0);
}

void shade_inp_area(
        vec3 position, vec3 lampco, vec3 lampvec, vec3 vn, mat4 area, float areasize, float k,
        out float inp)
{
	vec3 co = position;
	vec3 vec = co - lampco;

	if (dot(vec, lampvec) < 0.0) {
		inp = 0.0;
	}
	else {
		float intens = area_lamp_energy(area, co, vn);

		inp = pow(intens * areasize, k);
	}
}

void shade_diffuse_oren_nayer(float nl, vec3 n, vec3 l, vec3 v, float rough, out float is)
{
	vec3 h = normalize(v + l);
	float nh = max(dot(n, h), 0.0);
	float nv = max(dot(n, v), 0.0);
	float realnl = dot(n, l);

	if (realnl < 0.0) {
		is = 0.0;
	}
	else if (nl < 0.0) {
		is = 0.0;
	}
	else {
		float vh = max(dot(v, h), 0.0);
		float Lit_A = acos(realnl);
		float View_A = acos(nv);

		vec3 Lit_B = normalize(l - realnl * n);
		vec3 View_B = normalize(v - nv * n);

		float t = max(dot(Lit_B, View_B), 0.0);

		float a, b;

		if (Lit_A > View_A) {
			a = Lit_A;
			b = View_A;
		}
		else {
			a = View_A;
			b = Lit_A;
		}

		float A = 1.0 - (0.5 * ((rough * rough) / ((rough * rough) + 0.33)));
		float B = 0.45 * ((rough * rough) / ((rough * rough) + 0.09));

		b *= 0.95;
		is = nl * (A + (B * t * sin(a) * tan(b)));
	}
}

void shade_diffuse_toon(vec3 n, vec3 l, vec3 v, float size, float tsmooth, out float is)
{
	float rslt = dot(n, l);
	float ang = acos(rslt);

	if (ang < size) is = 1.0;
	else if (ang > (size + tsmooth) || tsmooth == 0.0) is = 0.0;
	else is = 1.0 - ((ang - size) / tsmooth);
}

void shade_diffuse_minnaert(float nl, vec3 n, vec3 v, float darkness, out float is)
{
	if (nl <= 0.0) {
		is = 0.0;
	}
	else {
		float nv = max(dot(n, v), 0.0);

		if (darkness <= 1.0)
			is = nl * pow(max(nv * nl, 0.1), darkness - 1.0);
		else
			is = nl * pow(1.0001 - nv, darkness - 1.0);
	}
}

float fresnel_fac(vec3 view, vec3 vn, float grad, float fac)
{
	float t1, t2;
	float ffac;

	if (fac == 0.0) {
		ffac = 1.0;
	}
	else {
		t1 = dot(view, vn);
		if (t1 > 0.0) t2 = 1.0 + t1;
		else t2 = 1.0 - t1;

		t2 = grad + (1.0 - grad) * pow(t2, fac);

		if (t2 < 0.0) ffac = 0.0;
		else if (t2 > 1.0) ffac = 1.0;
		else ffac = t2;
	}

	return ffac;
}

void shade_diffuse_fresnel(vec3 vn, vec3 lv, vec3 view, float fac_i, float fac, out float is)
{
	is = fresnel_fac(lv, vn, fac_i, fac);
}

void shade_cubic(float is, out float outis)
{
	if (is > 0.0 && is < 1.0)
		outis = smoothstep(0.0, 1.0, is);
	else
		outis = is;
}

void shade_visifac(float i, float visifac, float refl, out float outi)
{
	/*if (i > 0.0)*/
	outi = max(i * visifac * refl, 0.0);
	/*else
	    outi = i;*/
}

void shade_tangent_v_spec(vec3 tang, out vec3 vn)
{
	vn = tang;
}

void shade_add_to_diffuse(float i, vec3 lampcol, vec3 col, out vec3 outcol)
{
	if (i > 0.0)
		outcol = i * lampcol * col;
	else
		outcol = vec3(0.0);
}

void shade_hemi_spec(vec3 vn, vec3 lv, vec3 view, float spec, float hard, float visifac, out float t)
{
	lv += view;
	lv = normalize(lv);

	t = dot(vn, lv);
	t = 0.5 * t + 0.5;

	t = visifac * spec * pow(t, hard);
}

float InScatter(vec3 start, vec3 dir, vec3 lightPos, float d)
{
	// calculate quadratic coefficients a,b,c
	vec3 q = start - lightPos;
	float b = dot(dir, q);
	float c = dot(q, q);

	// evaluate integral
	float s = 1.0 / sqrt(c - b*b);

	float l = s * (atan( (d + b) * s) - atan( b*s ));

	return l;	
}
 
vec3 linePlaneIntersect(in vec3 lp, in vec3 lv, in vec3 pc, in vec3 pn)
{
   return lp+lv*(dot(pn,pc-lp)/dot(pn,lv));
}

void shade_phong_spec(vec3 n, vec3 l, vec3 v, float hard, out float specfac)
{
	vec3 h = normalize(l + v);
	float rslt = max(dot(h, n), 0.0);

	specfac = pow(rslt, hard);
}

void shade_cooktorr_spec(vec3 n, vec3 l, vec3 v, float hard, out float specfac)
{
	vec3 h = normalize(v + l);
	float nh = dot(n, h);

	if (nh < 0.0) {
		specfac = 0.0;
	}
	else {
		float nv = max(dot(n, v), 0.0);
		float i = pow(nh, hard);

		i = i / (0.1 + nv);
		specfac = i;
	}
}

void shade_blinn_spec(vec3 n, vec3 l, vec3 v, float refrac, float spec_power, out float specfac)
{
	if (refrac < 1.0) {
		specfac = 0.0;
	}
	else if (spec_power == 0.0) {
		specfac = 0.0;
	}
	else {
		if (spec_power < 100.0)
			spec_power = sqrt(1.0 / spec_power);
		else
			spec_power = 10.0 / spec_power;

		vec3 h = normalize(v + l);
		float nh = dot(n, h);
		if (nh < 0.0) {
			specfac = 0.0;
		}
		else {
			float nv = max(dot(n, v), 0.01);
			float nl = dot(n, l);
			if (nl <= 0.01) {
				specfac = 0.0;
			}
			else {
				float vh = max(dot(v, h), 0.01);

				float a = 1.0;
				float b = (2.0 * nh * nv) / vh;
				float c = (2.0 * nh * nl) / vh;

				float g = 0.0;

				if (a < b && a < c) g = a;
				else if (b < a && b < c) g = b;
				else if (c < a && c < b) g = c;

				float p = sqrt(((refrac * refrac) + (vh * vh) - 1.0));
				float f = ((((p - vh) * (p - vh)) / ((p + vh) * (p + vh))) *
				           (1.0 + ((((vh * (p + vh)) - 1.0) * ((vh * (p + vh)) - 1.0)) /
				                   (((vh * (p - vh)) + 1.0) * ((vh * (p - vh)) + 1.0)))));
				float ang = acos(nh);

				specfac = max(f * g * exp_blender((-(ang * ang) / (2.0 * spec_power * spec_power))), 0.0);
			}
		}
	}
}

void shade_wardiso_spec(vec3 n, vec3 l, vec3 v, float rms, out float specfac)
{
	vec3 h = normalize(l + v);
	float nh = max(dot(n, h), 0.001);
	float nv = max(dot(n, v), 0.001);
	float nl = max(dot(n, l), 0.001);
	float angle = tan(acos(nh));
	float alpha = max(rms, 0.001);

	specfac = nl * (1.0 / (4.0 * M_PI * alpha * alpha)) * (exp_blender(-(angle * angle) / (alpha * alpha)) / (sqrt(nv * nl)));
}

void shade_toon_spec(vec3 n, vec3 l, vec3 v, float size, float tsmooth, out float specfac)
{
	vec3 h = normalize(l + v);
	float rslt = dot(h, n);
	float ang = acos(rslt);

	if (ang < size) rslt = 1.0;
	else if (ang >= (size + tsmooth) || tsmooth == 0.0) rslt = 0.0;
	else rslt = 1.0 - ((ang - size) / tsmooth);

	specfac = rslt;
}

void shade_spec_area_inp(float specfac, float inp, out float outspecfac)
{
	outspecfac = specfac * inp;
}

void shade_spec_t(float shadfac, float spec, float visifac, float specfac, out float t)
{
	t = shadfac * spec * visifac * specfac;
}

void shade_add_spec(float t, vec3 lampcol, vec3 speccol, out vec3 outcol)
{
	outcol = t * lampcol * speccol;
}

void shade_add_mirror(vec3 mir, vec4 refcol, vec3 combined, out vec3 result)
{
	result = mir * refcol.gba + (vec3(1.0) - mir * refcol.rrr) * combined;
}

void alpha_spec_correction(vec3 spec, float spectra, float alpha, out float outalpha)
{
	if (spectra > 0.0) {
		float t = clamp(max(max(spec.r, spec.g), spec.b) * spectra, 0.0, 1.0);
		outalpha = (1.0 - t) * alpha + t;
	}
	else {
		outalpha = alpha;
	}
}

void shade_add(vec4 col1, vec4 col2, out vec4 outcol)
{
	outcol = col1 + col2;
}

void shade_madd(vec4 col, vec4 col1, vec4 col2, out vec4 outcol)
{
	outcol = col + col1 * col2;
}

void shade_add_clamped(vec4 col1, vec4 col2, out vec4 outcol)
{
	outcol = col1 + max(col2, vec4(0.0));
}

void shade_madd_clamped(vec4 col, vec4 col1, vec4 col2, out vec4 outcol)
{
	outcol = col + max(col1 * col2, vec4(0.0));
}

void env_apply(vec4 col, vec3 hor, vec3 zen, vec4 f, mat4 vm, vec3 vn, out vec4 outcol)
{
	vec3 vv = normalize(vm[2].xyz);
	float skyfac = 0.5 * (1.0 + dot(vn, -vv));
	outcol = col + f * vec4(mix(hor, zen, skyfac), 0);
}

void shade_maddf(vec4 col, float f, vec4 col1, out vec4 outcol)
{
	outcol = col + f * col1;
}

void shade_mul(vec4 col1, vec4 col2, out vec4 outcol)
{
	outcol = col1 * col2;
}

void shade_mul_value(float fac, vec4 col, out vec4 outcol)
{
	outcol = col * fac;
}

void shade_mul_value_v3(float fac, vec3 col, out vec3 outcol)
{
	outcol = col * fac;
}

void shade_obcolor(vec4 col, vec4 obcol, out vec4 outcol)
{
	outcol = vec4(col.rgb * obcol.rgb, col.a);
}

void ramp_rgbtobw(vec3 color, out float outval)
{
	outval = dot(color, vec3(0.3, 0.58, 0.12));
}

void shade_only_shadow(float i, float shadfac, float energy, vec3 shadcol, out vec3 outshadrgb)
{
	outshadrgb = i * energy * (1.0 - shadfac) * (vec3(1.0) - shadcol);
}

void shade_only_shadow_diffuse(vec3 shadrgb, vec3 rgb, vec4 diff, out vec4 outdiff)
{
	outdiff = diff - vec4(rgb * shadrgb, 0.0);
}

void shade_only_shadow_specular(vec3 shadrgb, vec3 specrgb, vec4 spec, out vec4 outspec)
{
	outspec = spec - vec4(specrgb * shadrgb, 0.0);
}

void shade_clamp_positive(vec4 col, out vec4 outcol)
{
	outcol = max(col, vec4(0.0));
}

bool shadow_visibility(vec4 co)
{
	return (co.w > 0.0 && co.x > 0.0 && co.x / co.w < 1.0 && co.y > 0.0 && co.y / co.w < 1.0);
}

vec4 shadow_proj_coord(vec3 rco, mat4 shadowpersmat)
{
	vec4 lco = shadowpersmat * vec4(rco, 1.0);
	return lco;
}

vec4 shadow_proj_coord(vec3 rco, vec3 vn, mat4 shadowpersmat, float bias, float slopebias)
{
	vec4 lco = shadowpersmat * vec4(rco + vn * slopebias, 1.0);
	lco.z -= bias * lco.w;
	return lco;
}

float test_shadow_simple(sampler2DShadow shadowmap, vec4 co)
{
	return textureProj(shadowmap, co);
}

float texture_shadow_offset(sampler2DShadow shadowmap, vec4 co, vec2 offset)
{
	return textureProj(shadowmap, vec4(co.xy + offset, co.z, co.w));
}

float test_shadow_pcf_early_bail(sampler2DShadow shadowmap, vec4 co, float samples, float samplesize)
{
	float step = samplesize / samples;
	float fullstep = samplesize - step * 0.95;
	float halfsample = samplesize / 2.0 - step * 0.5 * 0.95;

	float result = 0.0;
	for (float y = -halfsample; y <= halfsample; y += fullstep) {
		for (float x = -halfsample; x <= halfsample; x += fullstep) {
			result += texture_shadow_offset(shadowmap, co, vec2(x, y) * 0.1);
		}
	}

	if (result > 0.0 && result < 4.0) {
		float sampleoffset = halfsample - step;
		for (float y = -sampleoffset; y <= sampleoffset; y += step) {
			for (float x = -halfsample; x <= halfsample; x += step) {
				result += texture_shadow_offset(shadowmap, co, vec2(x, y) * 0.1);
			}
		}
		for (float y = -halfsample; y <= halfsample; y += fullstep) {
			for (float x = -sampleoffset; x <= sampleoffset; x += step) {
				result += texture_shadow_offset(shadowmap, co, vec2(x, y) * 0.1);
			}
		}
		result /= (samples * samples);
	}
	else {
		result /= 4.0;
	}

	return result;
}

float test_shadow_pcf(sampler2DShadow shadowmap, vec4 co, float samples, float samplesize)
{
	float step = samplesize / samples;
	float halfsample = samplesize / 2.0 - step * 0.5 * 0.95;

	float result = 0.0;
	for (float y = -halfsample; y <= halfsample; y += step) {
		for (float x = -halfsample; x <= halfsample; x += step) {
			result += texture_shadow_offset(shadowmap, co, vec2(x, y) * 0.1);
		}
	}
	result /= (samples * samples);

	return result;
}

float test_shadow_vsm(sampler2D shadowmap, vec4 co, float bias, float bleedbias)
{
	vec2 moments = textureProj(shadowmap, co).rg;
	float dist = co.z / co.w;
	float p = 0.0;

	if (dist <= moments.x)
		p = 1.0;

	float variance = moments.y - (moments.x * moments.x);
	variance = max(variance, bias / 10.0);

	float d = moments.x - dist;
	float p_max = variance / (variance + d * d);

	// Now reduce light-bleeding by removing the [0, x] tail and linearly rescaling (x, 1]
	p_max = clamp((p_max - bleedbias) / (1.0 - bleedbias), 0.0, 1.0);

	return max(p, p_max);
}

void shadow_simple(
        vec3 rco, vec3 vn, sampler2DShadow shadowmap, mat4 shadowpersmat, float bias, float slopebias, float inp,
        out float result)
{
	if (inp <= 0.0) {
		result = 0.0;
	}
	else {
		vec4 co = shadow_proj_coord(rco, vn, shadowpersmat, bias, slopebias);

		if (shadow_visibility(co)) {
			result = test_shadow_simple(shadowmap, co);
		}
		else {
			result = 1.0;
		}
	}
}

void shadow_pcf(
        vec3 rco, vec3 vn, sampler2DShadow shadowmap, mat4 shadowpersmat, float bias, float slopebias,
        float samples, float samplesize, float inp,
        out float result)
{
	if (inp <= 0.0) {
		result = 0.0;
	}
	else {
		vec4 co = shadow_proj_coord(rco, vn, shadowpersmat, bias, slopebias);

		if (shadow_visibility(co)) {
			result = test_shadow_pcf(shadowmap, co, samples, samplesize);
		}
		else {
			result = 1.0;
		}
	}
}

void shadow_pcf_early_bail(
        vec3 rco, vec3 vn, sampler2DShadow shadowmap, mat4 shadowpersmat, float bias, float slopebias,
        float samples, float samplesize, float inp,
        out float result)
{
	if (inp <= 0.0) {
		result = 0.0;
	}
	else {
		vec4 co = shadow_proj_coord(rco, vn, shadowpersmat, bias, slopebias);

		if (shadow_visibility(co)) {
			result = test_shadow_pcf_early_bail(shadowmap, co, samples, samplesize);
		}
		else {
			result = 1.0;
		}
	}
}

void shadow_vsm(
        vec3 rco, sampler2D shadowmap, mat4 shadowpersmat, float bias, float bleedbias, float inp,
        out float result)
{
	if (inp <= 0.0) {
		result = 0.0;
	}
	else {
		vec4 co = shadow_proj_coord(rco, shadowpersmat);

		if (shadow_visibility(co)) {
			result = test_shadow_vsm(shadowmap, co, bias, bleedbias);
		}
		else {
			result = 1.0;
		}
	}
}

void shadows_only(float inp, float shadfac, vec3 shadowcolor, out vec3 result)
{
	result = vec3(1.0);

	if (inp > 0.0) {
		result -= (1.0 - shadfac) * (vec3(1.0) - shadowcolor);
	}
}

void shade_light_texture(vec3 rco, sampler2D cookie, vec3 scale, float lodbias, mat4 shadowpersmat, out vec4 result)
{

	vec4 co = shadowpersmat * vec4(rco, 1.0);

	result = textureProj(cookie, co * vec4(scale, 1.0), lodbias);
}

void shade_exposure_correct(vec3 col, float linfac, float logfac, out vec3 outcol)
{
	outcol = linfac * (1.0 - exp(col * logfac));
}

void shade_mist_factor(
        vec3 co, float enable, float miststa, float mistdist, float misttype, float misi,
        out float outfac)
{
	if (enable == 1.0) {
		float fac, zcor;

		zcor = (ProjectionMatrix[3][3] == 0.0) ? length(co) : -co[2];

		fac = clamp((zcor - miststa) / mistdist, 0.0, 1.0);
		if (misttype == 0.0) fac *= fac;
		else if (misttype == 1.0) ;
		else fac = sqrt(fac);

		outfac = 1.0 - (1.0 - fac) * (1.0 - misi);
	}
	else {
		outfac = 0.0;
	}
}

void shade_world_mix(vec3 hor, vec4 col, out vec4 outcol)
{
	float fac = clamp(col.a, 0.0, 1.0);
	outcol = vec4(mix(hor, col.rgb, fac), col.a);
}

void shade_alpha_opaque(vec4 col, out vec4 outcol)
{
	outcol = vec4(col.rgb, 1.0);
}

void shade_alpha_obcolor(vec4 col, vec4 obcol, out vec4 outcol)
{
	outcol = vec4(col.rgb, col.a * obcol.a);
}

/*********** NEW SHADER UTILITIES **************/

float fresnel_dielectric_0(float eta)
{
	/* compute fresnel reflactance at normal incidence => cosi = 1.0 */
	float A = (eta - 1.0) / (eta + 1.0);

	return A * A;
}

float fresnel_dielectric_cos(float cosi, float eta)
{
	/* compute fresnel reflectance without explicitly computing
	 * the refracted direction */
	float c = abs(cosi);
	float g = eta * eta - 1.0 + c * c;
	float result;

	if (g > 0.0) {
		g = sqrt(g);
		float A = (g - c) / (g + c);
		float B = (c * (g + c) - 1.0) / (c * (g - c) + 1.0);
		result = 0.5 * A * A * (1.0 + B * B);
	}
	else {
		result = 1.0;  /* TIR (no refracted component) */
	}

	return result;
}

float fresnel_dielectric(vec3 Incoming, vec3 Normal, float eta)
{
	/* compute fresnel reflectance without explicitly computing
	 * the refracted direction */
	return fresnel_dielectric_cos(dot(Incoming, Normal), eta);
}

float hypot(float x, float y)
{
	return sqrt(x * x + y * y);
}

void generated_from_orco(vec3 orco, out vec3 generated)
{
#ifdef VOLUMETRICS
	generated = worldPosition;
#else
	generated = orco;
#endif
}

int floor_to_int(float x)
{
	return int(floor(x));
}

int quick_floor(float x)
{
	return int(x) - ((x < 0) ? 1 : 0);
}

float integer_noise(int n)
{
	int nn;
	n = (n + 1013) & 0x7fffffff;
	n = (n >> 13) ^ n;
	nn = (n * (n * n * 60493 + 19990303) + 1376312589) & 0x7fffffff;
	return 0.5 * (float(nn) / 1073741824.0);
}

uint hash(uint kx, uint ky, uint kz)
{
#define rot(x, k) (((x) << (k)) | ((x) >> (32 - (k))))
#define final(a, b, c) \
{ \
	c ^= b; c -= rot(b, 14); \
	a ^= c; a -= rot(c, 11); \
	b ^= a; b -= rot(a, 25); \
	c ^= b; c -= rot(b, 16); \
	a ^= c; a -= rot(c, 4);  \
	b ^= a; b -= rot(a, 14); \
	c ^= b; c -= rot(b, 24); \
}
	// now hash the data!
	uint a, b, c, len = 3u;
	a = b = c = 0xdeadbeefu + (len << 2u) + 13u;

	c += kz;
	b += ky;
	a += kx;
	final (a, b, c);

	return c;
#undef rot
#undef final
}

uint hash(int kx, int ky, int kz)
{
	return hash(uint(kx), uint(ky), uint(kz));
}

float bits_to_01(uint bits)
{
	float x = float(bits) * (1.0 / float(0xffffffffu));
	return x;
}

float cellnoise(vec3 p)
{
	int ix = quick_floor(p.x);
	int iy = quick_floor(p.y);
	int iz = quick_floor(p.z);

	return bits_to_01(hash(uint(ix), uint(iy), uint(iz)));
}

vec3 cellnoise_color(vec3 p)
{
	float r = cellnoise(p);
	float g = cellnoise(vec3(p.y, p.x, p.z));
	float b = cellnoise(vec3(p.y, p.z, p.x));

	return vec3(r, g, b);
}

float floorfrac(float x, out int i)
{
	i = floor_to_int(x);
	return x - i;
}


/* Principled BSDF operations */

float sqr(float a)
{
	return a*a;
}

float schlick_fresnel(float u)
{
	float m = clamp(1.0 - u, 0.0, 1.0);
	float m2 = m * m;
	return m2 * m2 * m; // pow(m,5)
}

float GTR1(float NdotH, float a)
{
	if (a >= 1.0) return M_1_PI;
	float a2 = a*a;
	float t = 1.0 + (a2 - 1.0) * NdotH*NdotH;
	return (a2 - 1.0) / (M_PI * log(a2) * t);
}

float GTR2(float NdotH, float a)
{
	float a2 = a*a;
	float t = 1.0 + (a2 - 1.0) * NdotH*NdotH;
	return a2 / (M_PI * t*t);
}

float GTR2_aniso(float NdotH, float HdotX, float HdotY, float ax, float ay)
{
	return 1.0 / (M_PI * ax*ay * sqr(sqr(HdotX / ax) + sqr(HdotY / ay) + NdotH*NdotH));
}

float smithG_GGX(float NdotV, float alphaG)
{
	float a = alphaG*alphaG;
	float b = NdotV*NdotV;
	return 1.0 / (NdotV + sqrt(a + b - a * b));
}

vec3 rotate_vector(vec3 p, vec3 n, float theta) {
	return (
	           p * cos(theta) + cross(n, p) *
	           sin(theta) + n * dot(p, n) *
	           (1.0 - cos(theta))
	       );
}

void prepare_tangent(
        float anisotropic, float anisotropic_rotation, float roughness, vec3 N, vec3 T,
        out vec3 X, out vec3 Y, out float ax, out float ay)
{
	/* rotate tangent */
	if (anisotropic_rotation != 0.0) {
		T = rotate_vector(T, N, anisotropic_rotation * 2.0 * M_PI);
	}

	Y = normalize(cross(T, N));

	float aspect = sqrt(1.0 - anisotropic * 0.9);
	float a = sqr(roughness);
	ax = max(0.001, a / aspect);
	ay = max(0.001, a * aspect);
}

void convert_metallic_to_specular(vec3 basecol, float metallic, float specular_fac, out vec3 diffuse, out vec3 f0)
{
	vec3 dielectric = vec3(0.034) * specular_fac * 2.0;
	diffuse = mix(basecol, vec3(0.0), metallic);
	f0 = mix(dielectric, basecol, metallic);
}

void convert_metallic_to_specular_tinted(
        vec3 basecol, float metallic, float specular_fac, float specular_tint,
        out vec3 diffuse, out vec3 f0)
{
	vec3 dielectric = vec3(0.034) * specular_fac * 2.0;
	float lum = dot(basecol, vec3(0.3, 0.6, 0.1)); /* luminance approx. */
	vec3 tint = lum > 0 ? basecol / lum : vec3(1.0); /* normalize lum. to isolate hue+sat */
	f0 = mix(dielectric * mix(vec3(1.0), tint, specular_tint), basecol, metallic);
	diffuse = mix(basecol, vec3(0.0), metallic);
}

/*********** NEW SHADER NODES ***************/

#define NUM_LIGHTS 3

struct glLight {
	vec4 position;
	vec4 diffuse;
	vec4 specular;
	vec4 halfVector;
};

layout(std140) uniform lightSource {
	glLight glLightSource[NUM_LIGHTS];
};

#ifndef VOLUMETRICS
/* bsdfs */
void node_bsdf_diffuse(vec4 color, float roughness, vec3 N, out Closure result)
{
#ifdef EEVEE_ENGINE
	vec3 L = eevee_surface_diffuse_lit(N, vec3(1.0), 1.0);
#else
	/* ambient light */
	vec3 L = vec3(0.2);

	/* directional lights */
	for (int i = 0; i < NUM_LIGHTS; i++) {
		vec3 light_position = glLightSource[i].position.xyz;
		vec3 light_diffuse = glLightSource[i].diffuse.rgb;

		float bsdf = max(dot(N, light_position), 0.0);
		L += light_diffuse * bsdf;
	}
#endif

	result = Closure(L * color.rgb, 1.0);
}

void node_bsdf_glossy(vec4 color, float roughness, vec3 N, out Closure result)
{
#ifdef EEVEE_ENGINE
	vec3 L = eevee_surface_glossy_lit(N, vec3(1.0), roughness, 1.0);
#else
	/* ambient light */
	vec3 L = vec3(0.2);

	direction_transform_m4v3(N, ViewMatrix, N);

	/* directional lights */
	for (int i = 0; i < NUM_LIGHTS; i++) {
		vec3 light_position = glLightSource[i].position.xyz;
		vec3 H = glLightSource[i].halfVector.xyz;
		vec3 light_diffuse = glLightSource[i].diffuse.rgb;
		vec3 light_specular = glLightSource[i].specular.rgb;

		/* we mix in some diffuse so low roughness still shows up */
		float bsdf = 0.5 * pow(max(dot(N, H), 0.0), 1.0 / roughness);
		bsdf += 0.5 * max(dot(N, light_position), 0.0);
		L += light_specular * bsdf;
	}
#endif

	result = Closure(L * color.rgb, 1.0);
}

void node_bsdf_anisotropic(
        vec4 color, float roughness, float anisotropy, float rotation, vec3 N, vec3 T,
        out Closure result)
{
	node_bsdf_diffuse(color, 0.0, N, result);
}

void node_bsdf_glass(vec4 color, float roughness, float ior, vec3 N, out Closure result)
{
	node_bsdf_diffuse(color, 0.0, N, result);
}

void node_bsdf_toon(vec4 color, float size, float tsmooth, vec3 N, out Closure result)
{
	node_bsdf_diffuse(color, 0.0, N, result);
}

void node_bsdf_principled(vec4 base_color, float subsurface, vec3 subsurface_radius, vec4 subsurface_color, float metallic, float specular,
	float specular_tint, float roughness, float anisotropic, float anisotropic_rotation, float sheen, float sheen_tint, float clearcoat,
	float clearcoat_roughness, float ior, float transmission, float transmission_roughness, vec3 N, vec3 CN, vec3 T, vec3 I, out Closure result)
{
	vec3 X, Y;
	float ax, ay;
	prepare_tangent(anisotropic, anisotropic_rotation, roughness, N, T, X, Y, ax, ay);

	/* ambient light */
	// TODO: set ambient light to an appropriate value
	vec3 L = mix(0.1, 0.03, metallic) * mix(base_color.rgb, subsurface_color.rgb, subsurface * (1.0 - metallic));

	float eta = (2.0 / (1.0 - sqrt(0.08 * specular))) - 1.0;

	/* set the viewing vector */
	vec3 V = (ProjectionMatrix[3][3] == 0.0) ? -normalize(I) : vec3(0.0, 0.0, 1.0);

	/* fresnel normalization parameters */
	float F0 = fresnel_dielectric_0(eta);
	float F0_norm = 1.0 / (1.0 - F0);

	/* directional lights */
	for (int i = 0; i < NUM_LIGHTS; i++) {
		vec3 light_position_world = glLightSource[i].position.xyz;
		vec3 light_position = normalize(light_position_world);

		vec3 H = normalize(light_position + V);

		vec3 light_diffuse = glLightSource[i].diffuse.rgb;
		vec3 light_specular = glLightSource[i].specular.rgb;

		float NdotL = dot(N, light_position);
		float NdotV = dot(N, V);
		float LdotH = dot(light_position, H);

		vec3 diffuse_and_specular_bsdf = vec3(0.0);
		if (NdotL >= 0.0 && NdotV >= 0.0) {
			float NdotH = dot(N, H);

			float Cdlum = dot(base_color.rgb, vec3(0.3, 0.6, 0.1)); // luminance approx.

			vec3 Ctint = Cdlum > 0 ? base_color.rgb / Cdlum : vec3(1.0); // normalize lum. to isolate hue+sat
			vec3 Cspec0 = mix(specular * 0.08 * mix(vec3(1.0), Ctint, specular_tint), base_color.rgb, metallic);
			vec3 Csheen = mix(vec3(1.0), Ctint, sheen_tint);

			// Diffuse fresnel - go from 1 at normal incidence to .5 at grazing
			// and mix in diffuse retro-reflection based on roughness

			float FL = schlick_fresnel(NdotL), FV = schlick_fresnel(NdotV);
			float Fd90 = 0.5 + 2.0 * LdotH*LdotH * roughness;
			float Fd = mix(1.0, Fd90, FL) * mix(1.0, Fd90, FV);

			// Based on Hanrahan-Krueger brdf approximation of isotropic bssrdf
			// 1.25 scale is used to (roughly) preserve albedo
			// Fss90 used to "flatten" retroreflection based on roughness
			float Fss90 = LdotH*LdotH * roughness;
			float Fss = mix(1.0, Fss90, FL) * mix(1.0, Fss90, FV);
			float ss = 1.25 * (Fss * (1.0 / (NdotL + NdotV) - 0.5) + 0.5);

			// specular
			float Ds = GTR2_aniso(NdotH, dot(H, X), dot(H, Y), ax, ay); //GTR2(NdotH, a);
			float FH = (fresnel_dielectric_cos(LdotH, eta) - F0) * F0_norm;
			vec3 Fs = mix(Cspec0, vec3(1.0), FH);
			float roughg = sqr(roughness * 0.5 + 0.5);
			float Gs = smithG_GGX(NdotL, roughg) * smithG_GGX(NdotV, roughg);

			// sheen
			vec3 Fsheen = schlick_fresnel(LdotH) * sheen * Csheen;

			vec3 diffuse_bsdf = (mix(Fd * base_color.rgb, ss * subsurface_color.rgb, subsurface) + Fsheen) * light_diffuse;
			vec3 specular_bsdf = Gs * Fs * Ds * light_specular;
			diffuse_and_specular_bsdf = diffuse_bsdf * (1.0 - metallic) + specular_bsdf;
		}
		diffuse_and_specular_bsdf *= max(NdotL, 0.0);

		float CNdotL = dot(CN, light_position);
		float CNdotV = dot(CN, V);

		vec3 clearcoat_bsdf = vec3(0.0);
		if (CNdotL >= 0.0 && CNdotV >= 0.0 && clearcoat > 0.0) {
			float CNdotH = dot(CN, H);
			//float FH = schlick_fresnel(LdotH);

			// clearcoat (ior = 1.5 -> F0 = 0.04)
			float Dr = GTR1(CNdotH, sqr(clearcoat_roughness));
			float Fr = fresnel_dielectric_cos(LdotH, 1.5); //mix(0.04, 1.0, FH);
			float Gr = smithG_GGX(CNdotL, 0.25) * smithG_GGX(CNdotV, 0.25);

			clearcoat_bsdf = clearcoat * Gr * Fr * Dr * vec3(0.25) * light_specular;
		}
		clearcoat_bsdf *= max(CNdotL, 0.0);

		L += diffuse_and_specular_bsdf + clearcoat_bsdf;
	}

	result = Closure(L, 1.0);
}

void node_bsdf_principled_simple(vec4 base_color, float subsurface, vec3 subsurface_radius, vec4 subsurface_color, float metallic, float specular,
	float specular_tint, float roughness, float anisotropic, float anisotropic_rotation, float sheen, float sheen_tint, float clearcoat,
	float clearcoat_roughness, float ior, float transmission, float transmission_roughness, vec3 N, vec3 CN, vec3 T, vec3 I, out Closure result)
{
#ifdef EEVEE_ENGINE
	vec3 diffuse, f0;
	convert_metallic_to_specular_tinted(base_color.rgb, metallic, specular, specular_tint, diffuse, f0);

	result = Closure(eevee_surface_lit(N, diffuse, f0, roughness, 1.0), 1.0);
#else
	node_bsdf_principled(base_color, subsurface, subsurface_radius, subsurface_color, metallic, specular,
		specular_tint, roughness, anisotropic, anisotropic_rotation, sheen, sheen_tint, clearcoat,
		clearcoat_roughness, ior, transmission, transmission_roughness, N, CN, T, I, result);
#endif
}

void node_bsdf_principled_clearcoat(vec4 base_color, float subsurface, vec3 subsurface_radius, vec4 subsurface_color, float metallic, float specular,
	float specular_tint, float roughness, float anisotropic, float anisotropic_rotation, float sheen, float sheen_tint, float clearcoat,
	float clearcoat_roughness, float ior, float transmission, float transmission_roughness, vec3 N, vec3 CN, vec3 T, vec3 I, out Closure result)
{
#ifdef EEVEE_ENGINE
	vec3 diffuse, f0;
	convert_metallic_to_specular_tinted(base_color.rgb, metallic, specular, specular_tint, diffuse, f0);

	clearcoat *= 0.25;
#if 0 /* Wait until temporal AA (aka. denoising) */

	vec3 X, Y;
	float ax, ay;
	prepare_tangent(anisotropic, anisotropic_rotation, roughness, N, T, X, Y, ax, ay);

	/* Distribute N in anisotropy direction. */
	vec4 surface_color = vec4(0.0);
	for (float i = 0.0; i < 5.0; ++i) {
		vec4 rand = texture(utilTex, vec3((gl_FragCoord.xy + i) / LUT_SIZE, 2.0));

		float tmp = sqrt( rand.x / (1.0 - rand.x) );
		float x = (ax > ay ? ax : 0.0) * tmp * rand.z;
		float y = (ay > ax ? ay : 0.0) * tmp * rand.w;
		vec3 Ht = normalize(vec3(x, y, 1.0));
		N = tangent_to_world(Ht, N, Y, X);

		if (dot(N, cameraVec) > 0) {
			surface_color.rgb += eevee_surface_clearcoat_lit(N, diffuse, f0, sqrt(min(ax, ay)), CN, clearcoat, clearcoat_roughness, 1.0);
			surface_color.a += 1.0;
		}
	}
	result = Closure(surface_color.rgb / surface_color.a, 1.0);
#else
	result = Closure(eevee_surface_clearcoat_lit(N, diffuse, f0, roughness, CN, clearcoat, clearcoat_roughness, 1.0), 1.0);
#endif

#else
	node_bsdf_principled(base_color, subsurface, subsurface_radius, subsurface_color, metallic, specular,
		specular_tint, roughness, anisotropic, anisotropic_rotation, sheen, sheen_tint, clearcoat,
		clearcoat_roughness, ior, transmission, transmission_roughness, N, CN, T, I, result);
#endif
}

void node_bsdf_translucent(vec4 color, vec3 N, out Closure result)
{
	node_bsdf_diffuse(color, 0.0, N, result);
}

void node_bsdf_transparent(vec4 color, out Closure result)
{
	/* this isn't right */
	result.radiance = color.rgb;
	result.opacity = color.a;
}

void node_bsdf_velvet(vec4 color, float sigma, vec3 N, out Closure result)
{
	node_bsdf_diffuse(color, 0.0, N, result);
}

void node_subsurface_scattering(
        vec4 color, float scale, vec3 radius, float sharpen, float texture_blur, vec3 N,
        out Closure result)
{
	node_bsdf_diffuse(color, 0.0, N, result);
}

void node_bsdf_hair(vec4 color, float offset, float roughnessu, float roughnessv, vec3 tangent, out Closure result)
{
	result = Closure(color.rgb, color.a);
}

void node_bsdf_refraction(vec4 color, float roughness, float ior, vec3 N, out Closure result)
{
	node_bsdf_diffuse(color, 0.0, N, result);
}

void node_ambient_occlusion(vec4 color, out Closure result)
{
	result = Closure(color.rgb, color.a);
}
#endif /* VOLUMETRICS */

/* emission */

void node_emission(vec4 color, float strength, vec3 N, out Closure result)
{
#ifndef VOLUMETRICS
	color *= strength;
	result = Closure(color.rgb, color.a);
#else
	result = Closure(vec3(0.0), vec3(0.0), color.rgb * strength, 0.0);
#endif
}

/* background */

void background_transform_to_world(vec3 viewvec, out vec3 worldvec)
{
	vec4 v = (ProjectionMatrix[3][3] == 0.0) ? vec4(viewvec, 1.0) : vec4(0.0, 0.0, 1.0, 1.0);
	vec4 co_homogenous = (ProjectionMatrixInverse * v);

	vec4 co = vec4(co_homogenous.xyz / co_homogenous.w, 0.0);
#if defined(WORLD_BACKGROUND) || defined(PROBE_CAPTURE)
	worldvec = (ViewMatrixInverse * co).xyz;
#else
	worldvec = (ModelViewMatrixInverse * co).xyz;
#endif
}

void node_background(vec4 color, float strength, out Closure result)
{
#ifndef VOLUMETRICS
	color *= strength;
	result = Closure(color.rgb, color.a);
#else
	result = CLOSURE_DEFAULT;
#endif
}

/* volumes */

void node_volume_scatter(vec4 color, float density, float anisotropy, out Closure result)
{
#ifdef VOLUMETRICS
	result = Closure(vec3(0.0), color.rgb * density, vec3(0.0), anisotropy);
#else
	result = CLOSURE_DEFAULT;
#endif
}

void node_volume_absorption(vec4 color, float density, out Closure result)
{
#ifdef VOLUMETRICS
	result = Closure((1.0 - color.rgb) * density, vec3(0.0), vec3(0.0), 0.0);
#else
	result = CLOSURE_DEFAULT;
#endif
}

/* closures */

void node_mix_shader(float fac, Closure shader1, Closure shader2, out Closure shader)
{
	shader = closure_mix(shader1, shader2, fac);
}

void node_add_shader(Closure shader1, Closure shader2, out Closure shader)
{
	shader = closure_add(shader1, shader2);
}

/* fresnel */

void node_fresnel(float ior, vec3 N, vec3 I, out float result)
{
	/* handle perspective/orthographic */
	vec3 I_view = (ProjectionMatrix[3][3] == 0.0) ? normalize(I) : vec3(0.0, 0.0, -1.0);

	float eta = max(ior, 0.00001);
	result = fresnel_dielectric(I_view, N, (gl_FrontFacing) ? eta : 1.0 / eta);
}

/* layer_weight */

void node_layer_weight(float blend, vec3 N, vec3 I, out float fresnel, out float facing)
{
	/* fresnel */
	float eta = max(1.0 - blend, 0.00001);
	vec3 I_view = (ProjectionMatrix[3][3] == 0.0) ? normalize(I) : vec3(0.0, 0.0, -1.0);

	fresnel = fresnel_dielectric(I_view, N, (gl_FrontFacing) ? 1.0 / eta : eta);

	/* facing */
	facing = abs(dot(I_view, N));
	if (blend != 0.5) {
		blend = clamp(blend, 0.0, 0.99999);
		blend = (blend < 0.5) ? 2.0 * blend : 0.5 / (1.0 - blend);
		facing = pow(facing, blend);
	}
	facing = 1.0 - facing;
}

/* gamma */

void node_gamma(vec4 col, float gamma, out vec4 outcol)
{
	outcol = col;

	if (col.r > 0.0)
		outcol.r = compatible_pow(col.r, gamma);
	if (col.g > 0.0)
		outcol.g = compatible_pow(col.g, gamma);
	if (col.b > 0.0)
		outcol.b = compatible_pow(col.b, gamma);
}

/* geometry */

void node_attribute(vec3 attr, out vec4 outcol, out vec3 outvec, out float outf)
{
	outcol = vec4(attr, 1.0);
	outvec = attr;
	outf = (attr.x + attr.y + attr.z) / 3.0;
}

void node_uvmap(vec3 attr_uv, out vec3 outvec)
{
	outvec = attr_uv;
}

void tangent_orco_x(vec3 orco_in, out vec3 orco_out)
{
	orco_out = orco_in.xzy * vec3(0.0, -0.25, 0.25);
}

void tangent_orco_y(vec3 orco_in, out vec3 orco_out)
{
	orco_out = orco_in.zyx * vec3(-0.25, 0.0, 0.25);
}

void tangent_orco_z(vec3 orco_in, out vec3 orco_out)
{
	orco_out = orco_in.yxz * vec3(-0.25, 0.25, 0.0);
}

void node_tangentmap(vec4 attr_tangent, mat4 toworld, out vec3 tangent)
{
	tangent = (toworld * vec4(attr_tangent.xyz, 0.0)).xyz;
}

void node_tangent(vec3 N, vec3 orco, mat4 objmat, mat4 toworld, out vec3 T)
{
	N = (toworld * vec4(N, 0.0)).xyz;
	T = (objmat * vec4(orco, 0.0)).xyz;
	T = cross(N, normalize(cross(T, N)));
}

void node_geometry(
        vec3 I, vec3 N, vec3 orco, mat4 objmat, mat4 toworld,
        out vec3 position, out vec3 normal, out vec3 tangent,
        out vec3 true_normal, out vec3 incoming, out vec3 parametric,
        out float backfacing, out float pointiness)
{
#ifdef EEVEE_ENGINE
	position = worldPosition;
#else
	position = (toworld * vec4(I, 1.0)).xyz;
#endif
	normal = (toworld * vec4(N, 0.0)).xyz;
	tangent_orco_z(orco, orco);
	node_tangent(N, orco, objmat, toworld, tangent);
	true_normal = normal;

	/* handle perspective/orthographic */
	vec3 I_view = (ProjectionMatrix[3][3] == 0.0) ? normalize(I) : vec3(0.0, 0.0, -1.0);
	incoming = -(toworld * vec4(I_view, 0.0)).xyz;

	parametric = vec3(0.0);
	backfacing = (gl_FrontFacing) ? 0.0 : 1.0;
	pointiness = 0.5;
}

void node_tex_coord(
        vec3 I, vec3 N, mat4 viewinvmat, mat4 obinvmat, vec4 camerafac,
        vec3 attr_orco, vec3 attr_uv,
        out vec3 generated, out vec3 normal, out vec3 uv, out vec3 object,
        out vec3 camera, out vec3 window, out vec3 reflection)
{
	generated = attr_orco * 0.5 + 0.5;
	normal = normalize((obinvmat * (viewinvmat * vec4(N, 0.0))).xyz);
	uv = attr_uv;
	object = (obinvmat * (viewinvmat * vec4(I, 1.0))).xyz;
	camera = vec3(I.xy, -I.z);
	vec4 projvec = ProjectionMatrix * vec4(I, 1.0);
	window = vec3(mtex_2d_mapping(projvec.xyz / projvec.w).xy * camerafac.xy + camerafac.zw, 0.0);

	vec3 shade_I;
	shade_view(I, shade_I);
	vec3 view_reflection = reflect(shade_I, normalize(N));
	reflection = (viewinvmat * vec4(view_reflection, 0.0)).xyz;
}

void node_tex_coord_background(
        vec3 I, vec3 N, mat4 viewinvmat, mat4 obinvmat, vec4 camerafac,
        vec3 attr_orco, vec3 attr_uv,
        out vec3 generated, out vec3 normal, out vec3 uv, out vec3 object,
        out vec3 camera, out vec3 window, out vec3 reflection)
{
	vec4 v = (ProjectionMatrix[3][3] == 0.0) ? vec4(I, 1.0) : vec4(0.0, 0.0, 1.0, 1.0);
	vec4 co_homogenous = (ProjectionMatrixInverse * v);

	vec4 co = vec4(co_homogenous.xyz / co_homogenous.w, 0.0);

	co = normalize(co);

#if defined(WORLD_BACKGROUND) || defined(PROBE_CAPTURE)
	vec3 coords = (ViewMatrixInverse * co).xyz;
#else
	vec3 coords = (ModelViewMatrixInverse * co).xyz;
#endif

	generated = coords;
	normal = -coords;
	uv = vec3(attr_uv.xy, 0.0);
	object = coords;

	camera = vec3(co.xy, -co.z);
	window = (ProjectionMatrix[3][3] == 0.0) ?
	         vec3(mtex_2d_mapping(I).xy * camerafac.xy + camerafac.zw, 0.0) :
	         vec3(vec2(0.5) * camerafac.xy + camerafac.zw, 0.0);

	reflection = -coords;
}

#if defined(WORLD_BACKGROUND) || (defined(PROBE_CAPTURE) && !defined(MESH_SHADER))
#define node_tex_coord node_tex_coord_background
#endif

/* textures */

float calc_gradient(vec3 p, int gradient_type)
{
	float x, y, z;
	x = p.x;
	y = p.y;
	z = p.z;
	if (gradient_type == 0) {  /* linear */
		return x;
	}
	else if (gradient_type == 1) {  /* quadratic */
		float r = max(x, 0.0);
		return r * r;
	}
	else if (gradient_type == 2) {  /* easing */
		float r = min(max(x, 0.0), 1.0);
		float t = r * r;
		return (3.0 * t - 2.0 * t * r);
	}
	else if (gradient_type == 3) {  /* diagonal */
		return (x + y) * 0.5;
	}
	else if (gradient_type == 4) {  /* radial */
		return atan(y, x) / (M_PI * 2) + 0.5;
	}
	else {
		float r = max(1.0 - sqrt(x * x + y * y + z * z), 0.0);
		if (gradient_type == 5) {  /* quadratic sphere */
			return r * r;
		}
		else if (gradient_type == 6) {  /* sphere */
			return r;
		}
	}
	return 0.0;
}

void node_tex_gradient(vec3 co, float gradient_type, out vec4 color, out float fac)
{
	float f = calc_gradient(co, int(gradient_type));
	f = clamp(f, 0.0, 1.0);

	color = vec4(f, f, f, 1.0);
	fac = f;
}

void node_tex_checker(vec3 co, vec4 color1, vec4 color2, float scale, out vec4 color, out float fac)
{
	vec3 p = co * scale;

	/* Prevent precision issues on unit coordinates. */
	p.x = (p.x + 0.000001) * 0.999999;
	p.y = (p.y + 0.000001) * 0.999999;
	p.z = (p.z + 0.000001) * 0.999999;

	int xi = int(abs(floor(p.x)));
	int yi = int(abs(floor(p.y)));
	int zi = int(abs(floor(p.z)));

	bool check = ((mod(xi, 2) == mod(yi, 2)) == bool(mod(zi, 2)));

	color = check ? color1 : color2;
	fac = check ? 1.0 : 0.0;
}

vec2 calc_brick_texture(vec3 p, float mortar_size, float mortar_smooth, float bias,
                        float brick_width, float row_height,
                        float offset_amount, int offset_frequency,
                        float squash_amount, int squash_frequency)
{
	int bricknum, rownum;
	float offset = 0.0;
	float x, y;

	rownum = floor_to_int(p.y / row_height);

	if (offset_frequency != 0 && squash_frequency != 0) {
		brick_width *= (rownum % squash_frequency != 0) ? 1.0 : squash_amount; /* squash */
		offset = (rownum % offset_frequency != 0) ? 0.0 : (brick_width * offset_amount); /* offset */
	}

	bricknum = floor_to_int((p.x + offset) / brick_width);

	x = (p.x + offset) - brick_width * bricknum;
	y = p.y - row_height * rownum;

	float tint = clamp((integer_noise((rownum << 16) + (bricknum & 0xFFFF)) + bias), 0.0, 1.0);

	float min_dist = min(min(x, y), min(brick_width - x, row_height - y));
	if (min_dist >= mortar_size) {
		return vec2(tint, 0.0);
	}
	else if (mortar_smooth == 0.0) {
		return vec2(tint, 1.0);
	}
	else {
		min_dist = 1.0 - min_dist/mortar_size;
		return vec2(tint, smoothstep(0.0, mortar_smooth, min_dist));
	}
}

void node_tex_brick(vec3 co,
                    vec4 color1, vec4 color2,
                    vec4 mortar, float scale,
                    float mortar_size, float mortar_smooth, float bias,
                    float brick_width, float row_height,
                    float offset_amount, float offset_frequency,
                    float squash_amount, float squash_frequency,
                    out vec4 color, out float fac)
{
	vec2 f2 = calc_brick_texture(co * scale,
	                             mortar_size, mortar_smooth, bias,
	                             brick_width, row_height,
	                             offset_amount, int(offset_frequency),
	                             squash_amount, int(squash_frequency));
	float tint = f2.x;
	float f = f2.y;
	if (f != 1.0) {
		float facm = 1.0 - tint;
		color1 = facm * color1 + tint * color2;
	}
	color = mix(color1, mortar, f);
	fac = f;
}

void node_tex_clouds(vec3 co, float size, out vec4 color, out float fac)
{
	color = vec4(1.0);
	fac = 1.0;
}

void node_tex_environment_equirectangular(vec3 co, sampler2D ima, float lodbias, out vec4 color)
{
	vec3 nco = normalize(co);
	float u = -atan(nco.y, nco.x) / (2.0 * M_PI) + 0.5;
	float v = atan(nco.z, hypot(nco.x, nco.y)) / M_PI + 0.5;

	/* Fix pole bleeding */
	float half_width = 0.5 / float(textureSize(ima, 0).x);
	v = clamp(v, half_width, 1.0 - half_width);

	/* Fix u = 0 seam */
	/* This is caused by texture filtering, since uv don't have smooth derivatives
	 * at u = 0 or 2PI, hardware filtering is using the smallest mipmap for certain
	 * texels. So we force the highest mipmap and don't do anisotropic filtering. */
	color = textureLod(ima, vec2(u, v), 0.0);
}

void node_tex_environment_mirror_ball(vec3 co, sampler2D ima, float lodbias, out vec4 color)
{
	vec3 nco = normalize(co);

	nco.y -= 1.0;

	float div = 2.0 * sqrt(max(-0.5 * nco.y, 0.0));
	if (div > 0.0)
		nco /= div;

	float u = 0.5 * (nco.x + 1.0);
	float v = 0.5 * (nco.z + 1.0);

	color = texture(ima, vec2(u, v), lodbias);
}

void node_tex_environment_empty(vec3 co, out vec4 color)
{
	color = vec4(1.0, 0.0, 1.0, 1.0);
}

void node_tex_image(vec3 co, sampler2D ima, out vec4 color, out float alpha)
{
	color = texture(ima, co.xy);
	alpha = color.a;
}

void node_tex_image_box(vec3 texco,
                        vec3 nob,
                        sampler2D ima,
                        float blend,
                        out vec4 color,
                        out float alpha)
{
	/* project from direction vector to barycentric coordinates in triangles */
	nob = vec3(abs(nob.x), abs(nob.y), abs(nob.z));
	nob /= (nob.x + nob.y + nob.z);

	/* basic idea is to think of this as a triangle, each corner representing
	 * one of the 3 faces of the cube. in the corners we have single textures,
	 * in between we blend between two textures, and in the middle we a blend
	 * between three textures.
	 *
	 * the Nxyz values are the barycentric coordinates in an equilateral
	 * triangle, which in case of blending, in the middle has a smaller
	 * equilateral triangle where 3 textures blend. this divides things into
	 * 7 zones, with an if () test for each zone */

	vec3 weight = vec3(0.0, 0.0, 0.0);
	float limit = 0.5 * (1.0 + blend);

	/* first test for corners with single texture */
	if (nob.x > limit * (nob.x + nob.y) && nob.x > limit * (nob.x + nob.z)) {
		weight.x = 1.0;
	}
	else if (nob.y > limit * (nob.x + nob.y) && nob.y > limit * (nob.y + nob.z)) {
		weight.y = 1.0;
	}
	else if (nob.z > limit * (nob.x + nob.z) && nob.z > limit * (nob.y + nob.z)) {
		weight.z = 1.0;
	}
	else if (blend > 0.0) {
		/* in case of blending, test for mixes between two textures */
		if (nob.z < (1.0 - limit) * (nob.y + nob.x)) {
			weight.x = nob.x / (nob.x + nob.y);
			weight.x = clamp((weight.x - 0.5 * (1.0 - blend)) / blend, 0.0, 1.0);
			weight.y = 1.0 - weight.x;
		}
		else if (nob.x < (1.0 - limit) * (nob.y + nob.z)) {
			weight.y = nob.y / (nob.y + nob.z);
			weight.y = clamp((weight.y - 0.5 * (1.0 - blend)) / blend, 0.0, 1.0);
			weight.z = 1.0 - weight.y;
		}
		else if (nob.y < (1.0 - limit) * (nob.x + nob.z)) {
			weight.x = nob.x / (nob.x + nob.z);
			weight.x = clamp((weight.x - 0.5 * (1.0 - blend)) / blend, 0.0, 1.0);
			weight.z = 1.0 - weight.x;
		}
		else {
			/* last case, we have a mix between three */
			weight.x = ((2.0 - limit) * nob.x + (limit - 1.0)) / (2.0 * limit - 1.0);
			weight.y = ((2.0 - limit) * nob.y + (limit - 1.0)) / (2.0 * limit - 1.0);
			weight.z = ((2.0 - limit) * nob.z + (limit - 1.0)) / (2.0 * limit - 1.0);
		}
	}
	else {
		/* Desperate mode, no valid choice anyway, fallback to one side.*/
		weight.x = 1.0;
	}
	color = vec4(0);
	if (weight.x > 0.0) {
		color += weight.x * texture(ima, texco.yz);
	}
	if (weight.y > 0.0) {
		color += weight.y * texture(ima, texco.xz);
	}
	if (weight.z > 0.0) {
		color += weight.z * texture(ima, texco.yx);
	}

	alpha = color.a;
}

void node_tex_image_empty(vec3 co, out vec4 color, out float alpha)
{
	color = vec4(0.0);
	alpha = 0.0;
}

void node_tex_magic(vec3 co, float scale, float distortion, float depth, out vec4 color, out float fac)
{
	vec3 p = co * scale;
	float x = sin((p.x + p.y + p.z) * 5.0);
	float y = cos((-p.x + p.y - p.z) * 5.0);
	float z = -cos((-p.x - p.y + p.z) * 5.0);

	if (depth > 0) {
		x *= distortion;
		y *= distortion;
		z *= distortion;
		y = -cos(x - y + z);
		y *= distortion;
		if (depth > 1) {
			x = cos(x - y - z);
			x *= distortion;
			if (depth > 2) {
				z = sin(-x - y - z);
				z *= distortion;
				if (depth > 3) {
					x = -cos(-x + y - z);
					x *= distortion;
					if (depth > 4) {
						y = -sin(-x + y + z);
						y *= distortion;
						if (depth > 5) {
							y = -cos(-x + y + z);
							y *= distortion;
							if (depth > 6) {
								x = cos(x + y + z);
								x *= distortion;
								if (depth > 7) {
									z = sin(x + y - z);
									z *= distortion;
									if (depth > 8) {
										x = -cos(-x - y + z);
										x *= distortion;
										if (depth > 9) {
											y = -sin(x - y + z);
											y *= distortion;
										}
									}
								}
							}
						}
					}
				}
			}
		}
	}
	if (distortion != 0.0) {
		distortion *= 2.0;
		x /= distortion;
		y /= distortion;
		z /= distortion;
	}

	color = vec4(0.5 - x, 0.5 - y, 0.5 - z, 1.0);
	fac = (color.x + color.y + color.z) / 3.0;
}

float noise_fade(float t)
{
	return t * t * t * (t * (t * 6.0 - 15.0) + 10.0);
}

float noise_scale3(float result)
{
	return 0.9820 * result;
}

float noise_nerp(float t, float a, float b)
{
	return (1.0 - t) * a + t * b;
}

float noise_grad(uint hash, float x, float y, float z)
{
	uint h = hash & 15u;
	float u = h < 8u ? x : y;
	float vt = ((h == 12u) || (h == 14u)) ? x : z;
	float v = h < 4u ? y : vt;
	return (((h & 1u) != 0u) ? -u : u) + (((h & 2u) != 0u) ? -v : v);
}

float noise_perlin(float x, float y, float z)
{
	int X; float fx = floorfrac(x, X);
	int Y; float fy = floorfrac(y, Y);
	int Z; float fz = floorfrac(z, Z);

	float u = noise_fade(fx);
	float v = noise_fade(fy);
	float w = noise_fade(fz);

	float result;

	result = noise_nerp(w, noise_nerp(v, noise_nerp(u, noise_grad(hash(X, Y, Z), fx, fy, fz),
	                                                noise_grad(hash(X + 1, Y, Z), fx - 1.0, fy, fz)),
	                                  noise_nerp(u, noise_grad(hash(X, Y + 1, Z), fx, fy - 1.0, fz),
	                                             noise_grad(hash(X + 1, Y + 1, Z), fx - 1.0, fy - 1.0, fz))),
	                    noise_nerp(v, noise_nerp(u, noise_grad(hash(X, Y, Z + 1), fx, fy, fz - 1.0),
	                                             noise_grad(hash(X + 1, Y, Z + 1), fx - 1.0, fy, fz - 1.0)),
	                               noise_nerp(u, noise_grad(hash(X, Y + 1, Z + 1), fx, fy - 1.0, fz - 1.0),
	                                          noise_grad(hash(X + 1, Y + 1, Z + 1), fx - 1.0, fy - 1.0, fz - 1.0))));
	return noise_scale3(result);
}

float noise(vec3 p)
{
	return 0.5 * noise_perlin(p.x, p.y, p.z) + 0.5;
}

float snoise(vec3 p)
{
	return noise_perlin(p.x, p.y, p.z);
}

float noise_turbulence(vec3 p, float octaves, int hard)
{
	float fscale = 1.0;
	float amp = 1.0;
	float sum = 0.0;
	octaves = clamp(octaves, 0.0, 16.0);
	int n = int(octaves);
	for (int i = 0; i <= n; i++) {
		float t = noise(fscale * p);
		if (hard != 0) {
			t = abs(2.0 * t - 1.0);
		}
		sum += t * amp;
		amp *= 0.5;
		fscale *= 2.0;
	}
	float rmd = octaves - floor(octaves);
	if (rmd != 0.0) {
		float t = noise(fscale * p);
		if (hard != 0) {
			t = abs(2.0 * t - 1.0);
		}
		float sum2 = sum + t * amp;
		sum *= (float(1 << n) / float((1 << (n + 1)) - 1));
		sum2 *= (float(1 << (n + 1)) / float((1 << (n + 2)) - 1));
		return (1.0 - rmd) * sum + rmd * sum2;
	}
	else {
		sum *= (float(1 << n) / float((1 << (n + 1)) - 1));
		return sum;
	}
}

void node_tex_noise(vec3 co, float scale, float detail, float distortion, out vec4 color, out float fac)
{
	vec3 p = co * scale;
	int hard = 0;
	if (distortion != 0.0) {
		vec3 r, offset = vec3(13.5, 13.5, 13.5);
		r.x = noise(p + offset) * distortion;
		r.y = noise(p) * distortion;
		r.z = noise(p - offset) * distortion;
		p += r;
	}

	fac = noise_turbulence(p, detail, hard);
	color = vec4(fac,
	             noise_turbulence(vec3(p.y, p.x, p.z), detail, hard),
	             noise_turbulence(vec3(p.y, p.z, p.x), detail, hard),
	             1);
}

/* Musgrave fBm
 *
 * H: fractal increment parameter
 * lacunarity: gap between successive frequencies
 * octaves: number of frequencies in the fBm
 *
 * from "Texturing and Modelling: A procedural approach"
 */

float noise_musgrave_fBm(vec3 p, float H, float lacunarity, float octaves)
{
	float rmd;
	float value = 0.0;
	float pwr = 1.0;
	float pwHL = pow(lacunarity, -H);

	for (int i = 0; i < int(octaves); i++) {
		value += snoise(p) * pwr;
		pwr *= pwHL;
		p *= lacunarity;
	}

	rmd = octaves - floor(octaves);
	if (rmd != 0.0)
		value += rmd * snoise(p) * pwr;

	return value;
}

/* Musgrave Multifractal
 *
 * H: highest fractal dimension
 * lacunarity: gap between successive frequencies
 * octaves: number of frequencies in the fBm
 */

float noise_musgrave_multi_fractal(vec3 p, float H, float lacunarity, float octaves)
{
	float rmd;
	float value = 1.0;
	float pwr = 1.0;
	float pwHL = pow(lacunarity, -H);

	for (int i = 0; i < int(octaves); i++) {
		value *= (pwr * snoise(p) + 1.0);
		pwr *= pwHL;
		p *= lacunarity;
	}

	rmd = octaves - floor(octaves);
	if (rmd != 0.0)
		value *= (rmd * pwr * snoise(p) + 1.0); /* correct? */

	return value;
}

/* Musgrave Heterogeneous Terrain
 *
 * H: fractal dimension of the roughest area
 * lacunarity: gap between successive frequencies
 * octaves: number of frequencies in the fBm
 * offset: raises the terrain from `sea level'
 */

float noise_musgrave_hetero_terrain(vec3 p, float H, float lacunarity, float octaves, float offset)
{
	float value, increment, rmd;
	float pwHL = pow(lacunarity, -H);
	float pwr = pwHL;

	/* first unscaled octave of function; later octaves are scaled */
	value = offset + snoise(p);
	p *= lacunarity;

	for (int i = 1; i < int(octaves); i++) {
		increment = (snoise(p) + offset) * pwr * value;
		value += increment;
		pwr *= pwHL;
		p *= lacunarity;
	}

	rmd = octaves - floor(octaves);
	if (rmd != 0.0) {
		increment = (snoise(p) + offset) * pwr * value;
		value += rmd * increment;
	}

	return value;
}

/* Hybrid Additive/Multiplicative Multifractal Terrain
 *
 * H: fractal dimension of the roughest area
 * lacunarity: gap between successive frequencies
 * octaves: number of frequencies in the fBm
 * offset: raises the terrain from `sea level'
 */

float noise_musgrave_hybrid_multi_fractal(vec3 p, float H, float lacunarity, float octaves, float offset, float gain)
{
	float result, signal, weight, rmd;
	float pwHL = pow(lacunarity, -H);
	float pwr = pwHL;

	result = snoise(p) + offset;
	weight = gain * result;
	p *= lacunarity;

	for (int i = 1; (weight > 0.001f) && (i < int(octaves)); i++) {
		if (weight > 1.0)
			weight = 1.0;

		signal = (snoise(p) + offset) * pwr;
		pwr *= pwHL;
		result += weight * signal;
		weight *= gain * signal;
		p *= lacunarity;
	}

	rmd = octaves - floor(octaves);
	if (rmd != 0.0)
		result += rmd * ((snoise(p) + offset) * pwr);

	return result;
}

/* Ridged Multifractal Terrain
 *
 * H: fractal dimension of the roughest area
 * lacunarity: gap between successive frequencies
 * octaves: number of frequencies in the fBm
 * offset: raises the terrain from `sea level'
 */

float noise_musgrave_ridged_multi_fractal(vec3 p, float H, float lacunarity, float octaves, float offset, float gain)
{
	float result, signal, weight;
	float pwHL = pow(lacunarity, -H);
	float pwr = pwHL;

	signal = offset - abs(snoise(p));
	signal *= signal;
	result = signal;
	weight = 1.0;

	for (int i = 1; i < int(octaves); i++) {
		p *= lacunarity;
		weight = clamp(signal * gain, 0.0, 1.0);
		signal = offset - abs(snoise(p));
		signal *= signal;
		signal *= weight;
		result += signal * pwr;
		pwr *= pwHL;
	}

	return result;
}

float svm_musgrave(int type,
                   float dimension,
                   float lacunarity,
                   float octaves,
                   float offset,
                   float intensity,
                   float gain,
                   vec3 p)
{
	if (type == 0 /* NODE_MUSGRAVE_MULTIFRACTAL */)
		return intensity * noise_musgrave_multi_fractal(p, dimension, lacunarity, octaves);
	else if (type == 1 /* NODE_MUSGRAVE_FBM */)
		return intensity * noise_musgrave_fBm(p, dimension, lacunarity, octaves);
	else if (type == 2 /* NODE_MUSGRAVE_HYBRID_MULTIFRACTAL */)
		return intensity * noise_musgrave_hybrid_multi_fractal(p, dimension, lacunarity, octaves, offset, gain);
	else if (type == 3 /* NODE_MUSGRAVE_RIDGED_MULTIFRACTAL */)
		return intensity * noise_musgrave_ridged_multi_fractal(p, dimension, lacunarity, octaves, offset, gain);
	else if (type == 4 /* NODE_MUSGRAVE_HETERO_TERRAIN */)
		return intensity * noise_musgrave_hetero_terrain(p, dimension, lacunarity, octaves, offset);
	return 0.0;
}

void node_tex_musgrave(vec3 co,
                       float scale,
                       float detail,
                       float dimension,
                       float lacunarity,
                       float offset,
                       float gain,
                       float type,
                       out vec4 color,
                       out float fac)
{
	fac = svm_musgrave(int(type),
	                   dimension,
	                   lacunarity,
	                   detail,
	                   offset,
	                   1.0,
	                   gain,
	                   co * scale);

	color = vec4(fac, fac, fac, 1.0);
}

void node_tex_sky(vec3 co, out vec4 color)
{
	color = vec4(1.0);
}

void node_tex_voronoi(vec3 co, float scale, float coloring, out vec4 color, out float fac)
{
	vec3 p = co * scale;
	int xx, yy, zz, xi, yi, zi;
	float da[4];
	vec3 pa[4];

	xi = floor_to_int(p[0]);
	yi = floor_to_int(p[1]);
	zi = floor_to_int(p[2]);

	da[0] = 1e+10;
	da[1] = 1e+10;
	da[2] = 1e+10;
	da[3] = 1e+10;

	for (xx = xi - 1; xx <= xi + 1; xx++) {
		for (yy = yi - 1; yy <= yi + 1; yy++) {
			for (zz = zi - 1; zz <= zi + 1; zz++) {
				vec3 ip = vec3(xx, yy, zz);
				vec3 vp = cellnoise_color(ip);
				vec3 pd = p - (vp + ip);
				float d = dot(pd, pd);
				vp += vec3(xx, yy, zz);
				if (d < da[0]) {
					da[3] = da[2];
					da[2] = da[1];
					da[1] = da[0];
					da[0] = d;
					pa[3] = pa[2];
					pa[2] = pa[1];
					pa[1] = pa[0];
					pa[0] = vp;
				}
				else if (d < da[1]) {
					da[3] = da[2];
					da[2] = da[1];
					da[1] = d;

					pa[3] = pa[2];
					pa[2] = pa[1];
					pa[1] = vp;
				}
				else if (d < da[2]) {
					da[3] = da[2];
					da[2] = d;

					pa[3] = pa[2];
					pa[2] = vp;
				}
				else if (d < da[3]) {
					da[3] = d;
					pa[3] = vp;
				}
			}
		}
	}

	if (coloring == 0.0) {
		fac = abs(da[0]);
		color = vec4(fac, fac, fac, 1);
	}
	else {
		color = vec4(cellnoise_color(pa[0]), 1);
		fac = (color.x + color.y + color.z) * (1.0 / 3.0);
	}
}

float calc_wave(vec3 p, float distortion, float detail, float detail_scale, int wave_type, int wave_profile)
{
	float n;

	if (wave_type == 0) /* type bands */
		n = (p.x + p.y + p.z) * 10.0;
	else /* type rings */
		n = length(p) * 20.0;

	if (distortion != 0.0)
		n += distortion * noise_turbulence(p * detail_scale, detail, 0);

	if (wave_profile == 0) { /* profile sin */
		return 0.5 + 0.5 * sin(n);
	}
	else { /* profile saw */
		n /= 2.0 * M_PI;
		n -= int(n);
		return (n < 0.0) ? n + 1.0 : n;
	}
}

void node_tex_wave(
        vec3 co, float scale, float distortion, float detail, float detail_scale, float wave_type, float wave_profile,
        out vec4 color, out float fac)
{
	float f;
	f = calc_wave(co * scale, distortion, detail, detail_scale, int(wave_type), int(wave_profile));

	color = vec4(f, f, f, 1.0);
	fac = f;
}

/* light path */

void node_light_path(
	out float is_camera_ray,
	out float is_shadow_ray,
	out float is_diffuse_ray,
	out float is_glossy_ray,
	out float is_singular_ray,
	out float is_reflection_ray,
	out float is_transmission_ray,
	out float ray_length,
	out float ray_depth,
	out float diffuse_depth,
	out float glossy_depth,
	out float transparent_depth,
	out float transmission_depth)
{
#ifndef PROBE_CAPTURE
	is_camera_ray = 1.0;
	is_glossy_ray = 0.0;
	is_diffuse_ray = 0.0;
	is_reflection_ray = 0.0;
	is_transmission_ray = 0.0;
#else
	is_camera_ray = 0.0;
	is_glossy_ray = 1.0;
	is_diffuse_ray = 1.0;
	is_reflection_ray = 1.0;
	is_transmission_ray = 1.0;
#endif
	is_shadow_ray = 0.0;
	is_singular_ray = 0.0;
	ray_length = 1.0;
	ray_depth = 1.0;
	diffuse_depth = 1.0;
	glossy_depth = 1.0;
	transparent_depth = 1.0;
	transmission_depth = 1.0;
}

void node_light_falloff(float strength, float tsmooth, out float quadratic, out float linear, out float constant)
{
	quadratic = strength;
	linear = strength;
	constant = strength;
}

void node_object_info(mat4 obmat, vec3 info, out vec3 location, out float object_index, out float material_index, out float random)
{
	location = obmat[3].xyz;
	object_index = info.x;
	material_index = info.y;
	random = info.z;
}

void node_normal_map(vec4 tangent, vec3 normal, vec3 texnormal, out vec3 outnormal)
{
	vec3 B = tangent.w * cross(normal, tangent.xyz);

	outnormal = texnormal.x * tangent.xyz + texnormal.y * B + texnormal.z * normal;
	outnormal = normalize(outnormal);
}

void node_bump(float strength, float dist, float height, vec3 N, vec3 surf_pos, float invert, out vec3 result)
{
	if (invert != 0.0) {
		dist *= -1.0;
	}
	vec3 dPdx = dFdx(surf_pos);
	vec3 dPdy = dFdy(surf_pos);

	/* Get surface tangents from normal. */
	vec3 Rx = cross(dPdy, N);
	vec3 Ry = cross(N, dPdx);

	/* Compute surface gradient and determinant. */
	float det = dot(dPdx, Rx);
	float absdet = abs(det);

	float dHdx = dFdx(height);
	float dHdy = dFdy(height);
	vec3 surfgrad = dHdx * Rx + dHdy * Ry;

	strength = max(strength, 0.0);

	result = normalize(absdet * N - dist * sign(det) * surfgrad);
	result = normalize(strength * result + (1.0 - strength) * N);
}

/* output */

void node_output_material(Closure surface, Closure volume, float displacement, out Closure result)
{
	result = surface;
}

uniform float backgroundAlpha;

<<<<<<< HEAD
void node_output_world(vec4 surface, vec4 volume, out vec4 result)
{
	result = vec4(surface.rgb, backgroundAlpha);
}

void parallax_out(vec3 texco, vec3 vp, vec4 tangent, vec3 vn, vec3 size, mat3 mat, sampler2D ima, float numsteps,
				  float bumpscale, float discarduv, out vec3 ptexcoord)
{
	vec3 binormal = cross(-vn, tangent.xyz) * tangent.w;
	vec3 vvec = vec3(dot(tangent.xyz, vp), dot(binormal, vp), dot(-vn, vp));
	vec3 vv = normalize(vvec);

	// The uv shift per depth step, multitply by rotation and after size.
	vec2 delta = (vec3(-vv.x, gl_FrontFacing ? vv.y : -vv.y, 0.0) * mat * size * bumpscale / vv.z).xy;

	float height = 0.0;

	// The depth to start from, top to bottom.
	float depth = 1.0;
	float depthstep = 1.0 / numsteps;

	/* Uv is computed with the current depth value using the formula:
	 * uv = original_uv * delta_uv * (1.0 - depth)
	 */

	// Linear sample from top.
	for (int i = 0; i < numsteps; ++i) {
		height = textureLod(ima, texco.xy - delta * (1.0 - depth), 0).a;
		// Stop if the texture height is greater than current depth.
		if (height > depth) {
			break;
		}

		depth -= depthstep;
	}

	vec2 texuv = texco.xy - delta * (1.0 - depth);

	/* Interpolation.
	 * Compare the distance of the height texture with current level and previous level.
	 */

	// Compute the depth before the last step, reverse operation.
	float depthprelay = depth + depthstep;
	// Compute the uv with the pre depth.
	vec2 texuvprelay = texco.xy - delta * (1.0 - depthprelay);

	// The shift between the texture height and the last depth.
	float depthshiftcurlay = height - depth;
	// The shift between the texture height with precedent uv computed with pre detph and the pre depth.
	float depthshiftprelay = textureLod(ima, texuvprelay, 0).a - depthprelay;

	float weight = 1.0;
	// If the height is right in the middle of two step the difference of the two shifts will be null.
	if ((depthshiftcurlay - depthshiftprelay) > 0.0) {
		// Get shift ratio.
		weight = depthshiftcurlay / (depthshiftcurlay - depthshiftprelay);
	}

	vec2 finaltexuv = mix(texuv, texuvprelay, weight);

	// Discard if uv is out of the range 0 to 1.
	const vec2 clampmin = vec2(-0.5);
	const vec2 clampmax = vec2(0.5);

	if ((discarduv == 1.0) &&
		(finaltexuv.x - 0.5 < clampmin.x * size.x || finaltexuv.x - 0.5 > clampmax.x * size.x ||
		finaltexuv.y - 0.5 < clampmin.y * size.y || finaltexuv.y - 0.5 > clampmax.y * size.y))
	{
		discard;
	}

	ptexcoord = vec3(finaltexuv, texco.z);
}

void convert_metallic_to_specular(vec4 basecol, float metallic, float specular_fac, out vec4 diffuse, out vec4 f0)
=======
void node_output_world(Closure surface, Closure volume, out Closure result)
>>>>>>> 59b93123
{
#ifndef VOLUMETRICS
	result = Closure(surface.radiance, backgroundAlpha);
#else
	result = volume;
#endif /* VOLUMETRICS */
}

#ifndef VOLUMETRICS
/* TODO : clean this ifdef mess */
/* EEVEE output */
#ifdef EEVEE_ENGINE
void world_normals_get(out vec3 N)
{
	N = gl_FrontFacing ? worldNormal : -worldNormal;
}

void node_eevee_metallic(
        vec4 basecol, float metallic, float specular, float roughness, vec4 emissive, float transp, vec3 normal,
        float clearcoat, float clearcoat_roughness, vec3 clearcoat_normal,
        float occlusion, out Closure result)
{
	vec3 diffuse, f0;
	convert_metallic_to_specular(basecol.rgb, metallic, specular, diffuse, f0);

	result = Closure(eevee_surface_lit(normal, diffuse, f0, roughness, occlusion) + emissive.rgb, 1.0 - transp);
}

void node_eevee_specular(
        vec4 diffuse, vec4 specular, float roughness, vec4 emissive, float transp, vec3 normal,
        float clearcoat, float clearcoat_roughness, vec3 clearcoat_normal,
        float occlusion, out Closure result)
{
	result = Closure(eevee_surface_lit(normal, diffuse.rgb, specular.rgb, roughness, occlusion) + emissive.rgb, 1.0 - transp);
}

void node_output_eevee_material(Closure surface, out Closure result)
{
#if defined(USE_ALPHA_HASH) || defined(USE_ALPHA_CLIP) || defined(USE_ALPHA_BLEND)
	result = surface;
#else
	result = Closure(surface.radiance, length(viewPosition));
#endif
}

#endif /* EEVEE_ENGINE */
#endif /* VOLUMETRICS */

/* ********************** matcap style render ******************** */

void material_preview_matcap(vec4 color, sampler2D ima, vec4 N, vec4 mask, out vec4 result)
{
	vec3 normal;
	
#ifndef USE_OPENSUBDIV
	/* remap to 0.0 - 1.0 range. This is done because OpenGL 2.0 clamps colors
	 * between shader stages and we want the full range of the normal */
	normal = 2.0 * N.xyz - vec3(1.0);
	normal.z = max(normal.z, 0.0);
	normal = normalize(normal);
#else
	normal = inpt.v.normal;
	mask = vec4(1.0);
#endif

	vec2 tex = 0.49 * normal.xy + vec2(0.5);

	result = texture(ima, tex) * mask;
}<|MERGE_RESOLUTION|>--- conflicted
+++ resolved
@@ -4230,10 +4230,13 @@
 
 uniform float backgroundAlpha;
 
-<<<<<<< HEAD
-void node_output_world(vec4 surface, vec4 volume, out vec4 result)
-{
-	result = vec4(surface.rgb, backgroundAlpha);
+void node_output_world(Closure surface, Closure volume, out Closure result)
+{
+#ifndef VOLUMETRICS
+	result = Closure(surface.radiance, backgroundAlpha);
+#else
+	result = volume;
+#endif /* VOLUMETRICS */
 }
 
 void parallax_out(vec3 texco, vec3 vp, vec4 tangent, vec3 vn, vec3 size, mat3 mat, sampler2D ima, float numsteps,
@@ -4304,18 +4307,6 @@
 	}
 
 	ptexcoord = vec3(finaltexuv, texco.z);
-}
-
-void convert_metallic_to_specular(vec4 basecol, float metallic, float specular_fac, out vec4 diffuse, out vec4 f0)
-=======
-void node_output_world(Closure surface, Closure volume, out Closure result)
->>>>>>> 59b93123
-{
-#ifndef VOLUMETRICS
-	result = Closure(surface.radiance, backgroundAlpha);
-#else
-	result = volume;
-#endif /* VOLUMETRICS */
 }
 
 #ifndef VOLUMETRICS
