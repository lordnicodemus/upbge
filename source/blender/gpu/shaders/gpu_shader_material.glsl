
uniform mat4 ModelViewMatrix;
#ifndef PROBE_CAPTURE
#ifndef WORLD_BACKGROUND
uniform mat4 ProjectionMatrix;
#endif
#endif
uniform mat4 ModelMatrixInverse;
uniform mat4 ModelViewMatrixInverse;
uniform mat4 ViewMatrixInverse;
uniform mat4 ProjectionMatrixInverse;
uniform mat3 NormalMatrix;
uniform vec4 CameraTexCoFactors;

#if __VERSION__ == 120
  #define fragColor gl_FragColor
#else
  out vec4 fragColor;
  #define texture2D texture
  #define shadow2D shadow
  #define textureCube texture
#endif

/* Converters */

float convert_rgba_to_float(vec4 color)
{
#ifdef USE_NEW_SHADING
	return color.r * 0.2126 + color.g * 0.7152 + color.b * 0.0722;
#else
	return (color.r + color.g + color.b) / 3.0;
#endif
}

float exp_blender(float f)
{
	return pow(2.71828182846, f);
}

float compatible_pow(float x, float y)
{
	if (y == 0.0) /* x^0 -> 1, including 0^0 */
		return 1.0;

	/* glsl pow doesn't accept negative x */
	if (x < 0.0) {
		if (mod(-y, 2.0) == 0.0)
			return pow(-x, y);
		else
			return -pow(-x, y);
	}
	else if (x == 0.0)
		return 0.0;

	return pow(x, y);
}

void rgb_to_hsv(vec4 rgb, out vec4 outcol)
{
	float cmax, cmin, h, s, v, cdelta;
	vec3 c;

	cmax = max(rgb[0], max(rgb[1], rgb[2]));
	cmin = min(rgb[0], min(rgb[1], rgb[2]));
	cdelta = cmax - cmin;

	v = cmax;
	if (cmax != 0.0)
		s = cdelta / cmax;
	else {
		s = 0.0;
		h = 0.0;
	}

	if (s == 0.0) {
		h = 0.0;
	}
	else {
		c = (vec3(cmax, cmax, cmax) - rgb.xyz) / cdelta;

		if (rgb.x == cmax) h = c[2] - c[1];
		else if (rgb.y == cmax) h = 2.0 + c[0] -  c[2];
		else h = 4.0 + c[1] - c[0];

		h /= 6.0;

		if (h < 0.0)
			h += 1.0;
	}

	outcol = vec4(h, s, v, rgb.w);
}

void hsv_to_rgb(vec4 hsv, out vec4 outcol)
{
	float i, f, p, q, t, h, s, v;
	vec3 rgb;

	h = hsv[0];
	s = hsv[1];
	v = hsv[2];

	if (s == 0.0) {
		rgb = vec3(v, v, v);
	}
	else {
		if (h == 1.0)
			h = 0.0;

		h *= 6.0;
		i = floor(h);
		f = h - i;
		rgb = vec3(f, f, f);
		p = v * (1.0 - s);
		q = v * (1.0 - (s * f));
		t = v * (1.0 - (s * (1.0 - f)));

		if (i == 0.0) rgb = vec3(v, t, p);
		else if (i == 1.0) rgb = vec3(q, v, p);
		else if (i == 2.0) rgb = vec3(p, v, t);
		else if (i == 3.0) rgb = vec3(p, q, v);
		else if (i == 4.0) rgb = vec3(t, p, v);
		else rgb = vec3(v, p, q);
	}

	outcol = vec4(rgb, hsv.w);
}

float srgb_to_linearrgb(float c)
{
	if (c < 0.04045)
		return (c < 0.0) ? 0.0 : c * (1.0 / 12.92);
	else
		return pow((c + 0.055) * (1.0 / 1.055), 2.4);
}

float linearrgb_to_srgb(float c)
{
	if (c < 0.0031308)
		return (c < 0.0) ? 0.0 : c * 12.92;
	else
		return 1.055 * pow(c, 1.0 / 2.4) - 0.055;
}

void srgb_to_linearrgb(vec4 col_from, out vec4 col_to)
{
	col_to.r = srgb_to_linearrgb(col_from.r);
	col_to.g = srgb_to_linearrgb(col_from.g);
	col_to.b = srgb_to_linearrgb(col_from.b);
	col_to.a = col_from.a;
}

void linearrgb_to_srgb(vec4 col_from, out vec4 col_to)
{
	col_to.r = linearrgb_to_srgb(col_from.r);
	col_to.g = linearrgb_to_srgb(col_from.g);
	col_to.b = linearrgb_to_srgb(col_from.b);
	col_to.a = col_from.a;
}

void color_to_normal(vec3 color, out vec3 normal)
{
	normal.x =  2.0 * ((color.r) - 0.5);
	normal.y = -2.0 * ((color.g) - 0.5);
	normal.z =  2.0 * ((color.b) - 0.5);
}

void color_to_normal_new_shading(vec3 color, out vec3 normal)
{
	normal.x =  2.0 * ((color.r) - 0.5);
	normal.y =  2.0 * ((color.g) - 0.5);
	normal.z =  2.0 * ((color.b) - 0.5);
}

void color_to_blender_normal_new_shading(vec3 color, out vec3 normal)
{
	normal.x =  2.0 * ((color.r) - 0.5);
	normal.y = -2.0 * ((color.g) - 0.5);
	normal.z = -2.0 * ((color.b) - 0.5);
}
#ifndef M_PI
#define M_PI 3.14159265358979323846
#endif
#ifndef M_1_PI
#define M_1_PI 0.318309886183790671538
#endif

/*********** SHADER NODES ***************/

void vcol_attribute(vec4 attvcol, out vec4 vcol)
{
	vcol = vec4(attvcol.x, attvcol.y, attvcol.z, 1.0);
}

void uv_attribute(vec2 attuv, out vec3 uv)
{
	uv = vec3(attuv * 2.0 - vec2(1.0, 1.0), 0.0);
}

void geom(
        vec3 co, vec3 nor, mat4 viewinvmat, vec3 attorco, vec2 attuv, vec4 attvcol,
        out vec3 global, out vec3 local, out vec3 view, out vec3 orco, out vec3 uv,
        out vec3 normal, out vec4 vcol, out float vcol_alpha, out float frontback)
{
	local = co;
	view = (ProjectionMatrix[3][3] == 0.0) ? normalize(local) : vec3(0.0, 0.0, -1.0);
	global = (viewinvmat * vec4(local, 1.0)).xyz;
	orco = attorco;
	uv_attribute(attuv, uv);
	normal = -normalize(nor);   /* blender render normal is negated */
	vcol_attribute(attvcol, vcol);
	srgb_to_linearrgb(vcol, vcol);
	vcol_alpha = attvcol.a;
	frontback = (gl_FrontFacing) ? 1.0 : 0.0;
}

void particle_info(
        vec4 sprops, vec3 loc, vec3 vel, vec3 avel,
        out float index, out float age, out float life_time, out vec3 location,
        out float size, out vec3 velocity, out vec3 angular_velocity)
{
	index = sprops.x;
	age = sprops.y;
	life_time = sprops.z;
	size = sprops.w;

	location = loc;
	velocity = vel;
	angular_velocity = avel;
}

void vect_normalize(vec3 vin, out vec3 vout)
{
	vout = normalize(vin);
}

void direction_transform_m4v3(vec3 vin, mat4 mat, out vec3 vout)
{
	vout = (mat * vec4(vin, 0.0)).xyz;
}

void point_transform_m4v3(vec3 vin, mat4 mat, out vec3 vout)
{
	vout = (mat * vec4(vin, 1.0)).xyz;
}

void point_texco_remap_square(vec3 vin, out vec3 vout)
{
	vout = vec3(vin - vec3(0.5, 0.5, 0.5)) * 2.0;
}

void point_map_to_sphere(vec3 vin, out vec3 vout)
{
	float len = length(vin);
	float v, u;
	if (len > 0.0) {
		if (vin.x == 0.0 && vin.y == 0.0)
			u = 0.0;
		else
			u = (1.0 - atan(vin.x, vin.y) / M_PI) / 2.0;

		v = 1.0 - acos(vin.z / len) / M_PI;
	}
	else
		v = u = 0.0;

	vout = vec3(u, v, 0.0);
}

void point_map_to_tube(vec3 vin, out vec3 vout)
{
	float u, v;
	v = (vin.z + 1.0) * 0.5;
	float len = sqrt(vin.x * vin.x + vin.y * vin[1]);
	if (len > 0.0)
		u = (1.0 - (atan(vin.x / len, vin.y / len) / M_PI)) * 0.5;
	else
		v = u = 0.0;

	vout = vec3(u, v, 0.0);
}

void mapping(vec3 vec, mat4 mat, vec3 minvec, vec3 maxvec, float domin, float domax, out vec3 outvec)
{
	outvec = (mat * vec4(vec, 1.0)).xyz;
	if (domin == 1.0)
		outvec = max(outvec, minvec);
	if (domax == 1.0)
		outvec = min(outvec, maxvec);
}

void camera(vec3 co, out vec3 outview, out float outdepth, out float outdist)
{
	outdepth = abs(co.z);
	outdist = length(co);
	outview = normalize(co);
}

void lamp(
        vec4 col, float energy, vec3 lv, float dist, vec3 shadow, float visifac,
        out vec4 outcol, out vec3 outlv, out float outdist, out vec4 outshadow, out float outvisifac)
{
	outcol = col * energy;
	outlv = lv;
	outdist = dist;
	outshadow = vec4(shadow, 1.0);
	outvisifac = visifac;
}

void math_add(float val1, float val2, out float outval)
{
	outval = val1 + val2;
}

void math_subtract(float val1, float val2, out float outval)
{
	outval = val1 - val2;
}

void math_multiply(float val1, float val2, out float outval)
{
	outval = val1 * val2;
}

void math_divide(float val1, float val2, out float outval)
{
	if (val2 == 0.0)
		outval = 0.0;
	else
		outval = val1 / val2;
}

void math_sine(float val, out float outval)
{
	outval = sin(val);
}

void math_cosine(float val, out float outval)
{
	outval = cos(val);
}

void math_tangent(float val, out float outval)
{
	outval = tan(val);
}

void math_asin(float val, out float outval)
{
	if (val <= 1.0 && val >= -1.0)
		outval = asin(val);
	else
		outval = 0.0;
}

void math_acos(float val, out float outval)
{
	if (val <= 1.0 && val >= -1.0)
		outval = acos(val);
	else
		outval = 0.0;
}

void math_atan(float val, out float outval)
{
	outval = atan(val);
}

void math_pow(float val1, float val2, out float outval)
{
	if (val1 >= 0.0) {
		outval = compatible_pow(val1, val2);
	}
	else {
		float val2_mod_1 = mod(abs(val2), 1.0);

		if (val2_mod_1 > 0.999 || val2_mod_1 < 0.001)
			outval = compatible_pow(val1, floor(val2 + 0.5));
		else
			outval = 0.0;
	}
}

void math_log(float val1, float val2, out float outval)
{
	if (val1 > 0.0  && val2 > 0.0)
		outval = log2(val1) / log2(val2);
	else
		outval = 0.0;
}

void math_max(float val1, float val2, out float outval)
{
	outval = max(val1, val2);
}

void math_min(float val1, float val2, out float outval)
{
	outval = min(val1, val2);
}

void math_round(float val, out float outval)
{
	outval = floor(val + 0.5);
}

void math_less_than(float val1, float val2, out float outval)
{
	if (val1 < val2)
		outval = 1.0;
	else
		outval = 0.0;
}

void math_greater_than(float val1, float val2, out float outval)
{
	if (val1 > val2)
		outval = 1.0;
	else
		outval = 0.0;
}

void math_modulo(float val1, float val2, out float outval)
{
	if (val2 == 0.0)
		outval = 0.0;
	else
		outval = mod(val1, val2);

	/* change sign to match C convention, mod in GLSL will take absolute for negative numbers,
	 * see https://www.opengl.org/sdk/docs/man/html/mod.xhtml */
	outval = (val1 > 0.0) ? outval : outval - val2;
}

void math_abs(float val1, out float outval)
{
	outval = abs(val1);
}

void squeeze(float val, float width, float center, out float outval)
{
	outval = 1.0 / (1.0 + pow(2.71828183, -((val - center) * width)));
}

void vec_math_add(vec3 v1, vec3 v2, out vec3 outvec, out float outval)
{
	outvec = v1 + v2;
	outval = (abs(outvec[0]) + abs(outvec[1]) + abs(outvec[2])) / 3.0;
}

void vec_math_mul(vec3 v1, vec3 v2, out vec3 outvec, out float outval)
{
	outvec = v1 * v2;
	outval = (abs(outvec[0]) + abs(outvec[1]) + abs(outvec[2])) / 3.0;
}

void vec_math_sub(vec3 v1, vec3 v2, out vec3 outvec, out float outval)
{
	outvec = v1 - v2;
	outval = (abs(outvec[0]) + abs(outvec[1]) + abs(outvec[2])) / 3.0;
}

void vec_math_average(vec3 v1, vec3 v2, out vec3 outvec, out float outval)
{
	outvec = v1 + v2;
	outval = length(outvec);
	outvec = normalize(outvec);
}
void vec_math_mix(float strength, vec3 v1, vec3 v2, out vec3 outvec)
{
	outvec = strength * v1 + (1 - strength) * v2;
}

void vec_math_dot(vec3 v1, vec3 v2, out vec3 outvec, out float outval)
{
	outvec = vec3(0, 0, 0);
	outval = dot(v1, v2);
}

void vec_math_cross(vec3 v1, vec3 v2, out vec3 outvec, out float outval)
{
	outvec = cross(v1, v2);
	outval = length(outvec);
	outvec /= outval;
}

void vec_math_reflect(vec3 v1, vec3 v2, out vec3 outvec, out float outval)
{
	outvec = reflect(v1, v2);
	outval = length(outvec);
	outvec /= outval;
}

void vec_math_normalize(vec3 v, out vec3 outvec, out float outval)
{
	outval = length(v);
	outvec = normalize(v);
}

void vec_math_negate(vec3 v, out vec3 outv)
{
	outv = -v;
}

void invert_z(vec3 v, out vec3 outv)
{
	v.z = -v.z;
	outv = v;
}

void normal(vec3 dir, vec3 nor, out vec3 outnor, out float outdot)
{
	outnor = nor;
	outdot = -dot(dir, nor);
}

void normal_new_shading(vec3 dir, vec3 nor, out vec3 outnor, out float outdot)
{
	outnor = normalize(nor);
	outdot = dot(normalize(dir), nor);
}

void mat_math_rot(float rot, out mat3 mat)
{
	mat = mat3(cos(rot), -sin(rot), 0.0,
			   sin(rot), cos(rot), 0.0,
			   0.0, 0.0, 1.0);
}

void curves_vec(float fac, vec3 vec, sampler2D curvemap, out vec3 outvec)
{
	outvec.x = texture2D(curvemap, vec2((vec.x + 1.0) * 0.5, 0.0)).x;
	outvec.y = texture2D(curvemap, vec2((vec.y + 1.0) * 0.5, 0.0)).y;
	outvec.z = texture2D(curvemap, vec2((vec.z + 1.0) * 0.5, 0.0)).z;

	if (fac != 1.0)
		outvec = (outvec * fac) + (vec * (1.0 - fac));

}

void curves_rgb(float fac, vec4 col, sampler2D curvemap, out vec4 outcol)
{
	outcol.r = texture2D(curvemap, vec2(texture2D(curvemap, vec2(col.r, 0.0)).a, 0.0)).r;
	outcol.g = texture2D(curvemap, vec2(texture2D(curvemap, vec2(col.g, 0.0)).a, 0.0)).g;
	outcol.b = texture2D(curvemap, vec2(texture2D(curvemap, vec2(col.b, 0.0)).a, 0.0)).b;

	if (fac != 1.0)
		outcol = (outcol * fac) + (col * (1.0 - fac));

	outcol.a = col.a;
}

void set_value(float val, out float outval)
{
	outval = val;
}

float half_lambert(in vec3 vect1, in vec3 vect2)
{
	float product = dot(vect1, vect2);
	return product * 0.5 + 0.5;
}

vec3 sub_scatter_fs(float brightness, float visifac, vec3 lightcol, float scale, vec3 radius, vec3 col, float i, vec3 view, vec3 lv, vec3 normal)
{
	vec3 extinctioncoefficient = radius * 0.1;
	float attenuation = visifac * brightness;
	vec3 evec = normalize(-view);

	vec3 dotLN = vec3(half_lambert(lv, -normal) * attenuation);
	dotLN *= col;

	vec3 indirectlightcomponent = vec3(scale * max(0.0, dot(-normal, lv)));
	indirectlightcomponent += scale * vec3(half_lambert(-evec, lv));
	indirectlightcomponent *= attenuation;
	indirectlightcomponent *= extinctioncoefficient;

	vec3 finalcol = dotLN + vec3(indirectlightcomponent);

	finalcol.rgb *= lightcol.rgb;
	return finalcol;
}

void set_sss(float brightness, float visifac, vec3 lightcol, float scale, vec3 radius, vec3 col, float i, vec3 view, vec3 lv, vec3 normal, out vec4 outcol)
{
	outcol = vec4(sub_scatter_fs(brightness, visifac, lightcol, scale, radius, col, i, view, lv, normal), 1.0);
}

void set_rgb(vec3 col, out vec3 outcol)
{
	outcol = col;
}

void set_rgba(vec4 col, out vec4 outcol)
{
	outcol = col;
}

void set_value_zero(out float outval)
{
	outval = 0.0;
}

void set_value_one(out float outval)
{
	outval = 1.0;
}

void set_rgb_zero(out vec3 outval)
{
	outval = vec3(0.0);
}

void set_rgb_one(out vec3 outval)
{
	outval = vec3(1.0);
}

void set_rgba_zero(out vec4 outval)
{
	outval = vec4(0.0);
}

void set_rgba_one(out vec4 outval)
{
	outval = vec4(1.0);
}

void brightness_contrast(vec4 col, float brightness, float contrast, out vec4 outcol)
{
	float a = 1.0 + contrast;
	float b = brightness - contrast * 0.5;

	outcol.r = max(a * col.r + b, 0.0);
	outcol.g = max(a * col.g + b, 0.0);
	outcol.b = max(a * col.b + b, 0.0);
	outcol.a = col.a;
}

void mix_blend(float fac, vec4 col1, vec4 col2, out vec4 outcol)
{
	fac = clamp(fac, 0.0, 1.0);
	outcol = mix(col1, col2, fac);
	outcol.a = col1.a;
}

void mix_add(float fac, vec4 col1, vec4 col2, out vec4 outcol)
{
	fac = clamp(fac, 0.0, 1.0);
	outcol = mix(col1, col1 + col2, fac);
	outcol.a = col1.a;
}

void mix_mult(float fac, vec4 col1, vec4 col2, out vec4 outcol)
{
	fac = clamp(fac, 0.0, 1.0);
	outcol = mix(col1, col1 * col2, fac);
	outcol.a = col1.a;
}

void mix_screen(float fac, vec4 col1, vec4 col2, out vec4 outcol)
{
	fac = clamp(fac, 0.0, 1.0);
	float facm = 1.0 - fac;

	outcol = vec4(1.0) - (vec4(facm) + fac * (vec4(1.0) - col2)) * (vec4(1.0) - col1);
	outcol.a = col1.a;
}

void mix_overlay(float fac, vec4 col1, vec4 col2, out vec4 outcol)
{
	fac = clamp(fac, 0.0, 1.0);
	float facm = 1.0 - fac;

	outcol = col1;

	if (outcol.r < 0.5)
		outcol.r *= facm + 2.0 * fac * col2.r;
	else
		outcol.r = 1.0 - (facm + 2.0 * fac * (1.0 - col2.r)) * (1.0 - outcol.r);

	if (outcol.g < 0.5)
		outcol.g *= facm + 2.0 * fac * col2.g;
	else
		outcol.g = 1.0 - (facm + 2.0 * fac * (1.0 - col2.g)) * (1.0 - outcol.g);

	if (outcol.b < 0.5)
		outcol.b *= facm + 2.0 * fac * col2.b;
	else
		outcol.b = 1.0 - (facm + 2.0 * fac * (1.0 - col2.b)) * (1.0 - outcol.b);
}

void mix_sub(float fac, vec4 col1, vec4 col2, out vec4 outcol)
{
	fac = clamp(fac, 0.0, 1.0);
	outcol = mix(col1, col1 - col2, fac);
	outcol.a = col1.a;
}

void mix_div(float fac, vec4 col1, vec4 col2, out vec4 outcol)
{
	fac = clamp(fac, 0.0, 1.0);
	float facm = 1.0 - fac;

	outcol = col1;

	if (col2.r != 0.0) outcol.r = facm * outcol.r + fac * outcol.r / col2.r;
	if (col2.g != 0.0) outcol.g = facm * outcol.g + fac * outcol.g / col2.g;
	if (col2.b != 0.0) outcol.b = facm * outcol.b + fac * outcol.b / col2.b;
}

void mix_diff(float fac, vec4 col1, vec4 col2, out vec4 outcol)
{
	fac = clamp(fac, 0.0, 1.0);
	outcol = mix(col1, abs(col1 - col2), fac);
	outcol.a = col1.a;
}

void mix_dark(float fac, vec4 col1, vec4 col2, out vec4 outcol)
{
	fac = clamp(fac, 0.0, 1.0);
	outcol.rgb = min(col1.rgb, col2.rgb * fac);
	outcol.a = col1.a;
}

void mix_light(float fac, vec4 col1, vec4 col2, out vec4 outcol)
{
	fac = clamp(fac, 0.0, 1.0);
	outcol.rgb = max(col1.rgb, col2.rgb * fac);
	outcol.a = col1.a;
}

void mix_dodge(float fac, vec4 col1, vec4 col2, out vec4 outcol)
{
	fac = clamp(fac, 0.0, 1.0);
	outcol = col1;

	if (outcol.r != 0.0) {
		float tmp = 1.0 - fac * col2.r;
		if (tmp <= 0.0)
			outcol.r = 1.0;
		else if ((tmp = outcol.r / tmp) > 1.0)
			outcol.r = 1.0;
		else
			outcol.r = tmp;
	}
	if (outcol.g != 0.0) {
		float tmp = 1.0 - fac * col2.g;
		if (tmp <= 0.0)
			outcol.g = 1.0;
		else if ((tmp = outcol.g / tmp) > 1.0)
			outcol.g = 1.0;
		else
			outcol.g = tmp;
	}
	if (outcol.b != 0.0) {
		float tmp = 1.0 - fac * col2.b;
		if (tmp <= 0.0)
			outcol.b = 1.0;
		else if ((tmp = outcol.b / tmp) > 1.0)
			outcol.b = 1.0;
		else
			outcol.b = tmp;
	}
}

void mix_burn(float fac, vec4 col1, vec4 col2, out vec4 outcol)
{
	fac = clamp(fac, 0.0, 1.0);
	float tmp, facm = 1.0 - fac;

	outcol = col1;

	tmp = facm + fac * col2.r;
	if (tmp <= 0.0)
		outcol.r = 0.0;
	else if ((tmp = (1.0 - (1.0 - outcol.r) / tmp)) < 0.0)
		outcol.r = 0.0;
	else if (tmp > 1.0)
		outcol.r = 1.0;
	else
		outcol.r = tmp;

	tmp = facm + fac * col2.g;
	if (tmp <= 0.0)
		outcol.g = 0.0;
	else if ((tmp = (1.0 - (1.0 - outcol.g) / tmp)) < 0.0)
		outcol.g = 0.0;
	else if (tmp > 1.0)
		outcol.g = 1.0;
	else
		outcol.g = tmp;

	tmp = facm + fac * col2.b;
	if (tmp <= 0.0)
		outcol.b = 0.0;
	else if ((tmp = (1.0 - (1.0 - outcol.b) / tmp)) < 0.0)
		outcol.b = 0.0;
	else if (tmp > 1.0)
		outcol.b = 1.0;
	else
		outcol.b = tmp;
}

void mix_hue(float fac, vec4 col1, vec4 col2, out vec4 outcol)
{
	fac = clamp(fac, 0.0, 1.0);
	float facm = 1.0 - fac;

	outcol = col1;

	vec4 hsv, hsv2, tmp;
	rgb_to_hsv(col2, hsv2);

	if (hsv2.y != 0.0) {
		rgb_to_hsv(outcol, hsv);
		hsv.x = hsv2.x;
		hsv_to_rgb(hsv, tmp);

		outcol = mix(outcol, tmp, fac);
		outcol.a = col1.a;
	}
}

void mix_sat(float fac, vec4 col1, vec4 col2, out vec4 outcol)
{
	fac = clamp(fac, 0.0, 1.0);
	float facm = 1.0 - fac;

	outcol = col1;

	vec4 hsv, hsv2;
	rgb_to_hsv(outcol, hsv);

	if (hsv.y != 0.0) {
		rgb_to_hsv(col2, hsv2);

		hsv.y = facm * hsv.y + fac * hsv2.y;
		hsv_to_rgb(hsv, outcol);
	}
}

void mix_val(float fac, vec4 col1, vec4 col2, out vec4 outcol)
{
	fac = clamp(fac, 0.0, 1.0);
	float facm = 1.0 - fac;

	vec4 hsv, hsv2;
	rgb_to_hsv(col1, hsv);
	rgb_to_hsv(col2, hsv2);

	hsv.z = facm * hsv.z + fac * hsv2.z;
	hsv_to_rgb(hsv, outcol);
}

void mix_color(float fac, vec4 col1, vec4 col2, out vec4 outcol)
{
	fac = clamp(fac, 0.0, 1.0);
	float facm = 1.0 - fac;

	outcol = col1;

	vec4 hsv, hsv2, tmp;
	rgb_to_hsv(col2, hsv2);

	if (hsv2.y != 0.0) {
		rgb_to_hsv(outcol, hsv);
		hsv.x = hsv2.x;
		hsv.y = hsv2.y;
		hsv_to_rgb(hsv, tmp);

		outcol = mix(outcol, tmp, fac);
		outcol.a = col1.a;
	}
}

void mix_soft(float fac, vec4 col1, vec4 col2, out vec4 outcol)
{
	fac = clamp(fac, 0.0, 1.0);
	float facm = 1.0 - fac;

	vec4 one = vec4(1.0);
	vec4 scr = one - (one - col2) * (one - col1);
	outcol = facm * col1 + fac * ((one - col1) * col2 * col1 + col1 * scr);
}

void mix_linear(float fac, vec4 col1, vec4 col2, out vec4 outcol)
{
	fac = clamp(fac, 0.0, 1.0);

	outcol = col1 + fac * (2.0 * (col2 - vec4(0.5)));
}

void valtorgb(float fac, sampler2D colormap, out vec4 outcol, out float outalpha)
{
	outcol = texture2D(colormap, vec2(fac, 0.0));
	outalpha = outcol.a;
}

void rgbtobw(vec4 color, out float outval)
{
#ifdef USE_NEW_SHADING
	outval = color.r * 0.2126 + color.g * 0.7152 + color.b * 0.0722;
#else
	outval = color.r * 0.35 + color.g * 0.45 + color.b * 0.2; /* keep these factors in sync with texture.h:RGBTOBW */
#endif
}

void invert(float fac, vec4 col, out vec4 outcol)
{
	outcol.xyz = mix(col.xyz, vec3(1.0, 1.0, 1.0) - col.xyz, fac);
	outcol.w = col.w;
}

void clamp_vec3(vec3 vec, vec3 min, vec3 max, out vec3 out_vec)
{
	out_vec = clamp(vec, min, max);
}

void clamp_val(float value, float min, float max, out float out_value)
{
	out_value = clamp(value, min, max);
}

void hue_sat(float hue, float sat, float value, float fac, vec4 col, out vec4 outcol)
{
	vec4 hsv;

	rgb_to_hsv(col, hsv);

	hsv[0] += (hue - 0.5);
	if (hsv[0] > 1.0) hsv[0] -= 1.0; else if (hsv[0] < 0.0) hsv[0] += 1.0;
	hsv[1] *= sat;
	if (hsv[1] > 1.0) hsv[1] = 1.0; else if (hsv[1] < 0.0) hsv[1] = 0.0;
	hsv[2] *= value;
	if (hsv[2] > 1.0) hsv[2] = 1.0; else if (hsv[2] < 0.0) hsv[2] = 0.0;

	hsv_to_rgb(hsv, outcol);

	outcol = mix(col, outcol, fac);
}

void separate_rgb(vec4 col, out float r, out float g, out float b)
{
	r = col.r;
	g = col.g;
	b = col.b;
}

void combine_rgb(float r, float g, float b, out vec4 col)
{
	col = vec4(r, g, b, 1.0);
}

void separate_xyz(vec3 vec, out float x, out float y, out float z)
{
	x = vec.r;
	y = vec.g;
	z = vec.b;
}

void combine_xyz(float x, float y, float z, out vec3 vec)
{
	vec = vec3(x, y, z);
}

void separate_hsv(vec4 col, out float h, out float s, out float v)
{
	vec4 hsv;

	rgb_to_hsv(col, hsv);
	h = hsv[0];
	s = hsv[1];
	v = hsv[2];
}

void combine_hsv(float h, float s, float v, out vec4 col)
{
	hsv_to_rgb(vec4(h, s, v, 1.0), col);
}

void output_node(vec4 rgb, float alpha, out vec4 outrgb)
{
	outrgb = vec4(rgb.rgb, alpha);
}

/*********** TEXTURES ***************/

void texture_flip_blend(vec3 vec, out vec3 outvec)
{
	outvec = vec.yxz;
}

void texture_blend_lin(vec3 vec, out float outval)
{
	outval = (1.0 + vec.x) / 2.0;
}

void texture_blend_quad(vec3 vec, out float outval)
{
	outval = max((1.0 + vec.x) / 2.0, 0.0);
	outval *= outval;
}

void texture_wood_sin(vec3 vec, out float value, out vec4 color, out vec3 normal)
{
	float a = sqrt(vec.x * vec.x + vec.y * vec.y + vec.z * vec.z) * 20.0;
	float wi = 0.5 + 0.5 * sin(a);

	value = wi;
	color = vec4(wi, wi, wi, 1.0);
	normal = vec3(0.0, 0.0, 0.0);
}

void texture_image(vec3 vec, float lodbias, sampler2D ima, out float value, out vec4 color, out vec3 normal)
{
	color = texture2D(ima, (vec.xy + vec2(1.0, 1.0)) * 0.5, lodbias);
	value = color.a;

	normal.x = 2.0 * (color.r - 0.5);
	normal.y = 2.0 * (0.5 - color.g);
	normal.z = 2.0 * (color.b - 0.5);
}

/************* MTEX *****************/

void texco_orco(vec3 attorco, out vec3 orco)
{
	orco = attorco;
}

void texco_uv(vec2 attuv, out vec3 uv)
{
	/* disabled for now, works together with leaving out mtex_2d_mapping
	   uv = vec3(attuv*2.0 - vec2(1.0, 1.0), 0.0); */
	uv = vec3(attuv, 0.0);
}

void texco_norm(vec3 normal, out vec3 outnormal)
{
	/* corresponds to shi->orn, which is negated so cancels
	   out blender normal negation */
	outnormal = normalize(normal);
}

void texco_tangent(vec4 tangent, out vec3 outtangent)
{
	outtangent = normalize(tangent.xyz);
}

void texco_global(mat4 viewinvmat, vec3 co, out vec3 global)
{
	global = (viewinvmat * vec4(co, 1.0)).xyz;
}

void texco_object(mat4 viewinvmat, mat4 obinvmat, vec3 co, out vec3 object)
{
	object = (obinvmat * (viewinvmat * vec4(co, 1.0))).xyz;
}

void texco_refl(vec3 vn, vec3 view, out vec3 ref)
{
	ref = view - 2.0 * dot(vn, view) * vn;
}

void shade_norm(vec3 normal, out vec3 outnormal)
{
	/* blender render normal is negated */
	outnormal = -normalize(normal);
}

void mtex_mirror(vec3 tcol, vec4 refcol, float tin, float colmirfac, out vec4 outrefcol)
{
	outrefcol = mix(refcol, vec4(1.0, tcol), tin * colmirfac);
}

void mtex_rgb_blend(vec3 outcol, vec3 texcol, float fact, float facg, out vec3 incol)
{
	float facm;

	fact *= facg;
	facm = 1.0 - fact;

	incol = fact * texcol + facm * outcol;
}

void mtex_rgb_mul(vec3 outcol, vec3 texcol, float fact, float facg, out vec3 incol)
{
	float facm;

	fact *= facg;
	facm = 1.0 - fact;

	incol = (facm + fact * texcol) * outcol;
}

void mtex_rgb_screen(vec3 outcol, vec3 texcol, float fact, float facg, out vec3 incol)
{
	float facm;

	fact *= facg;
	facm = 1.0 - fact;

	incol = vec3(1.0) - (vec3(facm) + fact * (vec3(1.0) - texcol)) * (vec3(1.0) - outcol);
}

void mtex_rgb_overlay(vec3 outcol, vec3 texcol, float fact, float facg, out vec3 incol)
{
	float facm;

	fact *= facg;
	facm = 1.0 - fact;

	if (outcol.r < 0.5)
		incol.r = outcol.r * (facm + 2.0 * fact * texcol.r);
	else
		incol.r = 1.0 - (facm + 2.0 * fact * (1.0 - texcol.r)) * (1.0 - outcol.r);

	if (outcol.g < 0.5)
		incol.g = outcol.g * (facm + 2.0 * fact * texcol.g);
	else
		incol.g = 1.0 - (facm + 2.0 * fact * (1.0 - texcol.g)) * (1.0 - outcol.g);

	if (outcol.b < 0.5)
		incol.b = outcol.b * (facm + 2.0 * fact * texcol.b);
	else
		incol.b = 1.0 - (facm + 2.0 * fact * (1.0 - texcol.b)) * (1.0 - outcol.b);
}

void mtex_rgb_sub(vec3 outcol, vec3 texcol, float fact, float facg, out vec3 incol)
{
	incol = -fact * facg * texcol + outcol;
}

void mtex_rgb_add(vec3 outcol, vec3 texcol, float fact, float facg, out vec3 incol)
{
	incol = fact * facg * texcol + outcol;
}

void mtex_rgb_div(vec3 outcol, vec3 texcol, float fact, float facg, out vec3 incol)
{
	float facm;

	fact *= facg;
	facm = 1.0 - fact;

	if (texcol.r != 0.0) incol.r = facm * outcol.r + fact * outcol.r / texcol.r;
	if (texcol.g != 0.0) incol.g = facm * outcol.g + fact * outcol.g / texcol.g;
	if (texcol.b != 0.0) incol.b = facm * outcol.b + fact * outcol.b / texcol.b;
}

void mtex_rgb_diff(vec3 outcol, vec3 texcol, float fact, float facg, out vec3 incol)
{
	float facm;

	fact *= facg;
	facm = 1.0 - fact;

	incol = facm * outcol + fact * abs(texcol - outcol);
}

void mtex_rgb_dark(vec3 outcol, vec3 texcol, float fact, float facg, out vec3 incol)
{
	float facm, col;

	fact *= facg;
	facm = 1.0 - fact;

	incol.r = min(outcol.r, texcol.r) * fact + outcol.r * facm;
	incol.g = min(outcol.g, texcol.g) * fact + outcol.g * facm;
	incol.b = min(outcol.b, texcol.b) * fact + outcol.b * facm;
}

void mtex_rgb_light(vec3 outcol, vec3 texcol, float fact, float facg, out vec3 incol)
{
	float facm, col;

	fact *= facg;

	col = fact * texcol.r;
	if (col > outcol.r) incol.r = col; else incol.r = outcol.r;
	col = fact * texcol.g;
	if (col > outcol.g) incol.g = col; else incol.g = outcol.g;
	col = fact * texcol.b;
	if (col > outcol.b) incol.b = col; else incol.b = outcol.b;
}

void mtex_rgb_hue(vec3 outcol, vec3 texcol, float fact, float facg, out vec3 incol)
{
	vec4 col;

	mix_hue(fact * facg, vec4(outcol, 1.0), vec4(texcol, 1.0), col);
	incol.rgb = col.rgb;
}

void mtex_rgb_sat(vec3 outcol, vec3 texcol, float fact, float facg, out vec3 incol)
{
	vec4 col;

	mix_sat(fact * facg, vec4(outcol, 1.0), vec4(texcol, 1.0), col);
	incol.rgb = col.rgb;
}

void mtex_rgb_val(vec3 outcol, vec3 texcol, float fact, float facg, out vec3 incol)
{
	vec4 col;

	mix_val(fact * facg, vec4(outcol, 1.0), vec4(texcol, 1.0), col);
	incol.rgb = col.rgb;
}

void mtex_rgb_color(vec3 outcol, vec3 texcol, float fact, float facg, out vec3 incol)
{
	vec4 col;

	mix_color(fact * facg, vec4(outcol, 1.0), vec4(texcol, 1.0), col);
	incol.rgb = col.rgb;
}

void mtex_rgb_soft(vec3 outcol, vec3 texcol, float fact, float facg, out vec3 incol)
{
	vec4 col;

	mix_soft(fact * facg, vec4(outcol, 1.0), vec4(texcol, 1.0), col);
	incol.rgb = col.rgb;
}

void mtex_rgb_linear(vec3 outcol, vec3 texcol, float fact, float facg, out vec3 incol)
{
	fact *= facg;

	if (texcol.r > 0.5)
		incol.r = outcol.r + fact * (2.0 * (texcol.r - 0.5));
	else
		incol.r = outcol.r + fact * (2.0 * (texcol.r) - 1.0);

	if (texcol.g > 0.5)
		incol.g = outcol.g + fact * (2.0 * (texcol.g - 0.5));
	else
		incol.g = outcol.g + fact * (2.0 * (texcol.g) - 1.0);

	if (texcol.b > 0.5)
		incol.b = outcol.b + fact * (2.0 * (texcol.b - 0.5));
	else
		incol.b = outcol.b + fact * (2.0 * (texcol.b) - 1.0);
}

void mtex_value_vars(inout float fact, float facg, out float facm)
{
	fact *= abs(facg);
	facm = 1.0 - fact;

	if (facg < 0.0) {
		float tmp = fact;
		fact = facm;
		facm = tmp;
	}
}

void mtex_value_blend(float outcol, float texcol, float fact, float facg, out float incol)
{
	float facm;
	mtex_value_vars(fact, facg, facm);

	incol = fact * texcol + facm * outcol;
}

void mtex_value_mul(float outcol, float texcol, float fact, float facg, out float incol)
{
	float facm;
	mtex_value_vars(fact, facg, facm);

	facm = 1.0 - facg;
	incol = (facm + fact * texcol) * outcol;
}

void mtex_value_screen(float outcol, float texcol, float fact, float facg, out float incol)
{
	float facm;
	mtex_value_vars(fact, facg, facm);

	facm = 1.0 - facg;
	incol = 1.0 - (facm + fact * (1.0 - texcol)) * (1.0 - outcol);
}

void mtex_value_sub(float outcol, float texcol, float fact, float facg, out float incol)
{
	float facm;
	mtex_value_vars(fact, facg, facm);

	fact = -fact;
	incol = fact * texcol + outcol;
}

void mtex_value_add(float outcol, float texcol, float fact, float facg, out float incol)
{
	float facm;
	mtex_value_vars(fact, facg, facm);

	fact = fact;
	incol = fact * texcol + outcol;
}

void mtex_value_div(float outcol, float texcol, float fact, float facg, out float incol)
{
	float facm;
	mtex_value_vars(fact, facg, facm);

	if (texcol != 0.0)
		incol = facm * outcol + fact * outcol / texcol;
	else
		incol = 0.0;
}

void mtex_value_diff(float outcol, float texcol, float fact, float facg, out float incol)
{
	float facm;
	mtex_value_vars(fact, facg, facm);

	incol = facm * outcol + fact * abs(texcol - outcol);
}

void mtex_value_dark(float outcol, float texcol, float fact, float facg, out float incol)
{
	float facm;
	mtex_value_vars(fact, facg, facm);

	incol = facm * outcol + fact * min(outcol, texcol);
}

void mtex_value_light(float outcol, float texcol, float fact, float facg, out float incol)
{
	float facm;
	mtex_value_vars(fact, facg, facm);

	float col = fact * texcol;
	if (col > outcol) incol = col; else incol = outcol;
}

void mtex_value_clamp_positive(float fac, out float outfac)
{
	outfac = max(fac, 0.0);
}

void mtex_value_clamp(float fac, out float outfac)
{
	outfac = clamp(fac, 0.0, 1.0);
}

void mtex_har_divide(float har, out float outhar)
{
	outhar = har / 128.0;
}

void mtex_har_multiply_clamp(float har, out float outhar)
{
	har *= 128.0;

	if (har < 1.0) outhar = 1.0;
	else if (har > 511.0) outhar = 511.0;
	else outhar = har;
}

void mtex_alpha_from_col(vec4 col, out float alpha)
{
	alpha = col.a;
}

void mtex_alpha_to_col(vec4 col, float alpha, out vec4 outcol)
{
	outcol = vec4(col.rgb, alpha);
}

void mtex_alpha_multiply_value(vec4 col, float value, out vec4 outcol)
{
	outcol = vec4(col.rgb, col.a * value);
}

void mtex_rgbtoint(vec4 rgb, out float intensity)
{
	intensity = dot(vec3(0.35, 0.45, 0.2), rgb.rgb);
}

void mtex_value_invert(float invalue, out float outvalue)
{
	outvalue = 1.0 - invalue;
}

void mtex_rgb_invert(vec4 inrgb, out vec4 outrgb)
{
	outrgb = vec4(vec3(1.0) - inrgb.rgb, inrgb.a);
}

void mtex_value_stencil(float stencil, float intensity, out float outstencil, out float outintensity)
{
	float fact = intensity;
	outintensity = intensity * stencil;
	outstencil = stencil * fact;
}

void mtex_rgb_stencil(float stencil, vec4 rgb, out float outstencil, out vec4 outrgb)
{
	float fact = rgb.a;
	outrgb = vec4(rgb.rgb, rgb.a * stencil);
	outstencil = stencil * fact;
}

void mtex_mapping_ofs(vec3 texco, vec3 ofs, out vec3 outtexco)
{
	outtexco = texco + ofs;
}

void mtex_mapping_size(vec3 texco, vec3 size, out vec3 outtexco)
{
	outtexco = size * texco;
}

void mtex_mapping_transform(vec3 texco, mat3 mat, vec3 ofs, vec3 size, out vec3 outtexco)
{
	outtexco = (texco - vec3(0.5)) * mat * size + vec3(0.5) + ofs;
}

void mtex_2d_mapping(vec3 vec, out vec3 outvec)
{
	outvec = vec3(vec.xy * 0.5 + vec2(0.5), vec.z);
}

vec3 mtex_2d_mapping(vec3 vec)
{
	return vec3(vec.xy * 0.5 + vec2(0.5), vec.z);
}

void mtex_cube_map(vec3 co, samplerCube ima, float lodbias, out float value, out vec4 color)
{
	color = textureCube(ima, co, lodbias);
	value = 1.0;
}

void mtex_cube_map_refl_from_refldir(
        samplerCube ima, vec3 reflecteddirection, float lodbias, out float value, out vec4 color)
{
        color = textureCube(ima, reflecteddirection, lodbias);
        value = color.a;
}

vec4 mtex_cube_map_refl_color(samplerCube ima, mat4 viewmatrixinverse, float lodbias, vec3 vn, vec3 viewdirection)
{
	vec3 normaldirection = normalize(viewmatrixinverse * vec4(vn, 0.0)).xyz;
	vec3 reflecteddirection = reflect(viewdirection, normaldirection);
	vec4 col = textureCube(ima, reflecteddirection, lodbias);
	return col;
}

vec4 mtex_cube_map_refr_color(samplerCube ima, mat4 viewmatrixinverse, float ior, float lodbias, vec3 vn, vec3 viewdirection)
{
	vec3 normaldirection = normalize(viewmatrixinverse * vec4(vec3(vn.x, vn.y, -vn.z), 0.0)).xyz;
	vec3 refracteddirection = refract(viewdirection, normaldirection, 1.0 / ior);
	vec4 col = textureCube(ima, refracteddirection, lodbias);
	return col;
}

void mtex_cube_map_refl(
        samplerCube ima, vec3 vp, vec3 vn, float lodbias, mat4 viewmatrixinverse,
        out float value, out vec4 color)
{
	vec3 viewdirection = vec3(viewmatrixinverse * vec4(vp, 0.0));
	color = mtex_cube_map_refl_color(ima, viewmatrixinverse, lodbias, vn, viewdirection);
	value = 1.0;
}

void mtex_cube_map_refl_refr(
        samplerCube ima, vec3 vp, vec3 vn, float lodbias, mat4 viewmatrixinverse,
        float ior, float ratio, out float value, out vec4 color)
{
	vec3 viewdirection = vec3(viewmatrixinverse * vec4(vp, 0.0));

	if (ratio <= 0.0) {
		color = mtex_cube_map_refl_color(ima, viewmatrixinverse, lodbias, vn, viewdirection);
	}
	else if (ratio >= 1.0) {
		color = mtex_cube_map_refr_color(ima, viewmatrixinverse, ior, lodbias, vn, viewdirection);
	}
	else {
		vec4 refl = mtex_cube_map_refl_color(ima, viewmatrixinverse, lodbias, vn, viewdirection);
		vec4 refr = mtex_cube_map_refr_color(ima, viewmatrixinverse, ior, lodbias, vn, viewdirection);
		color = mix(refl, refr, ratio);
	}
	value = 1.0;
}

void mtex_image(vec3 texco, sampler2D ima, float lodbias, out float value, out vec4 color)
{
	color = texture2D(ima, texco.xy, lodbias);
	value = 1.0;
}

void mtex_image_refl(vec3 I, vec4 camerafac, sampler2D ima, float lodbias, mat4 objectmatrix, mat4 viewmatrix, vec3 vp, vec3 vn, out float value, out vec4 color)
{
	vec4 projvec = gl_ProjectionMatrix * vec4(I, 1.0);
	vec3 window = vec3(mtex_2d_mapping(projvec.xyz / projvec.w).xy * camerafac.xy + camerafac.zw, 0.0);

	vec3 Z  = normalize(vec3(viewmatrix * objectmatrix * vec4( 0.0, 0.0, 1.0, 0.0)));

	vec3 reflecteddirection = reflect(vp, vn) - reflect(vp, Z);

	// 0.25 is an artistic constant, normal map distortion needs to be scaled down to give proper results
	vec2 uv = window.xy + vec2(reflecteddirection.x, reflecteddirection.y) * 0.25;

	color = texture2D(ima, uv, lodbias);
	value = 1.0;
}

void mtex_normal(vec3 texco, sampler2D ima, float lodbias, out vec3 normal)
{
	// The invert of the red channel is to make
	// the normal map compliant with the outside world.
	// It needs to be done because in Blender
	// the normal used points inward.
	// Should this ever change this negate must be removed.
	vec4 color = texture2D(ima, texco.xy, lodbias);
	normal = 2.0 * (vec3(-color.r, color.g, color.b) - vec3(-0.5, 0.5, 0.5));
}

void mtex_bump_normals_init(vec3 vN, out vec3 vNorg, out vec3 vNacc, out float fPrevMagnitude)
{
	vNorg = vN;
	vNacc = vN;
	fPrevMagnitude = 1.0;
}

/** helper method to extract the upper left 3x3 matrix from a 4x4 matrix */
mat3 to_mat3(mat4 m4)
{
	mat3 m3;
	m3[0] = m4[0].xyz;
	m3[1] = m4[1].xyz;
	m3[2] = m4[2].xyz;
	return m3;
}

void mtex_bump_init_objspace(
        vec3 surf_pos, vec3 surf_norm,
        mat4 mView, mat4 mViewInv, mat4 mObj, mat4 mObjInv,
        float fPrevMagnitude_in, vec3 vNacc_in,
        out float fPrevMagnitude_out, out vec3 vNacc_out,
        out vec3 vR1, out vec3 vR2, out float fDet)
{
	mat3 obj2view = to_mat3(ModelViewMatrix);
	mat3 view2obj = to_mat3(ModelViewMatrixInverse);

	vec3 vSigmaS = view2obj * dFdx(surf_pos);
	vec3 vSigmaT = view2obj * dFdy(surf_pos);
	vec3 vN = normalize(surf_norm * obj2view);

	vR1 = cross(vSigmaT, vN);
	vR2 = cross(vN, vSigmaS);
	fDet = dot(vSigmaS, vR1);

	/* pretransform vNacc (in mtex_bump_apply) using the inverse transposed */
	vR1 = vR1 * view2obj;
	vR2 = vR2 * view2obj;
	vN = vN * view2obj;

	float fMagnitude = abs(fDet) * length(vN);
	vNacc_out = vNacc_in * (fMagnitude / fPrevMagnitude_in);
	fPrevMagnitude_out = fMagnitude;
}

void mtex_bump_init_texturespace(
        vec3 surf_pos, vec3 surf_norm,
        float fPrevMagnitude_in, vec3 vNacc_in,
        out float fPrevMagnitude_out, out vec3 vNacc_out,
        out vec3 vR1, out vec3 vR2, out float fDet)
{
	vec3 vSigmaS = dFdx(surf_pos);
	vec3 vSigmaT = dFdy(surf_pos);
	vec3 vN = surf_norm; /* normalized interpolated vertex normal */

	vR1 = normalize(cross(vSigmaT, vN));
	vR2 = normalize(cross(vN, vSigmaS));
	fDet = sign(dot(vSigmaS, vR1));

	float fMagnitude = abs(fDet);
	vNacc_out = vNacc_in * (fMagnitude / fPrevMagnitude_in);
	fPrevMagnitude_out = fMagnitude;
}

void mtex_bump_init_viewspace(
        vec3 surf_pos, vec3 surf_norm,
        float fPrevMagnitude_in, vec3 vNacc_in,
        out float fPrevMagnitude_out, out vec3 vNacc_out,
        out vec3 vR1, out vec3 vR2, out float fDet)
{
	vec3 vSigmaS = dFdx(surf_pos);
	vec3 vSigmaT = dFdy(surf_pos);
	vec3 vN = surf_norm; /* normalized interpolated vertex normal */

	vR1 = cross(vSigmaT, vN);
	vR2 = cross(vN, vSigmaS);
	fDet = dot(vSigmaS, vR1);

	float fMagnitude = abs(fDet);
	vNacc_out = vNacc_in * (fMagnitude / fPrevMagnitude_in);
	fPrevMagnitude_out = fMagnitude;
}

void mtex_bump_tap3(
        vec3 texco, sampler2D ima, float hScale,
        float lodbias, out float dBs, out float dBt)
{
	vec2 STll = texco.xy;
	vec2 STlr = texco.xy + dFdx(texco.xy);
	vec2 STul = texco.xy + dFdy(texco.xy);

	float Hll, Hlr, Hul;
	rgbtobw(texture2D(ima, STll, lodbias), Hll);
	rgbtobw(texture2D(ima, STlr, lodbias), Hlr);
	rgbtobw(texture2D(ima, STul, lodbias), Hul);

	dBs = hScale * (Hlr - Hll);
	dBt = hScale * (Hul - Hll);
}

#ifdef BUMP_BICUBIC

void mtex_bump_bicubic(
        vec3 texco, sampler2D ima, float hScale,
        float lodbias, out float dBs, out float dBt )
{
	float Hl;
	float Hr;
	float Hd;
	float Hu;

	vec2 TexDx = dFdx(texco.xy);
	vec2 TexDy = dFdy(texco.xy);

	vec2 STl = texco.xy - 0.5 * TexDx;
	vec2 STr = texco.xy + 0.5 * TexDx;
	vec2 STd = texco.xy - 0.5 * TexDy;
	vec2 STu = texco.xy + 0.5 * TexDy;

	rgbtobw(texture2D(ima, STl, lodbias), Hl);
	rgbtobw(texture2D(ima, STr, lodbias), Hr);
	rgbtobw(texture2D(ima, STd, lodbias), Hd);
	rgbtobw(texture2D(ima, STu, lodbias), Hu);

	vec2 dHdxy = vec2(Hr - Hl, Hu - Hd);
	float fBlend = clamp(1.0 - textureQueryLOD(ima, texco.xy).x, 0.0, 1.0);
	if (fBlend != 0.0) {
		// the derivative of the bicubic sampling of level 0
		ivec2 vDim;
		vDim = textureSize(ima, 0);

		// taking the fract part of the texture coordinate is a hardcoded wrap mode.
		// this is acceptable as textures use wrap mode exclusively in 3D view elsewhere in blender.
		// this is done so that we can still get a valid texel with uvs outside the 0,1 range
		// by texelFetch below, as coordinates are clamped when using this function.
		vec2 fTexLoc = vDim * fract(texco.xy) - vec2(0.5, 0.5);
		ivec2 iTexLoc = ivec2(floor(fTexLoc));
		vec2 t = clamp(fTexLoc - iTexLoc, 0.0, 1.0);        // sat just to be pedantic

/*******************************************************************************************
 * This block will replace the one below when one channel textures are properly supported. *
 *******************************************************************************************
		vec4 vSamplesUL = textureGather(ima, (iTexLoc+ivec2(-1,-1) + vec2(0.5,0.5))/vDim);
		vec4 vSamplesUR = textureGather(ima, (iTexLoc+ivec2(1,-1) + vec2(0.5,0.5))/vDim);
		vec4 vSamplesLL = textureGather(ima, (iTexLoc+ivec2(-1,1) + vec2(0.5,0.5))/vDim);
		vec4 vSamplesLR = textureGather(ima, (iTexLoc+ivec2(1,1) + vec2(0.5,0.5))/vDim);

		mat4 H = mat4(vSamplesUL.w, vSamplesUL.x, vSamplesLL.w, vSamplesLL.x,
		            vSamplesUL.z, vSamplesUL.y, vSamplesLL.z, vSamplesLL.y,
		            vSamplesUR.w, vSamplesUR.x, vSamplesLR.w, vSamplesLR.x,
		            vSamplesUR.z, vSamplesUR.y, vSamplesLR.z, vSamplesLR.y);
 */
		ivec2 iTexLocMod = iTexLoc + ivec2(-1, -1);

		mat4 H;

		for (int i = 0; i < 4; i++) {
			for (int j = 0; j < 4; j++) {
				ivec2 iTexTmp = iTexLocMod + ivec2(i, j);

				// wrap texture coordinates manually for texelFetch to work on uvs oitside the 0,1 range.
				// this is guaranteed to work since we take the fractional part of the uv above.
				iTexTmp.x = (iTexTmp.x < 0) ? iTexTmp.x + vDim.x : ((iTexTmp.x >= vDim.x) ? iTexTmp.x - vDim.x : iTexTmp.x);
				iTexTmp.y = (iTexTmp.y < 0) ? iTexTmp.y + vDim.y : ((iTexTmp.y >= vDim.y) ? iTexTmp.y - vDim.y : iTexTmp.y);

				rgbtobw(texelFetch(ima, iTexTmp, 0), H[i][j]);
			}
		}

		float x = t.x, y = t.y;
		float x2 = x * x, x3 = x2 * x, y2 = y * y, y3 = y2 * y;

		vec4 X  = vec4(-0.5 * (x3 + x) + x2,    1.5 * x3 - 2.5 * x2 + 1, -1.5 * x3 + 2 * x2 + 0.5 * x, 0.5 * (x3 - x2));
		vec4 Y  = vec4(-0.5 * (y3 + y) + y2,    1.5 * y3 - 2.5 * y2 + 1, -1.5 * y3 + 2 * y2 + 0.5 * y, 0.5 * (y3 - y2));
		vec4 dX = vec4(-1.5 * x2 + 2 * x - 0.5, 4.5 * x2 - 5 * x,        -4.5 * x2 + 4 * x + 0.5,      1.5 * x2 - x);
		vec4 dY = vec4(-1.5 * y2 + 2 * y - 0.5, 4.5 * y2 - 5 * y,        -4.5 * y2 + 4 * y + 0.5,      1.5 * y2 - y);

		// complete derivative in normalized coordinates (mul by vDim)
		vec2 dHdST = vDim * vec2(dot(Y, H * dX), dot(dY, H * X));

		// transform derivative to screen-space
		vec2 dHdxy_bicubic = vec2(dHdST.x * TexDx.x + dHdST.y * TexDx.y,
		                          dHdST.x * TexDy.x + dHdST.y * TexDy.y);

		// blend between the two
		dHdxy = dHdxy * (1 - fBlend) + dHdxy_bicubic * fBlend;
	}

	dBs = hScale * dHdxy.x;
	dBt = hScale * dHdxy.y;
}

#endif

void mtex_bump_tap5(
        vec3 texco, sampler2D ima, float hScale,
        float lodbias, out float dBs, out float dBt)
{
	vec2 TexDx = dFdx(texco.xy);
	vec2 TexDy = dFdy(texco.xy);

	vec2 STc = texco.xy;
	vec2 STl = texco.xy - 0.5 * TexDx;
	vec2 STr = texco.xy + 0.5 * TexDx;
	vec2 STd = texco.xy - 0.5 * TexDy;
	vec2 STu = texco.xy + 0.5 * TexDy;

	float Hc, Hl, Hr, Hd, Hu;
	rgbtobw(texture2D(ima, STc, lodbias), Hc);
	rgbtobw(texture2D(ima, STl, lodbias), Hl);
	rgbtobw(texture2D(ima, STr, lodbias), Hr);
	rgbtobw(texture2D(ima, STd, lodbias), Hd);
	rgbtobw(texture2D(ima, STu, lodbias), Hu);

	dBs = hScale * (Hr - Hl);
	dBt = hScale * (Hu - Hd);
}

void mtex_bump_deriv(
        vec3 texco, sampler2D ima, float ima_x, float ima_y, float hScale,
        float lodbias, out float dBs, out float dBt)
{
	float s = 1.0;      // negate this if flipped texture coordinate
	vec2 TexDx = dFdx(texco.xy);
	vec2 TexDy = dFdy(texco.xy);

	// this variant using a derivative map is described here
	// http://mmikkelsen3d.blogspot.com/2011/07/derivative-maps.html
	vec2 dim = vec2(ima_x, ima_y);
	vec2 dBduv = hScale * dim * (2.0 * texture2D(ima, texco.xy, lodbias).xy - 1.0);

	dBs = dBduv.x * TexDx.x + s * dBduv.y * TexDx.y;
	dBt = dBduv.x * TexDy.x + s * dBduv.y * TexDy.y;
}

void mtex_bump_apply(
        float fDet, float dBs, float dBt, vec3 vR1, vec3 vR2, vec3 vNacc_in,
        out vec3 vNacc_out, out vec3 perturbed_norm)
{
	vec3 vSurfGrad = sign(fDet) * (dBs * vR1 + dBt * vR2);

	vNacc_out = vNacc_in - vSurfGrad;
	perturbed_norm = normalize(vNacc_out);
}

void mtex_bump_apply_texspace(
        float fDet, float dBs, float dBt, vec3 vR1, vec3 vR2,
        sampler2D ima, vec3 texco, float ima_x, float ima_y, vec3 vNacc_in,
        out vec3 vNacc_out, out vec3 perturbed_norm)
{
	vec2 TexDx = dFdx(texco.xy);
	vec2 TexDy = dFdy(texco.xy);

	vec3 vSurfGrad = sign(fDet) * (
	        dBs / length(vec2(ima_x * TexDx.x, ima_y * TexDx.y)) * vR1 +
	        dBt / length(vec2(ima_x * TexDy.x, ima_y * TexDy.y)) * vR2);

	vNacc_out = vNacc_in - vSurfGrad;
	perturbed_norm = normalize(vNacc_out);
}

void mtex_negate_texnormal(vec3 normal, out vec3 outnormal)
{
	outnormal = vec3(-normal.x, -normal.y, normal.z);
}

void mtex_nspace_tangent(vec4 tangent, vec3 normal, vec3 texnormal, out vec3 outnormal)
{
	vec3 B = tangent.w * cross(normal, tangent.xyz);

	outnormal = texnormal.x * tangent.xyz + texnormal.y * B + texnormal.z * normal;
	outnormal = normalize(outnormal);
}

void mtex_nspace_world(mat4 viewmat, vec3 texnormal, out vec3 outnormal)
{
	outnormal = normalize((viewmat * vec4(texnormal, 0.0)).xyz);
}

void mtex_nspace_object(vec3 texnormal, out vec3 outnormal)
{
	outnormal = normalize(NormalMatrix * texnormal);
}

void mtex_blend_normal(float norfac, vec3 normal, vec3 newnormal, out vec3 outnormal)
{
	outnormal = (1.0 - norfac) * normal + norfac * newnormal;
	outnormal = normalize(outnormal);
}

/******* MATERIAL *********/

void lamp_visibility_sun_hemi(vec3 lampvec, out vec3 lv, out float dist, out float visifac)
{
	lv = lampvec;
	dist = 1.0;
	visifac = 1.0;
}

void lamp_visibility_other(vec3 co, vec3 lampco, out vec3 lv, out float dist, out float visifac)
{
	lv = co - lampco;
	dist = length(lv);
	lv = normalize(lv);
	visifac = 1.0;
}

void lamp_falloff_invlinear(float lampdist, float dist, out float visifac)
{
	visifac = lampdist / (lampdist + dist);
}

void lamp_falloff_invsquare(float lampdist, float dist, out float visifac)
{
	visifac = lampdist / (lampdist + dist * dist);
}

void lamp_falloff_sliders(float lampdist, float ld1, float ld2, float dist, out float visifac)
{
	float lampdistkw = lampdist * lampdist;

	visifac = lampdist / (lampdist + ld1 * dist);
	visifac *= lampdistkw / (lampdistkw + ld2 * dist * dist);
}

void lamp_falloff_invcoefficients(float coeff_const, float coeff_lin, float coeff_quad, float dist, out float visifac)
{
	vec3 coeff = vec3(coeff_const, coeff_lin, coeff_quad);
	vec3 d_coeff = vec3(1.0, dist, dist * dist);
	float visifac_r = dot(coeff, d_coeff);
	if (visifac_r > 0.0)
		visifac = 1.0 / visifac_r;
	else
		visifac = 0.0;
}

void lamp_falloff_curve(float lampdist, sampler2D curvemap, float dist, out float visifac)
{
	visifac = texture2D(curvemap, vec2(dist / lampdist, 0.0)).x;
}

void lamp_visibility_sphere(float lampdist, float dist, float visifac, out float outvisifac)
{
	float t = lampdist - dist;

	outvisifac = visifac * max(t, 0.0) / lampdist;
}

void lamp_visibility_spot_square(vec3 lampvec, mat4 lampimat, vec2 scale, vec3 lv, out float inpr)
{
	if (dot(lv, lampvec) > 0.0) {
		vec3 lvrot = (lampimat * vec4(lv, 0.0)).xyz;
		/* without clever non-uniform scale, we could do: */
		// float x = max(abs(lvrot.x / lvrot.z), abs(lvrot.y / lvrot.z));
		float x = max(abs((lvrot.x / scale.x) / lvrot.z), abs((lvrot.y / scale.y) / lvrot.z));

		inpr = 1.0 / sqrt(1.0 + x * x);
	}
	else
		inpr = 0.0;
}

void lamp_visibility_spot_circle(vec3 lampvec, mat4 lampimat, vec2 scale, vec3 lv, out float inpr)
{
	/* without clever non-uniform scale, we could do: */
	// inpr = dot(lv, lampvec);
	if (dot(lv, lampvec) > 0.0) {
		vec3 lvrot = (lampimat * vec4(lv, 0.0)).xyz;
		float x = abs(lvrot.x / lvrot.z);
		float y = abs(lvrot.y / lvrot.z);

		float ellipse = abs((x * x) / (scale.x * scale.x) + (y * y) / (scale.y * scale.y));

		inpr = 1.0 / sqrt(1.0 + ellipse);
	}
	else
		inpr = 0.0;
}

void lamp_visibility_spot(float spotsi, float spotbl, float inpr, float visifac, out float outvisifac)
{
	float t = spotsi;

	if (inpr <= t) {
		outvisifac = 0.0;
	}
	else {
		t = inpr - t;

		/* soft area */
		if (spotbl != 0.0)
			inpr *= smoothstep(0.0, 1.0, t / spotbl);

		outvisifac = visifac * inpr;
	}
}

void lamp_visibility_clamp(float visifac, out float outvisifac)
{
	outvisifac = (visifac < 0.001) ? 0.0 : visifac;
}

void shade_alpha_depth(vec3 vp, sampler2D ima, float alpha, float factor, out float outalpha)
{
	float depth = texelFetch(ima, ivec2(gl_FragCoord.xy), 0).x;

	vec4 depthvp = gl_ProjectionMatrix * vec4(vp.xy, vp.z - factor, 1.0);

	float startfade = gl_FragCoord.z;
	float endfade = (1.0 + depthvp.z / depthvp.w) * 0.5;

	outalpha = alpha * smoothstep(startfade, endfade, depth);
}

void world_paper_view(vec3 vec, out vec3 outvec)
{
	vec3 nvec = normalize(vec);
	outvec = (ProjectionMatrix[3][3] == 0.0) ? vec3(nvec.x, 0.0, nvec.y) : vec3(0.0, 0.0, -1.0);
}

void world_zen_mapping(vec3 view, float zenup, float zendown, out float zenfac)
{
	if (view.z >= 0.0)
		zenfac = zenup;
	else
		zenfac = zendown;
}

void world_blend_paper_real(vec3 vec, out float blend)
{
	blend = abs(vec.y);
}

void world_blend_paper(vec3 vec, out float blend)
{
	blend = (vec.y + 1.0) * 0.5;
}

void world_blend_real(vec3 vec, out float blend)
{
	blend = abs(normalize(vec).z);
}

void world_blend(vec3 vec, out float blend)
{
	blend = (normalize(vec).z + 1) * 0.5;
}

void shade_view(vec3 co, out vec3 view)
{
	/* handle perspective/orthographic */
	view = (ProjectionMatrix[3][3] == 0.0) ? normalize(co) : vec3(0.0, 0.0, -1.0);
}

void shade_tangent_v(vec3 lv, vec3 tang, out vec3 vn)
{
	vec3 c = cross(lv, tang);
	vec3 vnor = cross(c, tang);

	vn = -normalize(vnor);
}

void shade_inp(vec3 vn, vec3 lv, out float inp)
{
	inp = dot(vn, lv);
}

void shade_is_no_diffuse(out float is)
{
	is = 0.0;
}

void shade_is_hemi(float inp, out float is)
{
	is = 0.5 * inp + 0.5;
}

float area_lamp_energy(mat4 area, vec3 co, vec3 vn)
{
	vec3 vec[4], c[4];
	float rad[4], fac;

	vec[0] = normalize(co - area[0].xyz);
	vec[1] = normalize(co - area[1].xyz);
	vec[2] = normalize(co - area[2].xyz);
	vec[3] = normalize(co - area[3].xyz);

	c[0] = normalize(cross(vec[0], vec[1]));
	c[1] = normalize(cross(vec[1], vec[2]));
	c[2] = normalize(cross(vec[2], vec[3]));
	c[3] = normalize(cross(vec[3], vec[0]));

	rad[0] = acos(dot(vec[0], vec[1]));
	rad[1] = acos(dot(vec[1], vec[2]));
	rad[2] = acos(dot(vec[2], vec[3]));
	rad[3] = acos(dot(vec[3], vec[0]));

	fac =  rad[0] * dot(vn, c[0]);
	fac += rad[1] * dot(vn, c[1]);
	fac += rad[2] * dot(vn, c[2]);
	fac += rad[3] * dot(vn, c[3]);

	return max(fac, 0.0);
}

void shade_inp_area(
        vec3 position, vec3 lampco, vec3 lampvec, vec3 vn, mat4 area, float areasize, float k,
        out float inp)
{
	vec3 co = position;
	vec3 vec = co - lampco;

	if (dot(vec, lampvec) < 0.0) {
		inp = 0.0;
	}
	else {
		float intens = area_lamp_energy(area, co, vn);

		inp = pow(intens * areasize, k);
	}
}

void shade_diffuse_oren_nayer(float nl, vec3 n, vec3 l, vec3 v, float rough, out float is)
{
	vec3 h = normalize(v + l);
	float nh = max(dot(n, h), 0.0);
	float nv = max(dot(n, v), 0.0);
	float realnl = dot(n, l);

	if (realnl < 0.0) {
		is = 0.0;
	}
	else if (nl < 0.0) {
		is = 0.0;
	}
	else {
		float vh = max(dot(v, h), 0.0);
		float Lit_A = acos(realnl);
		float View_A = acos(nv);

		vec3 Lit_B = normalize(l - realnl * n);
		vec3 View_B = normalize(v - nv * n);

		float t = max(dot(Lit_B, View_B), 0.0);

		float a, b;

		if (Lit_A > View_A) {
			a = Lit_A;
			b = View_A;
		}
		else {
			a = View_A;
			b = Lit_A;
		}

		float A = 1.0 - (0.5 * ((rough * rough) / ((rough * rough) + 0.33)));
		float B = 0.45 * ((rough * rough) / ((rough * rough) + 0.09));

		b *= 0.95;
		is = nl * (A + (B * t * sin(a) * tan(b)));
	}
}

void shade_diffuse_toon(vec3 n, vec3 l, vec3 v, float size, float tsmooth, out float is)
{
	float rslt = dot(n, l);
	float ang = acos(rslt);

	if (ang < size) is = 1.0;
	else if (ang > (size + tsmooth) || tsmooth == 0.0) is = 0.0;
	else is = 1.0 - ((ang - size) / tsmooth);
}

void shade_diffuse_minnaert(float nl, vec3 n, vec3 v, float darkness, out float is)
{
	if (nl <= 0.0) {
		is = 0.0;
	}
	else {
		float nv = max(dot(n, v), 0.0);

		if (darkness <= 1.0)
			is = nl * pow(max(nv * nl, 0.1), darkness - 1.0);
		else
			is = nl * pow(1.0001 - nv, darkness - 1.0);
	}
}

float fresnel_fac(vec3 view, vec3 vn, float grad, float fac)
{
	float t1, t2;
	float ffac;

	if (fac == 0.0) {
		ffac = 1.0;
	}
	else {
		t1 = dot(view, vn);
		if (t1 > 0.0) t2 = 1.0 + t1;
		else t2 = 1.0 - t1;

		t2 = grad + (1.0 - grad) * pow(t2, fac);

		if (t2 < 0.0) ffac = 0.0;
		else if (t2 > 1.0) ffac = 1.0;
		else ffac = t2;
	}

	return ffac;
}

void shade_diffuse_fresnel(vec3 vn, vec3 lv, vec3 view, float fac_i, float fac, out float is)
{
	is = fresnel_fac(lv, vn, fac_i, fac);
}

void shade_cubic(float is, out float outis)
{
	if (is > 0.0 && is < 1.0)
		outis = smoothstep(0.0, 1.0, is);
	else
		outis = is;
}

void shade_visifac(float i, float visifac, float refl, out float outi)
{
	/*if (i > 0.0)*/
	outi = max(i * visifac * refl, 0.0);
	/*else
	    outi = i;*/
}

void shade_tangent_v_spec(vec3 tang, out vec3 vn)
{
	vn = tang;
}

void shade_add_to_diffuse(float i, vec3 lampcol, vec3 col, out vec3 outcol)
{
	if (i > 0.0)
		outcol = i * lampcol * col;
	else
		outcol = vec3(0.0, 0.0, 0.0);
}

void shade_hemi_spec(vec3 vn, vec3 lv, vec3 view, float spec, float hard, float visifac, out float t)
{
	lv += view;
	lv = normalize(lv);

	t = dot(vn, lv);
	t = 0.5 * t + 0.5;

	t = visifac * spec * pow(t, hard);
}

float InScatter(vec3 start, vec3 dir, vec3 lightPos, float d)
{
	// calculate quadratic coefficients a,b,c
	vec3 q = start - lightPos;
	float b = dot(dir, q);
	float c = dot(q, q);

	// evaluate integral
	float s = 1.0 / sqrt(c - b*b);

	float l = s * (atan( (d + b) * s) - atan( b*s ));

	return l;	
}
 
vec3 linePlaneIntersect(in vec3 lp, in vec3 lv, in vec3 pc, in vec3 pn)
{
   return lp+lv*(dot(pn,pc-lp)/dot(pn,lv));
}

void shade_phong_spec(vec3 n, vec3 l, vec3 v, float hard, out float specfac)
{
	vec3 h = normalize(l + v);
	float rslt = max(dot(h, n), 0.0);

	specfac = pow(rslt, hard);
}

void shade_cooktorr_spec(vec3 n, vec3 l, vec3 v, float hard, out float specfac)
{
	vec3 h = normalize(v + l);
	float nh = dot(n, h);

	if (nh < 0.0) {
		specfac = 0.0;
	}
	else {
		float nv = max(dot(n, v), 0.0);
		float i = pow(nh, hard);

		i = i / (0.1 + nv);
		specfac = i;
	}
}

void shade_blinn_spec(vec3 n, vec3 l, vec3 v, float refrac, float spec_power, out float specfac)
{
	if (refrac < 1.0) {
		specfac = 0.0;
	}
	else if (spec_power == 0.0) {
		specfac = 0.0;
	}
	else {
		if (spec_power < 100.0)
			spec_power = sqrt(1.0 / spec_power);
		else
			spec_power = 10.0 / spec_power;

		vec3 h = normalize(v + l);
		float nh = dot(n, h);
		if (nh < 0.0) {
			specfac = 0.0;
		}
		else {
			float nv = max(dot(n, v), 0.01);
			float nl = dot(n, l);
			if (nl <= 0.01) {
				specfac = 0.0;
			}
			else {
				float vh = max(dot(v, h), 0.01);

				float a = 1.0;
				float b = (2.0 * nh * nv) / vh;
				float c = (2.0 * nh * nl) / vh;

				float g = 0.0;

				if (a < b && a < c) g = a;
				else if (b < a && b < c) g = b;
				else if (c < a && c < b) g = c;

				float p = sqrt(((refrac * refrac) + (vh * vh) - 1.0));
				float f = ((((p - vh) * (p - vh)) / ((p + vh) * (p + vh))) *
				           (1.0 + ((((vh * (p + vh)) - 1.0) * ((vh * (p + vh)) - 1.0)) /
				                   (((vh * (p - vh)) + 1.0) * ((vh * (p - vh)) + 1.0)))));
				float ang = acos(nh);

				specfac = max(f * g * exp_blender((-(ang * ang) / (2.0 * spec_power * spec_power))), 0.0);
			}
		}
	}
}

void shade_wardiso_spec(vec3 n, vec3 l, vec3 v, float rms, out float specfac)
{
	vec3 h = normalize(l + v);
	float nh = max(dot(n, h), 0.001);
	float nv = max(dot(n, v), 0.001);
	float nl = max(dot(n, l), 0.001);
	float angle = tan(acos(nh));
	float alpha = max(rms, 0.001);

	specfac = nl * (1.0 / (4.0 * M_PI * alpha * alpha)) * (exp_blender(-(angle * angle) / (alpha * alpha)) / (sqrt(nv * nl)));
}

void shade_toon_spec(vec3 n, vec3 l, vec3 v, float size, float tsmooth, out float specfac)
{
	vec3 h = normalize(l + v);
	float rslt = dot(h, n);
	float ang = acos(rslt);

	if (ang < size) rslt = 1.0;
	else if (ang >= (size + tsmooth) || tsmooth == 0.0) rslt = 0.0;
	else rslt = 1.0 - ((ang - size) / tsmooth);

	specfac = rslt;
}

void shade_spec_area_inp(float specfac, float inp, out float outspecfac)
{
	outspecfac = specfac * inp;
}

void shade_spec_t(float shadfac, float spec, float visifac, float specfac, out float t)
{
	t = shadfac * spec * visifac * specfac;
}

void shade_add_spec(float t, vec3 lampcol, vec3 speccol, out vec3 outcol)
{
	outcol = t * lampcol * speccol;
}

void shade_add_mirror(vec3 mir, vec4 refcol, vec3 combined, out vec3 result)
{
	result = mir * refcol.gba + (vec3(1.0) - mir * refcol.rrr) * combined;
}

void alpha_spec_correction(vec3 spec, float spectra, float alpha, out float outalpha)
{
	if (spectra > 0.0) {
		float t = clamp(max(max(spec.r, spec.g), spec.b) * spectra, 0.0, 1.0);
		outalpha = (1.0 - t) * alpha + t;
	}
	else {
		outalpha = alpha;
	}
}

void shade_add(vec4 col1, vec4 col2, out vec4 outcol)
{
	outcol = col1 + col2;
}

void shade_madd(vec4 col, vec4 col1, vec4 col2, out vec4 outcol)
{
	outcol = col + col1 * col2;
}

void shade_add_clamped(vec4 col1, vec4 col2, out vec4 outcol)
{
	outcol = col1 + max(col2, vec4(0.0, 0.0, 0.0, 0.0));
}

void shade_madd_clamped(vec4 col, vec4 col1, vec4 col2, out vec4 outcol)
{
	outcol = col + max(col1 * col2, vec4(0.0, 0.0, 0.0, 0.0));
}

void env_apply(vec4 col, vec3 hor, vec3 zen, vec4 f, mat4 vm, vec3 vn, out vec4 outcol)
{
	vec3 vv = normalize(vm[2].xyz);
	float skyfac = 0.5 * (1.0 + dot(vn, -vv));
	outcol = col + f * vec4(mix(hor, zen, skyfac), 0);
}

void shade_maddf(vec4 col, float f, vec4 col1, out vec4 outcol)
{
	outcol = col + f * col1;
}

void shade_mul(vec4 col1, vec4 col2, out vec4 outcol)
{
	outcol = col1 * col2;
}

void shade_mul_value(float fac, vec4 col, out vec4 outcol)
{
	outcol = col * fac;
}

void shade_mul_value_v3(float fac, vec3 col, out vec3 outcol)
{
	outcol = col * fac;
}

void shade_obcolor(vec4 col, vec4 obcol, out vec4 outcol)
{
	outcol = vec4(col.rgb * obcol.rgb, col.a);
}

void ramp_rgbtobw(vec3 color, out float outval)
{
	outval = color.r * 0.3 + color.g * 0.58 + color.b * 0.12;
}

void shade_only_shadow(float i, float shadfac, float energy, vec3 shadcol, out vec3 outshadrgb)
{
	outshadrgb = i * energy * (1.0 - shadfac) * (vec3(1.0) - shadcol);
}

void shade_only_shadow_diffuse(vec3 shadrgb, vec3 rgb, vec4 diff, out vec4 outdiff)
{
	outdiff = diff - vec4(rgb * shadrgb, 0.0);
}

void shade_only_shadow_specular(vec3 shadrgb, vec3 specrgb, vec4 spec, out vec4 outspec)
{
	outspec = spec - vec4(specrgb * shadrgb, 0.0);
}

void shade_clamp_positive(vec4 col, out vec4 outcol)
{
	outcol = max(col, vec4(0.0));
}

bool shadow_visibility(vec4 co)
{
	return (co.w > 0.0 && co.x > 0.0 && co.x / co.w < 1.0 && co.y > 0.0 && co.y / co.w < 1.0);
}

vec4 shadow_proj_coord(vec3 rco, mat4 shadowpersmat)
{
	vec4 lco = shadowpersmat * vec4(rco, 1.0);
	return lco;
}

vec4 shadow_proj_coord(vec3 rco, vec3 vn, mat4 shadowpersmat, float bias, float slopebias)
{
	vec4 lco = shadowpersmat * vec4(rco + vn * slopebias, 1.0);
	lco.z -= bias * lco.w;
	return lco;
}

float test_shadow_simple(sampler2DShadow shadowmap, vec4 co)
{
	return shadow2DProj(shadowmap, co).x;
}

float texture_shadow_offset(sampler2DShadow shadowmap, vec4 co, vec2 offset)
{
	return shadow2DProj(shadowmap, vec4(co.xy + offset, co.z, co.w)).x;
}

float test_shadow_pcf_early_bail(sampler2DShadow shadowmap, vec4 co, float samples, float samplesize)
{
	float step = samplesize / samples;
	float fullstep = samplesize - step * 0.95;
	float halfsample = samplesize / 2.0 - step * 0.5 * 0.95;

	float result = 0.0;
	for (float y = -halfsample; y <= halfsample; y += fullstep) {
		for (float x = -halfsample; x <= halfsample; x += fullstep) {
			result += texture_shadow_offset(shadowmap, co, vec2(x, y) * 0.1);
		}
	}

	if (result > 0.0 && result < 4.0) {
		float sampleoffset = halfsample - step;
		for (float y = -sampleoffset; y <= sampleoffset; y += step) {
			for (float x = -halfsample; x <= halfsample; x += step) {
				result += texture_shadow_offset(shadowmap, co, vec2(x, y) * 0.1);
			}
		}
		for (float y = -halfsample; y <= halfsample; y += fullstep) {
			for (float x = -sampleoffset; x <= sampleoffset; x += step) {
				result += texture_shadow_offset(shadowmap, co, vec2(x, y) * 0.1);
			}
		}
		result /= (samples * samples);
	}
	else {
		result /= 4.0;
	}

	return result;
}

float test_shadow_pcf(sampler2DShadow shadowmap, vec4 co, float samples, float samplesize)
{
	float step = samplesize / samples;
	float halfsample = samplesize / 2.0 - step * 0.5 * 0.95;

	float result = 0.0;
	for (float y = -halfsample; y <= halfsample; y += step) {
		for (float x = -halfsample; x <= halfsample; x += step) {
			result += texture_shadow_offset(shadowmap, co, vec2(x, y) * 0.1);
		}
	}
	result /= (samples * samples);

	return result;
}

float test_shadow_vsm(sampler2D shadowmap, vec4 co, float bias, float bleedbias)
{
	vec2 moments = texture2DProj(shadowmap, co).rg;
	float dist = co.z;
	float p = 0.0;

	if (dist <= moments.x)
		p = 1.0;

	float variance = moments.y - (moments.x * moments.x);
	variance = max(variance, bias / 10.0);

	float d = moments.x - dist;
	float p_max = variance / (variance + d * d);

	// Now reduce light-bleeding by removing the [0, x] tail and linearly rescaling (x, 1]
	p_max = clamp((p_max - bleedbias) / (1.0 - bleedbias), 0.0, 1.0);

	return max(p, p_max);
}

void shadow_simple(
        vec3 rco, vec3 vn, sampler2DShadow shadowmap, mat4 shadowpersmat, float bias, float slopebias, float inp,
        out float result)
{
	if (inp <= 0.0) {
		result = 0.0;
	}
	else {
		vec4 co = shadow_proj_coord(rco, vn, shadowpersmat, bias, slopebias);

<<<<<<< HEAD
		//float bias = (1.5 - inp*inp)*shadowbias;
		co.z -= shadowbias * co.w;

		if (co.w > 0.0 && co.x > 0.0 && co.x / co.w < 1.0 && co.y > 0.0 && co.y / co.w < 1.0) {
#if __VERSION__ == 120
			result = shadow2DProj(shadowmap, co).x;
#else
			result = textureProj(shadowmap, co);
#endif
=======
		if (shadow_visibility(co)) {
			result = test_shadow_simple(shadowmap, co);
>>>>>>> 9b7cdd5b
		}
		else {
			result = 1.0;
		}
	}
}

void shadow_pcf(
        vec3 rco, vec3 vn, sampler2DShadow shadowmap, mat4 shadowpersmat, float bias, float slopebias,
        float samples, float samplesize, float inp,
        out float result)
{
	if (inp <= 0.0) {
		result = 0.0;
	}
	else {
		vec4 co = shadow_proj_coord(rco, vn, shadowpersmat, bias, slopebias);

		if (shadow_visibility(co)) {
			result = test_shadow_pcf(shadowmap, co, samples, samplesize);
		}
		else {
			result = 1.0;
		}
	}
}

void shadow_pcf_early_bail(
        vec3 rco, vec3 vn, sampler2DShadow shadowmap, mat4 shadowpersmat, float bias, float slopebias,
        float samples, float samplesize, float inp,
        out float result)
{
	if (inp <= 0.0) {
		result = 0.0;
	}
	else {
		vec4 co = shadow_proj_coord(rco, vn, shadowpersmat, bias, slopebias);

		if (shadow_visibility(co)) {
			result = test_shadow_pcf_early_bail(shadowmap, co, samples, samplesize);
		}
		else {
			result = 1.0;
		}
	}
}

void shadow_vsm(
        vec3 rco, sampler2D shadowmap, mat4 shadowpersmat, float bias, float bleedbias, float inp,
        out float result)
{
	if (inp <= 0.0) {
		result = 0.0;
	}
	else {
		vec4 co = shadow_proj_coord(rco, shadowpersmat);

		if (shadow_visibility(co)) {
			result = test_shadow_vsm(shadowmap, co, bias, bleedbias);
		}
		else {
			result = 1.0;
		}
	}
}

void shadows_only(float inp, float shadfac, vec3 shadowcolor, out vec3 result)
{
	result = vec3(1.0);

	if (inp > 0.0) {
		result -= (1.0 - shadfac) * (vec3(1.0) - shadowcolor);
	}
}

void shade_light_texture(vec3 rco, sampler2D cookie, vec3 scale, float lodbias, mat4 shadowpersmat, out vec4 result)
{

	vec4 co = shadowpersmat * vec4(rco, 1.0);

	result = texture2DProj(cookie, co * vec4(scale, 1.0), lodbias);
}

void shade_exposure_correct(vec3 col, float linfac, float logfac, out vec3 outcol)
{
	outcol = linfac * (1.0 - exp(col * logfac));
}

void shade_mist_factor(
        vec3 co, float enable, float miststa, float mistdist, float misttype, float misi,
        out float outfac)
{
	if (enable == 1.0) {
		float fac, zcor;

		zcor = (ProjectionMatrix[3][3] == 0.0) ? length(co) : -co[2];

		fac = clamp((zcor - miststa) / mistdist, 0.0, 1.0);
		if (misttype == 0.0) fac *= fac;
		else if (misttype == 1.0) ;
		else fac = sqrt(fac);

		outfac = 1.0 - (1.0 - fac) * (1.0 - misi);
	}
	else {
		outfac = 0.0;
	}
}

void shade_world_mix(vec3 hor, vec4 col, out vec4 outcol)
{
	float fac = clamp(col.a, 0.0, 1.0);
	outcol = vec4(mix(hor, col.rgb, fac), col.a);
}

void shade_alpha_opaque(vec4 col, out vec4 outcol)
{
	outcol = vec4(col.rgb, 1.0);
}

void shade_alpha_obcolor(vec4 col, vec4 obcol, out vec4 outcol)
{
	outcol = vec4(col.rgb, col.a * obcol.a);
}

/*********** NEW SHADER UTILITIES **************/

float fresnel_dielectric_0(float eta)
{
	/* compute fresnel reflactance at normal incidence => cosi = 1.0 */
	float A = (eta - 1.0) / (eta + 1.0);

	return A * A;
}

float fresnel_dielectric_cos(float cosi, float eta)
{
	/* compute fresnel reflectance without explicitly computing
	 * the refracted direction */
	float c = abs(cosi);
	float g = eta * eta - 1.0 + c * c;
	float result;

	if (g > 0.0) {
		g = sqrt(g);
		float A = (g - c) / (g + c);
		float B = (c * (g + c) - 1.0) / (c * (g - c) + 1.0);
		result = 0.5 * A * A * (1.0 + B * B);
	}
	else {
		result = 1.0;  /* TIR (no refracted component) */
	}

	return result;
}

float fresnel_dielectric(vec3 Incoming, vec3 Normal, float eta)
{
	/* compute fresnel reflectance without explicitly computing
	 * the refracted direction */
	return fresnel_dielectric_cos(dot(Incoming, Normal), eta);
}

float hypot(float x, float y)
{
	return sqrt(x * x + y * y);
}

void generated_from_orco(vec3 orco, out vec3 generated)
{
	generated = orco * 0.5 + vec3(0.5);
}

int floor_to_int(float x)
{
	return int(floor(x));
}

int quick_floor(float x)
{
	return int(x) - ((x < 0) ? 1 : 0);
}

#ifdef BIT_OPERATIONS
float integer_noise(int n)
{
	int nn;
	n = (n + 1013) & 0x7fffffff;
	n = (n >> 13) ^ n;
	nn = (n * (n * n * 60493 + 19990303) + 1376312589) & 0x7fffffff;
	return 0.5 * (float(nn) / 1073741824.0);
}

uint hash(uint kx, uint ky, uint kz)
{
#define rot(x, k) (((x) << (k)) | ((x) >> (32 - (k))))
#define final(a, b, c) \
{ \
	c ^= b; c -= rot(b, 14); \
	a ^= c; a -= rot(c, 11); \
	b ^= a; b -= rot(a, 25); \
	c ^= b; c -= rot(b, 16); \
	a ^= c; a -= rot(c, 4);  \
	b ^= a; b -= rot(a, 14); \
	c ^= b; c -= rot(b, 24); \
}
	// now hash the data!
	uint a, b, c, len = 3u;
	a = b = c = 0xdeadbeefu + (len << 2u) + 13u;

	c += kz;
	b += ky;
	a += kx;
	final (a, b, c);

	return c;
#undef rot
#undef final
}

uint hash(int kx, int ky, int kz)
{
	return hash(uint(kx), uint(ky), uint(kz));
}

float bits_to_01(uint bits)
{
	float x = float(bits) * (1.0 / float(0xffffffffu));
	return x;
}

float cellnoise(vec3 p)
{
	int ix = quick_floor(p.x);
	int iy = quick_floor(p.y);
	int iz = quick_floor(p.z);

	return bits_to_01(hash(uint(ix), uint(iy), uint(iz)));
}

vec3 cellnoise_color(vec3 p)
{
	float r = cellnoise(p);
	float g = cellnoise(vec3(p.y, p.x, p.z));
	float b = cellnoise(vec3(p.y, p.z, p.x));

	return vec3(r, g, b);
}
#endif  // BIT_OPERATIONS

float floorfrac(float x, out int i)
{
	i = floor_to_int(x);
	return x - i;
}


/* Principled BSDF operations */

float sqr(float a)
{
	return a*a;
}

float schlick_fresnel(float u)
{
	float m = clamp(1.0 - u, 0.0, 1.0);
	float m2 = m * m;
	return m2 * m2 * m; // pow(m,5)
}

float GTR1(float NdotH, float a)
{
	if (a >= 1.0) return M_1_PI;
	float a2 = a*a;
	float t = 1.0 + (a2 - 1.0) * NdotH*NdotH;
	return (a2 - 1.0) / (M_PI * log(a2) * t);
}

float GTR2(float NdotH, float a)
{
	float a2 = a*a;
	float t = 1.0 + (a2 - 1.0) * NdotH*NdotH;
	return a2 / (M_PI * t*t);
}

float GTR2_aniso(float NdotH, float HdotX, float HdotY, float ax, float ay)
{
	return 1.0 / (M_PI * ax*ay * sqr(sqr(HdotX / ax) + sqr(HdotY / ay) + NdotH*NdotH));
}

float smithG_GGX(float NdotV, float alphaG)
{
	float a = alphaG*alphaG;
	float b = NdotV*NdotV;
	return 1.0 / (NdotV + sqrt(a + b - a * b));
}

vec3 rotate_vector(vec3 p, vec3 n, float theta) {
	return (
	           p * cos(theta) + cross(n, p) *
	           sin(theta) + n * dot(p, n) *
	           (1.0 - cos(theta))
	       );
}


/*********** NEW SHADER NODES ***************/

#define NUM_LIGHTS 3

#if __VERSION__ > 120
struct glLight {
	vec4 position;
	vec4 diffuse;
	vec4 specular;
	vec4 halfVector;
};

layout(std140) uniform lightSource {
	glLight glLightSource[NUM_LIGHTS];
};

#define gl_NormalMatrix NormalMatrix

#else
#define glLightSource gl_LightSource
#endif

/* bsdfs */

void node_bsdf_diffuse(vec4 color, float roughness, vec3 N, out vec4 result)
{
	/* ambient light */
	vec3 L = vec3(0.2);

	/* directional lights */
	for (int i = 0; i < NUM_LIGHTS; i++) {
		vec3 light_position = glLightSource[i].position.xyz;
		vec3 light_diffuse = glLightSource[i].diffuse.rgb;

		float bsdf = max(dot(N, light_position), 0.0);
		L += light_diffuse * bsdf;
	}

	result = vec4(L * color.rgb, 1.0);
}

void node_bsdf_glossy(vec4 color, float roughness, vec3 N, out vec4 result)
{
	/* ambient light */
	vec3 L = vec3(0.2);

	/* directional lights */
	for (int i = 0; i < NUM_LIGHTS; i++) {
		vec3 light_position = glLightSource[i].position.xyz;
		vec3 H = glLightSource[i].halfVector.xyz;
		vec3 light_diffuse = glLightSource[i].diffuse.rgb;
		vec3 light_specular = glLightSource[i].specular.rgb;

		/* we mix in some diffuse so low roughness still shows up */
		float bsdf = 0.5 * pow(max(dot(N, H), 0.0), 1.0 / roughness);
		bsdf += 0.5 * max(dot(N, light_position), 0.0);
		L += light_specular * bsdf;
	}

	result = vec4(L * color.rgb, 1.0);
}

void node_bsdf_anisotropic(
        vec4 color, float roughness, float anisotropy, float rotation, vec3 N, vec3 T,
        out vec4 result)
{
	node_bsdf_diffuse(color, 0.0, N, result);
}

void node_bsdf_glass(vec4 color, float roughness, float ior, vec3 N, out vec4 result)
{
	node_bsdf_diffuse(color, 0.0, N, result);
}

void node_bsdf_toon(vec4 color, float size, float tsmooth, vec3 N, out vec4 result)
{
	node_bsdf_diffuse(color, 0.0, N, result);
}

void node_bsdf_principled(vec4 base_color, float subsurface, vec3 subsurface_radius, vec4 subsurface_color, float metallic, float specular,
	float specular_tint, float roughness, float anisotropic, float anisotropic_rotation, float sheen, float sheen_tint, float clearcoat,
	float clearcoat_gloss, float ior, float transmission, float transmission_roughness, vec3 N, vec3 CN, vec3 T, vec3 I, out vec4 result)
{
	/* ambient light */
	// TODO: set ambient light to an appropriate value
	vec3 L = vec3(mix(0.1, 0.03, metallic)) * base_color.rgb;

	float eta = (2.0 / (1.0 - sqrt(0.08 * specular))) - 1.0;

	/* set the viewing vector */
	vec3 V = -normalize(I);

	/* get the tangent */
	vec3 Tangent = T;
	if (T == vec3(0.0)) {
		// if no tangent is set, use a default tangent
		Tangent = vec3(1.0, 0.0, 0.0);
		if (N.x != 0.0 || N.y != 0.0) {
			vec3 N_xz = normalize(vec3(N.x, 0.0, N.z));

			vec3 axis = normalize(cross(vec3(0.0, 0.0, 1.0), N_xz));
			float angle = acos(dot(vec3(0.0, 0.0, 1.0), N_xz));

			Tangent = normalize(rotate_vector(vec3(1.0, 0.0, 0.0), axis, angle));
		}
	}

	/* rotate tangent */
	if (anisotropic_rotation != 0.0) {
		Tangent = rotate_vector(Tangent, N, anisotropic_rotation * 2.0 * M_PI);
	}

	/* calculate the tangent and bitangent */
	vec3 Y = normalize(cross(N, Tangent));
	vec3 X = cross(Y, N);

	/* fresnel normalization parameters */
	float F0 = fresnel_dielectric_0(eta);
	float F0_norm = 1.0 / (1.0 - F0);

	/* directional lights */
	for (int i = 0; i < NUM_LIGHTS; i++) {
		vec3 light_position_world = glLightSource[i].position.xyz;
		vec3 light_position = normalize(gl_NormalMatrix * light_position_world);

		vec3 H = normalize(light_position + V);

		vec3 light_specular = glLightSource[i].specular.rgb;

		float NdotL = dot(N, light_position);
		float NdotV = dot(N, V);
		float LdotH = dot(light_position, H);

		vec3 diffuse_and_specular_bsdf = vec3(0.0);
		if (NdotL >= 0.0 && NdotV >= 0.0) {
			float NdotH = dot(N, H);

			float Cdlum = 0.3 * base_color.r + 0.6 * base_color.g + 0.1 * base_color.b; // luminance approx.

			vec3 Ctint = Cdlum > 0 ? base_color.rgb / Cdlum : vec3(1.0); // normalize lum. to isolate hue+sat
			vec3 Cspec0 = mix(specular * 0.08 * mix(vec3(1.0), Ctint, specular_tint), base_color.rgb, metallic);
			vec3 Csheen = mix(vec3(1.0), Ctint, sheen_tint);

			// Diffuse fresnel - go from 1 at normal incidence to .5 at grazing
			// and mix in diffuse retro-reflection based on roughness

			float FL = schlick_fresnel(NdotL), FV = schlick_fresnel(NdotV);
			float Fd90 = 0.5 + 2.0 * LdotH*LdotH * roughness;
			float Fd = mix(1.0, Fd90, FL) * mix(1.0, Fd90, FV);

			// Based on Hanrahan-Krueger brdf approximation of isotropic bssrdf
			// 1.25 scale is used to (roughly) preserve albedo
			// Fss90 used to "flatten" retroreflection based on roughness
			float Fss90 = LdotH*LdotH * roughness;
			float Fss = mix(1.0, Fss90, FL) * mix(1.0, Fss90, FV);
			float ss = 1.25 * (Fss * (1.0 / (NdotL + NdotV) - 0.5) + 0.5);

			// specular
			float aspect = sqrt(1.0 - anisotropic * 0.9);
			float a = sqr(roughness);
			float ax = max(0.001, a / aspect);
			float ay = max(0.001, a * aspect);
			float Ds = GTR2_aniso(NdotH, dot(H, X), dot(H, Y), ax, ay); //GTR2(NdotH, a);
			float FH = (fresnel_dielectric_cos(LdotH, eta) - F0) * F0_norm;
			vec3 Fs = mix(Cspec0, vec3(1.0), FH);
			float roughg = sqr(roughness * 0.5 + 0.5);
			float Gs = smithG_GGX(NdotL, roughg) * smithG_GGX(NdotV, roughg);

			// sheen
			vec3 Fsheen = schlick_fresnel(LdotH) * sheen * Csheen;

			diffuse_and_specular_bsdf = (M_1_PI * mix(Fd, ss, subsurface) * base_color.rgb + Fsheen)
			                            * (1.0 - metallic) + Gs * Fs * Ds;
		}
		diffuse_and_specular_bsdf *= max(NdotL, 0.0);

		float CNdotL = dot(CN, light_position);
		float CNdotV = dot(CN, V);

		vec3 clearcoat_bsdf = vec3(0.0);
		if (CNdotL >= 0.0 && CNdotV >= 0.0 && clearcoat > 0.0) {
			float CNdotH = dot(CN, H);
			//float FH = schlick_fresnel(LdotH);

			// clearcoat (ior = 1.5 -> F0 = 0.04)
			float Dr = GTR1(CNdotH, mix(0.1, 0.001, clearcoat_gloss));
			float Fr = fresnel_dielectric_cos(LdotH, 1.5); //mix(0.04, 1.0, FH);
			float Gr = smithG_GGX(CNdotL, 0.25) * smithG_GGX(CNdotV, 0.25);

			clearcoat_bsdf = clearcoat * Gr * Fr * Dr * vec3(0.25);
		}
		clearcoat_bsdf *= max(CNdotL, 0.0);

		L += light_specular * (diffuse_and_specular_bsdf + clearcoat_bsdf);
	}

	result = vec4(L, 1.0);
}

void node_bsdf_translucent(vec4 color, vec3 N, out vec4 result)
{
	node_bsdf_diffuse(color, 0.0, N, result);
}

void node_bsdf_transparent(vec4 color, out vec4 result)
{
	/* this isn't right */
	result.r = color.r;
	result.g = color.g;
	result.b = color.b;
	result.a = 0.0;
}

void node_bsdf_velvet(vec4 color, float sigma, vec3 N, out vec4 result)
{
	node_bsdf_diffuse(color, 0.0, N, result);
}

void node_subsurface_scattering(
        vec4 color, float scale, vec3 radius, float sharpen, float texture_blur, vec3 N,
        out vec4 result)
{
	node_bsdf_diffuse(color, 0.0, N, result);
}

void node_bsdf_hair(vec4 color, float offset, float roughnessu, float roughnessv, vec3 tangent, out vec4 result)
{
	result = color;
}

void node_bsdf_refraction(vec4 color, float roughness, float ior, vec3 N, out vec4 result)
{
	node_bsdf_diffuse(color, 0.0, N, result);
}

void node_ambient_occlusion(vec4 color, out vec4 result)
{
	result = color;
}

/* emission */

void node_emission(vec4 color, float strength, vec3 N, out vec4 result)
{
	result = color * strength;
}

/* background */

void background_transform_to_world(vec3 viewvec, out vec3 worldvec)
{
	vec4 v = (ProjectionMatrix[3][3] == 0.0) ? vec4(viewvec, 1.0) : vec4(0.0, 0.0, 1.0, 1.0);
	vec4 co_homogenous = (ProjectionMatrixInverse * v);

	vec4 co = vec4(co_homogenous.xyz / co_homogenous.w, 0.0);
#ifdef WORLD_BACKGROUND
	worldvec = (ViewMatrixInverse * co).xyz;
#else
	worldvec = (ModelViewMatrixInverse * co).xyz;
#endif
}

#if defined(PROBE_CAPTURE) || defined(WORLD_BACKGROUND)
void environment_default_vector(out vec3 worldvec)
{
#ifdef WORLD_BACKGROUND
	background_transform_to_world(viewPosition, worldvec);
#else
	worldvec = normalize(worldPosition);
#endif
}
#endif

void node_background(vec4 color, float strength, out vec4 result)
{
	result = color * strength;
}

/* closures */

void node_mix_shader(float fac, vec4 shader1, vec4 shader2, out vec4 shader)
{
	shader = mix(shader1, shader2, fac);
}

void node_add_shader(vec4 shader1, vec4 shader2, out vec4 shader)
{
	shader = shader1 + shader2;
}

/* fresnel */

void node_fresnel(float ior, vec3 N, vec3 I, out float result)
{
	/* handle perspective/orthographic */
	vec3 I_view = (ProjectionMatrix[3][3] == 0.0) ? normalize(I) : vec3(0.0, 0.0, -1.0);

	float eta = max(ior, 0.00001);
	result = fresnel_dielectric(I_view, N, (gl_FrontFacing) ? eta : 1.0 / eta);
}

/* layer_weight */

void node_layer_weight(float blend, vec3 N, vec3 I, out float fresnel, out float facing)
{
	/* fresnel */
	float eta = max(1.0 - blend, 0.00001);
	vec3 I_view = (ProjectionMatrix[3][3] == 0.0) ? normalize(I) : vec3(0.0, 0.0, -1.0);

	fresnel = fresnel_dielectric(I_view, N, (gl_FrontFacing) ? 1.0 / eta : eta);

	/* facing */
	facing = abs(dot(I_view, N));
	if (blend != 0.5) {
		blend = clamp(blend, 0.0, 0.99999);
		blend = (blend < 0.5) ? 2.0 * blend : 0.5 / (1.0 - blend);
		facing = pow(facing, blend);
	}
	facing = 1.0 - facing;
}

/* gamma */

void node_gamma(vec4 col, float gamma, out vec4 outcol)
{
	outcol = col;

	if (col.r > 0.0)
		outcol.r = compatible_pow(col.r, gamma);
	if (col.g > 0.0)
		outcol.g = compatible_pow(col.g, gamma);
	if (col.b > 0.0)
		outcol.b = compatible_pow(col.b, gamma);
}

/* geometry */

void node_attribute(vec3 attr, out vec4 outcol, out vec3 outvec, out float outf)
{
	outcol = vec4(attr, 1.0);
	outvec = attr;
	outf = (attr.x + attr.y + attr.z) / 3.0;
}

void node_uvmap(vec3 attr_uv, out vec3 outvec)
{
	outvec = attr_uv;
}

void node_geometry(
        vec3 I, vec3 N, mat4 toworld,
        out vec3 position, out vec3 normal, out vec3 tangent,
        out vec3 true_normal, out vec3 incoming, out vec3 parametric,
        out float backfacing, out float pointiness)
{
	position = (toworld * vec4(I, 1.0)).xyz;
	normal = (toworld * vec4(N, 0.0)).xyz;
	tangent = vec3(0.0);
	true_normal = normal;

	/* handle perspective/orthographic */
	vec3 I_view = (ProjectionMatrix[3][3] == 0.0) ? normalize(I) : vec3(0.0, 0.0, -1.0);
	incoming = -(toworld * vec4(I_view, 0.0)).xyz;

	parametric = vec3(0.0);
	backfacing = (gl_FrontFacing) ? 0.0 : 1.0;
	pointiness = 0.5;
}

void node_tex_coord(
        vec3 I, vec3 N, mat4 viewinvmat, mat4 obinvmat, vec4 camerafac,
        vec3 attr_orco, vec3 attr_uv,
        out vec3 generated, out vec3 normal, out vec3 uv, out vec3 object,
        out vec3 camera, out vec3 window, out vec3 reflection)
{
	generated = attr_orco * 0.5 + vec3(0.5);
	normal = normalize((obinvmat * (viewinvmat * vec4(N, 0.0))).xyz);
	uv = attr_uv;
	object = (obinvmat * (viewinvmat * vec4(I, 1.0))).xyz;
	camera = vec3(I.xy, -I.z);
	vec4 projvec = ProjectionMatrix * vec4(I, 1.0);
	window = vec3(mtex_2d_mapping(projvec.xyz / projvec.w).xy * camerafac.xy + camerafac.zw, 0.0);

	vec3 shade_I;
	shade_view(I, shade_I);
	vec3 view_reflection = reflect(shade_I, normalize(N));
	reflection = (viewinvmat * vec4(view_reflection, 0.0)).xyz;
}

void node_tex_coord_background(
        vec3 I, vec3 N, mat4 viewinvmat, mat4 obinvmat, vec4 camerafac,
        vec3 attr_orco, vec3 attr_uv,
        out vec3 generated, out vec3 normal, out vec3 uv, out vec3 object,
        out vec3 camera, out vec3 window, out vec3 reflection)
{
	vec4 v = (ProjectionMatrix[3][3] == 0.0) ? vec4(I, 1.0) : vec4(0.0, 0.0, 1.0, 1.0);
	vec4 co_homogenous = (ProjectionMatrixInverse * v);

	vec4 co = vec4(co_homogenous.xyz / co_homogenous.w, 0.0);

	co = normalize(co);

#ifdef PROBE_CAPTURE
	vec3 coords = normalize(worldPosition);
#elif defined(WORLD_BACKGROUND)
	vec3 coords = (ViewMatrixInverse * co).xyz;
#else
	vec3 coords = (ModelViewMatrixInverse * co).xyz;
#endif

	generated = coords;
	normal = -coords;
	uv = vec3(attr_uv.xy, 0.0);
	object = coords;

	camera = vec3(co.xy, -co.z);
	window = (ProjectionMatrix[3][3] == 0.0) ?
	         vec3(mtex_2d_mapping(I).xy * camerafac.xy + camerafac.zw, 0.0) :
	         vec3(vec2(0.5) * camerafac.xy + camerafac.zw, 0.0);

	reflection = -coords;
}

#if defined(WORLD_BACKGROUND) || defined(PROBE_CAPTURE)
#define node_tex_coord node_tex_coord_background
#endif

/* textures */

float calc_gradient(vec3 p, int gradient_type)
{
	float x, y, z;
	x = p.x;
	y = p.y;
	z = p.z;
	if (gradient_type == 0) {  /* linear */
		return x;
	}
	else if (gradient_type == 1) {  /* quadratic */
		float r = max(x, 0.0);
		return r * r;
	}
	else if (gradient_type == 2) {  /* easing */
		float r = min(max(x, 0.0), 1.0);
		float t = r * r;
		return (3.0 * t - 2.0 * t * r);
	}
	else if (gradient_type == 3) {  /* diagonal */
		return (x + y) * 0.5;
	}
	else if (gradient_type == 4) {  /* radial */
		return atan(y, x) / (M_PI * 2) + 0.5;
	}
	else {
		float r = max(1.0 - sqrt(x * x + y * y + z * z), 0.0);
		if (gradient_type == 5) {  /* quadratic sphere */
			return r * r;
		}
		else if (gradient_type == 6) {  /* sphere */
			return r;
		}
	}
	return 0.0;
}

void node_tex_gradient(vec3 co, float gradient_type, out vec4 color, out float fac)
{
	float f = calc_gradient(co, int(gradient_type));
	f = clamp(f, 0.0, 1.0);

	color = vec4(f, f, f, 1.0);
	fac = f;
}

void node_tex_checker(vec3 co, vec4 color1, vec4 color2, float scale, out vec4 color, out float fac)
{
	vec3 p = co * scale;

	/* Prevent precision issues on unit coordinates. */
	p.x = (p.x + 0.000001) * 0.999999;
	p.y = (p.y + 0.000001) * 0.999999;
	p.z = (p.z + 0.000001) * 0.999999;

	int xi = int(abs(floor(p.x)));
	int yi = int(abs(floor(p.y)));
	int zi = int(abs(floor(p.z)));

	bool check = ((mod(xi, 2) == mod(yi, 2)) == bool(mod(zi, 2)));

	color = check ? color1 : color2;
	fac = check ? 1.0 : 0.0;
}

#ifdef BIT_OPERATIONS
vec2 calc_brick_texture(vec3 p, float mortar_size, float mortar_smooth, float bias,
                        float brick_width, float row_height,
                        float offset_amount, int offset_frequency,
                        float squash_amount, int squash_frequency)
{
	int bricknum, rownum;
	float offset = 0.0;
	float x, y;

	rownum = floor_to_int(p.y / row_height);

	if (offset_frequency != 0 && squash_frequency != 0) {
		brick_width *= (rownum % squash_frequency != 0) ? 1.0 : squash_amount; /* squash */
		offset = (rownum % offset_frequency != 0) ? 0.0 : (brick_width * offset_amount); /* offset */
	}

	bricknum = floor_to_int((p.x + offset) / brick_width);

	x = (p.x + offset) - brick_width * bricknum;
	y = p.y - row_height * rownum;

	float tint = clamp((integer_noise((rownum << 16) + (bricknum & 0xFFFF)) + bias), 0.0, 1.0);

	float min_dist = min(min(x, y), min(brick_width - x, row_height - y));
	if(min_dist >= mortar_size) {
		return vec2(tint, 0.0);
	}
	else if(mortar_smooth == 0.0) {
		return vec2(tint, 1.0);
	}
	else {
		min_dist = 1.0 - min_dist/mortar_size;
		return vec2(tint, smoothstep(0.0, mortar_smooth, min_dist));
	}
}
#endif

void node_tex_brick(vec3 co,
                    vec4 color1, vec4 color2,
                    vec4 mortar, float scale,
                    float mortar_size, float mortar_smooth, float bias,
                    float brick_width, float row_height,
                    float offset_amount, float offset_frequency,
                    float squash_amount, float squash_frequency,
                    out vec4 color, out float fac)
{
#ifdef BIT_OPERATIONS
	vec2 f2 = calc_brick_texture(co * scale,
	                             mortar_size, mortar_smooth, bias,
	                             brick_width, row_height,
	                             offset_amount, int(offset_frequency),
	                             squash_amount, int(squash_frequency));
	float tint = f2.x;
	float f = f2.y;
	if (f != 1.0) {
		float facm = 1.0 - tint;
		color1 = facm * color1 + tint * color2;
	}
	color = mix(color1, mortar, f);
	fac = f;
#else
	color = vec4(1.0);
	fac = 1.0;
#endif
}

void node_tex_clouds(vec3 co, float size, out vec4 color, out float fac)
{
	color = vec4(1.0);
	fac = 1.0;
}

void node_tex_environment_equirectangular(vec3 co, sampler2D ima, float lodbias, out vec4 color)
{
	vec3 nco = normalize(co);
	float u = -atan(nco.y, nco.x) / (2.0 * M_PI) + 0.5;
	float v = atan(nco.z, hypot(nco.x, nco.y)) / M_PI + 0.5;

#if __VERSION__ > 120
	/* Fix pole bleeding */
	float half_width = 0.5 / float(textureSize(ima, 0).x);
	v = clamp(v, half_width, 1.0 - half_width);

	/* Fix u = 0 seam */
	/* This is caused by texture filtering, since uv don't have smooth derivatives
	 * at u = 0 or 2PI, hardware filtering is using the smallest mipmap for certain
	 * texels. So we force the highest mipmap and don't do anisotropic filtering. */
	color = textureLod(ima, vec2(u, v), 0.0);
#else
	color = texture2D(ima, vec2(u, v), lodbias);
#endif
}

void node_tex_environment_mirror_ball(vec3 co, sampler2D ima, float lodbias, out vec4 color)
{
	vec3 nco = normalize(co);

	nco.y -= 1.0;

	float div = 2.0 * sqrt(max(-0.5 * nco.y, 0.0));
	if (div > 0.0)
		nco /= div;

	float u = 0.5 * (nco.x + 1.0);
	float v = 0.5 * (nco.z + 1.0);

	color = texture2D(ima, vec2(u, v), lodbias);
}

void node_tex_environment_empty(vec3 co, out vec4 color)
{
	color = vec4(1.0, 0.0, 1.0, 1.0);
}

void node_tex_image(vec3 co, sampler2D ima, out vec4 color, out float alpha)
{
	color = texture2D(ima, co.xy);
	alpha = color.a;
}

void node_tex_image_box(vec3 texco,
                        vec3 nob,
                        sampler2D ima,
                        float blend,
                        out vec4 color,
                        out float alpha)
{
	/* project from direction vector to barycentric coordinates in triangles */
	nob = vec3(abs(nob.x), abs(nob.y), abs(nob.z));
	nob /= (nob.x + nob.y + nob.z);

	/* basic idea is to think of this as a triangle, each corner representing
	 * one of the 3 faces of the cube. in the corners we have single textures,
	 * in between we blend between two textures, and in the middle we a blend
	 * between three textures.
	 *
	 * the Nxyz values are the barycentric coordinates in an equilateral
	 * triangle, which in case of blending, in the middle has a smaller
	 * equilateral triangle where 3 textures blend. this divides things into
	 * 7 zones, with an if () test for each zone */

	vec3 weight = vec3(0.0, 0.0, 0.0);
	float limit = 0.5 * (1.0 + blend);

	/* first test for corners with single texture */
	if (nob.x > limit * (nob.x + nob.y) && nob.x > limit * (nob.x + nob.z)) {
		weight.x = 1.0;
	}
	else if (nob.y > limit * (nob.x + nob.y) && nob.y > limit * (nob.y + nob.z)) {
		weight.y = 1.0;
	}
	else if (nob.z > limit * (nob.x + nob.z) && nob.z > limit * (nob.y + nob.z)) {
		weight.z = 1.0;
	}
	else if (blend > 0.0) {
		/* in case of blending, test for mixes between two textures */
		if (nob.z < (1.0 - limit) * (nob.y + nob.x)) {
			weight.x = nob.x / (nob.x + nob.y);
			weight.x = clamp((weight.x - 0.5 * (1.0 - blend)) / blend, 0.0, 1.0);
			weight.y = 1.0 - weight.x;
		}
		else if (nob.x < (1.0 - limit) * (nob.y + nob.z)) {
			weight.y = nob.y / (nob.y + nob.z);
			weight.y = clamp((weight.y - 0.5 * (1.0 - blend)) / blend, 0.0, 1.0);
			weight.z = 1.0 - weight.y;
		}
		else if (nob.y < (1.0 - limit) * (nob.x + nob.z)) {
			weight.x = nob.x / (nob.x + nob.z);
			weight.x = clamp((weight.x - 0.5 * (1.0 - blend)) / blend, 0.0, 1.0);
			weight.z = 1.0 - weight.x;
		}
		else {
			/* last case, we have a mix between three */
			weight.x = ((2.0 - limit) * nob.x + (limit - 1.0)) / (2.0 * limit - 1.0);
			weight.y = ((2.0 - limit) * nob.y + (limit - 1.0)) / (2.0 * limit - 1.0);
			weight.z = ((2.0 - limit) * nob.z + (limit - 1.0)) / (2.0 * limit - 1.0);
		}
	}
	else {
		/* Desperate mode, no valid choice anyway, fallback to one side.*/
		weight.x = 1.0;
	}
	color = vec4(0);
	if (weight.x > 0.0) {
		color += weight.x * texture2D(ima, texco.yz);
	}
	if (weight.y > 0.0) {
		color += weight.y * texture2D(ima, texco.xz);
	}
	if (weight.z > 0.0) {
		color += weight.z * texture2D(ima, texco.yx);
	}

	alpha = color.a;
}

void node_tex_image_empty(vec3 co, out vec4 color, out float alpha)
{
	color = vec4(0.0);
	alpha = 0.0;
}

void node_tex_magic(vec3 co, float scale, float distortion, float depth, out vec4 color, out float fac)
{
	vec3 p = co * scale;
	float x = sin((p.x + p.y + p.z) * 5.0);
	float y = cos((-p.x + p.y - p.z) * 5.0);
	float z = -cos((-p.x - p.y + p.z) * 5.0);

	if (depth > 0) {
		x *= distortion;
		y *= distortion;
		z *= distortion;
		y = -cos(x - y + z);
		y *= distortion;
		if (depth > 1) {
			x = cos(x - y - z);
			x *= distortion;
			if (depth > 2) {
				z = sin(-x - y - z);
				z *= distortion;
				if (depth > 3) {
					x = -cos(-x + y - z);
					x *= distortion;
					if (depth > 4) {
						y = -sin(-x + y + z);
						y *= distortion;
						if (depth > 5) {
							y = -cos(-x + y + z);
							y *= distortion;
							if (depth > 6) {
								x = cos(x + y + z);
								x *= distortion;
								if (depth > 7) {
									z = sin(x + y - z);
									z *= distortion;
									if (depth > 8) {
										x = -cos(-x - y + z);
										x *= distortion;
										if (depth > 9) {
											y = -sin(x - y + z);
											y *= distortion;
										}
									}
								}
							}
						}
					}
				}
			}
		}
	}
	if (distortion != 0.0) {
		distortion *= 2.0;
		x /= distortion;
		y /= distortion;
		z /= distortion;
	}

	color = vec4(0.5 - x, 0.5 - y, 0.5 - z, 1.0);
	fac = (color.x + color.y + color.z) / 3.0;
}

#ifdef BIT_OPERATIONS
float noise_fade(float t)
{
	return t * t * t * (t * (t * 6.0 - 15.0) + 10.0);
}

float noise_scale3(float result)
{
	return 0.9820 * result;
}

float noise_nerp(float t, float a, float b)
{
	return (1.0 - t) * a + t * b;
}

float noise_grad(uint hash, float x, float y, float z)
{
	uint h = hash & 15u;
	float u = h < 8u ? x : y;
	float vt = ((h == 12u) || (h == 14u)) ? x : z;
	float v = h < 4u ? y : vt;
	return (((h & 1u) != 0u) ? -u : u) + (((h & 2u) != 0u) ? -v : v);
}

float noise_perlin(float x, float y, float z)
{
	int X; float fx = floorfrac(x, X);
	int Y; float fy = floorfrac(y, Y);
	int Z; float fz = floorfrac(z, Z);

	float u = noise_fade(fx);
	float v = noise_fade(fy);
	float w = noise_fade(fz);

	float result;

	result = noise_nerp(w, noise_nerp(v, noise_nerp(u, noise_grad(hash(X, Y, Z), fx, fy, fz),
	                                                noise_grad(hash(X + 1, Y, Z), fx - 1.0, fy, fz)),
	                                  noise_nerp(u, noise_grad(hash(X, Y + 1, Z), fx, fy - 1.0, fz),
	                                             noise_grad(hash(X + 1, Y + 1, Z), fx - 1.0, fy - 1.0, fz))),
	                    noise_nerp(v, noise_nerp(u, noise_grad(hash(X, Y, Z + 1), fx, fy, fz - 1.0),
	                                             noise_grad(hash(X + 1, Y, Z + 1), fx - 1.0, fy, fz - 1.0)),
	                               noise_nerp(u, noise_grad(hash(X, Y + 1, Z + 1), fx, fy - 1.0, fz - 1.0),
	                                          noise_grad(hash(X + 1, Y + 1, Z + 1), fx - 1.0, fy - 1.0, fz - 1.0))));
	return noise_scale3(result);
}

float noise(vec3 p)
{
	return 0.5 * noise_perlin(p.x, p.y, p.z) + 0.5;
}

float snoise(vec3 p)
{
	return noise_perlin(p.x, p.y, p.z);
}

float noise_turbulence(vec3 p, float octaves, int hard)
{
	float fscale = 1.0;
	float amp = 1.0;
	float sum = 0.0;
	int i, n;
	octaves = clamp(octaves, 0.0, 16.0);
	n = int(octaves);
	for (i = 0; i <= n; i++) {
		float t = noise(fscale * p);
		if (hard != 0) {
			t = abs(2.0 * t - 1.0);
		}
		sum += t * amp;
		amp *= 0.5;
		fscale *= 2.0;
	}
	float rmd = octaves - floor(octaves);
	if  (rmd != 0.0) {
		float t = noise(fscale * p);
		if (hard != 0) {
			t = abs(2.0 * t - 1.0);
		}
		float sum2 = sum + t * amp;
		sum *= (float(1 << n) / float((1 << (n + 1)) - 1));
		sum2 *= (float(1 << (n + 1)) / float((1 << (n + 2)) - 1));
		return (1.0 - rmd) * sum + rmd * sum2;
	}
	else {
		sum *= (float(1 << n) / float((1 << (n + 1)) - 1));
		return sum;
	}
}
#endif  // BIT_OPERATIONS

void node_tex_noise(vec3 co, float scale, float detail, float distortion, out vec4 color, out float fac)
{
#ifdef BIT_OPERATIONS
	vec3 p = co * scale;
	int hard = 0;
	if (distortion != 0.0) {
		vec3 r, offset = vec3(13.5, 13.5, 13.5);
		r.x = noise(p + offset) * distortion;
		r.y = noise(p) * distortion;
		r.z = noise(p - offset) * distortion;
		p += r;
	}

	fac = noise_turbulence(p, detail, hard);
	color = vec4(fac,
	             noise_turbulence(vec3(p.y, p.x, p.z), detail, hard),
	             noise_turbulence(vec3(p.y, p.z, p.x), detail, hard),
	             1);
#else  // BIT_OPERATIONS
	color = vec4(1.0);
	fac = 1.0;
#endif  // BIT_OPERATIONS
}


#ifdef BIT_OPERATIONS

/* Musgrave fBm
 *
 * H: fractal increment parameter
 * lacunarity: gap between successive frequencies
 * octaves: number of frequencies in the fBm
 *
 * from "Texturing and Modelling: A procedural approach"
 */

float noise_musgrave_fBm(vec3 p, float H, float lacunarity, float octaves)
{
	float rmd;
	float value = 0.0;
	float pwr = 1.0;
	float pwHL = pow(lacunarity, -H);
	int i;

	for (i = 0; i < int(octaves); i++) {
		value += snoise(p) * pwr;
		pwr *= pwHL;
		p *= lacunarity;
	}

	rmd = octaves - floor(octaves);
	if (rmd != 0.0)
		value += rmd * snoise(p) * pwr;

	return value;
}

/* Musgrave Multifractal
 *
 * H: highest fractal dimension
 * lacunarity: gap between successive frequencies
 * octaves: number of frequencies in the fBm
 */

float noise_musgrave_multi_fractal(vec3 p, float H, float lacunarity, float octaves)
{
	float rmd;
	float value = 1.0;
	float pwr = 1.0;
	float pwHL = pow(lacunarity, -H);
	int i;

	for (i = 0; i < int(octaves); i++) {
		value *= (pwr * snoise(p) + 1.0);
		pwr *= pwHL;
		p *= lacunarity;
	}

	rmd = octaves - floor(octaves);
	if (rmd != 0.0)
		value *= (rmd * pwr * snoise(p) + 1.0); /* correct? */

	return value;
}

/* Musgrave Heterogeneous Terrain
 *
 * H: fractal dimension of the roughest area
 * lacunarity: gap between successive frequencies
 * octaves: number of frequencies in the fBm
 * offset: raises the terrain from `sea level'
 */

float noise_musgrave_hetero_terrain(vec3 p, float H, float lacunarity, float octaves, float offset)
{
	float value, increment, rmd;
	float pwHL = pow(lacunarity, -H);
	float pwr = pwHL;
	int i;

	/* first unscaled octave of function; later octaves are scaled */
	value = offset + snoise(p);
	p *= lacunarity;

	for (i = 1; i < int(octaves); i++) {
		increment = (snoise(p) + offset) * pwr * value;
		value += increment;
		pwr *= pwHL;
		p *= lacunarity;
	}

	rmd = octaves - floor(octaves);
	if (rmd != 0.0) {
		increment = (snoise(p) + offset) * pwr * value;
		value += rmd * increment;
	}

	return value;
}

/* Hybrid Additive/Multiplicative Multifractal Terrain
 *
 * H: fractal dimension of the roughest area
 * lacunarity: gap between successive frequencies
 * octaves: number of frequencies in the fBm
 * offset: raises the terrain from `sea level'
 */

float noise_musgrave_hybrid_multi_fractal(vec3 p, float H, float lacunarity, float octaves, float offset, float gain)
{
	float result, signal, weight, rmd;
	float pwHL = pow(lacunarity, -H);
	float pwr = pwHL;
	int i;

	result = snoise(p) + offset;
	weight = gain * result;
	p *= lacunarity;

	for (i = 1; (weight > 0.001f) && (i < int(octaves)); i++) {
		if (weight > 1.0)
			weight = 1.0;

		signal = (snoise(p) + offset) * pwr;
		pwr *= pwHL;
		result += weight * signal;
		weight *= gain * signal;
		p *= lacunarity;
	}

	rmd = octaves - floor(octaves);
	if (rmd != 0.0)
		result += rmd * ((snoise(p) + offset) * pwr);

	return result;
}

/* Ridged Multifractal Terrain
 *
 * H: fractal dimension of the roughest area
 * lacunarity: gap between successive frequencies
 * octaves: number of frequencies in the fBm
 * offset: raises the terrain from `sea level'
 */

float noise_musgrave_ridged_multi_fractal(vec3 p, float H, float lacunarity, float octaves, float offset, float gain)
{
	float result, signal, weight;
	float pwHL = pow(lacunarity, -H);
	float pwr = pwHL;
	int i;

	signal = offset - abs(snoise(p));
	signal *= signal;
	result = signal;
	weight = 1.0;

	for (i = 1; i < int(octaves); i++) {
		p *= lacunarity;
		weight = clamp(signal * gain, 0.0, 1.0);
		signal = offset - abs(snoise(p));
		signal *= signal;
		signal *= weight;
		result += signal * pwr;
		pwr *= pwHL;
	}

	return result;
}

float svm_musgrave(int type,
                   float dimension,
                   float lacunarity,
                   float octaves,
                   float offset,
                   float intensity,
                   float gain,
                   vec3 p)
{
	if (type == 0 /*NODE_MUSGRAVE_MULTIFRACTAL*/)
		return intensity * noise_musgrave_multi_fractal(p, dimension, lacunarity, octaves);
	else if (type == 1 /*NODE_MUSGRAVE_FBM*/)
		return intensity * noise_musgrave_fBm(p, dimension, lacunarity, octaves);
	else if (type == 2 /*NODE_MUSGRAVE_HYBRID_MULTIFRACTAL*/)
		return intensity * noise_musgrave_hybrid_multi_fractal(p, dimension, lacunarity, octaves, offset, gain);
	else if (type == 3 /*NODE_MUSGRAVE_RIDGED_MULTIFRACTAL*/)
		return intensity * noise_musgrave_ridged_multi_fractal(p, dimension, lacunarity, octaves, offset, gain);
	else if (type == 4 /*NODE_MUSGRAVE_HETERO_TERRAIN*/)
		return intensity * noise_musgrave_hetero_terrain(p, dimension, lacunarity, octaves, offset);
	return 0.0;
}
#endif  // #ifdef BIT_OPERATIONS

void node_tex_musgrave(vec3 co,
                       float scale,
                       float detail,
                       float dimension,
                       float lacunarity,
                       float offset,
                       float gain,
                       float type,
                       out vec4 color,
                       out float fac)
{
#ifdef BIT_OPERATIONS
	fac = svm_musgrave(int(type),
	                   dimension,
	                   lacunarity,
	                   detail,
	                   offset,
	                   1.0,
	                   gain,
	                   co * scale);
#else
	fac = 1.0;
#endif

	color = vec4(fac, fac, fac, 1.0);
}

void node_tex_sky(vec3 co, out vec4 color)
{
	color = vec4(1.0);
}

void node_tex_voronoi(vec3 co, float scale, float coloring, out vec4 color, out float fac)
{
#ifdef BIT_OPERATIONS
	vec3 p = co * scale;
	int xx, yy, zz, xi, yi, zi;
	float da[4];
	vec3 pa[4];

	xi = floor_to_int(p[0]);
	yi = floor_to_int(p[1]);
	zi = floor_to_int(p[2]);

	da[0] = 1e+10;
	da[1] = 1e+10;
	da[2] = 1e+10;
	da[3] = 1e+10;

	for (xx = xi - 1; xx <= xi + 1; xx++) {
		for (yy = yi - 1; yy <= yi + 1; yy++) {
			for (zz = zi - 1; zz <= zi + 1; zz++) {
				vec3 ip = vec3(xx, yy, zz);
				vec3 vp = cellnoise_color(ip);
				vec3 pd = p - (vp + ip);
				float d = dot(pd, pd);
				vp += vec3(xx, yy, zz);
				if (d < da[0]) {
					da[3] = da[2];
					da[2] = da[1];
					da[1] = da[0];
					da[0] = d;
					pa[3] = pa[2];
					pa[2] = pa[1];
					pa[1] = pa[0];
					pa[0] = vp;
				}
				else if (d < da[1]) {
					da[3] = da[2];
					da[2] = da[1];
					da[1] = d;

					pa[3] = pa[2];
					pa[2] = pa[1];
					pa[1] = vp;
				}
				else if (d < da[2]) {
					da[3] = da[2];
					da[2] = d;

					pa[3] = pa[2];
					pa[2] = vp;
				}
				else if (d < da[3]) {
					da[3] = d;
					pa[3] = vp;
				}
			}
		}
	}

	if (coloring == 0.0) {
		fac = abs(da[0]);
		color = vec4(fac, fac, fac, 1);
	}
	else {
		color = vec4(cellnoise_color(pa[0]), 1);
		fac = (color.x + color.y + color.z) * (1.0 / 3.0);
	}
#else  // BIT_OPERATIONS
	color = vec4(1.0);
	fac = 1.0;
#endif  // BIT_OPERATIONS
}

#ifdef BIT_OPERATIONS
float calc_wave(vec3 p, float distortion, float detail, float detail_scale, int wave_type, int wave_profile)
{
	float n;

	if (wave_type == 0) /* type bands */
		n = (p.x + p.y + p.z) * 10.0;
	else /* type rings */
		n = length(p) * 20.0;

	if (distortion != 0.0)
		n += distortion * noise_turbulence(p * detail_scale, detail, 0);

	if (wave_profile == 0) { /* profile sin */
		return 0.5 + 0.5 * sin(n);
	}
	else { /* profile saw */
		n /= 2.0 * M_PI;
		n -= int(n);
		return (n < 0.0) ? n + 1.0 : n;
	}
}
#endif  // BIT_OPERATIONS

void node_tex_wave(
        vec3 co, float scale, float distortion, float detail, float detail_scale, float wave_type, float wave_profile,
        out vec4 color, out float fac)
{
#ifdef BIT_OPERATIONS
	float f;
	f = calc_wave(co * scale, distortion, detail, detail_scale, int(wave_type), int(wave_profile));

	color = vec4(f, f, f, 1.0);
	fac = f;
#else  // BIT_OPERATIONS
	color = vec4(1.0);
	fac = 1;
#endif  // BIT_OPERATIONS
}

/* light path */

void node_light_path(
	out float is_camera_ray,
	out float is_shadow_ray,
	out float is_diffuse_ray,
	out float is_glossy_ray,
	out float is_singular_ray,
	out float is_reflection_ray,
	out float is_transmission_ray,
	out float ray_length,
	out float ray_depth,
	out float diffuse_depth,
	out float glossy_depth,
	out float transparent_depth,
	out float transmission_depth)
{
#ifndef PROBE_CAPTURE
	is_camera_ray = 1.0;
	is_glossy_ray = 0.0;
	is_diffuse_ray = 0.0;
	is_reflection_ray = 0.0;
	is_transmission_ray = 0.0;
#else
	is_camera_ray = 0.0;
	is_glossy_ray = 1.0;
	is_diffuse_ray = 1.0;
	is_reflection_ray = 1.0;
	is_transmission_ray = 1.0;
#endif
	is_shadow_ray = 0.0;
	is_singular_ray = 0.0;
	ray_length = 1.0;
	ray_depth = 1.0;
	diffuse_depth = 1.0;
	glossy_depth = 1.0;
	transparent_depth = 1.0;
	transmission_depth = 1.0;
}

void node_light_falloff(float strength, float tsmooth, out float quadratic, out float linear, out float constant)
{
	quadratic = strength;
	linear = strength;
	constant = strength;
}

void node_object_info(mat4 obmat, vec3 info, out vec3 location, out float object_index, out float material_index, out float random)
{
	location = obmat[3].xyz;
	object_index = info.x;
	material_index = info.y;
	random = info.z;
}

void node_normal_map(vec4 tangent, vec3 normal, vec3 texnormal, out vec3 outnormal)
{
	vec3 B = tangent.w * cross(normal, tangent.xyz);

	outnormal = texnormal.x * tangent.xyz + texnormal.y * B + texnormal.z * normal;
	outnormal = normalize(outnormal);
}

void node_bump(float strength, float dist, float height, vec3 N, vec3 surf_pos, float invert, out vec3 result)
{
	if (invert != 0.0) {
		dist *= -1.0;
	}
	vec3 dPdx = dFdx(surf_pos);
	vec3 dPdy = dFdy(surf_pos);

	/* Get surface tangents from normal. */
	vec3 Rx = cross(dPdy, N);
	vec3 Ry = cross(N, dPdx);

	/* Compute surface gradient and determinant. */
	float det = dot(dPdx, Rx);
	float absdet = abs(det);

	float dHdx = dFdx(height);
	float dHdy = dFdy(height);
	vec3 surfgrad = dHdx * Rx + dHdy * Ry;

	strength = max(strength, 0.0);

	result = normalize(absdet * N - dist * sign(det) * surfgrad);
	result = normalize(strength * result + (1.0 - strength) * N);
}

/* output */

void node_output_material(vec4 surface, vec4 volume, float displacement, out vec4 result)
{
	result = surface;
}

void node_output_world(vec4 surface, vec4 volume, out vec4 result)
{
	result = vec4(surface.rgb, 1.0);
}

void parallax_out(vec3 texco, vec3 vp, vec4 tangent, vec3 vn, vec3 size, mat3 mat, sampler2D ima, float numsteps,
				  float bumpscale, float discarduv, out vec3 ptexcoord)
{
	vec3 binormal = cross(-vn, tangent.xyz) * tangent.w;
	vec3 vvec = vec3(dot(tangent.xyz, vp), dot(binormal, vp), dot(-vn, vp));
	vec3 vv = normalize(vvec);

	// The uv shift per depth step, multitply by rotation and after size.
	vec2 delta = (vec3(-vv.x, gl_FrontFacing ? vv.y : -vv.y, 0.0) * mat * size * bumpscale / vv.z).xy;

	float height = 0.0;

	// The depth to start from, top to bottom.
	float depth = 1.0;
	float depthstep = 1.0 / numsteps;

	/* Uv is computed with the current depth value using the formula:
	 * uv = original_uv * delta_uv * (1.0 - depth)
	 */

	// Linear sample from top.
	for (int i = 0; i < numsteps; ++i) {
		height = textureLod(ima, texco.xy - delta * (1.0 - depth), 0).a;
		// Stop if the texture height is greater than current depth.
		if (height > depth) {
			break;
		}

		depth -= depthstep;
	}

	vec2 texuv = texco.xy - delta * (1.0 - depth);

	/* Interpolation.
	 * Compare the distance of the height texture with current level and previous level.
	 */

	// Compute the depth before the last step, reverse operation.
	float depthprelay = depth + depthstep;
	// Compute the uv with the pre depth.
	vec2 texuvprelay = texco.xy - delta * (1.0 - depthprelay);

	// The shift between the texture height and the last depth.
	float depthshiftcurlay = height - depth;
	// The shift between the texture height with precedent uv computed with pre detph and the pre depth.
	float depthshiftprelay = textureLod(ima, texuvprelay, 0).a - depthprelay;

	float weight = 1.0;
	// If the height is right in the middle of two step the difference of the two shifts will be null.
	if ((depthshiftcurlay - depthshiftprelay) > 0.0) {
		// Get shift ratio.
		weight = depthshiftcurlay / (depthshiftcurlay - depthshiftprelay);
	}

	vec2 finaltexuv = mix(texuv, texuvprelay, weight);

	// Discard if uv is out of the range 0 to 1.
	const vec2 clampmin = vec2(-0.5);
	const vec2 clampmax = vec2(0.5);

	if ((discarduv == 1.0) &&
		(finaltexuv.x - 0.5 < clampmin.x * size.x || finaltexuv.x - 0.5 > clampmax.x * size.x ||
		finaltexuv.y - 0.5 < clampmin.y * size.y || finaltexuv.y - 0.5 > clampmax.y * size.y))
	{
		discard;
	}

	ptexcoord = vec3(finaltexuv, texco.z);
}

void convert_metallic_to_specular(vec4 basecol, float metallic, float specular_fac, out vec4 diffuse, out vec4 f0)
{
	vec4 dielectric = vec4(0.034) * specular_fac * 2.0;
	diffuse = mix(basecol, vec4(0.0), metallic);
	f0 = mix(dielectric, basecol, metallic);
}

/* TODO : clean this ifdef mess */
/* EEVEE output */
#ifdef PROBE_CAPTURE
void world_normals_get(out vec3 N)
{
	N = gl_FrontFacing ? worldNormal : -worldNormal;
}

void node_output_metallic(
        vec4 basecol, float metallic, float specular, float roughness, vec4 emissive, float transp, vec3 normal,
        float clearcoat, float clearcoat_roughness, vec3 clearcoat_normal,
        float occlusion, out vec4 result)
{
	vec4 diffuse, f0;
	convert_metallic_to_specular(basecol, metallic, specular, diffuse, f0);

	result = vec4(eevee_surface_lit(normal, diffuse.rgb, f0.rgb, roughness, occlusion) + emissive.rgb, 1.0 - transp);
}

void node_output_specular(
        vec4 diffuse, vec4 specular, float roughness, vec4 emissive, float transp, vec3 normal,
        float clearcoat, float clearcoat_roughness, vec3 clearcoat_normal,
        float occlusion, out vec4 result)
{
	result = vec4(eevee_surface_lit(normal, diffuse.rgb, specular.rgb, roughness, occlusion) + emissive.rgb, 1.0 - transp);
}
#endif

/* ********************** matcap style render ******************** */

void material_preview_matcap(vec4 color, sampler2D ima, vec4 N, vec4 mask, out vec4 result)
{
	vec3 normal;
	vec2 tex;
	
#ifndef USE_OPENSUBDIV
	/* remap to 0.0 - 1.0 range. This is done because OpenGL 2.0 clamps colors
	 * between shader stages and we want the full range of the normal */
	normal = vec3(2.0, 2.0, 2.0) * vec3(N.x, N.y, N.z) - vec3(1.0, 1.0, 1.0);
	if (normal.z < 0.0) {
		normal.z = 0.0;
	}
	normal = normalize(normal);
#else
	normal = inpt.v.normal;
	mask = vec4(1.0, 1.0, 1.0, 1.0);
#endif

	tex.x = 0.5 + 0.49 * normal.x;
	tex.y = 0.5 + 0.49 * normal.y;
	result = texture2D(ima, tex) * mask;
}<|MERGE_RESOLUTION|>--- conflicted
+++ resolved
@@ -2515,20 +2515,8 @@
 	else {
 		vec4 co = shadow_proj_coord(rco, vn, shadowpersmat, bias, slopebias);
 
-<<<<<<< HEAD
-		//float bias = (1.5 - inp*inp)*shadowbias;
-		co.z -= shadowbias * co.w;
-
-		if (co.w > 0.0 && co.x > 0.0 && co.x / co.w < 1.0 && co.y > 0.0 && co.y / co.w < 1.0) {
-#if __VERSION__ == 120
-			result = shadow2DProj(shadowmap, co).x;
-#else
-			result = textureProj(shadowmap, co);
-#endif
-=======
 		if (shadow_visibility(co)) {
 			result = test_shadow_simple(shadowmap, co);
->>>>>>> 9b7cdd5b
 		}
 		else {
 			result = 1.0;
