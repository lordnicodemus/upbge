
<<<<<<< HEAD
#if __VERSION__ == 120
  varying vec3 coords;
  #define fragColor gl_FragColor
#else
  in vec3 coords;
  out vec4 fragColor;
  #define texture1D texture
  #define texture3D texture
#endif
=======
in vec3 coords;
out vec4 fragColor;
>>>>>>> a5b3df75

uniform vec3 active_color;
uniform float step_size;
uniform float density_scale;

uniform sampler3D soot_texture;
uniform sampler3D shadow_texture;

#ifdef USE_COBA
uniform sampler1D transfer_texture;
uniform sampler3D color_band_texture;
#endif

void main()
{
	/* compute color and density from volume texture */
	vec4 soot = texture(soot_texture, coords);

#ifndef USE_COBA
	vec3 soot_color;
	if (soot.a != 0) {
		soot_color = active_color * soot.rgb / soot.a;
	}
	else {
		soot_color = vec3(0);
	}
	float soot_density = density_scale * soot.a;

	/* compute transmittance and alpha */
	float soot_transmittance = pow(2.71828182846, -soot_density * step_size);
	float soot_alpha = 1.0 - soot_transmittance;

	/* shade */
	float shadow = texture(shadow_texture, coords).r;
	soot_color *= soot_transmittance * shadow;

	/* premultiply alpha */
	fragColor = vec4(soot_alpha * soot_color, soot_alpha);
#else
	float color_band = texture(color_band_texture, coords).r;
	vec4 transfer_function = texture(transfer_texture, color_band);
	fragColor = transfer_function * density_scale;
#endif
<<<<<<< HEAD

	fragColor = color;
=======
>>>>>>> a5b3df75
}<|MERGE_RESOLUTION|>--- conflicted
+++ resolved
@@ -1,18 +1,6 @@
 
-<<<<<<< HEAD
-#if __VERSION__ == 120
-  varying vec3 coords;
-  #define fragColor gl_FragColor
-#else
-  in vec3 coords;
-  out vec4 fragColor;
-  #define texture1D texture
-  #define texture3D texture
-#endif
-=======
 in vec3 coords;
 out vec4 fragColor;
->>>>>>> a5b3df75
 
 uniform vec3 active_color;
 uniform float step_size;
@@ -56,9 +44,4 @@
 	vec4 transfer_function = texture(transfer_texture, color_band);
 	fragColor = transfer_function * density_scale;
 #endif
-<<<<<<< HEAD
-
-	fragColor = color;
-=======
->>>>>>> a5b3df75
 }