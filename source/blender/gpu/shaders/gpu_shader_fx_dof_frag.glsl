/* amount of offset to move one pixel left-right.
 * In second pass some dimensions are zero to control verical/horizontal convolution */
uniform vec2 invrendertargetdim;
// color buffer
uniform sampler2D colorbuffer;
//blurred color buffer for DOF effect
uniform sampler2D blurredcolorbuffer;
// slightly blurred buffer
uniform sampler2D mblurredcolorbuffer;
// depth buffer
uniform sampler2D depthbuffer;

// this includes focal distance in x and aperture size in y
uniform vec4 dof_params;

// viewvectors for reconstruction of world space
uniform vec4 viewvecs[3];

<<<<<<< HEAD
#if __VERSION__ == 120
	// coordinates on framebuffer in normalized (0.0-1.0) uv space
	varying vec4 uvcoordsvar;

	/* color texture coordinates, offset by a small amount */
	varying vec2 color_uv1;
	varying vec2 color_uv2;

	varying vec2 depth_uv1;
	varying vec2 depth_uv2;
	varying vec2 depth_uv3;
	varying vec2 depth_uv4;

	#define FragColor gl_FragColor
#else
	// coordinates on framebuffer in normalized (0.0-1.0) uv space
	in vec4 uvcoordsvar;

	/* color texture coordinates, offset by a small amount */
	in vec2 color_uv1;
	in vec2 color_uv2;

	in vec2 depth_uv1;
	in vec2 depth_uv2;
	in vec2 depth_uv3;
	in vec2 depth_uv4;

	out vec4 FragColor;
	#define texture2D texture
#endif
=======
// coordinates on framebuffer in normalized (0.0-1.0) uv space
in vec4 uvcoordsvar;

/* color texture coordinates, offset by a small amount */
in vec2 color_uv1;
in vec2 color_uv2;

in vec2 depth_uv1;
in vec2 depth_uv2;
in vec2 depth_uv3;
in vec2 depth_uv4;
>>>>>>> a5b3df75

out vec4 FragColor;

float calculate_far_coc(in float zdepth)
{
	float coc = dof_params.x * max(1.0 - dof_params.y / zdepth, 0.0);

	/* multiply by 1.0 / sensor size to get the normalized size */
	return coc * dof_params.z;
}

/* near coc only! when distance is nearer than focus plane first term is bigger than one */
vec4 calculate_near_coc(in vec4 zdepth)
{
	vec4 coc = dof_params.x * max(vec4(dof_params.y) / zdepth - vec4(1.0), vec4(0.0));

	/* multiply by 1.0 / sensor size to get the normalized size */
	return coc * dof_params.z;
}

/* first pass blurs the color buffer heavily and gets the near coc only.
 * There are many texture accesses here but they are done on a
 * lower resolution image so overall bandwidth is not a concern */
void first_pass()
{
	vec4 depth;
	vec4 zdepth;
	vec4 coc;
	float final_coc;

	/* amount to add to uvs so that they move one row further */
	vec2 offset_row[3];
	offset_row[0] = vec2(0.0, invrendertargetdim.y);
	offset_row[1] = 2.0 * offset_row[0];
	offset_row[2] = 3.0 * offset_row[0];

	/* heavily blur the image */
	vec4 color = texture(colorbuffer, color_uv1);
	color += texture(colorbuffer, color_uv1 + offset_row[1]);
	color += texture(colorbuffer, color_uv2);
	color += texture(colorbuffer, color_uv2 + offset_row[1]);
	color /= 4.0;

	depth.r = texture(depthbuffer, depth_uv1).r;
	depth.g = texture(depthbuffer, depth_uv2).r;
	depth.b = texture(depthbuffer, depth_uv3).r;
	depth.a = texture(depthbuffer, depth_uv4).r;

	zdepth = get_view_space_z_from_depth(vec4(viewvecs[0].z), vec4(viewvecs[1].z), depth);
	coc = calculate_near_coc(zdepth);

	depth.r = texture(depthbuffer, depth_uv1 + offset_row[0]).r;
	depth.g = texture(depthbuffer, depth_uv2 + offset_row[0]).r;
	depth.b = texture(depthbuffer, depth_uv3 + offset_row[0]).r;
	depth.a = texture(depthbuffer, depth_uv4 + offset_row[0]).r;

	zdepth = get_view_space_z_from_depth(vec4(viewvecs[0].z), vec4(viewvecs[1].z), depth);
	coc = max(calculate_near_coc(zdepth), coc);

	depth.r = texture(depthbuffer, depth_uv1 + offset_row[1]).r;
	depth.g = texture(depthbuffer, depth_uv2 + offset_row[1]).r;
	depth.b = texture(depthbuffer, depth_uv3 + offset_row[1]).r;
	depth.a = texture(depthbuffer, depth_uv4 + offset_row[1]).r;

	zdepth = get_view_space_z_from_depth(vec4(viewvecs[0].z), vec4(viewvecs[1].z), depth);
	coc = max(calculate_near_coc(zdepth), coc);

	depth.r = texture(depthbuffer, depth_uv1 + offset_row[2]).r;
	depth.g = texture(depthbuffer, depth_uv2 + offset_row[2]).r;
	depth.b = texture(depthbuffer, depth_uv3 + offset_row[2]).r;
	depth.a = texture(depthbuffer, depth_uv4 + offset_row[2]).r;

	zdepth = get_view_space_z_from_depth(vec4(viewvecs[0].z), vec4(viewvecs[1].z), depth);
	coc = max(calculate_near_coc(zdepth), coc);

	final_coc = max(max(coc.x, coc.y), max(coc.z, coc.w));
	FragColor = vec4(color.rgb, final_coc);
}

/* second pass, gaussian blur the downsampled image */
void second_pass()
{
	vec4 depth = vec4(texture(depthbuffer, uvcoordsvar.xy).r);

	/* clever sampling to sample 2 pixels at once. Of course it's not real gaussian sampling this way */
<<<<<<< HEAD
	vec4 color =  texture2D(colorbuffer, uvcoordsvar.xy) * 0.3125;
	color += texture2D(colorbuffer, uvcoordsvar.xy + invrendertargetdim) * 0.234375;
	color += texture2D(colorbuffer, uvcoordsvar.xy + 2.5 * invrendertargetdim) * 0.09375;
	color += texture2D(colorbuffer, uvcoordsvar.xy + 4.5 * invrendertargetdim) * 0.015625;
	color += texture2D(colorbuffer, uvcoordsvar.xy - invrendertargetdim) * 0.234375;
	color += texture2D(colorbuffer, uvcoordsvar.xy - 2.5 * invrendertargetdim) * 0.09375;
	color += texture2D(colorbuffer, uvcoordsvar.xy - 4.5 * invrendertargetdim) * 0.015625;
=======
	vec4 color = texture(colorbuffer, uvcoordsvar.xy) * 0.3125;
	color += texture(colorbuffer, uvcoordsvar.xy + invrendertargetdim) * 0.234375;
	color += texture(colorbuffer, uvcoordsvar.xy + 2.5 * invrendertargetdim) * 0.09375;
	color += texture(colorbuffer, uvcoordsvar.xy + 4.5 * invrendertargetdim) * 0.015625;
	color += texture(colorbuffer, uvcoordsvar.xy - invrendertargetdim) * 0.234375;
	color += texture(colorbuffer, uvcoordsvar.xy - 2.5 * invrendertargetdim) * 0.09375;
	color += texture(colorbuffer, uvcoordsvar.xy - 4.5 * invrendertargetdim) * 0.015625;
>>>>>>> a5b3df75

	FragColor = color;
}


/* third pass, calculate the final coc from blurred and unblurred images */
void third_pass()
{
	vec4 color = texture(colorbuffer, uvcoordsvar.xy);
	vec4 color_blurred = texture(blurredcolorbuffer, uvcoordsvar.xy);
	float coc = 2.0 * max(color_blurred.a, color.a); -color.a;
	FragColor = vec4(color.rgb, coc);
}


/* fourth pass, blur the final coc once to get rid of discontinuities */
void fourth_pass()
{
	vec4 color = texture(colorbuffer, uvcoordsvar.xz);
	color += texture(colorbuffer, uvcoordsvar.yz);
	color += texture(colorbuffer, uvcoordsvar.xw);
	color += texture(colorbuffer, uvcoordsvar.yw);

	FragColor = color / 4.0;
}

vec4 small_sample_blur(in sampler2D colorbuffer, in vec2 uv, in vec4 color)
{
	float weight = 1.0 / 17.0;
	vec4 result = weight * color;
	weight *= 4.0;

	result += weight * texture(colorbuffer, uv + color_uv1.xy);
	result += weight * texture(colorbuffer, uv - color_uv1.xy);
	result += weight * texture(colorbuffer, uv + color_uv1.yx);
	result += weight * texture(colorbuffer, uv - color_uv1.yx);

	return result;
}


/* fourth pass, just visualize the third pass contents */
void fifth_pass()
{
	vec4 factors;
	vec4 color_orig = texture(colorbuffer, uvcoordsvar.xy);
	vec4 highblurred = texture(blurredcolorbuffer, uvcoordsvar.xy);
	vec4 mediumblurred = texture(mblurredcolorbuffer, uvcoordsvar.xy);
	vec4 smallblurred = small_sample_blur(colorbuffer, uvcoordsvar.xy, color_orig);
	float depth = texture(depthbuffer, uvcoordsvar.xy).r;

	float zdepth = get_view_space_z_from_depth(vec4(viewvecs[0].z), vec4(viewvecs[1].z), vec4(depth)).r;
	float coc_far = clamp(calculate_far_coc(zdepth), 0.0, 1.0);

	/* calculate final coc here */
	float coc = max(max(coc_far, mediumblurred.a), 0.0);

	float width = 2.5;
	float radius = 0.2;

	factors.x = 1.0 - clamp(width * coc, 0.0, 1.0);
	factors.y = 1.0 - clamp(abs(width * (coc - 2.0 * radius)), 0.0, 1.0);
	factors.z = 1.0 - clamp(abs(width * (coc - 3.0 * radius)), 0.0, 1.0);
	factors.w = 1.0 - clamp(abs(width * (coc - 4.0 * radius)), 0.0, 1.0);
	/* blend! */
	vec4 color = factors.x * color_orig + factors.y * smallblurred + factors.z * mediumblurred + factors.w * highblurred;

	color /= dot(factors, vec4(1.0));
	/* using original color is not correct, but use that for now because alpha of
	 * blurred buffers uses CoC instead */
	FragColor = vec4(color.rgb, color_orig.a);
}


void main()
{
#ifdef FIRST_PASS
	first_pass();
#elif defined(SECOND_PASS)
	second_pass();
#elif defined(THIRD_PASS)
	third_pass();
#elif defined(FOURTH_PASS)
	fourth_pass();
#elif defined(FIFTH_PASS)
	fifth_pass();
#endif
}<|MERGE_RESOLUTION|>--- conflicted
+++ resolved
@@ -16,38 +16,6 @@
 // viewvectors for reconstruction of world space
 uniform vec4 viewvecs[3];
 
-<<<<<<< HEAD
-#if __VERSION__ == 120
-	// coordinates on framebuffer in normalized (0.0-1.0) uv space
-	varying vec4 uvcoordsvar;
-
-	/* color texture coordinates, offset by a small amount */
-	varying vec2 color_uv1;
-	varying vec2 color_uv2;
-
-	varying vec2 depth_uv1;
-	varying vec2 depth_uv2;
-	varying vec2 depth_uv3;
-	varying vec2 depth_uv4;
-
-	#define FragColor gl_FragColor
-#else
-	// coordinates on framebuffer in normalized (0.0-1.0) uv space
-	in vec4 uvcoordsvar;
-
-	/* color texture coordinates, offset by a small amount */
-	in vec2 color_uv1;
-	in vec2 color_uv2;
-
-	in vec2 depth_uv1;
-	in vec2 depth_uv2;
-	in vec2 depth_uv3;
-	in vec2 depth_uv4;
-
-	out vec4 FragColor;
-	#define texture2D texture
-#endif
-=======
 // coordinates on framebuffer in normalized (0.0-1.0) uv space
 in vec4 uvcoordsvar;
 
@@ -59,7 +27,6 @@
 in vec2 depth_uv2;
 in vec2 depth_uv3;
 in vec2 depth_uv4;
->>>>>>> a5b3df75
 
 out vec4 FragColor;
 
@@ -145,15 +112,6 @@
 	vec4 depth = vec4(texture(depthbuffer, uvcoordsvar.xy).r);
 
 	/* clever sampling to sample 2 pixels at once. Of course it's not real gaussian sampling this way */
-<<<<<<< HEAD
-	vec4 color =  texture2D(colorbuffer, uvcoordsvar.xy) * 0.3125;
-	color += texture2D(colorbuffer, uvcoordsvar.xy + invrendertargetdim) * 0.234375;
-	color += texture2D(colorbuffer, uvcoordsvar.xy + 2.5 * invrendertargetdim) * 0.09375;
-	color += texture2D(colorbuffer, uvcoordsvar.xy + 4.5 * invrendertargetdim) * 0.015625;
-	color += texture2D(colorbuffer, uvcoordsvar.xy - invrendertargetdim) * 0.234375;
-	color += texture2D(colorbuffer, uvcoordsvar.xy - 2.5 * invrendertargetdim) * 0.09375;
-	color += texture2D(colorbuffer, uvcoordsvar.xy - 4.5 * invrendertargetdim) * 0.015625;
-=======
 	vec4 color = texture(colorbuffer, uvcoordsvar.xy) * 0.3125;
 	color += texture(colorbuffer, uvcoordsvar.xy + invrendertargetdim) * 0.234375;
 	color += texture(colorbuffer, uvcoordsvar.xy + 2.5 * invrendertargetdim) * 0.09375;
@@ -161,7 +119,6 @@
 	color += texture(colorbuffer, uvcoordsvar.xy - invrendertargetdim) * 0.234375;
 	color += texture(colorbuffer, uvcoordsvar.xy - 2.5 * invrendertargetdim) * 0.09375;
 	color += texture(colorbuffer, uvcoordsvar.xy - 4.5 * invrendertargetdim) * 0.015625;
->>>>>>> a5b3df75
 
 	FragColor = color;
 }
