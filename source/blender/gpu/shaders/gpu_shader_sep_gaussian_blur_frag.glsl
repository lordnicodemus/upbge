--- conflicted
+++ resolved
@@ -1,32 +1,12 @@
 uniform vec2 ScaleU;
 uniform sampler2D textureSource;
 
-<<<<<<< HEAD
-#if __VERSION__ == 120
-  varying vec2 texCoord_interp;
-  #define fragColor gl_FragColor
-#else
-  in vec2 texCoord_interp;
-  out vec4 fragColor;
-  #define texture2D texture
-#endif
-=======
 in vec2 texCoord_interp;
 out vec4 fragColor;
->>>>>>> a5b3df75
 
 void main()
 {
 	vec4 color = vec4(0.0);
-<<<<<<< HEAD
-	color += texture2D(textureSource, texCoord_interp.st + vec2(-3.0 * ScaleU.x, -3.0 * ScaleU.y)) * 0.015625;
-	color += texture2D(textureSource, texCoord_interp.st + vec2(-2.0 * ScaleU.x, -2.0 * ScaleU.y)) * 0.09375;
-	color += texture2D(textureSource, texCoord_interp.st + vec2(-1.0 * ScaleU.x, -1.0 * ScaleU.y)) * 0.234375;
-	color += texture2D(textureSource, texCoord_interp.st + vec2(0.0, 0.0)) * 0.3125;
-	color += texture2D(textureSource, texCoord_interp.st + vec2(1.0 * ScaleU.x,  1.0 * ScaleU.y)) * 0.234375;
-	color += texture2D(textureSource, texCoord_interp.st + vec2(2.0 * ScaleU.x,  2.0 * ScaleU.y)) * 0.09375;
-	color += texture2D(textureSource, texCoord_interp.st + vec2(3.0 * ScaleU.x,  3.0 * ScaleU.y)) * 0.015625;
-=======
 	color += texture(textureSource, texCoord_interp.st + vec2(-3.0 * ScaleU.x, -3.0 * ScaleU.y)) * 0.015625;
 	color += texture(textureSource, texCoord_interp.st + vec2(-2.0 * ScaleU.x, -2.0 * ScaleU.y)) * 0.09375;
 	color += texture(textureSource, texCoord_interp.st + vec2(-1.0 * ScaleU.x, -1.0 * ScaleU.y)) * 0.234375;
@@ -34,7 +14,6 @@
 	color += texture(textureSource, texCoord_interp.st + vec2(1.0 * ScaleU.x,  1.0 * ScaleU.y)) * 0.234375;
 	color += texture(textureSource, texCoord_interp.st + vec2(2.0 * ScaleU.x,  2.0 * ScaleU.y)) * 0.09375;
 	color += texture(textureSource, texCoord_interp.st + vec2(3.0 * ScaleU.x,  3.0 * ScaleU.y)) * 0.015625;
->>>>>>> a5b3df75
 
 	fragColor = color;
 }