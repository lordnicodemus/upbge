
uniform mat4 ModelViewMatrix;
uniform mat4 ProjectionMatrix;
uniform mat3 NormalMatrix;

#ifdef USE_OPENSUBDIV
in vec3 normal;
in vec4 position;

out block {
	VertexData v;
} outpt;
#endif

<<<<<<< HEAD
#ifdef USE_INSTANCING
in mat3 ininstmatrix;
in vec3 ininstposition;
in vec4 ininstcolor;

varying vec4 varinstcolor;
varying mat4 varinstmat;
varying mat4 varinstinvmat;
varying mat4 varinstlocaltoviewmat;
varying mat4 varinstinvlocaltoviewmat;

uniform mat4 unfviewmat;
#endif

#if __VERSION__ == 120
  varying vec3 varposition;
  varying vec3 varnormal;
#else
  out vec3 varposition;
  out vec3 varnormal;
#endif
=======
out vec3 varposition;
out vec3 varnormal;
>>>>>>> a5b3df75

#ifdef CLIP_WORKAROUND
varying float gl_ClipDistance[6];
#endif


/* Color, keep in sync with: gpu_shader_vertex_world.glsl */

float srgb_to_linearrgb(float c)
{
	if (c < 0.04045)
		return (c < 0.0) ? 0.0 : c * (1.0 / 12.92);
	else
		return pow((c + 0.055) * (1.0 / 1.055), 2.4);
}

void srgb_to_linearrgb(vec3 col_from, out vec3 col_to)
{
	col_to.r = srgb_to_linearrgb(col_from.r);
	col_to.g = srgb_to_linearrgb(col_from.g);
	col_to.b = srgb_to_linearrgb(col_from.b);
}

void srgb_to_linearrgb(vec4 col_from, out vec4 col_to)
{
	col_to.r = srgb_to_linearrgb(col_from.r);
	col_to.g = srgb_to_linearrgb(col_from.g);
	col_to.b = srgb_to_linearrgb(col_from.b);
	col_to.a = col_from.a;
}

bool is_srgb(int info)
{
#ifdef USE_NEW_SHADING
	return (info == 1)? true: false;
#else
	return false;
#endif
}

void set_var_from_attr(float attr, int info, out float var)
{
	var = attr;
}

void set_var_from_attr(vec2 attr, int info, out vec2 var)
{
	var = attr;
}

void set_var_from_attr(vec3 attr, int info, out vec3 var)
{
	if (is_srgb(info)) {
		srgb_to_linearrgb(attr, var);
	}
	else {
		var = attr;
	}
}

void set_var_from_attr(vec4 attr, int info, out vec4 var)
{
	if (is_srgb(info)) {
		srgb_to_linearrgb(attr, var);
	}
	else {
		var = attr;
	}
}

/* end color code */


void main()
{
#ifndef USE_OPENSUBDIV
	vec4 position = gl_Vertex;
	vec3 normal = gl_Normal;
#endif

<<<<<<< HEAD
#ifdef USE_INSTANCING
	mat4 instmat = mat4(vec4(ininstmatrix[0], ininstposition.x),
						vec4(ininstmatrix[1], ininstposition.y),
						vec4(ininstmatrix[2], ininstposition.z),
						vec4(0.0, 0.0, 0.0, 1.0));

	varinstmat = transpose(instmat);
	varinstlocaltoviewmat = unfviewmat * varinstmat;
	varinstinvmat = inverse(varinstmat);
	varinstinvlocaltoviewmat = inverse(varinstlocaltoviewmat);
	varinstcolor = ininstcolor;

	position *= instmat;
	normal *= ininstmatrix;
#endif

=======
>>>>>>> a5b3df75
	vec4 co = ModelViewMatrix * position;

	varposition = co.xyz;
	varnormal = normalize(NormalMatrix * normal);
	gl_Position = ProjectionMatrix * co;

#ifdef CLIP_WORKAROUND
	int i;
	for (i = 0; i < 6; i++)
		gl_ClipDistance[i] = dot(co, gl_ClipPlane[i]);
#elif !defined(GPU_ATI)
	// Setting gl_ClipVertex is necessary to get glClipPlane working on NVIDIA
	// graphic cards, while on ATI it can cause a software fallback.
	gl_ClipVertex = co; 
#endif 

#ifdef USE_OPENSUBDIV
	outpt.v.position = co;
	outpt.v.normal = varnormal;
#endif<|MERGE_RESOLUTION|>--- conflicted
+++ resolved
@@ -12,35 +12,25 @@
 } outpt;
 #endif
 
-<<<<<<< HEAD
+out vec3 varposition;
+out vec3 varnormal;
+
 #ifdef USE_INSTANCING
 in mat3 ininstmatrix;
 in vec3 ininstposition;
 in vec4 ininstcolor;
 
-varying vec4 varinstcolor;
-varying mat4 varinstmat;
-varying mat4 varinstinvmat;
-varying mat4 varinstlocaltoviewmat;
-varying mat4 varinstinvlocaltoviewmat;
+out vec4 varinstcolor;
+out mat4 varinstmat;
+out mat4 varinstinvmat;
+out mat4 varinstlocaltoviewmat;
+out mat4 varinstinvlocaltoviewmat;
 
 uniform mat4 unfviewmat;
 #endif
 
-#if __VERSION__ == 120
-  varying vec3 varposition;
-  varying vec3 varnormal;
-#else
-  out vec3 varposition;
-  out vec3 varnormal;
-#endif
-=======
-out vec3 varposition;
-out vec3 varnormal;
->>>>>>> a5b3df75
-
 #ifdef CLIP_WORKAROUND
-varying float gl_ClipDistance[6];
+out float gl_ClipDistance[6];
 #endif
 
 
@@ -118,7 +108,6 @@
 	vec3 normal = gl_Normal;
 #endif
 
-<<<<<<< HEAD
 #ifdef USE_INSTANCING
 	mat4 instmat = mat4(vec4(ininstmatrix[0], ininstposition.x),
 						vec4(ininstmatrix[1], ininstposition.y),
@@ -135,8 +124,6 @@
 	normal *= ininstmatrix;
 #endif
 
-=======
->>>>>>> a5b3df75
 	vec4 co = ModelViewMatrix * position;
 
 	varposition = co.xyz;
