--- conflicted
+++ resolved
@@ -24,12 +24,8 @@
 #ifndef __GPU_TEXTURE_H__
 #define __GPU_TEXTURE_H__
 
-<<<<<<< HEAD
 #include "BLI_sys_types.h" // Game engine transition
-
-=======
 #include "BLI_utildefines.h"
->>>>>>> 7a076830
 #include "GPU_state.h"
 
 struct GPUVertBuf;
