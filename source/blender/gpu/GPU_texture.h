--- conflicted
+++ resolved
@@ -172,14 +172,10 @@
 GPUTexture *GPU_texture_from_blender(
         struct Image *ima, struct ImageUser *iuser, int textarget, bool is_data, double time, int mipmap);
 GPUTexture *GPU_texture_from_preview(struct PreviewImage *prv, int mipmap);
-<<<<<<< HEAD
+
+void GPU_texture_update(GPUTexture *tex, const float *pixels);
 GPUTexture **GPU_texture_global_depth_ptr(void);
 void GPU_texture_set_global_depth(GPUTexture *depthtex);
-=======
-
-void GPU_texture_update(GPUTexture *tex, const float *pixels);
-
->>>>>>> 76444a13
 void GPU_invalid_tex_init(void);
 void GPU_invalid_tex_bind(int mode);
 void GPU_invalid_tex_free(void);
