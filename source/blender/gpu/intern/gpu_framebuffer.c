--- conflicted
+++ resolved
@@ -150,18 +150,6 @@
 	else
 		attachment = GL_COLOR_ATTACHMENT0 + slot;
 
-<<<<<<< HEAD
-#if defined(WITH_GL_PROFILE_COMPAT)
-	/* Workaround for Mac & Mesa compatibility profile, remove after we switch to core profile */
-	/* glFramebufferTexture was introduced in 3.2. It is *not* available in the ARB FBO extension */
-	/* GTX 970 last drivers Windows 10: only glFramebufferTexture2D works for me (youle) */
-	if (GLEW_VERSION_3_2 && !forcet2d)
-		glFramebufferTexture(GL_FRAMEBUFFER, attachment, GPU_texture_opengl_bindcode(tex), mip); /* normal core call, same as below */
-	else
-		glFramebufferTexture2D(GL_FRAMEBUFFER, attachment, target, GPU_texture_opengl_bindcode(tex), mip);
-#else
-=======
->>>>>>> 3c7355b3
 	glFramebufferTexture(GL_FRAMEBUFFER, attachment, GPU_texture_opengl_bindcode(tex), mip);
 
 	if (GPU_texture_depth(tex))
@@ -266,17 +254,6 @@
 		attachment = GL_COLOR_ATTACHMENT0 + fb_attachment;
 	}
 
-<<<<<<< HEAD
-#if defined(WITH_GL_PROFILE_COMPAT)
-	/* Workaround for Mac & Mesa compatibility profile, remove after we switch to core profile */
-	/* glFramebufferTexture was introduced in 3.2. It is *not* available in the ARB FBO extension */
-	if (GLEW_VERSION_3_2)
-		glFramebufferTexture(GL_FRAMEBUFFER, attachment, 0, 0); /* normal core call, same as below */
-	else
-		glFramebufferTexture2D(GL_FRAMEBUFFER, attachment, target, 0, 0);
-#else
-=======
->>>>>>> 3c7355b3
 	glFramebufferTexture(GL_FRAMEBUFFER, attachment, 0, 0);
 
 	GPU_texture_framebuffer_set(tex, NULL, -1);
@@ -684,7 +661,63 @@
 	glDrawBuffer(GL_COLOR_ATTACHMENT0);
 }
 
-<<<<<<< HEAD
+/**
+ * Use this if you need to custom downsample your texture and use the previous mip level as input.
+ * This function only takes care of the correct texture handling. It execute the callback for each texture level.
+ **/
+void GPU_framebuffer_recursive_downsample(
+        GPUFrameBuffer *fb, GPUTexture *tex, int num_iter, void (*callback)(void *userData, int level), void *userData)
+{
+	int current_dim[2] = {GPU_texture_width(tex), GPU_texture_height(tex)};
+	GLenum attachment;
+
+	/* Manually setup framebuffer to not use GPU_texture_framebuffer_set() */
+	glBindFramebuffer(GL_FRAMEBUFFER, fb->object);
+	GG.currentfb = fb->object;
+
+	if (GPU_texture_stencil(tex) && GPU_texture_depth(tex))
+		attachment = GL_DEPTH_STENCIL_ATTACHMENT;
+	else if (GPU_texture_depth(tex))
+		attachment = GL_DEPTH_ATTACHMENT;
+	else
+		attachment = GL_COLOR_ATTACHMENT0;
+
+	/* last bound prevails here, better allow explicit control here too */
+	glDrawBuffer(GL_COLOR_ATTACHMENT0);
+	glReadBuffer(GL_COLOR_ATTACHMENT0);
+
+	for (int i=1; i < num_iter+1 && (current_dim[0] > 1 && current_dim[1] > 1); i++) {
+
+		/* calculate next viewport size */
+		current_dim[0] /= 2;
+		current_dim[1] /= 2;
+
+		/* ensure that the viewport size is always at least 1x1 */
+		CLAMP_MIN(current_dim[0], 1);
+		CLAMP_MIN(current_dim[1], 1);
+
+		glViewport(0, 0, current_dim[0], current_dim[1]);
+
+		/* bind next level for rendering but first restrict fetches only to previous level */
+		GPU_texture_bind(tex, 0);
+		glTexParameteri(GL_TEXTURE_2D, GL_TEXTURE_BASE_LEVEL, i-1);
+		glTexParameteri(GL_TEXTURE_2D, GL_TEXTURE_MAX_LEVEL, i-1);
+		GPU_texture_unbind(tex);
+
+		glFramebufferTexture2D(GL_FRAMEBUFFER, attachment, GL_TEXTURE_2D, GPU_texture_opengl_bindcode(tex), i);
+
+		callback(userData, i);
+	}
+
+	glFramebufferTexture(GL_FRAMEBUFFER, attachment, 0, 0);
+
+	/* reset mipmap level range for the depth image */
+	GPU_texture_bind(tex, 0);
+	glTexParameteri(GL_TEXTURE_2D, GL_TEXTURE_BASE_LEVEL, 0);
+	glTexParameteri(GL_TEXTURE_2D, GL_TEXTURE_MAX_LEVEL, num_iter - 1);
+	GPU_texture_unbind(tex);
+}
+
 /* GPURenderBuffer */
 
 struct GPURenderBuffer {
@@ -815,65 +848,6 @@
 }
 
 
-=======
-/**
- * Use this if you need to custom downsample your texture and use the previous mip level as input.
- * This function only takes care of the correct texture handling. It execute the callback for each texture level.
- **/
-void GPU_framebuffer_recursive_downsample(
-        GPUFrameBuffer *fb, GPUTexture *tex, int num_iter, void (*callback)(void *userData, int level), void *userData)
-{
-	int current_dim[2] = {GPU_texture_width(tex), GPU_texture_height(tex)};
-	GLenum attachment;
-
-	/* Manually setup framebuffer to not use GPU_texture_framebuffer_set() */
-	glBindFramebuffer(GL_FRAMEBUFFER, fb->object);
-	GG.currentfb = fb->object;
-
-	if (GPU_texture_stencil(tex) && GPU_texture_depth(tex))
-		attachment = GL_DEPTH_STENCIL_ATTACHMENT;
-	else if (GPU_texture_depth(tex))
-		attachment = GL_DEPTH_ATTACHMENT;
-	else
-		attachment = GL_COLOR_ATTACHMENT0;
-
-	/* last bound prevails here, better allow explicit control here too */
-	glDrawBuffer(GL_COLOR_ATTACHMENT0);
-	glReadBuffer(GL_COLOR_ATTACHMENT0);
-
-	for (int i=1; i < num_iter+1 && (current_dim[0] > 1 && current_dim[1] > 1); i++) {
-
-		/* calculate next viewport size */
-		current_dim[0] /= 2;
-		current_dim[1] /= 2;
-
-		/* ensure that the viewport size is always at least 1x1 */
-		CLAMP_MIN(current_dim[0], 1);
-		CLAMP_MIN(current_dim[1], 1);
-
-		glViewport(0, 0, current_dim[0], current_dim[1]);
-
-		/* bind next level for rendering but first restrict fetches only to previous level */
-		GPU_texture_bind(tex, 0);
-		glTexParameteri(GL_TEXTURE_2D, GL_TEXTURE_BASE_LEVEL, i-1);
-		glTexParameteri(GL_TEXTURE_2D, GL_TEXTURE_MAX_LEVEL, i-1);
-		GPU_texture_unbind(tex);
-
-		glFramebufferTexture2D(GL_FRAMEBUFFER, attachment, GL_TEXTURE_2D, GPU_texture_opengl_bindcode(tex), i);
-
-		callback(userData, i);
-	}
-
-	glFramebufferTexture(GL_FRAMEBUFFER, attachment, 0, 0);
-
-	/* reset mipmap level range for the depth image */
-	GPU_texture_bind(tex, 0);
-	glTexParameteri(GL_TEXTURE_2D, GL_TEXTURE_BASE_LEVEL, 0);
-	glTexParameteri(GL_TEXTURE_2D, GL_TEXTURE_MAX_LEVEL, num_iter - 1);
-	GPU_texture_unbind(tex);
-}
-
->>>>>>> 3c7355b3
 /* GPUOffScreen */
 
 struct GPUOffScreen {
