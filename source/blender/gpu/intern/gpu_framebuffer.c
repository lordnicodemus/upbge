/*
 * ***** BEGIN GPL LICENSE BLOCK *****
 *
 * This program is free software; you can redistribute it and/or
 * modify it under the terms of the GNU General Public License
 * as published by the Free Software Foundation; either version 2
 * of the License, or (at your option) any later version.
 *
 * This program is distributed in the hope that it will be useful,
 * but WITHOUT ANY WARRANTY; without even the implied warranty of
 * MERCHANTABILITY or FITNESS FOR A PARTICULAR PURPOSE.  See the
 * GNU General Public License for more details.
 *
 * You should have received a copy of the GNU General Public License
 * along with this program; if not, write to the Free Software Foundation,
 * Inc., 51 Franklin Street, Fifth Floor, Boston, MA 02110-1301, USA.
 *
 * The Original Code is Copyright (C) 2005 Blender Foundation.
 * All rights reserved.
 *
 * The Original Code is: all of this file.
 *
 * Contributor(s): Brecht Van Lommel.
 *
 * ***** END GPL LICENSE BLOCK *****
 */

#include "MEM_guardedalloc.h"

#include "BLI_blenlib.h"
#include "BLI_utildefines.h"
#include "BLI_math_base.h"

#include "BKE_global.h"

#include "GPU_batch.h"
#include "GPU_draw.h"
#include "GPU_framebuffer.h"
#include "GPU_matrix.h"
#include "GPU_shader.h"
#include "GPU_texture.h"

static struct GPUFrameBufferGlobal {
	GLuint currentfb;
} GG = {0};

/* Number of maximum output slots.
 * We support 4 outputs for now (usually we wouldn't need more to preserve fill rate) */
#define GPU_FB_MAX_SLOTS 4

struct GPUFrameBuffer {
	GLuint object;
	GPUTexture *colortex[GPU_FB_MAX_SLOTS];
	GPUTexture *depthtex;
	GPURenderBuffer *colorrb[GPU_FB_MAX_SLOTS];
	GPURenderBuffer *depthrb;
};

static void gpu_print_framebuffer_error(GLenum status, char err_out[256])
{
	const char *format = "GPUFrameBuffer: framebuffer status %s\n";
	const char *err = "unknown";

#define format_status(X) \
	case GL_FRAMEBUFFER_##X: err = "GL_FRAMEBUFFER_"#X; \
		break;

	switch (status) {
		/* success */
		format_status(COMPLETE)
		/* errors shared by OpenGL desktop & ES */
		format_status(INCOMPLETE_ATTACHMENT)
		format_status(INCOMPLETE_MISSING_ATTACHMENT)
		format_status(UNSUPPORTED)
#if 0 /* for OpenGL ES only */
		format_status(INCOMPLETE_DIMENSIONS)
#else /* for desktop GL only */
		format_status(INCOMPLETE_DRAW_BUFFER)
		format_status(INCOMPLETE_READ_BUFFER)
		format_status(INCOMPLETE_MULTISAMPLE)
		format_status(UNDEFINED)
#endif
	}

#undef format_status

	if (err_out) {
		BLI_snprintf(err_out, 256, format, err);
	}
	else {
		fprintf(stderr, format, err);
	}
}

/* GPUFrameBuffer */

GPUFrameBuffer *GPU_framebuffer_create(void)
{
	GPUFrameBuffer *fb;

	fb = MEM_callocN(sizeof(GPUFrameBuffer), "GPUFrameBuffer");
	glGenFramebuffers(1, &fb->object);

	if (!fb->object) {
		fprintf(stderr, "GPUFFrameBuffer: framebuffer gen failed.\n");
		GPU_framebuffer_free(fb);
		return NULL;
	}

	/* make sure no read buffer is enabled, so completeness check will not fail. We set those at binding time */
	glBindFramebuffer(GL_FRAMEBUFFER, fb->object);
	glReadBuffer(GL_NONE);
	glDrawBuffer(GL_NONE);
	glBindFramebuffer(GL_FRAMEBUFFER, 0);
	
	return fb;
}

bool GPU_framebuffer_texture_attach(GPUFrameBuffer *fb, GPUTexture *tex, int slot, int mip)
{
	return GPU_framebuffer_texture_attach_target(fb, tex, GPU_texture_target(tex), slot, err_out);
}

int GPU_framebuffer_texture_attach_target(GPUFrameBuffer *fb, GPUTexture *tex, int target, int slot, char err_out[256])
{
	GLenum attachment;

	if (slot >= GPU_FB_MAX_SLOTS) {
		fprintf(stderr,
		        "Attaching to index %d framebuffer slot unsupported. "
		        "Use at most %d\n", slot, GPU_FB_MAX_SLOTS);
		return false;
	}

	if ((G.debug & G_DEBUG)) {
		if (GPU_texture_bound_number(tex) != -1) {
			fprintf(stderr,
			        "Feedback loop warning!: "
			        "Attempting to attach texture to framebuffer while still bound to texture unit for drawing!\n");
		}
	}

	glBindFramebuffer(GL_FRAMEBUFFER, fb->object);
	GG.currentfb = fb->object;

<<<<<<< HEAD
	/* Clean glError buffer. */
	while (glGetError() != GL_NO_ERROR) {}

	glFramebufferTexture2DEXT(GL_FRAMEBUFFER_EXT, attachment, 
		target, GPU_texture_opengl_bindcode(tex), 0);

	error = glGetError();
=======
	if (GPU_texture_stencil(tex) && GPU_texture_depth(tex))
		attachment = GL_DEPTH_STENCIL_ATTACHMENT;
	else if (GPU_texture_depth(tex))
		attachment = GL_DEPTH_ATTACHMENT;
	else
		attachment = GL_COLOR_ATTACHMENT0 + slot;
>>>>>>> 41c4c3f8

#if defined(WITH_GL_PROFILE_COMPAT)
	/* Workaround for Mac & Mesa compatibility profile, remove after we switch to core profile */
	/* glFramebufferTexture was introduced in 3.2. It is *not* available in the ARB FBO extension */
	if (GLEW_VERSION_3_2)
		glFramebufferTexture(GL_FRAMEBUFFER, attachment, GPU_texture_opengl_bindcode(tex), mip); /* normal core call, same as below */
	else
		glFramebufferTexture2D(GL_FRAMEBUFFER, attachment, GPU_texture_target(tex), GPU_texture_opengl_bindcode(tex), mip);
#else
	glFramebufferTexture(GL_FRAMEBUFFER, attachment, GPU_texture_opengl_bindcode(tex), mip);
#endif

	if (GPU_texture_depth(tex))
		fb->depthtex = tex;
	else
		fb->colortex[slot] = tex;

	GPU_texture_framebuffer_set(tex, fb, slot);

	return true;
}

void GPU_framebuffer_texture_detach(GPUTexture *tex)
{
	GPU_framebuffer_texture_detach_target(tex, GPU_texture_target(tex));
}

void GPU_framebuffer_texture_detach_target(GPUTexture *tex, int target)
{
	GLenum attachment;
	GPUFrameBuffer *fb = GPU_texture_framebuffer(tex);
	int fb_attachment = GPU_texture_framebuffer_attachment(tex);

	if (!fb)
		return;

	if (GG.currentfb != fb->object) {
		glBindFramebuffer(GL_FRAMEBUFFER, fb->object);
		GG.currentfb = fb->object;
	}

	if (GPU_texture_stencil(tex) && GPU_texture_depth(tex)) {
		fb->depthtex = NULL;
		attachment = GL_DEPTH_STENCIL_ATTACHMENT;
	}
	else if (GPU_texture_depth(tex)) {
		fb->depthtex = NULL;
		attachment = GL_DEPTH_ATTACHMENT;
	}
	else {
		BLI_assert(fb->colortex[fb_attachment] == tex);
		fb->colortex[fb_attachment] = NULL;
		attachment = GL_COLOR_ATTACHMENT0 + fb_attachment;
	}

<<<<<<< HEAD
	glFramebufferTexture2DEXT(GL_FRAMEBUFFER_EXT, attachment, target, 0, 0);
=======
#if defined(WITH_GL_PROFILE_COMPAT)
	/* Workaround for Mac & Mesa compatibility profile, remove after we switch to core profile */
	/* glFramebufferTexture was introduced in 3.2. It is *not* available in the ARB FBO extension */
	if (GLEW_VERSION_3_2)
		glFramebufferTexture(GL_FRAMEBUFFER, attachment, 0, 0); /* normal core call, same as below */
	else
		glFramebufferTexture2D(GL_FRAMEBUFFER, attachment, GPU_texture_target(tex), 0, 0);
#else
	glFramebufferTexture(GL_FRAMEBUFFER, attachment, 0, 0);
#endif
>>>>>>> 41c4c3f8

	GPU_texture_framebuffer_set(tex, NULL, -1);
}

void GPU_texture_bind_as_framebuffer(GPUTexture *tex)
{
	GPUFrameBuffer *fb = GPU_texture_framebuffer(tex);
	int fb_attachment = GPU_texture_framebuffer_attachment(tex);

	if (!fb) {
		fprintf(stderr, "Error, texture not bound to framebuffer!\n");
		return;
	}

	/* push attributes */
	gpuPushAttrib(GPU_ENABLE_BIT | GPU_VIEWPORT_BIT);
	glDisable(GL_SCISSOR_TEST);

	/* bind framebuffer */
	glBindFramebuffer(GL_FRAMEBUFFER, fb->object);

	if (GPU_texture_depth(tex)) {
		glDrawBuffer(GL_NONE);
		glReadBuffer(GL_NONE);
	}
	else {
		/* last bound prevails here, better allow explicit control here too */
		glDrawBuffer(GL_COLOR_ATTACHMENT0 + fb_attachment);
		glReadBuffer(GL_COLOR_ATTACHMENT0 + fb_attachment);
	}
	
	if (GPU_texture_target(tex) == GL_TEXTURE_2D_MULTISAMPLE) {
		glEnable(GL_MULTISAMPLE);
	}

	/* set default viewport */
	glViewport(0, 0, GPU_texture_width(tex), GPU_texture_height(tex));
	GG.currentfb = fb->object;
}

void GPU_framebuffer_slots_bind(GPUFrameBuffer *fb, int slot)
{
	int numslots = 0, i;
	GLenum attachments[4];
	
	if (!fb->colortex[slot]) {
		fprintf(stderr, "Error, framebuffer slot empty!\n");
		return;
	}
	
	for (i = 0; i < 4; i++) {
		if (fb->colortex[i]) {
			attachments[numslots] = GL_COLOR_ATTACHMENT0 + i;
			numslots++;
		}
	}
	
	/* push attributes */
	gpuPushAttrib(GPU_ENABLE_BIT | GPU_VIEWPORT_BIT);
	glDisable(GL_SCISSOR_TEST);

	/* bind framebuffer */
	glBindFramebuffer(GL_FRAMEBUFFER, fb->object);

	/* last bound prevails here, better allow explicit control here too */
	glDrawBuffers(numslots, attachments);
	glReadBuffer(GL_COLOR_ATTACHMENT0 + slot);

	/* set default viewport */
	glViewport(0, 0, GPU_texture_width(fb->colortex[slot]), GPU_texture_height(fb->colortex[slot]));
	GG.currentfb = fb->object;
}

void GPU_framebuffer_bind(GPUFrameBuffer *fb)
{
	int numslots = 0, i;
	GLenum attachments[4];
	GLenum readattachement = 0;
	GPUTexture *tex;

	for (i = 0; i < 4; i++) {
		if (fb->colortex[i]) {
			attachments[numslots] = GL_COLOR_ATTACHMENT0 + i;
			tex = fb->colortex[i];

			if (!readattachement)
				readattachement = GL_COLOR_ATTACHMENT0 + i;

			numslots++;
		}
	}

	/* bind framebuffer */
	glBindFramebuffer(GL_FRAMEBUFFER, fb->object);

	if (numslots == 0) {
		glDrawBuffer(GL_NONE);
		glReadBuffer(GL_NONE);
		tex = fb->depthtex;
	}
	else {
		/* last bound prevails here, better allow explicit control here too */
		glDrawBuffers(numslots, attachments);
		glReadBuffer(readattachement);
	}

	glViewport(0, 0, GPU_texture_width(tex), GPU_texture_height(tex));
	GG.currentfb = fb->object;
}

void GPU_framebuffer_texture_unbind(GPUFrameBuffer *UNUSED(fb), GPUTexture *UNUSED(tex))
{
	/* Restore attributes. */
	gpuPopAttrib();
}

void GPU_framebuffer_bind_no_save(GPUFrameBuffer *fb, int slot)
{
	glBindFramebuffer(GL_FRAMEBUFFER, fb->object);
	/* last bound prevails here, better allow explicit control here too */
	glDrawBuffer(GL_COLOR_ATTACHMENT0 + slot);
	glReadBuffer(GL_COLOR_ATTACHMENT0 + slot);

	/* push matrices and set default viewport and matrix */
	glViewport(0, 0, GPU_texture_width(fb->colortex[slot]), GPU_texture_height(fb->colortex[slot]));
	GG.currentfb = fb->object;
}

void GPU_framebuffer_bind_simple(GPUFrameBuffer *fb)
{
	glBindFramebufferEXT(GL_FRAMEBUFFER_EXT, fb->object);
	/* last bound prevails here, better allow explicit control here too */
	glDrawBuffer(GL_COLOR_ATTACHMENT0_EXT);
	glReadBuffer(GL_COLOR_ATTACHMENT0_EXT);

	GG.currentfb = fb->object;
}

void GPU_framebuffer_bind_all_attachments(GPUFrameBuffer *fb)
{
	int slots = 0, i;
	GLenum attachments[GPU_FB_MAX_SLOTS];

	for(i = 0; i < GPU_FB_MAX_SLOTS; i++) {
		if (fb->colortex[i]) {
			attachments[slots] = GL_COLOR_ATTACHMENT0_EXT + i;
			slots++;
		}
	}

	glBindFramebufferEXT(GL_FRAMEBUFFER_EXT, fb->object);
	glDrawBuffers(slots, attachments);
	glReadBuffer(GL_COLOR_ATTACHMENT0_EXT);

	GG.currentfb = fb->object;
}

bool GPU_framebuffer_bound(GPUFrameBuffer *fb)
{
	return fb->object == GG.currentfb;
}

bool GPU_framebuffer_check_valid(GPUFrameBuffer *fb, char err_out[256])
{
	glBindFramebuffer(GL_FRAMEBUFFER, fb->object);
	GG.currentfb = fb->object;

	GLenum status = glCheckFramebufferStatus(GL_FRAMEBUFFER);

	if (status != GL_FRAMEBUFFER_COMPLETE) {
		GPU_framebuffer_restore();
		gpu_print_framebuffer_error(status, err_out);
		return false;
	}

	return true;
}

int GPU_framebuffer_renderbuffer_attach(GPUFrameBuffer *fb, GPURenderBuffer *rb, int slot, char err_out[256])
{
	GLenum attachement;
	GLenum error;

	if (slot >= GPU_FB_MAX_SLOTS) {
		fprintf(stderr,
		        "Attaching to index %d framebuffer slot unsupported. "
		        "Use at most %d\n", slot, GPU_FB_MAX_SLOTS);
		return 0;
	}

	if (GPU_renderbuffer_depth(rb)) {
		attachement = GL_DEPTH_ATTACHMENT_EXT;
	}
	else {
		attachement = GL_COLOR_ATTACHMENT0_EXT + slot;
	}

	glBindFramebufferEXT(GL_FRAMEBUFFER_EXT, fb->object);
	GG.currentfb = fb->object;

	/* Clean glError buffer. */
	while (glGetError() != GL_NO_ERROR) {}

	glFramebufferRenderbufferEXT(GL_FRAMEBUFFER_EXT, attachement, GL_RENDERBUFFER_EXT, GPU_renderbuffer_bindcode(rb));

	error = glGetError();

	if (error == GL_INVALID_OPERATION) {
		GPU_framebuffer_restore();
		gpu_print_framebuffer_error(error, err_out);
		return 0;
	}

	if (GPU_renderbuffer_depth(rb))
		fb->depthrb = rb;
	else
		fb->colorrb[slot] = rb;

	GPU_renderbuffer_framebuffer_set(rb, fb, slot);

	return 1;
}

void GPU_framebuffer_renderbuffer_detach(GPURenderBuffer *rb)
{
	GLenum attachment;
	GPUFrameBuffer *fb = GPU_renderbuffer_framebuffer(rb);
	int fb_attachment = GPU_renderbuffer_framebuffer_attachment(rb);

	if (!fb)
		return;

	if (GG.currentfb != fb->object) {
		glBindFramebufferEXT(GL_FRAMEBUFFER_EXT, fb->object);
		GG.currentfb = fb->object;
	}

	if (GPU_renderbuffer_depth(rb)) {
		fb->depthrb = NULL;
		attachment = GL_DEPTH_ATTACHMENT_EXT;
	}
	else {
		BLI_assert(fb->colorrb[fb_attachment] == rb);
		fb->colorrb[fb_attachment] = NULL;
		attachment = GL_COLOR_ATTACHMENT0_EXT + fb_attachment;
	}

	glFramebufferRenderbufferEXT(GL_FRAMEBUFFER_EXT, attachment, GL_RENDERBUFFER_EXT, 0);

	GPU_renderbuffer_framebuffer_set(rb, NULL, -1);
}

void GPU_framebuffer_free(GPUFrameBuffer *fb)
{
	int i;
	if (fb->depthtex)
		GPU_framebuffer_texture_detach(fb->depthtex);

	for (i = 0; i < GPU_FB_MAX_SLOTS; i++) {
		if (fb->colortex[i]) {
			GPU_framebuffer_texture_detach(fb->colortex[i]);
		}
	}

	if (fb->depthrb)
		GPU_framebuffer_renderbuffer_detach(fb->depthrb);

	for (i = 0; i < GPU_FB_MAX_SLOTS; i++) {
		if (fb->colorrb[i]) {
			GPU_framebuffer_renderbuffer_detach(fb->colorrb[i]);
		}
	}

	if (fb->object) {
		glDeleteFramebuffers(1, &fb->object);

		if (GG.currentfb == fb->object) {
			glBindFramebuffer(GL_FRAMEBUFFER, 0);
			GG.currentfb = 0;
		}
	}

	MEM_freeN(fb);
}

void GPU_framebuffer_restore(void)
{
	if (GG.currentfb != 0) {
		glBindFramebuffer(GL_FRAMEBUFFER, 0);
		GG.currentfb = 0;
	}
}

void GPU_framebuffer_blur(
        GPUFrameBuffer *fb, GPUTexture *tex,
        GPUFrameBuffer *blurfb, GPUTexture *blurtex, float sharpness)
{
<<<<<<< HEAD
	const float scaleh[2] = {(1.0f - sharpness) / GPU_texture_width(blurtex), 0.0f};
	const float scalev[2] = {0.0f, (1.0f - sharpness) / GPU_texture_height(tex)};
=======
	const float fullscreencos[4][2] = {{-1.0f, -1.0f}, {1.0f, -1.0f}, {-1.0f, 1.0f}, {1.0f, 1.0f}};
	const float fullscreenuvs[4][2] = {{0.0f, 0.0f}, {1.0f, 0.0f}, {0.0f, 1.0f}, {1.0f, 1.0f}};

	static VertexFormat format = {0};
	static VertexBuffer vbo = {{0}};
	static Batch batch = {{0}};

	const float scaleh[2] = {1.0f / GPU_texture_width(blurtex), 0.0f};
	const float scalev[2] = {0.0f, 1.0f / GPU_texture_height(tex)};
>>>>>>> 41c4c3f8

	GPUShader *blur_shader = GPU_shader_get_builtin_shader(GPU_SHADER_SEP_GAUSSIAN_BLUR);

	if (!blur_shader)
		return;

	/* Preparing to draw quad */
	if (format.attrib_ct == 0) {
		unsigned int i = 0;
		/* Vertex format */
		unsigned int pos = VertexFormat_add_attrib(&format, "pos", COMP_F32, 2, KEEP_FLOAT);
		unsigned int uvs = VertexFormat_add_attrib(&format, "uvs", COMP_F32, 2, KEEP_FLOAT);

		/* Vertices */
		VertexBuffer_init_with_format(&vbo, &format);
		VertexBuffer_allocate_data(&vbo, 36);

		for (int j = 0; j < 3; ++j) {
			VertexBuffer_set_attrib(&vbo, uvs, i, fullscreenuvs[j]);
			VertexBuffer_set_attrib(&vbo, pos, i++, fullscreencos[j]);
		}
		for (int j = 1; j < 4; ++j) {
			VertexBuffer_set_attrib(&vbo, uvs, i, fullscreenuvs[j]);
			VertexBuffer_set_attrib(&vbo, pos, i++, fullscreencos[j]);
		}

		Batch_init(&batch, GL_TRIANGLES, &vbo, NULL);
	}
		
	glDisable(GL_DEPTH_TEST);
	
	/* Blurring horizontally */
	/* We do the bind ourselves rather than using GPU_framebuffer_texture_bind() to avoid
	 * pushing unnecessary matrices onto the OpenGL stack. */
	glBindFramebuffer(GL_FRAMEBUFFER, blurfb->object);
	glDrawBuffer(GL_COLOR_ATTACHMENT0);
	
	/* avoid warnings from texture binding */
	GG.currentfb = blurfb->object;

	glViewport(0, 0, GPU_texture_width(blurtex), GPU_texture_height(blurtex));

	GPU_texture_bind(tex, 0);

	Batch_set_builtin_program(&batch, GPU_SHADER_SEP_GAUSSIAN_BLUR);
	Batch_Uniform2f(&batch, "ScaleU", scaleh[0], scaleh[1]);
	Batch_Uniform1i(&batch, "textureSource", GL_TEXTURE0);
	Batch_draw(&batch);

	/* Blurring vertically */
	glBindFramebuffer(GL_FRAMEBUFFER, fb->object);
	glDrawBuffer(GL_COLOR_ATTACHMENT0);
	
	GG.currentfb = fb->object;
	
	glViewport(0, 0, GPU_texture_width(tex), GPU_texture_height(tex));

	GPU_texture_bind(blurtex, 0);

	/* Hack to make the following uniform stick */
	Batch_set_builtin_program(&batch, GPU_SHADER_SEP_GAUSSIAN_BLUR);
	Batch_Uniform2f(&batch, "ScaleU", scalev[0], scalev[1]);
	Batch_Uniform1i(&batch, "textureSource", GL_TEXTURE0);
	Batch_draw(&batch);
}

<<<<<<< HEAD
	GPU_texture_unbind(blurtex);
	GPU_shader_unbind();
=======
void GPU_framebuffer_blit(GPUFrameBuffer *fb_read, int read_slot, GPUFrameBuffer *fb_write, int write_slot, bool use_depth)
{
	GPUTexture *read_tex = (use_depth) ? fb_read->depthtex : fb_read->colortex[read_slot];
	GPUTexture *write_tex = (use_depth) ? fb_write->depthtex : fb_write->colortex[write_slot];
	int read_attach = (use_depth) ? GL_DEPTH_ATTACHMENT : GL_COLOR_ATTACHMENT0 + GPU_texture_framebuffer_attachment(read_tex);
	int write_attach = (use_depth) ? GL_DEPTH_ATTACHMENT : GL_COLOR_ATTACHMENT0 + GPU_texture_framebuffer_attachment(write_tex);
	int read_bind = GPU_texture_opengl_bindcode(read_tex);
	int write_bind = GPU_texture_opengl_bindcode(write_tex);
	const int read_w = GPU_texture_width(read_tex);
	const int read_h = GPU_texture_height(read_tex);
	const int write_w = GPU_texture_width(write_tex);
	const int write_h = GPU_texture_height(write_tex);

	/* read from multi-sample buffer */
	glBindFramebuffer(GL_READ_FRAMEBUFFER, fb_read->object);
	glFramebufferTexture2D(
	        GL_READ_FRAMEBUFFER, read_attach,
	        GL_TEXTURE_2D, read_bind, 0);
	BLI_assert(glCheckFramebufferStatus(GL_READ_FRAMEBUFFER) == GL_FRAMEBUFFER_COMPLETE);

	/* write into new single-sample buffer */
	glBindFramebuffer(GL_DRAW_FRAMEBUFFER, fb_write->object);
	glFramebufferTexture2D(
	        GL_DRAW_FRAMEBUFFER, write_attach,
	        GL_TEXTURE_2D, write_bind, 0);
	BLI_assert(glCheckFramebufferStatus(GL_DRAW_FRAMEBUFFER) == GL_FRAMEBUFFER_COMPLETE);

	glBlitFramebuffer(0, 0, read_w, read_h, 0, 0, write_w, write_h, (use_depth) ? GL_DEPTH_BUFFER_BIT : GL_COLOR_BUFFER_BIT, GL_NEAREST);

	/* Restore previous framebuffer */
	glBindFramebuffer(GL_FRAMEBUFFER, GG.currentfb);
	glDrawBuffer(GL_COLOR_ATTACHMENT0);
>>>>>>> 41c4c3f8
}

/* GPURenderBuffer */

struct GPURenderBuffer {
	int width;
	int height;
	int samples;

	GPUFrameBuffer *fb; /* GPUFramebuffer this render buffer is attached to */
	int fb_attachment;  /* slot the render buffer is attached to */
	bool depth;
	unsigned int bindcode;
};

GPURenderBuffer *GPU_renderbuffer_create(int width, int height, int samples, GPUHDRType hdrtype, GPURenderBufferType type, char err_out[256])
{
	GPURenderBuffer *rb = MEM_callocN(sizeof(GPURenderBuffer), "GPURenderBuffer");

	glGenRenderbuffers(1, &rb->bindcode);

	if (!rb->bindcode) {
		if (err_out) {
			BLI_snprintf(err_out, 256, "GPURenderBuffer: render buffer creation failed: %d",
				(int)glGetError());
		}
		else {
			fprintf(stderr, "GPURenderBuffer: render buffer creation failed: %d\n",
				(int)glGetError());
		}
		GPU_renderbuffer_free(rb);
		return NULL;
	}

	rb->width = width;
	rb->height = height;
	rb->samples = samples;

	glBindRenderbufferEXT(GL_RENDERBUFFER_EXT, rb->bindcode);

	if (type == GPU_RENDERBUFFER_DEPTH) {
		if (samples > 0) {
			glRenderbufferStorageMultisampleEXT(GL_RENDERBUFFER_EXT, samples, GL_DEPTH_COMPONENT, width, height);
		}
		else {
			glRenderbufferStorageEXT(GL_RENDERBUFFER_EXT, GL_DEPTH_COMPONENT, width, height);
		}
		rb->depth = true;
	}
	else {
		GLenum internalformat = GL_RGBA8;
		switch (hdrtype) {
			case GPU_HDR_NONE:
			{
				internalformat = GL_RGBA8;
				break;
			}
			/* the following formats rely on ARB_texture_float or OpenGL 3.0 */
			case GPU_HDR_HALF_FLOAT:
			{
				internalformat = GL_RGBA16F_ARB;
				break;
			}
			case GPU_HDR_FULL_FLOAT:
			{
				internalformat = GL_RGBA32F_ARB;
				break;
			}
		}
		if (samples > 0) {
			glRenderbufferStorageMultisampleEXT(GL_RENDERBUFFER_EXT, samples, internalformat, width, height);
		}
		else {
			glRenderbufferStorageEXT(GL_RENDERBUFFER_EXT, internalformat, width, height);
		}
	}

	glBindRenderbufferEXT(GL_RENDERBUFFER_EXT, 0);

	return rb;
}

void GPU_renderbuffer_free(GPURenderBuffer *rb)
{
	if (rb->bindcode) {
		glDeleteRenderbuffersEXT(1, &rb->bindcode);
	}

	MEM_freeN(rb);
}

GPUFrameBuffer *GPU_renderbuffer_framebuffer(GPURenderBuffer *rb)
{
	return rb->fb;
}

int GPU_renderbuffer_framebuffer_attachment(GPURenderBuffer *rb)
{
	return rb->fb_attachment;
}

void GPU_renderbuffer_framebuffer_set(GPURenderBuffer *rb, GPUFrameBuffer *fb, int attachement)
{
	rb->fb = fb;
	rb->fb_attachment = attachement;
}

int GPU_renderbuffer_bindcode(const GPURenderBuffer *rb)
{
	return rb->bindcode;
}

bool GPU_renderbuffer_depth(const GPURenderBuffer *rb)
{
	return rb->depth;
}

int GPU_renderbuffer_width(const GPURenderBuffer *rb)
{
	return rb->width;
}

int GPU_renderbuffer_height(const GPURenderBuffer *rb)
{
	return rb->height;
}


/* GPUOffScreen */

struct GPUOffScreen {
	GPUFrameBuffer *fb;
	GPUTexture *color;
	GPUTexture *depth;
	GPURenderBuffer *rbcolor;
	GPURenderBuffer *rbdepth;
	int samples;
};

GPUOffScreen *GPU_offscreen_create(int width, int height, int samples, GPUHDRType hdrtype, int mode, char err_out[256])
{
	GPUOffScreen *ofs;

	ofs = MEM_callocN(sizeof(GPUOffScreen), "GPUOffScreen");

	ofs->fb = GPU_framebuffer_create();
	if (!ofs->fb) {
		GPU_offscreen_free(ofs);
		return NULL;
	}

	if (samples) {
<<<<<<< HEAD
		if (!GLEW_EXT_framebuffer_multisample ||
			/* Disable multisample for texture and not render buffers
			 * when it's not supported */
		    (!GLEW_ARB_texture_multisample && (!(mode & GPU_OFFSCREEN_RENDERBUFFER_COLOR) || !(mode & GPU_OFFSCREEN_RENDERBUFFER_DEPTH))) ||
		    /* Only needed for GPU_offscreen_read_pixels.
		     * We could add an arg if we intend to use multi-sample
		     * offscreen buffers w/o reading their pixels */
		    !GLEW_EXT_framebuffer_blit

	/* Some GPUs works even without this extension. */
#if 0
=======
		if (!GLEW_ARB_texture_multisample ||
>>>>>>> 41c4c3f8
		    /* This is required when blitting from a multi-sampled buffers,
		     * even though we're not scaling. */
		    || !GLEW_EXT_framebuffer_multisample_blit_scaled
#endif
			)
		{
			samples = 0;
		}
	}

	ofs->samples = samples;

	if (mode & GPU_OFFSCREEN_RENDERBUFFER_COLOR) {
		ofs->rbcolor = GPU_renderbuffer_create(width, height, samples, hdrtype, GPU_RENDERBUFFER_COLOR, err_out);
		if (!ofs->rbcolor) {
			GPU_offscreen_free(ofs);
			return NULL;
		}

		if (!GPU_framebuffer_renderbuffer_attach(ofs->fb, ofs->rbcolor, 0, err_out)) {
			GPU_offscreen_free(ofs);
			return NULL;
		}
	}
	else {
		ofs->color = GPU_texture_create_2D_multisample(width, height, NULL, hdrtype, samples, err_out);
		if (!ofs->color) {
			GPU_offscreen_free(ofs);
			return NULL;
		}

<<<<<<< HEAD
		if (!GPU_framebuffer_texture_attach(ofs->fb, ofs->color, 0, err_out)) {
			GPU_offscreen_free(ofs);
			return NULL;
		}
	}

	if (mode & GPU_OFFSCREEN_RENDERBUFFER_DEPTH) {
		ofs->rbdepth = GPU_renderbuffer_create(width, height, samples, GPU_HDR_NONE, GPU_RENDERBUFFER_DEPTH, err_out);
		if (!ofs->rbdepth) {
			GPU_offscreen_free(ofs);
			return NULL;
		}

		if (!GPU_framebuffer_renderbuffer_attach(ofs->fb, ofs->rbdepth, 0, err_out)) {
			GPU_offscreen_free(ofs);
			return NULL;
		}
=======
	if (!GPU_framebuffer_texture_attach(ofs->fb, ofs->depth, 0, 0)) {
		GPU_offscreen_free(ofs);
		return NULL;
	}

	ofs->color = GPU_texture_create_2D_multisample(width, height, NULL, samples, err_out);
	if (!ofs->color) {
		GPU_offscreen_free(ofs);
		return NULL;
>>>>>>> 41c4c3f8
	}
	else {
		ofs->depth = GPU_texture_create_depth_multisample(width, height, samples, (mode & GPU_OFFSCREEN_DEPTH_COMPARE), err_out);
		if (!ofs->depth) {
			GPU_offscreen_free(ofs);
			return NULL;
		}

<<<<<<< HEAD
		if (!GPU_framebuffer_texture_attach(ofs->fb, ofs->depth, 0, err_out)) {
			GPU_offscreen_free(ofs);
			return NULL;
		}
=======
	if (!GPU_framebuffer_texture_attach(ofs->fb, ofs->color, 0, 0)) {
		GPU_offscreen_free(ofs);
		return NULL;
>>>>>>> 41c4c3f8
	}

	/* check validity at the very end! */
	if (!GPU_framebuffer_check_valid(ofs->fb, err_out)) {
		GPU_offscreen_free(ofs);
		return NULL;		
	}

	GPU_framebuffer_restore();

	return ofs;
}

void GPU_offscreen_free(GPUOffScreen *ofs)
{
	if (ofs->fb)
		GPU_framebuffer_free(ofs->fb);
	if (ofs->color)
		GPU_texture_free(ofs->color);
	if (ofs->depth)
		GPU_texture_free(ofs->depth);
	if (ofs->rbcolor) {
		GPU_renderbuffer_free(ofs->rbcolor);
	}
	if (ofs->rbdepth) {
		GPU_renderbuffer_free(ofs->rbdepth);
	}
	
	MEM_freeN(ofs);
}

void GPU_offscreen_bind(GPUOffScreen *ofs, bool save)
{
	glDisable(GL_SCISSOR_TEST);
	if (save)
		GPU_texture_bind_as_framebuffer(ofs->color);
	else {
		GPU_framebuffer_bind_no_save(ofs->fb, 0);
	}
}

void GPU_offscreen_bind_simple(GPUOffScreen *ofs)
{
	GPU_framebuffer_bind_simple(ofs->fb);
}

void GPU_offscreen_unbind(GPUOffScreen *ofs, bool restore)
{
	if (restore)
		GPU_framebuffer_texture_unbind(ofs->fb, ofs->color);
	GPU_framebuffer_restore();
	glEnable(GL_SCISSOR_TEST);
}

void GPU_offscreen_read_pixels(GPUOffScreen *ofs, int type, void *pixels)
{
	const int w = GPU_texture_width(ofs->color);
	const int h = GPU_texture_height(ofs->color);

	if (GPU_texture_target(ofs->color) == GL_TEXTURE_2D_MULTISAMPLE) {
		/* For a multi-sample texture,
		 * we need to create an intermediate buffer to blit to,
		 * before its copied using 'glReadPixels' */

		/* not needed since 'ofs' needs to be bound to the framebuffer already */
// #define USE_FBO_CTX_SWITCH

		GLuint fbo_blit = 0;
		GLuint tex_blit = 0;
		GLenum status;

		/* create texture for new 'fbo_blit' */
		glGenTextures(1, &tex_blit);
		if (!tex_blit) {
			goto finally;
		}

		glBindTexture(GL_TEXTURE_2D, tex_blit);
		glTexImage2D(GL_TEXTURE_2D, 0, GL_RGBA8, w, h, 0, GL_RGBA, type, 0);

#ifdef USE_FBO_CTX_SWITCH
		/* read from multi-sample buffer */
		glBindFramebuffer(GL_READ_FRAMEBUFFER, ofs->color->fb->object);
		glFramebufferTexture2D(
		        GL_READ_FRAMEBUFFER, GL_COLOR_ATTACHMENT0 + ofs->color->fb_attachment,
		        GL_TEXTURE_2D_MULTISAMPLE, ofs->color->bindcode, 0);
		status = glCheckFramebufferStatus(GL_READ_FRAMEBUFFER);
		if (status != GL_FRAMEBUFFER_COMPLETE) {
			goto finally;
		}
#endif

		/* write into new single-sample buffer */
		glGenFramebuffers(1, &fbo_blit);
		glBindFramebuffer(GL_DRAW_FRAMEBUFFER, fbo_blit);
		glFramebufferTexture2D(
		        GL_DRAW_FRAMEBUFFER, GL_COLOR_ATTACHMENT0,
		        GL_TEXTURE_2D, tex_blit, 0);
		status = glCheckFramebufferStatus(GL_DRAW_FRAMEBUFFER);
		if (status != GL_FRAMEBUFFER_COMPLETE) {
			goto finally;
		}

		/* perform the copy */
		glBlitFramebuffer(0, 0, w, h, 0, 0, w, h, GL_COLOR_BUFFER_BIT, GL_NEAREST);

		/* read the results */
		glBindFramebuffer(GL_READ_FRAMEBUFFER, fbo_blit);
		glReadPixels(0, 0, w, h, GL_RGBA, type, pixels);

#ifdef USE_FBO_CTX_SWITCH
		/* restore the original frame-bufer */
		glBindFramebuffer(GL_FRAMEBUFFER, ofs->color->fb->object);
#undef USE_FBO_CTX_SWITCH
#endif


finally:
		/* cleanup */
		if (tex_blit) {
			glDeleteTextures(1, &tex_blit);
		}
		if (fbo_blit) {
			glDeleteFramebuffers(1, &fbo_blit);
		}
	}
	else {
		glReadPixels(0, 0, w, h, GL_RGBA, type, pixels);
	}
}

void GPU_offscreen_blit(GPUOffScreen *srcofs, GPUOffScreen *dstofs, bool color, bool depth)
{
	BLI_assert(color || depth);

	glBindFramebufferEXT(GL_READ_FRAMEBUFFER_EXT, srcofs->fb->object);
	glBindFramebufferEXT(GL_DRAW_FRAMEBUFFER_EXT, dstofs->fb->object);

	glDrawBuffer(GL_COLOR_ATTACHMENT0_EXT);
	glReadBuffer(GL_COLOR_ATTACHMENT0_EXT);

	int height = min_ff(GPU_offscreen_height(srcofs), GPU_offscreen_height(dstofs));
	int width = min_ff(GPU_offscreen_width(srcofs), GPU_offscreen_width(dstofs));


	int mask = 0;
	if (color) {
		mask |= GL_COLOR_BUFFER_BIT;
	}
	if (depth) {
		mask |= GL_DEPTH_BUFFER_BIT;
	}

	glBlitFramebufferEXT(0, 0, width, height, 0, 0, width, height, mask, GL_NEAREST);

	// Call GPU_framebuffer_bind_simple to change GG.currentfb.
	GPU_framebuffer_bind_simple(dstofs->fb);
}

int GPU_offscreen_width(const GPUOffScreen *ofs)
{
	if (ofs->color) {
		return GPU_texture_width(ofs->color);
	}
	else if (ofs->rbcolor) {
		return GPU_renderbuffer_width(ofs->rbcolor);
	}

	// Should never happen.
	return 0;
}

int GPU_offscreen_height(const GPUOffScreen *ofs)
{
	if (ofs->color) {
		return GPU_texture_height(ofs->color);
	}
	else if (ofs->rbcolor) {
		return GPU_renderbuffer_height(ofs->rbcolor);
	}

	// Should never happen.
	return 0;
}

int GPU_offscreen_samples(const GPUOffScreen *ofs)
{
	return ofs->samples;
}

int GPU_offscreen_color_texture(const GPUOffScreen *ofs)
{
	return GPU_texture_opengl_bindcode(ofs->color);
}

<<<<<<< HEAD
GPUTexture *GPU_offscreen_texture(const GPUOffScreen *ofs)
{
	return ofs->color;
}

GPUTexture *GPU_offscreen_depth_texture(const GPUOffScreen *ofs)
{
	return ofs->depth;
}
=======
/* only to be used by viewport code! */
void GPU_offscreen_viewport_data_get(
        GPUOffScreen *ofs,
        GPUFrameBuffer **r_fb, GPUTexture **r_color, GPUTexture **r_depth)
{
	*r_fb = ofs->fb;
	*r_color = ofs->color;
	*r_depth = ofs->depth;
}
>>>>>>> 41c4c3f8
<|MERGE_RESOLUTION|>--- conflicted
+++ resolved
@@ -143,22 +143,12 @@
 	glBindFramebuffer(GL_FRAMEBUFFER, fb->object);
 	GG.currentfb = fb->object;
 
-<<<<<<< HEAD
-	/* Clean glError buffer. */
-	while (glGetError() != GL_NO_ERROR) {}
-
-	glFramebufferTexture2DEXT(GL_FRAMEBUFFER_EXT, attachment, 
-		target, GPU_texture_opengl_bindcode(tex), 0);
-
-	error = glGetError();
-=======
 	if (GPU_texture_stencil(tex) && GPU_texture_depth(tex))
 		attachment = GL_DEPTH_STENCIL_ATTACHMENT;
 	else if (GPU_texture_depth(tex))
 		attachment = GL_DEPTH_ATTACHMENT;
 	else
 		attachment = GL_COLOR_ATTACHMENT0 + slot;
->>>>>>> 41c4c3f8
 
 #if defined(WITH_GL_PROFILE_COMPAT)
 	/* Workaround for Mac & Mesa compatibility profile, remove after we switch to core profile */
@@ -214,9 +204,6 @@
 		attachment = GL_COLOR_ATTACHMENT0 + fb_attachment;
 	}
 
-<<<<<<< HEAD
-	glFramebufferTexture2DEXT(GL_FRAMEBUFFER_EXT, attachment, target, 0, 0);
-=======
 #if defined(WITH_GL_PROFILE_COMPAT)
 	/* Workaround for Mac & Mesa compatibility profile, remove after we switch to core profile */
 	/* glFramebufferTexture was introduced in 3.2. It is *not* available in the ARB FBO extension */
@@ -227,7 +214,6 @@
 #else
 	glFramebufferTexture(GL_FRAMEBUFFER, attachment, 0, 0);
 #endif
->>>>>>> 41c4c3f8
 
 	GPU_texture_framebuffer_set(tex, NULL, -1);
 }
@@ -525,10 +511,6 @@
         GPUFrameBuffer *fb, GPUTexture *tex,
         GPUFrameBuffer *blurfb, GPUTexture *blurtex, float sharpness)
 {
-<<<<<<< HEAD
-	const float scaleh[2] = {(1.0f - sharpness) / GPU_texture_width(blurtex), 0.0f};
-	const float scalev[2] = {0.0f, (1.0f - sharpness) / GPU_texture_height(tex)};
-=======
 	const float fullscreencos[4][2] = {{-1.0f, -1.0f}, {1.0f, -1.0f}, {-1.0f, 1.0f}, {1.0f, 1.0f}};
 	const float fullscreenuvs[4][2] = {{0.0f, 0.0f}, {1.0f, 0.0f}, {0.0f, 1.0f}, {1.0f, 1.0f}};
 
@@ -536,9 +518,8 @@
 	static VertexBuffer vbo = {{0}};
 	static Batch batch = {{0}};
 
-	const float scaleh[2] = {1.0f / GPU_texture_width(blurtex), 0.0f};
-	const float scalev[2] = {0.0f, 1.0f / GPU_texture_height(tex)};
->>>>>>> 41c4c3f8
+	const float scaleh[2] = {(1.0f - sharpness) / GPU_texture_width(blurtex), 0.0f};
+	const float scalev[2] = {0.0f, (1.0f - sharpness) / GPU_texture_height(tex)};
 
 	GPUShader *blur_shader = GPU_shader_get_builtin_shader(GPU_SHADER_SEP_GAUSSIAN_BLUR);
 
@@ -605,10 +586,7 @@
 	Batch_draw(&batch);
 }
 
-<<<<<<< HEAD
 	GPU_texture_unbind(blurtex);
-	GPU_shader_unbind();
-=======
 void GPU_framebuffer_blit(GPUFrameBuffer *fb_read, int read_slot, GPUFrameBuffer *fb_write, int write_slot, bool use_depth)
 {
 	GPUTexture *read_tex = (use_depth) ? fb_read->depthtex : fb_read->colortex[read_slot];
@@ -641,7 +619,6 @@
 	/* Restore previous framebuffer */
 	glBindFramebuffer(GL_FRAMEBUFFER, GG.currentfb);
 	glDrawBuffer(GL_COLOR_ATTACHMENT0);
->>>>>>> 41c4c3f8
 }
 
 /* GPURenderBuffer */
@@ -794,7 +771,6 @@
 	}
 
 	if (samples) {
-<<<<<<< HEAD
 		if (!GLEW_EXT_framebuffer_multisample ||
 			/* Disable multisample for texture and not render buffers
 			 * when it's not supported */
@@ -806,9 +782,6 @@
 
 	/* Some GPUs works even without this extension. */
 #if 0
-=======
-		if (!GLEW_ARB_texture_multisample ||
->>>>>>> 41c4c3f8
 		    /* This is required when blitting from a multi-sampled buffers,
 		     * even though we're not scaling. */
 		    || !GLEW_EXT_framebuffer_multisample_blit_scaled
@@ -840,35 +813,15 @@
 			return NULL;
 		}
 
-<<<<<<< HEAD
-		if (!GPU_framebuffer_texture_attach(ofs->fb, ofs->color, 0, err_out)) {
-			GPU_offscreen_free(ofs);
-			return NULL;
-		}
-	}
-
-	if (mode & GPU_OFFSCREEN_RENDERBUFFER_DEPTH) {
-		ofs->rbdepth = GPU_renderbuffer_create(width, height, samples, GPU_HDR_NONE, GPU_RENDERBUFFER_DEPTH, err_out);
-		if (!ofs->rbdepth) {
-			GPU_offscreen_free(ofs);
-			return NULL;
-		}
-
-		if (!GPU_framebuffer_renderbuffer_attach(ofs->fb, ofs->rbdepth, 0, err_out)) {
-			GPU_offscreen_free(ofs);
-			return NULL;
-		}
-=======
-	if (!GPU_framebuffer_texture_attach(ofs->fb, ofs->depth, 0, 0)) {
+	if (!GPU_framebuffer_texture_attach(ofs->fb, ofs->depth, 0, err_out)) {
 		GPU_offscreen_free(ofs);
 		return NULL;
 	}
 
-	ofs->color = GPU_texture_create_2D_multisample(width, height, NULL, samples, err_out);
+	ofs->color = GPU_texture_create_2D_multisample(width, height, NULL, GPU_HDR_NONE, samples, err_out);
 	if (!ofs->color) {
 		GPU_offscreen_free(ofs);
 		return NULL;
->>>>>>> 41c4c3f8
 	}
 	else {
 		ofs->depth = GPU_texture_create_depth_multisample(width, height, samples, (mode & GPU_OFFSCREEN_DEPTH_COMPARE), err_out);
@@ -877,16 +830,9 @@
 			return NULL;
 		}
 
-<<<<<<< HEAD
-		if (!GPU_framebuffer_texture_attach(ofs->fb, ofs->depth, 0, err_out)) {
-			GPU_offscreen_free(ofs);
-			return NULL;
-		}
-=======
-	if (!GPU_framebuffer_texture_attach(ofs->fb, ofs->color, 0, 0)) {
+	if (!GPU_framebuffer_texture_attach(ofs->fb, ofs->color, 0, err_out)) {
 		GPU_offscreen_free(ofs);
 		return NULL;
->>>>>>> 41c4c3f8
 	}
 
 	/* check validity at the very end! */
@@ -1082,7 +1028,6 @@
 	return GPU_texture_opengl_bindcode(ofs->color);
 }
 
-<<<<<<< HEAD
 GPUTexture *GPU_offscreen_texture(const GPUOffScreen *ofs)
 {
 	return ofs->color;
@@ -1092,7 +1037,7 @@
 {
 	return ofs->depth;
 }
-=======
+
 /* only to be used by viewport code! */
 void GPU_offscreen_viewport_data_get(
         GPUOffScreen *ofs,
@@ -1101,5 +1046,4 @@
 	*r_fb = ofs->fb;
 	*r_color = ofs->color;
 	*r_depth = ofs->depth;
-}
->>>>>>> 41c4c3f8
+}