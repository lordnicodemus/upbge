/*
 * This program is free software; you can redistribute it and/or
 * modify it under the terms of the GNU General Public License
 * as published by the Free Software Foundation; either version 2
 * of the License, or (at your option) any later version.
 *
 * This program is distributed in the hope that it will be useful,
 * but WITHOUT ANY WARRANTY; without even the implied warranty of
 * MERCHANTABILITY or FITNESS FOR A PARTICULAR PURPOSE.  See the
 * GNU General Public License for more details.
 *
 * You should have received a copy of the GNU General Public License
 * along with this program; if not, write to the Free Software Foundation,
 * Inc., 51 Franklin Street, Fifth Floor, Boston, MA 02110-1301, USA.
 *
 * The Original Code is Copyright (C) 2005 Blender Foundation.
 * All rights reserved.
 */

/** \file
 * \ingroup gpu
 */

#include "MEM_guardedalloc.h"

#include "BLI_blenlib.h"
#include "BLI_math_base.h"
#include "BLI_utildefines.h"

#include "GPU_batch.h"
#include "GPU_draw.h"
#include "GPU_extensions.h"
#include "GPU_framebuffer.h"
#include "GPU_shader.h"
#include "GPU_texture.h"

#include "gpu_context_private.h"
#include "gpu_private.h"

typedef enum {
  GPU_FB_DEPTH_ATTACHMENT = 0,
  GPU_FB_DEPTH_STENCIL_ATTACHMENT,
  GPU_FB_COLOR_ATTACHMENT0,
  GPU_FB_COLOR_ATTACHMENT1,
  GPU_FB_COLOR_ATTACHMENT2,
  GPU_FB_COLOR_ATTACHMENT3,
  GPU_FB_COLOR_ATTACHMENT4,
  GPU_FB_COLOR_ATTACHMENT5,
  /* Number of maximum output slots.
   * We support 6 outputs for now (usually we wouldn't need more to preserve fill rate). */
  /* Keep in mind that GL max is GL_MAX_DRAW_BUFFERS and is at least 8, corresponding to
   * the maximum number of COLOR attachments specified by glDrawBuffers. */
  GPU_FB_MAX_ATTACHEMENT,
} GPUAttachmentType;

#define GPU_FB_MAX_COLOR_ATTACHMENT (GPU_FB_MAX_ATTACHEMENT - GPU_FB_COLOR_ATTACHMENT0)

#define GPU_FB_DIRTY_DRAWBUFFER (1 << 15)

#define GPU_FB_ATTACHEMENT_IS_DIRTY(flag, type) ((flag & (1 << type)) != 0)
#define GPU_FB_ATTACHEMENT_SET_DIRTY(flag, type) (flag |= (1 << type))

struct GPUFrameBuffer {
  GPUContext *ctx;
  GLuint object;
  GPUAttachment attachments[GPU_FB_MAX_ATTACHEMENT];
  uint16_t dirty_flag;
  int width, height;
  bool multisample;
  /* TODO Check that we always use the right context when binding
   * (FBOs are not shared across ogl contexts). */
  // void *ctx;
};

static GLenum convert_attachment_type_to_gl(GPUAttachmentType type)
{
  static const GLenum table[] = {
      [GPU_FB_DEPTH_ATTACHMENT] = GL_DEPTH_ATTACHMENT,
      [GPU_FB_DEPTH_STENCIL_ATTACHMENT] = GL_DEPTH_STENCIL_ATTACHMENT,
      [GPU_FB_COLOR_ATTACHMENT0] = GL_COLOR_ATTACHMENT0,
      [GPU_FB_COLOR_ATTACHMENT1] = GL_COLOR_ATTACHMENT1,
      [GPU_FB_COLOR_ATTACHMENT2] = GL_COLOR_ATTACHMENT2,
      [GPU_FB_COLOR_ATTACHMENT3] = GL_COLOR_ATTACHMENT3,
      [GPU_FB_COLOR_ATTACHMENT4] = GL_COLOR_ATTACHMENT4,
      [GPU_FB_COLOR_ATTACHMENT5] = GL_COLOR_ATTACHMENT5,
  };
  return table[type];
}

static GPUAttachmentType attachment_type_from_tex(GPUTexture *tex, int slot)
{
  switch (GPU_texture_format(tex)) {
    case GPU_DEPTH_COMPONENT32F:
    case GPU_DEPTH_COMPONENT24:
    case GPU_DEPTH_COMPONENT16:
      return GPU_FB_DEPTH_ATTACHMENT;
    case GPU_DEPTH24_STENCIL8:
    case GPU_DEPTH32F_STENCIL8:
      return GPU_FB_DEPTH_STENCIL_ATTACHMENT;
    default:
      return GPU_FB_COLOR_ATTACHMENT0 + slot;
  }
}

static GLenum convert_buffer_bits_to_gl(eGPUFrameBufferBits bits)
{
  GLbitfield mask = 0;
  mask |= (bits & GPU_DEPTH_BIT) ? GL_DEPTH_BUFFER_BIT : 0;
  mask |= (bits & GPU_STENCIL_BIT) ? GL_STENCIL_BUFFER_BIT : 0;
  mask |= (bits & GPU_COLOR_BIT) ? GL_COLOR_BUFFER_BIT : 0;
  return mask;
}

static GPUTexture *framebuffer_get_depth_tex(GPUFrameBuffer *fb)
{
  if (fb->attachments[GPU_FB_DEPTH_ATTACHMENT].tex) {
    return fb->attachments[GPU_FB_DEPTH_ATTACHMENT].tex;
  }
  else {
    return fb->attachments[GPU_FB_DEPTH_STENCIL_ATTACHMENT].tex;
  }
}

static GPUTexture *framebuffer_get_color_tex(GPUFrameBuffer *fb, int slot)
{
  return fb->attachments[GPU_FB_COLOR_ATTACHMENT0 + slot].tex;
}

static void gpu_print_framebuffer_error(GLenum status, char err_out[256])
{
  const char *format = "GPUFrameBuffer: framebuffer status %s\n";
  const char *err = "unknown";

#define FORMAT_STATUS(X) \
  case GL_FRAMEBUFFER_##X: { \
    err = "GL_FRAMEBUFFER_" #X; \
    break; \
  } \
    ((void)0)

  switch (status) {
    /* success */
    FORMAT_STATUS(COMPLETE);
    /* errors shared by OpenGL desktop & ES */
    FORMAT_STATUS(INCOMPLETE_ATTACHMENT);
    FORMAT_STATUS(INCOMPLETE_MISSING_ATTACHMENT);
    FORMAT_STATUS(UNSUPPORTED);
#if 0 /* for OpenGL ES only */
    FORMAT_STATUS(INCOMPLETE_DIMENSIONS);
#else /* for desktop GL only */
    FORMAT_STATUS(INCOMPLETE_DRAW_BUFFER);
    FORMAT_STATUS(INCOMPLETE_READ_BUFFER);
    FORMAT_STATUS(INCOMPLETE_MULTISAMPLE);
    FORMAT_STATUS(UNDEFINED);
#endif
  }

#undef FORMAT_STATUS

  if (err_out) {
    BLI_snprintf(err_out, 256, format, err);
  }
  else {
    fprintf(stderr, format, err);
  }
}

void gpu_framebuffer_module_init(void)
{
}

void gpu_framebuffer_module_exit(void)
{
}

GPUFrameBuffer *GPU_framebuffer_active_get(void)
{
  GPUContext *ctx = GPU_context_active_get();
  if (ctx) {
    return gpu_context_active_framebuffer_get(ctx);
  }
  else {
    return 0;
  }
}

static void gpu_framebuffer_current_set(GPUFrameBuffer *fb)
{
  GPUContext *ctx = GPU_context_active_get();
  if (ctx) {
    gpu_context_active_framebuffer_set(ctx, fb);
  }
}

/* GPUFrameBuffer */

GPUFrameBuffer *GPU_framebuffer_create(void)
{
  /* We generate the FB object later at first use in order to
   * create the framebuffer in the right opengl context. */
  return MEM_callocN(sizeof(GPUFrameBuffer), "GPUFrameBuffer");
}

static void gpu_framebuffer_init(GPUFrameBuffer *fb)
{
  fb->object = GPU_fbo_alloc();
  fb->ctx = GPU_context_active_get();
  gpu_context_add_framebuffer(fb->ctx, fb);
}

void GPU_framebuffer_free(GPUFrameBuffer *fb)
{
  for (GPUAttachmentType type = 0; type < GPU_FB_MAX_ATTACHEMENT; type++) {
    if (fb->attachments[type].tex != NULL) {
      GPU_framebuffer_texture_detach(fb, fb->attachments[type].tex);
    }
  }

  if (fb->object != 0) {
    /* This restores the framebuffer if it was bound */
    GPU_fbo_free(fb->object, fb->ctx);
    gpu_context_remove_framebuffer(fb->ctx, fb);
  }

  if (GPU_framebuffer_active_get() == fb) {
    gpu_framebuffer_current_set(NULL);
  }

  MEM_freeN(fb);
}

/* ---------- Attach ----------- */

static void gpu_framebuffer_texture_attach_ex(
    GPUFrameBuffer *fb, GPUTexture *tex, int slot, int layer, int mip)
{
  if (slot >= GPU_FB_MAX_COLOR_ATTACHMENT) {
    fprintf(stderr,
            "Attaching to index %d framebuffer slot unsupported. "
            "Use at most %d\n",
            slot,
            GPU_FB_MAX_COLOR_ATTACHMENT);
    return;
  }

  GPUAttachmentType type = attachment_type_from_tex(tex, slot);
  GPUAttachment *attachment = &fb->attachments[type];

  if ((attachment->tex == tex) && (attachment->mip == mip) && (attachment->layer == layer)) {
    return; /* Exact same texture already bound here. */
  }
  else if (attachment->tex != NULL) {
    GPU_framebuffer_texture_detach(fb, attachment->tex);
  }

  if (attachment->tex == NULL) {
    GPU_texture_attach_framebuffer(tex, fb, type);
  }

  attachment->tex = tex;
  attachment->mip = mip;
  attachment->layer = layer;
  GPU_FB_ATTACHEMENT_SET_DIRTY(fb->dirty_flag, type);
}

void GPU_framebuffer_texture_attach(GPUFrameBuffer *fb, GPUTexture *tex, int slot, int mip)
{
  gpu_framebuffer_texture_attach_ex(fb, tex, slot, -1, mip);
}

void GPU_framebuffer_texture_layer_attach(
    GPUFrameBuffer *fb, GPUTexture *tex, int slot, int layer, int mip)
{
  /* NOTE: We could support 1D ARRAY texture. */
  BLI_assert(GPU_texture_target(tex) == GL_TEXTURE_2D_ARRAY);
  gpu_framebuffer_texture_attach_ex(fb, tex, slot, layer, mip);
}

void GPU_framebuffer_texture_cubeface_attach(
    GPUFrameBuffer *fb, GPUTexture *tex, int slot, int face, int mip)
{
  BLI_assert(GPU_texture_cube(tex));
  gpu_framebuffer_texture_attach_ex(fb, tex, slot, face, mip);
}

/* ---------- Detach ----------- */

void GPU_framebuffer_texture_detach_slot(GPUFrameBuffer *fb, GPUTexture *tex, int type)
{
  GPUAttachment *attachment = &fb->attachments[type];

  if (attachment->tex != tex) {
    fprintf(stderr,
            "Warning, attempting to detach Texture %p from framebuffer %p "
            "but texture is not attached.\n",
            tex,
            fb);
    return;
  }

  attachment->tex = NULL;
  GPU_FB_ATTACHEMENT_SET_DIRTY(fb->dirty_flag, type);
}

void GPU_framebuffer_texture_detach(GPUFrameBuffer *fb, GPUTexture *tex)
{
  GPUAttachmentType type = GPU_texture_detach_framebuffer(tex, fb);
  GPU_framebuffer_texture_detach_slot(fb, tex, type);
}

/* ---------- Config (Attach & Detach) ----------- */

/**
 * First GPUAttachment in *config is always the depth/depth_stencil buffer.
 * Following GPUAttachments are color buffers.
 * Setting GPUAttachment.mip to -1 will leave the texture in this slot.
 * Setting GPUAttachment.tex to NULL will detach the texture in this slot.
 */
void GPU_framebuffer_config_array(GPUFrameBuffer *fb, const GPUAttachment *config, int config_len)
{
  if (config[0].tex) {
    BLI_assert(GPU_texture_depth(config[0].tex));
    gpu_framebuffer_texture_attach_ex(fb, config[0].tex, 0, config[0].layer, config[0].mip);
  }
  else if (config[0].mip == -1) {
    /* Leave texture attached */
  }
  else if (fb->attachments[GPU_FB_DEPTH_ATTACHMENT].tex != NULL) {
    GPU_framebuffer_texture_detach(fb, fb->attachments[GPU_FB_DEPTH_ATTACHMENT].tex);
  }
  else if (fb->attachments[GPU_FB_DEPTH_STENCIL_ATTACHMENT].tex != NULL) {
    GPU_framebuffer_texture_detach(fb, fb->attachments[GPU_FB_DEPTH_STENCIL_ATTACHMENT].tex);
  }

  int slot = 0;
  for (int i = 1; i < config_len; i++, slot++) {
    if (config[i].tex != NULL) {
      BLI_assert(GPU_texture_depth(config[i].tex) == false);
      gpu_framebuffer_texture_attach_ex(fb, config[i].tex, slot, config[i].layer, config[i].mip);
    }
    else if (config[i].mip != -1) {
      GPUTexture *tex = framebuffer_get_color_tex(fb, slot);
      if (tex != NULL) {
        GPU_framebuffer_texture_detach(fb, tex);
      }
    }
  }
}

/* ---------- Bind / Restore ----------- */

static void gpu_framebuffer_attachment_attach(GPUAttachment *attach, GPUAttachmentType attach_type)
{
  int tex_bind = GPU_texture_opengl_bindcode(attach->tex);
  GLenum gl_attachment = convert_attachment_type_to_gl(attach_type);

  if (attach->layer > -1) {
    if (GPU_texture_cube(attach->tex)) {
      glFramebufferTexture2D(GL_FRAMEBUFFER,
                             gl_attachment,
                             GL_TEXTURE_CUBE_MAP_POSITIVE_X + attach->layer,
                             tex_bind,
                             attach->mip);
    }
    else {
      glFramebufferTextureLayer(
          GL_FRAMEBUFFER, gl_attachment, tex_bind, attach->mip, attach->layer);
    }
  }
  else {
    glFramebufferTexture(GL_FRAMEBUFFER, gl_attachment, tex_bind, attach->mip);
  }
}

static void gpu_framebuffer_attachment_detach(GPUAttachment *UNUSED(attachment),
                                              GPUAttachmentType attach_type)
{
  GLenum gl_attachment = convert_attachment_type_to_gl(attach_type);
  glFramebufferTexture(GL_FRAMEBUFFER, gl_attachment, 0, 0);
}

static void gpu_framebuffer_update_attachments(GPUFrameBuffer *fb)
{
  GLenum gl_attachments[GPU_FB_MAX_COLOR_ATTACHMENT];
  int numslots = 0;

  BLI_assert(GPU_framebuffer_active_get() == fb);

  /* Update attachments */
  for (GPUAttachmentType type = 0; type < GPU_FB_MAX_ATTACHEMENT; type++) {

    if (type >= GPU_FB_COLOR_ATTACHMENT0) {
      if (fb->attachments[type].tex) {
        gl_attachments[numslots] = convert_attachment_type_to_gl(type);
      }
      else {
        gl_attachments[numslots] = GL_NONE;
      }
      numslots++;
    }

    if (GPU_FB_ATTACHEMENT_IS_DIRTY(fb->dirty_flag, type) == false) {
      continue;
    }
    else if (fb->attachments[type].tex != NULL) {
      gpu_framebuffer_attachment_attach(&fb->attachments[type], type);

      fb->multisample = (GPU_texture_samples(fb->attachments[type].tex) > 0);
      fb->width = GPU_texture_width(fb->attachments[type].tex);
      fb->height = GPU_texture_height(fb->attachments[type].tex);
    }
    else {
      gpu_framebuffer_attachment_detach(&fb->attachments[type], type);
    }
  }
  fb->dirty_flag = 0;

  /* Update draw buffers (color targets)
   * This state is saved in the FBO */
  if (numslots) {
    glDrawBuffers(numslots, gl_attachments);
  }
  else {
    glDrawBuffer(GL_NONE);
  }
}

/**
 * Hack to solve the problem of some bugged AMD GPUs (see `GPU_unused_fb_slot_workaround`).
 * If there is an empty color slot between the color slots,
 * all textures after this slot are apparently skipped/discarded.
 */
static void gpu_framebuffer_update_attachments_and_fill_empty_slots(GPUFrameBuffer *fb)
{
  GLenum gl_attachments[GPU_FB_MAX_COLOR_ATTACHMENT];
  int dummy_tex = 0;

  BLI_assert(GPU_framebuffer_active_get() == fb);

  /* Update attachments */
  for (GPUAttachmentType type = GPU_FB_MAX_ATTACHEMENT; type--;) {
    GPUTexture *tex = fb->attachments[type].tex;

    if (type >= GPU_FB_COLOR_ATTACHMENT0) {
      int slot = type - GPU_FB_COLOR_ATTACHMENT0;
      if (tex != NULL || (dummy_tex != 0)) {
        gl_attachments[slot] = convert_attachment_type_to_gl(type);

        if (dummy_tex == 0) {
          dummy_tex = GPU_texture_opengl_bindcode(tex);
        }
      }
      else {
        gl_attachments[slot] = GL_NONE;
      }
    }
    else {
      dummy_tex = 0;
    }

    if ((dummy_tex != 0) && tex == NULL) {
      /* Fill empty slot */
      glFramebufferTexture(GL_FRAMEBUFFER, convert_attachment_type_to_gl(type), dummy_tex, 0);
    }
    else if (GPU_FB_ATTACHEMENT_IS_DIRTY(fb->dirty_flag, type)) {
      if (tex != NULL) {
        gpu_framebuffer_attachment_attach(&fb->attachments[type], type);

        fb->multisample = (GPU_texture_samples(tex) > 0);
        fb->width = GPU_texture_width(tex);
        fb->height = GPU_texture_height(tex);
      }
      else {
        gpu_framebuffer_attachment_detach(&fb->attachments[type], type);
      }
    }
  }
  fb->dirty_flag = 0;

  /* Update draw buffers (color targets)
   * This state is saved in the FBO */
  glDrawBuffers(GPU_FB_MAX_COLOR_ATTACHMENT, gl_attachments);
}

#define FRAMEBUFFER_STACK_DEPTH 16

static struct {
  GPUFrameBuffer *framebuffers[FRAMEBUFFER_STACK_DEPTH];
  uint top;
} FrameBufferStack = {{0}};

static void gpuPushFrameBuffer(GPUFrameBuffer *fbo)
{
  BLI_assert(FrameBufferStack.top < FRAMEBUFFER_STACK_DEPTH);
  FrameBufferStack.framebuffers[FrameBufferStack.top] = fbo;
  FrameBufferStack.top++;
}

static GPUFrameBuffer *gpuPopFrameBuffer(void)
{
  BLI_assert(FrameBufferStack.top > 0);
  FrameBufferStack.top--;
  return FrameBufferStack.framebuffers[FrameBufferStack.top];
}

#undef FRAMEBUFFER_STACK_DEPTH

void GPU_framebuffer_bind(GPUFrameBuffer *fb)
{
  if (fb->object == 0) {
    gpu_framebuffer_init(fb);
  }

  if (GPU_framebuffer_active_get() != fb) {
    glBindFramebuffer(GL_FRAMEBUFFER, fb->object);
    glEnable(GL_FRAMEBUFFER_SRGB);

    GPUTexture *first_target = fb->attachments[GPU_FB_COLOR_ATTACHMENT0].tex;
    const bool is_srgb_target = (first_target &&
                                 (GPU_texture_format(first_target) == GPU_SRGB8_A8));
    GPU_shader_set_framebuffer_srgb_target(is_srgb_target);
  }

  gpu_framebuffer_current_set(fb);

  if (fb->dirty_flag != 0) {
    if (GPU_unused_fb_slot_workaround()) {
      /* XXX: Please AMD, fix this. */
      gpu_framebuffer_update_attachments_and_fill_empty_slots(fb);
    }
    else {
      gpu_framebuffer_update_attachments(fb);
    }
  }

  /* TODO manually check for errors? */
#if 0
  char err_out[256];
  if (!GPU_framebuffer_check_valid(fb, err_out)) {
    printf("Invalid %s\n", err_out);
  }
#endif

  glViewport(0, 0, fb->width, fb->height);
}

void GPU_framebuffer_restore(void)
{
  if (GPU_framebuffer_active_get() != NULL) {
    glBindFramebuffer(GL_FRAMEBUFFER, GPU_framebuffer_default());
    gpu_framebuffer_current_set(NULL);
    glDisable(GL_FRAMEBUFFER_SRGB);
    GPU_shader_set_framebuffer_srgb_target(false);
  }
}

bool GPU_framebuffer_bound(GPUFrameBuffer *fb)
{
  return (fb == GPU_framebuffer_active_get()) && (fb->object != 0);
}

bool GPU_framebuffer_check_valid(GPUFrameBuffer *fb, char err_out[256])
{
  if (!GPU_framebuffer_bound(fb)) {
    GPU_framebuffer_bind(fb);
  }

  GLenum status = glCheckFramebufferStatus(GL_FRAMEBUFFER);

  if (status != GL_FRAMEBUFFER_COMPLETE) {
    GPU_framebuffer_restore();
    gpu_print_framebuffer_error(status, err_out);
    return false;
  }

  return true;
}

/* ---------- Framebuffer Operations ----------- */

#define CHECK_FRAMEBUFFER_IS_BOUND(_fb) \
  BLI_assert(GPU_framebuffer_bound(_fb)); \
  UNUSED_VARS_NDEBUG(_fb); \
  ((void)0)

/* Needs to be done after binding. */
void GPU_framebuffer_viewport_set(GPUFrameBuffer *fb, int x, int y, int w, int h)
{
  CHECK_FRAMEBUFFER_IS_BOUND(fb);

  glViewport(x, y, w, h);
}

void GPU_framebuffer_clear(GPUFrameBuffer *fb,
                           eGPUFrameBufferBits buffers,
                           const float clear_col[4],
                           float clear_depth,
                           uint clear_stencil)
{
  CHECK_FRAMEBUFFER_IS_BOUND(fb);

  if (buffers & GPU_COLOR_BIT) {
    glColorMask(GL_TRUE, GL_TRUE, GL_TRUE, GL_TRUE);
    glClearColor(clear_col[0], clear_col[1], clear_col[2], clear_col[3]);
  }
  if (buffers & GPU_DEPTH_BIT) {
    glDepthMask(GL_TRUE);
    glClearDepth(clear_depth);
  }
  if (buffers & GPU_STENCIL_BIT) {
    glStencilMask(0xFF);
    glClearStencil(clear_stencil);
  }

  GLbitfield mask = convert_buffer_bits_to_gl(buffers);
  glClear(mask);
}

/* Clear all textures bound to this framebuffer with a different color. */
void GPU_framebuffer_multi_clear(GPUFrameBuffer *fb, const float (*clear_cols)[4])
{
  CHECK_FRAMEBUFFER_IS_BOUND(fb);

  glColorMask(GL_TRUE, GL_TRUE, GL_TRUE, GL_TRUE);

  GPUAttachmentType type = GPU_FB_COLOR_ATTACHMENT0;
  for (int i = 0; type < GPU_FB_MAX_ATTACHEMENT; i++, type++) {
    if (fb->attachments[type].tex != NULL) {
      glClearBufferfv(GL_COLOR, i, clear_cols[i]);
    }
  }
}

void GPU_framebuffer_read_depth(GPUFrameBuffer *fb, int x, int y, int w, int h, float *data)
{
  CHECK_FRAMEBUFFER_IS_BOUND(fb);

  GLenum type = GL_DEPTH_COMPONENT;
  glReadBuffer(GL_COLOR_ATTACHMENT0); /* This is OK! */
  glReadPixels(x, y, w, h, type, GL_FLOAT, data);
}

static GLenum gpu_get_gl_datatype(eGPUDataFormat format)
{
  switch (format) {
    case GPU_DATA_FLOAT:
      return GL_FLOAT;
    case GPU_DATA_INT:
      return GL_INT;
    case GPU_DATA_UNSIGNED_INT:
      return GL_UNSIGNED_INT;
    case GPU_DATA_UNSIGNED_BYTE:
      return GL_UNSIGNED_BYTE;
    case GPU_DATA_UNSIGNED_INT_24_8:
      return GL_UNSIGNED_INT_24_8;
    case GPU_DATA_10_11_11_REV:
      return GL_UNSIGNED_INT_10F_11F_11F_REV;
    default:
      BLI_assert(!"Unhandled data format");
      return GL_FLOAT;
  }
}

static GLenum gpu_get_gl_channel_type(int channels)
{
  switch (channels) {
    case 1:
      return GL_RED;
    case 2:
      return GL_RG;
    case 3:
      return GL_RGB;
    case 4:
      return GL_RGBA;
    default:
      BLI_assert(!"Wrong number of read channels");
      return GL_RED;
  }
}

static void gpu_framebuffer_read_color_ex(
    int x, int y, int w, int h, int channels, GLenum readfb, eGPUDataFormat format, float *data)
{
  GLenum type = gpu_get_gl_channel_type(channels);
  GLenum gl_format = gpu_get_gl_datatype(format);
  /* TODO: needed for selection buffers to work properly, this should be handled better. */
  if (type == GL_RED && gl_format == GL_UNSIGNED_INT) {
    type = GL_RED_INTEGER;
  }
  glReadBuffer(readfb);
  glReadPixels(x, y, w, h, type, gl_format, data);
}

void GPU_framebuffer_read_color(GPUFrameBuffer *fb,
                                int x,
                                int y,
                                int w,
                                int h,
                                int channels,
                                int slot,
                                eGPUDataFormat format,
                                void *data)
{
  CHECK_FRAMEBUFFER_IS_BOUND(fb);
  gpu_framebuffer_read_color_ex(x, y, w, h, channels, GL_COLOR_ATTACHMENT0 + slot, format, data);
}

/* read_slot and write_slot are only used for color buffers. */
void GPU_framebuffer_blit(GPUFrameBuffer *fb_read,
                          int read_slot,
                          GPUFrameBuffer *fb_write,
                          int write_slot,
                          eGPUFrameBufferBits blit_buffers)
{
  BLI_assert(blit_buffers != 0);

  GPUFrameBuffer *prev_fb = GPU_framebuffer_active_get();

  /* Framebuffers must be up to date. This simplify this function. */
  if (fb_read->dirty_flag != 0 || fb_read->object == 0) {
    GPU_framebuffer_bind(fb_read);
  }
  if (fb_write->dirty_flag != 0 || fb_write->object == 0) {
    GPU_framebuffer_bind(fb_write);
  }

  const bool do_color = (blit_buffers & GPU_COLOR_BIT);
  const bool do_depth = (blit_buffers & GPU_DEPTH_BIT);
  const bool do_stencil = (blit_buffers & GPU_STENCIL_BIT);

  GPUTexture *read_tex = ((do_depth || do_stencil) ?
                              framebuffer_get_depth_tex(fb_read) :
                              framebuffer_get_color_tex(fb_read, read_slot));
  GPUTexture *write_tex = ((do_depth || do_stencil) ?
                               framebuffer_get_depth_tex(fb_write) :
                               framebuffer_get_color_tex(fb_write, read_slot));

  if (do_depth) {
    BLI_assert(GPU_texture_depth(read_tex) && GPU_texture_depth(write_tex));
    BLI_assert(GPU_texture_format(read_tex) == GPU_texture_format(write_tex));
  }
  if (do_stencil) {
    BLI_assert(GPU_texture_stencil(read_tex) && GPU_texture_stencil(write_tex));
    BLI_assert(GPU_texture_format(read_tex) == GPU_texture_format(write_tex));
  }
  if (GPU_texture_samples(write_tex) != 0 || GPU_texture_samples(read_tex) != 0) {
    /* Can only blit multisample textures to another texture of the same size. */
    BLI_assert((fb_read->width == fb_write->width) && (fb_read->height == fb_write->height));
  }

  glBindFramebuffer(GL_READ_FRAMEBUFFER, fb_read->object);
  glBindFramebuffer(GL_DRAW_FRAMEBUFFER, fb_write->object);

  if (do_color) {
    glReadBuffer(GL_COLOR_ATTACHMENT0 + read_slot);
    glDrawBuffer(GL_COLOR_ATTACHMENT0 + write_slot);
    /* XXX we messed with the glDrawBuffer, this will reset the
     * glDrawBuffers the next time we bind fb_write. */
    fb_write->dirty_flag = GPU_FB_DIRTY_DRAWBUFFER;
  }

  GLbitfield mask = convert_buffer_bits_to_gl(blit_buffers);

  glBlitFramebuffer(0,
                    0,
                    fb_read->width,
                    fb_read->height,
                    0,
                    0,
                    fb_write->width,
                    fb_write->height,
                    mask,
                    GL_NEAREST);

  /* Restore previous framebuffer */
  if (fb_write == prev_fb) {
    GPU_framebuffer_bind(fb_write); /* To update drawbuffers */
  }
  else if (prev_fb) {
    glBindFramebuffer(GL_FRAMEBUFFER, prev_fb->object);
    gpu_framebuffer_current_set(prev_fb);
  }
  else {
    glBindFramebuffer(GL_FRAMEBUFFER, GPU_framebuffer_default());
    gpu_framebuffer_current_set(NULL);
  }
}

/**
 * Use this if you need to custom down-sample your texture and use the previous mip level as
 * input. This function only takes care of the correct texture handling. It execute the callback
 * for each texture level.
 */
void GPU_framebuffer_recursive_downsample(GPUFrameBuffer *fb,
                                          int max_lvl,
                                          void (*callback)(void *userData, int level),
                                          void *userData)
{
  /* Framebuffer must be up to date and bound. This simplify this function. */
  if (GPU_framebuffer_active_get() != fb || fb->dirty_flag != 0 || fb->object == 0) {
    GPU_framebuffer_bind(fb);
  }
  /* HACK: We make the framebuffer appear not bound in order to
   * not trigger any error in GPU_texture_bind().  */
  GPUFrameBuffer *prev_fb = GPU_framebuffer_active_get();
  gpu_framebuffer_current_set(NULL);

  int levels = floor(log2(max_ii(fb->width, fb->height)));
  max_lvl = min_ii(max_lvl, levels);

  int i;
  int current_dim[2] = {fb->width, fb->height};
  for (i = 1; i < max_lvl + 1; i++) {
    /* calculate next viewport size */
    current_dim[0] = max_ii(current_dim[0] / 2, 1);
    current_dim[1] = max_ii(current_dim[1] / 2, 1);

    for (GPUAttachmentType type = 0; type < GPU_FB_MAX_ATTACHEMENT; type++) {
      if (fb->attachments[type].tex != NULL) {
        /* Some Intel HDXXX have issue with rendering to a mipmap that is below
         * the texture GL_TEXTURE_MAX_LEVEL. So even if it not correct, in this case
         * we allow GL_TEXTURE_MAX_LEVEL to be one level lower. In practice it does work! */
        int next_lvl = (GPU_mip_render_workaround()) ? i : i - 1;
        /* bind next level for rendering but first restrict fetches only to previous level */
        GPUTexture *tex = fb->attachments[type].tex;
        GPU_texture_bind(tex, 0);
        glTexParameteri(GPU_texture_target(tex), GL_TEXTURE_BASE_LEVEL, i - 1);
        glTexParameteri(GPU_texture_target(tex), GL_TEXTURE_MAX_LEVEL, next_lvl);
        GPU_texture_unbind(tex);
        /* copy attachment and replace miplevel. */
        GPUAttachment attachment = fb->attachments[type];
        attachment.mip = i;
        gpu_framebuffer_attachment_attach(&attachment, type);
      }
    }

    BLI_assert(GL_FRAMEBUFFER_COMPLETE == glCheckFramebufferStatus(GL_FRAMEBUFFER));

    glViewport(0, 0, current_dim[0], current_dim[1]);
    callback(userData, i);

    if (current_dim[0] == 1 && current_dim[1] == 1) {
      break;
    }
  }

  for (GPUAttachmentType type = 0; type < GPU_FB_MAX_ATTACHEMENT; type++) {
    if (fb->attachments[type].tex != NULL) {
      /* reset mipmap level range */
      GPUTexture *tex = fb->attachments[type].tex;
      GPU_texture_bind(tex, 0);
      glTexParameteri(GPU_texture_target(tex), GL_TEXTURE_BASE_LEVEL, 0);
      glTexParameteri(GPU_texture_target(tex), GL_TEXTURE_MAX_LEVEL, i - 1);
      GPU_texture_unbind(tex);
      /* Reattach original level */
      /* NOTE: This is not necessary but this makes the FBO config
       *       remain in sync with the GPUFrameBuffer config. */
      gpu_framebuffer_attachment_attach(&fb->attachments[type], type);
    }
  }

  gpu_framebuffer_current_set(prev_fb);
}

/* GPUOffScreen */

#define MAX_CTX_FB_LEN 3

struct GPUOffScreen {
  struct {
    GPUContext *ctx;
    GPUFrameBuffer *fb;
  } framebuffers[MAX_CTX_FB_LEN];

  GPUTexture *color;
  GPUTexture *depth;
};

/* Returns the correct framebuffer for the current context. */
static GPUFrameBuffer *gpu_offscreen_fb_get(GPUOffScreen *ofs)
{
  GPUContext *ctx = GPU_context_active_get();
  BLI_assert(ctx);

  for (int i = 0; i < MAX_CTX_FB_LEN; i++) {
    if (ofs->framebuffers[i].fb == NULL) {
      ofs->framebuffers[i].ctx = ctx;
      GPU_framebuffer_ensure_config(
          &ofs->framebuffers[i].fb,
          {GPU_ATTACHMENT_TEXTURE(ofs->depth), GPU_ATTACHMENT_TEXTURE(ofs->color)});
    }

    if (ofs->framebuffers[i].ctx == ctx) {
      return ofs->framebuffers[i].fb;
    }
  }

  /* List is full, this should never happen or
   * it might just slow things down if it happens
   * regularly. In this case we just empty the list
   * and start over. This is most likely never going
   * to happen under normal usage. */
  BLI_assert(0);
  printf(
      "Warning: GPUOffscreen used in more than 3 GPUContext. "
      "This may create performance drop.\n");

  for (int i = 0; i < MAX_CTX_FB_LEN; i++) {
    GPU_framebuffer_free(ofs->framebuffers[i].fb);
    ofs->framebuffers[i].fb = NULL;
  }

  return gpu_offscreen_fb_get(ofs);
}

GPUOffScreen *GPU_offscreen_create(
    int width, int height, bool depth, bool high_bitdepth, char err_out[256])
{
  GPUOffScreen *ofs;

  ofs = MEM_callocN(sizeof(GPUOffScreen), "GPUOffScreen");

  /* Sometimes areas can have 0 height or width and this will
   * create a 1D texture which we don't want. */
  height = max_ii(1, height);
  width = max_ii(1, width);

  ofs->color = GPU_texture_create_2d(
      width, height, (high_bitdepth) ? GPU_RGBA16F : GPU_RGBA8, NULL, err_out);

  if (depth) {
    ofs->depth = GPU_texture_create_2d(width, height, GPU_DEPTH24_STENCIL8, NULL, err_out);
  }

  if ((depth && !ofs->depth) || !ofs->color) {
    GPU_offscreen_free(ofs);
    return NULL;
  }

  gpuPushAttr(GPU_VIEWPORT_BIT);

  GPUFrameBuffer *fb = gpu_offscreen_fb_get(ofs);

  /* check validity at the very end! */
  if (!GPU_framebuffer_check_valid(fb, err_out)) {
    GPU_offscreen_free(ofs);
    gpuPopAttr();
    return NULL;
  }

  GPU_framebuffer_restore();

  gpuPopAttr();

  return ofs;
}

void GPU_offscreen_free(GPUOffScreen *ofs)
{
  for (int i = 0; i < MAX_CTX_FB_LEN; i++) {
    if (ofs->framebuffers[i].fb) {
      GPU_framebuffer_free(ofs->framebuffers[i].fb);
    }
  }
  if (ofs->color) {
    GPU_texture_free(ofs->color);
  }
  if (ofs->depth) {
    GPU_texture_free(ofs->depth);
  }

  MEM_freeN(ofs);
}

void GPU_offscreen_bind(GPUOffScreen *ofs, bool save)
{
  if (save) {
    gpuPushAttr(GPU_SCISSOR_BIT | GPU_VIEWPORT_BIT);
    GPUFrameBuffer *fb = GPU_framebuffer_active_get();
    gpuPushFrameBuffer(fb);
  }
  GPUFrameBuffer *ofs_fb = gpu_offscreen_fb_get(ofs);
  GPU_framebuffer_bind(ofs_fb);
  glDisable(GL_FRAMEBUFFER_SRGB);
  GPU_scissor_test(false);
  GPU_shader_set_framebuffer_srgb_target(false);
}

void GPU_offscreen_unbind(GPUOffScreen *UNUSED(ofs), bool restore)
{
  GPUFrameBuffer *fb = NULL;

  if (restore) {
    gpuPopAttr();
    fb = gpuPopFrameBuffer();
  }

  if (fb) {
    GPU_framebuffer_bind(fb);
  }
  else {
    GPU_framebuffer_restore();
  }
}

void GPU_offscreen_draw_to_screen(GPUOffScreen *ofs, int x, int y)
{
  const int w = GPU_texture_width(ofs->color);
  const int h = GPU_texture_height(ofs->color);

  GPUFrameBuffer *ofs_fb = gpu_offscreen_fb_get(ofs);

  glBindFramebuffer(GL_READ_FRAMEBUFFER, ofs_fb->object);
  GLenum status = glCheckFramebufferStatus(GL_READ_FRAMEBUFFER);

  if (status == GL_FRAMEBUFFER_COMPLETE) {
    glBlitFramebuffer(0, 0, w, h, x, y, x + w, y + h, GL_COLOR_BUFFER_BIT, GL_NEAREST);
  }
  else {
    gpu_print_framebuffer_error(status, NULL);
  }

  glBindFramebuffer(GL_READ_FRAMEBUFFER, GPU_framebuffer_default());
}

void GPU_offscreen_read_pixels(GPUOffScreen *ofs, int type, void *pixels)
{
  const int w = GPU_texture_width(ofs->color);
  const int h = GPU_texture_height(ofs->color);

  BLI_assert(type == GL_UNSIGNED_BYTE || type == GL_FLOAT);

  glReadPixels(0, 0, w, h, GL_RGBA, type, pixels);
}

int GPU_offscreen_width(const GPUOffScreen *ofs)
{
  return GPU_texture_width(ofs->color);
}

int GPU_offscreen_height(const GPUOffScreen *ofs)
{
  return GPU_texture_height(ofs->color);
}

GPUTexture *GPU_offscreen_color_texture(const GPUOffScreen *ofs)
{
  return ofs->color;
}

/* only to be used by viewport code! */
void GPU_offscreen_viewport_data_get(GPUOffScreen *ofs,
                                     GPUFrameBuffer **r_fb,
                                     GPUTexture **r_color,
                                     GPUTexture **r_depth)
{
  *r_fb = gpu_offscreen_fb_get(ofs);
  *r_color = ofs->color;
  *r_depth = ofs->depth;
}

void GPU_clear_color(float red, float green, float blue, float alpha)
{
  glClearColor(red, green, blue, alpha);
}

void GPU_clear_depth(float depth)
{
  glClearDepth(depth);
}

void GPU_clear(eGPUFrameBufferBits flags)
{
  glClear(convert_buffer_bits_to_gl(flags));
}

void GPU_frontbuffer_read_pixels(
    int x, int y, int w, int h, int channels, eGPUDataFormat format, void *data)
{
  glReadBuffer(GL_FRONT);
  gpu_framebuffer_read_color_ex(x, y, w, h, channels, GL_FRONT, format, data);
}

<<<<<<< HEAD
/**************Game engine****************/

int GPU_framebuffer_color_bindcode(const GPUFrameBuffer *fb)
{
  return GPU_texture_opengl_bindcode(fb->attachments[GPU_FB_COLOR_ATTACHMENT0].tex);
}

GPUTexture *GPU_framebuffer_color_texture(const GPUFrameBuffer *fb)
{
  return fb->attachments[GPU_FB_COLOR_ATTACHMENT0].tex;
}

GPUTexture *GPU_framebuffer_depth_texture(const GPUFrameBuffer *fb)
{
  return fb->attachments[GPU_FB_DEPTH_STENCIL_ATTACHMENT].tex;
}

void GPU_framebuffer_mipmap_texture(GPUFrameBuffer *fb)
{
  GPUTexture *tex = GPU_framebuffer_color_texture(fb);
  GPU_texture_mipmap_mode(tex, true, false);
  GPU_texture_generate_mipmap(tex);
}

void GPU_framebuffer_unmipmap_texture(GPUFrameBuffer *fb)
{
  GPUTexture *tex = GPU_framebuffer_color_texture(fb);
  GPU_texture_mipmap_mode(tex, false, false);
}
/************End of Game engine***********/
=======
/* For stereo rendering. */
void GPU_backbuffer_bind(eGPUBackBuffer buffer)
{
  if (buffer == GPU_BACKBUFFER) {
    glDrawBuffer(GL_BACK);
  }
  else if (buffer == GPU_BACKBUFFER_LEFT) {
    glDrawBuffer(GL_BACK_LEFT);
  }
  else if (buffer == GPU_BACKBUFFER_RIGHT) {
    glDrawBuffer(GL_BACK_RIGHT);
  }
}
>>>>>>> 5063820c
<|MERGE_RESOLUTION|>--- conflicted
+++ resolved
@@ -1081,7 +1081,20 @@
   gpu_framebuffer_read_color_ex(x, y, w, h, channels, GL_FRONT, format, data);
 }
 
-<<<<<<< HEAD
+/* For stereo rendering. */
+void GPU_backbuffer_bind(eGPUBackBuffer buffer)
+{
+  if (buffer == GPU_BACKBUFFER) {
+    glDrawBuffer(GL_BACK);
+  }
+  else if (buffer == GPU_BACKBUFFER_LEFT) {
+    glDrawBuffer(GL_BACK_LEFT);
+  }
+  else if (buffer == GPU_BACKBUFFER_RIGHT) {
+    glDrawBuffer(GL_BACK_RIGHT);
+  }
+}
+
 /**************Game engine****************/
 
 int GPU_framebuffer_color_bindcode(const GPUFrameBuffer *fb)
@@ -1111,19 +1124,4 @@
   GPUTexture *tex = GPU_framebuffer_color_texture(fb);
   GPU_texture_mipmap_mode(tex, false, false);
 }
-/************End of Game engine***********/
-=======
-/* For stereo rendering. */
-void GPU_backbuffer_bind(eGPUBackBuffer buffer)
-{
-  if (buffer == GPU_BACKBUFFER) {
-    glDrawBuffer(GL_BACK);
-  }
-  else if (buffer == GPU_BACKBUFFER_LEFT) {
-    glDrawBuffer(GL_BACK_LEFT);
-  }
-  else if (buffer == GPU_BACKBUFFER_RIGHT) {
-    glDrawBuffer(GL_BACK_RIGHT);
-  }
-}
->>>>>>> 5063820c
+/************End of Game engine***********/