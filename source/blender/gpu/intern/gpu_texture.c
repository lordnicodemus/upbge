/*
 * ***** BEGIN GPL LICENSE BLOCK *****
 *
 * This program is free software; you can redistribute it and/or
 * modify it under the terms of the GNU General Public License
 * as published by the Free Software Foundation; either version 2
 * of the License, or (at your option) any later version.
 *
 * This program is distributed in the hope that it will be useful,
 * but WITHOUT ANY WARRANTY; without even the implied warranty of
 * MERCHANTABILITY or FITNESS FOR A PARTICULAR PURPOSE.  See the
 * GNU General Public License for more details.
 *
 * You should have received a copy of the GNU General Public License
 * along with this program; if not, write to the Free Software Foundation,
 * Inc., 51 Franklin Street, Fifth Floor, Boston, MA 02110-1301, USA.
 *
 * The Original Code is Copyright (C) 2005 Blender Foundation.
 * All rights reserved.
 *
 * The Original Code is: all of this file.
 *
 * Contributor(s): Brecht Van Lommel.
 *
 * ***** END GPL LICENSE BLOCK *****
 */

#include "MEM_guardedalloc.h"

#include "DNA_image_types.h"

#include "BLI_blenlib.h"
#include "BLI_utildefines.h"
#include "BLI_math_base.h"
#include "BLI_listbase.h"
#include "BLI_threads.h"

#include "BKE_global.h"

#include "GPU_batch.h"
#include "GPU_debug.h"
#include "GPU_draw.h"
#include "GPU_extensions.h"
#include "GPU_framebuffer.h"
#include "GPU_glew.h"
#include "GPU_texture.h"

static struct GPUTextureGlobal {
	GPUTexture *invalid_tex_1D; /* texture used in place of invalid textures (not loaded correctly, missing) */
	GPUTexture *invalid_tex_2D;
	GPUTexture *invalid_tex_3D;
} GG = {NULL, NULL, NULL};

static ListBase g_orphaned_tex = {NULL, NULL};
static ThreadMutex g_orphan_lock;

/* Maximum number of FBOs a texture can be attached to. */
#define GPU_TEX_MAX_FBO_ATTACHED 8

typedef enum GPUTextureFormatFlag {
	GPU_FORMAT_DEPTH     = (1 << 0),
	GPU_FORMAT_STENCIL   = (1 << 1),
	GPU_FORMAT_INTEGER   = (1 << 2),
	GPU_FORMAT_FLOAT     = (1 << 3),

	GPU_FORMAT_1D        = (1 << 10),
	GPU_FORMAT_2D        = (1 << 11),
	GPU_FORMAT_3D        = (1 << 12),
	GPU_FORMAT_CUBE      = (1 << 13),
	GPU_FORMAT_ARRAY     = (1 << 14),
} GPUTextureFormatFlag;

/* GPUTexture */
struct GPUTexture {
	int w, h, d;        /* width/height/depth */
	int number;         /* number for multitexture binding */
	int refcount;       /* reference count */
	GLenum target;      /* GL_TEXTURE_* */
	GLenum target_base; /* same as target, (but no multisample)
	                     * use it for unbinding */
	GLuint bindcode;    /* opengl identifier for texture */

	GPUTextureFormat format;
	GPUTextureFormatFlag format_flag;

	unsigned int bytesize; /* number of byte for one pixel */
	int components;     /* number of color/alpha channels */
	int samples;        /* number of samples for multisamples textures. 0 if not multisample target */

	int fb_attachment[GPU_TEX_MAX_FBO_ATTACHED];
	GPUFrameBuffer *fb[GPU_TEX_MAX_FBO_ATTACHED];
};

/* ------ Memory Management ------- */
/* Records every texture allocation / free
 * to estimate the Texture Pool Memory consumption */
static unsigned int memory_usage;

static unsigned int gpu_texture_memory_footprint_compute(GPUTexture *tex)
{
	int samp = max_ii(tex->samples, 1);
	switch (tex->target) {
		case GL_TEXTURE_1D:
			return tex->bytesize * tex->w * samp;
		case GL_TEXTURE_1D_ARRAY:
		case GL_TEXTURE_2D:
			return tex->bytesize * tex->w * tex->h * samp;
		case GL_TEXTURE_2D_ARRAY:
		case GL_TEXTURE_3D:
			return tex->bytesize * tex->w * tex->h * tex->d * samp;
		case GL_TEXTURE_CUBE_MAP:
			return tex->bytesize * 6 * tex->w * tex->h * samp;
		case GL_TEXTURE_CUBE_MAP_ARRAY:
			return tex->bytesize * 6 * tex->w * tex->h * tex->d * samp;
		default:
			return 0;
	}
}

static void gpu_texture_memory_footprint_add(GPUTexture *tex)
{
	memory_usage += gpu_texture_memory_footprint_compute(tex);
}

static void gpu_texture_memory_footprint_remove(GPUTexture *tex)
{
	memory_usage -= gpu_texture_memory_footprint_compute(tex);
}

unsigned int GPU_texture_memory_usage_get(void)
{
	return memory_usage;
}

/* -------------------------------- */

static GLenum gpu_texture_get_format(
        int components, GPUTextureFormat data_type,
        GLenum *format, GLenum *data_format, GPUTextureFormatFlag *format_flag, unsigned int *bytesize)
{
	if (ELEM(data_type, GPU_DEPTH_COMPONENT24,
	                    GPU_DEPTH_COMPONENT16,
	                    GPU_DEPTH_COMPONENT32F))
	{
		*format_flag |= GPU_FORMAT_DEPTH;
		*data_format = GL_FLOAT;
		*format = GL_DEPTH_COMPONENT;
	}
	else if (data_type == GPU_DEPTH24_STENCIL8) {
		*format_flag |= GPU_FORMAT_DEPTH | GPU_FORMAT_STENCIL;
		*data_format = GL_UNSIGNED_INT_24_8;
		*format = GL_DEPTH_STENCIL;
	}
	else {
		/* Integer formats */
		if (ELEM(data_type, GPU_RG16I, GPU_R16I, GPU_RG16UI, GPU_R16UI, GPU_R32UI)) {
			if (ELEM(data_type, GPU_R16UI, GPU_RG16UI, GPU_R32UI)) {
				*data_format = GL_UNSIGNED_INT;
			}
			else {
				*data_format = GL_INT;
			}

			*format_flag |= GPU_FORMAT_INTEGER;

			switch (components) {
				case 1: *format = GL_RED_INTEGER; break;
				case 2: *format = GL_RG_INTEGER; break;
				case 3: *format = GL_RGB_INTEGER; break;
				case 4: *format = GL_RGBA_INTEGER; break;
				default: break;
			}
		}
		else if (ELEM(data_type, GPU_R8)) {
			*data_format = GL_UNSIGNED_BYTE;
			*format = GL_RED;
		}
		else {
			*data_format = GL_FLOAT;
			*format_flag |= GPU_FORMAT_FLOAT;

			switch (components) {
				case 1: *format = GL_RED; break;
				case 2: *format = GL_RG; break;
				case 3: *format = GL_RGB; break;
				case 4: *format = GL_RGBA; break;
				default: break;
			}
		}
	}

	switch (data_type) {
		case GPU_RGBA32F:
			*bytesize = 32;
			break;
		case GPU_RG32F:
		case GPU_RGBA16F:
		case GPU_RGBA16:
			*bytesize = 16;
			break;
		case GPU_RGB16F:
			*bytesize = 12;
			break;
		case GPU_RG16F:
		case GPU_RG16I:
		case GPU_RG16UI:
		case GPU_RG16:
		case GPU_DEPTH24_STENCIL8:
		case GPU_DEPTH_COMPONENT32F:
		case GPU_RGBA8:
		case GPU_R11F_G11F_B10F:
		case GPU_R32F:
		case GPU_R32UI:
		case GPU_R32I:
			*bytesize = 4;
			break;
		case GPU_DEPTH_COMPONENT24:
			*bytesize = 3;
			break;
		case GPU_DEPTH_COMPONENT16:
		case GPU_R16F:
		case GPU_R16I:
		case GPU_RG8:
			*bytesize = 2;
			break;
		case GPU_R8:
			*bytesize = 1;
			break;
		default:
			*bytesize = 0;
			break;
	}

	/* You can add any of the available type to this list
	 * For available types see GPU_texture.h */
	switch (data_type) {
		/* Formats texture & renderbuffer */
		case GPU_RGBA32F: return GL_RGBA32F;
		case GPU_RGBA16F: return GL_RGBA16F;
		case GPU_RGBA16: return GL_RGBA16;
		case GPU_RG32F: return GL_RG32F;
		case GPU_RGB16F: return GL_RGB16F;
		case GPU_RG16F: return GL_RG16F;
		case GPU_RG16I: return GL_RG16I;
		case GPU_RG16: return GL_RG16;
		case GPU_RGBA8: return GL_RGBA8;
		case GPU_R32F: return GL_R32F;
		case GPU_R32UI: return GL_R32UI;
		case GPU_R32I: return GL_R32I;
		case GPU_R16F: return GL_R16F;
		case GPU_R16I: return GL_R16I;
		case GPU_R16UI: return GL_R16UI;
		case GPU_RG8: return GL_RG8;
		case GPU_RG16UI: return GL_RG16UI;
		case GPU_R8: return GL_R8;
		/* Special formats texture & renderbuffer */
		case GPU_R11F_G11F_B10F: return GL_R11F_G11F_B10F;
		case GPU_DEPTH24_STENCIL8: return GL_DEPTH24_STENCIL8;
		/* Texture only format */
		/* ** Add Format here **/
		/* Special formats texture only */
		/* ** Add Format here **/
		/* Depth Formats */
		case GPU_DEPTH_COMPONENT32F: return GL_DEPTH_COMPONENT32F;
		case GPU_DEPTH_COMPONENT24: return GL_DEPTH_COMPONENT24;
		case GPU_DEPTH_COMPONENT16: return GL_DEPTH_COMPONENT16;
		default:
			fprintf(stderr, "Texture format incorrect or unsupported\n");
			return 0;
	}
}

static int gpu_texture_get_component_count(GPUTextureFormat format)
{
	switch (format) {
		case GPU_RGBA8:
		case GPU_RGBA16F:
		case GPU_RGBA16:
		case GPU_RGBA32F:
			return 4;
		case GPU_RGB16F:
		case GPU_R11F_G11F_B10F:
			return 3;
		case GPU_RG8:
		case GPU_RG16:
		case GPU_RG16F:
		case GPU_RG16I:
		case GPU_RG16UI:
		case GPU_RG32F:
			return 2;
		default:
			return 1;
	}
}

static float *GPU_texture_3D_rescale(GPUTexture *tex, int w, int h, int d, int channels, const float *fpixels)
{
	const unsigned int xf = w / tex->w, yf = h / tex->h, zf = d / tex->d;
	float *nfpixels = MEM_mallocN(channels * sizeof(float) * tex->w * tex->h * tex->d, "GPUTexture Rescaled 3Dtex");

	if (nfpixels) {
		GPU_print_error_debug("You need to scale a 3D texture, feel the pain!");

		for (unsigned k = 0; k < tex->d; k++) {
			for (unsigned j = 0; j < tex->h; j++) {
				for (unsigned i = 0; i < tex->w; i++) {
					/* obviously doing nearest filtering here,
					 * it's going to be slow in any case, let's not make it worse */
					float xb = i * xf;
					float yb = j * yf;
					float zb = k * zf;
					unsigned int offset = k * (tex->w * tex->h) + i * tex->h + j;
					unsigned int offset_orig = (zb) * (w * h) + (xb) * h + (yb);

					if (channels == 4) {
						nfpixels[offset * 4] = fpixels[offset_orig * 4];
						nfpixels[offset * 4 + 1] = fpixels[offset_orig * 4 + 1];
						nfpixels[offset * 4 + 2] = fpixels[offset_orig * 4 + 2];
						nfpixels[offset * 4 + 3] = fpixels[offset_orig * 4 + 3];
					}
					else
						nfpixels[offset] = fpixels[offset_orig];
				}
			}
		}
	}

	return nfpixels;
}

/* This tries to allocate video memory for a given texture
 * If alloc fails, lower the resolution until it fits. */
static bool gpu_texture_try_alloc(
        GPUTexture *tex, GLenum proxy, GLenum internalformat, GLenum format, GLenum data_format,
        int channels, bool try_rescale, const float *fpixels, float **rescaled_fpixels)
{
	int r_width;

	switch (proxy) {
		case GL_PROXY_TEXTURE_1D:
			glTexImage1D(proxy, 0, internalformat, tex->w, 0, format, data_format, NULL);
			break;
		case GL_PROXY_TEXTURE_1D_ARRAY:
		case GL_PROXY_TEXTURE_2D:
			glTexImage2D(proxy, 0, internalformat, tex->w, tex->h, 0, format, data_format, NULL);
			break;
		case GL_PROXY_TEXTURE_2D_ARRAY:
		case GL_PROXY_TEXTURE_3D:
			glTexImage3D(proxy, 0, internalformat, tex->w, tex->h, tex->d, 0, format, data_format, NULL);
			break;
	}

	glGetTexLevelParameteriv(proxy, 0, GL_TEXTURE_WIDTH, &r_width);

	if (r_width == 0 && try_rescale) {
		const int w = tex->w, h = tex->h, d = tex->d;

		/* Find largest texture possible */
		while (r_width == 0) {
			tex->w /= 2;
			tex->h /= 2;
			tex->d /= 2;

			/* really unlikely to happen but keep this just in case */
			if (tex->w == 0) break;
			if (tex->h == 0 && proxy != GL_PROXY_TEXTURE_1D) break;
			if (tex->d == 0 && proxy == GL_PROXY_TEXTURE_3D) break;

			if (proxy == GL_PROXY_TEXTURE_1D)
				glTexImage1D(proxy, 0, internalformat, tex->w, 0, format, data_format, NULL);
			else if (proxy == GL_PROXY_TEXTURE_2D)
				glTexImage2D(proxy, 0, internalformat, tex->w, tex->h, 0, format, data_format, NULL);
			else if (proxy == GL_PROXY_TEXTURE_3D)
				glTexImage3D(proxy, 0, internalformat, tex->w, tex->h, tex->d, 0, format, data_format, NULL);

			glGetTexLevelParameteriv(GL_PROXY_TEXTURE_3D, 0, GL_TEXTURE_WIDTH, &r_width);
		}

		/* Rescale */
		if (r_width > 0) {
			switch (proxy) {
				case GL_PROXY_TEXTURE_1D:
				case GL_PROXY_TEXTURE_2D:
					/* Do nothing for now */
					return false;
				case GL_PROXY_TEXTURE_3D:
					*rescaled_fpixels = GPU_texture_3D_rescale(tex, w, h, d, channels, fpixels);
					return (bool)*rescaled_fpixels;
			}
		}
	}

	return (r_width > 0);
}

static GPUTexture *GPU_texture_create_nD(
        int w, int h, int d, int n, const float *fpixels,
        GPUTextureFormat data_type, int samples,
        const bool can_rescale, char err_out[256])
{
	if (samples) {
		CLAMP_MAX(samples, GPU_max_color_texture_samples());
	}

	GPUTexture *tex = MEM_callocN(sizeof(GPUTexture), "GPUTexture");
	tex->w = w;
	tex->h = h;
	tex->d = d;
	tex->samples = samples;
	tex->number = -1;
	tex->refcount = 1;
	tex->format = data_type;
	tex->components = gpu_texture_get_component_count(data_type);
	tex->format_flag = 0;

	if (n == 2) {
		if (d == 0)
			tex->target_base = tex->target = GL_TEXTURE_2D;
		else
			tex->target_base = tex->target = GL_TEXTURE_2D_ARRAY;
	}
	else if (n == 1) {
		if (h == 0)
			tex->target_base = tex->target = GL_TEXTURE_1D;
		else
			tex->target_base = tex->target = GL_TEXTURE_1D_ARRAY;
	}
	else if (n == 3) {
		tex->target_base = tex->target = GL_TEXTURE_3D;
	}
	else {
		/* should never happen */
		MEM_freeN(tex);
		return NULL;
	}

	if (samples && n == 2 && d == 0)
		tex->target = GL_TEXTURE_2D_MULTISAMPLE;

	GLenum format, internalformat, data_format;
	internalformat = gpu_texture_get_format(tex->components, data_type, &format, &data_format,
	                                        &tex->format_flag, &tex->bytesize);

	gpu_texture_memory_footprint_add(tex);

	/* Generate Texture object */
	glGenTextures(1, &tex->bindcode);

	if (!tex->bindcode) {
		if (err_out)
			BLI_snprintf(err_out, 256, "GPUTexture: texture create failed");
		else
			fprintf(stderr, "GPUTexture: texture create failed");
		GPU_texture_free(tex);
		return NULL;
	}

	glBindTexture(tex->target, tex->bindcode);

	/* Check if texture fit in VRAM */
	GLenum proxy = GL_PROXY_TEXTURE_2D;

	if (n == 2) {
		if (d > 0)
			proxy = GL_PROXY_TEXTURE_2D_ARRAY;
	}
	else if (n == 1) {
		if (h == 0)
			proxy = GL_PROXY_TEXTURE_1D;
		else
			proxy = GL_PROXY_TEXTURE_1D_ARRAY;
	}
	else if (n == 3) {
		proxy = GL_PROXY_TEXTURE_3D;
	}

	float *rescaled_fpixels = NULL;
	bool valid = gpu_texture_try_alloc(tex, proxy, internalformat, format, data_format, tex->components, can_rescale,
	                                   fpixels, &rescaled_fpixels);
	if (!valid) {
		if (err_out)
			BLI_snprintf(err_out, 256, "GPUTexture: texture alloc failed");
		else
			fprintf(stderr, "GPUTexture: texture alloc failed. Not enough Video Memory.");
		GPU_texture_free(tex);
		return NULL;
	}

	/* Upload Texture */
	const float *pix = (rescaled_fpixels) ? rescaled_fpixels : fpixels;

	if (tex->target == GL_TEXTURE_2D ||
	    tex->target == GL_TEXTURE_2D_MULTISAMPLE ||
	    tex->target == GL_TEXTURE_1D_ARRAY)
	{
		if (samples) {
			glTexImage2DMultisample(tex->target, samples, internalformat, tex->w, tex->h, true);
			if (pix)
				glTexSubImage2D(tex->target, 0, 0, 0, tex->w, tex->h, format, data_format, pix);
		}
		else {
			glTexImage2D(tex->target, 0, internalformat, tex->w, tex->h, 0, format, data_format, pix);
		}
	}
	else if (tex->target == GL_TEXTURE_1D) {
		glTexImage1D(tex->target, 0, internalformat, tex->w, 0, format, data_format, pix);
	}
	else {
		glTexImage3D(tex->target, 0, internalformat, tex->w, tex->h, tex->d, 0, format, data_format, pix);
	}

	if (rescaled_fpixels)
		MEM_freeN(rescaled_fpixels);

	/* Texture Parameters */
	if (GPU_texture_stencil(tex) || /* Does not support filtering */
	    GPU_texture_integer(tex) || /* Does not support filtering */
	    GPU_texture_depth(tex))
	{
		glTexParameteri(tex->target_base, GL_TEXTURE_MIN_FILTER, GL_NEAREST);
		glTexParameteri(tex->target_base, GL_TEXTURE_MAG_FILTER, GL_NEAREST);
	}
	else {
		glTexParameteri(tex->target_base, GL_TEXTURE_MIN_FILTER, GL_LINEAR);
		glTexParameteri(tex->target_base, GL_TEXTURE_MAG_FILTER, GL_LINEAR);
	}

	if (GPU_texture_depth(tex)) {
		glTexParameteri(tex->target_base, GL_TEXTURE_COMPARE_MODE, GL_NONE);
		glTexParameteri(tex->target_base, GL_TEXTURE_COMPARE_FUNC, GL_LEQUAL);
	}

	glTexParameteri(tex->target_base, GL_TEXTURE_WRAP_S, GL_CLAMP_TO_EDGE);
	if (n > 1) {
		glTexParameteri(tex->target_base, GL_TEXTURE_WRAP_T, GL_CLAMP_TO_EDGE);
	}
	if (n > 2) {
		glTexParameteri(tex->target_base, GL_TEXTURE_WRAP_R, GL_CLAMP_TO_EDGE);
	}

	glBindTexture(tex->target, 0);

	return tex;
}

static GPUTexture *GPU_texture_cube_create(
        int w, int d,
        const float *fpixels_px, const float *fpixels_py, const float *fpixels_pz,
        const float *fpixels_nx, const float *fpixels_ny, const float *fpixels_nz,
        GPUTextureFormat data_type,
        char err_out[256])
{
	GLenum format, internalformat, data_format;

	GPUTexture *tex = MEM_callocN(sizeof(GPUTexture), "GPUTexture");
	tex->w = w;
	tex->h = w;
	tex->d = d;
	tex->samples = 0;
	tex->number = -1;
	tex->refcount = 1;
	tex->format = data_type;
	tex->components = gpu_texture_get_component_count(data_type);
	tex->format_flag = GPU_FORMAT_CUBE;

	if (d == 0) {
		tex->target_base = tex->target = GL_TEXTURE_CUBE_MAP;
	}
	else {
		BLI_assert(false && "Cubemap array Not implemented yet");
		// tex->target_base = tex->target = GL_TEXTURE_CUBE_MAP_ARRAY;
	}

	internalformat = gpu_texture_get_format(tex->components, data_type, &format, &data_format,
	                                        &tex->format_flag, &tex->bytesize);

	gpu_texture_memory_footprint_add(tex);

	/* Generate Texture object */
	glGenTextures(1, &tex->bindcode);

	if (!tex->bindcode) {
		if (err_out)
			BLI_snprintf(err_out, 256, "GPUTexture: texture create failed");
		else
			fprintf(stderr, "GPUTexture: texture create failed");
		GPU_texture_free(tex);
		return NULL;
	}

	glBindTexture(tex->target, tex->bindcode);

	/* Upload Texture */
	glTexImage2D(GL_TEXTURE_CUBE_MAP_POSITIVE_X, 0, internalformat, tex->w, tex->h, 0, format, data_format, fpixels_px);
	glTexImage2D(GL_TEXTURE_CUBE_MAP_POSITIVE_Y, 0, internalformat, tex->w, tex->h, 0, format, data_format, fpixels_py);
	glTexImage2D(GL_TEXTURE_CUBE_MAP_POSITIVE_Z, 0, internalformat, tex->w, tex->h, 0, format, data_format, fpixels_pz);
	glTexImage2D(GL_TEXTURE_CUBE_MAP_NEGATIVE_X, 0, internalformat, tex->w, tex->h, 0, format, data_format, fpixels_nx);
	glTexImage2D(GL_TEXTURE_CUBE_MAP_NEGATIVE_Y, 0, internalformat, tex->w, tex->h, 0, format, data_format, fpixels_ny);
	glTexImage2D(GL_TEXTURE_CUBE_MAP_NEGATIVE_Z, 0, internalformat, tex->w, tex->h, 0, format, data_format, fpixels_nz);

	/* Texture Parameters */
	if (GPU_texture_stencil(tex) || /* Does not support filtering */
	    GPU_texture_integer(tex) || /* Does not support filtering */
	    GPU_texture_depth(tex))
	{
		glTexParameteri(tex->target_base, GL_TEXTURE_MIN_FILTER, GL_NEAREST);
		glTexParameteri(tex->target_base, GL_TEXTURE_MAG_FILTER, GL_NEAREST);
	}
	else {
		glTexParameteri(tex->target_base, GL_TEXTURE_MIN_FILTER, GL_LINEAR);
		glTexParameteri(tex->target_base, GL_TEXTURE_MAG_FILTER, GL_LINEAR);
	}

	if (GPU_texture_depth(tex)) {
		glTexParameteri(tex->target_base, GL_TEXTURE_COMPARE_MODE, GL_NONE);
		glTexParameteri(tex->target_base, GL_TEXTURE_COMPARE_FUNC, GL_LEQUAL);
	}

	glTexParameteri(tex->target_base, GL_TEXTURE_WRAP_S, GL_CLAMP_TO_EDGE);
	glTexParameteri(tex->target_base, GL_TEXTURE_WRAP_T, GL_CLAMP_TO_EDGE);
	glTexParameteri(tex->target_base, GL_TEXTURE_WRAP_R, GL_CLAMP_TO_EDGE);

	glBindTexture(tex->target, 0);

	return tex;
}

/* Special buffer textures. data_type must be compatible with the buffer content. */
GPUTexture *GPU_texture_create_buffer(GPUTextureFormat data_type, const GLuint buffer)
{
	GPUTexture *tex = MEM_callocN(sizeof(GPUTexture), "GPUTexture");
	tex->number = -1;
	tex->refcount = 1;
	tex->format = data_type;
	tex->components = gpu_texture_get_component_count(data_type);
	tex->format_flag = 0;
	tex->target_base = tex->target = GL_TEXTURE_BUFFER;

	GLenum format, internalformat, data_format;
	internalformat = gpu_texture_get_format(tex->components, data_type, &format, &data_format,
	                                        &tex->format_flag, &tex->bytesize);

	if (!(ELEM(data_type, GPU_R8, GPU_R16) ||
	      ELEM(data_type, GPU_R16F, GPU_R32F) ||
	      ELEM(data_type, GPU_R8I, GPU_R16I, GPU_R32I) ||
	      ELEM(data_type, GPU_R8UI, GPU_R16UI, GPU_R32UI) ||
	      ELEM(data_type, GPU_RG8, GPU_RG16) ||
	      ELEM(data_type, GPU_RG16F, GPU_RG32F) ||
	      ELEM(data_type, GPU_RG8I, GPU_RG16I, GPU_RG32I) ||
	      ELEM(data_type, GPU_RG8UI, GPU_RG16UI, GPU_RG32UI) ||
	      //ELEM(data_type, GPU_RGB32F, GPU_RGB32I, GPU_RGB32UI) || /* Not available until gl 4.0 */
	      ELEM(data_type, GPU_RGBA8, GPU_RGBA16) ||
	      ELEM(data_type, GPU_RGBA16F, GPU_RGBA32F) ||
	      ELEM(data_type, GPU_RGBA8I, GPU_RGBA16I, GPU_RGBA32I) ||
	      ELEM(data_type, GPU_RGBA8UI, GPU_RGBA16UI, GPU_RGBA32UI)))
	{
		fprintf(stderr, "GPUTexture: invalid format for texture buffer");
		GPU_texture_free(tex);
		return NULL;
	}

	/* Generate Texture object */
	glGenTextures(1, &tex->bindcode);

	if (!tex->bindcode) {
		fprintf(stderr, "GPUTexture: texture create failed");
		GPU_texture_free(tex);
		BLI_assert(0 && "glGenTextures failled: Are you sure a valid OGL context is active on this thread?");
		return NULL;
	}

	glBindTexture(tex->target, tex->bindcode);
	glTexBuffer(tex->target, internalformat, buffer);
	glBindTexture(tex->target, 0);

	return tex;
}

GPUTexture *GPU_texture_from_bindcode(int textarget, int bindcode)
{
	/* see GPUInput::textarget: it can take two values - GL_TEXTURE_2D and GL_TEXTURE_CUBE_MAP
	* these values are correct for glDisable, so textarget can be safely used in
	* GPU_texture_bind/GPU_texture_unbind through tex->target_base */
	/* (is any of this obsolete now that we don't glEnable/Disable textures?) */
	GPUTexture *tex = MEM_callocN(sizeof(GPUTexture), "GPUTexture");
	tex->bindcode = bindcode;
	tex->number = -1;
	tex->refcount = 1;
	tex->target = textarget;
	tex->target_base = textarget;
	tex->format = -1;
	tex->components = -1;
	tex->samples = 0;

	if (!glIsTexture(tex->bindcode)) {
		GPU_print_error_debug("Blender Texture Not Loaded");
	}
	else {
		GLint w, h;

		GLenum gettarget;

		if (textarget == GL_TEXTURE_2D)
			gettarget = GL_TEXTURE_2D;
		else
			gettarget = GL_TEXTURE_CUBE_MAP_POSITIVE_X;

		glBindTexture(textarget, tex->bindcode);
		glGetTexLevelParameteriv(gettarget, 0, GL_TEXTURE_WIDTH, &w);
		glGetTexLevelParameteriv(gettarget, 0, GL_TEXTURE_HEIGHT, &h);
		tex->w = w;
		tex->h = h;
		glBindTexture(textarget, 0);
	}

	return tex;
}

GPUTexture *GPU_texture_from_preview(PreviewImage *prv, int mipmap)
{
	GPUTexture *tex = prv->gputexture[0];
	GLuint bindcode = 0;

	if (tex)
		bindcode = tex->bindcode;

	/* this binds a texture, so that's why we restore it to 0 */
	if (bindcode == 0) {
		GPU_create_gl_tex(&bindcode, prv->rect[0], NULL, prv->w[0], prv->h[0], GL_TEXTURE_2D, mipmap, 0, NULL);
	}
	if (tex) {
		tex->bindcode = bindcode;
		glBindTexture(GL_TEXTURE_2D, 0);
		return tex;
	}

	tex = MEM_callocN(sizeof(GPUTexture), "GPUTexture");
	tex->bindcode = bindcode;
	tex->number = -1;
	tex->refcount = 1;
	tex->target = GL_TEXTURE_2D;
	tex->target_base = GL_TEXTURE_2D;
	tex->format = -1;
	tex->components = -1;

	prv->gputexture[0] = tex;

	if (!glIsTexture(tex->bindcode)) {
		GPU_print_error_debug("Blender Texture Not Loaded");
	}
	else {
		GLint w, h;

		glBindTexture(GL_TEXTURE_2D, tex->bindcode);
		glGetTexLevelParameteriv(GL_TEXTURE_2D, 0, GL_TEXTURE_WIDTH, &w);
		glGetTexLevelParameteriv(GL_TEXTURE_2D, 0, GL_TEXTURE_HEIGHT, &h);

		tex->w = w;
		tex->h = h;
	}

	glBindTexture(GL_TEXTURE_2D, 0);

	return tex;

}

GPUTexture *GPU_texture_create_1D(
        int w, GPUTextureFormat data_type, const float *pixels, char err_out[256])
{
	return GPU_texture_create_nD(w, 0, 0, 1, pixels, data_type, 0, false, err_out);
}

GPUTexture *GPU_texture_create_2D(
        int w, int h, GPUTextureFormat data_type, const float *pixels, char err_out[256])
{
	return GPU_texture_create_nD(w, h, 0, 2, pixels, data_type, 0, false, err_out);
}

GPUTexture *GPU_texture_create_2D_multisample(
        int w, int h, GPUTextureFormat data_type, const float *pixels, int samples, char err_out[256])
{
	return GPU_texture_create_nD(w, h, 0, 2, pixels, data_type, samples, false, err_out);
}

GPUTexture *GPU_texture_create_2D_array(
        int w, int h, int d, GPUTextureFormat data_type, const float *pixels, char err_out[256])
{
	return GPU_texture_create_nD(w, h, d, 2, pixels, data_type, 0, false, err_out);
}

GPUTexture *GPU_texture_create_3D(
        int w, int h, int d, GPUTextureFormat data_type, const float *pixels, char err_out[256])
{
	return GPU_texture_create_nD(w, h, d, 3, pixels, data_type, 0, true, err_out);
}

GPUTexture *GPU_texture_create_cube(
        int w, GPUTextureFormat data_type, const float *fpixels, char err_out[256])
{
	const float *fpixels_px, *fpixels_py, *fpixels_pz, *fpixels_nx, *fpixels_ny, *fpixels_nz;
	const int channels = gpu_texture_get_component_count(data_type);

	if (fpixels) {
		fpixels_px = fpixels + 0 * w * w * channels;
		fpixels_nx = fpixels + 1 * w * w * channels;
		fpixels_py = fpixels + 2 * w * w * channels;
		fpixels_ny = fpixels + 3 * w * w * channels;
		fpixels_pz = fpixels + 4 * w * w * channels;
		fpixels_nz = fpixels + 5 * w * w * channels;
	}
	else {
		fpixels_px = fpixels_py = fpixels_pz = fpixels_nx = fpixels_ny = fpixels_nz = NULL;
	}

	return GPU_texture_cube_create(w, 0, fpixels_px, fpixels_py, fpixels_pz, fpixels_nx, fpixels_ny, fpixels_nz,
	                               data_type, err_out);
}

GPUTexture *GPU_texture_create_from_vertbuf(Gwn_VertBuf *vert)
{
	Gwn_VertFormat *format = &vert->format;
	Gwn_VertAttr *attr = &format->attribs[0];

	/* Detect incompatible cases (not supported by texture buffers) */
	BLI_assert(format->attrib_ct == 1 && vert->vbo_id != 0);
	BLI_assert(attr->comp_ct != 3); /* Not until OGL 4.0 */
	BLI_assert(attr->comp_type != GWN_COMP_I10);
	BLI_assert(attr->fetch_mode != GWN_FETCH_INT_TO_FLOAT);

	unsigned int byte_per_comp = attr->sz / attr->comp_ct;
	bool is_uint = ELEM(attr->comp_type, GWN_COMP_U8, GWN_COMP_U16, GWN_COMP_U32);

	/* Cannot fetch signed int or 32bit ints as normalized float. */
	if (attr->fetch_mode == GWN_FETCH_INT_TO_FLOAT_UNIT) {
		BLI_assert(is_uint || byte_per_comp <= 2);
	}

	GPUTextureFormat data_type;
	switch (attr->fetch_mode) {
		case GWN_FETCH_FLOAT:
			switch (attr->comp_ct) {
				case 1: data_type = GPU_R32F; break;
				case 2: data_type = GPU_RG32F; break;
				// case 3: data_type = GPU_RGB32F; break; /* Not supported */
				default: data_type = GPU_RGBA32F; break;
			}
			break;
		case GWN_FETCH_INT:
			switch (attr->comp_ct) {
				case 1:
					switch (byte_per_comp) {
						case 1: data_type = (is_uint) ? GPU_R8UI : GPU_R8I; break;
						case 2: data_type = (is_uint) ? GPU_R16UI : GPU_R16I; break;
						default: data_type = (is_uint) ? GPU_R32UI : GPU_R32I; break;
					}
					break;
				case 2:
					switch (byte_per_comp) {
						case 1: data_type = (is_uint) ? GPU_RG8UI : GPU_RG8I; break;
						case 2: data_type = (is_uint) ? GPU_RG16UI : GPU_RG16I; break;
						default: data_type = (is_uint) ? GPU_RG32UI : GPU_RG32I; break;
					}
					break;
				default:
					switch (byte_per_comp) {
						case 1: data_type = (is_uint) ? GPU_RGBA8UI : GPU_RGBA8I; break;
						case 2: data_type = (is_uint) ? GPU_RGBA16UI : GPU_RGBA16I; break;
						default: data_type = (is_uint) ? GPU_RGBA32UI : GPU_RGBA32I; break;
					}
					break;
			}
			break;
		case GWN_FETCH_INT_TO_FLOAT_UNIT:
			switch (attr->comp_ct) {
				case 1: data_type = (byte_per_comp == 1) ? GPU_R8 : GPU_R16; break;
				case 2: data_type = (byte_per_comp == 1) ? GPU_RG8 : GPU_RG16; break;
				default: data_type = (byte_per_comp == 1) ? GPU_RGBA8 : GPU_RGBA16; break;
			}
			break;
		default:
			BLI_assert(0);
			return NULL;
	}

	return GPU_texture_create_buffer(data_type, vert->vbo_id);
}

void GPU_texture_update_sub(
        GPUTexture *tex, const void *pixels,
        int offset_x, int offset_y, int offset_z, int width, int height, int depth)
{
	BLI_assert((int)tex->format > -1);
	BLI_assert(tex->components > -1);

	GLenum format, data_format;
	GLint alignment;
	gpu_texture_get_format(tex->components, tex->format, &format, &data_format,
		&tex->format_flag, &tex->bytesize);

	/* The default pack size for textures is 4, which won't work for byte based textures */
	if (tex->bytesize == 1) {
		glGetIntegerv(GL_UNPACK_ALIGNMENT, &alignment);
		glPixelStorei(GL_UNPACK_ALIGNMENT, 1);
	}

	glBindTexture(tex->target, tex->bindcode);
	switch (tex->target) {
		case GL_TEXTURE_2D:
		case GL_TEXTURE_2D_MULTISAMPLE:
		case GL_TEXTURE_1D_ARRAY:
			glTexSubImage2D(
			        tex->target, 0, offset_x, offset_y,
			        width, height, format, data_format, pixels);
			break;
		case GL_TEXTURE_1D:
			glTexSubImage1D(tex->target, 0, offset_x, width, format, data_format, pixels);
			break;
		case GL_TEXTURE_3D:
		case GL_TEXTURE_2D_ARRAY:
			glTexSubImage3D(
			        tex->target, 0, offset_x, offset_y, offset_z,
			        width, height, depth, format, data_format, pixels);
			break;
		default:
			BLI_assert(!"tex->target mode not supported");
	}

	if (tex->bytesize == 1) {
		glPixelStorei(GL_UNPACK_ALIGNMENT, alignment);
	}

	glBindTexture(tex->target, 0);
}

void GPU_texture_update(GPUTexture *tex, const void *pixels)
{
	GPU_texture_update_sub(tex, pixels, 0, 0, 0, tex->w, tex->h, tex->d);
}

void GPU_invalid_tex_init(void)
{
	memory_usage = 0;
	const float color[4] = {1.0f, 0.0f, 1.0f, 1.0f};
	GG.invalid_tex_1D = GPU_texture_create_1D(1, GPU_RGBA8, color, NULL);
	GG.invalid_tex_2D = GPU_texture_create_2D(1, 1, GPU_RGBA8, color, NULL);
	GG.invalid_tex_3D = GPU_texture_create_3D(1, 1, 1, GPU_RGBA8, color, NULL);
}

void GPU_invalid_tex_bind(int mode)
{
	switch (mode) {
		case GL_TEXTURE_1D:
			glBindTexture(GL_TEXTURE_1D, GG.invalid_tex_1D->bindcode);
			break;
		case GL_TEXTURE_2D:
			glBindTexture(GL_TEXTURE_2D, GG.invalid_tex_2D->bindcode);
			break;
		case GL_TEXTURE_3D:
			glBindTexture(GL_TEXTURE_3D, GG.invalid_tex_3D->bindcode);
			break;
	}
}

void GPU_invalid_tex_free(void)
{
	if (GG.invalid_tex_1D)
		GPU_texture_free(GG.invalid_tex_1D);
	if (GG.invalid_tex_2D)
		GPU_texture_free(GG.invalid_tex_2D);
	if (GG.invalid_tex_3D)
		GPU_texture_free(GG.invalid_tex_3D);
}

void GPU_texture_bind(GPUTexture *tex, int number)
{
	BLI_assert(number >= 0);

	if (number >= GPU_max_textures()) {
		fprintf(stderr, "Not enough texture slots.\n");
		return;
	}

	if ((G.debug & G_DEBUG)) {
		for (int i = 0; i < GPU_TEX_MAX_FBO_ATTACHED; ++i) {
			if (tex->fb[i] && GPU_framebuffer_bound(tex->fb[i])) {
				fprintf(stderr, "Feedback loop warning!: Attempting to bind "
				                "texture attached to current framebuffer!\n");
				BLI_assert(0); /* Should never happen! */
				break;
			}
		}
	}

	glActiveTexture(GL_TEXTURE0 + number);

	if (tex->bindcode != 0)
		glBindTexture(tex->target, tex->bindcode);
	else
		GPU_invalid_tex_bind(tex->target_base);

	tex->number = number;
}

void GPU_texture_unbind(GPUTexture *tex)
{
	if (tex->number == -1)
		return;

	glActiveTexture(GL_TEXTURE0 + tex->number);
	glBindTexture(tex->target, 0);

	tex->number = -1;
}

int GPU_texture_bound_number(GPUTexture *tex)
{
	return tex->number;
}

#define WARN_NOT_BOUND(_tex) do { \
	if (_tex->number == -1) { \
		fprintf(stderr, "Warning : Trying to set parameter on a texture not bound.\n"); \
		BLI_assert(0); \
		return; \
	} \
} while (0);

void GPU_texture_generate_mipmap(GPUTexture *tex)
{
	WARN_NOT_BOUND(tex);

	glActiveTexture(GL_TEXTURE0 + tex->number);
	glGenerateMipmap(tex->target_base);
}

void GPU_texture_compare_mode(GPUTexture *tex, bool use_compare)
{
	WARN_NOT_BOUND(tex);

	/* Could become an assertion ? (fclem) */
	if (!GPU_texture_depth(tex))
		return;

	GLenum mode = (use_compare) ? GL_COMPARE_REF_TO_TEXTURE : GL_NONE;

	glActiveTexture(GL_TEXTURE0 + tex->number);
	glTexParameteri(tex->target_base, GL_TEXTURE_COMPARE_MODE, mode);
}

void GPU_texture_filter_mode(GPUTexture *tex, bool use_filter)
{
	WARN_NOT_BOUND(tex);

	/* Stencil and integer format does not support filtering. */
	BLI_assert(!use_filter || !(GPU_texture_stencil(tex) || GPU_texture_integer(tex)));

	GLenum filter = (use_filter) ? GL_LINEAR : GL_NEAREST;

	glActiveTexture(GL_TEXTURE0 + tex->number);
	glTexParameteri(tex->target_base, GL_TEXTURE_MAG_FILTER, filter);
	glTexParameteri(tex->target_base, GL_TEXTURE_MIN_FILTER, filter);
}

void GPU_texture_mipmap_mode(GPUTexture *tex, bool use_mipmap, bool use_filter)
{
	WARN_NOT_BOUND(tex);

	/* Stencil and integer format does not support filtering. */
	BLI_assert((!use_filter && !use_mipmap) || !(GPU_texture_stencil(tex) || GPU_texture_integer(tex)));

	GLenum filter = (use_filter) ? GL_LINEAR : GL_NEAREST;
	GLenum mipmap = (
	        (use_filter) ?
	        (use_mipmap) ? GL_LINEAR_MIPMAP_LINEAR : GL_LINEAR :
	        (use_mipmap) ? GL_NEAREST_MIPMAP_LINEAR : GL_NEAREST);

	glActiveTexture(GL_TEXTURE0 + tex->number);
	glTexParameteri(tex->target_base, GL_TEXTURE_MIN_FILTER, mipmap);
	glTexParameteri(tex->target_base, GL_TEXTURE_MAG_FILTER, filter);
}

void GPU_texture_wrap_mode(GPUTexture *tex, bool use_repeat)
{
	WARN_NOT_BOUND(tex);

	GLenum repeat = (use_repeat) ? GL_REPEAT : GL_CLAMP_TO_EDGE;

	glActiveTexture(GL_TEXTURE0 + tex->number);
	glTexParameteri(tex->target_base, GL_TEXTURE_WRAP_S, repeat);
	if (tex->target_base != GL_TEXTURE_1D)
		glTexParameteri(tex->target_base, GL_TEXTURE_WRAP_T, repeat);
	if (tex->target_base == GL_TEXTURE_3D)
		glTexParameteri(tex->target_base, GL_TEXTURE_WRAP_R, repeat);
}

static GLenum gpu_get_gl_filterfunction(GPUFilterFunction filter)
{
	switch (filter) {
		case GPU_NEAREST:
			return GL_NEAREST;
		case GPU_LINEAR:
			return GL_LINEAR;
		default:
			BLI_assert(!"Unhandled filter mode");
			return GL_NEAREST;
	}
}

void GPU_texture_filters(GPUTexture *tex, GPUFilterFunction min_filter, GPUFilterFunction mag_filter)
{
	WARN_NOT_BOUND(tex);

	/* Stencil and integer format does not support filtering. */
	BLI_assert(!(GPU_texture_stencil(tex) || GPU_texture_integer(tex)));
	BLI_assert(mag_filter == GPU_NEAREST || mag_filter == GPU_LINEAR);

	glActiveTexture(GL_TEXTURE0 + tex->number);
	glTexParameteri(tex->target_base, GL_TEXTURE_MIN_FILTER, gpu_get_gl_filterfunction(min_filter));
	glTexParameteri(tex->target_base, GL_TEXTURE_MAG_FILTER, gpu_get_gl_filterfunction(mag_filter));
}


static void gpu_texture_delete(GPUTexture *tex)
{
	if (tex->bindcode)
		glDeleteTextures(1, &tex->bindcode);

	gpu_texture_memory_footprint_remove(tex);

	MEM_freeN(tex);
}

void GPU_texture_free(GPUTexture *tex)
{
	tex->refcount--;

	if (tex->refcount < 0)
		fprintf(stderr, "GPUTexture: negative refcount\n");

	if (tex->refcount == 0) {
		for (int i = 0; i < GPU_TEX_MAX_FBO_ATTACHED; ++i) {
			if (tex->fb[i] != NULL) {
				GPU_framebuffer_texture_detach_slot(tex->fb[i], tex, tex->fb_attachment[i]);
			}
		}

		/* TODO(fclem): Check if the thread has an ogl context. */
		if (BLI_thread_is_main()) {
			gpu_texture_delete(tex);
		}
		else {
			BLI_mutex_lock(&g_orphan_lock);
			BLI_addtail(&g_orphaned_tex, BLI_genericNodeN(tex));
			BLI_mutex_unlock(&g_orphan_lock);
		}
	}
}

void GPU_texture_orphans_init(void)
{
	BLI_mutex_init(&g_orphan_lock);
}

void GPU_texture_orphans_delete(void)
{
	BLI_mutex_lock(&g_orphan_lock);
	LinkData *link;
	while ((link = BLI_pophead(&g_orphaned_tex))) {
		gpu_texture_delete((GPUTexture *)link->data);
		MEM_freeN(link);
	}
	BLI_mutex_unlock(&g_orphan_lock);
}

void GPU_texture_orphans_exit(void)
{
	GPU_texture_orphans_delete();
	BLI_mutex_end(&g_orphan_lock);
}

void GPU_texture_ref(GPUTexture *tex)
{
	tex->refcount++;
}

int GPU_texture_target(const GPUTexture *tex)
{
	return tex->target;
}

int GPU_texture_width(const GPUTexture *tex)
{
	return tex->w;
}

int GPU_texture_height(const GPUTexture *tex)
{
	return tex->h;
}

GPUTextureFormat GPU_texture_format(const GPUTexture *tex)
{
	return tex->format;
}

int GPU_texture_samples(const GPUTexture *tex)
{
	return tex->samples;
}

bool GPU_texture_depth(const GPUTexture *tex)
{
	return (tex->format_flag & GPU_FORMAT_DEPTH) != 0;
}

bool GPU_texture_stencil(const GPUTexture *tex)
{
	return (tex->format_flag & GPU_FORMAT_STENCIL) != 0;
}

bool GPU_texture_integer(const GPUTexture *tex)
{
	return (tex->format_flag & GPU_FORMAT_INTEGER) != 0;
}

bool GPU_texture_cube(const GPUTexture *tex)
{
	return (tex->format_flag & GPU_FORMAT_CUBE) != 0;
}

int GPU_texture_opengl_bindcode(const GPUTexture *tex)
{
	return tex->bindcode;
}

void GPU_texture_attach_framebuffer(GPUTexture *tex, GPUFrameBuffer *fb, int attachment)
{
	for (int i = 0; i < GPU_TEX_MAX_FBO_ATTACHED; ++i) {
		if (tex->fb[i] == NULL) {
			tex->fb[i] = fb;
			tex->fb_attachment[i] = attachment;
			return;
		}
	}

	BLI_assert(!"Error: Texture: Not enough Framebuffer slots");
}

/* Return previous attachment point */
int GPU_texture_detach_framebuffer(GPUTexture *tex, GPUFrameBuffer *fb)
{
	for (int i = 0; i < GPU_TEX_MAX_FBO_ATTACHED; ++i) {
		if (tex->fb[i] == fb) {
			tex->fb[i] = NULL;
			return tex->fb_attachment[i];
		}
	}

	BLI_assert(!"Error: Texture: Framebuffer is not attached");
	return 0;
<<<<<<< HEAD
}

void GPU_blend(bool enable)
{
	if (enable) {
		glEnable(GL_BLEND);
	}
	else {
		glDisable(GL_BLEND);
	}
}

static GLenum gpu_get_gl_blendfunction(GPUBlendFunction blend)
{
	switch (blend) {
		case GPU_ONE:
			return GL_ONE;
		case GPU_SRC_ALPHA:
			return GL_SRC_ALPHA;
		case GPU_ONE_MINUS_SRC_ALPHA:
			return GL_ONE_MINUS_SRC_ALPHA;
		default:
			BLI_assert(!"Unhandled blend mode");
			return GL_ZERO;
	}
}

void GPU_blend_set_func_separate(
        GPUBlendFunction src_rgb, GPUBlendFunction dst_rgb,
        GPUBlendFunction src_alpha, GPUBlendFunction dst_alpha)
{
	glBlendFuncSeparate(gpu_get_gl_blendfunction(src_rgb),
		gpu_get_gl_blendfunction(dst_rgb),
		gpu_get_gl_blendfunction(src_alpha),
		gpu_get_gl_blendfunction(dst_alpha));
}

void GPU_blend_set_func(GPUBlendFunction sfactor, GPUBlendFunction dfactor)
{
	glBlendFunc(gpu_get_gl_blendfunction(sfactor), gpu_get_gl_blendfunction(dfactor));
}

/***********************Game engine**************************/
void GPU_texture_set_opengl_bindcode(GPUTexture *tex, int bindcode)
{
	tex->bindcode = bindcode;
}
/********************End of Game engine**********************/
=======
}
>>>>>>> 31f0c918
<|MERGE_RESOLUTION|>--- conflicted
+++ resolved
@@ -679,8 +679,8 @@
 GPUTexture *GPU_texture_from_bindcode(int textarget, int bindcode)
 {
 	/* see GPUInput::textarget: it can take two values - GL_TEXTURE_2D and GL_TEXTURE_CUBE_MAP
-	* these values are correct for glDisable, so textarget can be safely used in
-	* GPU_texture_bind/GPU_texture_unbind through tex->target_base */
+	 * these values are correct for glDisable, so textarget can be safely used in
+	 * GPU_texture_bind/GPU_texture_unbind through tex->target_base */
 	/* (is any of this obsolete now that we don't glEnable/Disable textures?) */
 	GPUTexture *tex = MEM_callocN(sizeof(GPUTexture), "GPUTexture");
 	tex->bindcode = bindcode;
@@ -1259,47 +1259,6 @@
 
 	BLI_assert(!"Error: Texture: Framebuffer is not attached");
 	return 0;
-<<<<<<< HEAD
-}
-
-void GPU_blend(bool enable)
-{
-	if (enable) {
-		glEnable(GL_BLEND);
-	}
-	else {
-		glDisable(GL_BLEND);
-	}
-}
-
-static GLenum gpu_get_gl_blendfunction(GPUBlendFunction blend)
-{
-	switch (blend) {
-		case GPU_ONE:
-			return GL_ONE;
-		case GPU_SRC_ALPHA:
-			return GL_SRC_ALPHA;
-		case GPU_ONE_MINUS_SRC_ALPHA:
-			return GL_ONE_MINUS_SRC_ALPHA;
-		default:
-			BLI_assert(!"Unhandled blend mode");
-			return GL_ZERO;
-	}
-}
-
-void GPU_blend_set_func_separate(
-        GPUBlendFunction src_rgb, GPUBlendFunction dst_rgb,
-        GPUBlendFunction src_alpha, GPUBlendFunction dst_alpha)
-{
-	glBlendFuncSeparate(gpu_get_gl_blendfunction(src_rgb),
-		gpu_get_gl_blendfunction(dst_rgb),
-		gpu_get_gl_blendfunction(src_alpha),
-		gpu_get_gl_blendfunction(dst_alpha));
-}
-
-void GPU_blend_set_func(GPUBlendFunction sfactor, GPUBlendFunction dfactor)
-{
-	glBlendFunc(gpu_get_gl_blendfunction(sfactor), gpu_get_gl_blendfunction(dfactor));
 }
 
 /***********************Game engine**************************/
@@ -1307,7 +1266,4 @@
 {
 	tex->bindcode = bindcode;
 }
-/********************End of Game engine**********************/
-=======
-}
->>>>>>> 31f0c918
+/********************End of Game engine**********************/