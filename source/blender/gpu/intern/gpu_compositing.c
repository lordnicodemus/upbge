/*
 * ***** BEGIN GPL LICENSE BLOCK *****
 *
 * This program is free software; you can redistribute it and/or
 * modify it under the terms of the GNU General Public License
 * as published by the Free Software Foundation; either version 2
 * of the License, or (at your option) any later version.
 *
 * This program is distributed in the hope that it will be useful,
 * but WITHOUT ANY WARRANTY; without even the implied warranty of
 * MERCHANTABILITY or FITNESS FOR A PARTICULAR PURPOSE.  See the
 * GNU General Public License for more details.
 *
 * You should have received a copy of the GNU General Public License
 * along with this program; if not, write to the Free Software Foundation,
 * Inc., 51 Franklin Street, Fifth Floor, Boston, MA 02110-1301, USA.
 *
 * The Original Code is Copyright (C) 2006 Blender Foundation.
 * All rights reserved.
 *
 * The Original Code is: all of this file.
 *
 * Contributor(s): Antony Riakiotakis.
 *
 * ***** END GPL LICENSE BLOCK *****
 */

/** \file blender/gpu/intern/gpu_compositing.c
 *  \ingroup gpu
 *
 * System that manages framebuffer compositing.
 */

#include "BLI_sys_types.h"
#include "BLI_rect.h"
#include "BLI_math.h"

#include "BLI_rand.h"

#include "DNA_vec_types.h"
#include "DNA_scene_types.h"
#include "DNA_gpu_types.h"

#include "GPU_compositing.h"
#include "GPU_draw.h"
#include "GPU_extensions.h"
#include "GPU_framebuffer.h"
#include "GPU_glew.h"
#include "GPU_shader.h"
#include "GPU_texture.h"
#include "GPU_batch.h"

#include "MEM_guardedalloc.h"

static const float fullscreencos[4][2] = {{-1.0f, -1.0f}, {1.0f, -1.0f}, {-1.0f, 1.0f}, {1.0f, 1.0f}};
static const float fullscreenuvs[4][2] = {{0.0f, 0.0f}, {1.0f, 0.0f}, {0.0f, 1.0f}, {1.0f, 1.0f}};


/* shader interfaces (legacy GL 2 style, without uniform buffer objects) */

typedef struct {
	int ssao_uniform;
	int ssao_color_uniform;
	int color_uniform;
	int depth_uniform;
	int viewvecs_uniform;
	int ssao_sample_params_uniform;
	int ssao_concentric_tex;
	int ssao_jitter_uniform;
} GPUSSAOShaderInterface;

typedef struct {
	int invrendertargetdim_uniform;
	int color_uniform;
	int dof_uniform;
	int depth_uniform;
	int viewvecs_uniform;
} GPUDOFHQPassOneInterface;

typedef struct {
	int rendertargetdim_uniform;
	int color_uniform;
	int coc_uniform;
	int select_uniform;
	int dof_uniform;
} GPUDOFHQPassTwoInterface;

typedef struct {
	int dof_uniform;
	int invrendertargetdim_uniform;
	int color_uniform;
	int far_uniform;
	int near_uniform;
	int viewvecs_uniform;
	int depth_uniform;
} GPUDOFHQPassThreeInterface;

typedef struct {
	int dof_uniform;
	int invrendertargetdim_uniform;
	int color_uniform;
	int depth_uniform;
	int viewvecs_uniform;
} GPUDOFPassOneInterface;

typedef struct {
	int dof_uniform;
	int invrendertargetdim_uniform;
	int color_uniform;
	int depth_uniform;
	int viewvecs_uniform;
} GPUDOFPassTwoInterface;

typedef struct {
	int near_coc_downsampled;
	int near_coc_blurred;
} GPUDOFPassThreeInterface;

typedef struct {
	int near_coc_downsampled;
	int invrendertargetdim_uniform;
} GPUDOFPassFourInterface;

typedef struct {
	int medium_blurred_uniform;
	int high_blurred_uniform;
	int dof_uniform;
	int invrendertargetdim_uniform;
	int original_uniform;
	int depth_uniform;
	int viewvecs_uniform;
} GPUDOFPassFiveInterface;

typedef struct {
	int depth_uniform;
} GPUDepthResolveInterface;


struct GPUFX {
	/* we borrow the term gbuffer from deferred rendering however this is just a regular
	 * depth/color framebuffer. Could be extended later though */
	GPUFrameBuffer *gbuffer;

	/* dimensions of the gbuffer */
	int gbuffer_dim[2];

	/* texture bound to the first color attachment of the gbuffer */
	GPUTexture *color_buffer;

	/* second texture used for ping-pong compositing */
	GPUTexture *color_buffer_sec;
	/* texture bound to the depth attachment of the gbuffer */
	GPUTexture *depth_buffer;
	GPUTexture *depth_buffer_xray;

	/* texture used for jittering for various effects */
	GPUTexture *jitter_buffer;

	/* all those buffers below have to coexist.
	 * Fortunately they are all quarter sized (1/16th of memory) of original framebuffer */
	int dof_downsampled_w;
	int dof_downsampled_h;

	/* texture used for near coc and color blurring calculation */
	GPUTexture *dof_near_coc_buffer;
	/* blurred near coc buffer. */
	GPUTexture *dof_near_coc_blurred_buffer;
	/* final near coc buffer. */
	GPUTexture *dof_near_coc_final_buffer;

	/* half size blur buffer */
	GPUTexture *dof_half_downsampled_near;
	GPUTexture *dof_half_downsampled_far;
	/* high quality dof texture downsamplers. 6 levels means 64 pixels wide - should be enough */
	GPUTexture *dof_nearfar_coc;
	GPUTexture *dof_near_blur;
	GPUTexture *dof_far_blur;

	/* for high quality we use again a spiral texture with radius adapted */
	bool dof_high_quality;

	/* texture used for ssao */
	int ssao_sample_count_cache;
	GPUTexture *ssao_spiral_samples_tex;


	GPUFXSettings settings;

	/* or-ed flags of enabled effects */
	int effects;

	/* number of passes, needed to detect if ping pong buffer allocation is needed */
	int num_passes;

	/* we have a stencil, restore the previous state */
	bool restore_stencil;

	Batch *quad_batch;
	Batch *point_batch;
};

#if 0
/* concentric mapping, see "A Low Distortion Map Between Disk and Square" and
 * http://psgraphics.blogspot.nl/2011/01/improved-code-for-concentric-map.html */
static GPUTexture * create_concentric_sample_texture(int side)
{
	GPUTexture *tex;
	float midpoint = 0.5f * (side - 1);
	float *texels = (float *)MEM_mallocN(sizeof(float) * 2 * side * side, "concentric_tex");
	int i, j;

	for (i = 0; i < side; i++) {
		for (j = 0; j < side; j++) {
			int index = (i * side + j) * 2;
			float a = 1.0f - i / midpoint;
			float b = 1.0f - j / midpoint;
			float phi, r;
			if (a * a > b * b) {
				r = a;
				phi = (M_PI_4) * (b / a);
			}
			else {
				r = b;
				phi = M_PI_2 - (M_PI_4) * (a / b);
			}
			texels[index] = r * cos(phi);
			texels[index + 1] = r * sin(phi);
		}
	}

	tex = GPU_texture_create_1D_custom(side * side, 2, GPU_RG16F, (float *)texels, NULL);

	/* Set parameters */
	GPU_texture_bind(tex, 0);
	GPU_texture_filter_mode(tex, false);
	GPU_texture_unbind(tex);

	MEM_freeN(texels);
	return tex;
}
#endif

static GPUTexture *create_spiral_sample_texture(int numsaples)
{
	GPUTexture *tex;
	float (*texels)[2] = MEM_mallocN(sizeof(float[2]) * numsaples, "concentric_tex");
	const float numsaples_inv = 1.0f / numsaples;
	int i;
	/* arbitrary number to ensure we don't get conciding samples every circle */
	const float spirals = 7.357;

	for (i = 0; i < numsaples; i++) {
		float r = (i + 0.5f) * numsaples_inv;
		float phi = r * spirals * (float)(2.0 * M_PI);
		texels[i][0] = r * cosf(phi);
		texels[i][1] = r * sinf(phi);
	}

	tex = GPU_texture_create_1D_custom(numsaples, 2, GPU_RG16F, (float *)texels, NULL);

	/* Set parameters */
	GPU_texture_bind(tex, 0);
	GPU_texture_filter_mode(tex, false);
	GPU_texture_unbind(tex);

	MEM_freeN(texels);
	return tex;
}

/* generate a new FX compositor */
GPUFX *GPU_fx_compositor_create(void)
{
	GPUFX *fx = MEM_callocN(sizeof(GPUFX), "GPUFX compositor");

	/* Quad buffer */
	static VertexFormat format = {0};
	static unsigned int pos, uvs;
	if (format.attrib_ct == 0) {
		pos = VertexFormat_add_attrib(&format, "pos", COMP_F32, 2, KEEP_FLOAT);
		uvs = VertexFormat_add_attrib(&format, "uvs", COMP_F32, 2, KEEP_FLOAT);
	}
	VertexBuffer *vbo = VertexBuffer_create_with_format(&format);
	VertexBuffer_allocate_data(vbo, 4);
	for (int i = 0; i < 4; ++i)	{
		VertexBuffer_set_attrib(vbo, pos, i, fullscreencos[i]);
		VertexBuffer_set_attrib(vbo, uvs, i, fullscreenuvs[i]);
	}
	fx->quad_batch = Batch_create(PRIM_TRIANGLE_STRIP, vbo, NULL);

	/* Point Buffer */
	static VertexFormat format_point = {0};
	static unsigned int dummy_attrib;
	if (format_point.attrib_ct == 0) {
		dummy_attrib = VertexFormat_add_attrib(&format_point, "pos", COMP_F32, 2, KEEP_FLOAT);
	}
	float dummy[2] = {0.0f, 0.0f};
	VertexBuffer *vbo_point = VertexBuffer_create_with_format(&format_point);
	VertexBuffer_allocate_data(vbo_point, 1);
	VertexBuffer_set_attrib(vbo_point, dummy_attrib, 0, &dummy);
	fx->point_batch = Batch_create(PRIM_POINTS, vbo_point, NULL);

	return fx;
}

static void cleanup_fx_dof_buffers(GPUFX *fx)
{
	if (fx->dof_near_coc_blurred_buffer) {
		GPU_texture_free(fx->dof_near_coc_blurred_buffer);
		fx->dof_near_coc_blurred_buffer = NULL;
	}
	if (fx->dof_near_coc_buffer) {
		GPU_texture_free(fx->dof_near_coc_buffer);
		fx->dof_near_coc_buffer = NULL;
	}
	if (fx->dof_near_coc_final_buffer) {
		GPU_texture_free(fx->dof_near_coc_final_buffer);
		fx->dof_near_coc_final_buffer = NULL;
	}

	if (fx->dof_half_downsampled_near) {
		GPU_texture_free(fx->dof_half_downsampled_near);
		fx->dof_half_downsampled_near = NULL;
	}
	if (fx->dof_half_downsampled_far) {
		GPU_texture_free(fx->dof_half_downsampled_far);
		fx->dof_half_downsampled_far = NULL;
	}
	if (fx->dof_nearfar_coc) {
		GPU_texture_free(fx->dof_nearfar_coc);
		fx->dof_nearfar_coc = NULL;
	}
	if (fx->dof_near_blur) {
		GPU_texture_free(fx->dof_near_blur);
		fx->dof_near_blur = NULL;
	}
	if (fx->dof_far_blur) {
		GPU_texture_free(fx->dof_far_blur);
		fx->dof_far_blur = NULL;
	}
}

static void cleanup_fx_gl_data(GPUFX *fx, bool do_fbo)
{
	if (fx->color_buffer) {
		GPU_framebuffer_texture_detach(fx->color_buffer);
		GPU_texture_free(fx->color_buffer);
		fx->color_buffer = NULL;
	}

	if (fx->color_buffer_sec) {
		GPU_framebuffer_texture_detach(fx->color_buffer_sec);
		GPU_texture_free(fx->color_buffer_sec);
		fx->color_buffer_sec = NULL;
	}

	if (fx->depth_buffer) {
		GPU_framebuffer_texture_detach(fx->depth_buffer);
		GPU_texture_free(fx->depth_buffer);
		fx->depth_buffer = NULL;
	}

	if (fx->depth_buffer_xray) {
		GPU_framebuffer_texture_detach(fx->depth_buffer_xray);
		GPU_texture_free(fx->depth_buffer_xray);
		fx->depth_buffer_xray = NULL;
	}

	cleanup_fx_dof_buffers(fx);

	if (fx->ssao_spiral_samples_tex) {
		GPU_texture_free(fx->ssao_spiral_samples_tex);
		fx->ssao_spiral_samples_tex = NULL;
	}

	if (fx->jitter_buffer && do_fbo) {
		GPU_texture_free(fx->jitter_buffer);
		fx->jitter_buffer = NULL;
	}

	if (fx->gbuffer && do_fbo) {
		GPU_framebuffer_free(fx->gbuffer);
		fx->gbuffer = NULL;
	}
}

/* destroy a text compositor */
void GPU_fx_compositor_destroy(GPUFX *fx)
{
	cleanup_fx_gl_data(fx, true);
	Batch_discard_all(fx->quad_batch);
	Batch_discard_all(fx->point_batch);
	MEM_freeN(fx);
}

static GPUTexture * create_jitter_texture(void)
{
	GPUTexture *tex;
	float jitter[64 * 64][2];
	int i;

	for (i = 0; i < 64 * 64; i++) {
		jitter[i][0] = 2.0f * BLI_frand() - 1.0f;
		jitter[i][1] = 2.0f * BLI_frand() - 1.0f;
		normalize_v2(jitter[i]);
	}

<<<<<<< HEAD
	tex = GPU_texture_create_2D_custom(64, 64, 2, GPU_RG16F, 0, &jitter[0][0], NULL);
=======
	tex = GPU_texture_create_2D_custom(64, 64, 2, GPU_RG16F, &jitter[0][0], NULL);
>>>>>>> a5b3df75

	/* Set parameters */
	GPU_texture_bind(tex, 0);
	GPU_texture_filter_mode(tex, false);
	GPU_texture_wrap_mode(tex, true);
	GPU_texture_unbind(tex);

	return tex;
}


bool GPU_fx_compositor_initialize_passes(
        GPUFX *fx, const rcti *rect, const rcti *scissor_rect,
        const GPUFXSettings *fx_settings)
{
	int w = BLI_rcti_size_x(rect), h = BLI_rcti_size_y(rect);
	char err_out[256];
	int num_passes = 0;
	char fx_flag;

	fx->effects = 0;

	if (!fx_settings) {
		cleanup_fx_gl_data(fx, true);
		return false;
	}

	fx_flag = fx_settings->fx_flag;

	/* disable effects if no options passed for them */
	if (!fx_settings->dof) {
		fx_flag &= ~GPU_FX_FLAG_DOF;
	}
	if (!fx_settings->ssao || fx_settings->ssao->samples < 1) {
		fx_flag &= ~GPU_FX_FLAG_SSAO;
	}

	if (!fx_flag) {
		cleanup_fx_gl_data(fx, true);
		return false;
	}

	/* scissor is missing when drawing offscreen, in that case, dimensions match exactly. In opposite case
	 * add one to match viewport dimensions */
	if (scissor_rect) {
		w++;
		h++;
	}

	fx->num_passes = 0;
	/* dof really needs a ping-pong buffer to work */
	if (fx_flag & GPU_FX_FLAG_DOF)
		num_passes++;

	if (fx_flag & GPU_FX_FLAG_SSAO)
		num_passes++;

	if (!fx->gbuffer) {
		fx->gbuffer = GPU_framebuffer_create();

		if (!fx->gbuffer) {
			return false;
		}
	}

	/* try creating the jitter texture */
	if (!fx->jitter_buffer)
		fx->jitter_buffer = create_jitter_texture();

	/* check if color buffers need recreation */
	if (!fx->color_buffer || !fx->depth_buffer || w != fx->gbuffer_dim[0] || h != fx->gbuffer_dim[1]) {
		cleanup_fx_gl_data(fx, false);

		if (!(fx->color_buffer = GPU_texture_create_2D(w, h, NULL, err_out))) {
			printf(".256%s\n", err_out);
			cleanup_fx_gl_data(fx, true);
			return false;
		}

		if (!(fx->depth_buffer = GPU_texture_create_depth(w, h, err_out))) {
			printf("%.256s\n", err_out);
			cleanup_fx_gl_data(fx, true);
			return false;
		}
	}

	if (fx_flag & GPU_FX_FLAG_SSAO) {
		if (fx_settings->ssao->samples != fx->ssao_sample_count_cache || !fx->ssao_spiral_samples_tex) {
			if (fx_settings->ssao->samples < 1)
				fx_settings->ssao->samples = 1;

			fx->ssao_sample_count_cache = fx_settings->ssao->samples;

			if (fx->ssao_spiral_samples_tex) {
				GPU_texture_free(fx->ssao_spiral_samples_tex);
			}

			fx->ssao_spiral_samples_tex = create_spiral_sample_texture(fx_settings->ssao->samples);
		}
	}
	else {
		if (fx->ssao_spiral_samples_tex) {
			GPU_texture_free(fx->ssao_spiral_samples_tex);
			fx->ssao_spiral_samples_tex = NULL;
		}
	}

	/* create textures for dof effect */
	if (fx_flag & GPU_FX_FLAG_DOF) {
		bool dof_high_quality = (fx_settings->dof->high_quality != 0);

		/* cleanup buffers if quality setting has changed (no need to keep more buffers around than necessary ) */
		if (dof_high_quality != fx->dof_high_quality)
			cleanup_fx_dof_buffers(fx);

		if (dof_high_quality) {
			fx->dof_downsampled_w = w / 2;
			fx->dof_downsampled_h = h / 2;

			if (!fx->dof_half_downsampled_near || !fx->dof_nearfar_coc || !fx->dof_near_blur ||
			    !fx->dof_far_blur || !fx->dof_half_downsampled_far)
			{

				if (!(fx->dof_half_downsampled_near = GPU_texture_create_2D(
				      fx->dof_downsampled_w, fx->dof_downsampled_h, NULL, err_out)))
				{
					printf("%.256s\n", err_out);
					cleanup_fx_gl_data(fx, true);
					return false;
				}
				if (!(fx->dof_half_downsampled_far = GPU_texture_create_2D(
				      fx->dof_downsampled_w, fx->dof_downsampled_h, NULL, err_out)))
				{
					printf("%.256s\n", err_out);
					cleanup_fx_gl_data(fx, true);
					return false;
				}

				if (!(fx->dof_nearfar_coc = GPU_texture_create_2D_custom(
<<<<<<< HEAD
				    fx->dof_downsampled_w, fx->dof_downsampled_h, 2, GPU_RG16F, 0, NULL, err_out)))
=======
				    fx->dof_downsampled_w, fx->dof_downsampled_h, 2, GPU_RG16F, NULL, err_out)))
>>>>>>> a5b3df75
				{
					printf("%.256s\n", err_out);
					cleanup_fx_gl_data(fx, true);
					return false;
				}
				GPU_texture_bind(fx->dof_nearfar_coc, 0);
				GPU_texture_filter_mode(fx->dof_nearfar_coc, false);
				GPU_texture_wrap_mode(fx->dof_nearfar_coc, false);
				GPU_texture_unbind(fx->dof_nearfar_coc);

				if (!(fx->dof_near_blur = GPU_texture_create_2D_custom(
<<<<<<< HEAD
				    fx->dof_downsampled_w, fx->dof_downsampled_h, 4, GPU_RGBA16F, 0, NULL, err_out)))
=======
				    fx->dof_downsampled_w, fx->dof_downsampled_h, 4, GPU_RGBA16F, NULL, err_out)))
>>>>>>> a5b3df75
				{
					printf("%.256s\n", err_out);
					cleanup_fx_gl_data(fx, true);
					return false;
				}

				if (!(fx->dof_far_blur = GPU_texture_create_2D_custom(
<<<<<<< HEAD
				    fx->dof_downsampled_w, fx->dof_downsampled_h, 4, GPU_RGBA16F, 0, NULL, err_out)))
=======
				    fx->dof_downsampled_w, fx->dof_downsampled_h, 4, GPU_RGBA16F, NULL, err_out)))
>>>>>>> a5b3df75
				{
					printf("%.256s\n", err_out);
					cleanup_fx_gl_data(fx, true);
					return false;
				}
			}
		}
		else {
			fx->dof_downsampled_w = w / 4;
			fx->dof_downsampled_h = h / 4;

			if (!fx->dof_near_coc_buffer || !fx->dof_near_coc_blurred_buffer || !fx->dof_near_coc_final_buffer) {

				if (!(fx->dof_near_coc_buffer = GPU_texture_create_2D(
				          fx->dof_downsampled_w, fx->dof_downsampled_h, NULL, err_out)))
				{
					printf("%.256s\n", err_out);
					cleanup_fx_gl_data(fx, true);
					return false;
				}
				if (!(fx->dof_near_coc_blurred_buffer = GPU_texture_create_2D(
				          fx->dof_downsampled_w, fx->dof_downsampled_h, NULL, err_out)))
				{
					printf("%.256s\n", err_out);
					cleanup_fx_gl_data(fx, true);
					return false;
				}
				if (!(fx->dof_near_coc_final_buffer = GPU_texture_create_2D(
				          fx->dof_downsampled_w, fx->dof_downsampled_h, NULL, err_out)))
				{
					printf("%.256s\n", err_out);
					cleanup_fx_gl_data(fx, true);
					return false;
				}
			}
		}

		fx->dof_high_quality = dof_high_quality;
	}
	else {
		/* cleanup unnecessary buffers */
		cleanup_fx_dof_buffers(fx);
	}

	/* we need to pass data between shader stages, allocate an extra color buffer */
	if (num_passes > 1) {
		if (!fx->color_buffer_sec) {
			if (!(fx->color_buffer_sec = GPU_texture_create_2D(w, h, NULL, err_out))) {
				printf(".256%s\n", err_out);
				cleanup_fx_gl_data(fx, true);
				return false;
			}
		}
	}
	else {
		if (fx->color_buffer_sec) {
			GPU_framebuffer_texture_detach(fx->color_buffer_sec);
			GPU_texture_free(fx->color_buffer_sec);
			fx->color_buffer_sec = NULL;
		}
	}

	/* bind the buffers */

	/* first depth buffer, because system assumes read/write buffers */
	GPU_framebuffer_texture_attach(fx->gbuffer, fx->depth_buffer, 0, 0);
	GPU_framebuffer_texture_attach(fx->gbuffer, fx->color_buffer, 0, 0);

	if (!GPU_framebuffer_check_valid(fx->gbuffer, err_out))
		printf("%.256s\n", err_out);

	GPU_texture_bind_as_framebuffer(fx->color_buffer);

	/* enable scissor test. It's needed to ensure sculpting works correctly */
	if (scissor_rect) {
		int w_sc = BLI_rcti_size_x(scissor_rect) + 1;
		int h_sc = BLI_rcti_size_y(scissor_rect) + 1;
		gpuPushAttrib(GPU_SCISSOR_BIT);
		glEnable(GL_SCISSOR_TEST);
		glScissor(scissor_rect->xmin - rect->xmin, scissor_rect->ymin - rect->ymin,
		          w_sc, h_sc);
		fx->restore_stencil = true;
	}
	else {
		fx->restore_stencil = false;
	}

	fx->effects = fx_flag;

	if (fx_settings)
		fx->settings = *fx_settings;
	fx->gbuffer_dim[0] = w;
	fx->gbuffer_dim[1] = h;

	fx->num_passes = num_passes;

	return true;
}

static void gpu_fx_bind_render_target(int *passes_left, GPUFX *fx, struct GPUOffScreen *ofs, GPUTexture *target)
{
	if ((*passes_left)-- == 1) {
		GPU_framebuffer_texture_unbind(fx->gbuffer, NULL);
		if (ofs) {
			GPU_offscreen_bind(ofs, false);
		}
		else
			GPU_framebuffer_restore();
	}
	else {
		/* bind the ping buffer to the color buffer */
		GPU_framebuffer_texture_attach(fx->gbuffer, target, 0, 0);
	}
}

void GPU_fx_compositor_setup_XRay_pass(GPUFX *fx, bool do_xray)
{
	char err_out[256];

	if (do_xray) {
		if (!fx->depth_buffer_xray &&
		    !(fx->depth_buffer_xray = GPU_texture_create_depth(fx->gbuffer_dim[0], fx->gbuffer_dim[1], err_out)))
		{
			printf("%.256s\n", err_out);
			cleanup_fx_gl_data(fx, true);
			return;
		}
	}
	else {
		if (fx->depth_buffer_xray) {
			GPU_framebuffer_texture_detach(fx->depth_buffer_xray);
			GPU_texture_free(fx->depth_buffer_xray);
			fx->depth_buffer_xray = NULL;
		}
		return;
	}

	GPU_framebuffer_texture_detach(fx->depth_buffer);

	/* first depth buffer, because system assumes read/write buffers */
	GPU_framebuffer_texture_attach(fx->gbuffer, fx->depth_buffer_xray, 0, 0);
}


void GPU_fx_compositor_XRay_resolve(GPUFX *fx)
{
	GPUShader *depth_resolve_shader;
	GPU_framebuffer_texture_detach(fx->depth_buffer_xray);

	/* attach regular framebuffer */
	GPU_framebuffer_texture_attach(fx->gbuffer, fx->depth_buffer, 0, 0);

	/* full screen quad where we will always write to depth buffer */
	gpuPushAttrib(GPU_DEPTH_BUFFER_BIT | GPU_SCISSOR_BIT);
	glDepthFunc(GL_ALWAYS);
	/* disable scissor from sculpt if any */
	glDisable(GL_SCISSOR_TEST);
	/* disable writing to color buffer, it's depth only pass */
	glColorMask(GL_FALSE, GL_FALSE, GL_FALSE, GL_FALSE);

	depth_resolve_shader = GPU_shader_get_builtin_fx_shader(GPU_SHADER_FX_DEPTH_RESOLVE, false);

	if (depth_resolve_shader) {
		GPUDepthResolveInterface *interface = GPU_fx_shader_get_interface(depth_resolve_shader);

		/* set up quad buffer */
		Batch_set_program(fx->quad_batch, GPU_shader_get_program(depth_resolve_shader), GPU_shader_get_interface(depth_resolve_shader));

		GPU_texture_bind(fx->depth_buffer_xray, 0);
		GPU_texture_compare_mode(fx->depth_buffer_xray, false);
		GPU_texture_filter_mode(fx->depth_buffer_xray, true);
		GPU_shader_uniform_texture(depth_resolve_shader, interface->depth_uniform, fx->depth_buffer_xray);

		/* draw */
		Batch_draw(fx->quad_batch);

		/* disable bindings */
		GPU_texture_compare_mode(fx->depth_buffer_xray, true);
		GPU_texture_filter_mode(fx->depth_buffer_xray, false);
		GPU_texture_unbind(fx->depth_buffer_xray);

		GPU_shader_unbind();
	}

	glColorMask(GL_TRUE, GL_TRUE, GL_TRUE, GL_TRUE);

	gpuPopAttrib();
}


bool GPU_fx_do_composite_pass(
        GPUFX *fx, float projmat[4][4], bool is_persp,
        struct Scene *scene, struct GPUOffScreen *ofs)
{
	GPUTexture *src, *target;
	int numslots = 0;
	float invproj[4][4];
	int i;
	float dfdyfac[2];
	/* number of passes left. when there are no more passes, the result is passed to the frambuffer */
	int passes_left = fx->num_passes;
	/* view vectors for the corners of the view frustum. Can be used to recreate the world space position easily */
	float viewvecs[3][4] = {
	    {-1.0f, -1.0f, -1.0f, 1.0f},
	    {1.0f, -1.0f, -1.0f, 1.0f},
	    {-1.0f, 1.0f, -1.0f, 1.0f}
	};

	if (fx->effects == 0)
		return false;

	GPU_get_dfdy_factors(dfdyfac);
	/* first, unbind the render-to-texture framebuffer */
	GPU_framebuffer_texture_detach(fx->color_buffer);
	GPU_framebuffer_texture_detach(fx->depth_buffer);

	if (fx->restore_stencil) {
		gpuPopAttrib();
	}

	src = fx->color_buffer;
	target = fx->color_buffer_sec;

	/* full screen FX pass */

	/* invert the view matrix */
	invert_m4_m4(invproj, projmat);

	/* convert the view vectors to view space */
	for (i = 0; i < 3; i++) {
		mul_m4_v4(invproj, viewvecs[i]);
		/* normalized trick see http://www.derschmale.com/2014/01/26/reconstructing-positions-from-the-depth-buffer */
		mul_v3_fl(viewvecs[i], 1.0f / viewvecs[i][3]);
		if (is_persp)
			mul_v3_fl(viewvecs[i], 1.0f / viewvecs[i][2]);
		viewvecs[i][3] = 1.0;
	}

	/* we need to store the differences */
	viewvecs[1][0] -= viewvecs[0][0];
	viewvecs[1][1] = viewvecs[2][1] - viewvecs[0][1];

	/* calculate a depth offset as well */
	if (!is_persp) {
		float vec_far[] = {-1.0f, -1.0f, 1.0f, 1.0f};
		mul_m4_v4(invproj, vec_far);
		mul_v3_fl(vec_far, 1.0f / vec_far[3]);
		viewvecs[1][2] = vec_far[2] - viewvecs[0][2];
	}

	glDisable(GL_DEPTH_TEST);

	/* ssao pass */
	if (fx->effects & GPU_FX_FLAG_SSAO) {
		GPUShader *ssao_shader;
		ssao_shader = GPU_shader_get_builtin_fx_shader(GPU_SHADER_FX_SSAO, is_persp);
		if (ssao_shader) {
			const GPUSSAOSettings *fx_ssao = fx->settings.ssao;
			/* adjust attenuation to be scale invariant */
			float attenuation = fx_ssao->attenuation / (fx_ssao->distance_max * fx_ssao->distance_max);
			float ssao_params[4] = {fx_ssao->distance_max, fx_ssao->factor, attenuation, 0.0f};
			float sample_params[3];

			sample_params[0] = fx->ssao_sample_count_cache;
			/* multiplier so we tile the random texture on screen */
			sample_params[1] = fx->gbuffer_dim[0] / 64.0;
			sample_params[2] = fx->gbuffer_dim[1] / 64.0;

			ssao_params[3] = (passes_left == 1 && !ofs) ? dfdyfac[0] : dfdyfac[1];

			GPUSSAOShaderInterface *interface = GPU_fx_shader_get_interface(ssao_shader);

			Batch_set_program(fx->quad_batch, GPU_shader_get_program(ssao_shader), GPU_shader_get_interface(ssao_shader));

			GPU_shader_uniform_vector(ssao_shader, interface->ssao_uniform, 4, 1, ssao_params);
			GPU_shader_uniform_vector(ssao_shader, interface->ssao_color_uniform, 4, 1, fx_ssao->color);
			GPU_shader_uniform_vector(ssao_shader, interface->viewvecs_uniform, 4, 3, viewvecs[0]);
			GPU_shader_uniform_vector(ssao_shader, interface->ssao_sample_params_uniform, 3, 1, sample_params);

			GPU_texture_bind(src, numslots++);
			GPU_shader_uniform_texture(ssao_shader, interface->color_uniform, src);

			GPU_texture_bind(fx->depth_buffer, numslots++);
			GPU_texture_compare_mode(fx->depth_buffer, false);
			GPU_texture_filter_mode(fx->depth_buffer, true);
			GPU_shader_uniform_texture(ssao_shader, interface->depth_uniform, fx->depth_buffer);

			GPU_texture_bind(fx->jitter_buffer, numslots++);
			GPU_shader_uniform_texture(ssao_shader, interface->ssao_jitter_uniform, fx->jitter_buffer);

			GPU_texture_bind(fx->ssao_spiral_samples_tex, numslots++);
			GPU_shader_uniform_texture(ssao_shader, interface->ssao_concentric_tex, fx->ssao_spiral_samples_tex);

			/* draw */
			gpu_fx_bind_render_target(&passes_left, fx, ofs, target);

			Batch_draw(fx->quad_batch);

			/* disable bindings */
			GPU_texture_unbind(src);
			GPU_texture_compare_mode(fx->depth_buffer, true);
			GPU_texture_filter_mode(fx->depth_buffer, false);
			GPU_texture_unbind(fx->depth_buffer);
			GPU_texture_unbind(fx->jitter_buffer);
			GPU_texture_unbind(fx->ssao_spiral_samples_tex);

			/* may not be attached, in that case this just returns */
			if (target) {
				GPU_framebuffer_texture_detach(target);
				if (ofs) {
					GPU_offscreen_bind(ofs, false);
				}
				else {
					GPU_framebuffer_restore();
				}
			}

			/* swap here, after src/target have been unbound */
			SWAP(GPUTexture *, target, src);
			numslots = 0;
		}
	}

	/* second pass, dof */
	if (fx->effects & GPU_FX_FLAG_DOF) {
		const GPUDOFSettings *fx_dof = fx->settings.dof;
		float dof_params[4];
		float scale = scene->unit.system ? scene->unit.scale_length : 1.0f;
		/* this is factor that converts to the scene scale. focal length and sensor are expressed in mm
		 * unit.scale_length is how many meters per blender unit we have. We want to convert to blender units though
		 * because the shader reads coordinates in world space, which is in blender units.
		 * Note however that focus_distance is already in blender units and shall not be scaled here (see T48157). */
		float scale_camera = 0.001f / scale;
		/* we want radius here for the aperture number  */
		float aperture = 0.5f * scale_camera * fx_dof->focal_length / fx_dof->fstop;

		dof_params[0] = aperture * fabsf(scale_camera * fx_dof->focal_length /
		                                 (fx_dof->focus_distance - scale_camera * fx_dof->focal_length));
		dof_params[1] = fx_dof->focus_distance;
		dof_params[2] = fx->gbuffer_dim[0] / (scale_camera * fx_dof->sensor);
		dof_params[3] = fx_dof->num_blades;

		if (fx->dof_high_quality) {
			GPUShader *dof_shader_pass1, *dof_shader_pass2, *dof_shader_pass3;

			/* custom shaders close to the effect described in CryEngine 3 Graphics Gems */
			dof_shader_pass1 = GPU_shader_get_builtin_fx_shader(GPU_SHADER_FX_DEPTH_OF_FIELD_HQ_PASS_ONE, is_persp);
			dof_shader_pass2 = GPU_shader_get_builtin_fx_shader(GPU_SHADER_FX_DEPTH_OF_FIELD_HQ_PASS_TWO, is_persp);
			dof_shader_pass3 = GPU_shader_get_builtin_fx_shader(GPU_SHADER_FX_DEPTH_OF_FIELD_HQ_PASS_THREE, is_persp);

			/* error occured, restore framebuffers and return */
			if (!(dof_shader_pass1 && dof_shader_pass2 && dof_shader_pass3)) {
				GPU_framebuffer_texture_unbind(fx->gbuffer, NULL);
				GPU_framebuffer_restore();

				GPU_shader_unbind();
				return false;
			}

			/* pass first, downsample the color buffer to near/far targets and calculate coc texture */
			{
				float invrendertargetdim[2] = {1.0f / fx->dof_downsampled_w, 1.0f / fx->dof_downsampled_h};

				GPUDOFHQPassOneInterface *interface = GPU_fx_shader_get_interface(dof_shader_pass1);

				Batch_set_program(fx->quad_batch, GPU_shader_get_program(dof_shader_pass1), GPU_shader_get_interface(dof_shader_pass1));

				GPU_shader_uniform_vector(dof_shader_pass1, interface->dof_uniform, 4, 1, dof_params);
				GPU_shader_uniform_vector(dof_shader_pass1, interface->invrendertargetdim_uniform, 2, 1, invrendertargetdim);
				GPU_shader_uniform_vector(dof_shader_pass1, interface->viewvecs_uniform, 4, 3, viewvecs[0]);

				GPU_shader_uniform_vector(dof_shader_pass1, interface->invrendertargetdim_uniform, 2, 1, invrendertargetdim);

				GPU_texture_bind(fx->depth_buffer, numslots++);
				GPU_texture_compare_mode(fx->depth_buffer, false);
				GPU_texture_filter_mode(fx->depth_buffer, false);
				GPU_shader_uniform_texture(dof_shader_pass1, interface->depth_uniform, fx->depth_buffer);

				GPU_texture_bind(src, numslots++);
				/* disable filtering for the texture so custom downsample can do the right thing */
				GPU_texture_filter_mode(src, false);
				GPU_shader_uniform_texture(dof_shader_pass2, interface->color_uniform, src);

				/* target is the downsampled coc buffer */
				GPU_framebuffer_texture_attach(fx->gbuffer, fx->dof_half_downsampled_near, 0, 0);
				GPU_framebuffer_texture_attach(fx->gbuffer, fx->dof_half_downsampled_far, 1, 0);
				GPU_framebuffer_texture_attach(fx->gbuffer, fx->dof_nearfar_coc, 2, 0);
				/* binding takes care of setting the viewport to the downsampled size */
				GPU_framebuffer_slots_bind(fx->gbuffer, 0);

				GPU_framebuffer_check_valid(fx->gbuffer, NULL);

				Batch_draw(fx->quad_batch);

				/* disable bindings */
				GPU_texture_filter_mode(src, true);
				GPU_texture_unbind(src);
				GPU_texture_compare_mode(fx->depth_buffer, true);
				GPU_texture_filter_mode(fx->depth_buffer, false);
				GPU_texture_unbind(fx->depth_buffer);

				GPU_framebuffer_texture_detach(fx->dof_half_downsampled_near);
				GPU_framebuffer_texture_detach(fx->dof_half_downsampled_far);
				GPU_framebuffer_texture_detach(fx->dof_nearfar_coc);
				GPU_framebuffer_texture_unbind(fx->gbuffer, fx->dof_half_downsampled_near);

				numslots = 0;
			}

			/* second pass, shoot quads for every pixel in the downsampled buffers, scaling according
			 * to circle of confusion */
			{
				int rendertargetdim[2] = {fx->dof_downsampled_w, fx->dof_downsampled_h};
				float selection[2] = {0.0f, 1.0f};

				GPUDOFHQPassTwoInterface *interface = GPU_fx_shader_get_interface(dof_shader_pass2);

				Batch_set_program(fx->point_batch, GPU_shader_get_program(dof_shader_pass2), GPU_shader_get_interface(dof_shader_pass2));

				GPU_texture_bind(fx->dof_nearfar_coc, numslots++);
				GPU_texture_bind(fx->dof_half_downsampled_far, numslots++);
				GPU_texture_bind(fx->dof_half_downsampled_near, numslots++);

				GPU_shader_uniform_vector(dof_shader_pass2, interface->dof_uniform, 4, 1, dof_params);
				GPU_shader_uniform_vector_int(dof_shader_pass2, interface->rendertargetdim_uniform, 2, 1, rendertargetdim);
				GPU_shader_uniform_vector(dof_shader_pass2, interface->select_uniform, 2, 1, selection);
				GPU_shader_uniform_texture(dof_shader_pass2, interface->coc_uniform, fx->dof_nearfar_coc);
				GPU_shader_uniform_texture(dof_shader_pass2, interface->color_uniform, fx->dof_half_downsampled_far);
				GPU_texture_filter_mode(fx->dof_half_downsampled_far, false);

				/* target is the downsampled coc buffer */
				GPU_framebuffer_texture_attach(fx->gbuffer, fx->dof_far_blur, 0, 0);
				GPU_texture_bind_as_framebuffer(fx->dof_far_blur);

				glDisable(GL_DEPTH_TEST);
				glEnable(GL_BLEND);
				glBlendFunc(GL_ONE, GL_ONE);
				glPointSize(1.0f);
				/* have to clear the buffer unfortunately */
				glClearColor(0.0, 0.0, 0.0, 0.0);
				glClear(GL_COLOR_BUFFER_BIT);
				/* the draw call we all waited for, draw a point per pixel, scaled per circle of confusion */
				Batch_draw_stupid_instanced(fx->point_batch, 0, fx->dof_downsampled_w * fx->dof_downsampled_h, 0, 0, NULL, NULL);

				GPU_texture_unbind(fx->dof_half_downsampled_far);
				GPU_framebuffer_texture_detach(fx->dof_far_blur);

				selection[0] = 1.0f;
				selection[1] = 0.0f;

				GPU_shader_uniform_vector(dof_shader_pass2, interface->select_uniform, 2, 1, selection);
				GPU_shader_uniform_texture(dof_shader_pass2, interface->color_uniform, fx->dof_half_downsampled_near);
				GPU_texture_filter_mode(fx->dof_half_downsampled_near, false);

				GPU_framebuffer_texture_attach(fx->gbuffer, fx->dof_near_blur, 0, 0);
				/* have to clear the buffer unfortunately */
				glClear(GL_COLOR_BUFFER_BIT);
				/* the draw call we all waited for, draw a point per pixel, scaled per circle of confusion */
				Batch_draw_stupid_instanced(fx->point_batch, 0, fx->dof_downsampled_w * fx->dof_downsampled_h, 0, 0, NULL, NULL);
				Batch_done_using_program(fx->point_batch);

				/* disable bindings */
				glBlendFunc(GL_SRC_ALPHA, GL_ONE_MINUS_SRC_ALPHA);
				glDisable(GL_BLEND);

				GPU_framebuffer_texture_detach(fx->dof_near_blur);

				GPU_texture_unbind(fx->dof_half_downsampled_near);
				GPU_texture_unbind(fx->dof_nearfar_coc);

				GPU_framebuffer_texture_unbind(fx->gbuffer, fx->dof_far_blur);
				numslots = 0;
			}

			/* third pass, accumulate the near/far blur fields */
			{
				float invrendertargetdim[2] = {1.0f / fx->dof_downsampled_w, 1.0f / fx->dof_downsampled_h};

				GPUDOFHQPassThreeInterface *interface = GPU_fx_shader_get_interface(dof_shader_pass3);

				Batch_set_program(fx->quad_batch, GPU_shader_get_program(dof_shader_pass3), GPU_shader_get_interface(dof_shader_pass3));

				GPU_shader_uniform_vector(dof_shader_pass3, interface->dof_uniform, 4, 1, dof_params);

				GPU_shader_uniform_vector(dof_shader_pass3, interface->invrendertargetdim_uniform, 2, 1, invrendertargetdim);
				GPU_shader_uniform_vector(dof_shader_pass3, interface->viewvecs_uniform, 4, 3, viewvecs[0]);

				GPU_texture_bind(fx->dof_near_blur, numslots++);
				GPU_shader_uniform_texture(dof_shader_pass3, interface->near_uniform, fx->dof_near_blur);
				GPU_texture_filter_mode(fx->dof_near_blur, true);

				GPU_texture_bind(fx->dof_far_blur, numslots++);
				GPU_shader_uniform_texture(dof_shader_pass3, interface->far_uniform, fx->dof_far_blur);
				GPU_texture_filter_mode(fx->dof_far_blur, true);

				GPU_texture_bind(fx->depth_buffer, numslots++);
				GPU_texture_compare_mode(fx->depth_buffer, false);
				GPU_texture_filter_mode(fx->depth_buffer, false);
				GPU_shader_uniform_texture(dof_shader_pass3, interface->depth_uniform, fx->depth_buffer);

				GPU_texture_bind(src, numslots++);
				GPU_shader_uniform_texture(dof_shader_pass3, interface->color_uniform, src);

				/* if this is the last pass, prepare for rendering on the frambuffer */
				gpu_fx_bind_render_target(&passes_left, fx, ofs, target);

				Batch_draw(fx->quad_batch);

				/* disable bindings */
				GPU_texture_unbind(fx->dof_near_blur);
				GPU_texture_unbind(fx->dof_far_blur);
				GPU_texture_unbind(src);
				GPU_texture_compare_mode(fx->depth_buffer, true);
				GPU_texture_unbind(fx->depth_buffer);

				/* may not be attached, in that case this just returns */
				if (target) {
					GPU_framebuffer_texture_detach(target);
					if (ofs) {
						GPU_offscreen_bind(ofs, false);
					}
					else {
						GPU_framebuffer_restore();
					}
				}

				numslots = 0;
			}
		}
		else {
			GPUShader *dof_shader_pass1, *dof_shader_pass2, *dof_shader_pass3, *dof_shader_pass4, *dof_shader_pass5;

			/* DOF effect has many passes but most of them are performed
			 * on a texture whose dimensions are 4 times less than the original
			 * (16 times lower than original screen resolution).
			 * Technique used is not very exact but should be fast enough and is based
			 * on "Practical Post-Process Depth of Field"
			 * see http://http.developer.nvidia.com/GPUGems3/gpugems3_ch28.html */
			dof_shader_pass1 = GPU_shader_get_builtin_fx_shader(GPU_SHADER_FX_DEPTH_OF_FIELD_PASS_ONE, is_persp);
			dof_shader_pass2 = GPU_shader_get_builtin_fx_shader(GPU_SHADER_FX_DEPTH_OF_FIELD_PASS_TWO, is_persp);
			dof_shader_pass3 = GPU_shader_get_builtin_fx_shader(GPU_SHADER_FX_DEPTH_OF_FIELD_PASS_THREE, is_persp);
			dof_shader_pass4 = GPU_shader_get_builtin_fx_shader(GPU_SHADER_FX_DEPTH_OF_FIELD_PASS_FOUR, is_persp);
			dof_shader_pass5 = GPU_shader_get_builtin_fx_shader(GPU_SHADER_FX_DEPTH_OF_FIELD_PASS_FIVE, is_persp);

			/* error occured, restore framebuffers and return */
			if (!(dof_shader_pass1 && dof_shader_pass2 && dof_shader_pass3 && dof_shader_pass4 && dof_shader_pass5)) {
				GPU_framebuffer_texture_unbind(fx->gbuffer, NULL);
				GPU_framebuffer_restore();

				GPU_shader_unbind();
				return false;
			}

			/* pass first, first level of blur in low res buffer */
			{
				float invrendertargetdim[2] = {1.0f / fx->gbuffer_dim[0], 1.0f / fx->gbuffer_dim[1]};

				GPUDOFPassOneInterface *interface = GPU_fx_shader_get_interface(dof_shader_pass1);

				Batch_set_program(fx->quad_batch, GPU_shader_get_program(dof_shader_pass1), GPU_shader_get_interface(dof_shader_pass1));

				GPU_shader_uniform_vector(dof_shader_pass1, interface->dof_uniform, 4, 1, dof_params);
				GPU_shader_uniform_vector(dof_shader_pass1, interface->invrendertargetdim_uniform, 2, 1, invrendertargetdim);
				GPU_shader_uniform_vector(dof_shader_pass1, interface->viewvecs_uniform, 4, 3, viewvecs[0]);

				GPU_texture_bind(src, numslots++);
				GPU_shader_uniform_texture(dof_shader_pass1, interface->color_uniform, src);

				GPU_texture_bind(fx->depth_buffer, numslots++);
				GPU_texture_compare_mode(fx->depth_buffer, false);
				GPU_texture_filter_mode(fx->depth_buffer, true);
				GPU_shader_uniform_texture(dof_shader_pass1, interface->depth_uniform, fx->depth_buffer);

				/* target is the downsampled coc buffer */
				GPU_framebuffer_texture_attach(fx->gbuffer, fx->dof_near_coc_buffer, 0, 0);
				/* binding takes care of setting the viewport to the downsampled size */
				GPU_texture_bind_as_framebuffer(fx->dof_near_coc_buffer);

				Batch_draw(fx->quad_batch);
				/* disable bindings */
				GPU_texture_unbind(src);
				GPU_texture_compare_mode(fx->depth_buffer, true);
				GPU_texture_filter_mode(fx->depth_buffer, false);
				GPU_texture_unbind(fx->depth_buffer);

				GPU_framebuffer_texture_detach(fx->dof_near_coc_buffer);
				numslots = 0;
			}

			/* second pass, gaussian blur the downsampled image */
			{
				float invrendertargetdim[2] = {1.0f / GPU_texture_width(fx->dof_near_coc_blurred_buffer),
				                               1.0f / GPU_texture_height(fx->dof_near_coc_blurred_buffer)};
				float tmp = invrendertargetdim[0];
				invrendertargetdim[0] = 0.0f;

				GPUDOFPassTwoInterface *interface = GPU_fx_shader_get_interface(dof_shader_pass2);

				dof_params[2] = GPU_texture_width(fx->dof_near_coc_blurred_buffer) / (scale_camera * fx_dof->sensor);

				/* Blurring vertically */
				Batch_set_program(fx->quad_batch, GPU_shader_get_program(dof_shader_pass2), GPU_shader_get_interface(dof_shader_pass2));

				GPU_shader_uniform_vector(dof_shader_pass2, interface->dof_uniform, 4, 1, dof_params);
				GPU_shader_uniform_vector(dof_shader_pass2, interface->invrendertargetdim_uniform, 2, 1, invrendertargetdim);
				GPU_shader_uniform_vector(dof_shader_pass2, interface->viewvecs_uniform, 4, 3, viewvecs[0]);

				GPU_texture_bind(fx->depth_buffer, numslots++);
				GPU_texture_compare_mode(fx->depth_buffer, false);
				GPU_texture_filter_mode(fx->depth_buffer, true);
				GPU_shader_uniform_texture(dof_shader_pass2, interface->depth_uniform, fx->depth_buffer);

				GPU_texture_bind(fx->dof_near_coc_buffer, numslots++);
				GPU_shader_uniform_texture(dof_shader_pass2, interface->color_uniform, fx->dof_near_coc_buffer);

				/* use final buffer as a temp here */
				GPU_framebuffer_texture_attach(fx->gbuffer, fx->dof_near_coc_final_buffer, 0, 0);

				/* Drawing quad */
				Batch_draw(fx->quad_batch);

				/* Rebind Shader */
				Batch_set_program(fx->quad_batch, GPU_shader_get_program(dof_shader_pass2), GPU_shader_get_interface(dof_shader_pass2));

				/* *unbind/detach */
				GPU_texture_unbind(fx->dof_near_coc_buffer);

				GPU_framebuffer_texture_detach(fx->dof_near_coc_final_buffer);

				/* Blurring horizontally */
				invrendertargetdim[0] = tmp;
				invrendertargetdim[1] = 0.0f;
				GPU_shader_uniform_vector(dof_shader_pass2, interface->invrendertargetdim_uniform, 2, 1, invrendertargetdim);

				GPU_texture_bind(fx->dof_near_coc_final_buffer, numslots++);
				GPU_shader_uniform_texture(dof_shader_pass2, interface->color_uniform, fx->dof_near_coc_final_buffer);

				GPU_framebuffer_texture_attach(fx->gbuffer, fx->dof_near_coc_blurred_buffer, 0, 0);

				Batch_draw(fx->quad_batch);

				/* *unbind/detach */
				GPU_texture_compare_mode(fx->depth_buffer, true);
				GPU_texture_filter_mode(fx->depth_buffer, false);
				GPU_texture_unbind(fx->depth_buffer);

				GPU_texture_unbind(fx->dof_near_coc_final_buffer);
				GPU_framebuffer_texture_detach(fx->dof_near_coc_blurred_buffer);

				dof_params[2] = fx->gbuffer_dim[0] / (scale_camera * fx_dof->sensor);

				numslots = 0;
			}

			/* third pass, calculate near coc */
			{
				GPUDOFPassThreeInterface *interface = GPU_fx_shader_get_interface(dof_shader_pass3);

				Batch_set_program(fx->quad_batch, GPU_shader_get_program(dof_shader_pass3), GPU_shader_get_interface(dof_shader_pass3));

				GPU_texture_bind(fx->dof_near_coc_buffer, numslots++);
				GPU_shader_uniform_texture(dof_shader_pass3, interface->near_coc_downsampled, fx->dof_near_coc_buffer);

				GPU_texture_bind(fx->dof_near_coc_blurred_buffer, numslots++);
				GPU_shader_uniform_texture(dof_shader_pass3, interface->near_coc_blurred, fx->dof_near_coc_blurred_buffer);

				GPU_framebuffer_texture_attach(fx->gbuffer, fx->dof_near_coc_final_buffer, 0, 0);

				Batch_draw(fx->quad_batch);
				/* disable bindings */
				GPU_texture_unbind(fx->dof_near_coc_buffer);
				GPU_texture_unbind(fx->dof_near_coc_blurred_buffer);

				/* unbinding here restores the size to the original */
				GPU_framebuffer_texture_detach(fx->dof_near_coc_final_buffer);

				numslots = 0;
			}

			/* fourth pass blur final coc once to eliminate discontinuities */
			{
				float invrendertargetdim[2] = {1.0f / GPU_texture_width(fx->dof_near_coc_blurred_buffer),
				                               1.0f / GPU_texture_height(fx->dof_near_coc_blurred_buffer)};

				GPUDOFPassFourInterface *interface = GPU_fx_shader_get_interface(dof_shader_pass4);

				Batch_set_program(fx->quad_batch, GPU_shader_get_program(dof_shader_pass4), GPU_shader_get_interface(dof_shader_pass4));

				GPU_texture_bind(fx->dof_near_coc_final_buffer, numslots++);
				GPU_shader_uniform_texture(dof_shader_pass4, interface->near_coc_downsampled, fx->dof_near_coc_final_buffer);
				GPU_shader_uniform_vector(dof_shader_pass4, interface->invrendertargetdim_uniform, 2, 1, invrendertargetdim);

				GPU_framebuffer_texture_attach(fx->gbuffer, fx->dof_near_coc_buffer, 0, 0);

				Batch_draw(fx->quad_batch);
				/* disable bindings */
				GPU_texture_unbind(fx->dof_near_coc_final_buffer);

				/* unbinding here restores the size to the original */
				GPU_framebuffer_texture_unbind(fx->gbuffer, fx->dof_near_coc_buffer);
				GPU_framebuffer_texture_detach(fx->dof_near_coc_buffer);

				numslots = 0;
			}

			/* final pass, merge blurred layers according to final calculated coc */
			{
				float invrendertargetdim[2] = {1.0f / fx->gbuffer_dim[0], 1.0f / fx->gbuffer_dim[1]};

				GPUDOFPassFiveInterface *interface = GPU_fx_shader_get_interface(dof_shader_pass5);

				Batch_set_program(fx->quad_batch, GPU_shader_get_program(dof_shader_pass5), GPU_shader_get_interface(dof_shader_pass5));

				GPU_shader_uniform_vector(dof_shader_pass5, interface->dof_uniform, 4, 1, dof_params);
				GPU_shader_uniform_vector(dof_shader_pass5, interface->invrendertargetdim_uniform, 2, 1, invrendertargetdim);
				GPU_shader_uniform_vector(dof_shader_pass5, interface->viewvecs_uniform, 4, 3, viewvecs[0]);

				GPU_texture_bind(src, numslots++);
				GPU_shader_uniform_texture(dof_shader_pass5, interface->original_uniform, src);

				GPU_texture_bind(fx->dof_near_coc_blurred_buffer, numslots++);
				GPU_shader_uniform_texture(dof_shader_pass5, interface->high_blurred_uniform, fx->dof_near_coc_blurred_buffer);

				GPU_texture_bind(fx->dof_near_coc_buffer, numslots++);
				GPU_shader_uniform_texture(dof_shader_pass5, interface->medium_blurred_uniform, fx->dof_near_coc_buffer);

				GPU_texture_bind(fx->depth_buffer, numslots++);
				GPU_texture_compare_mode(fx->depth_buffer, false);
				GPU_texture_filter_mode(fx->depth_buffer, true);
				GPU_shader_uniform_texture(dof_shader_pass5, interface->depth_uniform, fx->depth_buffer);

				/* if this is the last pass, prepare for rendering on the frambuffer */
				gpu_fx_bind_render_target(&passes_left, fx, ofs, target);

				Batch_draw(fx->quad_batch);
				/* disable bindings */
				GPU_texture_unbind(fx->dof_near_coc_buffer);
				GPU_texture_unbind(fx->dof_near_coc_blurred_buffer);
				GPU_texture_unbind(src);
				GPU_texture_compare_mode(fx->depth_buffer, true);
				GPU_texture_filter_mode(fx->depth_buffer, false);
				GPU_texture_unbind(fx->depth_buffer);

				/* may not be attached, in that case this just returns */
				if (target) {
					GPU_framebuffer_texture_detach(target);
					if (ofs) {
						GPU_offscreen_bind(ofs, false);
					}
					else {
						GPU_framebuffer_restore();
					}
				}

				SWAP(GPUTexture *, target, src);
				numslots = 0;
			}
		}
	}

	GPU_shader_unbind();

	return true;
}

void GPU_fx_compositor_init_dof_settings(GPUDOFSettings *fx_dof)
{
	fx_dof->fstop = 128.0f;
	fx_dof->focal_length = 1.0f;
	fx_dof->focus_distance = 1.0f;
	fx_dof->sensor = 1.0f;
	fx_dof->num_blades = 6;
	fx_dof->ratio = 1.0f;
}

void GPU_fx_compositor_init_ssao_settings(GPUSSAOSettings *fx_ssao)
{
	fx_ssao->factor = 1.0f;
	fx_ssao->distance_max = 0.2f;
	fx_ssao->attenuation = 1.0f;
	fx_ssao->samples = 20;
}

void GPU_fx_shader_init_interface(GPUShader *shader, GPUFXShaderEffect effect)
{
	if (!shader)
		return;

	switch (effect) {
		case GPU_SHADER_FX_SSAO:
		{
			GPUSSAOShaderInterface *interface = MEM_mallocN(sizeof(GPUSSAOShaderInterface), "GPUSSAOShaderInterface");

			interface->ssao_uniform = GPU_shader_get_uniform(shader, "ssao_params");
			interface->ssao_color_uniform = GPU_shader_get_uniform(shader, "ssao_color");
			interface->color_uniform = GPU_shader_get_uniform(shader, "colorbuffer");
			interface->depth_uniform = GPU_shader_get_uniform(shader, "depthbuffer");
			interface->viewvecs_uniform = GPU_shader_get_uniform(shader, "viewvecs");
			interface->ssao_sample_params_uniform = GPU_shader_get_uniform(shader, "ssao_sample_params");
			interface->ssao_concentric_tex = GPU_shader_get_uniform(shader, "ssao_concentric_tex");
			interface->ssao_jitter_uniform = GPU_shader_get_uniform(shader, "jitter_tex");

			GPU_fx_shader_set_interface(shader, interface);
			break;
		}

		case GPU_SHADER_FX_DEPTH_OF_FIELD_HQ_PASS_ONE:
		{
			GPUDOFHQPassOneInterface *interface = MEM_mallocN(sizeof(GPUDOFHQPassOneInterface), "GPUDOFHQPassOneInterface");

			interface->invrendertargetdim_uniform = GPU_shader_get_uniform(shader, "invrendertargetdim");
			interface->color_uniform = GPU_shader_get_uniform(shader, "colorbuffer");
			interface->dof_uniform = GPU_shader_get_uniform(shader, "dof_params");
			interface->depth_uniform = GPU_shader_get_uniform(shader, "depthbuffer");
			interface->viewvecs_uniform = GPU_shader_get_uniform(shader, "viewvecs");

			GPU_fx_shader_set_interface(shader, interface);
			break;
		}

		case GPU_SHADER_FX_DEPTH_OF_FIELD_HQ_PASS_TWO:
		{
			GPUDOFHQPassTwoInterface *interface = MEM_mallocN(sizeof(GPUDOFHQPassTwoInterface), "GPUDOFHQPassTwoInterface");

			interface->rendertargetdim_uniform = GPU_shader_get_uniform(shader, "rendertargetdim");
			interface->color_uniform = GPU_shader_get_uniform(shader, "colorbuffer");
			interface->coc_uniform = GPU_shader_get_uniform(shader, "cocbuffer");
			interface->select_uniform = GPU_shader_get_uniform(shader, "layerselection");
			interface->dof_uniform = GPU_shader_get_uniform(shader, "dof_params");

			GPU_fx_shader_set_interface(shader, interface);
			break;
		}

		case GPU_SHADER_FX_DEPTH_OF_FIELD_HQ_PASS_THREE:
		{
			GPUDOFHQPassThreeInterface *interface = MEM_mallocN(sizeof(GPUDOFHQPassThreeInterface), "GPUDOFHQPassThreeInterface");

			interface->dof_uniform = GPU_shader_get_uniform(shader, "dof_params");
			interface->invrendertargetdim_uniform = GPU_shader_get_uniform(shader, "invrendertargetdim");
			interface->color_uniform = GPU_shader_get_uniform(shader, "colorbuffer");
			interface->far_uniform = GPU_shader_get_uniform(shader, "farbuffer");
			interface->near_uniform = GPU_shader_get_uniform(shader, "nearbuffer");
			interface->viewvecs_uniform = GPU_shader_get_uniform(shader, "viewvecs");
			interface->depth_uniform = GPU_shader_get_uniform(shader, "depthbuffer");

			GPU_fx_shader_set_interface(shader, interface);
			break;
		}

		case GPU_SHADER_FX_DEPTH_OF_FIELD_PASS_ONE:
		{
			GPUDOFPassOneInterface *interface = MEM_mallocN(sizeof(GPUDOFPassOneInterface), "GPUDOFPassOneInterface");

			interface->dof_uniform = GPU_shader_get_uniform(shader, "dof_params");
			interface->invrendertargetdim_uniform = GPU_shader_get_uniform(shader, "invrendertargetdim");
			interface->color_uniform = GPU_shader_get_uniform(shader, "colorbuffer");
			interface->depth_uniform = GPU_shader_get_uniform(shader, "depthbuffer");
			interface->viewvecs_uniform = GPU_shader_get_uniform(shader, "viewvecs");

			GPU_fx_shader_set_interface(shader, interface);
			break;
		}
		case GPU_SHADER_FX_DEPTH_OF_FIELD_PASS_TWO:
		{
			GPUDOFPassTwoInterface *interface = MEM_mallocN(sizeof(GPUDOFPassTwoInterface), "GPUDOFPassTwoInterface");

			interface->dof_uniform = GPU_shader_get_uniform(shader, "dof_params");
			interface->invrendertargetdim_uniform = GPU_shader_get_uniform(shader, "invrendertargetdim");
			interface->color_uniform = GPU_shader_get_uniform(shader, "colorbuffer");
			interface->depth_uniform = GPU_shader_get_uniform(shader, "depthbuffer");
			interface->viewvecs_uniform = GPU_shader_get_uniform(shader, "viewvecs");

			GPU_fx_shader_set_interface(shader, interface);
			break;
		}
		case GPU_SHADER_FX_DEPTH_OF_FIELD_PASS_THREE:
		{
			GPUDOFPassThreeInterface *interface = MEM_mallocN(sizeof(GPUDOFPassThreeInterface), "GPUDOFPassThreeInterface");

			interface->near_coc_downsampled = GPU_shader_get_uniform(shader, "colorbuffer");
			interface->near_coc_blurred = GPU_shader_get_uniform(shader, "blurredcolorbuffer");

			GPU_fx_shader_set_interface(shader, interface);
			break;
		}
		case GPU_SHADER_FX_DEPTH_OF_FIELD_PASS_FOUR:
		{
			GPUDOFPassFourInterface *interface = MEM_mallocN(sizeof(GPUDOFPassFourInterface), "GPUDOFPassFourInterface");

			interface->near_coc_downsampled = GPU_shader_get_uniform(shader, "colorbuffer");
			interface->invrendertargetdim_uniform = GPU_shader_get_uniform(shader, "invrendertargetdim");

			GPU_fx_shader_set_interface(shader, interface);
			break;
		}
		case GPU_SHADER_FX_DEPTH_OF_FIELD_PASS_FIVE:
		{
			GPUDOFPassFiveInterface *interface = MEM_mallocN(sizeof(GPUDOFPassFiveInterface), "GPUDOFPassFiveInterface");

			interface->medium_blurred_uniform = GPU_shader_get_uniform(shader, "mblurredcolorbuffer");
			interface->high_blurred_uniform = GPU_shader_get_uniform(shader, "blurredcolorbuffer");
			interface->dof_uniform = GPU_shader_get_uniform(shader, "dof_params");
			interface->invrendertargetdim_uniform = GPU_shader_get_uniform(shader, "invrendertargetdim");
			interface->original_uniform = GPU_shader_get_uniform(shader, "colorbuffer");
			interface->depth_uniform = GPU_shader_get_uniform(shader, "depthbuffer");
			interface->viewvecs_uniform = GPU_shader_get_uniform(shader, "viewvecs");

			GPU_fx_shader_set_interface(shader, interface);
			break;
		}

		case GPU_SHADER_FX_DEPTH_RESOLVE:
		{
			GPUDepthResolveInterface *interface = MEM_mallocN(sizeof(GPUDepthResolveInterface), "GPUDepthResolveInterface");

			interface->depth_uniform = GPU_shader_get_uniform(shader, "depthbuffer");

			GPU_fx_shader_set_interface(shader, interface);
			break;
		}

		default:
			break;
	}
}
<|MERGE_RESOLUTION|>--- conflicted
+++ resolved
@@ -404,11 +404,7 @@
 		normalize_v2(jitter[i]);
 	}
 
-<<<<<<< HEAD
 	tex = GPU_texture_create_2D_custom(64, 64, 2, GPU_RG16F, 0, &jitter[0][0], NULL);
-=======
-	tex = GPU_texture_create_2D_custom(64, 64, 2, GPU_RG16F, &jitter[0][0], NULL);
->>>>>>> a5b3df75
 
 	/* Set parameters */
 	GPU_texture_bind(tex, 0);
@@ -548,11 +544,7 @@
 				}
 
 				if (!(fx->dof_nearfar_coc = GPU_texture_create_2D_custom(
-<<<<<<< HEAD
 				    fx->dof_downsampled_w, fx->dof_downsampled_h, 2, GPU_RG16F, 0, NULL, err_out)))
-=======
-				    fx->dof_downsampled_w, fx->dof_downsampled_h, 2, GPU_RG16F, NULL, err_out)))
->>>>>>> a5b3df75
 				{
 					printf("%.256s\n", err_out);
 					cleanup_fx_gl_data(fx, true);
@@ -564,11 +556,7 @@
 				GPU_texture_unbind(fx->dof_nearfar_coc);
 
 				if (!(fx->dof_near_blur = GPU_texture_create_2D_custom(
-<<<<<<< HEAD
 				    fx->dof_downsampled_w, fx->dof_downsampled_h, 4, GPU_RGBA16F, 0, NULL, err_out)))
-=======
-				    fx->dof_downsampled_w, fx->dof_downsampled_h, 4, GPU_RGBA16F, NULL, err_out)))
->>>>>>> a5b3df75
 				{
 					printf("%.256s\n", err_out);
 					cleanup_fx_gl_data(fx, true);
@@ -576,11 +564,7 @@
 				}
 
 				if (!(fx->dof_far_blur = GPU_texture_create_2D_custom(
-<<<<<<< HEAD
 				    fx->dof_downsampled_w, fx->dof_downsampled_h, 4, GPU_RGBA16F, 0, NULL, err_out)))
-=======
-				    fx->dof_downsampled_w, fx->dof_downsampled_h, 4, GPU_RGBA16F, NULL, err_out)))
->>>>>>> a5b3df75
 				{
 					printf("%.256s\n", err_out);
 					cleanup_fx_gl_data(fx, true);
