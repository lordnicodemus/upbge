/*
 * ***** BEGIN GPL LICENSE BLOCK *****
 *
 * This program is free software; you can redistribute it and/or
 * modify it under the terms of the GNU General Public License
 * as published by the Free Software Foundation; either version 2
 * of the License, or (at your option) any later version.
 *
 * This program is distributed in the hope that it will be useful,
 * but WITHOUT ANY WARRANTY; without even the implied warranty of
 * MERCHANTABILITY or FITNESS FOR A PARTICULAR PURPOSE.  See the
 * GNU General Public License for more details.
 *
 * You should have received a copy of the GNU General Public License
 * along with this program; if not, write to the Free Software Foundation,
 * Inc., 51 Franklin Street, Fifth Floor, Boston, MA 02110-1301, USA.
 *
 * The Original Code is Copyright (C) 2006 Blender Foundation.
 * All rights reserved.
 *
 * The Original Code is: all of this file.
 *
 * Contributor(s): Antony Riakiotakis.
 *
 * ***** END GPL LICENSE BLOCK *****
 */

/** \file blender/gpu/intern/gpu_compositing.c
 *  \ingroup gpu
 *
 * System that manages framebuffer compositing.
 */

#include "BLI_sys_types.h"
#include "BLI_rect.h"
#include "BLI_math.h"

#include "BLI_rand.h"

#include "DNA_vec_types.h"
#include "DNA_scene_types.h"
#include "DNA_gpu_types.h"

#include "GPU_compositing.h"
#include "GPU_draw.h"
#include "GPU_extensions.h"
#include "GPU_framebuffer.h"
#include "GPU_glew.h"
#include "GPU_shader.h"
#include "GPU_texture.h"
#include "GPU_batch.h"

#include "MEM_guardedalloc.h"

static const float fullscreencos[4][2] = {{-1.0f, -1.0f}, {1.0f, -1.0f}, {-1.0f, 1.0f}, {1.0f, 1.0f}};
static const float fullscreenuvs[4][2] = {{0.0f, 0.0f}, {1.0f, 0.0f}, {0.0f, 1.0f}, {1.0f, 1.0f}};


/* shader interfaces (legacy GL 2 style, without uniform buffer objects) */

typedef struct {
	int ssao_uniform;
	int ssao_color_uniform;
	int color_uniform;
	int depth_uniform;
	int viewvecs_uniform;
	int ssao_sample_params_uniform;
	int ssao_concentric_tex;
	int ssao_jitter_uniform;
} GPUSSAOShaderInterface;

typedef struct {
	int invrendertargetdim_uniform;
	int color_uniform;
	int dof_uniform;
	int depth_uniform;
	int viewvecs_uniform;
} GPUDOFHQPassOneInterface;

typedef struct {
	int rendertargetdim_uniform;
	int color_uniform;
	int coc_uniform;
	int select_uniform;
	int dof_uniform;
} GPUDOFHQPassTwoInterface;

typedef struct {
	int dof_uniform;
	int invrendertargetdim_uniform;
	int color_uniform;
	int far_uniform;
	int near_uniform;
	int viewvecs_uniform;
	int depth_uniform;
} GPUDOFHQPassThreeInterface;

typedef struct {
	int dof_uniform;
	int invrendertargetdim_uniform;
	int color_uniform;
	int depth_uniform;
	int viewvecs_uniform;
} GPUDOFPassOneInterface;

typedef struct {
	int dof_uniform;
	int invrendertargetdim_uniform;
	int color_uniform;
	int depth_uniform;
	int viewvecs_uniform;
} GPUDOFPassTwoInterface;

typedef struct {
	int near_coc_downsampled;
	int near_coc_blurred;
} GPUDOFPassThreeInterface;

typedef struct {
	int near_coc_downsampled;
	int invrendertargetdim_uniform;
} GPUDOFPassFourInterface;

typedef struct {
	int medium_blurred_uniform;
	int high_blurred_uniform;
	int dof_uniform;
	int invrendertargetdim_uniform;
	int original_uniform;
	int depth_uniform;
	int viewvecs_uniform;
} GPUDOFPassFiveInterface;

typedef struct {
	int depth_uniform;
} GPUDepthResolveInterface;


struct GPUFX {
	/* we borrow the term gbuffer from deferred rendering however this is just a regular
	 * depth/color framebuffer. Could be extended later though */
	GPUFrameBuffer *gbuffer;

	/* dimensions of the gbuffer */
	int gbuffer_dim[2];

	/* texture bound to the first color attachment of the gbuffer */
	GPUTexture *color_buffer;

	/* second texture used for ping-pong compositing */
	GPUTexture *color_buffer_sec;
	/* texture bound to the depth attachment of the gbuffer */
	GPUTexture *depth_buffer;
	GPUTexture *depth_buffer_xray;

	/* texture used for jittering for various effects */
	GPUTexture *jitter_buffer;

	/* all those buffers below have to coexist.
	 * Fortunately they are all quarter sized (1/16th of memory) of original framebuffer */
	int dof_downsampled_w;
	int dof_downsampled_h;

	/* texture used for near coc and color blurring calculation */
	GPUTexture *dof_near_coc_buffer;
	/* blurred near coc buffer. */
	GPUTexture *dof_near_coc_blurred_buffer;
	/* final near coc buffer. */
	GPUTexture *dof_near_coc_final_buffer;

	/* half size blur buffer */
	GPUTexture *dof_half_downsampled_near;
	GPUTexture *dof_half_downsampled_far;
	/* high quality dof texture downsamplers. 6 levels means 64 pixels wide - should be enough */
	GPUTexture *dof_nearfar_coc;
	GPUTexture *dof_near_blur;
	GPUTexture *dof_far_blur;

	/* for high quality we use again a spiral texture with radius adapted */
	bool dof_high_quality;

	/* texture used for ssao */
	int ssao_sample_count_cache;
	GPUTexture *ssao_spiral_samples_tex;


	GPUFXSettings settings;

	/* or-ed flags of enabled effects */
	int effects;

	/* number of passes, needed to detect if ping pong buffer allocation is needed */
	int num_passes;

	/* we have a stencil, restore the previous state */
	bool restore_stencil;

	Batch *quad_batch;
	Batch *point_batch;
};

#if 0
/* concentric mapping, see "A Low Distortion Map Between Disk and Square" and
 * http://psgraphics.blogspot.nl/2011/01/improved-code-for-concentric-map.html */
static GPUTexture * create_concentric_sample_texture(int side)
{
	GPUTexture *tex;
	float midpoint = 0.5f * (side - 1);
	float *texels = (float *)MEM_mallocN(sizeof(float) * 2 * side * side, "concentric_tex");
	int i, j;

	for (i = 0; i < side; i++) {
		for (j = 0; j < side; j++) {
			int index = (i * side + j) * 2;
			float a = 1.0f - i / midpoint;
			float b = 1.0f - j / midpoint;
			float phi, r;
			if (a * a > b * b) {
				r = a;
				phi = (M_PI_4) * (b / a);
			}
			else {
				r = b;
				phi = M_PI_2 - (M_PI_4) * (a / b);
			}
			texels[index] = r * cos(phi);
			texels[index + 1] = r * sin(phi);
		}
	}

	tex = GPU_texture_create_1D_custom(side * side, 2, GPU_RG16F, (float *)texels, NULL);

	/* Set parameters */
	GPU_texture_bind(tex, 0);
	GPU_texture_filter_mode(tex, false);
	GPU_texture_unbind(tex);

	MEM_freeN(texels);
	return tex;
}
#endif

static GPUTexture *create_spiral_sample_texture(int numsaples)
{
	GPUTexture *tex;
	float (*texels)[2] = MEM_mallocN(sizeof(float[2]) * numsaples, "concentric_tex");
	const float numsaples_inv = 1.0f / numsaples;
	int i;
	/* arbitrary number to ensure we don't get conciding samples every circle */
	const float spirals = 7.357;

	for (i = 0; i < numsaples; i++) {
		float r = (i + 0.5f) * numsaples_inv;
		float phi = r * spirals * (float)(2.0 * M_PI);
		texels[i][0] = r * cosf(phi);
		texels[i][1] = r * sinf(phi);
	}

	tex = GPU_texture_create_1D_custom(numsaples, 2, GPU_RG16F, (float *)texels, NULL);

	/* Set parameters */
	GPU_texture_bind(tex, 0);
	GPU_texture_filter_mode(tex, false);
	GPU_texture_unbind(tex);

	MEM_freeN(texels);
	return tex;
}

/* generate a new FX compositor */
GPUFX *GPU_fx_compositor_create(void)
{
	GPUFX *fx = MEM_callocN(sizeof(GPUFX), "GPUFX compositor");

	/* Quad buffer */
	static VertexFormat format = {0};
	static unsigned int pos, uvs;
	if (format.attrib_ct == 0) {
		pos = VertexFormat_add_attrib(&format, "pos", COMP_F32, 2, KEEP_FLOAT);
		uvs = VertexFormat_add_attrib(&format, "uvs", COMP_F32, 2, KEEP_FLOAT);
	}
	VertexBuffer *vbo = VertexBuffer_create_with_format(&format);
	VertexBuffer_allocate_data(vbo, 4);
	for (int i = 0; i < 4; ++i)	{
		VertexBuffer_set_attrib(vbo, pos, i, fullscreencos[i]);
		VertexBuffer_set_attrib(vbo, uvs, i, fullscreenuvs[i]);
	}
	fx->quad_batch = Batch_create(PRIM_TRIANGLE_STRIP, vbo, NULL);

	/* Point Buffer */
	static VertexFormat format_point = {0};
	static unsigned int dummy_attrib;
	if (format_point.attrib_ct == 0) {
		dummy_attrib = VertexFormat_add_attrib(&format_point, "pos", COMP_F32, 2, KEEP_FLOAT);
	}
	float dummy[2] = {0.0f, 0.0f};
	VertexBuffer *vbo_point = VertexBuffer_create_with_format(&format_point);
	VertexBuffer_allocate_data(vbo_point, 1);
	VertexBuffer_set_attrib(vbo_point, dummy_attrib, 0, &dummy);
	fx->point_batch = Batch_create(PRIM_POINTS, vbo_point, NULL);

	return fx;
}

static void cleanup_fx_dof_buffers(GPUFX *fx)
{
	if (fx->dof_near_coc_blurred_buffer) {
		GPU_texture_free(fx->dof_near_coc_blurred_buffer);
		fx->dof_near_coc_blurred_buffer = NULL;
	}
	if (fx->dof_near_coc_buffer) {
		GPU_texture_free(fx->dof_near_coc_buffer);
		fx->dof_near_coc_buffer = NULL;
	}
	if (fx->dof_near_coc_final_buffer) {
		GPU_texture_free(fx->dof_near_coc_final_buffer);
		fx->dof_near_coc_final_buffer = NULL;
	}

	if (fx->dof_half_downsampled_near) {
		GPU_texture_free(fx->dof_half_downsampled_near);
		fx->dof_half_downsampled_near = NULL;
	}
	if (fx->dof_half_downsampled_far) {
		GPU_texture_free(fx->dof_half_downsampled_far);
		fx->dof_half_downsampled_far = NULL;
	}
	if (fx->dof_nearfar_coc) {
		GPU_texture_free(fx->dof_nearfar_coc);
		fx->dof_nearfar_coc = NULL;
	}
	if (fx->dof_near_blur) {
		GPU_texture_free(fx->dof_near_blur);
		fx->dof_near_blur = NULL;
	}
	if (fx->dof_far_blur) {
		GPU_texture_free(fx->dof_far_blur);
		fx->dof_far_blur = NULL;
	}
}

static void cleanup_fx_gl_data(GPUFX *fx, bool do_fbo)
{
	if (fx->color_buffer) {
		GPU_framebuffer_texture_detach(fx->color_buffer);
		GPU_texture_free(fx->color_buffer);
		fx->color_buffer = NULL;
	}

	if (fx->color_buffer_sec) {
		GPU_framebuffer_texture_detach(fx->color_buffer_sec);
		GPU_texture_free(fx->color_buffer_sec);
		fx->color_buffer_sec = NULL;
	}

	if (fx->depth_buffer) {
		GPU_framebuffer_texture_detach(fx->depth_buffer);
		GPU_texture_free(fx->depth_buffer);
		fx->depth_buffer = NULL;
	}

	if (fx->depth_buffer_xray) {
		GPU_framebuffer_texture_detach(fx->depth_buffer_xray);
		GPU_texture_free(fx->depth_buffer_xray);
		fx->depth_buffer_xray = NULL;
	}

	cleanup_fx_dof_buffers(fx);

	if (fx->ssao_spiral_samples_tex) {
		GPU_texture_free(fx->ssao_spiral_samples_tex);
		fx->ssao_spiral_samples_tex = NULL;
	}

	if (fx->jitter_buffer && do_fbo) {
		GPU_texture_free(fx->jitter_buffer);
		fx->jitter_buffer = NULL;
	}

	if (fx->gbuffer && do_fbo) {
		GPU_framebuffer_free(fx->gbuffer);
		fx->gbuffer = NULL;
	}
}

/* destroy a text compositor */
void GPU_fx_compositor_destroy(GPUFX *fx)
{
	cleanup_fx_gl_data(fx, true);
	Batch_discard_all(fx->quad_batch);
	Batch_discard_all(fx->point_batch);
	MEM_freeN(fx);
}

static GPUTexture * create_jitter_texture(void)
{
	GPUTexture *tex;
	float jitter[64 * 64][2];
	int i;

	for (i = 0; i < 64 * 64; i++) {
		jitter[i][0] = 2.0f * BLI_frand() - 1.0f;
		jitter[i][1] = 2.0f * BLI_frand() - 1.0f;
		normalize_v2(jitter[i]);
	}

	tex = GPU_texture_create_2D_custom(64, 64, 2, GPU_RG16F, &jitter[0][0], NULL);

	/* Set parameters */
	GPU_texture_bind(tex, 0);
	GPU_texture_filter_mode(tex, false);
	GPU_texture_wrap_mode(tex, true);
	GPU_texture_unbind(tex);

	return tex;
}


bool GPU_fx_compositor_initialize_passes(
        GPUFX *fx, const rcti *rect, const rcti *scissor_rect,
        const GPUFXSettings *fx_settings)
{
	int w = BLI_rcti_size_x(rect), h = BLI_rcti_size_y(rect);
	char err_out[256];
	int num_passes = 0;
	char fx_flag;

	fx->effects = 0;

	if (!fx_settings) {
		cleanup_fx_gl_data(fx, true);
		return false;
	}

	fx_flag = fx_settings->fx_flag;

	/* disable effects if no options passed for them */
	if (!fx_settings->dof) {
		fx_flag &= ~GPU_FX_FLAG_DOF;
	}
	if (!fx_settings->ssao || fx_settings->ssao->samples < 1) {
		fx_flag &= ~GPU_FX_FLAG_SSAO;
	}

	if (!fx_flag) {
		cleanup_fx_gl_data(fx, true);
		return false;
	}

	/* scissor is missing when drawing offscreen, in that case, dimensions match exactly. In opposite case
	 * add one to match viewport dimensions */
	if (scissor_rect) {
		w++;
		h++;
	}

	fx->num_passes = 0;
	/* dof really needs a ping-pong buffer to work */
	if (fx_flag & GPU_FX_FLAG_DOF)
		num_passes++;

	if (fx_flag & GPU_FX_FLAG_SSAO)
		num_passes++;

	if (!fx->gbuffer) {
		fx->gbuffer = GPU_framebuffer_create();

		if (!fx->gbuffer) {
			return false;
		}
	}

	/* try creating the jitter texture */
	if (!fx->jitter_buffer)
		fx->jitter_buffer = create_jitter_texture();

	/* check if color buffers need recreation */
	if (!fx->color_buffer || !fx->depth_buffer || w != fx->gbuffer_dim[0] || h != fx->gbuffer_dim[1]) {
		cleanup_fx_gl_data(fx, false);

		if (!(fx->color_buffer = GPU_texture_create_2D(w, h, NULL, err_out))) {
			printf(".256%s\n", err_out);
			cleanup_fx_gl_data(fx, true);
			return false;
		}

		if (!(fx->depth_buffer = GPU_texture_create_depth(w, h, true, err_out))) {
			printf("%.256s\n", err_out);
			cleanup_fx_gl_data(fx, true);
			return false;
		}
	}

	if (fx_flag & GPU_FX_FLAG_SSAO) {
		if (fx_settings->ssao->samples != fx->ssao_sample_count_cache || !fx->ssao_spiral_samples_tex) {
			if (fx_settings->ssao->samples < 1)
				fx_settings->ssao->samples = 1;

			fx->ssao_sample_count_cache = fx_settings->ssao->samples;

			if (fx->ssao_spiral_samples_tex) {
				GPU_texture_free(fx->ssao_spiral_samples_tex);
			}

			fx->ssao_spiral_samples_tex = create_spiral_sample_texture(fx_settings->ssao->samples);
		}
	}
	else {
		if (fx->ssao_spiral_samples_tex) {
			GPU_texture_free(fx->ssao_spiral_samples_tex);
			fx->ssao_spiral_samples_tex = NULL;
		}
	}

	/* create textures for dof effect */
	if (fx_flag & GPU_FX_FLAG_DOF) {
		bool dof_high_quality = (fx_settings->dof->high_quality != 0) &&
		                        GPU_geometry_shader_support() && GPU_instanced_drawing_support();

		/* cleanup buffers if quality setting has changed (no need to keep more buffers around than necessary ) */
		if (dof_high_quality != fx->dof_high_quality)
			cleanup_fx_dof_buffers(fx);

		if (dof_high_quality) {
			fx->dof_downsampled_w = w / 2;
			fx->dof_downsampled_h = h / 2;

			if (!fx->dof_half_downsampled_near || !fx->dof_nearfar_coc || !fx->dof_near_blur ||
			    !fx->dof_far_blur || !fx->dof_half_downsampled_far)
			{

				if (!(fx->dof_half_downsampled_near = GPU_texture_create_2D(
				      fx->dof_downsampled_w, fx->dof_downsampled_h, NULL, err_out)))
				{
					printf("%.256s\n", err_out);
					cleanup_fx_gl_data(fx, true);
					return false;
				}
				if (!(fx->dof_half_downsampled_far = GPU_texture_create_2D(
				      fx->dof_downsampled_w, fx->dof_downsampled_h, NULL, err_out)))
				{
					printf("%.256s\n", err_out);
					cleanup_fx_gl_data(fx, true);
					return false;
				}

				if (!(fx->dof_nearfar_coc = GPU_texture_create_2D_custom(
				    fx->dof_downsampled_w, fx->dof_downsampled_h, 2, GPU_RG16F, NULL, err_out)))
				{
					printf("%.256s\n", err_out);
					cleanup_fx_gl_data(fx, true);
					return false;
				}
				GPU_texture_bind(fx->dof_nearfar_coc, 0);
				GPU_texture_filter_mode(fx->dof_nearfar_coc, false);
				GPU_texture_wrap_mode(fx->dof_nearfar_coc, false);
				GPU_texture_unbind(fx->dof_nearfar_coc);

				if (!(fx->dof_near_blur = GPU_texture_create_2D_custom(
				    fx->dof_downsampled_w, fx->dof_downsampled_h, 4, GPU_RGBA16F, NULL, err_out)))
				{
					printf("%.256s\n", err_out);
					cleanup_fx_gl_data(fx, true);
					return false;
				}

				if (!(fx->dof_far_blur = GPU_texture_create_2D_custom(
				    fx->dof_downsampled_w, fx->dof_downsampled_h, 4, GPU_RGBA16F, NULL, err_out)))
				{
					printf("%.256s\n", err_out);
					cleanup_fx_gl_data(fx, true);
					return false;
				}
			}
		}
		else {
			fx->dof_downsampled_w = w / 4;
			fx->dof_downsampled_h = h / 4;

			if (!fx->dof_near_coc_buffer || !fx->dof_near_coc_blurred_buffer || !fx->dof_near_coc_final_buffer) {

				if (!(fx->dof_near_coc_buffer = GPU_texture_create_2D(
				          fx->dof_downsampled_w, fx->dof_downsampled_h, NULL, err_out)))
				{
					printf("%.256s\n", err_out);
					cleanup_fx_gl_data(fx, true);
					return false;
				}
				if (!(fx->dof_near_coc_blurred_buffer = GPU_texture_create_2D(
				          fx->dof_downsampled_w, fx->dof_downsampled_h, NULL, err_out)))
				{
					printf("%.256s\n", err_out);
					cleanup_fx_gl_data(fx, true);
					return false;
				}
				if (!(fx->dof_near_coc_final_buffer = GPU_texture_create_2D(
				          fx->dof_downsampled_w, fx->dof_downsampled_h, NULL, err_out)))
				{
					printf("%.256s\n", err_out);
					cleanup_fx_gl_data(fx, true);
					return false;
				}
			}
		}

		fx->dof_high_quality = dof_high_quality;
	}
	else {
		/* cleanup unnecessary buffers */
		cleanup_fx_dof_buffers(fx);
	}

	/* we need to pass data between shader stages, allocate an extra color buffer */
	if (num_passes > 1) {
		if (!fx->color_buffer_sec) {
			if (!(fx->color_buffer_sec = GPU_texture_create_2D(w, h, NULL, err_out))) {
				printf(".256%s\n", err_out);
				cleanup_fx_gl_data(fx, true);
				return false;
			}
		}
	}
	else {
		if (fx->color_buffer_sec) {
			GPU_framebuffer_texture_detach(fx->color_buffer_sec);
			GPU_texture_free(fx->color_buffer_sec);
			fx->color_buffer_sec = NULL;
		}
	}

	/* bind the buffers */

	/* first depth buffer, because system assumes read/write buffers */
	GPU_framebuffer_texture_attach(fx->gbuffer, fx->depth_buffer, 0, 0);
	GPU_framebuffer_texture_attach(fx->gbuffer, fx->color_buffer, 0, 0);

	if (!GPU_framebuffer_check_valid(fx->gbuffer, err_out))
		printf("%.256s\n", err_out);

	GPU_texture_bind_as_framebuffer(fx->color_buffer);

	/* enable scissor test. It's needed to ensure sculpting works correctly */
	if (scissor_rect) {
		int w_sc = BLI_rcti_size_x(scissor_rect) + 1;
		int h_sc = BLI_rcti_size_y(scissor_rect) + 1;
		gpuPushAttrib(GPU_SCISSOR_BIT);
		glEnable(GL_SCISSOR_TEST);
		glScissor(scissor_rect->xmin - rect->xmin, scissor_rect->ymin - rect->ymin,
		          w_sc, h_sc);
		fx->restore_stencil = true;
	}
	else {
		fx->restore_stencil = false;
	}

	fx->effects = fx_flag;

	if (fx_settings)
		fx->settings = *fx_settings;
	fx->gbuffer_dim[0] = w;
	fx->gbuffer_dim[1] = h;

	fx->num_passes = num_passes;

	return true;
}

static void gpu_fx_bind_render_target(int *passes_left, GPUFX *fx, struct GPUOffScreen *ofs, GPUTexture *target)
{
	if ((*passes_left)-- == 1) {
		GPU_framebuffer_texture_unbind(fx->gbuffer, NULL);
		if (ofs) {
			GPU_offscreen_bind(ofs, false);
		}
		else
			GPU_framebuffer_restore();
	}
	else {
		/* bind the ping buffer to the color buffer */
		GPU_framebuffer_texture_attach(fx->gbuffer, target, 0, 0);
	}
}

void GPU_fx_compositor_setup_XRay_pass(GPUFX *fx, bool do_xray)
{
	char err_out[256];

	if (do_xray) {
		if (!fx->depth_buffer_xray &&
		    !(fx->depth_buffer_xray = GPU_texture_create_depth(fx->gbuffer_dim[0], fx->gbuffer_dim[1], true, err_out)))
		{
			printf("%.256s\n", err_out);
			cleanup_fx_gl_data(fx, true);
			return;
		}
	}
	else {
		if (fx->depth_buffer_xray) {
			GPU_framebuffer_texture_detach(fx->depth_buffer_xray);
			GPU_texture_free(fx->depth_buffer_xray);
			fx->depth_buffer_xray = NULL;
		}
		return;
	}

	GPU_framebuffer_texture_detach(fx->depth_buffer);

	/* first depth buffer, because system assumes read/write buffers */
	GPU_framebuffer_texture_attach(fx->gbuffer, fx->depth_buffer_xray, 0, 0);
}


void GPU_fx_compositor_XRay_resolve(GPUFX *fx)
{
	GPUShader *depth_resolve_shader;
	GPU_framebuffer_texture_detach(fx->depth_buffer_xray);

	/* attach regular framebuffer */
	GPU_framebuffer_texture_attach(fx->gbuffer, fx->depth_buffer, 0, 0);

	/* full screen quad where we will always write to depth buffer */
	gpuPushAttrib(GPU_DEPTH_BUFFER_BIT | GPU_SCISSOR_BIT);
	glDepthFunc(GL_ALWAYS);
	/* disable scissor from sculpt if any */
	glDisable(GL_SCISSOR_TEST);
	/* disable writing to color buffer, it's depth only pass */
	glColorMask(GL_FALSE, GL_FALSE, GL_FALSE, GL_FALSE);

	depth_resolve_shader = GPU_shader_get_builtin_fx_shader(GPU_SHADER_FX_DEPTH_RESOLVE, false);

	if (depth_resolve_shader) {
		GPUDepthResolveInterface *interface = GPU_fx_shader_get_interface(depth_resolve_shader);

		/* set up quad buffer */
		Batch_set_program(fx->quad_batch, GPU_shader_get_program(depth_resolve_shader), GPU_shader_get_interface(depth_resolve_shader));

		GPU_texture_bind(fx->depth_buffer_xray, 0);
<<<<<<< HEAD
		GPU_texture_filter_mode(fx->depth_buffer_xray, false, true, false);
=======
		GPU_texture_compare_mode(fx->depth_buffer_xray, false);
		GPU_texture_filter_mode(fx->depth_buffer_xray, true);
>>>>>>> 41c4c3f8
		GPU_shader_uniform_texture(depth_resolve_shader, interface->depth_uniform, fx->depth_buffer_xray);

		/* draw */
		Batch_draw(fx->quad_batch);

		/* disable bindings */
<<<<<<< HEAD
		GPU_texture_filter_mode(fx->depth_buffer_xray, true, false, false);
=======
		GPU_texture_compare_mode(fx->depth_buffer_xray, true);
		GPU_texture_filter_mode(fx->depth_buffer_xray, false);
>>>>>>> 41c4c3f8
		GPU_texture_unbind(fx->depth_buffer_xray);

		GPU_shader_unbind();
	}

	glColorMask(GL_TRUE, GL_TRUE, GL_TRUE, GL_TRUE);

	gpuPopAttrib();
}


bool GPU_fx_do_composite_pass(
        GPUFX *fx, float projmat[4][4], bool is_persp,
        struct Scene *scene, struct GPUOffScreen *ofs)
{
	GPUTexture *src, *target;
	int numslots = 0;
	float invproj[4][4];
	int i;
	float dfdyfac[2];
	/* number of passes left. when there are no more passes, the result is passed to the frambuffer */
	int passes_left = fx->num_passes;
	/* view vectors for the corners of the view frustum. Can be used to recreate the world space position easily */
	float viewvecs[3][4] = {
	    {-1.0f, -1.0f, -1.0f, 1.0f},
	    {1.0f, -1.0f, -1.0f, 1.0f},
	    {-1.0f, 1.0f, -1.0f, 1.0f}
	};

	if (fx->effects == 0)
		return false;

	GPU_get_dfdy_factors(dfdyfac);
	/* first, unbind the render-to-texture framebuffer */
	GPU_framebuffer_texture_detach(fx->color_buffer);
	GPU_framebuffer_texture_detach(fx->depth_buffer);

	if (fx->restore_stencil) {
		gpuPopAttrib();
	}

	src = fx->color_buffer;
	target = fx->color_buffer_sec;

	/* full screen FX pass */

	/* invert the view matrix */
	invert_m4_m4(invproj, projmat);

	/* convert the view vectors to view space */
	for (i = 0; i < 3; i++) {
		mul_m4_v4(invproj, viewvecs[i]);
		/* normalized trick see http://www.derschmale.com/2014/01/26/reconstructing-positions-from-the-depth-buffer */
		mul_v3_fl(viewvecs[i], 1.0f / viewvecs[i][3]);
		if (is_persp)
			mul_v3_fl(viewvecs[i], 1.0f / viewvecs[i][2]);
		viewvecs[i][3] = 1.0;
	}

	/* we need to store the differences */
	viewvecs[1][0] -= viewvecs[0][0];
	viewvecs[1][1] = viewvecs[2][1] - viewvecs[0][1];

	/* calculate a depth offset as well */
	if (!is_persp) {
		float vec_far[] = {-1.0f, -1.0f, 1.0f, 1.0f};
		mul_m4_v4(invproj, vec_far);
		mul_v3_fl(vec_far, 1.0f / vec_far[3]);
		viewvecs[1][2] = vec_far[2] - viewvecs[0][2];
	}

	glDisable(GL_DEPTH_TEST);

	/* ssao pass */
	if (fx->effects & GPU_FX_FLAG_SSAO) {
		GPUShader *ssao_shader;
		ssao_shader = GPU_shader_get_builtin_fx_shader(GPU_SHADER_FX_SSAO, is_persp);
		if (ssao_shader) {
			const GPUSSAOSettings *fx_ssao = fx->settings.ssao;
			/* adjust attenuation to be scale invariant */
			float attenuation = fx_ssao->attenuation / (fx_ssao->distance_max * fx_ssao->distance_max);
			float ssao_params[4] = {fx_ssao->distance_max, fx_ssao->factor, attenuation, 0.0f};
			float sample_params[3];

			sample_params[0] = fx->ssao_sample_count_cache;
			/* multiplier so we tile the random texture on screen */
			sample_params[1] = fx->gbuffer_dim[0] / 64.0;
			sample_params[2] = fx->gbuffer_dim[1] / 64.0;

			ssao_params[3] = (passes_left == 1 && !ofs) ? dfdyfac[0] : dfdyfac[1];

			GPUSSAOShaderInterface *interface = GPU_fx_shader_get_interface(ssao_shader);

			Batch_set_program(fx->quad_batch, GPU_shader_get_program(ssao_shader), GPU_shader_get_interface(ssao_shader));

			GPU_shader_uniform_vector(ssao_shader, interface->ssao_uniform, 4, 1, ssao_params);
			GPU_shader_uniform_vector(ssao_shader, interface->ssao_color_uniform, 4, 1, fx_ssao->color);
			GPU_shader_uniform_vector(ssao_shader, interface->viewvecs_uniform, 4, 3, viewvecs[0]);
			GPU_shader_uniform_vector(ssao_shader, interface->ssao_sample_params_uniform, 3, 1, sample_params);

			GPU_texture_bind(src, numslots++);
			GPU_shader_uniform_texture(ssao_shader, interface->color_uniform, src);

			GPU_texture_bind(fx->depth_buffer, numslots++);
<<<<<<< HEAD
			GPU_texture_filter_mode(fx->depth_buffer, false, true, false);
=======
			GPU_texture_compare_mode(fx->depth_buffer, false);
			GPU_texture_filter_mode(fx->depth_buffer, true);
>>>>>>> 41c4c3f8
			GPU_shader_uniform_texture(ssao_shader, interface->depth_uniform, fx->depth_buffer);

			GPU_texture_bind(fx->jitter_buffer, numslots++);
			GPU_shader_uniform_texture(ssao_shader, interface->ssao_jitter_uniform, fx->jitter_buffer);

			GPU_texture_bind(fx->ssao_spiral_samples_tex, numslots++);
			GPU_shader_uniform_texture(ssao_shader, interface->ssao_concentric_tex, fx->ssao_spiral_samples_tex);

			/* draw */
			gpu_fx_bind_render_target(&passes_left, fx, ofs, target);

			Batch_draw(fx->quad_batch);

			/* disable bindings */
			GPU_texture_unbind(src);
<<<<<<< HEAD
			GPU_texture_filter_mode(fx->depth_buffer, true, false, false);
=======
			GPU_texture_compare_mode(fx->depth_buffer, true);
			GPU_texture_filter_mode(fx->depth_buffer, false);
>>>>>>> 41c4c3f8
			GPU_texture_unbind(fx->depth_buffer);
			GPU_texture_unbind(fx->jitter_buffer);
			GPU_texture_unbind(fx->ssao_spiral_samples_tex);

			/* may not be attached, in that case this just returns */
			if (target) {
				GPU_framebuffer_texture_detach(target);
				if (ofs) {
					GPU_offscreen_bind(ofs, false);
				}
				else {
					GPU_framebuffer_restore();
				}
			}

			/* swap here, after src/target have been unbound */
			SWAP(GPUTexture *, target, src);
			numslots = 0;
		}
	}

	/* second pass, dof */
	if (fx->effects & GPU_FX_FLAG_DOF) {
		const GPUDOFSettings *fx_dof = fx->settings.dof;
		float dof_params[4];
		float scale = scene->unit.system ? scene->unit.scale_length : 1.0f;
		/* this is factor that converts to the scene scale. focal length and sensor are expressed in mm
		 * unit.scale_length is how many meters per blender unit we have. We want to convert to blender units though
		 * because the shader reads coordinates in world space, which is in blender units.
		 * Note however that focus_distance is already in blender units and shall not be scaled here (see T48157). */
		float scale_camera = 0.001f / scale;
		/* we want radius here for the aperture number  */
		float aperture = 0.5f * scale_camera * fx_dof->focal_length / fx_dof->fstop;

		dof_params[0] = aperture * fabsf(scale_camera * fx_dof->focal_length /
		                                 (fx_dof->focus_distance - scale_camera * fx_dof->focal_length));
		dof_params[1] = fx_dof->focus_distance;
		dof_params[2] = fx->gbuffer_dim[0] / (scale_camera * fx_dof->sensor);
		dof_params[3] = fx_dof->num_blades;

		if (fx->dof_high_quality) {
			GPUShader *dof_shader_pass1, *dof_shader_pass2, *dof_shader_pass3;

			/* custom shaders close to the effect described in CryEngine 3 Graphics Gems */
			dof_shader_pass1 = GPU_shader_get_builtin_fx_shader(GPU_SHADER_FX_DEPTH_OF_FIELD_HQ_PASS_ONE, is_persp);
			dof_shader_pass2 = GPU_shader_get_builtin_fx_shader(GPU_SHADER_FX_DEPTH_OF_FIELD_HQ_PASS_TWO, is_persp);
			dof_shader_pass3 = GPU_shader_get_builtin_fx_shader(GPU_SHADER_FX_DEPTH_OF_FIELD_HQ_PASS_THREE, is_persp);

			/* error occured, restore framebuffers and return */
			if (!(dof_shader_pass1 && dof_shader_pass2 && dof_shader_pass3)) {
				GPU_framebuffer_texture_unbind(fx->gbuffer, NULL);
				GPU_framebuffer_restore();

				GPU_shader_unbind();
				return false;
			}

			/* pass first, downsample the color buffer to near/far targets and calculate coc texture */
			{
				float invrendertargetdim[2] = {1.0f / fx->dof_downsampled_w, 1.0f / fx->dof_downsampled_h};

				GPUDOFHQPassOneInterface *interface = GPU_fx_shader_get_interface(dof_shader_pass1);

				Batch_set_program(fx->quad_batch, GPU_shader_get_program(dof_shader_pass1), GPU_shader_get_interface(dof_shader_pass1));

				GPU_shader_uniform_vector(dof_shader_pass1, interface->dof_uniform, 4, 1, dof_params);
				GPU_shader_uniform_vector(dof_shader_pass1, interface->invrendertargetdim_uniform, 2, 1, invrendertargetdim);
				GPU_shader_uniform_vector(dof_shader_pass1, interface->viewvecs_uniform, 4, 3, viewvecs[0]);

				GPU_shader_uniform_vector(dof_shader_pass1, interface->invrendertargetdim_uniform, 2, 1, invrendertargetdim);

				GPU_texture_bind(fx->depth_buffer, numslots++);
<<<<<<< HEAD
				GPU_texture_filter_mode(fx->depth_buffer, false, false, false);
=======
				GPU_texture_compare_mode(fx->depth_buffer, false);
				GPU_texture_filter_mode(fx->depth_buffer, false);
>>>>>>> 41c4c3f8
				GPU_shader_uniform_texture(dof_shader_pass1, interface->depth_uniform, fx->depth_buffer);

				GPU_texture_bind(src, numslots++);
				/* disable filtering for the texture so custom downsample can do the right thing */
<<<<<<< HEAD
				GPU_texture_filter_mode(src, false, false, false);
=======
				GPU_texture_filter_mode(src, false);
>>>>>>> 41c4c3f8
				GPU_shader_uniform_texture(dof_shader_pass2, interface->color_uniform, src);

				/* target is the downsampled coc buffer */
				GPU_framebuffer_texture_attach(fx->gbuffer, fx->dof_half_downsampled_near, 0, 0);
				GPU_framebuffer_texture_attach(fx->gbuffer, fx->dof_half_downsampled_far, 1, 0);
				GPU_framebuffer_texture_attach(fx->gbuffer, fx->dof_nearfar_coc, 2, 0);
				/* binding takes care of setting the viewport to the downsampled size */
				GPU_framebuffer_slots_bind(fx->gbuffer, 0);

				GPU_framebuffer_check_valid(fx->gbuffer, NULL);

				Batch_draw(fx->quad_batch);

				/* disable bindings */
<<<<<<< HEAD
				GPU_texture_filter_mode(src, false, true, false);
				GPU_texture_unbind(src);
				GPU_texture_filter_mode(fx->depth_buffer, true, false, false);
=======
				GPU_texture_filter_mode(src, true);
				GPU_texture_unbind(src);
				GPU_texture_compare_mode(fx->depth_buffer, true);
				GPU_texture_filter_mode(fx->depth_buffer, false);
>>>>>>> 41c4c3f8
				GPU_texture_unbind(fx->depth_buffer);

				GPU_framebuffer_texture_detach(fx->dof_half_downsampled_near);
				GPU_framebuffer_texture_detach(fx->dof_half_downsampled_far);
				GPU_framebuffer_texture_detach(fx->dof_nearfar_coc);
				GPU_framebuffer_texture_unbind(fx->gbuffer, fx->dof_half_downsampled_near);

				numslots = 0;
			}

			/* second pass, shoot quads for every pixel in the downsampled buffers, scaling according
			 * to circle of confusion */
			{
				int rendertargetdim[2] = {fx->dof_downsampled_w, fx->dof_downsampled_h};
				float selection[2] = {0.0f, 1.0f};

				GPUDOFHQPassTwoInterface *interface = GPU_fx_shader_get_interface(dof_shader_pass2);

				Batch_set_program(fx->point_batch, GPU_shader_get_program(dof_shader_pass2), GPU_shader_get_interface(dof_shader_pass2));

				GPU_texture_bind(fx->dof_nearfar_coc, numslots++);
				GPU_texture_bind(fx->dof_half_downsampled_far, numslots++);
				GPU_texture_bind(fx->dof_half_downsampled_near, numslots++);

				GPU_shader_uniform_vector(dof_shader_pass2, interface->dof_uniform, 4, 1, dof_params);
				GPU_shader_uniform_vector_int(dof_shader_pass2, interface->rendertargetdim_uniform, 2, 1, rendertargetdim);
				GPU_shader_uniform_vector(dof_shader_pass2, interface->select_uniform, 2, 1, selection);
				GPU_shader_uniform_texture(dof_shader_pass2, interface->coc_uniform, fx->dof_nearfar_coc);
				GPU_shader_uniform_texture(dof_shader_pass2, interface->color_uniform, fx->dof_half_downsampled_far);
<<<<<<< HEAD
				GPU_texture_filter_mode(fx->dof_half_downsampled_far, false, false, false);
=======
				GPU_texture_filter_mode(fx->dof_half_downsampled_far, false);
>>>>>>> 41c4c3f8

				/* target is the downsampled coc buffer */
				GPU_framebuffer_texture_attach(fx->gbuffer, fx->dof_far_blur, 0, 0);
				GPU_texture_bind_as_framebuffer(fx->dof_far_blur);

				glDisable(GL_DEPTH_TEST);
				glEnable(GL_BLEND);
				glBlendFunc(GL_ONE, GL_ONE);
				glPointSize(1.0f);
				/* have to clear the buffer unfortunately */
				glClearColor(0.0, 0.0, 0.0, 0.0);
				glClear(GL_COLOR_BUFFER_BIT);
				/* the draw call we all waited for, draw a point per pixel, scaled per circle of confusion */
				Batch_draw_stupid_instanced(fx->point_batch, 0, fx->dof_downsampled_w * fx->dof_downsampled_h, 0, 0, NULL, NULL);

				GPU_texture_unbind(fx->dof_half_downsampled_far);
				GPU_framebuffer_texture_detach(fx->dof_far_blur);

<<<<<<< HEAD
				GPU_shader_uniform_texture(dof_shader_pass2, interface->color_uniform, fx->dof_half_downsampled_near);
				GPU_texture_filter_mode(fx->dof_half_downsampled_near, false, false, false);

=======
>>>>>>> 41c4c3f8
				selection[0] = 1.0f;
				selection[1] = 0.0f;

				GPU_shader_uniform_vector(dof_shader_pass2, interface->select_uniform, 2, 1, selection);
				GPU_shader_uniform_texture(dof_shader_pass2, interface->color_uniform, fx->dof_half_downsampled_near);
				GPU_texture_filter_mode(fx->dof_half_downsampled_near, false);

				GPU_framebuffer_texture_attach(fx->gbuffer, fx->dof_near_blur, 0, 0);
				/* have to clear the buffer unfortunately */
				glClear(GL_COLOR_BUFFER_BIT);
				/* the draw call we all waited for, draw a point per pixel, scaled per circle of confusion */
				Batch_draw_stupid_instanced(fx->point_batch, 0, fx->dof_downsampled_w * fx->dof_downsampled_h, 0, 0, NULL, NULL);
				Batch_done_using_program(fx->point_batch);

				/* disable bindings */
				glBlendFunc(GL_SRC_ALPHA, GL_ONE_MINUS_SRC_ALPHA);
				glDisable(GL_BLEND);

				GPU_framebuffer_texture_detach(fx->dof_near_blur);

				GPU_texture_unbind(fx->dof_half_downsampled_near);
				GPU_texture_unbind(fx->dof_nearfar_coc);

				GPU_framebuffer_texture_unbind(fx->gbuffer, fx->dof_far_blur);
				numslots = 0;
			}

			/* third pass, accumulate the near/far blur fields */
			{
				float invrendertargetdim[2] = {1.0f / fx->dof_downsampled_w, 1.0f / fx->dof_downsampled_h};

				GPUDOFHQPassThreeInterface *interface = GPU_fx_shader_get_interface(dof_shader_pass3);

				Batch_set_program(fx->quad_batch, GPU_shader_get_program(dof_shader_pass3), GPU_shader_get_interface(dof_shader_pass3));

				GPU_shader_uniform_vector(dof_shader_pass3, interface->dof_uniform, 4, 1, dof_params);

				GPU_shader_uniform_vector(dof_shader_pass3, interface->invrendertargetdim_uniform, 2, 1, invrendertargetdim);
				GPU_shader_uniform_vector(dof_shader_pass3, interface->viewvecs_uniform, 4, 3, viewvecs[0]);

				GPU_texture_bind(fx->dof_near_blur, numslots++);
				GPU_shader_uniform_texture(dof_shader_pass3, interface->near_uniform, fx->dof_near_blur);
<<<<<<< HEAD
				GPU_texture_filter_mode(fx->dof_near_blur, false, true, false);

				GPU_texture_bind(fx->dof_far_blur, numslots++);
				GPU_shader_uniform_texture(dof_shader_pass3, interface->far_uniform, fx->dof_far_blur);
				GPU_texture_filter_mode(fx->dof_far_blur, false, true, false);

				GPU_texture_bind(fx->depth_buffer, numslots++);
				GPU_texture_filter_mode(fx->depth_buffer, false, false, false);
=======
				GPU_texture_filter_mode(fx->dof_near_blur, true);

				GPU_texture_bind(fx->dof_far_blur, numslots++);
				GPU_shader_uniform_texture(dof_shader_pass3, interface->far_uniform, fx->dof_far_blur);
				GPU_texture_filter_mode(fx->dof_far_blur, true);

				GPU_texture_bind(fx->depth_buffer, numslots++);
				GPU_texture_compare_mode(fx->depth_buffer, false);
				GPU_texture_filter_mode(fx->depth_buffer, false);
>>>>>>> 41c4c3f8
				GPU_shader_uniform_texture(dof_shader_pass3, interface->depth_uniform, fx->depth_buffer);

				GPU_texture_bind(src, numslots++);
				GPU_shader_uniform_texture(dof_shader_pass3, interface->color_uniform, src);

				/* if this is the last pass, prepare for rendering on the frambuffer */
				gpu_fx_bind_render_target(&passes_left, fx, ofs, target);

				Batch_draw(fx->quad_batch);

				/* disable bindings */
				GPU_texture_unbind(fx->dof_near_blur);
				GPU_texture_unbind(fx->dof_far_blur);
				GPU_texture_unbind(src);
<<<<<<< HEAD
				GPU_texture_filter_mode(fx->depth_buffer, true, false, false);
=======
				GPU_texture_compare_mode(fx->depth_buffer, true);
>>>>>>> 41c4c3f8
				GPU_texture_unbind(fx->depth_buffer);

				/* may not be attached, in that case this just returns */
				if (target) {
					GPU_framebuffer_texture_detach(target);
					if (ofs) {
						GPU_offscreen_bind(ofs, false);
					}
					else {
						GPU_framebuffer_restore();
					}
				}

				numslots = 0;
			}
		}
		else {
			GPUShader *dof_shader_pass1, *dof_shader_pass2, *dof_shader_pass3, *dof_shader_pass4, *dof_shader_pass5;

			/* DOF effect has many passes but most of them are performed
			 * on a texture whose dimensions are 4 times less than the original
			 * (16 times lower than original screen resolution).
			 * Technique used is not very exact but should be fast enough and is based
			 * on "Practical Post-Process Depth of Field"
			 * see http://http.developer.nvidia.com/GPUGems3/gpugems3_ch28.html */
			dof_shader_pass1 = GPU_shader_get_builtin_fx_shader(GPU_SHADER_FX_DEPTH_OF_FIELD_PASS_ONE, is_persp);
			dof_shader_pass2 = GPU_shader_get_builtin_fx_shader(GPU_SHADER_FX_DEPTH_OF_FIELD_PASS_TWO, is_persp);
			dof_shader_pass3 = GPU_shader_get_builtin_fx_shader(GPU_SHADER_FX_DEPTH_OF_FIELD_PASS_THREE, is_persp);
			dof_shader_pass4 = GPU_shader_get_builtin_fx_shader(GPU_SHADER_FX_DEPTH_OF_FIELD_PASS_FOUR, is_persp);
			dof_shader_pass5 = GPU_shader_get_builtin_fx_shader(GPU_SHADER_FX_DEPTH_OF_FIELD_PASS_FIVE, is_persp);

			/* error occured, restore framebuffers and return */
			if (!(dof_shader_pass1 && dof_shader_pass2 && dof_shader_pass3 && dof_shader_pass4 && dof_shader_pass5)) {
				GPU_framebuffer_texture_unbind(fx->gbuffer, NULL);
				GPU_framebuffer_restore();

				GPU_shader_unbind();
				return false;
			}

			/* pass first, first level of blur in low res buffer */
			{
				float invrendertargetdim[2] = {1.0f / fx->gbuffer_dim[0], 1.0f / fx->gbuffer_dim[1]};

				GPUDOFPassOneInterface *interface = GPU_fx_shader_get_interface(dof_shader_pass1);

				Batch_set_program(fx->quad_batch, GPU_shader_get_program(dof_shader_pass1), GPU_shader_get_interface(dof_shader_pass1));

				GPU_shader_uniform_vector(dof_shader_pass1, interface->dof_uniform, 4, 1, dof_params);
				GPU_shader_uniform_vector(dof_shader_pass1, interface->invrendertargetdim_uniform, 2, 1, invrendertargetdim);
				GPU_shader_uniform_vector(dof_shader_pass1, interface->viewvecs_uniform, 4, 3, viewvecs[0]);

				GPU_texture_bind(src, numslots++);
				GPU_shader_uniform_texture(dof_shader_pass1, interface->color_uniform, src);

				GPU_texture_bind(fx->depth_buffer, numslots++);
<<<<<<< HEAD
				GPU_texture_filter_mode(fx->depth_buffer, false, true, false);
=======
				GPU_texture_compare_mode(fx->depth_buffer, false);
				GPU_texture_filter_mode(fx->depth_buffer, true);
>>>>>>> 41c4c3f8
				GPU_shader_uniform_texture(dof_shader_pass1, interface->depth_uniform, fx->depth_buffer);

				/* target is the downsampled coc buffer */
				GPU_framebuffer_texture_attach(fx->gbuffer, fx->dof_near_coc_buffer, 0, 0);
				/* binding takes care of setting the viewport to the downsampled size */
				GPU_texture_bind_as_framebuffer(fx->dof_near_coc_buffer);

				Batch_draw(fx->quad_batch);
				/* disable bindings */
				GPU_texture_unbind(src);
<<<<<<< HEAD
				GPU_texture_filter_mode(fx->depth_buffer, true, false, false);
=======
				GPU_texture_compare_mode(fx->depth_buffer, true);
				GPU_texture_filter_mode(fx->depth_buffer, false);
>>>>>>> 41c4c3f8
				GPU_texture_unbind(fx->depth_buffer);

				GPU_framebuffer_texture_detach(fx->dof_near_coc_buffer);
				numslots = 0;
			}

			/* second pass, gaussian blur the downsampled image */
			{
				float invrendertargetdim[2] = {1.0f / GPU_texture_width(fx->dof_near_coc_blurred_buffer),
				                               1.0f / GPU_texture_height(fx->dof_near_coc_blurred_buffer)};
				float tmp = invrendertargetdim[0];
				invrendertargetdim[0] = 0.0f;

				GPUDOFPassTwoInterface *interface = GPU_fx_shader_get_interface(dof_shader_pass2);

				dof_params[2] = GPU_texture_width(fx->dof_near_coc_blurred_buffer) / (scale_camera * fx_dof->sensor);

				/* Blurring vertically */
				Batch_set_program(fx->quad_batch, GPU_shader_get_program(dof_shader_pass2), GPU_shader_get_interface(dof_shader_pass2));

				GPU_shader_uniform_vector(dof_shader_pass2, interface->dof_uniform, 4, 1, dof_params);
				GPU_shader_uniform_vector(dof_shader_pass2, interface->invrendertargetdim_uniform, 2, 1, invrendertargetdim);
				GPU_shader_uniform_vector(dof_shader_pass2, interface->viewvecs_uniform, 4, 3, viewvecs[0]);

				GPU_texture_bind(fx->depth_buffer, numslots++);
<<<<<<< HEAD
				GPU_texture_filter_mode(fx->depth_buffer, false, true, false);
=======
				GPU_texture_compare_mode(fx->depth_buffer, false);
				GPU_texture_filter_mode(fx->depth_buffer, true);
>>>>>>> 41c4c3f8
				GPU_shader_uniform_texture(dof_shader_pass2, interface->depth_uniform, fx->depth_buffer);

				GPU_texture_bind(fx->dof_near_coc_buffer, numslots++);
				GPU_shader_uniform_texture(dof_shader_pass2, interface->color_uniform, fx->dof_near_coc_buffer);

				/* use final buffer as a temp here */
				GPU_framebuffer_texture_attach(fx->gbuffer, fx->dof_near_coc_final_buffer, 0, 0);

				/* Drawing quad */
				Batch_draw(fx->quad_batch);

				/* Rebind Shader */
				Batch_set_program(fx->quad_batch, GPU_shader_get_program(dof_shader_pass2), GPU_shader_get_interface(dof_shader_pass2));

				/* *unbind/detach */
				GPU_texture_unbind(fx->dof_near_coc_buffer);

				GPU_framebuffer_texture_detach(fx->dof_near_coc_final_buffer);

				/* Blurring horizontally */
				invrendertargetdim[0] = tmp;
				invrendertargetdim[1] = 0.0f;
				GPU_shader_uniform_vector(dof_shader_pass2, interface->invrendertargetdim_uniform, 2, 1, invrendertargetdim);

				GPU_texture_bind(fx->dof_near_coc_final_buffer, numslots++);
				GPU_shader_uniform_texture(dof_shader_pass2, interface->color_uniform, fx->dof_near_coc_final_buffer);

				GPU_framebuffer_texture_attach(fx->gbuffer, fx->dof_near_coc_blurred_buffer, 0, 0);

				Batch_draw(fx->quad_batch);

				/* *unbind/detach */
<<<<<<< HEAD
				GPU_texture_filter_mode(fx->depth_buffer, true, false, false);
=======
				GPU_texture_compare_mode(fx->depth_buffer, true);
				GPU_texture_filter_mode(fx->depth_buffer, false);
>>>>>>> 41c4c3f8
				GPU_texture_unbind(fx->depth_buffer);

				GPU_texture_unbind(fx->dof_near_coc_final_buffer);
				GPU_framebuffer_texture_detach(fx->dof_near_coc_blurred_buffer);

				dof_params[2] = fx->gbuffer_dim[0] / (scale_camera * fx_dof->sensor);

				numslots = 0;
			}

			/* third pass, calculate near coc */
			{
				GPUDOFPassThreeInterface *interface = GPU_fx_shader_get_interface(dof_shader_pass3);

				Batch_set_program(fx->quad_batch, GPU_shader_get_program(dof_shader_pass3), GPU_shader_get_interface(dof_shader_pass3));

				GPU_texture_bind(fx->dof_near_coc_buffer, numslots++);
				GPU_shader_uniform_texture(dof_shader_pass3, interface->near_coc_downsampled, fx->dof_near_coc_buffer);

				GPU_texture_bind(fx->dof_near_coc_blurred_buffer, numslots++);
				GPU_shader_uniform_texture(dof_shader_pass3, interface->near_coc_blurred, fx->dof_near_coc_blurred_buffer);

				GPU_framebuffer_texture_attach(fx->gbuffer, fx->dof_near_coc_final_buffer, 0, 0);

				Batch_draw(fx->quad_batch);
				/* disable bindings */
				GPU_texture_unbind(fx->dof_near_coc_buffer);
				GPU_texture_unbind(fx->dof_near_coc_blurred_buffer);

				/* unbinding here restores the size to the original */
				GPU_framebuffer_texture_detach(fx->dof_near_coc_final_buffer);

				numslots = 0;
			}

			/* fourth pass blur final coc once to eliminate discontinuities */
			{
				float invrendertargetdim[2] = {1.0f / GPU_texture_width(fx->dof_near_coc_blurred_buffer),
				                               1.0f / GPU_texture_height(fx->dof_near_coc_blurred_buffer)};

				GPUDOFPassFourInterface *interface = GPU_fx_shader_get_interface(dof_shader_pass4);

				Batch_set_program(fx->quad_batch, GPU_shader_get_program(dof_shader_pass4), GPU_shader_get_interface(dof_shader_pass4));

				GPU_texture_bind(fx->dof_near_coc_final_buffer, numslots++);
				GPU_shader_uniform_texture(dof_shader_pass4, interface->near_coc_downsampled, fx->dof_near_coc_final_buffer);
				GPU_shader_uniform_vector(dof_shader_pass4, interface->invrendertargetdim_uniform, 2, 1, invrendertargetdim);

				GPU_framebuffer_texture_attach(fx->gbuffer, fx->dof_near_coc_buffer, 0, 0);

				Batch_draw(fx->quad_batch);
				/* disable bindings */
				GPU_texture_unbind(fx->dof_near_coc_final_buffer);

				/* unbinding here restores the size to the original */
				GPU_framebuffer_texture_unbind(fx->gbuffer, fx->dof_near_coc_buffer);
				GPU_framebuffer_texture_detach(fx->dof_near_coc_buffer);

				numslots = 0;
			}

			/* final pass, merge blurred layers according to final calculated coc */
			{
				float invrendertargetdim[2] = {1.0f / fx->gbuffer_dim[0], 1.0f / fx->gbuffer_dim[1]};

				GPUDOFPassFiveInterface *interface = GPU_fx_shader_get_interface(dof_shader_pass5);

				Batch_set_program(fx->quad_batch, GPU_shader_get_program(dof_shader_pass5), GPU_shader_get_interface(dof_shader_pass5));

				GPU_shader_uniform_vector(dof_shader_pass5, interface->dof_uniform, 4, 1, dof_params);
				GPU_shader_uniform_vector(dof_shader_pass5, interface->invrendertargetdim_uniform, 2, 1, invrendertargetdim);
				GPU_shader_uniform_vector(dof_shader_pass5, interface->viewvecs_uniform, 4, 3, viewvecs[0]);

				GPU_texture_bind(src, numslots++);
				GPU_shader_uniform_texture(dof_shader_pass5, interface->original_uniform, src);

				GPU_texture_bind(fx->dof_near_coc_blurred_buffer, numslots++);
				GPU_shader_uniform_texture(dof_shader_pass5, interface->high_blurred_uniform, fx->dof_near_coc_blurred_buffer);

				GPU_texture_bind(fx->dof_near_coc_buffer, numslots++);
				GPU_shader_uniform_texture(dof_shader_pass5, interface->medium_blurred_uniform, fx->dof_near_coc_buffer);

				GPU_texture_bind(fx->depth_buffer, numslots++);
<<<<<<< HEAD
				GPU_texture_filter_mode(fx->depth_buffer, false, true, false);
=======
				GPU_texture_compare_mode(fx->depth_buffer, false);
				GPU_texture_filter_mode(fx->depth_buffer, true);
>>>>>>> 41c4c3f8
				GPU_shader_uniform_texture(dof_shader_pass5, interface->depth_uniform, fx->depth_buffer);

				/* if this is the last pass, prepare for rendering on the frambuffer */
				gpu_fx_bind_render_target(&passes_left, fx, ofs, target);

				Batch_draw(fx->quad_batch);
				/* disable bindings */
				GPU_texture_unbind(fx->dof_near_coc_buffer);
				GPU_texture_unbind(fx->dof_near_coc_blurred_buffer);
				GPU_texture_unbind(src);
<<<<<<< HEAD
				GPU_texture_filter_mode(fx->depth_buffer, true, false, false);
=======
				GPU_texture_compare_mode(fx->depth_buffer, true);
				GPU_texture_filter_mode(fx->depth_buffer, false);
>>>>>>> 41c4c3f8
				GPU_texture_unbind(fx->depth_buffer);

				/* may not be attached, in that case this just returns */
				if (target) {
					GPU_framebuffer_texture_detach(target);
					if (ofs) {
						GPU_offscreen_bind(ofs, false);
					}
					else {
						GPU_framebuffer_restore();
					}
				}

				SWAP(GPUTexture *, target, src);
				numslots = 0;
			}
		}
	}

	GPU_shader_unbind();

	return true;
}

void GPU_fx_compositor_init_dof_settings(GPUDOFSettings *fx_dof)
{
	fx_dof->fstop = 128.0f;
	fx_dof->focal_length = 1.0f;
	fx_dof->focus_distance = 1.0f;
	fx_dof->sensor = 1.0f;
	fx_dof->num_blades = 6;
}

void GPU_fx_compositor_init_ssao_settings(GPUSSAOSettings *fx_ssao)
{
	fx_ssao->factor = 1.0f;
	fx_ssao->distance_max = 0.2f;
	fx_ssao->attenuation = 1.0f;
	fx_ssao->samples = 20;
}

void GPU_fx_shader_init_interface(GPUShader *shader, GPUFXShaderEffect effect)
{
	if (!shader)
		return;

	switch (effect) {
		case GPU_SHADER_FX_SSAO:
		{
			GPUSSAOShaderInterface *interface = MEM_mallocN(sizeof(GPUSSAOShaderInterface), "GPUSSAOShaderInterface");

			interface->ssao_uniform = GPU_shader_get_uniform(shader, "ssao_params");
			interface->ssao_color_uniform = GPU_shader_get_uniform(shader, "ssao_color");
			interface->color_uniform = GPU_shader_get_uniform(shader, "colorbuffer");
			interface->depth_uniform = GPU_shader_get_uniform(shader, "depthbuffer");
			interface->viewvecs_uniform = GPU_shader_get_uniform(shader, "viewvecs");
			interface->ssao_sample_params_uniform = GPU_shader_get_uniform(shader, "ssao_sample_params");
			interface->ssao_concentric_tex = GPU_shader_get_uniform(shader, "ssao_concentric_tex");
			interface->ssao_jitter_uniform = GPU_shader_get_uniform(shader, "jitter_tex");

			GPU_fx_shader_set_interface(shader, interface);
			break;
		}

		case GPU_SHADER_FX_DEPTH_OF_FIELD_HQ_PASS_ONE:
		{
			GPUDOFHQPassOneInterface *interface = MEM_mallocN(sizeof(GPUDOFHQPassOneInterface), "GPUDOFHQPassOneInterface");

			interface->invrendertargetdim_uniform = GPU_shader_get_uniform(shader, "invrendertargetdim");
			interface->color_uniform = GPU_shader_get_uniform(shader, "colorbuffer");
			interface->dof_uniform = GPU_shader_get_uniform(shader, "dof_params");
			interface->depth_uniform = GPU_shader_get_uniform(shader, "depthbuffer");
			interface->viewvecs_uniform = GPU_shader_get_uniform(shader, "viewvecs");

			GPU_fx_shader_set_interface(shader, interface);
			break;
		}

		case GPU_SHADER_FX_DEPTH_OF_FIELD_HQ_PASS_TWO:
		{
			GPUDOFHQPassTwoInterface *interface = MEM_mallocN(sizeof(GPUDOFHQPassTwoInterface), "GPUDOFHQPassTwoInterface");

			interface->rendertargetdim_uniform = GPU_shader_get_uniform(shader, "rendertargetdim");
			interface->color_uniform = GPU_shader_get_uniform(shader, "colorbuffer");
			interface->coc_uniform = GPU_shader_get_uniform(shader, "cocbuffer");
			interface->select_uniform = GPU_shader_get_uniform(shader, "layerselection");
			interface->dof_uniform = GPU_shader_get_uniform(shader, "dof_params");

			GPU_fx_shader_set_interface(shader, interface);
			break;
		}

		case GPU_SHADER_FX_DEPTH_OF_FIELD_HQ_PASS_THREE:
		{
			GPUDOFHQPassThreeInterface *interface = MEM_mallocN(sizeof(GPUDOFHQPassThreeInterface), "GPUDOFHQPassThreeInterface");

			interface->dof_uniform = GPU_shader_get_uniform(shader, "dof_params");
			interface->invrendertargetdim_uniform = GPU_shader_get_uniform(shader, "invrendertargetdim");
			interface->color_uniform = GPU_shader_get_uniform(shader, "colorbuffer");
			interface->far_uniform = GPU_shader_get_uniform(shader, "farbuffer");
			interface->near_uniform = GPU_shader_get_uniform(shader, "nearbuffer");
			interface->viewvecs_uniform = GPU_shader_get_uniform(shader, "viewvecs");
			interface->depth_uniform = GPU_shader_get_uniform(shader, "depthbuffer");

			GPU_fx_shader_set_interface(shader, interface);
			break;
		}

		case GPU_SHADER_FX_DEPTH_OF_FIELD_PASS_ONE:
		{
			GPUDOFPassOneInterface *interface = MEM_mallocN(sizeof(GPUDOFPassOneInterface), "GPUDOFPassOneInterface");

			interface->dof_uniform = GPU_shader_get_uniform(shader, "dof_params");
			interface->invrendertargetdim_uniform = GPU_shader_get_uniform(shader, "invrendertargetdim");
			interface->color_uniform = GPU_shader_get_uniform(shader, "colorbuffer");
			interface->depth_uniform = GPU_shader_get_uniform(shader, "depthbuffer");
			interface->viewvecs_uniform = GPU_shader_get_uniform(shader, "viewvecs");

			GPU_fx_shader_set_interface(shader, interface);
			break;
		}
		case GPU_SHADER_FX_DEPTH_OF_FIELD_PASS_TWO:
		{
			GPUDOFPassTwoInterface *interface = MEM_mallocN(sizeof(GPUDOFPassTwoInterface), "GPUDOFPassTwoInterface");

			interface->dof_uniform = GPU_shader_get_uniform(shader, "dof_params");
			interface->invrendertargetdim_uniform = GPU_shader_get_uniform(shader, "invrendertargetdim");
			interface->color_uniform = GPU_shader_get_uniform(shader, "colorbuffer");
			interface->depth_uniform = GPU_shader_get_uniform(shader, "depthbuffer");
			interface->viewvecs_uniform = GPU_shader_get_uniform(shader, "viewvecs");

			GPU_fx_shader_set_interface(shader, interface);
			break;
		}
		case GPU_SHADER_FX_DEPTH_OF_FIELD_PASS_THREE:
		{
			GPUDOFPassThreeInterface *interface = MEM_mallocN(sizeof(GPUDOFPassThreeInterface), "GPUDOFPassThreeInterface");

			interface->near_coc_downsampled = GPU_shader_get_uniform(shader, "colorbuffer");
			interface->near_coc_blurred = GPU_shader_get_uniform(shader, "blurredcolorbuffer");

			GPU_fx_shader_set_interface(shader, interface);
			break;
		}
		case GPU_SHADER_FX_DEPTH_OF_FIELD_PASS_FOUR:
		{
			GPUDOFPassFourInterface *interface = MEM_mallocN(sizeof(GPUDOFPassFourInterface), "GPUDOFPassFourInterface");

			interface->near_coc_downsampled = GPU_shader_get_uniform(shader, "colorbuffer");
			interface->invrendertargetdim_uniform = GPU_shader_get_uniform(shader, "invrendertargetdim");

			GPU_fx_shader_set_interface(shader, interface);
			break;
		}
		case GPU_SHADER_FX_DEPTH_OF_FIELD_PASS_FIVE:
		{
			GPUDOFPassFiveInterface *interface = MEM_mallocN(sizeof(GPUDOFPassFiveInterface), "GPUDOFPassFiveInterface");

			interface->medium_blurred_uniform = GPU_shader_get_uniform(shader, "mblurredcolorbuffer");
			interface->high_blurred_uniform = GPU_shader_get_uniform(shader, "blurredcolorbuffer");
			interface->dof_uniform = GPU_shader_get_uniform(shader, "dof_params");
			interface->invrendertargetdim_uniform = GPU_shader_get_uniform(shader, "invrendertargetdim");
			interface->original_uniform = GPU_shader_get_uniform(shader, "colorbuffer");
			interface->depth_uniform = GPU_shader_get_uniform(shader, "depthbuffer");
			interface->viewvecs_uniform = GPU_shader_get_uniform(shader, "viewvecs");

			GPU_fx_shader_set_interface(shader, interface);
			break;
		}

		case GPU_SHADER_FX_DEPTH_RESOLVE:
		{
			GPUDepthResolveInterface *interface = MEM_mallocN(sizeof(GPUDepthResolveInterface), "GPUDepthResolveInterface");

			interface->depth_uniform = GPU_shader_get_uniform(shader, "depthbuffer");

			GPU_fx_shader_set_interface(shader, interface);
			break;
		}

		default:
			break;
	}
}
<|MERGE_RESOLUTION|>--- conflicted
+++ resolved
@@ -735,24 +735,16 @@
 		Batch_set_program(fx->quad_batch, GPU_shader_get_program(depth_resolve_shader), GPU_shader_get_interface(depth_resolve_shader));
 
 		GPU_texture_bind(fx->depth_buffer_xray, 0);
-<<<<<<< HEAD
-		GPU_texture_filter_mode(fx->depth_buffer_xray, false, true, false);
-=======
 		GPU_texture_compare_mode(fx->depth_buffer_xray, false);
 		GPU_texture_filter_mode(fx->depth_buffer_xray, true);
->>>>>>> 41c4c3f8
 		GPU_shader_uniform_texture(depth_resolve_shader, interface->depth_uniform, fx->depth_buffer_xray);
 
 		/* draw */
 		Batch_draw(fx->quad_batch);
 
 		/* disable bindings */
-<<<<<<< HEAD
-		GPU_texture_filter_mode(fx->depth_buffer_xray, true, false, false);
-=======
 		GPU_texture_compare_mode(fx->depth_buffer_xray, true);
 		GPU_texture_filter_mode(fx->depth_buffer_xray, false);
->>>>>>> 41c4c3f8
 		GPU_texture_unbind(fx->depth_buffer_xray);
 
 		GPU_shader_unbind();
@@ -857,12 +849,8 @@
 			GPU_shader_uniform_texture(ssao_shader, interface->color_uniform, src);
 
 			GPU_texture_bind(fx->depth_buffer, numslots++);
-<<<<<<< HEAD
-			GPU_texture_filter_mode(fx->depth_buffer, false, true, false);
-=======
 			GPU_texture_compare_mode(fx->depth_buffer, false);
 			GPU_texture_filter_mode(fx->depth_buffer, true);
->>>>>>> 41c4c3f8
 			GPU_shader_uniform_texture(ssao_shader, interface->depth_uniform, fx->depth_buffer);
 
 			GPU_texture_bind(fx->jitter_buffer, numslots++);
@@ -878,12 +866,8 @@
 
 			/* disable bindings */
 			GPU_texture_unbind(src);
-<<<<<<< HEAD
-			GPU_texture_filter_mode(fx->depth_buffer, true, false, false);
-=======
 			GPU_texture_compare_mode(fx->depth_buffer, true);
 			GPU_texture_filter_mode(fx->depth_buffer, false);
->>>>>>> 41c4c3f8
 			GPU_texture_unbind(fx->depth_buffer);
 			GPU_texture_unbind(fx->jitter_buffer);
 			GPU_texture_unbind(fx->ssao_spiral_samples_tex);
@@ -956,21 +940,13 @@
 				GPU_shader_uniform_vector(dof_shader_pass1, interface->invrendertargetdim_uniform, 2, 1, invrendertargetdim);
 
 				GPU_texture_bind(fx->depth_buffer, numslots++);
-<<<<<<< HEAD
-				GPU_texture_filter_mode(fx->depth_buffer, false, false, false);
-=======
 				GPU_texture_compare_mode(fx->depth_buffer, false);
 				GPU_texture_filter_mode(fx->depth_buffer, false);
->>>>>>> 41c4c3f8
 				GPU_shader_uniform_texture(dof_shader_pass1, interface->depth_uniform, fx->depth_buffer);
 
 				GPU_texture_bind(src, numslots++);
 				/* disable filtering for the texture so custom downsample can do the right thing */
-<<<<<<< HEAD
-				GPU_texture_filter_mode(src, false, false, false);
-=======
 				GPU_texture_filter_mode(src, false);
->>>>>>> 41c4c3f8
 				GPU_shader_uniform_texture(dof_shader_pass2, interface->color_uniform, src);
 
 				/* target is the downsampled coc buffer */
@@ -985,16 +961,10 @@
 				Batch_draw(fx->quad_batch);
 
 				/* disable bindings */
-<<<<<<< HEAD
-				GPU_texture_filter_mode(src, false, true, false);
-				GPU_texture_unbind(src);
-				GPU_texture_filter_mode(fx->depth_buffer, true, false, false);
-=======
 				GPU_texture_filter_mode(src, true);
 				GPU_texture_unbind(src);
 				GPU_texture_compare_mode(fx->depth_buffer, true);
 				GPU_texture_filter_mode(fx->depth_buffer, false);
->>>>>>> 41c4c3f8
 				GPU_texture_unbind(fx->depth_buffer);
 
 				GPU_framebuffer_texture_detach(fx->dof_half_downsampled_near);
@@ -1024,11 +994,7 @@
 				GPU_shader_uniform_vector(dof_shader_pass2, interface->select_uniform, 2, 1, selection);
 				GPU_shader_uniform_texture(dof_shader_pass2, interface->coc_uniform, fx->dof_nearfar_coc);
 				GPU_shader_uniform_texture(dof_shader_pass2, interface->color_uniform, fx->dof_half_downsampled_far);
-<<<<<<< HEAD
-				GPU_texture_filter_mode(fx->dof_half_downsampled_far, false, false, false);
-=======
 				GPU_texture_filter_mode(fx->dof_half_downsampled_far, false);
->>>>>>> 41c4c3f8
 
 				/* target is the downsampled coc buffer */
 				GPU_framebuffer_texture_attach(fx->gbuffer, fx->dof_far_blur, 0, 0);
@@ -1047,12 +1013,6 @@
 				GPU_texture_unbind(fx->dof_half_downsampled_far);
 				GPU_framebuffer_texture_detach(fx->dof_far_blur);
 
-<<<<<<< HEAD
-				GPU_shader_uniform_texture(dof_shader_pass2, interface->color_uniform, fx->dof_half_downsampled_near);
-				GPU_texture_filter_mode(fx->dof_half_downsampled_near, false, false, false);
-
-=======
->>>>>>> 41c4c3f8
 				selection[0] = 1.0f;
 				selection[1] = 0.0f;
 
@@ -1095,16 +1055,6 @@
 
 				GPU_texture_bind(fx->dof_near_blur, numslots++);
 				GPU_shader_uniform_texture(dof_shader_pass3, interface->near_uniform, fx->dof_near_blur);
-<<<<<<< HEAD
-				GPU_texture_filter_mode(fx->dof_near_blur, false, true, false);
-
-				GPU_texture_bind(fx->dof_far_blur, numslots++);
-				GPU_shader_uniform_texture(dof_shader_pass3, interface->far_uniform, fx->dof_far_blur);
-				GPU_texture_filter_mode(fx->dof_far_blur, false, true, false);
-
-				GPU_texture_bind(fx->depth_buffer, numslots++);
-				GPU_texture_filter_mode(fx->depth_buffer, false, false, false);
-=======
 				GPU_texture_filter_mode(fx->dof_near_blur, true);
 
 				GPU_texture_bind(fx->dof_far_blur, numslots++);
@@ -1114,7 +1064,6 @@
 				GPU_texture_bind(fx->depth_buffer, numslots++);
 				GPU_texture_compare_mode(fx->depth_buffer, false);
 				GPU_texture_filter_mode(fx->depth_buffer, false);
->>>>>>> 41c4c3f8
 				GPU_shader_uniform_texture(dof_shader_pass3, interface->depth_uniform, fx->depth_buffer);
 
 				GPU_texture_bind(src, numslots++);
@@ -1129,11 +1078,7 @@
 				GPU_texture_unbind(fx->dof_near_blur);
 				GPU_texture_unbind(fx->dof_far_blur);
 				GPU_texture_unbind(src);
-<<<<<<< HEAD
-				GPU_texture_filter_mode(fx->depth_buffer, true, false, false);
-=======
 				GPU_texture_compare_mode(fx->depth_buffer, true);
->>>>>>> 41c4c3f8
 				GPU_texture_unbind(fx->depth_buffer);
 
 				/* may not be attached, in that case this just returns */
@@ -1190,12 +1135,8 @@
 				GPU_shader_uniform_texture(dof_shader_pass1, interface->color_uniform, src);
 
 				GPU_texture_bind(fx->depth_buffer, numslots++);
-<<<<<<< HEAD
-				GPU_texture_filter_mode(fx->depth_buffer, false, true, false);
-=======
 				GPU_texture_compare_mode(fx->depth_buffer, false);
 				GPU_texture_filter_mode(fx->depth_buffer, true);
->>>>>>> 41c4c3f8
 				GPU_shader_uniform_texture(dof_shader_pass1, interface->depth_uniform, fx->depth_buffer);
 
 				/* target is the downsampled coc buffer */
@@ -1206,12 +1147,8 @@
 				Batch_draw(fx->quad_batch);
 				/* disable bindings */
 				GPU_texture_unbind(src);
-<<<<<<< HEAD
-				GPU_texture_filter_mode(fx->depth_buffer, true, false, false);
-=======
 				GPU_texture_compare_mode(fx->depth_buffer, true);
 				GPU_texture_filter_mode(fx->depth_buffer, false);
->>>>>>> 41c4c3f8
 				GPU_texture_unbind(fx->depth_buffer);
 
 				GPU_framebuffer_texture_detach(fx->dof_near_coc_buffer);
@@ -1237,12 +1174,8 @@
 				GPU_shader_uniform_vector(dof_shader_pass2, interface->viewvecs_uniform, 4, 3, viewvecs[0]);
 
 				GPU_texture_bind(fx->depth_buffer, numslots++);
-<<<<<<< HEAD
-				GPU_texture_filter_mode(fx->depth_buffer, false, true, false);
-=======
 				GPU_texture_compare_mode(fx->depth_buffer, false);
 				GPU_texture_filter_mode(fx->depth_buffer, true);
->>>>>>> 41c4c3f8
 				GPU_shader_uniform_texture(dof_shader_pass2, interface->depth_uniform, fx->depth_buffer);
 
 				GPU_texture_bind(fx->dof_near_coc_buffer, numslots++);
@@ -1275,12 +1208,8 @@
 				Batch_draw(fx->quad_batch);
 
 				/* *unbind/detach */
-<<<<<<< HEAD
-				GPU_texture_filter_mode(fx->depth_buffer, true, false, false);
-=======
 				GPU_texture_compare_mode(fx->depth_buffer, true);
 				GPU_texture_filter_mode(fx->depth_buffer, false);
->>>>>>> 41c4c3f8
 				GPU_texture_unbind(fx->depth_buffer);
 
 				GPU_texture_unbind(fx->dof_near_coc_final_buffer);
@@ -1364,12 +1293,8 @@
 				GPU_shader_uniform_texture(dof_shader_pass5, interface->medium_blurred_uniform, fx->dof_near_coc_buffer);
 
 				GPU_texture_bind(fx->depth_buffer, numslots++);
-<<<<<<< HEAD
-				GPU_texture_filter_mode(fx->depth_buffer, false, true, false);
-=======
 				GPU_texture_compare_mode(fx->depth_buffer, false);
 				GPU_texture_filter_mode(fx->depth_buffer, true);
->>>>>>> 41c4c3f8
 				GPU_shader_uniform_texture(dof_shader_pass5, interface->depth_uniform, fx->depth_buffer);
 
 				/* if this is the last pass, prepare for rendering on the frambuffer */
@@ -1380,12 +1305,8 @@
 				GPU_texture_unbind(fx->dof_near_coc_buffer);
 				GPU_texture_unbind(fx->dof_near_coc_blurred_buffer);
 				GPU_texture_unbind(src);
-<<<<<<< HEAD
-				GPU_texture_filter_mode(fx->depth_buffer, true, false, false);
-=======
 				GPU_texture_compare_mode(fx->depth_buffer, true);
 				GPU_texture_filter_mode(fx->depth_buffer, false);
->>>>>>> 41c4c3f8
 				GPU_texture_unbind(fx->depth_buffer);
 
 				/* may not be attached, in that case this just returns */
