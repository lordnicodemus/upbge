--- conflicted
+++ resolved
@@ -307,128 +307,20 @@
         const float diffuse[3], const float specular[3],
         int shininess, float alpha)
 {
-<<<<<<< HEAD
-#ifdef WITH_GL_PROFILE_CORE
-	return;
-#endif
-
-	float gl_diffuse[4], gl_specular[4];
-
-	if (diffuse)
-		copy_v3_v3(gl_diffuse, diffuse);
-	else
-		zero_v3(gl_diffuse);
-	gl_diffuse[3] = alpha;
-
-	if (specular)
-		copy_v3_v3(gl_specular, specular);
-	else
-		zero_v3(gl_specular);
-	gl_specular[3] = 1.0f;
-
-	glMaterialfv(GL_FRONT_AND_BACK, GL_DIFFUSE, gl_diffuse);
-	glMaterialfv(GL_FRONT_AND_BACK, GL_SPECULAR, gl_specular);
-	glMateriali(GL_FRONT_AND_BACK, GL_SHININESS, CLAMPIS(shininess, 1, 128));
-=======
 	UNUSED_VARS(diffuse, specular, shininess, alpha);
 	return;
->>>>>>> a5b3df75
 }
 
 void GPU_basic_shader_light_set(int light_num, GPULightData *light)
 {
-<<<<<<< HEAD
-#ifdef WITH_GL_PROFILE_CORE
-	return;
-#endif
-
-	int light_bit = (1 << light_num);
-
-	/* note that light position is affected by the current modelview matrix! */
-
-	GPU_MATERIAL_STATE.lights_enabled &= ~light_bit;
-	GPU_MATERIAL_STATE.lights_directional &= ~light_bit;
-
-	if (light) {
-		float position[4], diffuse[4], specular[4];
-
-		glEnable(GL_LIGHT0 + light_num);
-
-		/* position */
-		if (light->type == GPU_LIGHT_SUN) {
-			copy_v3_v3(position, light->direction);
-			position[3] = 0.0f;
-		}
-		else {
-			copy_v3_v3(position, light->position);
-			position[3] = 1.0f;
-		}
-		glLightfv(GL_LIGHT0 + light_num, GL_POSITION, position);
-
-		/* energy */
-		copy_v3_v3(diffuse, light->diffuse);
-		copy_v3_v3(specular, light->specular);
-		diffuse[3] = 1.0f;
-		specular[3] = 1.0f;
-		glLightfv(GL_LIGHT0 + light_num, GL_DIFFUSE, diffuse);
-		glLightfv(GL_LIGHT0 + light_num, GL_SPECULAR, specular);
-
-		/* attenuation */
-		if (light->type == GPU_LIGHT_SUN) {
-			glLightf(GL_LIGHT0 + light_num, GL_CONSTANT_ATTENUATION, 1.0f);
-			glLightf(GL_LIGHT0 + light_num, GL_LINEAR_ATTENUATION, 0.0f);
-			glLightf(GL_LIGHT0 + light_num, GL_QUADRATIC_ATTENUATION, 0.0f);
-		}
-		else {
-			glLightf(GL_LIGHT0 + light_num, GL_CONSTANT_ATTENUATION, light->constant_attenuation);
-			glLightf(GL_LIGHT0 + light_num, GL_LINEAR_ATTENUATION, light->linear_attenuation);
-			glLightf(GL_LIGHT0 + light_num, GL_QUADRATIC_ATTENUATION, light->quadratic_attenuation);
-		}
-
-		/* spot */
-		glLightfv(GL_LIGHT0 + light_num, GL_SPOT_DIRECTION, light->direction);
-		if (light->type == GPU_LIGHT_SPOT) {
-			glLightf(GL_LIGHT0 + light_num, GL_SPOT_CUTOFF, light->spot_cutoff);
-			glLightf(GL_LIGHT0 + light_num, GL_SPOT_EXPONENT, light->spot_exponent);
-		}
-		else {
-			glLightf(GL_LIGHT0 + light_num, GL_SPOT_CUTOFF, 180.0f);
-			glLightf(GL_LIGHT0 + light_num, GL_SPOT_EXPONENT, 0.0f);
-		}
-
-		GPU_MATERIAL_STATE.lights_enabled |= light_bit;
-		if (position[3] == 0.0f)
-			GPU_MATERIAL_STATE.lights_directional |= light_bit;
-	}
-	else {
-		/* TODO(sergey): Needs revisit. */
-		/* glsl shader needs these zero to skip them */
-		const float zero[4] = {0.0f, 0.0f, 0.0f, 0.0f};
-
-		glLightfv(GL_LIGHT0 + light_num, GL_POSITION, zero);
-		glLightfv(GL_LIGHT0 + light_num, GL_DIFFUSE, zero);
-		glLightfv(GL_LIGHT0 + light_num, GL_SPECULAR, zero);
-
-		glDisable(GL_LIGHT0 + light_num);
-	}
-=======
 	UNUSED_VARS(light_num, light);
 	return;
->>>>>>> a5b3df75
 }
 
 void GPU_basic_shader_light_set_viewer(bool local)
 {
-<<<<<<< HEAD
-#ifdef WITH_GL_PROFILE_CORE
-	return;
-#endif
-
-	glLightModeli(GL_LIGHT_MODEL_LOCAL_VIEWER, (local) ? GL_TRUE: GL_FALSE);
-=======
 	UNUSED_VARS(local);
 	return;
->>>>>>> a5b3df75
 }
 
 void GPU_basic_shader_stipple(GPUBasicShaderStipple stipple_id)
