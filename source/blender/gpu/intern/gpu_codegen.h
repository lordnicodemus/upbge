/*
 * ***** BEGIN GPL LICENSE BLOCK *****
 *
 * This program is free software; you can redistribute it and/or
 * modify it under the terms of the GNU General Public License
 * as published by the Free Software Foundation; either version 2
 * of the License, or (at your option) any later version.
 *
 * This program is distributed in the hope that it will be useful,
 * but WITHOUT ANY WARRANTY; without even the implied warranty of
 * MERCHANTABILITY or FITNESS FOR A PARTICULAR PURPOSE.  See the
 * GNU General Public License for more details.
 *
 * You should have received a copy of the GNU General Public License
 * along with this program; if not, write to the Free Software Foundation,
 * Inc., 51 Franklin Street, Fifth Floor, Boston, MA 02110-1301, USA.
 *
 * The Original Code is Copyright (C) 2005 Blender Foundation.
 * All rights reserved.
 *
 * The Original Code is: all of this file.
 *
 * Contributor(s): Brecht Van Lommel.
 *
 * ***** END GPL LICENSE BLOCK *****
 */

/** \file blender/gpu/intern/gpu_codegen.h
 *  \ingroup gpu
 */


#ifndef __GPU_CODEGEN_H__
#define __GPU_CODEGEN_H__

#include "DNA_customdata_types.h"
#include "DNA_listBase.h"
#include "GPU_material.h"
#include "GPU_glew.h"

struct ListBase;
struct GPUShader;
struct GPUOutput;
struct GPUNode;
struct GPUVertexAttribs;
struct PreviewImage;

/* Pass Generation
 *  - Takes a list of nodes and a desired output, and makes a pass. This
 *    will take ownership of the nodes and free them early if unused or
 *    at the end if used.
 */

typedef enum GPUDataSource {
	GPU_SOURCE_VEC_UNIFORM,
	GPU_SOURCE_BUILTIN,
	GPU_SOURCE_OPENGL_BUILTIN,
	GPU_SOURCE_TEX_PIXEL,
	GPU_SOURCE_TEX,
	GPU_SOURCE_ATTRIB
} GPUDataSource;

typedef enum {
	GPU_NODE_LINK_IMAGE_NONE = 0,
	GPU_NODE_LINK_IMAGE_BLENDER = 1,
	GPU_NODE_LINK_IMAGE_PREVIEW = 2,
	GPU_NODE_LINK_IMAGE_CUBE_MAP = 3
} GPUNodeLinkImage;

struct GPUNode {
	struct GPUNode *next, *prev;

	const char *name;

	/* Internal flag to mark nodes during pruning */
	bool tag;

	ListBase inputs;
	ListBase outputs;
};

struct GPUNodeLink {
	GPUNodeStack *socket;

	CustomDataType attribtype;
	const char *attribname;

	GPUNodeLinkImage image;
	bool image_isdata;

	bool texture;
	int texturesize;

	void *ptr1, *ptr2;

	bool dynamic;
	GPUDynamicType dynamictype;

	GPUType type;

	/* Refcount */
	int users;

	struct GPUTexture *dynamictex;
	struct GPUTexture **dynamictexptr;

	GPUBuiltin builtin;
	GPUOpenGLBuiltin oglbuiltin;

	struct GPUOutput *output;
};

typedef struct GPUOutput {
	struct GPUOutput *next, *prev;

	GPUNode *node;
	GPUType type;      /* data type = length of vector/matrix */
	GPUNodeLink *link; /* output link */
	int id;            /* unique id as created by code generator */
} GPUOutput;

typedef struct GPUInput {
	struct GPUInput *next, *prev;

	GPUNode *node;

	GPUType type;                /* datatype */
	GPUDataSource source;        /* data source */

	int id;                      /* unique id as created by code generator */
	int texid;                   /* number for multitexture, starting from zero */
	int attribid;                /* id for vertex attributes */
	bool bindtex;                /* input is responsible for binding the texture? */
	bool definetex;              /* input is responsible for defining the pixel? */
	int textarget;               /* GL texture target, e.g. GL_TEXTURE_2D */
	GPUType textype;             /* datatype */

	struct Image *ima;           /* image */
	struct ImageUser *iuser;     /* image user */
	struct PreviewImage *prv;    /* preview images & icons */
	bool image_isdata;           /* image does not contain color data */
	float *dynamicvec;           /* vector data in case it is dynamic */
	GPUDynamicType dynamictype;  /* origin of the dynamic uniform */
	void *dynamicdata;           /* data source of the dynamic uniform */
	struct GPUTexture *tex;      /* input texture, only set at runtime */
	struct GPUTexture **texptr;
	int shaderloc;               /* id from opengl */
	char shadername[32];         /* name in shader */

	float vec[16];               /* vector data */
	GPUNodeLink *link;
	bool dynamictex;             /* dynamic? */
	CustomDataType attribtype;   /* attribute type */
	char attribname[MAX_CUSTOMDATA_LAYER_NAME]; /* attribute name */
	int attribfirst;             /* this is the first one that is bound */
	GPUBuiltin builtin;          /* builtin uniform */
	GPUOpenGLBuiltin oglbuiltin; /* opengl built in varying */
} GPUInput;

struct GPUPass {
	ListBase inputs;
	struct GPUShader *shader;
	char *fragmentcode;
	char *geometrycode;
	char *vertexcode;
	const char *libcode;
};


typedef struct GPUPass GPUPass;

<<<<<<< HEAD
GPUPass *GPU_generate_pass_new(ListBase *nodes, struct GPUNodeLink *frag_outlink,
                               const char *vert_code, const char *geom_code,
                               const char *frag_lib, const char *defines);
GPUPass *GPU_generate_pass(ListBase *nodes, struct GPUNodeLink *outlink,
                           struct GPUVertexAttribs *attribs, int *builtin,
                           const GPUMatType type, const char *name,
                           const bool use_opensubdiv,
						   const bool use_instancing,
                           const bool use_new_shading);
=======
GPUPass *GPU_generate_pass_new(
        ListBase *nodes, struct GPUNodeLink *frag_outlink,
        struct GPUVertexAttribs *attribs,
        const char *vert_code, const char *geom_code,
        const char *frag_lib, const char *defines);
GPUPass *GPU_generate_pass(
        ListBase *nodes, struct GPUNodeLink *outlink,
        struct GPUVertexAttribs *attribs, int *builtin,
        const GPUMatType type, const char *name,
        const bool use_opensubdiv,
        const bool use_new_shading);
>>>>>>> 59b93123

struct GPUShader *GPU_pass_shader(GPUPass *pass);

void GPU_pass_bind(GPUPass *pass, double time, int mipmap);
void GPU_pass_update_uniforms(GPUPass *pass);
void GPU_pass_unbind(GPUPass *pass);

void GPU_pass_free(GPUPass *pass);
void GPU_pass_free_nodes(ListBase *nodes);

void gpu_codegen_init(void);
void gpu_codegen_exit(void);

/* Material calls */

const char *GPU_builtin_name(GPUBuiltin builtin);
void gpu_material_add_node(struct GPUMaterial *material, struct GPUNode *node);
int GPU_link_changed(struct GPUNodeLink *link);

#endif
<|MERGE_RESOLUTION|>--- conflicted
+++ resolved
@@ -169,17 +169,6 @@
 
 typedef struct GPUPass GPUPass;
 
-<<<<<<< HEAD
-GPUPass *GPU_generate_pass_new(ListBase *nodes, struct GPUNodeLink *frag_outlink,
-                               const char *vert_code, const char *geom_code,
-                               const char *frag_lib, const char *defines);
-GPUPass *GPU_generate_pass(ListBase *nodes, struct GPUNodeLink *outlink,
-                           struct GPUVertexAttribs *attribs, int *builtin,
-                           const GPUMatType type, const char *name,
-                           const bool use_opensubdiv,
-						   const bool use_instancing,
-                           const bool use_new_shading);
-=======
 GPUPass *GPU_generate_pass_new(
         ListBase *nodes, struct GPUNodeLink *frag_outlink,
         struct GPUVertexAttribs *attribs,
@@ -190,8 +179,8 @@
         struct GPUVertexAttribs *attribs, int *builtin,
         const GPUMatType type, const char *name,
         const bool use_opensubdiv,
+	const bool use_instancing,
         const bool use_new_shading);
->>>>>>> 59b93123
 
 struct GPUShader *GPU_pass_shader(GPUPass *pass);
 
