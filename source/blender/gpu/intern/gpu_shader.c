/*
 * This program is free software; you can redistribute it and/or
 * modify it under the terms of the GNU General Public License
 * as published by the Free Software Foundation; either version 2
 * of the License, or (at your option) any later version.
 *
 * This program is distributed in the hope that it will be useful,
 * but WITHOUT ANY WARRANTY; without even the implied warranty of
 * MERCHANTABILITY or FITNESS FOR A PARTICULAR PURPOSE.  See the
 * GNU General Public License for more details.
 *
 * You should have received a copy of the GNU General Public License
 * along with this program; if not, write to the Free Software Foundation,
 * Inc., 51 Franklin Street, Fifth Floor, Boston, MA 02110-1301, USA.
 *
 * The Original Code is Copyright (C) 2005 Blender Foundation.
 * All rights reserved.
 */

/** \file
 * \ingroup gpu
 */

#include "MEM_guardedalloc.h"

#include "BLI_utildefines.h"
#include "BLI_math_base.h"
#include "BLI_math_vector.h"
#include "BLI_path_util.h"
#include "BLI_string.h"
#include "BLI_string_utils.h"

#include "BKE_appdir.h"
#include "BKE_global.h"

#include "DNA_space_types.h"

#include "GPU_extensions.h"
#include "GPU_context.h"
#include "GPU_matrix.h"
#include "GPU_shader.h"
#include "GPU_texture.h"
#include "GPU_uniformbuffer.h"

#include "gpu_shader_private.h"

/* Adjust these constants as needed. */
#define MAX_DEFINE_LENGTH 256
#define MAX_EXT_DEFINE_LENGTH 256

/* Non-generated shaders */
extern char datatoc_gpu_shader_depth_only_frag_glsl[];
extern char datatoc_gpu_shader_uniform_color_frag_glsl[];
extern char datatoc_gpu_shader_checker_frag_glsl[];
extern char datatoc_gpu_shader_diag_stripes_frag_glsl[];
extern char datatoc_gpu_shader_simple_lighting_frag_glsl[];
extern char datatoc_gpu_shader_simple_lighting_flat_color_frag_glsl[];
extern char datatoc_gpu_shader_simple_lighting_smooth_color_frag_glsl[];
extern char datatoc_gpu_shader_simple_lighting_smooth_color_alpha_frag_glsl[];
extern char datatoc_gpu_shader_flat_color_frag_glsl[];
extern char datatoc_gpu_shader_flat_color_alpha_test_0_frag_glsl[];
extern char datatoc_gpu_shader_flat_id_frag_glsl[];
extern char datatoc_gpu_shader_2D_area_borders_vert_glsl[];
extern char datatoc_gpu_shader_2D_area_borders_frag_glsl[];
extern char datatoc_gpu_shader_2D_vert_glsl[];
extern char datatoc_gpu_shader_2D_flat_color_vert_glsl[];
extern char datatoc_gpu_shader_2D_smooth_color_uniform_alpha_vert_glsl[];
extern char datatoc_gpu_shader_2D_smooth_color_vert_glsl[];
extern char datatoc_gpu_shader_2D_smooth_color_frag_glsl[];
extern char datatoc_gpu_shader_2D_smooth_color_dithered_frag_glsl[];
extern char datatoc_gpu_shader_2D_image_vert_glsl[];
extern char datatoc_gpu_shader_2D_image_rect_vert_glsl[];
extern char datatoc_gpu_shader_2D_image_multi_rect_vert_glsl[];
extern char datatoc_gpu_shader_2D_widget_base_vert_glsl[];
extern char datatoc_gpu_shader_2D_widget_base_frag_glsl[];
extern char datatoc_gpu_shader_2D_widget_shadow_vert_glsl[];
extern char datatoc_gpu_shader_2D_widget_shadow_frag_glsl[];
extern char datatoc_gpu_shader_2D_nodelink_frag_glsl[];
extern char datatoc_gpu_shader_2D_nodelink_vert_glsl[];

extern char datatoc_gpu_shader_3D_image_vert_glsl[];
extern char datatoc_gpu_shader_image_frag_glsl[];
extern char datatoc_gpu_shader_image_linear_frag_glsl[];
extern char datatoc_gpu_shader_image_color_frag_glsl[];
extern char datatoc_gpu_shader_image_desaturate_frag_glsl[];
extern char datatoc_gpu_shader_image_varying_color_frag_glsl[];
extern char datatoc_gpu_shader_image_alpha_color_frag_glsl[];
extern char datatoc_gpu_shader_image_shuffle_color_frag_glsl[];
extern char datatoc_gpu_shader_image_interlace_frag_glsl[];
extern char datatoc_gpu_shader_image_mask_uniform_color_frag_glsl[];
extern char datatoc_gpu_shader_image_modulate_alpha_frag_glsl[];
extern char datatoc_gpu_shader_image_depth_linear_frag_glsl[];
extern char datatoc_gpu_shader_image_depth_copy_frag_glsl[];
extern char datatoc_gpu_shader_image_multisample_resolve_frag_glsl[];
extern char datatoc_gpu_shader_3D_vert_glsl[];
extern char datatoc_gpu_shader_3D_normal_vert_glsl[];
extern char datatoc_gpu_shader_3D_flat_color_vert_glsl[];
extern char datatoc_gpu_shader_3D_smooth_color_vert_glsl[];
extern char datatoc_gpu_shader_3D_normal_flat_color_vert_glsl[];
extern char datatoc_gpu_shader_3D_normal_smooth_color_vert_glsl[];
extern char datatoc_gpu_shader_3D_smooth_color_frag_glsl[];
extern char datatoc_gpu_shader_3D_passthrough_vert_glsl[];
extern char datatoc_gpu_shader_3D_clipped_uniform_color_vert_glsl[];

extern char datatoc_gpu_shader_instance_vert_glsl[];
extern char datatoc_gpu_shader_instance_variying_size_variying_color_vert_glsl[];
extern char datatoc_gpu_shader_instance_variying_size_variying_id_vert_glsl[];
extern char datatoc_gpu_shader_instance_objectspace_variying_color_vert_glsl[];
extern char datatoc_gpu_shader_instance_screenspace_variying_color_vert_glsl[];
extern char datatoc_gpu_shader_instance_screen_aligned_vert_glsl[];
extern char datatoc_gpu_shader_instance_camera_vert_glsl[];
extern char datatoc_gpu_shader_instance_distance_line_vert_glsl[];
extern char datatoc_gpu_shader_instance_edges_variying_color_geom_glsl[];
extern char datatoc_gpu_shader_instance_edges_variying_color_vert_glsl[];
extern char datatoc_gpu_shader_instance_mball_handles_vert_glsl[];

extern char datatoc_gpu_shader_3D_groundpoint_vert_glsl[];
extern char datatoc_gpu_shader_3D_groundline_geom_glsl[];

extern char datatoc_gpu_shader_point_uniform_color_frag_glsl[];
extern char datatoc_gpu_shader_point_uniform_color_aa_frag_glsl[];
extern char datatoc_gpu_shader_point_uniform_color_outline_aa_frag_glsl[];
extern char datatoc_gpu_shader_point_varying_color_outline_aa_frag_glsl[];
extern char datatoc_gpu_shader_point_varying_color_varying_outline_aa_frag_glsl[];
extern char datatoc_gpu_shader_point_varying_color_frag_glsl[];
extern char datatoc_gpu_shader_3D_point_fixed_size_varying_color_vert_glsl[];
extern char datatoc_gpu_shader_3D_point_varying_size_vert_glsl[];
extern char datatoc_gpu_shader_3D_point_varying_size_varying_color_vert_glsl[];
extern char datatoc_gpu_shader_3D_point_uniform_size_aa_vert_glsl[];
extern char datatoc_gpu_shader_3D_point_uniform_size_outline_aa_vert_glsl[];
extern char datatoc_gpu_shader_2D_point_varying_size_varying_color_vert_glsl[];
extern char datatoc_gpu_shader_2D_point_uniform_size_aa_vert_glsl[];
extern char datatoc_gpu_shader_2D_point_uniform_size_outline_aa_vert_glsl[];
extern char datatoc_gpu_shader_2D_point_uniform_size_varying_color_outline_aa_vert_glsl[];

extern char datatoc_gpu_shader_2D_edituvs_points_vert_glsl[];
extern char datatoc_gpu_shader_2D_edituvs_facedots_vert_glsl[];
extern char datatoc_gpu_shader_2D_edituvs_edges_vert_glsl[];
extern char datatoc_gpu_shader_2D_edituvs_faces_vert_glsl[];
extern char datatoc_gpu_shader_2D_edituvs_stretch_vert_glsl[];

extern char datatoc_gpu_shader_3D_selection_id_vert_glsl[];
extern char datatoc_gpu_shader_selection_id_frag_glsl[];

extern char datatoc_gpu_shader_2D_line_dashed_uniform_color_vert_glsl[];
extern char datatoc_gpu_shader_2D_line_dashed_frag_glsl[];
extern char datatoc_gpu_shader_2D_line_dashed_geom_glsl[];
extern char datatoc_gpu_shader_3D_line_dashed_uniform_color_legacy_vert_glsl[];
extern char datatoc_gpu_shader_3D_line_dashed_uniform_color_vert_glsl[];

extern char datatoc_gpu_shader_edges_front_back_persp_vert_glsl[];
extern char datatoc_gpu_shader_edges_front_back_persp_geom_glsl[];
extern char datatoc_gpu_shader_edges_front_back_persp_legacy_vert_glsl[];
extern char datatoc_gpu_shader_edges_front_back_ortho_vert_glsl[];
extern char datatoc_gpu_shader_edges_overlay_vert_glsl[];
extern char datatoc_gpu_shader_edges_overlay_geom_glsl[];
extern char datatoc_gpu_shader_edges_overlay_simple_geom_glsl[];
extern char datatoc_gpu_shader_edges_overlay_frag_glsl[];
extern char datatoc_gpu_shader_text_vert_glsl[];
extern char datatoc_gpu_shader_text_geom_glsl[];
extern char datatoc_gpu_shader_text_frag_glsl[];
extern char datatoc_gpu_shader_text_simple_vert_glsl[];
extern char datatoc_gpu_shader_text_simple_geom_glsl[];
extern char datatoc_gpu_shader_keyframe_diamond_vert_glsl[];
extern char datatoc_gpu_shader_keyframe_diamond_frag_glsl[];

extern char datatoc_gpu_shader_gpencil_stroke_vert_glsl[];
extern char datatoc_gpu_shader_gpencil_stroke_frag_glsl[];
extern char datatoc_gpu_shader_gpencil_stroke_geom_glsl[];

extern char datatoc_gpu_shader_gpencil_fill_vert_glsl[];
extern char datatoc_gpu_shader_gpencil_fill_frag_glsl[];
extern char datatoc_gpu_shader_cfg_world_clip_lib_glsl[];

/********************Game engine*********************/
extern char datatoc_gpu_shader_black_frag_glsl[];
extern char datatoc_gpu_shader_black_vert_glsl[];
extern char datatoc_gpu_shader_frame_buffer_frag_glsl[];
extern char datatoc_gpu_shader_frame_buffer_vert_glsl[];
/*****************End of Game engine*****************/

const struct GPUShaderConfigData GPU_shader_cfg_data[GPU_SHADER_CFG_LEN] = {
    [GPU_SHADER_CFG_DEFAULT] =
        {
            .lib = "",
            .def = "",
        },
    [GPU_SHADER_CFG_CLIPPED] =
        {
            .lib = datatoc_gpu_shader_cfg_world_clip_lib_glsl,
            .def = "#define USE_WORLD_CLIP_PLANES\n",
        },
};

/* cache of built-in shaders (each is created on first use) */
static GPUShader *builtin_shaders[GPU_SHADER_CFG_LEN][GPU_SHADER_BUILTIN_LEN] = {{NULL}};

#ifndef NDEBUG
static uint g_shaderid = 0;
#endif

typedef struct {
  const char *vert;
  /** Optional. */
  const char *geom;
  const char *frag;
  /** Optional. */
  const char *defs;
} GPUShaderStages;

static void shader_print_errors(const char *task, const char *log, const char **code, int totcode)
{
  int line = 1;

  fprintf(stderr, "GPUShader: %s error:\n", task);

  for (int i = 0; i < totcode; i++) {
    const char *c, *pos, *end = code[i] + strlen(code[i]);

    if (G.debug & G_DEBUG) {
      fprintf(stderr, "===== shader string %d ====\n", i + 1);

      c = code[i];
      while ((c < end) && (pos = strchr(c, '\n'))) {
        fprintf(stderr, "%2d  ", line);
        fwrite(c, (pos + 1) - c, 1, stderr);
        c = pos + 1;
        line++;
      }

      fprintf(stderr, "%s", c);
    }
  }

  fprintf(stderr, "%s\n", log);
}

static const char *gpu_shader_version(void)
{
  return "#version 330\n";
}

static void gpu_shader_standard_extensions(char defines[MAX_EXT_DEFINE_LENGTH])
{
  /* enable extensions for features that are not part of our base GLSL version
   * don't use an extension for something already available!
   */

  if (GLEW_ARB_texture_gather) {
    /* There is a bug on older Nvidia GPU where GL_ARB_texture_gather
     * is reported to be supported but yield a compile error (see T55802). */
    if (!GPU_type_matches(GPU_DEVICE_NVIDIA, GPU_OS_ANY, GPU_DRIVER_ANY) || GLEW_VERSION_4_0) {
      strcat(defines, "#extension GL_ARB_texture_gather: enable\n");

      /* Some drivers don't agree on GLEW_ARB_texture_gather and the actual support in the
       * shader so double check the preprocessor define (see T56544). */
      if (!GPU_type_matches(GPU_DEVICE_NVIDIA, GPU_OS_ANY, GPU_DRIVER_ANY) && !GLEW_VERSION_4_0) {
        strcat(defines, "#ifdef GL_ARB_texture_gather\n");
        strcat(defines, "#  define GPU_ARB_texture_gather\n");
        strcat(defines, "#endif\n");
      }
      else {
        strcat(defines, "#define GPU_ARB_texture_gather\n");
      }
    }
  }
  if (GLEW_ARB_texture_query_lod) {
    /* a #version 400 feature, but we use #version 330 maximum so use extension */
    strcat(defines, "#extension GL_ARB_texture_query_lod: enable\n");
  }
}

static void gpu_shader_standard_defines(char defines[MAX_DEFINE_LENGTH])
{
  /* some useful defines to detect GPU type */
  if (GPU_type_matches(GPU_DEVICE_ATI, GPU_OS_ANY, GPU_DRIVER_ANY))
    strcat(defines, "#define GPU_ATI\n");
  else if (GPU_type_matches(GPU_DEVICE_NVIDIA, GPU_OS_ANY, GPU_DRIVER_ANY))
    strcat(defines, "#define GPU_NVIDIA\n");
  else if (GPU_type_matches(GPU_DEVICE_INTEL, GPU_OS_ANY, GPU_DRIVER_ANY))
    strcat(defines, "#define GPU_INTEL\n");

  /* some useful defines to detect OS type */
  if (GPU_type_matches(GPU_DEVICE_ANY, GPU_OS_WIN, GPU_DRIVER_ANY))
    strcat(defines, "#define OS_WIN\n");
  else if (GPU_type_matches(GPU_DEVICE_ANY, GPU_OS_MAC, GPU_DRIVER_ANY))
    strcat(defines, "#define OS_MAC\n");
  else if (GPU_type_matches(GPU_DEVICE_ANY, GPU_OS_UNIX, GPU_DRIVER_ANY))
    strcat(defines, "#define OS_UNIX\n");

  return;
}

GPUShader *GPU_shader_create(const char *vertexcode,
                             const char *fragcode,
                             const char *geocode,
                             const char *libcode,
                             const char *defines,
                             const char *shname)
{
  return GPU_shader_create_ex(
      vertexcode, fragcode, geocode, libcode, defines, GPU_SHADER_TFB_NONE, NULL, 0, shname);
}

#define DEBUG_SHADER_NONE ""
#define DEBUG_SHADER_VERTEX "vert"
#define DEBUG_SHADER_FRAGMENT "frag"
#define DEBUG_SHADER_GEOMETRY "geom"

/**
 * Dump GLSL shaders to disk
 *
 * This is used for profiling shader performance externally and debug if shader code is correct.
 * If called with no code, it simply bumps the shader index, so different shaders for the same
 * program share the same index.
 */
static void gpu_dump_shaders(const char **code, const int num_shaders, const char *extension)
{
  if ((G.debug & G_DEBUG_GPU_SHADERS) == 0) {
    return;
  }

  /* We use the same shader index for shaders in the same program.
   * So we call this function once before calling for the individual shaders. */
  static int shader_index = 0;
  if (code == NULL) {
    shader_index++;
    BLI_assert(STREQ(DEBUG_SHADER_NONE, extension));
    return;
  }

  /* Determine the full path of the new shader. */
  char shader_path[FILE_MAX];

  char file_name[512] = {'\0'};
  sprintf(file_name, "%04d.%s", shader_index, extension);

  BLI_join_dirfile(shader_path, sizeof(shader_path), BKE_tempdir_session(), file_name);

  /* Write shader to disk. */
  FILE *f = fopen(shader_path, "w");
  if (f == NULL) {
    printf("Error writing to file: %s\n", shader_path);
  }
  for (int j = 0; j < num_shaders; j++) {
    fprintf(f, "%s", code[j]);
  }
  fclose(f);
  printf("Shader file written to disk: %s\n", shader_path);
}

GPUShader *GPU_shader_create_ex(const char *vertexcode,
                                const char *fragcode,
                                const char *geocode,
                                const char *libcode,
                                const char *defines,
                                const eGPUShaderTFBType tf_type,
                                const char **tf_names,
                                const int tf_count,
                                const char *shname)
{
  GLint status;
  GLchar log[5000];
  GLsizei length = 0;
  GPUShader *shader;
  char standard_defines[MAX_DEFINE_LENGTH] = "";
  char standard_extensions[MAX_EXT_DEFINE_LENGTH] = "";

  shader = MEM_callocN(sizeof(GPUShader), "GPUShader");
  gpu_dump_shaders(NULL, 0, DEBUG_SHADER_NONE);

#ifndef NDEBUG
  BLI_snprintf(shader->name, sizeof(shader->name), "%s_%u", shname, g_shaderid++);
#else
  UNUSED_VARS(shname);
#endif

  /* At least a vertex shader and a fragment shader are required. */
  BLI_assert((fragcode != NULL) && (vertexcode != NULL));

  if (vertexcode)
    shader->vertex = glCreateShader(GL_VERTEX_SHADER);
  if (fragcode)
    shader->fragment = glCreateShader(GL_FRAGMENT_SHADER);
  if (geocode)
    shader->geometry = glCreateShader(GL_GEOMETRY_SHADER);

  shader->program = glCreateProgram();

<<<<<<< HEAD
	/****************Game engine transition******************/
	glBindAttribLocation(shader->program, 0, "bgl_InPositon");
	glBindAttribLocation(shader->program, 1, "bgl_InTexCoord");
	/********************************************************/

	if (!shader->program ||
	    (vertexcode && !shader->vertex) ||
	    (fragcode && !shader->fragment) ||
	    (geocode && !shader->geometry))
	{
		fprintf(stderr, "GPUShader, object creation failed.\n");
		GPU_shader_free(shader);
		return NULL;
	}
=======
  if (!shader->program || (vertexcode && !shader->vertex) || (fragcode && !shader->fragment) ||
      (geocode && !shader->geometry)) {
    fprintf(stderr, "GPUShader, object creation failed.\n");
    GPU_shader_free(shader);
    return NULL;
  }
>>>>>>> c8fc23fd

  gpu_shader_standard_defines(standard_defines);
  gpu_shader_standard_extensions(standard_extensions);

  if (vertexcode) {
    const char *source[6];
    /* custom limit, may be too small, beware */
    int num_source = 0;

    source[num_source++] = gpu_shader_version();
    source[num_source++] = "#define GPU_VERTEX_SHADER\n";
    source[num_source++] = standard_extensions;
    source[num_source++] = standard_defines;

    if (defines)
      source[num_source++] = defines;
    source[num_source++] = vertexcode;

    gpu_dump_shaders(source, num_source, DEBUG_SHADER_VERTEX);

    glAttachShader(shader->program, shader->vertex);
    glShaderSource(shader->vertex, num_source, source, NULL);

    glCompileShader(shader->vertex);
    glGetShaderiv(shader->vertex, GL_COMPILE_STATUS, &status);

    if (!status) {
      glGetShaderInfoLog(shader->vertex, sizeof(log), &length, log);
      shader_print_errors("compile", log, source, num_source);

      GPU_shader_free(shader);
      return NULL;
    }
  }

  if (fragcode) {
    const char *source[7];
    int num_source = 0;

    source[num_source++] = gpu_shader_version();
    source[num_source++] = "#define GPU_FRAGMENT_SHADER\n";
    source[num_source++] = standard_extensions;
    source[num_source++] = standard_defines;

    if (defines)
      source[num_source++] = defines;
    if (libcode)
      source[num_source++] = libcode;
    source[num_source++] = fragcode;

    gpu_dump_shaders(source, num_source, DEBUG_SHADER_FRAGMENT);

    glAttachShader(shader->program, shader->fragment);
    glShaderSource(shader->fragment, num_source, source, NULL);

    glCompileShader(shader->fragment);
    glGetShaderiv(shader->fragment, GL_COMPILE_STATUS, &status);

    if (!status) {
      glGetShaderInfoLog(shader->fragment, sizeof(log), &length, log);
      shader_print_errors("compile", log, source, num_source);

      GPU_shader_free(shader);
      return NULL;
    }
  }

  if (geocode) {
    const char *source[6];
    int num_source = 0;

    source[num_source++] = gpu_shader_version();
    source[num_source++] = "#define GPU_GEOMETRY_SHADER\n";
    source[num_source++] = standard_extensions;
    source[num_source++] = standard_defines;

    if (defines)
      source[num_source++] = defines;
    source[num_source++] = geocode;

    gpu_dump_shaders(source, num_source, DEBUG_SHADER_GEOMETRY);

    glAttachShader(shader->program, shader->geometry);
    glShaderSource(shader->geometry, num_source, source, NULL);

    glCompileShader(shader->geometry);
    glGetShaderiv(shader->geometry, GL_COMPILE_STATUS, &status);

    if (!status) {
      glGetShaderInfoLog(shader->geometry, sizeof(log), &length, log);
      shader_print_errors("compile", log, source, num_source);

      GPU_shader_free(shader);
      return NULL;
    }
  }

  if (tf_names != NULL) {
    glTransformFeedbackVaryings(shader->program, tf_count, tf_names, GL_INTERLEAVED_ATTRIBS);
    /* Primitive type must be setup */
    BLI_assert(tf_type != GPU_SHADER_TFB_NONE);
    shader->feedback_transform_type = tf_type;
  }

  glLinkProgram(shader->program);
  glGetProgramiv(shader->program, GL_LINK_STATUS, &status);
  if (!status) {
    glGetProgramInfoLog(shader->program, sizeof(log), &length, log);
    /* print attached shaders in pipeline order */
    if (vertexcode)
      shader_print_errors("linking", log, &vertexcode, 1);
    if (geocode)
      shader_print_errors("linking", log, &geocode, 1);
    if (libcode)
      shader_print_errors("linking", log, &libcode, 1);
    if (fragcode)
      shader_print_errors("linking", log, &fragcode, 1);

    GPU_shader_free(shader);
    return NULL;
  }

  shader->interface = GPU_shaderinterface_create(shader->program);

  return shader;
}

#undef DEBUG_SHADER_GEOMETRY
#undef DEBUG_SHADER_FRAGMENT
#undef DEBUG_SHADER_VERTEX
#undef DEBUG_SHADER_NONE

static const char *string_join_array_maybe_alloc(const char **str_arr, bool *r_is_alloc)
{
  bool is_alloc = false;
  if (str_arr == NULL) {
    *r_is_alloc = false;
    return NULL;
  }
  /* Skip empty strings (avoid alloc if we can). */
  while (str_arr[0] && str_arr[0][0] == '\0') {
    str_arr++;
  }
  int i;
  for (i = 0; str_arr[i]; i++) {
    if (i != 0 && str_arr[i][0] != '\0') {
      is_alloc = true;
    }
  }
  *r_is_alloc = is_alloc;
  if (is_alloc) {
    return BLI_string_join_arrayN(str_arr, i);
  }
  else {
    return str_arr[0];
  }
}

/**
 * Use via #GPU_shader_create_from_arrays macro (avoids passing in param).
 *
 * Similar to #DRW_shader_create_with_lib with the ability to include libs for each type of shader.
 *
 * It has the advantage that each item can be conditionally included
 * without having to build the string inline, then free it.
 *
 * \param params: NULL terminated arrays of strings.
 *
 * Example:
 * \code{.c}
 * sh = GPU_shader_create_from_arrays({
 *         .vert = (const char *[]){shader_lib_glsl, shader_vert_glsl, NULL},
 *         .geom = (const char *[]){shader_geom_glsl, NULL},
 *         .frag = (const char *[]){shader_frag_glsl, NULL},
 *         .defs = (const char *[]){"#define DEFINE\n", test ? "#define OTHER_DEFINE\n" : "", NULL},
 * });
 * \endcode
 */
struct GPUShader *GPU_shader_create_from_arrays_impl(
    const struct GPU_ShaderCreateFromArray_Params *params)
{
  struct {
    const char *str;
    bool is_alloc;
  } str_dst[4] = {{0}};
  const char **str_src[4] = {params->vert, params->frag, params->geom, params->defs};

  for (int i = 0; i < ARRAY_SIZE(str_src); i++) {
    str_dst[i].str = string_join_array_maybe_alloc(str_src[i], &str_dst[i].is_alloc);
  }

  GPUShader *sh = GPU_shader_create(
      str_dst[0].str, str_dst[1].str, str_dst[2].str, NULL, str_dst[3].str, __func__);

  for (int i = 0; i < ARRAY_SIZE(str_dst); i++) {
    if (str_dst[i].is_alloc) {
      MEM_freeN((void *)str_dst[i].str);
    }
  }
  return sh;
}

void GPU_shader_bind(GPUShader *shader)
{
  BLI_assert(shader && shader->program);

  glUseProgram(shader->program);
  GPU_matrix_bind(shader->interface);
}

void GPU_shader_unbind(void)
{
  glUseProgram(0);
}

bool GPU_shader_transform_feedback_enable(GPUShader *shader, uint vbo_id)
{
  if (shader->feedback_transform_type == GPU_SHADER_TFB_NONE) {
    return false;
  }

  glBindBufferBase(GL_TRANSFORM_FEEDBACK_BUFFER, 0, vbo_id);

  switch (shader->feedback_transform_type) {
    case GPU_SHADER_TFB_POINTS:
      glBeginTransformFeedback(GL_POINTS);
      return true;
    case GPU_SHADER_TFB_LINES:
      glBeginTransformFeedback(GL_LINES);
      return true;
    case GPU_SHADER_TFB_TRIANGLES:
      glBeginTransformFeedback(GL_TRIANGLES);
      return true;
    default:
      return false;
  }
}

void GPU_shader_transform_feedback_disable(GPUShader *UNUSED(shader))
{
  glEndTransformFeedback();
}

void GPU_shader_free(GPUShader *shader)
{
#if 0 /* Would be nice to have, but for now the Deferred compilation
       * does not have a GPUContext. */
  BLI_assert(GPU_context_active_get() != NULL);
#endif
  BLI_assert(shader);

  if (shader->vertex)
    glDeleteShader(shader->vertex);
  if (shader->geometry)
    glDeleteShader(shader->geometry);
  if (shader->fragment)
    glDeleteShader(shader->fragment);
  if (shader->program)
    glDeleteProgram(shader->program);

  if (shader->interface)
    GPU_shaderinterface_discard(shader->interface);

  MEM_freeN(shader);
}

int GPU_shader_get_uniform(GPUShader *shader, const char *name)
{
  BLI_assert(shader && shader->program);
  const GPUShaderInput *uniform = GPU_shaderinterface_uniform(shader->interface, name);
  return uniform ? uniform->location : -2;
}

int GPU_shader_get_uniform_ensure(GPUShader *shader, const char *name)
{
  BLI_assert(shader && shader->program);
  const GPUShaderInput *uniform = GPU_shaderinterface_uniform_ensure(shader->interface, name);
  return uniform ? uniform->location : -1;
}

int GPU_shader_get_builtin_uniform(GPUShader *shader, int builtin)
{
  BLI_assert(shader && shader->program);
  const GPUShaderInput *uniform = GPU_shaderinterface_uniform_builtin(shader->interface, builtin);
  return uniform ? uniform->location : -1;
}

int GPU_shader_get_uniform_block(GPUShader *shader, const char *name)
{
  BLI_assert(shader && shader->program);
  const GPUShaderInput *ubo = GPU_shaderinterface_ubo(shader->interface, name);
  return ubo ? ubo->location : -1;
}

void *GPU_shader_get_interface(GPUShader *shader)
{
  return shader->interface;
}

/* Clement : Temp */
int GPU_shader_get_program(GPUShader *shader)
{
  return (int)shader->program;
}

void GPU_shader_uniform_float(GPUShader *UNUSED(shader), int location, float value)
{
  if (location == -1)
    return;

  glUniform1f(location, value);
}

void GPU_shader_uniform_vector(
    GPUShader *UNUSED(shader), int location, int length, int arraysize, const float *value)
{
  if (location == -1 || value == NULL)
    return;

  if (length == 1)
    glUniform1fv(location, arraysize, value);
  else if (length == 2)
    glUniform2fv(location, arraysize, value);
  else if (length == 3)
    glUniform3fv(location, arraysize, value);
  else if (length == 4)
    glUniform4fv(location, arraysize, value);
  else if (length == 9)
    glUniformMatrix3fv(location, arraysize, 0, value);
  else if (length == 16)
    glUniformMatrix4fv(location, arraysize, 0, value);
}

void GPU_shader_uniform_vector_int(
    GPUShader *UNUSED(shader), int location, int length, int arraysize, const int *value)
{
  if (location == -1)
    return;

  if (length == 1)
    glUniform1iv(location, arraysize, value);
  else if (length == 2)
    glUniform2iv(location, arraysize, value);
  else if (length == 3)
    glUniform3iv(location, arraysize, value);
  else if (length == 4)
    glUniform4iv(location, arraysize, value);
}

void GPU_shader_uniform_int(GPUShader *UNUSED(shader), int location, int value)
{
  if (location == -1)
    return;

  glUniform1i(location, value);
}

void GPU_shader_uniform_buffer(GPUShader *shader, int location, GPUUniformBuffer *ubo)
{
  int bindpoint = GPU_uniformbuffer_bindpoint(ubo);

  if (location == -1) {
    return;
  }

  glUniformBlockBinding(shader->program, location, bindpoint);
}

void GPU_shader_uniform_texture(GPUShader *UNUSED(shader), int location, GPUTexture *tex)
{
  int number = GPU_texture_bound_number(tex);

  if (number == -1) {
    fprintf(stderr, "Texture is not bound.\n");
    BLI_assert(0);
    return;
  }

  if (location == -1)
    return;

  glUniform1i(location, number);
}

int GPU_shader_get_attribute(GPUShader *shader, const char *name)
{
  BLI_assert(shader && shader->program);
  const GPUShaderInput *attr = GPU_shaderinterface_attr(shader->interface, name);
  return attr ? attr->location : -1;
}

/**********************************Game engine************************************/
char *GPU_shader_validate(GPUShader *shader)
{
	int stat = 0;
	glValidateProgram(shader->program);
	glGetObjectParameterivARB(shader->program, GL_OBJECT_VALIDATE_STATUS_ARB, (GLint *)&stat);

	if (stat > 0) {
		int charlen = 0;
		char *log = (char *)MEM_mallocN(stat, "GPU_shader_validate");

		glGetInfoLogARB(shader->program, stat, (GLsizei *)&charlen, log);

		return log;
	}
	return NULL;
}

void GPU_shader_bind_attributes(GPUShader *shader, int *locations, const char **names, int len)
{
	GPU_shaderinterface_discard(shader->interface);
	for (unsigned short i = 0; i < len; ++i) {
		glBindAttribLocation(shader->program, locations[i], names[i]);
	}
	shader->interface = GPU_shaderinterface_create(shader->program);
}

int GPU_shader_get_uniform_location_old(GPUShader *shader, const char *name)
{
	BLI_assert(shader && shader->program);
	int loc = glGetUniformLocation(shader->program, name);
	return loc;
}
/******************End of Game engine*************/

static const GPUShaderStages builtin_shader_stages[GPU_SHADER_BUILTIN_LEN] = {
<<<<<<< HEAD
	[GPU_SHADER_TEXT] = {
		.vert = datatoc_gpu_shader_text_vert_glsl,
		.geom = datatoc_gpu_shader_text_geom_glsl,
		.frag = datatoc_gpu_shader_text_frag_glsl,
	},
	[GPU_SHADER_TEXT_SIMPLE] = {
		.vert = datatoc_gpu_shader_text_simple_vert_glsl,
		.geom = datatoc_gpu_shader_text_simple_geom_glsl,
		.frag = datatoc_gpu_shader_text_frag_glsl,
	},
	[GPU_SHADER_KEYFRAME_DIAMOND] = {
		.vert = datatoc_gpu_shader_keyframe_diamond_vert_glsl,
		.frag = datatoc_gpu_shader_keyframe_diamond_frag_glsl,
	},
	/*  This version is magical but slow!  */
	[GPU_SHADER_EDGES_FRONT_BACK_PERSP] = {
		.vert = datatoc_gpu_shader_edges_front_back_persp_vert_glsl,
		.geom = datatoc_gpu_shader_edges_front_back_persp_geom_glsl,
		.frag = datatoc_gpu_shader_flat_color_frag_glsl,
	},
	[GPU_SHADER_EDGES_FRONT_BACK_ORTHO] = {
		.vert = datatoc_gpu_shader_edges_front_back_ortho_vert_glsl,
		.frag = datatoc_gpu_shader_flat_color_frag_glsl,
	},
	[GPU_SHADER_EDGES_OVERLAY_SIMPLE] = {
		.vert = datatoc_gpu_shader_3D_vert_glsl,
		.geom = datatoc_gpu_shader_edges_overlay_simple_geom_glsl,
		.frag = datatoc_gpu_shader_edges_overlay_frag_glsl,
	},
	[GPU_SHADER_EDGES_OVERLAY] = {
		.vert = datatoc_gpu_shader_edges_overlay_vert_glsl,
		.geom = datatoc_gpu_shader_edges_overlay_geom_glsl,
		.frag = datatoc_gpu_shader_edges_overlay_frag_glsl,
	},
	[GPU_SHADER_SIMPLE_LIGHTING] = {
		.vert = datatoc_gpu_shader_3D_normal_vert_glsl,
		.frag = datatoc_gpu_shader_simple_lighting_frag_glsl,
	},
	/* Use 'USE_FLAT_NORMAL' to make flat shader from smooth  */
	[GPU_SHADER_SIMPLE_LIGHTING_FLAT_COLOR] = {
		.vert = datatoc_gpu_shader_3D_normal_smooth_color_vert_glsl,
		.frag = datatoc_gpu_shader_simple_lighting_smooth_color_frag_glsl,
		.defs =
		"#define USE_FLAT_NORMAL\n",
	},
	[GPU_SHADER_SIMPLE_LIGHTING_SMOOTH_COLOR] = {
		.vert = datatoc_gpu_shader_3D_normal_smooth_color_vert_glsl,
		.frag = datatoc_gpu_shader_simple_lighting_smooth_color_frag_glsl,
	},
	[GPU_SHADER_SIMPLE_LIGHTING_SMOOTH_COLOR_ALPHA] = {
		.vert = datatoc_gpu_shader_3D_normal_smooth_color_vert_glsl,
		.frag = datatoc_gpu_shader_simple_lighting_smooth_color_alpha_frag_glsl,
	},

	[GPU_SHADER_2D_IMAGE_MASK_UNIFORM_COLOR] = {
		.vert = datatoc_gpu_shader_3D_image_vert_glsl,
		.frag = datatoc_gpu_shader_image_mask_uniform_color_frag_glsl,
	},
	[GPU_SHADER_3D_IMAGE_MODULATE_ALPHA] = {
		.vert = datatoc_gpu_shader_3D_image_vert_glsl,
		.frag = datatoc_gpu_shader_image_modulate_alpha_frag_glsl,
	},
	[GPU_SHADER_3D_IMAGE_DEPTH] = {
		.vert = datatoc_gpu_shader_3D_image_vert_glsl,
		.frag = datatoc_gpu_shader_image_depth_linear_frag_glsl,
	},
	[GPU_SHADER_3D_IMAGE_DEPTH_COPY] = {
		.vert = datatoc_gpu_shader_3D_image_vert_glsl,
		.frag = datatoc_gpu_shader_image_depth_copy_frag_glsl,
	},
	[GPU_SHADER_2D_IMAGE_MULTISAMPLE_2] = {
		.vert = datatoc_gpu_shader_2D_vert_glsl,
		.frag = datatoc_gpu_shader_image_multisample_resolve_frag_glsl,
		.defs =
		"#define SAMPLES 2\n",
	},
	[GPU_SHADER_2D_IMAGE_MULTISAMPLE_4] = {
		.vert = datatoc_gpu_shader_2D_vert_glsl,
		.frag = datatoc_gpu_shader_image_multisample_resolve_frag_glsl,
		.defs =
		"#define SAMPLES 4\n",
	},
	[GPU_SHADER_2D_IMAGE_MULTISAMPLE_8] = {
		.vert = datatoc_gpu_shader_2D_vert_glsl,
		.frag = datatoc_gpu_shader_image_multisample_resolve_frag_glsl,
		.defs =
		"#define SAMPLES 8\n",
	},
	[GPU_SHADER_2D_IMAGE_MULTISAMPLE_16] = {
		.vert = datatoc_gpu_shader_2D_vert_glsl,
		.frag = datatoc_gpu_shader_image_multisample_resolve_frag_glsl,
		.defs =
		"#define SAMPLES 16\n",
	},
	[GPU_SHADER_2D_IMAGE_MULTISAMPLE_2_DEPTH_TEST] = {
		.vert = datatoc_gpu_shader_2D_vert_glsl,
		.frag = datatoc_gpu_shader_image_multisample_resolve_frag_glsl,
		.defs =
		"#define SAMPLES 2\n"
		"#define USE_DEPTH\n",
	},
	[GPU_SHADER_2D_IMAGE_MULTISAMPLE_4_DEPTH_TEST] = {
		.vert = datatoc_gpu_shader_2D_vert_glsl,
		.frag = datatoc_gpu_shader_image_multisample_resolve_frag_glsl,
		.defs =
		"#define SAMPLES 4\n"
		"#define USE_DEPTH\n",
	},
	[GPU_SHADER_2D_IMAGE_MULTISAMPLE_8_DEPTH_TEST] = {
		.vert = datatoc_gpu_shader_2D_vert_glsl,
		.frag = datatoc_gpu_shader_image_multisample_resolve_frag_glsl,
		.defs =
		"#define SAMPLES 8\n"
		"#define USE_DEPTH\n",
	},
	[GPU_SHADER_2D_IMAGE_MULTISAMPLE_16_DEPTH_TEST] = {
		.vert = datatoc_gpu_shader_2D_vert_glsl,
		.frag = datatoc_gpu_shader_image_multisample_resolve_frag_glsl,
		.defs =
		"#define SAMPLES 16\n"
		"#define USE_DEPTH\n",
	},

	[GPU_SHADER_2D_IMAGE_INTERLACE] = {
		.vert = datatoc_gpu_shader_2D_image_vert_glsl,
		.frag = datatoc_gpu_shader_image_interlace_frag_glsl,
	},
	[GPU_SHADER_2D_CHECKER] = {
		.vert = datatoc_gpu_shader_2D_vert_glsl,
		.frag = datatoc_gpu_shader_checker_frag_glsl,
	},

	[GPU_SHADER_2D_DIAG_STRIPES] = {
		.vert = datatoc_gpu_shader_2D_vert_glsl,
		.frag = datatoc_gpu_shader_diag_stripes_frag_glsl,
	},

	[GPU_SHADER_2D_UNIFORM_COLOR] = {
		.vert = datatoc_gpu_shader_2D_vert_glsl,
		.frag = datatoc_gpu_shader_uniform_color_frag_glsl,
	},
	[GPU_SHADER_2D_FLAT_COLOR] = {
		.vert = datatoc_gpu_shader_2D_flat_color_vert_glsl,
		.frag = datatoc_gpu_shader_flat_color_frag_glsl,
	},
	[GPU_SHADER_2D_SMOOTH_COLOR] = {
		.vert = datatoc_gpu_shader_2D_smooth_color_vert_glsl,
		.frag = datatoc_gpu_shader_2D_smooth_color_frag_glsl,
	},
	[GPU_SHADER_2D_SMOOTH_COLOR_DITHER] = {
		.vert = datatoc_gpu_shader_2D_smooth_color_vert_glsl,
		.frag = datatoc_gpu_shader_2D_smooth_color_dithered_frag_glsl,
	},
	[GPU_SHADER_2D_IMAGE_LINEAR_TO_SRGB] = {
		.vert = datatoc_gpu_shader_2D_image_vert_glsl,
		.frag = datatoc_gpu_shader_image_linear_frag_glsl,
	},
	[GPU_SHADER_2D_IMAGE] = {
		.vert = datatoc_gpu_shader_2D_image_vert_glsl,
		.frag = datatoc_gpu_shader_image_frag_glsl,
	},
	[GPU_SHADER_2D_IMAGE_COLOR] = {
		.vert = datatoc_gpu_shader_2D_image_vert_glsl,
		.frag = datatoc_gpu_shader_image_color_frag_glsl,
	},
	[GPU_SHADER_2D_IMAGE_DESATURATE_COLOR] = {
		.vert = datatoc_gpu_shader_2D_image_vert_glsl,
		.frag = datatoc_gpu_shader_image_desaturate_frag_glsl,
	},
	[GPU_SHADER_2D_IMAGE_ALPHA_COLOR] = {
		.vert = datatoc_gpu_shader_2D_image_vert_glsl,
		.frag = datatoc_gpu_shader_image_alpha_color_frag_glsl,
	},
	[GPU_SHADER_2D_IMAGE_SHUFFLE_COLOR] = {
		.vert = datatoc_gpu_shader_2D_image_vert_glsl,
		.frag = datatoc_gpu_shader_image_shuffle_color_frag_glsl,
	},
	[GPU_SHADER_2D_IMAGE_RECT_COLOR] = {
		.vert = datatoc_gpu_shader_2D_image_rect_vert_glsl,
		.frag = datatoc_gpu_shader_image_color_frag_glsl,
	},
	[GPU_SHADER_2D_IMAGE_MULTI_RECT_COLOR] = {
		.vert = datatoc_gpu_shader_2D_image_multi_rect_vert_glsl,
		.frag = datatoc_gpu_shader_image_varying_color_frag_glsl,
	},

	[GPU_SHADER_3D_UNIFORM_COLOR] = {
		.vert = datatoc_gpu_shader_3D_vert_glsl,
		.frag = datatoc_gpu_shader_uniform_color_frag_glsl,
	},
	[GPU_SHADER_3D_UNIFORM_COLOR_BACKGROUND] = {
		.vert = datatoc_gpu_shader_3D_vert_glsl,
		.frag = datatoc_gpu_shader_uniform_color_frag_glsl,
		.defs =
		"#define USE_BACKGROUND\n",
	},
	[GPU_SHADER_3D_FLAT_COLOR] = {
		.vert = datatoc_gpu_shader_3D_flat_color_vert_glsl,
		.frag = datatoc_gpu_shader_flat_color_frag_glsl,
	},
	[GPU_SHADER_3D_SMOOTH_COLOR] = {
		.vert = datatoc_gpu_shader_3D_smooth_color_vert_glsl,
		.frag = datatoc_gpu_shader_3D_smooth_color_frag_glsl,
	},
	[GPU_SHADER_3D_DEPTH_ONLY] = {
		.vert = datatoc_gpu_shader_3D_vert_glsl,
		.frag = datatoc_gpu_shader_depth_only_frag_glsl,
	},
	[GPU_SHADER_3D_CLIPPED_UNIFORM_COLOR] = {
		.vert = datatoc_gpu_shader_3D_clipped_uniform_color_vert_glsl,
		.frag = datatoc_gpu_shader_uniform_color_frag_glsl,
	},

	[GPU_SHADER_3D_GROUNDPOINT] = {
		.vert = datatoc_gpu_shader_3D_groundpoint_vert_glsl,
		.frag = datatoc_gpu_shader_point_uniform_color_frag_glsl,
	},
	[GPU_SHADER_3D_GROUNDLINE] = {
		.vert = datatoc_gpu_shader_3D_passthrough_vert_glsl,
		.geom = datatoc_gpu_shader_3D_groundline_geom_glsl,
		.frag = datatoc_gpu_shader_uniform_color_frag_glsl,
	},

	[GPU_SHADER_2D_LINE_DASHED_UNIFORM_COLOR] = {
		.vert = datatoc_gpu_shader_2D_line_dashed_uniform_color_vert_glsl,
		.geom = datatoc_gpu_shader_2D_line_dashed_geom_glsl,
		.frag = datatoc_gpu_shader_2D_line_dashed_frag_glsl,
	},
	[GPU_SHADER_3D_LINE_DASHED_UNIFORM_COLOR] = {
		.vert = datatoc_gpu_shader_3D_line_dashed_uniform_color_vert_glsl,
		.geom = datatoc_gpu_shader_2D_line_dashed_geom_glsl,
		.frag = datatoc_gpu_shader_2D_line_dashed_frag_glsl,
	},

	[GPU_SHADER_3D_OBJECTSPACE_SIMPLE_LIGHTING_VARIYING_COLOR] = {
		.vert = datatoc_gpu_shader_instance_objectspace_variying_color_vert_glsl,
		.frag = datatoc_gpu_shader_simple_lighting_frag_glsl,
		.defs =
		"#define USE_INSTANCE_COLOR\n",
	},
	[GPU_SHADER_3D_OBJECTSPACE_VARIYING_COLOR] = {
		.vert = datatoc_gpu_shader_instance_objectspace_variying_color_vert_glsl,
		.frag = datatoc_gpu_shader_flat_color_frag_glsl,
	},
	[GPU_SHADER_3D_SCREENSPACE_VARIYING_COLOR] = {
		.vert = datatoc_gpu_shader_instance_screenspace_variying_color_vert_glsl,
		.frag = datatoc_gpu_shader_flat_color_frag_glsl,
	},
	[GPU_SHADER_3D_INSTANCE_SCREEN_ALIGNED_AXIS] = {
		.vert = datatoc_gpu_shader_instance_screen_aligned_vert_glsl,
		.frag = datatoc_gpu_shader_flat_color_frag_glsl,
		.defs =
		"#define AXIS_NAME\n",
	},
	[GPU_SHADER_3D_INSTANCE_SCREEN_ALIGNED] = {
		.vert = datatoc_gpu_shader_instance_screen_aligned_vert_glsl,
		.frag = datatoc_gpu_shader_flat_color_frag_glsl,
	},

	[GPU_SHADER_CAMERA] = {
		.vert = datatoc_gpu_shader_instance_camera_vert_glsl,
		.frag = datatoc_gpu_shader_flat_color_frag_glsl,
	},
	[GPU_SHADER_DISTANCE_LINES] = {
		.vert = datatoc_gpu_shader_instance_distance_line_vert_glsl,
		.frag = datatoc_gpu_shader_flat_color_frag_glsl,
	},

	[GPU_SHADER_2D_POINT_FIXED_SIZE_UNIFORM_COLOR] = {
		.vert = datatoc_gpu_shader_2D_vert_glsl,
		.frag = datatoc_gpu_shader_point_uniform_color_frag_glsl,
	},
	[GPU_SHADER_2D_POINT_VARYING_SIZE_VARYING_COLOR] = {
		.vert = datatoc_gpu_shader_2D_point_varying_size_varying_color_vert_glsl,
		.frag = datatoc_gpu_shader_point_varying_color_frag_glsl,
	},
	[GPU_SHADER_2D_POINT_UNIFORM_SIZE_UNIFORM_COLOR_AA] = {
		.vert = datatoc_gpu_shader_2D_point_uniform_size_aa_vert_glsl,
		.frag = datatoc_gpu_shader_point_uniform_color_aa_frag_glsl,
	},
	[GPU_SHADER_2D_POINT_UNIFORM_SIZE_UNIFORM_COLOR_OUTLINE_AA] = {
		.vert = datatoc_gpu_shader_2D_point_uniform_size_outline_aa_vert_glsl,
		.frag = datatoc_gpu_shader_point_uniform_color_outline_aa_frag_glsl,
	},
	[GPU_SHADER_2D_POINT_UNIFORM_SIZE_VARYING_COLOR_OUTLINE_AA] = {
		.vert = datatoc_gpu_shader_2D_point_uniform_size_varying_color_outline_aa_vert_glsl,
		.frag = datatoc_gpu_shader_point_varying_color_outline_aa_frag_glsl,
	},
	[GPU_SHADER_3D_POINT_FIXED_SIZE_UNIFORM_COLOR] = {
		.vert = datatoc_gpu_shader_3D_vert_glsl,
		.frag = datatoc_gpu_shader_point_uniform_color_frag_glsl,
	},
	[GPU_SHADER_3D_POINT_FIXED_SIZE_VARYING_COLOR] = {
		.vert = datatoc_gpu_shader_3D_point_fixed_size_varying_color_vert_glsl,
		.frag = datatoc_gpu_shader_point_varying_color_frag_glsl,
	},
	[GPU_SHADER_3D_POINT_VARYING_SIZE_UNIFORM_COLOR] = {
		.vert = datatoc_gpu_shader_3D_point_varying_size_vert_glsl,
		.frag = datatoc_gpu_shader_point_uniform_color_frag_glsl,
	},
	[GPU_SHADER_3D_POINT_VARYING_SIZE_VARYING_COLOR] = {
		.vert = datatoc_gpu_shader_3D_point_varying_size_varying_color_vert_glsl,
		.frag = datatoc_gpu_shader_point_varying_color_frag_glsl,
	},
	[GPU_SHADER_3D_POINT_UNIFORM_SIZE_UNIFORM_COLOR_AA] = {
		.vert = datatoc_gpu_shader_3D_point_uniform_size_aa_vert_glsl,
		.frag = datatoc_gpu_shader_point_uniform_color_aa_frag_glsl,
	},
	[GPU_SHADER_3D_POINT_UNIFORM_SIZE_UNIFORM_COLOR_OUTLINE_AA] = {
		.vert = datatoc_gpu_shader_3D_point_uniform_size_outline_aa_vert_glsl,
		.frag = datatoc_gpu_shader_point_uniform_color_outline_aa_frag_glsl,
	},

	[GPU_SHADER_INSTANCE_UNIFORM_COLOR] = {
		.vert = datatoc_gpu_shader_instance_vert_glsl,
		.frag = datatoc_gpu_shader_uniform_color_frag_glsl,
	},
	[GPU_SHADER_INSTANCE_VARIYING_ID_VARIYING_SIZE] = {
		.vert = datatoc_gpu_shader_instance_variying_size_variying_id_vert_glsl,
		.frag = datatoc_gpu_shader_flat_id_frag_glsl,
		.defs =
		"#define UNIFORM_SCALE\n",
	},
	[GPU_SHADER_INSTANCE_VARIYING_COLOR_VARIYING_SIZE] = {
		.vert = datatoc_gpu_shader_instance_variying_size_variying_color_vert_glsl,
		.frag = datatoc_gpu_shader_flat_color_frag_glsl,
		.defs =
		"#define UNIFORM_SCALE\n",
	},
	[GPU_SHADER_INSTANCE_VARIYING_COLOR_VARIYING_SCALE] = {
		.vert = datatoc_gpu_shader_instance_variying_size_variying_color_vert_glsl,
		.frag = datatoc_gpu_shader_flat_color_frag_glsl,
	},
	[GPU_SHADER_INSTANCE_EDGES_VARIYING_COLOR] = {
		.vert = datatoc_gpu_shader_instance_edges_variying_color_vert_glsl,
		.geom = datatoc_gpu_shader_instance_edges_variying_color_geom_glsl,
		.frag = datatoc_gpu_shader_flat_color_frag_glsl,
	},

	[GPU_SHADER_2D_AREA_EDGES] = {
		.vert = datatoc_gpu_shader_2D_area_borders_vert_glsl,
		.frag = datatoc_gpu_shader_2D_area_borders_frag_glsl,
	},
	[GPU_SHADER_2D_WIDGET_BASE] = {
		.vert = datatoc_gpu_shader_2D_widget_base_vert_glsl,
		.frag = datatoc_gpu_shader_2D_widget_base_frag_glsl,
	},
	[GPU_SHADER_2D_WIDGET_BASE_INST] = {
		.vert = datatoc_gpu_shader_2D_widget_base_vert_glsl,
		.frag = datatoc_gpu_shader_2D_widget_base_frag_glsl,
		.defs =
		"#define USE_INSTANCE\n",
	},
	[GPU_SHADER_2D_WIDGET_SHADOW] = {
		.vert = datatoc_gpu_shader_2D_widget_shadow_vert_glsl,
		.frag = datatoc_gpu_shader_2D_widget_shadow_frag_glsl,
	},
	[GPU_SHADER_2D_NODELINK] = {
		.vert = datatoc_gpu_shader_2D_nodelink_vert_glsl,
		.frag = datatoc_gpu_shader_2D_nodelink_frag_glsl,
	},
	[GPU_SHADER_2D_NODELINK_INST] = {
		.vert = datatoc_gpu_shader_2D_nodelink_vert_glsl,
		.frag = datatoc_gpu_shader_2D_nodelink_frag_glsl,
		.defs =
		"#define USE_INSTANCE\n",
	},

	[GPU_SHADER_2D_UV_UNIFORM_COLOR] = {
		.vert = datatoc_gpu_shader_2D_vert_glsl,
		.frag = datatoc_gpu_shader_uniform_color_frag_glsl,
		.defs =
		"#define UV_POS\n",
	},
	[GPU_SHADER_2D_UV_VERTS] = {
		.vert = datatoc_gpu_shader_2D_edituvs_points_vert_glsl,
		.frag = datatoc_gpu_shader_point_varying_color_varying_outline_aa_frag_glsl,
	},
	[GPU_SHADER_2D_UV_FACEDOTS] = {
		.vert = datatoc_gpu_shader_2D_edituvs_facedots_vert_glsl,
		.frag = datatoc_gpu_shader_point_varying_color_frag_glsl,
	},
	[GPU_SHADER_2D_UV_EDGES] = {
		.vert = datatoc_gpu_shader_2D_edituvs_edges_vert_glsl,
		.frag = datatoc_gpu_shader_flat_color_frag_glsl,
	},
	[GPU_SHADER_2D_UV_EDGES_SMOOTH] = {
		.vert = datatoc_gpu_shader_2D_edituvs_edges_vert_glsl,
		.frag = datatoc_gpu_shader_2D_smooth_color_frag_glsl,
		.defs =
		"#define SMOOTH_COLOR\n",
	},
	[GPU_SHADER_2D_UV_FACES] = {
		.vert = datatoc_gpu_shader_2D_edituvs_faces_vert_glsl,
		.frag = datatoc_gpu_shader_flat_color_frag_glsl,
	},
	[GPU_SHADER_2D_UV_FACES_STRETCH_AREA] = {
		.vert = datatoc_gpu_shader_2D_edituvs_stretch_vert_glsl,
		.frag = datatoc_gpu_shader_2D_smooth_color_frag_glsl,
	},
	[GPU_SHADER_2D_UV_FACES_STRETCH_ANGLE] = {
		.vert = datatoc_gpu_shader_2D_edituvs_stretch_vert_glsl,
		.frag = datatoc_gpu_shader_2D_smooth_color_frag_glsl,
		.defs =
		"#define STRETCH_ANGLE\n",
	},

	[GPU_SHADER_3D_FLAT_SELECT_ID] = {
		.vert = datatoc_gpu_shader_3D_selection_id_vert_glsl,
		.frag = datatoc_gpu_shader_selection_id_frag_glsl,
	},
	[GPU_SHADER_3D_UNIFORM_SELECT_ID] = {
		.vert = datatoc_gpu_shader_3D_selection_id_vert_glsl,
		.frag = datatoc_gpu_shader_selection_id_frag_glsl,
		.defs =
		"#define UNIFORM_ID\n",
	},

	[GPU_SHADER_GPENCIL_STROKE] = {
		.vert = datatoc_gpu_shader_gpencil_stroke_vert_glsl,
		.geom = datatoc_gpu_shader_gpencil_stroke_geom_glsl,
		.frag = datatoc_gpu_shader_gpencil_stroke_frag_glsl,
	},

	[GPU_SHADER_GPENCIL_FILL] = {
		.vert = datatoc_gpu_shader_gpencil_fill_vert_glsl,
		.frag = datatoc_gpu_shader_gpencil_fill_frag_glsl,
	},

	/****************************************************Game Engine********************************************************/
	[GPU_SHADER_DRAW_FRAME_BUFFER] = {
 		.vert = datatoc_gpu_shader_frame_buffer_vert_glsl,
		.frag = datatoc_gpu_shader_frame_buffer_frag_glsl },
	[GPU_SHADER_BLACK] = {
		.vert = datatoc_gpu_shader_black_vert_glsl,
		.frag = datatoc_gpu_shader_black_frag_glsl },
	[GPU_SHADER_BLACK_INSTANCING] = {
		.vert = datatoc_gpu_shader_black_vert_glsl,
		.frag = datatoc_gpu_shader_black_frag_glsl },
	[GPU_SHADER_STEREO_STIPPLE] = {
		.vert = datatoc_gpu_shader_frame_buffer_vert_glsl,
		.frag = datatoc_gpu_shader_frame_buffer_frag_glsl },
	[GPU_SHADER_STEREO_ANAGLYPH] = {
		.vert = datatoc_gpu_shader_frame_buffer_vert_glsl,
		.frag = datatoc_gpu_shader_frame_buffer_frag_glsl },
	/*************************************************End of Game engine****************************************************/
=======
    [GPU_SHADER_TEXT] =
        {
            .vert = datatoc_gpu_shader_text_vert_glsl,
            .geom = datatoc_gpu_shader_text_geom_glsl,
            .frag = datatoc_gpu_shader_text_frag_glsl,
        },
    [GPU_SHADER_TEXT_SIMPLE] =
        {
            .vert = datatoc_gpu_shader_text_simple_vert_glsl,
            .geom = datatoc_gpu_shader_text_simple_geom_glsl,
            .frag = datatoc_gpu_shader_text_frag_glsl,
        },
    [GPU_SHADER_KEYFRAME_DIAMOND] =
        {
            .vert = datatoc_gpu_shader_keyframe_diamond_vert_glsl,
            .frag = datatoc_gpu_shader_keyframe_diamond_frag_glsl,
        },
    /*  This version is magical but slow!  */
    [GPU_SHADER_EDGES_FRONT_BACK_PERSP] =
        {
            .vert = datatoc_gpu_shader_edges_front_back_persp_vert_glsl,
            .geom = datatoc_gpu_shader_edges_front_back_persp_geom_glsl,
            .frag = datatoc_gpu_shader_flat_color_frag_glsl,
        },
    [GPU_SHADER_EDGES_FRONT_BACK_ORTHO] =
        {
            .vert = datatoc_gpu_shader_edges_front_back_ortho_vert_glsl,
            .frag = datatoc_gpu_shader_flat_color_frag_glsl,
        },
    [GPU_SHADER_EDGES_OVERLAY_SIMPLE] =
        {
            .vert = datatoc_gpu_shader_3D_vert_glsl,
            .geom = datatoc_gpu_shader_edges_overlay_simple_geom_glsl,
            .frag = datatoc_gpu_shader_edges_overlay_frag_glsl,
        },
    [GPU_SHADER_EDGES_OVERLAY] =
        {
            .vert = datatoc_gpu_shader_edges_overlay_vert_glsl,
            .geom = datatoc_gpu_shader_edges_overlay_geom_glsl,
            .frag = datatoc_gpu_shader_edges_overlay_frag_glsl,
        },
    [GPU_SHADER_SIMPLE_LIGHTING] =
        {
            .vert = datatoc_gpu_shader_3D_normal_vert_glsl,
            .frag = datatoc_gpu_shader_simple_lighting_frag_glsl,
        },
    /* Use 'USE_FLAT_NORMAL' to make flat shader from smooth  */
    [GPU_SHADER_SIMPLE_LIGHTING_FLAT_COLOR] =
        {
            .vert = datatoc_gpu_shader_3D_normal_smooth_color_vert_glsl,
            .frag = datatoc_gpu_shader_simple_lighting_smooth_color_frag_glsl,
            .defs = "#define USE_FLAT_NORMAL\n",
        },
    [GPU_SHADER_SIMPLE_LIGHTING_SMOOTH_COLOR] =
        {
            .vert = datatoc_gpu_shader_3D_normal_smooth_color_vert_glsl,
            .frag = datatoc_gpu_shader_simple_lighting_smooth_color_frag_glsl,
        },
    [GPU_SHADER_SIMPLE_LIGHTING_SMOOTH_COLOR_ALPHA] =
        {
            .vert = datatoc_gpu_shader_3D_normal_smooth_color_vert_glsl,
            .frag = datatoc_gpu_shader_simple_lighting_smooth_color_alpha_frag_glsl,
        },

    [GPU_SHADER_2D_IMAGE_MASK_UNIFORM_COLOR] =
        {
            .vert = datatoc_gpu_shader_3D_image_vert_glsl,
            .frag = datatoc_gpu_shader_image_mask_uniform_color_frag_glsl,
        },
    [GPU_SHADER_3D_IMAGE_MODULATE_ALPHA] =
        {
            .vert = datatoc_gpu_shader_3D_image_vert_glsl,
            .frag = datatoc_gpu_shader_image_modulate_alpha_frag_glsl,
        },
    [GPU_SHADER_3D_IMAGE_DEPTH] =
        {
            .vert = datatoc_gpu_shader_3D_image_vert_glsl,
            .frag = datatoc_gpu_shader_image_depth_linear_frag_glsl,
        },
    [GPU_SHADER_3D_IMAGE_DEPTH_COPY] =
        {
            .vert = datatoc_gpu_shader_3D_image_vert_glsl,
            .frag = datatoc_gpu_shader_image_depth_copy_frag_glsl,
        },
    [GPU_SHADER_2D_IMAGE_MULTISAMPLE_2] =
        {
            .vert = datatoc_gpu_shader_2D_vert_glsl,
            .frag = datatoc_gpu_shader_image_multisample_resolve_frag_glsl,
            .defs = "#define SAMPLES 2\n",
        },
    [GPU_SHADER_2D_IMAGE_MULTISAMPLE_4] =
        {
            .vert = datatoc_gpu_shader_2D_vert_glsl,
            .frag = datatoc_gpu_shader_image_multisample_resolve_frag_glsl,
            .defs = "#define SAMPLES 4\n",
        },
    [GPU_SHADER_2D_IMAGE_MULTISAMPLE_8] =
        {
            .vert = datatoc_gpu_shader_2D_vert_glsl,
            .frag = datatoc_gpu_shader_image_multisample_resolve_frag_glsl,
            .defs = "#define SAMPLES 8\n",
        },
    [GPU_SHADER_2D_IMAGE_MULTISAMPLE_16] =
        {
            .vert = datatoc_gpu_shader_2D_vert_glsl,
            .frag = datatoc_gpu_shader_image_multisample_resolve_frag_glsl,
            .defs = "#define SAMPLES 16\n",
        },
    [GPU_SHADER_2D_IMAGE_MULTISAMPLE_2_DEPTH_TEST] =
        {
            .vert = datatoc_gpu_shader_2D_vert_glsl,
            .frag = datatoc_gpu_shader_image_multisample_resolve_frag_glsl,
            .defs = "#define SAMPLES 2\n"
                    "#define USE_DEPTH\n",
        },
    [GPU_SHADER_2D_IMAGE_MULTISAMPLE_4_DEPTH_TEST] =
        {
            .vert = datatoc_gpu_shader_2D_vert_glsl,
            .frag = datatoc_gpu_shader_image_multisample_resolve_frag_glsl,
            .defs = "#define SAMPLES 4\n"
                    "#define USE_DEPTH\n",
        },
    [GPU_SHADER_2D_IMAGE_MULTISAMPLE_8_DEPTH_TEST] =
        {
            .vert = datatoc_gpu_shader_2D_vert_glsl,
            .frag = datatoc_gpu_shader_image_multisample_resolve_frag_glsl,
            .defs = "#define SAMPLES 8\n"
                    "#define USE_DEPTH\n",
        },
    [GPU_SHADER_2D_IMAGE_MULTISAMPLE_16_DEPTH_TEST] =
        {
            .vert = datatoc_gpu_shader_2D_vert_glsl,
            .frag = datatoc_gpu_shader_image_multisample_resolve_frag_glsl,
            .defs = "#define SAMPLES 16\n"
                    "#define USE_DEPTH\n",
        },

    [GPU_SHADER_2D_IMAGE_INTERLACE] =
        {
            .vert = datatoc_gpu_shader_2D_image_vert_glsl,
            .frag = datatoc_gpu_shader_image_interlace_frag_glsl,
        },
    [GPU_SHADER_2D_CHECKER] =
        {
            .vert = datatoc_gpu_shader_2D_vert_glsl,
            .frag = datatoc_gpu_shader_checker_frag_glsl,
        },

    [GPU_SHADER_2D_DIAG_STRIPES] =
        {
            .vert = datatoc_gpu_shader_2D_vert_glsl,
            .frag = datatoc_gpu_shader_diag_stripes_frag_glsl,
        },

    [GPU_SHADER_2D_UNIFORM_COLOR] =
        {
            .vert = datatoc_gpu_shader_2D_vert_glsl,
            .frag = datatoc_gpu_shader_uniform_color_frag_glsl,
        },
    [GPU_SHADER_2D_FLAT_COLOR] =
        {
            .vert = datatoc_gpu_shader_2D_flat_color_vert_glsl,
            .frag = datatoc_gpu_shader_flat_color_frag_glsl,
        },
    [GPU_SHADER_2D_SMOOTH_COLOR] =
        {
            .vert = datatoc_gpu_shader_2D_smooth_color_vert_glsl,
            .frag = datatoc_gpu_shader_2D_smooth_color_frag_glsl,
        },
    [GPU_SHADER_2D_SMOOTH_COLOR_DITHER] =
        {
            .vert = datatoc_gpu_shader_2D_smooth_color_vert_glsl,
            .frag = datatoc_gpu_shader_2D_smooth_color_dithered_frag_glsl,
        },
    [GPU_SHADER_2D_IMAGE_LINEAR_TO_SRGB] =
        {
            .vert = datatoc_gpu_shader_2D_image_vert_glsl,
            .frag = datatoc_gpu_shader_image_linear_frag_glsl,
        },
    [GPU_SHADER_2D_IMAGE] =
        {
            .vert = datatoc_gpu_shader_2D_image_vert_glsl,
            .frag = datatoc_gpu_shader_image_frag_glsl,
        },
    [GPU_SHADER_2D_IMAGE_COLOR] =
        {
            .vert = datatoc_gpu_shader_2D_image_vert_glsl,
            .frag = datatoc_gpu_shader_image_color_frag_glsl,
        },
    [GPU_SHADER_2D_IMAGE_DESATURATE_COLOR] =
        {
            .vert = datatoc_gpu_shader_2D_image_vert_glsl,
            .frag = datatoc_gpu_shader_image_desaturate_frag_glsl,
        },
    [GPU_SHADER_2D_IMAGE_ALPHA_COLOR] =
        {
            .vert = datatoc_gpu_shader_2D_image_vert_glsl,
            .frag = datatoc_gpu_shader_image_alpha_color_frag_glsl,
        },
    [GPU_SHADER_2D_IMAGE_SHUFFLE_COLOR] =
        {
            .vert = datatoc_gpu_shader_2D_image_vert_glsl,
            .frag = datatoc_gpu_shader_image_shuffle_color_frag_glsl,
        },
    [GPU_SHADER_2D_IMAGE_RECT_COLOR] =
        {
            .vert = datatoc_gpu_shader_2D_image_rect_vert_glsl,
            .frag = datatoc_gpu_shader_image_color_frag_glsl,
        },
    [GPU_SHADER_2D_IMAGE_MULTI_RECT_COLOR] =
        {
            .vert = datatoc_gpu_shader_2D_image_multi_rect_vert_glsl,
            .frag = datatoc_gpu_shader_image_varying_color_frag_glsl,
        },

    [GPU_SHADER_3D_UNIFORM_COLOR] =
        {
            .vert = datatoc_gpu_shader_3D_vert_glsl,
            .frag = datatoc_gpu_shader_uniform_color_frag_glsl,
        },
    [GPU_SHADER_3D_UNIFORM_COLOR_BACKGROUND] =
        {
            .vert = datatoc_gpu_shader_3D_vert_glsl,
            .frag = datatoc_gpu_shader_uniform_color_frag_glsl,
            .defs = "#define USE_BACKGROUND\n",
        },
    [GPU_SHADER_3D_FLAT_COLOR] =
        {
            .vert = datatoc_gpu_shader_3D_flat_color_vert_glsl,
            .frag = datatoc_gpu_shader_flat_color_frag_glsl,
        },
    [GPU_SHADER_3D_SMOOTH_COLOR] =
        {
            .vert = datatoc_gpu_shader_3D_smooth_color_vert_glsl,
            .frag = datatoc_gpu_shader_3D_smooth_color_frag_glsl,
        },
    [GPU_SHADER_3D_DEPTH_ONLY] =
        {
            .vert = datatoc_gpu_shader_3D_vert_glsl,
            .frag = datatoc_gpu_shader_depth_only_frag_glsl,
        },
    [GPU_SHADER_3D_CLIPPED_UNIFORM_COLOR] =
        {
            .vert = datatoc_gpu_shader_3D_clipped_uniform_color_vert_glsl,
            .frag = datatoc_gpu_shader_uniform_color_frag_glsl,
        },

    [GPU_SHADER_3D_GROUNDPOINT] =
        {
            .vert = datatoc_gpu_shader_3D_groundpoint_vert_glsl,
            .frag = datatoc_gpu_shader_point_uniform_color_frag_glsl,
        },
    [GPU_SHADER_3D_GROUNDLINE] =
        {
            .vert = datatoc_gpu_shader_3D_passthrough_vert_glsl,
            .geom = datatoc_gpu_shader_3D_groundline_geom_glsl,
            .frag = datatoc_gpu_shader_uniform_color_frag_glsl,
        },

    [GPU_SHADER_2D_LINE_DASHED_UNIFORM_COLOR] =
        {
            .vert = datatoc_gpu_shader_2D_line_dashed_uniform_color_vert_glsl,
            .geom = datatoc_gpu_shader_2D_line_dashed_geom_glsl,
            .frag = datatoc_gpu_shader_2D_line_dashed_frag_glsl,
        },
    [GPU_SHADER_3D_LINE_DASHED_UNIFORM_COLOR] =
        {
            .vert = datatoc_gpu_shader_3D_line_dashed_uniform_color_vert_glsl,
            .geom = datatoc_gpu_shader_2D_line_dashed_geom_glsl,
            .frag = datatoc_gpu_shader_2D_line_dashed_frag_glsl,
        },

    [GPU_SHADER_3D_OBJECTSPACE_SIMPLE_LIGHTING_VARIYING_COLOR] =
        {
            .vert = datatoc_gpu_shader_instance_objectspace_variying_color_vert_glsl,
            .frag = datatoc_gpu_shader_simple_lighting_frag_glsl,
            .defs = "#define USE_INSTANCE_COLOR\n",
        },
    [GPU_SHADER_3D_OBJECTSPACE_VARIYING_COLOR] =
        {
            .vert = datatoc_gpu_shader_instance_objectspace_variying_color_vert_glsl,
            .frag = datatoc_gpu_shader_flat_color_frag_glsl,
        },
    [GPU_SHADER_3D_SCREENSPACE_VARIYING_COLOR] =
        {
            .vert = datatoc_gpu_shader_instance_screenspace_variying_color_vert_glsl,
            .frag = datatoc_gpu_shader_flat_color_frag_glsl,
        },
    [GPU_SHADER_3D_INSTANCE_SCREEN_ALIGNED_AXIS] =
        {
            .vert = datatoc_gpu_shader_instance_screen_aligned_vert_glsl,
            .frag = datatoc_gpu_shader_flat_color_frag_glsl,
            .defs = "#define AXIS_NAME\n",
        },
    [GPU_SHADER_3D_INSTANCE_SCREEN_ALIGNED] =
        {
            .vert = datatoc_gpu_shader_instance_screen_aligned_vert_glsl,
            .frag = datatoc_gpu_shader_flat_color_frag_glsl,
        },

    [GPU_SHADER_CAMERA] =
        {
            .vert = datatoc_gpu_shader_instance_camera_vert_glsl,
            .frag = datatoc_gpu_shader_flat_color_frag_glsl,
        },
    [GPU_SHADER_DISTANCE_LINES] =
        {
            .vert = datatoc_gpu_shader_instance_distance_line_vert_glsl,
            .frag = datatoc_gpu_shader_flat_color_frag_glsl,
        },

    [GPU_SHADER_2D_POINT_FIXED_SIZE_UNIFORM_COLOR] =
        {
            .vert = datatoc_gpu_shader_2D_vert_glsl,
            .frag = datatoc_gpu_shader_point_uniform_color_frag_glsl,
        },
    [GPU_SHADER_2D_POINT_VARYING_SIZE_VARYING_COLOR] =
        {
            .vert = datatoc_gpu_shader_2D_point_varying_size_varying_color_vert_glsl,
            .frag = datatoc_gpu_shader_point_varying_color_frag_glsl,
        },
    [GPU_SHADER_2D_POINT_UNIFORM_SIZE_UNIFORM_COLOR_AA] =
        {
            .vert = datatoc_gpu_shader_2D_point_uniform_size_aa_vert_glsl,
            .frag = datatoc_gpu_shader_point_uniform_color_aa_frag_glsl,
        },
    [GPU_SHADER_2D_POINT_UNIFORM_SIZE_UNIFORM_COLOR_OUTLINE_AA] =
        {
            .vert = datatoc_gpu_shader_2D_point_uniform_size_outline_aa_vert_glsl,
            .frag = datatoc_gpu_shader_point_uniform_color_outline_aa_frag_glsl,
        },
    [GPU_SHADER_2D_POINT_UNIFORM_SIZE_VARYING_COLOR_OUTLINE_AA] =
        {
            .vert = datatoc_gpu_shader_2D_point_uniform_size_varying_color_outline_aa_vert_glsl,
            .frag = datatoc_gpu_shader_point_varying_color_outline_aa_frag_glsl,
        },
    [GPU_SHADER_3D_POINT_FIXED_SIZE_UNIFORM_COLOR] =
        {
            .vert = datatoc_gpu_shader_3D_vert_glsl,
            .frag = datatoc_gpu_shader_point_uniform_color_frag_glsl,
        },
    [GPU_SHADER_3D_POINT_FIXED_SIZE_VARYING_COLOR] =
        {
            .vert = datatoc_gpu_shader_3D_point_fixed_size_varying_color_vert_glsl,
            .frag = datatoc_gpu_shader_point_varying_color_frag_glsl,
        },
    [GPU_SHADER_3D_POINT_VARYING_SIZE_UNIFORM_COLOR] =
        {
            .vert = datatoc_gpu_shader_3D_point_varying_size_vert_glsl,
            .frag = datatoc_gpu_shader_point_uniform_color_frag_glsl,
        },
    [GPU_SHADER_3D_POINT_VARYING_SIZE_VARYING_COLOR] =
        {
            .vert = datatoc_gpu_shader_3D_point_varying_size_varying_color_vert_glsl,
            .frag = datatoc_gpu_shader_point_varying_color_frag_glsl,
        },
    [GPU_SHADER_3D_POINT_UNIFORM_SIZE_UNIFORM_COLOR_AA] =
        {
            .vert = datatoc_gpu_shader_3D_point_uniform_size_aa_vert_glsl,
            .frag = datatoc_gpu_shader_point_uniform_color_aa_frag_glsl,
        },
    [GPU_SHADER_3D_POINT_UNIFORM_SIZE_UNIFORM_COLOR_OUTLINE_AA] =
        {
            .vert = datatoc_gpu_shader_3D_point_uniform_size_outline_aa_vert_glsl,
            .frag = datatoc_gpu_shader_point_uniform_color_outline_aa_frag_glsl,
        },

    [GPU_SHADER_INSTANCE_UNIFORM_COLOR] =
        {
            .vert = datatoc_gpu_shader_instance_vert_glsl,
            .frag = datatoc_gpu_shader_uniform_color_frag_glsl,
        },
    [GPU_SHADER_INSTANCE_VARIYING_ID_VARIYING_SIZE] =
        {
            .vert = datatoc_gpu_shader_instance_variying_size_variying_id_vert_glsl,
            .frag = datatoc_gpu_shader_flat_id_frag_glsl,
            .defs = "#define UNIFORM_SCALE\n",
        },
    [GPU_SHADER_INSTANCE_VARIYING_COLOR_VARIYING_SIZE] =
        {
            .vert = datatoc_gpu_shader_instance_variying_size_variying_color_vert_glsl,
            .frag = datatoc_gpu_shader_flat_color_frag_glsl,
            .defs = "#define UNIFORM_SCALE\n",
        },
    [GPU_SHADER_INSTANCE_VARIYING_COLOR_VARIYING_SCALE] =
        {
            .vert = datatoc_gpu_shader_instance_variying_size_variying_color_vert_glsl,
            .frag = datatoc_gpu_shader_flat_color_frag_glsl,
        },
    [GPU_SHADER_INSTANCE_EDGES_VARIYING_COLOR] =
        {
            .vert = datatoc_gpu_shader_instance_edges_variying_color_vert_glsl,
            .geom = datatoc_gpu_shader_instance_edges_variying_color_geom_glsl,
            .frag = datatoc_gpu_shader_flat_color_frag_glsl,
        },

    [GPU_SHADER_2D_AREA_EDGES] =
        {
            .vert = datatoc_gpu_shader_2D_area_borders_vert_glsl,
            .frag = datatoc_gpu_shader_2D_area_borders_frag_glsl,
        },
    [GPU_SHADER_2D_WIDGET_BASE] =
        {
            .vert = datatoc_gpu_shader_2D_widget_base_vert_glsl,
            .frag = datatoc_gpu_shader_2D_widget_base_frag_glsl,
        },
    [GPU_SHADER_2D_WIDGET_BASE_INST] =
        {
            .vert = datatoc_gpu_shader_2D_widget_base_vert_glsl,
            .frag = datatoc_gpu_shader_2D_widget_base_frag_glsl,
            .defs = "#define USE_INSTANCE\n",
        },
    [GPU_SHADER_2D_WIDGET_SHADOW] =
        {
            .vert = datatoc_gpu_shader_2D_widget_shadow_vert_glsl,
            .frag = datatoc_gpu_shader_2D_widget_shadow_frag_glsl,
        },
    [GPU_SHADER_2D_NODELINK] =
        {
            .vert = datatoc_gpu_shader_2D_nodelink_vert_glsl,
            .frag = datatoc_gpu_shader_2D_nodelink_frag_glsl,
        },
    [GPU_SHADER_2D_NODELINK_INST] =
        {
            .vert = datatoc_gpu_shader_2D_nodelink_vert_glsl,
            .frag = datatoc_gpu_shader_2D_nodelink_frag_glsl,
            .defs = "#define USE_INSTANCE\n",
        },

    [GPU_SHADER_2D_UV_UNIFORM_COLOR] =
        {
            .vert = datatoc_gpu_shader_2D_vert_glsl,
            .frag = datatoc_gpu_shader_uniform_color_frag_glsl,
            .defs = "#define UV_POS\n",
        },
    [GPU_SHADER_2D_UV_VERTS] =
        {
            .vert = datatoc_gpu_shader_2D_edituvs_points_vert_glsl,
            .frag = datatoc_gpu_shader_point_varying_color_varying_outline_aa_frag_glsl,
        },
    [GPU_SHADER_2D_UV_FACEDOTS] =
        {
            .vert = datatoc_gpu_shader_2D_edituvs_facedots_vert_glsl,
            .frag = datatoc_gpu_shader_point_varying_color_frag_glsl,
        },
    [GPU_SHADER_2D_UV_EDGES] =
        {
            .vert = datatoc_gpu_shader_2D_edituvs_edges_vert_glsl,
            .frag = datatoc_gpu_shader_flat_color_frag_glsl,
        },
    [GPU_SHADER_2D_UV_EDGES_SMOOTH] =
        {
            .vert = datatoc_gpu_shader_2D_edituvs_edges_vert_glsl,
            .frag = datatoc_gpu_shader_2D_smooth_color_frag_glsl,
            .defs = "#define SMOOTH_COLOR\n",
        },
    [GPU_SHADER_2D_UV_FACES] =
        {
            .vert = datatoc_gpu_shader_2D_edituvs_faces_vert_glsl,
            .frag = datatoc_gpu_shader_flat_color_frag_glsl,
        },
    [GPU_SHADER_2D_UV_FACES_STRETCH_AREA] =
        {
            .vert = datatoc_gpu_shader_2D_edituvs_stretch_vert_glsl,
            .frag = datatoc_gpu_shader_2D_smooth_color_frag_glsl,
        },
    [GPU_SHADER_2D_UV_FACES_STRETCH_ANGLE] =
        {
            .vert = datatoc_gpu_shader_2D_edituvs_stretch_vert_glsl,
            .frag = datatoc_gpu_shader_2D_smooth_color_frag_glsl,
            .defs = "#define STRETCH_ANGLE\n",
        },

    [GPU_SHADER_3D_FLAT_SELECT_ID] =
        {
            .vert = datatoc_gpu_shader_3D_selection_id_vert_glsl,
            .frag = datatoc_gpu_shader_selection_id_frag_glsl,
        },
    [GPU_SHADER_3D_UNIFORM_SELECT_ID] =
        {
            .vert = datatoc_gpu_shader_3D_selection_id_vert_glsl,
            .frag = datatoc_gpu_shader_selection_id_frag_glsl,
            .defs = "#define UNIFORM_ID\n",
        },

    [GPU_SHADER_GPENCIL_STROKE] =
        {
            .vert = datatoc_gpu_shader_gpencil_stroke_vert_glsl,
            .geom = datatoc_gpu_shader_gpencil_stroke_geom_glsl,
            .frag = datatoc_gpu_shader_gpencil_stroke_frag_glsl,
        },

    [GPU_SHADER_GPENCIL_FILL] =
        {
            .vert = datatoc_gpu_shader_gpencil_fill_vert_glsl,
            .frag = datatoc_gpu_shader_gpencil_fill_frag_glsl,
        },
>>>>>>> c8fc23fd
};

GPUShader *GPU_shader_get_builtin_shader_with_config(eGPUBuiltinShader shader,
                                                     eGPUShaderConfig sh_cfg)
{
  BLI_assert(shader < GPU_SHADER_BUILTIN_LEN);
  BLI_assert(sh_cfg < GPU_SHADER_CFG_LEN);
  GPUShader **sh_p = &builtin_shaders[sh_cfg][shader];

  if (*sh_p == NULL) {
    GPUShaderStages stages_legacy = {NULL};
    const GPUShaderStages *stages = &builtin_shader_stages[shader];

    if (shader == GPU_SHADER_EDGES_FRONT_BACK_PERSP) {
      /* TODO: remove after switch to core profile (maybe) */
      if (!GLEW_VERSION_3_2) {
        stages_legacy.vert = datatoc_gpu_shader_edges_front_back_persp_legacy_vert_glsl;
        stages_legacy.frag = datatoc_gpu_shader_flat_color_alpha_test_0_frag_glsl;
        stages = &stages_legacy;
      }
    }
    else if (shader == GPU_SHADER_3D_LINE_DASHED_UNIFORM_COLOR) {
      /* Dashed need geometry shader, which are not supported by legacy OpenGL, fallback to solid lines. */
      /* TODO: remove after switch to core profile (maybe) */
      if (!GLEW_VERSION_3_2) {
        stages_legacy.vert = datatoc_gpu_shader_3D_line_dashed_uniform_color_legacy_vert_glsl;
        stages_legacy.frag = datatoc_gpu_shader_2D_line_dashed_frag_glsl;
        stages = &stages_legacy;
      }
    }

    /* common case */
    if (sh_cfg == GPU_SHADER_CFG_DEFAULT) {
      *sh_p = GPU_shader_create(
          stages->vert, stages->frag, stages->geom, NULL, stages->defs, __func__);
    }
    else if (sh_cfg == GPU_SHADER_CFG_CLIPPED) {
      /* Remove eventually, for now ensure support for each shader has been added. */
      BLI_assert(ELEM(shader,
                      GPU_SHADER_3D_UNIFORM_COLOR,
                      GPU_SHADER_3D_SMOOTH_COLOR,
                      GPU_SHADER_3D_DEPTH_ONLY,
                      GPU_SHADER_CAMERA,
                      GPU_SHADER_INSTANCE_VARIYING_COLOR_VARIYING_SIZE,
                      GPU_SHADER_INSTANCE_VARIYING_COLOR_VARIYING_SCALE,
                      GPU_SHADER_3D_POINT_UNIFORM_SIZE_UNIFORM_COLOR_OUTLINE_AA,
                      GPU_SHADER_3D_POINT_UNIFORM_SIZE_UNIFORM_COLOR_AA,
                      GPU_SHADER_3D_SCREENSPACE_VARIYING_COLOR,
                      GPU_SHADER_3D_INSTANCE_SCREEN_ALIGNED,
                      GPU_SHADER_3D_GROUNDLINE,
                      GPU_SHADER_3D_GROUNDPOINT,
                      GPU_SHADER_DISTANCE_LINES,
                      GPU_SHADER_INSTANCE_EDGES_VARIYING_COLOR,
                      GPU_SHADER_3D_FLAT_SELECT_ID,
                      GPU_SHADER_3D_UNIFORM_SELECT_ID) ||
                 ELEM(shader, GPU_SHADER_3D_FLAT_COLOR, GPU_SHADER_3D_LINE_DASHED_UNIFORM_COLOR));
      const char *world_clip_lib = datatoc_gpu_shader_cfg_world_clip_lib_glsl;
      const char *world_clip_def = "#define USE_WORLD_CLIP_PLANES\n";
      /* In rare cases geometry shaders calculate clipping themselves. */
      *sh_p = GPU_shader_create_from_arrays({
          .vert = (const char *[]){world_clip_lib, stages->vert, NULL},
          .geom = (const char *[]){stages->geom ? world_clip_lib : NULL, stages->geom, NULL},
          .frag = (const char *[]){stages->frag, NULL},
          .defs = (const char *[]){world_clip_def, stages->defs, NULL},
      });
    }
    else {
      BLI_assert(0);
    }
  }

  return *sh_p;
}
GPUShader *GPU_shader_get_builtin_shader(eGPUBuiltinShader shader)
{
  return GPU_shader_get_builtin_shader_with_config(shader, GPU_SHADER_CFG_DEFAULT);
}

void GPU_shader_get_builtin_shader_code(eGPUBuiltinShader shader,
                                        const char **r_vert,
                                        const char **r_frag,
                                        const char **r_geom,
                                        const char **r_defines)
{
  const GPUShaderStages *stages = &builtin_shader_stages[shader];
  *r_vert = stages->vert;
  *r_frag = stages->frag;
  *r_geom = stages->geom;
  *r_defines = stages->defs;
}

void GPU_shader_free_builtin_shaders(void)
{
  for (int i = 0; i < GPU_SHADER_CFG_LEN; i++) {
    for (int j = 0; j < GPU_SHADER_BUILTIN_LEN; j++) {
      if (builtin_shaders[i][j]) {
        GPU_shader_free(builtin_shaders[i][j]);
        builtin_shaders[i][j] = NULL;
      }
    }
  }
}<|MERGE_RESOLUTION|>--- conflicted
+++ resolved
@@ -387,7 +387,6 @@
 
   shader->program = glCreateProgram();
 
-<<<<<<< HEAD
 	/****************Game engine transition******************/
 	glBindAttribLocation(shader->program, 0, "bgl_InPositon");
 	glBindAttribLocation(shader->program, 1, "bgl_InTexCoord");
@@ -402,14 +401,6 @@
 		GPU_shader_free(shader);
 		return NULL;
 	}
-=======
-  if (!shader->program || (vertexcode && !shader->vertex) || (fragcode && !shader->fragment) ||
-      (geocode && !shader->geometry)) {
-    fprintf(stderr, "GPUShader, object creation failed.\n");
-    GPU_shader_free(shader);
-    return NULL;
-  }
->>>>>>> c8fc23fd
 
   gpu_shader_standard_defines(standard_defines);
   gpu_shader_standard_extensions(standard_extensions);
@@ -837,7 +828,6 @@
 /******************End of Game engine*************/
 
 static const GPUShaderStages builtin_shader_stages[GPU_SHADER_BUILTIN_LEN] = {
-<<<<<<< HEAD
 	[GPU_SHADER_TEXT] = {
 		.vert = datatoc_gpu_shader_text_vert_glsl,
 		.geom = datatoc_gpu_shader_text_geom_glsl,
@@ -1284,505 +1274,6 @@
 		.vert = datatoc_gpu_shader_frame_buffer_vert_glsl,
 		.frag = datatoc_gpu_shader_frame_buffer_frag_glsl },
 	/*************************************************End of Game engine****************************************************/
-=======
-    [GPU_SHADER_TEXT] =
-        {
-            .vert = datatoc_gpu_shader_text_vert_glsl,
-            .geom = datatoc_gpu_shader_text_geom_glsl,
-            .frag = datatoc_gpu_shader_text_frag_glsl,
-        },
-    [GPU_SHADER_TEXT_SIMPLE] =
-        {
-            .vert = datatoc_gpu_shader_text_simple_vert_glsl,
-            .geom = datatoc_gpu_shader_text_simple_geom_glsl,
-            .frag = datatoc_gpu_shader_text_frag_glsl,
-        },
-    [GPU_SHADER_KEYFRAME_DIAMOND] =
-        {
-            .vert = datatoc_gpu_shader_keyframe_diamond_vert_glsl,
-            .frag = datatoc_gpu_shader_keyframe_diamond_frag_glsl,
-        },
-    /*  This version is magical but slow!  */
-    [GPU_SHADER_EDGES_FRONT_BACK_PERSP] =
-        {
-            .vert = datatoc_gpu_shader_edges_front_back_persp_vert_glsl,
-            .geom = datatoc_gpu_shader_edges_front_back_persp_geom_glsl,
-            .frag = datatoc_gpu_shader_flat_color_frag_glsl,
-        },
-    [GPU_SHADER_EDGES_FRONT_BACK_ORTHO] =
-        {
-            .vert = datatoc_gpu_shader_edges_front_back_ortho_vert_glsl,
-            .frag = datatoc_gpu_shader_flat_color_frag_glsl,
-        },
-    [GPU_SHADER_EDGES_OVERLAY_SIMPLE] =
-        {
-            .vert = datatoc_gpu_shader_3D_vert_glsl,
-            .geom = datatoc_gpu_shader_edges_overlay_simple_geom_glsl,
-            .frag = datatoc_gpu_shader_edges_overlay_frag_glsl,
-        },
-    [GPU_SHADER_EDGES_OVERLAY] =
-        {
-            .vert = datatoc_gpu_shader_edges_overlay_vert_glsl,
-            .geom = datatoc_gpu_shader_edges_overlay_geom_glsl,
-            .frag = datatoc_gpu_shader_edges_overlay_frag_glsl,
-        },
-    [GPU_SHADER_SIMPLE_LIGHTING] =
-        {
-            .vert = datatoc_gpu_shader_3D_normal_vert_glsl,
-            .frag = datatoc_gpu_shader_simple_lighting_frag_glsl,
-        },
-    /* Use 'USE_FLAT_NORMAL' to make flat shader from smooth  */
-    [GPU_SHADER_SIMPLE_LIGHTING_FLAT_COLOR] =
-        {
-            .vert = datatoc_gpu_shader_3D_normal_smooth_color_vert_glsl,
-            .frag = datatoc_gpu_shader_simple_lighting_smooth_color_frag_glsl,
-            .defs = "#define USE_FLAT_NORMAL\n",
-        },
-    [GPU_SHADER_SIMPLE_LIGHTING_SMOOTH_COLOR] =
-        {
-            .vert = datatoc_gpu_shader_3D_normal_smooth_color_vert_glsl,
-            .frag = datatoc_gpu_shader_simple_lighting_smooth_color_frag_glsl,
-        },
-    [GPU_SHADER_SIMPLE_LIGHTING_SMOOTH_COLOR_ALPHA] =
-        {
-            .vert = datatoc_gpu_shader_3D_normal_smooth_color_vert_glsl,
-            .frag = datatoc_gpu_shader_simple_lighting_smooth_color_alpha_frag_glsl,
-        },
-
-    [GPU_SHADER_2D_IMAGE_MASK_UNIFORM_COLOR] =
-        {
-            .vert = datatoc_gpu_shader_3D_image_vert_glsl,
-            .frag = datatoc_gpu_shader_image_mask_uniform_color_frag_glsl,
-        },
-    [GPU_SHADER_3D_IMAGE_MODULATE_ALPHA] =
-        {
-            .vert = datatoc_gpu_shader_3D_image_vert_glsl,
-            .frag = datatoc_gpu_shader_image_modulate_alpha_frag_glsl,
-        },
-    [GPU_SHADER_3D_IMAGE_DEPTH] =
-        {
-            .vert = datatoc_gpu_shader_3D_image_vert_glsl,
-            .frag = datatoc_gpu_shader_image_depth_linear_frag_glsl,
-        },
-    [GPU_SHADER_3D_IMAGE_DEPTH_COPY] =
-        {
-            .vert = datatoc_gpu_shader_3D_image_vert_glsl,
-            .frag = datatoc_gpu_shader_image_depth_copy_frag_glsl,
-        },
-    [GPU_SHADER_2D_IMAGE_MULTISAMPLE_2] =
-        {
-            .vert = datatoc_gpu_shader_2D_vert_glsl,
-            .frag = datatoc_gpu_shader_image_multisample_resolve_frag_glsl,
-            .defs = "#define SAMPLES 2\n",
-        },
-    [GPU_SHADER_2D_IMAGE_MULTISAMPLE_4] =
-        {
-            .vert = datatoc_gpu_shader_2D_vert_glsl,
-            .frag = datatoc_gpu_shader_image_multisample_resolve_frag_glsl,
-            .defs = "#define SAMPLES 4\n",
-        },
-    [GPU_SHADER_2D_IMAGE_MULTISAMPLE_8] =
-        {
-            .vert = datatoc_gpu_shader_2D_vert_glsl,
-            .frag = datatoc_gpu_shader_image_multisample_resolve_frag_glsl,
-            .defs = "#define SAMPLES 8\n",
-        },
-    [GPU_SHADER_2D_IMAGE_MULTISAMPLE_16] =
-        {
-            .vert = datatoc_gpu_shader_2D_vert_glsl,
-            .frag = datatoc_gpu_shader_image_multisample_resolve_frag_glsl,
-            .defs = "#define SAMPLES 16\n",
-        },
-    [GPU_SHADER_2D_IMAGE_MULTISAMPLE_2_DEPTH_TEST] =
-        {
-            .vert = datatoc_gpu_shader_2D_vert_glsl,
-            .frag = datatoc_gpu_shader_image_multisample_resolve_frag_glsl,
-            .defs = "#define SAMPLES 2\n"
-                    "#define USE_DEPTH\n",
-        },
-    [GPU_SHADER_2D_IMAGE_MULTISAMPLE_4_DEPTH_TEST] =
-        {
-            .vert = datatoc_gpu_shader_2D_vert_glsl,
-            .frag = datatoc_gpu_shader_image_multisample_resolve_frag_glsl,
-            .defs = "#define SAMPLES 4\n"
-                    "#define USE_DEPTH\n",
-        },
-    [GPU_SHADER_2D_IMAGE_MULTISAMPLE_8_DEPTH_TEST] =
-        {
-            .vert = datatoc_gpu_shader_2D_vert_glsl,
-            .frag = datatoc_gpu_shader_image_multisample_resolve_frag_glsl,
-            .defs = "#define SAMPLES 8\n"
-                    "#define USE_DEPTH\n",
-        },
-    [GPU_SHADER_2D_IMAGE_MULTISAMPLE_16_DEPTH_TEST] =
-        {
-            .vert = datatoc_gpu_shader_2D_vert_glsl,
-            .frag = datatoc_gpu_shader_image_multisample_resolve_frag_glsl,
-            .defs = "#define SAMPLES 16\n"
-                    "#define USE_DEPTH\n",
-        },
-
-    [GPU_SHADER_2D_IMAGE_INTERLACE] =
-        {
-            .vert = datatoc_gpu_shader_2D_image_vert_glsl,
-            .frag = datatoc_gpu_shader_image_interlace_frag_glsl,
-        },
-    [GPU_SHADER_2D_CHECKER] =
-        {
-            .vert = datatoc_gpu_shader_2D_vert_glsl,
-            .frag = datatoc_gpu_shader_checker_frag_glsl,
-        },
-
-    [GPU_SHADER_2D_DIAG_STRIPES] =
-        {
-            .vert = datatoc_gpu_shader_2D_vert_glsl,
-            .frag = datatoc_gpu_shader_diag_stripes_frag_glsl,
-        },
-
-    [GPU_SHADER_2D_UNIFORM_COLOR] =
-        {
-            .vert = datatoc_gpu_shader_2D_vert_glsl,
-            .frag = datatoc_gpu_shader_uniform_color_frag_glsl,
-        },
-    [GPU_SHADER_2D_FLAT_COLOR] =
-        {
-            .vert = datatoc_gpu_shader_2D_flat_color_vert_glsl,
-            .frag = datatoc_gpu_shader_flat_color_frag_glsl,
-        },
-    [GPU_SHADER_2D_SMOOTH_COLOR] =
-        {
-            .vert = datatoc_gpu_shader_2D_smooth_color_vert_glsl,
-            .frag = datatoc_gpu_shader_2D_smooth_color_frag_glsl,
-        },
-    [GPU_SHADER_2D_SMOOTH_COLOR_DITHER] =
-        {
-            .vert = datatoc_gpu_shader_2D_smooth_color_vert_glsl,
-            .frag = datatoc_gpu_shader_2D_smooth_color_dithered_frag_glsl,
-        },
-    [GPU_SHADER_2D_IMAGE_LINEAR_TO_SRGB] =
-        {
-            .vert = datatoc_gpu_shader_2D_image_vert_glsl,
-            .frag = datatoc_gpu_shader_image_linear_frag_glsl,
-        },
-    [GPU_SHADER_2D_IMAGE] =
-        {
-            .vert = datatoc_gpu_shader_2D_image_vert_glsl,
-            .frag = datatoc_gpu_shader_image_frag_glsl,
-        },
-    [GPU_SHADER_2D_IMAGE_COLOR] =
-        {
-            .vert = datatoc_gpu_shader_2D_image_vert_glsl,
-            .frag = datatoc_gpu_shader_image_color_frag_glsl,
-        },
-    [GPU_SHADER_2D_IMAGE_DESATURATE_COLOR] =
-        {
-            .vert = datatoc_gpu_shader_2D_image_vert_glsl,
-            .frag = datatoc_gpu_shader_image_desaturate_frag_glsl,
-        },
-    [GPU_SHADER_2D_IMAGE_ALPHA_COLOR] =
-        {
-            .vert = datatoc_gpu_shader_2D_image_vert_glsl,
-            .frag = datatoc_gpu_shader_image_alpha_color_frag_glsl,
-        },
-    [GPU_SHADER_2D_IMAGE_SHUFFLE_COLOR] =
-        {
-            .vert = datatoc_gpu_shader_2D_image_vert_glsl,
-            .frag = datatoc_gpu_shader_image_shuffle_color_frag_glsl,
-        },
-    [GPU_SHADER_2D_IMAGE_RECT_COLOR] =
-        {
-            .vert = datatoc_gpu_shader_2D_image_rect_vert_glsl,
-            .frag = datatoc_gpu_shader_image_color_frag_glsl,
-        },
-    [GPU_SHADER_2D_IMAGE_MULTI_RECT_COLOR] =
-        {
-            .vert = datatoc_gpu_shader_2D_image_multi_rect_vert_glsl,
-            .frag = datatoc_gpu_shader_image_varying_color_frag_glsl,
-        },
-
-    [GPU_SHADER_3D_UNIFORM_COLOR] =
-        {
-            .vert = datatoc_gpu_shader_3D_vert_glsl,
-            .frag = datatoc_gpu_shader_uniform_color_frag_glsl,
-        },
-    [GPU_SHADER_3D_UNIFORM_COLOR_BACKGROUND] =
-        {
-            .vert = datatoc_gpu_shader_3D_vert_glsl,
-            .frag = datatoc_gpu_shader_uniform_color_frag_glsl,
-            .defs = "#define USE_BACKGROUND\n",
-        },
-    [GPU_SHADER_3D_FLAT_COLOR] =
-        {
-            .vert = datatoc_gpu_shader_3D_flat_color_vert_glsl,
-            .frag = datatoc_gpu_shader_flat_color_frag_glsl,
-        },
-    [GPU_SHADER_3D_SMOOTH_COLOR] =
-        {
-            .vert = datatoc_gpu_shader_3D_smooth_color_vert_glsl,
-            .frag = datatoc_gpu_shader_3D_smooth_color_frag_glsl,
-        },
-    [GPU_SHADER_3D_DEPTH_ONLY] =
-        {
-            .vert = datatoc_gpu_shader_3D_vert_glsl,
-            .frag = datatoc_gpu_shader_depth_only_frag_glsl,
-        },
-    [GPU_SHADER_3D_CLIPPED_UNIFORM_COLOR] =
-        {
-            .vert = datatoc_gpu_shader_3D_clipped_uniform_color_vert_glsl,
-            .frag = datatoc_gpu_shader_uniform_color_frag_glsl,
-        },
-
-    [GPU_SHADER_3D_GROUNDPOINT] =
-        {
-            .vert = datatoc_gpu_shader_3D_groundpoint_vert_glsl,
-            .frag = datatoc_gpu_shader_point_uniform_color_frag_glsl,
-        },
-    [GPU_SHADER_3D_GROUNDLINE] =
-        {
-            .vert = datatoc_gpu_shader_3D_passthrough_vert_glsl,
-            .geom = datatoc_gpu_shader_3D_groundline_geom_glsl,
-            .frag = datatoc_gpu_shader_uniform_color_frag_glsl,
-        },
-
-    [GPU_SHADER_2D_LINE_DASHED_UNIFORM_COLOR] =
-        {
-            .vert = datatoc_gpu_shader_2D_line_dashed_uniform_color_vert_glsl,
-            .geom = datatoc_gpu_shader_2D_line_dashed_geom_glsl,
-            .frag = datatoc_gpu_shader_2D_line_dashed_frag_glsl,
-        },
-    [GPU_SHADER_3D_LINE_DASHED_UNIFORM_COLOR] =
-        {
-            .vert = datatoc_gpu_shader_3D_line_dashed_uniform_color_vert_glsl,
-            .geom = datatoc_gpu_shader_2D_line_dashed_geom_glsl,
-            .frag = datatoc_gpu_shader_2D_line_dashed_frag_glsl,
-        },
-
-    [GPU_SHADER_3D_OBJECTSPACE_SIMPLE_LIGHTING_VARIYING_COLOR] =
-        {
-            .vert = datatoc_gpu_shader_instance_objectspace_variying_color_vert_glsl,
-            .frag = datatoc_gpu_shader_simple_lighting_frag_glsl,
-            .defs = "#define USE_INSTANCE_COLOR\n",
-        },
-    [GPU_SHADER_3D_OBJECTSPACE_VARIYING_COLOR] =
-        {
-            .vert = datatoc_gpu_shader_instance_objectspace_variying_color_vert_glsl,
-            .frag = datatoc_gpu_shader_flat_color_frag_glsl,
-        },
-    [GPU_SHADER_3D_SCREENSPACE_VARIYING_COLOR] =
-        {
-            .vert = datatoc_gpu_shader_instance_screenspace_variying_color_vert_glsl,
-            .frag = datatoc_gpu_shader_flat_color_frag_glsl,
-        },
-    [GPU_SHADER_3D_INSTANCE_SCREEN_ALIGNED_AXIS] =
-        {
-            .vert = datatoc_gpu_shader_instance_screen_aligned_vert_glsl,
-            .frag = datatoc_gpu_shader_flat_color_frag_glsl,
-            .defs = "#define AXIS_NAME\n",
-        },
-    [GPU_SHADER_3D_INSTANCE_SCREEN_ALIGNED] =
-        {
-            .vert = datatoc_gpu_shader_instance_screen_aligned_vert_glsl,
-            .frag = datatoc_gpu_shader_flat_color_frag_glsl,
-        },
-
-    [GPU_SHADER_CAMERA] =
-        {
-            .vert = datatoc_gpu_shader_instance_camera_vert_glsl,
-            .frag = datatoc_gpu_shader_flat_color_frag_glsl,
-        },
-    [GPU_SHADER_DISTANCE_LINES] =
-        {
-            .vert = datatoc_gpu_shader_instance_distance_line_vert_glsl,
-            .frag = datatoc_gpu_shader_flat_color_frag_glsl,
-        },
-
-    [GPU_SHADER_2D_POINT_FIXED_SIZE_UNIFORM_COLOR] =
-        {
-            .vert = datatoc_gpu_shader_2D_vert_glsl,
-            .frag = datatoc_gpu_shader_point_uniform_color_frag_glsl,
-        },
-    [GPU_SHADER_2D_POINT_VARYING_SIZE_VARYING_COLOR] =
-        {
-            .vert = datatoc_gpu_shader_2D_point_varying_size_varying_color_vert_glsl,
-            .frag = datatoc_gpu_shader_point_varying_color_frag_glsl,
-        },
-    [GPU_SHADER_2D_POINT_UNIFORM_SIZE_UNIFORM_COLOR_AA] =
-        {
-            .vert = datatoc_gpu_shader_2D_point_uniform_size_aa_vert_glsl,
-            .frag = datatoc_gpu_shader_point_uniform_color_aa_frag_glsl,
-        },
-    [GPU_SHADER_2D_POINT_UNIFORM_SIZE_UNIFORM_COLOR_OUTLINE_AA] =
-        {
-            .vert = datatoc_gpu_shader_2D_point_uniform_size_outline_aa_vert_glsl,
-            .frag = datatoc_gpu_shader_point_uniform_color_outline_aa_frag_glsl,
-        },
-    [GPU_SHADER_2D_POINT_UNIFORM_SIZE_VARYING_COLOR_OUTLINE_AA] =
-        {
-            .vert = datatoc_gpu_shader_2D_point_uniform_size_varying_color_outline_aa_vert_glsl,
-            .frag = datatoc_gpu_shader_point_varying_color_outline_aa_frag_glsl,
-        },
-    [GPU_SHADER_3D_POINT_FIXED_SIZE_UNIFORM_COLOR] =
-        {
-            .vert = datatoc_gpu_shader_3D_vert_glsl,
-            .frag = datatoc_gpu_shader_point_uniform_color_frag_glsl,
-        },
-    [GPU_SHADER_3D_POINT_FIXED_SIZE_VARYING_COLOR] =
-        {
-            .vert = datatoc_gpu_shader_3D_point_fixed_size_varying_color_vert_glsl,
-            .frag = datatoc_gpu_shader_point_varying_color_frag_glsl,
-        },
-    [GPU_SHADER_3D_POINT_VARYING_SIZE_UNIFORM_COLOR] =
-        {
-            .vert = datatoc_gpu_shader_3D_point_varying_size_vert_glsl,
-            .frag = datatoc_gpu_shader_point_uniform_color_frag_glsl,
-        },
-    [GPU_SHADER_3D_POINT_VARYING_SIZE_VARYING_COLOR] =
-        {
-            .vert = datatoc_gpu_shader_3D_point_varying_size_varying_color_vert_glsl,
-            .frag = datatoc_gpu_shader_point_varying_color_frag_glsl,
-        },
-    [GPU_SHADER_3D_POINT_UNIFORM_SIZE_UNIFORM_COLOR_AA] =
-        {
-            .vert = datatoc_gpu_shader_3D_point_uniform_size_aa_vert_glsl,
-            .frag = datatoc_gpu_shader_point_uniform_color_aa_frag_glsl,
-        },
-    [GPU_SHADER_3D_POINT_UNIFORM_SIZE_UNIFORM_COLOR_OUTLINE_AA] =
-        {
-            .vert = datatoc_gpu_shader_3D_point_uniform_size_outline_aa_vert_glsl,
-            .frag = datatoc_gpu_shader_point_uniform_color_outline_aa_frag_glsl,
-        },
-
-    [GPU_SHADER_INSTANCE_UNIFORM_COLOR] =
-        {
-            .vert = datatoc_gpu_shader_instance_vert_glsl,
-            .frag = datatoc_gpu_shader_uniform_color_frag_glsl,
-        },
-    [GPU_SHADER_INSTANCE_VARIYING_ID_VARIYING_SIZE] =
-        {
-            .vert = datatoc_gpu_shader_instance_variying_size_variying_id_vert_glsl,
-            .frag = datatoc_gpu_shader_flat_id_frag_glsl,
-            .defs = "#define UNIFORM_SCALE\n",
-        },
-    [GPU_SHADER_INSTANCE_VARIYING_COLOR_VARIYING_SIZE] =
-        {
-            .vert = datatoc_gpu_shader_instance_variying_size_variying_color_vert_glsl,
-            .frag = datatoc_gpu_shader_flat_color_frag_glsl,
-            .defs = "#define UNIFORM_SCALE\n",
-        },
-    [GPU_SHADER_INSTANCE_VARIYING_COLOR_VARIYING_SCALE] =
-        {
-            .vert = datatoc_gpu_shader_instance_variying_size_variying_color_vert_glsl,
-            .frag = datatoc_gpu_shader_flat_color_frag_glsl,
-        },
-    [GPU_SHADER_INSTANCE_EDGES_VARIYING_COLOR] =
-        {
-            .vert = datatoc_gpu_shader_instance_edges_variying_color_vert_glsl,
-            .geom = datatoc_gpu_shader_instance_edges_variying_color_geom_glsl,
-            .frag = datatoc_gpu_shader_flat_color_frag_glsl,
-        },
-
-    [GPU_SHADER_2D_AREA_EDGES] =
-        {
-            .vert = datatoc_gpu_shader_2D_area_borders_vert_glsl,
-            .frag = datatoc_gpu_shader_2D_area_borders_frag_glsl,
-        },
-    [GPU_SHADER_2D_WIDGET_BASE] =
-        {
-            .vert = datatoc_gpu_shader_2D_widget_base_vert_glsl,
-            .frag = datatoc_gpu_shader_2D_widget_base_frag_glsl,
-        },
-    [GPU_SHADER_2D_WIDGET_BASE_INST] =
-        {
-            .vert = datatoc_gpu_shader_2D_widget_base_vert_glsl,
-            .frag = datatoc_gpu_shader_2D_widget_base_frag_glsl,
-            .defs = "#define USE_INSTANCE\n",
-        },
-    [GPU_SHADER_2D_WIDGET_SHADOW] =
-        {
-            .vert = datatoc_gpu_shader_2D_widget_shadow_vert_glsl,
-            .frag = datatoc_gpu_shader_2D_widget_shadow_frag_glsl,
-        },
-    [GPU_SHADER_2D_NODELINK] =
-        {
-            .vert = datatoc_gpu_shader_2D_nodelink_vert_glsl,
-            .frag = datatoc_gpu_shader_2D_nodelink_frag_glsl,
-        },
-    [GPU_SHADER_2D_NODELINK_INST] =
-        {
-            .vert = datatoc_gpu_shader_2D_nodelink_vert_glsl,
-            .frag = datatoc_gpu_shader_2D_nodelink_frag_glsl,
-            .defs = "#define USE_INSTANCE\n",
-        },
-
-    [GPU_SHADER_2D_UV_UNIFORM_COLOR] =
-        {
-            .vert = datatoc_gpu_shader_2D_vert_glsl,
-            .frag = datatoc_gpu_shader_uniform_color_frag_glsl,
-            .defs = "#define UV_POS\n",
-        },
-    [GPU_SHADER_2D_UV_VERTS] =
-        {
-            .vert = datatoc_gpu_shader_2D_edituvs_points_vert_glsl,
-            .frag = datatoc_gpu_shader_point_varying_color_varying_outline_aa_frag_glsl,
-        },
-    [GPU_SHADER_2D_UV_FACEDOTS] =
-        {
-            .vert = datatoc_gpu_shader_2D_edituvs_facedots_vert_glsl,
-            .frag = datatoc_gpu_shader_point_varying_color_frag_glsl,
-        },
-    [GPU_SHADER_2D_UV_EDGES] =
-        {
-            .vert = datatoc_gpu_shader_2D_edituvs_edges_vert_glsl,
-            .frag = datatoc_gpu_shader_flat_color_frag_glsl,
-        },
-    [GPU_SHADER_2D_UV_EDGES_SMOOTH] =
-        {
-            .vert = datatoc_gpu_shader_2D_edituvs_edges_vert_glsl,
-            .frag = datatoc_gpu_shader_2D_smooth_color_frag_glsl,
-            .defs = "#define SMOOTH_COLOR\n",
-        },
-    [GPU_SHADER_2D_UV_FACES] =
-        {
-            .vert = datatoc_gpu_shader_2D_edituvs_faces_vert_glsl,
-            .frag = datatoc_gpu_shader_flat_color_frag_glsl,
-        },
-    [GPU_SHADER_2D_UV_FACES_STRETCH_AREA] =
-        {
-            .vert = datatoc_gpu_shader_2D_edituvs_stretch_vert_glsl,
-            .frag = datatoc_gpu_shader_2D_smooth_color_frag_glsl,
-        },
-    [GPU_SHADER_2D_UV_FACES_STRETCH_ANGLE] =
-        {
-            .vert = datatoc_gpu_shader_2D_edituvs_stretch_vert_glsl,
-            .frag = datatoc_gpu_shader_2D_smooth_color_frag_glsl,
-            .defs = "#define STRETCH_ANGLE\n",
-        },
-
-    [GPU_SHADER_3D_FLAT_SELECT_ID] =
-        {
-            .vert = datatoc_gpu_shader_3D_selection_id_vert_glsl,
-            .frag = datatoc_gpu_shader_selection_id_frag_glsl,
-        },
-    [GPU_SHADER_3D_UNIFORM_SELECT_ID] =
-        {
-            .vert = datatoc_gpu_shader_3D_selection_id_vert_glsl,
-            .frag = datatoc_gpu_shader_selection_id_frag_glsl,
-            .defs = "#define UNIFORM_ID\n",
-        },
-
-    [GPU_SHADER_GPENCIL_STROKE] =
-        {
-            .vert = datatoc_gpu_shader_gpencil_stroke_vert_glsl,
-            .geom = datatoc_gpu_shader_gpencil_stroke_geom_glsl,
-            .frag = datatoc_gpu_shader_gpencil_stroke_frag_glsl,
-        },
-
-    [GPU_SHADER_GPENCIL_FILL] =
-        {
-            .vert = datatoc_gpu_shader_gpencil_fill_vert_glsl,
-            .frag = datatoc_gpu_shader_gpencil_fill_frag_glsl,
-        },
->>>>>>> c8fc23fd
 };
 
 GPUShader *GPU_shader_get_builtin_shader_with_config(eGPUBuiltinShader shader,
