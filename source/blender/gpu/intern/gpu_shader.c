/*
 * ***** BEGIN GPL LICENSE BLOCK *****
 *
 * This program is free software; you can redistribute it and/or
 * modify it under the terms of the GNU General Public License
 * as published by the Free Software Foundation; either version 2
 * of the License, or (at your option) any later version.
 *
 * This program is distributed in the hope that it will be useful,
 * but WITHOUT ANY WARRANTY; without even the implied warranty of
 * MERCHANTABILITY or FITNESS FOR A PARTICULAR PURPOSE.  See the
 * GNU General Public License for more details.
 *
 * You should have received a copy of the GNU General Public License
 * along with this program; if not, write to the Free Software Foundation,
 * Inc., 51 Franklin Street, Fifth Floor, Boston, MA 02110-1301, USA.
 *
 * The Original Code is Copyright (C) 2005 Blender Foundation.
 * All rights reserved.
 *
 * The Original Code is: all of this file.
 *
 * Contributor(s): Brecht Van Lommel.
 *
 * ***** END GPL LICENSE BLOCK *****
 */

/** \file blender/gpu/intern/gpu_shader.c
 *  \ingroup gpu
 */

#include "MEM_guardedalloc.h"

#include "BLI_utildefines.h"
#include "BLI_math_base.h"
#include "BLI_math_vector.h"
#include "BLI_path_util.h"
#include "BLI_string.h"

#include "BKE_appdir.h"
#include "BKE_global.h"

#include "DNA_space_types.h"

#include "GPU_extensions.h"
#include "GPU_context.h"
#include "GPU_matrix.h"
#include "GPU_shader.h"
#include "GPU_texture.h"
#include "GPU_uniformbuffer.h"

#include "gpu_shader_private.h"

/* Adjust these constants as needed. */
#define MAX_DEFINE_LENGTH 256
#define MAX_EXT_DEFINE_LENGTH 256

/* Non-generated shaders */
extern char datatoc_gpu_shader_depth_only_frag_glsl[];
extern char datatoc_gpu_shader_uniform_color_frag_glsl[];
extern char datatoc_gpu_shader_checker_frag_glsl[];
extern char datatoc_gpu_shader_diag_stripes_frag_glsl[];
extern char datatoc_gpu_shader_simple_lighting_frag_glsl[];
extern char datatoc_gpu_shader_simple_lighting_flat_color_frag_glsl[];
extern char datatoc_gpu_shader_simple_lighting_smooth_color_frag_glsl[];
extern char datatoc_gpu_shader_simple_lighting_smooth_color_alpha_frag_glsl[];
extern char datatoc_gpu_shader_flat_color_frag_glsl[];
extern char datatoc_gpu_shader_flat_color_alpha_test_0_frag_glsl[];
extern char datatoc_gpu_shader_flat_id_frag_glsl[];
extern char datatoc_gpu_shader_2D_area_borders_vert_glsl[];
extern char datatoc_gpu_shader_2D_vert_glsl[];
extern char datatoc_gpu_shader_2D_flat_color_vert_glsl[];
extern char datatoc_gpu_shader_2D_smooth_color_uniform_alpha_vert_glsl[];
extern char datatoc_gpu_shader_2D_smooth_color_vert_glsl[];
extern char datatoc_gpu_shader_2D_smooth_color_frag_glsl[];
extern char datatoc_gpu_shader_2D_smooth_color_dithered_frag_glsl[];
extern char datatoc_gpu_shader_2D_image_vert_glsl[];
extern char datatoc_gpu_shader_2D_image_rect_vert_glsl[];
extern char datatoc_gpu_shader_2D_image_multi_rect_vert_glsl[];
extern char datatoc_gpu_shader_2D_widget_base_vert_glsl[];
extern char datatoc_gpu_shader_2D_widget_base_frag_glsl[];
extern char datatoc_gpu_shader_2D_widget_shadow_vert_glsl[];
extern char datatoc_gpu_shader_2D_widget_shadow_frag_glsl[];
extern char datatoc_gpu_shader_2D_nodelink_frag_glsl[];
extern char datatoc_gpu_shader_2D_nodelink_vert_glsl[];

extern char datatoc_gpu_shader_3D_image_vert_glsl[];
extern char datatoc_gpu_shader_image_frag_glsl[];
extern char datatoc_gpu_shader_image_linear_frag_glsl[];
extern char datatoc_gpu_shader_image_color_frag_glsl[];
extern char datatoc_gpu_shader_image_desaturate_frag_glsl[];
extern char datatoc_gpu_shader_image_varying_color_frag_glsl[];
extern char datatoc_gpu_shader_image_alpha_color_frag_glsl[];
extern char datatoc_gpu_shader_image_shuffle_color_frag_glsl[];
extern char datatoc_gpu_shader_image_interlace_frag_glsl[];
extern char datatoc_gpu_shader_image_mask_uniform_color_frag_glsl[];
extern char datatoc_gpu_shader_image_modulate_alpha_frag_glsl[];
extern char datatoc_gpu_shader_image_depth_linear_frag_glsl[];
extern char datatoc_gpu_shader_image_depth_copy_frag_glsl[];
extern char datatoc_gpu_shader_image_multisample_resolve_frag_glsl[];
extern char datatoc_gpu_shader_3D_vert_glsl[];
extern char datatoc_gpu_shader_3D_normal_vert_glsl[];
extern char datatoc_gpu_shader_3D_flat_color_vert_glsl[];
extern char datatoc_gpu_shader_3D_smooth_color_vert_glsl[];
extern char datatoc_gpu_shader_3D_normal_flat_color_vert_glsl[];
extern char datatoc_gpu_shader_3D_normal_smooth_color_vert_glsl[];
extern char datatoc_gpu_shader_3D_smooth_color_frag_glsl[];
extern char datatoc_gpu_shader_3D_passthrough_vert_glsl[];
extern char datatoc_gpu_shader_3D_clipped_uniform_color_vert_glsl[];

extern char datatoc_gpu_shader_instance_vert_glsl[];
extern char datatoc_gpu_shader_instance_variying_size_variying_color_vert_glsl[];
extern char datatoc_gpu_shader_instance_variying_size_variying_id_vert_glsl[];
extern char datatoc_gpu_shader_instance_objectspace_variying_color_vert_glsl[];
extern char datatoc_gpu_shader_instance_screenspace_variying_color_vert_glsl[];
extern char datatoc_gpu_shader_instance_screen_aligned_vert_glsl[];
extern char datatoc_gpu_shader_instance_camera_vert_glsl[];
extern char datatoc_gpu_shader_instance_distance_line_vert_glsl[];
extern char datatoc_gpu_shader_instance_edges_variying_color_geom_glsl[];
extern char datatoc_gpu_shader_instance_edges_variying_color_vert_glsl[];
extern char datatoc_gpu_shader_instance_mball_handles_vert_glsl[];

extern char datatoc_gpu_shader_3D_groundpoint_vert_glsl[];
extern char datatoc_gpu_shader_3D_groundline_geom_glsl[];

extern char datatoc_gpu_shader_point_uniform_color_frag_glsl[];
extern char datatoc_gpu_shader_point_uniform_color_aa_frag_glsl[];
extern char datatoc_gpu_shader_point_uniform_color_outline_aa_frag_glsl[];
extern char datatoc_gpu_shader_point_varying_color_outline_aa_frag_glsl[];
extern char datatoc_gpu_shader_point_varying_color_frag_glsl[];
extern char datatoc_gpu_shader_3D_point_fixed_size_varying_color_vert_glsl[];
extern char datatoc_gpu_shader_3D_point_varying_size_vert_glsl[];
extern char datatoc_gpu_shader_3D_point_varying_size_varying_color_vert_glsl[];
extern char datatoc_gpu_shader_3D_point_uniform_size_aa_vert_glsl[];
extern char datatoc_gpu_shader_3D_point_uniform_size_outline_aa_vert_glsl[];
extern char datatoc_gpu_shader_2D_point_varying_size_varying_color_vert_glsl[];
extern char datatoc_gpu_shader_2D_point_uniform_size_aa_vert_glsl[];
extern char datatoc_gpu_shader_2D_point_uniform_size_outline_aa_vert_glsl[];
extern char datatoc_gpu_shader_2D_point_uniform_size_varying_color_outline_aa_vert_glsl[];

extern char datatoc_gpu_shader_2D_line_dashed_uniform_color_vert_glsl[];
extern char datatoc_gpu_shader_2D_line_dashed_frag_glsl[];
extern char datatoc_gpu_shader_2D_line_dashed_geom_glsl[];
extern char datatoc_gpu_shader_3D_line_dashed_uniform_color_legacy_vert_glsl[];
extern char datatoc_gpu_shader_3D_line_dashed_uniform_color_vert_glsl[];

extern char datatoc_gpu_shader_edges_front_back_persp_vert_glsl[];
extern char datatoc_gpu_shader_edges_front_back_persp_geom_glsl[];
extern char datatoc_gpu_shader_edges_front_back_persp_legacy_vert_glsl[];
extern char datatoc_gpu_shader_edges_front_back_ortho_vert_glsl[];
extern char datatoc_gpu_shader_edges_overlay_vert_glsl[];
extern char datatoc_gpu_shader_edges_overlay_geom_glsl[];
extern char datatoc_gpu_shader_edges_overlay_simple_geom_glsl[];
extern char datatoc_gpu_shader_edges_overlay_frag_glsl[];
extern char datatoc_gpu_shader_text_vert_glsl[];
extern char datatoc_gpu_shader_text_geom_glsl[];
extern char datatoc_gpu_shader_text_frag_glsl[];
extern char datatoc_gpu_shader_text_simple_vert_glsl[];
extern char datatoc_gpu_shader_text_simple_geom_glsl[];
extern char datatoc_gpu_shader_keyframe_diamond_vert_glsl[];
extern char datatoc_gpu_shader_keyframe_diamond_frag_glsl[];

extern char datatoc_gpu_shader_fire_frag_glsl[];
extern char datatoc_gpu_shader_smoke_vert_glsl[];
extern char datatoc_gpu_shader_smoke_frag_glsl[];

extern char datatoc_gpu_shader_gpencil_stroke_vert_glsl[];
extern char datatoc_gpu_shader_gpencil_stroke_frag_glsl[];
extern char datatoc_gpu_shader_gpencil_stroke_geom_glsl[];

extern char datatoc_gpu_shader_gpencil_fill_vert_glsl[];
extern char datatoc_gpu_shader_gpencil_fill_frag_glsl[];

/********************Game engine*********************/
extern char datatoc_gpu_shader_black_frag_glsl[];
extern char datatoc_gpu_shader_black_vert_glsl[];
extern char datatoc_gpu_shader_frame_buffer_frag_glsl[];
extern char datatoc_gpu_shader_frame_buffer_vert_glsl[];
/*****************End of Game engine*****************/

/* cache of built-in shaders (each is created on first use) */
static GPUShader *builtin_shaders[GPU_NUM_BUILTIN_SHADERS] = { NULL };

#ifndef NDEBUG
static uint g_shaderid = 0;
#endif

typedef struct {
	const char *vert;
	const char *frag;
	const char *geom; /* geometry stage runs between vert & frag, but is less common, so it goes last */
} GPUShaderStages;

static void shader_print_errors(const char *task, const char *log, const char **code, int totcode)
{
	int line = 1;

	fprintf(stderr, "GPUShader: %s error:\n", task);

	for (int i = 0; i < totcode; i++) {
		const char *c, *pos, *end = code[i] + strlen(code[i]);

		if (G.debug & G_DEBUG) {
			fprintf(stderr, "===== shader string %d ====\n", i + 1);

			c = code[i];
			while ((c < end) && (pos = strchr(c, '\n'))) {
				fprintf(stderr, "%2d  ", line);
				fwrite(c, (pos + 1) - c, 1, stderr);
				c = pos + 1;
				line++;
			}

			fprintf(stderr, "%s", c);
		}
	}

	fprintf(stderr, "%s\n", log);
}

static const char *gpu_shader_version(void)
{
	return "#version 330\n";
}

static void gpu_shader_standard_extensions(char defines[MAX_EXT_DEFINE_LENGTH])
{
	/* enable extensions for features that are not part of our base GLSL version
	 * don't use an extension for something already available!
	 */

	if (GLEW_ARB_texture_gather) {
		/* There is a bug on older Nvidia GPU where GL_ARB_texture_gather
		 * is reported to be supported but yield a compile error (see T55802). */
		if (!GPU_type_matches(GPU_DEVICE_NVIDIA, GPU_OS_ANY, GPU_DRIVER_ANY) || GLEW_VERSION_4_0) {
			strcat(defines, "#extension GL_ARB_texture_gather: enable\n");

			/* Some drivers don't agree on GLEW_ARB_texture_gather and the actual support in the
			 * shader so double check the preprocessor define (see T56544). */
			if (!GPU_type_matches(GPU_DEVICE_NVIDIA, GPU_OS_ANY, GPU_DRIVER_ANY) && !GLEW_VERSION_4_0) {
				strcat(defines, "#ifdef GL_ARB_texture_gather\n");
				strcat(defines, "#  define GPU_ARB_texture_gather\n");
				strcat(defines, "#endif\n");
			}
			else {
				strcat(defines, "#define GPU_ARB_texture_gather\n");
			}
		}
	}
	if (GLEW_ARB_texture_query_lod) {
		/* a #version 400 feature, but we use #version 330 maximum so use extension */
		strcat(defines, "#extension GL_ARB_texture_query_lod: enable\n");
	}
}

static void gpu_shader_standard_defines(char defines[MAX_DEFINE_LENGTH])
{
	/* some useful defines to detect GPU type */
	if (GPU_type_matches(GPU_DEVICE_ATI, GPU_OS_ANY, GPU_DRIVER_ANY))
		strcat(defines, "#define GPU_ATI\n");
	else if (GPU_type_matches(GPU_DEVICE_NVIDIA, GPU_OS_ANY, GPU_DRIVER_ANY))
		strcat(defines, "#define GPU_NVIDIA\n");
	else if (GPU_type_matches(GPU_DEVICE_INTEL, GPU_OS_ANY, GPU_DRIVER_ANY))
		strcat(defines, "#define GPU_INTEL\n");

	return;
}

GPUShader *GPU_shader_create(
        const char *vertexcode,
        const char *fragcode,
        const char *geocode,
        const char *libcode,
        const char *defines,
        const char *shname)
{
	return GPU_shader_create_ex(
	        vertexcode,
	        fragcode,
	        geocode,
	        libcode,
	        defines,
	        GPU_SHADER_TFB_NONE,
	        NULL,
	        0,
	        shname);
}

#define DEBUG_SHADER_NONE ""
#define DEBUG_SHADER_VERTEX "vert"
#define DEBUG_SHADER_FRAGMENT "frag"
#define DEBUG_SHADER_GEOMETRY "geom"

/**
 * Dump GLSL shaders to disk
 *
 * This is used for profiling shader performance externally and debug if shader code is correct.
 * If called with no code, it simply bumps the shader index, so different shaders for the same
 * program share the same index.
 */
static void gpu_dump_shaders(const char **code, const int num_shaders, const char *extension)
{
	if ((G.debug & G_DEBUG_GPU_SHADERS) == 0) {
		return;
	}

	/* We use the same shader index for shaders in the same program.
	 * So we call this function once before calling for the invidual shaders. */
	static int shader_index = 0;
	if (code == NULL) {
		shader_index++;
		BLI_assert(STREQ(DEBUG_SHADER_NONE, extension));
		return;
	}

	/* Determine the full path of the new shader. */
	char shader_path[FILE_MAX];

	char file_name[512] = {'\0'};
	sprintf(file_name, "%04d.%s", shader_index, extension);

	BLI_join_dirfile(shader_path, sizeof(shader_path), BKE_tempdir_session(), file_name);

	/* Write shader to disk. */
	FILE *f = fopen(shader_path, "w");
	if (f == NULL) {
		printf("Error writing to file: %s\n", shader_path);
	}
	for (int j = 0; j < num_shaders; j++) {
		fprintf(f, "%s", code[j]);
	}
	fclose(f);
	printf("Shader file written to disk: %s\n", shader_path);
}

GPUShader *GPU_shader_create_ex(
        const char *vertexcode,
        const char *fragcode,
        const char *geocode,
        const char *libcode,
        const char *defines,
        const GPUShaderTFBType tf_type,
        const char **tf_names,
        const int tf_count,
        const char *shname)
{
	GLint status;
	GLchar log[5000];
	GLsizei length = 0;
	GPUShader *shader;
	char standard_defines[MAX_DEFINE_LENGTH] = "";
	char standard_extensions[MAX_EXT_DEFINE_LENGTH] = "";

	shader = MEM_callocN(sizeof(GPUShader), "GPUShader");
	gpu_dump_shaders(NULL, 0, DEBUG_SHADER_NONE);

#ifndef NDEBUG
	BLI_snprintf(shader->name, sizeof(shader->name), "%s_%u", shname, g_shaderid++);
#else
	UNUSED_VARS(shname);
#endif

	if (vertexcode)
		shader->vertex = glCreateShader(GL_VERTEX_SHADER);
	if (fragcode)
		shader->fragment = glCreateShader(GL_FRAGMENT_SHADER);
	if (geocode)
		shader->geometry = glCreateShader(GL_GEOMETRY_SHADER_EXT);

	shader->program = glCreateProgram();

	if (!shader->program ||
	    (vertexcode && !shader->vertex) ||
	    (fragcode && !shader->fragment) ||
	    (geocode && !shader->geometry))
	{
		fprintf(stderr, "GPUShader, object creation failed.\n");
		GPU_shader_free(shader);
		return NULL;
	}

	gpu_shader_standard_defines(standard_defines);
	gpu_shader_standard_extensions(standard_extensions);

	if (vertexcode) {
		const char *source[5];
		/* custom limit, may be too small, beware */
		int num_source = 0;

		source[num_source++] = gpu_shader_version();
		source[num_source++] = standard_extensions;
		source[num_source++] = standard_defines;

		if (defines) source[num_source++] = defines;
		source[num_source++] = vertexcode;

		gpu_dump_shaders(source, num_source, DEBUG_SHADER_VERTEX);

		glAttachShader(shader->program, shader->vertex);
		glShaderSource(shader->vertex, num_source, source, NULL);

		glCompileShader(shader->vertex);
		glGetShaderiv(shader->vertex, GL_COMPILE_STATUS, &status);

		if (!status) {
			glGetShaderInfoLog(shader->vertex, sizeof(log), &length, log);
			shader_print_errors("compile", log, source, num_source);

			GPU_shader_free(shader);
			return NULL;
		}
	}

	if (fragcode) {
		const char *source[7];
		int num_source = 0;

		source[num_source++] = gpu_shader_version();
		source[num_source++] = standard_extensions;
		source[num_source++] = standard_defines;

		if (defines) source[num_source++] = defines;
		if (libcode) source[num_source++] = libcode;
		source[num_source++] = fragcode;

		gpu_dump_shaders(source, num_source, DEBUG_SHADER_FRAGMENT);

		glAttachShader(shader->program, shader->fragment);
		glShaderSource(shader->fragment, num_source, source, NULL);

		glCompileShader(shader->fragment);
		glGetShaderiv(shader->fragment, GL_COMPILE_STATUS, &status);

		if (!status) {
			glGetShaderInfoLog(shader->fragment, sizeof(log), &length, log);
			shader_print_errors("compile", log, source, num_source);

			GPU_shader_free(shader);
			return NULL;
		}
	}

	if (geocode) {
		const char *source[6];
		int num_source = 0;

		source[num_source++] = gpu_shader_version();
		source[num_source++] = standard_extensions;
		source[num_source++] = standard_defines;

		if (defines) source[num_source++] = defines;
		source[num_source++] = geocode;

		gpu_dump_shaders(source, num_source, DEBUG_SHADER_GEOMETRY);

		glAttachShader(shader->program, shader->geometry);
		glShaderSource(shader->geometry, num_source, source, NULL);

		glCompileShader(shader->geometry);
		glGetShaderiv(shader->geometry, GL_COMPILE_STATUS, &status);

		if (!status) {
			glGetShaderInfoLog(shader->geometry, sizeof(log), &length, log);
			shader_print_errors("compile", log, source, num_source);

			GPU_shader_free(shader);
			return NULL;
		}
	}

	if (tf_names != NULL) {
		glTransformFeedbackVaryings(shader->program, tf_count, tf_names, GL_INTERLEAVED_ATTRIBS);
		/* Primitive type must be setup */
		BLI_assert(tf_type != GPU_SHADER_TFB_NONE);
		shader->feedback_transform_type = tf_type;
	}

	glLinkProgram(shader->program);
	glGetProgramiv(shader->program, GL_LINK_STATUS, &status);
	if (!status) {
		glGetProgramInfoLog(shader->program, sizeof(log), &length, log);
		/* print attached shaders in pipeline order */
		if (vertexcode) shader_print_errors("linking", log, &vertexcode, 1);
		if (geocode) shader_print_errors("linking", log, &geocode, 1);
		if (libcode) shader_print_errors("linking", log, &libcode, 1);
		if (fragcode) shader_print_errors("linking", log, &fragcode, 1);

		GPU_shader_free(shader);
		return NULL;
	}

	shader->interface = GPU_shaderinterface_create(shader->program);

	return shader;
}

#undef DEBUG_SHADER_GEOMETRY
#undef DEBUG_SHADER_FRAGMENT
#undef DEBUG_SHADER_VERTEX
#undef DEBUG_SHADER_NONE

void GPU_shader_bind(GPUShader *shader)
{
	BLI_assert(shader && shader->program);

	glUseProgram(shader->program);
	GPU_matrix_bind(shader->interface);
}

void GPU_shader_unbind(void)
{
	glUseProgram(0);
}

bool GPU_shader_transform_feedback_enable(GPUShader *shader, uint vbo_id)
{
	if (shader->feedback_transform_type == GPU_SHADER_TFB_NONE) {
		return false;
	}

	glBindBufferBase(GL_TRANSFORM_FEEDBACK_BUFFER, 0, vbo_id);

	switch (shader->feedback_transform_type) {
		case GPU_SHADER_TFB_POINTS:    glBeginTransformFeedback(GL_POINTS);    return true;
		case GPU_SHADER_TFB_LINES:     glBeginTransformFeedback(GL_LINES);     return true;
		case GPU_SHADER_TFB_TRIANGLES: glBeginTransformFeedback(GL_TRIANGLES); return true;
		default: return false;
	}
}

void GPU_shader_transform_feedback_disable(GPUShader *UNUSED(shader))
{
	glEndTransformFeedback();
}

void GPU_shader_free(GPUShader *shader)
{
#if 0 /* Would be nice to have, but for now the Deferred compilation
       * does not have a GPUContext. */
	BLI_assert(GPU_context_active_get() != NULL);
#endif
	BLI_assert(shader);

	if (shader->vertex)
		glDeleteShader(shader->vertex);
	if (shader->geometry)
		glDeleteShader(shader->geometry);
	if (shader->fragment)
		glDeleteShader(shader->fragment);
	if (shader->program)
		glDeleteProgram(shader->program);

	if (shader->interface)
		GPU_shaderinterface_discard(shader->interface);

	MEM_freeN(shader);
}

int GPU_shader_get_uniform(GPUShader *shader, const char *name)
{
	BLI_assert(shader && shader->program);
	const GPUShaderInput *uniform = GPU_shaderinterface_uniform(shader->interface, name);
	return uniform ? uniform->location : -1;
}

int GPU_shader_get_builtin_uniform(GPUShader *shader, int builtin)
{
	BLI_assert(shader && shader->program);
	const GPUShaderInput *uniform = GPU_shaderinterface_uniform_builtin(shader->interface, builtin);
	return uniform ? uniform->location : -1;
}

int GPU_shader_get_uniform_block(GPUShader *shader, const char *name)
{
	BLI_assert(shader && shader->program);

	const GPUShaderInput *ubo = GPU_shaderinterface_ubo(shader->interface, name);
	return ubo ? ubo->location : -1;
}

void *GPU_shader_get_interface(GPUShader *shader)
{
	return shader->interface;
}

/* Clement : Temp */
int GPU_shader_get_program(GPUShader *shader)
{
	return (int)shader->program;
}

void GPU_shader_uniform_float(GPUShader *UNUSED(shader), int location, float value)
{
	if (location == -1)
		return;

	glUniform1f(location, value);
}

void GPU_shader_uniform_vector(GPUShader *UNUSED(shader), int location, int length, int arraysize, const float *value)
{
	if (location == -1 || value == NULL)
		return;

	if (length == 1) glUniform1fv(location, arraysize, value);
	else if (length == 2) glUniform2fv(location, arraysize, value);
	else if (length == 3) glUniform3fv(location, arraysize, value);
	else if (length == 4) glUniform4fv(location, arraysize, value);
	else if (length == 9) glUniformMatrix3fv(location, arraysize, 0, value);
	else if (length == 16) glUniformMatrix4fv(location, arraysize, 0, value);
}

void GPU_shader_uniform_vector_int(GPUShader *UNUSED(shader), int location, int length, int arraysize, const int *value)
{
	if (location == -1)
		return;

	if (length == 1) glUniform1iv(location, arraysize, value);
	else if (length == 2) glUniform2iv(location, arraysize, value);
	else if (length == 3) glUniform3iv(location, arraysize, value);
	else if (length == 4) glUniform4iv(location, arraysize, value);
}

void GPU_shader_uniform_int(GPUShader *UNUSED(shader), int location, int value)
{
	if (location == -1)
		return;

	glUniform1i(location, value);
}

void GPU_shader_uniform_buffer(GPUShader *shader, int location, GPUUniformBuffer *ubo)
{
	int bindpoint = GPU_uniformbuffer_bindpoint(ubo);

	if (location == -1) {
		return;
	}

	glUniformBlockBinding(shader->program, location, bindpoint);
}

void GPU_shader_uniform_texture(GPUShader *UNUSED(shader), int location, GPUTexture *tex)
{
	int number = GPU_texture_bound_number(tex);

	if (number == -1) {
		fprintf(stderr, "Texture is not bound.\n");
		BLI_assert(0);
		return;
	}

	if (location == -1)
		return;

	glUniform1i(location, number);
}

int GPU_shader_get_attribute(GPUShader *shader, const char *name)
{
	BLI_assert(shader && shader->program);
	const GPUShaderInput *attrib = GPU_shaderinterface_attr(shader->interface, name);
	return attrib ? attrib->location : -1;
}

<<<<<<< HEAD
/**********************************Game engine************************************/
char *GPU_shader_validate(GPUShader *shader)
{
	int stat = 0;
	glValidateProgram(shader->program);
	glGetObjectParameterivARB(shader->program, GL_OBJECT_VALIDATE_STATUS_ARB, (GLint *)&stat);

	if (stat > 0) {
		int charlen = 0;
		char *log = (char *)MEM_mallocN(stat, "GPU_shader_validate");

		glGetInfoLogARB(shader->program, stat, (GLsizei *)&charlen, log);

		return log;
	}
	return NULL;
}

void GPU_shader_uniform_float(GPUShader *UNUSED(shader), int location, float value)
{
	if (location == -1)
		return;

	glUniform1f(location, value);
}

void GPU_shader_bind_attributes(GPUShader *shader, int *locations, const char **names, int len)
{
	GPU_shaderinterface_discard(shader->interface);
	for (unsigned short i = 0; i < len; ++i) {
		glBindAttribLocation(shader->program, locations[i], names[i]);
	}
	shader->interface = GPU_shaderinterface_create(shader->program);
}

int GPU_shader_get_uniform_location_old(GPUShader *shader, const char *name)
{
	BLI_assert(shader && shader->program);
	int loc = glGetUniformLocation(shader->program, name);
	return loc;
}
/******************End of Game engine*************/
=======
static const GPUShaderStages builtin_shader_stages[GPU_NUM_BUILTIN_SHADERS] = {
	[GPU_SHADER_SMOKE] =
		{ datatoc_gpu_shader_smoke_vert_glsl,
		  datatoc_gpu_shader_smoke_frag_glsl },
	[GPU_SHADER_SMOKE_FIRE] =
		{ datatoc_gpu_shader_smoke_vert_glsl,
		  datatoc_gpu_shader_smoke_frag_glsl },
	[GPU_SHADER_SMOKE_COBA] =
		{ datatoc_gpu_shader_smoke_vert_glsl,
		  datatoc_gpu_shader_smoke_frag_glsl },

	[GPU_SHADER_TEXT] =
		{ datatoc_gpu_shader_text_vert_glsl,
		  datatoc_gpu_shader_text_frag_glsl,
		  datatoc_gpu_shader_text_geom_glsl },
	[GPU_SHADER_TEXT_SIMPLE] =
		{ datatoc_gpu_shader_text_simple_vert_glsl,
		  datatoc_gpu_shader_text_frag_glsl,
		  datatoc_gpu_shader_text_simple_geom_glsl },
	[GPU_SHADER_KEYFRAME_DIAMOND] =
		{ datatoc_gpu_shader_keyframe_diamond_vert_glsl,
		  datatoc_gpu_shader_keyframe_diamond_frag_glsl },
	[GPU_SHADER_EDGES_FRONT_BACK_PERSP] =
		{ datatoc_gpu_shader_edges_front_back_persp_vert_glsl,
		  datatoc_gpu_shader_flat_color_frag_glsl,               /*  this version is     */
		  datatoc_gpu_shader_edges_front_back_persp_geom_glsl }, /*  magical but slooow  */
	[GPU_SHADER_EDGES_FRONT_BACK_ORTHO] =
		{ datatoc_gpu_shader_edges_front_back_ortho_vert_glsl,
		 datatoc_gpu_shader_flat_color_frag_glsl },
	[GPU_SHADER_EDGES_OVERLAY_SIMPLE] =
		{ datatoc_gpu_shader_3D_vert_glsl,
		  datatoc_gpu_shader_edges_overlay_frag_glsl,
		  datatoc_gpu_shader_edges_overlay_simple_geom_glsl },
	[GPU_SHADER_EDGES_OVERLAY] =
		{ datatoc_gpu_shader_edges_overlay_vert_glsl,
		  datatoc_gpu_shader_edges_overlay_frag_glsl,
		  datatoc_gpu_shader_edges_overlay_geom_glsl },
	[GPU_SHADER_SIMPLE_LIGHTING] =
		{ datatoc_gpu_shader_3D_normal_vert_glsl,
		  datatoc_gpu_shader_simple_lighting_frag_glsl },
	/* Use 'USE_FLAT_NORMAL' to make flat shader from smooth  */
	[GPU_SHADER_SIMPLE_LIGHTING_FLAT_COLOR] =
		{ datatoc_gpu_shader_3D_normal_smooth_color_vert_glsl,
		  datatoc_gpu_shader_simple_lighting_smooth_color_frag_glsl },
	[GPU_SHADER_SIMPLE_LIGHTING_SMOOTH_COLOR] =
		{ datatoc_gpu_shader_3D_normal_smooth_color_vert_glsl,
		  datatoc_gpu_shader_simple_lighting_smooth_color_frag_glsl },
	[GPU_SHADER_SIMPLE_LIGHTING_SMOOTH_COLOR_ALPHA] =
		{ datatoc_gpu_shader_3D_normal_smooth_color_vert_glsl,
		  datatoc_gpu_shader_simple_lighting_smooth_color_alpha_frag_glsl },

	[GPU_SHADER_2D_IMAGE_MASK_UNIFORM_COLOR] =
		{ datatoc_gpu_shader_3D_image_vert_glsl,
		  datatoc_gpu_shader_image_mask_uniform_color_frag_glsl },
	[GPU_SHADER_3D_IMAGE_MODULATE_ALPHA] =
		{ datatoc_gpu_shader_3D_image_vert_glsl,
		  datatoc_gpu_shader_image_modulate_alpha_frag_glsl },
	[GPU_SHADER_3D_IMAGE_DEPTH] =
		{ datatoc_gpu_shader_3D_image_vert_glsl,
		  datatoc_gpu_shader_image_depth_linear_frag_glsl },
	[GPU_SHADER_3D_IMAGE_DEPTH_COPY] =
		{ datatoc_gpu_shader_3D_image_vert_glsl,
		  datatoc_gpu_shader_image_depth_copy_frag_glsl },
	[GPU_SHADER_2D_IMAGE_MULTISAMPLE_2] =
		{ datatoc_gpu_shader_2D_vert_glsl,
		  datatoc_gpu_shader_image_multisample_resolve_frag_glsl },
	[GPU_SHADER_2D_IMAGE_MULTISAMPLE_4] =
		{ datatoc_gpu_shader_2D_vert_glsl,
		  datatoc_gpu_shader_image_multisample_resolve_frag_glsl },
	[GPU_SHADER_2D_IMAGE_MULTISAMPLE_8] =
		{ datatoc_gpu_shader_2D_vert_glsl,
		  datatoc_gpu_shader_image_multisample_resolve_frag_glsl },
	[GPU_SHADER_2D_IMAGE_MULTISAMPLE_16] =
		{ datatoc_gpu_shader_2D_vert_glsl,
		  datatoc_gpu_shader_image_multisample_resolve_frag_glsl },
	[GPU_SHADER_2D_IMAGE_MULTISAMPLE_2_DEPTH_TEST] =
		{ datatoc_gpu_shader_2D_vert_glsl,
		  datatoc_gpu_shader_image_multisample_resolve_frag_glsl },
	[GPU_SHADER_2D_IMAGE_MULTISAMPLE_4_DEPTH_TEST] =
		{ datatoc_gpu_shader_2D_vert_glsl,
		  datatoc_gpu_shader_image_multisample_resolve_frag_glsl },
	[GPU_SHADER_2D_IMAGE_MULTISAMPLE_8_DEPTH_TEST] =
		{ datatoc_gpu_shader_2D_vert_glsl,
		  datatoc_gpu_shader_image_multisample_resolve_frag_glsl },
	[GPU_SHADER_2D_IMAGE_MULTISAMPLE_16_DEPTH_TEST] =
		{ datatoc_gpu_shader_2D_vert_glsl,
		  datatoc_gpu_shader_image_multisample_resolve_frag_glsl },

	[GPU_SHADER_2D_IMAGE_INTERLACE] =
		{ datatoc_gpu_shader_2D_image_vert_glsl,
		  datatoc_gpu_shader_image_interlace_frag_glsl },
	[GPU_SHADER_2D_CHECKER] =
		{ datatoc_gpu_shader_2D_vert_glsl,
		  datatoc_gpu_shader_checker_frag_glsl },

	[GPU_SHADER_2D_DIAG_STRIPES] =
		{ datatoc_gpu_shader_2D_vert_glsl,
		  datatoc_gpu_shader_diag_stripes_frag_glsl },

	[GPU_SHADER_2D_UNIFORM_COLOR] =
		{ datatoc_gpu_shader_2D_vert_glsl,
		  datatoc_gpu_shader_uniform_color_frag_glsl },
	[GPU_SHADER_2D_FLAT_COLOR] =
		{ datatoc_gpu_shader_2D_flat_color_vert_glsl,
		  datatoc_gpu_shader_flat_color_frag_glsl },
	[GPU_SHADER_2D_SMOOTH_COLOR] =
		{ datatoc_gpu_shader_2D_smooth_color_vert_glsl,
		  datatoc_gpu_shader_2D_smooth_color_frag_glsl },
	[GPU_SHADER_2D_SMOOTH_COLOR_DITHER] =
		{ datatoc_gpu_shader_2D_smooth_color_vert_glsl,
		  datatoc_gpu_shader_2D_smooth_color_dithered_frag_glsl },
	[GPU_SHADER_2D_IMAGE_LINEAR_TO_SRGB] =
		{ datatoc_gpu_shader_2D_image_vert_glsl,
		  datatoc_gpu_shader_image_linear_frag_glsl },
	[GPU_SHADER_2D_IMAGE] =
		{ datatoc_gpu_shader_2D_image_vert_glsl,
		  datatoc_gpu_shader_image_frag_glsl },
	[GPU_SHADER_2D_IMAGE_COLOR] =
		{ datatoc_gpu_shader_2D_image_vert_glsl,
		  datatoc_gpu_shader_image_color_frag_glsl },
	[GPU_SHADER_2D_IMAGE_DESATURATE_COLOR] =
		{ datatoc_gpu_shader_2D_image_vert_glsl,
		  datatoc_gpu_shader_image_desaturate_frag_glsl },
	[GPU_SHADER_2D_IMAGE_ALPHA_COLOR] =
		{ datatoc_gpu_shader_2D_image_vert_glsl,
		  datatoc_gpu_shader_image_alpha_color_frag_glsl },
	[GPU_SHADER_2D_IMAGE_SHUFFLE_COLOR] =
		{ datatoc_gpu_shader_2D_image_vert_glsl,
		  datatoc_gpu_shader_image_shuffle_color_frag_glsl },
	[GPU_SHADER_2D_IMAGE_RECT_COLOR] =
		{ datatoc_gpu_shader_2D_image_rect_vert_glsl,
		  datatoc_gpu_shader_image_color_frag_glsl },
	[GPU_SHADER_2D_IMAGE_MULTI_RECT_COLOR] =
		{ datatoc_gpu_shader_2D_image_multi_rect_vert_glsl,
		  datatoc_gpu_shader_image_varying_color_frag_glsl },

	[GPU_SHADER_3D_UNIFORM_COLOR] =
		{ datatoc_gpu_shader_3D_vert_glsl,
		  datatoc_gpu_shader_uniform_color_frag_glsl },
	[GPU_SHADER_3D_UNIFORM_COLOR_U32] =
		{ datatoc_gpu_shader_3D_vert_glsl,
		  datatoc_gpu_shader_uniform_color_frag_glsl },
	[GPU_SHADER_3D_FLAT_COLOR] =
		{ datatoc_gpu_shader_3D_flat_color_vert_glsl,
		  datatoc_gpu_shader_flat_color_frag_glsl },
	[GPU_SHADER_3D_FLAT_COLOR_U32] =
		{ datatoc_gpu_shader_3D_flat_color_vert_glsl,
		  datatoc_gpu_shader_flat_color_frag_glsl },
	[GPU_SHADER_3D_SMOOTH_COLOR] =
		{ datatoc_gpu_shader_3D_smooth_color_vert_glsl,
		  datatoc_gpu_shader_3D_smooth_color_frag_glsl },
	[GPU_SHADER_3D_DEPTH_ONLY] =
		{ datatoc_gpu_shader_3D_vert_glsl,
		  datatoc_gpu_shader_depth_only_frag_glsl },
	[GPU_SHADER_3D_CLIPPED_UNIFORM_COLOR] =
		{ datatoc_gpu_shader_3D_clipped_uniform_color_vert_glsl,
		  datatoc_gpu_shader_uniform_color_frag_glsl },

	[GPU_SHADER_3D_GROUNDPOINT] =
		{ datatoc_gpu_shader_3D_groundpoint_vert_glsl,
		  datatoc_gpu_shader_point_uniform_color_frag_glsl },
	[GPU_SHADER_3D_GROUNDLINE] =
		{ datatoc_gpu_shader_3D_passthrough_vert_glsl,
		  datatoc_gpu_shader_uniform_color_frag_glsl,
		  datatoc_gpu_shader_3D_groundline_geom_glsl },

	[GPU_SHADER_2D_LINE_DASHED_UNIFORM_COLOR] =
		{ datatoc_gpu_shader_2D_line_dashed_uniform_color_vert_glsl,
		  datatoc_gpu_shader_2D_line_dashed_frag_glsl,
		  datatoc_gpu_shader_2D_line_dashed_geom_glsl },
	[GPU_SHADER_3D_LINE_DASHED_UNIFORM_COLOR] =
		{ datatoc_gpu_shader_3D_line_dashed_uniform_color_vert_glsl,
		  datatoc_gpu_shader_2D_line_dashed_frag_glsl,
		  datatoc_gpu_shader_2D_line_dashed_geom_glsl },

	[GPU_SHADER_3D_OBJECTSPACE_SIMPLE_LIGHTING_VARIYING_COLOR] =
		{ datatoc_gpu_shader_instance_objectspace_variying_color_vert_glsl,
		  datatoc_gpu_shader_simple_lighting_frag_glsl},
	[GPU_SHADER_3D_OBJECTSPACE_VARIYING_COLOR] =
		{ datatoc_gpu_shader_instance_objectspace_variying_color_vert_glsl,
		  datatoc_gpu_shader_flat_color_frag_glsl},
	[GPU_SHADER_3D_SCREENSPACE_VARIYING_COLOR] =
		{ datatoc_gpu_shader_instance_screenspace_variying_color_vert_glsl,
		  datatoc_gpu_shader_flat_color_frag_glsl},
	[GPU_SHADER_3D_INSTANCE_SCREEN_ALIGNED_AXIS] =
		{ datatoc_gpu_shader_instance_screen_aligned_vert_glsl,
		  datatoc_gpu_shader_flat_color_frag_glsl},
	[GPU_SHADER_3D_INSTANCE_SCREEN_ALIGNED] =
		{ datatoc_gpu_shader_instance_screen_aligned_vert_glsl,
		  datatoc_gpu_shader_flat_color_frag_glsl},

	[GPU_SHADER_CAMERA] =
		{ datatoc_gpu_shader_instance_camera_vert_glsl,
		  datatoc_gpu_shader_flat_color_frag_glsl},
	[GPU_SHADER_DISTANCE_LINES] =
		{ datatoc_gpu_shader_instance_distance_line_vert_glsl,
		  datatoc_gpu_shader_flat_color_frag_glsl},

	[GPU_SHADER_2D_POINT_FIXED_SIZE_UNIFORM_COLOR] =
		{ datatoc_gpu_shader_2D_vert_glsl,
		  datatoc_gpu_shader_point_uniform_color_frag_glsl },
	[GPU_SHADER_2D_POINT_VARYING_SIZE_VARYING_COLOR] =
		{ datatoc_gpu_shader_2D_point_varying_size_varying_color_vert_glsl,
		  datatoc_gpu_shader_point_varying_color_frag_glsl },
	[GPU_SHADER_2D_POINT_UNIFORM_SIZE_UNIFORM_COLOR_AA] =
		{ datatoc_gpu_shader_2D_point_uniform_size_aa_vert_glsl,
		  datatoc_gpu_shader_point_uniform_color_aa_frag_glsl },
	[GPU_SHADER_2D_POINT_UNIFORM_SIZE_UNIFORM_COLOR_OUTLINE_AA] =
		{ datatoc_gpu_shader_2D_point_uniform_size_outline_aa_vert_glsl,
		  datatoc_gpu_shader_point_uniform_color_outline_aa_frag_glsl },
	[GPU_SHADER_2D_POINT_UNIFORM_SIZE_VARYING_COLOR_OUTLINE_AA] =
		{ datatoc_gpu_shader_2D_point_uniform_size_varying_color_outline_aa_vert_glsl,
		  datatoc_gpu_shader_point_varying_color_outline_aa_frag_glsl },
	[GPU_SHADER_3D_POINT_FIXED_SIZE_UNIFORM_COLOR] =
		{ datatoc_gpu_shader_3D_vert_glsl,
		  datatoc_gpu_shader_point_uniform_color_frag_glsl },
	[GPU_SHADER_3D_POINT_FIXED_SIZE_VARYING_COLOR] =
		{ datatoc_gpu_shader_3D_point_fixed_size_varying_color_vert_glsl,
		  datatoc_gpu_shader_point_varying_color_frag_glsl },
	[GPU_SHADER_3D_POINT_VARYING_SIZE_UNIFORM_COLOR] =
		{ datatoc_gpu_shader_3D_point_varying_size_vert_glsl,
		  datatoc_gpu_shader_point_uniform_color_frag_glsl },
	[GPU_SHADER_3D_POINT_VARYING_SIZE_VARYING_COLOR] =
		{ datatoc_gpu_shader_3D_point_varying_size_varying_color_vert_glsl,
		  datatoc_gpu_shader_point_varying_color_frag_glsl },
	[GPU_SHADER_3D_POINT_UNIFORM_SIZE_UNIFORM_COLOR_AA] =
		{ datatoc_gpu_shader_3D_point_uniform_size_aa_vert_glsl,
		  datatoc_gpu_shader_point_uniform_color_aa_frag_glsl },
	[GPU_SHADER_3D_POINT_UNIFORM_SIZE_UNIFORM_COLOR_OUTLINE_AA] =
		{ datatoc_gpu_shader_3D_point_uniform_size_outline_aa_vert_glsl,
		  datatoc_gpu_shader_point_uniform_color_outline_aa_frag_glsl },

	[GPU_SHADER_INSTANCE_UNIFORM_COLOR] =
		{ datatoc_gpu_shader_instance_vert_glsl,
		  datatoc_gpu_shader_uniform_color_frag_glsl },
	[GPU_SHADER_INSTANCE_VARIYING_ID_VARIYING_SIZE] =
		{ datatoc_gpu_shader_instance_variying_size_variying_id_vert_glsl,
		  datatoc_gpu_shader_flat_id_frag_glsl },
	[GPU_SHADER_INSTANCE_VARIYING_COLOR_VARIYING_SIZE] =
		{ datatoc_gpu_shader_instance_variying_size_variying_color_vert_glsl,
		  datatoc_gpu_shader_flat_color_frag_glsl },
	[GPU_SHADER_INSTANCE_VARIYING_COLOR_VARIYING_SCALE] =
		{ datatoc_gpu_shader_instance_variying_size_variying_color_vert_glsl,
		  datatoc_gpu_shader_flat_color_frag_glsl },
	[GPU_SHADER_INSTANCE_EDGES_VARIYING_COLOR] =
		{ datatoc_gpu_shader_instance_edges_variying_color_vert_glsl,
		  datatoc_gpu_shader_flat_color_frag_glsl,
		  datatoc_gpu_shader_instance_edges_variying_color_geom_glsl},

	[GPU_SHADER_2D_AREA_EDGES] =
		{ datatoc_gpu_shader_2D_area_borders_vert_glsl,
		  datatoc_gpu_shader_uniform_color_frag_glsl},
	[GPU_SHADER_2D_WIDGET_BASE] =
		{ datatoc_gpu_shader_2D_widget_base_vert_glsl,
		  datatoc_gpu_shader_2D_widget_base_frag_glsl},
	[GPU_SHADER_2D_WIDGET_BASE_INST] =
		{ datatoc_gpu_shader_2D_widget_base_vert_glsl,
		  datatoc_gpu_shader_2D_widget_base_frag_glsl},
	[GPU_SHADER_2D_WIDGET_SHADOW] =
		{ datatoc_gpu_shader_2D_widget_shadow_vert_glsl,
		  datatoc_gpu_shader_2D_widget_shadow_frag_glsl },
	[GPU_SHADER_2D_NODELINK] =
		{ datatoc_gpu_shader_2D_nodelink_vert_glsl,
		  datatoc_gpu_shader_2D_nodelink_frag_glsl },
	[GPU_SHADER_2D_NODELINK_INST] =
		{ datatoc_gpu_shader_2D_nodelink_vert_glsl,
		  datatoc_gpu_shader_2D_nodelink_frag_glsl },

	[GPU_SHADER_GPENCIL_STROKE] =
		{ datatoc_gpu_shader_gpencil_stroke_vert_glsl,
		  datatoc_gpu_shader_gpencil_stroke_frag_glsl,
		  datatoc_gpu_shader_gpencil_stroke_geom_glsl },

	[GPU_SHADER_GPENCIL_FILL] =
		{ datatoc_gpu_shader_gpencil_fill_vert_glsl,
		  datatoc_gpu_shader_gpencil_fill_frag_glsl },
};

/* just a few special cases */
static const char *gpu_shader_get_builtin_shader_defines(
        GPUBuiltinShader shader)
{
	switch (shader) {
		case GPU_SHADER_2D_IMAGE_MULTISAMPLE_2:
			return "#define SAMPLES 2\n";

		case GPU_SHADER_2D_IMAGE_MULTISAMPLE_2_DEPTH_TEST:
			return "#define SAMPLES 2\n"
			       "#define USE_DEPTH\n";

		case GPU_SHADER_2D_IMAGE_MULTISAMPLE_4:
			return "#define SAMPLES 4\n";

		case GPU_SHADER_2D_IMAGE_MULTISAMPLE_4_DEPTH_TEST:
			return "#define SAMPLES 4\n"
			       "#define USE_DEPTH\n";

		case GPU_SHADER_2D_IMAGE_MULTISAMPLE_8:
			return "#define SAMPLES 8\n";

		case GPU_SHADER_2D_IMAGE_MULTISAMPLE_8_DEPTH_TEST:
			return "#define SAMPLES 8\n"
			       "#define USE_DEPTH\n";

		case GPU_SHADER_2D_IMAGE_MULTISAMPLE_16:
			return "#define SAMPLES 16\n";

		case GPU_SHADER_2D_IMAGE_MULTISAMPLE_16_DEPTH_TEST:
			return "#define SAMPLES 16\n"
			       "#define USE_DEPTH\n";

		case GPU_SHADER_2D_WIDGET_BASE_INST:
		case GPU_SHADER_2D_NODELINK_INST:
			return "#define USE_INSTANCE\n";

		case GPU_SHADER_SMOKE_COBA:
			return "#define USE_COBA\n";

		case GPU_SHADER_INSTANCE_VARIYING_ID_VARIYING_SIZE:
		case GPU_SHADER_INSTANCE_VARIYING_COLOR_VARIYING_SIZE:
			return "#define UNIFORM_SCALE\n";

		case GPU_SHADER_3D_INSTANCE_SCREEN_ALIGNED_AXIS:
			return "#define AXIS_NAME\n";

		case GPU_SHADER_3D_OBJECTSPACE_SIMPLE_LIGHTING_VARIYING_COLOR:
			return "#define USE_INSTANCE_COLOR\n";

		case GPU_SHADER_3D_FLAT_COLOR_U32:
		case GPU_SHADER_3D_UNIFORM_COLOR_U32:
			return "#define USE_COLOR_U32\n";

		case GPU_SHADER_SIMPLE_LIGHTING_FLAT_COLOR:
			return "#define USE_FLAT_NORMAL\n";

		default:
			return NULL;
	}
}
>>>>>>> 495c7463

GPUShader *GPU_shader_get_builtin_shader(GPUBuiltinShader shader)
{
	BLI_assert(shader != GPU_NUM_BUILTIN_SHADERS); /* don't be a troll */

<<<<<<< HEAD
	static const GPUShaderStages builtin_shader_stages[GPU_NUM_BUILTIN_SHADERS] = {
		[GPU_SHADER_SMOKE] = { datatoc_gpu_shader_smoke_vert_glsl, datatoc_gpu_shader_smoke_frag_glsl },
		[GPU_SHADER_SMOKE_FIRE] = { datatoc_gpu_shader_smoke_vert_glsl, datatoc_gpu_shader_smoke_frag_glsl },
		[GPU_SHADER_SMOKE_COBA] = { datatoc_gpu_shader_smoke_vert_glsl, datatoc_gpu_shader_smoke_frag_glsl },

		[GPU_SHADER_TEXT] = { datatoc_gpu_shader_text_vert_glsl,
		                      datatoc_gpu_shader_text_frag_glsl,
		                      datatoc_gpu_shader_text_geom_glsl },
		[GPU_SHADER_TEXT_SIMPLE] = { datatoc_gpu_shader_text_simple_vert_glsl,
		                             datatoc_gpu_shader_text_frag_glsl,
		                             datatoc_gpu_shader_text_simple_geom_glsl },
		[GPU_SHADER_KEYFRAME_DIAMOND] = { datatoc_gpu_shader_keyframe_diamond_vert_glsl,
		                                  datatoc_gpu_shader_keyframe_diamond_frag_glsl },
		[GPU_SHADER_EDGES_FRONT_BACK_PERSP] = { datatoc_gpu_shader_edges_front_back_persp_vert_glsl,
		        /*  this version is     */      datatoc_gpu_shader_flat_color_frag_glsl,
		       /*  magical but slooow  */       datatoc_gpu_shader_edges_front_back_persp_geom_glsl },
		[GPU_SHADER_EDGES_FRONT_BACK_ORTHO] = { datatoc_gpu_shader_edges_front_back_ortho_vert_glsl,
		                                        datatoc_gpu_shader_flat_color_frag_glsl },
		[GPU_SHADER_EDGES_OVERLAY_SIMPLE] = { datatoc_gpu_shader_3D_vert_glsl, datatoc_gpu_shader_edges_overlay_frag_glsl,
		                                      datatoc_gpu_shader_edges_overlay_simple_geom_glsl },
		[GPU_SHADER_EDGES_OVERLAY] = { datatoc_gpu_shader_edges_overlay_vert_glsl,
		                               datatoc_gpu_shader_edges_overlay_frag_glsl,
		                               datatoc_gpu_shader_edges_overlay_geom_glsl },
		[GPU_SHADER_SIMPLE_LIGHTING] = { datatoc_gpu_shader_3D_normal_vert_glsl, datatoc_gpu_shader_simple_lighting_frag_glsl },
		/* Use 'USE_FLAT_NORMAL' to make flat shader from smooth  */
		[GPU_SHADER_SIMPLE_LIGHTING_FLAT_COLOR] = { datatoc_gpu_shader_3D_normal_smooth_color_vert_glsl, datatoc_gpu_shader_simple_lighting_smooth_color_frag_glsl },
		[GPU_SHADER_SIMPLE_LIGHTING_SMOOTH_COLOR] = { datatoc_gpu_shader_3D_normal_smooth_color_vert_glsl, datatoc_gpu_shader_simple_lighting_smooth_color_frag_glsl },
		[GPU_SHADER_SIMPLE_LIGHTING_SMOOTH_COLOR_ALPHA] = { datatoc_gpu_shader_3D_normal_smooth_color_vert_glsl, datatoc_gpu_shader_simple_lighting_smooth_color_alpha_frag_glsl },

		[GPU_SHADER_2D_IMAGE_MASK_UNIFORM_COLOR] = { datatoc_gpu_shader_3D_image_vert_glsl,
		                                             datatoc_gpu_shader_image_mask_uniform_color_frag_glsl },
		[GPU_SHADER_3D_IMAGE_MODULATE_ALPHA] = { datatoc_gpu_shader_3D_image_vert_glsl,
		                                         datatoc_gpu_shader_image_modulate_alpha_frag_glsl },
		[GPU_SHADER_3D_IMAGE_DEPTH] = { datatoc_gpu_shader_3D_image_vert_glsl,
		                                datatoc_gpu_shader_image_depth_linear_frag_glsl },
		[GPU_SHADER_3D_IMAGE_DEPTH_COPY] = { datatoc_gpu_shader_3D_image_vert_glsl,
		                                     datatoc_gpu_shader_image_depth_copy_frag_glsl },
		[GPU_SHADER_2D_IMAGE_MULTISAMPLE_2] = { datatoc_gpu_shader_2D_vert_glsl, datatoc_gpu_shader_image_multisample_resolve_frag_glsl },
		[GPU_SHADER_2D_IMAGE_MULTISAMPLE_4] = { datatoc_gpu_shader_2D_vert_glsl, datatoc_gpu_shader_image_multisample_resolve_frag_glsl },
		[GPU_SHADER_2D_IMAGE_MULTISAMPLE_8] = { datatoc_gpu_shader_2D_vert_glsl, datatoc_gpu_shader_image_multisample_resolve_frag_glsl },
		[GPU_SHADER_2D_IMAGE_MULTISAMPLE_16] = { datatoc_gpu_shader_2D_vert_glsl, datatoc_gpu_shader_image_multisample_resolve_frag_glsl },
		[GPU_SHADER_2D_IMAGE_MULTISAMPLE_2_DEPTH_TEST] = { datatoc_gpu_shader_2D_vert_glsl, datatoc_gpu_shader_image_multisample_resolve_frag_glsl },
		[GPU_SHADER_2D_IMAGE_MULTISAMPLE_4_DEPTH_TEST] = { datatoc_gpu_shader_2D_vert_glsl, datatoc_gpu_shader_image_multisample_resolve_frag_glsl },
		[GPU_SHADER_2D_IMAGE_MULTISAMPLE_8_DEPTH_TEST] = { datatoc_gpu_shader_2D_vert_glsl, datatoc_gpu_shader_image_multisample_resolve_frag_glsl },
		[GPU_SHADER_2D_IMAGE_MULTISAMPLE_16_DEPTH_TEST] = { datatoc_gpu_shader_2D_vert_glsl, datatoc_gpu_shader_image_multisample_resolve_frag_glsl },

		[GPU_SHADER_2D_IMAGE_INTERLACE] = { datatoc_gpu_shader_2D_image_vert_glsl,
		                                    datatoc_gpu_shader_image_interlace_frag_glsl },
		[GPU_SHADER_2D_CHECKER] = { datatoc_gpu_shader_2D_vert_glsl, datatoc_gpu_shader_checker_frag_glsl },

		[GPU_SHADER_2D_DIAG_STRIPES] = { datatoc_gpu_shader_2D_vert_glsl, datatoc_gpu_shader_diag_stripes_frag_glsl },

		[GPU_SHADER_2D_UNIFORM_COLOR] = { datatoc_gpu_shader_2D_vert_glsl, datatoc_gpu_shader_uniform_color_frag_glsl },
		[GPU_SHADER_2D_FLAT_COLOR] = { datatoc_gpu_shader_2D_flat_color_vert_glsl,
		                               datatoc_gpu_shader_flat_color_frag_glsl },
		[GPU_SHADER_2D_SMOOTH_COLOR] = { datatoc_gpu_shader_2D_smooth_color_vert_glsl,
		                                 datatoc_gpu_shader_2D_smooth_color_frag_glsl },
		[GPU_SHADER_2D_SMOOTH_COLOR_DITHER] = { datatoc_gpu_shader_2D_smooth_color_vert_glsl,
		                                        datatoc_gpu_shader_2D_smooth_color_dithered_frag_glsl },
		[GPU_SHADER_2D_IMAGE_LINEAR_TO_SRGB] = { datatoc_gpu_shader_2D_image_vert_glsl,
		                                         datatoc_gpu_shader_image_linear_frag_glsl },
		[GPU_SHADER_2D_IMAGE] = { datatoc_gpu_shader_2D_image_vert_glsl,
		                          datatoc_gpu_shader_image_frag_glsl },
		[GPU_SHADER_2D_IMAGE_COLOR] = { datatoc_gpu_shader_2D_image_vert_glsl,
		                                datatoc_gpu_shader_image_color_frag_glsl },
		[GPU_SHADER_2D_IMAGE_DESATURATE_COLOR] = { datatoc_gpu_shader_2D_image_vert_glsl,
		                                           datatoc_gpu_shader_image_desaturate_frag_glsl },
		[GPU_SHADER_2D_IMAGE_ALPHA_COLOR] = { datatoc_gpu_shader_2D_image_vert_glsl,
		                                      datatoc_gpu_shader_image_alpha_color_frag_glsl },
		[GPU_SHADER_2D_IMAGE_SHUFFLE_COLOR] = { datatoc_gpu_shader_2D_image_vert_glsl,
		                                        datatoc_gpu_shader_image_shuffle_color_frag_glsl },
		[GPU_SHADER_2D_IMAGE_RECT_COLOR] = { datatoc_gpu_shader_2D_image_rect_vert_glsl,
		                                     datatoc_gpu_shader_image_color_frag_glsl },
		[GPU_SHADER_2D_IMAGE_MULTI_RECT_COLOR] = { datatoc_gpu_shader_2D_image_multi_rect_vert_glsl,
		                                           datatoc_gpu_shader_image_varying_color_frag_glsl },

		[GPU_SHADER_3D_UNIFORM_COLOR] = { datatoc_gpu_shader_3D_vert_glsl, datatoc_gpu_shader_uniform_color_frag_glsl },
		[GPU_SHADER_3D_UNIFORM_COLOR_U32] = { datatoc_gpu_shader_3D_vert_glsl, datatoc_gpu_shader_uniform_color_frag_glsl },
		[GPU_SHADER_3D_FLAT_COLOR] = { datatoc_gpu_shader_3D_flat_color_vert_glsl,
		                               datatoc_gpu_shader_flat_color_frag_glsl },
		[GPU_SHADER_3D_FLAT_COLOR_U32] = { datatoc_gpu_shader_3D_flat_color_vert_glsl,
		                                   datatoc_gpu_shader_flat_color_frag_glsl },
		[GPU_SHADER_3D_SMOOTH_COLOR] = { datatoc_gpu_shader_3D_smooth_color_vert_glsl,
		                                 datatoc_gpu_shader_3D_smooth_color_frag_glsl },
		[GPU_SHADER_3D_DEPTH_ONLY] = { datatoc_gpu_shader_3D_vert_glsl, datatoc_gpu_shader_depth_only_frag_glsl },
		[GPU_SHADER_3D_CLIPPED_UNIFORM_COLOR] = { datatoc_gpu_shader_3D_clipped_uniform_color_vert_glsl,
		                                          datatoc_gpu_shader_uniform_color_frag_glsl },

		[GPU_SHADER_3D_GROUNDPOINT] = { datatoc_gpu_shader_3D_groundpoint_vert_glsl, datatoc_gpu_shader_point_uniform_color_frag_glsl },
		[GPU_SHADER_3D_GROUNDLINE] = { datatoc_gpu_shader_3D_passthrough_vert_glsl,
		                               datatoc_gpu_shader_uniform_color_frag_glsl,
		                               datatoc_gpu_shader_3D_groundline_geom_glsl },

		[GPU_SHADER_2D_LINE_DASHED_UNIFORM_COLOR] = { datatoc_gpu_shader_2D_line_dashed_uniform_color_vert_glsl,
		                                              datatoc_gpu_shader_2D_line_dashed_frag_glsl,
		                                              datatoc_gpu_shader_2D_line_dashed_geom_glsl },
		[GPU_SHADER_3D_LINE_DASHED_UNIFORM_COLOR] = { datatoc_gpu_shader_3D_line_dashed_uniform_color_vert_glsl,
		                                              datatoc_gpu_shader_2D_line_dashed_frag_glsl,
		                                              datatoc_gpu_shader_2D_line_dashed_geom_glsl },

		[GPU_SHADER_3D_OBJECTSPACE_SIMPLE_LIGHTING_VARIYING_COLOR] =
		    { datatoc_gpu_shader_instance_objectspace_variying_color_vert_glsl,
		      datatoc_gpu_shader_simple_lighting_frag_glsl},
		[GPU_SHADER_3D_OBJECTSPACE_VARIYING_COLOR] = { datatoc_gpu_shader_instance_objectspace_variying_color_vert_glsl,
		                                               datatoc_gpu_shader_flat_color_frag_glsl},
		[GPU_SHADER_3D_SCREENSPACE_VARIYING_COLOR] = { datatoc_gpu_shader_instance_screenspace_variying_color_vert_glsl,
		                                               datatoc_gpu_shader_flat_color_frag_glsl},
		[GPU_SHADER_3D_INSTANCE_SCREEN_ALIGNED_AXIS] = { datatoc_gpu_shader_instance_screen_aligned_vert_glsl,
		                                                 datatoc_gpu_shader_flat_color_frag_glsl},
		[GPU_SHADER_3D_INSTANCE_SCREEN_ALIGNED] = { datatoc_gpu_shader_instance_screen_aligned_vert_glsl,
		                                            datatoc_gpu_shader_flat_color_frag_glsl},

		[GPU_SHADER_CAMERA] = { datatoc_gpu_shader_instance_camera_vert_glsl,
		                        datatoc_gpu_shader_flat_color_frag_glsl},
		[GPU_SHADER_DISTANCE_LINES] = { datatoc_gpu_shader_instance_distance_line_vert_glsl,
		                                datatoc_gpu_shader_flat_color_frag_glsl},

		[GPU_SHADER_2D_POINT_FIXED_SIZE_UNIFORM_COLOR] =
			{ datatoc_gpu_shader_2D_vert_glsl, datatoc_gpu_shader_point_uniform_color_frag_glsl },
		[GPU_SHADER_2D_POINT_VARYING_SIZE_VARYING_COLOR] =
			{ datatoc_gpu_shader_2D_point_varying_size_varying_color_vert_glsl,
			  datatoc_gpu_shader_point_varying_color_frag_glsl },
		[GPU_SHADER_2D_POINT_UNIFORM_SIZE_UNIFORM_COLOR_AA] =
			{ datatoc_gpu_shader_2D_point_uniform_size_aa_vert_glsl,
			  datatoc_gpu_shader_point_uniform_color_aa_frag_glsl },
		[GPU_SHADER_2D_POINT_UNIFORM_SIZE_UNIFORM_COLOR_OUTLINE_AA] =
			{ datatoc_gpu_shader_2D_point_uniform_size_outline_aa_vert_glsl,
			  datatoc_gpu_shader_point_uniform_color_outline_aa_frag_glsl },
		[GPU_SHADER_2D_POINT_UNIFORM_SIZE_VARYING_COLOR_OUTLINE_AA] =
			{ datatoc_gpu_shader_2D_point_uniform_size_varying_color_outline_aa_vert_glsl,
			  datatoc_gpu_shader_point_varying_color_outline_aa_frag_glsl },
		[GPU_SHADER_3D_POINT_FIXED_SIZE_UNIFORM_COLOR] = { datatoc_gpu_shader_3D_vert_glsl,
		                                                   datatoc_gpu_shader_point_uniform_color_frag_glsl },
		[GPU_SHADER_3D_POINT_FIXED_SIZE_VARYING_COLOR] = { datatoc_gpu_shader_3D_point_fixed_size_varying_color_vert_glsl,
		                                                   datatoc_gpu_shader_point_varying_color_frag_glsl },
		[GPU_SHADER_3D_POINT_VARYING_SIZE_UNIFORM_COLOR] = { datatoc_gpu_shader_3D_point_varying_size_vert_glsl,
		                                                     datatoc_gpu_shader_point_uniform_color_frag_glsl },
		[GPU_SHADER_3D_POINT_VARYING_SIZE_VARYING_COLOR] =
			{ datatoc_gpu_shader_3D_point_varying_size_varying_color_vert_glsl,
			  datatoc_gpu_shader_point_varying_color_frag_glsl },
		[GPU_SHADER_3D_POINT_UNIFORM_SIZE_UNIFORM_COLOR_AA] =
			{ datatoc_gpu_shader_3D_point_uniform_size_aa_vert_glsl,
			  datatoc_gpu_shader_point_uniform_color_aa_frag_glsl },
		[GPU_SHADER_3D_POINT_UNIFORM_SIZE_UNIFORM_COLOR_OUTLINE_AA] =
			{ datatoc_gpu_shader_3D_point_uniform_size_outline_aa_vert_glsl,
			  datatoc_gpu_shader_point_uniform_color_outline_aa_frag_glsl },

		[GPU_SHADER_INSTANCE_UNIFORM_COLOR] = { datatoc_gpu_shader_instance_vert_glsl, datatoc_gpu_shader_uniform_color_frag_glsl },
		[GPU_SHADER_INSTANCE_VARIYING_ID_VARIYING_SIZE] =
		    { datatoc_gpu_shader_instance_variying_size_variying_id_vert_glsl,
		      datatoc_gpu_shader_flat_id_frag_glsl },
		[GPU_SHADER_INSTANCE_VARIYING_COLOR_VARIYING_SIZE] =
		    { datatoc_gpu_shader_instance_variying_size_variying_color_vert_glsl,
		      datatoc_gpu_shader_flat_color_frag_glsl },
		[GPU_SHADER_INSTANCE_VARIYING_COLOR_VARIYING_SCALE] =
		    { datatoc_gpu_shader_instance_variying_size_variying_color_vert_glsl,
		      datatoc_gpu_shader_flat_color_frag_glsl },
		[GPU_SHADER_INSTANCE_EDGES_VARIYING_COLOR] = { datatoc_gpu_shader_instance_edges_variying_color_vert_glsl,
		                                               datatoc_gpu_shader_flat_color_frag_glsl,
		                                               datatoc_gpu_shader_instance_edges_variying_color_geom_glsl},

		[GPU_SHADER_2D_AREA_EDGES] = { datatoc_gpu_shader_2D_area_borders_vert_glsl,
		                               datatoc_gpu_shader_uniform_color_frag_glsl},
		[GPU_SHADER_2D_WIDGET_BASE] = { datatoc_gpu_shader_2D_widget_base_vert_glsl,
		                                datatoc_gpu_shader_2D_widget_base_frag_glsl},
		[GPU_SHADER_2D_WIDGET_BASE_INST] = { datatoc_gpu_shader_2D_widget_base_vert_glsl,
		                                     datatoc_gpu_shader_2D_widget_base_frag_glsl},
		[GPU_SHADER_2D_WIDGET_SHADOW] = { datatoc_gpu_shader_2D_widget_shadow_vert_glsl,
		                                  datatoc_gpu_shader_2D_widget_shadow_frag_glsl },
		[GPU_SHADER_2D_NODELINK] = { datatoc_gpu_shader_2D_nodelink_vert_glsl,
		                             datatoc_gpu_shader_2D_nodelink_frag_glsl },
		[GPU_SHADER_2D_NODELINK_INST] = { datatoc_gpu_shader_2D_nodelink_vert_glsl,
		                                  datatoc_gpu_shader_2D_nodelink_frag_glsl },

		[GPU_SHADER_GPENCIL_STROKE] = { datatoc_gpu_shader_gpencil_stroke_vert_glsl,
		                                datatoc_gpu_shader_gpencil_stroke_frag_glsl,
		                                datatoc_gpu_shader_gpencil_stroke_geom_glsl },

		[GPU_SHADER_GPENCIL_FILL] = { datatoc_gpu_shader_gpencil_fill_vert_glsl,
		                              datatoc_gpu_shader_gpencil_fill_frag_glsl },

		/****************************************************Game Engine********************************************************/
		[GPU_SHADER_DRAW_FRAME_BUFFER] = { datatoc_gpu_shader_frame_buffer_vert_glsl, datatoc_gpu_shader_frame_buffer_frag_glsl },
		[GPU_SHADER_BLACK] = { datatoc_gpu_shader_black_vert_glsl, datatoc_gpu_shader_black_frag_glsl },
		[GPU_SHADER_BLACK_INSTANCING] = { datatoc_gpu_shader_black_vert_glsl, datatoc_gpu_shader_black_frag_glsl },
		[GPU_SHADER_STEREO_STIPPLE] = { datatoc_gpu_shader_frame_buffer_vert_glsl, datatoc_gpu_shader_frame_buffer_frag_glsl },
		[GPU_SHADER_STEREO_ANAGLYPH] = { datatoc_gpu_shader_frame_buffer_vert_glsl, datatoc_gpu_shader_frame_buffer_frag_glsl },
		/*************************************************End of Game engine****************************************************/
	};

=======
>>>>>>> 495c7463
	if (builtin_shaders[shader] == NULL) {
		const char *defines = gpu_shader_get_builtin_shader_defines(shader);

		const GPUShaderStages *stages = builtin_shader_stages + shader;

		if (shader == GPU_SHADER_EDGES_FRONT_BACK_PERSP && !GLEW_VERSION_3_2) {
			/* TODO: remove after switch to core profile (maybe) */
			static const GPUShaderStages legacy_fancy_edges = {
				datatoc_gpu_shader_edges_front_back_persp_legacy_vert_glsl,
				datatoc_gpu_shader_flat_color_alpha_test_0_frag_glsl,
			};
			stages = &legacy_fancy_edges;
		}

		if (shader == GPU_SHADER_3D_LINE_DASHED_UNIFORM_COLOR && !GLEW_VERSION_3_2) {
			/* Dashed need geometry shader, which are not supported by legacy OpenGL, fallback to solid lines. */
			/* TODO: remove after switch to core profile (maybe) */
			static const GPUShaderStages legacy_dashed_lines = {
				datatoc_gpu_shader_3D_line_dashed_uniform_color_legacy_vert_glsl,
				datatoc_gpu_shader_2D_line_dashed_frag_glsl,
			};
			stages = &legacy_dashed_lines;
		}

		/* common case */
		builtin_shaders[shader] = GPU_shader_create(stages->vert, stages->frag, stages->geom, NULL, defines, __func__);
	}

	return builtin_shaders[shader];
}

void GPU_shader_get_builtin_shader_code(
        GPUBuiltinShader shader,
        const char **r_vert, const char **r_frag,
        const char **r_geom, const char **r_defines)
{
	const GPUShaderStages *stages = builtin_shader_stages + shader;
	*r_vert = stages->vert;
	*r_frag = stages->frag;
	*r_geom = stages->geom;
	*r_defines = gpu_shader_get_builtin_shader_defines(shader);
}

#define MAX_DEFINES 100

void GPU_shader_free_builtin_shaders(void)
{
	for (int i = 0; i < GPU_NUM_BUILTIN_SHADERS; ++i) {
		if (builtin_shaders[i]) {
			GPU_shader_free(builtin_shaders[i]);
			builtin_shaders[i] = NULL;
		}
	}
}<|MERGE_RESOLUTION|>--- conflicted
+++ resolved
@@ -663,7 +663,6 @@
 	return attrib ? attrib->location : -1;
 }
 
-<<<<<<< HEAD
 /**********************************Game engine************************************/
 char *GPU_shader_validate(GPUShader *shader)
 {
@@ -682,14 +681,6 @@
 	return NULL;
 }
 
-void GPU_shader_uniform_float(GPUShader *UNUSED(shader), int location, float value)
-{
-	if (location == -1)
-		return;
-
-	glUniform1f(location, value);
-}
-
 void GPU_shader_bind_attributes(GPUShader *shader, int *locations, const char **names, int len)
 {
 	GPU_shaderinterface_discard(shader->interface);
@@ -706,7 +697,7 @@
 	return loc;
 }
 /******************End of Game engine*************/
-=======
+
 static const GPUShaderStages builtin_shader_stages[GPU_NUM_BUILTIN_SHADERS] = {
 	[GPU_SHADER_SMOKE] =
 		{ datatoc_gpu_shader_smoke_vert_glsl,
@@ -983,256 +974,6 @@
 	[GPU_SHADER_GPENCIL_FILL] =
 		{ datatoc_gpu_shader_gpencil_fill_vert_glsl,
 		  datatoc_gpu_shader_gpencil_fill_frag_glsl },
-};
-
-/* just a few special cases */
-static const char *gpu_shader_get_builtin_shader_defines(
-        GPUBuiltinShader shader)
-{
-	switch (shader) {
-		case GPU_SHADER_2D_IMAGE_MULTISAMPLE_2:
-			return "#define SAMPLES 2\n";
-
-		case GPU_SHADER_2D_IMAGE_MULTISAMPLE_2_DEPTH_TEST:
-			return "#define SAMPLES 2\n"
-			       "#define USE_DEPTH\n";
-
-		case GPU_SHADER_2D_IMAGE_MULTISAMPLE_4:
-			return "#define SAMPLES 4\n";
-
-		case GPU_SHADER_2D_IMAGE_MULTISAMPLE_4_DEPTH_TEST:
-			return "#define SAMPLES 4\n"
-			       "#define USE_DEPTH\n";
-
-		case GPU_SHADER_2D_IMAGE_MULTISAMPLE_8:
-			return "#define SAMPLES 8\n";
-
-		case GPU_SHADER_2D_IMAGE_MULTISAMPLE_8_DEPTH_TEST:
-			return "#define SAMPLES 8\n"
-			       "#define USE_DEPTH\n";
-
-		case GPU_SHADER_2D_IMAGE_MULTISAMPLE_16:
-			return "#define SAMPLES 16\n";
-
-		case GPU_SHADER_2D_IMAGE_MULTISAMPLE_16_DEPTH_TEST:
-			return "#define SAMPLES 16\n"
-			       "#define USE_DEPTH\n";
-
-		case GPU_SHADER_2D_WIDGET_BASE_INST:
-		case GPU_SHADER_2D_NODELINK_INST:
-			return "#define USE_INSTANCE\n";
-
-		case GPU_SHADER_SMOKE_COBA:
-			return "#define USE_COBA\n";
-
-		case GPU_SHADER_INSTANCE_VARIYING_ID_VARIYING_SIZE:
-		case GPU_SHADER_INSTANCE_VARIYING_COLOR_VARIYING_SIZE:
-			return "#define UNIFORM_SCALE\n";
-
-		case GPU_SHADER_3D_INSTANCE_SCREEN_ALIGNED_AXIS:
-			return "#define AXIS_NAME\n";
-
-		case GPU_SHADER_3D_OBJECTSPACE_SIMPLE_LIGHTING_VARIYING_COLOR:
-			return "#define USE_INSTANCE_COLOR\n";
-
-		case GPU_SHADER_3D_FLAT_COLOR_U32:
-		case GPU_SHADER_3D_UNIFORM_COLOR_U32:
-			return "#define USE_COLOR_U32\n";
-
-		case GPU_SHADER_SIMPLE_LIGHTING_FLAT_COLOR:
-			return "#define USE_FLAT_NORMAL\n";
-
-		default:
-			return NULL;
-	}
-}
->>>>>>> 495c7463
-
-GPUShader *GPU_shader_get_builtin_shader(GPUBuiltinShader shader)
-{
-	BLI_assert(shader != GPU_NUM_BUILTIN_SHADERS); /* don't be a troll */
-
-<<<<<<< HEAD
-	static const GPUShaderStages builtin_shader_stages[GPU_NUM_BUILTIN_SHADERS] = {
-		[GPU_SHADER_SMOKE] = { datatoc_gpu_shader_smoke_vert_glsl, datatoc_gpu_shader_smoke_frag_glsl },
-		[GPU_SHADER_SMOKE_FIRE] = { datatoc_gpu_shader_smoke_vert_glsl, datatoc_gpu_shader_smoke_frag_glsl },
-		[GPU_SHADER_SMOKE_COBA] = { datatoc_gpu_shader_smoke_vert_glsl, datatoc_gpu_shader_smoke_frag_glsl },
-
-		[GPU_SHADER_TEXT] = { datatoc_gpu_shader_text_vert_glsl,
-		                      datatoc_gpu_shader_text_frag_glsl,
-		                      datatoc_gpu_shader_text_geom_glsl },
-		[GPU_SHADER_TEXT_SIMPLE] = { datatoc_gpu_shader_text_simple_vert_glsl,
-		                             datatoc_gpu_shader_text_frag_glsl,
-		                             datatoc_gpu_shader_text_simple_geom_glsl },
-		[GPU_SHADER_KEYFRAME_DIAMOND] = { datatoc_gpu_shader_keyframe_diamond_vert_glsl,
-		                                  datatoc_gpu_shader_keyframe_diamond_frag_glsl },
-		[GPU_SHADER_EDGES_FRONT_BACK_PERSP] = { datatoc_gpu_shader_edges_front_back_persp_vert_glsl,
-		        /*  this version is     */      datatoc_gpu_shader_flat_color_frag_glsl,
-		       /*  magical but slooow  */       datatoc_gpu_shader_edges_front_back_persp_geom_glsl },
-		[GPU_SHADER_EDGES_FRONT_BACK_ORTHO] = { datatoc_gpu_shader_edges_front_back_ortho_vert_glsl,
-		                                        datatoc_gpu_shader_flat_color_frag_glsl },
-		[GPU_SHADER_EDGES_OVERLAY_SIMPLE] = { datatoc_gpu_shader_3D_vert_glsl, datatoc_gpu_shader_edges_overlay_frag_glsl,
-		                                      datatoc_gpu_shader_edges_overlay_simple_geom_glsl },
-		[GPU_SHADER_EDGES_OVERLAY] = { datatoc_gpu_shader_edges_overlay_vert_glsl,
-		                               datatoc_gpu_shader_edges_overlay_frag_glsl,
-		                               datatoc_gpu_shader_edges_overlay_geom_glsl },
-		[GPU_SHADER_SIMPLE_LIGHTING] = { datatoc_gpu_shader_3D_normal_vert_glsl, datatoc_gpu_shader_simple_lighting_frag_glsl },
-		/* Use 'USE_FLAT_NORMAL' to make flat shader from smooth  */
-		[GPU_SHADER_SIMPLE_LIGHTING_FLAT_COLOR] = { datatoc_gpu_shader_3D_normal_smooth_color_vert_glsl, datatoc_gpu_shader_simple_lighting_smooth_color_frag_glsl },
-		[GPU_SHADER_SIMPLE_LIGHTING_SMOOTH_COLOR] = { datatoc_gpu_shader_3D_normal_smooth_color_vert_glsl, datatoc_gpu_shader_simple_lighting_smooth_color_frag_glsl },
-		[GPU_SHADER_SIMPLE_LIGHTING_SMOOTH_COLOR_ALPHA] = { datatoc_gpu_shader_3D_normal_smooth_color_vert_glsl, datatoc_gpu_shader_simple_lighting_smooth_color_alpha_frag_glsl },
-
-		[GPU_SHADER_2D_IMAGE_MASK_UNIFORM_COLOR] = { datatoc_gpu_shader_3D_image_vert_glsl,
-		                                             datatoc_gpu_shader_image_mask_uniform_color_frag_glsl },
-		[GPU_SHADER_3D_IMAGE_MODULATE_ALPHA] = { datatoc_gpu_shader_3D_image_vert_glsl,
-		                                         datatoc_gpu_shader_image_modulate_alpha_frag_glsl },
-		[GPU_SHADER_3D_IMAGE_DEPTH] = { datatoc_gpu_shader_3D_image_vert_glsl,
-		                                datatoc_gpu_shader_image_depth_linear_frag_glsl },
-		[GPU_SHADER_3D_IMAGE_DEPTH_COPY] = { datatoc_gpu_shader_3D_image_vert_glsl,
-		                                     datatoc_gpu_shader_image_depth_copy_frag_glsl },
-		[GPU_SHADER_2D_IMAGE_MULTISAMPLE_2] = { datatoc_gpu_shader_2D_vert_glsl, datatoc_gpu_shader_image_multisample_resolve_frag_glsl },
-		[GPU_SHADER_2D_IMAGE_MULTISAMPLE_4] = { datatoc_gpu_shader_2D_vert_glsl, datatoc_gpu_shader_image_multisample_resolve_frag_glsl },
-		[GPU_SHADER_2D_IMAGE_MULTISAMPLE_8] = { datatoc_gpu_shader_2D_vert_glsl, datatoc_gpu_shader_image_multisample_resolve_frag_glsl },
-		[GPU_SHADER_2D_IMAGE_MULTISAMPLE_16] = { datatoc_gpu_shader_2D_vert_glsl, datatoc_gpu_shader_image_multisample_resolve_frag_glsl },
-		[GPU_SHADER_2D_IMAGE_MULTISAMPLE_2_DEPTH_TEST] = { datatoc_gpu_shader_2D_vert_glsl, datatoc_gpu_shader_image_multisample_resolve_frag_glsl },
-		[GPU_SHADER_2D_IMAGE_MULTISAMPLE_4_DEPTH_TEST] = { datatoc_gpu_shader_2D_vert_glsl, datatoc_gpu_shader_image_multisample_resolve_frag_glsl },
-		[GPU_SHADER_2D_IMAGE_MULTISAMPLE_8_DEPTH_TEST] = { datatoc_gpu_shader_2D_vert_glsl, datatoc_gpu_shader_image_multisample_resolve_frag_glsl },
-		[GPU_SHADER_2D_IMAGE_MULTISAMPLE_16_DEPTH_TEST] = { datatoc_gpu_shader_2D_vert_glsl, datatoc_gpu_shader_image_multisample_resolve_frag_glsl },
-
-		[GPU_SHADER_2D_IMAGE_INTERLACE] = { datatoc_gpu_shader_2D_image_vert_glsl,
-		                                    datatoc_gpu_shader_image_interlace_frag_glsl },
-		[GPU_SHADER_2D_CHECKER] = { datatoc_gpu_shader_2D_vert_glsl, datatoc_gpu_shader_checker_frag_glsl },
-
-		[GPU_SHADER_2D_DIAG_STRIPES] = { datatoc_gpu_shader_2D_vert_glsl, datatoc_gpu_shader_diag_stripes_frag_glsl },
-
-		[GPU_SHADER_2D_UNIFORM_COLOR] = { datatoc_gpu_shader_2D_vert_glsl, datatoc_gpu_shader_uniform_color_frag_glsl },
-		[GPU_SHADER_2D_FLAT_COLOR] = { datatoc_gpu_shader_2D_flat_color_vert_glsl,
-		                               datatoc_gpu_shader_flat_color_frag_glsl },
-		[GPU_SHADER_2D_SMOOTH_COLOR] = { datatoc_gpu_shader_2D_smooth_color_vert_glsl,
-		                                 datatoc_gpu_shader_2D_smooth_color_frag_glsl },
-		[GPU_SHADER_2D_SMOOTH_COLOR_DITHER] = { datatoc_gpu_shader_2D_smooth_color_vert_glsl,
-		                                        datatoc_gpu_shader_2D_smooth_color_dithered_frag_glsl },
-		[GPU_SHADER_2D_IMAGE_LINEAR_TO_SRGB] = { datatoc_gpu_shader_2D_image_vert_glsl,
-		                                         datatoc_gpu_shader_image_linear_frag_glsl },
-		[GPU_SHADER_2D_IMAGE] = { datatoc_gpu_shader_2D_image_vert_glsl,
-		                          datatoc_gpu_shader_image_frag_glsl },
-		[GPU_SHADER_2D_IMAGE_COLOR] = { datatoc_gpu_shader_2D_image_vert_glsl,
-		                                datatoc_gpu_shader_image_color_frag_glsl },
-		[GPU_SHADER_2D_IMAGE_DESATURATE_COLOR] = { datatoc_gpu_shader_2D_image_vert_glsl,
-		                                           datatoc_gpu_shader_image_desaturate_frag_glsl },
-		[GPU_SHADER_2D_IMAGE_ALPHA_COLOR] = { datatoc_gpu_shader_2D_image_vert_glsl,
-		                                      datatoc_gpu_shader_image_alpha_color_frag_glsl },
-		[GPU_SHADER_2D_IMAGE_SHUFFLE_COLOR] = { datatoc_gpu_shader_2D_image_vert_glsl,
-		                                        datatoc_gpu_shader_image_shuffle_color_frag_glsl },
-		[GPU_SHADER_2D_IMAGE_RECT_COLOR] = { datatoc_gpu_shader_2D_image_rect_vert_glsl,
-		                                     datatoc_gpu_shader_image_color_frag_glsl },
-		[GPU_SHADER_2D_IMAGE_MULTI_RECT_COLOR] = { datatoc_gpu_shader_2D_image_multi_rect_vert_glsl,
-		                                           datatoc_gpu_shader_image_varying_color_frag_glsl },
-
-		[GPU_SHADER_3D_UNIFORM_COLOR] = { datatoc_gpu_shader_3D_vert_glsl, datatoc_gpu_shader_uniform_color_frag_glsl },
-		[GPU_SHADER_3D_UNIFORM_COLOR_U32] = { datatoc_gpu_shader_3D_vert_glsl, datatoc_gpu_shader_uniform_color_frag_glsl },
-		[GPU_SHADER_3D_FLAT_COLOR] = { datatoc_gpu_shader_3D_flat_color_vert_glsl,
-		                               datatoc_gpu_shader_flat_color_frag_glsl },
-		[GPU_SHADER_3D_FLAT_COLOR_U32] = { datatoc_gpu_shader_3D_flat_color_vert_glsl,
-		                                   datatoc_gpu_shader_flat_color_frag_glsl },
-		[GPU_SHADER_3D_SMOOTH_COLOR] = { datatoc_gpu_shader_3D_smooth_color_vert_glsl,
-		                                 datatoc_gpu_shader_3D_smooth_color_frag_glsl },
-		[GPU_SHADER_3D_DEPTH_ONLY] = { datatoc_gpu_shader_3D_vert_glsl, datatoc_gpu_shader_depth_only_frag_glsl },
-		[GPU_SHADER_3D_CLIPPED_UNIFORM_COLOR] = { datatoc_gpu_shader_3D_clipped_uniform_color_vert_glsl,
-		                                          datatoc_gpu_shader_uniform_color_frag_glsl },
-
-		[GPU_SHADER_3D_GROUNDPOINT] = { datatoc_gpu_shader_3D_groundpoint_vert_glsl, datatoc_gpu_shader_point_uniform_color_frag_glsl },
-		[GPU_SHADER_3D_GROUNDLINE] = { datatoc_gpu_shader_3D_passthrough_vert_glsl,
-		                               datatoc_gpu_shader_uniform_color_frag_glsl,
-		                               datatoc_gpu_shader_3D_groundline_geom_glsl },
-
-		[GPU_SHADER_2D_LINE_DASHED_UNIFORM_COLOR] = { datatoc_gpu_shader_2D_line_dashed_uniform_color_vert_glsl,
-		                                              datatoc_gpu_shader_2D_line_dashed_frag_glsl,
-		                                              datatoc_gpu_shader_2D_line_dashed_geom_glsl },
-		[GPU_SHADER_3D_LINE_DASHED_UNIFORM_COLOR] = { datatoc_gpu_shader_3D_line_dashed_uniform_color_vert_glsl,
-		                                              datatoc_gpu_shader_2D_line_dashed_frag_glsl,
-		                                              datatoc_gpu_shader_2D_line_dashed_geom_glsl },
-
-		[GPU_SHADER_3D_OBJECTSPACE_SIMPLE_LIGHTING_VARIYING_COLOR] =
-		    { datatoc_gpu_shader_instance_objectspace_variying_color_vert_glsl,
-		      datatoc_gpu_shader_simple_lighting_frag_glsl},
-		[GPU_SHADER_3D_OBJECTSPACE_VARIYING_COLOR] = { datatoc_gpu_shader_instance_objectspace_variying_color_vert_glsl,
-		                                               datatoc_gpu_shader_flat_color_frag_glsl},
-		[GPU_SHADER_3D_SCREENSPACE_VARIYING_COLOR] = { datatoc_gpu_shader_instance_screenspace_variying_color_vert_glsl,
-		                                               datatoc_gpu_shader_flat_color_frag_glsl},
-		[GPU_SHADER_3D_INSTANCE_SCREEN_ALIGNED_AXIS] = { datatoc_gpu_shader_instance_screen_aligned_vert_glsl,
-		                                                 datatoc_gpu_shader_flat_color_frag_glsl},
-		[GPU_SHADER_3D_INSTANCE_SCREEN_ALIGNED] = { datatoc_gpu_shader_instance_screen_aligned_vert_glsl,
-		                                            datatoc_gpu_shader_flat_color_frag_glsl},
-
-		[GPU_SHADER_CAMERA] = { datatoc_gpu_shader_instance_camera_vert_glsl,
-		                        datatoc_gpu_shader_flat_color_frag_glsl},
-		[GPU_SHADER_DISTANCE_LINES] = { datatoc_gpu_shader_instance_distance_line_vert_glsl,
-		                                datatoc_gpu_shader_flat_color_frag_glsl},
-
-		[GPU_SHADER_2D_POINT_FIXED_SIZE_UNIFORM_COLOR] =
-			{ datatoc_gpu_shader_2D_vert_glsl, datatoc_gpu_shader_point_uniform_color_frag_glsl },
-		[GPU_SHADER_2D_POINT_VARYING_SIZE_VARYING_COLOR] =
-			{ datatoc_gpu_shader_2D_point_varying_size_varying_color_vert_glsl,
-			  datatoc_gpu_shader_point_varying_color_frag_glsl },
-		[GPU_SHADER_2D_POINT_UNIFORM_SIZE_UNIFORM_COLOR_AA] =
-			{ datatoc_gpu_shader_2D_point_uniform_size_aa_vert_glsl,
-			  datatoc_gpu_shader_point_uniform_color_aa_frag_glsl },
-		[GPU_SHADER_2D_POINT_UNIFORM_SIZE_UNIFORM_COLOR_OUTLINE_AA] =
-			{ datatoc_gpu_shader_2D_point_uniform_size_outline_aa_vert_glsl,
-			  datatoc_gpu_shader_point_uniform_color_outline_aa_frag_glsl },
-		[GPU_SHADER_2D_POINT_UNIFORM_SIZE_VARYING_COLOR_OUTLINE_AA] =
-			{ datatoc_gpu_shader_2D_point_uniform_size_varying_color_outline_aa_vert_glsl,
-			  datatoc_gpu_shader_point_varying_color_outline_aa_frag_glsl },
-		[GPU_SHADER_3D_POINT_FIXED_SIZE_UNIFORM_COLOR] = { datatoc_gpu_shader_3D_vert_glsl,
-		                                                   datatoc_gpu_shader_point_uniform_color_frag_glsl },
-		[GPU_SHADER_3D_POINT_FIXED_SIZE_VARYING_COLOR] = { datatoc_gpu_shader_3D_point_fixed_size_varying_color_vert_glsl,
-		                                                   datatoc_gpu_shader_point_varying_color_frag_glsl },
-		[GPU_SHADER_3D_POINT_VARYING_SIZE_UNIFORM_COLOR] = { datatoc_gpu_shader_3D_point_varying_size_vert_glsl,
-		                                                     datatoc_gpu_shader_point_uniform_color_frag_glsl },
-		[GPU_SHADER_3D_POINT_VARYING_SIZE_VARYING_COLOR] =
-			{ datatoc_gpu_shader_3D_point_varying_size_varying_color_vert_glsl,
-			  datatoc_gpu_shader_point_varying_color_frag_glsl },
-		[GPU_SHADER_3D_POINT_UNIFORM_SIZE_UNIFORM_COLOR_AA] =
-			{ datatoc_gpu_shader_3D_point_uniform_size_aa_vert_glsl,
-			  datatoc_gpu_shader_point_uniform_color_aa_frag_glsl },
-		[GPU_SHADER_3D_POINT_UNIFORM_SIZE_UNIFORM_COLOR_OUTLINE_AA] =
-			{ datatoc_gpu_shader_3D_point_uniform_size_outline_aa_vert_glsl,
-			  datatoc_gpu_shader_point_uniform_color_outline_aa_frag_glsl },
-
-		[GPU_SHADER_INSTANCE_UNIFORM_COLOR] = { datatoc_gpu_shader_instance_vert_glsl, datatoc_gpu_shader_uniform_color_frag_glsl },
-		[GPU_SHADER_INSTANCE_VARIYING_ID_VARIYING_SIZE] =
-		    { datatoc_gpu_shader_instance_variying_size_variying_id_vert_glsl,
-		      datatoc_gpu_shader_flat_id_frag_glsl },
-		[GPU_SHADER_INSTANCE_VARIYING_COLOR_VARIYING_SIZE] =
-		    { datatoc_gpu_shader_instance_variying_size_variying_color_vert_glsl,
-		      datatoc_gpu_shader_flat_color_frag_glsl },
-		[GPU_SHADER_INSTANCE_VARIYING_COLOR_VARIYING_SCALE] =
-		    { datatoc_gpu_shader_instance_variying_size_variying_color_vert_glsl,
-		      datatoc_gpu_shader_flat_color_frag_glsl },
-		[GPU_SHADER_INSTANCE_EDGES_VARIYING_COLOR] = { datatoc_gpu_shader_instance_edges_variying_color_vert_glsl,
-		                                               datatoc_gpu_shader_flat_color_frag_glsl,
-		                                               datatoc_gpu_shader_instance_edges_variying_color_geom_glsl},
-
-		[GPU_SHADER_2D_AREA_EDGES] = { datatoc_gpu_shader_2D_area_borders_vert_glsl,
-		                               datatoc_gpu_shader_uniform_color_frag_glsl},
-		[GPU_SHADER_2D_WIDGET_BASE] = { datatoc_gpu_shader_2D_widget_base_vert_glsl,
-		                                datatoc_gpu_shader_2D_widget_base_frag_glsl},
-		[GPU_SHADER_2D_WIDGET_BASE_INST] = { datatoc_gpu_shader_2D_widget_base_vert_glsl,
-		                                     datatoc_gpu_shader_2D_widget_base_frag_glsl},
-		[GPU_SHADER_2D_WIDGET_SHADOW] = { datatoc_gpu_shader_2D_widget_shadow_vert_glsl,
-		                                  datatoc_gpu_shader_2D_widget_shadow_frag_glsl },
-		[GPU_SHADER_2D_NODELINK] = { datatoc_gpu_shader_2D_nodelink_vert_glsl,
-		                             datatoc_gpu_shader_2D_nodelink_frag_glsl },
-		[GPU_SHADER_2D_NODELINK_INST] = { datatoc_gpu_shader_2D_nodelink_vert_glsl,
-		                                  datatoc_gpu_shader_2D_nodelink_frag_glsl },
-
-		[GPU_SHADER_GPENCIL_STROKE] = { datatoc_gpu_shader_gpencil_stroke_vert_glsl,
-		                                datatoc_gpu_shader_gpencil_stroke_frag_glsl,
-		                                datatoc_gpu_shader_gpencil_stroke_geom_glsl },
-
-		[GPU_SHADER_GPENCIL_FILL] = { datatoc_gpu_shader_gpencil_fill_vert_glsl,
-		                              datatoc_gpu_shader_gpencil_fill_frag_glsl },
 
 		/****************************************************Game Engine********************************************************/
 		[GPU_SHADER_DRAW_FRAME_BUFFER] = { datatoc_gpu_shader_frame_buffer_vert_glsl, datatoc_gpu_shader_frame_buffer_frag_glsl },
@@ -1241,10 +982,74 @@
 		[GPU_SHADER_STEREO_STIPPLE] = { datatoc_gpu_shader_frame_buffer_vert_glsl, datatoc_gpu_shader_frame_buffer_frag_glsl },
 		[GPU_SHADER_STEREO_ANAGLYPH] = { datatoc_gpu_shader_frame_buffer_vert_glsl, datatoc_gpu_shader_frame_buffer_frag_glsl },
 		/*************************************************End of Game engine****************************************************/
-	};
-
-=======
->>>>>>> 495c7463
+};
+
+/* just a few special cases */
+static const char *gpu_shader_get_builtin_shader_defines(
+        GPUBuiltinShader shader)
+{
+	switch (shader) {
+		case GPU_SHADER_2D_IMAGE_MULTISAMPLE_2:
+			return "#define SAMPLES 2\n";
+
+		case GPU_SHADER_2D_IMAGE_MULTISAMPLE_2_DEPTH_TEST:
+			return "#define SAMPLES 2\n"
+			       "#define USE_DEPTH\n";
+
+		case GPU_SHADER_2D_IMAGE_MULTISAMPLE_4:
+			return "#define SAMPLES 4\n";
+
+		case GPU_SHADER_2D_IMAGE_MULTISAMPLE_4_DEPTH_TEST:
+			return "#define SAMPLES 4\n"
+			       "#define USE_DEPTH\n";
+
+		case GPU_SHADER_2D_IMAGE_MULTISAMPLE_8:
+			return "#define SAMPLES 8\n";
+
+		case GPU_SHADER_2D_IMAGE_MULTISAMPLE_8_DEPTH_TEST:
+			return "#define SAMPLES 8\n"
+			       "#define USE_DEPTH\n";
+
+		case GPU_SHADER_2D_IMAGE_MULTISAMPLE_16:
+			return "#define SAMPLES 16\n";
+
+		case GPU_SHADER_2D_IMAGE_MULTISAMPLE_16_DEPTH_TEST:
+			return "#define SAMPLES 16\n"
+			       "#define USE_DEPTH\n";
+
+		case GPU_SHADER_2D_WIDGET_BASE_INST:
+		case GPU_SHADER_2D_NODELINK_INST:
+			return "#define USE_INSTANCE\n";
+
+		case GPU_SHADER_SMOKE_COBA:
+			return "#define USE_COBA\n";
+
+		case GPU_SHADER_INSTANCE_VARIYING_ID_VARIYING_SIZE:
+		case GPU_SHADER_INSTANCE_VARIYING_COLOR_VARIYING_SIZE:
+			return "#define UNIFORM_SCALE\n";
+
+		case GPU_SHADER_3D_INSTANCE_SCREEN_ALIGNED_AXIS:
+			return "#define AXIS_NAME\n";
+
+		case GPU_SHADER_3D_OBJECTSPACE_SIMPLE_LIGHTING_VARIYING_COLOR:
+			return "#define USE_INSTANCE_COLOR\n";
+
+		case GPU_SHADER_3D_FLAT_COLOR_U32:
+		case GPU_SHADER_3D_UNIFORM_COLOR_U32:
+			return "#define USE_COLOR_U32\n";
+
+		case GPU_SHADER_SIMPLE_LIGHTING_FLAT_COLOR:
+			return "#define USE_FLAT_NORMAL\n";
+
+		default:
+			return NULL;
+	}
+}
+
+GPUShader *GPU_shader_get_builtin_shader(GPUBuiltinShader shader)
+{
+	BLI_assert(shader != GPU_NUM_BUILTIN_SHADERS); /* don't be a troll */
+
 	if (builtin_shaders[shader] == NULL) {
 		const char *defines = gpu_shader_get_builtin_shader_defines(shader);
 
