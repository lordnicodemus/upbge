/*
 * ***** BEGIN GPL LICENSE BLOCK *****
 *
 * This program is free software; you can redistribute it and/or
 * modify it under the terms of the GNU General Public License
 * as published by the Free Software Foundation; either version 2
 * of the License, or (at your option) any later version.
 *
 * This program is distributed in the hope that it will be useful,
 * but WITHOUT ANY WARRANTY; without even the implied warranty of
 * MERCHANTABILITY or FITNESS FOR A PARTICULAR PURPOSE.  See the
 * GNU General Public License for more details.
 *
 * You should have received a copy of the GNU General Public License
 * along with this program; if not, write to the Free Software Foundation,
 * Inc., 51 Franklin Street, Fifth Floor, Boston, MA 02110-1301, USA.
 *
 * The Original Code is Copyright (C) 2005 Blender Foundation.
 * All rights reserved.
 *
 * The Original Code is: all of this file.
 *
 * Contributor(s): Brecht Van Lommel.
 *
 * ***** END GPL LICENSE BLOCK *****
 */

#include "MEM_guardedalloc.h"

#include "BLI_utildefines.h"
#include "BLI_math_base.h"
#include "BLI_math_vector.h"

#include "BKE_global.h"

#include "GPU_compositing.h"
#include "GPU_extensions.h"
#include "GPU_matrix.h"
#include "GPU_shader.h"
#include "GPU_texture.h"
<<<<<<< HEAD
#include "GPU_material.h"
#include "gpu_codegen.h"
=======
#include "GPU_uniformbuffer.h"
>>>>>>> 41c4c3f8

#include "gpu_shader_private.h"

/* Adjust these constants as needed. */
#define MAX_DEFINE_LENGTH 256
#define MAX_EXT_DEFINE_LENGTH 256

/* Non-generated shaders */
<<<<<<< HEAD
extern char datatoc_gpu_shader_black_frag_glsl[];
extern char datatoc_gpu_shader_black_vert_glsl[];
extern char datatoc_gpu_shader_frame_buffer_frag_glsl[];
extern char datatoc_gpu_shader_frame_buffer_vert_glsl[];
=======
extern char datatoc_gpu_shader_depth_only_frag_glsl[];
extern char datatoc_gpu_shader_uniform_color_frag_glsl[];
extern char datatoc_gpu_shader_checker_frag_glsl[];
extern char datatoc_gpu_shader_diag_stripes_frag_glsl[];
extern char datatoc_gpu_shader_simple_lighting_frag_glsl[];
extern char datatoc_gpu_shader_simple_lighting_flat_color_frag_glsl[];
extern char datatoc_gpu_shader_simple_lighting_smooth_color_frag_glsl[];
extern char datatoc_gpu_shader_simple_lighting_smooth_color_alpha_frag_glsl[];
extern char datatoc_gpu_shader_flat_color_frag_glsl[];
extern char datatoc_gpu_shader_flat_color_alpha_test_0_frag_glsl[];
extern char datatoc_gpu_shader_2D_vert_glsl[];
extern char datatoc_gpu_shader_2D_flat_color_vert_glsl[];
extern char datatoc_gpu_shader_2D_smooth_color_vert_glsl[];
extern char datatoc_gpu_shader_2D_smooth_color_frag_glsl[];
extern char datatoc_gpu_shader_2D_image_vert_glsl[];

extern char datatoc_gpu_shader_3D_image_vert_glsl[];
extern char datatoc_gpu_shader_image_linear_frag_glsl[];
extern char datatoc_gpu_shader_image_color_frag_glsl[];
extern char datatoc_gpu_shader_image_alpha_color_frag_glsl[];
extern char datatoc_gpu_shader_image_shuffle_color_frag_glsl[];
extern char datatoc_gpu_shader_image_interlace_frag_glsl[];
extern char datatoc_gpu_shader_image_mask_uniform_color_frag_glsl[];
extern char datatoc_gpu_shader_image_modulate_alpha_frag_glsl[];
extern char datatoc_gpu_shader_image_rect_modulate_alpha_frag_glsl[];
extern char datatoc_gpu_shader_image_depth_linear_frag_glsl[];
extern char datatoc_gpu_shader_3D_vert_glsl[];
extern char datatoc_gpu_shader_3D_normal_vert_glsl[];
extern char datatoc_gpu_shader_3D_flat_color_vert_glsl[];
extern char datatoc_gpu_shader_3D_smooth_color_vert_glsl[];
extern char datatoc_gpu_shader_3D_normal_flat_color_vert_glsl[];
extern char datatoc_gpu_shader_3D_normal_smooth_color_vert_glsl[];
extern char datatoc_gpu_shader_3D_smooth_color_frag_glsl[];
extern char datatoc_gpu_shader_3D_passthrough_vert_glsl[];
extern char datatoc_gpu_shader_3D_clipped_uniform_color_vert_glsl[];

extern char datatoc_gpu_shader_instance_vert_glsl[];
extern char datatoc_gpu_shader_instance_variying_size_variying_color_vert_glsl[];
extern char datatoc_gpu_shader_instance_objectspace_variying_color_vert_glsl[];
extern char datatoc_gpu_shader_instance_screenspace_variying_color_vert_glsl[];
extern char datatoc_gpu_shader_instance_screen_aligned_vert_glsl[];
extern char datatoc_gpu_shader_instance_camera_vert_glsl[];
extern char datatoc_gpu_shader_instance_distance_line_vert_glsl[];
extern char datatoc_gpu_shader_instance_edges_variying_color_geom_glsl[];
extern char datatoc_gpu_shader_instance_edges_variying_color_vert_glsl[];

extern char datatoc_gpu_shader_3D_groundpoint_vert_glsl[];
extern char datatoc_gpu_shader_3D_groundline_geom_glsl[];

extern char datatoc_gpu_shader_point_uniform_color_frag_glsl[];
extern char datatoc_gpu_shader_point_uniform_color_aa_frag_glsl[];
extern char datatoc_gpu_shader_point_uniform_color_outline_aa_frag_glsl[];
extern char datatoc_gpu_shader_point_varying_color_outline_aa_frag_glsl[];
extern char datatoc_gpu_shader_point_varying_color_frag_glsl[];
extern char datatoc_gpu_shader_3D_point_fixed_size_varying_color_vert_glsl[];
extern char datatoc_gpu_shader_3D_point_varying_size_vert_glsl[];
extern char datatoc_gpu_shader_3D_point_varying_size_varying_color_vert_glsl[];
extern char datatoc_gpu_shader_3D_point_uniform_size_aa_vert_glsl[];
extern char datatoc_gpu_shader_3D_point_uniform_size_outline_aa_vert_glsl[];
extern char datatoc_gpu_shader_2D_point_varying_size_varying_color_vert_glsl[];
extern char datatoc_gpu_shader_2D_point_uniform_size_aa_vert_glsl[];
extern char datatoc_gpu_shader_2D_point_uniform_size_outline_aa_vert_glsl[];
extern char datatoc_gpu_shader_2D_point_uniform_size_varying_color_outline_aa_vert_glsl[];

extern char datatoc_gpu_shader_2D_line_dashed_legacy_vert_glsl[];
extern char datatoc_gpu_shader_2D_line_dashed_vert_glsl[];
extern char datatoc_gpu_shader_2D_line_dashed_frag_glsl[];
extern char datatoc_gpu_shader_2D_line_dashed_geom_glsl[];
extern char datatoc_gpu_shader_3D_line_dashed_legacy_vert_glsl[];
extern char datatoc_gpu_shader_3D_line_dashed_vert_glsl[];

extern char datatoc_gpu_shader_edges_front_back_persp_vert_glsl[];
extern char datatoc_gpu_shader_edges_front_back_persp_geom_glsl[];
extern char datatoc_gpu_shader_edges_front_back_persp_legacy_vert_glsl[];
extern char datatoc_gpu_shader_edges_front_back_ortho_vert_glsl[];
extern char datatoc_gpu_shader_edges_overlay_vert_glsl[];
extern char datatoc_gpu_shader_edges_overlay_geom_glsl[];
extern char datatoc_gpu_shader_edges_overlay_simple_geom_glsl[];
extern char datatoc_gpu_shader_edges_overlay_frag_glsl[];
extern char datatoc_gpu_shader_text_vert_glsl[];
extern char datatoc_gpu_shader_text_frag_glsl[];
extern char datatoc_gpu_shader_keyframe_diamond_vert_glsl[];
extern char datatoc_gpu_shader_keyframe_diamond_frag_glsl[];

>>>>>>> 41c4c3f8
extern char datatoc_gpu_shader_fire_frag_glsl[];
extern char datatoc_gpu_shader_smoke_vert_glsl[];
extern char datatoc_gpu_shader_smoke_frag_glsl[];
extern char datatoc_gpu_shader_vsm_store_vert_glsl[];
extern char datatoc_gpu_shader_vsm_store_frag_glsl[];
extern char datatoc_gpu_shader_sep_gaussian_blur_vert_glsl[];
extern char datatoc_gpu_shader_sep_gaussian_blur_frag_glsl[];
extern char datatoc_gpu_shader_fullscreen_vert_glsl[];
extern char datatoc_gpu_shader_fx_ssao_frag_glsl[];
extern char datatoc_gpu_shader_fx_dof_frag_glsl[];
extern char datatoc_gpu_shader_fx_dof_vert_glsl[];
extern char datatoc_gpu_shader_fx_dof_hq_frag_glsl[];
extern char datatoc_gpu_shader_fx_dof_hq_vert_glsl[];
extern char datatoc_gpu_shader_fx_dof_hq_geo_glsl[];
extern char datatoc_gpu_shader_fx_depth_resolve_glsl[];
extern char datatoc_gpu_shader_fx_lib_glsl[];
extern char datatoc_gpu_shader_lib_glsl[];

<<<<<<< HEAD
static struct GPUShadersGlobal {
	struct {
		GPUShader *vsm_store;
		GPUShader *vsm_store_instancing;
		GPUShader *sep_gaussian_blur;
		GPUShader *smoke;
		GPUShader *smoke_fire;
		GPUShader *smoke_coba;
		GPUShader *black;
		GPUShader *black_instancing;
		GPUShader *draw_frame_buffer;
		GPUShader *stereo_stipple;
		GPUShader *stereo_anaglyph;
		/* cache for shader fx. Those can exist in combinations so store them here */
		GPUShader *fx_shaders[MAX_FX_SHADERS * 2];
	} shaders;
} GG = {{NULL}};

/* GPUShader */

struct GPUShader {
	GLuint program;  /* handle for full program (links shader stages below) */

	GLuint vertex;   /* handle for vertex shader */
	GLuint geometry; /* handle for geometry shader */
	GLuint fragment; /* handle for fragment shader */
=======
/* cache of built-in shaders (each is created on first use) */
static GPUShader *builtin_shaders[GPU_NUM_BUILTIN_SHADERS] = { NULL };
>>>>>>> 41c4c3f8

/* cache for shader fx. Those can exist in combinations so store them here */
static GPUShader *fx_shaders[MAX_FX_SHADERS * 2] = { NULL };

typedef struct {
	const char *vert;
	const char *frag;
	const char *geom; /* geometry stage runs between vert & frag, but is less common, so it goes last */
} GPUShaderStages;

static void shader_print_errors(const char *task, const char *log, const char **code, int totcode)
{
	int line = 1;

	fprintf(stderr, "GPUShader: %s error:\n", task);

	for (int i = 0; i < totcode; i++) {
		const char *c, *pos, *end = code[i] + strlen(code[i]);

		if (G.debug & G_DEBUG) {
			fprintf(stderr, "===== shader string %d ====\n", i + 1);

			c = code[i];
			while ((c < end) && (pos = strchr(c, '\n'))) {
				fprintf(stderr, "%2d  ", line);
				fwrite(c, (pos + 1) - c, 1, stderr);
				c = pos + 1;
				line++;
			}
			
			fprintf(stderr, "%s", c);
		}
	}
	
	fprintf(stderr, "%s\n", log);
}

static const char *gpu_shader_version(void)
{
#ifdef WITH_LEGACY_OPENGL
	if (GLEW_VERSION_3_3) {
		if (GPU_legacy_support()) {
			return "#version 330 compatibility\n";
			/* highest version that is widely supported
			 * gives us native geometry shaders!
			 * use compatibility profile so we can continue using builtin shader input/output names
			 */
		}
		else {
			return "#version 130\n";
			/* latest version that is compatible with existing shaders */
		}
	}
	else if (GLEW_VERSION_3_0) {
		return "#version 130\n";
		/* GLSL 1.3 has modern syntax/keywords/datatypes so use if available
		 * older features are deprecated but still available without compatibility extension or profile
		 */
	}
	else {
		return "#version 120\n";
		/* minimum supported */
	}
#else
	return "#version 330\n";
#endif
}

static void gpu_shader_standard_extensions(char defines[MAX_EXT_DEFINE_LENGTH])
{
	/* enable extensions for features that are not part of our base GLSL version
	 * don't use an extension for something already available!
	 */

	if (GLEW_ARB_texture_query_lod) {
		/* a #version 400 feature, but we use #version 150 maximum so use extension */
		strcat(defines, "#extension GL_ARB_texture_query_lod: enable\n");
	}

#ifdef WITH_LEGACY_OPENGL
	if (GLEW_VERSION_3_1 && !GLEW_VERSION_3_2 && GLEW_ARB_compatibility) {
		strcat(defines, "#extension GL_ARB_compatibility: enable\n");
	}

	if (!GLEW_VERSION_3_1) {
		if (GLEW_ARB_draw_instanced) {
			strcat(defines, "#extension GL_ARB_draw_instanced: enable\n");
		}

		if (!GLEW_VERSION_3_0) {
			strcat(defines, "#extension GL_EXT_gpu_shader4: require\n");
		}
	}
#endif
}

static void gpu_shader_standard_defines(char defines[MAX_DEFINE_LENGTH],
                                        bool use_opensubdiv,
										bool use_instancing,
                                        bool use_new_shading)
{
	/* some useful defines to detect GPU type */
	if (GPU_type_matches(GPU_DEVICE_ATI, GPU_OS_ANY, GPU_DRIVER_ANY)) {
		strcat(defines, "#define GPU_ATI\n");
		if (GLEW_VERSION_3_0) {
			/* TODO(merwin): revisit this version check; GLEW_VERSION_3_0 means GL 3.0 or newer */
			strcat(defines, "#define CLIP_WORKAROUND\n");
		}
	}
	else if (GPU_type_matches(GPU_DEVICE_NVIDIA, GPU_OS_ANY, GPU_DRIVER_ANY))
		strcat(defines, "#define GPU_NVIDIA\n");
	else if (GPU_type_matches(GPU_DEVICE_INTEL, GPU_OS_ANY, GPU_DRIVER_ANY))
		strcat(defines, "#define GPU_INTEL\n");

	if (GPU_bicubic_bump_support())
		strcat(defines, "#define BUMP_BICUBIC\n");

	if (GLEW_VERSION_3_0) {
		strcat(defines, "#define BIT_OPERATIONS\n");
	}

#ifdef WITH_OPENSUBDIV
	/* TODO(sergey): Check whether we actually compiling shader for
	 * the OpenSubdiv mesh.
	 */
	if (use_opensubdiv) {
		strcat(defines, "#define USE_OPENSUBDIV\n");

		/* TODO(sergey): not strictly speaking a define, but this is
		 * a global typedef which we don't have better place to define
		 * in yet.
		 */
		strcat(defines, "struct VertexData {\n"
		                "  vec4 position;\n"
		                "  vec3 normal;\n"
		                "  vec2 uv;"
		                "};\n");
	}
#else
	UNUSED_VARS(use_opensubdiv);
#endif

	if (use_instancing) {
		strcat(defines, "#define USE_INSTANCING\n");
	}

	if (use_new_shading) {
		strcat(defines, "#define USE_NEW_SHADING\n");
	}

	return;
}

GPUShader *GPU_shader_create(const char *vertexcode,
                             const char *fragcode,
                             const char *geocode,
                             const char *libcode,
                             const char *defines)
{
	return GPU_shader_create_ex(vertexcode,
	                            fragcode,
	                            geocode,
	                            libcode,
	                            defines,
	                            GPU_SHADER_FLAGS_NONE);
}

GPUShader *GPU_shader_create_ex(const char *vertexcode,
                                const char *fragcode,
                                const char *geocode,
                                const char *libcode,
                                const char *defines,
                                const int flags)
{
#ifdef WITH_OPENSUBDIV
	/* TODO(sergey): used to add #version 150 to the geometry shader.
	 * Could safely be renamed to "use_geometry_code" since it's very
	 * likely any of geometry code will want to use GLSL 1.5.
	 */
	bool use_opensubdiv = (flags & GPU_SHADER_FLAGS_SPECIAL_OPENSUBDIV) != 0;
#else
	UNUSED_VARS(flags);
	bool use_opensubdiv = false;
#endif
	bool use_instancing = (flags & GPU_SHADER_FLAGS_SPECIAL_INSTANCING) != 0;
	bool resetline = (flags & GPU_SHADER_FLAGS_SPECIAL_RESET_LINE) != 0;
	GLint status;
	GLchar log[5000];
	GLsizei length = 0;
	GPUShader *shader;
	char standard_defines[MAX_DEFINE_LENGTH] = "";
	char standard_extensions[MAX_EXT_DEFINE_LENGTH] = "";

	if (geocode && !GPU_geometry_shader_support())
		return NULL;

	shader = MEM_callocN(sizeof(GPUShader), "GPUShader");

	if (vertexcode)
		shader->vertex = glCreateShader(GL_VERTEX_SHADER);
	if (fragcode)
		shader->fragment = glCreateShader(GL_FRAGMENT_SHADER);
	if (geocode)
		shader->geometry = glCreateShader(GL_GEOMETRY_SHADER_EXT);

	shader->program = glCreateProgram();

	if (!shader->program ||
	    (vertexcode && !shader->vertex) ||
	    (fragcode && !shader->fragment) ||
	    (geocode && !shader->geometry))
	{
		fprintf(stderr, "GPUShader, object creation failed.\n");
		GPU_shader_free(shader);
		return NULL;
	}

	gpu_shader_standard_defines(standard_defines,
	                            use_opensubdiv,
								use_instancing,
	                            (flags & GPU_SHADER_FLAGS_NEW_SHADING) != 0);
	gpu_shader_standard_extensions(standard_extensions);

	if (vertexcode) {
		const char *source[7];
		/* custom limit, may be too small, beware */
		int num_source = 0;

		source[num_source++] = gpu_shader_version();
		source[num_source++] = standard_extensions;
		source[num_source++] = standard_defines;
		source[num_source++] = datatoc_gpu_shader_lib_glsl;

		if (defines) source[num_source++] = defines;
		if (resetline) {
			/* Print error message with the correct line number corresponding to the passed code */
			source[num_source++] = "#line 0\n";
		}
		source[num_source++] = vertexcode;

		glAttachShader(shader->program, shader->vertex);
		glShaderSource(shader->vertex, num_source, source, NULL);

		glCompileShader(shader->vertex);
		glGetShaderiv(shader->vertex, GL_COMPILE_STATUS, &status);

		if (!status) {
			glGetShaderInfoLog(shader->vertex, sizeof(log), &length, log);
			shader_print_errors("compile", log, source, num_source);

			GPU_shader_free(shader);
			return NULL;
		}
	}

	if (fragcode) {
		const char *source[9];
		int num_source = 0;

		source[num_source++] = gpu_shader_version();
		source[num_source++] = standard_extensions;
		source[num_source++] = standard_defines;
		source[num_source++] = datatoc_gpu_shader_lib_glsl;

#ifdef WITH_OPENSUBDIV
		/* TODO(sergey): Move to fragment shader source code generation. */
		if (use_opensubdiv) {
			source[num_source++] =
			        "#ifdef USE_OPENSUBDIV\n"
			        "in block {\n"
			        "	VertexData v;\n"
			        "} inpt;\n"
			        "#endif\n";
		}
#endif

		if (defines) source[num_source++] = defines;
		if (libcode) source[num_source++] = libcode;
		if (resetline) {
			/* Print error message with the correct line number corresponding to the passed code */
			source[num_source++] = "#line 0\n";
		}
		source[num_source++] = fragcode;

		glAttachShader(shader->program, shader->fragment);
		glShaderSource(shader->fragment, num_source, source, NULL);

		glCompileShader(shader->fragment);
		glGetShaderiv(shader->fragment, GL_COMPILE_STATUS, &status);

		if (!status) {
			glGetShaderInfoLog(shader->fragment, sizeof(log), &length, log);
			shader_print_errors("compile", log, source, num_source);

			GPU_shader_free(shader);
			return NULL;
		}
	}

	if (geocode) {
		const char *source[8];
		int num_source = 0;

		source[num_source++] = gpu_shader_version();
		source[num_source++] = standard_extensions;
		source[num_source++] = standard_defines;
		source[num_source++] = datatoc_gpu_shader_lib_glsl;

		if (defines) source[num_source++] = defines;
		if (resetline) {
			/* Print error message with the correct line number corresponding to the passed code */
			source[num_source++] = "#line 0\n";
		}
		source[num_source++] = geocode;

		glAttachShader(shader->program, shader->geometry);
		glShaderSource(shader->geometry, num_source, source, NULL);

		glCompileShader(shader->geometry);
		glGetShaderiv(shader->geometry, GL_COMPILE_STATUS, &status);

		if (!status) {
			glGetShaderInfoLog(shader->geometry, sizeof(log), &length, log);
			shader_print_errors("compile", log, source, num_source);

			GPU_shader_free(shader);
			return NULL;
		}
	}

#ifdef WITH_OPENSUBDIV
	if (use_opensubdiv) {
		glBindAttribLocation(shader->program, 0, "position");
		glBindAttribLocation(shader->program, 1, "normal");
	}
#endif

	glLinkProgram(shader->program);
	glGetProgramiv(shader->program, GL_LINK_STATUS, &status);
	if (!status) {
		glGetProgramInfoLog(shader->program, sizeof(log), &length, log);
		/* print attached shaders in pipeline order */
		if (vertexcode) shader_print_errors("linking", log, &vertexcode, 1);
		if (geocode) shader_print_errors("linking", log, &geocode, 1);
		if (libcode) shader_print_errors("linking", log, &libcode, 1);
		if (fragcode) shader_print_errors("linking", log, &fragcode, 1);

		GPU_shader_free(shader);
		return NULL;
	}

	shader->interface = ShaderInterface_create(shader->program);

#ifdef WITH_OPENSUBDIV
	/* TODO(sergey): Find a better place for this. */
	if (use_opensubdiv && GLEW_VERSION_4_1) {
		glProgramUniform1i(shader->program,
		                   ShaderInterface_uniform(shader->interface, "FVarDataOffsetBuffer")->location,
		                   30);  /* GL_TEXTURE30 */

		glProgramUniform1i(shader->program,
		                   ShaderInterface_uniform(shader->interface, "FVarDataBuffer")->location,
		                   31);  /* GL_TEXTURE31 */
	}
#endif

	return shader;
}

char *GPU_shader_validate(GPUShader *shader)
{
	int stat = 0;
	glValidateProgram(shader->program);
	glGetObjectParameterivARB(shader->program, GL_OBJECT_VALIDATE_STATUS_ARB, (GLint *)&stat);

	if (stat > 0) {
		int charlen = 0;
		char *log = (char *)MEM_mallocN(stat, "GPU_shader_validate");

		glGetInfoLogARB(shader->program, stat, (GLsizei *)&charlen, log);

		return log;
	}
	return NULL;
}

void GPU_shader_bind(GPUShader *shader)
{
	BLI_assert(shader && shader->program);

	glUseProgram(shader->program);
	gpuBindMatrices(shader->interface);
}

void GPU_shader_unbind(void)
{
	glUseProgram(0);
}

int GPU_shader_program(GPUShader *shader)
{
	return shader->program;
}

void GPU_shader_free(GPUShader *shader)
{
	BLI_assert(shader);

	if (shader->vertex)
		glDeleteShader(shader->vertex);
	if (shader->geometry)
		glDeleteShader(shader->geometry);
	if (shader->fragment)
		glDeleteShader(shader->fragment);
	if (shader->program)
		glDeleteProgram(shader->program);

	if (shader->uniform_interface)
		MEM_freeN(shader->uniform_interface);

	if (shader->interface)
		ShaderInterface_discard(shader->interface);

	MEM_freeN(shader);
}

int GPU_shader_get_uniform(GPUShader *shader, const char *name)
{
	BLI_assert(shader && shader->program);
	const ShaderInput *uniform = ShaderInterface_uniform(shader->interface, name);
	return uniform ? uniform->location : -1;
}

int GPU_shader_get_uniform_block(GPUShader *shader, const char *name)
{
	BLI_assert(shader && shader->program);

	return glGetUniformBlockIndex(shader->program, name);
}

void *GPU_fx_shader_get_interface(GPUShader *shader)
{
	return shader->uniform_interface;
}

void *GPU_shader_get_interface(GPUShader *shader)
{
	return shader->interface;
}

/* Clement : Temp */
int GPU_shader_get_program(GPUShader *shader)
{
	return (int)shader->program;
}

void GPU_fx_shader_set_interface(GPUShader *shader, void *interface)
{
	shader->uniform_interface = interface;
}

void GPU_shader_uniform_vector(GPUShader *UNUSED(shader), int location, int length, int arraysize, const float *value)
{
	if (location == -1 || value == NULL)
		return;

	if (length == 1) glUniform1fv(location, arraysize, value);
	else if (length == 2) glUniform2fv(location, arraysize, value);
	else if (length == 3) glUniform3fv(location, arraysize, value);
	else if (length == 4) glUniform4fv(location, arraysize, value);
	else if (length == 9) glUniformMatrix3fv(location, arraysize, 0, value);
	else if (length == 16) glUniformMatrix4fv(location, arraysize, 0, value);
}

void GPU_shader_uniform_vector_int(GPUShader *UNUSED(shader), int location, int length, int arraysize, const int *value)
{
	if (location == -1)
		return;

	if (length == 1) glUniform1iv(location, arraysize, value);
	else if (length == 2) glUniform2iv(location, arraysize, value);
	else if (length == 3) glUniform3iv(location, arraysize, value);
	else if (length == 4) glUniform4iv(location, arraysize, value);
}

void GPU_shader_uniform_int(GPUShader *UNUSED(shader), int location, int value)
{
	if (location == -1)
		return;

	glUniform1i(location, value);
}

<<<<<<< HEAD
void GPU_shader_uniform_float(GPUShader *UNUSED(shader), int location, float value)
{
	if (location == -1)
		return;

	GPU_CHECK_ERRORS_AROUND(glUniform1f(location, value));
}

void GPU_shader_geometry_stage_primitive_io(GPUShader *shader, int input, int output, int number)
=======
void GPU_shader_uniform_buffer(GPUShader *shader, int location, GPUUniformBuffer *ubo)
>>>>>>> 41c4c3f8
{
	int bindpoint = GPU_uniformbuffer_bindpoint(ubo);

	if (location == -1) {
		return;
	}

	glUniformBlockBinding(shader->program, location, bindpoint);
}

void GPU_shader_uniform_texture(GPUShader *UNUSED(shader), int location, GPUTexture *tex)
{
	int number = GPU_texture_bound_number(tex);
	int bindcode = GPU_texture_opengl_bindcode(tex);
	int target = GPU_texture_target(tex);

	if (number >= GPU_max_textures()) {
		fprintf(stderr, "Not enough texture slots.\n");
		return;
	}
		
	if (number == -1)
		return;

	if (location == -1)
		return;

	if (number != 0)
		glActiveTexture(GL_TEXTURE0 + number);

	if (bindcode != 0)
		glBindTexture(target, bindcode);
	else
		GPU_invalid_tex_bind(target);

	glUniform1i(location, number);

	if (number != 0)
		glActiveTexture(GL_TEXTURE0);
}

int GPU_shader_get_attribute(GPUShader *shader, const char *name)
{
	BLI_assert(shader && shader->program);
	const ShaderInput *attrib = ShaderInterface_attrib(shader->interface, name);
	return attrib ? attrib->location : -1;
}

void GPU_shader_bind_attribute(GPUShader *shader, int location, const char *name)
{
	GPU_CHECK_ERRORS_AROUND(glBindAttribLocation(shader->program, location, name));
}

// Used only for VSM shader with geometry instancing support.
void GPU_shader_bind_instancing_attrib(GPUShader *shader, void *matrixoffset, void *positionoffset, unsigned int stride)
{
	int posloc = GPU_shader_get_attribute(shader, GPU_builtin_name(GPU_INSTANCING_POSITION_ATTRIB));
	int matloc = GPU_shader_get_attribute(shader, GPU_builtin_name(GPU_INSTANCING_MATRIX_ATTRIB));

	// Matrix
	if (matloc != -1) {
		glEnableVertexAttribArrayARB(matloc);
		glEnableVertexAttribArrayARB(matloc + 1);
		glEnableVertexAttribArrayARB(matloc + 2);

		glVertexAttribPointerARB(matloc, 3, GL_FLOAT, GL_FALSE, stride, matrixoffset);
		glVertexAttribPointerARB(matloc + 1, 3, GL_FLOAT, GL_FALSE, stride, ((char *)matrixoffset) + 3 * sizeof(float));
		glVertexAttribPointerARB(matloc + 2, 3, GL_FLOAT, GL_FALSE, stride, ((char *)matrixoffset) + 6 * sizeof(float));

		glVertexAttribDivisorARB(matloc, 1);
		glVertexAttribDivisorARB(matloc + 1, 1);
		glVertexAttribDivisorARB(matloc + 2, 1);
	}

	// Position
	if (posloc != -1) {
		glEnableVertexAttribArrayARB(posloc);
		glVertexAttribPointerARB(posloc, 3, GL_FLOAT, GL_FALSE, stride, positionoffset);
		glVertexAttribDivisorARB(posloc, 1);
	}
}

void GPU_shader_unbind_instancing_attrib(GPUShader *shader)
{
	int posloc = GPU_shader_get_attribute(shader, GPU_builtin_name(GPU_INSTANCING_POSITION_ATTRIB));
	int matloc = GPU_shader_get_attribute(shader, GPU_builtin_name(GPU_INSTANCING_MATRIX_ATTRIB));

	// Matrix
	if (matloc != -1) {
		glDisableVertexAttribArrayARB(matloc);
		glDisableVertexAttribArrayARB(matloc + 1);
		glDisableVertexAttribArrayARB(matloc + 2);

		glVertexAttribDivisorARB(matloc, 0);
		glVertexAttribDivisorARB(matloc + 1, 0);
		glVertexAttribDivisorARB(matloc + 2, 0);
	}

	// Position
	if (posloc != -1) {
		glDisableVertexAttribArrayARB(posloc);
		glVertexAttribDivisorARB(posloc, 0);
	}
}

GPUShader *GPU_shader_get_builtin_shader(GPUBuiltinShader shader)
{
<<<<<<< HEAD
	GPUShader *retval = NULL;

	switch (shader) {
		case GPU_SHADER_VSM_STORE:
			if (!GG.shaders.vsm_store)
				GG.shaders.vsm_store = GPU_shader_create(
				        datatoc_gpu_shader_vsm_store_vert_glsl, datatoc_gpu_shader_vsm_store_frag_glsl,
				        NULL, NULL, NULL, 0, 0, 0);
			retval = GG.shaders.vsm_store;
			break;
		case GPU_SHADER_VSM_STORE_INSTANCING:
			if (!GG.shaders.vsm_store_instancing)
				GG.shaders.vsm_store_instancing = GPU_shader_create(
					datatoc_gpu_shader_vsm_store_vert_glsl, datatoc_gpu_shader_vsm_store_frag_glsl,
					NULL, NULL, "#define USE_INSTANCING;\n", 0, 0, 0);
			retval = GG.shaders.vsm_store_instancing;
			break;
		case GPU_SHADER_SEP_GAUSSIAN_BLUR:
			if (!GG.shaders.sep_gaussian_blur)
				GG.shaders.sep_gaussian_blur = GPU_shader_create(
				        datatoc_gpu_shader_sep_gaussian_blur_vert_glsl,
				        datatoc_gpu_shader_sep_gaussian_blur_frag_glsl,
				        NULL, NULL, NULL, 0, 0, 0);
			retval = GG.shaders.sep_gaussian_blur;
			break;
		case GPU_SHADER_SMOKE:
			if (!GG.shaders.smoke)
				GG.shaders.smoke = GPU_shader_create(
				        datatoc_gpu_shader_smoke_vert_glsl, datatoc_gpu_shader_smoke_frag_glsl,
				        NULL, NULL, NULL, 0, 0, 0);
			retval = GG.shaders.smoke;
			break;
		case GPU_SHADER_SMOKE_FIRE:
			if (!GG.shaders.smoke_fire)
				GG.shaders.smoke_fire = GPU_shader_create(
				        datatoc_gpu_shader_smoke_vert_glsl, datatoc_gpu_shader_fire_frag_glsl,
				        NULL, NULL, NULL, 0, 0, 0);
			retval = GG.shaders.smoke_fire;
			break;
		case GPU_SHADER_SMOKE_COBA:
			if (!GG.shaders.smoke_coba)
				GG.shaders.smoke_coba = GPU_shader_create(
				        datatoc_gpu_shader_smoke_vert_glsl, datatoc_gpu_shader_smoke_frag_glsl,
				        NULL, NULL, "#define USE_COBA;\n", 0, 0, 0);
			retval = GG.shaders.smoke_coba;
			break;
		case GPU_SHADER_BLACK:
			if (!GG.shaders.black)
				GG.shaders.black = GPU_shader_create(
					datatoc_gpu_shader_black_vert_glsl, datatoc_gpu_shader_black_frag_glsl,
					NULL, NULL, NULL, 0, 0, 0);
			retval = GG.shaders.black;
			break;
		case GPU_SHADER_BLACK_INSTANCING:
			if (!GG.shaders.black_instancing)
				GG.shaders.black_instancing = GPU_shader_create(
					datatoc_gpu_shader_black_vert_glsl, datatoc_gpu_shader_black_frag_glsl,
					NULL, NULL, "#define USE_INSTANCING;\n", 0, 0, 0);
			retval = GG.shaders.black_instancing;
			break;
		case GPU_SHADER_DRAW_FRAME_BUFFER:
			if (!GG.shaders.draw_frame_buffer)
				GG.shaders.draw_frame_buffer = GPU_shader_create(
					datatoc_gpu_shader_frame_buffer_vert_glsl, datatoc_gpu_shader_frame_buffer_frag_glsl,
					NULL, NULL, NULL, 0, 0, 0);
			retval = GG.shaders.draw_frame_buffer;
			break;
		case GPU_SHADER_STEREO_STIPPLE:
			if (!GG.shaders.stereo_stipple)
				GG.shaders.stereo_stipple = GPU_shader_create(
					datatoc_gpu_shader_frame_buffer_vert_glsl, datatoc_gpu_shader_frame_buffer_frag_glsl,
					NULL, NULL, "#define STIPPLE;\n", 0, 0, 0);
			retval = GG.shaders.stereo_stipple;
			break;
		case GPU_SHADER_STEREO_ANAGLYPH:
			if (!GG.shaders.stereo_anaglyph)
				GG.shaders.stereo_anaglyph = GPU_shader_create(
					datatoc_gpu_shader_frame_buffer_vert_glsl, datatoc_gpu_shader_frame_buffer_frag_glsl,
					NULL, NULL, "#define ANAGLYPH;\n", 0, 0, 0);
			retval = GG.shaders.stereo_anaglyph;
			break;
	}
=======
	BLI_assert(shader != GPU_NUM_BUILTIN_SHADERS); /* don't be a troll */

	static const GPUShaderStages builtin_shader_stages[GPU_NUM_BUILTIN_SHADERS] = {
		[GPU_SHADER_VSM_STORE] = { datatoc_gpu_shader_vsm_store_vert_glsl, datatoc_gpu_shader_vsm_store_frag_glsl },
		[GPU_SHADER_SEP_GAUSSIAN_BLUR] = { datatoc_gpu_shader_sep_gaussian_blur_vert_glsl,
		                                   datatoc_gpu_shader_sep_gaussian_blur_frag_glsl },
		[GPU_SHADER_SMOKE] = { datatoc_gpu_shader_smoke_vert_glsl, datatoc_gpu_shader_smoke_frag_glsl },
		[GPU_SHADER_SMOKE_FIRE] = { datatoc_gpu_shader_smoke_vert_glsl, datatoc_gpu_shader_smoke_frag_glsl },
		[GPU_SHADER_SMOKE_COBA] = { datatoc_gpu_shader_smoke_vert_glsl, datatoc_gpu_shader_smoke_frag_glsl },

		[GPU_SHADER_TEXT] = { datatoc_gpu_shader_text_vert_glsl, datatoc_gpu_shader_text_frag_glsl },
		[GPU_SHADER_KEYFRAME_DIAMOND] = { datatoc_gpu_shader_keyframe_diamond_vert_glsl,
		                                  datatoc_gpu_shader_keyframe_diamond_frag_glsl },
		[GPU_SHADER_EDGES_FRONT_BACK_PERSP] = { datatoc_gpu_shader_edges_front_back_persp_vert_glsl,
		        /*  this version is     */      datatoc_gpu_shader_flat_color_frag_glsl,
		       /*  magical but slooow  */       datatoc_gpu_shader_edges_front_back_persp_geom_glsl },
		[GPU_SHADER_EDGES_FRONT_BACK_ORTHO] = { datatoc_gpu_shader_edges_front_back_ortho_vert_glsl,
		                                        datatoc_gpu_shader_flat_color_frag_glsl },
		[GPU_SHADER_EDGES_OVERLAY_SIMPLE] = { datatoc_gpu_shader_3D_vert_glsl, datatoc_gpu_shader_edges_overlay_frag_glsl,
		                                      datatoc_gpu_shader_edges_overlay_simple_geom_glsl },
		[GPU_SHADER_EDGES_OVERLAY] = { datatoc_gpu_shader_edges_overlay_vert_glsl,
		                               datatoc_gpu_shader_edges_overlay_frag_glsl,
		                               datatoc_gpu_shader_edges_overlay_geom_glsl },
		[GPU_SHADER_SIMPLE_LIGHTING] = { datatoc_gpu_shader_3D_normal_vert_glsl, datatoc_gpu_shader_simple_lighting_frag_glsl },
		[GPU_SHADER_SIMPLE_LIGHTING_FLAT_COLOR] = { datatoc_gpu_shader_3D_normal_flat_color_vert_glsl, datatoc_gpu_shader_simple_lighting_flat_color_frag_glsl },
		[GPU_SHADER_SIMPLE_LIGHTING_SMOOTH_COLOR] = { datatoc_gpu_shader_3D_normal_smooth_color_vert_glsl, datatoc_gpu_shader_simple_lighting_smooth_color_frag_glsl },
		[GPU_SHADER_SIMPLE_LIGHTING_SMOOTH_COLOR_ALPHA] = { datatoc_gpu_shader_3D_normal_smooth_color_vert_glsl, datatoc_gpu_shader_simple_lighting_smooth_color_alpha_frag_glsl },

		[GPU_SHADER_2D_IMAGE_MASK_UNIFORM_COLOR] = { datatoc_gpu_shader_3D_image_vert_glsl,
		                                             datatoc_gpu_shader_image_mask_uniform_color_frag_glsl },
		[GPU_SHADER_3D_IMAGE_MODULATE_ALPHA] = { datatoc_gpu_shader_3D_image_vert_glsl,
		                                         datatoc_gpu_shader_image_modulate_alpha_frag_glsl },
		[GPU_SHADER_3D_IMAGE_RECT_MODULATE_ALPHA] = { datatoc_gpu_shader_3D_image_vert_glsl,
		                                              datatoc_gpu_shader_image_rect_modulate_alpha_frag_glsl },
		[GPU_SHADER_3D_IMAGE_DEPTH] = { datatoc_gpu_shader_3D_image_vert_glsl,
		                                datatoc_gpu_shader_image_depth_linear_frag_glsl },

		[GPU_SHADER_2D_IMAGE_INTERLACE] = { datatoc_gpu_shader_2D_image_vert_glsl,
		                                    datatoc_gpu_shader_image_interlace_frag_glsl },
		[GPU_SHADER_2D_CHECKER] = { datatoc_gpu_shader_2D_vert_glsl, datatoc_gpu_shader_checker_frag_glsl },

		[GPU_SHADER_2D_DIAG_STRIPES] = { datatoc_gpu_shader_2D_vert_glsl, datatoc_gpu_shader_diag_stripes_frag_glsl },

		[GPU_SHADER_2D_UNIFORM_COLOR] = { datatoc_gpu_shader_2D_vert_glsl, datatoc_gpu_shader_uniform_color_frag_glsl },
		[GPU_SHADER_2D_FLAT_COLOR] = { datatoc_gpu_shader_2D_flat_color_vert_glsl,
		                               datatoc_gpu_shader_flat_color_frag_glsl },
		[GPU_SHADER_2D_SMOOTH_COLOR] = { datatoc_gpu_shader_2D_smooth_color_vert_glsl,
		                                 datatoc_gpu_shader_2D_smooth_color_frag_glsl },
		[GPU_SHADER_2D_IMAGE_LINEAR_TO_SRGB] = { datatoc_gpu_shader_2D_image_vert_glsl,
		                                         datatoc_gpu_shader_image_linear_frag_glsl },
		[GPU_SHADER_2D_IMAGE_COLOR] = { datatoc_gpu_shader_2D_image_vert_glsl,
		                                datatoc_gpu_shader_image_color_frag_glsl },
		[GPU_SHADER_2D_IMAGE_ALPHA_COLOR] = { datatoc_gpu_shader_2D_image_vert_glsl,
		                                      datatoc_gpu_shader_image_alpha_color_frag_glsl },
		[GPU_SHADER_2D_IMAGE_SHUFFLE_COLOR] = { datatoc_gpu_shader_2D_image_vert_glsl,
		                                        datatoc_gpu_shader_image_shuffle_color_frag_glsl },
		[GPU_SHADER_3D_UNIFORM_COLOR] = { datatoc_gpu_shader_3D_vert_glsl, datatoc_gpu_shader_uniform_color_frag_glsl },
		[GPU_SHADER_3D_FLAT_COLOR] = { datatoc_gpu_shader_3D_flat_color_vert_glsl,
		                               datatoc_gpu_shader_flat_color_frag_glsl },
		[GPU_SHADER_3D_FLAT_COLOR_U32] = { datatoc_gpu_shader_3D_flat_color_vert_glsl,
		                                   datatoc_gpu_shader_flat_color_frag_glsl },
		[GPU_SHADER_3D_SMOOTH_COLOR] = { datatoc_gpu_shader_3D_smooth_color_vert_glsl,
		                                 datatoc_gpu_shader_3D_smooth_color_frag_glsl },
		[GPU_SHADER_3D_DEPTH_ONLY] = { datatoc_gpu_shader_3D_vert_glsl, datatoc_gpu_shader_depth_only_frag_glsl },
		[GPU_SHADER_3D_CLIPPED_UNIFORM_COLOR] = { datatoc_gpu_shader_3D_clipped_uniform_color_vert_glsl,
		                                          datatoc_gpu_shader_uniform_color_frag_glsl },

		[GPU_SHADER_3D_GROUNDPOINT] = { datatoc_gpu_shader_3D_groundpoint_vert_glsl, datatoc_gpu_shader_point_uniform_color_frag_glsl },
		[GPU_SHADER_3D_GROUNDLINE] = { datatoc_gpu_shader_3D_passthrough_vert_glsl,
		                               datatoc_gpu_shader_uniform_color_frag_glsl,
		                               datatoc_gpu_shader_3D_groundline_geom_glsl },

		[GPU_SHADER_2D_LINE_DASHED_COLOR] = { datatoc_gpu_shader_2D_line_dashed_vert_glsl,
		                                      datatoc_gpu_shader_2D_line_dashed_frag_glsl,
		                                      datatoc_gpu_shader_2D_line_dashed_geom_glsl },
		[GPU_SHADER_3D_LINE_DASHED_COLOR] = { datatoc_gpu_shader_3D_line_dashed_vert_glsl,
		                                      datatoc_gpu_shader_2D_line_dashed_frag_glsl,
		                                      datatoc_gpu_shader_2D_line_dashed_geom_glsl },

		[GPU_SHADER_3D_OBJECTSPACE_SIMPLE_LIGHTING_VARIYING_COLOR] =
		    { datatoc_gpu_shader_instance_objectspace_variying_color_vert_glsl,
		      datatoc_gpu_shader_simple_lighting_frag_glsl},
		[GPU_SHADER_3D_OBJECTSPACE_VARIYING_COLOR] = { datatoc_gpu_shader_instance_objectspace_variying_color_vert_glsl,
		                                               datatoc_gpu_shader_flat_color_frag_glsl},
		[GPU_SHADER_3D_SCREENSPACE_VARIYING_COLOR] = { datatoc_gpu_shader_instance_screenspace_variying_color_vert_glsl,
		                                               datatoc_gpu_shader_flat_color_frag_glsl},
		[GPU_SHADER_3D_INSTANCE_SCREEN_ALIGNED_AXIS] = { datatoc_gpu_shader_instance_screen_aligned_vert_glsl,
		                                                 datatoc_gpu_shader_flat_color_frag_glsl},
		[GPU_SHADER_3D_INSTANCE_SCREEN_ALIGNED] = { datatoc_gpu_shader_instance_screen_aligned_vert_glsl,
		                                            datatoc_gpu_shader_flat_color_frag_glsl},

		[GPU_SHADER_CAMERA] = { datatoc_gpu_shader_instance_camera_vert_glsl,
		                        datatoc_gpu_shader_flat_color_frag_glsl},
		[GPU_SHADER_DISTANCE_LINES] = { datatoc_gpu_shader_instance_distance_line_vert_glsl,
		                                datatoc_gpu_shader_flat_color_frag_glsl},

		[GPU_SHADER_2D_POINT_FIXED_SIZE_UNIFORM_COLOR] =
			{ datatoc_gpu_shader_2D_vert_glsl, datatoc_gpu_shader_point_uniform_color_frag_glsl },
		[GPU_SHADER_2D_POINT_VARYING_SIZE_VARYING_COLOR] =
			{ datatoc_gpu_shader_2D_point_varying_size_varying_color_vert_glsl,
			  datatoc_gpu_shader_point_varying_color_frag_glsl },
		[GPU_SHADER_2D_POINT_UNIFORM_SIZE_UNIFORM_COLOR_AA] =
			{ datatoc_gpu_shader_2D_point_uniform_size_aa_vert_glsl,
			  datatoc_gpu_shader_point_uniform_color_aa_frag_glsl },
		[GPU_SHADER_2D_POINT_UNIFORM_SIZE_UNIFORM_COLOR_OUTLINE_AA] =
			{ datatoc_gpu_shader_2D_point_uniform_size_outline_aa_vert_glsl,
			  datatoc_gpu_shader_point_uniform_color_outline_aa_frag_glsl },
		[GPU_SHADER_2D_POINT_UNIFORM_SIZE_VARYING_COLOR_OUTLINE_AA] =
			{ datatoc_gpu_shader_2D_point_uniform_size_varying_color_outline_aa_vert_glsl,
			  datatoc_gpu_shader_point_varying_color_outline_aa_frag_glsl },
		[GPU_SHADER_3D_POINT_FIXED_SIZE_UNIFORM_COLOR] = { datatoc_gpu_shader_3D_vert_glsl,
		                                                   datatoc_gpu_shader_point_uniform_color_frag_glsl },
		[GPU_SHADER_3D_POINT_FIXED_SIZE_VARYING_COLOR] = { datatoc_gpu_shader_3D_point_fixed_size_varying_color_vert_glsl,
		                                                   datatoc_gpu_shader_point_varying_color_frag_glsl },
		[GPU_SHADER_3D_POINT_VARYING_SIZE_UNIFORM_COLOR] = { datatoc_gpu_shader_3D_point_varying_size_vert_glsl,
		                                                     datatoc_gpu_shader_point_uniform_color_frag_glsl },
		[GPU_SHADER_3D_POINT_VARYING_SIZE_VARYING_COLOR] =
			{ datatoc_gpu_shader_3D_point_varying_size_varying_color_vert_glsl,
			  datatoc_gpu_shader_point_varying_color_frag_glsl },
		[GPU_SHADER_3D_POINT_UNIFORM_SIZE_UNIFORM_COLOR_AA] =
			{ datatoc_gpu_shader_3D_point_uniform_size_aa_vert_glsl,
			  datatoc_gpu_shader_point_uniform_color_aa_frag_glsl },
		[GPU_SHADER_3D_POINT_UNIFORM_SIZE_UNIFORM_COLOR_OUTLINE_AA] =
			{ datatoc_gpu_shader_3D_point_uniform_size_outline_aa_vert_glsl,
			  datatoc_gpu_shader_point_uniform_color_outline_aa_frag_glsl },

		[GPU_SHADER_INSTANCE_UNIFORM_COLOR] = { datatoc_gpu_shader_instance_vert_glsl, datatoc_gpu_shader_uniform_color_frag_glsl },
		[GPU_SHADER_INSTANCE_VARIYING_COLOR_VARIYING_SIZE] = 
		    { datatoc_gpu_shader_instance_variying_size_variying_color_vert_glsl,
		      datatoc_gpu_shader_flat_color_frag_glsl },
		[GPU_SHADER_INSTANCE_VARIYING_COLOR_VARIYING_SCALE] =
		    { datatoc_gpu_shader_instance_variying_size_variying_color_vert_glsl,
		      datatoc_gpu_shader_flat_color_frag_glsl },
		[GPU_SHADER_INSTANCE_EDGES_VARIYING_COLOR] = { datatoc_gpu_shader_instance_edges_variying_color_vert_glsl,
		                                               datatoc_gpu_shader_flat_color_frag_glsl,
		                                               datatoc_gpu_shader_instance_edges_variying_color_geom_glsl},
	};

	if (builtin_shaders[shader] == NULL) {
		/* just a few special cases */
		const char *defines = NULL;
		switch (shader) {
			case GPU_SHADER_SMOKE_COBA:
				defines = "#define USE_COBA;\n";
				break;
			case GPU_SHADER_INSTANCE_VARIYING_COLOR_VARIYING_SIZE:
				defines = "#define UNIFORM_SCALE;\n";
				break;
			case GPU_SHADER_3D_INSTANCE_SCREEN_ALIGNED_AXIS:
				defines = "#define AXIS_NAME;\n";
				break;
			case GPU_SHADER_3D_OBJECTSPACE_SIMPLE_LIGHTING_VARIYING_COLOR:
				defines = "#define USE_INSTANCE_COLOR;\n";
				break;
			case GPU_SHADER_3D_FLAT_COLOR_U32:
				defines = "#define USE_COLOR_U32;\n";
				break;
			default:
				break;
		}
>>>>>>> 41c4c3f8

		const GPUShaderStages *stages = builtin_shader_stages + shader;

		if (shader == GPU_SHADER_EDGES_FRONT_BACK_PERSP && !GLEW_VERSION_3_2) {
			/* TODO: remove after switch to core profile (maybe) */
			static const GPUShaderStages legacy_fancy_edges =
				{ datatoc_gpu_shader_edges_front_back_persp_legacy_vert_glsl,
				  datatoc_gpu_shader_flat_color_alpha_test_0_frag_glsl };
			stages = &legacy_fancy_edges;
		}

		if (shader == GPU_SHADER_2D_LINE_DASHED_COLOR && !GLEW_VERSION_3_2) {
			/* Dashed need geometry shader, which are not supported by legacy OpenGL, fallback to solid lines. */
			/* TODO: remove after switch to core profile (maybe) */
			static const GPUShaderStages legacy_dashed_lines = { datatoc_gpu_shader_2D_line_dashed_legacy_vert_glsl,
			                                                     datatoc_gpu_shader_2D_line_dashed_frag_glsl };
			stages = &legacy_dashed_lines;
		}

		if (shader == GPU_SHADER_3D_LINE_DASHED_COLOR && !GLEW_VERSION_3_2) {
			/* Dashed need geometry shader, which are not supported by legacy OpenGL, fallback to solid lines. */
			/* TODO: remove after switch to core profile (maybe) */
			static const GPUShaderStages legacy_dashed_lines = { datatoc_gpu_shader_3D_line_dashed_legacy_vert_glsl,
			                                                     datatoc_gpu_shader_2D_line_dashed_frag_glsl };
			stages = &legacy_dashed_lines;
		}

		/* common case */
		builtin_shaders[shader] = GPU_shader_create(stages->vert, stages->frag, stages->geom, NULL, defines);
	}

	return builtin_shaders[shader];
}

#define MAX_DEFINES 100

GPUShader *GPU_shader_get_builtin_fx_shader(int effect, bool persp)
{
	int offset;
	char defines[MAX_DEFINES] = "";
	/* avoid shaders out of range */
	if (effect >= MAX_FX_SHADERS)
		return NULL;

	offset = 2 * effect;

	if (persp) {
		offset += 1;
		strcat(defines, "#define PERSP_MATRIX\n");
	}

	if (!fx_shaders[offset]) {
		GPUShader *shader = NULL;

		switch (effect) {
			case GPU_SHADER_FX_SSAO:
				shader = GPU_shader_create(datatoc_gpu_shader_fullscreen_vert_glsl, datatoc_gpu_shader_fx_ssao_frag_glsl, NULL, datatoc_gpu_shader_fx_lib_glsl, defines);
				break;

			case GPU_SHADER_FX_DEPTH_OF_FIELD_PASS_ONE:
				strcat(defines, "#define FIRST_PASS\n");
				shader = GPU_shader_create(datatoc_gpu_shader_fx_dof_vert_glsl, datatoc_gpu_shader_fx_dof_frag_glsl, NULL, datatoc_gpu_shader_fx_lib_glsl, defines);
				break;

			case GPU_SHADER_FX_DEPTH_OF_FIELD_PASS_TWO:
				strcat(defines, "#define SECOND_PASS\n");
				shader = GPU_shader_create(datatoc_gpu_shader_fx_dof_vert_glsl, datatoc_gpu_shader_fx_dof_frag_glsl, NULL, datatoc_gpu_shader_fx_lib_glsl, defines);
				break;

			case GPU_SHADER_FX_DEPTH_OF_FIELD_PASS_THREE:
				strcat(defines, "#define THIRD_PASS\n");
				shader = GPU_shader_create(datatoc_gpu_shader_fx_dof_vert_glsl, datatoc_gpu_shader_fx_dof_frag_glsl, NULL, datatoc_gpu_shader_fx_lib_glsl, defines);
				break;

			case GPU_SHADER_FX_DEPTH_OF_FIELD_PASS_FOUR:
				strcat(defines, "#define FOURTH_PASS\n");
				shader = GPU_shader_create(datatoc_gpu_shader_fx_dof_vert_glsl, datatoc_gpu_shader_fx_dof_frag_glsl, NULL, datatoc_gpu_shader_fx_lib_glsl, defines);
				break;

			case GPU_SHADER_FX_DEPTH_OF_FIELD_PASS_FIVE:
				strcat(defines, "#define FIFTH_PASS\n");
				shader = GPU_shader_create(datatoc_gpu_shader_fx_dof_vert_glsl, datatoc_gpu_shader_fx_dof_frag_glsl, NULL, datatoc_gpu_shader_fx_lib_glsl, defines);
				break;

			case GPU_SHADER_FX_DEPTH_OF_FIELD_HQ_PASS_ONE:
				strcat(defines, "#define FIRST_PASS\n");
				shader = GPU_shader_create(datatoc_gpu_shader_fx_dof_hq_vert_glsl, datatoc_gpu_shader_fx_dof_hq_frag_glsl, NULL, datatoc_gpu_shader_fx_lib_glsl, defines);
				break;

			case GPU_SHADER_FX_DEPTH_OF_FIELD_HQ_PASS_TWO:
				strcat(defines, "#define SECOND_PASS\n");
				shader = GPU_shader_create(datatoc_gpu_shader_fx_dof_hq_vert_glsl, datatoc_gpu_shader_fx_dof_hq_frag_glsl, datatoc_gpu_shader_fx_dof_hq_geo_glsl, datatoc_gpu_shader_fx_lib_glsl, defines);
				break;

			case GPU_SHADER_FX_DEPTH_OF_FIELD_HQ_PASS_THREE:
				strcat(defines, "#define THIRD_PASS\n");
				shader = GPU_shader_create(datatoc_gpu_shader_fx_dof_hq_vert_glsl, datatoc_gpu_shader_fx_dof_hq_frag_glsl, NULL, datatoc_gpu_shader_fx_lib_glsl, defines);
				break;

			case GPU_SHADER_FX_DEPTH_RESOLVE:
				shader = GPU_shader_create(datatoc_gpu_shader_fullscreen_vert_glsl, datatoc_gpu_shader_fx_depth_resolve_glsl, NULL, NULL, defines);
				break;
		}

		fx_shaders[offset] = shader;
		GPU_fx_shader_init_interface(shader, effect);
	}

	return fx_shaders[offset];
}


void GPU_shader_free_builtin_shaders(void)
{
	for (int i = 0; i < GPU_NUM_BUILTIN_SHADERS; ++i) {
		if (builtin_shaders[i]) {
			GPU_shader_free(builtin_shaders[i]);
			builtin_shaders[i] = NULL;
		}
	}

<<<<<<< HEAD
	if (GG.shaders.black) {
		GPU_shader_free(GG.shaders.black);
		GG.shaders.black = NULL;
	}

	if (GG.shaders.black_instancing) {
		GPU_shader_free(GG.shaders.black_instancing);
		GG.shaders.black_instancing = NULL;
	}

	if (GG.shaders.draw_frame_buffer) {
		GPU_shader_free(GG.shaders.draw_frame_buffer);
		GG.shaders.draw_frame_buffer = NULL;
	}

	if (GG.shaders.stereo_stipple) {
		GPU_shader_free(GG.shaders.stereo_stipple);
		GG.shaders.stereo_stipple = NULL;
	}

	if (GG.shaders.stereo_anaglyph) {
		GPU_shader_free(GG.shaders.stereo_anaglyph);
		GG.shaders.stereo_anaglyph = NULL;
	}

	for (i = 0; i < 2 * MAX_FX_SHADERS; ++i) {
		if (GG.shaders.fx_shaders[i]) {
			GPU_shader_free(GG.shaders.fx_shaders[i]);
			GG.shaders.fx_shaders[i] = NULL;
=======
	for (int i = 0; i < 2 * MAX_FX_SHADERS; ++i) {
		if (fx_shaders[i]) {
			GPU_shader_free(fx_shaders[i]);
			fx_shaders[i] = NULL;
>>>>>>> 41c4c3f8
		}
	}
}<|MERGE_RESOLUTION|>--- conflicted
+++ resolved
@@ -38,12 +38,8 @@
 #include "GPU_matrix.h"
 #include "GPU_shader.h"
 #include "GPU_texture.h"
-<<<<<<< HEAD
-#include "GPU_material.h"
+#include "GPU_uniformbuffer.h"
 #include "gpu_codegen.h"
-=======
-#include "GPU_uniformbuffer.h"
->>>>>>> 41c4c3f8
 
 #include "gpu_shader_private.h"
 
@@ -52,12 +48,6 @@
 #define MAX_EXT_DEFINE_LENGTH 256
 
 /* Non-generated shaders */
-<<<<<<< HEAD
-extern char datatoc_gpu_shader_black_frag_glsl[];
-extern char datatoc_gpu_shader_black_vert_glsl[];
-extern char datatoc_gpu_shader_frame_buffer_frag_glsl[];
-extern char datatoc_gpu_shader_frame_buffer_vert_glsl[];
-=======
 extern char datatoc_gpu_shader_depth_only_frag_glsl[];
 extern char datatoc_gpu_shader_uniform_color_frag_glsl[];
 extern char datatoc_gpu_shader_checker_frag_glsl[];
@@ -142,7 +132,10 @@
 extern char datatoc_gpu_shader_keyframe_diamond_vert_glsl[];
 extern char datatoc_gpu_shader_keyframe_diamond_frag_glsl[];
 
->>>>>>> 41c4c3f8
+extern char datatoc_gpu_shader_black_frag_glsl[];
+extern char datatoc_gpu_shader_black_vert_glsl[];
+extern char datatoc_gpu_shader_frame_buffer_frag_glsl[];
+extern char datatoc_gpu_shader_frame_buffer_vert_glsl[];
 extern char datatoc_gpu_shader_fire_frag_glsl[];
 extern char datatoc_gpu_shader_smoke_vert_glsl[];
 extern char datatoc_gpu_shader_smoke_frag_glsl[];
@@ -161,37 +154,8 @@
 extern char datatoc_gpu_shader_fx_lib_glsl[];
 extern char datatoc_gpu_shader_lib_glsl[];
 
-<<<<<<< HEAD
-static struct GPUShadersGlobal {
-	struct {
-		GPUShader *vsm_store;
-		GPUShader *vsm_store_instancing;
-		GPUShader *sep_gaussian_blur;
-		GPUShader *smoke;
-		GPUShader *smoke_fire;
-		GPUShader *smoke_coba;
-		GPUShader *black;
-		GPUShader *black_instancing;
-		GPUShader *draw_frame_buffer;
-		GPUShader *stereo_stipple;
-		GPUShader *stereo_anaglyph;
-		/* cache for shader fx. Those can exist in combinations so store them here */
-		GPUShader *fx_shaders[MAX_FX_SHADERS * 2];
-	} shaders;
-} GG = {{NULL}};
-
-/* GPUShader */
-
-struct GPUShader {
-	GLuint program;  /* handle for full program (links shader stages below) */
-
-	GLuint vertex;   /* handle for vertex shader */
-	GLuint geometry; /* handle for geometry shader */
-	GLuint fragment; /* handle for fragment shader */
-=======
 /* cache of built-in shaders (each is created on first use) */
 static GPUShader *builtin_shaders[GPU_NUM_BUILTIN_SHADERS] = { NULL };
->>>>>>> 41c4c3f8
 
 /* cache for shader fx. Those can exist in combinations so store them here */
 static GPUShader *fx_shaders[MAX_FX_SHADERS * 2] = { NULL };
@@ -685,7 +649,6 @@
 	glUniform1i(location, value);
 }
 
-<<<<<<< HEAD
 void GPU_shader_uniform_float(GPUShader *UNUSED(shader), int location, float value)
 {
 	if (location == -1)
@@ -694,10 +657,7 @@
 	GPU_CHECK_ERRORS_AROUND(glUniform1f(location, value));
 }
 
-void GPU_shader_geometry_stage_primitive_io(GPUShader *shader, int input, int output, int number)
-=======
 void GPU_shader_uniform_buffer(GPUShader *shader, int location, GPUUniformBuffer *ubo)
->>>>>>> 41c4c3f8
 {
 	int bindpoint = GPU_uniformbuffer_bindpoint(ubo);
 
@@ -802,183 +762,6 @@
 		glVertexAttribDivisorARB(posloc, 0);
 	}
 }
-
-GPUShader *GPU_shader_get_builtin_shader(GPUBuiltinShader shader)
-{
-<<<<<<< HEAD
-	GPUShader *retval = NULL;
-
-	switch (shader) {
-		case GPU_SHADER_VSM_STORE:
-			if (!GG.shaders.vsm_store)
-				GG.shaders.vsm_store = GPU_shader_create(
-				        datatoc_gpu_shader_vsm_store_vert_glsl, datatoc_gpu_shader_vsm_store_frag_glsl,
-				        NULL, NULL, NULL, 0, 0, 0);
-			retval = GG.shaders.vsm_store;
-			break;
-		case GPU_SHADER_VSM_STORE_INSTANCING:
-			if (!GG.shaders.vsm_store_instancing)
-				GG.shaders.vsm_store_instancing = GPU_shader_create(
-					datatoc_gpu_shader_vsm_store_vert_glsl, datatoc_gpu_shader_vsm_store_frag_glsl,
-					NULL, NULL, "#define USE_INSTANCING;\n", 0, 0, 0);
-			retval = GG.shaders.vsm_store_instancing;
-			break;
-		case GPU_SHADER_SEP_GAUSSIAN_BLUR:
-			if (!GG.shaders.sep_gaussian_blur)
-				GG.shaders.sep_gaussian_blur = GPU_shader_create(
-				        datatoc_gpu_shader_sep_gaussian_blur_vert_glsl,
-				        datatoc_gpu_shader_sep_gaussian_blur_frag_glsl,
-				        NULL, NULL, NULL, 0, 0, 0);
-			retval = GG.shaders.sep_gaussian_blur;
-			break;
-		case GPU_SHADER_SMOKE:
-			if (!GG.shaders.smoke)
-				GG.shaders.smoke = GPU_shader_create(
-				        datatoc_gpu_shader_smoke_vert_glsl, datatoc_gpu_shader_smoke_frag_glsl,
-				        NULL, NULL, NULL, 0, 0, 0);
-			retval = GG.shaders.smoke;
-			break;
-		case GPU_SHADER_SMOKE_FIRE:
-			if (!GG.shaders.smoke_fire)
-				GG.shaders.smoke_fire = GPU_shader_create(
-				        datatoc_gpu_shader_smoke_vert_glsl, datatoc_gpu_shader_fire_frag_glsl,
-				        NULL, NULL, NULL, 0, 0, 0);
-			retval = GG.shaders.smoke_fire;
-			break;
-		case GPU_SHADER_SMOKE_COBA:
-			if (!GG.shaders.smoke_coba)
-				GG.shaders.smoke_coba = GPU_shader_create(
-				        datatoc_gpu_shader_smoke_vert_glsl, datatoc_gpu_shader_smoke_frag_glsl,
-				        NULL, NULL, "#define USE_COBA;\n", 0, 0, 0);
-			retval = GG.shaders.smoke_coba;
-			break;
-		case GPU_SHADER_BLACK:
-			if (!GG.shaders.black)
-				GG.shaders.black = GPU_shader_create(
-					datatoc_gpu_shader_black_vert_glsl, datatoc_gpu_shader_black_frag_glsl,
-					NULL, NULL, NULL, 0, 0, 0);
-			retval = GG.shaders.black;
-			break;
-		case GPU_SHADER_BLACK_INSTANCING:
-			if (!GG.shaders.black_instancing)
-				GG.shaders.black_instancing = GPU_shader_create(
-					datatoc_gpu_shader_black_vert_glsl, datatoc_gpu_shader_black_frag_glsl,
-					NULL, NULL, "#define USE_INSTANCING;\n", 0, 0, 0);
-			retval = GG.shaders.black_instancing;
-			break;
-		case GPU_SHADER_DRAW_FRAME_BUFFER:
-			if (!GG.shaders.draw_frame_buffer)
-				GG.shaders.draw_frame_buffer = GPU_shader_create(
-					datatoc_gpu_shader_frame_buffer_vert_glsl, datatoc_gpu_shader_frame_buffer_frag_glsl,
-					NULL, NULL, NULL, 0, 0, 0);
-			retval = GG.shaders.draw_frame_buffer;
-			break;
-		case GPU_SHADER_STEREO_STIPPLE:
-			if (!GG.shaders.stereo_stipple)
-				GG.shaders.stereo_stipple = GPU_shader_create(
-					datatoc_gpu_shader_frame_buffer_vert_glsl, datatoc_gpu_shader_frame_buffer_frag_glsl,
-					NULL, NULL, "#define STIPPLE;\n", 0, 0, 0);
-			retval = GG.shaders.stereo_stipple;
-			break;
-		case GPU_SHADER_STEREO_ANAGLYPH:
-			if (!GG.shaders.stereo_anaglyph)
-				GG.shaders.stereo_anaglyph = GPU_shader_create(
-					datatoc_gpu_shader_frame_buffer_vert_glsl, datatoc_gpu_shader_frame_buffer_frag_glsl,
-					NULL, NULL, "#define ANAGLYPH;\n", 0, 0, 0);
-			retval = GG.shaders.stereo_anaglyph;
-			break;
-	}
-=======
-	BLI_assert(shader != GPU_NUM_BUILTIN_SHADERS); /* don't be a troll */
-
-	static const GPUShaderStages builtin_shader_stages[GPU_NUM_BUILTIN_SHADERS] = {
-		[GPU_SHADER_VSM_STORE] = { datatoc_gpu_shader_vsm_store_vert_glsl, datatoc_gpu_shader_vsm_store_frag_glsl },
-		[GPU_SHADER_SEP_GAUSSIAN_BLUR] = { datatoc_gpu_shader_sep_gaussian_blur_vert_glsl,
-		                                   datatoc_gpu_shader_sep_gaussian_blur_frag_glsl },
-		[GPU_SHADER_SMOKE] = { datatoc_gpu_shader_smoke_vert_glsl, datatoc_gpu_shader_smoke_frag_glsl },
-		[GPU_SHADER_SMOKE_FIRE] = { datatoc_gpu_shader_smoke_vert_glsl, datatoc_gpu_shader_smoke_frag_glsl },
-		[GPU_SHADER_SMOKE_COBA] = { datatoc_gpu_shader_smoke_vert_glsl, datatoc_gpu_shader_smoke_frag_glsl },
-
-		[GPU_SHADER_TEXT] = { datatoc_gpu_shader_text_vert_glsl, datatoc_gpu_shader_text_frag_glsl },
-		[GPU_SHADER_KEYFRAME_DIAMOND] = { datatoc_gpu_shader_keyframe_diamond_vert_glsl,
-		                                  datatoc_gpu_shader_keyframe_diamond_frag_glsl },
-		[GPU_SHADER_EDGES_FRONT_BACK_PERSP] = { datatoc_gpu_shader_edges_front_back_persp_vert_glsl,
-		        /*  this version is     */      datatoc_gpu_shader_flat_color_frag_glsl,
-		       /*  magical but slooow  */       datatoc_gpu_shader_edges_front_back_persp_geom_glsl },
-		[GPU_SHADER_EDGES_FRONT_BACK_ORTHO] = { datatoc_gpu_shader_edges_front_back_ortho_vert_glsl,
-		                                        datatoc_gpu_shader_flat_color_frag_glsl },
-		[GPU_SHADER_EDGES_OVERLAY_SIMPLE] = { datatoc_gpu_shader_3D_vert_glsl, datatoc_gpu_shader_edges_overlay_frag_glsl,
-		                                      datatoc_gpu_shader_edges_overlay_simple_geom_glsl },
-		[GPU_SHADER_EDGES_OVERLAY] = { datatoc_gpu_shader_edges_overlay_vert_glsl,
-		                               datatoc_gpu_shader_edges_overlay_frag_glsl,
-		                               datatoc_gpu_shader_edges_overlay_geom_glsl },
-		[GPU_SHADER_SIMPLE_LIGHTING] = { datatoc_gpu_shader_3D_normal_vert_glsl, datatoc_gpu_shader_simple_lighting_frag_glsl },
-		[GPU_SHADER_SIMPLE_LIGHTING_FLAT_COLOR] = { datatoc_gpu_shader_3D_normal_flat_color_vert_glsl, datatoc_gpu_shader_simple_lighting_flat_color_frag_glsl },
-		[GPU_SHADER_SIMPLE_LIGHTING_SMOOTH_COLOR] = { datatoc_gpu_shader_3D_normal_smooth_color_vert_glsl, datatoc_gpu_shader_simple_lighting_smooth_color_frag_glsl },
-		[GPU_SHADER_SIMPLE_LIGHTING_SMOOTH_COLOR_ALPHA] = { datatoc_gpu_shader_3D_normal_smooth_color_vert_glsl, datatoc_gpu_shader_simple_lighting_smooth_color_alpha_frag_glsl },
-
-		[GPU_SHADER_2D_IMAGE_MASK_UNIFORM_COLOR] = { datatoc_gpu_shader_3D_image_vert_glsl,
-		                                             datatoc_gpu_shader_image_mask_uniform_color_frag_glsl },
-		[GPU_SHADER_3D_IMAGE_MODULATE_ALPHA] = { datatoc_gpu_shader_3D_image_vert_glsl,
-		                                         datatoc_gpu_shader_image_modulate_alpha_frag_glsl },
-		[GPU_SHADER_3D_IMAGE_RECT_MODULATE_ALPHA] = { datatoc_gpu_shader_3D_image_vert_glsl,
-		                                              datatoc_gpu_shader_image_rect_modulate_alpha_frag_glsl },
-		[GPU_SHADER_3D_IMAGE_DEPTH] = { datatoc_gpu_shader_3D_image_vert_glsl,
-		                                datatoc_gpu_shader_image_depth_linear_frag_glsl },
-
-		[GPU_SHADER_2D_IMAGE_INTERLACE] = { datatoc_gpu_shader_2D_image_vert_glsl,
-		                                    datatoc_gpu_shader_image_interlace_frag_glsl },
-		[GPU_SHADER_2D_CHECKER] = { datatoc_gpu_shader_2D_vert_glsl, datatoc_gpu_shader_checker_frag_glsl },
-
-		[GPU_SHADER_2D_DIAG_STRIPES] = { datatoc_gpu_shader_2D_vert_glsl, datatoc_gpu_shader_diag_stripes_frag_glsl },
-
-		[GPU_SHADER_2D_UNIFORM_COLOR] = { datatoc_gpu_shader_2D_vert_glsl, datatoc_gpu_shader_uniform_color_frag_glsl },
-		[GPU_SHADER_2D_FLAT_COLOR] = { datatoc_gpu_shader_2D_flat_color_vert_glsl,
-		                               datatoc_gpu_shader_flat_color_frag_glsl },
-		[GPU_SHADER_2D_SMOOTH_COLOR] = { datatoc_gpu_shader_2D_smooth_color_vert_glsl,
-		                                 datatoc_gpu_shader_2D_smooth_color_frag_glsl },
-		[GPU_SHADER_2D_IMAGE_LINEAR_TO_SRGB] = { datatoc_gpu_shader_2D_image_vert_glsl,
-		                                         datatoc_gpu_shader_image_linear_frag_glsl },
-		[GPU_SHADER_2D_IMAGE_COLOR] = { datatoc_gpu_shader_2D_image_vert_glsl,
-		                                datatoc_gpu_shader_image_color_frag_glsl },
-		[GPU_SHADER_2D_IMAGE_ALPHA_COLOR] = { datatoc_gpu_shader_2D_image_vert_glsl,
-		                                      datatoc_gpu_shader_image_alpha_color_frag_glsl },
-		[GPU_SHADER_2D_IMAGE_SHUFFLE_COLOR] = { datatoc_gpu_shader_2D_image_vert_glsl,
-		                                        datatoc_gpu_shader_image_shuffle_color_frag_glsl },
-		[GPU_SHADER_3D_UNIFORM_COLOR] = { datatoc_gpu_shader_3D_vert_glsl, datatoc_gpu_shader_uniform_color_frag_glsl },
-		[GPU_SHADER_3D_FLAT_COLOR] = { datatoc_gpu_shader_3D_flat_color_vert_glsl,
-		                               datatoc_gpu_shader_flat_color_frag_glsl },
-		[GPU_SHADER_3D_FLAT_COLOR_U32] = { datatoc_gpu_shader_3D_flat_color_vert_glsl,
-		                                   datatoc_gpu_shader_flat_color_frag_glsl },
-		[GPU_SHADER_3D_SMOOTH_COLOR] = { datatoc_gpu_shader_3D_smooth_color_vert_glsl,
-		                                 datatoc_gpu_shader_3D_smooth_color_frag_glsl },
-		[GPU_SHADER_3D_DEPTH_ONLY] = { datatoc_gpu_shader_3D_vert_glsl, datatoc_gpu_shader_depth_only_frag_glsl },
-		[GPU_SHADER_3D_CLIPPED_UNIFORM_COLOR] = { datatoc_gpu_shader_3D_clipped_uniform_color_vert_glsl,
-		                                          datatoc_gpu_shader_uniform_color_frag_glsl },
-
-		[GPU_SHADER_3D_GROUNDPOINT] = { datatoc_gpu_shader_3D_groundpoint_vert_glsl, datatoc_gpu_shader_point_uniform_color_frag_glsl },
-		[GPU_SHADER_3D_GROUNDLINE] = { datatoc_gpu_shader_3D_passthrough_vert_glsl,
-		                               datatoc_gpu_shader_uniform_color_frag_glsl,
-		                               datatoc_gpu_shader_3D_groundline_geom_glsl },
-
-		[GPU_SHADER_2D_LINE_DASHED_COLOR] = { datatoc_gpu_shader_2D_line_dashed_vert_glsl,
-		                                      datatoc_gpu_shader_2D_line_dashed_frag_glsl,
-		                                      datatoc_gpu_shader_2D_line_dashed_geom_glsl },
-		[GPU_SHADER_3D_LINE_DASHED_COLOR] = { datatoc_gpu_shader_3D_line_dashed_vert_glsl,
-		                                      datatoc_gpu_shader_2D_line_dashed_frag_glsl,
-		                                      datatoc_gpu_shader_2D_line_dashed_geom_glsl },
-
-		[GPU_SHADER_3D_OBJECTSPACE_SIMPLE_LIGHTING_VARIYING_COLOR] =
-		    { datatoc_gpu_shader_instance_objectspace_variying_color_vert_glsl,
-		      datatoc_gpu_shader_simple_lighting_frag_glsl},
-		[GPU_SHADER_3D_OBJECTSPACE_VARIYING_COLOR] = { datatoc_gpu_shader_instance_objectspace_variying_color_vert_glsl,
-		                                               datatoc_gpu_shader_flat_color_frag_glsl},
-		[GPU_SHADER_3D_SCREENSPACE_VARIYING_COLOR] = { datatoc_gpu_shader_instance_screenspace_variying_color_vert_glsl,
-		                                               datatoc_gpu_shader_flat_color_frag_glsl},
-		[GPU_SHADER_3D_INSTANCE_SCREEN_ALIGNED_AXIS] = { datatoc_gpu_shader_instance_screen_aligned_vert_glsl,
-		                                                 datatoc_gpu_shader_flat_color_frag_glsl},
-		[GPU_SHADER_3D_INSTANCE_SCREEN_ALIGNED] = { datatoc_gpu_shader_instance_screen_aligned_vert_glsl,
-		                                            datatoc_gpu_shader_flat_color_frag_glsl},
 
 		[GPU_SHADER_CAMERA] = { datatoc_gpu_shader_instance_camera_vert_glsl,
 		                        datatoc_gpu_shader_flat_color_frag_glsl},
@@ -1049,7 +832,6 @@
 			default:
 				break;
 		}
->>>>>>> 41c4c3f8
 
 		const GPUShaderStages *stages = builtin_shader_stages + shader;
 
@@ -1171,42 +953,10 @@
 		}
 	}
 
-<<<<<<< HEAD
-	if (GG.shaders.black) {
-		GPU_shader_free(GG.shaders.black);
-		GG.shaders.black = NULL;
-	}
-
-	if (GG.shaders.black_instancing) {
-		GPU_shader_free(GG.shaders.black_instancing);
-		GG.shaders.black_instancing = NULL;
-	}
-
-	if (GG.shaders.draw_frame_buffer) {
-		GPU_shader_free(GG.shaders.draw_frame_buffer);
-		GG.shaders.draw_frame_buffer = NULL;
-	}
-
-	if (GG.shaders.stereo_stipple) {
-		GPU_shader_free(GG.shaders.stereo_stipple);
-		GG.shaders.stereo_stipple = NULL;
-	}
-
-	if (GG.shaders.stereo_anaglyph) {
-		GPU_shader_free(GG.shaders.stereo_anaglyph);
-		GG.shaders.stereo_anaglyph = NULL;
-	}
-
-	for (i = 0; i < 2 * MAX_FX_SHADERS; ++i) {
-		if (GG.shaders.fx_shaders[i]) {
-			GPU_shader_free(GG.shaders.fx_shaders[i]);
-			GG.shaders.fx_shaders[i] = NULL;
-=======
 	for (int i = 0; i < 2 * MAX_FX_SHADERS; ++i) {
 		if (fx_shaders[i]) {
 			GPU_shader_free(fx_shaders[i]);
 			fx_shaders[i] = NULL;
->>>>>>> 41c4c3f8
 		}
 	}
 }