--- conflicted
+++ resolved
@@ -43,7 +43,7 @@
 #include "GPU_shader.h"
 #include "GPU_texture.h"
 #include "GPU_uniformbuffer.h"
-#include "gpu_codegen.h"
+#include "gpu_codegen.h" // For Game engine
 
 #include "gpu_shader_private.h"
 
@@ -137,15 +137,9 @@
 extern char datatoc_gpu_shader_keyframe_diamond_vert_glsl[];
 extern char datatoc_gpu_shader_keyframe_diamond_frag_glsl[];
 
-extern char datatoc_gpu_shader_black_frag_glsl[];
-extern char datatoc_gpu_shader_black_vert_glsl[];
-extern char datatoc_gpu_shader_frame_buffer_frag_glsl[];
-extern char datatoc_gpu_shader_frame_buffer_vert_glsl[];
 extern char datatoc_gpu_shader_fire_frag_glsl[];
 extern char datatoc_gpu_shader_smoke_vert_glsl[];
 extern char datatoc_gpu_shader_smoke_frag_glsl[];
-extern char datatoc_gpu_shader_vsm_store_vert_glsl[];
-extern char datatoc_gpu_shader_vsm_store_frag_glsl[];
 extern char datatoc_gpu_shader_sep_gaussian_blur_vert_glsl[];
 extern char datatoc_gpu_shader_sep_gaussian_blur_frag_glsl[];
 extern char datatoc_gpu_shader_fullscreen_vert_glsl[];
@@ -158,6 +152,15 @@
 extern char datatoc_gpu_shader_fx_depth_resolve_glsl[];
 extern char datatoc_gpu_shader_fx_lib_glsl[];
 
+/********************Game engine*********************/
+extern char datatoc_gpu_shader_vsm_store_vert_glsl[];
+extern char datatoc_gpu_shader_vsm_store_frag_glsl[];
+extern char datatoc_gpu_shader_black_frag_glsl[];
+extern char datatoc_gpu_shader_black_vert_glsl[];
+extern char datatoc_gpu_shader_frame_buffer_frag_glsl[];
+extern char datatoc_gpu_shader_frame_buffer_vert_glsl[];
+/*****************End of Game engine*****************/
+
 /* cache of built-in shaders (each is created on first use) */
 static GPUShader *builtin_shaders[GPU_NUM_BUILTIN_SHADERS] = { NULL };
 
@@ -342,7 +345,6 @@
 	bool use_opensubdiv = false;
 #endif
 	bool use_instancing = (flags & GPU_SHADER_FLAGS_SPECIAL_INSTANCING) != 0;
-	bool use_custom_mat_shader = (flags & GPU_SHADER_FLAGS_CUSTOM_MAT_SHADER) != 0;
 	GLint status;
 	GLchar log[5000];
 	GLsizei length = 0;
@@ -383,9 +385,7 @@
 		/* custom limit, may be too small, beware */
 		int num_source = 0;
 
-		if (!use_custom_mat_shader) {
-			source[num_source++] = gpu_shader_version();
-		}
+		source[num_source++] = gpu_shader_version();
 		source[num_source++] = standard_extensions;
 		source[num_source++] = standard_defines;
 
@@ -413,9 +413,7 @@
 		const char *source[7];
 		int num_source = 0;
 
-		if (!use_custom_mat_shader) {
-			source[num_source++] = gpu_shader_version();
-		}
+		source[num_source++] = gpu_shader_version();
 		source[num_source++] = standard_extensions;
 		source[num_source++] = standard_defines;
 
@@ -453,12 +451,10 @@
 	}
 
 	if (geocode) {
-		const char *source[5];
+		const char *source[6];
 		int num_source = 0;
 
-		if (!use_custom_mat_shader) {
-			source[num_source++] = gpu_shader_version();
-		}
+		source[num_source++] = gpu_shader_version();
 		source[num_source++] = standard_extensions;
 		source[num_source++] = standard_defines;
 
@@ -529,29 +525,27 @@
 	return shader;
 }
 
-<<<<<<< HEAD
-char *GPU_shader_validate(GPUShader *shader)
-{
-	int stat = 0;
-	glValidateProgram(shader->program);
-	glGetObjectParameterivARB(shader->program, GL_OBJECT_VALIDATE_STATUS_ARB, (GLint *)&stat);
-
-	if (stat > 0) {
-		int charlen = 0;
-		char *log = (char *)MEM_mallocN(stat, "GPU_shader_validate");
-
-		glGetInfoLogARB(shader->program, stat, (GLsizei *)&charlen, log);
-
-		return log;
-	}
-	return NULL;
-}
-=======
 #undef DEBUG_SHADER_GEOMETRY
 #undef DEBUG_SHADER_FRAGMENT
 #undef DEBUG_SHADER_VERTEX
 #undef DEBUG_SHADER_NONE
->>>>>>> 5514d2df
+
+char *GPU_shader_validate(GPUShader *shader)
+{
+	int stat = 0;
+	glValidateProgram(shader->program);
+	glGetObjectParameterivARB(shader->program, GL_OBJECT_VALIDATE_STATUS_ARB, (GLint *)&stat);
+
+	if (stat > 0) {
+		int charlen = 0;
+		char *log = (char *)MEM_mallocN(stat, "GPU_shader_validate");
+
+		glGetInfoLogARB(shader->program, stat, (GLsizei *)&charlen, log);
+
+		return log;
+	}
+	return NULL;
+}
 
 void GPU_shader_bind(GPUShader *shader)
 {
@@ -595,13 +589,6 @@
 	return uniform ? uniform->location : -1;
 }
 
-int GPU_shader_get_uniform_location_old(GPUShader *shader, const char *name)
-{
-	BLI_assert(shader && shader->program);
-	int loc = glGetUniformLocation(shader->program, name);
-	return loc;
-}
-
 int GPU_shader_get_uniform_block(GPUShader *shader, const char *name)
 {
 	BLI_assert(shader && shader->program);
@@ -662,14 +649,6 @@
 	glUniform1i(location, value);
 }
 
-void GPU_shader_uniform_float(GPUShader *UNUSED(shader), int location, float value)
-{
-	if (location == -1)
-		return;
-
-	glUniform1f(location, value);
-}
-
 void GPU_shader_uniform_buffer(GPUShader *shader, int location, GPUUniformBuffer *ubo)
 {
 	int bindpoint = GPU_uniformbuffer_bindpoint(ubo);
@@ -717,6 +696,15 @@
 	BLI_assert(shader && shader->program);
 	const Gwn_ShaderInput *attrib = GWN_shaderinterface_attr(shader->interface, name);
 	return attrib ? attrib->location : -1;
+}
+
+/**********************************Game engine************************************/
+void GPU_shader_uniform_float(GPUShader *UNUSED(shader), int location, float value)
+{
+	if (location == -1)
+		return;
+
+	glUniform1f(location, value);
 }
 
 void GPU_shader_bind_attributes(GPUShader *shader, int *locations, const char **names, int len)
@@ -779,6 +767,14 @@
 		glVertexAttribDivisorARB(posloc, 0);
 	}
 }
+
+int GPU_shader_get_uniform_location_old(GPUShader *shader, const char *name)
+{
+	BLI_assert(shader && shader->program);
+	int loc = glGetUniformLocation(shader->program, name);
+	return loc;
+}
+/******************End of Game engine*************/
 
 GPUShader *GPU_shader_get_builtin_shader(GPUBuiltinShader shader)
 {
@@ -926,13 +922,14 @@
 		[GPU_SHADER_3D_INSTANCE_BONE_ENVELOPE_WIRE] = { datatoc_gpu_shader_instance_bone_envelope_wire_vert_glsl,
 		                                                datatoc_gpu_shader_flat_color_frag_glsl },
 
-/* Game Engine */
+		/****************************************************Game Engine********************************************************/
 		[GPU_SHADER_DRAW_FRAME_BUFFER] = { datatoc_gpu_shader_frame_buffer_vert_glsl, datatoc_gpu_shader_frame_buffer_frag_glsl },
 		[GPU_SHADER_VSM_STORE_INSTANCING] = { datatoc_gpu_shader_vsm_store_vert_glsl, datatoc_gpu_shader_vsm_store_frag_glsl },
 		[GPU_SHADER_BLACK] = { datatoc_gpu_shader_black_vert_glsl, datatoc_gpu_shader_black_frag_glsl },
 		[GPU_SHADER_BLACK_INSTANCING] = { datatoc_gpu_shader_black_vert_glsl, datatoc_gpu_shader_black_frag_glsl },
 		[GPU_SHADER_STEREO_STIPPLE] = { datatoc_gpu_shader_frame_buffer_vert_glsl, datatoc_gpu_shader_frame_buffer_frag_glsl },
 		[GPU_SHADER_STEREO_ANAGLYPH] = { datatoc_gpu_shader_frame_buffer_vert_glsl, datatoc_gpu_shader_frame_buffer_frag_glsl },
+		/*************************************************End of Game engine****************************************************/
 	};
 
 	if (builtin_shaders[shader] == NULL) {
