/*
 * ***** BEGIN GPL LICENSE BLOCK *****
 *
 * This program is free software; you can redistribute it and/or
 * modify it under the terms of the GNU General Public License
 * as published by the Free Software Foundation; either version 2
 * of the License, or (at your option) any later version.
 *
 * This program is distributed in the hope that it will be useful,
 * but WITHOUT ANY WARRANTY; without even the implied warranty of
 * MERCHANTABILITY or FITNESS FOR A PARTICULAR PURPOSE.  See the
 * GNU General Public License for more details.
 *
 * You should have received a copy of the GNU General Public License
 * along with this program; if not, write to the Free Software Foundation,
 * Inc., 51 Franklin Street, Fifth Floor, Boston, MA 02110-1301, USA.
 *
 * The Original Code is Copyright (C) 2005 Blender Foundation.
 * All rights reserved.
 *
 * The Original Code is: all of this file.
 *
 * Contributor(s): Brecht Van Lommel.
 *
 * ***** END GPL LICENSE BLOCK *****
 */

/** \file blender/gpu/intern/gpu_draw.c
 *  \ingroup gpu
 *
 * Utility functions for dealing with OpenGL texture & material context,
 * mipmap generation and light objects.
 *
 * These are some obscure rendering functions shared between the
 * game engine and the blender, in this module to avoid duplication
 * and abstract them away from the rest a bit.
 */

#include <string.h>

#include "GPU_glew.h"

#include "BLI_blenlib.h"
#include "BLI_hash.h"
#include "BLI_linklist.h"
#include "BLI_math.h"
#include "BLI_threads.h"
#include "BLI_utildefines.h"

#include "DNA_lamp_types.h"
#include "DNA_material_types.h"
#include "DNA_mesh_types.h"
#include "DNA_meshdata_types.h"
#include "DNA_modifier_types.h"
#include "DNA_node_types.h"
#include "DNA_object_types.h"
#include "DNA_scene_types.h"
#include "DNA_smoke_types.h"
#include "DNA_view3d_types.h"
#include "DNA_particle_types.h"

#include "MEM_guardedalloc.h"

#include "IMB_imbuf.h"
#include "IMB_imbuf_types.h"

#include "BKE_bmfont.h"
#include "BKE_global.h"
#include "BKE_image.h"
#include "BKE_main.h"
#include "BKE_material.h"
#include "BKE_node.h"
#include "BKE_scene.h"
#include "BKE_DerivedMesh.h"
#ifdef WITH_GAMEENGINE
#  include "BKE_object.h"
#endif

#include "GPU_basic_shader.h"
#include "GPU_buffers.h"
#include "GPU_draw.h"
#include "GPU_extensions.h"
#include "GPU_material.h"
#include "GPU_shader.h"
#include "GPU_texture.h"

#include "PIL_time.h"

#ifdef WITH_SMOKE
#  include "smoke_API.h"
#endif

#ifdef WITH_OPENSUBDIV
#  include "BKE_subsurf.h"
#  include "BKE_editmesh.h"

#  include "gpu_codegen.h"
#endif

extern Material defmaterial; /* from material.c */

<<<<<<< HEAD
=======
/* Text Rendering */

static void gpu_mcol(unsigned int ucol)
{
	/* mcol order is swapped */
	const char *cp = (char *)&ucol;
	glColor3ub(cp[3], cp[2], cp[1]);
}

void GPU_render_text(
        MTexPoly *mtexpoly, int mode,
        const char *textstr, int textlen, unsigned int *col,
        const float *v_quad[4], const float *uv_quad[4],
        int glattrib)
{
	if ((mode & GEMAT_TEXT) && (textlen > 0) && mtexpoly->tpage) {
		const float *v1 = v_quad[0];
		const float *v2 = v_quad[1];
		const float *v3 = v_quad[2];
		const float *v4 = v_quad[3];
		Image *ima = (Image *)mtexpoly->tpage;
		const size_t textlen_st = textlen;
		float centerx, centery, sizex, sizey, transx, transy, movex, movey, advance;

		/* multiline */
		float line_start = 0.0f, line_height;

		if (v4)
			line_height = max_ffff(v1[1], v2[1], v3[1], v4[2]) - min_ffff(v1[1], v2[1], v3[1], v4[2]);
		else
			line_height = max_fff(v1[1], v2[1], v3[1]) - min_fff(v1[1], v2[1], v3[1]);
		line_height *= 1.2f; /* could be an option? */
		/* end multiline */


		/* color has been set */
		if (mtexpoly->mode & TF_OBCOL)
			col = NULL;
		else if (!col)
			glColor3f(1.0f, 1.0f, 1.0f);

		glPushMatrix();

		/* get the tab width */
		ImBuf *first_ibuf = BKE_image_get_first_ibuf(ima);
		matrixGlyph(first_ibuf, ' ', &centerx, &centery,
			&sizex, &sizey, &transx, &transy, &movex, &movey, &advance);

		float advance_tab = advance * 4; /* tab width could also be an option */


		for (size_t index = 0; index < textlen_st; ) {
			unsigned int character;
			float uv[4][2];

			/* lets calculate offset stuff */
			character = BLI_str_utf8_as_unicode_and_size_safe(textstr + index, &index);

			if (character == '\n') {
				glTranslatef(line_start, -line_height, 0.0f);
				line_start = 0.0f;
				continue;
			}
			else if (character == '\t') {
				glTranslatef(advance_tab, 0.0f, 0.0f);
				line_start -= advance_tab; /* so we can go back to the start of the line */
				continue;

			}
			else if (character > USHRT_MAX) {
				/* not much we can do here bmfonts take ushort */
				character = '?';
			}

			/* space starts at offset 1 */
			/* character = character - ' ' + 1; */
			matrixGlyph(first_ibuf, character, & centerx, &centery,
				&sizex, &sizey, &transx, &transy, &movex, &movey, &advance);

			uv[0][0] = (uv_quad[0][0] - centerx) * sizex + transx;
			uv[0][1] = (uv_quad[0][1] - centery) * sizey + transy;
			uv[1][0] = (uv_quad[1][0] - centerx) * sizex + transx;
			uv[1][1] = (uv_quad[1][1] - centery) * sizey + transy;
			uv[2][0] = (uv_quad[2][0] - centerx) * sizex + transx;
			uv[2][1] = (uv_quad[2][1] - centery) * sizey + transy;

			glBegin(GL_POLYGON);
			if (glattrib >= 0) glVertexAttrib2fv(glattrib, uv[0]);
			else glTexCoord2fv(uv[0]);
			if (col) gpu_mcol(col[0]);
			glVertex3f(sizex * v1[0] + movex, sizey * v1[1] + movey, v1[2]);

			if (glattrib >= 0) glVertexAttrib2fv(glattrib, uv[1]);
			else glTexCoord2fv(uv[1]);
			if (col) gpu_mcol(col[1]);
			glVertex3f(sizex * v2[0] + movex, sizey * v2[1] + movey, v2[2]);

			if (glattrib >= 0) glVertexAttrib2fv(glattrib, uv[2]);
			else glTexCoord2fv(uv[2]);
			if (col) gpu_mcol(col[2]);
			glVertex3f(sizex * v3[0] + movex, sizey * v3[1] + movey, v3[2]);

			if (v4) {
				uv[3][0] = (uv_quad[3][0] - centerx) * sizex + transx;
				uv[3][1] = (uv_quad[3][1] - centery) * sizey + transy;

				if (glattrib >= 0) glVertexAttrib2fv(glattrib, uv[3]);
				else glTexCoord2fv(uv[3]);
				if (col) gpu_mcol(col[3]);
				glVertex3f(sizex * v4[0] + movex, sizey * v4[1] + movey, v4[2]);
			}
			glEnd();

			glTranslatef(advance, 0.0f, 0.0f);
			line_start -= advance; /* so we can go back to the start of the line */
		}
		glPopMatrix();

		BKE_image_release_ibuf(ima, first_ibuf, NULL);
	}
}

>>>>>>> 36e82b77
/* Checking powers of two for images since OpenGL ES requires it */

static bool is_power_of_2_resolution(int w, int h)
{
	return is_power_of_2_i(w) && is_power_of_2_i(h);
}

static bool is_over_resolution_limit(GLenum textarget, int w, int h)
{
	int size = (textarget == GL_TEXTURE_2D) ?
	        GPU_max_texture_size() : GPU_max_cube_map_size();
	int reslimit = (U.glreslimit != 0) ?
		min_ii(U.glreslimit, size) : size;

	return (w > reslimit || h > reslimit);
}

static int smaller_power_of_2_limit(int num)
{
	int reslimit = (U.glreslimit != 0) ?
	        min_ii(U.glreslimit, GPU_max_texture_size()) :
	        GPU_max_texture_size();
	/* take texture clamping into account */
	if (num > reslimit)
		return reslimit;

	return power_of_2_min_i(num);
}

/* Current OpenGL state caching for GPU_set_tpage */

static struct GPUTextureState {
	int curtile, tile;
	int curtilemode, tilemode;
	int curtileXRep, tileXRep;
	int curtileYRep, tileYRep;
	Image *ima, *curima;

	/* also controls min/mag filtering */
	bool domipmap;
	/* only use when 'domipmap' is set */
	bool linearmipmap;
	/* store this so that new images created while texture painting won't be set to mipmapped */
	bool texpaint;

	int alphablend;
	float anisotropic;
	int gpu_mipmap;
	MTexPoly *lasttface;
} GTS = {0, 0, 0, 0, 0, 0, 0, 0, NULL, NULL, 1, 0, 0, -1, 1.0f, 0, NULL};

/* Mipmap settings */

void GPU_set_gpu_mipmapping(int gpu_mipmap)
{
	int old_value = GTS.gpu_mipmap;

	/* only actually enable if it's supported */
	GTS.gpu_mipmap = gpu_mipmap && GLEW_EXT_framebuffer_object;

	if (old_value != GTS.gpu_mipmap) {
		GPU_free_images();
	}
}

static void gpu_generate_mipmap(GLenum target)
{
	const bool is_ati = GPU_type_matches(GPU_DEVICE_ATI, GPU_OS_ANY, GPU_DRIVER_ANY);
	int target_enabled = 0;

	/* work around bug in ATI driver, need to have GL_TEXTURE_2D enabled
	 * http://www.opengl.org/wiki/Common_Mistakes#Automatic_mipmap_generation */
	if (is_ati) {
		target_enabled = glIsEnabled(target);
		if (!target_enabled)
			glEnable(target);
	}

	/* TODO: simplify when we transition to GL >= 3 */
	if (GLEW_VERSION_3_0 || GLEW_ARB_framebuffer_object)
		glGenerateMipmap(target);
	else if (GLEW_EXT_framebuffer_object)
		glGenerateMipmapEXT(target);

	if (is_ati && !target_enabled)
		glDisable(target);
}

void GPU_set_mipmap(bool mipmap)
{
	if (GTS.domipmap != mipmap) {
		GPU_free_images();
		GTS.domipmap = mipmap;
	}
}

void GPU_set_linear_mipmap(bool linear)
{
	if (GTS.linearmipmap != linear) {
		GTS.linearmipmap = linear;
	}
}

bool GPU_get_mipmap(void)
{
	return GTS.domipmap && !GTS.texpaint;
}

bool GPU_get_linear_mipmap(void)
{
	return GTS.linearmipmap;
}

static GLenum gpu_get_mipmap_filter(bool mag)
{
	/* linearmipmap is off by default *when mipmapping is off,
	 * use unfiltered display */
	if (mag) {
		if (GTS.domipmap)
			return GL_LINEAR;
		else
			return GL_NEAREST;
	}
	else {
		if (GTS.domipmap) {
			if (GTS.linearmipmap) {
				return GL_LINEAR_MIPMAP_LINEAR;
			}
			else {
				return GL_LINEAR_MIPMAP_NEAREST;
			}
		}
		else {
			return GL_NEAREST;
		}
	}
}

/* Anisotropic filtering settings */
void GPU_set_anisotropic(float value)
{
	if (GTS.anisotropic != value) {
		GPU_free_images();

		/* Clamp value to the maximum value the graphics card supports */
		const float max = GPU_max_texture_anisotropy();
		if (value > max)
			value = max;

		GTS.anisotropic = value;
	}
}

float GPU_get_anisotropic(void)
{
	return GTS.anisotropic;
}

/* Set OpenGL state for an MTFace */

static void gpu_make_repbind(Image *ima)
{
	ImBuf *ibuf = BKE_image_acquire_ibuf(ima, NULL, NULL);
	if (ibuf == NULL)
		return;

	if (ima->repbind) {
		glDeleteTextures(ima->totbind, (GLuint *)ima->repbind);
		MEM_freeN(ima->repbind);
		ima->repbind = NULL;
		ima->tpageflag &= ~IMA_MIPMAP_COMPLETE;
	}

	ima->totbind = ima->xrep * ima->yrep;

	if (ima->totbind > 1) {
		ima->repbind = MEM_callocN(sizeof(int) * ima->totbind, "repbind");
	}

	BKE_image_release_ibuf(ima, ibuf, NULL);
}

static unsigned int *gpu_get_image_bindcode(Image *ima, GLenum textarget)
{
	unsigned int *bind = 0;

	if (textarget == GL_TEXTURE_2D)
		bind = &ima->bindcode[TEXTARGET_TEXTURE_2D];
	else if (textarget == GL_TEXTURE_CUBE_MAP)
		bind = &ima->bindcode[TEXTARGET_TEXTURE_CUBE_MAP];

	return bind;
}

void GPU_clear_tpage(bool force)
{
	if (GTS.lasttface == NULL && !force)
		return;

	GTS.lasttface = NULL;
	GTS.curtile = 0;
	GTS.curima = NULL;
	if (GTS.curtilemode != 0) {
		glMatrixMode(GL_TEXTURE);
		glLoadIdentity();
		glMatrixMode(GL_MODELVIEW);
	}
	GTS.curtilemode = 0;
	GTS.curtileXRep = 0;
	GTS.curtileYRep = 0;
	GTS.alphablend = -1;

	glDisable(GL_BLEND);
	glDisable(GL_TEXTURE_2D);
	glDisable(GL_TEXTURE_GEN_S);
	glDisable(GL_TEXTURE_GEN_T);
	glDisable(GL_ALPHA_TEST);
}

static void gpu_set_alpha_blend(GPUBlendMode alphablend)
{
	if (alphablend == GPU_BLEND_SOLID) {
		glDisable(GL_BLEND);
		glDisable(GL_ALPHA_TEST);
		glDisable(GL_SAMPLE_ALPHA_TO_COVERAGE);
		glBlendFunc(GL_SRC_ALPHA, GL_ONE_MINUS_SRC_ALPHA);
	}
	else if (alphablend == GPU_BLEND_ADD) {
		glEnable(GL_BLEND);
		glBlendFunc(GL_ONE, GL_ONE);
		glDisable(GL_ALPHA_TEST);
		glDisable(GL_SAMPLE_ALPHA_TO_COVERAGE);
	}
	else if (ELEM(alphablend, GPU_BLEND_ALPHA, GPU_BLEND_ALPHA_SORT)) {
		glEnable(GL_BLEND);
		glDisable(GL_SAMPLE_ALPHA_TO_COVERAGE);

		/* for OpenGL render we use the alpha channel, this makes alpha blend correct */
		glBlendFuncSeparate(GL_SRC_ALPHA, GL_ONE_MINUS_SRC_ALPHA, GL_ONE, GL_ONE_MINUS_SRC_ALPHA);

		/* if U.glalphaclip == 1.0, some cards go bonkers...
		 * turn off alpha test in this case */

		/* added after 2.45 to clip alpha */
		if (U.glalphaclip == 1.0f) {
			glDisable(GL_ALPHA_TEST);
		}
		else {
			glEnable(GL_ALPHA_TEST);
			glAlphaFunc(GL_GREATER, U.glalphaclip);
		}
	}
	else if (alphablend == GPU_BLEND_CLIP) {
		glDisable(GL_BLEND);
		glDisable(GL_SAMPLE_ALPHA_TO_COVERAGE);
		glEnable(GL_ALPHA_TEST);
		glAlphaFunc(GL_GREATER, 0.5f);
	}
	else if (alphablend == GPU_BLEND_ALPHA_TO_COVERAGE) {
		glEnable(GL_ALPHA_TEST);
		glAlphaFunc(GL_GREATER, U.glalphaclip);
		glEnable(GL_SAMPLE_ALPHA_TO_COVERAGE);
	}
}

static void gpu_verify_alpha_blend(int alphablend)
{
	/* verify alpha blending modes */
	if (GTS.alphablend == alphablend)
		return;

	gpu_set_alpha_blend(alphablend);
	GTS.alphablend = alphablend;
}

static void gpu_verify_reflection(Image *ima)
{
	if (ima && (ima->flag & IMA_REFLECT)) {
		/* enable reflection mapping */
		glTexGeni(GL_S, GL_TEXTURE_GEN_MODE, GL_SPHERE_MAP);
		glTexGeni(GL_T, GL_TEXTURE_GEN_MODE, GL_SPHERE_MAP);

		glEnable(GL_TEXTURE_GEN_S);
		glEnable(GL_TEXTURE_GEN_T);
	}
	else {
		/* disable reflection mapping */
		glDisable(GL_TEXTURE_GEN_S);
		glDisable(GL_TEXTURE_GEN_T);
	}
}

typedef struct VerifyThreadData {
	ImBuf *ibuf;
	float *srgb_frect;
} VerifyThreadData;

static void gpu_verify_high_bit_srgb_buffer_slice(float *srgb_frect,
                                                  ImBuf *ibuf,
                                                  const int start_line,
                                                  const int height)
{
	size_t offset = ibuf->channels * start_line * ibuf->x;
	float *current_srgb_frect = srgb_frect + offset;
	float *current_rect_float = ibuf->rect_float + offset;
	IMB_buffer_float_from_float(current_srgb_frect,
	                            current_rect_float,
	                            ibuf->channels,
	                            IB_PROFILE_SRGB,
	                            IB_PROFILE_LINEAR_RGB, true,
	                            ibuf->x, height,
	                            ibuf->x, ibuf->x);
	IMB_buffer_float_unpremultiply(current_srgb_frect, ibuf->x, height);
	/* Clamp buffer colors to 1.0 to avoid artifacts due to glu for hdr images. */
	IMB_buffer_float_clamp(current_srgb_frect, ibuf->x, height);
}

static void verify_thread_do(void *data_v,
                             int start_scanline,
                             int num_scanlines)
{
	VerifyThreadData *data = (VerifyThreadData *)data_v;
	gpu_verify_high_bit_srgb_buffer_slice(data->srgb_frect,
	                                      data->ibuf,
	                                      start_scanline,
	                                      num_scanlines);
}

static void gpu_verify_high_bit_srgb_buffer(float *srgb_frect,
                                            ImBuf *ibuf)
{
	if (ibuf->y < 64) {
		gpu_verify_high_bit_srgb_buffer_slice(srgb_frect,
		                                      ibuf,
		                                      0, ibuf->y);
	}
	else {
		VerifyThreadData data;
		data.ibuf = ibuf;
		data.srgb_frect = srgb_frect;
		IMB_processor_apply_threaded_scanlines(ibuf->y, verify_thread_do, &data);
	}
}

int GPU_verify_image(
        Image *ima, ImageUser *iuser,
        int textarget, int tftile, bool compare, bool mipmap, bool is_data)
{
	unsigned int *bind = NULL;
	int tpx = 0, tpy = 0;
	unsigned int *rect = NULL;
	float *frect = NULL;
	float *srgb_frect = NULL;
	/* flag to determine whether deep format is used */
	bool use_high_bit_depth = false, do_color_management = false;

	/* initialize tile mode and number of repeats */
	GTS.ima = ima;
	GTS.tilemode = (ima && (ima->tpageflag & (IMA_TILES | IMA_TWINANIM)));
	GTS.tileXRep = 0;
	GTS.tileYRep = 0;

	/* setting current tile according to frame */
	if (ima && (ima->tpageflag & IMA_TWINANIM))
		GTS.tile = ima->lastframe;
	else
		GTS.tile = tftile;

	GTS.tile = MAX2(0, GTS.tile);

	if (ima) {
		GTS.tileXRep = ima->xrep;
		GTS.tileYRep = ima->yrep;
	}

	/* if same image & tile, we're done */
	if (compare && ima == GTS.curima && GTS.curtile == GTS.tile &&
	    GTS.tilemode == GTS.curtilemode && GTS.curtileXRep == GTS.tileXRep &&
	    GTS.curtileYRep == GTS.tileYRep)
	{
		return (ima != NULL);
	}

	/* if tiling mode or repeat changed, change texture matrix to fit */
	if (GTS.tilemode != GTS.curtilemode || GTS.curtileXRep != GTS.tileXRep ||
	    GTS.curtileYRep != GTS.tileYRep)
	{
		glMatrixMode(GL_TEXTURE);
		glLoadIdentity();

		if (ima && (ima->tpageflag & IMA_TILES))
			glScalef(ima->xrep, ima->yrep, 1.0f);

		glMatrixMode(GL_MODELVIEW);
	}

	/* check if we have a valid image */
	if (ima == NULL || ima->ok == 0)
		return 0;

	/* check if we have a valid image buffer */
	ImBuf *ibuf = BKE_image_acquire_ibuf(ima, iuser, NULL);

	if (ibuf == NULL)
		return 0;

	if (ibuf->rect_float) {
		if (U.use_16bit_textures) {
			/* use high precision textures. This is relatively harmless because OpenGL gives us
			 * a high precision format only if it is available */
			use_high_bit_depth = true;
		}
		else if (ibuf->rect == NULL) {
			IMB_rect_from_float(ibuf);
		}
		/* we may skip this in high precision, but if not, we need to have a valid buffer here */
		else if (ibuf->userflags & IB_RECT_INVALID) {
			IMB_rect_from_float(ibuf);
		}

		/* TODO unneeded when float images are correctly treated as linear always */
		if (!is_data) {
			do_color_management = true;
		}
	}

	/* currently, tpage refresh is used by ima sequences */
	if (ima->tpageflag & IMA_TPAGE_REFRESH) {
		GPU_free_image(ima);
		ima->tpageflag &= ~IMA_TPAGE_REFRESH;
	}

	if (GTS.tilemode) {
		/* tiled mode */
		if (ima->repbind == NULL) gpu_make_repbind(ima);
		if (GTS.tile >= ima->totbind) GTS.tile = 0;

		/* this happens when you change repeat buttons */
		if (ima->repbind && textarget == GL_TEXTURE_2D) bind = &ima->repbind[GTS.tile];
		else bind = gpu_get_image_bindcode(ima, textarget);

		if (*bind == 0) {
			short texwindx = ibuf->x / ima->xrep;
			short texwindy = ibuf->y / ima->yrep;

			if (GTS.tile >= ima->xrep * ima->yrep)
				GTS.tile = ima->xrep * ima->yrep - 1;

			short texwinsy = GTS.tile / ima->xrep;
			short texwinsx = GTS.tile - texwinsy * ima->xrep;

			texwinsx *= texwindx;
			texwinsy *= texwindy;

			tpx = texwindx;
			tpy = texwindy;

			if (use_high_bit_depth) {
				if (do_color_management) {
					srgb_frect = MEM_mallocN(ibuf->x * ibuf->y * sizeof(float) * 4, "floar_buf_col_cor");
					gpu_verify_high_bit_srgb_buffer(srgb_frect, ibuf);
					frect = srgb_frect + (4 * (texwinsy * ibuf->x + texwinsx));
				}
				else {
					frect = ibuf->rect_float + (ibuf->channels * (texwinsy * ibuf->x + texwinsx));
				}
			}
			else {
				rect = ibuf->rect + texwinsy * ibuf->x + texwinsx;
			}
		}
	}
	else {
		/* regular image mode */
		bind = gpu_get_image_bindcode(ima, textarget);

		if (*bind == 0) {
			tpx = ibuf->x;
			tpy = ibuf->y;
			rect = ibuf->rect;
			if (use_high_bit_depth) {
				if (do_color_management) {
					frect = srgb_frect = MEM_mallocN(ibuf->x * ibuf->y * sizeof(*srgb_frect) * 4, "floar_buf_col_cor");
					gpu_verify_high_bit_srgb_buffer(srgb_frect, ibuf);
				}
				else
					frect = ibuf->rect_float;
			}
		}
	}

	if (*bind != 0) {
		/* enable opengl drawing with textures */
		glBindTexture(textarget, *bind);
		BKE_image_release_ibuf(ima, ibuf, NULL);
		return *bind;
	}

	const int rectw = tpx;
	const int recth = tpy;

	unsigned *tilerect = NULL;
	float *ftilerect = NULL;

	/* for tiles, copy only part of image into buffer */
	if (GTS.tilemode) {
		if (use_high_bit_depth) {
			ftilerect = MEM_mallocN(rectw * recth * sizeof(*ftilerect), "tilerect");

			for (int y = 0; y < recth; y++) {
				const float *frectrow = &frect[y * ibuf->x];
				float *ftilerectrow = &ftilerect[y * rectw];

				memcpy(ftilerectrow, frectrow, tpx * sizeof(*frectrow));
			}

			frect = ftilerect;
		}
		else {
			tilerect = MEM_mallocN(rectw * recth * sizeof(*tilerect), "tilerect");

			for (int y = 0; y < recth; y++) {
				const unsigned *rectrow = &rect[y * ibuf->x];
				unsigned *tilerectrow = &tilerect[y * rectw];

				memcpy(tilerectrow, rectrow, tpx * sizeof(*rectrow));
			}

			rect = tilerect;
		}
	}

#ifdef WITH_DDS
	if (ibuf->ftype == IMB_FTYPE_DDS)
		GPU_create_gl_tex_compressed(bind, rect, rectw, recth, textarget, mipmap, ima, ibuf);
	else
#endif
		GPU_create_gl_tex(bind, rect, frect, rectw, recth, textarget, mipmap, use_high_bit_depth, ima);

	/* mark as non-color data texture */
	if (*bind) {
		if (is_data)
			ima->tpageflag |= IMA_GLBIND_IS_DATA;
		else
			ima->tpageflag &= ~IMA_GLBIND_IS_DATA;
	}

	/* clean up */
	if (tilerect)
		MEM_freeN(tilerect);
	if (ftilerect)
		MEM_freeN(ftilerect);
	if (srgb_frect)
		MEM_freeN(srgb_frect);

	BKE_image_release_ibuf(ima, ibuf, NULL);

	return *bind;
}

static void **gpu_gen_cube_map(unsigned int *rect, float *frect, int rectw, int recth, bool use_high_bit_depth)
{
	size_t block_size = use_high_bit_depth ? sizeof(float) * 4 : sizeof(unsigned char) * 4;
	void **sides = NULL;
	int h = recth / 2;
	int w = rectw / 3;

	if ((use_high_bit_depth && frect == NULL) || (!use_high_bit_depth && rect == NULL) || w != h)
		return sides;

	/* PosX, NegX, PosY, NegY, PosZ, NegZ */
	sides = MEM_mallocN(sizeof(void *) * 6, "");
	for (int i = 0; i < 6; i++)
		sides[i] = MEM_mallocN(block_size * w * h, "");

	/* divide image into six parts */
	/* ______________________
	 * |      |      |      |
	 * | NegX | NegY | PosX |
	 * |______|______|______|
	 * |      |      |      |
	 * | NegZ | PosZ | PosY |
	 * |______|______|______|
	 */
	if (use_high_bit_depth) {
		float (*frectb)[4] = (float(*)[4])frect;
		float (**fsides)[4] = (float(**)[4])sides;

		for (int y = 0; y < h; y++) {
			for (int x = 0; x < w; x++) {
				memcpy(&fsides[0][x * h + y], &frectb[(recth - y - 1) * rectw + 2 * w + x], block_size);
				memcpy(&fsides[1][x * h + y], &frectb[(y + h) * rectw + w - 1 - x], block_size);
				memcpy(&fsides[3][y * w + x], &frectb[(recth - y - 1) * rectw + 2 * w - 1 - x], block_size);
				memcpy(&fsides[5][y * w + x], &frectb[(h - y - 1) * rectw + w - 1 - x], block_size);
			}
			memcpy(&fsides[2][y * w], frectb[y * rectw + 2 * w], block_size * w);
			memcpy(&fsides[4][y * w], frectb[y * rectw + w], block_size * w);
		}
	}
	else {
		unsigned int **isides = (unsigned int **)sides;

		for (int y = 0; y < h; y++) {
			for (int x = 0; x < w; x++) {
				isides[0][x * h + y] = rect[(recth - y - 1) * rectw + 2 * w + x];
				isides[1][x * h + y] = rect[(y + h) * rectw + w - 1 - x];
				isides[3][y * w + x] = rect[(recth - y - 1) * rectw + 2 * w - 1 - x];
				isides[5][y * w + x] = rect[(h - y - 1) * rectw + w - 1 - x];
			}
			memcpy(&isides[2][y * w], &rect[y * rectw + 2 * w], block_size * w);
			memcpy(&isides[4][y * w], &rect[y * rectw + w], block_size * w);
		}
	}

	return sides;
}

static void gpu_del_cube_map(void **cube_map)
{
	int i;
	if (cube_map == NULL)
		return;
	for (i = 0; i < 6; i++)
		MEM_freeN(cube_map[i]);
	MEM_freeN(cube_map);
}

/* Image *ima can be NULL */
void GPU_create_gl_tex(
        unsigned int *bind, unsigned int *rect, float *frect, int rectw, int recth,
        int textarget, bool mipmap, bool use_high_bit_depth, Image *ima)
{
	ImBuf *ibuf = NULL;

	int tpx = rectw;
	int tpy = recth;

	/* scale if not a power of two. this is not strictly necessary for newer
	 * GPUs (OpenGL version >= 2.0) since they support non-power-of-two-textures
	 * Then don't bother scaling for hardware that supports NPOT textures! */
	if (textarget == GL_TEXTURE_2D &&
	    ((!GPU_full_non_power_of_two_support() && !is_power_of_2_resolution(rectw, recth)) ||
	     is_over_resolution_limit(textarget, rectw, recth)))
	{
		rectw = smaller_power_of_2_limit(rectw);
		recth = smaller_power_of_2_limit(recth);

		if (use_high_bit_depth) {
			ibuf = IMB_allocFromBuffer(NULL, frect, tpx, tpy);
			IMB_scaleImBuf(ibuf, rectw, recth);

			frect = ibuf->rect_float;
		}
		else {
			ibuf = IMB_allocFromBuffer(rect, NULL, tpx, tpy);
			IMB_scaleImBuf(ibuf, rectw, recth);

			rect = ibuf->rect;
		}
	}

	/* create image */
	glGenTextures(1, (GLuint *)bind);
	glBindTexture(textarget, *bind);

	if (textarget == GL_TEXTURE_2D) {
		if (use_high_bit_depth) {
			if (GLEW_ARB_texture_float)
				glTexImage2D(GL_TEXTURE_2D, 0, GL_RGBA16F_ARB, rectw, recth, 0, GL_RGBA, GL_FLOAT, frect);
			else
				glTexImage2D(GL_TEXTURE_2D, 0, GL_RGBA16, rectw, recth, 0, GL_RGBA, GL_FLOAT, frect);
		}
		else
			glTexImage2D(GL_TEXTURE_2D, 0, GL_RGBA8, rectw, recth, 0, GL_RGBA, GL_UNSIGNED_BYTE, rect);

		glTexParameteri(GL_TEXTURE_2D, GL_TEXTURE_MAG_FILTER, gpu_get_mipmap_filter(1));

		if (GPU_get_mipmap() && mipmap) {
			if (GTS.gpu_mipmap) {
				gpu_generate_mipmap(GL_TEXTURE_2D);
			}
			else {
				int i;
				if (!ibuf) {
					if (use_high_bit_depth) {
						ibuf = IMB_allocFromBuffer(NULL, frect, tpx, tpy);
					}
					else {
						ibuf = IMB_allocFromBuffer(rect, NULL, tpx, tpy);
					}
				}
				IMB_makemipmap(ibuf, true);

				for (i = 1; i < ibuf->miptot; i++) {
					ImBuf *mip = ibuf->mipmap[i - 1];
					if (use_high_bit_depth) {
						if (GLEW_ARB_texture_float)
							glTexImage2D(GL_TEXTURE_2D, i, GL_RGBA16F_ARB, mip->x, mip->y, 0, GL_RGBA, GL_FLOAT, mip->rect_float);
						else
							glTexImage2D(GL_TEXTURE_2D, i, GL_RGBA16, mip->x, mip->y, 0, GL_RGBA, GL_FLOAT, mip->rect_float);
					}
					else {
						glTexImage2D(GL_TEXTURE_2D, i, GL_RGBA8, mip->x, mip->y, 0, GL_RGBA, GL_UNSIGNED_BYTE, mip->rect);
					}
				}
			}
			glTexParameteri(GL_TEXTURE_2D, GL_TEXTURE_MIN_FILTER, gpu_get_mipmap_filter(0));
			if (ima)
				ima->tpageflag |= IMA_MIPMAP_COMPLETE;
		}
		else {
			glTexParameteri(GL_TEXTURE_2D, GL_TEXTURE_MIN_FILTER, GL_LINEAR);
		}
	}
	else if (textarget == GL_TEXTURE_CUBE_MAP) {
		int w = rectw / 3, h = recth / 2;

		if (h == w && is_power_of_2_i(h) && !is_over_resolution_limit(textarget, h, w)) {
			void **cube_map = gpu_gen_cube_map(rect, frect, rectw, recth, use_high_bit_depth);
			GLenum informat = use_high_bit_depth ? (GLEW_ARB_texture_float ? GL_RGBA16F_ARB : GL_RGBA16) : GL_RGBA8;
			GLenum type = use_high_bit_depth ? GL_FLOAT : GL_UNSIGNED_BYTE;

			if (cube_map)
				for (int i = 0; i < 6; i++)
					glTexImage2D(GL_TEXTURE_CUBE_MAP_POSITIVE_X + i, 0, informat, w, h, 0, GL_RGBA, type, cube_map[i]);

			glTexParameteri(GL_TEXTURE_CUBE_MAP, GL_TEXTURE_MAG_FILTER, gpu_get_mipmap_filter(1));

			if (GPU_get_mipmap() && mipmap) {
				if (GTS.gpu_mipmap) {
					gpu_generate_mipmap(GL_TEXTURE_CUBE_MAP);
				}
				else {
					if (!ibuf) {
						if (use_high_bit_depth) {
							ibuf = IMB_allocFromBuffer(NULL, frect, tpx, tpy);
						}
						else {
							ibuf = IMB_allocFromBuffer(rect, NULL, tpx, tpy);
						}
					}

					IMB_makemipmap(ibuf, true);

					for (int i = 1; i < ibuf->miptot; i++) {
						ImBuf *mip = ibuf->mipmap[i - 1];
						void **mip_cube_map = gpu_gen_cube_map(
						        mip->rect, mip->rect_float,
						        mip->x, mip->y, use_high_bit_depth);
						int mipw = mip->x / 3, miph = mip->y / 2;

						if (mip_cube_map) {
							for (int j = 0; j < 6; j++) {
								glTexImage2D(GL_TEXTURE_CUBE_MAP_POSITIVE_X + j, i,
									informat, mipw, miph, 0, GL_RGBA, type, mip_cube_map[j]);
							}
						}
						gpu_del_cube_map(mip_cube_map);
					}
				}
				glTexParameteri(GL_TEXTURE_CUBE_MAP, GL_TEXTURE_MIN_FILTER, gpu_get_mipmap_filter(0));

				if (ima)
					ima->tpageflag |= IMA_MIPMAP_COMPLETE;
			}
			else {
				glTexParameteri(GL_TEXTURE_CUBE_MAP, GL_TEXTURE_MIN_FILTER, GL_LINEAR);
			}
			glTexParameteri(GL_TEXTURE_CUBE_MAP, GL_TEXTURE_WRAP_S, GL_CLAMP_TO_EDGE);
			glTexParameteri(GL_TEXTURE_CUBE_MAP, GL_TEXTURE_WRAP_T, GL_CLAMP_TO_EDGE);
			glTexParameteri(GL_TEXTURE_CUBE_MAP, GL_TEXTURE_WRAP_R, GL_CLAMP_TO_EDGE);

			gpu_del_cube_map(cube_map);
		}
		else {
			printf("Incorrect envmap size\n");
		}
	}

	if (GLEW_EXT_texture_filter_anisotropic)
		glTexParameterf(textarget, GL_TEXTURE_MAX_ANISOTROPY_EXT, GPU_get_anisotropic());

	if (ibuf)
		IMB_freeImBuf(ibuf);
}

/**
 * GPU_upload_dxt_texture() assumes that the texture is already bound and ready to go.
 * This is so the viewport and the BGE can share some code.
 * Returns false if the provided ImBuf doesn't have a supported DXT compression format
 */
bool GPU_upload_dxt_texture(ImBuf *ibuf)
{
#ifdef WITH_DDS
	GLint format = 0;
	int blocksize, height, width, i, size, offset = 0;

	width = ibuf->x;
	height = ibuf->y;

	if (GLEW_EXT_texture_compression_s3tc) {
		if (ibuf->dds_data.fourcc == FOURCC_DXT1)
			format = GL_COMPRESSED_RGBA_S3TC_DXT1_EXT;
		else if (ibuf->dds_data.fourcc == FOURCC_DXT3)
			format = GL_COMPRESSED_RGBA_S3TC_DXT3_EXT;
		else if (ibuf->dds_data.fourcc == FOURCC_DXT5)
			format = GL_COMPRESSED_RGBA_S3TC_DXT5_EXT;
	}

	if (format == 0) {
		fprintf(stderr, "Unable to find a suitable DXT compression, falling back to uncompressed\n");
		return false;
	}

	if (!is_power_of_2_resolution(width, height)) {
		fprintf(stderr, "Unable to load non-power-of-two DXT image resolution, falling back to uncompressed\n");
		return false;
	}

	glTexParameteri(GL_TEXTURE_2D, GL_TEXTURE_MIN_FILTER, gpu_get_mipmap_filter(0));
	glTexParameteri(GL_TEXTURE_2D, GL_TEXTURE_MAG_FILTER, gpu_get_mipmap_filter(1));

	if (GLEW_EXT_texture_filter_anisotropic)
		glTexParameterf(GL_TEXTURE_2D, GL_TEXTURE_MAX_ANISOTROPY_EXT, GPU_get_anisotropic());

	blocksize = (ibuf->dds_data.fourcc == FOURCC_DXT1) ? 8 : 16;
	for (i = 0; i < ibuf->dds_data.nummipmaps && (width || height); ++i) {
		if (width == 0)
			width = 1;
		if (height == 0)
			height = 1;

		size = ((width + 3) / 4) * ((height + 3) / 4) * blocksize;

		glCompressedTexImage2D(GL_TEXTURE_2D, i, format, width, height,
			0, size, ibuf->dds_data.data + offset);

		offset += size;
		width >>= 1;
		height >>= 1;
	}

	/* set number of mipmap levels we have, needed in case they don't go down to 1x1 */
	glTexParameteri(GL_TEXTURE_2D, GL_TEXTURE_MAX_LEVEL, i - 1);

	return true;
#else
	(void)ibuf;
	return false;
#endif
}

void GPU_create_gl_tex_compressed(
        unsigned int *bind, unsigned int *pix, int x, int y,
        int textarget, int mipmap, Image *ima, ImBuf *ibuf)
{
#ifndef WITH_DDS
	(void)ibuf;
	/* Fall back to uncompressed if DDS isn't enabled */
	GPU_create_gl_tex(bind, pix, NULL, x, y, textarget, mipmap, 0, ima);
#else
	glGenTextures(1, (GLuint *)bind);
	glBindTexture(textarget, *bind);

	if (textarget == GL_TEXTURE_2D && GPU_upload_dxt_texture(ibuf) == 0) {
		glDeleteTextures(1, (GLuint *)bind);
		GPU_create_gl_tex(bind, pix, NULL, x, y, textarget, mipmap, 0, ima);
	}
#endif
}
static void gpu_verify_repeat(Image *ima)
{
	/* set either clamp or repeat in X/Y */
	if (ima->tpageflag & IMA_CLAMP_U)
		glTexParameteri(GL_TEXTURE_2D, GL_TEXTURE_WRAP_S, GL_CLAMP_TO_EDGE);
	else
		glTexParameteri(GL_TEXTURE_2D, GL_TEXTURE_WRAP_S, GL_REPEAT);

	if (ima->tpageflag & IMA_CLAMP_V)
		glTexParameteri(GL_TEXTURE_2D, GL_TEXTURE_WRAP_T, GL_CLAMP_TO_EDGE);
	else
		glTexParameteri(GL_TEXTURE_2D, GL_TEXTURE_WRAP_T, GL_REPEAT);
}

int GPU_set_tpage(MTexPoly *mtexpoly, int mipmap, int alphablend)
{
	/* check if we need to clear the state */
	if (mtexpoly == NULL) {
		GPU_clear_tpage(false);
		return 0;
	}

	Image *ima = mtexpoly->tpage;
	GTS.lasttface = mtexpoly;

	gpu_verify_alpha_blend(alphablend);
	gpu_verify_reflection(ima);

	if (GPU_verify_image(ima, NULL, GL_TEXTURE_2D, mtexpoly->tile, 1, mipmap, false)) {
		GTS.curtile = GTS.tile;
		GTS.curima = GTS.ima;
		GTS.curtilemode = GTS.tilemode;
		GTS.curtileXRep = GTS.tileXRep;
		GTS.curtileYRep = GTS.tileYRep;

		glEnable(GL_TEXTURE_2D);
	}
	else {
		glDisable(GL_TEXTURE_2D);

		GTS.curtile = 0;
		GTS.curima = NULL;
		GTS.curtilemode = 0;
		GTS.curtileXRep = 0;
		GTS.curtileYRep = 0;

		return 0;
	}

	gpu_verify_repeat(ima);

	/* Did this get lost in the image recode? */
	/* BKE_image_tag_time(ima);*/

	return 1;
}

/* these two functions are called on entering and exiting texture paint mode,
 * temporary disabling/enabling mipmapping on all images for quick texture
 * updates with glTexSubImage2D. images that didn't change don't have to be
 * re-uploaded to OpenGL */
void GPU_paint_set_mipmap(bool mipmap)
{
	if (!GTS.domipmap)
		return;

	GTS.texpaint = !mipmap;

	if (mipmap) {
		for (Image *ima = G.main->image.first; ima; ima = ima->id.next) {
			if (BKE_image_has_bindcode(ima)) {
				if (ima->tpageflag & IMA_MIPMAP_COMPLETE) {
					if (ima->bindcode[TEXTARGET_TEXTURE_2D]) {
						glBindTexture(GL_TEXTURE_2D, ima->bindcode[TEXTARGET_TEXTURE_2D]);
						glTexParameteri(GL_TEXTURE_2D, GL_TEXTURE_MIN_FILTER, gpu_get_mipmap_filter(0));
						glTexParameteri(GL_TEXTURE_2D, GL_TEXTURE_MAG_FILTER, gpu_get_mipmap_filter(1));
					}
					if (ima->bindcode[TEXTARGET_TEXTURE_CUBE_MAP]) {
						glBindTexture(GL_TEXTURE_CUBE_MAP, ima->bindcode[TEXTARGET_TEXTURE_CUBE_MAP]);
						glTexParameteri(GL_TEXTURE_CUBE_MAP, GL_TEXTURE_MIN_FILTER, gpu_get_mipmap_filter(0));
						glTexParameteri(GL_TEXTURE_CUBE_MAP, GL_TEXTURE_MAG_FILTER, gpu_get_mipmap_filter(1));
					}
				}
				else
					GPU_free_image(ima);
			}
			else
				ima->tpageflag &= ~IMA_MIPMAP_COMPLETE;
		}

	}
	else {
		for (Image *ima = G.main->image.first; ima; ima = ima->id.next) {
			if (BKE_image_has_bindcode(ima)) {
				if (ima->bindcode[TEXTARGET_TEXTURE_2D]) {
					glBindTexture(GL_TEXTURE_2D, ima->bindcode[TEXTARGET_TEXTURE_2D]);
					glTexParameteri(GL_TEXTURE_2D, GL_TEXTURE_MIN_FILTER, GL_LINEAR);
					glTexParameteri(GL_TEXTURE_2D, GL_TEXTURE_MAG_FILTER, gpu_get_mipmap_filter(1));
				}
				if (ima->bindcode[TEXTARGET_TEXTURE_CUBE_MAP]) {
					glBindTexture(GL_TEXTURE_CUBE_MAP, ima->bindcode[TEXTARGET_TEXTURE_CUBE_MAP]);
					glTexParameteri(GL_TEXTURE_CUBE_MAP, GL_TEXTURE_MIN_FILTER, GL_LINEAR);
					glTexParameteri(GL_TEXTURE_CUBE_MAP, GL_TEXTURE_MAG_FILTER, gpu_get_mipmap_filter(1));
				}
			}
			else
				ima->tpageflag &= ~IMA_MIPMAP_COMPLETE;
		}
	}
}


/* check if image has been downscaled and do scaled partial update */
static bool gpu_check_scaled_image(ImBuf *ibuf, Image *ima, float *frect, int x, int y, int w, int h)
{
	if ((!GPU_full_non_power_of_two_support() && !is_power_of_2_resolution(ibuf->x, ibuf->y)) ||
	    is_over_resolution_limit(GL_TEXTURE_2D, ibuf->x, ibuf->y))
	{
		int x_limit = smaller_power_of_2_limit(ibuf->x);
		int y_limit = smaller_power_of_2_limit(ibuf->y);

		float xratio = x_limit / (float)ibuf->x;
		float yratio = y_limit / (float)ibuf->y;

		/* find new width, height and x,y gpu texture coordinates */

		/* take ceiling because we will be losing 1 pixel due to rounding errors in x,y... */
		int rectw = (int)ceil(xratio * w);
		int recth = (int)ceil(yratio * h);

		x *= xratio;
		y *= yratio;

		/* ...but take back if we are over the limit! */
		if (rectw + x > x_limit) rectw--;
		if (recth + y > y_limit) recth--;

		/* float rectangles are already continuous in memory so we can use IMB_scaleImBuf */
		if (frect) {
			ImBuf *ibuf_scale = IMB_allocFromBuffer(NULL, frect, w, h);
			IMB_scaleImBuf(ibuf_scale, rectw, recth);

			glBindTexture(GL_TEXTURE_2D, ima->bindcode[TEXTARGET_TEXTURE_2D]);
			glTexSubImage2D(GL_TEXTURE_2D, 0, x, y, rectw, recth, GL_RGBA,
			                GL_FLOAT, ibuf_scale->rect_float);

			IMB_freeImBuf(ibuf_scale);
		}
		/* byte images are not continuous in memory so do manual interpolation */
		else {
			unsigned char *scalerect = MEM_mallocN(rectw * recth * sizeof(*scalerect) * 4, "scalerect");
			unsigned int *p = (unsigned int *)scalerect;
			int i, j;
			float inv_xratio = 1.0f / xratio;
			float inv_yratio = 1.0f / yratio;
			for (i = 0; i < rectw; i++) {
				float u = (x + i) * inv_xratio;
				for (j = 0; j < recth; j++) {
					float v = (y + j) * inv_yratio;
					bilinear_interpolation_color_wrap(ibuf, (unsigned char *)(p + i + j * (rectw)), NULL, u, v);
				}
			}
			glBindTexture(GL_TEXTURE_2D, ima->bindcode[TEXTARGET_TEXTURE_2D]);
			glTexSubImage2D(GL_TEXTURE_2D, 0, x, y, rectw, recth, GL_RGBA,
			                GL_UNSIGNED_BYTE, scalerect);

			MEM_freeN(scalerect);
		}

		if (GPU_get_mipmap()) {
			gpu_generate_mipmap(GL_TEXTURE_2D);
		}
		else {
			ima->tpageflag &= ~IMA_MIPMAP_COMPLETE;
		}

		return true;
	}

	return false;
}

void GPU_paint_update_image(Image *ima, ImageUser *iuser, int x, int y, int w, int h)
{
	ImBuf *ibuf = BKE_image_acquire_ibuf(ima, iuser, NULL);

	if (ima->repbind ||
	    (!GTS.gpu_mipmap && GPU_get_mipmap()) ||
	    (ima->bindcode[TEXTARGET_TEXTURE_2D] == 0) ||
	    (ibuf == NULL) ||
	    (w == 0) || (h == 0))
	{
		/* these cases require full reload still */
		GPU_free_image(ima);
	}
	else {
		/* for the special case, we can do a partial update
		 * which is much quicker for painting */
		GLint row_length, skip_pixels, skip_rows;

		/* if color correction is needed, we must update the part that needs updating. */
		if (ibuf->rect_float) {
			float *buffer = MEM_mallocN(w * h * sizeof(float) * 4, "temp_texpaint_float_buf");
			bool is_data = (ima->tpageflag & IMA_GLBIND_IS_DATA) != 0;
			IMB_partial_rect_from_float(ibuf, buffer, x, y, w, h, is_data);

			if (gpu_check_scaled_image(ibuf, ima, buffer, x, y, w, h)) {
				MEM_freeN(buffer);
				BKE_image_release_ibuf(ima, ibuf, NULL);
				return;
			}

			glBindTexture(GL_TEXTURE_2D, ima->bindcode[TEXTARGET_TEXTURE_2D]);
			glTexSubImage2D(GL_TEXTURE_2D, 0, x, y, w, h, GL_RGBA, GL_FLOAT, buffer);

			MEM_freeN(buffer);

			/* we have already accounted for the case where GTS.gpu_mipmap is false
			 * so we will be using GPU mipmap generation here */
			if (GPU_get_mipmap()) {
				gpu_generate_mipmap(GL_TEXTURE_2D);
			}
			else {
				ima->tpageflag &= ~IMA_MIPMAP_COMPLETE;
			}

			BKE_image_release_ibuf(ima, ibuf, NULL);
			return;
		}

		if (gpu_check_scaled_image(ibuf, ima, NULL, x, y, w, h)) {
			BKE_image_release_ibuf(ima, ibuf, NULL);
			return;
		}

		glBindTexture(GL_TEXTURE_2D, ima->bindcode[TEXTARGET_TEXTURE_2D]);

		glGetIntegerv(GL_UNPACK_ROW_LENGTH, &row_length);
		glGetIntegerv(GL_UNPACK_SKIP_PIXELS, &skip_pixels);
		glGetIntegerv(GL_UNPACK_SKIP_ROWS, &skip_rows);

		glPixelStorei(GL_UNPACK_ROW_LENGTH, ibuf->x);
		glPixelStorei(GL_UNPACK_SKIP_PIXELS, x);
		glPixelStorei(GL_UNPACK_SKIP_ROWS, y);

		glTexSubImage2D(GL_TEXTURE_2D, 0, x, y, w, h, GL_RGBA,
			GL_UNSIGNED_BYTE, ibuf->rect);

		glPixelStorei(GL_UNPACK_ROW_LENGTH, row_length);
		glPixelStorei(GL_UNPACK_SKIP_PIXELS, skip_pixels);
		glPixelStorei(GL_UNPACK_SKIP_ROWS, skip_rows);

		/* see comment above as to why we are using gpu mipmap generation here */
		if (GPU_get_mipmap()) {
			gpu_generate_mipmap(GL_TEXTURE_2D);
		}
		else {
			ima->tpageflag &= ~IMA_MIPMAP_COMPLETE;
		}
	}

	BKE_image_release_ibuf(ima, ibuf, NULL);
}

void GPU_update_images_framechange(void)
{
	for (Image *ima = G.main->image.first; ima; ima = ima->id.next) {
		if (ima->tpageflag & IMA_TWINANIM) {
			if (ima->twend >= ima->xrep * ima->yrep)
				ima->twend = ima->xrep * ima->yrep - 1;

			/* check: is bindcode not in the array? free. (to do) */

			ima->lastframe++;
			if (ima->lastframe > ima->twend)
				ima->lastframe = ima->twsta;
		}
	}
}

int GPU_update_image_time(Image *ima, double time)
{
	if (!ima)
		return 0;

	if (ima->lastupdate < 0)
		ima->lastupdate = 0;

	if (ima->lastupdate > (float)time)
		ima->lastupdate = (float)time;

	int inc = 0;

	if (ima->tpageflag & IMA_TWINANIM) {
		if (ima->twend >= ima->xrep * ima->yrep) ima->twend = ima->xrep * ima->yrep - 1;

		/* check: is the bindcode not in the array? Then free. (still to do) */

		float diff = (float)((float)time - ima->lastupdate);
		inc = (int)(diff * (float)ima->animspeed);

		ima->lastupdate += ((float)inc / (float)ima->animspeed);

		int newframe = ima->lastframe + inc;

		if (newframe > (int)ima->twend) {
			if (ima->twend - ima->twsta != 0)
				newframe = (int)ima->twsta - 1 + (newframe - ima->twend) % (ima->twend - ima->twsta);
			else
				newframe = ima->twsta;
		}

		ima->lastframe = newframe;
	}

	return inc;
}


void GPU_free_smoke(SmokeModifierData *smd)
{
	if (smd->type & MOD_SMOKE_TYPE_DOMAIN && smd->domain) {
		if (smd->domain->tex)
			GPU_texture_free(smd->domain->tex);
		smd->domain->tex = NULL;

		if (smd->domain->tex_shadow)
			GPU_texture_free(smd->domain->tex_shadow);
		smd->domain->tex_shadow = NULL;

		if (smd->domain->tex_flame)
			GPU_texture_free(smd->domain->tex_flame);
		smd->domain->tex_flame = NULL;
	}
}

void GPU_create_smoke(SmokeModifierData *smd, int highres)
{
#ifdef WITH_SMOKE
	if (smd->type & MOD_SMOKE_TYPE_DOMAIN) {
		SmokeDomainSettings *sds = smd->domain;
		if (!sds->tex && !highres) {
			/* rgba texture for color + density */
			if (smoke_has_colors(sds->fluid)) {
				float *data = MEM_callocN(sizeof(float) * sds->total_cells * 4, "smokeColorTexture");
				smoke_get_rgba(sds->fluid, data, 0);
				sds->tex = GPU_texture_create_3D(sds->res[0], sds->res[1], sds->res[2], 4, data);
				MEM_freeN(data);
			}
			/* density only */
			else {
				sds->tex = GPU_texture_create_3D(sds->res[0], sds->res[1], sds->res[2], 1, smoke_get_density(sds->fluid));
			}
			sds->tex_flame = (smoke_has_fuel(sds->fluid)) ? GPU_texture_create_3D(sds->res[0], sds->res[1], sds->res[2], 1, smoke_get_flame(sds->fluid)) : NULL;
		}
		else if (!sds->tex && highres) {
			/* rgba texture for color + density */
			if (smoke_turbulence_has_colors(sds->wt)) {
				float *data = MEM_callocN(sizeof(float) * smoke_turbulence_get_cells(sds->wt) * 4, "smokeColorTexture");
				smoke_turbulence_get_rgba(sds->wt, data, 0);
				sds->tex = GPU_texture_create_3D(sds->res_wt[0], sds->res_wt[1], sds->res_wt[2], 4, data);
				MEM_freeN(data);
			}
			/* density only */
			else {
				sds->tex = GPU_texture_create_3D(sds->res_wt[0], sds->res_wt[1], sds->res_wt[2], 1, smoke_turbulence_get_density(sds->wt));
			}
			sds->tex_flame = (smoke_turbulence_has_fuel(sds->wt)) ? GPU_texture_create_3D(sds->res_wt[0], sds->res_wt[1], sds->res_wt[2], 1, smoke_turbulence_get_flame(sds->wt)) : NULL;
		}

		sds->tex_shadow = GPU_texture_create_3D(sds->res[0], sds->res[1], sds->res[2], 1, sds->shadow);
	}
#else // WITH_SMOKE
	(void)highres;
	smd->domain->tex = NULL;
	smd->domain->tex_flame = NULL;
	smd->domain->tex_shadow = NULL;
#endif // WITH_SMOKE
}

static LinkNode *image_free_queue = NULL;

static void gpu_queue_image_for_free(Image *ima)
{
	BLI_thread_lock(LOCK_OPENGL);
	BLI_linklist_prepend(&image_free_queue, ima);
	BLI_thread_unlock(LOCK_OPENGL);
}

void GPU_free_unused_buffers(void)
{
	if (!BLI_thread_is_main())
		return;

	BLI_thread_lock(LOCK_OPENGL);

	/* images */
	for (LinkNode *node = image_free_queue; node; node = node->next) {
		Image *ima = node->link;

		/* check in case it was freed in the meantime */
		if (G.main && BLI_findindex(&G.main->image, ima) != -1)
			GPU_free_image(ima);
	}

	BLI_linklist_free(image_free_queue, NULL);
	image_free_queue = NULL;

	/* vbo buffers */
	GPU_global_buffer_pool_free_unused();

	BLI_thread_unlock(LOCK_OPENGL);
}

void GPU_free_image(Image *ima)
{
	if (!BLI_thread_is_main()) {
		gpu_queue_image_for_free(ima);
		return;
	}

	for (int i = 0; i < TEXTARGET_COUNT; i++) {
		/* free regular image binding */
		if (ima->bindcode[i]) {
			glDeleteTextures(1, (GLuint *)&ima->bindcode[i]);
			ima->bindcode[i] = 0;
		}
		/* free glsl image binding */
		if (ima->gputexture[i]) {
			GPU_texture_free(ima->gputexture[i]);
			ima->gputexture[i] = NULL;
		}
	}

	/* free repeated image binding */
	if (ima->repbind) {
		glDeleteTextures(ima->totbind, (GLuint *)ima->repbind);

		MEM_freeN(ima->repbind);
		ima->repbind = NULL;
	}

	ima->tpageflag &= ~(IMA_MIPMAP_COMPLETE | IMA_GLBIND_IS_DATA);
}

void GPU_free_images(void)
{
	if (G.main)
		for (Image *ima = G.main->image.first; ima; ima = ima->id.next)
			GPU_free_image(ima);
}

/* same as above but only free animated images */
void GPU_free_images_anim(void)
{
	if (G.main)
		for (Image *ima = G.main->image.first; ima; ima = ima->id.next)
			if (BKE_image_is_animated(ima))
				GPU_free_image(ima);
}


void GPU_free_images_old(void)
{
	static int lasttime = 0;
	int ctime = (int)PIL_check_seconds_timer();

	/*
	 * Run garbage collector once for every collecting period of time
	 * if textimeout is 0, that's the option to NOT run the collector
	 */
	if (U.textimeout == 0 || ctime % U.texcollectrate || ctime == lasttime)
		return;

	/* of course not! */
	if (G.is_rendering)
		return;

	lasttime = ctime;

	Image *ima = G.main->image.first;
	while (ima) {
		if ((ima->flag & IMA_NOCOLLECT) == 0 && ctime - ima->lastused > U.textimeout) {
			/* If it's in GL memory, deallocate and set time tag to current time
			 * This gives textures a "second chance" to be used before dying. */
			if (BKE_image_has_bindcode(ima) || ima->repbind) {
				GPU_free_image(ima);
				ima->lastused = ctime;
			}
			/* Otherwise, just kill the buffers */
			else {
				BKE_image_free_buffers(ima);
			}
		}
		ima = ima->id.next;
	}
}


/* OpenGL Materials */

#define FIXEDMAT 8

/* OpenGL state caching for materials */

typedef struct GPUMaterialFixed {
	float diff[3];
	float spec[3];
	int hard;
	float alpha;
} GPUMaterialFixed;

static struct GPUMaterialState {
	GPUMaterialFixed (*matbuf);
	GPUMaterialFixed matbuf_fixed[FIXEDMAT];
	int totmat;

	/* set when called inside GPU_begin_object_materials / GPU_end_object_materials
	 * otherwise calling GPU_object_material_bind returns zero */
	bool is_enabled;

	Material **gmatbuf;
	Material *gmatbuf_fixed[FIXEDMAT];
	Material *gboundmat;
	Object *gob;
	DupliObject *dob;
	Scene *gscene;
	int glay;
	bool gscenelock;
	float (*gviewmat)[4];
	float (*gviewinv)[4];
	float (*gviewcamtexcofac);

	bool backface_culling;
	bool two_sided_lighting;

	GPUBlendMode *alphablend;
	GPUBlendMode alphablend_fixed[FIXEDMAT];
	bool use_alpha_pass, is_alpha_pass;
	bool use_matcaps;

	int lastmatnr, lastretval;
	GPUBlendMode lastalphablend;
	bool is_opensubdiv;
} GMS = {NULL};

/* fixed function material, alpha handed by caller */
static void gpu_material_to_fixed(
        GPUMaterialFixed *smat, const Material *bmat, const int gamma, const Object *ob,
        const int new_shading_nodes, const bool dimdown)
{
	if (bmat->mode & MA_SHLESS) {
		copy_v3_v3(smat->diff, &bmat->r);

		if (gamma)
			linearrgb_to_srgb_v3_v3(smat->diff, smat->diff);

		zero_v3(smat->spec);
		smat->alpha = 1.0f;
		smat->hard = 0;
	}
	else if (new_shading_nodes) {
		copy_v3_v3(smat->diff, &bmat->r);
		copy_v3_v3(smat->spec, &bmat->specr);
		smat->alpha = 1.0f;
		smat->hard = CLAMPIS(bmat->har, 0, 128);

		if (dimdown) {
			mul_v3_fl(smat->diff, 0.8f);
			mul_v3_fl(smat->spec, 0.5f);
		}

		if (gamma) {
			linearrgb_to_srgb_v3_v3(smat->diff, smat->diff);
			linearrgb_to_srgb_v3_v3(smat->spec, smat->spec);
		}
	}
	else {
		mul_v3_v3fl(smat->diff, &bmat->r, bmat->ref + bmat->emit);

		if (bmat->shade_flag & MA_OBCOLOR)
			mul_v3_v3(smat->diff, ob->col);

		mul_v3_v3fl(smat->spec, &bmat->specr, bmat->spec);
		smat->hard = CLAMPIS(bmat->har, 1, 128);
		smat->alpha = 1.0f;

		if (gamma) {
			linearrgb_to_srgb_v3_v3(smat->diff, smat->diff);
			linearrgb_to_srgb_v3_v3(smat->spec, smat->spec);
		}
	}
}

static Material *gpu_active_node_material(Material *ma)
{
	if (ma && ma->use_nodes && ma->nodetree) {
		bNode *node = nodeGetActiveID(ma->nodetree, ID_MA);

		if (node)
			return (Material *)node->id;
		else
			return NULL;
	}

	return ma;
}

void GPU_begin_dupli_object(DupliObject *dob)
{
	GMS.dob = dob;
}

void GPU_end_dupli_object(void)
{
	GMS.dob = NULL;
}

void GPU_begin_object_materials(
        View3D *v3d, RegionView3D *rv3d, Scene *scene, Object *ob,
        bool glsl, bool *do_alpha_after)
{
	Material *ma;
	GPUMaterial *gpumat;
	GPUBlendMode alphablend;
	DupliObject *dob;
	int a;
	const bool gamma = BKE_scene_check_color_management_enabled(scene);
	const bool new_shading_nodes = BKE_scene_use_new_shading_nodes(scene);
	const bool use_matcap = (v3d->flag2 & V3D_SHOW_SOLID_MATCAP) != 0;  /* assumes v3d->defmaterial->preview is set */
	bool use_opensubdiv = false;

#ifdef WITH_OPENSUBDIV
	{
		DerivedMesh *derivedFinal = NULL;
		if (ob->type == OB_MESH) {
			Mesh *me = ob->data;
			BMEditMesh *em = me->edit_btmesh;
			if (em != NULL) {
				derivedFinal = em->derivedFinal;
			}
			else {
				derivedFinal = ob->derivedFinal;
			}
		}
		else {
			derivedFinal = ob->derivedFinal;
		}

		if (derivedFinal != NULL && derivedFinal->type == DM_TYPE_CCGDM) {
			CCGDerivedMesh *ccgdm = (CCGDerivedMesh *) derivedFinal;
			use_opensubdiv = ccgdm->useGpuBackend;
		}
	}
#endif

#ifdef WITH_GAMEENGINE
	if (rv3d->rflag & RV3D_IS_GAME_ENGINE) {
		ob = BKE_object_lod_matob_get(ob, scene);
	}
#endif

	/* initialize state */
	/* DupliObject must be restored */
	dob = GMS.dob;
	memset(&GMS, 0, sizeof(GMS));
	GMS.is_enabled = true;
	GMS.dob = dob;
	GMS.lastmatnr = -1;
	GMS.lastretval = -1;
	GMS.lastalphablend = GPU_BLEND_SOLID;
	GMS.use_matcaps = use_matcap;

	GMS.backface_culling = (v3d->flag2 & V3D_BACKFACE_CULLING) != 0;

	GMS.two_sided_lighting = false;
	if (ob && ob->type == OB_MESH)
		GMS.two_sided_lighting = (((Mesh *)ob->data)->flag & ME_TWOSIDED) != 0;

	GMS.gob = ob;
	GMS.gscene = scene;
	GMS.is_opensubdiv = use_opensubdiv;
	GMS.totmat = use_matcap ? 1 : ob->totcol + 1;  /* materials start from 1, default material is 0 */
	GMS.glay = (v3d->localvd) ? v3d->localvd->lay : v3d->lay; /* keep lamps visible in local view */
	GMS.gscenelock = (v3d->scenelock != 0);
	GMS.gviewmat = rv3d->viewmat;
	GMS.gviewinv = rv3d->viewinv;
	GMS.gviewcamtexcofac = rv3d->viewcamtexcofac;

	/* alpha pass setup. there's various cases to handle here:
	 * - object transparency on: only solid materials draw in the first pass,
	 * and only transparent in the second 'alpha' pass.
	 * - object transparency off: for glsl we draw both in a single pass, and
	 * for solid we don't use transparency at all. */
	GMS.use_alpha_pass = (do_alpha_after != NULL);
	GMS.is_alpha_pass = (v3d->transp != false);
	if (GMS.use_alpha_pass)
		*do_alpha_after = false;

	if (GMS.totmat > FIXEDMAT) {
		GMS.matbuf = MEM_callocN(sizeof(GPUMaterialFixed) * GMS.totmat, "GMS.matbuf");
		GMS.gmatbuf = MEM_callocN(sizeof(*GMS.gmatbuf) * GMS.totmat, "GMS.matbuf");
		GMS.alphablend = MEM_callocN(sizeof(*GMS.alphablend) * GMS.totmat, "GMS.matbuf");
	}
	else {
		GMS.matbuf = GMS.matbuf_fixed;
		GMS.gmatbuf = GMS.gmatbuf_fixed;
		GMS.alphablend = GMS.alphablend_fixed;
	}

	/* viewport material, setup in space_view3d, defaults to matcap using ma->preview now */
	if (use_matcap) {
		GMS.gmatbuf[0] = v3d->defmaterial;
		GPU_material_matcap(scene, v3d->defmaterial, use_opensubdiv);

		/* do material 1 too, for displists! */
		memcpy(&GMS.matbuf[1], &GMS.matbuf[0], sizeof(GPUMaterialFixed));

		GMS.alphablend[0] = GPU_BLEND_SOLID;
	}
	else {

		/* no materials assigned? */
		if (ob->totcol == 0) {
			gpu_material_to_fixed(&GMS.matbuf[0], &defmaterial, 0, ob, new_shading_nodes, true);

			/* do material 1 too, for displists! */
			memcpy(&GMS.matbuf[1], &GMS.matbuf[0], sizeof(GPUMaterialFixed));

			if (glsl) {
				GMS.gmatbuf[0] = &defmaterial;
				GPU_material_from_blender(GMS.gscene, &defmaterial, GMS.is_opensubdiv, false);
			}

			GMS.alphablend[0] = GPU_BLEND_SOLID;
		}

		/* setup materials */
		for (a = 1; a <= ob->totcol; a++) {
			/* find a suitable material */
			ma = give_current_material(ob, a);
			if (!glsl && !new_shading_nodes) ma = gpu_active_node_material(ma);
			if (ma == NULL) ma = &defmaterial;

			/* create glsl material if requested */
			gpumat = glsl ? GPU_material_from_blender(GMS.gscene, ma, GMS.is_opensubdiv, false) : NULL;

			if (gpumat) {
				/* do glsl only if creating it succeed, else fallback */
				GMS.gmatbuf[a] = ma;
				alphablend = GPU_material_alpha_blend(gpumat, ob->col);
			}
			else {
				/* fixed function opengl materials */
				gpu_material_to_fixed(&GMS.matbuf[a], ma, gamma, ob, new_shading_nodes, false);

				if (GMS.use_alpha_pass && ((ma->mode & MA_TRANSP) || (new_shading_nodes && ma->alpha != 1.0f))) {
					GMS.matbuf[a].alpha = ma->alpha;
					alphablend = (ma->alpha == 1.0f) ? GPU_BLEND_SOLID: GPU_BLEND_ALPHA;
				}
				else {
					GMS.matbuf[a].alpha = 1.0f;
					alphablend = GPU_BLEND_SOLID;
				}
			}

			/* setting 'do_alpha_after = true' indicates this object needs to be
			 * drawn in a second alpha pass for improved blending */
			if (do_alpha_after && !GMS.is_alpha_pass)
				if (ELEM(alphablend, GPU_BLEND_ALPHA, GPU_BLEND_ADD, GPU_BLEND_ALPHA_SORT))
					*do_alpha_after = true;

			GMS.alphablend[a] = alphablend;
		}
	}

	/* let's start with a clean state */
	GPU_object_material_unbind();
}

static int gpu_get_particle_info(GPUParticleInfo *pi)
{
	DupliObject *dob = GMS.dob;
	if (dob->particle_system) {
		int ind;
		if (dob->persistent_id[0] < dob->particle_system->totpart)
			ind = dob->persistent_id[0];
		else {
			ind = dob->particle_system->child[dob->persistent_id[0] - dob->particle_system->totpart].parent;
		}
		if (ind >= 0) {
			ParticleData *p = &dob->particle_system->particles[ind];

			pi->scalprops[0] = ind;
			pi->scalprops[1] = GMS.gscene->r.cfra - p->time;
			pi->scalprops[2] = p->lifetime;
			pi->scalprops[3] = p->size;

			copy_v3_v3(pi->location, p->state.co);
			pi->location[3] = BLI_hash_int_01(ind);

			copy_v3_v3(pi->velocity, p->state.vel);
			copy_v3_v3(pi->angular_velocity, p->state.ave);
			return 1;
		}
		else return 0;
	}
	else
		return 0;
}

static void GPU_get_object_info(float oi[3], Material *mat)
{
	Object *ob = GMS.gob;
	oi[0] = ob->index;
	oi[1] = mat->index;
	unsigned int random;
	if (GMS.dob) {
		random = GMS.dob->random_id;
	}
	else {
		random = BLI_hash_int_2d(BLI_hash_string(GMS.gob->id.name + 2), 0);
	}
	oi[2] = random * (1.0f / (float)0xFFFFFFFF);
}

int GPU_object_material_bind(int nr, void *attribs)
{
	GPUVertexAttribs *gattribs = attribs;

	/* no GPU_begin_object_materials, use default material */
	if (!GMS.matbuf) {
		memset(&GMS, 0, sizeof(GMS));

		float diffuse[3], specular[3];
		mul_v3_v3fl(diffuse, &defmaterial.r, defmaterial.ref + defmaterial.emit);
		mul_v3_v3fl(specular, &defmaterial.specr, defmaterial.spec);
		GPU_basic_shader_colors(diffuse, specular, 35, 1.0f);

		if (GMS.two_sided_lighting)
			GPU_basic_shader_bind(GPU_SHADER_LIGHTING | GPU_SHADER_TWO_SIDED);
		else
			GPU_basic_shader_bind(GPU_SHADER_LIGHTING);

		return 0;
	}

	/* prevent index to use un-initialized array items */
	if (nr >= GMS.totmat)
		nr = 0;

	if (gattribs)
		memset(gattribs, 0, sizeof(*gattribs));

	/* keep current material */
	if (nr == GMS.lastmatnr)
		return GMS.lastretval;

	/* unbind glsl material */
	if (GMS.gboundmat) {
		if (GMS.is_alpha_pass) glDepthMask(0);
		GPU_material_unbind(GPU_material_from_blender(GMS.gscene, GMS.gboundmat, GMS.is_opensubdiv, false));
		GMS.gboundmat = NULL;
	}

	/* draw materials with alpha in alpha pass */
	GMS.lastmatnr = nr;
	GMS.lastretval = 1;

	if (GMS.use_alpha_pass) {
		GMS.lastretval = ELEM(GMS.alphablend[nr], GPU_BLEND_SOLID, GPU_BLEND_CLIP);
		if (GMS.is_alpha_pass)
			GMS.lastretval = !GMS.lastretval;
	}
	else
		GMS.lastretval = !GMS.is_alpha_pass;

	if (GMS.lastretval) {
		/* for alpha pass, use alpha blend */
		GPUBlendMode alphablend = GMS.alphablend[nr];

		if (gattribs && GMS.gmatbuf[nr]) {
			/* bind glsl material and get attributes */
			Material *mat = GMS.gmatbuf[nr];
			GPUParticleInfo partile_info;
			float object_info[3] = {0};

			float auto_bump_scale;

			GPUMaterial *gpumat = GPU_material_from_blender(GMS.gscene, mat, GMS.is_opensubdiv, false);
			GPU_material_vertex_attributes(gpumat, gattribs);

			if (GMS.dob) {
				gpu_get_particle_info(&partile_info);
			}

			if (GPU_get_material_builtins(gpumat) & GPU_OBJECT_INFO) {
				GPU_get_object_info(object_info, mat);
			}

			GPU_material_bind(
			        gpumat, GMS.gob->lay, GMS.glay, 1.0, !(GMS.gob->mode & OB_MODE_TEXTURE_PAINT),
			        GMS.gviewmat, GMS.gviewinv, GMS.gviewcamtexcofac, GMS.gscenelock);

			auto_bump_scale = GMS.gob->derivedFinal != NULL ? GMS.gob->derivedFinal->auto_bump_scale : 1.0f;
			GPU_material_bind_uniforms(gpumat, GMS.gob->obmat, GMS.gviewmat, GMS.gob->col, auto_bump_scale, &partile_info, object_info);
			GMS.gboundmat = mat;

			/* for glsl use alpha blend mode, unless it's set to solid and
			 * we are already drawing in an alpha pass */
			if (mat->game.alpha_blend != GPU_BLEND_SOLID)
				alphablend = mat->game.alpha_blend;

			if (GMS.is_alpha_pass) glDepthMask(1);

			if (GMS.backface_culling) {
				if (mat->game.flag)
					glEnable(GL_CULL_FACE);
				else
					glDisable(GL_CULL_FACE);
			}

			if (GMS.use_matcaps)
				glColor3f(1.0f, 1.0f, 1.0f);
		}
		else {
			/* or do fixed function opengl material */
			GPU_basic_shader_colors(
			        GMS.matbuf[nr].diff,
			        GMS.matbuf[nr].spec, GMS.matbuf[nr].hard, GMS.matbuf[nr].alpha);

			if (GMS.two_sided_lighting)
				GPU_basic_shader_bind(GPU_SHADER_LIGHTING | GPU_SHADER_TWO_SIDED);
			else
				GPU_basic_shader_bind(GPU_SHADER_LIGHTING);
		}

		/* set (alpha) blending mode */
		GPU_set_material_alpha_blend(alphablend);
	}

	return GMS.lastretval;
}

int GPU_object_material_visible(int nr, void *attribs)
{
	GPUVertexAttribs *gattribs = attribs;
	int visible;

	if (!GMS.matbuf)
		return 0;

	if (gattribs)
		memset(gattribs, 0, sizeof(*gattribs));

	if (nr >= GMS.totmat)
		nr = 0;

	if (GMS.use_alpha_pass) {
		visible = ELEM(GMS.alphablend[nr], GPU_BLEND_SOLID, GPU_BLEND_CLIP);
		if (GMS.is_alpha_pass)
			visible = !visible;
	}
	else
		visible = !GMS.is_alpha_pass;

	return visible;
}

void GPU_set_material_alpha_blend(int alphablend)
{
	if (GMS.lastalphablend == alphablend)
		return;

	gpu_set_alpha_blend(alphablend);
	GMS.lastalphablend = alphablend;
}

int GPU_get_material_alpha_blend(void)
{
	return GMS.lastalphablend;
}

void GPU_object_material_unbind(void)
{
	GMS.lastmatnr = -1;
	GMS.lastretval = 1;

	if (GMS.gboundmat) {
		if (GMS.backface_culling)
			glDisable(GL_CULL_FACE);

		if (GMS.is_alpha_pass) glDepthMask(0);
		GPU_material_unbind(GPU_material_from_blender(GMS.gscene, GMS.gboundmat, GMS.is_opensubdiv, false));
		GMS.gboundmat = NULL;
	}
	else
		GPU_basic_shader_bind(GPU_SHADER_USE_COLOR);

	GPU_set_material_alpha_blend(GPU_BLEND_SOLID);
}

void GPU_material_diffuse_get(int nr, float diff[4])
{
	/* prevent index to use un-initialized array items */
	if (nr >= GMS.totmat)
		nr = 0;

	/* no GPU_begin_object_materials, use default material */
	if (!GMS.matbuf) {
		mul_v3_v3fl(diff, &defmaterial.r, defmaterial.ref + defmaterial.emit);
	}
	else {
		copy_v3_v3(diff, GMS.matbuf[nr].diff);
		diff[3] = GMS.matbuf[nr].alpha;
	}
}

bool GPU_material_use_matcaps_get(void)
{
	return GMS.use_matcaps;
}

bool GPU_object_materials_check(void)
{
	return GMS.is_enabled;
}

void GPU_end_object_materials(void)
{
	GPU_object_material_unbind();

	GMS.is_enabled = false;

	if (GMS.matbuf && GMS.matbuf != GMS.matbuf_fixed) {
		MEM_freeN(GMS.matbuf);
		MEM_freeN(GMS.gmatbuf);
		MEM_freeN(GMS.alphablend);
	}

	GMS.matbuf = NULL;
	GMS.gmatbuf = NULL;
	GMS.alphablend = NULL;
	GMS.two_sided_lighting = false;

	/* resetting the texture matrix after the scaling needed for tiled textures */
	if (GTS.tilemode) {
		glMatrixMode(GL_TEXTURE);
		glLoadIdentity();
		glMatrixMode(GL_MODELVIEW);
	}
}

/* Lights */

int GPU_default_lights(void)
{
	/* initialize */
	if (U.light[0].flag == 0 && U.light[1].flag == 0 && U.light[2].flag == 0) {
		U.light[0].flag = 1;
		U.light[0].vec[0] = -0.3; U.light[0].vec[1] = 0.3; U.light[0].vec[2] = 0.9;
		U.light[0].col[0] = 0.8; U.light[0].col[1] = 0.8; U.light[0].col[2] = 0.8;
		U.light[0].spec[0] = 0.5; U.light[0].spec[1] = 0.5; U.light[0].spec[2] = 0.5;
		U.light[0].spec[3] = 1.0;

		U.light[1].flag = 0;
		U.light[1].vec[0] = 0.5; U.light[1].vec[1] = 0.5; U.light[1].vec[2] = 0.1;
		U.light[1].col[0] = 0.4; U.light[1].col[1] = 0.4; U.light[1].col[2] = 0.8;
		U.light[1].spec[0] = 0.3; U.light[1].spec[1] = 0.3; U.light[1].spec[2] = 0.5;
		U.light[1].spec[3] = 1.0;

		U.light[2].flag = 0;
		U.light[2].vec[0] = 0.3; U.light[2].vec[1] = -0.3; U.light[2].vec[2] = -0.2;
		U.light[2].col[0] = 0.8; U.light[2].col[1] = 0.5; U.light[2].col[2] = 0.4;
		U.light[2].spec[0] = 0.5; U.light[2].spec[1] = 0.4; U.light[2].spec[2] = 0.3;
		U.light[2].spec[3] = 1.0;
	}

	GPU_basic_shader_light_set_viewer(false);

	int count = 0;

	for (int a = 0; a < 8; a++) {
		if (a < 3 && U.light[a].flag) {
			GPULightData light = {0};

			light.type = GPU_LIGHT_SUN;

			normalize_v3_v3(light.direction, U.light[a].vec);
			copy_v3_v3(light.diffuse, U.light[a].col);
			copy_v3_v3(light.specular, U.light[a].spec);

			GPU_basic_shader_light_set(a, &light);

			count++;
		}
		else
			GPU_basic_shader_light_set(a, NULL);
	}

	return count;
}

int GPU_scene_object_lights(Scene *scene, Object *ob, int lay, float viewmat[4][4], int ortho)
{
	/* disable all lights */
	for (int count = 0; count < 8; count++)
		GPU_basic_shader_light_set(count, NULL);

	/* view direction for specular is not computed correct by default in
	 * opengl, so we set the settings ourselves */
	GPU_basic_shader_light_set_viewer(!ortho);

	int count = 0;

	for (Base *base = scene->base.first; base; base = base->next) {
		if (base->object->type != OB_LAMP)
			continue;

		if (!(base->lay & lay) || !(base->lay & ob->lay))
			continue;

		Lamp *la = base->object->data;

		/* setup lamp transform */
		glPushMatrix();
		glLoadMatrixf((float *)viewmat);

		/* setup light */
		GPULightData light = {0};

		mul_v3_v3fl(light.diffuse, &la->r, la->energy);
		mul_v3_v3fl(light.specular, &la->r, la->energy);

		if (la->type == LA_SUN) {
			/* directional sun light */
			light.type = GPU_LIGHT_SUN;
			normalize_v3_v3(light.direction, base->object->obmat[2]);
		}
		else {
			/* other lamps with position attenuation */
			copy_v3_v3(light.position, base->object->obmat[3]);

			light.constant_attenuation = 1.0f;
			light.linear_attenuation = la->att1 / la->dist;
			light.quadratic_attenuation = la->att2 / (la->dist * la->dist);

			if (la->type == LA_SPOT) {
				light.type = GPU_LIGHT_SPOT;
				negate_v3_v3(light.direction, base->object->obmat[2]);
				normalize_v3(light.direction);
				light.spot_cutoff = RAD2DEGF(la->spotsize * 0.5f);
				light.spot_exponent = 128.0f * la->spotblend;
			}
			else
				light.type = GPU_LIGHT_POINT;
		}

		GPU_basic_shader_light_set(count, &light);

		glPopMatrix();

		count++;
		if (count == 8)
			break;
	}

	return count;
}

static void gpu_multisample(bool enable)
{
#ifdef __linux__
	/* changing multisample from the default (enabled) causes problems on some
	 * systems (NVIDIA/Linux) when the pixel format doesn't have a multisample buffer */
	bool toggle_ok = true;

	if (GPU_type_matches(GPU_DEVICE_NVIDIA, GPU_OS_UNIX, GPU_DRIVER_ANY)) {
		int samples = 0;
		glGetIntegerv(GL_SAMPLES, &samples);

		if (samples == 0)
			toggle_ok = false;
	}

	if (toggle_ok) {
		if (enable)
			glEnable(GL_MULTISAMPLE);
		else
			glDisable(GL_MULTISAMPLE);
	}
#else
	if (enable)
		glEnable(GL_MULTISAMPLE);
	else
		glDisable(GL_MULTISAMPLE);
#endif
}

/* Default OpenGL State
 *
 * This is called on startup, for opengl offscreen render and to restore state
 * for the game engine. Generally we should always return to this state when
 * temporarily modifying the state for drawing, though that are (undocumented)
 * exceptions that we should try to get rid of. */

void GPU_state_init(void)
{
	float mat_ambient[] = { 0.0, 0.0, 0.0, 0.0 };
	float mat_specular[] = { 0.5, 0.5, 0.5, 1.0 };

	glMaterialfv(GL_FRONT_AND_BACK, GL_AMBIENT, mat_ambient);
	glMaterialfv(GL_FRONT_AND_BACK, GL_DIFFUSE, mat_specular);
	glMaterialfv(GL_FRONT_AND_BACK, GL_SPECULAR, mat_specular);
	glMateriali(GL_FRONT_AND_BACK, GL_SHININESS, 35);
	glColorMaterial(GL_FRONT_AND_BACK, GL_DIFFUSE);

	GPU_default_lights();

	glDepthFunc(GL_LEQUAL);
	/* scaling matrices */
	glEnable(GL_NORMALIZE);

	glDisable(GL_ALPHA_TEST);
	glDisable(GL_BLEND);
	glDisable(GL_DEPTH_TEST);
	glDisable(GL_FOG);
	glDisable(GL_LIGHTING);
	glDisable(GL_COLOR_MATERIAL);
	glDisable(GL_LOGIC_OP);
	glDisable(GL_STENCIL_TEST);
	glDisable(GL_TEXTURE_1D);
	glDisable(GL_TEXTURE_2D);
	glTexEnvi(GL_TEXTURE_ENV, GL_TEXTURE_ENV_MODE, GL_MODULATE);

	/* default disabled, enable should be local per function */
	glDisableClientState(GL_VERTEX_ARRAY);
	glDisableClientState(GL_NORMAL_ARRAY);
	glDisableClientState(GL_COLOR_ARRAY);
	glDisableClientState(GL_TEXTURE_COORD_ARRAY);

	glPixelTransferi(GL_MAP_COLOR, GL_FALSE);
	glPixelTransferi(GL_RED_SCALE, 1);
	glPixelTransferi(GL_RED_BIAS, 0);
	glPixelTransferi(GL_GREEN_SCALE, 1);
	glPixelTransferi(GL_GREEN_BIAS, 0);
	glPixelTransferi(GL_BLUE_SCALE, 1);
	glPixelTransferi(GL_BLUE_BIAS, 0);
	glPixelTransferi(GL_ALPHA_SCALE, 1);
	glPixelTransferi(GL_ALPHA_BIAS, 0);

	glPixelTransferi(GL_DEPTH_BIAS, 0);
	glPixelTransferi(GL_DEPTH_SCALE, 1);
	glDepthRange(0.0, 1.0);

	glMatrixMode(GL_TEXTURE);
	glLoadIdentity();
	glMatrixMode(GL_MODELVIEW);

	glFrontFace(GL_CCW);
	glCullFace(GL_BACK);
	glDisable(GL_CULL_FACE);

	gpu_multisample(false);

	GPU_basic_shader_bind(GPU_SHADER_USE_COLOR);
}

#ifdef WITH_OPENSUBDIV
/* Update face-varying variables offset which might be
 * different from mesh to mesh sharing the same material.
 */
void GPU_draw_update_fvar_offset(DerivedMesh *dm)
{
	/* Sanity check to be sure we only do this for OpenSubdiv draw. */
	BLI_assert(dm->type == DM_TYPE_CCGDM);
	BLI_assert(GMS.is_opensubdiv);

	for (int i = 0; i < GMS.totmat; ++i) {
		Material *material = GMS.gmatbuf[i];
		GPUMaterial *gpu_material;

		if (material == NULL) {
			continue;
		}

		gpu_material = GPU_material_from_blender(GMS.gscene,
		                                         material,
		                                         GMS.is_opensubdiv,
												 false);

		GPU_material_update_fvar_offset(gpu_material, dm);
	}
}
#endif


/** \name Framebuffer color depth, for selection codes
 * \{ */

#ifdef __APPLE__

/* apple seems to round colors to below and up on some configs */

static unsigned int index_to_framebuffer(int index)
{
	unsigned int i = index;

	switch (GPU_color_depth()) {
		case 12:
			i = ((i & 0xF00) << 12) + ((i & 0xF0) << 8) + ((i & 0xF) << 4);
			/* sometimes dithering subtracts! */
			i |= 0x070707;
			break;
		case 15:
		case 16:
			i = ((i & 0x7C00) << 9) + ((i & 0x3E0) << 6) + ((i & 0x1F) << 3);
			i |= 0x030303;
			break;
		case 24:
			break;
		default: /* 18 bits... */
			i = ((i & 0x3F000) << 6) + ((i & 0xFC0) << 4) + ((i & 0x3F) << 2);
			i |= 0x010101;
			break;
	}

	return i;
}

#else

/* this is the old method as being in use for ages.... seems to work? colors are rounded to lower values */

static unsigned int index_to_framebuffer(int index)
{
	unsigned int i = index;

	switch (GPU_color_depth()) {
		case 8:
			i = ((i & 48) << 18) + ((i & 12) << 12) + ((i & 3) << 6);
			i |= 0x3F3F3F;
			break;
		case 12:
			i = ((i & 0xF00) << 12) + ((i & 0xF0) << 8) + ((i & 0xF) << 4);
			/* sometimes dithering subtracts! */
			i |= 0x0F0F0F;
			break;
		case 15:
		case 16:
			i = ((i & 0x7C00) << 9) + ((i & 0x3E0) << 6) + ((i & 0x1F) << 3);
			i |= 0x070707;
			break;
		case 24:
			break;
		default:    /* 18 bits... */
			i = ((i & 0x3F000) << 6) + ((i & 0xFC0) << 4) + ((i & 0x3F) << 2);
			i |= 0x030303;
			break;
	}

	return i;
}

#endif


void GPU_select_index_set(int index)
{
	const int col = index_to_framebuffer(index);
	glColor3ub(( (col)        & 0xFF),
	           (((col) >>  8) & 0xFF),
	           (((col) >> 16) & 0xFF));
}

void GPU_select_index_get(int index, int *r_col)
{
	const int col = index_to_framebuffer(index);
	char *c_col = (char *)r_col;
	c_col[0] = (col & 0xFF); /* red */
	c_col[1] = ((col >>  8) & 0xFF); /* green */
	c_col[2] = ((col >> 16) & 0xFF); /* blue */
	c_col[3] = 0xFF; /* alpha */
}


#define INDEX_FROM_BUF_8(col)     ((((col) & 0xC00000) >> 18) + (((col) & 0xC000) >> 12) + (((col) & 0xC0) >> 6))
#define INDEX_FROM_BUF_12(col)    ((((col) & 0xF00000) >> 12) + (((col) & 0xF000) >> 8)  + (((col) & 0xF0) >> 4))
#define INDEX_FROM_BUF_15_16(col) ((((col) & 0xF80000) >> 9)  + (((col) & 0xF800) >> 6)  + (((col) & 0xF8) >> 3))
#define INDEX_FROM_BUF_18(col)    ((((col) & 0xFC0000) >> 6)  + (((col) & 0xFC00) >> 4)  + (((col) & 0xFC) >> 2))
#define INDEX_FROM_BUF_24(col)      ((col) & 0xFFFFFF)

int GPU_select_to_index(unsigned int col)
{
	if (col == 0) {
		return 0;
	}

	switch (GPU_color_depth()) {
		case  8: return INDEX_FROM_BUF_8(col);
		case 12: return INDEX_FROM_BUF_12(col);
		case 15:
		case 16: return INDEX_FROM_BUF_15_16(col);
		case 24: return INDEX_FROM_BUF_24(col);
		default: return INDEX_FROM_BUF_18(col);
	}
}

void GPU_select_to_index_array(unsigned int *col, const unsigned int size)
{
#define INDEX_BUF_ARRAY(INDEX_FROM_BUF_BITS) \
	for (i = size; i--; col++) { \
		if ((c = *col)) { \
			*col = INDEX_FROM_BUF_BITS(c); \
		} \
	} ((void)0)

	if (size > 0) {
		unsigned int i, c;

		switch (GPU_color_depth()) {
			case  8:
				INDEX_BUF_ARRAY(INDEX_FROM_BUF_8);
				break;
			case 12:
				INDEX_BUF_ARRAY(INDEX_FROM_BUF_12);
				break;
			case 15:
			case 16:
				INDEX_BUF_ARRAY(INDEX_FROM_BUF_15_16);
				break;
			case 24:
				INDEX_BUF_ARRAY(INDEX_FROM_BUF_24);
				break;
			default:
				INDEX_BUF_ARRAY(INDEX_FROM_BUF_18);
				break;
		}
	}

#undef INDEX_BUF_ARRAY
}

/** \} */<|MERGE_RESOLUTION|>--- conflicted
+++ resolved
@@ -99,131 +99,6 @@
 
 extern Material defmaterial; /* from material.c */
 
-<<<<<<< HEAD
-=======
-/* Text Rendering */
-
-static void gpu_mcol(unsigned int ucol)
-{
-	/* mcol order is swapped */
-	const char *cp = (char *)&ucol;
-	glColor3ub(cp[3], cp[2], cp[1]);
-}
-
-void GPU_render_text(
-        MTexPoly *mtexpoly, int mode,
-        const char *textstr, int textlen, unsigned int *col,
-        const float *v_quad[4], const float *uv_quad[4],
-        int glattrib)
-{
-	if ((mode & GEMAT_TEXT) && (textlen > 0) && mtexpoly->tpage) {
-		const float *v1 = v_quad[0];
-		const float *v2 = v_quad[1];
-		const float *v3 = v_quad[2];
-		const float *v4 = v_quad[3];
-		Image *ima = (Image *)mtexpoly->tpage;
-		const size_t textlen_st = textlen;
-		float centerx, centery, sizex, sizey, transx, transy, movex, movey, advance;
-
-		/* multiline */
-		float line_start = 0.0f, line_height;
-
-		if (v4)
-			line_height = max_ffff(v1[1], v2[1], v3[1], v4[2]) - min_ffff(v1[1], v2[1], v3[1], v4[2]);
-		else
-			line_height = max_fff(v1[1], v2[1], v3[1]) - min_fff(v1[1], v2[1], v3[1]);
-		line_height *= 1.2f; /* could be an option? */
-		/* end multiline */
-
-
-		/* color has been set */
-		if (mtexpoly->mode & TF_OBCOL)
-			col = NULL;
-		else if (!col)
-			glColor3f(1.0f, 1.0f, 1.0f);
-
-		glPushMatrix();
-
-		/* get the tab width */
-		ImBuf *first_ibuf = BKE_image_get_first_ibuf(ima);
-		matrixGlyph(first_ibuf, ' ', &centerx, &centery,
-			&sizex, &sizey, &transx, &transy, &movex, &movey, &advance);
-
-		float advance_tab = advance * 4; /* tab width could also be an option */
-
-
-		for (size_t index = 0; index < textlen_st; ) {
-			unsigned int character;
-			float uv[4][2];
-
-			/* lets calculate offset stuff */
-			character = BLI_str_utf8_as_unicode_and_size_safe(textstr + index, &index);
-
-			if (character == '\n') {
-				glTranslatef(line_start, -line_height, 0.0f);
-				line_start = 0.0f;
-				continue;
-			}
-			else if (character == '\t') {
-				glTranslatef(advance_tab, 0.0f, 0.0f);
-				line_start -= advance_tab; /* so we can go back to the start of the line */
-				continue;
-
-			}
-			else if (character > USHRT_MAX) {
-				/* not much we can do here bmfonts take ushort */
-				character = '?';
-			}
-
-			/* space starts at offset 1 */
-			/* character = character - ' ' + 1; */
-			matrixGlyph(first_ibuf, character, & centerx, &centery,
-				&sizex, &sizey, &transx, &transy, &movex, &movey, &advance);
-
-			uv[0][0] = (uv_quad[0][0] - centerx) * sizex + transx;
-			uv[0][1] = (uv_quad[0][1] - centery) * sizey + transy;
-			uv[1][0] = (uv_quad[1][0] - centerx) * sizex + transx;
-			uv[1][1] = (uv_quad[1][1] - centery) * sizey + transy;
-			uv[2][0] = (uv_quad[2][0] - centerx) * sizex + transx;
-			uv[2][1] = (uv_quad[2][1] - centery) * sizey + transy;
-
-			glBegin(GL_POLYGON);
-			if (glattrib >= 0) glVertexAttrib2fv(glattrib, uv[0]);
-			else glTexCoord2fv(uv[0]);
-			if (col) gpu_mcol(col[0]);
-			glVertex3f(sizex * v1[0] + movex, sizey * v1[1] + movey, v1[2]);
-
-			if (glattrib >= 0) glVertexAttrib2fv(glattrib, uv[1]);
-			else glTexCoord2fv(uv[1]);
-			if (col) gpu_mcol(col[1]);
-			glVertex3f(sizex * v2[0] + movex, sizey * v2[1] + movey, v2[2]);
-
-			if (glattrib >= 0) glVertexAttrib2fv(glattrib, uv[2]);
-			else glTexCoord2fv(uv[2]);
-			if (col) gpu_mcol(col[2]);
-			glVertex3f(sizex * v3[0] + movex, sizey * v3[1] + movey, v3[2]);
-
-			if (v4) {
-				uv[3][0] = (uv_quad[3][0] - centerx) * sizex + transx;
-				uv[3][1] = (uv_quad[3][1] - centery) * sizey + transy;
-
-				if (glattrib >= 0) glVertexAttrib2fv(glattrib, uv[3]);
-				else glTexCoord2fv(uv[3]);
-				if (col) gpu_mcol(col[3]);
-				glVertex3f(sizex * v4[0] + movex, sizey * v4[1] + movey, v4[2]);
-			}
-			glEnd();
-
-			glTranslatef(advance, 0.0f, 0.0f);
-			line_start -= advance; /* so we can go back to the start of the line */
-		}
-		glPopMatrix();
-
-		BKE_image_release_ibuf(ima, first_ibuf, NULL);
-	}
-}
-
->>>>>>> 36e82b77
 /* Checking powers of two for images since OpenGL ES requires it */
 
 static bool is_power_of_2_resolution(int w, int h)
