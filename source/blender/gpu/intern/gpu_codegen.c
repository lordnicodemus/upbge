--- conflicted
+++ resolved
@@ -785,9 +785,6 @@
 	return code;
 }
 
-<<<<<<< HEAD
-static char *code_generate_vertex(ListBase *nodes, const GPUMatType type, bool use_instancing)
-=======
 static const char *attrib_prefix_get(CustomDataType type)
 {
 	switch (type) {
@@ -869,8 +866,7 @@
 	return code;
 }
 
-static char *code_generate_vertex(ListBase *nodes, const GPUMatType type)
->>>>>>> 41c4c3f8
+static char *code_generate_vertex(ListBase *nodes, const GPUMatType type, bool use_instancing)
 {
 	DynStr *ds = BLI_dynstr_new();
 	GPUNode *node;
@@ -926,22 +922,16 @@
 #ifdef WITH_OPENSUBDIV
 					BLI_dynstr_appendf(ds, "#ifndef USE_OPENSUBDIV\n");
 #endif
-<<<<<<< HEAD
 					if (use_instancing) {
 						BLI_dynstr_appendf(
-							ds, "\tvar%d.xyz = normalize(gl_NormalMatrix * (att%d.xyz * %s));\n",
+							ds, "\tvar%d.xyz = normalize(NormalMatrix * (att%d.xyz * %s));\n",
 							input->attribid, input->attribid, GPU_builtin_name(GPU_INSTANCING_MATRIX_ATTRIB));
 					}
 					else {
 						BLI_dynstr_appendf(
-							ds, "\tvar%d.xyz = normalize(gl_NormalMatrix * att%d.xyz);\n",
+							ds, "\tvar%d.xyz = normalize(NormalMatrix * att%d.xyz);\n",
 							input->attribid, input->attribid);
 					}
-=======
-					BLI_dynstr_appendf(
-					        ds, "\tvar%d.xyz = normalize(NormalMatrix * att%d.xyz);\n",
-					        input->attribid, input->attribid);
->>>>>>> 41c4c3f8
 					BLI_dynstr_appendf(
 					        ds, "\tvar%d.w = att%d.w;\n",
 					        input->attribid, input->attribid);
@@ -2013,13 +2003,8 @@
 	gpu_nodes_get_builtin_flag(nodes, builtins);
 
 	/* generate code and compile with opengl */
-<<<<<<< HEAD
-	fragmentcode = code_generate_fragment(nodes, outlink->output);
+	fragmentcode = code_generate_fragment(nodes, outlink->output, false);
 	vertexcode = code_generate_vertex(nodes, type, use_instancing);
-=======
-	fragmentcode = code_generate_fragment(nodes, outlink->output, false);
-	vertexcode = code_generate_vertex(nodes, type);
->>>>>>> 41c4c3f8
 	geometrycode = code_generate_geometry(nodes, use_opensubdiv);
 
 	int flags = GPU_SHADER_FLAGS_NONE;
