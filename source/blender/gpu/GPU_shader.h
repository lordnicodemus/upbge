--- conflicted
+++ resolved
@@ -95,23 +95,16 @@
 
 /* Builtin/Non-generated shaders */
 typedef enum GPUBuiltinShader {
-<<<<<<< HEAD
 	GPU_SHADER_VSM_STORE            = 0,
 	GPU_SHADER_VSM_STORE_INSTANCING = 1,
 	GPU_SHADER_SEP_GAUSSIAN_BLUR    = 2,
 	GPU_SHADER_SMOKE                = 3,
 	GPU_SHADER_SMOKE_FIRE           = 4,
-	GPU_SHADER_INSTANCING           = 5,
-	GPU_SHADER_DRAW_FRAME_BUFFER             = 6,
-	GPU_SHADER_STEREO_STIPPLE       = 7,
-	GPU_SHADER_STEREO_ANAGLYPH      = 8,
-=======
-	GPU_SHADER_VSM_STORE         = 0,
-	GPU_SHADER_SEP_GAUSSIAN_BLUR = 1,
-	GPU_SHADER_SMOKE             = 2,
-	GPU_SHADER_SMOKE_FIRE        = 3,
-	GPU_SHADER_SMOKE_COBA        = 4,
->>>>>>> cc8132b0
+	GPU_SHADER_SMOKE_COBA           = 5,
+	GPU_SHADER_INSTANCING           = 6,
+	GPU_SHADER_DRAW_FRAME_BUFFER	= 7,
+	GPU_SHADER_STEREO_STIPPLE       = 8,
+	GPU_SHADER_STEREO_ANAGLYPH      = 9,
 } GPUBuiltinShader;
 
 GPUShader *GPU_shader_get_builtin_shader(GPUBuiltinShader shader);
