--- conflicted
+++ resolved
@@ -71,11 +71,7 @@
 void GPU_shader_bind(GPUShader *shader);
 void GPU_shader_unbind(void);
 
-<<<<<<< HEAD
-int GPU_shader_program(GPUShader *shader);
-=======
 int GPU_shader_get_program(GPUShader *shader);
->>>>>>> 41c4c3f8
 
 void *GPU_shader_get_interface(GPUShader *shader);
 
@@ -103,24 +99,17 @@
 
 /* Builtin/Non-generated shaders */
 typedef enum GPUBuiltinShader {
-<<<<<<< HEAD
-	GPU_SHADER_VSM_STORE            = 0,
-	GPU_SHADER_VSM_STORE_INSTANCING = 1,
-	GPU_SHADER_SEP_GAUSSIAN_BLUR    = 2,
-	GPU_SHADER_SMOKE                = 3,
-	GPU_SHADER_SMOKE_FIRE           = 4,
-	GPU_SHADER_SMOKE_COBA           = 5,
-	GPU_SHADER_BLACK                = 6,
-	GPU_SHADER_BLACK_INSTANCING     = 7,
-	GPU_SHADER_DRAW_FRAME_BUFFER	= 8,
-	GPU_SHADER_STEREO_STIPPLE       = 9,
-	GPU_SHADER_STEREO_ANAGLYPH      = 10,
-=======
 	GPU_SHADER_VSM_STORE,
+	GPU_SHADER_VSM_STORE_INSTANCING,
 	GPU_SHADER_SEP_GAUSSIAN_BLUR,
 	GPU_SHADER_SMOKE,
 	GPU_SHADER_SMOKE_FIRE,
 	GPU_SHADER_SMOKE_COBA,
+	GPU_SHADER_BLACK,
+	GPU_SHADER_BLACK_INSTANCING,
+	GPU_SHADER_DRAW_FRAME_BUFFER,
+	GPU_SHADER_STEREO_STIPPLE,
+	GPU_SHADER_STEREO_ANAGLYPH,
 
 	/* specialized drawing */
 	GPU_SHADER_TEXT,
@@ -194,7 +183,6 @@
 	GPU_SHADER_INSTANCE_EDGES_VARIYING_COLOR,
 
 	GPU_NUM_BUILTIN_SHADERS /* (not an actual shader) */
->>>>>>> 41c4c3f8
 } GPUBuiltinShader;
 
 /* Keep these in sync with:
