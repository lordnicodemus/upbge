/*
 * This program is free software; you can redistribute it and/or
 * modify it under the terms of the GNU General Public License
 * as published by the Free Software Foundation; either version 2
 * of the License, or (at your option) any later version.
 *
 * This program is distributed in the hope that it will be useful,
 * but WITHOUT ANY WARRANTY; without even the implied warranty of
 * MERCHANTABILITY or FITNESS FOR A PARTICULAR PURPOSE.  See the
 * GNU General Public License for more details.
 *
 * You should have received a copy of the GNU General Public License
 * along with this program; if not, write to the Free Software Foundation,
 * Inc., 51 Franklin Street, Fifth Floor, Boston, MA 02110-1301, USA.
 *
 * The Original Code is Copyright (C) 2016 Blender Foundation.
 * All rights reserved.
 */

/** \file
 * \ingroup gpu
 *
 * GPU immediate mode work-alike
 */

#ifndef __GPU_IMMEDIATE_H__
#define __GPU_IMMEDIATE_H__

#include "GPU_vertex_format.h"
#include "GPU_primitive.h"
#include "GPU_shader_interface.h"
#include "GPU_batch.h"
#include "GPU_immediate_util.h"
#include "GPU_shader.h"

#ifdef __cplusplus
extern "C" {
#endif

/** Returns a cleared vertex format, ready for #add_attr. */
GPUVertFormat *immVertexFormat(void);

/** Every immBegin must have a program bound first. */
void immBindProgram(uint32_t program, const GPUShaderInterface *);
/** Call after your last immEnd, or before binding another program. */
void immUnbindProgram(void);

/** Must supply exactly vertex_len vertices. */
void immBegin(GPUPrimType, uint vertex_len);
/** Can supply fewer vertices. */
void immBeginAtMost(GPUPrimType, uint max_vertex_len);
void immEnd(void); /* finishes and draws. */

/* immBegin a batch, then use standard immFunctions as usual. */
/* immEnd will finalize the batch instead of drawing. */
/* Then you can draw it as many times as you like!
 * Partially replaces the need for display lists. */
GPUBatch *immBeginBatch(GPUPrimType, uint vertex_len);
GPUBatch *immBeginBatchAtMost(GPUPrimType, uint vertex_len);

/* Provide attribute values that can change per vertex. */
/* First vertex after immBegin must have all its attributes specified. */
/* Skipped attributes will continue using the previous value for that attr_id. */
void immAttr1f(uint attr_id, float x);
void immAttr2f(uint attr_id, float x, float y);
void immAttr3f(uint attr_id, float x, float y, float z);
void immAttr4f(uint attr_id, float x, float y, float z, float w);

void immAttr2i(uint attr_id, int x, int y);

void immAttr1u(uint attr_id, uint x);

void immAttr2s(uint attr_id, short x, short y);

void immAttr2fv(uint attr_id, const float data[2]);
void immAttr3fv(uint attr_id, const float data[3]);
void immAttr4fv(uint attr_id, const float data[4]);

void immAttr3ub(uint attr_id, unsigned char r, unsigned char g, unsigned char b);
void immAttr4ub(uint attr_id, unsigned char r, unsigned char g, unsigned char b, unsigned char a);

void immAttr3ubv(uint attr_id, const unsigned char data[3]);
void immAttr4ubv(uint attr_id, const unsigned char data[4]);

/* Explicitly skip an attribute. */
/* This advanced option kills automatic value copying for this attr_id. */
void immAttrSkip(uint attr_id);

/* Provide one last attribute value & end the current vertex. */
/* This is most often used for 2D or 3D position (similar to glVertex). */
void immVertex2f(uint attr_id, float x, float y);
void immVertex3f(uint attr_id, float x, float y, float z);
void immVertex4f(uint attr_id, float x, float y, float z, float w);

void immVertex2i(uint attr_id, int x, int y);

void immVertex2s(uint attr_id, short x, short y);

void immVertex2fv(uint attr_id, const float data[2]);
void immVertex3fv(uint attr_id, const float data[3]);

void immVertex2iv(uint attr_id, const int data[2]);

/* Provide uniform values that don't change for the entire draw call. */
void immUniform1i(const char *name, int x);
void immUniform4iv(const char *name, const int data[4]);
void immUniform1f(const char *name, float x);
void immUniform2f(const char *name, float x, float y);
void immUniform2fv(const char *name, const float data[2]);
void immUniform3f(const char *name, float x, float y, float z);
void immUniform3fv(const char *name, const float data[3]);
void immUniformArray3fv(const char *name, const float *data, int count);
void immUniform4f(const char *name, float x, float y, float z, float w);
void immUniform4fv(const char *name, const float data[4]);
void immUniformArray4fv(const char *bare_name, const float *data, int count);
void immUniformMatrix4fv(const char *name, const float data[4][4]);

/* Convenience functions for setting "uniform vec4 color". */
/* The rgb functions have implicit alpha = 1.0. */
void immUniformColor4f(float r, float g, float b, float a);
void immUniformColor4fv(const float rgba[4]);
void immUniformColor3f(float r, float g, float b);
void immUniformColor3fv(const float rgb[3]);
void immUniformColor3fvAlpha(const float rgb[3], float a);

void immUniformColor3ub(unsigned char r, unsigned char g, unsigned char b);
void immUniformColor4ub(unsigned char r, unsigned char g, unsigned char b, unsigned char a);
void immUniformColor3ubv(const unsigned char rgb[3]);
void immUniformColor3ubvAlpha(const unsigned char rgb[3], unsigned char a);
void immUniformColor4ubv(const unsigned char rgba[4]);

/**
 * Extend #immBindProgram to use Blender’s library of built-in shader programs.
 * Use #immUnbindProgram() when done.
 */
void immBindBuiltinProgram(eGPUBuiltinShader shader_id);

/* Extend immUniformColor to take Blender's themes */
void immUniformThemeColor(int color_id);
void immUniformThemeColor3(int color_id);
void immUniformThemeColorShade(int color_id, int offset);
void immUniformThemeColorShadeAlpha(int color_id, int color_offset, int alpha_offset);
void immUniformThemeColorBlendShade(int color_id1, int color_id2, float fac, int offset);
void immUniformThemeColorBlend(int color_id1, int color_id2, float fac);
void immThemeColorShadeAlpha(int colorid, int coloffset, int alphaoffset);

/* These are called by the system -- not part of drawing API. */
void immInit(void);
void immActivate(void);
void immDeactivate(void);
void immDestroy(void);

<<<<<<< HEAD
/* Game engine transition */
void immActivate_no_assert(void);
void immDeactivate_no_assert(void);
/**************************/
=======
#ifdef __cplusplus
}
#endif
>>>>>>> 409074aa

#endif /* __GPU_IMMEDIATE_H__ */<|MERGE_RESOLUTION|>--- conflicted
+++ resolved
@@ -150,15 +150,13 @@
 void immDeactivate(void);
 void immDestroy(void);
 
-<<<<<<< HEAD
 /* Game engine transition */
 void immActivate_no_assert(void);
 void immDeactivate_no_assert(void);
 /**************************/
-=======
+
 #ifdef __cplusplus
 }
 #endif
->>>>>>> 409074aa
 
 #endif /* __GPU_IMMEDIATE_H__ */