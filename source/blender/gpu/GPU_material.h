--- conflicted
+++ resolved
@@ -98,7 +98,6 @@
 	GPU_PARTICLE_ANG_VELOCITY = (1 << 12),
 	GPU_LOC_TO_VIEW_MATRIX =    (1 << 13),
 	GPU_INVERSE_LOC_TO_VIEW_MATRIX = (1 << 14),
-<<<<<<< HEAD
 	GPU_INSTANCING_MATRIX                     = (1 << 15),
 	GPU_INSTANCING_INVERSE_MATRIX             = (1 << 16),
 	GPU_INSTANCING_LOC_TO_VIEW_MATRIX         = (1 << 17),
@@ -107,10 +106,8 @@
 	GPU_INSTANCING_COLOR_ATTRIB    = (1 << 20),
 	GPU_INSTANCING_MATRIX_ATTRIB   = (1 << 21),
 	GPU_INSTANCING_POSITION_ATTRIB = (1 << 22),
-	GPU_TIME = (1 << 23),
-=======
-	GPU_OBJECT_INFO =           (1 << 15)
->>>>>>> a00f5433
+	GPU_TIME =                  (1 << 23),
+	GPU_OBJECT_INFO =           (1 << 24)
 } GPUBuiltin;
 
 typedef enum GPUOpenGLBuiltin {
