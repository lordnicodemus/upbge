--- conflicted
+++ resolved
@@ -44,27 +44,11 @@
 )
 
 set(SRC
-<<<<<<< HEAD
-	${CMAKE_SOURCE_DIR}/release/datafiles/userdef/userdef_default_theme.c
-	intern/blend_validate.c
-	intern/readblenentry.c
-	intern/readfile.c
-	intern/runtime.c
-	intern/undofile.c
-	intern/versioning_250.c
-	intern/versioning_260.c
-	intern/versioning_270.c
-	intern/versioning_280.c
-	intern/versioning_defaults.c
-	intern/versioning_dna.c
-	intern/versioning_legacy.c
-	intern/versioning_userdef.c
-	intern/writefile.c
-=======
   ${CMAKE_SOURCE_DIR}/release/datafiles/userdef/userdef_default_theme.c
   intern/blend_validate.c
   intern/readblenentry.c
   intern/readfile.c
+  intern/runtime.c
   intern/undofile.c
   intern/versioning_250.c
   intern/versioning_260.c
@@ -76,15 +60,14 @@
   intern/versioning_legacy.c
   intern/versioning_userdef.c
   intern/writefile.c
->>>>>>> 5f888e65
 
-	BLO_blend_defs.h
-	BLO_blend_validate.h
-	BLO_readfile.h
-	BLO_runtime.h
-	BLO_undofile.h
-	BLO_writefile.h
-	intern/readfile.h
+  BLO_blend_defs.h
+  BLO_blend_validate.h
+  BLO_readfile.h
+  BLO_runtime.h
+  BLO_undofile.h
+  BLO_writefile.h
+  intern/readfile.h
 )
 
 set(LIB
