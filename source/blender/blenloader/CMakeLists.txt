--- conflicted
+++ resolved
@@ -29,12 +29,10 @@
 	../blenkernel
 	../blenlib
 	../blentranslation
-	../depsgraph
 	../imbuf
 	../makesdna
 	../makesrna
 	../nodes
-	../windowmanager
 	../render/extern/include
 	../../../intern/guardedalloc
 
@@ -55,11 +53,8 @@
 	intern/versioning_250.c
 	intern/versioning_260.c
 	intern/versioning_270.c
-<<<<<<< HEAD
+	intern/versioning_280.c
 	intern/versioning_upbge.c
-=======
-	intern/versioning_280.c
->>>>>>> 41c4c3f8
 	intern/versioning_defaults.c
 	intern/versioning_legacy.c
 	intern/writefile.c
@@ -97,13 +92,6 @@
 	add_definitions(-DWITH_ALEMBIC)
 endif()
 
-if(WITH_GAMEENGINE_BPPLAYER)
-	list(APPEND INC
-		../../../intern/spindle
-	)
-	add_definitions(-DWITH_GAMEENGINE_BPPLAYER)
-endif()
-
 blender_add_lib(bf_blenloader "${SRC}" "${INC}" "${INC_SYS}")
 
 # needed so writefile.c can use dna_type_offsets.h
