--- conflicted
+++ resolved
@@ -3500,24 +3500,9 @@
 		}
 	}
 
-<<<<<<< HEAD
-	if (main->versionfile < 248 || (main->versionfile == 248 && main->subversionfile < 4)) {
+	if (bmain->versionfile < 248 || (bmain->versionfile == 248 && bmain->subversionfile < 4)) {
 		World *wrld;
 
-=======
-	if (bmain->versionfile < 248 || (bmain->versionfile == 248 && bmain->subversionfile < 4)) {
-		Scene *sce;
-		World *wrld;
-
-		/*  Dome (Fisheye) default parameters  */
-		for (sce = bmain->scene.first; sce; sce = sce->id.next) {
-			sce->r.domeangle = 180;
-			sce->r.domemode = 1;
-			sce->r.domeres = 4;
-			sce->r.domeresbuf = 1.0f;
-			sce->r.dometilt = 0;
-		}
->>>>>>> 36e82b77
 		/* DBVT culling by default */
 		for (wrld = bmain->world.first; wrld; wrld = wrld->id.next) {
 			wrld->mode |= WO_DBVT_CULLING;
