/*
 * ***** BEGIN GPL LICENSE BLOCK *****
 *
 * This program is free software; you can redistribute it and/or
 * modify it under the terms of the GNU General Public License
 * as published by the Free Software Foundation; either version 2
 * of the License, or (at your option) any later version.
 *
 * This program is distributed in the hope that it will be useful,
 * but WITHOUT ANY WARRANTY; without even the implied warranty of
 * MERCHANTABILITY or FITNESS FOR A PARTICULAR PURPOSE.  See the
 * GNU General Public License for more details.
 *
 * You should have received a copy of the GNU General Public License
 * along with this program; if not, write to the Free Software Foundation,
 * Inc., 51 Franklin Street, Fifth Floor, Boston, MA 02110-1301, USA.
 *
 * Contributor(s): Dalai Felinto
 *
 * ***** END GPL LICENSE BLOCK *****
 *
 */

/** \file blender/blenloader/intern/versioning_280.c
 *  \ingroup blenloader
 */

/* allow readfile to use deprecated functionality */
#define DNA_DEPRECATED_ALLOW

#include <string.h>
#include <float.h>

#include "BLI_listbase.h"
#include "BLI_math.h"
#include "BLI_mempool.h"
#include "BLI_string.h"
#include "BLI_string_utf8.h"
#include "BLI_utildefines.h"

#include "DNA_object_types.h"
#include "DNA_camera_types.h"
#include "DNA_constraint_types.h"
#include "DNA_gpu_types.h"
#include "DNA_group_types.h"
#include "DNA_lamp_types.h"
#include "DNA_layer_types.h"
#include "DNA_lightprobe_types.h"
#include "DNA_material_types.h"
#include "DNA_mesh_types.h"
#include "DNA_particle_types.h"
#include "DNA_scene_types.h"
#include "DNA_screen_types.h"
#include "DNA_view3d_types.h"
#include "DNA_genfile.h"
#include "DNA_workspace_types.h"

#include "BKE_collection.h"
#include "BKE_constraint.h"
#include "BKE_customdata.h"
#include "BKE_freestyle.h"
#include "BKE_idprop.h"
#include "BKE_layer.h"
#include "BKE_main.h"
#include "BKE_mesh.h"
#include "BKE_node.h"
#include "BKE_report.h"
#include "BKE_scene.h"
#include "BKE_screen.h"
#include "BKE_studiolight.h"
#include "BKE_workspace.h"

#include "BLO_readfile.h"
#include "readfile.h"

#include "MEM_guardedalloc.h"

static bScreen *screen_parent_find(const bScreen *screen)
{
	/* can avoid lookup if screen state isn't maximized/full (parent and child store the same state) */
	if (ELEM(screen->state, SCREENMAXIMIZED, SCREENFULL)) {
		for (const ScrArea *sa = screen->areabase.first; sa; sa = sa->next) {
			if (sa->full && sa->full != screen) {
				BLI_assert(sa->full->state == screen->state);
				return sa->full;
			}
		}
	}

	return NULL;
}

static void do_version_workspaces_create_from_screens(Main *bmain)
{
	for (bScreen *screen = bmain->screen.first; screen; screen = screen->id.next) {
		const bScreen *screen_parent = screen_parent_find(screen);
		Scene *scene = screen->scene;
		WorkSpace *workspace;
		ViewLayer *layer = BLI_findlink(&scene->view_layers, scene->r.actlay);
		if (screen->temp) {
			continue;
		}
		if (!layer) {
			layer = BKE_view_layer_default_view(scene);
		}

		if (screen_parent) {
			/* fullscreen with "Back to Previous" option, don't create
			 * a new workspace, add layout workspace containing parent */
			workspace = BLI_findstring(
			        &bmain->workspaces, screen_parent->id.name + 2, offsetof(ID, name) + 2);
		}
		else {
			workspace = BKE_workspace_add(bmain, screen->id.name + 2);
		}
		BKE_workspace_layout_add(workspace, screen, screen->id.name + 2);
		BKE_workspace_view_layer_set(workspace, layer, scene);
	}
}

static void do_version_area_change_space_to_space_action(ScrArea *area, const Scene *scene)
{
	SpaceType *stype = BKE_spacetype_from_id(SPACE_ACTION);
	SpaceAction *saction = (SpaceAction *)stype->new(area, scene);
	ARegion *region_channels;

	/* Properly free current regions */
	for (ARegion *region = area->regionbase.first; region; region = region->next) {
		BKE_area_region_free(area->type, region);
	}
	BLI_freelistN(&area->regionbase);

	area->type = stype;
	area->spacetype = stype->spaceid;

	BLI_addhead(&area->spacedata, saction);
	area->regionbase = saction->regionbase;
	BLI_listbase_clear(&saction->regionbase);

	/* Different defaults for timeline */
	region_channels = BKE_area_find_region_type(area, RGN_TYPE_CHANNELS);
	region_channels->flag |= RGN_FLAG_HIDDEN;

	saction->mode = SACTCONT_TIMELINE;
	saction->ads.flag |= ADS_FLAG_SUMMARY_COLLAPSED;
}

/**
 * \brief After lib-link versioning for new workspace design.
 *
 * - Adds a workspace for (almost) each screen of the old file
 *   and adds the needed workspace-layout to wrap the screen.
 * - Active screen isn't stored directly in window anymore, but in the active workspace.
 * - Active scene isn't stored in screen anymore, but in window.
 * - Create workspace instance hook for each window.
 *
 * \note Some of the created workspaces might be deleted again in case of reading the default startup.blend.
 */
static void do_version_workspaces_after_lib_link(Main *bmain)
{
	BLI_assert(BLI_listbase_is_empty(&bmain->workspaces));

	do_version_workspaces_create_from_screens(bmain);

	for (wmWindowManager *wm = bmain->wm.first; wm; wm = wm->id.next) {
		for (wmWindow *win = wm->windows.first; win; win = win->next) {
			bScreen *screen_parent = screen_parent_find(win->screen);
			bScreen *screen = screen_parent ? screen_parent : win->screen;
			WorkSpace *workspace = BLI_findstring(&bmain->workspaces, screen->id.name + 2, offsetof(ID, name) + 2);
			ListBase *layouts = BKE_workspace_layouts_get(workspace);

			win->workspace_hook = BKE_workspace_instance_hook_create(bmain);

			BKE_workspace_active_set(win->workspace_hook, workspace);
			BKE_workspace_active_layout_set(win->workspace_hook, layouts->first);

			win->scene = screen->scene;
			/* Deprecated from now on! */
			win->screen = NULL;
		}
	}

	for (bScreen *screen = bmain->screen.first; screen; screen = screen->id.next) {
		/* Deprecated from now on! */
		BLI_freelistN(&screen->scene->transform_spaces);
		screen->scene = NULL;
	}
}

#ifdef USE_COLLECTION_COMPAT_28
enum {
	COLLECTION_DEPRECATED_VISIBLE    = (1 << 0),
	COLLECTION_DEPRECATED_VIEWPORT   = (1 << 0),
	COLLECTION_DEPRECATED_SELECTABLE = (1 << 1),
	COLLECTION_DEPRECATED_DISABLED   = (1 << 2),
	COLLECTION_DEPRECATED_RENDER     = (1 << 3),
};

static void do_version_view_layer_visibility(ViewLayer *view_layer)
{
	/* Convert from deprecated VISIBLE flag to DISABLED */
	LayerCollection *lc;
	for (lc = view_layer->layer_collections.first;
	     lc;
	     lc = lc->next)
	{
		if (lc->flag & COLLECTION_DEPRECATED_DISABLED) {
			lc->flag &= ~COLLECTION_DEPRECATED_DISABLED;
		}

		if ((lc->flag & COLLECTION_DEPRECATED_VISIBLE) == 0) {
			lc->flag |= COLLECTION_DEPRECATED_DISABLED;
		}

		lc->flag |= COLLECTION_DEPRECATED_VIEWPORT | COLLECTION_DEPRECATED_RENDER;
	}
}

static void do_version_layer_collection_pre(
        ViewLayer *view_layer,
        ListBase *lb,
        GSet *enabled_set,
        GSet *selectable_set)
{
	/* Convert from deprecated DISABLED to new layer collection and collection flags */
	for (LayerCollection *lc = lb->first; lc; lc = lc->next) {
		if (lc->scene_collection) {
			if (!(lc->flag & COLLECTION_DEPRECATED_DISABLED)) {
				BLI_gset_insert(enabled_set, lc->scene_collection);
			}
			if (lc->flag & COLLECTION_DEPRECATED_SELECTABLE) {
				BLI_gset_insert(selectable_set, lc->scene_collection);
			}
		}

		do_version_layer_collection_pre(view_layer, &lc->layer_collections, enabled_set, selectable_set);
	}
}

static void do_version_layer_collection_post(
        ViewLayer *view_layer,
        ListBase *lb,
        GSet *enabled_set,
        GSet *selectable_set,
        GHash *collection_map)
{
	/* Apply layer collection exclude flags. */
	for (LayerCollection *lc = lb->first; lc; lc = lc->next) {
		if (!(lc->collection->flag & COLLECTION_IS_MASTER)) {
			SceneCollection *sc = BLI_ghash_lookup(collection_map, lc->collection);
			const bool enabled = (sc && BLI_gset_haskey(enabled_set, sc));
			const bool selectable = (sc && BLI_gset_haskey(selectable_set, sc));

			if (!enabled) {
				lc->flag |= LAYER_COLLECTION_EXCLUDE;
			}
			if (enabled && !selectable) {
				lc->collection->flag |= COLLECTION_RESTRICT_SELECT;
			}
		}

		do_version_layer_collection_post(
		        view_layer, &lc->layer_collections, enabled_set, selectable_set, collection_map);
	}
}

static void do_version_scene_collection_convert(
        Main *bmain,
        ID *id,
        SceneCollection *sc,
        Collection *collection,
        GHash *collection_map)
{
	if (collection_map) {
		BLI_ghash_insert(collection_map, collection, sc);
	}

	for (SceneCollection *nsc = sc->scene_collections.first; nsc;) {
		SceneCollection *nsc_next = nsc->next;
		Collection *ncollection = BKE_collection_add(bmain, collection, nsc->name);
		ncollection->id.lib = id->lib;
		do_version_scene_collection_convert(bmain, id, nsc, ncollection, collection_map);
		nsc = nsc_next;
	}

	for (LinkData *link = sc->objects.first; link; link = link->next) {
		Object *ob = link->data;
		if (ob) {
			BKE_collection_object_add(bmain, collection, ob);
			id_us_min(&ob->id);
		}
	}

	BLI_freelistN(&sc->objects);
	MEM_freeN(sc);
}

static void do_version_group_collection_to_collection(Main *bmain, Collection *group)
{
	/* Convert old 2.8 group collections to new unified collections. */
	if (group->collection) {
		do_version_scene_collection_convert(bmain, &group->id, group->collection, group, NULL);
	}

	group->collection = NULL;
	group->view_layer = NULL;
	id_fake_user_set(&group->id);
}

static void do_version_scene_collection_to_collection(Main *bmain, Scene *scene)
{
	/* Convert old 2.8 scene collections to new unified collections. */

	/* Temporarily clear view layers so we don't do any layer collection syncing
	 * and destroy old flags that we want to restore. */
	ListBase view_layers = scene->view_layers;
	BLI_listbase_clear(&scene->view_layers);

	if (!scene->master_collection) {
		scene->master_collection = BKE_collection_master_add();
	}

	/* Convert scene collections. */
	GHash *collection_map = BLI_ghash_new(BLI_ghashutil_ptrhash, BLI_ghashutil_ptrcmp, __func__);
	if (scene->collection) {
		do_version_scene_collection_convert(bmain, &scene->id, scene->collection, scene->master_collection, collection_map);
		scene->collection = NULL;
	}

	scene->view_layers = view_layers;

	/* Convert layer collections. */
	ViewLayer *view_layer;
	for (view_layer = scene->view_layers.first; view_layer; view_layer = view_layer->next) {
		GSet *enabled_set = BLI_gset_new(BLI_ghashutil_ptrhash, BLI_ghashutil_ptrcmp, __func__);
		GSet *selectable_set = BLI_gset_new(BLI_ghashutil_ptrhash, BLI_ghashutil_ptrcmp, __func__);

		do_version_layer_collection_pre(
		        view_layer, &view_layer->layer_collections, enabled_set, selectable_set);

		BKE_layer_collection_sync(scene, view_layer);

		do_version_layer_collection_post(
		        view_layer, &view_layer->layer_collections, enabled_set, selectable_set, collection_map);

		BLI_gset_free(enabled_set, NULL);
		BLI_gset_free(selectable_set, NULL);

		BKE_layer_collection_sync(scene, view_layer);
	}

	BLI_ghash_free(collection_map, NULL, NULL);
}
#endif


enum {
	DO_VERSION_COLLECTION_VISIBLE     = 0,
	DO_VERSION_COLLECTION_HIDE        = 1,
	DO_VERSION_COLLECTION_HIDE_RENDER = 2,
	DO_VERSION_COLLECTION_HIDE_ALL    = 3,
};

static void do_version_layers_to_collections(Main *bmain, Scene *scene)
{
	/* Since we don't have access to FileData we check the (always valid) first
	 * render layer instead. */
	if (!scene->master_collection) {
		scene->master_collection = BKE_collection_master_add();
	}

	if (scene->view_layers.first) {
		return;
	}

	/* Create collections from layers. */
	Collection *collection_master = BKE_collection_master(scene);

	struct DoVersionSceneCollections {
		Collection *collections[20];
		int created;
		const char *suffix;
		int flag;
	} collections[] =
	{
		{
			.collections = {NULL},
			.created = 0,
			.suffix = "",
			.flag = 0,
		},
		{
			.collections = {NULL},
			.created = 0,
			.suffix = " - Hide Viewport",
			.flag = COLLECTION_RESTRICT_VIEW,
		},
		{
			.collections = {NULL},
			.created = 0,
			.suffix = " - Hide Render",
			.flag = COLLECTION_RESTRICT_RENDER,
		},
		{
			.collections = {NULL},
			.created = 0,
			.suffix = " - Hide Render All",
			.flag = COLLECTION_RESTRICT_VIEW | COLLECTION_RESTRICT_RENDER,
		}
	};

	for (int layer = 0; layer < 20; layer++) {
		for (Base *base = scene->base.first; base; base = base->next) {
			if (base->lay & (1 << layer)) {
				int collection_index = -1;
				if ((base->object->restrictflag & OB_RESTRICT_VIEW) &&
				    (base->object->restrictflag & OB_RESTRICT_RENDER))
				{
					collection_index = DO_VERSION_COLLECTION_HIDE_ALL;
				}
				else if (base->object->restrictflag & OB_RESTRICT_VIEW) {
					collection_index = DO_VERSION_COLLECTION_HIDE;
				}
				else if (base->object->restrictflag & OB_RESTRICT_RENDER) {
					collection_index = DO_VERSION_COLLECTION_HIDE_RENDER;
				}
				else {
					collection_index = DO_VERSION_COLLECTION_VISIBLE;
				}

				/* Create collections when needed only. */
				if ((collections[collection_index].created & (1 << layer)) == 0) {
					char name[MAX_NAME];

					if ((collections[DO_VERSION_COLLECTION_VISIBLE].created & (1 << layer)) == 0) {
						BLI_snprintf(name,
						             sizeof(collection_master->id.name),
						             "Collection %d%s",
						             layer + 1,
						             collections[DO_VERSION_COLLECTION_VISIBLE].suffix);

						Collection *collection = BKE_collection_add(bmain, collection_master, name);
						collection->id.lib = scene->id.lib;
						collection->flag |= collections[DO_VERSION_COLLECTION_VISIBLE].flag;
						collections[DO_VERSION_COLLECTION_VISIBLE].collections[layer] = collection;
						collections[DO_VERSION_COLLECTION_VISIBLE].created |= (1 << layer);

						if (!(scene->lay & (1 << layer))) {
							collection->flag |= COLLECTION_RESTRICT_VIEW | COLLECTION_RESTRICT_RENDER;
						}
					}

					if (collection_index != DO_VERSION_COLLECTION_VISIBLE) {
						Collection *collection_parent;
						collection_parent = collections[DO_VERSION_COLLECTION_VISIBLE].collections[layer];
						BLI_snprintf(name,
						             sizeof(collection_master->id.name),
						             "Collection %d%s",
						             layer + 1,
						             collections[collection_index].suffix);

						Collection *collection = BKE_collection_add(bmain, collection_parent, name);
						collection->id.lib = scene->id.lib;
						collection->flag |= collections[collection_index].flag;
						collections[collection_index].collections[layer] = collection;
						collections[collection_index].created |= (1 << layer);

						if (!(scene->lay & (1 << layer))) {
							collection->flag |= COLLECTION_RESTRICT_VIEW | COLLECTION_RESTRICT_RENDER;
						}
					}
				}

				/* Note usually this would do slow collection syncing for view layers,
				 * but since no view layers exists yet at this point it's fast. */
				BKE_collection_object_add(
				        bmain,
				        collections[collection_index].collections[layer], base->object);
			}

			if (base->flag & SELECT) {
				base->object->flag |= SELECT;
			}
			else {
				base->object->flag &= ~SELECT;
			}
		}
	}

	/* Re-order the nested hidden collections. */
	CollectionChild *child_parent = collection_master->children.first;
	Collection *collection_parent = (child_parent) ? child_parent->collection : NULL;

	for (int layer = 0; layer < 20; layer++) {
		if (collections[DO_VERSION_COLLECTION_VISIBLE].created & (1 << layer)) {
			CollectionChild *hide_child = BLI_findptr(
			        &collection_parent->children,
			        collections[DO_VERSION_COLLECTION_HIDE].collections[layer],
			        offsetof(CollectionChild, collection));

			if ((collections[DO_VERSION_COLLECTION_HIDE].created & (1 << layer)) &&
			    (hide_child != collection_parent->children.first))
			{
				BLI_listbase_swaplinks(
				        &collection_parent->children,
				        hide_child,
				        collection_parent->children.first);
			}

			CollectionChild *hide_all_child = BLI_findptr(
			        &collection_parent->children,
			        collections[DO_VERSION_COLLECTION_HIDE_ALL].collections[layer],
			        offsetof(CollectionChild, collection));

			if ((collections[DO_VERSION_COLLECTION_HIDE_ALL].created & (1 << layer)) &&
			    (hide_all_child != collection_parent->children.last))
			{
				BLI_listbase_swaplinks(
				        &collection_parent->children,
				        hide_all_child,
				        collection_parent->children.last);
			}

			child_parent = child_parent->next;
			collection_parent = (child_parent) ? child_parent->collection : NULL;
		}
	}
	BLI_assert(collection_parent == NULL);

	/* Handle legacy render layers. */
	bool have_override = false;

	for (SceneRenderLayer *srl = scene->r.layers.first; srl; srl = srl->next) {
		ViewLayer *view_layer = BKE_view_layer_add(scene, srl->name);

		if (srl->samples != 0) {
			have_override = true;

			/* It is up to the external engine to handle
			 * its own doversion in this case. */
			BKE_override_view_layer_int_add(
			        view_layer,
			        ID_SCE,
			        "samples",
			        srl->samples);
		}

		if (srl->mat_override) {
			have_override = true;

			BKE_override_view_layer_datablock_add(
			        view_layer,
			        ID_MA,
			        "self",
			        (ID *)srl->mat_override);
		}

		if (srl->layflag & SCE_LAY_DISABLE) {
			view_layer->flag &= ~VIEW_LAYER_RENDER;
		}

		if ((srl->layflag & SCE_LAY_FRS) == 0) {
			view_layer->flag &= ~VIEW_LAYER_FREESTYLE;
		}

		/* XXX If we are to keep layflag it should be merged with flag (dfelinto). */
		view_layer->layflag = srl->layflag;
		/* XXX Not sure if we should keep the passes (dfelinto). */
		view_layer->passflag = srl->passflag;
		view_layer->pass_xor = srl->pass_xor;
		view_layer->pass_alpha_threshold = srl->pass_alpha_threshold;

		BKE_freestyle_config_free(&view_layer->freestyle_config, true);
		view_layer->freestyle_config = srl->freestyleConfig;
		view_layer->id_properties = srl->prop;

		/* Set exclusion and overrides. */
		for (int layer = 0; layer < 20; layer++) {
			if (collections[DO_VERSION_COLLECTION_VISIBLE].created & (1 << layer)) {
				Collection *collection = collections[DO_VERSION_COLLECTION_VISIBLE].collections[layer];
				LayerCollection *lc = BKE_layer_collection_first_from_scene_collection(view_layer, collection);

				if (srl->lay_exclude & (1 << layer)) {
					/* Disable excluded layer. */
					have_override = true;
					lc->flag |= LAYER_COLLECTION_EXCLUDE;
					for (LayerCollection *nlc = lc->layer_collections.first; nlc; nlc = nlc->next) {
						nlc->flag |= LAYER_COLLECTION_EXCLUDE;
					}
				}
				else if ((scene->lay & srl->lay & ~(srl->lay_exclude) & (1 << layer)) ||
				         (srl->lay_zmask & (scene->lay | srl->lay_exclude) & (1 << layer)))
				{
					if (srl->lay_zmask & (1 << layer)) {
						have_override = true;

						BKE_override_layer_collection_boolean_add(
						        lc,
						        ID_OB,
						        "cycles.is_holdout",
						        true);
					}

					if ((srl->lay & (1 << layer)) == 0) {
						have_override = true;

						BKE_override_layer_collection_boolean_add(
						        lc,
						        ID_OB,
						        "cycles_visibility.camera",
						        false);
					}
				}

				LayerCollection *nlc = lc->layer_collections.first;
				for (int j = 1; j < 4; j++) {
					if (collections[j].created & (1 << layer)) {
						nlc = nlc->next;
					}
				}
				BLI_assert(nlc == NULL);
			}
		}

		/* for convenience set the same active object in all the layers */
		if (scene->basact) {
			view_layer->basact = BKE_view_layer_base_find(view_layer, scene->basact->object);
		}

		for (Base *base = view_layer->object_bases.first; base; base = base->next) {
			if ((base->flag & BASE_SELECTABLED) && (base->object->flag & SELECT)) {
				base->flag |= BASE_SELECTED;
			}
		}
	}

	BLI_freelistN(&scene->r.layers);

	/* If render layers included overrides, we also create a vanilla
	 * viewport layer without them. */
	if (have_override) {
		ViewLayer *view_layer = BKE_view_layer_add(scene, "Viewport");

		/* Make it first in the list. */
		BLI_remlink(&scene->view_layers, view_layer);
		BLI_addhead(&scene->view_layers, view_layer);

		/* If we ported all the original render layers, we don't need to make the viewport layer renderable. */
		if (!BLI_listbase_is_single(&scene->view_layers)) {
			view_layer->flag &= ~VIEW_LAYER_RENDER;
		}

		/* convert active base */
		if (scene->basact) {
			view_layer->basact = BKE_view_layer_base_find(view_layer, scene->basact->object);
		}

		/* convert selected bases */
		for (Base *base = view_layer->object_bases.first; base; base = base->next) {
			if ((base->flag & BASE_SELECTABLED) && (base->object->flag & SELECT)) {
				base->flag |= BASE_SELECTED;
			}

			/* keep lay around for forward compatibility (open those files in 2.79) */
			base->lay = base->object->lay;
		}
	}

	/* remove bases once and for all */
	for (Base *base = scene->base.first; base; base = base->next) {
		id_us_min(&base->object->id);
	}

	BLI_freelistN(&scene->base);
	scene->basact = NULL;
}

void do_versions_after_linking_280(Main *bmain)
{
	bool use_collection_compat_28 = true;

	if (!MAIN_VERSION_ATLEAST(bmain, 280, 0)) {
		use_collection_compat_28 = false;

		/* Convert group layer visibility flags to hidden nested collection. */
		for (Collection *collection = bmain->collection.first; collection; collection = collection->id.next) {
			/* Add fake user for all existing groups. */
			id_fake_user_set(&collection->id);

			if (collection->flag & (COLLECTION_RESTRICT_VIEW | COLLECTION_RESTRICT_RENDER)) {
				continue;
			}

			Collection *collection_hidden = NULL;
			for (CollectionObject *cob = collection->gobject.first, *cob_next = NULL; cob; cob = cob_next) {
				cob_next = cob->next;
				Object *ob = cob->ob;

				if (!(ob->lay & collection->layer)) {
					if (collection_hidden == NULL) {
						collection_hidden = BKE_collection_add(bmain, collection, "Hidden");
						collection_hidden->id.lib = collection->id.lib;
						collection_hidden->flag |= COLLECTION_RESTRICT_VIEW | COLLECTION_RESTRICT_RENDER;
					}

					BKE_collection_object_add(bmain, collection_hidden, ob);
					BKE_collection_object_remove(bmain, collection, ob, true);
				}
			}
		}

		/* Convert layers to collections. */
		for (Scene *scene = bmain->scene.first; scene; scene = scene->id.next) {
			do_version_layers_to_collections(bmain, scene);
		}
	}

	if (!MAIN_VERSION_ATLEAST(bmain, 280, 0)) {
		for (bScreen *screen = bmain->screen.first; screen; screen = screen->id.next) {
			/* same render-layer as do_version_workspaces_after_lib_link will activate,
			 * so same layer as BKE_view_layer_from_workspace_get would return */
			ViewLayer *layer = screen->scene->view_layers.first;

			for (ScrArea *sa = screen->areabase.first; sa; sa = sa->next) {
				for (SpaceLink *space = sa->spacedata.first; space; space = space->next) {
					if (space->spacetype == SPACE_OUTLINER) {
						SpaceOops *soutliner = (SpaceOops *)space;

						soutliner->outlinevis = SO_VIEW_LAYER;

						if (BLI_listbase_count_at_most(&layer->layer_collections, 2) == 1) {
							if (soutliner->treestore == NULL) {
								soutliner->treestore = BLI_mempool_create(
								        sizeof(TreeStoreElem), 1, 512, BLI_MEMPOOL_ALLOW_ITER);
							}

							/* Create a tree store element for the collection. This is normally
							 * done in check_persistent (outliner_tree.c), but we need to access
							 * it here :/ (expand element if it's the only one) */
							TreeStoreElem *tselem = BLI_mempool_calloc(soutliner->treestore);
							tselem->type = TSE_LAYER_COLLECTION;
							tselem->id = layer->layer_collections.first;
							tselem->nr = tselem->used = 0;
							tselem->flag &= ~TSE_CLOSED;
						}
					}
				}
			}
		}
	}

	/* New workspace design */
	if (!MAIN_VERSION_ATLEAST(bmain, 280, 1)) {
		do_version_workspaces_after_lib_link(bmain);
	}

	if (!MAIN_VERSION_ATLEAST(bmain, 280, 2)) {
		/* Cleanup any remaining SceneRenderLayer data for files that were created
		 * with Blender 2.8 before the SceneRenderLayer > RenderLayer refactor. */
		for (Scene *scene = bmain->scene.first; scene; scene = scene->id.next) {
			for (SceneRenderLayer *srl = scene->r.layers.first; srl; srl = srl->next) {
				if (srl->prop) {
					IDP_FreeProperty(srl->prop);
					MEM_freeN(srl->prop);
				}
				BKE_freestyle_config_free(&srl->freestyleConfig, true);
			}
			BLI_freelistN(&scene->r.layers);
		}
	}

	if (!MAIN_VERSION_ATLEAST(bmain, 280, 3)) {
		/* Due to several changes to particle RNA and draw code particles from older files may no longer
		 * be visible. Here we correct this by setting a default draw size for those files. */
		for (Object *object = bmain->object.first; object; object = object->id.next) {
			for (ParticleSystem *psys = object->particlesystem.first; psys; psys = psys->next) {
				if (psys->part->draw_size == 0.0f) {
					psys->part->draw_size = 0.1f;
				}
			}
		}
	}

	if (!MAIN_VERSION_ATLEAST(bmain, 280, 4)) {
		for (Object *object = bmain->object.first; object; object = object->id.next) {
#ifndef VERSION_280_SUBVERSION_4
			/* If any object already has an initialized value for
			 * duplicator_visibility_flag it means we've already doversioned it.
			 * TODO(all) remove the VERSION_280_SUBVERSION_4 code once the subversion was bumped. */
			if (object->duplicator_visibility_flag != 0) {
				break;
			}
#endif
			if (object->particlesystem.first) {
				object->duplicator_visibility_flag = OB_DUPLI_FLAG_VIEWPORT;
				for (ParticleSystem *psys = object->particlesystem.first; psys; psys = psys->next) {
					if (psys->part->draw & PART_DRAW_EMITTER) {
						object->duplicator_visibility_flag |= OB_DUPLI_FLAG_RENDER;
#ifndef VERSION_280_SUBVERSION_4
						psys->part->draw &= ~PART_DRAW_EMITTER;
#else
						break;
#endif
					}
				}
			}
			else if (object->transflag & OB_DUPLI) {
				object->duplicator_visibility_flag = OB_DUPLI_FLAG_VIEWPORT;
			}
			else {
				object->duplicator_visibility_flag = OB_DUPLI_FLAG_VIEWPORT | OB_DUPLI_FLAG_RENDER;
			}
		}
	}

	/* SpaceTime & SpaceLogic removal/replacing */
	if (!MAIN_VERSION_ATLEAST(bmain, 280, 9)) {
		const wmWindowManager *wm = bmain->wm.first;
		const Scene *scene = bmain->scene.first;

		if (wm != NULL) {
			/* Action editors need a scene for creation. First, update active
			 * screens using the active scene of the window they're displayed in.
			 * Next, update remaining screens using first scene in main listbase. */

			for (wmWindow *win = wm->windows.first; win; win = win->next) {
				const bScreen *screen = BKE_workspace_active_screen_get(win->workspace_hook);
				for (ScrArea *area = screen->areabase.first; area; area = area->next) {
					if (ELEM(area->butspacetype, SPACE_TIME, SPACE_LOGIC)) {
						do_version_area_change_space_to_space_action(area, win->scene);

						/* Don't forget to unset! */
						area->butspacetype = SPACE_EMPTY;
					}
				}
			}
		}
		if (scene != NULL) {
			for (bScreen *screen = bmain->screen.first; screen; screen = screen->id.next) {
				for (ScrArea *area = screen->areabase.first; area; area = area->next) {
					if (ELEM(area->butspacetype, SPACE_TIME, SPACE_LOGIC)) {
						/* Areas that were already handled won't be handled again */
						do_version_area_change_space_to_space_action(area, scene);

						/* Don't forget to unset! */
						area->butspacetype = SPACE_EMPTY;
					}
				}
			}
		}
	}

#ifdef USE_COLLECTION_COMPAT_28
	if (use_collection_compat_28 && !MAIN_VERSION_ATLEAST(bmain, 280, 14)) {
		for (Collection *group = bmain->collection.first; group; group = group->id.next) {
			do_version_group_collection_to_collection(bmain, group);
		}

		for (Scene *scene = bmain->scene.first; scene; scene = scene->id.next) {
			do_version_scene_collection_to_collection(bmain, scene);
		}
	}
#endif
}

<<<<<<< HEAD
void blo_do_versions_280(FileData *fd, Library *lib, Main *main)
=======
void blo_do_versions_280(FileData *fd, Library *UNUSED(lib), Main *bmain)
>>>>>>> 800c3c5c
{
	bool use_collection_compat_28 = true;

	if (!MAIN_VERSION_ATLEAST(bmain, 280, 0)) {
		use_collection_compat_28 = false;

		for (Scene *scene = bmain->scene.first; scene; scene = scene->id.next) {
			scene->r.gauss = 1.5f;
		}
	}

	if (!MAIN_VERSION_ATLEAST(bmain, 280, 1)) {
		if (!DNA_struct_elem_find(fd->filesdna, "Lamp", "float", "bleedexp")) {
			for (Lamp *la = bmain->lamp.first; la; la = la->id.next) {
				la->bleedexp = 2.5f;
			}
		}

		if (!DNA_struct_elem_find(fd->filesdna, "GPUDOFSettings", "float", "ratio")) {
			for (Camera *ca = bmain->camera.first; ca; ca = ca->id.next) {
				ca->gpu_dof.ratio = 1.0f;
			}
		}

		/* MTexPoly now removed. */
		if (DNA_struct_find(fd->filesdna, "MTexPoly")) {
			const int cd_mtexpoly = 15;  /* CD_MTEXPOLY, deprecated */
			for (Mesh *me = bmain->mesh.first; me; me = me->id.next) {
				/* If we have UV's, so this file will have MTexPoly layers too! */
				if (me->mloopuv != NULL) {
					CustomData_update_typemap(&me->pdata);
					CustomData_free_layers(&me->pdata, cd_mtexpoly, me->totpoly);
					BKE_mesh_update_customdata_pointers(me, false);
				}
			}
		}
	}

<<<<<<< HEAD
	if (!MAIN_VERSION_ATLEAST(main, 280, 2)) {

		/*********************************Game engine**********************************/

		for (Scene *scene = main->scene.first; scene; scene = scene->id.next) {
			/* Previous value of GAME_GLSL_NO_ENV_LIGHTING was 1 << 18, it was conflicting
			* with GAME_SHOW_BOUNDING_BOX. To fix this issue, we replace 1 << 18 by
			* 1 << 21 (the new value) when the file come from blender not UPBGE.
			*/
			if (scene->gm.flag & (1 << 18)) {
				scene->gm.flag |= GAME_GLSL_NO_ENV_LIGHTING;
				/* Disable bit 18 */
				scene->gm.flag &= ~(1 << 18);
			}
		}

		if (!DNA_struct_elem_find(fd->filesdna, "Object", "float", "friction")) {
			for (Object *ob = main->object.first; ob; ob = ob->id.next) {
				if (ob->type == OB_MESH) {
					Mesh *me = blo_do_versions_newlibadr(fd, lib, ob->data);
					bool converted = false;
					for (unsigned short i = 0; i < me->totcol; ++i) {
						Material *ma = blo_do_versions_newlibadr(fd, lib, me->mat[i]);
						if (ma) {
							ob->friction = ma->friction;
							ob->rolling_friction = 0.0f;
							ob->fh = ma->fh;
							ob->reflect = ma->reflect;
							ob->fhdist = ma->fhdist;
							ob->xyfrict = ma->xyfrict;
							converted = true;
							break;
						}
					}
					/* There's no valid material, we use the settings from BKE_object_init. */
					if (!converted) {
						ob->friction = 0.5f;
					}
				}
			}
		}
		/****************************End of Game engine*********************************/

=======
	if (!MAIN_VERSION_ATLEAST(bmain, 280, 2)) {
>>>>>>> 800c3c5c
		if (!DNA_struct_elem_find(fd->filesdna, "Lamp", "float", "cascade_max_dist")) {
			for (Lamp *la = bmain->lamp.first; la; la = la->id.next) {
				la->cascade_max_dist = 1000.0f;
				la->cascade_count = 4;
				la->cascade_exponent = 0.8f;
				la->cascade_fade = 0.1f;
			}
		}

		if (!DNA_struct_elem_find(fd->filesdna, "Lamp", "float", "contact_dist")) {
			for (Lamp *la = bmain->lamp.first; la; la = la->id.next) {
				la->contact_dist = 1.0f;
				la->contact_bias = 0.03f;
				la->contact_spread = 0.2f;
				la->contact_thickness = 0.5f;
			}
		}

		if (!DNA_struct_elem_find(fd->filesdna, "LightProbe", "float", "vis_bias")) {
			for (LightProbe *probe = bmain->lightprobe.first; probe; probe = probe->id.next) {
				probe->vis_bias = 1.0f;
				probe->vis_blur = 0.2f;
			}
		}

		typedef enum eNTreeDoVersionErrors {
			NTREE_DOVERSION_NO_ERROR = 0,
			NTREE_DOVERSION_NEED_OUTPUT = (1 << 0),
			NTREE_DOVERSION_TRANSPARENCY_EMISSION = (1 << 1),
		} eNTreeDoVersionErrors;

		/* Eevee shader nodes renamed because of the output node system.
		 * Note that a new output node is not being added here, because it would be overkill
		 * to handle this case in lib_verify_nodetree.
		 *
		 * Also, metallic node is now unified into the principled node. */
		eNTreeDoVersionErrors error = NTREE_DOVERSION_NO_ERROR;

		FOREACH_NODETREE(bmain, ntree, id) {
			if (ntree->type == NTREE_SHADER) {
				for (bNode *node = ntree->nodes.first; node; node = node->next) {
					if (node->type == 194 /* SH_NODE_EEVEE_METALLIC */ &&
					    STREQ(node->idname, "ShaderNodeOutputMetallic"))
					{
						BLI_strncpy(node->idname, "ShaderNodeEeveeMetallic", sizeof(node->idname));
						error |= NTREE_DOVERSION_NEED_OUTPUT;
					}

					else if (node->type == SH_NODE_EEVEE_SPECULAR && STREQ(node->idname, "ShaderNodeOutputSpecular")) {
						BLI_strncpy(node->idname, "ShaderNodeEeveeSpecular", sizeof(node->idname));
						error |= NTREE_DOVERSION_NEED_OUTPUT;
					}

					else if (node->type == 196 /* SH_NODE_OUTPUT_EEVEE_MATERIAL */ &&
					         STREQ(node->idname, "ShaderNodeOutputEeveeMaterial"))
					{
						node->type = SH_NODE_OUTPUT_MATERIAL;
						BLI_strncpy(node->idname, "ShaderNodeOutputMaterial", sizeof(node->idname));
					}

					else if (node->type == 194 /* SH_NODE_EEVEE_METALLIC */ &&
					         STREQ(node->idname, "ShaderNodeEeveeMetallic"))
					{
						node->type = SH_NODE_BSDF_PRINCIPLED;
						BLI_strncpy(node->idname, "ShaderNodeBsdfPrincipled", sizeof(node->idname));
						node->custom1 = SHD_GLOSSY_MULTI_GGX;
						error |= NTREE_DOVERSION_TRANSPARENCY_EMISSION;
					}
				}
			}
		} FOREACH_NODETREE_END

		if (error & NTREE_DOVERSION_NEED_OUTPUT) {
			BKE_report(fd->reports, RPT_ERROR, "Eevee material conversion problem. Error in console");
			printf("You need to connect Principled and Eevee Specular shader nodes to new material output nodes.\n");
		}

		if (error & NTREE_DOVERSION_TRANSPARENCY_EMISSION) {
			BKE_report(fd->reports, RPT_ERROR, "Eevee material conversion problem. Error in console");
			printf("You need to combine transparency and emission shaders to the converted Principled shader nodes.\n");
		}

#ifdef USE_COLLECTION_COMPAT_28
		if (use_collection_compat_28 &&
		    (DNA_struct_elem_find(fd->filesdna, "ViewLayer", "FreestyleConfig", "freestyle_config") == false) &&
		    DNA_struct_elem_find(fd->filesdna, "Scene", "ListBase", "view_layers"))
		{
			for (Scene *scene = bmain->scene.first; scene; scene = scene->id.next) {
				ViewLayer *view_layer;
				for (view_layer = scene->view_layers.first; view_layer; view_layer = view_layer->next) {
					view_layer->flag |= VIEW_LAYER_FREESTYLE;
					view_layer->layflag = 0x7FFF;   /* solid ztra halo edge strand */
					view_layer->passflag = SCE_PASS_COMBINED | SCE_PASS_Z;
					view_layer->pass_alpha_threshold = 0.5f;
					BKE_freestyle_config_init(&view_layer->freestyle_config);
				}
			}
		}
#endif
	}

#ifdef USE_COLLECTION_COMPAT_28
	if (use_collection_compat_28 && !MAIN_VERSION_ATLEAST(bmain, 280, 3)) {
		for (Scene *scene = bmain->scene.first; scene; scene = scene->id.next) {
			ViewLayer *view_layer;
			for (view_layer = scene->view_layers.first; view_layer; view_layer = view_layer->next) {
				do_version_view_layer_visibility(view_layer);
			}
		}

		for (Collection *group = bmain->collection.first; group; group = group->id.next) {
			if (group->view_layer != NULL) {
				do_version_view_layer_visibility(group->view_layer);
			}
		}
	}
#endif

	if (!MAIN_VERSION_ATLEAST(bmain, 280, 6)) {
		if (DNA_struct_elem_find(fd->filesdna, "SpaceOops", "int", "filter") == false) {
			bScreen *sc;
			ScrArea *sa;
			SpaceLink *sl;

			/* Update files using invalid (outdated) outlinevis Outliner values. */
			for (sc = bmain->screen.first; sc; sc = sc->id.next) {
				for (sa = sc->areabase.first; sa; sa = sa->next) {
					for (sl = sa->spacedata.first; sl; sl = sl->next) {
						if (sl->spacetype == SPACE_OUTLINER) {
							SpaceOops *so = (SpaceOops *)sl;

							if (!ELEM(so->outlinevis,
							          SO_SCENES,
							          SO_LIBRARIES,
							          SO_SEQUENCE,
							          SO_DATA_API,
							          SO_ID_ORPHANS))
							{
								so->outlinevis = SO_VIEW_LAYER;
							}
						}
					}
				}
			}
		}

		if (!DNA_struct_elem_find(fd->filesdna, "LightProbe", "float", "intensity")) {
			for (LightProbe *probe = bmain->lightprobe.first; probe; probe = probe->id.next) {
				probe->intensity = 1.0f;
			}
		}

		for (Object *ob = bmain->object.first; ob; ob = ob->id.next) {
			bConstraint *con, *con_next;
			con = ob->constraints.first;
			while (con) {
				con_next = con->next;
				if (con->type == 17) { /* CONSTRAINT_TYPE_RIGIDBODYJOINT */
					BLI_remlink(&ob->constraints, con);
					BKE_constraint_free_data(con);
					MEM_freeN(con);
				}
				con = con_next;
			}
		}

		if (!DNA_struct_elem_find(fd->filesdna, "Scene", "int", "orientation_index_custom")) {
			for (Scene *scene = bmain->scene.first; scene; scene = scene->id.next) {
				scene->orientation_index_custom = -1;
			}
		}

		for (bScreen *sc = bmain->screen.first; sc; sc = sc->id.next) {
			for (ScrArea *sa = sc->areabase.first; sa; sa = sa->next) {
				for (SpaceLink *sl = sa->spacedata.first; sl; sl = sl->next) {
					if (sl->spacetype == SPACE_VIEW3D) {
						View3D *v3d = (View3D *)sl;
						v3d->shading.light = V3D_LIGHTING_STUDIO;
						v3d->shading.flag |= V3D_SHADING_OBJECT_OUTLINE;

						/* Assume (demo) files written with 2.8 want to show
						 * Eevee renders in the viewport. */
						if (MAIN_VERSION_ATLEAST(bmain, 280, 0)) {
							v3d->drawtype = OB_MATERIAL;
						}
					}
				}
			}
		}
	}

	if (!MAIN_VERSION_ATLEAST(bmain, 280, 7)) {
		/* Render engine storage moved elsewhere and back during 2.8
		 * development, we assume any files saved in 2.8 had Eevee set
		 * as scene render engine. */
		if (MAIN_VERSION_ATLEAST(bmain, 280, 0)) {
			for (Scene *scene = bmain->scene.first; scene; scene = scene->id.next) {
				BLI_strncpy(scene->r.engine, RE_engine_id_BLENDER_EEVEE, sizeof(scene->r.engine));
			}
		}
	}

	if (!MAIN_VERSION_ATLEAST(bmain, 280, 8)) {
		/* Blender Internal removal */
		for (Scene *scene = bmain->scene.first; scene; scene = scene->id.next) {
			if (STREQ(scene->r.engine, "BLENDER_RENDER") ||
			    STREQ(scene->r.engine, "BLENDER_GAME"))
			{
				BLI_strncpy(scene->r.engine, RE_engine_id_BLENDER_EEVEE, sizeof(scene->r.engine));
			}

			scene->r.bake_mode = 0;
		}

		for (Tex *tex = bmain->tex.first; tex; tex = tex->id.next) {
			/* Removed envmap, pointdensity, voxeldata, ocean textures. */
			if (ELEM(tex->type, 10, 14, 15, 16)) {
				tex->type = 0;
			}
		}
	}

	if (!MAIN_VERSION_ATLEAST(bmain, 280, 11)) {

		/* Remove info editor, but only if at the top of the window. */
		for (bScreen *screen = bmain->screen.first; screen; screen = screen->id.next) {
			/* Calculate window width/height from screen vertices */
			int win_width = 0, win_height = 0;
			for (ScrVert *vert = screen->vertbase.first; vert; vert = vert->next) {
				win_width  = MAX2(win_width, vert->vec.x);
				win_height = MAX2(win_height, vert->vec.y);
			}

			for (ScrArea *area = screen->areabase.first, *area_next; area; area = area_next) {
				area_next = area->next;

				if (area->spacetype == SPACE_INFO) {
					if ((area->v2->vec.y == win_height) && (area->v1->vec.x == 0) && (area->v4->vec.x == win_width)) {
						BKE_screen_area_free(area);

						BLI_remlink(&screen->areabase, area);

						BKE_screen_remove_double_scredges(screen);
						BKE_screen_remove_unused_scredges(screen);
						BKE_screen_remove_unused_scrverts(screen);

						MEM_freeN(area);
					}
				}
				/* AREA_TEMP_INFO is deprecated from now on, it should only be set for info areas
				 * which are deleted above, so don't need to unset it. Its slot/bit can be reused */
			}
		}
	}

	if (!MAIN_VERSION_ATLEAST(bmain, 280, 11)) {
		for (Lamp *lamp = bmain->lamp.first; lamp; lamp = lamp->id.next) {
			if (lamp->mode & (1 << 13)) { /* LA_SHAD_RAY */
				lamp->mode |= LA_SHADOW;
				lamp->mode &= ~(1 << 13);
			}
		}
	}

	if (!MAIN_VERSION_ATLEAST(bmain, 280, 12)) {
		/* Remove tool property regions. */
		for (bScreen *screen = bmain->screen.first; screen; screen = screen->id.next) {
			for (ScrArea *sa = screen->areabase.first; sa; sa = sa->next) {
				for (SpaceLink *sl = sa->spacedata.first; sl; sl = sl->next) {
					if (ELEM(sl->spacetype, SPACE_VIEW3D, SPACE_CLIP)) {
						ListBase *regionbase = (sl == sa->spacedata.first) ? &sa->regionbase : &sl->regionbase;

						for (ARegion *region = regionbase->first, *region_next; region; region = region_next) {
							region_next = region->next;

							if (region->regiontype == RGN_TYPE_TOOL_PROPS) {
								BKE_area_region_free(NULL, region);
								BLI_freelinkN(regionbase, region);
							}
						}
					}
				}
			}
		}
	}

	if (!MAIN_VERSION_ATLEAST(bmain, 280, 13)) {
		/* Initialize specular factor. */
		if (!DNA_struct_elem_find(fd->filesdna, "Lamp", "float", "spec_fac")) {
			for (Lamp *la = bmain->lamp.first; la; la = la->id.next) {
				la->spec_fac = 1.0f;
			}
		}

		/* Initialize new view3D options. */
		for (bScreen *screen = bmain->screen.first; screen; screen = screen->id.next) {
			for (ScrArea *sa = screen->areabase.first; sa; sa = sa->next) {
				for (SpaceLink *sl = sa->spacedata.first; sl; sl = sl->next) {
					if (sl->spacetype == SPACE_VIEW3D) {
						View3D *v3d = (View3D *)sl;
						v3d->shading.light = V3D_LIGHTING_STUDIO;
						v3d->shading.color_type = V3D_SHADING_MATERIAL_COLOR;
						copy_v3_fl(v3d->shading.single_color, 0.8f);
						v3d->shading.shadow_intensity = 0.5;

						v3d->overlay.backwire_opacity = 0.5f;
						v3d->overlay.normals_length = 0.1f;
						v3d->overlay.flag = V3D_OVERLAY_LOOK_DEV;
					}
				}
			}
		}

		if (!DNA_struct_find(fd->filesdna, "View3DCursor")) {
			for (Scene *scene = bmain->scene.first; scene; scene = scene->id.next) {
				unit_qt(scene->cursor.rotation);
			}
			for (bScreen *screen = bmain->screen.first; screen; screen = screen->id.next) {
				for (ScrArea *sa = screen->areabase.first; sa; sa = sa->next) {
					for (SpaceLink *sl = sa->spacedata.first; sl; sl = sl->next) {
						if (sl->spacetype == SPACE_VIEW3D) {
							View3D *v3d = (View3D *)sl;
							unit_qt(v3d->cursor.rotation);
						}
					}
				}
			}
		}
	}

	if (!MAIN_VERSION_ATLEAST(bmain, 280, 14)) {
		if (!DNA_struct_elem_find(fd->filesdna, "Scene", "SceneDisplay", "display")) {
			/* Initialize new scene.SceneDisplay */
			for (Scene *scene = bmain->scene.first; scene; scene = scene->id.next) {
				copy_v3_v3(scene->display.light_direction, (float[3]){-M_SQRT1_3, -M_SQRT1_3, M_SQRT1_3});
			}
		}
		if (!DNA_struct_elem_find(fd->filesdna, "SceneDisplay", "float", "shadow_shift")) {
			for (Scene *scene = bmain->scene.first; scene; scene = scene->id.next) {
				scene->display.shadow_shift = 0.1;
			}
		}

		if (!DNA_struct_elem_find(fd->filesdna, "Object", "ObjectDisplay", "display")) {
			/* Initialize new object.ObjectDisplay */
			for (Object *ob = bmain->object.first; ob; ob = ob->id.next) {
				ob->display.flag = OB_SHOW_SHADOW;
			}
		}

		if (!DNA_struct_elem_find(fd->filesdna, "ToolSettings", "char", "transform_pivot_point")) {
			for (Scene *scene = bmain->scene.first; scene; scene = scene->id.next) {
				scene->toolsettings->transform_pivot_point = V3D_AROUND_CENTER_MEAN;
			}
		}

		if (!DNA_struct_find(fd->filesdna, "SceneEEVEE")) {
			for (Scene *scene = bmain->scene.first; scene; scene = scene->id.next) {
				/* First set the default for all the properties. */

				scene->eevee.gi_diffuse_bounces = 3;
				scene->eevee.gi_cubemap_resolution = 512;
				scene->eevee.gi_visibility_resolution = 32;

				scene->eevee.taa_samples = 16;
				scene->eevee.taa_render_samples = 64;

				scene->eevee.sss_samples = 7;
				scene->eevee.sss_jitter_threshold = 0.3f;

				scene->eevee.ssr_quality = 0.25f;
				scene->eevee.ssr_max_roughness = 0.5f;
				scene->eevee.ssr_thickness = 0.2f;
				scene->eevee.ssr_border_fade = 0.075f;
				scene->eevee.ssr_firefly_fac = 10.0f;

				scene->eevee.volumetric_start = 0.1f;
				scene->eevee.volumetric_end = 100.0f;
				scene->eevee.volumetric_tile_size = 8;
				scene->eevee.volumetric_samples = 64;
				scene->eevee.volumetric_sample_distribution = 0.8f;
				scene->eevee.volumetric_light_clamp = 0.0f;
				scene->eevee.volumetric_shadow_samples = 16;

				scene->eevee.gtao_distance = 0.2f;
				scene->eevee.gtao_factor = 1.0f;
				scene->eevee.gtao_quality = 0.25f;

				scene->eevee.bokeh_max_size = 100.0f;
				scene->eevee.bokeh_threshold = 1.0f;

				copy_v3_fl(scene->eevee.bloom_color, 1.0f);
				scene->eevee.bloom_threshold = 0.8f;
				scene->eevee.bloom_knee = 0.5f;
				scene->eevee.bloom_intensity = 0.8f;
				scene->eevee.bloom_radius = 6.5f;
				scene->eevee.bloom_clamp = 1.0f;

				scene->eevee.motion_blur_samples = 8;
				scene->eevee.motion_blur_shutter = 1.0f;

				scene->eevee.shadow_method = SHADOW_ESM;
				scene->eevee.shadow_cube_size = 512;
				scene->eevee.shadow_cascade_size = 1024;

				scene->eevee.flag =
					SCE_EEVEE_VOLUMETRIC_LIGHTS |
					SCE_EEVEE_VOLUMETRIC_COLORED |
					SCE_EEVEE_GTAO_BENT_NORMALS |
					SCE_EEVEE_GTAO_BOUNCE |
					SCE_EEVEE_TAA_REPROJECTION |
					SCE_EEVEE_SSR_HALF_RESOLUTION;


				/* If the file is pre-2.80 move on. */
				if (scene->layer_properties == NULL) {
					continue;
				}

				/* Now we handle eventual properties that may be set in the file. */
#define EEVEE_GET_BOOL(_props, _name, _flag) \
				{ \
					IDProperty *_idprop = IDP_GetPropertyFromGroup(_props, #_name); \
					if (_idprop != NULL) { \
						const int _value = IDP_Int(_idprop); \
						if (_value) { \
							scene->eevee.flag |= _flag; \
						} \
						else { \
							scene->eevee.flag &= ~_flag; \
						} \
					} \
				}

#define EEVEE_GET_INT(_props, _name) \
				{ \
					IDProperty *_idprop = IDP_GetPropertyFromGroup(_props, #_name); \
					if (_idprop != NULL) { \
						scene->eevee._name = IDP_Int(_idprop); \
					} \
				}

#define EEVEE_GET_FLOAT(_props, _name) \
				{ \
					IDProperty *_idprop = IDP_GetPropertyFromGroup(_props, #_name); \
					if (_idprop != NULL) { \
						scene->eevee._name = IDP_Float(_idprop); \
					} \
				}

#define EEVEE_GET_FLOAT_ARRAY(_props, _name, _length) \
				{ \
					IDProperty *_idprop = IDP_GetPropertyFromGroup(_props, #_name); \
					if (_idprop != NULL) { \
						const float *_values = IDP_Array(_idprop); \
						for (int _i = 0; _i < _length; _i++) { \
							scene->eevee._name [_i] = _values[_i]; \
						} \
					} \
				}

				IDProperty *props = IDP_GetPropertyFromGroup(scene->layer_properties, RE_engine_id_BLENDER_EEVEE);
				EEVEE_GET_BOOL(props, volumetric_enable, SCE_EEVEE_VOLUMETRIC_ENABLED);
				EEVEE_GET_BOOL(props, volumetric_lights, SCE_EEVEE_VOLUMETRIC_LIGHTS);
				EEVEE_GET_BOOL(props, volumetric_shadows, SCE_EEVEE_VOLUMETRIC_SHADOWS);
				EEVEE_GET_BOOL(props, volumetric_colored_transmittance, SCE_EEVEE_VOLUMETRIC_COLORED);
				EEVEE_GET_BOOL(props, gtao_enable, SCE_EEVEE_GTAO_ENABLED);
				EEVEE_GET_BOOL(props, gtao_use_bent_normals, SCE_EEVEE_GTAO_BENT_NORMALS);
				EEVEE_GET_BOOL(props, gtao_bounce, SCE_EEVEE_GTAO_BOUNCE);
				EEVEE_GET_BOOL(props, dof_enable, SCE_EEVEE_DOF_ENABLED);
				EEVEE_GET_BOOL(props, bloom_enable, SCE_EEVEE_BLOOM_ENABLED);
				EEVEE_GET_BOOL(props, motion_blur_enable, SCE_EEVEE_MOTION_BLUR_ENABLED);
				EEVEE_GET_BOOL(props, shadow_high_bitdepth, SCE_EEVEE_SHADOW_HIGH_BITDEPTH);
				EEVEE_GET_BOOL(props, taa_reprojection, SCE_EEVEE_TAA_REPROJECTION);
				EEVEE_GET_BOOL(props, sss_enable, SCE_EEVEE_SSS_ENABLED);
				EEVEE_GET_BOOL(props, sss_separate_albedo, SCE_EEVEE_SSS_SEPARATE_ALBEDO);
				EEVEE_GET_BOOL(props, ssr_enable, SCE_EEVEE_SSR_ENABLED);
				EEVEE_GET_BOOL(props, ssr_refraction, SCE_EEVEE_SSR_REFRACTION);
				EEVEE_GET_BOOL(props, ssr_halfres, SCE_EEVEE_SSR_HALF_RESOLUTION);

				EEVEE_GET_INT(props, gi_diffuse_bounces);
				EEVEE_GET_INT(props, gi_diffuse_bounces);
				EEVEE_GET_INT(props, gi_cubemap_resolution);
				EEVEE_GET_INT(props, gi_visibility_resolution);

				EEVEE_GET_INT(props, taa_samples);
				EEVEE_GET_INT(props, taa_render_samples);

				EEVEE_GET_INT(props, sss_samples);
				EEVEE_GET_FLOAT(props, sss_jitter_threshold);

				EEVEE_GET_FLOAT(props, ssr_quality);
				EEVEE_GET_FLOAT(props, ssr_max_roughness);
				EEVEE_GET_FLOAT(props, ssr_thickness);
				EEVEE_GET_FLOAT(props, ssr_border_fade);
				EEVEE_GET_FLOAT(props, ssr_firefly_fac);

				EEVEE_GET_FLOAT(props, volumetric_start);
				EEVEE_GET_FLOAT(props, volumetric_end);
				EEVEE_GET_INT(props, volumetric_tile_size);
				EEVEE_GET_INT(props, volumetric_samples);
				EEVEE_GET_FLOAT(props, volumetric_sample_distribution);
				EEVEE_GET_FLOAT(props, volumetric_light_clamp);
				EEVEE_GET_INT(props, volumetric_shadow_samples);

				EEVEE_GET_FLOAT(props, gtao_distance);
				EEVEE_GET_FLOAT(props, gtao_factor);
				EEVEE_GET_FLOAT(props, gtao_quality);

				EEVEE_GET_FLOAT(props, bokeh_max_size);
				EEVEE_GET_FLOAT(props, bokeh_threshold);

				EEVEE_GET_FLOAT_ARRAY(props, bloom_color, 3);
				EEVEE_GET_FLOAT(props, bloom_threshold);
				EEVEE_GET_FLOAT(props, bloom_knee);
				EEVEE_GET_FLOAT(props, bloom_intensity);
				EEVEE_GET_FLOAT(props, bloom_radius);
				EEVEE_GET_FLOAT(props, bloom_clamp);

				EEVEE_GET_INT(props, motion_blur_samples);
				EEVEE_GET_FLOAT(props, motion_blur_shutter);

				EEVEE_GET_INT(props, shadow_method);
				EEVEE_GET_INT(props, shadow_cube_size);
				EEVEE_GET_INT(props, shadow_cascade_size);

				/* Cleanup. */
				IDP_FreeProperty(scene->layer_properties);
				MEM_freeN(scene->layer_properties);
				scene->layer_properties = NULL;

#undef EEVEE_GET_FLOAT_ARRAY
#undef EEVEE_GET_FLOAT
#undef EEVEE_GET_INT
#undef EEVEE_GET_BOOL
			}
		}


		if (!MAIN_VERSION_ATLEAST(bmain, 280, 15)) {
			for (Scene *scene = bmain->scene.first; scene; scene = scene->id.next) {
				scene->display.matcap_icon = 1;
				scene->display.matcap_type = CLAY_MATCAP_NONE;
				scene->display.matcap_hue = 0.5f;
				scene->display.matcap_saturation = 0.5f;
				scene->display.matcap_value = 0.5f;
				scene->display.matcap_ssao_distance = 0.2f;
				scene->display.matcap_ssao_attenuation = 1.0f;
				scene->display.matcap_ssao_factor_cavity = 1.0f;
				scene->display.matcap_ssao_factor_edge = 1.0f;
				scene->display.matcap_ssao_samples = 16;
			}

			for (bScreen *screen = bmain->screen.first; screen; screen = screen->id.next) {
				for (ScrArea *sa = screen->areabase.first; sa; sa = sa->next) {
					for (SpaceLink *sl = sa->spacedata.first; sl; sl = sl->next) {
						if (sl->spacetype == SPACE_OUTLINER) {
							SpaceOops *soops = (SpaceOops *)sl;
							soops->filter_id_type = ID_GR;
							soops->outlinevis = SO_VIEW_LAYER;
						}
					}
				}
			}

			for (Scene *scene = bmain->scene.first; scene; scene = scene->id.next) {
				switch (scene->toolsettings->snap_mode) {
					case 0: scene->toolsettings->snap_mode = SCE_SNAP_MODE_INCREMENT; break;
					case 1: scene->toolsettings->snap_mode = SCE_SNAP_MODE_VERTEX   ; break;
					case 2: scene->toolsettings->snap_mode = SCE_SNAP_MODE_EDGE     ; break;
					case 3: scene->toolsettings->snap_mode = SCE_SNAP_MODE_FACE     ; break;
					case 4: scene->toolsettings->snap_mode = SCE_SNAP_MODE_VOLUME   ; break;
				}
				switch (scene->toolsettings->snap_node_mode) {
					case 5: scene->toolsettings->snap_node_mode = SCE_SNAP_MODE_NODE_X; break;
					case 6: scene->toolsettings->snap_node_mode = SCE_SNAP_MODE_NODE_Y; break;
					case 7: scene->toolsettings->snap_node_mode = SCE_SNAP_MODE_NODE_X | SCE_SNAP_MODE_NODE_Y; break;
					case 8: scene->toolsettings->snap_node_mode = SCE_SNAP_MODE_GRID  ; break;
				}
				switch (scene->toolsettings->snap_uv_mode) {
					case 0: scene->toolsettings->snap_uv_mode = SCE_SNAP_MODE_INCREMENT; break;
					case 1: scene->toolsettings->snap_uv_mode = SCE_SNAP_MODE_VERTEX   ; break;
				}
			}

			ParticleSettings *part;
			for (part = bmain->particle.first; part; part = part->id.next) {
				part->shape_flag = PART_SHAPE_CLOSE_TIP;
				part->shape = 0.0f;
				part->rad_root = 1.0f;
				part->rad_tip = 0.0f;
				part->rad_scale = 0.01f;
			}
		}

	}
	{
		if (!DNA_struct_elem_find(fd->filesdna, "Material", "float", "roughness")) {
			for (Material *mat = bmain->mat.first; mat; mat = mat->id.next) {
				if (mat->use_nodes) {
					if (MAIN_VERSION_ATLEAST(bmain, 280, 0)) {
						mat->roughness = mat->gloss_mir;
					}
					else {
						mat->roughness = 0.25f;
					}
				}
				else {
					mat->roughness = 1.0f - mat->gloss_mir;
				}
				mat->metallic = mat->ray_mirror;
			}

			for (bScreen *screen = bmain->screen.first; screen; screen = screen->id.next) {
				for (ScrArea *sa = screen->areabase.first; sa; sa = sa->next) {
					for (SpaceLink *sl = sa->spacedata.first; sl; sl = sl->next) {
						if (sl->spacetype == SPACE_VIEW3D) {
							View3D *v3d = (View3D *)sl;
							v3d->shading.flag |= V3D_SHADING_SPECULAR_HIGHLIGHT;
						}
					}
				}
			}
		}

		if (!DNA_struct_elem_find(fd->filesdna, "View3DShading", "float", "xray_alpha")) {
			for (bScreen *screen = bmain->screen.first; screen; screen = screen->id.next) {
				for (ScrArea *sa = screen->areabase.first; sa; sa = sa->next) {
					for (SpaceLink *sl = sa->spacedata.first; sl; sl = sl->next) {
						if (sl->spacetype == SPACE_VIEW3D) {
							View3D *v3d = (View3D *)sl;
							v3d->shading.xray_alpha = 0.5f;
						}
					}
				}
			}
		}
		if (!DNA_struct_elem_find(fd->filesdna, "View3DShading", "char", "matcap[256]")) {
			StudioLight *default_matcap = BKE_studiolight_find_first(STUDIOLIGHT_ORIENTATION_VIEWNORMAL);
			/* when loading the internal file is loaded before the matcaps */
			if (default_matcap) {
				for (bScreen *screen = bmain->screen.first; screen; screen = screen->id.next) {
					for (ScrArea *sa = screen->areabase.first; sa; sa = sa->next) {
						for (SpaceLink *sl = sa->spacedata.first; sl; sl = sl->next) {
							if (sl->spacetype == SPACE_VIEW3D) {
								View3D *v3d = (View3D *)sl;
								BLI_strncpy(v3d->shading.matcap, default_matcap->name, FILE_MAXFILE);
							}
						}
					}
				}
			}
		}
		if (!DNA_struct_elem_find(fd->filesdna, "View3DOverlay", "float", "wireframe_threshold")) {
			for (bScreen *screen = bmain->screen.first; screen; screen = screen->id.next) {
				for (ScrArea *sa = screen->areabase.first; sa; sa = sa->next) {
					for (SpaceLink *sl = sa->spacedata.first; sl; sl = sl->next) {
						if (sl->spacetype == SPACE_VIEW3D) {
							View3D *v3d = (View3D *)sl;
							v3d->overlay.wireframe_threshold = 0.5f;
						}
					}
				}
			}
		}
		if (!DNA_struct_elem_find(fd->filesdna, "View3DShading", "float", "cavity_valley_factor")) {
			for (bScreen *screen = bmain->screen.first; screen; screen = screen->id.next) {
				for (ScrArea *sa = screen->areabase.first; sa; sa = sa->next) {
					for (SpaceLink *sl = sa->spacedata.first; sl; sl = sl->next) {
						if (sl->spacetype == SPACE_VIEW3D) {
							View3D *v3d = (View3D *)sl;
							v3d->shading.cavity_valley_factor = 1.0f;
							v3d->shading.cavity_ridge_factor = 1.0f;
						}
					}
				}
			}
		}
		if (!DNA_struct_elem_find(fd->filesdna, "View3DOverlay", "float", "bone_selection_alpha")) {
			for (bScreen *screen = bmain->screen.first; screen; screen = screen->id.next) {
				for (ScrArea *sa = screen->areabase.first; sa; sa = sa->next) {
					for (SpaceLink *sl = sa->spacedata.first; sl; sl = sl->next) {
						if (sl->spacetype == SPACE_VIEW3D) {
							View3D *v3d = (View3D *)sl;
							v3d->overlay.bone_selection_alpha = 0.5f;
						}
					}
				}
			}
		}
	}
}<|MERGE_RESOLUTION|>--- conflicted
+++ resolved
@@ -863,11 +863,7 @@
 #endif
 }
 
-<<<<<<< HEAD
-void blo_do_versions_280(FileData *fd, Library *lib, Main *main)
-=======
-void blo_do_versions_280(FileData *fd, Library *UNUSED(lib), Main *bmain)
->>>>>>> 800c3c5c
+void blo_do_versions_280(FileData *fd, Library *lib, Main *bmain)
 {
 	bool use_collection_compat_28 = true;
 
@@ -906,12 +902,11 @@
 		}
 	}
 
-<<<<<<< HEAD
-	if (!MAIN_VERSION_ATLEAST(main, 280, 2)) {
+	if (!MAIN_VERSION_ATLEAST(bmain, 280, 2)) {
 
 		/*********************************Game engine**********************************/
 
-		for (Scene *scene = main->scene.first; scene; scene = scene->id.next) {
+		for (Scene *scene = bmain->scene.first; scene; scene = scene->id.next) {
 			/* Previous value of GAME_GLSL_NO_ENV_LIGHTING was 1 << 18, it was conflicting
 			* with GAME_SHOW_BOUNDING_BOX. To fix this issue, we replace 1 << 18 by
 			* 1 << 21 (the new value) when the file come from blender not UPBGE.
@@ -924,7 +919,7 @@
 		}
 
 		if (!DNA_struct_elem_find(fd->filesdna, "Object", "float", "friction")) {
-			for (Object *ob = main->object.first; ob; ob = ob->id.next) {
+			for (Object *ob = bmain->object.first; ob; ob = ob->id.next) {
 				if (ob->type == OB_MESH) {
 					Mesh *me = blo_do_versions_newlibadr(fd, lib, ob->data);
 					bool converted = false;
@@ -950,9 +945,6 @@
 		}
 		/****************************End of Game engine*********************************/
 
-=======
-	if (!MAIN_VERSION_ATLEAST(bmain, 280, 2)) {
->>>>>>> 800c3c5c
 		if (!DNA_struct_elem_find(fd->filesdna, "Lamp", "float", "cascade_max_dist")) {
 			for (Lamp *la = bmain->lamp.first; la; la = la->id.next) {
 				la->cascade_max_dist = 1000.0f;
