--- conflicted
+++ resolved
@@ -3308,88 +3308,6 @@
       BKE_animdata_main_cb(bmain, do_version_bbone_scale_animdata_cb, NULL);
     }
 
-<<<<<<< HEAD
-    /* Game engine hack to force defaults in files saved in normal blender2.8 */
-    if (!DNA_struct_elem_find(fd->filesdna, "Scene", "GameData", "gm")) {
-      for (Scene *sce = bmain->scenes.first; sce; sce = sce->id.next) {
-        /* game data */
-        sce->gm.stereoflag = STEREO_NOSTEREO;
-        sce->gm.stereomode = STEREO_ANAGLYPH;
-        sce->gm.eyeseparation = 0.10;
-
-        sce->gm.xplay = 640;
-        sce->gm.yplay = 480;
-        sce->gm.freqplay = 60;
-        sce->gm.depth = 32;
-
-        sce->gm.gravity = 9.8f;
-        sce->gm.physicsEngine = WOPHY_BULLET;
-        //sce->gm.mode = WO_ACTIVITY_CULLING | WO_DBVT_CULLING;
-        sce->gm.occlusionRes = 128;
-        sce->gm.ticrate = 60;
-        sce->gm.maxlogicstep = 5;
-        sce->gm.physubstep = 1;
-        sce->gm.maxphystep = 5;
-        //sce->gm.timeScale = 1.0f;
-        sce->gm.lineardeactthreshold = 0.8f;
-        sce->gm.angulardeactthreshold = 1.0f;
-        sce->gm.deactivationtime = 0.0f;
-
-        sce->gm.obstacleSimulation = OBSTSIMULATION_NONE;
-        sce->gm.levelHeight = 2.f;
-
-        sce->gm.recastData.cellsize = 0.3f;
-        sce->gm.recastData.cellheight = 0.2f;
-        sce->gm.recastData.agentmaxslope = M_PI_4;
-        sce->gm.recastData.agentmaxclimb = 0.9f;
-        sce->gm.recastData.agentheight = 2.0f;
-        sce->gm.recastData.agentradius = 0.6f;
-        sce->gm.recastData.edgemaxlen = 12.0f;
-        sce->gm.recastData.edgemaxerror = 1.3f;
-        sce->gm.recastData.regionminsize = 8.f;
-        sce->gm.recastData.regionmergesize = 20.f;
-        sce->gm.recastData.vertsperpoly = 6;
-        sce->gm.recastData.detailsampledist = 6.0f;
-        sce->gm.recastData.detailsamplemaxerror = 1.0f;
-
-        sce->gm.exitkey = 218;  // Blender key code for ESC
-
-        //sce->gm.pythonkeys[0] = LEFTCTRLKEY;
-        //sce->gm.pythonkeys[1] = LEFTSHIFTKEY;
-        //sce->gm.pythonkeys[2] = LEFTALTKEY;
-        //sce->gm.pythonkeys[3] = TKEY;
-      }
-
-      for (Object *ob = bmain->objects.first; ob; ob = ob->id.next) {
-        /* Game engine defaults*/
-        ob->mass = ob->inertia = 1.0f;
-        ob->formfactor = 0.4f;
-        ob->damping = 0.04f;
-        ob->rdamping = 0.1f;
-        ob->anisotropicFriction[0] = 1.0f;
-        ob->anisotropicFriction[1] = 1.0f;
-        ob->anisotropicFriction[2] = 1.0f;
-        ob->gameflag = OB_PROP | OB_COLLISION;
-        ob->gameflag2 = 0;
-        ob->margin = 0.04f;
-        ob->friction = 0.5;
-        ob->init_state = 1;
-        ob->state = 1;
-        ob->obstacleRad = 1.0f;
-        ob->step_height = 0.15f;
-        ob->jump_speed = 10.0f;
-        ob->fall_speed = 55.0f;
-        ob->max_jumps = 1;
-        //ob->max_slope = M_PI_2;
-        ob->col_group = 0x01;
-        ob->col_mask = 0xffff;
-        ob->preview = NULL;
-        ob->duplicator_visibility_flag = OB_DUPLI_FLAG_VIEWPORT | OB_DUPLI_FLAG_RENDER;
-      }
-    }
-    /* Game engine hack to force defaults in files saved in normal blender2.8 END */
-
-=======
     for (Scene *sce = bmain->scenes.first; sce != NULL; sce = sce->id.next) {
       if (sce->ed != NULL) {
         do_versions_seq_set_cache_defaults(sce->ed);
@@ -3398,7 +3316,86 @@
   }
 
   {
->>>>>>> c8bcdded
     /* Versioning code until next subversion bump goes here. */
   }
+
+  /* Game engine hack to force defaults in files saved in normal blender2.8 */
+  if (!DNA_struct_elem_find(fd->filesdna, "Scene", "GameData", "gm")) {
+    for (Scene *sce = bmain->scenes.first; sce; sce = sce->id.next) {
+      /* game data */
+      sce->gm.stereoflag = STEREO_NOSTEREO;
+      sce->gm.stereomode = STEREO_ANAGLYPH;
+      sce->gm.eyeseparation = 0.10;
+
+      sce->gm.xplay = 640;
+      sce->gm.yplay = 480;
+      sce->gm.freqplay = 60;
+      sce->gm.depth = 32;
+
+      sce->gm.gravity = 9.8f;
+      sce->gm.physicsEngine = WOPHY_BULLET;
+      //sce->gm.mode = WO_ACTIVITY_CULLING | WO_DBVT_CULLING;
+      sce->gm.occlusionRes = 128;
+      sce->gm.ticrate = 60;
+      sce->gm.maxlogicstep = 5;
+      sce->gm.physubstep = 1;
+      sce->gm.maxphystep = 5;
+      //sce->gm.timeScale = 1.0f;
+      sce->gm.lineardeactthreshold = 0.8f;
+      sce->gm.angulardeactthreshold = 1.0f;
+      sce->gm.deactivationtime = 0.0f;
+
+      sce->gm.obstacleSimulation = OBSTSIMULATION_NONE;
+      sce->gm.levelHeight = 2.f;
+
+      sce->gm.recastData.cellsize = 0.3f;
+      sce->gm.recastData.cellheight = 0.2f;
+      sce->gm.recastData.agentmaxslope = M_PI_4;
+      sce->gm.recastData.agentmaxclimb = 0.9f;
+      sce->gm.recastData.agentheight = 2.0f;
+      sce->gm.recastData.agentradius = 0.6f;
+      sce->gm.recastData.edgemaxlen = 12.0f;
+      sce->gm.recastData.edgemaxerror = 1.3f;
+      sce->gm.recastData.regionminsize = 8.f;
+      sce->gm.recastData.regionmergesize = 20.f;
+      sce->gm.recastData.vertsperpoly = 6;
+      sce->gm.recastData.detailsampledist = 6.0f;
+      sce->gm.recastData.detailsamplemaxerror = 1.0f;
+
+      sce->gm.exitkey = 218;  // Blender key code for ESC
+
+      //sce->gm.pythonkeys[0] = LEFTCTRLKEY;
+      //sce->gm.pythonkeys[1] = LEFTSHIFTKEY;
+      //sce->gm.pythonkeys[2] = LEFTALTKEY;
+      //sce->gm.pythonkeys[3] = TKEY;
+    }
+
+    for (Object *ob = bmain->objects.first; ob; ob = ob->id.next) {
+      /* Game engine defaults*/
+      ob->mass = ob->inertia = 1.0f;
+      ob->formfactor = 0.4f;
+      ob->damping = 0.04f;
+      ob->rdamping = 0.1f;
+      ob->anisotropicFriction[0] = 1.0f;
+      ob->anisotropicFriction[1] = 1.0f;
+      ob->anisotropicFriction[2] = 1.0f;
+      ob->gameflag = OB_PROP | OB_COLLISION;
+      ob->gameflag2 = 0;
+      ob->margin = 0.04f;
+      ob->friction = 0.5;
+      ob->init_state = 1;
+      ob->state = 1;
+      ob->obstacleRad = 1.0f;
+      ob->step_height = 0.15f;
+      ob->jump_speed = 10.0f;
+      ob->fall_speed = 55.0f;
+      ob->max_jumps = 1;
+      //ob->max_slope = M_PI_2;
+      ob->col_group = 0x01;
+      ob->col_mask = 0xffff;
+      ob->preview = NULL;
+      ob->duplicator_visibility_flag = OB_DUPLI_FLAG_VIEWPORT | OB_DUPLI_FLAG_RENDER;
+    }
+  }
+  /* Game engine hack to force defaults in files saved in normal blender2.8 END */
 }