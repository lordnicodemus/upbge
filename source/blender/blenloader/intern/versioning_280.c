--- conflicted
+++ resolved
@@ -3533,7 +3533,6 @@
     }
   }
 
-<<<<<<< HEAD
   /* Game engine hack to force defaults in files saved in normal blender2.8 */
   if (!DNA_struct_elem_find(fd->filesdna, "Scene", "GameData", "gm")) {
     for (Scene *sce = bmain->scenes.first; sce; sce = sce->id.next) {
@@ -3633,9 +3632,4 @@
     }
   }
   /* Game engine hack to force defaults in files saved in normal blender2.8 END */
-=======
-  {
-    /* Versioning code until next subversion bump goes here. */
-  }
->>>>>>> b63f0266
 }