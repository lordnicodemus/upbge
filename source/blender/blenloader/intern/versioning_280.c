/*
 * ***** BEGIN GPL LICENSE BLOCK *****
 *
 * This program is free software; you can redistribute it and/or
 * modify it under the terms of the GNU General Public License
 * as published by the Free Software Foundation; either version 2
 * of the License, or (at your option) any later version.
 *
 * This program is distributed in the hope that it will be useful,
 * but WITHOUT ANY WARRANTY; without even the implied warranty of
 * MERCHANTABILITY or FITNESS FOR A PARTICULAR PURPOSE.  See the
 * GNU General Public License for more details.
 *
 * You should have received a copy of the GNU General Public License
 * along with this program; if not, write to the Free Software Foundation,
 * Inc., 51 Franklin Street, Fifth Floor, Boston, MA 02110-1301, USA.
 *
 * Contributor(s): Dalai Felinto
 *
 * ***** END GPL LICENSE BLOCK *****
 *
 */

/** \file blender/blenloader/intern/versioning_280.c
 *  \ingroup blenloader
 */

/* allow readfile to use deprecated functionality */
#define DNA_DEPRECATED_ALLOW

#include <string.h>

#include "DNA_object_types.h"
#include "DNA_camera_types.h"
#include "DNA_gpu_types.h"
#include "DNA_lamp_types.h"
#include "DNA_layer_types.h"
#include "DNA_material_types.h"
#include "DNA_mesh_types.h"
#include "DNA_sensor_types.h"
#include "DNA_scene_types.h"
#include "DNA_screen_types.h"
#include "DNA_view3d_types.h"
#include "DNA_genfile.h"
#include "DNA_workspace_types.h"

#include "BKE_collection.h"
#include "BKE_customdata.h"
#include "BKE_idprop.h"
#include "BKE_layer.h"
#include "BKE_main.h"
#include "BKE_mesh.h"
#include "BKE_node.h"
#include "BKE_report.h"
#include "BKE_scene.h"
#include "BKE_workspace.h"

#include "BLI_listbase.h"
#include "BLI_mempool.h"
#include "BLI_string.h"
#include "BLI_utildefines.h"

#include "BLO_readfile.h"
#include "readfile.h"

#include "wm_event_types.h"

#include "MEM_guardedalloc.h"

static bScreen *screen_parent_find(const bScreen *screen)
{
	/* can avoid lookup if screen state isn't maximized/full (parent and child store the same state) */
	if (ELEM(screen->state, SCREENMAXIMIZED, SCREENFULL)) {
		for (const ScrArea *sa = screen->areabase.first; sa; sa = sa->next) {
			if (sa->full && sa->full != screen) {
				BLI_assert(sa->full->state == screen->state);
				return sa->full;
			}
		}
	}

	return NULL;
}

static void do_version_workspaces_create_from_screens(Main *bmain)
{
	for (bScreen *screen = bmain->screen.first; screen; screen = screen->id.next) {
		const bScreen *screen_parent = screen_parent_find(screen);
		WorkSpace *workspace;
		SceneLayer *layer = BKE_scene_layer_from_scene_get(screen->scene);
		ListBase *transform_orientations;

		if (screen_parent) {
			/* fullscreen with "Back to Previous" option, don't create
			* a new workspace, add layout workspace containing parent */
			workspace = BLI_findstring(
				&bmain->workspaces, screen_parent->id.name + 2, offsetof(ID, name) + 2);
		}
		else {
			workspace = BKE_workspace_add(bmain, screen->id.name + 2);
		}
		BKE_workspace_layout_add(workspace, screen, screen->id.name + 2);
		BKE_workspace_render_layer_set(workspace, layer);

		transform_orientations = BKE_workspace_transform_orientations_get(workspace);
		BLI_duplicatelist(transform_orientations, &screen->scene->transform_spaces);
	}
}

/**
* \brief After lib-link versioning for new workspace design.
*
*  *  Adds a workspace for (almost) each screen of the old file
*     and adds the needed workspace-layout to wrap the screen.
*  *  Active screen isn't stored directly in window anymore, but in the active workspace.
*  *  Active scene isn't stored in screen anymore, but in window.
*  *  Create workspace instance hook for each window.
*
* \note Some of the created workspaces might be deleted again in case of reading the default startup.blend.
*/
static void do_version_workspaces_after_lib_link(Main *bmain)
{
	BLI_assert(BLI_listbase_is_empty(&bmain->workspaces));

	do_version_workspaces_create_from_screens(bmain);

	for (wmWindowManager *wm = bmain->wm.first; wm; wm = wm->id.next) {
		for (wmWindow *win = wm->windows.first; win; win = win->next) {
			bScreen *screen_parent = screen_parent_find(win->screen);
			bScreen *screen = screen_parent ? screen_parent : win->screen;
			WorkSpace *workspace = BLI_findstring(&bmain->workspaces, screen->id.name + 2, offsetof(ID, name) + 2);
			ListBase *layouts = BKE_workspace_layouts_get(workspace);

			win->workspace_hook = BKE_workspace_instance_hook_create(bmain);

			BKE_workspace_active_set(win->workspace_hook, workspace);
			BKE_workspace_active_layout_set(win->workspace_hook, layouts->first);

			win->scene = screen->scene;
			/* Deprecated from now on! */
			win->screen = NULL;
		}
	}

	for (bScreen *screen = bmain->screen.first; screen; screen = screen->id.next) {
		/* Deprecated from now on! */
		BLI_freelistN(&screen->scene->transform_spaces);
		screen->scene = NULL;
	}
}

void do_versions_after_linking_280(Main *main)
{
	if (!MAIN_VERSION_ATLEAST(main, 280, 0)) {
		for (Scene *scene = main->scene.first; scene; scene = scene->id.next) {
			/* since we don't have access to FileData we check the (always valid) first render layer instead */
			if (scene->render_layers.first == NULL) {
				SceneCollection *sc_master = BKE_collection_master(scene);
				BLI_strncpy(sc_master->name, "Master Collection", sizeof(sc_master->name));

				SceneCollection *collections[20] = { NULL };
				bool is_visible[20];

				int lay_used = 0;
				for (int i = 0; i < 20; i++) {
					char name[MAX_NAME];

					BLI_snprintf(name, sizeof(collections[i]->name), "Collection %d", i + 1);
					collections[i] = BKE_collection_add(scene, sc_master, name);

					is_visible[i] = (scene->lay & (1 << i));
				}

				for (Base *base = scene->base.first; base; base = base->next) {
					lay_used |= base->lay & ((1 << 20) - 1); /* ignore localview */

					for (int i = 0; i < 20; i++) {
						if ((base->lay & (1 << i)) != 0) {
							BKE_collection_object_add(scene, collections[i], base->object);
						}
					}

					if (base->flag & SELECT) {
						base->object->flag |= SELECT;
					}
					else {
						base->object->flag &= ~SELECT;
					}
				}

				scene->active_layer = 0;

				if (!BKE_scene_uses_blender_game(scene)) {
					for (SceneRenderLayer *srl = scene->r.layers.first; srl; srl = srl->next) {

						SceneLayer *sl = BKE_scene_layer_add(scene, srl->name);
						BKE_scene_layer_engine_set(sl, scene->r.engine);

						if (srl->mat_override) {
							BKE_collection_override_datablock_add((LayerCollection *)sl->layer_collections.first, "material", (ID *)srl->mat_override);
						}

						if (srl->light_override && BKE_scene_uses_blender_internal(scene)) {
							/* not sure how we handle this, pending until we design the override system */
							TODO_LAYER_OVERRIDE;
						}

						if (srl->lay != scene->lay) {
							/* unlink master collection  */
							BKE_collection_unlink(sl, sl->layer_collections.first);

							/* add new collection bases */
							for (int i = 0; i < 20; i++) {
								if ((srl->lay & (1 << i)) != 0) {
									BKE_collection_link(sl, collections[i]);
								}
							}
						}

						/* for convenience set the same active object in all the layers */
						if (scene->basact) {
							sl->basact = BKE_scene_layer_base_find(sl, scene->basact->object);
						}

						for (Base *base = sl->object_bases.first; base; base = base->next) {
							if ((base->flag & BASE_SELECTABLED) && (base->object->flag & SELECT)) {
								base->flag |= BASE_SELECTED;
							}
						}

						/* TODO: passes, samples, mask_layesr, exclude, ... */
					}

					if (BLI_findlink(&scene->render_layers, scene->r.actlay)) {
						scene->active_layer = scene->r.actlay;
					}
				}

				SceneLayer *sl = BKE_scene_layer_add(scene, "Viewport");

				/* In this particular case we can safely assume the data struct */
				LayerCollection *lc = ((LayerCollection *)sl->layer_collections.first)->layer_collections.first;
				for (int i = 0; i < 20; i++) {
					if (!is_visible[i]) {
						lc->flag &= ~COLLECTION_VISIBLE;
					}
					lc = lc->next;
				}

				/* convert active base */
				if (scene->basact) {
					sl->basact = BKE_scene_layer_base_find(sl, scene->basact->object);
				}

				/* convert selected bases */
				for (Base *base = scene->base.first; base; base = base->next) {
					if ((base->flag & BASE_SELECTABLED) && (base->object->flag & SELECT)) {
						base->flag |= BASE_SELECTED;
					}

					/* keep lay around for forward compatibility (open those files in 2.79) */
					base->lay = base->object->lay;
				}

				/* TODO: copy scene render data to layer */

				/* Cleanup */
				for (int i = 0; i < 20; i++) {
					if ((lay_used & (1 << i)) == 0) {
						BKE_collection_remove(scene, collections[i]);
					}
				}

				/* Fallback name if only one layer was found in the original file */
				if (BLI_listbase_count_ex(&sc_master->scene_collections, 2) == 1) {
					BKE_collection_rename(scene, sc_master->scene_collections.first, "Default Collection");
				}

				/* remove bases once and for all */
				for (Base *base = scene->base.first; base; base = base->next) {
					id_us_min(&base->object->id);
				}
				BLI_freelistN(&scene->base);
				scene->basact = NULL;
			}
		}
	}

	if (!MAIN_VERSION_ATLEAST(main, 280, 0)) {
		for (bScreen *screen = main->screen.first; screen; screen = screen->id.next) {
			/* same render-layer as do_version_workspaces_after_lib_link will activate,
<<<<<<< HEAD
			* so same layer as BKE_scene_layer_context_active would return */
=======
			 * so same layer as BKE_scene_layer_from_workspace_get would return */
>>>>>>> 231d6882
			SceneLayer *layer = screen->scene->render_layers.first;

			for (ScrArea *sa = screen->areabase.first; sa; sa = sa->next) {
				for (SpaceLink *sl = sa->spacedata.first; sl; sl = sl->next) {
					if (sl->spacetype == SPACE_OUTLINER) {
						SpaceOops *soutliner = (SpaceOops *)sl;

						soutliner->outlinevis = SO_ACT_LAYER;

						if (BLI_listbase_count_ex(&layer->layer_collections, 2) == 1) {
							if (soutliner->treestore == NULL) {
								soutliner->treestore = BLI_mempool_create(
									sizeof(TreeStoreElem), 1, 512, BLI_MEMPOOL_ALLOW_ITER);
							}

							/* Create a tree store element for the collection. This is normally
							* done in check_persistent (outliner_tree.c), but we need to access
							* it here :/ (expand element if it's the only one) */
							TreeStoreElem *tselem = BLI_mempool_calloc(soutliner->treestore);
							tselem->type = TSE_LAYER_COLLECTION;
							tselem->id = layer->layer_collections.first;
							tselem->nr = tselem->used = 0;
							tselem->flag &= ~TSE_CLOSED;
						}
					}
				}
			}
		}
	}

	/* New workspace design */
	if (!MAIN_VERSION_ATLEAST(main, 280, 1)) {
		do_version_workspaces_after_lib_link(main);
	}
}

static void do_version_layer_collections_idproperties(ListBase *lb)
{
	IDPropertyTemplate val = { 0 };
	for (LayerCollection *lc = lb->first; lc; lc = lc->next) {
		lc->properties = IDP_New(IDP_GROUP, &val, ROOT_PROP);
		BKE_layer_collection_engine_settings_create(lc->properties);

		/* No overrides at first */
		for (IDProperty *prop = lc->properties->data.group.first; prop; prop = prop->next) {
			while (prop->data.group.first) {
				IDP_FreeFromGroup(prop, prop->data.group.first);
			}
		}

		/* Do it recursively */
		do_version_layer_collections_idproperties(&lc->layer_collections);
	}
}

void blo_do_versions_280(FileData *fd, Library *lib, Main *main)
{
	if (!MAIN_VERSION_ATLEAST(main, 280, 0)) {
		if (!DNA_struct_elem_find(fd->filesdna, "Scene", "ListBase", "render_layers")) {
			for (Scene *scene = main->scene.first; scene; scene = scene->id.next) {
				/* Master Collection */
				scene->collection = MEM_callocN(sizeof(SceneCollection), "Master Collection");
				BLI_strncpy(scene->collection->name, "Master Collection", sizeof(scene->collection->name));
			}
		}

		if (DNA_struct_elem_find(fd->filesdna, "LayerCollection", "ListBase", "engine_settings") &&
			!DNA_struct_elem_find(fd->filesdna, "LayerCollection", "IDProperty", "properties"))
		{
			for (Scene *scene = main->scene.first; scene; scene = scene->id.next) {
				for (SceneLayer *sl = scene->render_layers.first; sl; sl = sl->next) {
					do_version_layer_collections_idproperties(&sl->layer_collections);
				}
			}
		}
	}

	if (!MAIN_VERSION_ATLEAST(main, 280, 1)) {
		if (!DNA_struct_elem_find(fd->filesdna, "Lamp", "float", "bleedexp"))	{
			for (Lamp *la = main->lamp.first; la; la = la->id.next) {
				la->bleedexp = 120.0f;
			}
		}

		if (!DNA_struct_elem_find(fd->filesdna, "GPUDOFSettings", "float", "ratio"))	{
			for (Camera *ca = main->camera.first; ca; ca = ca->id.next) {
				ca->gpu_dof.ratio = 1.0f;
			}
		}

		if (!DNA_struct_elem_find(fd->filesdna, "SceneLayer", "IDProperty", "*properties")) {
			for (Scene *scene = main->scene.first; scene; scene = scene->id.next) {
				for (SceneLayer *sl = scene->render_layers.first; sl; sl = sl->next) {
					IDPropertyTemplate val = { 0 };
					sl->properties = IDP_New(IDP_GROUP, &val, ROOT_PROP);
					BKE_scene_layer_engine_settings_create(sl->properties);
				}
			}
		}

		/* MTexPoly now removed. */
		if (DNA_struct_find(fd->filesdna, "MTexPoly")) {
			const int cd_mtexpoly = 15;  /* CD_MTEXPOLY, deprecated */
			for (Mesh *me = main->mesh.first; me; me = me->id.next) {
				/* If we have UV's, so this file will have MTexPoly layers too! */
				if (me->mloopuv != NULL) {
					CustomData_update_typemap(&me->pdata);
					CustomData_free_layers(&me->pdata, cd_mtexpoly, me->totpoly);
					BKE_mesh_update_customdata_pointers(me, false);
				}
			}
		}

		if (!DNA_struct_elem_find(fd->filesdna, "View3D", "short", "custom_orientation_index")) {
			for (bScreen *screen = main->screen.first; screen; screen = screen->id.next) {
				for (ScrArea *area = screen->areabase.first; area; area = area->next) {
					for (SpaceLink *sl = area->spacedata.first; sl; sl = sl->next) {
						if (sl->spacetype == SPACE_VIEW3D) {
							View3D *v3d = (View3D *)sl;
							if (v3d->twmode >= V3D_MANIP_CUSTOM) {
								v3d->custom_orientation_index = v3d->twmode - V3D_MANIP_CUSTOM;
								v3d->twmode = V3D_MANIP_CUSTOM;
							}
							else {
								v3d->custom_orientation_index = -1;
							}
						}
					}
				}
			}
		}
		/* GAME ENGINE */

		if (!DNA_struct_elem_find(fd->filesdna, "bRaySensor", "int", "mask")) {
			bRaySensor *raySensor;

			for (Object *ob = main->object.first; ob; ob = ob->id.next) {
				for (bSensor* sensor = ob->sensors.first; sensor != NULL; sensor = (bSensor *)sensor->next) {
					if (sensor->type == SENS_RAY) {
						raySensor = (bRaySensor *)sensor->data;
						raySensor->mask = 0xFFFF;//all one, 'cause this was the previous behavior
					}
				}
			}
		}
		for (Scene *scene = main->scene.first; scene; scene = scene->id.next) {
			/* Previous value of GAME_GLSL_NO_ENV_LIGHTING was 1 << 18, it was conflicting
			* with GAME_SHOW_BOUNDING_BOX. To fix this issue, we replace 1 << 18 by
			* 1 << 21 (the new value) when the file come from blender not UPBGE.
			*/
			if (scene->gm.flag & (1 << 18)) {
				scene->gm.flag |= GAME_GLSL_NO_ENV_LIGHTING;
				/* Disable bit 18 */
				scene->gm.flag &= ~(1 << 18);
			}
		}

		if (!DNA_struct_elem_find(fd->filesdna, "Material", "short", "constflag")) {
			for (Material *ma = main->mat.first; ma; ma = ma->id.next) {
				ma->constflag |= MA_CONSTANT_TEXTURE | MA_CONSTANT_TEXTURE_UV;
			}
		}

		if (!DNA_struct_elem_find(fd->filesdna, "GameData", "short", "pythonkeys[4]")) {
			for (Scene *scene = main->scene.first; scene; scene = scene->id.next) {
				scene->gm.pythonkeys[0] = LEFTCTRLKEY;
				scene->gm.pythonkeys[1] = LEFTSHIFTKEY;
				scene->gm.pythonkeys[2] = LEFTALTKEY;
				scene->gm.pythonkeys[3] = TKEY;
			}
		}

		if (!DNA_struct_elem_find(fd->filesdna, "Material", "float", "depthtranspfactor")) {
			for (Material *ma = main->mat.first; ma; ma = ma->id.next) {
				ma->depthtranspfactor = 1.0f;
			}
		}

		if (!DNA_struct_elem_find(fd->filesdna, "EnvMap", "short", "flag")) {
			for (Tex *tex = main->tex.first; tex; tex = tex->id.next) {
				if (tex->env) {
					tex->env->flag |= ENVMAP_AUTO_UPDATE;
				}
			}
		}

		if (!DNA_struct_elem_find(fd->filesdna, "MTex", "float", "ior")) {
			for (Material *ma = main->mat.first; ma; ma = ma->id.next) {
				for (unsigned short a = 0; a < MAX_MTEX; ++a) {
					if (ma->mtex[a]) {
						ma->mtex[a]->ior = 1.0f;
					}
				}
			}
		}

		if (!DNA_struct_elem_find(fd->filesdna, "Object", "float", "friction")) {
			for (Object *ob = main->object.first; ob; ob = ob->id.next) {
				if (ob->type == OB_MESH) {
					Mesh *me = blo_do_versions_newlibadr(fd, lib, ob->data);
					bool converted = false;
					for (unsigned short i = 0; i < me->totcol; ++i) {
						Material *ma = blo_do_versions_newlibadr(fd, lib, me->mat[i]);
						if (ma) {
							ob->friction = ma->friction;
							ob->rolling_friction = ma->rolling_friction;
							ob->fh = ma->fh;
							ob->reflect = ma->reflect;
							ob->fhdist = ma->fhdist;
							ob->xyfrict = ma->xyfrict;
							if (ma->dynamode & MA_FH_NOR) {
								ob->dynamode |= OB_FH_NOR;
							}
							converted = true;
							break;
						}
					}
					/* There's no valid material, we use the settings from BKE_object_init. */
					if (!converted) {
						ob->friction = 0.5f;
					}
				}
			}
		}

		for (bScreen *sc = main->screen.first; sc; sc = sc->id.next) {
			for (ScrArea *sa = sc->areabase.first; sa; sa = sa->next) {
				for (SpaceLink *sl = sa->spacedata.first; sl; sl = sl->next) {
					if (sl->spacetype == SPACE_VIEW3D) {
						View3D *v3d = (View3D *)sl;
						v3d->flag3 = V3D_SHOW_MIST;
					}
				}
			}
		}

		if (!DNA_struct_elem_find(fd->filesdna, "Object", "float", "lodfactor")) {
			for (Object *ob = main->object.first; ob; ob = ob->id.next) {
				ob->lodfactor = 1.0f;
			}
		}
		if (!DNA_struct_elem_find(fd->filesdna, "Camera", "float", "lodfactor")) {
			for (Camera *ca = main->camera.first; ca; ca = ca->id.next) {
				ca->lodfactor = 1.0f;
			}
		}
		if (!DNA_struct_elem_find(fd->filesdna, "EnvMap", "float", "lodfactor")) {
			for (Tex *tex = main->tex.first; tex; tex = tex->id.next) {
				if (tex->env) {
					tex->env->lodfactor = 1.0f;
				}
			}
		}

		if (!DNA_struct_elem_find(fd->filesdna, "GameData", "short", "showBoundingBox")) {
			for (Scene *scene = main->scene.first; scene; scene = scene->id.next) {
				scene->gm.showBoundingBox = (scene->gm.flag & GAME_SHOW_BOUNDING_BOX) ? GAME_DEBUG_FORCE : GAME_DEBUG_DISABLE;
			}
		}
		if (!DNA_struct_elem_find(fd->filesdna, "GameData", "short", "showArmatures")) {
			for (Scene *scene = main->scene.first; scene; scene = scene->id.next) {
				scene->gm.showArmatures = (scene->gm.flag & GAME_SHOW_ARMATURES) ? GAME_DEBUG_ALLOW : GAME_DEBUG_DISABLE;
			}
		}
		if (!DNA_struct_elem_find(fd->filesdna, "GameData", "short", "showCameraFrustum")) {
			for (Scene *scene = main->scene.first; scene; scene = scene->id.next) {
				scene->gm.showCameraFrustum = GAME_DEBUG_ALLOW;
			}
		}

		if (!DNA_struct_elem_find(fd->filesdna, "GameData", "float", "timeScale")) {
			for (Scene *scene = main->scene.first; scene; scene = scene->id.next) {
				scene->gm.timeScale = 1.0f;
			}
		}

		if (!DNA_struct_elem_find(fd->filesdna, "Camera", "short", "gameflag")) {
			for (Camera *camera = main->camera.first; camera; camera = camera->id.next) {
				/* Previous value of GAME_CAM_SHOW_FRUSTUM was 1 << 10, it was possibly conflicting
				* with new flags. To fix this issue we use a separate flag value: gameflag.
				*/
				if (camera->flag & (1 << 10)) {
					camera->gameflag |= GAME_CAM_SHOW_FRUSTUM;
					/* Disable bit 10 */
					camera->flag &= ~(1 << 10);
				}
			}
		}

		if (!DNA_struct_elem_find(fd->filesdna, "bMouseSensor", "int", "mask")) {
			for (Object *ob = main->object.first; ob; ob = ob->id.next) {
				for (bSensor *sensor = ob->sensors.first; sensor; sensor = (bSensor *)sensor->next) {
					if (sensor->type == SENS_MOUSE) {
						bMouseSensor *mouseSensor = (bMouseSensor *)sensor->data;
						// All one, because this was the previous behavior.
						mouseSensor->mask = 0xFFFF;
					}
				}
			}
		}
	}

	{
		{
			/* Eevee shader nodes renamed because of the output node system.
			 * Note that a new output node is not being added here, because it would be overkill
			 * to handle this case in lib_verify_nodetree. */
			bool error = false;
			FOREACH_NODETREE(main, ntree, id) {
				if (ntree->type == NTREE_SHADER) {
					for (bNode *node = ntree->nodes.first; node; node = node->next) {
						if (node->type == SH_NODE_EEVEE_METALLIC && STREQ(node->idname, "ShaderNodeOutputMetallic")) {
							BLI_strncpy(node->idname, "ShaderNodeEeveeMetallic", sizeof(node->idname));
							error = true;
						}

						if (node->type == SH_NODE_EEVEE_SPECULAR && STREQ(node->idname, "ShaderNodeOutputSpecular")) {
							BLI_strncpy(node->idname, "ShaderNodeEeveeSpecular", sizeof(node->idname));
							error = true;
						}
					}
				}
			} FOREACH_NODETREE_END
			if (error) {
				BKE_report(fd->reports, RPT_ERROR, "Eevee material conversion problem. Error in console");
				printf("You need to connect Eevee Metallic and Specular shader nodes to new material output nodes.\n");
			}
		}
	}
}<|MERGE_RESOLUTION|>--- conflicted
+++ resolved
@@ -289,11 +289,7 @@
 	if (!MAIN_VERSION_ATLEAST(main, 280, 0)) {
 		for (bScreen *screen = main->screen.first; screen; screen = screen->id.next) {
 			/* same render-layer as do_version_workspaces_after_lib_link will activate,
-<<<<<<< HEAD
-			* so same layer as BKE_scene_layer_context_active would return */
-=======
 			 * so same layer as BKE_scene_layer_from_workspace_get would return */
->>>>>>> 231d6882
 			SceneLayer *layer = screen->scene->render_layers.first;
 
 			for (ScrArea *sa = screen->areabase.first; sa; sa = sa->next) {
