/*
 * ***** BEGIN GPL LICENSE BLOCK *****
 *
 * This program is free software; you can redistribute it and/or
 * modify it under the terms of the GNU General Public License
 * as published by the Free Software Foundation; either version 2
 * of the License, or (at your option) any later version.
 *
 * This program is distributed in the hope that it will be useful,
 * but WITHOUT ANY WARRANTY; without even the implied warranty of
 * MERCHANTABILITY or FITNESS FOR A PARTICULAR PURPOSE.  See the
 * GNU General Public License for more details.
 *
 * You should have received a copy of the GNU General Public License
 * along with this program; if not, write to the Free Software Foundation,
 * Inc., 51 Franklin Street, Fifth Floor, Boston, MA 02110-1301, USA.
 *
 * Contributor(s): Blender Foundation
 *
 * ***** END GPL LICENSE BLOCK *****
 *
 */

/** \file blender/blenloader/intern/versioning_250.c
 *  \ingroup blenloader
 */

#ifndef WIN32
#  include <unistd.h>  /* for read close */
#else
#  include <zlib.h>  /* odd include order-issue */
#  include <io.h> // for open close read
#  include "winsock2.h"
#  include "BLI_winstuff.h"
#endif

/* allow readfile to use deprecated functionality */
#define DNA_DEPRECATED_ALLOW

#include "DNA_anim_types.h"
#include "DNA_armature_types.h"
#include "DNA_actuator_types.h"
#include "DNA_brush_types.h"
#include "DNA_camera_types.h"
#include "DNA_cloth_types.h"
#include "DNA_constraint_types.h"
#include "DNA_ipo_types.h"
#include "DNA_key_types.h"
#include "DNA_lattice_types.h"
#include "DNA_lamp_types.h"
#include "DNA_material_types.h"
#include "DNA_mesh_types.h"
#include "DNA_meshdata_types.h"
#include "DNA_node_types.h"
#include "DNA_object_fluidsim_types.h"
#include "DNA_object_types.h"
#include "DNA_view3d_types.h"
#include "DNA_screen_types.h"
#include "DNA_sdna_types.h"
#include "DNA_sequence_types.h"
#include "DNA_smoke_types.h"
#include "DNA_sound_types.h"
#include "DNA_space_types.h"
#include "DNA_world_types.h"

#include "MEM_guardedalloc.h"

#include "BLI_utildefines.h"
#include "BLI_blenlib.h"
#include "BLI_math.h"

#include "BKE_anim.h"
#include "BKE_armature.h"
#include "BKE_colortools.h"
#include "BKE_global.h" // for G
#include "BKE_library.h" // for which_libbase
#include "BKE_main.h" // for Main
#include "BKE_mesh.h" // for ME_ defines (patching)
#include "BKE_modifier.h"
#include "BKE_multires.h"
#include "BKE_particle.h"
#include "BKE_pointcache.h"
#include "BKE_screen.h"
#include "BKE_sequencer.h"
#include "BKE_texture.h"
#include "BKE_sound.h"
#include "BKE_sca.h"

#include "NOD_socket.h"

#include "BLO_readfile.h"

#include "readfile.h"

#include <errno.h>

/* 2.50 patch */
static void area_add_header_region(ScrArea *sa, ListBase *lb)
{
	ARegion *ar = MEM_callocN(sizeof(ARegion), "area region from do_versions");

	BLI_addtail(lb, ar);
	ar->regiontype = RGN_TYPE_HEADER;
	if (sa->headertype == 1)
		ar->alignment = RGN_ALIGN_BOTTOM;
	else
		ar->alignment = RGN_ALIGN_TOP;

	/* initialize view2d data for header region, to allow panning */
	/* is copy from ui_view2d.c */
	ar->v2d.keepzoom = (V2D_LOCKZOOM_X|V2D_LOCKZOOM_Y|V2D_LIMITZOOM|V2D_KEEPASPECT);
	ar->v2d.keepofs = V2D_LOCKOFS_Y;
	ar->v2d.keeptot = V2D_KEEPTOT_STRICT;
	ar->v2d.align = V2D_ALIGN_NO_NEG_X|V2D_ALIGN_NO_NEG_Y;
	ar->v2d.flag = (V2D_PIXELOFS_X|V2D_PIXELOFS_Y);
}

static void sequencer_init_preview_region(ARegion *ar)
{
	// XXX a bit ugly still, copied from space_sequencer
	/* NOTE: if you change values here, also change them in space_sequencer.c, sequencer_new */
	ar->regiontype = RGN_TYPE_PREVIEW;
	ar->alignment = RGN_ALIGN_TOP;
	ar->flag |= RGN_FLAG_HIDDEN;
	ar->v2d.keepzoom = V2D_KEEPASPECT | V2D_KEEPZOOM;
	ar->v2d.minzoom = 0.00001f;
	ar->v2d.maxzoom = 100000.0f;
	ar->v2d.tot.xmin = -960.0f; /* 1920 width centered */
	ar->v2d.tot.ymin = -540.0f; /* 1080 height centered */
	ar->v2d.tot.xmax = 960.0f;
	ar->v2d.tot.ymax = 540.0f;
	ar->v2d.min[0] = 0.0f;
	ar->v2d.min[1] = 0.0f;
	ar->v2d.max[0] = 12000.0f;
	ar->v2d.max[1] = 12000.0f;
	ar->v2d.cur = ar->v2d.tot;
	ar->v2d.align = V2D_ALIGN_FREE; // (V2D_ALIGN_NO_NEG_X|V2D_ALIGN_NO_NEG_Y);
	ar->v2d.keeptot = V2D_KEEPTOT_FREE;
}

static void area_add_window_regions(ScrArea *sa, SpaceLink *sl, ListBase *lb)
{
	ARegion *ar;
	ARegion *ar_main;

	if (sl) {
		/* first channels for ipo action nla... */
		switch (sl->spacetype) {
			case SPACE_IPO:
				ar = MEM_callocN(sizeof(ARegion), "area region from do_versions");
				BLI_addtail(lb, ar);
				ar->regiontype = RGN_TYPE_CHANNELS;
				ar->alignment = RGN_ALIGN_LEFT;
				ar->v2d.scroll = (V2D_SCROLL_RIGHT|V2D_SCROLL_BOTTOM);

				/* for some reason, this doesn't seem to go auto like for NLA... */
				ar = MEM_callocN(sizeof(ARegion), "area region from do_versions");
				BLI_addtail(lb, ar);
				ar->regiontype = RGN_TYPE_UI;
				ar->alignment = RGN_ALIGN_RIGHT;
				ar->v2d.scroll = V2D_SCROLL_RIGHT;
				ar->v2d.flag = RGN_FLAG_HIDDEN;
				break;

			case SPACE_ACTION:
				ar = MEM_callocN(sizeof(ARegion), "area region from do_versions");
				BLI_addtail(lb, ar);
				ar->regiontype = RGN_TYPE_CHANNELS;
				ar->alignment = RGN_ALIGN_LEFT;
				ar->v2d.scroll = V2D_SCROLL_BOTTOM;
				ar->v2d.flag = V2D_VIEWSYNC_AREA_VERTICAL;
				break;

			case SPACE_NLA:
				ar = MEM_callocN(sizeof(ARegion), "area region from do_versions");
				BLI_addtail(lb, ar);
				ar->regiontype = RGN_TYPE_CHANNELS;
				ar->alignment = RGN_ALIGN_LEFT;
				ar->v2d.scroll = V2D_SCROLL_BOTTOM;
				ar->v2d.flag = V2D_VIEWSYNC_AREA_VERTICAL;

				/* for some reason, some files still don't get this auto */
				ar = MEM_callocN(sizeof(ARegion), "area region from do_versions");
				BLI_addtail(lb, ar);
				ar->regiontype = RGN_TYPE_UI;
				ar->alignment = RGN_ALIGN_RIGHT;
				ar->v2d.scroll = V2D_SCROLL_RIGHT;
				ar->v2d.flag = RGN_FLAG_HIDDEN;
				break;

			case SPACE_NODE:
				ar = MEM_callocN(sizeof(ARegion), "nodetree area for node");
				BLI_addtail(lb, ar);
				ar->regiontype = RGN_TYPE_UI;
				ar->alignment = RGN_ALIGN_LEFT;
				ar->v2d.scroll = (V2D_SCROLL_RIGHT|V2D_SCROLL_BOTTOM);
				ar->v2d.flag = V2D_VIEWSYNC_AREA_VERTICAL;
				/* temporarily hide it */
				ar->flag = RGN_FLAG_HIDDEN;
				break;
			case SPACE_FILE:
				ar = MEM_callocN(sizeof(ARegion), "nodetree area for node");
				BLI_addtail(lb, ar);
				ar->regiontype = RGN_TYPE_CHANNELS;
				ar->alignment = RGN_ALIGN_LEFT;

				ar = MEM_callocN(sizeof(ARegion), "ui area for file");
				BLI_addtail(lb, ar);
				ar->regiontype = RGN_TYPE_UI;
				ar->alignment = RGN_ALIGN_TOP;
				break;
			case SPACE_SEQ:
				ar_main = (ARegion*) lb->first;
				for (; ar_main; ar_main = ar_main->next) {
					if (ar_main->regiontype == RGN_TYPE_WINDOW)
						break;
				}
				ar = MEM_callocN(sizeof(ARegion), "preview area for sequencer");
				BLI_insertlinkbefore(lb, ar_main, ar);
				sequencer_init_preview_region(ar);
				break;
			case SPACE_VIEW3D:
				/* toolbar */
				ar = MEM_callocN(sizeof(ARegion), "toolbar for view3d");

				BLI_addtail(lb, ar);
				ar->regiontype = RGN_TYPE_TOOLS;
				ar->alignment = RGN_ALIGN_LEFT;
				ar->flag = RGN_FLAG_HIDDEN;

				/* tool properties */
				ar = MEM_callocN(sizeof(ARegion), "tool properties for view3d");

				BLI_addtail(lb, ar);
				ar->regiontype = RGN_TYPE_TOOL_PROPS;
				ar->alignment = RGN_ALIGN_BOTTOM|RGN_SPLIT_PREV;
				ar->flag = RGN_FLAG_HIDDEN;

				/* buttons/list view */
				ar = MEM_callocN(sizeof(ARegion), "buttons for view3d");

				BLI_addtail(lb, ar);
				ar->regiontype = RGN_TYPE_UI;
				ar->alignment = RGN_ALIGN_RIGHT;
				ar->flag = RGN_FLAG_HIDDEN;
#if 0
			case SPACE_BUTS:
				/* context UI region */
				ar = MEM_callocN(sizeof(ARegion), "area region from do_versions");
				BLI_addtail(lb, ar);
				ar->regiontype = RGN_TYPE_UI;
				ar->alignment = RGN_ALIGN_RIGHT;

				break;
#endif
		}
	}

	/* main region */
	ar = MEM_callocN(sizeof(ARegion), "area region from do_versions");

	BLI_addtail(lb, ar);
	ar->winrct = sa->totrct;

	ar->regiontype = RGN_TYPE_WINDOW;

	if (sl) {
		/* if active spacetype has view2d data, copy that over to main region */
		/* and we split view3d */
		switch (sl->spacetype) {
			case SPACE_VIEW3D:
				blo_do_versions_view3d_split_250((View3D *)sl, lb);
				break;

			case SPACE_OUTLINER:
				{
					SpaceOops *soops = (SpaceOops *)sl;

					memcpy(&ar->v2d, &soops->v2d, sizeof(View2D));

					ar->v2d.scroll &= ~V2D_SCROLL_LEFT;
					ar->v2d.scroll |= (V2D_SCROLL_RIGHT|V2D_SCROLL_BOTTOM);
					ar->v2d.align = (V2D_ALIGN_NO_NEG_X|V2D_ALIGN_NO_POS_Y);
					ar->v2d.keepzoom |= (V2D_LOCKZOOM_X|V2D_LOCKZOOM_Y|V2D_KEEPASPECT);
					ar->v2d.keeptot = V2D_KEEPTOT_STRICT;
					ar->v2d.minzoom = ar->v2d.maxzoom = 1.0f;
					//ar->v2d.flag |= V2D_IS_INITIALISED;
				}
				break;
			case SPACE_IPO:
				{
					SpaceIpo *sipo = (SpaceIpo *)sl;
					memcpy(&ar->v2d, &sipo->v2d, sizeof(View2D));

					/* init mainarea view2d */
					ar->v2d.scroll |= (V2D_SCROLL_BOTTOM|V2D_SCROLL_SCALE_HORIZONTAL);
					ar->v2d.scroll |= (V2D_SCROLL_LEFT|V2D_SCROLL_SCALE_VERTICAL);

					ar->v2d.min[0] = FLT_MIN;
					ar->v2d.min[1] = FLT_MIN;

					ar->v2d.max[0] = MAXFRAMEF;
					ar->v2d.max[1] = FLT_MAX;

					//ar->v2d.flag |= V2D_IS_INITIALISED;
					break;
				}
			case SPACE_NLA:
				{
					SpaceNla *snla = (SpaceNla *)sl;
					memcpy(&ar->v2d, &snla->v2d, sizeof(View2D));

					ar->v2d.tot.ymin = (float)(-sa->winy) / 3.0f;
					ar->v2d.tot.ymax = 0.0f;

					ar->v2d.scroll |= (V2D_SCROLL_BOTTOM|V2D_SCROLL_SCALE_HORIZONTAL);
					ar->v2d.scroll |= (V2D_SCROLL_RIGHT);
					ar->v2d.align = V2D_ALIGN_NO_POS_Y;
					ar->v2d.flag |= V2D_VIEWSYNC_AREA_VERTICAL;
					break;
				}
			case SPACE_ACTION:
				{
					SpaceAction *saction = (SpaceAction *) sl;

					/* we totally reinit the view for the Action Editor, as some old instances had some weird cruft set */
					ar->v2d.tot.xmin = -20.0f;
					ar->v2d.tot.ymin = (float)(-sa->winy) / 3.0f;
					ar->v2d.tot.xmax = (float)((sa->winx > 120) ? (sa->winx) : 120);
					ar->v2d.tot.ymax = 0.0f;

					ar->v2d.cur = ar->v2d.tot;

					ar->v2d.min[0] = 0.0f;
					ar->v2d.min[1] = 0.0f;

					ar->v2d.max[0] = MAXFRAMEF;
					ar->v2d.max[1] = FLT_MAX;

					ar->v2d.minzoom = 0.01f;
					ar->v2d.maxzoom = 50;
					ar->v2d.scroll = (V2D_SCROLL_BOTTOM|V2D_SCROLL_SCALE_HORIZONTAL);
					ar->v2d.scroll |= (V2D_SCROLL_RIGHT);
					ar->v2d.keepzoom = V2D_LOCKZOOM_Y;
					ar->v2d.align = V2D_ALIGN_NO_POS_Y;
					ar->v2d.flag = V2D_VIEWSYNC_AREA_VERTICAL;

					/* for old files with ShapeKey editors open + an action set, clear the action as
					 * it doesn't make sense in the new system (i.e. violates concept that ShapeKey edit
					 * only shows ShapeKey-rooted actions only)
					 */
					if (saction->mode == SACTCONT_SHAPEKEY)
						saction->action = NULL;
					break;
				}
			case SPACE_SEQ:
				{
					SpaceSeq *sseq = (SpaceSeq *)sl;
					memcpy(&ar->v2d, &sseq->v2d, sizeof(View2D));

					ar->v2d.scroll |= (V2D_SCROLL_BOTTOM|V2D_SCROLL_SCALE_HORIZONTAL);
					ar->v2d.scroll |= (V2D_SCROLL_LEFT|V2D_SCROLL_SCALE_VERTICAL);
					ar->v2d.align = V2D_ALIGN_NO_NEG_Y;
					ar->v2d.flag |= V2D_IS_INITIALISED;
					break;
				}
			case SPACE_NODE:
				{
					SpaceNode *snode = (SpaceNode *)sl;
					memcpy(&ar->v2d, &snode->v2d, sizeof(View2D));

					ar->v2d.scroll = (V2D_SCROLL_RIGHT|V2D_SCROLL_BOTTOM);
					ar->v2d.keepzoom = V2D_LIMITZOOM|V2D_KEEPASPECT;
					break;
				}
			case SPACE_BUTS:
				{
					SpaceButs *sbuts = (SpaceButs *)sl;
					memcpy(&ar->v2d, &sbuts->v2d, sizeof(View2D));

					ar->v2d.scroll |= (V2D_SCROLL_RIGHT|V2D_SCROLL_BOTTOM);
					break;
				}
			case SPACE_FILE:
				{
					// SpaceFile *sfile = (SpaceFile *)sl;
					ar->v2d.tot.xmin = ar->v2d.tot.ymin = 0;
					ar->v2d.tot.xmax = ar->winx;
					ar->v2d.tot.ymax = ar->winy;
					ar->v2d.cur = ar->v2d.tot;
					ar->regiontype = RGN_TYPE_WINDOW;
					ar->v2d.scroll = (V2D_SCROLL_RIGHT|V2D_SCROLL_BOTTOM);
					ar->v2d.align = (V2D_ALIGN_NO_NEG_X|V2D_ALIGN_NO_POS_Y);
					ar->v2d.keepzoom = (V2D_LOCKZOOM_X|V2D_LOCKZOOM_Y|V2D_LIMITZOOM|V2D_KEEPASPECT);
					break;
				}
			case SPACE_TEXT:
				{
					SpaceText *st = (SpaceText *)sl;
					st->flags |= ST_FIND_WRAP;
				}
				//case SPACE_XXX: // FIXME... add other ones
				//	memcpy(&ar->v2d, &((SpaceXxx *)sl)->v2d, sizeof(View2D));
				//	break;
		}
	}
}

static void do_versions_windowmanager_2_50(bScreen *screen)
{
	ScrArea *sa;
	SpaceLink *sl;

	/* add regions */
	for (sa = screen->areabase.first; sa; sa = sa->next) {
		/* we keep headertype variable to convert old files only */
		if (sa->headertype)
			area_add_header_region(sa, &sa->regionbase);

		area_add_window_regions(sa, sa->spacedata.first, &sa->regionbase);

		/* space imageselect is deprecated */
		for (sl = sa->spacedata.first; sl; sl = sl->next) {
			if (sl->spacetype == SPACE_IMASEL)
				sl->spacetype = SPACE_EMPTY;	/* spacedata then matches */
		}

		/* space sound is deprecated */
		for (sl = sa->spacedata.first; sl; sl = sl->next) {
			if (sl->spacetype == SPACE_SOUND)
				sl->spacetype = SPACE_EMPTY;	/* spacedata then matches */
		}

		/* pushed back spaces also need regions! */
		if (sa->spacedata.first) {
			sl = sa->spacedata.first;
			for (sl = sl->next; sl; sl = sl->next) {
				if (sa->headertype)
					area_add_header_region(sa, &sl->regionbase);
				area_add_window_regions(sa, sl, &sl->regionbase);
			}
		}
	}
}

static void versions_gpencil_add_main(ListBase *lb, ID *id, const char *name)
{
	BLI_addtail(lb, id);
	id->us = 1;
	id->flag = LIB_FAKEUSER;
	*( (short *)id->name )= ID_GD;

	new_id(lb, id, name);
	/* alphabetic insertion: is in new_id */

	if (G.debug & G_DEBUG)
		printf("Converted GPencil to ID: %s\n", id->name + 2);
}

static void do_versions_gpencil_2_50(Main *main, bScreen *screen)
{
	ScrArea *sa;
	SpaceLink *sl;

	/* add regions */
	for (sa = screen->areabase.first; sa; sa = sa->next) {
		for (sl = sa->spacedata.first; sl; sl = sl->next) {
			if (sl->spacetype == SPACE_VIEW3D) {
				View3D *v3d = (View3D*) sl;
				if (v3d->gpd) {
					versions_gpencil_add_main(&main->gpencil, (ID *)v3d->gpd, "GPencil View3D");
					v3d->gpd = NULL;
				}
			}
			else if (sl->spacetype == SPACE_NODE) {
				SpaceNode *snode = (SpaceNode *) sl;
				if (snode->gpd) {
					versions_gpencil_add_main(&main->gpencil, (ID *)snode->gpd, "GPencil Node");
					snode->gpd = NULL;
				}
			}
			else if (sl->spacetype == SPACE_SEQ) {
				SpaceSeq *sseq = (SpaceSeq *) sl;
				if (sseq->gpd) {
					versions_gpencil_add_main(&main->gpencil, (ID *)sseq->gpd, "GPencil Node");
					sseq->gpd = NULL;
				}
			}
			else if (sl->spacetype == SPACE_IMAGE) {
				SpaceImage *sima = (SpaceImage *) sl;
#if 0			/* see comment on r28002 */
				if (sima->gpd) {
					versions_gpencil_add_main(&main->gpencil, (ID *)sima->gpd, "GPencil Image");
					sima->gpd = NULL;
				}
#else
				sima->gpd = NULL;
#endif
			}
		}
	}
}

static void do_version_mdef_250(Main *main)
{
	Object *ob;
	ModifierData *md;
	MeshDeformModifierData *mmd;

	for (ob = main->object.first; ob; ob = ob->id.next) {
		for (md = ob->modifiers.first; md; md = md->next) {
			if (md->type == eModifierType_MeshDeform) {
				mmd = (MeshDeformModifierData*) md;

				if (mmd->bindcos) {
					/* make bindcos NULL in order to trick older versions
					 * into thinking that the mesh was not bound yet */
					mmd->bindcagecos = mmd->bindcos;
					mmd->bindcos = NULL;

					modifier_mdef_compact_influences(md);
				}
			}
		}
	}
}

static void do_version_constraints_radians_degrees_250(ListBase *lb)
{
	bConstraint *con;

	for (con = lb->first; con; con = con->next) {
		if (con->type == CONSTRAINT_TYPE_RIGIDBODYJOINT) {
			bRigidBodyJointConstraint *data = con->data;
			data->axX *= (float)(M_PI / 180.0);
			data->axY *= (float)(M_PI / 180.0);
			data->axZ *= (float)(M_PI / 180.0);
		}
		else if (con->type == CONSTRAINT_TYPE_KINEMATIC) {
			bKinematicConstraint *data = con->data;
			data->poleangle *= (float)(M_PI / 180.0);
		}
		else if (con->type == CONSTRAINT_TYPE_ROTLIMIT) {
			bRotLimitConstraint *data = con->data;

			data->xmin *= (float)(M_PI / 180.0);
			data->xmax *= (float)(M_PI / 180.0);
			data->ymin *= (float)(M_PI / 180.0);
			data->ymax *= (float)(M_PI / 180.0);
			data->zmin *= (float)(M_PI / 180.0);
			data->zmax *= (float)(M_PI / 180.0);
		}
	}
}

/* NOTE: this version patch is intended for versions < 2.52.2, but was initially introduced in 2.27 already */
static void do_versions_seq_unique_name_all_strips(Scene *sce, ListBase *seqbasep)
{
	Sequence * seq = seqbasep->first;

	while (seq) {
		BKE_sequence_base_unique_name_recursive(&sce->ed->seqbase, seq);
		if (seq->seqbase.first) {
			do_versions_seq_unique_name_all_strips(sce, &seq->seqbase);
		}
		seq = seq->next;
	}
}

static void do_version_bone_roll_256(Bone *bone)
{
	Bone *child;
	float submat[3][3];

	copy_m3_m4(submat, bone->arm_mat);
	mat3_to_vec_roll(submat, NULL, &bone->arm_roll);

	for (child = bone->childbase.first; child; child = child->next)
		do_version_bone_roll_256(child);
}

/* deprecated, only keep this for readfile.c */
/* XXX Deprecated function to add a socket in ntree->inputs/ntree->outputs list
 * (previously called node_group_add_socket). This function has been superseded
 * by the implementation of proxy nodes. It is still necessary though
 * for do_versions of pre-2.56.2 code (r35033), so later proxy nodes
 * can be generated consistently from ntree socket lists.
 */
static bNodeSocket *do_versions_node_group_add_socket_2_56_2(bNodeTree *ngroup, const char *name, int type, int in_out)
{
//	bNodeSocketType *stype = ntreeGetSocketType(type);
	bNodeSocket *gsock = MEM_callocN(sizeof(bNodeSocket), "bNodeSocket");
	
	BLI_strncpy(gsock->name, name, sizeof(gsock->name));
	gsock->type = type;

	gsock->next = gsock->prev = NULL;
	gsock->new_sock = NULL;
	gsock->link = NULL;
	/* assign new unique index */
	gsock->own_index = ngroup->cur_index++;
	gsock->limit = (in_out==SOCK_IN ? 0xFFF : 1);
	
//	if (stype->value_structsize > 0)
//		gsock->default_value = MEM_callocN(stype->value_structsize, "default socket value");
	
	BLI_addtail(in_out==SOCK_IN ? &ngroup->inputs : &ngroup->outputs, gsock);
	
	ngroup->update |= (in_out==SOCK_IN ? NTREE_UPDATE_GROUP_IN : NTREE_UPDATE_GROUP_OUT);
	
	return gsock;
}

/* Create default_value structs for node sockets from the internal bNodeStack value.
 * These structs were used from 2.59.2 on, but are replaced in the subsequent do_versions for custom nodes
 * by generic ID property values. This conversion happened _after_ do_versions originally due to messy type initialization
 * for node sockets. Now created here intermediately for convenience and to keep do_versions consistent.
 *
 * Node compatibility code is gross ...
 */
static void do_versions_socket_default_value_259(bNodeSocket *sock)
{
	bNodeSocketValueFloat *valfloat;
	bNodeSocketValueVector *valvector;
	bNodeSocketValueRGBA *valrgba;
	
	if (sock->default_value)
		return;
	
	switch (sock->type) {
		case SOCK_FLOAT:
			valfloat = sock->default_value = MEM_callocN(sizeof(bNodeSocketValueFloat), "default socket value");
			valfloat->value = sock->ns.vec[0];
			valfloat->min = sock->ns.min;
			valfloat->max = sock->ns.max;
			valfloat->subtype = PROP_NONE;
			break;
		case SOCK_VECTOR:
			valvector = sock->default_value = MEM_callocN(sizeof(bNodeSocketValueVector), "default socket value");
			copy_v3_v3(valvector->value, sock->ns.vec);
			valvector->min = sock->ns.min;
			valvector->max = sock->ns.max;
			valvector->subtype = PROP_NONE;
			break;
		case SOCK_RGBA:
			valrgba = sock->default_value = MEM_callocN(sizeof(bNodeSocketValueRGBA), "default socket value");
			copy_v4_v4(valrgba->value, sock->ns.vec);
			break;
	}
}

void blo_do_versions_250(FileData *fd, Library *lib, Main *bmain)
{
	/* WATCH IT!!!: pointers from libdata have not been converted */

	if (bmain->versionfile < 250) {
		bScreen *screen;
		Scene *scene;
		Base *base;
		Material *ma;
		Camera *cam;
		Mesh *me;
		Curve *cu;
		Scene *sce;
		Tex *tx;
		ParticleSettings *part;
		Object *ob;
		//PTCacheID *pid;
		//ListBase pidlist;

		bSound *sound;
		Sequence *seq;
		bActuator *act;

		for (sound = bmain->sound.first; sound; sound = sound->id.next) {
			if (sound->newpackedfile) {
				sound->packedfile = sound->newpackedfile;
				sound->newpackedfile = NULL;
			}
		}

<<<<<<< HEAD
		for (ob = main->object.first; ob; ob = ob->id.next) {
			for (act = ob->actuators.first; act; act = act->next) {
				if (act->type == ACT_SOUND) {
					bSoundActuator *sAct = (bSoundActuator*) act->data;
					if (sAct->sound) {
						sound = blo_do_versions_newlibadr(fd, lib, sAct->sound);
						sAct->flag = (sound->flags & SOUND_FLAGS_3D) ? ACT_SND_3D_SOUND : 0;
						sAct->pitch = sound->pitch;
						sAct->volume = sound->volume;
						sAct->sound3D.reference_distance = sound->distance;
						sAct->sound3D.max_gain = sound->max_gain;
						sAct->sound3D.min_gain = sound->min_gain;
						sAct->sound3D.rolloff_factor = sound->attenuation;
					}
					else {
						sAct->sound3D.reference_distance = 1.0f;
						sAct->volume = 1.0f;
						sAct->sound3D.max_gain = 1.0f;
						sAct->sound3D.rolloff_factor = 1.0f;
					}
					sAct->sound3D.cone_inner_angle = 360.0f;
					sAct->sound3D.cone_outer_angle = 360.0f;
					sAct->sound3D.max_distance = FLT_MAX;
				}
			}
		}

		for (scene = main->scene.first; scene; scene = scene->id.next) {
=======
		for (scene = bmain->scene.first; scene; scene = scene->id.next) {
>>>>>>> 800c3c5c
			if (scene->ed && scene->ed->seqbasep) {
				SEQ_BEGIN (scene->ed, seq)
				{
					if (seq->type == SEQ_TYPE_SOUND_HD) {
						char str[FILE_MAX];
						BLI_join_dirfile(str, sizeof(str), seq->strip->dir, seq->strip->stripdata->name);
						BLI_path_abs(str, BKE_main_blendfile_path(bmain));
						seq->sound = BKE_sound_new_file(bmain, str);
					}
#define SEQ_USE_PROXY_CUSTOM_DIR (1 << 19)
#define SEQ_USE_PROXY_CUSTOM_FILE (1 << 21)
					/* don't know, if anybody used that this way, but just in case, upgrade to new way... */
					if ((seq->flag & SEQ_USE_PROXY_CUSTOM_FILE) &&
					   !(seq->flag & SEQ_USE_PROXY_CUSTOM_DIR))
					{
						BLI_snprintf(seq->strip->proxy->dir, FILE_MAXDIR, "%s/BL_proxy", seq->strip->dir);
					}
#undef SEQ_USE_PROXY_CUSTOM_DIR
#undef SEQ_USE_PROXY_CUSTOM_FILE
				}
				SEQ_END
			}
		}

		for (screen = bmain->screen.first; screen; screen = screen->id.next) {
			do_versions_windowmanager_2_50(screen);
			do_versions_gpencil_2_50(bmain, screen);
		}

		/* shader, composite and texture node trees have id.name empty, put something in
		 * to have them show in RNA viewer and accessible otherwise.
		 */
		for (ma = bmain->mat.first; ma; ma = ma->id.next) {
			if (ma->nodetree && ma->nodetree->id.name[0] == '\0')
				strcpy(ma->nodetree->id.name, "NTShader Nodetree");
		}

		/* and composite trees */
		for (sce = bmain->scene.first; sce; sce = sce->id.next) {
			if (sce->nodetree && sce->nodetree->id.name[0] == '\0')
				strcpy(sce->nodetree->id.name, "NTCompositing Nodetree");

			/* move to cameras */
			if (sce->r.mode & R_PANORAMA) {
				for (base = sce->base.first; base; base = base->next) {
					ob = blo_do_versions_newlibadr(fd, lib, base->object);

					if (ob->type == OB_CAMERA && !ob->id.lib) {
						cam = blo_do_versions_newlibadr(fd, lib, ob->data);
						cam->flag |= CAM_PANORAMA;
					}
				}

				sce->r.mode &= ~R_PANORAMA;
			}
		}

		/* and texture trees */
		for (tx = bmain->tex.first; tx; tx = tx->id.next) {
			bNode *node;

			if (tx->nodetree) {
				if (tx->nodetree->id.name[0] == '\0')
					strcpy(tx->nodetree->id.name, "NTTexture Nodetree");

				/* which_output 0 is now "not specified" */
				for (node = tx->nodetree->nodes.first; node; node = node->next)
					if (node->type == TEX_NODE_OUTPUT)
						node->custom1++;
			}
		}

		/* copy standard draw flag to meshes(used to be global, is not available here) */
		for (me = bmain->mesh.first; me; me = me->id.next) {
			me->drawflag = ME_DRAWEDGES|ME_DRAWFACES|ME_DRAWCREASES;
		}

		/* particle draw and render types */
		for (part = bmain->particle.first; part; part = part->id.next) {
			if (part->draw_as) {
				if (part->draw_as == PART_DRAW_DOT) {
					part->ren_as = PART_DRAW_HALO;
					part->draw_as = PART_DRAW_REND;
				}
				else if (part->draw_as <= PART_DRAW_AXIS) {
					part->ren_as = PART_DRAW_HALO;
				}
				else {
					part->ren_as = part->draw_as;
					part->draw_as = PART_DRAW_REND;
				}
			}
			part->path_end = 1.0f;
			part->clength = 1.0f;
		}

		/* set old pointcaches to have disk cache flag */
		for (ob = bmain->object.first; ob; ob = ob->id.next) {

			//BKE_ptcache_ids_from_object(&pidlist, ob);

			//for (pid = pidlist.first; pid; pid = pid->next)
			//	pid->cache->flag |= PTCACHE_DISK_CACHE;

			//BLI_freelistN(&pidlist);
		}

		/* type was a mixed flag & enum. move the 2d flag elsewhere */
		for (cu = bmain->curve.first; cu; cu = cu->id.next) {
			Nurb *nu;

			for (nu = cu->nurb.first; nu; nu = nu->next) {
				nu->flag |= (nu->type & CU_2D);
				nu->type &= CU_TYPE;
			}
		}
	}

	if (bmain->versionfile < 250 || (bmain->versionfile == 250 && bmain->subversionfile < 1)) {
		Object *ob;
		Tex *tex;
		Scene *sce;
		ToolSettings *ts;
		//PTCacheID *pid;
		//ListBase pidlist;

		for (ob = bmain->object.first; ob; ob = ob->id.next) {
			//BKE_ptcache_ids_from_object(&pidlist, ob);

			//for (pid = pidlist.first; pid; pid = pid->next) {
			//	if (BLI_listbase_is_empty(pid->ptcaches))
			//		pid->ptcaches->first = pid->ptcaches->last = pid->cache;
			//}

			//BLI_freelistN(&pidlist);

			if (ob->type == OB_MESH) {
				Mesh *me = blo_do_versions_newlibadr(fd, lib, ob->data);
				void *olddata = ob->data;
				ob->data = me;

				/* XXX - library meshes crash on loading most yoFrankie levels,
				 * the multires pointer gets invalid -  Campbell */
				if (me && me->id.lib == NULL && me->mr && me->mr->level_count > 1) {
					multires_load_old(ob, me);
				}

				ob->data = olddata;
			}

			if (ob->totcol && ob->matbits == NULL) {
				int a;

				ob->matbits = MEM_calloc_arrayN(ob->totcol, sizeof(char), "ob->matbits");
				for (a = 0; a < ob->totcol; a++)
					ob->matbits[a] = (ob->colbits & (1<<a)) != 0;
			}
		}

		/* texture filter */
		for (tex = bmain->tex.first; tex; tex = tex->id.next) {
			if (tex->afmax == 0)
				tex->afmax = 8;
		}

		for (sce = bmain->scene.first; sce; sce = sce->id.next) {
			ts = sce->toolsettings;
			if (!ts->uv_selectmode || ts->vgroup_weight == 0.0f) {
				ts->selectmode = SCE_SELECT_VERTEX;

				/* autokeying - setting should be taken from the user-prefs
				 * but the userprefs version may not have correct flags set
				 * (i.e. will result in blank box when enabled)
				 */
				ts->autokey_mode = U.autokey_mode;
				if (ts->autokey_mode == 0)
					ts->autokey_mode = 2; /* 'add/replace' but not on */
				ts->uv_selectmode = UV_SELECT_VERTEX;
				ts->vgroup_weight = 1.0f;
			}

			/* Game Settings */
			/* Dome */
			sce->gm.dome.angle = sce->r.domeangle;
			sce->gm.dome.mode = sce->r.domemode;
			sce->gm.dome.res = sce->r.domeres;
			sce->gm.dome.resbuf = sce->r.domeresbuf;
			sce->gm.dome.tilt = sce->r.dometilt;
			sce->gm.dome.warptext = sce->r.dometext;

			/* Stereo */
			sce->gm.stereomode = sce->r.stereomode;
			/* reassigning stereomode NO_STEREO and DOME to a separeted flag*/
			if (sce->gm.stereomode == 1) { // 1 = STEREO_NOSTEREO
				sce->gm.stereoflag = STEREO_NOSTEREO;
				sce->gm.stereomode = STEREO_ANAGLYPH;
			}
			else if (sce->gm.stereomode == 8) { // 8 = STEREO_DOME
				sce->gm.stereoflag = STEREO_DOME;
				sce->gm.stereomode = STEREO_ANAGLYPH;
			}
			else
				sce->gm.stereoflag = STEREO_ENABLED;

			/* Framing */
			sce->gm.framing = sce->framing;

			/* Physic (previously stored in world) */
			sce->gm.gravity =9.8f;
			sce->gm.physicsEngine = WOPHY_BULLET; /* Bullet by default */
			sce->gm.occlusionRes = 128;
			sce->gm.ticrate = 60;
			sce->gm.maxlogicstep = 5;
			sce->gm.physubstep = 1;
			sce->gm.maxphystep = 5;
		}
	}

<<<<<<< HEAD
	if (main->versionfile < 250 || (main->versionfile == 250 && main->subversionfile < 2)) {
		Scene *sce;
		Object *ob;

		for (sce = main->scene.first; sce; sce = sce->id.next) {
			if (fd->fileflags & G_FILE_ENABLE_ALL_FRAMES)
				sce->gm.flag |= GAME_ENABLE_ALL_FRAMES;
			if (fd->fileflags & G_FILE_SHOW_DEBUG_PROPS)
				sce->gm.flag |= GAME_SHOW_DEBUG_PROPS;
			if (fd->fileflags & G_FILE_SHOW_FRAMERATE)
				sce->gm.flag |= GAME_SHOW_FRAMERATE;
			if (fd->fileflags & G_FILE_SHOW_PHYSICS)
				sce->gm.flag |= GAME_SHOW_PHYSICS;
			if (fd->fileflags & G_FILE_GLSL_NO_SHADOWS)
				sce->gm.flag |= GAME_GLSL_NO_SHADOWS;
			if (fd->fileflags & G_FILE_GLSL_NO_SHADERS)
				sce->gm.flag |= GAME_GLSL_NO_SHADERS;
			if (fd->fileflags & G_FILE_GLSL_NO_RAMPS)
				sce->gm.flag |= GAME_GLSL_NO_RAMPS;
			if (fd->fileflags & G_FILE_GLSL_NO_NODES)
				sce->gm.flag |= GAME_GLSL_NO_NODES;
			if (fd->fileflags & G_FILE_GLSL_NO_EXTRA_TEX)
				sce->gm.flag |= GAME_GLSL_NO_EXTRA_TEX;
			if (fd->fileflags & G_FILE_GLSL_NO_ENV_LIGHTING)
				sce->gm.flag |= GAME_GLSL_NO_ENV_LIGHTING;
			if (fd->fileflags & G_FILE_IGNORE_DEPRECATION_WARNINGS)
				sce->gm.flag |= GAME_IGNORE_DEPRECATION_WARNINGS;

			if (fd->fileflags & G_FILE_GAME_MAT_GLSL)
				sce->gm.matmode = GAME_MAT_GLSL;
			else if (fd->fileflags & G_FILE_GAME_MAT)
				sce->gm.matmode = GAME_MAT_MULTITEX;
			else
				sce->gm.matmode = GAME_MAT_TEXFACE;
		}

		for (ob = main->object.first; ob; ob = ob->id.next) {
=======
	if (bmain->versionfile < 250 || (bmain->versionfile == 250 && bmain->subversionfile < 2)) {
		Object *ob;

		for (ob = bmain->object.first; ob; ob = ob->id.next) {
>>>>>>> 800c3c5c
			if (ob->flag & 8192) // OB_POSEMODE = 8192
				ob->mode |= OB_MODE_POSE;
		}
	}

	if (bmain->versionfile < 250 || (bmain->versionfile == 250 && bmain->subversionfile < 4)) {
		Scene *sce;
		Object *ob;
		ParticleSettings *part;
		bool do_gravity = false;

		for (sce = bmain->scene.first; sce; sce = sce->id.next)
			if (sce->unit.scale_length == 0.0f)
				sce->unit.scale_length = 1.0f;

		for (ob = bmain->object.first; ob; ob = ob->id.next) {
			/* fluid-sim stuff */
			FluidsimModifierData *fluidmd = (FluidsimModifierData *) modifiers_findByType(ob, eModifierType_Fluidsim);
			if (fluidmd)
				fluidmd->fss->fmd = fluidmd;

			/* rotation modes were added, but old objects would now default to being 'quaternion based' */
			ob->rotmode = ROT_MODE_EUL;
		}

		for (sce = bmain->scene.first; sce; sce = sce->id.next) {
			if (sce->audio.main == 0.0f)
				sce->audio.main = 1.0f;

			sce->r.ffcodecdata.audio_mixrate = sce->audio.mixrate;
			sce->r.ffcodecdata.audio_volume = sce->audio.main;
			sce->audio.distance_model = 2;
			sce->audio.doppler_factor = 1.0f;
			sce->audio.speed_of_sound = 343.3f;
		}

		/* Add default gravity to scenes */
		for (sce = bmain->scene.first; sce; sce = sce->id.next) {
			if ((sce->physics_settings.flag & PHYS_GLOBAL_GRAVITY) == 0 &&
			    is_zero_v3(sce->physics_settings.gravity))
			{
				sce->physics_settings.gravity[0] = sce->physics_settings.gravity[1] = 0.0f;
				sce->physics_settings.gravity[2] = -9.81f;
				sce->physics_settings.flag = PHYS_GLOBAL_GRAVITY;
				do_gravity = true;
			}
		}

		/* Assign proper global gravity weights for dynamics (only z-coordinate is taken into account) */
		if (do_gravity) {
			for (part = bmain->particle.first; part; part = part->id.next)
				part->effector_weights->global_gravity = part->acc[2]/-9.81f;
		}

		for (ob = bmain->object.first; ob; ob = ob->id.next) {
			ModifierData *md;

			if (do_gravity) {
				for (md = ob->modifiers.first; md; md = md->next) {
					ClothModifierData *clmd = (ClothModifierData *) modifiers_findByType(ob, eModifierType_Cloth);
					if (clmd)
						clmd->sim_parms->effector_weights->global_gravity = clmd->sim_parms->gravity[2]/-9.81f;
				}

				if (ob->soft)
					ob->soft->effector_weights->global_gravity = ob->soft->grav/9.81f;
			}

			/* Normal wind shape is plane */
			if (ob->pd) {
				if (ob->pd->forcefield == PFIELD_WIND)
					ob->pd->shape = PFIELD_SHAPE_PLANE;

				if (ob->pd->flag & PFIELD_PLANAR)
					ob->pd->shape = PFIELD_SHAPE_PLANE;
				else if (ob->pd->flag & PFIELD_SURFACE)
					ob->pd->shape = PFIELD_SHAPE_SURFACE;

				ob->pd->flag |= PFIELD_DO_LOCATION;
			}
		}
	}

	if (bmain->versionfile < 250 || (bmain->versionfile == 250 && bmain->subversionfile < 6)) {
		Object *ob;

		/* New variables for axis-angle rotations and/or quaternion rotations were added, and need proper initialization */
		for (ob = bmain->object.first; ob; ob = ob->id.next) {
			/* new variables for all objects */
			ob->quat[0] = 1.0f;
			ob->rotAxis[1] = 1.0f;

			/* bones */
			if (ob->pose) {
				bPoseChannel *pchan;

				for (pchan = ob->pose->chanbase.first; pchan; pchan = pchan->next) {
					/* just need to initalise rotation axis properly... */
					pchan->rotAxis[1] = 1.0f;
				}
			}
		}
	}

	if (bmain->versionfile < 250 || (bmain->versionfile == 250 && bmain->subversionfile < 7)) {
		Mesh *me;
		Nurb *nu;
		Lattice *lt;
		Curve *cu;
		Key *key;
		const float *data;
		int a, tot;

		/* shape keys are no longer applied to the mesh itself, but rather
		 * to the derivedmesh/displist, so here we ensure that the basis
		 * shape key is always set in the mesh coordinates. */
		for (me = bmain->mesh.first; me; me = me->id.next) {
			if ((key = blo_do_versions_newlibadr(fd, lib, me->key)) && key->refkey) {
				data = key->refkey->data;
				tot = MIN2(me->totvert, key->refkey->totelem);

				for (a = 0; a < tot; a++, data += 3)
					copy_v3_v3(me->mvert[a].co, data);
			}
		}

		for (lt = bmain->latt.first; lt; lt = lt->id.next) {
			if ((key = blo_do_versions_newlibadr(fd, lib, lt->key)) && key->refkey) {
				data = key->refkey->data;
				tot = MIN2(lt->pntsu*lt->pntsv*lt->pntsw, key->refkey->totelem);

				for (a = 0; a < tot; a++, data += 3)
					copy_v3_v3(lt->def[a].vec, data);
			}
		}

		for (cu = bmain->curve.first; cu; cu = cu->id.next) {
			if ((key = blo_do_versions_newlibadr(fd, lib, cu->key)) && key->refkey) {
				data = key->refkey->data;

				for (nu = cu->nurb.first; nu; nu = nu->next) {
					if (nu->bezt) {
						BezTriple *bezt = nu->bezt;

						for (a = 0; a < nu->pntsu; a++, bezt++) {
							copy_v3_v3(bezt->vec[0], data); data+=3;
							copy_v3_v3(bezt->vec[1], data); data+=3;
							copy_v3_v3(bezt->vec[2], data); data+=3;
							bezt->alfa = *data; data++;
						}
					}
					else if (nu->bp) {
						BPoint *bp = nu->bp;

						for (a = 0; a < nu->pntsu*nu->pntsv; a++, bp++) {
							copy_v3_v3(bp->vec, data); data += 3;
							bp->alfa = *data; data++;
						}
					}
				}
			}
		}
	}

	if (bmain->versionfile < 250 || (bmain->versionfile == 250 && bmain->subversionfile < 8)) {
		{
			Scene *sce = bmain->scene.first;
			while (sce) {
				if (sce->r.frame_step == 0)
					sce->r.frame_step = 1;

				if (sce->ed && sce->ed->seqbase.first) {
					do_versions_seq_unique_name_all_strips(sce, &sce->ed->seqbase);
				}

				sce = sce->id.next;
			}
		}

		{
			/* ensure all nodes have unique names */
			bNodeTree *ntree = bmain->nodetree.first;
			while (ntree) {
				bNode *node = ntree->nodes.first;

				while (node) {
					nodeUniqueName(ntree, node);
					node = node->next;
				}

				ntree = ntree->id.next;
			}
		}

		{
			Object *ob = bmain->object.first;
			while (ob) {
				/* shaded mode disabled for now */
				if (ob->dt == OB_MATERIAL)
					ob->dt = OB_TEXTURE;
				ob = ob->id.next;
			}
		}

		{
			bScreen *screen;
			ScrArea *sa;
			SpaceLink *sl;

			for (screen = bmain->screen.first; screen; screen = screen->id.next) {
				for (sa = screen->areabase.first; sa; sa = sa->next) {
					for (sl = sa->spacedata.first; sl; sl = sl->next) {
						if (sl->spacetype == SPACE_VIEW3D) {
							View3D *v3d = (View3D *) sl;
							if (v3d->drawtype == OB_MATERIAL)
								v3d->drawtype = OB_SOLID;
						}
					}
				}
			}
		}

		/* only convert old 2.50 files with color management */
		if (bmain->versionfile == 250) {
			Scene *sce = bmain->scene.first;
			Material *ma = bmain->mat.first;
			Tex *tex = bmain->tex.first;
			int i, convert = 0;

			/* convert to new color management system:
			 * while previously colors were stored as srgb,
			 * now they are stored as linear internally,
			 * with screen gamma correction in certain places in the UI. */

			/* don't know what scene is active, so we'll convert if any scene has it enabled... */
			while (sce) {
				if (sce->r.color_mgt_flag & R_COLOR_MANAGEMENT)
					convert = 1;
				sce = sce->id.next;
			}

			if (convert) {
				while (ma) {
					srgb_to_linearrgb_v3_v3(&ma->r, &ma->r);
					srgb_to_linearrgb_v3_v3(&ma->specr, &ma->specr);
					ma = ma->id.next;
				}

				while (tex) {
					if (tex->coba) {
						ColorBand *band = (ColorBand *)tex->coba;
						for (i = 0; i < band->tot; i++) {
							CBData *data = band->data + i;
							srgb_to_linearrgb_v3_v3(&data->r, &data->r);
						}
					}
					tex = tex->id.next;
				}
			}
		}
	}

	if (bmain->versionfile < 250 || (bmain->versionfile == 250 && bmain->subversionfile < 9)) {
		Scene *sce;
		Mesh *me;
		Object *ob;

		for (sce = bmain->scene.first; sce; sce = sce->id.next)
			if (!sce->toolsettings->particle.selectmode)
				sce->toolsettings->particle.selectmode = SCE_SELECT_PATH;

		if (bmain->versionfile == 250 && bmain->subversionfile > 1) {
			for (me = bmain->mesh.first; me; me = me->id.next)
				multires_load_old_250(me);

			for (ob = bmain->object.first; ob; ob = ob->id.next) {
				MultiresModifierData *mmd = (MultiresModifierData *) modifiers_findByType(ob, eModifierType_Multires);

				if (mmd) {
					mmd->totlvl--;
					mmd->lvl--;
					mmd->sculptlvl = mmd->lvl;
					mmd->renderlvl = mmd->lvl;
				}
			}
		}
	}

	if (bmain->versionfile < 250 || (bmain->versionfile == 250 && bmain->subversionfile < 10)) {
		Object *ob;

		/* properly initialize hair clothsim data on old files */
		for (ob = bmain->object.first; ob; ob = ob->id.next) {
			ModifierData *md;
			for (md = ob->modifiers.first; md; md = md->next) {
				if (md->type == eModifierType_Cloth) {
					ClothModifierData *clmd = (ClothModifierData *)md;
					if (clmd->sim_parms->velocity_smooth < 0.01f)
						clmd->sim_parms->velocity_smooth = 0.f;
				}
			}
		}
	}

	/* fix bad area setup in subversion 10 */
	if (bmain->versionfile == 250 && bmain->subversionfile == 10) {
		/* fix for new view type in sequencer */
		bScreen *screen;
		ScrArea *sa;
		SpaceLink *sl;

		/* remove all preview window in wrong spaces */
		for (screen = bmain->screen.first; screen; screen = screen->id.next) {
			for (sa = screen->areabase.first; sa; sa = sa->next) {
				for (sl = sa->spacedata.first; sl; sl = sl->next) {
					if (sl->spacetype != SPACE_SEQ) {
						ARegion *ar;
						ListBase *regionbase;

						if (sl == sa->spacedata.first) {
							regionbase = &sa->regionbase;
						}
						else {
							regionbase = &sl->regionbase;
						}

						for (ar = regionbase->first; ar; ar = ar->next) {
							if (ar->regiontype == RGN_TYPE_PREVIEW)
								break;
						}

						if (ar && (ar->regiontype == RGN_TYPE_PREVIEW)) {
							SpaceType *st = BKE_spacetype_from_id(SPACE_SEQ);
							BKE_area_region_free(st, ar);
							BLI_freelinkN(regionbase, ar);
						}
					}
				}
			}
		}
	}

	if (bmain->versionfile < 250 || (bmain->versionfile == 250 && bmain->subversionfile < 11)) {
		{
			/* fix for new view type in sequencer */
			bScreen *screen;
			ScrArea *sa;
			SpaceLink *sl;

			for (screen = bmain->screen.first; screen; screen = screen->id.next) {
				for (sa = screen->areabase.first; sa; sa = sa->next) {
					for (sl = sa->spacedata.first; sl; sl = sl->next) {
						if (sl->spacetype == SPACE_SEQ) {
							ARegion *ar;
							ARegion *ar_main;
							ListBase *regionbase;
							SpaceSeq *sseq = (SpaceSeq *)sl;

							if (sl == sa->spacedata.first) {
								regionbase = &sa->regionbase;
							}
							else {
								regionbase = &sl->regionbase;
							}

							if (sseq->view == 0)
								sseq->view = SEQ_VIEW_SEQUENCE;
							if (sseq->mainb == 0)
								sseq->mainb = SEQ_DRAW_IMG_IMBUF;

							ar_main = (ARegion*)regionbase->first;
							for (; ar_main; ar_main = ar_main->next) {
								if (ar_main->regiontype == RGN_TYPE_WINDOW)
									break;
							}
							ar = MEM_callocN(sizeof(ARegion), "preview area for sequencer");
							BLI_insertlinkbefore(regionbase, ar_main, ar);
							sequencer_init_preview_region(ar);
						}
					}
				}
			}
		}
	}

<<<<<<< HEAD
	if (main->versionfile < 250 || (main->versionfile == 250 && main->subversionfile < 12)) {
		Scene *sce;
=======
	if (bmain->versionfile < 250 || (bmain->versionfile == 250 && bmain->subversionfile < 12)) {
>>>>>>> 800c3c5c
		Object *ob;
		Brush *brush;

		/* game engine changes */
		for (sce = main->scene.first; sce; sce = sce->id.next) {
			sce->gm.eyeseparation = 0.10f;
		}

		/* anim viz changes */
		for (ob = bmain->object.first; ob; ob = ob->id.next) {
			/* initialize object defaults */
			animviz_settings_init(&ob->avs);

			/* if armature, copy settings for pose from armature data
			 * performing initialization where appropriate
			 */
			if (ob->pose && ob->data) {
				bArmature *arm = blo_do_versions_newlibadr(fd, lib, ob->data);
				if (arm) { /* XXX - why does this fail in some cases? */
					bAnimVizSettings *avs = &ob->pose->avs;

					/* ghosting settings ---------------- */
					/* ranges */
					avs->ghost_bc = avs->ghost_ac = arm->ghostep;

					avs->ghost_sf = arm->ghostsf;
					avs->ghost_ef = arm->ghostef;
					if ((avs->ghost_sf == avs->ghost_ef) && (avs->ghost_sf == 0)) {
						avs->ghost_sf = 1;
						avs->ghost_ef = 100;
					}

					/* type */
					if (arm->ghostep == 0)
						avs->ghost_type = GHOST_TYPE_NONE;
					else
						avs->ghost_type = arm->ghosttype + 1;

					/* stepsize */
					avs->ghost_step = arm->ghostsize;
					if (avs->ghost_step == 0)
						avs->ghost_step = 1;

					/* path settings --------------------- */
					/* ranges */
					avs->path_bc = arm->pathbc;
					avs->path_ac = arm->pathac;
					if ((avs->path_bc == avs->path_ac) && (avs->path_bc == 0))
						avs->path_bc = avs->path_ac = 10;

					avs->path_sf = arm->pathsf;
					avs->path_ef = arm->pathef;
					if ((avs->path_sf == avs->path_ef) && (avs->path_sf == 0)) {
						avs->path_sf = 1;
						avs->path_ef = 250;
					}

					/* flags */
					if (arm->pathflag & ARM_PATH_FNUMS)
						avs->path_viewflag |= MOTIONPATH_VIEW_FNUMS;
					if (arm->pathflag & ARM_PATH_KFRAS)
						avs->path_viewflag |= MOTIONPATH_VIEW_KFRAS;
					if (arm->pathflag & ARM_PATH_KFNOS)
						avs->path_viewflag |= MOTIONPATH_VIEW_KFNOS;

					/* bake flags */
					if (arm->pathflag & ARM_PATH_HEADS)
						avs->path_bakeflag |= MOTIONPATH_BAKE_HEADS;

					/* type */
					if (arm->pathflag & ARM_PATH_ACFRA)
						avs->path_type = MOTIONPATH_TYPE_ACFRA;

					/* stepsize */
					avs->path_step = arm->pathsize;
					if (avs->path_step == 0)
						avs->path_step = 1;
				}
				else
					animviz_settings_init(&ob->pose->avs);
			}
		}

		/* brush texture changes */
		for (brush = bmain->brush.first; brush; brush = brush->id.next) {
			BKE_texture_mtex_default(&brush->mtex);
			BKE_texture_mtex_default(&brush->mask_mtex);
		}
	}

	if (bmain->versionfile < 250 || (bmain->versionfile == 250 && bmain->subversionfile < 13)) {
		/* NOTE: if you do more conversion, be sure to do it outside of this and
		 * increase subversion again, otherwise it will not be correct */
		Object *ob;

		/* convert degrees to radians for internal use */
		for (ob = bmain->object.first; ob; ob = ob->id.next) {
			bPoseChannel *pchan;

			do_version_constraints_radians_degrees_250(&ob->constraints);

			if (ob->pose) {
				for (pchan = ob->pose->chanbase.first; pchan; pchan = pchan->next) {
					pchan->limitmin[0] *= (float)(M_PI / 180.0);
					pchan->limitmin[1] *= (float)(M_PI / 180.0);
					pchan->limitmin[2] *= (float)(M_PI / 180.0);
					pchan->limitmax[0] *= (float)(M_PI / 180.0);
					pchan->limitmax[1] *= (float)(M_PI / 180.0);
					pchan->limitmax[2] *= (float)(M_PI / 180.0);

					do_version_constraints_radians_degrees_250(&pchan->constraints);
				}
			}
		}
	}

	if (bmain->versionfile < 250 || (bmain->versionfile == 250 && bmain->subversionfile < 14)) {
		/* fix for bad View2D extents for Animation Editors */
		bScreen *screen;
		ScrArea *sa;
		SpaceLink *sl;

		for (screen = bmain->screen.first; screen; screen = screen->id.next) {
			for (sa = screen->areabase.first; sa; sa = sa->next) {
				for (sl = sa->spacedata.first; sl; sl = sl->next) {
					ListBase *regionbase;
					ARegion *ar;

					if (sl == sa->spacedata.first)
						regionbase = &sa->regionbase;
					else
						regionbase = &sl->regionbase;

					if (ELEM(sl->spacetype, SPACE_ACTION, SPACE_NLA)) {
						for (ar = (ARegion*) regionbase->first; ar; ar = ar->next) {
							if (ar->regiontype == RGN_TYPE_WINDOW) {
								ar->v2d.cur.ymax = ar->v2d.tot.ymax = 0.0f;
								ar->v2d.cur.ymin = ar->v2d.tot.ymin = (float)(-sa->winy) / 3.0f;
							}
						}
					}
				}
			}
		}
	}

	if (bmain->versionfile < 250 || (bmain->versionfile == 250 && bmain->subversionfile < 17)) {
		Scene *sce;
		Sequence *seq;

		/* initialize to sane default so toggling on border shows something */
		for (sce = bmain->scene.first; sce; sce = sce->id.next) {
			if (sce->r.border.xmin == 0.0f && sce->r.border.ymin == 0.0f &&
			    sce->r.border.xmax == 0.0f && sce->r.border.ymax == 0.0f)
			{
				sce->r.border.xmin = 0.0f;
				sce->r.border.ymin = 0.0f;
				sce->r.border.xmax = 1.0f;
				sce->r.border.ymax = 1.0f;
			}

			if ((sce->r.ffcodecdata.flags & FFMPEG_MULTIPLEX_AUDIO) == 0)
				sce->r.ffcodecdata.audio_codec = 0x0; // CODEC_ID_NONE

			SEQ_BEGIN (sce->ed, seq)
			{
				seq->volume = 1.0f;
			}
			SEQ_END
		}

		/* particle brush strength factor was changed from int to float */
		for (sce = bmain->scene.first; sce; sce = sce->id.next) {
			ParticleEditSettings *pset = &sce->toolsettings->particle;
			int a;

			for (a = 0; a < ARRAY_SIZE(pset->brush); a++)
				pset->brush[a].strength /= 100.0f;
		}

		/* sequencer changes */
		{
			bScreen *screen;
			ScrArea *sa;
			SpaceLink *sl;

			for (screen = bmain->screen.first; screen; screen = screen->id.next) {
				for (sa = screen->areabase.first; sa; sa = sa->next) {
					for (sl = sa->spacedata.first; sl; sl = sl->next) {
						if (sl->spacetype == SPACE_SEQ) {
							ARegion *ar_preview;
							ListBase *regionbase;

							if (sl == sa->spacedata.first) {
								regionbase = &sa->regionbase;
							}
							else {
								regionbase = &sl->regionbase;
							}

							ar_preview = (ARegion*) regionbase->first;
							for (; ar_preview; ar_preview = ar_preview->next) {
								if (ar_preview->regiontype == RGN_TYPE_PREVIEW)
									break;
							}
							if (ar_preview && (ar_preview->regiontype == RGN_TYPE_PREVIEW)) {
								sequencer_init_preview_region(ar_preview);
							}
						}
					}
				}
			}
		} /* sequencer changes */
	}

	if (bmain->versionfile <= 251) {	/* 2.5.1 had no subversions */
		bScreen *sc;

		/* Blender 2.5.2 - subversion 0 introduced a new setting: V3D_RENDER_OVERRIDE.
		 * This bit was used in the past for V3D_TRANSFORM_SNAP, which is now deprecated.
		 * Here we clear it for old files so they don't come in with V3D_RENDER_OVERRIDE set,
		 * which would cause cameras, lamps, etc to become invisible */
		for (sc = bmain->screen.first; sc; sc = sc->id.next) {
			ScrArea *sa;
			for (sa = sc->areabase.first; sa; sa = sa->next) {
				SpaceLink *sl;
				for (sl = sa->spacedata.first; sl; sl = sl->next) {
					if (sl->spacetype == SPACE_VIEW3D) {
						View3D *v3d = (View3D *)sl;
						v3d->flag2 &= ~V3D_RENDER_OVERRIDE;
					}
				}
			}
		}
	}

	if (bmain->versionfile < 252 || (bmain->versionfile == 252 && bmain->subversionfile < 1)) {
		Brush *brush;
		Object *ob;
		Scene *scene;
		bNodeTree *ntree;

		for (brush = bmain->brush.first; brush; brush = brush->id.next) {
			if (brush->curve)
				brush->curve->preset = CURVE_PRESET_SMOOTH;
		}

		/* properly initialize active flag for fluidsim modifiers */
		for (ob = bmain->object.first; ob; ob = ob->id.next) {
			ModifierData *md;
			for (md = ob->modifiers.first; md; md = md->next) {
				if (md->type == eModifierType_Fluidsim) {
					FluidsimModifierData *fmd = (FluidsimModifierData *) md;
					fmd->fss->flag |= OB_FLUIDSIM_ACTIVE;
					fmd->fss->flag |= OB_FLUIDSIM_OVERRIDE_TIME;
				}
			}
		}

		/* adjustment to color balance node values */
		for (scene = bmain->scene.first; scene; scene = scene->id.next) {
			if (scene->nodetree) {
				bNode *node = scene->nodetree->nodes.first;

				while (node) {
					if (node->type == CMP_NODE_COLORBALANCE) {
						NodeColorBalance *n = (NodeColorBalance *) node->storage;
						n->lift[0] += 1.f;
						n->lift[1] += 1.f;
						n->lift[2] += 1.f;
					}
					node = node->next;
				}
			}
		}
		/* check inside node groups too */
		for (ntree = bmain->nodetree.first; ntree; ntree = ntree->id.next) {
			bNode *node = ntree->nodes.first;

			while (node) {
				if (node->type == CMP_NODE_COLORBALANCE) {
					NodeColorBalance *n = (NodeColorBalance *) node->storage;
					n->lift[0] += 1.f;
					n->lift[1] += 1.f;
					n->lift[2] += 1.f;
				}

				node = node->next;
			}
		}
	}

	/* old-track -> constraints (this time we're really doing it!) */
	if (bmain->versionfile < 252 || (bmain->versionfile == 252 && bmain->subversionfile < 2)) {
		Object *ob;

		for (ob = bmain->object.first; ob; ob = ob->id.next)
			blo_do_version_old_trackto_to_constraints(ob);
	}

	if (bmain->versionfile < 252 || (bmain->versionfile == 252 && bmain->subversionfile < 5)) {
		bScreen *sc;

		/* Image editor scopes */
		for (sc = bmain->screen.first; sc; sc = sc->id.next) {
			ScrArea *sa;

			for (sa = sc->areabase.first; sa; sa = sa->next) {
				SpaceLink *sl;

				for (sl = sa->spacedata.first; sl; sl = sl->next) {
					if (sl->spacetype == SPACE_IMAGE) {
						SpaceImage *sima = (SpaceImage *) sl;
						scopes_new(&sima->scopes);
					}
				}
			}
		}
	}

	if (bmain->versionfile < 253) {
		Object *ob;
		Scene *scene;
		bScreen *sc;
		Tex *tex;
		Brush *brush;

		for (sc = bmain->screen.first; sc; sc = sc->id.next) {
			ScrArea *sa;
			for (sa = sc->areabase.first; sa; sa = sa->next) {
				SpaceLink *sl;

				for (sl = sa->spacedata.first; sl; sl = sl->next) {
					if (sl->spacetype == SPACE_NODE) {
						SpaceNode *snode = (SpaceNode *) sl;
						ListBase *regionbase;
						ARegion *ar;

						if (sl == sa->spacedata.first)
							regionbase = &sa->regionbase;
						else
							regionbase = &sl->regionbase;

						if (snode->v2d.minzoom > 0.09f)
							snode->v2d.minzoom = 0.09f;
						if (snode->v2d.maxzoom < 2.31f)
							snode->v2d.maxzoom = 2.31f;

						for (ar = regionbase->first; ar; ar = ar->next) {
							if (ar->regiontype == RGN_TYPE_WINDOW) {
								if (ar->v2d.minzoom > 0.09f)
									ar->v2d.minzoom = 0.09f;
								if (ar->v2d.maxzoom < 2.31f)
									ar->v2d.maxzoom = 2.31f;
							}
						}
					}
				}
			}
		}

		do_version_mdef_250(bmain);

		/* parent type to modifier */
		for (ob = bmain->object.first; ob; ob = ob->id.next) {
			if (ob->parent) {
				Object *parent = (Object *) blo_do_versions_newlibadr(fd, lib, ob->parent);
				if (parent) { /* parent may not be in group */
					if (parent->type == OB_ARMATURE && ob->partype == PARSKEL) {
						ArmatureModifierData *amd;
						bArmature *arm = (bArmature *) blo_do_versions_newlibadr(fd, lib, parent->data);

						amd = (ArmatureModifierData*) modifier_new(eModifierType_Armature);
						amd->object = ob->parent;
						BLI_addtail((ListBase*)&ob->modifiers, amd);
						amd->deformflag = arm->deformflag;
						ob->partype = PAROBJECT;
					}
					else if (parent->type == OB_LATTICE && ob->partype == PARSKEL) {
						LatticeModifierData *lmd;

						lmd = (LatticeModifierData*) modifier_new(eModifierType_Lattice);
						lmd->object = ob->parent;
						BLI_addtail((ListBase*)&ob->modifiers, lmd);
						ob->partype = PAROBJECT;
					}
					else if (parent->type == OB_CURVE && ob->partype == PARCURVE) {
						CurveModifierData *cmd;

						cmd = (CurveModifierData*) modifier_new(eModifierType_Curve);
						cmd->object = ob->parent;
						BLI_addtail((ListBase*)&ob->modifiers, cmd);
						ob->partype = PAROBJECT;
					}
				}
			}
		}

		/* initialize scene active layer */
		for (scene = bmain->scene.first; scene; scene = scene->id.next) {
			int i;
			for (i = 0; i < 20; i++) {
				if (scene->lay & (1<<i)) {
					scene->layact = 1<<i;
					break;
				}
			}
		}

		for (tex = bmain->tex.first; tex; tex = tex->id.next) {
			/* if youre picky, this isn't correct until we do a version bump
			 * since you could set saturation to be 0.0*/
			if (tex->saturation == 0.0f)
				tex->saturation = 1.0f;
		}

		{
			Curve *cu;
			for (cu = bmain->curve.first; cu; cu = cu->id.next) {
				cu->smallcaps_scale = 0.75f;
			}
		}

		for (scene = bmain->scene.first; scene; scene = scene->id.next) {
			if (scene) {
				Sequence *seq;
				SEQ_BEGIN (scene->ed, seq)
				{
					if (seq->sat == 0.0f) {
						seq->sat = 1.0f;
					}
				}
				SEQ_END
			}
		}

		/* GSOC 2010 Sculpt - New settings for Brush */

		for (brush = bmain->brush.first; brush; brush = brush->id.next) {
			/* Sanity Check */

			/* infinite number of dabs */
			if (brush->spacing == 0)
				brush->spacing = 10;

			/* will have no effect */
			if (brush->alpha == 0)
				brush->alpha = 0.5f;

			/* bad radius */
			if (brush->unprojected_radius == 0)
				brush->unprojected_radius = 0.125f;

			/* unusable size */
			if (brush->size == 0)
				brush->size = 35;

			/* can't see overlay */
			if (brush->texture_overlay_alpha == 0)
				brush->texture_overlay_alpha = 33;

			/* same as draw brush */
			if (brush->crease_pinch_factor == 0)
				brush->crease_pinch_factor = 0.5f;

			/* will sculpt no vertexes */
			if (brush->plane_trim == 0)
				brush->plane_trim = 0.5f;

			/* same as smooth stroke off */
			if (brush->smooth_stroke_radius == 0)
				brush->smooth_stroke_radius = 75;

			/* will keep cursor in one spot */
			if (brush->smooth_stroke_radius == 1)
				brush->smooth_stroke_factor = 0.9f;

			/* same as dots */
			if (brush->rate == 0)
				brush->rate = 0.1f;

			/* New Settings */
			if (bmain->versionfile < 252 || (bmain->versionfile == 252 && bmain->subversionfile < 5)) {
				brush->flag |= BRUSH_SPACE_ATTEN; // explicitly enable adaptive space

				/* spacing was originally in pixels, convert it to percentage for new version
				 * size should not be zero due to sanity check above
				 */
				brush->spacing = (int)(100 * ((float)brush->spacing) / ((float) brush->size));

				if (brush->add_col[0] == 0 &&
					brush->add_col[1] == 0 &&
					brush->add_col[2] == 0)
				{
					brush->add_col[0] = 1.00f;
					brush->add_col[1] = 0.39f;
					brush->add_col[2] = 0.39f;
				}

				if (brush->sub_col[0] == 0 &&
					brush->sub_col[1] == 0 &&
					brush->sub_col[2] == 0)
				{
					brush->sub_col[0] = 0.39f;
					brush->sub_col[1] = 0.39f;
					brush->sub_col[2] = 1.00f;
				}
			}
		}
	}

	/* GSOC Sculpt 2010 - Sanity check on Sculpt/Paint settings */
	if (bmain->versionfile < 253) {
		Scene *sce;
		for (sce = bmain->scene.first; sce; sce = sce->id.next) {
			if (sce->toolsettings->sculpt_paint_unified_alpha == 0)
				sce->toolsettings->sculpt_paint_unified_alpha = 0.5f;

			if (sce->toolsettings->sculpt_paint_unified_unprojected_radius == 0)
				sce->toolsettings->sculpt_paint_unified_unprojected_radius = 0.125f;

			if (sce->toolsettings->sculpt_paint_unified_size == 0)
				sce->toolsettings->sculpt_paint_unified_size = 35;
		}
	}

	if (bmain->versionfile < 253 || (bmain->versionfile == 253 && bmain->subversionfile < 1)) {
		Object *ob;

		for (ob = bmain->object.first; ob; ob = ob->id.next) {
			ModifierData *md;

			for (md = ob->modifiers.first; md; md = md->next) {
				if (md->type == eModifierType_Smoke) {
					SmokeModifierData *smd = (SmokeModifierData *)md;

					if ((smd->type & MOD_SMOKE_TYPE_DOMAIN) && smd->domain) {
						smd->domain->vorticity = 2.0f;
						smd->domain->time_scale = 1.0f;

						if (!(smd->domain->flags & (1<<4)))
							continue;

						/* delete old MOD_SMOKE_INITVELOCITY flag */
						smd->domain->flags &= ~(1<<4);

						/* for now just add it to all flow objects in the scene */
						{
							Object *ob2;
							for (ob2 = bmain->object.first; ob2; ob2 = ob2->id.next) {
								ModifierData *md2;
								for (md2 = ob2->modifiers.first; md2; md2 = md2->next) {
									if (md2->type == eModifierType_Smoke) {
										SmokeModifierData *smd2 = (SmokeModifierData *)md2;

										if ((smd2->type & MOD_SMOKE_TYPE_FLOW) && smd2->flow) {
											smd2->flow->flags |= MOD_SMOKE_FLOW_INITVELOCITY;
										}
									}
								}
							}
						}

					}
					else if ((smd->type & MOD_SMOKE_TYPE_FLOW) && smd->flow) {
						smd->flow->vel_multi = 1.0f;
					}
				}
			}
		}
	}

	if (bmain->versionfile < 255 || (bmain->versionfile == 255 && bmain->subversionfile < 1)) {
		Brush *br;
		ParticleSettings *part;
		bScreen *sc;
		Object *ob;

		for (br = bmain->brush.first; br; br = br->id.next) {
			if (br->ob_mode == 0)
				br->ob_mode = OB_MODE_ALL_PAINT;
		}

		for (part = bmain->particle.first; part; part = part->id.next) {
			if (part->boids)
				part->boids->pitch = 1.0f;

			part->flag &= ~PART_HAIR_REGROW; /* this was a deprecated flag before */
			part->kink_amp_clump = 1.f; /* keep old files looking similar */
		}

		for (sc = bmain->screen.first; sc; sc = sc->id.next) {
			ScrArea *sa;
			for (sa = sc->areabase.first; sa; sa = sa->next) {
				SpaceLink *sl;
				for (sl = sa->spacedata.first; sl; sl = sl->next) {
					if (sl->spacetype == SPACE_INFO) {
						SpaceInfo *sinfo = (SpaceInfo *) sl;
						ARegion *ar;

						sinfo->rpt_mask = INFO_RPT_OP;

						for (ar = sa->regionbase.first; ar; ar = ar->next) {
							if (ar->regiontype == RGN_TYPE_WINDOW) {
								ar->v2d.scroll = (V2D_SCROLL_RIGHT);
								ar->v2d.align = V2D_ALIGN_NO_NEG_X|V2D_ALIGN_NO_NEG_Y; /* align bottom left */
								ar->v2d.keepofs = V2D_LOCKOFS_X;
								ar->v2d.keepzoom = (V2D_LOCKZOOM_X|V2D_LOCKZOOM_Y|V2D_LIMITZOOM|V2D_KEEPASPECT);
								ar->v2d.keeptot = V2D_KEEPTOT_BOUNDS;
								ar->v2d.minzoom = ar->v2d.maxzoom = 1.0f;
							}
						}
					}
				}
			}
		}

		/* fix rotation actuators for objects so they use real angles (radians)
		 * since before blender went opensource this strange scalar was used: (1 / 0.02) * 2 * math.pi/360 */
		for (ob = main->object.first; ob; ob = ob->id.next) {
			bActuator *act = ob->actuators.first;
			while (act) {
				if (act->type == ACT_OBJECT) {
					/* multiply velocity with 50 in old files */
					bObjectActuator *oa = act->data;
					mul_v3_fl(oa->drot, 0.8726646259971648f);
				}
				act = act->next;
			}
		}
	}

	/* init facing axis property of steering actuators */
	{
		Object *ob;
		for (ob = main->object.first; ob; ob = ob->id.next) {
			bActuator *act;
			for (act = ob->actuators.first; act; act = act->next) {
				if (act->type == ACT_STEERING) {
					bSteeringActuator *stact = act->data;
					if (stact == NULL) {//HG1
						init_actuator(act);
					}
					else {
						if (stact->facingaxis == 0) {
							stact->facingaxis = 1;
						}
					}
				}
			}
		}
	}

	if (bmain->versionfile < 255 || (bmain->versionfile == 255 && bmain->subversionfile < 3)) {
		Object *ob;

		/* ocean res is now squared, reset old ones - will be massive */
		for (ob = bmain->object.first; ob; ob = ob->id.next) {
			ModifierData *md;
			for (md = ob->modifiers.first; md; md = md->next) {
				if (md->type == eModifierType_Ocean) {
					OceanModifierData *omd = (OceanModifierData *)md;
					omd->resolution = 7;
					omd->oceancache = NULL;
				}
			}
		}
	}

	if (bmain->versionfile < 256) {
		bScreen *sc;
		ScrArea *sa;
		Key *key;

		/* Fix for sample line scope initializing with no height */
		for (sc = bmain->screen.first; sc; sc = sc->id.next) {
			sa = sc->areabase.first;
			while (sa) {
				SpaceLink *sl;
				for (sl = sa->spacedata.first; sl; sl = sl->next) {
					if (sl->spacetype == SPACE_IMAGE) {
						SpaceImage *sima = (SpaceImage *) sl;
						if (sima->sample_line_hist.height == 0)
							sima->sample_line_hist.height = 100;
					}
				}
				sa = sa->next;
			}
		}

		/* old files could have been saved with slidermin = slidermax = 0.0, but the UI in
		 * 2.4x would never reveal this to users as a dummy value always ended up getting used
		 * instead
		 */
		for (key = bmain->key.first; key; key = key->id.next) {
			KeyBlock *kb;

			for (kb = key->block.first; kb; kb = kb->next) {
				if (IS_EQF(kb->slidermin, kb->slidermax) && IS_EQF(kb->slidermax, 0.0f))
					kb->slidermax = kb->slidermin + 1.0f;
			}
		}
	}

	if (bmain->versionfile < 256 || (bmain->versionfile == 256 && bmain->subversionfile < 1)) {
		/* fix for bones that didn't have arm_roll before */
		bArmature *arm;
		Bone *bone;
		Object *ob;

		for (arm = bmain->armature.first; arm; arm = arm->id.next)
			for (bone = arm->bonebase.first; bone; bone = bone->next)
				do_version_bone_roll_256(bone);

		/* fix for objects which have zero dquat's
		 * since this is multiplied with the quat rather than added */
		for (ob = bmain->object.first; ob; ob = ob->id.next) {
			if (is_zero_v4(ob->dquat)) {
				unit_qt(ob->dquat);
			}
			if (is_zero_v3(ob->drotAxis) && ob->drotAngle == 0.0f) {
				unit_axis_angle(ob->drotAxis, &ob->drotAngle);
			}
		}
	}

	if (bmain->versionfile < 256 || (bmain->versionfile == 256 && bmain->subversionfile < 2)) {
		bNodeTree *ntree;
		bNode *node;
		bNodeSocket *sock, *gsock;
		bNodeLink *link;
		
		/* node sockets are not exposed automatically any more,
		 * this mimics the old behavior by adding all unlinked sockets to groups.
		 */
		for (ntree=bmain->nodetree.first; ntree; ntree=ntree->id.next) {
			/* this adds copies and links from all unlinked internal sockets to group inputs/outputs. */
			
			/* first make sure the own_index for new sockets is valid */
			for (node=ntree->nodes.first; node; node=node->next) {
				for (sock = node->inputs.first; sock; sock = sock->next)
					if (sock->own_index >= ntree->cur_index)
						ntree->cur_index = sock->own_index+1;
				for (sock = node->outputs.first; sock; sock = sock->next)
					if (sock->own_index >= ntree->cur_index)
						ntree->cur_index = sock->own_index+1;
			}
			
			/* add ntree->inputs/ntree->outputs sockets for all unlinked sockets in the group tree. */
			for (node=ntree->nodes.first; node; node=node->next) {
				for (sock = node->inputs.first; sock; sock = sock->next) {
					if (!sock->link && !nodeSocketIsHidden(sock)) {
						
						gsock = do_versions_node_group_add_socket_2_56_2(ntree, sock->name, sock->type, SOCK_IN);
						
						/* initialize the default socket value */
						copy_v4_v4(gsock->ns.vec, sock->ns.vec);
						
						/* XXX nodeAddLink does not work with incomplete (node==NULL) links any longer,
						 * have to create these directly here. These links are updated again in subsequent do_version!
						 */
						link = MEM_callocN(sizeof(bNodeLink), "link");
						BLI_addtail(&ntree->links, link);
						link->fromnode = NULL;
						link->fromsock = gsock;
						link->tonode = node;
						link->tosock = sock;
						ntree->update |= NTREE_UPDATE_LINKS;
						
						sock->link = link;
					}
				}
				for (sock = node->outputs.first; sock; sock = sock->next) {
					if (nodeCountSocketLinks(ntree, sock)==0 && !nodeSocketIsHidden(sock)) {
						gsock = do_versions_node_group_add_socket_2_56_2(ntree, sock->name, sock->type, SOCK_OUT);
						
						/* initialize the default socket value */
						copy_v4_v4(gsock->ns.vec, sock->ns.vec);
						
						/* XXX nodeAddLink does not work with incomplete (node==NULL) links any longer,
						 * have to create these directly here. These links are updated again in subsequent do_version!
						 */
						link = MEM_callocN(sizeof(bNodeLink), "link");
						BLI_addtail(&ntree->links, link);
						link->fromnode = node;
						link->fromsock = sock;
						link->tonode = NULL;
						link->tosock = gsock;
						ntree->update |= NTREE_UPDATE_LINKS;
						
						gsock->link = link;
					}
				}
			}
			
			/* XXX The external group node sockets needs to adjust their own_index to point at
			 * associated ntree inputs/outputs internal sockets. However, this can only happen
			 * after lib-linking (needs access to internal node group tree)!
			 * Setting a temporary flag here, actual do_versions happens in lib_verify_nodetree.
			 */
			ntree->flag |= NTREE_DO_VERSIONS_GROUP_EXPOSE_2_56_2;
		}
	}

	if (bmain->versionfile < 256 || (bmain->versionfile == 256 && bmain->subversionfile < 3)) {
		bScreen *sc;
		Brush *brush;
		Object *ob;
		ParticleSettings *part;

		/* redraws flag in SpaceTime has been moved to Screen level */
		for (sc = bmain->screen.first; sc; sc = sc->id.next) {
			if (sc->redraws_flag == 0) {
				/* just initialize to default? */
				/* XXX: we could also have iterated through areas, and taken them from the first timeline available... */
				sc->redraws_flag = TIME_ALL_3D_WIN|TIME_ALL_ANIM_WIN;
			}
		}

		for (brush = bmain->brush.first; brush; brush = brush->id.next) {
			if (brush->height == 0)
				brush->height = 0.4f;
		}

		/* replace 'rim material' option for in offset*/
		for (ob = bmain->object.first; ob; ob = ob->id.next) {
			ModifierData *md;
			for (md = ob->modifiers.first; md; md = md->next) {
				if (md->type == eModifierType_Solidify) {
					SolidifyModifierData *smd = (SolidifyModifierData *) md;
					if (smd->flag & MOD_SOLIDIFY_RIM_MATERIAL) {
						smd->mat_ofs_rim = 1;
						smd->flag &= ~MOD_SOLIDIFY_RIM_MATERIAL;
					}
				}
			}
		}

		/* particle draw color from material */
		for (part = bmain->particle.first; part; part = part->id.next) {
			if (part->draw & PART_DRAW_MAT_COL)
				part->draw_col = PART_DRAW_COL_MAT;
		}
	}

	if (bmain->versionfile < 256 || (bmain->versionfile == 256 && bmain->subversionfile < 6)) {
		Mesh *me;

		for (me = bmain->mesh.first; me; me = me->id.next)
			BKE_mesh_calc_normals_tessface(me->mvert, me->totvert, me->mface, me->totface, NULL);
	}

	if (bmain->versionfile < 256 || (bmain->versionfile == 256 && bmain->subversionfile < 2)) {
		/* update blur area sizes from 0..1 range to 0..100 percentage */
		Scene *scene;
		bNode *node;
		for (scene = bmain->scene.first; scene; scene = scene->id.next)
			if (scene->nodetree)
				for (node = scene->nodetree->nodes.first; node; node = node->next)
					if (node->type == CMP_NODE_BLUR) {
						NodeBlurData *nbd = node->storage;
						nbd->percentx *= 100.0f;
						nbd->percenty *= 100.0f;
					}
	}

	if (bmain->versionfile < 258 || (bmain->versionfile == 258 && bmain->subversionfile < 1)) {
		/* screen view2d settings were not properly initialized [#27164]
		 * v2d->scroll caused the bug but best reset other values too which are in old blend files only.
		 * need to make less ugly - possibly an iterator? */
		bScreen *screen;

		for (screen = bmain->screen.first; screen; screen = screen->id.next) {
			ScrArea *sa;
			/* add regions */
			for (sa = screen->areabase.first; sa; sa = sa->next) {
				SpaceLink *sl = sa->spacedata.first;
				if (sl->spacetype == SPACE_IMAGE) {
					ARegion *ar;
					for (ar = sa->regionbase.first; ar; ar = ar->next) {
						if (ar->regiontype == RGN_TYPE_WINDOW) {
							View2D *v2d = &ar->v2d;
							v2d->minzoom = v2d->maxzoom = v2d->scroll = v2d->keeptot = v2d->keepzoom = v2d->keepofs = v2d->align = 0;
						}
					}
				}

				for (sl = sa->spacedata.first; sl; sl = sl->next) {
					if (sl->spacetype == SPACE_IMAGE) {
						ARegion *ar;
						for (ar = sl->regionbase.first; ar; ar = ar->next) {
							if (ar->regiontype == RGN_TYPE_WINDOW) {
								View2D *v2d = &ar->v2d;
								v2d->minzoom = v2d->maxzoom = v2d->scroll = v2d->keeptot = v2d->keepzoom = v2d->keepofs = v2d->align = 0;
							}
						}
					}
				}
			}
		}

		{
			/* add default value for behind strength of camera actuator */
			Object *ob;
			bActuator *act;
			for (ob = main->object.first; ob; ob = ob->id.next) {
				for (act = ob->actuators.first; act; act = act->next) {
					if (act->type == ACT_CAMERA) {
						bCameraActuator *ba = act->data;

						ba->damping = 1.0/32.0;
					}
				}
			}
		}

		{
			ParticleSettings *part;
			for (part = bmain->particle.first; part; part = part->id.next) {
				/* Initialize particle billboard scale */
				part->bb_size[0] = part->bb_size[1] = 1.0f;
			}
		}
	}

	if (bmain->versionfile < 259 || (bmain->versionfile == 259 && bmain->subversionfile < 1)) {
		{
			Scene *scene;
			Sequence *seq;

			for (scene = bmain->scene.first; scene; scene = scene->id.next) {
				scene->r.ffcodecdata.audio_channels = 2;
				scene->audio.volume = 1.0f;
				SEQ_BEGIN (scene->ed, seq)
				{
					seq->pitch = 1.0f;
				}
				SEQ_END
			}
		}

		{
			bScreen *screen;
			for (screen = bmain->screen.first; screen; screen = screen->id.next) {
				ScrArea *sa;

				/* add regions */
				for (sa = screen->areabase.first; sa; sa = sa->next) {
					SpaceLink *sl = sa->spacedata.first;
					if (sl->spacetype == SPACE_SEQ) {
						ARegion *ar;
						for (ar = sa->regionbase.first; ar; ar = ar->next) {
							if (ar->regiontype == RGN_TYPE_WINDOW) {
								if (ar->v2d.min[1] == 4.0f)
									ar->v2d.min[1] = 0.5f;
							}
						}
					}
					for (sl = sa->spacedata.first; sl; sl = sl->next) {
						if (sl->spacetype == SPACE_SEQ) {
							ARegion *ar;
							for (ar = sl->regionbase.first; ar; ar = ar->next) {
								if (ar->regiontype == RGN_TYPE_WINDOW) {
									if (ar->v2d.min[1] == 4.0f)
										ar->v2d.min[1] = 0.5f;
								}
							}
						}
					}
				}
			}
		}

		{
			/* Make "auto-clamped" handles a per-keyframe setting instead of per-FCurve
			 *
			 * We're only patching F-Curves in Actions here, since it is assumed that most
			 * drivers out there won't be using this (and if they are, they're in the minority).
			 * While we should aim to fix everything ideally, in practice it's far too hard
			 * to get to every animdata block, not to mention the performance hit that'd have
			 */
			bAction *act;
			FCurve *fcu;

			for (act = bmain->action.first; act; act = act->id.next) {
				for (fcu = act->curves.first; fcu; fcu = fcu->next) {
					BezTriple *bezt;
					unsigned int i = 0;

					/* only need to touch curves that had this flag set */
					if ((fcu->flag & FCURVE_AUTO_HANDLES) == 0)
						continue;
					if ((fcu->totvert == 0) || (fcu->bezt == NULL))
						continue;

					/* only change auto-handles to auto-clamped */
					for (bezt = fcu->bezt; i < fcu->totvert; i++, bezt++) {
						if (bezt->h1 == HD_AUTO)
							bezt->h1 = HD_AUTO_ANIM;
						if (bezt->h2 == HD_AUTO)
							bezt->h2 = HD_AUTO_ANIM;
					}

					fcu->flag &= ~FCURVE_AUTO_HANDLES;
				}
			}
		}

		{
			/* convert fcurve and shape action actuators to action actuators */
			Object *ob;
			bActuator *act;
			bIpoActuator *ia;
			bActionActuator *aa;

			for (ob = main->object.first; ob; ob = ob->id.next) {
				for (act = ob->actuators.first; act; act = act->next) {
					if (act->type == ACT_IPO) {
						/* Create the new actuator */
						ia = act->data;
						aa = MEM_callocN(sizeof(bActionActuator), "fcurve -> action actuator do_version");

						/* Copy values */
						aa->type = ia->type;
						aa->flag = ia->flag;
						aa->sta = ia->sta;
						aa->end = ia->end;
						BLI_strncpy(aa->name, ia->name, sizeof(aa->name));
						BLI_strncpy(aa->frameProp, ia->frameProp, sizeof(aa->frameProp));
						if (ob->adt)
							aa->act = ob->adt->action;

						/* Get rid of the old actuator */
						MEM_freeN(ia);

						/* Assign the new actuator */
						act->data = aa;
						act->type = act->otype = ACT_ACTION;

						/* Fix for converting 2.4x files: if we don't have an action, but we have an
						 * object IPO, then leave the actuator as an IPO actuator for now and let the
						 * IPO conversion code handle it */
						if (ob->ipo && !aa->act)
							act->type = ACT_IPO;
					}
					else if (act->type == ACT_SHAPEACTION) {
						act->type = act->otype = ACT_ACTION;
					}
				}
			}
		}
	}

	if (bmain->versionfile < 259 || (bmain->versionfile == 259 && bmain->subversionfile < 2)) {
		{
			/* Convert default socket values from bNodeStack */
			FOREACH_NODETREE(bmain, ntree, id) {
				bNode *node;
				bNodeSocket *sock;
				
				for (node=ntree->nodes.first; node; node=node->next) {
					for (sock = node->inputs.first; sock; sock = sock->next)
						do_versions_socket_default_value_259(sock);
					for (sock = node->outputs.first; sock; sock = sock->next)
						do_versions_socket_default_value_259(sock);
				}
				
				for (sock = ntree->inputs.first; sock; sock = sock->next)
					do_versions_socket_default_value_259(sock);
				for (sock = ntree->outputs.first; sock; sock = sock->next)
					do_versions_socket_default_value_259(sock);
				
				ntree->update |= NTREE_UPDATE;
			}
			FOREACH_NODETREE_END
		}

		{
			/* Initialize group tree nodetypes.
			 * These are used to distinguish tree types and
			 * associate them with specific node types for polling.
			 */
			bNodeTree *ntree;
			/* all node trees in bmain->nodetree are considered groups */
			for (ntree = bmain->nodetree.first; ntree; ntree = ntree->id.next)
				ntree->nodetype = NODE_GROUP;
		}
	}

	if (bmain->versionfile < 259 || (bmain->versionfile == 259 && bmain->subversionfile < 4)) {
		{
			/* Adaptive time step for particle systems */
			ParticleSettings *part;
			for (part = bmain->particle.first; part; part = part->id.next) {
				part->courant_target = 0.2f;
				part->time_flag &= ~PART_TIME_AUTOSF;
			}
		}

		{
			/* set defaults for obstacle avoidance, recast data */
			Scene *sce;
			for (sce = main->scene.first; sce; sce = sce->id.next) {
				if (sce->gm.levelHeight == 0.f)
					sce->gm.levelHeight = 2.f;

				if (sce->gm.recastData.cellsize == 0.0f)
					sce->gm.recastData.cellsize = 0.3f;
				if (sce->gm.recastData.cellheight == 0.0f)
					sce->gm.recastData.cellheight = 0.2f;
				if (sce->gm.recastData.agentmaxslope == 0.0f)
					sce->gm.recastData.agentmaxslope = (float)M_PI/4;
				if (sce->gm.recastData.agentmaxclimb == 0.0f)
					sce->gm.recastData.agentmaxclimb = 0.9f;
				if (sce->gm.recastData.agentheight == 0.0f)
					sce->gm.recastData.agentheight = 2.0f;
				if (sce->gm.recastData.agentradius == 0.0f)
					sce->gm.recastData.agentradius = 0.6f;
				if (sce->gm.recastData.edgemaxlen == 0.0f)
					sce->gm.recastData.edgemaxlen = 12.0f;
				if (sce->gm.recastData.edgemaxerror == 0.0f)
					sce->gm.recastData.edgemaxerror = 1.3f;
				if (sce->gm.recastData.regionminsize == 0.0f)
					sce->gm.recastData.regionminsize = 8.f;
				if (sce->gm.recastData.regionmergesize == 0.0f)
					sce->gm.recastData.regionmergesize = 20.f;
				if (sce->gm.recastData.vertsperpoly<3)
					sce->gm.recastData.vertsperpoly = 6;
				if (sce->gm.recastData.detailsampledist == 0.0f)
					sce->gm.recastData.detailsampledist = 6.0f;
				if (sce->gm.recastData.detailsamplemaxerror == 0.0f)
					sce->gm.recastData.detailsamplemaxerror = 1.0f;
			}
		}
	}
}<|MERGE_RESOLUTION|>--- conflicted
+++ resolved
@@ -679,8 +679,7 @@
 			}
 		}
 
-<<<<<<< HEAD
-		for (ob = main->object.first; ob; ob = ob->id.next) {
+		for (ob = bmain->object.first; ob; ob = ob->id.next) {
 			for (act = ob->actuators.first; act; act = act->next) {
 				if (act->type == ACT_SOUND) {
 					bSoundActuator *sAct = (bSoundActuator*) act->data;
@@ -707,10 +706,7 @@
 			}
 		}
 
-		for (scene = main->scene.first; scene; scene = scene->id.next) {
-=======
 		for (scene = bmain->scene.first; scene; scene = scene->id.next) {
->>>>>>> 800c3c5c
 			if (scene->ed && scene->ed->seqbasep) {
 				SEQ_BEGIN (scene->ed, seq)
 				{
@@ -929,12 +925,11 @@
 		}
 	}
 
-<<<<<<< HEAD
-	if (main->versionfile < 250 || (main->versionfile == 250 && main->subversionfile < 2)) {
+	if (bmain->versionfile < 250 || (bmain->versionfile == 250 && bmain->subversionfile < 2)) {
 		Scene *sce;
 		Object *ob;
 
-		for (sce = main->scene.first; sce; sce = sce->id.next) {
+		for (sce = bmain->scene.first; sce; sce = sce->id.next) {
 			if (fd->fileflags & G_FILE_ENABLE_ALL_FRAMES)
 				sce->gm.flag |= GAME_ENABLE_ALL_FRAMES;
 			if (fd->fileflags & G_FILE_SHOW_DEBUG_PROPS)
@@ -966,13 +961,7 @@
 				sce->gm.matmode = GAME_MAT_TEXFACE;
 		}
 
-		for (ob = main->object.first; ob; ob = ob->id.next) {
-=======
-	if (bmain->versionfile < 250 || (bmain->versionfile == 250 && bmain->subversionfile < 2)) {
-		Object *ob;
-
 		for (ob = bmain->object.first; ob; ob = ob->id.next) {
->>>>>>> 800c3c5c
 			if (ob->flag & 8192) // OB_POSEMODE = 8192
 				ob->mode |= OB_MODE_POSE;
 		}
@@ -1358,17 +1347,13 @@
 		}
 	}
 
-<<<<<<< HEAD
-	if (main->versionfile < 250 || (main->versionfile == 250 && main->subversionfile < 12)) {
+	if (bmain->versionfile < 250 || (bmain->versionfile == 250 && bmain->subversionfile < 12)) {
 		Scene *sce;
-=======
-	if (bmain->versionfile < 250 || (bmain->versionfile == 250 && bmain->subversionfile < 12)) {
->>>>>>> 800c3c5c
 		Object *ob;
 		Brush *brush;
 
 		/* game engine changes */
-		for (sce = main->scene.first; sce; sce = sce->id.next) {
+		for (sce = bmain->scene.first; sce; sce = sce->id.next) {
 			sce->gm.eyeseparation = 0.10f;
 		}
 
@@ -1983,7 +1968,7 @@
 
 		/* fix rotation actuators for objects so they use real angles (radians)
 		 * since before blender went opensource this strange scalar was used: (1 / 0.02) * 2 * math.pi/360 */
-		for (ob = main->object.first; ob; ob = ob->id.next) {
+		for (ob = bmain->object.first; ob; ob = ob->id.next) {
 			bActuator *act = ob->actuators.first;
 			while (act) {
 				if (act->type == ACT_OBJECT) {
@@ -1999,7 +1984,7 @@
 	/* init facing axis property of steering actuators */
 	{
 		Object *ob;
-		for (ob = main->object.first; ob; ob = ob->id.next) {
+		for (ob = bmain->object.first; ob; ob = ob->id.next) {
 			bActuator *act;
 			for (act = ob->actuators.first; act; act = act->next) {
 				if (act->type == ACT_STEERING) {
@@ -2269,7 +2254,7 @@
 			/* add default value for behind strength of camera actuator */
 			Object *ob;
 			bActuator *act;
-			for (ob = main->object.first; ob; ob = ob->id.next) {
+			for (ob = bmain->object.first; ob; ob = ob->id.next) {
 				for (act = ob->actuators.first; act; act = act->next) {
 					if (act->type == ACT_CAMERA) {
 						bCameraActuator *ba = act->data;
@@ -2379,7 +2364,7 @@
 			bIpoActuator *ia;
 			bActionActuator *aa;
 
-			for (ob = main->object.first; ob; ob = ob->id.next) {
+			for (ob = bmain->object.first; ob; ob = ob->id.next) {
 				for (act = ob->actuators.first; act; act = act->next) {
 					if (act->type == ACT_IPO) {
 						/* Create the new actuator */
@@ -2466,7 +2451,7 @@
 		{
 			/* set defaults for obstacle avoidance, recast data */
 			Scene *sce;
-			for (sce = main->scene.first; sce; sce = sce->id.next) {
+			for (sce = bmain->scene.first; sce; sce = sce->id.next) {
 				if (sce->gm.levelHeight == 0.f)
 					sce->gm.levelHeight = 2.f;
 
