/*
 * This program is free software; you can redistribute it and/or
 * modify it under the terms of the GNU General Public License
 * as published by the Free Software Foundation; either version 2
 * of the License, or (at your option) any later version.
 *
 * This program is distributed in the hope that it will be useful,
 * but WITHOUT ANY WARRANTY; without even the implied warranty of
 * MERCHANTABILITY or FITNESS FOR A PARTICULAR PURPOSE.  See the
 * GNU General Public License for more details.
 *
 * You should have received a copy of the GNU General Public License
 * along with this program; if not, write to the Free Software Foundation,
 * Inc., 51 Franklin Street, Fifth Floor, Boston, MA 02110-1301, USA.
 */

/** \file
 * \ingroup blenloader
 */

#ifndef WIN32
#  include <unistd.h> /* for read close */
#else
#  include "BLI_winstuff.h"
#  include "winsock2.h"
#  include <io.h>   // for open close read
#  include <zlib.h> /* odd include order-issue */
#endif

/* allow readfile to use deprecated functionality */
#define DNA_DEPRECATED_ALLOW

#include "DNA_actuator_types.h"
#include "DNA_anim_types.h"
#include "DNA_armature_types.h"
#include "DNA_brush_types.h"
#include "DNA_camera_types.h"
#include "DNA_cloth_types.h"
#include "DNA_constraint_types.h"
#include "DNA_fluid_types.h"
#include "DNA_ipo_types.h"
#include "DNA_key_types.h"
#include "DNA_lattice_types.h"
#include "DNA_light_types.h"
#include "DNA_material_types.h"
#include "DNA_mesh_types.h"
#include "DNA_meshdata_types.h"
#include "DNA_node_types.h"
#include "DNA_object_fluidsim_types.h"
#include "DNA_object_types.h"
#include "DNA_screen_types.h"
#include "DNA_sdna_types.h"
#include "DNA_sequence_types.h"
#include "DNA_sound_types.h"
#include "DNA_space_types.h"
#include "DNA_view3d_types.h"
#include "DNA_world_types.h"

#include "MEM_guardedalloc.h"

#include "BLI_blenlib.h"
#include "BLI_math.h"
#include "BLI_utildefines.h"

#include "BKE_anim_visualization.h"
#include "BKE_armature.h"
#include "BKE_colortools.h"
#include "BKE_global.h"  // for G
#include "BKE_lib_id.h"
#include "BKE_main.h"
#include "BKE_modifier.h"
#include "BKE_multires.h"
#include "BKE_particle.h"
#include "BKE_pointcache.h"
#include "BKE_sca.h"
#include "BKE_screen.h"
#include "BKE_sequencer.h"
#include "BKE_sound.h"
#include "BKE_texture.h"

#include "NOD_socket.h"

#include "BLO_readfile.h"

#include "readfile.h"

#include <errno.h>

/* Make preferences read-only, use versioning_userdef.c. */
#define U (*((const UserDef *)&U))

/* 2.50 patch */
static void area_add_header_region(ScrArea *area, ListBase *lb)
{
  ARegion *region = MEM_callocN(sizeof(ARegion), "area region from do_versions");

  BLI_addtail(lb, region);
  region->regiontype = RGN_TYPE_HEADER;
  if (area->headertype == 1) {
    region->alignment = RGN_ALIGN_BOTTOM;
  }
  else {
    region->alignment = RGN_ALIGN_TOP;
  }

  /* initialize view2d data for header region, to allow panning */
  /* is copy from ui_view2d.c */
  region->v2d.keepzoom = (V2D_LOCKZOOM_X | V2D_LOCKZOOM_Y | V2D_LIMITZOOM | V2D_KEEPASPECT);
  region->v2d.keepofs = V2D_LOCKOFS_Y;
  region->v2d.keeptot = V2D_KEEPTOT_STRICT;
  region->v2d.align = V2D_ALIGN_NO_NEG_X | V2D_ALIGN_NO_NEG_Y;
  region->v2d.flag = (V2D_PIXELOFS_X | V2D_PIXELOFS_Y);
}

static void sequencer_init_preview_region(ARegion *region)
{
  // XXX a bit ugly still, copied from space_sequencer
  /* NOTE: if you change values here, also change them in space_sequencer.c, sequencer_new */
  region->regiontype = RGN_TYPE_PREVIEW;
  region->alignment = RGN_ALIGN_TOP;
  region->flag |= RGN_FLAG_HIDDEN;
  region->v2d.keepzoom = V2D_KEEPASPECT | V2D_KEEPZOOM;
  region->v2d.minzoom = 0.00001f;
  region->v2d.maxzoom = 100000.0f;
  region->v2d.tot.xmin = -960.0f; /* 1920 width centered */
  region->v2d.tot.ymin = -540.0f; /* 1080 height centered */
  region->v2d.tot.xmax = 960.0f;
  region->v2d.tot.ymax = 540.0f;
  region->v2d.min[0] = 0.0f;
  region->v2d.min[1] = 0.0f;
  region->v2d.max[0] = 12000.0f;
  region->v2d.max[1] = 12000.0f;
  region->v2d.cur = region->v2d.tot;
  region->v2d.align = V2D_ALIGN_FREE;  // (V2D_ALIGN_NO_NEG_X|V2D_ALIGN_NO_NEG_Y);
  region->v2d.keeptot = V2D_KEEPTOT_FREE;
}

static void area_add_window_regions(ScrArea *area, SpaceLink *sl, ListBase *lb)
{
  ARegion *region;
  ARegion *region_main;

  if (sl) {
    /* first channels for ipo action nla... */
    switch (sl->spacetype) {
      case SPACE_GRAPH:
        region = MEM_callocN(sizeof(ARegion), "area region from do_versions");
        BLI_addtail(lb, region);
        region->regiontype = RGN_TYPE_CHANNELS;
        region->alignment = RGN_ALIGN_LEFT;
        region->v2d.scroll = (V2D_SCROLL_RIGHT | V2D_SCROLL_BOTTOM);

        /* for some reason, this doesn't seem to go auto like for NLA... */
        region = MEM_callocN(sizeof(ARegion), "area region from do_versions");
        BLI_addtail(lb, region);
        region->regiontype = RGN_TYPE_UI;
        region->alignment = RGN_ALIGN_RIGHT;
        region->v2d.scroll = V2D_SCROLL_RIGHT;
        region->v2d.flag = RGN_FLAG_HIDDEN;
        break;

      case SPACE_ACTION:
        region = MEM_callocN(sizeof(ARegion), "area region from do_versions");
        BLI_addtail(lb, region);
        region->regiontype = RGN_TYPE_CHANNELS;
        region->alignment = RGN_ALIGN_LEFT;
        region->v2d.scroll = V2D_SCROLL_BOTTOM;
        region->v2d.flag = V2D_VIEWSYNC_AREA_VERTICAL;
        break;

      case SPACE_NLA:
        region = MEM_callocN(sizeof(ARegion), "area region from do_versions");
        BLI_addtail(lb, region);
        region->regiontype = RGN_TYPE_CHANNELS;
        region->alignment = RGN_ALIGN_LEFT;
        region->v2d.scroll = V2D_SCROLL_BOTTOM;
        region->v2d.flag = V2D_VIEWSYNC_AREA_VERTICAL;

        /* for some reason, some files still don't get this auto */
        region = MEM_callocN(sizeof(ARegion), "area region from do_versions");
        BLI_addtail(lb, region);
        region->regiontype = RGN_TYPE_UI;
        region->alignment = RGN_ALIGN_RIGHT;
        region->v2d.scroll = V2D_SCROLL_RIGHT;
        region->v2d.flag = RGN_FLAG_HIDDEN;
        break;

      case SPACE_NODE:
        region = MEM_callocN(sizeof(ARegion), "nodetree area for node");
        BLI_addtail(lb, region);
        region->regiontype = RGN_TYPE_UI;
        region->alignment = RGN_ALIGN_LEFT;
        region->v2d.scroll = (V2D_SCROLL_RIGHT | V2D_SCROLL_BOTTOM);
        region->v2d.flag = V2D_VIEWSYNC_AREA_VERTICAL;
        /* temporarily hide it */
        region->flag = RGN_FLAG_HIDDEN;
        break;
      case SPACE_FILE:
        region = MEM_callocN(sizeof(ARegion), "nodetree area for node");
        BLI_addtail(lb, region);
        region->regiontype = RGN_TYPE_CHANNELS;
        region->alignment = RGN_ALIGN_LEFT;

        region = MEM_callocN(sizeof(ARegion), "ui area for file");
        BLI_addtail(lb, region);
        region->regiontype = RGN_TYPE_UI;
        region->alignment = RGN_ALIGN_TOP;
        break;
      case SPACE_SEQ:
        region_main = (ARegion *)lb->first;
        for (; region_main; region_main = region_main->next) {
          if (region_main->regiontype == RGN_TYPE_WINDOW) {
            break;
          }
        }
        region = MEM_callocN(sizeof(ARegion), "preview area for sequencer");
        BLI_insertlinkbefore(lb, region_main, region);
        sequencer_init_preview_region(region);
        break;
      case SPACE_VIEW3D:
        /* toolbar */
        region = MEM_callocN(sizeof(ARegion), "toolbar for view3d");

        BLI_addtail(lb, region);
        region->regiontype = RGN_TYPE_TOOLS;
        region->alignment = RGN_ALIGN_LEFT;
        region->flag = RGN_FLAG_HIDDEN;

        /* tool properties */
        region = MEM_callocN(sizeof(ARegion), "tool properties for view3d");

        BLI_addtail(lb, region);
        region->regiontype = RGN_TYPE_TOOL_PROPS;
        region->alignment = RGN_ALIGN_BOTTOM | RGN_SPLIT_PREV;
        region->flag = RGN_FLAG_HIDDEN;

        /* buttons/list view */
        region = MEM_callocN(sizeof(ARegion), "buttons for view3d");

        BLI_addtail(lb, region);
        region->regiontype = RGN_TYPE_UI;
        region->alignment = RGN_ALIGN_RIGHT;
        region->flag = RGN_FLAG_HIDDEN;
#if 0
      case SPACE_PROPERTIES:
        /* context UI region */
        region = MEM_callocN(sizeof(ARegion), "area region from do_versions");
        BLI_addtail(lb, region);
        region->regiontype = RGN_TYPE_UI;
        region->alignment = RGN_ALIGN_RIGHT;

        break;
#endif
    }
  }

  /* main region */
  region = MEM_callocN(sizeof(ARegion), "area region from do_versions");

  BLI_addtail(lb, region);
  region->winrct = area->totrct;

  region->regiontype = RGN_TYPE_WINDOW;

  if (sl) {
    /* if active spacetype has view2d data, copy that over to main region */
    /* and we split view3d */
    switch (sl->spacetype) {
      case SPACE_VIEW3D:
        blo_do_versions_view3d_split_250((View3D *)sl, lb);
        break;

      case SPACE_OUTLINER: {
        SpaceOutliner *soops = (SpaceOutliner *)sl;

        memcpy(&region->v2d, &soops->v2d, sizeof(View2D));

        region->v2d.scroll &= ~V2D_SCROLL_LEFT;
        region->v2d.scroll |= (V2D_SCROLL_RIGHT | V2D_SCROLL_BOTTOM);
        region->v2d.align = (V2D_ALIGN_NO_NEG_X | V2D_ALIGN_NO_POS_Y);
        region->v2d.keepzoom |= (V2D_LOCKZOOM_X | V2D_LOCKZOOM_Y | V2D_KEEPASPECT);
        region->v2d.keeptot = V2D_KEEPTOT_STRICT;
        region->v2d.minzoom = region->v2d.maxzoom = 1.0f;
        // region->v2d.flag |= V2D_IS_INITIALISED;
        break;
      }
      case SPACE_GRAPH: {
        SpaceGraph *sipo = (SpaceGraph *)sl;
        memcpy(&region->v2d, &sipo->v2d, sizeof(View2D));

        /* init mainarea view2d */
        region->v2d.scroll |= (V2D_SCROLL_BOTTOM | V2D_SCROLL_HORIZONTAL_HANDLES);
        region->v2d.scroll |= (V2D_SCROLL_LEFT | V2D_SCROLL_VERTICAL_HANDLES);

        region->v2d.min[0] = FLT_MIN;
        region->v2d.min[1] = FLT_MIN;

        region->v2d.max[0] = MAXFRAMEF;
        region->v2d.max[1] = FLT_MAX;

        // region->v2d.flag |= V2D_IS_INITIALISED;
        break;
      }
      case SPACE_NLA: {
        SpaceNla *snla = (SpaceNla *)sl;
        memcpy(&region->v2d, &snla->v2d, sizeof(View2D));

        region->v2d.tot.ymin = (float)(-area->winy) / 3.0f;
        region->v2d.tot.ymax = 0.0f;

        region->v2d.scroll |= (V2D_SCROLL_BOTTOM | V2D_SCROLL_HORIZONTAL_HANDLES);
        region->v2d.scroll |= (V2D_SCROLL_RIGHT);
        region->v2d.align = V2D_ALIGN_NO_POS_Y;
        region->v2d.flag |= V2D_VIEWSYNC_AREA_VERTICAL;
        break;
      }
      case SPACE_ACTION: {
        SpaceAction *saction = (SpaceAction *)sl;

        /* We totally reinit the view for the Action Editor,
         * as some old instances had some weird cruft set. */
        region->v2d.tot.xmin = -20.0f;
        region->v2d.tot.ymin = (float)(-area->winy) / 3.0f;
        region->v2d.tot.xmax = (float)((area->winx > 120) ? (area->winx) : 120);
        region->v2d.tot.ymax = 0.0f;

        region->v2d.cur = region->v2d.tot;

        region->v2d.min[0] = 0.0f;
        region->v2d.min[1] = 0.0f;

        region->v2d.max[0] = MAXFRAMEF;
        region->v2d.max[1] = FLT_MAX;

        region->v2d.minzoom = 0.01f;
        region->v2d.maxzoom = 50;
        region->v2d.scroll = (V2D_SCROLL_BOTTOM | V2D_SCROLL_HORIZONTAL_HANDLES);
        region->v2d.scroll |= (V2D_SCROLL_RIGHT);
        region->v2d.keepzoom = V2D_LOCKZOOM_Y;
        region->v2d.align = V2D_ALIGN_NO_POS_Y;
        region->v2d.flag = V2D_VIEWSYNC_AREA_VERTICAL;

        /* for old files with ShapeKey editors open + an action set, clear the action as
         * it doesn't make sense in the new system (i.e. violates concept that ShapeKey edit
         * only shows ShapeKey-rooted actions only)
         */
        if (saction->mode == SACTCONT_SHAPEKEY) {
          saction->action = NULL;
        }
        break;
      }
      case SPACE_SEQ: {
        SpaceSeq *sseq = (SpaceSeq *)sl;
        memcpy(&region->v2d, &sseq->v2d, sizeof(View2D));

        region->v2d.scroll |= (V2D_SCROLL_BOTTOM | V2D_SCROLL_HORIZONTAL_HANDLES);
        region->v2d.scroll |= (V2D_SCROLL_LEFT | V2D_SCROLL_VERTICAL_HANDLES);
        region->v2d.align = V2D_ALIGN_NO_NEG_Y;
        region->v2d.flag |= V2D_IS_INITIALISED;
        break;
      }
      case SPACE_NODE: {
        SpaceNode *snode = (SpaceNode *)sl;
        memcpy(&region->v2d, &snode->v2d, sizeof(View2D));

        region->v2d.scroll = (V2D_SCROLL_RIGHT | V2D_SCROLL_BOTTOM);
        region->v2d.keepzoom = V2D_LIMITZOOM | V2D_KEEPASPECT;
        break;
      }
      case SPACE_PROPERTIES: {
        SpaceProperties *sbuts = (SpaceProperties *)sl;
        memcpy(&region->v2d, &sbuts->v2d, sizeof(View2D));

        region->v2d.scroll |= (V2D_SCROLL_RIGHT | V2D_SCROLL_BOTTOM);
        break;
      }
      case SPACE_FILE: {
        // SpaceFile *sfile = (SpaceFile *)sl;
        region->v2d.tot.xmin = region->v2d.tot.ymin = 0;
        region->v2d.tot.xmax = region->winx;
        region->v2d.tot.ymax = region->winy;
        region->v2d.cur = region->v2d.tot;
        region->regiontype = RGN_TYPE_WINDOW;
        region->v2d.scroll = (V2D_SCROLL_RIGHT | V2D_SCROLL_BOTTOM);
        region->v2d.align = (V2D_ALIGN_NO_NEG_X | V2D_ALIGN_NO_POS_Y);
        region->v2d.keepzoom = (V2D_LOCKZOOM_X | V2D_LOCKZOOM_Y | V2D_LIMITZOOM | V2D_KEEPASPECT);
        break;
      }
      case SPACE_TEXT: {
        SpaceText *st = (SpaceText *)sl;
        st->flags |= ST_FIND_WRAP;
      }
        // case SPACE_XXX: // FIXME... add other ones
        //  memcpy(&region->v2d, &((SpaceXxx *)sl)->v2d, sizeof(View2D));
        //  break;
    }
  }
}

static void do_versions_windowmanager_2_50(bScreen *screen)
{
  ScrArea *area;
  SpaceLink *sl;

  /* add regions */
  for (area = screen->areabase.first; area; area = area->next) {
    /* we keep headertype variable to convert old files only */
    if (area->headertype) {
      area_add_header_region(area, &area->regionbase);
    }

    area_add_window_regions(area, area->spacedata.first, &area->regionbase);

    /* space imageselect is deprecated */
    for (sl = area->spacedata.first; sl; sl = sl->next) {
      if (sl->spacetype == SPACE_IMASEL) {
        sl->spacetype = SPACE_EMPTY; /* spacedata then matches */
      }
    }

    /* space sound is deprecated */
    for (sl = area->spacedata.first; sl; sl = sl->next) {
      if (sl->spacetype == SPACE_SOUND) {
        sl->spacetype = SPACE_EMPTY; /* spacedata then matches */
      }
    }

    /* pushed back spaces also need regions! */
    if (area->spacedata.first) {
      sl = area->spacedata.first;
      for (sl = sl->next; sl; sl = sl->next) {
        if (area->headertype) {
          area_add_header_region(area, &sl->regionbase);
        }
        area_add_window_regions(area, sl, &sl->regionbase);
      }
    }
  }
}

static void versions_gpencil_add_main(ListBase *lb, ID *id, const char *name)
{
  BLI_addtail(lb, id);
  id->us = 1;
  id->flag = LIB_FAKEUSER;
  *((short *)id->name) = ID_GD;

  BKE_id_new_name_validate(lb, id, name);
  /* alphabetic insertion: is in BKE_id_new_name_validate */

  BKE_lib_libblock_session_uuid_ensure(id);

  if (G.debug & G_DEBUG) {
    printf("Converted GPencil to ID: %s\n", id->name + 2);
  }
}

static void do_versions_gpencil_2_50(Main *main, bScreen *screen)
{
  ScrArea *area;
  SpaceLink *sl;

  /* add regions */
  for (area = screen->areabase.first; area; area = area->next) {
    for (sl = area->spacedata.first; sl; sl = sl->next) {
      if (sl->spacetype == SPACE_VIEW3D) {
        View3D *v3d = (View3D *)sl;
        if (v3d->gpd) {
          versions_gpencil_add_main(&main->gpencils, (ID *)v3d->gpd, "GPencil View3D");
          v3d->gpd = NULL;
        }
      }
      else if (sl->spacetype == SPACE_NODE) {
        SpaceNode *snode = (SpaceNode *)sl;
        if (snode->gpd) {
          versions_gpencil_add_main(&main->gpencils, (ID *)snode->gpd, "GPencil Node");
          snode->gpd = NULL;
        }
      }
      else if (sl->spacetype == SPACE_SEQ) {
        SpaceSeq *sseq = (SpaceSeq *)sl;
        if (sseq->gpd) {
          versions_gpencil_add_main(&main->gpencils, (ID *)sseq->gpd, "GPencil Node");
          sseq->gpd = NULL;
        }
      }
      else if (sl->spacetype == SPACE_IMAGE) {
        SpaceImage *sima = (SpaceImage *)sl;
#if 0 /* see comment on r28002 */
        if (sima->gpd) {
          versions_gpencil_add_main(&main->gpencil, (ID *)sima->gpd, "GPencil Image");
          sima->gpd = NULL;
        }
#else
        sima->gpd = NULL;
#endif
      }
    }
  }
}

static void do_version_mdef_250(Main *main)
{
  Object *ob;
  ModifierData *md;
  MeshDeformModifierData *mmd;

  for (ob = main->objects.first; ob; ob = ob->id.next) {
    for (md = ob->modifiers.first; md; md = md->next) {
      if (md->type == eModifierType_MeshDeform) {
        mmd = (MeshDeformModifierData *)md;

        if (mmd->bindcos) {
          /* make bindcos NULL in order to trick older versions
           * into thinking that the mesh was not bound yet */
          mmd->bindcagecos = mmd->bindcos;
          mmd->bindcos = NULL;

          BKE_modifier_mdef_compact_influences(md);
        }
      }
    }
  }
}

static void do_version_constraints_radians_degrees_250(ListBase *lb)
{
  bConstraint *con;

  for (con = lb->first; con; con = con->next) {
    if (con->type == CONSTRAINT_TYPE_RIGIDBODYJOINT) {
      bRigidBodyJointConstraint *data = con->data;
      data->axX *= (float)(M_PI / 180.0);
      data->axY *= (float)(M_PI / 180.0);
      data->axZ *= (float)(M_PI / 180.0);
    }
    else if (con->type == CONSTRAINT_TYPE_KINEMATIC) {
      bKinematicConstraint *data = con->data;
      data->poleangle *= (float)(M_PI / 180.0);
    }
    else if (con->type == CONSTRAINT_TYPE_ROTLIMIT) {
      bRotLimitConstraint *data = con->data;

      data->xmin *= (float)(M_PI / 180.0);
      data->xmax *= (float)(M_PI / 180.0);
      data->ymin *= (float)(M_PI / 180.0);
      data->ymax *= (float)(M_PI / 180.0);
      data->zmin *= (float)(M_PI / 180.0);
      data->zmax *= (float)(M_PI / 180.0);
    }
  }
}

static void do_version_bone_roll_256(Bone *bone)
{
  Bone *child;
  float submat[3][3];

  copy_m3_m4(submat, bone->arm_mat);
  mat3_to_vec_roll(submat, NULL, &bone->arm_roll);

  for (child = bone->childbase.first; child; child = child->next) {
    do_version_bone_roll_256(child);
  }
}

/* deprecated, only keep this for readfile.c */
/* XXX Deprecated function to add a socket in ntree->inputs/ntree->outputs list
 * (previously called node_group_add_socket). This function has been superseded
 * by the implementation of proxy nodes. It is still necessary though
 * for do_versions of pre-2.56.2 code (r35033), so later proxy nodes
 * can be generated consistently from ntree socket lists.
 */
static bNodeSocket *do_versions_node_group_add_socket_2_56_2(bNodeTree *ngroup,
                                                             const char *name,
                                                             int type,
                                                             int in_out)
{
  //  bNodeSocketType *stype = ntreeGetSocketType(type);
  bNodeSocket *gsock = MEM_callocN(sizeof(bNodeSocket), "bNodeSocket");

  BLI_strncpy(gsock->name, name, sizeof(gsock->name));
  gsock->type = type;

  gsock->next = gsock->prev = NULL;
  gsock->new_sock = NULL;
  gsock->link = NULL;
  /* assign new unique index */
  gsock->own_index = ngroup->cur_index++;
  gsock->limit = (in_out == SOCK_IN ? 0xFFF : 1);

  //  if (stype->value_structsize > 0)
  //      gsock->default_value = MEM_callocN(stype->value_structsize, "default socket value");

  BLI_addtail(in_out == SOCK_IN ? &ngroup->inputs : &ngroup->outputs, gsock);

  ngroup->update |= (in_out == SOCK_IN ? NTREE_UPDATE_GROUP_IN : NTREE_UPDATE_GROUP_OUT);

  return gsock;
}

/* Create default_value structs for node sockets from the internal bNodeStack value.
 * These structs were used from 2.59.2 on, but are replaced in the subsequent do_versions for
 * custom nodes by generic ID property values. This conversion happened _after_ do_versions
 * originally due to messy type initialization for node sockets.
 * Now created here intermediately for convenience and to keep do_versions consistent.
 *
 * Node compatibility code is gross ...
 */
static void do_versions_socket_default_value_259(bNodeSocket *sock)
{
  bNodeSocketValueFloat *valfloat;
  bNodeSocketValueVector *valvector;
  bNodeSocketValueRGBA *valrgba;

  if (sock->default_value) {
    return;
  }

  switch (sock->type) {
    case SOCK_FLOAT:
      valfloat = sock->default_value = MEM_callocN(sizeof(bNodeSocketValueFloat),
                                                   "default socket value");
      valfloat->value = sock->ns.vec[0];
      valfloat->min = sock->ns.min;
      valfloat->max = sock->ns.max;
      valfloat->subtype = PROP_NONE;
      break;
    case SOCK_VECTOR:
      valvector = sock->default_value = MEM_callocN(sizeof(bNodeSocketValueVector),
                                                    "default socket value");
      copy_v3_v3(valvector->value, sock->ns.vec);
      valvector->min = sock->ns.min;
      valvector->max = sock->ns.max;
      valvector->subtype = PROP_NONE;
      break;
    case SOCK_RGBA:
      valrgba = sock->default_value = MEM_callocN(sizeof(bNodeSocketValueRGBA),
                                                  "default socket value");
      copy_v4_v4(valrgba->value, sock->ns.vec);
      break;
  }
}

void blo_do_versions_250(FileData *fd, Library *lib, Main *bmain)
{
  /* WATCH IT!!!: pointers from libdata have not been converted */

  if (bmain->versionfile < 250) {
    bScreen *screen;
    Scene *scene;
    Base *base;
    Material *ma;
    Camera *cam;
    Curve *cu;
    Scene *sce;
    Tex *tx;
    ParticleSettings *part;
    Object *ob;
    // PTCacheID *pid;
    // ListBase pidlist;

    bSound *sound;
    Sequence *seq;
    bActuator *act;

    for (sound = bmain->sounds.first; sound; sound = sound->id.next) {
      if (sound->newpackedfile) {
        sound->packedfile = sound->newpackedfile;
        sound->newpackedfile = NULL;
      }
    }

    for (ob = bmain->objects.first; ob; ob = ob->id.next) {
      for (act = ob->actuators.first; act; act = act->next) {
        if (act->type == ACT_SOUND) {
          bSoundActuator *sAct = (bSoundActuator *)act->data;
          if (sAct->sound) {
            sound = blo_do_versions_newlibadr(fd, lib, sAct->sound);
            sAct->flag = (sound->flags & SOUND_FLAGS_3D) ? ACT_SND_3D_SOUND : 0;
            sAct->pitch = sound->pitch;
            sAct->volume = sound->volume;
            sAct->sound3D.reference_distance = sound->distance;
            sAct->sound3D.max_gain = sound->max_gain;
            sAct->sound3D.min_gain = sound->min_gain;
            sAct->sound3D.rolloff_factor = sound->attenuation;
          }
          else {
            sAct->sound3D.reference_distance = 1.0f;
            sAct->volume = 1.0f;
            sAct->sound3D.max_gain = 1.0f;
            sAct->sound3D.rolloff_factor = 1.0f;
          }
          sAct->sound3D.cone_inner_angle = 360.0f;
          sAct->sound3D.cone_outer_angle = 360.0f;
          sAct->sound3D.max_distance = FLT_MAX;
        }
      }
    }

    for (scene = bmain->scenes.first; scene; scene = scene->id.next) {
      if (scene->ed && scene->ed->seqbasep) {
        SEQ_BEGIN (scene->ed, seq) {
          if (seq->type == SEQ_TYPE_SOUND_HD) {
            char str[FILE_MAX];
            BLI_join_dirfile(str, sizeof(str), seq->strip->dir, seq->strip->stripdata->name);
            BLI_path_abs(str, BKE_main_blendfile_path(bmain));
            seq->sound = BKE_sound_new_file(bmain, str);
          }
#define SEQ_USE_PROXY_CUSTOM_DIR (1 << 19)
#define SEQ_USE_PROXY_CUSTOM_FILE (1 << 21)
          /* don't know, if anybody used that this way, but just in case, upgrade to new way... */
          if ((seq->flag & SEQ_USE_PROXY_CUSTOM_FILE) && !(seq->flag & SEQ_USE_PROXY_CUSTOM_DIR)) {
            BLI_snprintf(seq->strip->proxy->dir, FILE_MAXDIR, "%s/BL_proxy", seq->strip->dir);
          }
#undef SEQ_USE_PROXY_CUSTOM_DIR
#undef SEQ_USE_PROXY_CUSTOM_FILE
        }
        SEQ_END;
      }
    }

    for (screen = bmain->screens.first; screen; screen = screen->id.next) {
      do_versions_windowmanager_2_50(screen);
      do_versions_gpencil_2_50(bmain, screen);
    }

    /* shader, composite and texture node trees have id.name empty, put something in
     * to have them show in RNA viewer and accessible otherwise.
     */
    for (ma = bmain->materials.first; ma; ma = ma->id.next) {
      if (ma->nodetree && ma->nodetree->id.name[0] == '\0') {
        strcpy(ma->nodetree->id.name, "NTShader Nodetree");
      }
    }

    /* and composite trees */
    for (sce = bmain->scenes.first; sce; sce = sce->id.next) {
      enum { R_PANORAMA = (1 << 10) };
      if (sce->nodetree && sce->nodetree->id.name[0] == '\0') {
        strcpy(sce->nodetree->id.name, "NTCompositing Nodetree");
      }

      /* move to cameras */
      if (sce->r.mode & R_PANORAMA) {
        for (base = sce->base.first; base; base = base->next) {
          ob = blo_do_versions_newlibadr(fd, lib, base->object);

          if (ob->type == OB_CAMERA && !ob->id.lib) {
            cam = blo_do_versions_newlibadr(fd, lib, ob->data);
            cam->flag |= CAM_PANORAMA;
          }
        }

        sce->r.mode &= ~R_PANORAMA;
      }
    }

    /* and texture trees */
    for (tx = bmain->textures.first; tx; tx = tx->id.next) {
      bNode *node;

      if (tx->nodetree) {
        if (tx->nodetree->id.name[0] == '\0') {
          strcpy(tx->nodetree->id.name, "NTTexture Nodetree");
        }

        /* which_output 0 is now "not specified" */
        for (node = tx->nodetree->nodes.first; node; node = node->next) {
          if (node->type == TEX_NODE_OUTPUT) {
            node->custom1++;
          }
        }
      }
    }

    /* particle draw and render types */
    for (part = bmain->particles.first; part; part = part->id.next) {
      if (part->draw_as) {
        if (part->draw_as == PART_DRAW_DOT) {
          part->ren_as = PART_DRAW_HALO;
          part->draw_as = PART_DRAW_REND;
        }
        else if (part->draw_as <= PART_DRAW_AXIS) {
          part->ren_as = PART_DRAW_HALO;
        }
        else {
          part->ren_as = part->draw_as;
          part->draw_as = PART_DRAW_REND;
        }
      }
      part->path_end = 1.0f;
      part->clength = 1.0f;
    }

    /* set old pointcaches to have disk cache flag */
    for (ob = bmain->objects.first; ob; ob = ob->id.next) {

      // BKE_ptcache_ids_from_object(&pidlist, ob);

      // for (pid = pidlist.first; pid; pid = pid->next)
      //  pid->cache->flag |= PTCACHE_DISK_CACHE;

      // BLI_freelistN(&pidlist);
    }

    /* type was a mixed flag & enum. move the 2d flag elsewhere */
    for (cu = bmain->curves.first; cu; cu = cu->id.next) {
      Nurb *nu;

      for (nu = cu->nurb.first; nu; nu = nu->next) {
        nu->flag |= (nu->type & CU_2D);
        nu->type &= CU_TYPE;
      }
    }
  }

  if (bmain->versionfile < 250 || (bmain->versionfile == 250 && bmain->subversionfile < 1)) {
    Object *ob;
    Tex *tex;
    Scene *sce;
    ToolSettings *ts;
    // PTCacheID *pid;
    // ListBase pidlist;

    for (ob = bmain->objects.first; ob; ob = ob->id.next) {
      // BKE_ptcache_ids_from_object(&pidlist, ob);

      // for (pid = pidlist.first; pid; pid = pid->next) {
      //  if (BLI_listbase_is_empty(pid->ptcaches))
      //      pid->ptcaches->first = pid->ptcaches->last = pid->cache;
      //}

      // BLI_freelistN(&pidlist);

      if (ob->type == OB_MESH) {
        Mesh *me = blo_do_versions_newlibadr(fd, lib, ob->data);
        void *olddata = ob->data;
        ob->data = me;

        /* XXX - library meshes crash on loading most yoFrankie levels,
         * the multires pointer gets invalid -  Campbell */
        if (me && me->id.lib == NULL && me->mr && me->mr->level_count > 1) {
          multires_load_old(ob, me);
        }

        ob->data = olddata;
      }

      if (ob->totcol && ob->matbits == NULL) {
        int a;

        ob->matbits = MEM_calloc_arrayN(ob->totcol, sizeof(char), "ob->matbits");
        for (a = 0; a < ob->totcol; a++) {
          ob->matbits[a] = (ob->colbits & (1 << a)) != 0;
        }
      }
    }

    /* texture filter */
    for (tex = bmain->textures.first; tex; tex = tex->id.next) {
      if (tex->afmax == 0) {
        tex->afmax = 8;
      }
    }

    for (sce = bmain->scenes.first; sce; sce = sce->id.next) {
      ts = sce->toolsettings;
      if (!ts->uv_selectmode || ts->vgroup_weight == 0.0f) {
        ts->selectmode = SCE_SELECT_VERTEX;

        /* autokeying - setting should be taken from the user-prefs
         * but the userprefs version may not have correct flags set
         * (i.e. will result in blank box when enabled)
         */
        ts->autokey_mode = U.autokey_mode;
        if (ts->autokey_mode == 0) {
          ts->autokey_mode = 2; /* 'add/replace' but not on */
        }
        ts->uv_selectmode = UV_SELECT_VERTEX;
        ts->vgroup_weight = 1.0f;
      }

      /* Stereo */
      sce->gm.stereomode = sce->r.stereomode;
      /* reassigning stereomode NO_STEREO to a separeted flag*/
      if (sce->gm.stereomode == 1) {  // 1 = STEREO_NOSTEREO
        sce->gm.stereoflag = STEREO_NOSTEREO;
        sce->gm.stereomode = STEREO_ANAGLYPH;
      }
      else
        sce->gm.stereoflag = STEREO_ENABLED;

      /* Framing */
      // sce->gm.framing = sce->framing;

      /* Physic (previously stored in world) */
      sce->gm.gravity = 9.8f;
      sce->gm.physicsEngine = WOPHY_BULLET; /* Bullet by default */
      sce->gm.occlusionRes = 128;
      sce->gm.ticrate = 60;
      sce->gm.maxlogicstep = 5;
      sce->gm.physubstep = 1;
      sce->gm.maxphystep = 5;
    }
  }

  if (bmain->versionfile < 250 || (bmain->versionfile == 250 && bmain->subversionfile < 2)) {
    Scene *sce;
    Object *ob;
<<<<<<< HEAD
=======
    ParticleSettings *part;
    bool do_gravity = false;

    for (sce = bmain->scenes.first; sce; sce = sce->id.next) {
      if (sce->unit.scale_length == 0.0f) {
        sce->unit.scale_length = 1.0f;
      }
    }

    for (ob = bmain->objects.first; ob; ob = ob->id.next) {
      /* fluid-sim stuff */
      FluidsimModifierData *fluidmd = (FluidsimModifierData *)BKE_modifiers_findby_type(
          ob, eModifierType_Fluidsim);
      if (fluidmd) {
        fluidmd->fss->fmd = fluidmd;
      }

      /* rotation modes were added,
       * but old objects would now default to being 'quaternion based' */
      ob->rotmode = ROT_MODE_EUL;
    }
>>>>>>> 6f985574

    for (sce = bmain->scenes.first; sce; sce = sce->id.next) {
      if (fd->fileflags & G_FILE_ENABLE_ALL_FRAMES)
        sce->gm.flag |= GAME_ENABLE_ALL_FRAMES;
      if (fd->fileflags & G_FILE_SHOW_DEBUG_PROPS)
        sce->gm.flag |= GAME_SHOW_DEBUG_PROPS;
      if (fd->fileflags & G_FILE_SHOW_FRAMERATE)
        sce->gm.flag |= GAME_SHOW_FRAMERATE;
      sce->gm.matmode = GAME_MAT_GLSL;

      if (sce->audio.main == 0.0f)
        sce->audio.main = 1.0f;

      sce->r.ffcodecdata.audio_mixrate = sce->audio.mixrate;
      sce->r.ffcodecdata.audio_volume = sce->audio.main;
      sce->audio.distance_model = 2;
      sce->audio.doppler_factor = 1.0f;
      sce->audio.speed_of_sound = 343.3f;

      if ((sce->physics_settings.flag & PHYS_GLOBAL_GRAVITY) == 0 &&
          is_zero_v3(sce->physics_settings.gravity)) {
        sce->physics_settings.gravity[0] = sce->physics_settings.gravity[1] = 0.0f;
        sce->physics_settings.gravity[2] = -9.81f;
        sce->physics_settings.flag = PHYS_GLOBAL_GRAVITY;
      }
    }

    for (ob = bmain->objects.first; ob; ob = ob->id.next) {
<<<<<<< HEAD
=======
      ModifierData *md;

      if (do_gravity) {
        for (md = ob->modifiers.first; md; md = md->next) {
          ClothModifierData *clmd = (ClothModifierData *)BKE_modifiers_findby_type(
              ob, eModifierType_Cloth);
          if (clmd) {
            clmd->sim_parms->effector_weights->global_gravity = clmd->sim_parms->gravity[2] /
                                                                -9.81f;
          }
        }

        if (ob->soft) {
          ob->soft->effector_weights->global_gravity = ob->soft->grav / 9.81f;
        }
      }
>>>>>>> 6f985574

      /* Normal wind shape is plane */
      if (ob->pd) {
        if (ob->pd->forcefield == PFIELD_WIND) {
          ob->pd->shape = PFIELD_SHAPE_PLANE;
        }

        if (ob->pd->flag & PFIELD_PLANAR) {
          ob->pd->shape = PFIELD_SHAPE_PLANE;
        }
        else if (ob->pd->flag & PFIELD_SURFACE) {
          ob->pd->shape = PFIELD_SHAPE_SURFACE;
        }

        ob->pd->flag |= PFIELD_DO_LOCATION;
      }
    }
  }

  if (bmain->versionfile < 250 || (bmain->versionfile == 250 && bmain->subversionfile < 6)) {
    Object *ob;

    /* New variables for axis-angle rotations and/or quaternion rotations were added,
     * and need proper initialization */
    for (ob = bmain->objects.first; ob; ob = ob->id.next) {
      /* new variables for all objects */
      ob->quat[0] = 1.0f;
      ob->rotAxis[1] = 1.0f;

      /* bones */
      if (ob->pose) {
        bPoseChannel *pchan;

        for (pchan = ob->pose->chanbase.first; pchan; pchan = pchan->next) {
          /* just need to initialise rotation axis properly... */
          pchan->rotAxis[1] = 1.0f;
        }
      }
    }
  }

  if (bmain->versionfile < 250 || (bmain->versionfile == 250 && bmain->subversionfile < 7)) {
    Mesh *me;
    Nurb *nu;
    Lattice *lt;
    Curve *cu;
    Key *key;
    const float *data;
    int a, tot;

    /* shape keys are no longer applied to the mesh itself, but rather
     * to the derivedmesh/displist, so here we ensure that the basis
     * shape key is always set in the mesh coordinates. */
    for (me = bmain->meshes.first; me; me = me->id.next) {
      if ((key = blo_do_versions_newlibadr(fd, lib, me->key)) && key->refkey) {
        data = key->refkey->data;
        tot = MIN2(me->totvert, key->refkey->totelem);

        for (a = 0; a < tot; a++, data += 3) {
          copy_v3_v3(me->mvert[a].co, data);
        }
      }
    }

    for (lt = bmain->lattices.first; lt; lt = lt->id.next) {
      if ((key = blo_do_versions_newlibadr(fd, lib, lt->key)) && key->refkey) {
        data = key->refkey->data;
        tot = MIN2(lt->pntsu * lt->pntsv * lt->pntsw, key->refkey->totelem);

        for (a = 0; a < tot; a++, data += 3) {
          copy_v3_v3(lt->def[a].vec, data);
        }
      }
    }

    for (cu = bmain->curves.first; cu; cu = cu->id.next) {
      if ((key = blo_do_versions_newlibadr(fd, lib, cu->key)) && key->refkey) {
        data = key->refkey->data;

        for (nu = cu->nurb.first; nu; nu = nu->next) {
          if (nu->bezt) {
            BezTriple *bezt = nu->bezt;

            for (a = 0; a < nu->pntsu; a++, bezt++) {
              copy_v3_v3(bezt->vec[0], data);
              data += 3;
              copy_v3_v3(bezt->vec[1], data);
              data += 3;
              copy_v3_v3(bezt->vec[2], data);
              data += 3;
              bezt->tilt = *data;
              data++;
            }
          }
          else if (nu->bp) {
            BPoint *bp = nu->bp;

            for (a = 0; a < nu->pntsu * nu->pntsv; a++, bp++) {
              copy_v3_v3(bp->vec, data);
              data += 3;
              bp->tilt = *data;
              data++;
            }
          }
        }
      }
    }
  }

  if (bmain->versionfile < 250 || (bmain->versionfile == 250 && bmain->subversionfile < 8)) {
    {
      Scene *sce = bmain->scenes.first;
      while (sce) {
        if (sce->r.frame_step == 0) {
          sce->r.frame_step = 1;
        }

        sce = sce->id.next;
      }
    }

    {
      /* ensure all nodes have unique names */
      bNodeTree *ntree = bmain->nodetrees.first;
      while (ntree) {
        bNode *node = ntree->nodes.first;

        while (node) {
          nodeUniqueName(ntree, node);
          node = node->next;
        }

        ntree = ntree->id.next;
      }
    }

    {
      Object *ob = bmain->objects.first;
      while (ob) {
        /* shaded mode disabled for now */
        if (ob->dt == OB_MATERIAL) {
          ob->dt = OB_TEXTURE;
        }
        ob = ob->id.next;
      }
    }

    {
      bScreen *screen;
      ScrArea *area;
      SpaceLink *sl;

      for (screen = bmain->screens.first; screen; screen = screen->id.next) {
        for (area = screen->areabase.first; area; area = area->next) {
          for (sl = area->spacedata.first; sl; sl = sl->next) {
            if (sl->spacetype == SPACE_VIEW3D) {
              View3D *v3d = (View3D *)sl;
              if (v3d->drawtype == OB_MATERIAL) {
                v3d->drawtype = OB_SOLID;
              }
            }
          }
        }
      }
    }

    /* only convert old 2.50 files with color management */
    if (bmain->versionfile == 250) {
      Scene *sce = bmain->scenes.first;
      Material *ma = bmain->materials.first;
      Tex *tex = bmain->textures.first;
      int i, convert = 0;

      /* convert to new color management system:
       * while previously colors were stored as srgb,
       * now they are stored as linear internally,
       * with screen gamma correction in certain places in the UI. */

      /* don't know what scene is active, so we'll convert if any scene has it enabled... */
      while (sce) {
        if (sce->r.color_mgt_flag & R_COLOR_MANAGEMENT) {
          convert = 1;
        }
        sce = sce->id.next;
      }

      if (convert) {
        while (ma) {
          srgb_to_linearrgb_v3_v3(&ma->r, &ma->r);
          srgb_to_linearrgb_v3_v3(&ma->specr, &ma->specr);
          ma = ma->id.next;
        }

        while (tex) {
          if (tex->coba) {
            ColorBand *band = (ColorBand *)tex->coba;
            for (i = 0; i < band->tot; i++) {
              CBData *data = band->data + i;
              srgb_to_linearrgb_v3_v3(&data->r, &data->r);
            }
          }
          tex = tex->id.next;
        }
      }
    }
  }

  if (bmain->versionfile < 250 || (bmain->versionfile == 250 && bmain->subversionfile < 9)) {
    Scene *sce;
    Mesh *me;
    Object *ob;

    for (sce = bmain->scenes.first; sce; sce = sce->id.next) {
      if (!sce->toolsettings->particle.selectmode) {
        sce->toolsettings->particle.selectmode = SCE_SELECT_PATH;
      }
    }

    if (bmain->versionfile == 250 && bmain->subversionfile > 1) {
      for (me = bmain->meshes.first; me; me = me->id.next) {
        multires_load_old_250(me);
      }

      for (ob = bmain->objects.first; ob; ob = ob->id.next) {
        MultiresModifierData *mmd = (MultiresModifierData *)BKE_modifiers_findby_type(
            ob, eModifierType_Multires);

        if (mmd) {
          mmd->totlvl--;
          mmd->lvl--;
          mmd->sculptlvl = mmd->lvl;
          mmd->renderlvl = mmd->lvl;
        }
      }
    }
  }

  if (bmain->versionfile < 250 || (bmain->versionfile == 250 && bmain->subversionfile < 10)) {
    Object *ob;

    /* properly initialize hair clothsim data on old files */
    for (ob = bmain->objects.first; ob; ob = ob->id.next) {
      ModifierData *md;
      for (md = ob->modifiers.first; md; md = md->next) {
        if (md->type == eModifierType_Cloth) {
          ClothModifierData *clmd = (ClothModifierData *)md;
          if (clmd->sim_parms->velocity_smooth < 0.01f) {
            clmd->sim_parms->velocity_smooth = 0.f;
          }
        }
      }
    }
  }

  /* fix bad area setup in subversion 10 */
  if (bmain->versionfile == 250 && bmain->subversionfile == 10) {
    /* fix for new view type in sequencer */
    bScreen *screen;
    ScrArea *area;
    SpaceLink *sl;

    /* remove all preview window in wrong spaces */
    for (screen = bmain->screens.first; screen; screen = screen->id.next) {
      for (area = screen->areabase.first; area; area = area->next) {
        for (sl = area->spacedata.first; sl; sl = sl->next) {
          if (sl->spacetype != SPACE_SEQ) {
            ARegion *region;
            ListBase *regionbase;

            if (sl == area->spacedata.first) {
              regionbase = &area->regionbase;
            }
            else {
              regionbase = &sl->regionbase;
            }

            for (region = regionbase->first; region; region = region->next) {
              if (region->regiontype == RGN_TYPE_PREVIEW) {
                break;
              }
            }

            if (region && (region->regiontype == RGN_TYPE_PREVIEW)) {
              SpaceType *st = BKE_spacetype_from_id(SPACE_SEQ);
              BKE_area_region_free(st, region);
              BLI_freelinkN(regionbase, region);
            }
          }
        }
      }
    }
  }

  if (bmain->versionfile < 250 || (bmain->versionfile == 250 && bmain->subversionfile < 11)) {
    {
      /* fix for new view type in sequencer */
      bScreen *screen;
      ScrArea *area;
      SpaceLink *sl;

      for (screen = bmain->screens.first; screen; screen = screen->id.next) {
        for (area = screen->areabase.first; area; area = area->next) {
          for (sl = area->spacedata.first; sl; sl = sl->next) {
            if (sl->spacetype == SPACE_SEQ) {
              ARegion *region;
              ARegion *region_main;
              ListBase *regionbase;
              SpaceSeq *sseq = (SpaceSeq *)sl;

              if (sl == area->spacedata.first) {
                regionbase = &area->regionbase;
              }
              else {
                regionbase = &sl->regionbase;
              }

              if (sseq->view == 0) {
                sseq->view = SEQ_VIEW_SEQUENCE;
              }
              if (sseq->mainb == 0) {
                sseq->mainb = SEQ_DRAW_IMG_IMBUF;
              }

              region_main = (ARegion *)regionbase->first;
              for (; region_main; region_main = region_main->next) {
                if (region_main->regiontype == RGN_TYPE_WINDOW) {
                  break;
                }
              }
              region = MEM_callocN(sizeof(ARegion), "preview area for sequencer");
              BLI_insertlinkbefore(regionbase, region_main, region);
              sequencer_init_preview_region(region);
            }
          }
        }
      }
    }
  }

  if (bmain->versionfile < 250 || (bmain->versionfile == 250 && bmain->subversionfile < 12)) {
    Object *ob;
    Brush *brush;

    /* anim viz changes */
    for (ob = bmain->objects.first; ob; ob = ob->id.next) {
      /* initialize object defaults */
      animviz_settings_init(&ob->avs);

      /* if armature, copy settings for pose from armature data
       * performing initialization where appropriate
       */
      if (ob->pose && ob->data) {
        bArmature *arm = blo_do_versions_newlibadr(fd, lib, ob->data);
        if (arm) { /* XXX - why does this fail in some cases? */
          bAnimVizSettings *avs = &ob->pose->avs;

          /* path settings --------------------- */
          /* ranges */
          avs->path_bc = 10;
          avs->path_ac = 10;

          avs->path_sf = 1;
          avs->path_ef = 250;

          /* flags */
          if (arm->pathflag & ARM_PATH_FNUMS) {
            avs->path_viewflag |= MOTIONPATH_VIEW_FNUMS;
          }
          if (arm->pathflag & ARM_PATH_KFRAS) {
            avs->path_viewflag |= MOTIONPATH_VIEW_KFRAS;
          }
          if (arm->pathflag & ARM_PATH_KFNOS) {
            avs->path_viewflag |= MOTIONPATH_VIEW_KFNOS;
          }

          /* bake flags */
          if (arm->pathflag & ARM_PATH_HEADS) {
            avs->path_bakeflag |= MOTIONPATH_BAKE_HEADS;
          }

          /* type */
          if (arm->pathflag & ARM_PATH_ACFRA) {
            avs->path_type = MOTIONPATH_TYPE_ACFRA;
          }

          /* stepsize */
          avs->path_step = 1;
        }
        else {
          animviz_settings_init(&ob->pose->avs);
        }
      }
    }

    /* brush texture changes */
    for (brush = bmain->brushes.first; brush; brush = brush->id.next) {
      BKE_texture_mtex_default(&brush->mtex);
      BKE_texture_mtex_default(&brush->mask_mtex);
    }
  }

  if (bmain->versionfile < 250 || (bmain->versionfile == 250 && bmain->subversionfile < 13)) {
    /* NOTE: if you do more conversion, be sure to do it outside of this and
     * increase subversion again, otherwise it will not be correct */
    Object *ob;

    /* convert degrees to radians for internal use */
    for (ob = bmain->objects.first; ob; ob = ob->id.next) {
      bPoseChannel *pchan;

      do_version_constraints_radians_degrees_250(&ob->constraints);

      if (ob->pose) {
        for (pchan = ob->pose->chanbase.first; pchan; pchan = pchan->next) {
          pchan->limitmin[0] *= (float)(M_PI / 180.0);
          pchan->limitmin[1] *= (float)(M_PI / 180.0);
          pchan->limitmin[2] *= (float)(M_PI / 180.0);
          pchan->limitmax[0] *= (float)(M_PI / 180.0);
          pchan->limitmax[1] *= (float)(M_PI / 180.0);
          pchan->limitmax[2] *= (float)(M_PI / 180.0);

          do_version_constraints_radians_degrees_250(&pchan->constraints);
        }
      }
    }
  }

  if (bmain->versionfile < 250 || (bmain->versionfile == 250 && bmain->subversionfile < 14)) {
    /* fix for bad View2D extents for Animation Editors */
    bScreen *screen;
    ScrArea *area;
    SpaceLink *sl;

    for (screen = bmain->screens.first; screen; screen = screen->id.next) {
      for (area = screen->areabase.first; area; area = area->next) {
        for (sl = area->spacedata.first; sl; sl = sl->next) {
          ListBase *regionbase;
          ARegion *region;

          if (sl == area->spacedata.first) {
            regionbase = &area->regionbase;
          }
          else {
            regionbase = &sl->regionbase;
          }

          if (ELEM(sl->spacetype, SPACE_ACTION, SPACE_NLA)) {
            for (region = (ARegion *)regionbase->first; region; region = region->next) {
              if (region->regiontype == RGN_TYPE_WINDOW) {
                region->v2d.cur.ymax = region->v2d.tot.ymax = 0.0f;
                region->v2d.cur.ymin = region->v2d.tot.ymin = (float)(-area->winy) / 3.0f;
              }
            }
          }
        }
      }
    }
  }

  if (bmain->versionfile < 250 || (bmain->versionfile == 250 && bmain->subversionfile < 17)) {
    Scene *sce;
    Sequence *seq;

    /* initialize to sane default so toggling on border shows something */
    for (sce = bmain->scenes.first; sce; sce = sce->id.next) {
      if (sce->r.border.xmin == 0.0f && sce->r.border.ymin == 0.0f && sce->r.border.xmax == 0.0f &&
          sce->r.border.ymax == 0.0f) {
        sce->r.border.xmin = 0.0f;
        sce->r.border.ymin = 0.0f;
        sce->r.border.xmax = 1.0f;
        sce->r.border.ymax = 1.0f;
      }

      if ((sce->r.ffcodecdata.flags & FFMPEG_MULTIPLEX_AUDIO) == 0) {
        sce->r.ffcodecdata.audio_codec = 0x0;  // CODEC_ID_NONE
      }

      SEQ_BEGIN (sce->ed, seq) {
        seq->volume = 1.0f;
      }
      SEQ_END;
    }

    /* particle brush strength factor was changed from int to float */
    for (sce = bmain->scenes.first; sce; sce = sce->id.next) {
      ParticleEditSettings *pset = &sce->toolsettings->particle;
      int a;

      for (a = 0; a < ARRAY_SIZE(pset->brush); a++) {
        pset->brush[a].strength /= 100.0f;
      }
    }

    /* sequencer changes */
    {
      bScreen *screen;
      ScrArea *area;
      SpaceLink *sl;

      for (screen = bmain->screens.first; screen; screen = screen->id.next) {
        for (area = screen->areabase.first; area; area = area->next) {
          for (sl = area->spacedata.first; sl; sl = sl->next) {
            if (sl->spacetype == SPACE_SEQ) {
              ARegion *region_preview;
              ListBase *regionbase;

              if (sl == area->spacedata.first) {
                regionbase = &area->regionbase;
              }
              else {
                regionbase = &sl->regionbase;
              }

              region_preview = (ARegion *)regionbase->first;
              for (; region_preview; region_preview = region_preview->next) {
                if (region_preview->regiontype == RGN_TYPE_PREVIEW) {
                  break;
                }
              }
              if (region_preview && (region_preview->regiontype == RGN_TYPE_PREVIEW)) {
                sequencer_init_preview_region(region_preview);
              }
            }
          }
        }
      }
    } /* sequencer changes */
  }

  if (bmain->versionfile <= 251) { /* 2.5.1 had no subversions */
    bScreen *screen;

    /* Blender 2.5.2 - subversion 0 introduced a new setting: V3D_HIDE_OVERLAYS.
     * This bit was used in the past for V3D_TRANSFORM_SNAP, which is now deprecated.
     * Here we clear it for old files so they don't come in with V3D_HIDE_OVERLAYS set,
     * which would cause cameras, lights, etc to become invisible */
    for (screen = bmain->screens.first; screen; screen = screen->id.next) {
      ScrArea *area;
      for (area = screen->areabase.first; area; area = area->next) {
        SpaceLink *sl;
        for (sl = area->spacedata.first; sl; sl = sl->next) {
          if (sl->spacetype == SPACE_VIEW3D) {
            View3D *v3d = (View3D *)sl;
            v3d->flag2 &= ~V3D_HIDE_OVERLAYS;
          }
        }
      }
    }
  }

  if (bmain->versionfile < 252 || (bmain->versionfile == 252 && bmain->subversionfile < 1)) {
    Brush *brush;
    Object *ob;
    Scene *scene;
    bNodeTree *ntree;

    for (brush = bmain->brushes.first; brush; brush = brush->id.next) {
      if (brush->curve) {
        brush->curve->preset = CURVE_PRESET_SMOOTH;
      }
    }

    /* properly initialize active flag for fluidsim modifiers */
    for (ob = bmain->objects.first; ob; ob = ob->id.next) {
      ModifierData *md;
      for (md = ob->modifiers.first; md; md = md->next) {
        if (md->type == eModifierType_Fluidsim) {
          FluidsimModifierData *fmd = (FluidsimModifierData *)md;
          fmd->fss->flag |= OB_FLUIDSIM_ACTIVE;
          fmd->fss->flag |= OB_FLUIDSIM_OVERRIDE_TIME;
        }
      }
    }

    /* adjustment to color balance node values */
    for (scene = bmain->scenes.first; scene; scene = scene->id.next) {
      if (scene->nodetree) {
        bNode *node = scene->nodetree->nodes.first;

        while (node) {
          if (node->type == CMP_NODE_COLORBALANCE) {
            NodeColorBalance *n = (NodeColorBalance *)node->storage;
            n->lift[0] += 1.f;
            n->lift[1] += 1.f;
            n->lift[2] += 1.f;
          }
          node = node->next;
        }
      }
    }
    /* check inside node groups too */
    for (ntree = bmain->nodetrees.first; ntree; ntree = ntree->id.next) {
      bNode *node = ntree->nodes.first;

      while (node) {
        if (node->type == CMP_NODE_COLORBALANCE) {
          NodeColorBalance *n = (NodeColorBalance *)node->storage;
          n->lift[0] += 1.f;
          n->lift[1] += 1.f;
          n->lift[2] += 1.f;
        }

        node = node->next;
      }
    }
  }

  /* old-track -> constraints (this time we're really doing it!) */
  if (bmain->versionfile < 252 || (bmain->versionfile == 252 && bmain->subversionfile < 2)) {
    Object *ob;

    for (ob = bmain->objects.first; ob; ob = ob->id.next) {
      blo_do_version_old_trackto_to_constraints(ob);
    }
  }

  if (bmain->versionfile < 252 || (bmain->versionfile == 252 && bmain->subversionfile < 5)) {
    bScreen *screen;

    /* Image editor scopes */
    for (screen = bmain->screens.first; screen; screen = screen->id.next) {
      ScrArea *area;

      for (area = screen->areabase.first; area; area = area->next) {
        SpaceLink *sl;

        for (sl = area->spacedata.first; sl; sl = sl->next) {
          if (sl->spacetype == SPACE_IMAGE) {
            SpaceImage *sima = (SpaceImage *)sl;
            BKE_scopes_new(&sima->scopes);
          }
        }
      }
    }
  }

  if (bmain->versionfile < 253) {
    Object *ob;
    Scene *scene;
    bScreen *screen;
    Tex *tex;
    Brush *brush;

    for (screen = bmain->screens.first; screen; screen = screen->id.next) {
      ScrArea *area;
      for (area = screen->areabase.first; area; area = area->next) {
        SpaceLink *sl;

        for (sl = area->spacedata.first; sl; sl = sl->next) {
          if (sl->spacetype == SPACE_NODE) {
            SpaceNode *snode = (SpaceNode *)sl;
            ListBase *regionbase;
            ARegion *region;

            if (sl == area->spacedata.first) {
              regionbase = &area->regionbase;
            }
            else {
              regionbase = &sl->regionbase;
            }

            if (snode->v2d.minzoom > 0.09f) {
              snode->v2d.minzoom = 0.09f;
            }
            if (snode->v2d.maxzoom < 2.31f) {
              snode->v2d.maxzoom = 2.31f;
            }

            for (region = regionbase->first; region; region = region->next) {
              if (region->regiontype == RGN_TYPE_WINDOW) {
                if (region->v2d.minzoom > 0.09f) {
                  region->v2d.minzoom = 0.09f;
                }
                if (region->v2d.maxzoom < 2.31f) {
                  region->v2d.maxzoom = 2.31f;
                }
              }
            }
          }
        }
      }
    }

    do_version_mdef_250(bmain);

    /* parent type to modifier */
    for (ob = bmain->objects.first; ob; ob = ob->id.next) {
      if (ob->parent) {
        Object *parent = (Object *)blo_do_versions_newlibadr(fd, lib, ob->parent);
        if (parent) { /* parent may not be in group */
          enum { PARCURVE = 1 };
          if (parent->type == OB_ARMATURE && ob->partype == PARSKEL) {
            ArmatureModifierData *amd;
            bArmature *arm = (bArmature *)blo_do_versions_newlibadr(fd, lib, parent->data);

            amd = (ArmatureModifierData *)BKE_modifier_new(eModifierType_Armature);
            amd->object = ob->parent;
            BLI_addtail((ListBase *)&ob->modifiers, amd);
            amd->deformflag = arm->deformflag;
            ob->partype = PAROBJECT;
          }
          else if (parent->type == OB_LATTICE && ob->partype == PARSKEL) {
            LatticeModifierData *lmd;

            lmd = (LatticeModifierData *)BKE_modifier_new(eModifierType_Lattice);
            lmd->object = ob->parent;
            BLI_addtail((ListBase *)&ob->modifiers, lmd);
            ob->partype = PAROBJECT;
          }
          else if (parent->type == OB_CURVE && ob->partype == PARCURVE) {
            CurveModifierData *cmd;

            cmd = (CurveModifierData *)BKE_modifier_new(eModifierType_Curve);
            cmd->object = ob->parent;
            BLI_addtail((ListBase *)&ob->modifiers, cmd);
            ob->partype = PAROBJECT;
          }
        }
      }
    }

    /* initialize scene active layer */
    for (scene = bmain->scenes.first; scene; scene = scene->id.next) {
      int i;
      for (i = 0; i < 20; i++) {
        if (scene->lay & (1 << i)) {
          scene->layact = 1 << i;
          break;
        }
      }
    }

    for (tex = bmain->textures.first; tex; tex = tex->id.next) {
      /* If you're picky, this isn't correct until we do a version bump
       * since you could set saturation to be 0.0. */
      if (tex->saturation == 0.0f) {
        tex->saturation = 1.0f;
      }
    }

    {
      Curve *cu;
      for (cu = bmain->curves.first; cu; cu = cu->id.next) {
        cu->smallcaps_scale = 0.75f;
      }
    }

    for (scene = bmain->scenes.first; scene; scene = scene->id.next) {
      Sequence *seq;
      SEQ_BEGIN (scene->ed, seq) {
        if (seq->sat == 0.0f) {
          seq->sat = 1.0f;
        }
      }
      SEQ_END;
    }

    /* GSOC 2010 Sculpt - New settings for Brush */

    for (brush = bmain->brushes.first; brush; brush = brush->id.next) {
      /* Sanity Check */

      /* infinite number of dabs */
      if (brush->spacing == 0) {
        brush->spacing = 10;
      }

      /* will have no effect */
      if (brush->alpha == 0) {
        brush->alpha = 1.0f;
      }

      /* bad radius */
      if (brush->unprojected_radius == 0) {
        brush->unprojected_radius = 0.125f;
      }

      /* unusable size */
      if (brush->size == 0) {
        brush->size = 35;
      }

      /* can't see overlay */
      if (brush->texture_overlay_alpha == 0) {
        brush->texture_overlay_alpha = 33;
      }

      /* same as draw brush */
      if (brush->crease_pinch_factor == 0) {
        brush->crease_pinch_factor = 0.5f;
      }

      /* will sculpt no vertexes */
      if (brush->plane_trim == 0) {
        brush->plane_trim = 0.5f;
      }

      /* same as smooth stroke off */
      if (brush->smooth_stroke_radius == 0) {
        brush->smooth_stroke_radius = 75;
      }

      /* will keep cursor in one spot */
      if (brush->smooth_stroke_radius == 1) {
        brush->smooth_stroke_factor = 0.9f;
      }

      /* same as dots */
      if (brush->rate == 0) {
        brush->rate = 0.1f;
      }

      /* New Settings */
      if (bmain->versionfile < 252 || (bmain->versionfile == 252 && bmain->subversionfile < 5)) {
        brush->flag |= BRUSH_SPACE_ATTEN;  // explicitly enable adaptive space

        /* spacing was originally in pixels, convert it to percentage for new version
         * size should not be zero due to sanity check above
         */
        brush->spacing = (int)(100 * ((float)brush->spacing) / ((float)brush->size));

        if (brush->add_col[0] == 0 && brush->add_col[1] == 0 && brush->add_col[2] == 0) {
          brush->add_col[0] = 1.00f;
          brush->add_col[1] = 0.39f;
          brush->add_col[2] = 0.39f;
        }

        if (brush->sub_col[0] == 0 && brush->sub_col[1] == 0 && brush->sub_col[2] == 0) {
          brush->sub_col[0] = 0.39f;
          brush->sub_col[1] = 0.39f;
          brush->sub_col[2] = 1.00f;
        }
      }
    }
  }

  /* GSOC Sculpt 2010 - Sanity check on Sculpt/Paint settings */
  if (bmain->versionfile < 253) {
    Scene *sce;
    for (sce = bmain->scenes.first; sce; sce = sce->id.next) {
      if (sce->toolsettings->sculpt_paint_unified_alpha == 0) {
        sce->toolsettings->sculpt_paint_unified_alpha = 0.5f;
      }

      if (sce->toolsettings->sculpt_paint_unified_unprojected_radius == 0) {
        sce->toolsettings->sculpt_paint_unified_unprojected_radius = 0.125f;
      }

      if (sce->toolsettings->sculpt_paint_unified_size == 0) {
        sce->toolsettings->sculpt_paint_unified_size = 35;
      }
    }
  }

  if (bmain->versionfile < 253 || (bmain->versionfile == 253 && bmain->subversionfile < 1)) {
    Object *ob;

    for (ob = bmain->objects.first; ob; ob = ob->id.next) {
      ModifierData *md;

      for (md = ob->modifiers.first; md; md = md->next) {
        if (md->type == eModifierType_Fluid) {
          FluidModifierData *mmd = (FluidModifierData *)md;

          if ((mmd->type & MOD_FLUID_TYPE_DOMAIN) && mmd->domain) {
            mmd->domain->vorticity = 2.0f;
            mmd->domain->time_scale = 1.0f;

            if (!(mmd->domain->flags & (1 << 4))) {
              continue;
            }

            /* delete old MOD_SMOKE_INITVELOCITY flag */
            mmd->domain->flags &= ~(1 << 4);

            /* for now just add it to all flow objects in the scene */
            {
              Object *ob2;
              for (ob2 = bmain->objects.first; ob2; ob2 = ob2->id.next) {
                ModifierData *md2;
                for (md2 = ob2->modifiers.first; md2; md2 = md2->next) {
                  if (md2->type == eModifierType_Fluid) {
                    FluidModifierData *mmd2 = (FluidModifierData *)md2;

                    if ((mmd2->type & MOD_FLUID_TYPE_FLOW) && mmd2->flow) {
                      mmd2->flow->flags |= FLUID_FLOW_INITVELOCITY;
                    }
                  }
                }
              }
            }
          }
          else if ((mmd->type & MOD_FLUID_TYPE_FLOW) && mmd->flow) {
            mmd->flow->vel_multi = 1.0f;
          }
        }
      }
    }
  }

  if (bmain->versionfile < 255 || (bmain->versionfile == 255 && bmain->subversionfile < 1)) {
    Brush *br;
    ParticleSettings *part;
    bScreen *screen;

    for (br = bmain->brushes.first; br; br = br->id.next) {
      if (br->ob_mode == 0) {
        br->ob_mode = OB_MODE_ALL_PAINT;
      }
    }

    for (part = bmain->particles.first; part; part = part->id.next) {
      if (part->boids) {
        part->boids->pitch = 1.0f;
      }

      part->flag &= ~PART_HAIR_REGROW; /* this was a deprecated flag before */
      part->kink_amp_clump = 1.f;      /* keep old files looking similar */
    }

    for (screen = bmain->screens.first; screen; screen = screen->id.next) {
      ScrArea *area;
      for (area = screen->areabase.first; area; area = area->next) {
        SpaceLink *sl;
        for (sl = area->spacedata.first; sl; sl = sl->next) {
          if (sl->spacetype == SPACE_INFO) {
            SpaceInfo *sinfo = (SpaceInfo *)sl;
            ARegion *region;

            sinfo->rpt_mask = INFO_RPT_OP;

            for (region = area->regionbase.first; region; region = region->next) {
              if (region->regiontype == RGN_TYPE_WINDOW) {
                region->v2d.scroll = (V2D_SCROLL_RIGHT);
                region->v2d.align = V2D_ALIGN_NO_NEG_X |
                                    V2D_ALIGN_NO_NEG_Y; /* align bottom left */
                region->v2d.keepofs = V2D_LOCKOFS_X;
                region->v2d.keepzoom = (V2D_LOCKZOOM_X | V2D_LOCKZOOM_Y | V2D_LIMITZOOM |
                                        V2D_KEEPASPECT);
                region->v2d.keeptot = V2D_KEEPTOT_BOUNDS;
                region->v2d.minzoom = region->v2d.maxzoom = 1.0f;
              }
            }
          }
        }
      }
    }
  }

  if (bmain->versionfile < 255 || (bmain->versionfile == 255 && bmain->subversionfile < 3)) {
    Object *ob;

    /* ocean res is now squared, reset old ones - will be massive */
    for (ob = bmain->objects.first; ob; ob = ob->id.next) {
      ModifierData *md;
      for (md = ob->modifiers.first; md; md = md->next) {
        if (md->type == eModifierType_Ocean) {
          OceanModifierData *omd = (OceanModifierData *)md;
          omd->resolution = 7;
          omd->oceancache = NULL;
        }
      }
    }
  }

  if (bmain->versionfile < 256) {
    bScreen *screen;
    ScrArea *area;
    Key *key;

    /* Fix for sample line scope initializing with no height */
    for (screen = bmain->screens.first; screen; screen = screen->id.next) {
      area = screen->areabase.first;
      while (area) {
        SpaceLink *sl;
        for (sl = area->spacedata.first; sl; sl = sl->next) {
          if (sl->spacetype == SPACE_IMAGE) {
            SpaceImage *sima = (SpaceImage *)sl;
            if (sima->sample_line_hist.height == 0) {
              sima->sample_line_hist.height = 100;
            }
          }
        }
        area = area->next;
      }
    }

    /* old files could have been saved with slidermin = slidermax = 0.0, but the UI in
     * 2.4x would never reveal this to users as a dummy value always ended up getting used
     * instead
     */
    for (key = bmain->shapekeys.first; key; key = key->id.next) {
      KeyBlock *kb;

      for (kb = key->block.first; kb; kb = kb->next) {
        if (IS_EQF(kb->slidermin, kb->slidermax) && IS_EQF(kb->slidermax, 0.0f)) {
          kb->slidermax = kb->slidermin + 1.0f;
        }
      }
    }
  }

  if (bmain->versionfile < 256 || (bmain->versionfile == 256 && bmain->subversionfile < 1)) {
    /* fix for bones that didn't have arm_roll before */
    bArmature *arm;
    Bone *bone;
    Object *ob;

    for (arm = bmain->armatures.first; arm; arm = arm->id.next) {
      for (bone = arm->bonebase.first; bone; bone = bone->next) {
        do_version_bone_roll_256(bone);
      }
    }

    /* fix for objects which have zero dquat's
     * since this is multiplied with the quat rather than added */
    for (ob = bmain->objects.first; ob; ob = ob->id.next) {
      if (is_zero_v4(ob->dquat)) {
        unit_qt(ob->dquat);
      }
      if (is_zero_v3(ob->drotAxis) && ob->drotAngle == 0.0f) {
        unit_axis_angle(ob->drotAxis, &ob->drotAngle);
      }
    }
  }

  if (bmain->versionfile < 256 || (bmain->versionfile == 256 && bmain->subversionfile < 2)) {
    bNodeTree *ntree;
    bNode *node;
    bNodeSocket *sock, *gsock;
    bNodeLink *link;

    /* node sockets are not exposed automatically any more,
     * this mimics the old behavior by adding all unlinked sockets to groups.
     */
    for (ntree = bmain->nodetrees.first; ntree; ntree = ntree->id.next) {
      /* this adds copies and links from all unlinked internal sockets to group inputs/outputs. */

      /* first make sure the own_index for new sockets is valid */
      for (node = ntree->nodes.first; node; node = node->next) {
        for (sock = node->inputs.first; sock; sock = sock->next) {
          if (sock->own_index >= ntree->cur_index) {
            ntree->cur_index = sock->own_index + 1;
          }
        }
        for (sock = node->outputs.first; sock; sock = sock->next) {
          if (sock->own_index >= ntree->cur_index) {
            ntree->cur_index = sock->own_index + 1;
          }
        }
      }

      /* add ntree->inputs/ntree->outputs sockets for all unlinked sockets in the group tree. */
      for (node = ntree->nodes.first; node; node = node->next) {
        for (sock = node->inputs.first; sock; sock = sock->next) {
          if (!sock->link && !nodeSocketIsHidden(sock)) {

            gsock = do_versions_node_group_add_socket_2_56_2(
                ntree, sock->name, sock->type, SOCK_IN);

            /* initialize the default socket value */
            copy_v4_v4(gsock->ns.vec, sock->ns.vec);

            /* XXX nodeAddLink does not work with incomplete (node==NULL) links any longer,
             * have to create these directly here.
             * These links are updated again in subsequent do_version!
             */
            link = MEM_callocN(sizeof(bNodeLink), "link");
            BLI_addtail(&ntree->links, link);
            link->fromnode = NULL;
            link->fromsock = gsock;
            link->tonode = node;
            link->tosock = sock;
            ntree->update |= NTREE_UPDATE_LINKS;

            sock->link = link;
          }
        }
        for (sock = node->outputs.first; sock; sock = sock->next) {
          if (nodeCountSocketLinks(ntree, sock) == 0 && !nodeSocketIsHidden(sock)) {
            gsock = do_versions_node_group_add_socket_2_56_2(
                ntree, sock->name, sock->type, SOCK_OUT);

            /* initialize the default socket value */
            copy_v4_v4(gsock->ns.vec, sock->ns.vec);

            /* XXX nodeAddLink does not work with incomplete (node==NULL) links any longer,
             * have to create these directly here.
             * These links are updated again in subsequent do_version!
             */
            link = MEM_callocN(sizeof(bNodeLink), "link");
            BLI_addtail(&ntree->links, link);
            link->fromnode = node;
            link->fromsock = sock;
            link->tonode = NULL;
            link->tosock = gsock;
            ntree->update |= NTREE_UPDATE_LINKS;

            gsock->link = link;
          }
        }
      }

      /* External group node socket need to adjust their own_index to point at
       * associated 'ntree' inputs/outputs internal sockets. This happens in
       * do_versions_after_linking_250, after lib linking. */
    }
  }

  if (bmain->versionfile < 256 || (bmain->versionfile == 256 && bmain->subversionfile < 3)) {
    bScreen *screen;
    Brush *brush;
    Object *ob;
    ParticleSettings *part;

    /* redraws flag in SpaceTime has been moved to Screen level */
    for (screen = bmain->screens.first; screen; screen = screen->id.next) {
      if (screen->redraws_flag == 0) {
        /* just initialize to default? */
        /* XXX: we could also have iterated through areas,
         * and taken them from the first timeline available... */
        screen->redraws_flag = TIME_ALL_3D_WIN | TIME_ALL_ANIM_WIN;
      }
    }

    for (brush = bmain->brushes.first; brush; brush = brush->id.next) {
      if (brush->height == 0) {
        brush->height = 0.4f;
      }
    }

    /* replace 'rim material' option for in offset*/
    for (ob = bmain->objects.first; ob; ob = ob->id.next) {
      ModifierData *md;
      for (md = ob->modifiers.first; md; md = md->next) {
        if (md->type == eModifierType_Solidify) {
          SolidifyModifierData *smd = (SolidifyModifierData *)md;
          if (smd->flag & MOD_SOLIDIFY_RIM_MATERIAL) {
            smd->mat_ofs_rim = 1;
            smd->flag &= ~MOD_SOLIDIFY_RIM_MATERIAL;
          }
        }
      }
    }

    /* particle draw color from material */
    for (part = bmain->particles.first; part; part = part->id.next) {
      if (part->draw & PART_DRAW_MAT_COL) {
        part->draw_col = PART_DRAW_COL_MAT;
      }
    }
  }

  if (0) {
    if (bmain->versionfile < 256 || (bmain->versionfile == 256 && bmain->subversionfile < 6)) {
      for (Mesh *me = bmain->meshes.first; me; me = me->id.next) {
        /* Vertex normal calculation from legacy 'MFace' has been removed.
         * update after calculating polygons in file reading code instead. */
      }
    }
  }

  if (bmain->versionfile < 256 || (bmain->versionfile == 256 && bmain->subversionfile < 2)) {
    /* update blur area sizes from 0..1 range to 0..100 percentage */
    Scene *scene;
    bNode *node;
    for (scene = bmain->scenes.first; scene; scene = scene->id.next) {
      if (scene->nodetree) {
        for (node = scene->nodetree->nodes.first; node; node = node->next) {
          if (node->type == CMP_NODE_BLUR) {
            NodeBlurData *nbd = node->storage;
            nbd->percentx *= 100.0f;
            nbd->percenty *= 100.0f;
          }
        }
      }
    }
  }

  if (bmain->versionfile < 258 || (bmain->versionfile == 258 && bmain->subversionfile < 1)) {
    /* screen view2d settings were not properly initialized T27164.
     * v2d->scroll caused the bug but best reset other values too
     * which are in old blend files only.
     * Need to make less ugly - possibly an iterator? */
    bScreen *screen;

    for (screen = bmain->screens.first; screen; screen = screen->id.next) {
      ScrArea *area;
      /* add regions */
      for (area = screen->areabase.first; area; area = area->next) {
        SpaceLink *sl = area->spacedata.first;
        if (sl->spacetype == SPACE_IMAGE) {
          ARegion *region;
          for (region = area->regionbase.first; region; region = region->next) {
            if (region->regiontype == RGN_TYPE_WINDOW) {
              View2D *v2d = &region->v2d;
              v2d->minzoom = v2d->maxzoom = v2d->scroll = v2d->keeptot = v2d->keepzoom =
                  v2d->keepofs = v2d->align = 0;
            }
          }
        }

        for (sl = area->spacedata.first; sl; sl = sl->next) {
          if (sl->spacetype == SPACE_IMAGE) {
            ARegion *region;
            for (region = sl->regionbase.first; region; region = region->next) {
              if (region->regiontype == RGN_TYPE_WINDOW) {
                View2D *v2d = &region->v2d;
                v2d->minzoom = v2d->maxzoom = v2d->scroll = v2d->keeptot = v2d->keepzoom =
                    v2d->keepofs = v2d->align = 0;
              }
            }
          }
        }
      }
    }

    {
      ParticleSettings *part;
      for (part = bmain->particles.first; part; part = part->id.next) {
        /* Initialize particle billboard scale */
        part->bb_size[0] = part->bb_size[1] = 1.0f;
      }
    }
  }

  if (bmain->versionfile < 259 || (bmain->versionfile == 259 && bmain->subversionfile < 1)) {
    {
      Scene *scene;
      Sequence *seq;

      for (scene = bmain->scenes.first; scene; scene = scene->id.next) {
        scene->r.ffcodecdata.audio_channels = 2;
        scene->audio.volume = 1.0f;
        SEQ_BEGIN (scene->ed, seq) {
          seq->pitch = 1.0f;
        }
        SEQ_END;
      }
    }

    {
      bScreen *screen;
      for (screen = bmain->screens.first; screen; screen = screen->id.next) {
        ScrArea *area;

        /* add regions */
        for (area = screen->areabase.first; area; area = area->next) {
          SpaceLink *sl = area->spacedata.first;
          if (sl->spacetype == SPACE_SEQ) {
            ARegion *region;
            for (region = area->regionbase.first; region; region = region->next) {
              if (region->regiontype == RGN_TYPE_WINDOW) {
                if (region->v2d.min[1] == 4.0f) {
                  region->v2d.min[1] = 0.5f;
                }
              }
            }
          }
          for (sl = area->spacedata.first; sl; sl = sl->next) {
            if (sl->spacetype == SPACE_SEQ) {
              ARegion *region;
              for (region = sl->regionbase.first; region; region = region->next) {
                if (region->regiontype == RGN_TYPE_WINDOW) {
                  if (region->v2d.min[1] == 4.0f) {
                    region->v2d.min[1] = 0.5f;
                  }
                }
              }
            }
          }
        }
      }
    }

    {
      /* Make "auto-clamped" handles a per-keyframe setting instead of per-FCurve
       *
       * We're only patching F-Curves in Actions here, since it is assumed that most
       * drivers out there won't be using this (and if they are, they're in the minority).
       * While we should aim to fix everything ideally, in practice it's far too hard
       * to get to every animdata block, not to mention the performance hit that'd have
       */
      bAction *act;
      FCurve *fcu;

      for (act = bmain->actions.first; act; act = act->id.next) {
        for (fcu = act->curves.first; fcu; fcu = fcu->next) {
          BezTriple *bezt;
          uint i = 0;

          /* only need to touch curves that had this flag set */
          if ((fcu->flag & FCURVE_AUTO_HANDLES) == 0) {
            continue;
          }
          if ((fcu->totvert == 0) || (fcu->bezt == NULL)) {
            continue;
          }

          /* only change auto-handles to auto-clamped */
          for (bezt = fcu->bezt; i < fcu->totvert; i++, bezt++) {
            if (bezt->h1 == HD_AUTO) {
              bezt->h1 = HD_AUTO_ANIM;
            }
            if (bezt->h2 == HD_AUTO) {
              bezt->h2 = HD_AUTO_ANIM;
            }
          }

          fcu->flag &= ~FCURVE_AUTO_HANDLES;
        }
      }
    }
  }

  if (bmain->versionfile < 259 || (bmain->versionfile == 259 && bmain->subversionfile < 2)) {
    {
      /* Convert default socket values from bNodeStack */
      FOREACH_NODETREE_BEGIN (bmain, ntree, id) {
        bNode *node;
        bNodeSocket *sock;

        for (node = ntree->nodes.first; node; node = node->next) {
          for (sock = node->inputs.first; sock; sock = sock->next) {
            do_versions_socket_default_value_259(sock);
          }
          for (sock = node->outputs.first; sock; sock = sock->next) {
            do_versions_socket_default_value_259(sock);
          }
        }

        for (sock = ntree->inputs.first; sock; sock = sock->next) {
          do_versions_socket_default_value_259(sock);
        }
        for (sock = ntree->outputs.first; sock; sock = sock->next) {
          do_versions_socket_default_value_259(sock);
        }

        ntree->update |= NTREE_UPDATE;
      }
      FOREACH_NODETREE_END;
    }

    {
      /* Initialize group tree nodetypes.
       * These are used to distinguish tree types and
       * associate them with specific node types for polling.
       */
      bNodeTree *ntree;
      /* all node trees in bmain->nodetree are considered groups */
      for (ntree = bmain->nodetrees.first; ntree; ntree = ntree->id.next) {
        ntree->nodetype = NODE_GROUP;
      }
    }
  }

  if (bmain->versionfile < 259 || (bmain->versionfile == 259 && bmain->subversionfile < 4)) {
    {
      /* Adaptive time step for particle systems */
      ParticleSettings *part;
      for (part = bmain->particles.first; part; part = part->id.next) {
        part->courant_target = 0.2f;
        part->time_flag &= ~PART_TIME_AUTOSF;
      }
    }
  }
}

/* updates group node socket identifier so that
 * external links to/from the group node are preserved.
 */
static void lib_node_do_versions_group_indices(bNode *gnode)
{
  bNodeTree *ngroup = (bNodeTree *)gnode->id;
  bNodeSocket *sock;
  bNodeLink *link;

  for (sock = gnode->outputs.first; sock; sock = sock->next) {
    int old_index = sock->to_index;

    for (link = ngroup->links.first; link; link = link->next) {
      if (link->tonode == NULL && link->fromsock->own_index == old_index) {
        strcpy(sock->identifier, link->fromsock->identifier);
        /* deprecated */
        sock->own_index = link->fromsock->own_index;
        sock->to_index = 0;
        sock->groupsock = NULL;
      }
    }
  }
  for (sock = gnode->inputs.first; sock; sock = sock->next) {
    int old_index = sock->to_index;

    for (link = ngroup->links.first; link; link = link->next) {
      if (link->fromnode == NULL && link->tosock->own_index == old_index) {
        strcpy(sock->identifier, link->tosock->identifier);
        /* deprecated */
        sock->own_index = link->tosock->own_index;
        sock->to_index = 0;
        sock->groupsock = NULL;
      }
    }
  }
}

void do_versions_after_linking_250(Main *bmain)
{
  if (bmain->versionfile < 256 || (bmain->versionfile == 256 && bmain->subversionfile < 2)) {
    FOREACH_NODETREE_BEGIN (bmain, ntree, id) {
      /* updates external links for all group nodes in a tree */
      bNode *node;
      for (node = ntree->nodes.first; node; node = node->next) {
        if (node->type == NODE_GROUP) {
          bNodeTree *ngroup = (bNodeTree *)node->id;
          if (ngroup) {
            lib_node_do_versions_group_indices(node);
          }
        }
      }
    }
    FOREACH_NODETREE_END;
  }
}<|MERGE_RESOLUTION|>--- conflicted
+++ resolved
@@ -880,13 +880,15 @@
         ts->uv_selectmode = UV_SELECT_VERTEX;
         ts->vgroup_weight = 1.0f;
       }
-
-      /* Stereo */
-      sce->gm.stereomode = sce->r.stereomode;
-      /* reassigning stereomode NO_STEREO to a separeted flag*/
-      if (sce->gm.stereomode == 1) {  // 1 = STEREO_NOSTEREO
-        sce->gm.stereoflag = STEREO_NOSTEREO;
-        sce->gm.stereomode = STEREO_ANAGLYPH;
+    }
+  }
+
+  if (bmain->versionfile < 250 || (bmain->versionfile == 250 && bmain->subversionfile < 2)) {
+    Object *ob;
+
+    for (ob = bmain->objects.first; ob; ob = ob->id.next) {
+      if (ob->flag & 8192) {  // OB_POSEMODE = 8192
+        ob->mode |= OB_MODE_POSE;
       }
       else
         sce->gm.stereoflag = STEREO_ENABLED;
@@ -905,11 +907,9 @@
     }
   }
 
-  if (bmain->versionfile < 250 || (bmain->versionfile == 250 && bmain->subversionfile < 2)) {
+  if (bmain->versionfile < 250 || (bmain->versionfile == 250 && bmain->subversionfile < 4)) {
     Scene *sce;
     Object *ob;
-<<<<<<< HEAD
-=======
     ParticleSettings *part;
     bool do_gravity = false;
 
@@ -931,37 +931,39 @@
        * but old objects would now default to being 'quaternion based' */
       ob->rotmode = ROT_MODE_EUL;
     }
->>>>>>> 6f985574
 
     for (sce = bmain->scenes.first; sce; sce = sce->id.next) {
-      if (fd->fileflags & G_FILE_ENABLE_ALL_FRAMES)
-        sce->gm.flag |= GAME_ENABLE_ALL_FRAMES;
-      if (fd->fileflags & G_FILE_SHOW_DEBUG_PROPS)
-        sce->gm.flag |= GAME_SHOW_DEBUG_PROPS;
-      if (fd->fileflags & G_FILE_SHOW_FRAMERATE)
-        sce->gm.flag |= GAME_SHOW_FRAMERATE;
-      sce->gm.matmode = GAME_MAT_GLSL;
-
-      if (sce->audio.main == 0.0f)
+      if (sce->audio.main == 0.0f) {
         sce->audio.main = 1.0f;
+      }
 
       sce->r.ffcodecdata.audio_mixrate = sce->audio.mixrate;
       sce->r.ffcodecdata.audio_volume = sce->audio.main;
       sce->audio.distance_model = 2;
       sce->audio.doppler_factor = 1.0f;
       sce->audio.speed_of_sound = 343.3f;
-
+    }
+
+    /* Add default gravity to scenes */
+    for (sce = bmain->scenes.first; sce; sce = sce->id.next) {
       if ((sce->physics_settings.flag & PHYS_GLOBAL_GRAVITY) == 0 &&
           is_zero_v3(sce->physics_settings.gravity)) {
         sce->physics_settings.gravity[0] = sce->physics_settings.gravity[1] = 0.0f;
         sce->physics_settings.gravity[2] = -9.81f;
         sce->physics_settings.flag = PHYS_GLOBAL_GRAVITY;
+        do_gravity = true;
+      }
+    }
+
+    /* Assign proper global gravity weights for dynamics
+     * (only z-coordinate is taken into account) */
+    if (do_gravity) {
+      for (part = bmain->particles.first; part; part = part->id.next) {
+        part->effector_weights->global_gravity = part->acc[2] / -9.81f;
       }
     }
 
     for (ob = bmain->objects.first; ob; ob = ob->id.next) {
-<<<<<<< HEAD
-=======
       ModifierData *md;
 
       if (do_gravity) {
@@ -978,7 +980,6 @@
           ob->soft->effector_weights->global_gravity = ob->soft->grav / 9.81f;
         }
       }
->>>>>>> 6f985574
 
       /* Normal wind shape is plane */
       if (ob->pd) {
