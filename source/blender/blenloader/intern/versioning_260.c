--- conflicted
+++ resolved
@@ -643,2013 +643,572 @@
 
 void blo_do_versions_260(FileData *fd, Library *UNUSED(lib), Main *bmain)
 {
-	if (bmain->versionfile < 260) {
-		{
-			/* set default alpha value of Image outputs in image and render layer nodes to 0 */
-			Scene *sce;
-			bNodeTree *ntree;
-
-			for (sce = bmain->scenes.first; sce; sce = sce->id.next) {
-				/* there are files with invalid audio_channels value, the real cause
-				 * is unknown, but we fix it here anyway to avoid crashes */
-				if (sce->r.ffcodecdata.audio_channels == 0)
-					sce->r.ffcodecdata.audio_channels = 2;
-
-				if (sce->nodetree)
-					do_versions_nodetree_image_default_alpha_output(sce->nodetree);
-			}
-
-			for (ntree = bmain->nodetrees.first; ntree; ntree = ntree->id.next)
-				do_versions_nodetree_image_default_alpha_output(ntree);
-		}
-
-		{
-			/* support old particle dupliobject rotation settings */
-			ParticleSettings *part;
-
-			for (part = bmain->particles.first; part; part = part->id.next) {
-				if (ELEM(part->ren_as, PART_DRAW_OB, PART_DRAW_GR)) {
-					part->draw |= PART_DRAW_ROTATE_OB;
-
-					if (part->rotmode == 0)
-						part->rotmode = PART_ROT_VEL;
-				}
-			}
-		}
-	}
-
-	if (bmain->versionfile < 260 || (bmain->versionfile == 260 && bmain->subversionfile < 1)) {
-		Object *ob;
-
-		for (ob = bmain->objects.first; ob; ob = ob->id.next) {
-			ob->collision_boundtype = ob->boundtype;
-		}
-
-		{
-			Camera *cam;
-			for (cam = bmain->cameras.first; cam; cam = cam->id.next) {
-				if (cam->sensor_x < 0.01f)
-					cam->sensor_x = DEFAULT_SENSOR_WIDTH;
-
-				if (cam->sensor_y < 0.01f)
-					cam->sensor_y = DEFAULT_SENSOR_HEIGHT;
-			}
-		}
-	}
-
-	if (bmain->versionfile < 260 || (bmain->versionfile == 260 && bmain->subversionfile < 2)) {
-		FOREACH_NODETREE_BEGIN(bmain, ntree, id) {
-			if (ntree->type == NTREE_SHADER) {
-				bNode *node;
-				for (node = ntree->nodes.first; node; node = node->next) {
-					if (node->type == SH_NODE_MAPPING) {
-						TexMapping *tex_mapping;
-
-						tex_mapping = node->storage;
-						tex_mapping->projx = PROJ_X;
-						tex_mapping->projy = PROJ_Y;
-						tex_mapping->projz = PROJ_Z;
-					}
-				}
-			}
-		} FOREACH_NODETREE_END;
-	}
-
-	if (bmain->versionfile < 260 || (bmain->versionfile == 260 && bmain->subversionfile < 4)) {
-		{
-			/* Convert node angles to radians! */
-			Scene *sce;
-			Material *mat;
-			bNodeTree *ntree;
-
-			for (sce = bmain->scenes.first; sce; sce = sce->id.next) {
-				if (sce->nodetree)
-					do_versions_nodetree_convert_angle(sce->nodetree);
-			}
-
-			for (mat = bmain->materials.first; mat; mat = mat->id.next) {
-				if (mat->nodetree)
-					do_versions_nodetree_convert_angle(mat->nodetree);
-			}
-
-			for (ntree = bmain->nodetrees.first; ntree; ntree = ntree->id.next)
-				do_versions_nodetree_convert_angle(ntree);
-		}
-
-		{
-			/* Tomato compatibility code. */
-			bScreen *sc;
-			MovieClip *clip;
-
-			for (sc = bmain->screens.first; sc; sc = sc->id.next) {
-				ScrArea *sa;
-				for (sa = sc->areabase.first; sa; sa = sa->next) {
-					SpaceLink *sl;
-					for (sl = sa->spacedata.first; sl; sl = sl->next) {
-						if (sl->spacetype == SPACE_VIEW3D) {
-							View3D *v3d = (View3D *)sl;
-							if (v3d->bundle_size == 0.0f) {
-								v3d->bundle_size = 0.2f;
-								v3d->flag2 |= V3D_SHOW_RECONSTRUCTION;
-							}
-
-							if (v3d->bundle_drawtype == 0)
-								v3d->bundle_drawtype = OB_PLAINAXES;
-						}
-						else if (sl->spacetype == SPACE_CLIP) {
-							SpaceClip *sclip = (SpaceClip *)sl;
-							if (sclip->scopes.track_preview_height == 0)
-								sclip->scopes.track_preview_height = 120;
-						}
-					}
-				}
-			}
-
-			for (clip = bmain->movieclips.first; clip; clip = clip->id.next) {
-				MovieTrackingTrack *track;
-
-				if (clip->aspx < 1.0f) {
-					clip->aspx = 1.0f;
-					clip->aspy = 1.0f;
-				}
-
-				clip->proxy.build_tc_flag = IMB_TC_RECORD_RUN |
-				                            IMB_TC_FREE_RUN |
-				                            IMB_TC_INTERPOLATED_REC_DATE_FREE_RUN;
-
-				if (clip->proxy.build_size_flag == 0)
-					clip->proxy.build_size_flag = IMB_PROXY_25;
-
-				if (clip->proxy.quality == 0)
-					clip->proxy.quality = 90;
-
-				if (clip->tracking.camera.pixel_aspect < 0.01f)
-					clip->tracking.camera.pixel_aspect = 1.0f;
-
-				track = clip->tracking.tracks.first;
-				while (track) {
-					if (track->minimum_correlation == 0.0f)
-						track->minimum_correlation = 0.75f;
-
-					track = track->next;
-				}
-			}
-		}
-	}
-
-	if (bmain->versionfile < 260 || (bmain->versionfile == 260 && bmain->subversionfile < 6)) {
-		Scene *sce;
-		MovieClip *clip;
-
-		for (sce = bmain->scenes.first; sce; sce = sce->id.next) {
-			do_versions_image_settings_2_60(sce);
-		}
-
-		for (clip = bmain->movieclips.first; clip; clip = clip->id.next) {
-			MovieTrackingSettings *settings = &clip->tracking.settings;
-
-			if (settings->default_pattern_size == 0.0f) {
-				settings->default_motion_model = TRACK_MOTION_MODEL_TRANSLATION;
-				settings->default_minimum_correlation = 0.75;
-				settings->default_pattern_size = 11;
-				settings->default_search_size = 51;
-			}
-		}
-
-		{
-			Object *ob;
-			for (ob = bmain->objects.first; ob; ob = ob->id.next) {
-				/* convert delta addition into delta scale */
-				int i;
-				for (i = 0; i < 3; i++) {
-					if ( (ob->dsize[i] == 0.0f) || /* simple case, user never touched dsize */
-					     (ob->scale[i]  == 0.0f))   /* cant scale the dsize to give a non zero result,
-					                                * so fallback to 1.0f */
-					{
-						ob->dscale[i] = 1.0f;
-					}
-					else {
-						ob->dscale[i] = (ob->scale[i] + ob->dsize[i]) / ob->scale[i];
-					}
-				}
-			}
-		}
-	}
-	/* sigh, this dscale vs dsize version patching was not done right, fix for fix,
-	 * this intentionally checks an exact subversion, also note this was never in a release,
-	 * at some point this could be removed. */
-	else if (bmain->versionfile == 260 && bmain->subversionfile == 6) {
-		Object *ob;
-		for (ob = bmain->objects.first; ob; ob = ob->id.next) {
-			if (is_zero_v3(ob->dscale)) {
-				copy_vn_fl(ob->dscale, 3, 1.0f);
-			}
-		}
-	}
-
-	if (bmain->versionfile < 260 || (bmain->versionfile == 260 && bmain->subversionfile < 8)) {
-		Brush *brush;
-
-		for (brush = bmain->brushes.first; brush; brush = brush->id.next) {
-			if (brush->sculpt_tool == SCULPT_TOOL_ROTATE)
-				brush->alpha = 1.0f;
-		}
-	}
-
-	if (bmain->versionfile < 261 || (bmain->versionfile == 261 && bmain->subversionfile < 1)) {
-		{
-			/* update use flags for node sockets (was only temporary before) */
-			Scene *sce;
-			Material *mat;
-			Tex *tex;
-			World *world;
-			bNodeTree *ntree;
-
-			for (sce = bmain->scenes.first; sce; sce = sce->id.next) {
-				if (sce->nodetree)
-					do_versions_nodetree_socket_use_flags_2_62(sce->nodetree);
-			}
-
-			for (mat = bmain->materials.first; mat; mat = mat->id.next) {
-				if (mat->nodetree)
-					do_versions_nodetree_socket_use_flags_2_62(mat->nodetree);
-			}
-
-			for (tex = bmain->textures.first; tex; tex = tex->id.next) {
-				if (tex->nodetree)
-					do_versions_nodetree_socket_use_flags_2_62(tex->nodetree);
-			}
-
-			for (Light *la = bmain->lights.first; la; la = la->id.next) {
-				if (la->nodetree)
-					do_versions_nodetree_socket_use_flags_2_62(la->nodetree);
-			}
-
-			for (world = bmain->worlds.first; world; world = world->id.next) {
-				if (world->nodetree)
-					do_versions_nodetree_socket_use_flags_2_62(world->nodetree);
-			}
-
-			for (ntree = bmain->nodetrees.first; ntree; ntree = ntree->id.next) {
-				do_versions_nodetree_socket_use_flags_2_62(ntree);
-			}
-		}
-		{
-			/* Initialize BGE exit key to esc key */
-			Scene *scene;
-			for (scene = bmain->scenes.first; scene; scene = scene->id.next) {
-				if (!scene->gm.exitkey)
-					scene->gm.exitkey = 218; // Blender key code for ESC
-			}
-		}
-		{
-			MovieClip *clip;
-			Object *ob;
-
-			for (clip = bmain->movieclips.first; clip; clip = clip->id.next) {
-				MovieTracking *tracking = &clip->tracking;
-				MovieTrackingObject *tracking_object = tracking->objects.first;
-
-				clip->proxy.build_tc_flag |= IMB_TC_RECORD_RUN_NO_GAPS;
-
-				if (!tracking->settings.object_distance)
-					tracking->settings.object_distance = 1.0f;
-
-				if (BLI_listbase_is_empty(&tracking->objects))
-					BKE_tracking_object_add(tracking, "Camera");
-
-				while (tracking_object) {
-					if (!tracking_object->scale)
-						tracking_object->scale = 1.0f;
-
-					tracking_object = tracking_object->next;
-				}
-			}
-
-			for (ob = bmain->objects.first; ob; ob = ob->id.next) {
-				bConstraint *con;
-				for (con = ob->constraints.first; con; con = con->next) {
-					if (con->type == CONSTRAINT_TYPE_OBJECTSOLVER) {
-						bObjectSolverConstraint *data = (bObjectSolverConstraint *)con->data;
-
-						if (data->invmat[3][3] == 0.0f)
-							unit_m4(data->invmat);
-					}
-				}
-			}
-		}
-		{
-			/* Warn the user if he is using ["Text"] properties for Font objects */
-			Object *ob;
-			bProperty *prop;
-
-			for (ob = bmain->objects.first; ob; ob = ob->id.next) {
-				if (ob->type == OB_FONT) {
-					prop = BKE_bproperty_object_get(ob, "Text");
-					if (prop) {
-						blo_reportf_wrap(fd->reports, RPT_WARNING,
-						                 TIP_("Game property name conflict in object '%s': text objects reserve the "
-						                      "['Text'] game property to change their content through logic bricks"),
-						                 ob->id.name + 2);
-					}
-				}
-			}
-		}
-	}
-
-	if (bmain->versionfile < 261 || (bmain->versionfile == 261 && bmain->subversionfile < 2)) {
-		{
-			/* convert Camera Actuator values to defines */
-			Object *ob;
-			bActuator *act;
-			for (ob = bmain->objects.first; ob; ob = ob->id.next) {
-				for (act = ob->actuators.first; act; act = act->next) {
-					if (act->type == ACT_CAMERA) {
-						bCameraActuator *ba = act->data;
-
-						if (ba->axis == (float) 'x') ba->axis = OB_POSX;
-						else if (ba->axis == (float)'y') ba->axis = OB_POSY;
-						/* don't do an if/else to avoid imediate subversion bump*/
-//						ba->axis=((ba->axis == (float)'x') ? OB_POSX_X : OB_POSY);
-					}
-				}
-			}
-		}
-
-		{
-			/* convert deprecated sculpt_paint_unified_* fields to
-			 * UnifiedPaintSettings */
-			Scene *scene;
-			for (scene = bmain->scenes.first; scene; scene = scene->id.next) {
-				ToolSettings *ts = scene->toolsettings;
-				UnifiedPaintSettings *ups = &ts->unified_paint_settings;
-				ups->size = ts->sculpt_paint_unified_size;
-				ups->unprojected_radius = ts->sculpt_paint_unified_unprojected_radius;
-				ups->alpha = ts->sculpt_paint_unified_alpha;
-				ups->flag = ts->sculpt_paint_settings;
-			}
-		}
-	}
-
-	if (bmain->versionfile < 261 || (bmain->versionfile == 261 && bmain->subversionfile < 3)) {
-		{
-			/* convert extended ascii to utf-8 for text editor */
-			Text *text;
-			for (text = bmain->texts.first; text; text = text->id.next) {
-				if (!(text->flags & TXT_ISEXT)) {
-					TextLine *tl;
-
-					for (tl = text->lines.first; tl; tl = tl->next) {
-						int added = txt_extended_ascii_as_utf8(&tl->line);
-						tl->len += added;
-
-						/* reset cursor position if line was changed */
-						if (added && tl == text->curl)
-							text->curc = 0;
-					}
-				}
-			}
-		}
-		{
-			/* set new dynamic paint values */
-			Object *ob;
-			for (ob = bmain->objects.first; ob; ob = ob->id.next) {
-				ModifierData *md;
-				for (md = ob->modifiers.first; md; md = md->next) {
-					if (md->type == eModifierType_DynamicPaint) {
-						DynamicPaintModifierData *pmd = (DynamicPaintModifierData *)md;
-						if (pmd->canvas) {
-							DynamicPaintSurface *surface = pmd->canvas->surfaces.first;
-							for (; surface; surface = surface->next) {
-								surface->color_dry_threshold = 1.0f;
-								surface->influence_scale = 1.0f;
-								surface->radius_scale = 1.0f;
-								surface->flags |= MOD_DPAINT_USE_DRYING;
-							}
-						}
-					}
-				}
-			}
-		}
-	}
-
-	if (bmain->versionfile < 262) {
-		Object *ob;
-		for (ob = bmain->objects.first; ob; ob = ob->id.next) {
-			ModifierData *md;
-
-			for (md = ob->modifiers.first; md; md = md->next) {
-				if (md->type == eModifierType_Cloth) {
-					ClothModifierData *clmd = (ClothModifierData *)md;
-					if (clmd->sim_parms)
-						clmd->sim_parms->vel_damping = 1.0f;
-				}
-			}
-		}
-	}
-
-	if (bmain->versionfile < 263) {
-		/* set fluidsim rate. the version patch for this in 2.62 was wrong, so
-		 * try to correct it, if rate is 0.0 that's likely not intentional */
-		Object *ob;
-
-		for (ob = bmain->objects.first; ob; ob = ob->id.next) {
-			ModifierData *md;
-			for (md = ob->modifiers.first; md; md = md->next) {
-				if (md->type == eModifierType_Fluidsim) {
-					FluidsimModifierData *fmd = (FluidsimModifierData *)md;
-					if (fmd->fss->animRate == 0.0f)
-						fmd->fss->animRate = 1.0f;
-				}
-			}
-		}
-	}
-
-	if (bmain->versionfile < 262 || (bmain->versionfile == 262 && bmain->subversionfile < 1)) {
-		/* update use flags for node sockets (was only temporary before) */
-		Scene *sce;
-		bNodeTree *ntree;
-
-		for (sce = bmain->scenes.first; sce; sce = sce->id.next) {
-			if (sce->nodetree)
-				do_versions_nodetree_multi_file_output_format_2_62_1(sce, sce->nodetree);
-		}
-
-		/* XXX can't associate with scene for group nodes, image format will stay uninitialized */
-		for (ntree = bmain->nodetrees.first; ntree; ntree = ntree->id.next)
-			do_versions_nodetree_multi_file_output_format_2_62_1(NULL, ntree);
-	}
-
-	/* only swap for pre-release bmesh merge which had MLoopCol red/blue swap */
-	if (bmain->versionfile == 262 && bmain->subversionfile == 1) {
-		{
-			Mesh *me;
-			for (me = bmain->meshes.first; me; me = me->id.next) {
-				do_versions_mesh_mloopcol_swap_2_62_1(me);
-			}
-		}
-	}
-
-	if (bmain->versionfile < 262 || (bmain->versionfile == 262 && bmain->subversionfile < 2)) {
-		/* Set new idname of keyingsets from their now "label-only" name. */
-		Scene *scene;
-		for (scene = bmain->scenes.first; scene; scene = scene->id.next) {
-			KeyingSet *ks;
-			for (ks = scene->keyingsets.first; ks; ks = ks->next) {
-				if (!ks->idname[0])
-					BLI_strncpy(ks->idname, ks->name, sizeof(ks->idname));
-			}
-		}
-	}
-
-	if (bmain->versionfile < 262 || (bmain->versionfile == 262 && bmain->subversionfile < 3)) {
-		Object *ob;
-		ModifierData *md;
-
-		for (ob = bmain->objects.first; ob; ob = ob->id.next) {
-			for (md = ob->modifiers.first; md; md = md->next) {
-				if (md->type == eModifierType_Lattice) {
-					LatticeModifierData *lmd = (LatticeModifierData *)md;
-					lmd->strength = 1.0f;
-				}
-			}
-		}
-	}
-
-	if (bmain->versionfile < 262 || (bmain->versionfile == 262 && bmain->subversionfile < 4)) {
-		/* Read Viscosity presets from older files */
-		Object *ob;
-
-		for (ob = bmain->objects.first; ob; ob = ob->id.next) {
-			ModifierData *md;
-			for (md = ob->modifiers.first; md; md = md->next) {
-				if (md->type == eModifierType_Fluidsim) {
-					FluidsimModifierData *fmd = (FluidsimModifierData *)md;
-					if (fmd->fss->viscosityMode == 3) {
-						fmd->fss->viscosityValue = 5.0;
-						fmd->fss->viscosityExponent = 5;
-					}
-					else if (fmd->fss->viscosityMode == 4) {
-						fmd->fss->viscosityValue = 2.0;
-						fmd->fss->viscosityExponent = 3;
-					}
-				}
-			}
-		}
-	}
-
-
-
-	if (bmain->versionfile < 263) {
-		/* Default for old files is to save particle rotations to pointcache */
-		ParticleSettings *part;
-		for (part = bmain->particles.first; part; part = part->id.next) {
-			part->flag |= PART_ROTATIONS;
-		}
-	}
-
-	if (bmain->versionfile < 263 || (bmain->versionfile == 263 && bmain->subversionfile < 1)) {
-		/* file output node paths are now stored in the file info struct instead socket name */
-		Scene *sce;
-		bNodeTree *ntree;
-
-		for (sce = bmain->scenes.first; sce; sce = sce->id.next)
-			if (sce->nodetree)
-				do_versions_nodetree_multi_file_output_path_2_63_1(sce->nodetree);
-		for (ntree = bmain->nodetrees.first; ntree; ntree = ntree->id.next)
-			do_versions_nodetree_multi_file_output_path_2_63_1(ntree);
-	}
-
-	if (bmain->versionfile < 263 || (bmain->versionfile == 263 && bmain->subversionfile < 3)) {
-		Scene *scene;
-		Brush *brush;
-
-		/* For weight paint, each brush now gets its own weight;
-		 * unified paint settings also have weight. Update unified
-		 * paint settings and brushes with a default weight value. */
-
-		for (scene = bmain->scenes.first; scene; scene = scene->id.next) {
-			ToolSettings *ts = scene->toolsettings;
-			if (ts) {
-				ts->unified_paint_settings.weight = ts->vgroup_weight;
-				ts->unified_paint_settings.flag |= UNIFIED_PAINT_WEIGHT;
-			}
-		}
-
-		for (brush = bmain->brushes.first; brush; brush = brush->id.next) {
-			brush->weight = 0.5;
-		}
-	}
-
-	if (bmain->versionfile < 263 || (bmain->versionfile == 263 && bmain->subversionfile < 2)) {
-		bScreen *sc;
-
-		for (sc = bmain->screens.first; sc; sc = sc->id.next) {
-			ScrArea *sa;
-			for (sa = sc->areabase.first; sa; sa = sa->next) {
-				SpaceLink *sl;
-
-				for (sl = sa->spacedata.first; sl; sl = sl->next) {
-					if (sl->spacetype == SPACE_CLIP) {
-						SpaceClip *sclip = (SpaceClip *)sl;
-						ARegion *ar;
-						bool hide = false;
-
-						for (ar = sa->regionbase.first; ar; ar = ar->next) {
-							if (ar->regiontype == RGN_TYPE_PREVIEW) {
-								if (ar->alignment != RGN_ALIGN_NONE) {
-									ar->flag |= RGN_FLAG_HIDDEN;
-									ar->v2d.flag &= ~V2D_IS_INITIALISED;
-									ar->alignment = RGN_ALIGN_NONE;
-
-									hide = true;
-								}
-							}
-						}
-
-						if (hide) {
-							sclip->view = SC_VIEW_CLIP;
-						}
-					}
-				}
-			}
-		}
-	}
-
-	if (bmain->versionfile < 263 || (bmain->versionfile == 263 && bmain->subversionfile < 4)) {
-		Camera *cam;
-		Curve *cu;
-
-		for (cam = bmain->cameras.first; cam; cam = cam->id.next) {
-			if (cam->flag & CAM_PANORAMA) {
-				cam->type = CAM_PANO;
-				cam->flag &= ~CAM_PANORAMA;
-			}
-		}
-
-		for (cu = bmain->curves.first; cu; cu = cu->id.next) {
-			if (cu->bevfac2 == 0.0f) {
-				cu->bevfac1 = 0.0f;
-				cu->bevfac2 = 1.0f;
-			}
-		}
-	}
-
-	if (bmain->versionfile < 263 || (bmain->versionfile == 263 && bmain->subversionfile < 5)) {
-		{
-			/* file output node paths are now stored in the file info struct instead socket name */
-			Scene *sce;
-			bNodeTree *ntree;
-
-			for (sce = bmain->scenes.first; sce; sce = sce->id.next) {
-				if (sce->nodetree) {
-					do_versions_nodetree_file_output_layers_2_64_5(sce->nodetree);
-					do_versions_nodetree_image_layer_2_64_5(sce->nodetree);
-				}
-			}
-			for (ntree = bmain->nodetrees.first; ntree; ntree = ntree->id.next) {
-				do_versions_nodetree_file_output_layers_2_64_5(ntree);
-				do_versions_nodetree_image_layer_2_64_5(ntree);
-			}
-		}
-	}
-
-	if (bmain->versionfile < 263 || (bmain->versionfile == 263 && bmain->subversionfile < 6)) {
-		/* update use flags for node sockets (was only temporary before) */
-		Scene *sce;
-		Material *mat;
-		Tex *tex;
-		World *world;
-		bNodeTree *ntree;
-
-		for (sce = bmain->scenes.first; sce; sce = sce->id.next)
-			if (sce->nodetree)
-				do_versions_nodetree_frame_2_64_6(sce->nodetree);
-
-		for (mat = bmain->materials.first; mat; mat = mat->id.next)
-			if (mat->nodetree)
-				do_versions_nodetree_frame_2_64_6(mat->nodetree);
-
-		for (tex = bmain->textures.first; tex; tex = tex->id.next)
-			if (tex->nodetree)
-				do_versions_nodetree_frame_2_64_6(tex->nodetree);
-
-		for (Light *la = bmain->lights.first; la; la = la->id.next)
-			if (la->nodetree)
-				do_versions_nodetree_frame_2_64_6(la->nodetree);
-
-		for (world = bmain->worlds.first; world; world = world->id.next)
-			if (world->nodetree)
-				do_versions_nodetree_frame_2_64_6(world->nodetree);
-
-		for (ntree = bmain->nodetrees.first; ntree; ntree = ntree->id.next)
-			do_versions_nodetree_frame_2_64_6(ntree);
-	}
-
-	if (bmain->versionfile < 263 || (bmain->versionfile == 263 && bmain->subversionfile < 7)) {
-		Object *ob;
-
-		for (ob = bmain->objects.first; ob; ob = ob->id.next) {
-			ModifierData *md;
-			for (md = ob->modifiers.first; md; md = md->next) {
-				if (md->type == eModifierType_Smoke) {
-					SmokeModifierData *smd = (SmokeModifierData *)md;
-					if ((smd->type & MOD_SMOKE_TYPE_DOMAIN) && smd->domain) {
-						int maxres = max_iii(smd->domain->res[0], smd->domain->res[1], smd->domain->res[2]);
-						smd->domain->scale = smd->domain->dx * maxres;
-						smd->domain->dx = 1.0f / smd->domain->scale;
-					}
-				}
-			}
-		}
-	}
-
-
-	if (bmain->versionfile < 263 || (bmain->versionfile == 263 && bmain->subversionfile < 8)) {
-		/* set new deactivation values for game settings */
-		Scene *sce;
-
-		for (sce = bmain->scenes.first; sce; sce = sce->id.next) {
-			/* Game Settings */
-			sce->gm.lineardeactthreshold = 0.8f;
-			sce->gm.angulardeactthreshold = 1.0f;
-			sce->gm.deactivationtime = 2.0f;
-		}
-	}
-
-	if (bmain->versionfile < 263 || (bmain->versionfile == 263 && bmain->subversionfile < 9)) {
-		FOREACH_NODETREE_BEGIN(bmain, ntree, id) {
-			if (ntree->type == NTREE_SHADER) {
-				bNode *node;
-				for (node = ntree->nodes.first; node; node = node->next) {
-					if (ELEM(node->type, SH_NODE_TEX_IMAGE, SH_NODE_TEX_ENVIRONMENT)) {
-						NodeTexImage *tex = node->storage;
-
-						tex->iuser.frames = 1;
-						tex->iuser.sfra = 1;
-						tex->iuser.ok = 1;
-					}
-				}
-			}
-		} FOREACH_NODETREE_END;
-	}
-
-	if (bmain->versionfile < 263 || (bmain->versionfile == 263 && bmain->subversionfile < 10)) {
-		{
-			Scene *scene;
-			// composite redesign
-			for (scene = bmain->scenes.first; scene; scene = scene->id.next) {
-				if (scene->nodetree) {
-					if (scene->nodetree->chunksize == 0) {
-						scene->nodetree->chunksize = 256;
-					}
-				}
-			}
-
-			FOREACH_NODETREE_BEGIN(bmain, ntree, id) {
-				if (ntree->type == NTREE_COMPOSIT) {
-					bNode *node;
-					for (node = ntree->nodes.first; node; node = node->next) {
-						if (node->type == CMP_NODE_DEFOCUS) {
-							NodeDefocus *data = node->storage;
-							if (data->maxblur == 0.0f) {
-								data->maxblur = 16.0f;
-							}
-						}
-					}
-				}
-			} FOREACH_NODETREE_END;
-		}
-
-		{
-			bScreen *sc;
-
-			for (sc = bmain->screens.first; sc; sc = sc->id.next) {
-				ScrArea *sa;
-
-				for (sa = sc->areabase.first; sa; sa = sa->next) {
-					SpaceLink *sl;
-
-					for (sl = sa->spacedata.first; sl; sl = sl->next) {
-						if (sl->spacetype == SPACE_CLIP) {
-							SpaceClip *sclip = (SpaceClip *)sl;
-
-							if (sclip->around == 0) {
-								sclip->around = V3D_AROUND_CENTER_MEDIAN;
-							}
-						}
-					}
-				}
-			}
-		}
-
-		{
-			MovieClip *clip;
-
-			for (clip = bmain->movieclips.first; clip; clip = clip->id.next) {
-				clip->start_frame = 1;
-			}
-		}
-	}
-
-	if (bmain->versionfile < 263 || (bmain->versionfile == 263 && bmain->subversionfile < 11)) {
-		MovieClip *clip;
-
-		for (clip = bmain->movieclips.first; clip; clip = clip->id.next) {
-			MovieTrackingTrack *track;
-
-			track = clip->tracking.tracks.first;
-			while (track) {
-				do_versions_affine_tracker_track(track);
-
-				track = track->next;
-			}
-		}
-	}
-
-	if (bmain->versionfile < 263 || (bmain->versionfile == 263 && bmain->subversionfile < 13)) {
-		FOREACH_NODETREE_BEGIN(bmain, ntree, id) {
-			if (ntree->type == NTREE_COMPOSIT) {
-				bNode *node;
-				for (node = ntree->nodes.first; node; node = node->next) {
-					if (node->type == CMP_NODE_DILATEERODE) {
-						if (node->storage == NULL) {
-							NodeDilateErode *data = MEM_callocN(sizeof(NodeDilateErode), __func__);
-							data->falloff = PROP_SMOOTH;
-							node->storage = data;
-						}
-					}
-				}
-			}
-		} FOREACH_NODETREE_END;
-	}
-
-	if (bmain->versionfile < 263 || (bmain->versionfile == 263 && bmain->subversionfile < 14)) {
-		ParticleSettings *part;
-
-		FOREACH_NODETREE_BEGIN(bmain, ntree, id) {
-			if (ntree->type == NTREE_COMPOSIT) {
-				bNode *node;
-				for (node = ntree->nodes.first; node; node = node->next) {
-					if (node->type == CMP_NODE_KEYING) {
-						NodeKeyingData *data = node->storage;
-
-						if (data->despill_balance == 0.0f) {
-							data->despill_balance = 0.5f;
-						}
-					}
-				}
-			}
-		} FOREACH_NODETREE_END;
-
-		/* keep compatibility for dupliobject particle size */
-		for (part = bmain->particles.first; part; part = part->id.next)
-			if (ELEM(part->ren_as, PART_DRAW_OB, PART_DRAW_GR))
-				if ((part->draw & PART_DRAW_ROTATE_OB) == 0)
-					part->draw |= PART_DRAW_NO_SCALE_OB;
-	}
-
-	if (bmain->versionfile < 263 || (bmain->versionfile == 263 && bmain->subversionfile < 17)) {
-		FOREACH_NODETREE_BEGIN(bmain, ntree, id) {
-			if (ntree->type == NTREE_COMPOSIT) {
-				bNode *node;
-				for (node = ntree->nodes.first; node; node = node->next) {
-					if (node->type == CMP_NODE_MASK) {
-						if (node->storage == NULL) {
-							NodeMask *data = MEM_callocN(sizeof(NodeMask), __func__);
-							/* move settings into own struct */
-							data->size_x = (int)node->custom3;
-							data->size_y = (int)node->custom4;
-							node->custom3 = 0.5f; /* default shutter */
-							node->storage = data;
-						}
-					}
-				}
-			}
-		} FOREACH_NODETREE_END;
-	}
-
-	if (bmain->versionfile < 263 || (bmain->versionfile == 263 && bmain->subversionfile < 18)) {
-		Scene *scene;
-
-		for (scene = bmain->scenes.first; scene; scene = scene->id.next) {
-			if (scene->ed) {
-				Sequence *seq;
-
-				SEQ_BEGIN (scene->ed, seq)
-				{
-					Strip *strip = seq->strip;
-
-					if (strip && strip->color_balance) {
-						SequenceModifierData *smd;
-						ColorBalanceModifierData *cbmd;
-
-						smd = BKE_sequence_modifier_new(seq, NULL, seqModifierType_ColorBalance);
-						cbmd = (ColorBalanceModifierData *)smd;
-
-						cbmd->color_balance = *strip->color_balance;
-
-						/* multiplication with color balance used is handled differently,
-						 * so we need to move multiplication to modifier so files would be
-						 * compatible
-						 */
-						cbmd->color_multiply = seq->mul;
-						seq->mul = 1.0f;
-
-						MEM_freeN(strip->color_balance);
-						strip->color_balance = NULL;
-					}
-				} SEQ_END;
-			}
-		}
-	}
-
-	/* color management pipeline changes compatibility code */
-	if (bmain->versionfile < 263 || (bmain->versionfile == 263 && bmain->subversionfile < 19)) {
-		Scene *scene;
-		Image *ima;
-		bool colormanagement_disabled = false;
-
-		/* make scenes which are not using color management have got None as display device,
-		 * so they wouldn't perform linear-to-sRGB conversion on display
-		 */
-		for (scene = bmain->scenes.first; scene; scene = scene->id.next) {
-			if ((scene->r.color_mgt_flag & R_COLOR_MANAGEMENT) == 0) {
-				ColorManagedDisplaySettings *display_settings = &scene->display_settings;
-
-				if (display_settings->display_device[0] == 0) {
-					BKE_scene_disable_color_management(scene);
-
-				}
-
-				colormanagement_disabled = true;
-			}
-		}
-
-		for (ima = bmain->images.first; ima; ima = ima->id.next) {
-			if (ima->source == IMA_SRC_VIEWER) {
-				ima->flag |= IMA_VIEW_AS_RENDER;
-			}
-			else if (colormanagement_disabled) {
-				/* if colormanagement not used, set image's color space to raw, so no sRGB->linear conversion
-				 * would happen on display and render
-				 * there's no clear way to check whether color management is enabled or not in render engine
-				 * so set all images to raw if there's at least one scene with color management disabled
-				 * this would still behave incorrect in cases when color management was used for only some
-				 * of scenes, but such a setup is crazy anyway and think it's fair enough to break compatibility
-				 * in that cases
-				 */
-
-				BLI_strncpy(ima->colorspace_settings.name, "Raw", sizeof(ima->colorspace_settings.name));
-			}
-		}
-	}
-
-	if (bmain->versionfile < 263 || (bmain->versionfile == 263 && bmain->subversionfile < 20)) {
-		Key *key;
-		for (key = bmain->shapekeys.first; key; key = key->id.next) {
-			blo_do_versions_key_uidgen(key);
-		}
-	}
-
-	if (bmain->versionfile < 263 || (bmain->versionfile == 263 && bmain->subversionfile < 21)) {
-		{
-			Mesh *me;
-			for (me = bmain->meshes.first; me; me = me->id.next) {
-				CustomData_update_typemap(&me->vdata);
-				CustomData_free_layers(&me->vdata, CD_MSTICKY, me->totvert);
-			}
-		}
-	}
-
-	/* correction for files saved in blender version when BKE_pose_copy_data
-	 * didn't copy animation visualization, which lead to deadlocks on motion
-	 * path calculation for proxied armatures, see [#32742]
-	 */
-	if (bmain->versionfile < 264) {
-		Object *ob;
-
-		for (ob = bmain->objects.first; ob; ob = ob->id.next) {
-			if (ob->pose) {
-				if (ob->pose->avs.path_step == 0) {
-					animviz_settings_init(&ob->pose->avs);
-				}
-			}
-		}
-	}
-
-	if (bmain->versionfile < 264 || (bmain->versionfile == 264 && bmain->subversionfile < 1)) {
-		FOREACH_NODETREE_BEGIN(bmain, ntree, id) {
-			if (ntree->type == NTREE_SHADER) {
-				bNode *node;
-				for (node = ntree->nodes.first; node; node = node->next)
-					if (node->type == SH_NODE_TEX_COORD)
-						node->flag |= NODE_OPTIONS;
-			}
-		} FOREACH_NODETREE_END;
-	}
-
-	if (bmain->versionfile < 264 || (bmain->versionfile == 264 && bmain->subversionfile < 2)) {
-		MovieClip *clip;
-
-		for (clip = bmain->movieclips.first; clip; clip = clip->id.next) {
-			MovieTracking *tracking = &clip->tracking;
-			MovieTrackingObject *tracking_object;
-
-			for (tracking_object = tracking->objects.first;
-			     tracking_object;
-			     tracking_object = tracking_object->next)
-			{
-				if (tracking_object->keyframe1 == 0 && tracking_object->keyframe2 == 0) {
-					tracking_object->keyframe1 = tracking->settings.keyframe1;
-					tracking_object->keyframe2 = tracking->settings.keyframe2;
-				}
-			}
-		}
-	}
-
-	if (bmain->versionfile < 264 || (bmain->versionfile == 264 && bmain->subversionfile < 3)) {
-		/* smoke branch */
-		{
-			Object *ob;
-
-			for (ob = bmain->objects.first; ob; ob = ob->id.next) {
-				ModifierData *md;
-				for (md = ob->modifiers.first; md; md = md->next) {
-					if (md->type == eModifierType_Smoke) {
-						SmokeModifierData *smd = (SmokeModifierData *)md;
-						if ((smd->type & MOD_SMOKE_TYPE_DOMAIN) && smd->domain) {
-							/* keep branch saves if possible */
-							if (!smd->domain->flame_max_temp) {
-								smd->domain->burning_rate = 0.75f;
-								smd->domain->flame_smoke = 1.0f;
-								smd->domain->flame_vorticity = 0.5f;
-								smd->domain->flame_ignition = 1.25f;
-								smd->domain->flame_max_temp = 1.75f;
-								smd->domain->adapt_threshold = 0.02f;
-								smd->domain->adapt_margin = 4;
-								smd->domain->flame_smoke_color[0] = 0.7f;
-								smd->domain->flame_smoke_color[1] = 0.7f;
-								smd->domain->flame_smoke_color[2] = 0.7f;
-							}
-						}
-						else if ((smd->type & MOD_SMOKE_TYPE_FLOW) && smd->flow) {
-							if (!smd->flow->texture_size) {
-								smd->flow->fuel_amount = 1.0;
-								smd->flow->surface_distance = 1.5;
-								smd->flow->color[0] = 0.7f;
-								smd->flow->color[1] = 0.7f;
-								smd->flow->color[2] = 0.7f;
-								smd->flow->texture_size = 1.0f;
-							}
-						}
-					}
-				}
-			}
-		}
-
-		/* render border for viewport */
-		{
-			bScreen *sc;
-
-			for (sc = bmain->screens.first; sc; sc = sc->id.next) {
-				ScrArea *sa;
-				for (sa = sc->areabase.first; sa; sa = sa->next) {
-					SpaceLink *sl;
-					for (sl = sa->spacedata.first; sl; sl = sl->next) {
-						if (sl->spacetype == SPACE_VIEW3D) {
-							View3D *v3d = (View3D *)sl;
-							if (v3d->render_border.xmin == 0.0f && v3d->render_border.ymin == 0.0f &&
-							    v3d->render_border.xmax == 0.0f && v3d->render_border.ymax == 0.0f)
-							{
-								v3d->render_border.xmax = 1.0f;
-								v3d->render_border.ymax = 1.0f;
-							}
-						}
-					}
-				}
-			}
-		}
-	}
-
-	if (bmain->versionfile < 264 || (bmain->versionfile == 264 && bmain->subversionfile < 5)) {
-		/* set a unwrapping margin and ABF by default */
-		Scene *scene;
-
-		for (scene = bmain->scenes.first; scene; scene = scene->id.next) {
-			if (scene->toolsettings->uvcalc_margin == 0.0f) {
-				scene->toolsettings->uvcalc_margin = 0.001f;
-				scene->toolsettings->unwrapper = 0;
-			}
-		}
-	}
-
-	if (bmain->versionfile < 264 || (bmain->versionfile == 264 && bmain->subversionfile < 6)) {
-		/* Fix for bug #32982, internal_links list could get corrupted from r51630 onward.
-		 * Simply remove bad internal_links lists to avoid NULL pointers.
-		 */
-		FOREACH_NODETREE_BEGIN(bmain, ntree, id) {
-			bNode *node;
-			bNodeLink *link, *nextlink;
-
-			for (node = ntree->nodes.first; node; node = node->next) {
-				for (link = node->internal_links.first; link; link = nextlink) {
-					nextlink = link->next;
-					if (!link->fromnode || !link->fromsock || !link->tonode || !link->tosock) {
-						BLI_remlink(&node->internal_links, link);
-					}
-				}
-			}
-		} FOREACH_NODETREE_END;
-	}
-
-	if (bmain->versionfile < 264 || (bmain->versionfile == 264 && bmain->subversionfile < 6)) {
-		bScreen *sc;
-
-		for (sc = bmain->screens.first; sc; sc = sc->id.next) {
-			ScrArea *sa;
-			for (sa = sc->areabase.first; sa; sa = sa->next) {
-				SpaceLink *sl;
-				if ( sa->spacetype == SPACE_LOGIC)
-					do_version_logic_264(&sa->regionbase);
-
-				for (sl = sa->spacedata.first; sl; sl = sl->next) {
-					if (sl->spacetype == SPACE_LOGIC)
-						do_version_logic_264(&sl->regionbase);
-				}
-			}
-		}
-	}
-
-	if (bmain->versionfile < 264 || (bmain->versionfile == 264 && bmain->subversionfile < 7)) {
-		/* convert tiles size from resolution and number of tiles */
-		{
-			Scene *scene;
-
-			for (scene = bmain->scenes.first; scene; scene = scene->id.next) {
-				if (scene->r.tilex == 0 || scene->r.tiley == 1) {
-					scene->r.tilex = scene->r.tiley = 64;
-				}
-			}
-		}
-
-		/* collision masks */
-		{
-			Object *ob;
-			for (ob = bmain->objects.first; ob; ob = ob->id.next) {
-				if (ob->col_group == 0) {
-					ob->col_group = 0x01;
-					ob->col_mask = 0xff;
-				}
-			}
-		}
-	}
-
-	if (bmain->versionfile < 264 || (bmain->versionfile == 264 && bmain->subversionfile < 7)) {
-		MovieClip *clip;
-
-		for (clip = bmain->movieclips.first; clip; clip = clip->id.next) {
-			MovieTrackingTrack *track;
-			MovieTrackingObject *object;
-
-			for (track = clip->tracking.tracks.first; track; track = track->next) {
-				do_versions_affine_tracker_track(track);
-			}
-
-			for (object = clip->tracking.objects.first; object; object = object->next) {
-				for (track = object->tracks.first; track; track = track->next) {
-					do_versions_affine_tracker_track(track);
-				}
-			}
-		}
-	}
-
-	if (bmain->versionfile < 265) {
-		Object *ob;
-		for (ob = bmain->objects.first; ob; ob = ob->id.next) {
-			if (ob->step_height == 0.0f) {
-				ob->step_height = 0.15f;
-				ob->jump_speed = 10.0f;
-				ob->fall_speed = 55.0f;
-			}
-		}
-	}
-
-	if (bmain->versionfile < 265 || (bmain->versionfile == 265 && bmain->subversionfile < 3)) {
-		bScreen *sc;
-		for (sc = bmain->screens.first; sc; sc = sc->id.next) {
-			ScrArea *sa;
-			for (sa = sc->areabase.first; sa; sa = sa->next) {
-				SpaceLink *sl;
-				for (sl = sa->spacedata.first; sl; sl = sl->next) {
-					switch (sl->spacetype) {
-						case SPACE_VIEW3D:
-						{
-							View3D *v3d = (View3D *)sl;
-							v3d->flag2 |= V3D_SHOW_ANNOTATION;
-							break;
-						}
-						case SPACE_SEQ:
-						{
-							SpaceSeq *sseq = (SpaceSeq *)sl;
-							sseq->flag |= SEQ_SHOW_GPENCIL;
-							break;
-						}
-						case SPACE_IMAGE:
-						{
-							SpaceImage *sima = (SpaceImage *)sl;
-							sima->flag |= SI_SHOW_GPENCIL;
-							break;
-						}
-						case SPACE_NODE:
-						{
-							SpaceNode *snode = (SpaceNode *)sl;
-							snode->flag |= SNODE_SHOW_GPENCIL;
-							break;
-						}
-						case SPACE_CLIP:
-						{
-							SpaceClip *sclip = (SpaceClip *)sl;
-							sclip->flag |= SC_SHOW_ANNOTATION;
-							break;
-						}
-					}
-				}
-			}
-		}
-	}
-
-	if (bmain->versionfile < 265 || (bmain->versionfile == 265 && bmain->subversionfile < 5)) {
-		Scene *scene;
-		Tex *tex;
-
-		for (scene = bmain->scenes.first; scene; scene = scene->id.next) {
-			Sequence *seq;
-
-			SEQ_BEGIN (scene->ed, seq)
-			{
-				enum { SEQ_MAKE_PREMUL = (1 << 6) };
-				if (seq->flag & SEQ_MAKE_PREMUL) {
-					seq->alpha_mode = SEQ_ALPHA_STRAIGHT;
-				}
-				else {
-					BKE_sequence_alpha_mode_from_extension(seq);
-				}
-			} SEQ_END;
-
-			if (scene->r.bake_samples == 0)
-				scene->r.bake_samples = 256;
-		}
-
-		for (Image *image = bmain->images.first; image; image = image->id.next) {
-			if (image->flag & IMA_DO_PREMUL) {
-				image->alpha_mode = IMA_ALPHA_STRAIGHT;
-			}
-			else {
-				BKE_image_alpha_mode_from_extension(image);
-			}
-		}
-
-		for (tex = bmain->textures.first; tex; tex = tex->id.next) {
-			if (tex->type == TEX_IMAGE && (tex->imaflag & TEX_USEALPHA) == 0) {
-				Image *image = blo_do_versions_newlibadr(fd, tex->id.lib, tex->ima);
-
-				if (image && (image->flag & IMA_DO_PREMUL) == 0)
-					image->flag |= IMA_IGNORE_ALPHA;
-			}
-		}
-
-		FOREACH_NODETREE_BEGIN(bmain, ntree, id) {
-			if (ntree->type == NTREE_COMPOSIT) {
-				bNode *node;
-				for (node = ntree->nodes.first; node; node = node->next) {
-					if (node->type == CMP_NODE_IMAGE) {
-						Image *image = blo_do_versions_newlibadr(fd, ntree->id.lib, node->id);
-
-						if (image) {
-							if ((image->flag & IMA_DO_PREMUL) == 0 && image->alpha_mode == IMA_ALPHA_STRAIGHT)
-								node->custom1 |= CMP_NODE_IMAGE_USE_STRAIGHT_OUTPUT;
-						}
-					}
-				}
-			}
-		} FOREACH_NODETREE_END;
-	}
-	else if (bmain->versionfile < 266 || (bmain->versionfile == 266 && bmain->subversionfile < 1)) {
-		/* texture use alpha was removed for 2.66 but added back again for 2.66a,
-		 * for compatibility all textures assumed it to be enabled */
-		Tex *tex;
-
-		for (tex = bmain->textures.first; tex; tex = tex->id.next)
-			if (tex->type == TEX_IMAGE)
-				tex->imaflag |= TEX_USEALPHA;
-	}
-
-	if (bmain->versionfile < 265 || (bmain->versionfile == 265 && bmain->subversionfile < 7)) {
-		Curve *cu;
-
-		for (cu = bmain->curves.first; cu; cu = cu->id.next) {
-			if (cu->flag & (CU_FRONT | CU_BACK)) {
-				if (cu->ext1 != 0.0f || cu->ext2 != 0.0f) {
-					Nurb *nu;
-
-					for (nu = cu->nurb.first; nu; nu = nu->next) {
-						int a;
-
-						if (nu->bezt) {
-							BezTriple *bezt = nu->bezt;
-							a = nu->pntsu;
-
-							while (a--) {
-								bezt->radius = 1.0f;
-								bezt++;
-							}
-						}
-						else if (nu->bp) {
-							BPoint *bp = nu->bp;
-							a = nu->pntsu * nu->pntsv;
-
-							while (a--) {
-								bp->radius = 1.0f;
-								bp++;
-							}
-						}
-					}
-				}
-			}
-		}
-	}
-
-	if (MAIN_VERSION_OLDER(bmain, 265, 9)) {
-		Mesh *me;
-		for (me = bmain->meshes.first; me; me = me->id.next) {
-			BKE_mesh_do_versions_cd_flag_init(me);
-		}
-	}
-
-	if (MAIN_VERSION_OLDER(bmain, 265, 10)) {
-		Brush *br;
-		for (br = bmain->brushes.first; br; br = br->id.next) {
-			if (br->ob_mode & OB_MODE_TEXTURE_PAINT) {
-				br->mtex.brush_map_mode = MTEX_MAP_MODE_TILED;
-			}
-		}
-	}
-
-	// add storage for compositor translate nodes when not existing
-	if (MAIN_VERSION_OLDER(bmain, 265, 11)) {
-		FOREACH_NODETREE_BEGIN(bmain, ntree, id) {
-			if (ntree->type == NTREE_COMPOSIT) {
-				bNode *node;
-				for (node = ntree->nodes.first; node; node = node->next) {
-					if (node->type == CMP_NODE_TRANSLATE && node->storage == NULL) {
-						node->storage = MEM_callocN(sizeof(NodeTranslateData), "node translate data");
-					}
-				}
-			}
-		} FOREACH_NODETREE_END;
-	}
-
-	if (MAIN_VERSION_OLDER(bmain, 266, 2)) {
-		FOREACH_NODETREE_BEGIN(bmain, ntree, id) {
-			do_versions_nodetree_customnodes(ntree, ((ID *)ntree == id));
-		} FOREACH_NODETREE_END;
-	}
-
-	if (MAIN_VERSION_OLDER(bmain, 266, 2)) {
-		bScreen *sc;
-		for (sc = bmain->screens.first; sc; sc = sc->id.next) {
-			ScrArea *sa;
-			for (sa = sc->areabase.first; sa; sa = sa->next) {
-				SpaceLink *sl;
-				for (sl = sa->spacedata.first; sl; sl = sl->next) {
-					if (sl->spacetype == SPACE_NODE) {
-						SpaceNode *snode = (SpaceNode *)sl;
-
-						/* reset pointers to force tree path update from context */
-						snode->nodetree = NULL;
-						snode->edittree = NULL;
-						snode->id = NULL;
-						snode->from = NULL;
-
-						/* convert deprecated treetype setting to tree_idname */
-						switch (snode->treetype) {
-							case NTREE_COMPOSIT:
-								strcpy(snode->tree_idname, "CompositorNodeTree");
-								break;
-							case NTREE_SHADER:
-								strcpy(snode->tree_idname, "ShaderNodeTree");
-								break;
-							case NTREE_TEXTURE:
-								strcpy(snode->tree_idname, "TextureNodeTree");
-								break;
-						}
-					}
-				}
-			}
-		}
-	}
-
-	/* Set flag for delayed do_versions in lib_verify_nodetree. It needs valid typeinfo pointers ... */
-	{
-		FOREACH_NODETREE_BEGIN(bmain, ntree, id) {
-			/* XXX This should be kept without version check for now!
-			 * As long as USE_NODE_COMPAT_CUSTOMNODES is active, files will write links
-			 * to tree interface sockets for forward compatibility. These links need to be removed again
-			 * on file load in new versions.
-			 * Once forward compatibility is not required any longer, make a subversion bump
-			 * and only execute this for older versions.
-			 */
-			ntree->flag |= NTREE_DO_VERSIONS_CUSTOMNODES_GROUP;
-
-			/* Only add interface nodes once.
-			 * In old Blender versions they will be removed automatically due to undefined type */
-			if (MAIN_VERSION_OLDER(bmain, 266, 2))
-				ntree->flag |= NTREE_DO_VERSIONS_CUSTOMNODES_GROUP_CREATE_INTERFACE;
-		}
-		FOREACH_NODETREE_END;
-	}
-
-	if (MAIN_VERSION_OLDER(bmain, 266, 3)) {
-		{
-			/* Fix for a very old issue:
-			 * Node names were nominally made unique in r24478 (2.50.8), but the do_versions check
-			 * to update existing node names only applied to bmain->nodetree (i.e. group nodes).
-			 * Uniqueness is now required for proper preview mapping,
-			 * so do this now to ensure old files don't break.
-			 */
-			bNode *node;
-			FOREACH_NODETREE_BEGIN(bmain, ntree, id) {
-				if (id == &ntree->id)
-					continue;   /* already fixed for node groups */
-
-				for (node = ntree->nodes.first; node; node = node->next)
-					nodeUniqueName(ntree, node);
-			}
-			FOREACH_NODETREE_END;
-		}
-	}
-
-	if (!MAIN_VERSION_ATLEAST(bmain, 266, 4)) {
-		Brush *brush;
-		for (brush = bmain->brushes.first; brush; brush = brush->id.next) {
-			BKE_texture_mtex_default(&brush->mask_mtex);
-
-			if (brush->ob_mode & OB_MODE_TEXTURE_PAINT) {
-				brush->spacing /= 2;
-			}
-		}
-	}
-
-	if (!MAIN_VERSION_ATLEAST(bmain, 266, 6)) {
-		Brush *brush;
-#define BRUSH_TEXTURE_OVERLAY (1 << 21)
-
-		for (brush = bmain->brushes.first; brush; brush = brush->id.next) {
-			brush->overlay_flags = 0;
-			if (brush->flag & BRUSH_TEXTURE_OVERLAY)
-				brush->overlay_flags |= (BRUSH_OVERLAY_PRIMARY | BRUSH_OVERLAY_CURSOR);
-		}
-#undef BRUSH_TEXTURE_OVERLAY
-	}
-
-	if (bmain->versionfile < 267) {
-		//if (!DNA_struct_elem_find(fd->filesdna, "Brush", "int", "stencil_pos")) {
-		Brush *brush;
-
-		for (brush = bmain->brushes.first; brush; brush = brush->id.next) {
-			if (brush->stencil_dimension[0] == 0) {
-				brush->stencil_dimension[0] = 256;
-				brush->stencil_dimension[1] = 256;
-				brush->stencil_pos[0] = 256;
-				brush->stencil_pos[1] = 256;
-			}
-			if (brush->mask_stencil_dimension[0] == 0) {
-				brush->mask_stencil_dimension[0] = 256;
-				brush->mask_stencil_dimension[1] = 256;
-				brush->mask_stencil_pos[0] = 256;
-				brush->mask_stencil_pos[1] = 256;
-			}
-		}
-
-		/* TIP: to initialize new variables added, use the new function
-		 * DNA_struct_elem_find(fd->filesdna, "structname", "typename", "varname")
-		 * example:
-		 * if (!DNA_struct_elem_find(fd->filesdna, "UserDef", "short", "image_gpubuffer_limit"))
-		 *     user->image_gpubuffer_limit = 10;
-		 */
-
-	}
-
-	/* default values in Freestyle settings */
-	if (bmain->versionfile < 267) {
-		Scene *sce;
-		SceneRenderLayer *srl;
-		FreestyleLineStyle *linestyle;
-
-		for (sce = bmain->scenes.first; sce; sce = sce->id.next) {
-			if (sce->r.line_thickness_mode == 0) {
-				sce->r.line_thickness_mode = R_LINE_THICKNESS_ABSOLUTE;
-				sce->r.unit_line_thickness = 1.0f;
-			}
-			for (srl = sce->r.layers.first; srl; srl = srl->next) {
-				if (srl->freestyleConfig.mode == 0)
-					srl->freestyleConfig.mode = FREESTYLE_CONTROL_EDITOR_MODE;
-				if (srl->freestyleConfig.raycasting_algorithm == FREESTYLE_ALGO_CULLED_ADAPTIVE_CUMULATIVE ||
-				    srl->freestyleConfig.raycasting_algorithm == FREESTYLE_ALGO_CULLED_ADAPTIVE_TRADITIONAL)
-				{
-					srl->freestyleConfig.raycasting_algorithm = 0; /* deprecated */
-					srl->freestyleConfig.flags |= FREESTYLE_CULLING;
-				}
-			}
-
-			/* not freestyle */
-			{
-				MeshStatVis *statvis = &sce->toolsettings->statvis;
-				if (statvis->thickness_samples == 0) {
-					statvis->overhang_axis = OB_NEGZ;
-					statvis->overhang_min = 0;
-					statvis->overhang_max = DEG2RADF(45.0f);
-
-					statvis->thickness_max = 0.1f;
-					statvis->thickness_samples = 1;
-
-					statvis->distort_min = DEG2RADF(5.0f);
-					statvis->distort_max = DEG2RADF(45.0f);
-
-					statvis->sharp_min = DEG2RADF(90.0f);
-					statvis->sharp_max = DEG2RADF(180.0f);
-				}
-			}
-
-		}
-		for (linestyle = bmain->linestyles.first; linestyle; linestyle = linestyle->id.next) {
-#if 1
-      /* disable the Misc panel for now */
-      if (linestyle->panel == LS_PANEL_MISC) {
-        linestyle->panel = LS_PANEL_STROKES;
-      }
-#endif
-      if (linestyle->thickness_position == 0) {
-        linestyle->thickness_position = LS_THICKNESS_CENTER;
-        linestyle->thickness_ratio = 0.5f;
-      }
-      if (linestyle->chaining == 0)
-        linestyle->chaining = LS_CHAINING_PLAIN;
-      if (linestyle->rounds == 0)
-        linestyle->rounds = 3;
-    }
-  }
-
-  if (bmain->versionfile < 267) {
-    /* Initialize the active_viewer_key for compositing */
-    bScreen *screen;
-    Scene *scene;
-    bNodeInstanceKey active_viewer_key = {0};
-    /* simply pick the first node space and use that for the active viewer key */
-    for (screen = bmain->screens.first; screen; screen = screen->id.next) {
-      ScrArea *sa;
-      for (sa = screen->areabase.first; sa; sa = sa->next) {
-        SpaceLink *sl;
-        for (sl = sa->spacedata.first; sl; sl = sl->next) {
-          if (sl->spacetype == SPACE_NODE) {
-            SpaceNode *snode = (SpaceNode *)sl;
-            bNodeTreePath *path = snode->treepath.last;
-            if (!path)
-              continue;
-
-            active_viewer_key = path->parent_key;
-            break;
-          }
-        }
-        if (active_viewer_key.value != 0)
-          break;
-      }
-      if (active_viewer_key.value != 0)
-        break;
-    }
-
-    for (scene = bmain->scenes.first; scene; scene = scene->id.next) {
-      /* NB: scene->nodetree is a local ID block, has been direct_link'ed */
-      if (scene->nodetree)
-        scene->nodetree->active_viewer_key = active_viewer_key;
-    }
-  }
-
-  if (MAIN_VERSION_OLDER(bmain, 267, 1)) {
+  if (bmain->versionfile < 260) {
+    {
+      /* set default alpha value of Image outputs in image and render layer nodes to 0 */
+      Scene *sce;
+      bNodeTree *ntree;
+
+      for (sce = bmain->scenes.first; sce; sce = sce->id.next) {
+        /* there are files with invalid audio_channels value, the real cause
+         * is unknown, but we fix it here anyway to avoid crashes */
+        if (sce->r.ffcodecdata.audio_channels == 0)
+          sce->r.ffcodecdata.audio_channels = 2;
+
+        if (sce->nodetree)
+          do_versions_nodetree_image_default_alpha_output(sce->nodetree);
+      }
+
+      for (ntree = bmain->nodetrees.first; ntree; ntree = ntree->id.next)
+        do_versions_nodetree_image_default_alpha_output(ntree);
+    }
+
+    {
+      /* support old particle dupliobject rotation settings */
+      ParticleSettings *part;
+
+      for (part = bmain->particles.first; part; part = part->id.next) {
+        if (ELEM(part->ren_as, PART_DRAW_OB, PART_DRAW_GR)) {
+          part->draw |= PART_DRAW_ROTATE_OB;
+
+          if (part->rotmode == 0)
+            part->rotmode = PART_ROT_VEL;
+        }
+      }
+    }
+  }
+
+  if (bmain->versionfile < 260 || (bmain->versionfile == 260 && bmain->subversionfile < 1)) {
+    Object *ob;
+
+    for (ob = bmain->objects.first; ob; ob = ob->id.next) {
+      ob->collision_boundtype = ob->boundtype;
+    }
+
+    {
+      Camera *cam;
+      for (cam = bmain->cameras.first; cam; cam = cam->id.next) {
+        if (cam->sensor_x < 0.01f)
+          cam->sensor_x = DEFAULT_SENSOR_WIDTH;
+
+        if (cam->sensor_y < 0.01f)
+          cam->sensor_y = DEFAULT_SENSOR_HEIGHT;
+      }
+    }
+  }
+
+  if (bmain->versionfile < 260 || (bmain->versionfile == 260 && bmain->subversionfile < 2)) {
+    FOREACH_NODETREE_BEGIN (bmain, ntree, id) {
+      if (ntree->type == NTREE_SHADER) {
+        bNode *node;
+        for (node = ntree->nodes.first; node; node = node->next) {
+          if (node->type == SH_NODE_MAPPING) {
+            TexMapping *tex_mapping;
+
+            tex_mapping = node->storage;
+            tex_mapping->projx = PROJ_X;
+            tex_mapping->projy = PROJ_Y;
+            tex_mapping->projz = PROJ_Z;
+          }
+        }
+      }
+    }
+    FOREACH_NODETREE_END;
+  }
+
+  if (bmain->versionfile < 260 || (bmain->versionfile == 260 && bmain->subversionfile < 4)) {
+    {
+      /* Convert node angles to radians! */
+      Scene *sce;
+      Material *mat;
+      bNodeTree *ntree;
+
+      for (sce = bmain->scenes.first; sce; sce = sce->id.next) {
+        if (sce->nodetree)
+          do_versions_nodetree_convert_angle(sce->nodetree);
+      }
+
+      for (mat = bmain->materials.first; mat; mat = mat->id.next) {
+        if (mat->nodetree)
+          do_versions_nodetree_convert_angle(mat->nodetree);
+      }
+
+      for (ntree = bmain->nodetrees.first; ntree; ntree = ntree->id.next)
+        do_versions_nodetree_convert_angle(ntree);
+    }
+
+    {
+      /* Tomato compatibility code. */
+      bScreen *sc;
+      MovieClip *clip;
+
+      for (sc = bmain->screens.first; sc; sc = sc->id.next) {
+        ScrArea *sa;
+        for (sa = sc->areabase.first; sa; sa = sa->next) {
+          SpaceLink *sl;
+          for (sl = sa->spacedata.first; sl; sl = sl->next) {
+            if (sl->spacetype == SPACE_VIEW3D) {
+              View3D *v3d = (View3D *)sl;
+              if (v3d->bundle_size == 0.0f) {
+                v3d->bundle_size = 0.2f;
+                v3d->flag2 |= V3D_SHOW_RECONSTRUCTION;
+              }
+
+              if (v3d->bundle_drawtype == 0)
+                v3d->bundle_drawtype = OB_PLAINAXES;
+            }
+            else if (sl->spacetype == SPACE_CLIP) {
+              SpaceClip *sclip = (SpaceClip *)sl;
+              if (sclip->scopes.track_preview_height == 0)
+                sclip->scopes.track_preview_height = 120;
+            }
+          }
+        }
+      }
+
+      for (clip = bmain->movieclips.first; clip; clip = clip->id.next) {
+        MovieTrackingTrack *track;
+
+        if (clip->aspx < 1.0f) {
+          clip->aspx = 1.0f;
+          clip->aspy = 1.0f;
+        }
+
+        clip->proxy.build_tc_flag = IMB_TC_RECORD_RUN | IMB_TC_FREE_RUN |
+                                    IMB_TC_INTERPOLATED_REC_DATE_FREE_RUN;
+
+        if (clip->proxy.build_size_flag == 0)
+          clip->proxy.build_size_flag = IMB_PROXY_25;
+
+        if (clip->proxy.quality == 0)
+          clip->proxy.quality = 90;
+
+        if (clip->tracking.camera.pixel_aspect < 0.01f)
+          clip->tracking.camera.pixel_aspect = 1.0f;
+
+        track = clip->tracking.tracks.first;
+        while (track) {
+          if (track->minimum_correlation == 0.0f)
+            track->minimum_correlation = 0.75f;
+
+          track = track->next;
+        }
+      }
+    }
+  }
+
+  if (bmain->versionfile < 260 || (bmain->versionfile == 260 && bmain->subversionfile < 6)) {
+    Scene *sce;
+    MovieClip *clip;
+
+    for (sce = bmain->scenes.first; sce; sce = sce->id.next) {
+      do_versions_image_settings_2_60(sce);
+    }
+
+    for (clip = bmain->movieclips.first; clip; clip = clip->id.next) {
+      MovieTrackingSettings *settings = &clip->tracking.settings;
+
+      if (settings->default_pattern_size == 0.0f) {
+        settings->default_motion_model = TRACK_MOTION_MODEL_TRANSLATION;
+        settings->default_minimum_correlation = 0.75;
+        settings->default_pattern_size = 11;
+        settings->default_search_size = 51;
+      }
+    }
+
+    {
+      Object *ob;
+      for (ob = bmain->objects.first; ob; ob = ob->id.next) {
+        /* convert delta addition into delta scale */
+        int i;
+        for (i = 0; i < 3; i++) {
+          if ((ob->dsize[i] == 0.0f) || /* simple case, user never touched dsize */
+              (ob->scale[i] == 0.0f))   /* cant scale the dsize to give a non zero result,
+                                         * so fallback to 1.0f */
+          {
+            ob->dscale[i] = 1.0f;
+          }
+          else {
+            ob->dscale[i] = (ob->scale[i] + ob->dsize[i]) / ob->scale[i];
+          }
+        }
+      }
+    }
+  }
+  /* sigh, this dscale vs dsize version patching was not done right, fix for fix,
+   * this intentionally checks an exact subversion, also note this was never in a release,
+   * at some point this could be removed. */
+  else if (bmain->versionfile == 260 && bmain->subversionfile == 6) {
+    Object *ob;
+    for (ob = bmain->objects.first; ob; ob = ob->id.next) {
+      if (is_zero_v3(ob->dscale)) {
+        copy_vn_fl(ob->dscale, 3, 1.0f);
+      }
+    }
+  }
+
+  if (bmain->versionfile < 260 || (bmain->versionfile == 260 && bmain->subversionfile < 8)) {
+    Brush *brush;
+
+    for (brush = bmain->brushes.first; brush; brush = brush->id.next) {
+      if (brush->sculpt_tool == SCULPT_TOOL_ROTATE)
+        brush->alpha = 1.0f;
+    }
+  }
+
+  if (bmain->versionfile < 261 || (bmain->versionfile == 261 && bmain->subversionfile < 1)) {
+    {
+      /* update use flags for node sockets (was only temporary before) */
+      Scene *sce;
+      Material *mat;
+      Tex *tex;
+      World *world;
+      bNodeTree *ntree;
+
+      for (sce = bmain->scenes.first; sce; sce = sce->id.next) {
+        if (sce->nodetree)
+          do_versions_nodetree_socket_use_flags_2_62(sce->nodetree);
+      }
+
+      for (mat = bmain->materials.first; mat; mat = mat->id.next) {
+        if (mat->nodetree)
+          do_versions_nodetree_socket_use_flags_2_62(mat->nodetree);
+      }
+
+      for (tex = bmain->textures.first; tex; tex = tex->id.next) {
+        if (tex->nodetree)
+          do_versions_nodetree_socket_use_flags_2_62(tex->nodetree);
+      }
+
+      for (Light *la = bmain->lights.first; la; la = la->id.next) {
+        if (la->nodetree)
+          do_versions_nodetree_socket_use_flags_2_62(la->nodetree);
+      }
+
+      for (world = bmain->worlds.first; world; world = world->id.next) {
+        if (world->nodetree)
+          do_versions_nodetree_socket_use_flags_2_62(world->nodetree);
+      }
+
+      for (ntree = bmain->nodetrees.first; ntree; ntree = ntree->id.next) {
+        do_versions_nodetree_socket_use_flags_2_62(ntree);
+      }
+    }
+    {
+      MovieClip *clip;
+      Object *ob;
+
+      for (clip = bmain->movieclips.first; clip; clip = clip->id.next) {
+        MovieTracking *tracking = &clip->tracking;
+        MovieTrackingObject *tracking_object = tracking->objects.first;
+
+        clip->proxy.build_tc_flag |= IMB_TC_RECORD_RUN_NO_GAPS;
+
+        if (!tracking->settings.object_distance)
+          tracking->settings.object_distance = 1.0f;
+
+        if (BLI_listbase_is_empty(&tracking->objects))
+          BKE_tracking_object_add(tracking, "Camera");
+
+        while (tracking_object) {
+          if (!tracking_object->scale)
+            tracking_object->scale = 1.0f;
+
+          tracking_object = tracking_object->next;
+        }
+      }
+
+      for (ob = bmain->objects.first; ob; ob = ob->id.next) {
+        bConstraint *con;
+        for (con = ob->constraints.first; con; con = con->next) {
+          if (con->type == CONSTRAINT_TYPE_OBJECTSOLVER) {
+            bObjectSolverConstraint *data = (bObjectSolverConstraint *)con->data;
+
+            if (data->invmat[3][3] == 0.0f)
+              unit_m4(data->invmat);
+          }
+        }
+      }
+    }
+  }
+
+  if (bmain->versionfile < 261 || (bmain->versionfile == 261 && bmain->subversionfile < 2)) {
+    {
+      /* convert deprecated sculpt_paint_unified_* fields to
+       * UnifiedPaintSettings */
+      Scene *scene;
+      for (scene = bmain->scenes.first; scene; scene = scene->id.next) {
+        ToolSettings *ts = scene->toolsettings;
+        UnifiedPaintSettings *ups = &ts->unified_paint_settings;
+        ups->size = ts->sculpt_paint_unified_size;
+        ups->unprojected_radius = ts->sculpt_paint_unified_unprojected_radius;
+        ups->alpha = ts->sculpt_paint_unified_alpha;
+        ups->flag = ts->sculpt_paint_settings;
+      }
+    }
+  }
+
+  if (bmain->versionfile < 261 || (bmain->versionfile == 261 && bmain->subversionfile < 3)) {
+    {
+      /* convert extended ascii to utf-8 for text editor */
+      Text *text;
+      for (text = bmain->texts.first; text; text = text->id.next) {
+        if (!(text->flags & TXT_ISEXT)) {
+          TextLine *tl;
+
+          for (tl = text->lines.first; tl; tl = tl->next) {
+            int added = txt_extended_ascii_as_utf8(&tl->line);
+            tl->len += added;
+
+            /* reset cursor position if line was changed */
+            if (added && tl == text->curl)
+              text->curc = 0;
+          }
+        }
+      }
+    }
+    {
+      /* set new dynamic paint values */
+      Object *ob;
+      for (ob = bmain->objects.first; ob; ob = ob->id.next) {
+        ModifierData *md;
+        for (md = ob->modifiers.first; md; md = md->next) {
+          if (md->type == eModifierType_DynamicPaint) {
+            DynamicPaintModifierData *pmd = (DynamicPaintModifierData *)md;
+            if (pmd->canvas) {
+              DynamicPaintSurface *surface = pmd->canvas->surfaces.first;
+              for (; surface; surface = surface->next) {
+                surface->color_dry_threshold = 1.0f;
+                surface->influence_scale = 1.0f;
+                surface->radius_scale = 1.0f;
+                surface->flags |= MOD_DPAINT_USE_DRYING;
+              }
+            }
+          }
+        }
+      }
+    }
+  }
+
+  if (bmain->versionfile < 262) {
+    Object *ob;
+    for (ob = bmain->objects.first; ob; ob = ob->id.next) {
+      ModifierData *md;
+
+      for (md = ob->modifiers.first; md; md = md->next) {
+        if (md->type == eModifierType_Cloth) {
+          ClothModifierData *clmd = (ClothModifierData *)md;
+          if (clmd->sim_parms)
+            clmd->sim_parms->vel_damping = 1.0f;
+        }
+      }
+    }
+  }
+
+  if (bmain->versionfile < 263) {
+    /* set fluidsim rate. the version patch for this in 2.62 was wrong, so
+     * try to correct it, if rate is 0.0 that's likely not intentional */
     Object *ob;
 
     for (ob = bmain->objects.first; ob; ob = ob->id.next) {
       ModifierData *md;
       for (md = ob->modifiers.first; md; md = md->next) {
-        if (md->type == eModifierType_Smoke) {
-          SmokeModifierData *smd = (SmokeModifierData *)md;
-          if ((smd->type & MOD_SMOKE_TYPE_DOMAIN) && smd->domain) {
-            if (smd->domain->flags & MOD_SMOKE_HIGH_SMOOTH) {
-              smd->domain->highres_sampling = SM_HRES_LINEAR;
-            }
-            else {
-              smd->domain->highres_sampling = SM_HRES_NEAREST;
-            }
-          }
-        }
-      }
-    }
-  }
-
-  if (!MAIN_VERSION_ATLEAST(bmain, 268, 1)) {
+        if (md->type == eModifierType_Fluidsim) {
+          FluidsimModifierData *fmd = (FluidsimModifierData *)md;
+          if (fmd->fss->animRate == 0.0f)
+            fmd->fss->animRate = 1.0f;
+        }
+      }
+    }
+  }
+
+  if (bmain->versionfile < 262 || (bmain->versionfile == 262 && bmain->subversionfile < 1)) {
+    /* update use flags for node sockets (was only temporary before) */
+    Scene *sce;
+    bNodeTree *ntree;
+
+    for (sce = bmain->scenes.first; sce; sce = sce->id.next) {
+      if (sce->nodetree)
+        do_versions_nodetree_multi_file_output_format_2_62_1(sce, sce->nodetree);
+    }
+
+    /* XXX can't associate with scene for group nodes, image format will stay uninitialized */
+    for (ntree = bmain->nodetrees.first; ntree; ntree = ntree->id.next)
+      do_versions_nodetree_multi_file_output_format_2_62_1(NULL, ntree);
+  }
+
+  /* only swap for pre-release bmesh merge which had MLoopCol red/blue swap */
+  if (bmain->versionfile == 262 && bmain->subversionfile == 1) {
+    {
+      Mesh *me;
+      for (me = bmain->meshes.first; me; me = me->id.next) {
+        do_versions_mesh_mloopcol_swap_2_62_1(me);
+      }
+    }
+  }
+
+  if (bmain->versionfile < 262 || (bmain->versionfile == 262 && bmain->subversionfile < 2)) {
+    /* Set new idname of keyingsets from their now "label-only" name. */
+    Scene *scene;
+    for (scene = bmain->scenes.first; scene; scene = scene->id.next) {
+      KeyingSet *ks;
+      for (ks = scene->keyingsets.first; ks; ks = ks->next) {
+        if (!ks->idname[0])
+          BLI_strncpy(ks->idname, ks->name, sizeof(ks->idname));
+      }
+    }
+  }
+
+  if (bmain->versionfile < 262 || (bmain->versionfile == 262 && bmain->subversionfile < 3)) {
+    Object *ob;
+    ModifierData *md;
+
+    for (ob = bmain->objects.first; ob; ob = ob->id.next) {
+      for (md = ob->modifiers.first; md; md = md->next) {
+        if (md->type == eModifierType_Lattice) {
+          LatticeModifierData *lmd = (LatticeModifierData *)md;
+          lmd->strength = 1.0f;
+        }
+      }
+    }
+  }
+
+  if (bmain->versionfile < 262 || (bmain->versionfile == 262 && bmain->subversionfile < 4)) {
+    /* Read Viscosity presets from older files */
+    Object *ob;
+
+    for (ob = bmain->objects.first; ob; ob = ob->id.next) {
+      ModifierData *md;
+      for (md = ob->modifiers.first; md; md = md->next) {
+        if (md->type == eModifierType_Fluidsim) {
+          FluidsimModifierData *fmd = (FluidsimModifierData *)md;
+          if (fmd->fss->viscosityMode == 3) {
+            fmd->fss->viscosityValue = 5.0;
+            fmd->fss->viscosityExponent = 5;
+          }
+          else if (fmd->fss->viscosityMode == 4) {
+            fmd->fss->viscosityValue = 2.0;
+            fmd->fss->viscosityExponent = 3;
+          }
+        }
+      }
+    }
+  }
+
+  if (bmain->versionfile < 263) {
+    /* Default for old files is to save particle rotations to pointcache */
+    ParticleSettings *part;
+    for (part = bmain->particles.first; part; part = part->id.next) {
+      part->flag |= PART_ROTATIONS;
+    }
+  }
+
+  if (bmain->versionfile < 263 || (bmain->versionfile == 263 && bmain->subversionfile < 1)) {
+    /* file output node paths are now stored in the file info struct instead socket name */
+    Scene *sce;
+    bNodeTree *ntree;
+
+    for (sce = bmain->scenes.first; sce; sce = sce->id.next)
+      if (sce->nodetree)
+        do_versions_nodetree_multi_file_output_path_2_63_1(sce->nodetree);
+    for (ntree = bmain->nodetrees.first; ntree; ntree = ntree->id.next)
+      do_versions_nodetree_multi_file_output_path_2_63_1(ntree);
+  }
+
+  if (bmain->versionfile < 263 || (bmain->versionfile == 263 && bmain->subversionfile < 3)) {
+    Scene *scene;
     Brush *brush;
+
+    /* For weight paint, each brush now gets its own weight;
+     * unified paint settings also have weight. Update unified
+     * paint settings and brushes with a default weight value. */
+
+    for (scene = bmain->scenes.first; scene; scene = scene->id.next) {
+      ToolSettings *ts = scene->toolsettings;
+      if (ts) {
+        ts->unified_paint_settings.weight = ts->vgroup_weight;
+        ts->unified_paint_settings.flag |= UNIFIED_PAINT_WEIGHT;
+      }
+    }
+
     for (brush = bmain->brushes.first; brush; brush = brush->id.next) {
-      brush->spacing = MAX2(1, brush->spacing);
-    }
-  }
-
-  if (!MAIN_VERSION_ATLEAST(bmain, 268, 2)) {
-    Brush *brush;
-#define BRUSH_FIXED (1 << 6)
-    for (brush = bmain->brushes.first; brush; brush = brush->id.next) {
-      brush->flag &= ~BRUSH_FIXED;
-
-      if (brush->cursor_overlay_alpha < 2)
-        brush->cursor_overlay_alpha = 33;
-      if (brush->texture_overlay_alpha < 2)
-        brush->texture_overlay_alpha = 33;
-      if (brush->mask_overlay_alpha < 2)
-        brush->mask_overlay_alpha = 33;
-    }
-#undef BRUSH_FIXED
-	}
-
-
-	if (!MAIN_VERSION_ATLEAST(bmain, 268, 4)) {
-		bScreen *sc;
-		Object *ob;
-
-		for (ob = bmain->objects.first; ob; ob = ob->id.next) {
-			bConstraint *con;
-			for (con = ob->constraints.first; con; con = con->next) {
-				if (con->type == CONSTRAINT_TYPE_SHRINKWRAP) {
-					bShrinkwrapConstraint *data = (bShrinkwrapConstraint *)con->data;
-					if      (data->projAxis & MOD_SHRINKWRAP_PROJECT_OVER_X_AXIS) data->projAxis = OB_POSX;
-					else if (data->projAxis & MOD_SHRINKWRAP_PROJECT_OVER_Y_AXIS) data->projAxis = OB_POSY;
-					else                                                          data->projAxis = OB_POSZ;
-					data->projAxisSpace = CONSTRAINT_SPACE_LOCAL;
-				}
-			}
-		}
-
-		for (ob = bmain->objects.first; ob; ob = ob->id.next) {
-			ModifierData *md;
-			for (md = ob->modifiers.first; md; md = md->next) {
-				if (md->type == eModifierType_Smoke) {
-					SmokeModifierData *smd = (SmokeModifierData *)md;
-					if ((smd->type & MOD_SMOKE_TYPE_FLOW) && smd->flow) {
-						if (!smd->flow->particle_size) {
-							smd->flow->particle_size = 1.0f;
-						}
-					}
-				}
-			}
-		}
-
-		/*
-		 * FIX some files have a zoom level of 0, and was checked during the drawing of the node space
-		 *
-		 * We moved this check to the do versions to be sure the value makes any sense.
-		 */
-		for (sc = bmain->screens.first; sc; sc = sc->id.next) {
-			ScrArea *sa;
-			for (sa = sc->areabase.first; sa; sa = sa->next) {
-				SpaceLink *sl;
-				for (sl = sa->spacedata.first; sl; sl = sl->next) {
-					if (sl->spacetype == SPACE_NODE) {
-						SpaceNode *snode = (SpaceNode *)sl;
-						if (snode->zoom < 0.02f) {
-							snode->zoom = 1.0;
-						}
-					}
-				}
-			}
-		}
-
-		for (ob = bmain->objects.first; ob; ob = ob->id.next) {
-			bSensor *sens;
-			bTouchSensor *ts;
-			bCollisionSensor *cs;
-			Material *ma;
-
-			for (sens = ob->sensors.first; sens; sens = sens->next) {
-				if (sens->type == SENS_TOUCH) {
-					ts = sens->data;
-					cs = MEM_callocN(sizeof(bCollisionSensor), "touch -> collision sensor do_version");
-
-					if (ts->ma) {
-						ma = blo_do_versions_newlibadr(fd, ob->id.lib, ts->ma);
-						BLI_strncpy(cs->materialName, ma->id.name + 2, sizeof(cs->materialName));
-					}
-
-					cs->mode = SENS_COLLISION_MATERIAL;
-
-					MEM_freeN(ts);
-
-					sens->data = cs;
-					sens->type = sens->otype = SENS_COLLISION;
-				}
-			}
-		}
-	}
-
-	if (!MAIN_VERSION_ATLEAST(bmain, 268, 5)) {
-		bScreen *sc;
-		ScrArea *sa;
-
-		/* add missing (+) expander in node editor */
-		for (sc = bmain->screens.first; sc; sc = sc->id.next) {
-			for (sa = sc->areabase.first; sa; sa = sa->next) {
-				ARegion *ar, *arnew;
-
-				if (sa->spacetype == SPACE_NODE) {
-					ar = BKE_area_find_region_type(sa, RGN_TYPE_TOOLS);
-
-					if (ar)
-						continue;
-
-					/* add subdiv level; after header */
-					ar = BKE_area_find_region_type(sa, RGN_TYPE_HEADER);
-
-					/* is error! */
-					if (ar == NULL)
-						continue;
-
-					arnew = MEM_callocN(sizeof(ARegion), "node tools");
-
-					BLI_insertlinkafter(&sa->regionbase, ar, arnew);
-					arnew->regiontype = RGN_TYPE_TOOLS;
-					arnew->alignment = RGN_ALIGN_LEFT;
-
-					arnew->flag = RGN_FLAG_HIDDEN;
-				}
-			}
-		}
-	}
-
-	if (!MAIN_VERSION_ATLEAST(bmain, 269, 1)) {
-		/* Removal of Cycles SSS Compatible falloff */
-		FOREACH_NODETREE_BEGIN(bmain, ntree, id) {
-			if (ntree->type == NTREE_SHADER) {
-				bNode *node;
-				for (node = ntree->nodes.first; node; node = node->next) {
-					if (node->type == SH_NODE_SUBSURFACE_SCATTERING) {
-						if (node->custom1 == SHD_SUBSURFACE_COMPATIBLE) {
-							node->custom1 = SHD_SUBSURFACE_CUBIC;
-						}
-					}
-				}
-			}
-		} FOREACH_NODETREE_END;
-	}
-
-	if (!MAIN_VERSION_ATLEAST(bmain, 269, 2)) {
-		/* Initialize CDL settings for Color Balance nodes */
-		FOREACH_NODETREE_BEGIN(bmain, ntree, id) {
-			if (ntree->type == NTREE_COMPOSIT) {
-				bNode *node;
-				for (node = ntree->nodes.first; node; node = node->next) {
-					if (node->type == CMP_NODE_COLORBALANCE) {
-						NodeColorBalance *n = node->storage;
-						if (node->custom1 == 0) {
-							/* LGG mode stays the same, just init CDL settings */
-							ntreeCompositColorBalanceSyncFromLGG(ntree, node);
-						}
-						else if (node->custom1 == 1) {
-							/* CDL previously used same variables as LGG, copy them over
-							 * and then sync LGG for comparable results in both modes.
-							 */
-							copy_v3_v3(n->offset, n->lift);
-							copy_v3_v3(n->power, n->gamma);
-							copy_v3_v3(n->slope, n->gain);
-							ntreeCompositColorBalanceSyncFromCDL(ntree, node);
-						}
-					}
-				}
-			}
-		} FOREACH_NODETREE_END;
-	}
-
-	if (!MAIN_VERSION_ATLEAST(bmain, 269, 3)) {
-		bScreen *sc;
-		ScrArea *sa;
-		SpaceLink *sl;
-		Scene *scene;
-
-		/* Update files using invalid (outdated) outlinevis Outliner values. */
-		for (sc = bmain->screens.first; sc; sc = sc->id.next) {
-			for (sa = sc->areabase.first; sa; sa = sa->next) {
-				for (sl = sa->spacedata.first; sl; sl = sl->next) {
-					if (sl->spacetype == SPACE_OUTLINER) {
-						SpaceOutliner *so = (SpaceOutliner *)sl;
-
-						if (!ELEM(so->outlinevis,
-						          SO_SCENES,
-						          SO_LIBRARIES,
-						          SO_SEQUENCE,
-						          SO_DATA_API))
-						{
-							so->outlinevis = SO_SCENES;
-						}
-					}
-				}
-			}
-		}
-
-		if (!DNA_struct_elem_find(fd->filesdna, "MovieTrackingTrack", "float", "weight")) {
-			MovieClip *clip;
-			for (clip = bmain->movieclips.first; clip; clip = clip->id.next) {
-				MovieTracking *tracking = &clip->tracking;
-				MovieTrackingObject *tracking_object;
-				for (tracking_object = tracking->objects.first;
-				     tracking_object;
-				     tracking_object = tracking_object->next)
-				{
-					ListBase *tracksbase = BKE_tracking_object_get_tracks(tracking, tracking_object);
-					MovieTrackingTrack *track;
-					for (track = tracksbase->first;
-					     track;
-					     track = track->next)
-					{
-						track->weight = 1.0f;
-					}
-				}
-			}
-		}
-
-		if (!DNA_struct_elem_find(fd->filesdna, "TriangulateModifierData", "int", "quad_method")) {
-			Object *ob;
-			for (ob = bmain->objects.first; ob; ob = ob->id.next) {
-				ModifierData *md;
-				for (md = ob->modifiers.first; md; md = md->next) {
-					if (md->type == eModifierType_Triangulate) {
-						TriangulateModifierData *tmd = (TriangulateModifierData *)md;
-						if ((tmd->flag & MOD_TRIANGULATE_BEAUTY)) {
-							tmd->quad_method = MOD_TRIANGULATE_QUAD_BEAUTY;
-							tmd->ngon_method = MOD_TRIANGULATE_NGON_BEAUTY;
-						}
-						else {
-							tmd->quad_method = MOD_TRIANGULATE_QUAD_FIXED;
-							tmd->ngon_method = MOD_TRIANGULATE_NGON_EARCLIP;
-						}
-					}
-				}
-			}
-		}
-
-		for (scene = bmain->scenes.first; scene; scene = scene->id.next) {
-			/* this can now be turned off */
-			ToolSettings *ts = scene->toolsettings;
-			if (ts->sculpt)
-				ts->sculpt->flags |= SCULPT_DYNTOPO_SUBDIVIDE;
-
-			/* single texture mode removed from game engine */
-			if (scene->gm.matmode == GAME_MAT_TEXFACE)
-				scene->gm.matmode = GAME_MAT_MULTITEX;
-
-			/* 'Increment' mode disabled for nodes, use true grid snapping instead */
-			if (scene->toolsettings->snap_node_mode == SCE_SNAP_MODE_INCREMENT)
-				scene->toolsettings->snap_node_mode = SCE_SNAP_MODE_GRID;
-
-#ifdef WITH_FFMPEG
-			/* Update for removed "sound-only" option in FFMPEG export settings. */
-			if (scene->r.ffcodecdata.type >= FFMPEG_INVALID) {
-				scene->r.ffcodecdata.type = FFMPEG_AVI;
-			}
-#endif
-
-<<<<<<< HEAD
-		}
-	}
-
-	if (!MAIN_VERSION_ATLEAST(bmain, 269, 4)) {
-		/* Internal degrees to radians conversions... */
-		{
-			Scene *scene;
-			Object *ob;
-
-			for (Light *la = bmain->lights.first; la; la = la->id.next) {
-				la->spotsize = DEG2RADF(la->spotsize);
-			}
-
-			for (ob = bmain->objects.first; ob; ob = ob->id.next) {
-				ModifierData *md;
-				bSensor *bs;
-				bActuator *ba;
-
-				for (md = ob->modifiers.first; md; md = md->next) {
-					if (md->type == eModifierType_EdgeSplit) {
-						EdgeSplitModifierData *emd = (EdgeSplitModifierData *)md;
-						emd->split_angle = DEG2RADF(emd->split_angle);
-					}
-					else if (md->type == eModifierType_Bevel) {
-						BevelModifierData *bmd = (BevelModifierData *)md;
-						bmd->bevel_angle = DEG2RADF(bmd->bevel_angle);
-					}
-				}
-
-				for (bs = ob->sensors.first; bs; bs = bs->next) {
-					if (bs->type == SENS_RADAR) {
-						bRadarSensor *brs = bs->data;
-						brs->angle = DEG2RADF(brs->angle);
-					}
-				}
-
-				for (ba = ob->actuators.first; ba; ba = ba->next) {
-					if (ba->type == ACT_CONSTRAINT) {
-						bConstraintActuator *bca = ba->data;
-						if (bca->type == ACT_CONST_TYPE_ORI) {
-							bca->minloc[0] = DEG2RADF(bca->minloc[0]);
-							bca->maxloc[0] = DEG2RADF(bca->maxloc[0]);
-						}
-					}
-					else if (ba->type == ACT_SOUND) {
-						bSoundActuator *bsa = ba->data;
-						bsa->sound3D.cone_outer_angle = DEG2RADF(bsa->sound3D.cone_outer_angle);
-						bsa->sound3D.cone_inner_angle = DEG2RADF(bsa->sound3D.cone_inner_angle);
-					}
-				}
-			}
-
-			for (scene = bmain->scenes.first; scene; scene = scene->id.next) {
-				Sequence *seq;
-				SEQ_BEGIN (scene->ed, seq)
-				{
-					if (seq->type == SEQ_TYPE_WIPE) {
-						WipeVars *wv = seq->effectdata;
-						wv->angle = DEG2RADF(wv->angle);
-					}
-				} SEQ_END;
-			}
-
-			FOREACH_NODETREE_BEGIN(bmain, ntree, id) {
-				if (ntree->type == NTREE_COMPOSIT) {
-					bNode *node;
-					for (node = ntree->nodes.first; node; node = node->next) {
-						if (node->type == CMP_NODE_BOKEHIMAGE) {
-							NodeBokehImage *n = node->storage;
-							n->angle = DEG2RADF(n->angle);
-						}
-						if (node->type == CMP_NODE_MASK_BOX) {
-							NodeBoxMask *n = node->storage;
-							n->rotation = DEG2RADF(n->rotation);
-						}
-						if (node->type == CMP_NODE_MASK_ELLIPSE) {
-							NodeEllipseMask *n = node->storage;
-							n->rotation = DEG2RADF(n->rotation);
-						}
-					}
-				}
-			} FOREACH_NODETREE_END;
-		}
-
-		if (!DNA_struct_elem_find(fd->filesdna, "MovieTrackingPlaneTrack", "float", "image_opacity")) {
-			MovieClip *clip;
-			for (clip = bmain->movieclips.first; clip; clip = clip->id.next) {
-				MovieTrackingPlaneTrack *plane_track;
-				for (plane_track = clip->tracking.plane_tracks.first;
-				     plane_track;
-				     plane_track = plane_track->next)
-				{
-					plane_track->image_opacity = 1.0f;
-				}
-			}
-		}
-	}
-
-	if (!MAIN_VERSION_ATLEAST(bmain, 269, 7)) {
-		Scene *scene;
-		for (scene = bmain->scenes.first; scene; scene = scene->id.next) {
-			Sculpt *sd = scene->toolsettings->sculpt;
-
-			if (sd) {
-				enum {
-					SCULPT_SYMM_X = (1 << 0),
-					SCULPT_SYMM_Y = (1 << 1),
-					SCULPT_SYMM_Z = (1 << 2),
-					SCULPT_SYMMETRY_FEATHER = (1 << 6),
-				};
-				int symmetry_flags = sd->flags & 7;
-
-				if (symmetry_flags & SCULPT_SYMM_X)
-					sd->paint.symmetry_flags |= PAINT_SYMM_X;
-				if (symmetry_flags & SCULPT_SYMM_Y)
-					sd->paint.symmetry_flags |= PAINT_SYMM_Y;
-				if (symmetry_flags & SCULPT_SYMM_Z)
-					sd->paint.symmetry_flags |= PAINT_SYMM_Z;
-				if (symmetry_flags & SCULPT_SYMMETRY_FEATHER)
-					sd->paint.symmetry_flags |= PAINT_SYMMETRY_FEATHER;
-			}
-		}
-	}
-
-	if (!MAIN_VERSION_ATLEAST(bmain, 269, 8)) {
-		Curve *cu;
-
-		for (cu = bmain->curves.first; cu; cu = cu->id.next) {
-			if (cu->str) {
-				cu->len_wchar = BLI_strlen_utf8(cu->str);
-			}
-		}
-	}
-
-	if (!MAIN_VERSION_ATLEAST(bmain, 269, 9)) {
-		Object *ob;
-
-		for (ob = bmain->objects.first; ob; ob = ob->id.next) {
-			ModifierData *md;
-			for (md = ob->modifiers.first; md; md = md->next) {
-				if (md->type == eModifierType_Build) {
-					BuildModifierData *bmd = (BuildModifierData *)md;
-					if (bmd->randomize) {
-						bmd->flag |= MOD_BUILD_FLAG_RANDOMIZE;
-					}
-				}
-			}
-		}
-	}
-
-	if (!MAIN_VERSION_ATLEAST(bmain, 269, 11)) {
-		bScreen *sc;
-
-		for (sc = bmain->screens.first; sc; sc = sc->id.next) {
-			ScrArea *sa;
-			for (sa = sc->areabase.first; sa; sa = sa->next) {
-				SpaceLink *space_link;
-
-				for (space_link = sa->spacedata.first; space_link; space_link = space_link->next) {
-					if (space_link->spacetype == SPACE_IMAGE) {
-						ARegion *ar;
-						ListBase *lb;
-
-						if (space_link == sa->spacedata.first) {
-							lb = &sa->regionbase;
-						}
-						else {
-							lb = &space_link->regionbase;
-						}
-
-						for (ar = lb->first; ar; ar = ar->next) {
-							if (ar->regiontype == RGN_TYPE_PREVIEW) {
-								ar->regiontype = RGN_TYPE_TOOLS;
-								ar->alignment = RGN_ALIGN_LEFT;
-							}
-							else if (ar->regiontype == RGN_TYPE_UI) {
-								ar->alignment = RGN_ALIGN_RIGHT;
-							}
-						}
-					}
-				}
-			}
-		}
-	}
-=======
+      brush->weight = 0.5;
+    }
+  }
+
+  if (bmain->versionfile < 263 || (bmain->versionfile == 263 && bmain->subversionfile < 2)) {
+    bScreen *sc;
+
+    for (sc = bmain->screens.first; sc; sc = sc->id.next) {
+      ScrArea *sa;
+      for (sa = sc->areabase.first; sa; sa = sa->next) {
+        SpaceLink *sl;
+
+        for (sl = sa->spacedata.first; sl; sl = sl->next) {
+          if (sl->spacetype == SPACE_CLIP) {
+            SpaceClip *sclip = (SpaceClip *)sl;
+            ARegion *ar;
+            bool hide = false;
+
+            for (ar = sa->regionbase.first; ar; ar = ar->next) {
+              if (ar->regiontype == RGN_TYPE_PREVIEW) {
+                if (ar->alignment != RGN_ALIGN_NONE) {
+                  ar->flag |= RGN_FLAG_HIDDEN;
+                  ar->v2d.flag &= ~V2D_IS_INITIALISED;
+                  ar->alignment = RGN_ALIGN_NONE;
+
+                  hide = true;
+                }
+              }
+            }
+
+            if (hide) {
+              sclip->view = SC_VIEW_CLIP;
+            }
+          }
+        }
+      }
+    }
+  }
+
+  if (bmain->versionfile < 263 || (bmain->versionfile == 263 && bmain->subversionfile < 4)) {
+    Camera *cam;
+    Curve *cu;
+
+    for (cam = bmain->cameras.first; cam; cam = cam->id.next) {
+      if (cam->flag & CAM_PANORAMA) {
+        cam->type = CAM_PANO;
+        cam->flag &= ~CAM_PANORAMA;
+      }
+    }
+
+    for (cu = bmain->curves.first; cu; cu = cu->id.next) {
+      if (cu->bevfac2 == 0.0f) {
+        cu->bevfac1 = 0.0f;
+        cu->bevfac2 = 1.0f;
+      }
+    }
+  }
+
+  if (bmain->versionfile < 263 || (bmain->versionfile == 263 && bmain->subversionfile < 5)) {
+    {
+      /* file output node paths are now stored in the file info struct instead socket name */
+      Scene *sce;
+      bNodeTree *ntree;
+
+      for (sce = bmain->scenes.first; sce; sce = sce->id.next) {
+        if (sce->nodetree) {
+          do_versions_nodetree_file_output_layers_2_64_5(sce->nodetree);
+          do_versions_nodetree_image_layer_2_64_5(sce->nodetree);
+        }
+      }
+      for (ntree = bmain->nodetrees.first; ntree; ntree = ntree->id.next) {
+        do_versions_nodetree_file_output_layers_2_64_5(ntree);
+        do_versions_nodetree_image_layer_2_64_5(ntree);
+      }
+    }
+  }
+
   if (bmain->versionfile < 263 || (bmain->versionfile == 263 && bmain->subversionfile < 6)) {
     /* update use flags for node sockets (was only temporary before) */
     Scene *sce;
@@ -3940,5 +2499,4 @@
       }
     }
   }
->>>>>>> 797539e7
 }