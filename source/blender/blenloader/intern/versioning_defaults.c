--- conflicted
+++ resolved
@@ -469,7 +469,14 @@
     brush->blur_kernel_radius = 2;
   }
 
-<<<<<<< HEAD
+  {
+    /* Change the spacing of the Smear brush to 3.0% */
+    Brush *brush = BLI_findstring(&bmain->brushes, "Smear", offsetof(ID, name) + 2);
+    if (brush) {
+      brush->spacing = 3.0;
+    }
+  }
+
   /*********************Game engine transition*********************/
   // WARNING: ALWAYS KEEP THIS IN BLO_update_defaults_startup_blend
   for (Scene *sce = bmain->scenes.first; sce; sce = sce->id.next) {
@@ -545,13 +552,4 @@
     ob->duplicator_visibility_flag = OB_DUPLI_FLAG_VIEWPORT | OB_DUPLI_FLAG_RENDER;
   }
   /***********************End of Game engine transition**********************/
-=======
-  {
-    /* Change the spacing of the Smear brush to 3.0% */
-    Brush *brush = BLI_findstring(&bmain->brushes, "Smear", offsetof(ID, name) + 2);
-    if (brush) {
-      brush->spacing = 3.0;
-    }
-  }
->>>>>>> 81b11b79
 }