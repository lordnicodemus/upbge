/*
 * This program is free software; you can redistribute it and/or
 * modify it under the terms of the GNU General Public License
 * as published by the Free Software Foundation; either version 2
 * of the License, or (at your option) any later version.
 *
 * This program is distributed in the hope that it will be useful,
 * but WITHOUT ANY WARRANTY; without even the implied warranty of
 * MERCHANTABILITY or FITNESS FOR A PARTICULAR PURPOSE.  See the
 * GNU General Public License for more details.
 *
 * You should have received a copy of the GNU General Public License
 * along with this program; if not, write to the Free Software Foundation,
 * Inc., 51 Franklin Street, Fifth Floor, Boston, MA 02110-1301, USA.
 *
 * The Original Code is Copyright (C) 2001-2002 by NaN Holding BV.
 * All rights reserved.
 */

/** \file
 * \ingroup blenloader
 */

#include "zlib.h"

#include <limits.h>
#include <stdio.h>   // for printf fopen fwrite fclose sprintf FILE
#include <stdlib.h>  // for getenv atoi
#include <stddef.h>  // for offsetof
#include <fcntl.h>   // for open
#include <string.h>  // for strrchr strncmp strstr
#include <math.h>    // for fabs
#include <stdarg.h>  /* for va_start/end */
#include <time.h>    /* for gmtime */
#include <ctype.h>   /* for isdigit */

#include "BLI_utildefines.h"
#ifndef WIN32
#  include <unistd.h>  // for read close
#else
#  include <io.h>  // for open close read
#  include "winsock2.h"
#  include "BLI_winstuff.h"
#endif

/* allow readfile to use deprecated functionality */
#define DNA_DEPRECATED_ALLOW

#include "DNA_anim_types.h"
#include "DNA_armature_types.h"
#include "DNA_actuator_types.h"
#include "DNA_brush_types.h"
#include "DNA_camera_types.h"
#include "DNA_cachefile_types.h"
#include "DNA_cloth_types.h"
#include "DNA_collection_types.h"
#include "DNA_constraint_types.h"
#include "DNA_controller_types.h"
#include "DNA_dynamicpaint_types.h"
#include "DNA_effect_types.h"
#include "DNA_fileglobal_types.h"
#include "DNA_genfile.h"
#include "DNA_gpencil_types.h"
#include "DNA_gpencil_modifier_types.h"
#include "DNA_shader_fx_types.h"
#include "DNA_ipo_types.h"
#include "DNA_key_types.h"
#include "DNA_lattice_types.h"
#include "DNA_layer_types.h"
#include "DNA_light_types.h"
#include "DNA_linestyle_types.h"
#include "DNA_meta_types.h"
#include "DNA_material_types.h"
#include "DNA_mesh_types.h"
#include "DNA_meshdata_types.h"
#include "DNA_nla_types.h"
#include "DNA_node_types.h"
#include "DNA_object_fluidsim_types.h"
#include "DNA_object_types.h"
#include "DNA_packedFile_types.h"
#include "DNA_particle_types.h"
#include "DNA_lightprobe_types.h"
#include "DNA_property_types.h"
#include "DNA_rigidbody_types.h"
#include "DNA_text_types.h"
#include "DNA_view3d_types.h"
#include "DNA_screen_types.h"
#include "DNA_sensor_types.h"
#include "DNA_sdna_types.h"
#include "DNA_scene_types.h"
#include "DNA_sequence_types.h"
#include "DNA_smoke_types.h"
#include "DNA_speaker_types.h"
#include "DNA_sound_types.h"
#include "DNA_space_types.h"
#include "DNA_vfont_types.h"
#include "DNA_workspace_types.h"
#include "DNA_world_types.h"
#include "DNA_movieclip_types.h"
#include "DNA_mask_types.h"

#include "RNA_access.h"

#include "MEM_guardedalloc.h"

#include "BLI_endian_switch.h"
#include "BLI_blenlib.h"
#include "BLI_math.h"
#include "BLI_threads.h"
#include "BLI_mempool.h"
#include "BLI_ghash.h"

#include "BLT_translation.h"

#include "BKE_action.h"
#include "BKE_armature.h"
#include "BKE_brush.h"
#include "BKE_cachefile.h"
#include "BKE_cloth.h"
#include "BKE_collection.h"
#include "BKE_colortools.h"
#include "BKE_constraint.h"
#include "BKE_curve.h"
#include "BKE_effect.h"
#include "BKE_fcurve.h"
#include "BKE_global.h"  // for G
#include "BKE_gpencil.h"
#include "BKE_gpencil_modifier.h"
#include "BKE_idcode.h"
#include "BKE_idprop.h"
#include "BKE_layer.h"
#include "BKE_library.h"
#include "BKE_library_idmap.h"
#include "BKE_library_override.h"
#include "BKE_library_query.h"
#include "BKE_main.h"  // for Main
#include "BKE_material.h"
#include "BKE_mesh.h"  // for ME_ defines (patching)
#include "BKE_mesh_runtime.h"
#include "BKE_modifier.h"
#include "BKE_multires.h"
#include "BKE_node.h"  // for tree type defines
#include "BKE_object.h"
#include "BKE_ocean.h"
#include "BKE_outliner_treehash.h"
#include "BKE_paint.h"
#include "BKE_particle.h"
#include "BKE_pointcache.h"
#include "BKE_report.h"
#include "BKE_sca.h" // for init_actuator
#include "BKE_scene.h"
#include "BKE_screen.h"
#include "BKE_sequencer.h"
#include "BKE_shader_fx.h"
#include "BKE_sound.h"
#include "BKE_workspace.h"

#include "DRW_engine.h"

#include "DEG_depsgraph.h"

#include "NOD_common.h"
#include "NOD_socket.h"

#include "BLO_blend_defs.h"
#include "BLO_blend_validate.h"
#include "BLO_readfile.h"
#include "BLO_undofile.h"

#include "RE_engine.h"

#include "readfile.h"

#include <errno.h>

/**
 * READ
 * ====
 *
 * - Existing Library (#Main) push or free
 * - allocate new #Main
 * - load file
 * - read #SDNA
 * - for each LibBlock
 *   - read LibBlock
 *   - if a Library
 *     - make a new #Main
 *     - attach ID's to it
 *   - else
 *     - read associated 'direct data'
 *     - link direct data (internal and to LibBlock)
 * - read #FileGlobal
 * - read #USER data, only when indicated (file is ``~/X.XX/startup.blend``)
 * - free file
 * - per Library (per #Main)
 *   - read file
 *   - read #SDNA
 *   - find LibBlocks and attach #ID's to #Main
 *     - if external LibBlock
 *       - search all #Main's
 *         - or it's already read,
 *         - or not read yet
 *         - or make new #Main
 *   - per LibBlock
 *     - read recursive
 *     - read associated direct data
 *     - link direct data (internal and to LibBlock)
 *   - free file
 * - per Library with unread LibBlocks
 *   - read file
 *   - read #SDNA
 *   - per LibBlock
 *     - read recursive
 *     - read associated direct data
 *     - link direct data (internal and to LibBlock)
 *   - free file
 * - join all #Main's
 * - link all LibBlocks and indirect pointers to libblocks
 * - initialize #FileGlobal and copy pointers to #Global
 *
 * \note Still a weak point is the new-address function, that doesnt solve reading from
 * multiple files at the same time.
 * (added remark: oh, i thought that was solved? will look at that... (ton).
 */

/**
 * Delay reading blocks we might not use (especially applies to library linking).
 * which keeps large arrays in memory from data-blocks we may not even use.
 *
 * \note This is disabled when using compression,
 * while zlib supports seek ist's unusably slow, see: T61880.
 */
#define USE_BHEAD_READ_ON_DEMAND

/* use GHash for BHead name-based lookups (speeds up linking) */
#define USE_GHASH_BHEAD

/* Use GHash for restoring pointers by name */
#define USE_GHASH_RESTORE_POINTER

/* Define this to have verbose debug prints. */
#define USE_DEBUG_PRINT

#ifdef USE_DEBUG_PRINT
#  define DEBUG_PRINTF(...) printf(__VA_ARGS__)
#else
#  define DEBUG_PRINTF(...)
#endif

/* local prototypes */
static void read_libraries(FileData *basefd, ListBase *mainlist);
static void *read_struct(FileData *fd, BHead *bh, const char *blockname);
static void direct_link_modifiers(FileData *fd, ListBase *lb);
static BHead *find_bhead_from_code_name(FileData *fd, const short idcode, const char *name);
static BHead *find_bhead_from_idname(FileData *fd, const char *idname);

#ifdef USE_COLLECTION_COMPAT_28
static void expand_scene_collection(FileData *fd, Main *mainvar, SceneCollection *sc);
#endif
static void direct_link_animdata(FileData *fd, AnimData *adt);
static void lib_link_animdata(FileData *fd, ID *id, AnimData *adt);

typedef struct BHeadN {
  struct BHeadN *next, *prev;
#ifdef USE_BHEAD_READ_ON_DEMAND
  /** Use to read the data from the file directly into memory as needed. */
  off64_t file_offset;
  /** When set, the remainder of this allocation is the data, otherwise it needs to be read. */
  bool has_data;
#endif
  struct BHead bhead;
} BHeadN;

#define BHEADN_FROM_BHEAD(bh) ((BHeadN *)POINTER_OFFSET(bh, -offsetof(BHeadN, bhead)))

/* We could change this in the future, for now it's simplest if only data is delayed
 * because ID names are used in lookup tables. */
#define BHEAD_USE_READ_ON_DEMAND(bhead) ((bhead)->code == DATA)

/* this function ensures that reports are printed,
 * in the case of libraray linking errors this is important!
 *
 * bit kludge but better then doubling up on prints,
 * we could alternatively have a versions of a report function which forces printing - campbell
 */

void blo_reportf_wrap(ReportList *reports, ReportType type, const char *format, ...)
{
  char fixed_buf[1024]; /* should be long enough */

  va_list args;

  va_start(args, format);
  vsnprintf(fixed_buf, sizeof(fixed_buf), format, args);
  va_end(args);

  fixed_buf[sizeof(fixed_buf) - 1] = '\0';

  BKE_report(reports, type, fixed_buf);

  if (G.background == 0) {
    printf("%s: %s\n", BKE_report_type_str(type), fixed_buf);
  }
}

/* for reporting linking messages */
static const char *library_parent_filepath(Library *lib)
{
  return lib->parent ? lib->parent->filepath : "<direct>";
}

/* -------------------------------------------------------------------- */
/** \name OldNewMap API
 * \{ */

typedef struct OldNew {
  const void *oldp;
  void *newp;
  /* `nr` is "user count" for data, and ID code for libdata. */
  int nr;
} OldNew;

typedef struct OldNewMap {
  /* Array that stores the actual entries. */
  OldNew *entries;
  int nentries;
  /* Hashmap that stores indices into the `entries` array. */
  int32_t *map;

  int capacity_exp;
} OldNewMap;

#define ENTRIES_CAPACITY(onm) (1 << (onm)->capacity_exp)
#define MAP_CAPACITY(onm) (1 << ((onm)->capacity_exp + 1))
#define SLOT_MASK(onm) (MAP_CAPACITY(onm) - 1)
#define DEFAULT_SIZE_EXP 6
#define PERTURB_SHIFT 5

/* based on the probing algorithm used in Python dicts. */
#define ITER_SLOTS(onm, KEY, SLOT_NAME, INDEX_NAME) \
  uint32_t hash = BLI_ghashutil_ptrhash(KEY); \
  uint32_t mask = SLOT_MASK(onm); \
  uint perturb = hash; \
  int SLOT_NAME = mask & hash; \
  int INDEX_NAME = onm->map[SLOT_NAME]; \
  for (;; SLOT_NAME = mask & ((5 * SLOT_NAME) + 1 + perturb), \
          perturb >>= PERTURB_SHIFT, \
          INDEX_NAME = onm->map[SLOT_NAME])

static void oldnewmap_insert_index_in_map(OldNewMap *onm, const void *ptr, int index)
{
  ITER_SLOTS (onm, ptr, slot, stored_index) {
    if (stored_index == -1) {
      onm->map[slot] = index;
      break;
    }
  }
}

static void oldnewmap_insert_or_replace(OldNewMap *onm, OldNew entry)
{
  ITER_SLOTS (onm, entry.oldp, slot, index) {
    if (index == -1) {
      onm->entries[onm->nentries] = entry;
      onm->map[slot] = onm->nentries;
      onm->nentries++;
      break;
    }
    else if (onm->entries[index].oldp == entry.oldp) {
      onm->entries[index] = entry;
      break;
    }
  }
}

static OldNew *oldnewmap_lookup_entry(const OldNewMap *onm, const void *addr)
{
  ITER_SLOTS (onm, addr, slot, index) {
    if (index >= 0) {
      OldNew *entry = &onm->entries[index];
      if (entry->oldp == addr) {
        return entry;
      }
    }
    else {
      return NULL;
    }
  }
}

static void oldnewmap_clear_map(OldNewMap *onm)
{
  memset(onm->map, 0xFF, MAP_CAPACITY(onm) * sizeof(*onm->map));
}

static void oldnewmap_increase_size(OldNewMap *onm)
{
  onm->capacity_exp++;
  onm->entries = MEM_reallocN(onm->entries, sizeof(*onm->entries) * ENTRIES_CAPACITY(onm));
  onm->map = MEM_reallocN(onm->map, sizeof(*onm->map) * MAP_CAPACITY(onm));
  oldnewmap_clear_map(onm);
  for (int i = 0; i < onm->nentries; i++) {
    oldnewmap_insert_index_in_map(onm, onm->entries[i].oldp, i);
  }
}

/* Public OldNewMap API */

static OldNewMap *oldnewmap_new(void)
{
  OldNewMap *onm = MEM_callocN(sizeof(*onm), "OldNewMap");

  onm->capacity_exp = DEFAULT_SIZE_EXP;
  onm->entries = MEM_malloc_arrayN(
      ENTRIES_CAPACITY(onm), sizeof(*onm->entries), "OldNewMap.entries");
  onm->map = MEM_malloc_arrayN(MAP_CAPACITY(onm), sizeof(*onm->map), "OldNewMap.map");
  oldnewmap_clear_map(onm);

  return onm;
}

static void oldnewmap_insert(OldNewMap *onm, const void *oldaddr, void *newaddr, int nr)
{
  if (oldaddr == NULL || newaddr == NULL)
    return;

  if (UNLIKELY(onm->nentries == ENTRIES_CAPACITY(onm))) {
    oldnewmap_increase_size(onm);
  }

  OldNew entry;
  entry.oldp = oldaddr;
  entry.newp = newaddr;
  entry.nr = nr;
  oldnewmap_insert_or_replace(onm, entry);
}

void blo_do_versions_oldnewmap_insert(OldNewMap *onm, const void *oldaddr, void *newaddr, int nr)
{
  oldnewmap_insert(onm, oldaddr, newaddr, nr);
}

static void *oldnewmap_lookup_and_inc(OldNewMap *onm, const void *addr, bool increase_users)
{
  OldNew *entry = oldnewmap_lookup_entry(onm, addr);
  if (entry == NULL)
    return NULL;
  if (increase_users)
    entry->nr++;
  return entry->newp;
}

/* for libdata, OldNew.nr has ID code, no increment */
static void *oldnewmap_liblookup(OldNewMap *onm, const void *addr, const void *lib)
{
  if (addr == NULL)
    return NULL;

  ID *id = oldnewmap_lookup_and_inc(onm, addr, false);
  if (id == NULL)
    return NULL;
  if (!lib || id->lib)
    return id;
  return NULL;
}

static void oldnewmap_free_unused(OldNewMap *onm)
{
  for (int i = 0; i < onm->nentries; i++) {
    OldNew *entry = &onm->entries[i];
    if (entry->nr == 0) {
      MEM_freeN(entry->newp);
      entry->newp = NULL;
    }
  }
}

static void oldnewmap_clear(OldNewMap *onm)
{
  onm->capacity_exp = DEFAULT_SIZE_EXP;
  oldnewmap_clear_map(onm);
  onm->nentries = 0;
}

static void oldnewmap_free(OldNewMap *onm)
{
  MEM_freeN(onm->entries);
  MEM_freeN(onm->map);
  MEM_freeN(onm);
}

#undef ENTRIES_CAPACITY
#undef MAP_CAPACITY
#undef SLOT_MASK
#undef DEFAULT_SIZE_EXP
#undef PERTURB_SHIFT
#undef ITER_SLOTS

/** \} */

/* -------------------------------------------------------------------- */
/** \name Helper Functions
 * \{ */

static void add_main_to_main(Main *mainvar, Main *from)
{
  ListBase *lbarray[MAX_LIBARRAY], *fromarray[MAX_LIBARRAY];
  int a;

  set_listbasepointers(mainvar, lbarray);
  a = set_listbasepointers(from, fromarray);
  while (a--) {
    BLI_movelisttolist(lbarray[a], fromarray[a]);
  }
}

void blo_join_main(ListBase *mainlist)
{
  Main *tojoin, *mainl;

  mainl = mainlist->first;
  while ((tojoin = mainl->next)) {
    add_main_to_main(mainl, tojoin);
    BLI_remlink(mainlist, tojoin);
    BKE_main_free(tojoin);
  }
}

static void split_libdata(ListBase *lb_src, Main **lib_main_array, const uint lib_main_array_len)
{
  for (ID *id = lb_src->first, *idnext; id; id = idnext) {
    idnext = id->next;

    if (id->lib) {
      if (((uint)id->lib->temp_index < lib_main_array_len) &&
          /* this check should never fail, just incase 'id->lib' is a dangling pointer. */
          (lib_main_array[id->lib->temp_index]->curlib == id->lib)) {
        Main *mainvar = lib_main_array[id->lib->temp_index];
        ListBase *lb_dst = which_libbase(mainvar, GS(id->name));
        BLI_remlink(lb_src, id);
        BLI_addtail(lb_dst, id);
      }
      else {
        printf("%s: invalid library for '%s'\n", __func__, id->name);
        BLI_assert(0);
      }
    }
  }
}

void blo_split_main(ListBase *mainlist, Main *main)
{
  mainlist->first = mainlist->last = main;
  main->next = NULL;

  if (BLI_listbase_is_empty(&main->libraries))
    return;

  /* (Library.temp_index -> Main), lookup table */
  const uint lib_main_array_len = BLI_listbase_count(&main->libraries);
  Main **lib_main_array = MEM_malloc_arrayN(lib_main_array_len, sizeof(*lib_main_array), __func__);

  int i = 0;
  for (Library *lib = main->libraries.first; lib; lib = lib->id.next, i++) {
    Main *libmain = BKE_main_new();
    libmain->curlib = lib;
    libmain->versionfile = lib->versionfile;
    libmain->subversionfile = lib->subversionfile;
    BLI_addtail(mainlist, libmain);
    lib->temp_index = i;
    lib_main_array[i] = libmain;
  }

  ListBase *lbarray[MAX_LIBARRAY];
  i = set_listbasepointers(main, lbarray);
  while (i--) {
    ID *id = lbarray[i]->first;
    if (id == NULL || GS(id->name) == ID_LI) {
      continue; /* no ID_LI datablock should ever be linked anyway, but just in case, better be explicit. */
    }
    split_libdata(lbarray[i], lib_main_array, lib_main_array_len);
  }

  MEM_freeN(lib_main_array);
}

static void read_file_version(FileData *fd, Main *main)
{
  BHead *bhead;

  for (bhead = blo_bhead_first(fd); bhead; bhead = blo_bhead_next(fd, bhead)) {
    if (bhead->code == GLOB) {
      FileGlobal *fg = read_struct(fd, bhead, "Global");
      if (fg) {
        main->subversionfile = fg->subversion;
        main->minversionfile = fg->minversion;
        main->minsubversionfile = fg->minsubversion;
        MEM_freeN(fg);
      }
      else if (bhead->code == ENDB)
        break;
    }
  }
  if (main->curlib) {
    main->curlib->versionfile = main->versionfile;
    main->curlib->subversionfile = main->subversionfile;
  }
}

#ifdef USE_GHASH_BHEAD
static void read_file_bhead_idname_map_create(FileData *fd)
{
  BHead *bhead;

  /* dummy values */
  bool is_link = false;
  int code_prev = ENDB;
  uint reserve = 0;

  for (bhead = blo_bhead_first(fd); bhead; bhead = blo_bhead_next(fd, bhead)) {
    if (code_prev != bhead->code) {
      code_prev = bhead->code;
      is_link = BKE_idcode_is_valid(code_prev) ? BKE_idcode_is_linkable(code_prev) : false;
    }

    if (is_link) {
      reserve += 1;
    }
  }

  BLI_assert(fd->bhead_idname_hash == NULL);

  fd->bhead_idname_hash = BLI_ghash_str_new_ex(__func__, reserve);

  for (bhead = blo_bhead_first(fd); bhead; bhead = blo_bhead_next(fd, bhead)) {
    if (code_prev != bhead->code) {
      code_prev = bhead->code;
      is_link = BKE_idcode_is_valid(code_prev) ? BKE_idcode_is_linkable(code_prev) : false;
    }

    if (is_link) {
      BLI_ghash_insert(fd->bhead_idname_hash, (void *)blo_bhead_id_name(fd, bhead), bhead);
    }
  }
}
#endif

static Main *blo_find_main(FileData *fd, const char *filepath, const char *relabase)
{
  ListBase *mainlist = fd->mainlist;
  Main *m;
  Library *lib;
  char name1[FILE_MAX];

  BLI_strncpy(name1, filepath, sizeof(name1));
  BLI_cleanup_path(relabase, name1);

  //  printf("blo_find_main: relabase  %s\n", relabase);
  //  printf("blo_find_main: original in  %s\n", filepath);
  //  printf("blo_find_main: converted to %s\n", name1);

  for (m = mainlist->first; m; m = m->next) {
    const char *libname = (m->curlib) ? m->curlib->filepath : m->name;

    if (BLI_path_cmp(name1, libname) == 0) {
      if (G.debug & G_DEBUG)
        printf("blo_find_main: found library %s\n", libname);
      return m;
    }
  }

  m = BKE_main_new();
  BLI_addtail(mainlist, m);

  /* Add library datablock itself to 'main' Main, since libraries are **never** linked data.
   * Fixes bug where you could end with all ID_LI datablocks having the same name... */
  lib = BKE_libblock_alloc(mainlist->first, ID_LI, BLI_path_basename(filepath), 0);
  lib->id.us = ID_FAKE_USERS(
      lib); /* Important, consistency with main ID reading code from read_libblock(). */
  BLI_strncpy(lib->name, filepath, sizeof(lib->name));
  BLI_strncpy(lib->filepath, name1, sizeof(lib->filepath));

  m->curlib = lib;

  read_file_version(fd, m);

  if (G.debug & G_DEBUG)
    printf("blo_find_main: added new lib %s\n", filepath);
  return m;
}

/** \} */

/* -------------------------------------------------------------------- */
/** \name File Parsing
 * \{ */

static void switch_endian_bh4(BHead4 *bhead)
{
  /* the ID_.. codes */
  if ((bhead->code & 0xFFFF) == 0)
    bhead->code >>= 16;

  if (bhead->code != ENDB) {
    BLI_endian_switch_int32(&bhead->len);
    BLI_endian_switch_int32(&bhead->SDNAnr);
    BLI_endian_switch_int32(&bhead->nr);
  }
}

static void switch_endian_bh8(BHead8 *bhead)
{
  /* the ID_.. codes */
  if ((bhead->code & 0xFFFF) == 0)
    bhead->code >>= 16;

  if (bhead->code != ENDB) {
    BLI_endian_switch_int32(&bhead->len);
    BLI_endian_switch_int32(&bhead->SDNAnr);
    BLI_endian_switch_int32(&bhead->nr);
  }
}

static void bh4_from_bh8(BHead *bhead, BHead8 *bhead8, int do_endian_swap)
{
  BHead4 *bhead4 = (BHead4 *)bhead;
  int64_t old;

  bhead4->code = bhead8->code;
  bhead4->len = bhead8->len;

  if (bhead4->code != ENDB) {
    /* perform a endian swap on 64bit pointers, otherwise the pointer might map to zero
     * 0x0000000000000000000012345678 would become 0x12345678000000000000000000000000
     */
    if (do_endian_swap) {
      BLI_endian_switch_int64(&bhead8->old);
    }

    /* this patch is to avoid a long long being read from not-eight aligned positions
     * is necessary on any modern 64bit architecture) */
    memcpy(&old, &bhead8->old, 8);
    bhead4->old = (int)(old >> 3);

    bhead4->SDNAnr = bhead8->SDNAnr;
    bhead4->nr = bhead8->nr;
  }
}

static void bh8_from_bh4(BHead *bhead, BHead4 *bhead4)
{
  BHead8 *bhead8 = (BHead8 *)bhead;

  bhead8->code = bhead4->code;
  bhead8->len = bhead4->len;

  if (bhead8->code != ENDB) {
    bhead8->old = bhead4->old;
    bhead8->SDNAnr = bhead4->SDNAnr;
    bhead8->nr = bhead4->nr;
  }
}

static BHeadN *get_bhead(FileData *fd)
{
  BHeadN *new_bhead = NULL;
  int readsize;

  if (fd) {
    if (!fd->is_eof) {
      /* initializing to zero isn't strictly needed but shuts valgrind up
       * since uninitialized memory gets compared */
      BHead8 bhead8 = {0};
      BHead4 bhead4 = {0};
      BHead bhead = {0};

      /* First read the bhead structure.
       * Depending on the platform the file was written on this can
       * be a big or little endian BHead4 or BHead8 structure.
       *
       * As usual 'ENDB' (the last *partial* bhead of the file)
       * needs some special handling. We don't want to EOF just yet.
       */
      if (fd->flags & FD_FLAGS_FILE_POINTSIZE_IS_4) {
        bhead4.code = DATA;
        readsize = fd->read(fd, &bhead4, sizeof(bhead4));

        if (readsize == sizeof(bhead4) || bhead4.code == ENDB) {
          if (fd->flags & FD_FLAGS_SWITCH_ENDIAN) {
            switch_endian_bh4(&bhead4);
          }

          if (fd->flags & FD_FLAGS_POINTSIZE_DIFFERS) {
            bh8_from_bh4(&bhead, &bhead4);
          }
          else {
            /* MIN2 is only to quiet '-Warray-bounds' compiler warning. */
            BLI_assert(sizeof(bhead) == sizeof(bhead4));
            memcpy(&bhead, &bhead4, MIN2(sizeof(bhead), sizeof(bhead4)));
          }
        }
        else {
          fd->is_eof = true;
          bhead.len = 0;
        }
      }
      else {
        bhead8.code = DATA;
        readsize = fd->read(fd, &bhead8, sizeof(bhead8));

        if (readsize == sizeof(bhead8) || bhead8.code == ENDB) {
          if (fd->flags & FD_FLAGS_SWITCH_ENDIAN) {
            switch_endian_bh8(&bhead8);
          }

          if (fd->flags & FD_FLAGS_POINTSIZE_DIFFERS) {
            bh4_from_bh8(&bhead, &bhead8, (fd->flags & FD_FLAGS_SWITCH_ENDIAN));
          }
          else {
            /* MIN2 is only to quiet '-Warray-bounds' compiler warning. */
            BLI_assert(sizeof(bhead) == sizeof(bhead8));
            memcpy(&bhead, &bhead8, MIN2(sizeof(bhead), sizeof(bhead8)));
          }
        }
        else {
          fd->is_eof = true;
          bhead.len = 0;
        }
      }

      /* make sure people are not trying to pass bad blend files */
      if (bhead.len < 0) {
        fd->is_eof = true;
      }

      /* bhead now contains the (converted) bhead structure. Now read
       * the associated data and put everything in a BHeadN (creative naming !)
       */
      if (fd->is_eof) {
        /* pass */
      }
#ifdef USE_BHEAD_READ_ON_DEMAND
      else if (fd->seek != NULL && BHEAD_USE_READ_ON_DEMAND(&bhead)) {
        /* Delay reading bhead content. */
        new_bhead = MEM_mallocN(sizeof(BHeadN), "new_bhead");
        if (new_bhead) {
          new_bhead->next = new_bhead->prev = NULL;
          new_bhead->file_offset = fd->file_offset;
          new_bhead->has_data = false;
          new_bhead->bhead = bhead;
          off64_t seek_new = fd->seek(fd, bhead.len, SEEK_CUR);
          if (seek_new == -1) {
            fd->is_eof = true;
            MEM_freeN(new_bhead);
            new_bhead = NULL;
          }
          BLI_assert(fd->file_offset == seek_new);
        }
        else {
          fd->is_eof = true;
        }
      }
#endif
      else {
        new_bhead = MEM_mallocN(sizeof(BHeadN) + bhead.len, "new_bhead");
        if (new_bhead) {
          new_bhead->next = new_bhead->prev = NULL;
#ifdef USE_BHEAD_READ_ON_DEMAND
          new_bhead->file_offset = 0; /* don't seek. */
          new_bhead->has_data = true;
#endif
          new_bhead->bhead = bhead;

          readsize = fd->read(fd, new_bhead + 1, bhead.len);

          if (readsize != bhead.len) {
            fd->is_eof = true;
            MEM_freeN(new_bhead);
            new_bhead = NULL;
          }
        }
        else {
          fd->is_eof = true;
        }
      }
    }
  }

  /* We've read a new block. Now add it to the list
   * of blocks.
   */
  if (new_bhead) {
    BLI_addtail(&fd->bhead_list, new_bhead);
  }

  return new_bhead;
}

BHead *blo_bhead_first(FileData *fd)
{
  BHeadN *new_bhead;
  BHead *bhead = NULL;

  /* Rewind the file
   * Read in a new block if necessary
   */
  new_bhead = fd->bhead_list.first;
  if (new_bhead == NULL) {
    new_bhead = get_bhead(fd);
  }

  if (new_bhead) {
    bhead = &new_bhead->bhead;
  }

  return bhead;
}

BHead *blo_bhead_prev(FileData *UNUSED(fd), BHead *thisblock)
{
  BHeadN *bheadn = BHEADN_FROM_BHEAD(thisblock);
  BHeadN *prev = bheadn->prev;

  return (prev) ? &prev->bhead : NULL;
}

BHead *blo_bhead_next(FileData *fd, BHead *thisblock)
{
  BHeadN *new_bhead = NULL;
  BHead *bhead = NULL;

  if (thisblock) {
    /* bhead is actually a sub part of BHeadN
     * We calculate the BHeadN pointer from the BHead pointer below */
    new_bhead = BHEADN_FROM_BHEAD(thisblock);

    /* get the next BHeadN. If it doesn't exist we read in the next one */
    new_bhead = new_bhead->next;
    if (new_bhead == NULL) {
      new_bhead = get_bhead(fd);
    }
  }

  if (new_bhead) {
    /* here we do the reverse:
     * go from the BHeadN pointer to the BHead pointer */
    bhead = &new_bhead->bhead;
  }

  return bhead;
}

#ifdef USE_BHEAD_READ_ON_DEMAND
static bool blo_bhead_read_data(FileData *fd, BHead *thisblock, void *buf)
{
  bool success = true;
  BHeadN *new_bhead = BHEADN_FROM_BHEAD(thisblock);
  BLI_assert(new_bhead->has_data == false && new_bhead->file_offset != 0);
  off64_t offset_backup = fd->file_offset;
  if (UNLIKELY(fd->seek(fd, new_bhead->file_offset, SEEK_SET) == -1)) {
    success = false;
  }
  else {
    if (fd->read(fd, buf, new_bhead->bhead.len) != new_bhead->bhead.len) {
      success = false;
    }
  }
  if (fd->seek(fd, offset_backup, SEEK_SET) == -1) {
    success = false;
  }
  return success;
}

static BHead *blo_bhead_read_full(FileData *fd, BHead *thisblock)
{
  BHeadN *new_bhead = BHEADN_FROM_BHEAD(thisblock);
  BHeadN *new_bhead_data = MEM_mallocN(sizeof(BHeadN) + new_bhead->bhead.len, "new_bhead");
  new_bhead_data->bhead = new_bhead->bhead;
  new_bhead_data->file_offset = new_bhead->file_offset;
  new_bhead_data->has_data = true;
  if (!blo_bhead_read_data(fd, thisblock, new_bhead_data + 1)) {
    MEM_freeN(new_bhead_data);
    return NULL;
  }
  return &new_bhead_data->bhead;
}
#endif /* USE_BHEAD_READ_ON_DEMAND */

/* Warning! Caller's responsibility to ensure given bhead **is** and ID one! */
const char *blo_bhead_id_name(const FileData *fd, const BHead *bhead)
{
  return (const char *)POINTER_OFFSET(bhead, sizeof(*bhead) + fd->id_name_offs);
}

static void decode_blender_header(FileData *fd)
{
  char header[SIZEOFBLENDERHEADER], num[4];
  int readsize;

  /* read in the header data */
  readsize = fd->read(fd, header, sizeof(header));

  if (readsize == sizeof(header) && STREQLEN(header, "BLENDER", 7) && ELEM(header[7], '_', '-') &&
      ELEM(header[8], 'v', 'V') &&
      (isdigit(header[9]) && isdigit(header[10]) && isdigit(header[11]))) {
    fd->flags |= FD_FLAGS_FILE_OK;

    /* what size are pointers in the file ? */
    if (header[7] == '_') {
      fd->flags |= FD_FLAGS_FILE_POINTSIZE_IS_4;
      if (sizeof(void *) != 4) {
        fd->flags |= FD_FLAGS_POINTSIZE_DIFFERS;
      }
    }
    else {
      if (sizeof(void *) != 8) {
        fd->flags |= FD_FLAGS_POINTSIZE_DIFFERS;
      }
    }

    /* is the file saved in a different endian
     * than we need ?
     */
    if (((header[8] == 'v') ? L_ENDIAN : B_ENDIAN) != ENDIAN_ORDER) {
      fd->flags |= FD_FLAGS_SWITCH_ENDIAN;
    }

    /* get the version number */
    memcpy(num, header + 9, 3);
    num[3] = 0;
    fd->fileversion = atoi(num);
  }
}

/**
 * \return Success if the file is read correctly, else set \a r_error_message.
 */
static bool read_file_dna(FileData *fd, const char **r_error_message)
{
  BHead *bhead;
  int subversion = 0;

  for (bhead = blo_bhead_first(fd); bhead; bhead = blo_bhead_next(fd, bhead)) {
    if (bhead->code == GLOB) {
      /* Before this, the subversion didn't exist in 'FileGlobal' so the subversion
       * value isn't accessible for the purpose of DNA versioning in this case. */
      if (fd->fileversion <= 242) {
        continue;
      }
      /* We can't use read_global because this needs 'DNA1' to be decoded,
       * however the first 4 chars are _always_ the subversion. */
      FileGlobal *fg = (void *)&bhead[1];
      BLI_STATIC_ASSERT(offsetof(FileGlobal, subvstr) == 0, "Must be first: subvstr");
      char num[5];
      memcpy(num, fg->subvstr, 4);
      num[4] = 0;
      subversion = atoi(num);
    }
    else if (bhead->code == DNA1) {
      const bool do_endian_swap = (fd->flags & FD_FLAGS_SWITCH_ENDIAN) != 0;

      fd->filesdna = DNA_sdna_from_data(
          &bhead[1], bhead->len, do_endian_swap, true, r_error_message);
      if (fd->filesdna) {
        blo_do_versions_dna(fd->filesdna, fd->fileversion, subversion);
        fd->compflags = DNA_struct_get_compareflags(fd->filesdna, fd->memsdna);
        /* used to retrieve ID names from (bhead+1) */
        fd->id_name_offs = DNA_elem_offset(fd->filesdna, "ID", "char", "name[]");

        return true;
      }
      else {
        return false;
      }
    }
    else if (bhead->code == ENDB)
      break;
  }

  *r_error_message = "Missing DNA block";
  return false;
}

static int *read_file_thumbnail(FileData *fd)
{
  BHead *bhead;
  int *blend_thumb = NULL;

  for (bhead = blo_bhead_first(fd); bhead; bhead = blo_bhead_next(fd, bhead)) {
    if (bhead->code == TEST) {
      const bool do_endian_swap = (fd->flags & FD_FLAGS_SWITCH_ENDIAN) != 0;
      int *data = (int *)(bhead + 1);

      if (bhead->len < (2 * sizeof(int))) {
        break;
      }

      if (do_endian_swap) {
        BLI_endian_switch_int32(&data[0]);
        BLI_endian_switch_int32(&data[1]);
      }

      const int width = data[0];
      const int height = data[1];
      if (!BLEN_THUMB_MEMSIZE_IS_VALID(width, height)) {
        break;
      }
      if (bhead->len < BLEN_THUMB_MEMSIZE_FILE(width, height)) {
        break;
      }

      blend_thumb = data;
      break;
    }
    else if (bhead->code != REND) {
      /* Thumbnail is stored in TEST immediately after first REND... */
      break;
    }
  }

  return blend_thumb;
}

/** \} */

/* -------------------------------------------------------------------- */
/** \name File Data API
 * \{ */

/* Regular file reading. */

static int fd_read_data_from_file(FileData *filedata, void *buffer, uint size)
{
  int readsize = read(filedata->filedes, buffer, size);

  if (readsize < 0) {
    readsize = EOF;
  }
  else {
    filedata->file_offset += readsize;
  }

  return (readsize);
}

static off64_t fd_seek_data_from_file(FileData *filedata, off64_t offset, int whence)
{
  filedata->file_offset = lseek(filedata->filedes, offset, whence);
  return filedata->file_offset;
}

/* GZip file reading. */

static int fd_read_gzip_from_file(FileData *filedata, void *buffer, uint size)
{
  int readsize = gzread(filedata->gzfiledes, buffer, size);

  if (readsize < 0) {
    readsize = EOF;
  }
  else {
    filedata->file_offset += readsize;
  }

  return (readsize);
}

/* Memory reading. */

static int fd_read_from_memory(FileData *filedata, void *buffer, uint size)
{
  /* don't read more bytes then there are available in the buffer */
  int readsize = (int)MIN2(size, (uint)(filedata->buffersize - filedata->file_offset));

  memcpy(buffer, filedata->buffer + filedata->file_offset, readsize);
  filedata->file_offset += readsize;

  return (readsize);
}

/* MemFile reading. */

static int fd_read_from_memfile(FileData *filedata, void *buffer, uint size)
{
  static size_t seek = SIZE_MAX; /* the current position */
  static size_t offset = 0;      /* size of previous chunks */
  static MemFileChunk *chunk = NULL;
  size_t chunkoffset, readsize, totread;

  if (size == 0)
    return 0;

  if (seek != (size_t)filedata->file_offset) {
    chunk = filedata->memfile->chunks.first;
    seek = 0;

    while (chunk) {
      if (seek + chunk->size > (size_t)filedata->file_offset) {
        break;
      }
      seek += chunk->size;
      chunk = chunk->next;
    }
    offset = seek;
    seek = filedata->file_offset;
  }

  if (chunk) {
    totread = 0;

    do {
      /* first check if it's on the end if current chunk */
      if (seek - offset == chunk->size) {
        offset += chunk->size;
        chunk = chunk->next;
      }

      /* debug, should never happen */
      if (chunk == NULL) {
        printf("illegal read, chunk zero\n");
        return 0;
      }

      chunkoffset = seek - offset;
      readsize = size - totread;

      /* data can be spread over multiple chunks, so clamp size
       * to within this chunk, and then it will read further in
       * the next chunk */
      if (chunkoffset + readsize > chunk->size)
        readsize = chunk->size - chunkoffset;

      memcpy(POINTER_OFFSET(buffer, totread), chunk->buf + chunkoffset, readsize);
      totread += readsize;
      filedata->file_offset += readsize;
      seek += readsize;
    } while (totread < size);

    return totread;
  }

  return 0;
}

static FileData *filedata_new(void)
{
  FileData *fd = MEM_callocN(sizeof(FileData), "FileData");

  fd->filedes = -1;
  fd->gzfiledes = NULL;

  fd->memsdna = DNA_sdna_current_get();

  fd->datamap = oldnewmap_new();
  fd->globmap = oldnewmap_new();
  fd->libmap = oldnewmap_new();

  return fd;
}

static FileData *blo_decode_and_check(FileData *fd, ReportList *reports)
{
  decode_blender_header(fd);

  if (fd->flags & FD_FLAGS_FILE_OK) {
    const char *error_message = NULL;
    if (read_file_dna(fd, &error_message) == false) {
      BKE_reportf(
          reports, RPT_ERROR, "Failed to read blend file '%s': %s", fd->relabase, error_message);
      blo_filedata_free(fd);
      fd = NULL;
    }
  }
  else {
    BKE_reportf(
        reports, RPT_ERROR, "Failed to read blend file '%s', not a blend file", fd->relabase);
    blo_filedata_free(fd);
    fd = NULL;
  }

  return fd;
}

static FileData *blo_filedata_from_file_descriptor(const char *filepath,
                                                   ReportList *reports,
                                                   int file)
{
  FileDataReadFn *read_fn = NULL;
  FileDataSeekFn *seek_fn = NULL; /* Optional. */

  gzFile gzfile = (gzFile)Z_NULL;

  char header[7];

  /* Regular file. */
  errno = 0;
  if (read(file, header, sizeof(header)) != sizeof(header)) {
    BKE_reportf(reports,
                RPT_WARNING,
                "Unable to read '%s': %s",
                filepath,
                errno ? strerror(errno) : TIP_("insufficient content"));
    return NULL;
  }
  else {
    lseek(file, 0, SEEK_SET);
  }

  /* Regular file. */
  if (memcmp(header, "BLENDER", sizeof(header)) == 0) {
    read_fn = fd_read_data_from_file;
    seek_fn = fd_seek_data_from_file;
  }

  /* Gzip file. */
  errno = 0;
  if ((read_fn == NULL) &&
      /* Check header magic. */
      (header[0] == 0x1f && header[1] == 0x8b)) {
    gzfile = BLI_gzopen(filepath, "rb");
    if (gzfile == (gzFile)Z_NULL) {
      BKE_reportf(reports,
                  RPT_WARNING,
                  "Unable to open '%s': %s",
                  filepath,
                  errno ? strerror(errno) : TIP_("unknown error reading file"));
      return NULL;
    }
    else {
      /* 'seek_fn' is too slow for gzip, don't set it. */
      read_fn = fd_read_gzip_from_file;
      /* Caller must close. */
      file = -1;
    }
  }

  if (read_fn == NULL) {
    BKE_reportf(reports, RPT_WARNING, "Unrecognized file format '%s'", filepath);
    return NULL;
  }

  FileData *fd = filedata_new();

  fd->filedes = file;
  fd->gzfiledes = gzfile;

  fd->read = read_fn;
  fd->seek = seek_fn;

  return fd;
}

static FileData *blo_filedata_from_file_open(const char *filepath, ReportList *reports)
{
  errno = 0;
  const int file = BLI_open(filepath, O_BINARY | O_RDONLY, 0);
  if (file == -1) {
    BKE_reportf(reports,
                RPT_WARNING,
                "Unable to open '%s': %s",
                filepath,
                errno ? strerror(errno) : TIP_("unknown error reading file"));
    return NULL;
  }
  FileData *fd = blo_filedata_from_file_descriptor(filepath, reports, file);
  if ((fd == NULL) || (fd->filedes == -1)) {
    close(file);
  }
  return fd;
}

/* cannot be called with relative paths anymore! */
/* on each new library added, it now checks for the current FileData and expands relativeness */
FileData *blo_filedata_from_file(const char *filepath, ReportList *reports)
{
  FileData *fd = blo_filedata_from_file_open(filepath, reports);
  if (fd != NULL) {
    /* needed for library_append and read_libraries */
    BLI_strncpy(fd->relabase, filepath, sizeof(fd->relabase));

    return blo_decode_and_check(fd, reports);
  }
  return NULL;
}

/**
 * Same as blo_filedata_from_file(), but does not reads DNA data, only header. Use it for light access
 * (e.g. thumbnail reading).
 */
static FileData *blo_filedata_from_file_minimal(const char *filepath)
{
  FileData *fd = blo_filedata_from_file_open(filepath, NULL);
  if (fd != NULL) {
    decode_blender_header(fd);
    if (fd->flags & FD_FLAGS_FILE_OK) {
      return fd;
    }
    blo_filedata_free(fd);
  }
  return NULL;
}

static int fd_read_gzip_from_memory(FileData *filedata, void *buffer, uint size)
{
  int err;

  filedata->strm.next_out = (Bytef *)buffer;
  filedata->strm.avail_out = size;

  // Inflate another chunk.
  err = inflate(&filedata->strm, Z_SYNC_FLUSH);

  if (err == Z_STREAM_END) {
    return 0;
  }
  else if (err != Z_OK) {
    printf("fd_read_gzip_from_memory: zlib error\n");
    return 0;
  }

  filedata->file_offset += size;

  return (size);
}

static int fd_read_gzip_from_memory_init(FileData *fd)
{

  fd->strm.next_in = (Bytef *)fd->buffer;
  fd->strm.avail_in = fd->buffersize;
  fd->strm.total_out = 0;
  fd->strm.zalloc = Z_NULL;
  fd->strm.zfree = Z_NULL;

  if (inflateInit2(&fd->strm, (16 + MAX_WBITS)) != Z_OK)
    return 0;

  fd->read = fd_read_gzip_from_memory;

  return 1;
}

FileData *blo_filedata_from_memory(const void *mem, int memsize, ReportList *reports)
{
  if (!mem || memsize < SIZEOFBLENDERHEADER) {
    BKE_report(reports, RPT_WARNING, (mem) ? TIP_("Unable to read") : TIP_("Unable to open"));
    return NULL;
  }
  else {
    FileData *fd = filedata_new();
    const char *cp = mem;

    fd->buffer = mem;
    fd->buffersize = memsize;

    /* test if gzip */
    if (cp[0] == 0x1f && cp[1] == 0x8b) {
      if (0 == fd_read_gzip_from_memory_init(fd)) {
        blo_filedata_free(fd);
        return NULL;
      }
    }
    else
      fd->read = fd_read_from_memory;

    fd->flags |= FD_FLAGS_NOT_MY_BUFFER;

    return blo_decode_and_check(fd, reports);
  }
}

FileData *blo_filedata_from_memfile(MemFile *memfile, ReportList *reports)
{
  if (!memfile) {
    BKE_report(reports, RPT_WARNING, "Unable to open blend <memory>");
    return NULL;
  }
  else {
    FileData *fd = filedata_new();
    fd->memfile = memfile;

    fd->read = fd_read_from_memfile;
    fd->flags |= FD_FLAGS_NOT_MY_BUFFER;

    return blo_decode_and_check(fd, reports);
  }
}

void blo_filedata_free(FileData *fd)
{
  if (fd) {
    if (fd->filedes != -1) {
      close(fd->filedes);
    }

    if (fd->gzfiledes != NULL) {
      gzclose(fd->gzfiledes);
    }

    if (fd->strm.next_in) {
      if (inflateEnd(&fd->strm) != Z_OK) {
        printf("close gzip stream error\n");
      }
    }

    if (fd->buffer && !(fd->flags & FD_FLAGS_NOT_MY_BUFFER)) {
      MEM_freeN((void *)fd->buffer);
      fd->buffer = NULL;
    }

    /* Free all BHeadN data blocks */
#ifndef NDEBUG
    BLI_freelistN(&fd->bhead_list);
#else
    /* Sanity check we're not keeping memory we don't need. */
    LISTBASE_FOREACH_MUTABLE (BHeadN *, new_bhead, &fd->bhead_list) {
      if (fd->seek != NULL && BHEAD_USE_READ_ON_DEMAND(&new_bhead->bhead)) {
        BLI_assert(new_bhead->has_data == 0);
      }
      MEM_freeN(new_bhead);
    }
#endif

    if (fd->filesdna)
      DNA_sdna_free(fd->filesdna);
    if (fd->compflags)
      MEM_freeN((void *)fd->compflags);

    if (fd->datamap)
      oldnewmap_free(fd->datamap);
    if (fd->globmap)
      oldnewmap_free(fd->globmap);
    if (fd->imamap)
      oldnewmap_free(fd->imamap);
    if (fd->movieclipmap)
      oldnewmap_free(fd->movieclipmap);
    if (fd->scenemap)
      oldnewmap_free(fd->scenemap);
    if (fd->soundmap)
      oldnewmap_free(fd->soundmap);
    if (fd->packedmap)
      oldnewmap_free(fd->packedmap);
    if (fd->libmap && !(fd->flags & FD_FLAGS_NOT_MY_LIBMAP))
      oldnewmap_free(fd->libmap);
    if (fd->bheadmap)
      MEM_freeN(fd->bheadmap);

#ifdef USE_GHASH_BHEAD
    if (fd->bhead_idname_hash) {
      BLI_ghash_free(fd->bhead_idname_hash, NULL, NULL);
    }
#endif

    MEM_freeN(fd);
  }
}

/** \} */

/* -------------------------------------------------------------------- */
/** \name Public Utilities
 * \{ */

/**
 * Check whether given path ends with a blend file compatible extension
 * (`.blend`, `.ble` or `.blend.gz`).
 *
 * \param str: The path to check.
 * \return true is this path ends with a blender file extension.
 */
bool BLO_has_bfile_extension(const char *str)
{
  const char *ext_test[4] = {".blend", ".ble", ".blend.gz", NULL};
  return BLI_path_extension_check_array(str, ext_test);
}

/**
 * Try to explode given path into its 'library components'
 * (i.e. a .blend file, id type/group, and data-block itself).
 *
 * \param path: the full path to explode.
 * \param r_dir: the string that'll contain path up to blend file itself ('library' path).
 * WARNING! Must be #FILE_MAX_LIBEXTRA long (it also stores group and name strings)!
 * \param r_group: the string that'll contain 'group' part of the path, if any. May be NULL.
 * \param r_name: the string that'll contain data's name part of the path, if any. May be NULL.
 * \return true if path contains a blend file.
 */
bool BLO_library_path_explode(const char *path, char *r_dir, char **r_group, char **r_name)
{
  /* We might get some data names with slashes, so we have to go up in path until we find blend file itself,
   * then we now next path item is group, and everything else is data name. */
  char *slash = NULL, *prev_slash = NULL, c = '\0';

  r_dir[0] = '\0';
  if (r_group) {
    *r_group = NULL;
  }
  if (r_name) {
    *r_name = NULL;
  }

  /* if path leads to an existing directory, we can be sure we're not (in) a library */
  if (BLI_is_dir(path)) {
    return false;
  }

  strcpy(r_dir, path);

  while ((slash = (char *)BLI_last_slash(r_dir))) {
    char tc = *slash;
    *slash = '\0';
    if (BLO_has_bfile_extension(r_dir) && BLI_is_file(r_dir)) {
      break;
    }
    else if (STREQ(r_dir, BLO_EMBEDDED_STARTUP_BLEND)) {
      break;
    }

    if (prev_slash) {
      *prev_slash = c;
    }
    prev_slash = slash;
    c = tc;
  }

  if (!slash) {
    return false;
  }

  if (slash[1] != '\0') {
    BLI_assert(strlen(slash + 1) < BLO_GROUP_MAX);
    if (r_group) {
      *r_group = slash + 1;
    }
  }

  if (prev_slash && (prev_slash[1] != '\0')) {
    BLI_assert(strlen(prev_slash + 1) < MAX_ID_NAME - 2);
    if (r_name) {
      *r_name = prev_slash + 1;
    }
  }

  return true;
}

/**
 * Does a very light reading of given .blend file to extract its stored thumbnail.
 *
 * \param filepath: The path of the file to extract thumbnail from.
 * \return The raw thumbnail
 * (MEM-allocated, as stored in file, use #BKE_main_thumbnail_to_imbuf() to convert it to ImBuf image).
 */
BlendThumbnail *BLO_thumbnail_from_file(const char *filepath)
{
  FileData *fd;
  BlendThumbnail *data = NULL;
  int *fd_data;

  fd = blo_filedata_from_file_minimal(filepath);
  fd_data = fd ? read_file_thumbnail(fd) : NULL;

  if (fd_data) {
    const int width = fd_data[0];
    const int height = fd_data[1];
    if (BLEN_THUMB_MEMSIZE_IS_VALID(width, height)) {
      const size_t sz = BLEN_THUMB_MEMSIZE(width, height);
      data = MEM_mallocN(sz, __func__);
      if (data) {
        BLI_assert((sz - sizeof(*data)) ==
                   (BLEN_THUMB_MEMSIZE_FILE(width, height) - (sizeof(*fd_data) * 2)));
        data->width = width;
        data->height = height;
        memcpy(data->rect, &fd_data[2], sz - sizeof(*data));
      }
    }
  }

  blo_filedata_free(fd);

  return data;
}

/** \} */

/* -------------------------------------------------------------------- */
/** \name Old/New Pointer Map
 * \{ */

static void *newdataadr(FileData *fd, const void *adr) /* only direct databocks */
{
  return oldnewmap_lookup_and_inc(fd->datamap, adr, true);
}

static void *newdataadr_no_us(FileData *fd, const void *adr) /* only direct databocks */
{
  return oldnewmap_lookup_and_inc(fd->datamap, adr, false);
}

static void *newglobadr(FileData *fd, const void *adr) /* direct datablocks with global linking */
{
  return oldnewmap_lookup_and_inc(fd->globmap, adr, true);
}

static void *newimaadr(FileData *fd, const void *adr) /* used to restore image data after undo */
{
  if (fd->imamap && adr)
    return oldnewmap_lookup_and_inc(fd->imamap, adr, true);
  return NULL;
}

static void *newsceadr(FileData *fd, const void *adr) /* used to restore scene data after undo */
{
  if (fd->scenemap && adr)
    return oldnewmap_lookup_and_inc(fd->scenemap, adr, true);
  return NULL;
}

static void *newmclipadr(FileData *fd,
                         const void *adr) /* used to restore movie clip data after undo */
{
  if (fd->movieclipmap && adr)
    return oldnewmap_lookup_and_inc(fd->movieclipmap, adr, true);
  return NULL;
}

static void *newsoundadr(FileData *fd, const void *adr) /* used to restore sound data after undo */
{
  if (fd->soundmap && adr)
    return oldnewmap_lookup_and_inc(fd->soundmap, adr, true);
  return NULL;
}

static void *newpackedadr(FileData *fd,
                          const void *adr) /* used to restore packed data after undo */
{
  if (fd->packedmap && adr)
    return oldnewmap_lookup_and_inc(fd->packedmap, adr, true);

  return oldnewmap_lookup_and_inc(fd->datamap, adr, true);
}

static void *newlibadr(FileData *fd, const void *lib, const void *adr) /* only lib data */
{
  return oldnewmap_liblookup(fd->libmap, adr, lib);
}

void *blo_do_versions_newlibadr(FileData *fd, const void *lib, const void *adr) /* only lib data */
{
  return newlibadr(fd, lib, adr);
}

static void *newlibadr_us(FileData *fd,
                          const void *lib,
                          const void *adr) /* increases user number */
{
  ID *id = newlibadr(fd, lib, adr);

  id_us_plus_no_lib(id);

  return id;
}

void *blo_do_versions_newlibadr_us(FileData *fd,
                                   const void *lib,
                                   const void *adr) /* increases user number */
{
  return newlibadr_us(fd, lib, adr);
}

static void *newlibadr_real_us(FileData *fd,
                               const void *lib,
                               const void *adr) /* ensures real user */
{
  ID *id = newlibadr(fd, lib, adr);

  id_us_ensure_real(id);

  return id;
}

static void change_link_placeholder_to_real_ID_pointer_fd(FileData *fd, const void *old, void *new)
{
  for (int i = 0; i < fd->libmap->nentries; i++) {
    OldNew *entry = &fd->libmap->entries[i];

    if (old == entry->newp && entry->nr == ID_LINK_PLACEHOLDER) {
      entry->newp = new;
      if (new)
        entry->nr = GS(((ID *)new)->name);
    }
  }
}

static void change_link_placeholder_to_real_ID_pointer(ListBase *mainlist,
                                                       FileData *basefd,
                                                       void *old,
                                                       void *new)
{
  Main *mainptr;

  for (mainptr = mainlist->first; mainptr; mainptr = mainptr->next) {
    FileData *fd;

    if (mainptr->curlib)
      fd = mainptr->curlib->filedata;
    else
      fd = basefd;

    if (fd) {
      change_link_placeholder_to_real_ID_pointer_fd(fd, old, new);
    }
  }
}

/* lib linked proxy objects point to our local data, we need
 * to clear that pointer before reading the undo memfile since
 * the object might be removed, it is set again in reading
 * if the local object still exists.
 * This is only valid for local proxy objects though, linked ones should not be affected here.
 */
void blo_clear_proxy_pointers_from_lib(Main *oldmain)
{
  Object *ob = oldmain->objects.first;

  for (; ob; ob = ob->id.next) {
    if (ob->id.lib != NULL && ob->proxy_from != NULL && ob->proxy_from->id.lib == NULL) {
      ob->proxy_from = NULL;
    }
  }
}

void blo_make_scene_pointer_map(FileData *fd, Main *oldmain)
{
  Scene *sce = oldmain->scenes.first;

  fd->scenemap = oldnewmap_new();

  for (; sce; sce = sce->id.next) {
    if (sce->eevee.light_cache) {
      struct LightCache *light_cache = sce->eevee.light_cache;
      oldnewmap_insert(fd->scenemap, light_cache, light_cache, 0);
    }
  }
}

void blo_end_scene_pointer_map(FileData *fd, Main *oldmain)
{
  OldNew *entry = fd->scenemap->entries;
  Scene *sce = oldmain->scenes.first;
  int i;

  /* used entries were restored, so we put them to zero */
  for (i = 0; i < fd->scenemap->nentries; i++, entry++) {
    if (entry->nr > 0)
      entry->newp = NULL;
  }

  for (; sce; sce = sce->id.next) {
    sce->eevee.light_cache = newsceadr(fd, sce->eevee.light_cache);
  }
}

void blo_make_image_pointer_map(FileData *fd, Main *oldmain)
{
  Image *ima = oldmain->images.first;
  Scene *sce = oldmain->scenes.first;
  int a;

  fd->imamap = oldnewmap_new();

  for (; ima; ima = ima->id.next) {
    if (ima->cache) {
      oldnewmap_insert(fd->imamap, ima->cache, ima->cache, 0);
    }
    for (a = 0; a < TEXTARGET_COUNT; a++) {
      if (ima->gputexture[a]) {
        oldnewmap_insert(fd->imamap, ima->gputexture[a], ima->gputexture[a], 0);
      }
    }
    if (ima->rr) {
      oldnewmap_insert(fd->imamap, ima->rr, ima->rr, 0);
    }
    LISTBASE_FOREACH (RenderSlot *, slot, &ima->renderslots) {
      if (slot->render) {
        oldnewmap_insert(fd->imamap, slot->render, slot->render, 0);
      }
    }
  }
  for (; sce; sce = sce->id.next) {
    if (sce->nodetree && sce->nodetree->previews) {
      bNodeInstanceHashIterator iter;
      NODE_INSTANCE_HASH_ITER (iter, sce->nodetree->previews) {
        bNodePreview *preview = BKE_node_instance_hash_iterator_get_value(&iter);
        oldnewmap_insert(fd->imamap, preview, preview, 0);
      }
    }
  }
}

/* set old main image ibufs to zero if it has been restored */
/* this works because freeing old main only happens after this call */
void blo_end_image_pointer_map(FileData *fd, Main *oldmain)
{
  OldNew *entry = fd->imamap->entries;
  Image *ima = oldmain->images.first;
  Scene *sce = oldmain->scenes.first;
  int i;

  /* used entries were restored, so we put them to zero */
  for (i = 0; i < fd->imamap->nentries; i++, entry++) {
    if (entry->nr > 0)
      entry->newp = NULL;
  }

  for (; ima; ima = ima->id.next) {
    ima->cache = newimaadr(fd, ima->cache);
    if (ima->cache == NULL) {
      ima->gpuflag = 0;
      for (i = 0; i < TEXTARGET_COUNT; i++) {
        ima->gputexture[i] = NULL;
      }
      ima->rr = NULL;
    }
    LISTBASE_FOREACH (RenderSlot *, slot, &ima->renderslots) {
      slot->render = newimaadr(fd, slot->render);
    }

    for (i = 0; i < TEXTARGET_COUNT; i++)
      ima->gputexture[i] = newimaadr(fd, ima->gputexture[i]);
    ima->rr = newimaadr(fd, ima->rr);
  }
  for (; sce; sce = sce->id.next) {
    if (sce->nodetree && sce->nodetree->previews) {
      bNodeInstanceHash *new_previews = BKE_node_instance_hash_new("node previews");
      bNodeInstanceHashIterator iter;

      /* reconstruct the preview hash, only using remaining pointers */
      NODE_INSTANCE_HASH_ITER (iter, sce->nodetree->previews) {
        bNodePreview *preview = BKE_node_instance_hash_iterator_get_value(&iter);
        if (preview) {
          bNodePreview *new_preview = newimaadr(fd, preview);
          if (new_preview) {
            bNodeInstanceKey key = BKE_node_instance_hash_iterator_get_key(&iter);
            BKE_node_instance_hash_insert(new_previews, key, new_preview);
          }
        }
      }
      BKE_node_instance_hash_free(sce->nodetree->previews, NULL);
      sce->nodetree->previews = new_previews;
    }
  }
}

void blo_make_movieclip_pointer_map(FileData *fd, Main *oldmain)
{
  MovieClip *clip = oldmain->movieclips.first;
  Scene *sce = oldmain->scenes.first;

  fd->movieclipmap = oldnewmap_new();

  for (; clip; clip = clip->id.next) {
    if (clip->cache)
      oldnewmap_insert(fd->movieclipmap, clip->cache, clip->cache, 0);

    if (clip->tracking.camera.intrinsics)
      oldnewmap_insert(
          fd->movieclipmap, clip->tracking.camera.intrinsics, clip->tracking.camera.intrinsics, 0);
  }

  for (; sce; sce = sce->id.next) {
    if (sce->nodetree) {
      bNode *node;
      for (node = sce->nodetree->nodes.first; node; node = node->next)
        if (node->type == CMP_NODE_MOVIEDISTORTION)
          oldnewmap_insert(fd->movieclipmap, node->storage, node->storage, 0);
    }
  }
}

/* set old main movie clips caches to zero if it has been restored */
/* this works because freeing old main only happens after this call */
void blo_end_movieclip_pointer_map(FileData *fd, Main *oldmain)
{
  OldNew *entry = fd->movieclipmap->entries;
  MovieClip *clip = oldmain->movieclips.first;
  Scene *sce = oldmain->scenes.first;
  int i;

  /* used entries were restored, so we put them to zero */
  for (i = 0; i < fd->movieclipmap->nentries; i++, entry++) {
    if (entry->nr > 0)
      entry->newp = NULL;
  }

  for (; clip; clip = clip->id.next) {
    clip->cache = newmclipadr(fd, clip->cache);
    clip->tracking.camera.intrinsics = newmclipadr(fd, clip->tracking.camera.intrinsics);
  }

  for (; sce; sce = sce->id.next) {
    if (sce->nodetree) {
      bNode *node;
      for (node = sce->nodetree->nodes.first; node; node = node->next)
        if (node->type == CMP_NODE_MOVIEDISTORTION)
          node->storage = newmclipadr(fd, node->storage);
    }
  }
}

void blo_make_sound_pointer_map(FileData *fd, Main *oldmain)
{
  bSound *sound = oldmain->sounds.first;

  fd->soundmap = oldnewmap_new();

  for (; sound; sound = sound->id.next) {
    if (sound->waveform)
      oldnewmap_insert(fd->soundmap, sound->waveform, sound->waveform, 0);
  }
}

/* set old main sound caches to zero if it has been restored */
/* this works because freeing old main only happens after this call */
void blo_end_sound_pointer_map(FileData *fd, Main *oldmain)
{
  OldNew *entry = fd->soundmap->entries;
  bSound *sound = oldmain->sounds.first;
  int i;

  /* used entries were restored, so we put them to zero */
  for (i = 0; i < fd->soundmap->nentries; i++, entry++) {
    if (entry->nr > 0)
      entry->newp = NULL;
  }

  for (; sound; sound = sound->id.next) {
    sound->waveform = newsoundadr(fd, sound->waveform);
  }
}

/* XXX disabled this feature - packed files also belong in temp saves and quit.blend, to make restore work */

static void insert_packedmap(FileData *fd, PackedFile *pf)
{
  oldnewmap_insert(fd->packedmap, pf, pf, 0);
  oldnewmap_insert(fd->packedmap, pf->data, pf->data, 0);
}

void blo_make_packed_pointer_map(FileData *fd, Main *oldmain)
{
  Image *ima;
  VFont *vfont;
  bSound *sound;
  Library *lib;

  fd->packedmap = oldnewmap_new();

  for (ima = oldmain->images.first; ima; ima = ima->id.next) {
    ImagePackedFile *imapf;

    if (ima->packedfile)
      insert_packedmap(fd, ima->packedfile);

    for (imapf = ima->packedfiles.first; imapf; imapf = imapf->next)
      if (imapf->packedfile)
        insert_packedmap(fd, imapf->packedfile);
  }

  for (vfont = oldmain->fonts.first; vfont; vfont = vfont->id.next)
    if (vfont->packedfile)
      insert_packedmap(fd, vfont->packedfile);

  for (sound = oldmain->sounds.first; sound; sound = sound->id.next)
    if (sound->packedfile)
      insert_packedmap(fd, sound->packedfile);

  for (lib = oldmain->libraries.first; lib; lib = lib->id.next)
    if (lib->packedfile)
      insert_packedmap(fd, lib->packedfile);
}

/* set old main packed data to zero if it has been restored */
/* this works because freeing old main only happens after this call */
void blo_end_packed_pointer_map(FileData *fd, Main *oldmain)
{
  Image *ima;
  VFont *vfont;
  bSound *sound;
  Library *lib;
  OldNew *entry = fd->packedmap->entries;
  int i;

  /* used entries were restored, so we put them to zero */
  for (i = 0; i < fd->packedmap->nentries; i++, entry++) {
    if (entry->nr > 0)
      entry->newp = NULL;
  }

  for (ima = oldmain->images.first; ima; ima = ima->id.next) {
    ImagePackedFile *imapf;

    ima->packedfile = newpackedadr(fd, ima->packedfile);

    for (imapf = ima->packedfiles.first; imapf; imapf = imapf->next)
      imapf->packedfile = newpackedadr(fd, imapf->packedfile);
  }

  for (vfont = oldmain->fonts.first; vfont; vfont = vfont->id.next)
    vfont->packedfile = newpackedadr(fd, vfont->packedfile);

  for (sound = oldmain->sounds.first; sound; sound = sound->id.next)
    sound->packedfile = newpackedadr(fd, sound->packedfile);

  for (lib = oldmain->libraries.first; lib; lib = lib->id.next)
    lib->packedfile = newpackedadr(fd, lib->packedfile);
}

/* undo file support: add all library pointers in lookup */
void blo_add_library_pointer_map(ListBase *old_mainlist, FileData *fd)
{
  Main *ptr = old_mainlist->first;
  ListBase *lbarray[MAX_LIBARRAY];

  for (ptr = ptr->next; ptr; ptr = ptr->next) {
    int i = set_listbasepointers(ptr, lbarray);
    while (i--) {
      ID *id;
      for (id = lbarray[i]->first; id; id = id->next)
        oldnewmap_insert(fd->libmap, id, id, GS(id->name));
    }
  }

  fd->old_mainlist = old_mainlist;
}

/** \} */

/* -------------------------------------------------------------------- */
/** \name DNA Struct Loading
 * \{ */

static void switch_endian_structs(const struct SDNA *filesdna, BHead *bhead)
{
  int blocksize, nblocks;
  char *data;

  data = (char *)(bhead + 1);
  blocksize = filesdna->types_size[filesdna->structs[bhead->SDNAnr][0]];

  nblocks = bhead->nr;
  while (nblocks--) {
    DNA_struct_switch_endian(filesdna, bhead->SDNAnr, data);

    data += blocksize;
  }
}

static void *read_struct(FileData *fd, BHead *bh, const char *blockname)
{
  void *temp = NULL;

  if (bh->len) {
#ifdef USE_BHEAD_READ_ON_DEMAND
    BHead *bh_orig = bh;
#endif

    /* switch is based on file dna */
    if (bh->SDNAnr && (fd->flags & FD_FLAGS_SWITCH_ENDIAN)) {
#ifdef USE_BHEAD_READ_ON_DEMAND
      if (BHEADN_FROM_BHEAD(bh)->has_data == false) {
        bh = blo_bhead_read_full(fd, bh);
        if (UNLIKELY(bh == NULL)) {
          fd->flags &= ~FD_FLAGS_FILE_OK;
          return NULL;
        }
      }
#endif
      switch_endian_structs(fd->filesdna, bh);
    }

    if (fd->compflags[bh->SDNAnr] != SDNA_CMP_REMOVED) {
      if (fd->compflags[bh->SDNAnr] == SDNA_CMP_NOT_EQUAL) {
#ifdef USE_BHEAD_READ_ON_DEMAND
        if (BHEADN_FROM_BHEAD(bh)->has_data == false) {
          bh = blo_bhead_read_full(fd, bh);
          if (UNLIKELY(bh == NULL)) {
            fd->flags &= ~FD_FLAGS_FILE_OK;
            return NULL;
          }
        }
#endif
        temp = DNA_struct_reconstruct(
            fd->memsdna, fd->filesdna, fd->compflags, bh->SDNAnr, bh->nr, (bh + 1));
      }
      else {
        /* SDNA_CMP_EQUAL */
        temp = MEM_mallocN(bh->len, blockname);
#ifdef USE_BHEAD_READ_ON_DEMAND
        if (BHEADN_FROM_BHEAD(bh)->has_data) {
          memcpy(temp, (bh + 1), bh->len);
        }
        else {
          /* Instead of allocating the bhead, then copying it,
           * read the data from the file directly into the memory. */
          if (UNLIKELY(!blo_bhead_read_data(fd, bh, temp))) {
            fd->flags &= ~FD_FLAGS_FILE_OK;
            MEM_freeN(temp);
            temp = NULL;
          }
        }
#else
        memcpy(temp, (bh + 1), bh->len);
#endif
      }
    }
#ifdef USE_BHEAD_READ_ON_DEMAND
    if (bh_orig != bh) {
      MEM_freeN(BHEADN_FROM_BHEAD(bh));
    }
#endif
  }

  return temp;
}

typedef void (*link_list_cb)(FileData *fd, void *data);

static void link_list_ex(FileData *fd, ListBase *lb, link_list_cb callback) /* only direct data */
{
  Link *ln, *prev;

  if (BLI_listbase_is_empty(lb))
    return;

  lb->first = newdataadr(fd, lb->first);
  if (callback != NULL) {
    callback(fd, lb->first);
  }
  ln = lb->first;
  prev = NULL;
  while (ln) {
    ln->next = newdataadr(fd, ln->next);
    if (ln->next != NULL && callback != NULL) {
      callback(fd, ln->next);
    }
    ln->prev = prev;
    prev = ln;
    ln = ln->next;
  }
  lb->last = prev;
}

static void link_list(FileData *fd, ListBase *lb) /* only direct data */
{
  link_list_ex(fd, lb, NULL);
}

static void link_glob_list(FileData *fd, ListBase *lb) /* for glob data */
{
  Link *ln, *prev;
  void *poin;

  if (BLI_listbase_is_empty(lb))
    return;
  poin = newdataadr(fd, lb->first);
  if (lb->first) {
    oldnewmap_insert(fd->globmap, lb->first, poin, 0);
  }
  lb->first = poin;

  ln = lb->first;
  prev = NULL;
  while (ln) {
    poin = newdataadr(fd, ln->next);
    if (ln->next) {
      oldnewmap_insert(fd->globmap, ln->next, poin, 0);
    }
    ln->next = poin;
    ln->prev = prev;
    prev = ln;
    ln = ln->next;
  }
  lb->last = prev;
}

static void test_pointer_array(FileData *fd, void **mat)
{
  int64_t *lpoin, *lmat;
  int *ipoin, *imat;
  size_t len;

  /* manually convert the pointer array in
   * the old dna format to a pointer array in
   * the new dna format.
   */
  if (*mat) {
    len = MEM_allocN_len(*mat) / fd->filesdna->pointer_size;

    if (fd->filesdna->pointer_size == 8 && fd->memsdna->pointer_size == 4) {
      ipoin = imat = MEM_malloc_arrayN(len, 4, "newmatar");
      lpoin = *mat;

      while (len-- > 0) {
        if ((fd->flags & FD_FLAGS_SWITCH_ENDIAN))
          BLI_endian_switch_int64(lpoin);
        *ipoin = (int)((*lpoin) >> 3);
        ipoin++;
        lpoin++;
      }
      MEM_freeN(*mat);
      *mat = imat;
    }

    if (fd->filesdna->pointer_size == 4 && fd->memsdna->pointer_size == 8) {
      lpoin = lmat = MEM_malloc_arrayN(len, 8, "newmatar");
      ipoin = *mat;

      while (len-- > 0) {
        *lpoin = *ipoin;
        ipoin++;
        lpoin++;
      }
      MEM_freeN(*mat);
      *mat = lmat;
    }
  }
}

/** \} */

/* -------------------------------------------------------------------- */
/** \name Read ID Properties
 * \{ */

static void IDP_DirectLinkProperty(IDProperty *prop, int switch_endian, FileData *fd);
static void IDP_LibLinkProperty(IDProperty *prop, FileData *fd);

static void IDP_DirectLinkIDPArray(IDProperty *prop, int switch_endian, FileData *fd)
{
  IDProperty *array;
  int i;

  /* since we didn't save the extra buffer, set totallen to len */
  prop->totallen = prop->len;
  prop->data.pointer = newdataadr(fd, prop->data.pointer);

  array = (IDProperty *)prop->data.pointer;

  /* note!, idp-arrays didn't exist in 2.4x, so the pointer will be cleared
   * theres not really anything we can do to correct this, at least don't crash */
  if (array == NULL) {
    prop->len = 0;
    prop->totallen = 0;
  }

  for (i = 0; i < prop->len; i++)
    IDP_DirectLinkProperty(&array[i], switch_endian, fd);
}

static void IDP_DirectLinkArray(IDProperty *prop, int switch_endian, FileData *fd)
{
  IDProperty **array;
  int i;

  /* since we didn't save the extra buffer, set totallen to len */
  prop->totallen = prop->len;
  prop->data.pointer = newdataadr(fd, prop->data.pointer);

  if (prop->subtype == IDP_GROUP) {
    test_pointer_array(fd, prop->data.pointer);
    array = prop->data.pointer;

    for (i = 0; i < prop->len; i++)
      IDP_DirectLinkProperty(array[i], switch_endian, fd);
  }
  else if (prop->subtype == IDP_DOUBLE) {
    if (switch_endian) {
      BLI_endian_switch_double_array(prop->data.pointer, prop->len);
    }
  }
  else {
    if (switch_endian) {
      /* also used for floats */
      BLI_endian_switch_int32_array(prop->data.pointer, prop->len);
    }
  }
}

static void IDP_DirectLinkString(IDProperty *prop, FileData *fd)
{
  /*since we didn't save the extra string buffer, set totallen to len.*/
  prop->totallen = prop->len;
  prop->data.pointer = newdataadr(fd, prop->data.pointer);
}

static void IDP_DirectLinkGroup(IDProperty *prop, int switch_endian, FileData *fd)
{
  ListBase *lb = &prop->data.group;
  IDProperty *loop;

  link_list(fd, lb);

  /*Link child id properties now*/
  for (loop = prop->data.group.first; loop; loop = loop->next) {
    IDP_DirectLinkProperty(loop, switch_endian, fd);
  }
}

static void IDP_DirectLinkProperty(IDProperty *prop, int switch_endian, FileData *fd)
{
  switch (prop->type) {
    case IDP_GROUP:
      IDP_DirectLinkGroup(prop, switch_endian, fd);
      break;
    case IDP_STRING:
      IDP_DirectLinkString(prop, fd);
      break;
    case IDP_ARRAY:
      IDP_DirectLinkArray(prop, switch_endian, fd);
      break;
    case IDP_IDPARRAY:
      IDP_DirectLinkIDPArray(prop, switch_endian, fd);
      break;
    case IDP_DOUBLE:
      /* erg, stupid doubles.  since I'm storing them
       * in the same field as int val; val2 in the
       * IDPropertyData struct, they have to deal with
       * endianness specifically
       *
       * in theory, val and val2 would've already been swapped
       * if switch_endian is true, so we have to first unswap
       * them then reswap them as a single 64-bit entity.
       */

      if (switch_endian) {
        BLI_endian_switch_int32(&prop->data.val);
        BLI_endian_switch_int32(&prop->data.val2);
        BLI_endian_switch_int64((int64_t *)&prop->data.val);
      }
      break;
    case IDP_INT:
    case IDP_FLOAT:
    case IDP_ID:
      break; /* Nothing special to do here. */
    default:
      /* Unknown IDP type, nuke it (we cannot handle unknown types everywhere in code,
       * IDP are way too polymorphic to do it safely. */
      printf(
          "%s: found unknown IDProperty type %d, reset to Integer one !\n", __func__, prop->type);
      /* Note: we do not attempt to free unknown prop, we have no way to know how to do that! */
      prop->type = IDP_INT;
      prop->subtype = 0;
      IDP_Int(prop) = 0;
  }
}

#define IDP_DirectLinkGroup_OrFree(prop, switch_endian, fd) \
  _IDP_DirectLinkGroup_OrFree(prop, switch_endian, fd, __func__)

static void _IDP_DirectLinkGroup_OrFree(IDProperty **prop,
                                        int switch_endian,
                                        FileData *fd,
                                        const char *caller_func_id)
{
  if (*prop) {
    if ((*prop)->type == IDP_GROUP) {
      IDP_DirectLinkGroup(*prop, switch_endian, fd);
    }
    else {
      /* corrupt file! */
      printf("%s: found non group data, freeing type %d!\n", caller_func_id, (*prop)->type);
      /* don't risk id, data's likely corrupt. */
      // IDP_FreeProperty(*prop);
      *prop = NULL;
    }
  }
}

static void IDP_LibLinkProperty(IDProperty *prop, FileData *fd)
{
  if (!prop)
    return;

  switch (prop->type) {
    case IDP_ID: /* PointerProperty */
    {
      void *newaddr = newlibadr_us(fd, NULL, IDP_Id(prop));
      if (IDP_Id(prop) && !newaddr && G.debug) {
        printf("Error while loading \"%s\". Data not found in file!\n", prop->name);
      }
      prop->data.pointer = newaddr;
      break;
    }
    case IDP_IDPARRAY: /* CollectionProperty */
    {
      IDProperty *idp_array = IDP_IDPArray(prop);
      for (int i = 0; i < prop->len; i++) {
        IDP_LibLinkProperty(&(idp_array[i]), fd);
      }
      break;
    }
    case IDP_GROUP: /* PointerProperty */
    {
      for (IDProperty *loop = prop->data.group.first; loop; loop = loop->next) {
        IDP_LibLinkProperty(loop, fd);
      }
      break;
    }
    default:
      break; /* Nothing to do for other IDProps. */
  }
}

/** \} */

/* -------------------------------------------------------------------- */
/** \name Read Image Preview
 * \{ */

static PreviewImage *direct_link_preview_image(FileData *fd, PreviewImage *old_prv)
{
  PreviewImage *prv = newdataadr(fd, old_prv);

  if (prv) {
    int i;
    for (i = 0; i < NUM_ICON_SIZES; ++i) {
      if (prv->rect[i]) {
        prv->rect[i] = newdataadr(fd, prv->rect[i]);
      }
      prv->gputexture[i] = NULL;
    }
    prv->icon_id = 0;
    prv->tag = 0;
  }

  return prv;
}

/** \} */

/* -------------------------------------------------------------------- */
/** \name Read ID
 * \{ */

static void lib_link_id(FileData *fd, Main *main)
{
  ListBase *lbarray[MAX_LIBARRAY];
  int base_count, i;

  base_count = set_listbasepointers(main, lbarray);

  for (i = 0; i < base_count; i++) {
    ListBase *lb = lbarray[i];
    ID *id;

    for (id = lb->first; id; id = id->next) {
      if (id->override_static) {
        id->override_static->reference = newlibadr_us(fd, id->lib, id->override_static->reference);
        id->override_static->storage = newlibadr_us(fd, id->lib, id->override_static->storage);
      }
    }
  }
}

static void direct_link_id_override_property_operation_cb(FileData *fd, void *data)
{
  IDOverrideStaticPropertyOperation *opop = data;

  opop->subitem_reference_name = newdataadr(fd, opop->subitem_reference_name);
  opop->subitem_local_name = newdataadr(fd, opop->subitem_local_name);
}

static void direct_link_id_override_property_cb(FileData *fd, void *data)
{
  IDOverrideStaticProperty *op = data;

  op->rna_path = newdataadr(fd, op->rna_path);
  link_list_ex(fd, &op->operations, direct_link_id_override_property_operation_cb);
}

static void direct_link_id(FileData *fd, ID *id)
{
  /*link direct data of ID properties*/
  if (id->properties) {
    id->properties = newdataadr(fd, id->properties);
    /* this case means the data was written incorrectly, it should not happen */
    IDP_DirectLinkGroup_OrFree(&id->properties, (fd->flags & FD_FLAGS_SWITCH_ENDIAN), fd);
  }
  id->py_instance = NULL;

  /* That way datablock reading not going through main read_libblock() function are still in a clear tag state.
   * (glowering at certain nodetree fake datablock here...). */
  id->tag = 0;

  /* Link direct data of overrides. */
  if (id->override_static) {
    id->override_static = newdataadr(fd, id->override_static);
    link_list_ex(fd, &id->override_static->properties, direct_link_id_override_property_cb);
  }

  DrawDataList *drawdata = DRW_drawdatalist_from_id(id);
  if (drawdata) {
    BLI_listbase_clear((ListBase *)drawdata);
  }
}

/** \} */

/* -------------------------------------------------------------------- */
/** \name Read CurveMapping
 * \{ */

/* cuma itself has been read! */
static void direct_link_curvemapping(FileData *fd, CurveMapping *cumap)
{
  int a;

  /* flag seems to be able to hang? Maybe old files... not bad to clear anyway */
  cumap->flag &= ~CUMA_PREMULLED;

  for (a = 0; a < CM_TOT; a++) {
    cumap->cm[a].curve = newdataadr(fd, cumap->cm[a].curve);
    cumap->cm[a].table = NULL;
    cumap->cm[a].premultable = NULL;
  }
}

/** \} */

/* -------------------------------------------------------------------- */
/** \name Read ID: Brush
 * \{ */

/* library brush linking after fileread */
static void lib_link_brush(FileData *fd, Main *main)
{
  /* only link ID pointers */
  for (Brush *brush = main->brushes.first; brush; brush = brush->id.next) {
    if (brush->id.tag & LIB_TAG_NEED_LINK) {
      IDP_LibLinkProperty(brush->id.properties, fd);

      /* brush->(mask_)mtex.obj is ignored on purpose? */
      brush->mtex.tex = newlibadr_us(fd, brush->id.lib, brush->mtex.tex);
      brush->mask_mtex.tex = newlibadr_us(fd, brush->id.lib, brush->mask_mtex.tex);
      brush->clone.image = newlibadr(fd, brush->id.lib, brush->clone.image);
      brush->toggle_brush = newlibadr(fd, brush->id.lib, brush->toggle_brush);
      brush->paint_curve = newlibadr_us(fd, brush->id.lib, brush->paint_curve);

      /* link default grease pencil palette */
      if (brush->gpencil_settings != NULL) {
        if (brush->gpencil_settings->flag & GP_BRUSH_MATERIAL_PINNED) {
          brush->gpencil_settings->material = newlibadr_us(
              fd, brush->id.lib, brush->gpencil_settings->material);

          if (!brush->gpencil_settings->material) {
            brush->gpencil_settings->flag &= ~GP_BRUSH_MATERIAL_PINNED;
          }
        }
        else {
          brush->gpencil_settings->material = NULL;
        }
      }

      brush->id.tag &= ~LIB_TAG_NEED_LINK;
    }
  }
}

static void direct_link_brush(FileData *fd, Brush *brush)
{
  /* brush itself has been read */

  /* fallof curve */
  brush->curve = newdataadr(fd, brush->curve);

  brush->gradient = newdataadr(fd, brush->gradient);

  if (brush->curve)
    direct_link_curvemapping(fd, brush->curve);
  else
    BKE_brush_curve_preset(brush, CURVE_PRESET_SHARP);

  /* grease pencil */
  brush->gpencil_settings = newdataadr(fd, brush->gpencil_settings);
  if (brush->gpencil_settings != NULL) {
    brush->gpencil_settings->curve_sensitivity = newdataadr(
        fd, brush->gpencil_settings->curve_sensitivity);
    brush->gpencil_settings->curve_strength = newdataadr(fd,
                                                         brush->gpencil_settings->curve_strength);
    brush->gpencil_settings->curve_jitter = newdataadr(fd, brush->gpencil_settings->curve_jitter);

    if (brush->gpencil_settings->curve_sensitivity)
      direct_link_curvemapping(fd, brush->gpencil_settings->curve_sensitivity);

    if (brush->gpencil_settings->curve_strength)
      direct_link_curvemapping(fd, brush->gpencil_settings->curve_strength);

    if (brush->gpencil_settings->curve_jitter)
      direct_link_curvemapping(fd, brush->gpencil_settings->curve_jitter);
  }

  brush->preview = NULL;
  brush->icon_imbuf = NULL;
}

/** \} */

/* -------------------------------------------------------------------- */
/** \name Read ID: Palette
 * \{ */

static void lib_link_palette(FileData *fd, Main *main)
{
  /* only link ID pointers */
  for (Palette *palette = main->palettes.first; palette; palette = palette->id.next) {
    if (palette->id.tag & LIB_TAG_NEED_LINK) {
      IDP_LibLinkProperty(palette->id.properties, fd);

      palette->id.tag &= ~LIB_TAG_NEED_LINK;
    }
  }
}

static void direct_link_palette(FileData *fd, Palette *palette)
{

  /* palette itself has been read */
  link_list(fd, &palette->colors);
}

static void lib_link_paint_curve(FileData *fd, Main *main)
{
  /* only link ID pointers */
  for (PaintCurve *pc = main->paintcurves.first; pc; pc = pc->id.next) {
    if (pc->id.tag & LIB_TAG_NEED_LINK) {
      IDP_LibLinkProperty(pc->id.properties, fd);

      pc->id.tag &= ~LIB_TAG_NEED_LINK;
    }
  }
}

static void direct_link_paint_curve(FileData *fd, PaintCurve *pc)
{
  pc->points = newdataadr(fd, pc->points);
}

/** \} */

/* -------------------------------------------------------------------- */
/** \name Read PackedFile
 * \{ */

static PackedFile *direct_link_packedfile(FileData *fd, PackedFile *oldpf)
{
  PackedFile *pf = newpackedadr(fd, oldpf);

  if (pf) {
    pf->data = newpackedadr(fd, pf->data);
  }

  return pf;
}

/** \} */

/* -------------------------------------------------------------------- */
/** \name Read Animation (legacy for version patching)
 * \{ */

// XXX deprecated - old animation system
static void lib_link_ipo(FileData *fd, Main *main)
{
  Ipo *ipo;

  for (ipo = main->ipo.first; ipo; ipo = ipo->id.next) {
    if (ipo->id.tag & LIB_TAG_NEED_LINK) {
      IpoCurve *icu;
      for (icu = ipo->curve.first; icu; icu = icu->next) {
        if (icu->driver)
          icu->driver->ob = newlibadr(fd, ipo->id.lib, icu->driver->ob);
      }
      ipo->id.tag &= ~LIB_TAG_NEED_LINK;
    }
  }
}

// XXX deprecated - old animation system
static void direct_link_ipo(FileData *fd, Ipo *ipo)
{
  IpoCurve *icu;

  link_list(fd, &(ipo->curve));

  for (icu = ipo->curve.first; icu; icu = icu->next) {
    icu->bezt = newdataadr(fd, icu->bezt);
    icu->bp = newdataadr(fd, icu->bp);
    icu->driver = newdataadr(fd, icu->driver);
  }
}

// XXX deprecated - old animation system
static void lib_link_nlastrips(FileData *fd, ID *id, ListBase *striplist)
{
  bActionStrip *strip;
  bActionModifier *amod;

  for (strip = striplist->first; strip; strip = strip->next) {
    strip->object = newlibadr(fd, id->lib, strip->object);
    strip->act = newlibadr_us(fd, id->lib, strip->act);
    strip->ipo = newlibadr(fd, id->lib, strip->ipo);
    for (amod = strip->modifiers.first; amod; amod = amod->next)
      amod->ob = newlibadr(fd, id->lib, amod->ob);
  }
}

// XXX deprecated - old animation system
static void direct_link_nlastrips(FileData *fd, ListBase *strips)
{
  bActionStrip *strip;

  link_list(fd, strips);

  for (strip = strips->first; strip; strip = strip->next)
    link_list(fd, &strip->modifiers);
}

// XXX deprecated - old animation system
static void lib_link_constraint_channels(FileData *fd, ID *id, ListBase *chanbase)
{
  bConstraintChannel *chan;

  for (chan = chanbase->first; chan; chan = chan->next) {
    chan->ipo = newlibadr_us(fd, id->lib, chan->ipo);
  }
}

/** \} */

/* -------------------------------------------------------------------- */
/** \name Read ID: Action
 * \{ */

static void lib_link_fmodifiers(FileData *fd, ID *id, ListBase *list)
{
  FModifier *fcm;

  for (fcm = list->first; fcm; fcm = fcm->next) {
    /* data for specific modifiers */
    switch (fcm->type) {
      case FMODIFIER_TYPE_PYTHON: {
        FMod_Python *data = (FMod_Python *)fcm->data;
        data->script = newlibadr(fd, id->lib, data->script);

        break;
      }
    }
  }
}

static void lib_link_fcurves(FileData *fd, ID *id, ListBase *list)
{
  FCurve *fcu;

  if (list == NULL)
    return;

  /* relink ID-block references... */
  for (fcu = list->first; fcu; fcu = fcu->next) {
    /* driver data */
    if (fcu->driver) {
      ChannelDriver *driver = fcu->driver;
      DriverVar *dvar;

      for (dvar = driver->variables.first; dvar; dvar = dvar->next) {
        DRIVER_TARGETS_LOOPER_BEGIN (dvar) {
          /* only relink if still used */
          if (tarIndex < dvar->num_targets)
            dtar->id = newlibadr(fd, id->lib, dtar->id);
          else
            dtar->id = NULL;
        }
        DRIVER_TARGETS_LOOPER_END;
      }
    }

    /* modifiers */
    lib_link_fmodifiers(fd, id, &fcu->modifiers);
  }
}

/* NOTE: this assumes that link_list has already been called on the list */
static void direct_link_fmodifiers(FileData *fd, ListBase *list, FCurve *curve)
{
  FModifier *fcm;

  for (fcm = list->first; fcm; fcm = fcm->next) {
    /* relink general data */
    fcm->data = newdataadr(fd, fcm->data);
    fcm->curve = curve;

    /* do relinking of data for specific types */
    switch (fcm->type) {
      case FMODIFIER_TYPE_GENERATOR: {
        FMod_Generator *data = (FMod_Generator *)fcm->data;

        data->coefficients = newdataadr(fd, data->coefficients);

        if (fd->flags & FD_FLAGS_SWITCH_ENDIAN) {
          BLI_endian_switch_float_array(data->coefficients, data->arraysize);
        }

        break;
      }
      case FMODIFIER_TYPE_ENVELOPE: {
        FMod_Envelope *data = (FMod_Envelope *)fcm->data;

        data->data = newdataadr(fd, data->data);

        break;
      }
      case FMODIFIER_TYPE_PYTHON: {
        FMod_Python *data = (FMod_Python *)fcm->data;

        data->prop = newdataadr(fd, data->prop);
        IDP_DirectLinkGroup_OrFree(&data->prop, (fd->flags & FD_FLAGS_SWITCH_ENDIAN), fd);

        break;
      }
    }
  }
}

/* NOTE: this assumes that link_list has already been called on the list */
static void direct_link_fcurves(FileData *fd, ListBase *list)
{
  FCurve *fcu;

  /* link F-Curve data to F-Curve again (non ID-libs) */
  for (fcu = list->first; fcu; fcu = fcu->next) {
    /* curve data */
    fcu->bezt = newdataadr(fd, fcu->bezt);
    fcu->fpt = newdataadr(fd, fcu->fpt);

    /* rna path */
    fcu->rna_path = newdataadr(fd, fcu->rna_path);

    /* group */
    fcu->grp = newdataadr(fd, fcu->grp);

    /* clear disabled flag - allows disabled drivers to be tried again ([#32155]),
     * but also means that another method for "reviving disabled F-Curves" exists
     */
    fcu->flag &= ~FCURVE_DISABLED;

    /* driver */
    fcu->driver = newdataadr(fd, fcu->driver);
    if (fcu->driver) {
      ChannelDriver *driver = fcu->driver;
      DriverVar *dvar;

      /* compiled expression data will need to be regenerated (old pointer may still be set here) */
      driver->expr_comp = NULL;
      driver->expr_simple = NULL;

      /* give the driver a fresh chance - the operating environment may be different now
       * (addons, etc. may be different) so the driver namespace may be sane now [#32155]
       */
      driver->flag &= ~DRIVER_FLAG_INVALID;

      /* relink variables, targets and their paths */
      link_list(fd, &driver->variables);
      for (dvar = driver->variables.first; dvar; dvar = dvar->next) {
        DRIVER_TARGETS_LOOPER_BEGIN (dvar) {
          /* only relink the targets being used */
          if (tarIndex < dvar->num_targets)
            dtar->rna_path = newdataadr(fd, dtar->rna_path);
          else
            dtar->rna_path = NULL;
        }
        DRIVER_TARGETS_LOOPER_END;
      }
    }

    /* modifiers */
    link_list(fd, &fcu->modifiers);
    direct_link_fmodifiers(fd, &fcu->modifiers, fcu);
  }
}

static void lib_link_action(FileData *fd, Main *main)
{
  for (bAction *act = main->actions.first; act; act = act->id.next) {
    if (act->id.tag & LIB_TAG_NEED_LINK) {
      IDP_LibLinkProperty(act->id.properties, fd);

      // XXX deprecated - old animation system <<<
      for (bActionChannel *chan = act->chanbase.first; chan; chan = chan->next) {
        chan->ipo = newlibadr_us(fd, act->id.lib, chan->ipo);
        lib_link_constraint_channels(fd, &act->id, &chan->constraintChannels);
      }
      // >>> XXX deprecated - old animation system

      lib_link_fcurves(fd, &act->id, &act->curves);

      for (TimeMarker *marker = act->markers.first; marker; marker = marker->next) {
        if (marker->camera) {
          marker->camera = newlibadr(fd, act->id.lib, marker->camera);
        }
      }

      act->id.tag &= ~LIB_TAG_NEED_LINK;
    }
  }
}

static void direct_link_action(FileData *fd, bAction *act)
{
  bActionChannel *achan;  // XXX deprecated - old animation system
  bActionGroup *agrp;

  link_list(fd, &act->curves);
  link_list(fd, &act->chanbase);  // XXX deprecated - old animation system
  link_list(fd, &act->groups);
  link_list(fd, &act->markers);

  // XXX deprecated - old animation system <<<
  for (achan = act->chanbase.first; achan; achan = achan->next) {
    achan->grp = newdataadr(fd, achan->grp);

    link_list(fd, &achan->constraintChannels);
  }
  // >>> XXX deprecated - old animation system

  direct_link_fcurves(fd, &act->curves);

  for (agrp = act->groups.first; agrp; agrp = agrp->next) {
    agrp->channels.first = newdataadr(fd, agrp->channels.first);
    agrp->channels.last = newdataadr(fd, agrp->channels.last);
  }
}

static void lib_link_nladata_strips(FileData *fd, ID *id, ListBase *list)
{
  NlaStrip *strip;

  for (strip = list->first; strip; strip = strip->next) {
    /* check strip's children */
    lib_link_nladata_strips(fd, id, &strip->strips);

    /* check strip's F-Curves */
    lib_link_fcurves(fd, id, &strip->fcurves);

    /* reassign the counted-reference to action */
    strip->act = newlibadr_us(fd, id->lib, strip->act);

    /* fix action id-root (i.e. if it comes from a pre 2.57 .blend file) */
    if ((strip->act) && (strip->act->idroot == 0))
      strip->act->idroot = GS(id->name);
  }
}

static void lib_link_nladata(FileData *fd, ID *id, ListBase *list)
{
  NlaTrack *nlt;

  /* we only care about the NLA strips inside the tracks */
  for (nlt = list->first; nlt; nlt = nlt->next) {
    lib_link_nladata_strips(fd, id, &nlt->strips);
  }
}

/* This handles Animato NLA-Strips linking
 * NOTE: this assumes that link_list has already been called on the list
 */
static void direct_link_nladata_strips(FileData *fd, ListBase *list)
{
  NlaStrip *strip;

  for (strip = list->first; strip; strip = strip->next) {
    /* strip's child strips */
    link_list(fd, &strip->strips);
    direct_link_nladata_strips(fd, &strip->strips);

    /* strip's F-Curves */
    link_list(fd, &strip->fcurves);
    direct_link_fcurves(fd, &strip->fcurves);

    /* strip's F-Modifiers */
    link_list(fd, &strip->modifiers);
    direct_link_fmodifiers(fd, &strip->modifiers, NULL);
  }
}

/* NOTE: this assumes that link_list has already been called on the list */
static void direct_link_nladata(FileData *fd, ListBase *list)
{
  NlaTrack *nlt;

  for (nlt = list->first; nlt; nlt = nlt->next) {
    /* relink list of strips */
    link_list(fd, &nlt->strips);

    /* relink strip data */
    direct_link_nladata_strips(fd, &nlt->strips);
  }
}

/* ------- */

static void lib_link_keyingsets(FileData *fd, ID *id, ListBase *list)
{
  KeyingSet *ks;
  KS_Path *ksp;

  /* here, we're only interested in the ID pointer stored in some of the paths */
  for (ks = list->first; ks; ks = ks->next) {
    for (ksp = ks->paths.first; ksp; ksp = ksp->next) {
      ksp->id = newlibadr(fd, id->lib, ksp->id);
    }
  }
}

/* NOTE: this assumes that link_list has already been called on the list */
static void direct_link_keyingsets(FileData *fd, ListBase *list)
{
  KeyingSet *ks;
  KS_Path *ksp;

  /* link KeyingSet data to KeyingSet again (non ID-libs) */
  for (ks = list->first; ks; ks = ks->next) {
    /* paths */
    link_list(fd, &ks->paths);

    for (ksp = ks->paths.first; ksp; ksp = ksp->next) {
      /* rna path */
      ksp->rna_path = newdataadr(fd, ksp->rna_path);
    }
  }
}

/* ------- */

static void lib_link_animdata(FileData *fd, ID *id, AnimData *adt)
{
  if (adt == NULL)
    return;

  /* link action data */
  adt->action = newlibadr_us(fd, id->lib, adt->action);
  adt->tmpact = newlibadr_us(fd, id->lib, adt->tmpact);

  /* fix action id-roots (i.e. if they come from a pre 2.57 .blend file) */
  if ((adt->action) && (adt->action->idroot == 0))
    adt->action->idroot = GS(id->name);
  if ((adt->tmpact) && (adt->tmpact->idroot == 0))
    adt->tmpact->idroot = GS(id->name);

  /* link drivers */
  lib_link_fcurves(fd, id, &adt->drivers);

  /* overrides don't have lib-link for now, so no need to do anything */

  /* link NLA-data */
  lib_link_nladata(fd, id, &adt->nla_tracks);
}

static void direct_link_animdata(FileData *fd, AnimData *adt)
{
  /* NOTE: must have called newdataadr already before doing this... */
  if (adt == NULL)
    return;

  /* link drivers */
  link_list(fd, &adt->drivers);
  direct_link_fcurves(fd, &adt->drivers);
  adt->driver_array = NULL;

  /* link overrides */
  // TODO...

  /* link NLA-data */
  link_list(fd, &adt->nla_tracks);
  direct_link_nladata(fd, &adt->nla_tracks);

  /* relink active track/strip - even though strictly speaking this should only be used
   * if we're in 'tweaking mode', we need to be able to have this loaded back for
   * undo, but also since users may not exit tweakmode before saving (#24535)
   */
  // TODO: it's not really nice that anyone should be able to save the file in this
  //      state, but it's going to be too hard to enforce this single case...
  adt->act_track = newdataadr(fd, adt->act_track);
  adt->actstrip = newdataadr(fd, adt->actstrip);
}

/** \} */

/* -------------------------------------------------------------------- */
/** \name Read ID: CacheFiles
 * \{ */

static void lib_link_cachefiles(FileData *fd, Main *bmain)
{
  /* only link ID pointers */
  for (CacheFile *cache_file = bmain->cachefiles.first; cache_file;
       cache_file = cache_file->id.next) {
    if (cache_file->id.tag & LIB_TAG_NEED_LINK) {
      IDP_LibLinkProperty(cache_file->id.properties, fd);
      lib_link_animdata(fd, &cache_file->id, cache_file->adt);

      cache_file->id.tag &= ~LIB_TAG_NEED_LINK;
    }
  }
}

static void direct_link_cachefile(FileData *fd, CacheFile *cache_file)
{
  BLI_listbase_clear(&cache_file->object_paths);
  cache_file->handle = NULL;
  cache_file->handle_mutex = NULL;

  /* relink animdata */
  cache_file->adt = newdataadr(fd, cache_file->adt);
  direct_link_animdata(fd, cache_file->adt);
}

/** \} */

/* -------------------------------------------------------------------- */
/** \name Read ID: WorkSpace
 * \{ */

static void lib_link_workspaces(FileData *fd, Main *bmain)
{
  for (WorkSpace *workspace = bmain->workspaces.first; workspace; workspace = workspace->id.next) {
    ListBase *layouts = BKE_workspace_layouts_get(workspace);
    ID *id = (ID *)workspace;

    if ((id->tag & LIB_TAG_NEED_LINK) == 0) {
      continue;
    }
    IDP_LibLinkProperty(id->properties, fd);
    id_us_ensure_real(id);

    for (WorkSpaceLayout *layout = layouts->first, *layout_next; layout; layout = layout_next) {
      layout->screen = newlibadr_us(fd, id->lib, layout->screen);

      layout_next = layout->next;
      if (layout->screen) {
        if (ID_IS_LINKED(id)) {
          layout->screen->winid = 0;
          if (layout->screen->temp) {
            /* delete temp layouts when appending */
            BKE_workspace_layout_remove(bmain, workspace, layout);
          }
        }
      }
    }

    id->tag &= ~LIB_TAG_NEED_LINK;
  }
}

static void direct_link_workspace(FileData *fd, WorkSpace *workspace, const Main *main)
{
  link_list(fd, BKE_workspace_layouts_get(workspace));
  link_list(fd, &workspace->hook_layout_relations);
  link_list(fd, &workspace->owner_ids);
  link_list(fd, &workspace->tools);

  for (WorkSpaceDataRelation *relation = workspace->hook_layout_relations.first; relation;
       relation = relation->next) {
    relation->parent = newglobadr(
        fd, relation->parent); /* data from window - need to access through global oldnew-map */
    relation->value = newdataadr(fd, relation->value);
  }

  /* Same issue/fix as in direct_link_workspace_link_scene_data: Can't read workspace data
   * when reading windows, so have to update windows after/when reading workspaces. */
  for (wmWindowManager *wm = main->wm.first; wm; wm = wm->id.next) {
    for (wmWindow *win = wm->windows.first; win; win = win->next) {
      WorkSpaceLayout *act_layout = newdataadr(
          fd, BKE_workspace_active_layout_get(win->workspace_hook));
      if (act_layout) {
        BKE_workspace_active_layout_set(win->workspace_hook, act_layout);
      }
    }
  }

  for (bToolRef *tref = workspace->tools.first; tref; tref = tref->next) {
    tref->runtime = NULL;
    tref->properties = newdataadr(fd, tref->properties);
    IDP_DirectLinkGroup_OrFree(&tref->properties, (fd->flags & FD_FLAGS_SWITCH_ENDIAN), fd);
  }

  workspace->status_text = NULL;
}

static void lib_link_workspace_instance_hook(FileData *fd, WorkSpaceInstanceHook *hook, ID *id)
{
  WorkSpace *workspace = BKE_workspace_active_get(hook);
  BKE_workspace_active_set(hook, newlibadr(fd, id->lib, workspace));
}

/** \} */

/* -------------------------------------------------------------------- */
/** \name Read ID: Node Tree
 * \{ */

/* Single node tree (also used for material/scene trees), ntree is not NULL */
static void lib_link_ntree(FileData *fd, ID *id, bNodeTree *ntree)
{
  bNode *node;
  bNodeSocket *sock;

  IDP_LibLinkProperty(ntree->id.properties, fd);
  lib_link_animdata(fd, &ntree->id, ntree->adt);

  ntree->gpd = newlibadr_us(fd, id->lib, ntree->gpd);

  for (node = ntree->nodes.first; node; node = node->next) {
    /* Link ID Properties -- and copy this comment EXACTLY for easy finding
     * of library blocks that implement this.*/
    IDP_LibLinkProperty(node->prop, fd);

    node->id = newlibadr_us(fd, id->lib, node->id);

    for (sock = node->inputs.first; sock; sock = sock->next) {
      IDP_LibLinkProperty(sock->prop, fd);
    }
    for (sock = node->outputs.first; sock; sock = sock->next) {
      IDP_LibLinkProperty(sock->prop, fd);
    }
  }

  for (sock = ntree->inputs.first; sock; sock = sock->next) {
    IDP_LibLinkProperty(sock->prop, fd);
  }
  for (sock = ntree->outputs.first; sock; sock = sock->next) {
    IDP_LibLinkProperty(sock->prop, fd);
  }
}

/* library ntree linking after fileread */
static void lib_link_nodetree(FileData *fd, Main *main)
{
  /* only link ID pointers */
  for (bNodeTree *ntree = main->nodetrees.first; ntree; ntree = ntree->id.next) {
    if (ntree->id.tag & LIB_TAG_NEED_LINK) {
      lib_link_ntree(fd, &ntree->id, ntree);

      ntree->id.tag &= ~LIB_TAG_NEED_LINK;
    }
  }
}

/* updates group node socket identifier so that
 * external links to/from the group node are preserved.
 */
static void lib_node_do_versions_group_indices(bNode *gnode)
{
  bNodeTree *ngroup = (bNodeTree *)gnode->id;
  bNodeSocket *sock;
  bNodeLink *link;

  for (sock = gnode->outputs.first; sock; sock = sock->next) {
    int old_index = sock->to_index;

    for (link = ngroup->links.first; link; link = link->next) {
      if (link->tonode == NULL && link->fromsock->own_index == old_index) {
        strcpy(sock->identifier, link->fromsock->identifier);
        /* deprecated */
        sock->own_index = link->fromsock->own_index;
        sock->to_index = 0;
        sock->groupsock = NULL;
      }
    }
  }
  for (sock = gnode->inputs.first; sock; sock = sock->next) {
    int old_index = sock->to_index;

    for (link = ngroup->links.first; link; link = link->next) {
      if (link->fromnode == NULL && link->tosock->own_index == old_index) {
        strcpy(sock->identifier, link->tosock->identifier);
        /* deprecated */
        sock->own_index = link->tosock->own_index;
        sock->to_index = 0;
        sock->groupsock = NULL;
      }
    }
  }
}

/* verify types for nodes and groups, all data has to be read */
/* open = 0: appending/linking, open = 1: open new file (need to clean out dynamic
 * typedefs */
static void lib_verify_nodetree(Main *main, int UNUSED(open))
{
  /* this crashes blender on undo/redo */
#if 0
  if (open == 1) {
    reinit_nodesystem();
  }
#endif

  /* set node->typeinfo pointers */
  FOREACH_NODETREE_BEGIN (main, ntree, id) {
    ntreeSetTypes(NULL, ntree);
  }
  FOREACH_NODETREE_END;

  /* verify static socket templates */
  FOREACH_NODETREE_BEGIN (main, ntree, id) {
    bNode *node;
    for (node = ntree->nodes.first; node; node = node->next)
      node_verify_socket_templates(ntree, node);
  }
  FOREACH_NODETREE_END;

  {
    bool has_old_groups = false;
    /* XXX this should actually be part of do_versions, but since we need
     * finished library linking, it is not possible there. Instead in do_versions
     * we have set the NTREE_DO_VERSIONS_GROUP_EXPOSE_2_56_2 flag, so at this point we can do the
     * actual group node updates.
     */
    for (bNodeTree *ntree = main->nodetrees.first; ntree; ntree = ntree->id.next) {
      if (ntree->flag & NTREE_DO_VERSIONS_GROUP_EXPOSE_2_56_2) {
        has_old_groups = 1;
      }
    }

    if (has_old_groups) {
      FOREACH_NODETREE_BEGIN (main, ntree, id) {
        /* updates external links for all group nodes in a tree */
        bNode *node;
        for (node = ntree->nodes.first; node; node = node->next) {
          if (node->type == NODE_GROUP) {
            bNodeTree *ngroup = (bNodeTree *)node->id;
            if (ngroup && (ngroup->flag & NTREE_DO_VERSIONS_GROUP_EXPOSE_2_56_2))
              lib_node_do_versions_group_indices(node);
          }
        }
      }
      FOREACH_NODETREE_END;
    }

    for (bNodeTree *ntree = main->nodetrees.first; ntree; ntree = ntree->id.next) {
      ntree->flag &= ~NTREE_DO_VERSIONS_GROUP_EXPOSE_2_56_2;
    }
  }

  {
    /* Convert the previously used ntree->inputs/ntree->outputs lists to interface nodes.
     * Pre 2.56.2 node trees automatically have all unlinked sockets exposed already
     * (see NTREE_DO_VERSIONS_GROUP_EXPOSE_2_56_2).
     *
     * XXX this should actually be part of do_versions,
     * but needs valid typeinfo pointers to create interface nodes.
     *
     * Note: theoretically only needed in node groups (main->nodetree),
     * but due to a temporary bug such links could have been added in all trees,
     * so have to clean up all of them ...
     */

    FOREACH_NODETREE_BEGIN (main, ntree, id) {
      if (ntree->flag & NTREE_DO_VERSIONS_CUSTOMNODES_GROUP) {
        bNode *input_node = NULL, *output_node = NULL;
        int num_inputs = 0, num_outputs = 0;
        bNodeLink *link, *next_link;
        /* Only create new interface nodes for actual older files.
         * New file versions already have input/output nodes with duplicate links,
         * in that case just remove the invalid links.
         */
        const bool create_io_nodes = (ntree->flag &
                                      NTREE_DO_VERSIONS_CUSTOMNODES_GROUP_CREATE_INTERFACE) != 0;

        float input_locx = 1000000.0f, input_locy = 0.0f;
        float output_locx = -1000000.0f, output_locy = 0.0f;
        /* rough guess, not nice but we don't have access to UI constants here ... */
        static const float offsetx = 42 + 3 * 20 + 20;
        /*static const float offsety = 0.0f;*/

        if (create_io_nodes) {
          if (ntree->inputs.first)
            input_node = nodeAddStaticNode(NULL, ntree, NODE_GROUP_INPUT);

          if (ntree->outputs.first)
            output_node = nodeAddStaticNode(NULL, ntree, NODE_GROUP_OUTPUT);
        }

        /* Redirect links from/to the node tree interface to input/output node.
         * If the fromnode/tonode pointers are NULL, this means a link from/to
         * the ntree interface sockets, which need to be redirected to new interface nodes.
         */
        for (link = ntree->links.first; link; link = next_link) {
          bool free_link = false;
          next_link = link->next;

          if (link->fromnode == NULL) {
            if (input_node) {
              link->fromnode = input_node;
              link->fromsock = node_group_input_find_socket(input_node,
                                                            link->fromsock->identifier);
              ++num_inputs;

              if (link->tonode) {
                if (input_locx > link->tonode->locx - offsetx)
                  input_locx = link->tonode->locx - offsetx;
                input_locy += link->tonode->locy;
              }
            }
            else {
              free_link = true;
            }
          }

          if (link->tonode == NULL) {
            if (output_node) {
              link->tonode = output_node;
              link->tosock = node_group_output_find_socket(output_node, link->tosock->identifier);
              ++num_outputs;

              if (link->fromnode) {
                if (output_locx < link->fromnode->locx + offsetx)
                  output_locx = link->fromnode->locx + offsetx;
                output_locy += link->fromnode->locy;
              }
            }
            else {
              free_link = true;
            }
          }

          if (free_link)
            nodeRemLink(ntree, link);
        }

        if (num_inputs > 0) {
          input_locy /= num_inputs;
          input_node->locx = input_locx;
          input_node->locy = input_locy;
        }
        if (num_outputs > 0) {
          output_locy /= num_outputs;
          output_node->locx = output_locx;
          output_node->locy = output_locy;
        }

        /* clear do_versions flags */
        ntree->flag &= ~(NTREE_DO_VERSIONS_CUSTOMNODES_GROUP |
                         NTREE_DO_VERSIONS_CUSTOMNODES_GROUP_CREATE_INTERFACE);
      }
    }
    FOREACH_NODETREE_END;
  }

  /* verify all group user nodes */
  for (bNodeTree *ntree = main->nodetrees.first; ntree; ntree = ntree->id.next) {
    ntreeVerifyNodes(main, &ntree->id);
  }

  /* make update calls where necessary */
  {
    FOREACH_NODETREE_BEGIN (main, ntree, id) {
      /* make an update call for the tree */
      ntreeUpdateTree(main, ntree);
    }
    FOREACH_NODETREE_END;
  }
}

static void direct_link_node_socket(FileData *fd, bNodeSocket *sock)
{
  sock->prop = newdataadr(fd, sock->prop);
  IDP_DirectLinkGroup_OrFree(&sock->prop, (fd->flags & FD_FLAGS_SWITCH_ENDIAN), fd);

  sock->link = newdataadr(fd, sock->link);
  sock->typeinfo = NULL;
  sock->storage = newdataadr(fd, sock->storage);
  sock->default_value = newdataadr(fd, sock->default_value);
  sock->cache = NULL;
}

/* ntree itself has been read! */
static void direct_link_nodetree(FileData *fd, bNodeTree *ntree)
{
  /* note: writing and reading goes in sync, for speed */
  bNode *node;
  bNodeSocket *sock;
  bNodeLink *link;

  ntree->init = 0; /* to set callbacks and force setting types */
  ntree->is_updating = false;
  ntree->typeinfo = NULL;
  ntree->interface_type = NULL;

  ntree->progress = NULL;
  ntree->execdata = NULL;
  ntree->duplilock = NULL;

  ntree->adt = newdataadr(fd, ntree->adt);
  direct_link_animdata(fd, ntree->adt);

  ntree->id.recalc &= ~ID_RECALC_ALL;

  link_list(fd, &ntree->nodes);
  for (node = ntree->nodes.first; node; node = node->next) {
    node->typeinfo = NULL;

    link_list(fd, &node->inputs);
    link_list(fd, &node->outputs);

    node->prop = newdataadr(fd, node->prop);
    IDP_DirectLinkGroup_OrFree(&node->prop, (fd->flags & FD_FLAGS_SWITCH_ENDIAN), fd);

    link_list(fd, &node->internal_links);
    for (link = node->internal_links.first; link; link = link->next) {
      link->fromnode = newdataadr(fd, link->fromnode);
      link->fromsock = newdataadr(fd, link->fromsock);
      link->tonode = newdataadr(fd, link->tonode);
      link->tosock = newdataadr(fd, link->tosock);
    }

    if (node->type == CMP_NODE_MOVIEDISTORTION) {
      node->storage = newmclipadr(fd, node->storage);
    }
    else {
      node->storage = newdataadr(fd, node->storage);
    }

    if (node->storage) {
      /* could be handlerized at some point */
      if (ntree->type == NTREE_SHADER) {
        if (node->type == SH_NODE_CURVE_VEC || node->type == SH_NODE_CURVE_RGB) {
          direct_link_curvemapping(fd, node->storage);
        }
        else if (node->type == SH_NODE_SCRIPT) {
          NodeShaderScript *nss = (NodeShaderScript *)node->storage;
          nss->bytecode = newdataadr(fd, nss->bytecode);
        }
        else if (node->type == SH_NODE_TEX_POINTDENSITY) {
          NodeShaderTexPointDensity *npd = (NodeShaderTexPointDensity *)node->storage;
          memset(&npd->pd, 0, sizeof(npd->pd));
        }
        else if (node->type == SH_NODE_TEX_IMAGE) {
          NodeTexImage *tex = (NodeTexImage *)node->storage;
          tex->iuser.ok = 1;
          tex->iuser.scene = NULL;
        }
        else if (node->type == SH_NODE_TEX_ENVIRONMENT) {
          NodeTexEnvironment *tex = (NodeTexEnvironment *)node->storage;
          tex->iuser.ok = 1;
          tex->iuser.scene = NULL;
        }
      }
      else if (ntree->type == NTREE_COMPOSIT) {
        if (ELEM(node->type,
                 CMP_NODE_TIME,
                 CMP_NODE_CURVE_VEC,
                 CMP_NODE_CURVE_RGB,
                 CMP_NODE_HUECORRECT)) {
          direct_link_curvemapping(fd, node->storage);
        }
        else if (ELEM(node->type,
                      CMP_NODE_IMAGE,
                      CMP_NODE_R_LAYERS,
                      CMP_NODE_VIEWER,
                      CMP_NODE_SPLITVIEWER)) {
          ImageUser *iuser = node->storage;
          iuser->ok = 1;
          iuser->scene = NULL;
        }
        else if (node->type == CMP_NODE_CRYPTOMATTE) {
          NodeCryptomatte *nc = (NodeCryptomatte *)node->storage;
          nc->matte_id = newdataadr(fd, nc->matte_id);
        }
      }
      else if (ntree->type == NTREE_TEXTURE) {
        if (node->type == TEX_NODE_CURVE_RGB || node->type == TEX_NODE_CURVE_TIME) {
          direct_link_curvemapping(fd, node->storage);
        }
        else if (node->type == TEX_NODE_IMAGE) {
          ImageUser *iuser = node->storage;
          iuser->ok = 1;
          iuser->scene = NULL;
        }
      }
    }
  }
  link_list(fd, &ntree->links);

  /* and we connect the rest */
  for (node = ntree->nodes.first; node; node = node->next) {
    node->parent = newdataadr(fd, node->parent);
    node->lasty = 0;

    for (sock = node->inputs.first; sock; sock = sock->next)
      direct_link_node_socket(fd, sock);
    for (sock = node->outputs.first; sock; sock = sock->next)
      direct_link_node_socket(fd, sock);
  }

  /* interface socket lists */
  link_list(fd, &ntree->inputs);
  link_list(fd, &ntree->outputs);
  for (sock = ntree->inputs.first; sock; sock = sock->next)
    direct_link_node_socket(fd, sock);
  for (sock = ntree->outputs.first; sock; sock = sock->next)
    direct_link_node_socket(fd, sock);

  for (link = ntree->links.first; link; link = link->next) {
    link->fromnode = newdataadr(fd, link->fromnode);
    link->tonode = newdataadr(fd, link->tonode);
    link->fromsock = newdataadr(fd, link->fromsock);
    link->tosock = newdataadr(fd, link->tosock);
  }

#if 0
  if (ntree->previews) {
    bNodeInstanceHash *new_previews = BKE_node_instance_hash_new("node previews");
    bNodeInstanceHashIterator iter;

    NODE_INSTANCE_HASH_ITER(iter, ntree->previews) {
      bNodePreview *preview = BKE_node_instance_hash_iterator_get_value(&iter);
      if (preview) {
        bNodePreview *new_preview = newimaadr(fd, preview);
        if (new_preview) {
          bNodeInstanceKey key = BKE_node_instance_hash_iterator_get_key(&iter);
          BKE_node_instance_hash_insert(new_previews, key, new_preview);
        }
      }
    }
    BKE_node_instance_hash_free(ntree->previews, NULL);
    ntree->previews = new_previews;
  }
#else
  /* XXX TODO */
  ntree->previews = NULL;
#endif

  /* type verification is in lib-link */
}

/** \} */

/* -------------------------------------------------------------------- */
/** \name Read ID: Armature
 * \{ */

/* temp struct used to transport needed info to lib_link_constraint_cb() */
typedef struct tConstraintLinkData {
  FileData *fd;
  ID *id;
} tConstraintLinkData;
/* callback function used to relink constraint ID-links */
static void lib_link_constraint_cb(bConstraint *UNUSED(con),
                                   ID **idpoin,
                                   bool is_reference,
                                   void *userdata)
{
  tConstraintLinkData *cld = (tConstraintLinkData *)userdata;

  /* for reference types, we need to increment the usercounts on load... */
  if (is_reference) {
    /* reference type - with usercount */
    *idpoin = newlibadr_us(cld->fd, cld->id->lib, *idpoin);
  }
  else {
    /* target type - no usercount needed */
    *idpoin = newlibadr(cld->fd, cld->id->lib, *idpoin);
  }
}

static void lib_link_constraints(FileData *fd, ID *id, ListBase *conlist)
{
  tConstraintLinkData cld;
  bConstraint *con;

  /* legacy fixes */
  for (con = conlist->first; con; con = con->next) {
    /* patch for error introduced by changing constraints (dunno how) */
    /* if con->data type changes, dna cannot resolve the pointer! (ton) */
    if (con->data == NULL) {
      con->type = CONSTRAINT_TYPE_NULL;
    }
    /* own ipo, all constraints have it */
    con->ipo = newlibadr_us(fd, id->lib, con->ipo);  // XXX deprecated - old animation system

    /* If linking from a library, clear 'local' static override flag. */
    if (id->lib != NULL) {
      con->flag &= ~CONSTRAINT_STATICOVERRIDE_LOCAL;
    }
  }

  /* relink all ID-blocks used by the constraints */
  cld.fd = fd;
  cld.id = id;

  BKE_constraints_id_loop(conlist, lib_link_constraint_cb, &cld);
}

static void direct_link_constraints(FileData *fd, ListBase *lb)
{
  bConstraint *con;

  link_list(fd, lb);
  for (con = lb->first; con; con = con->next) {
    con->data = newdataadr(fd, con->data);

    switch (con->type) {
      case CONSTRAINT_TYPE_PYTHON: {
        bPythonConstraint *data = con->data;

        link_list(fd, &data->targets);

        data->prop = newdataadr(fd, data->prop);
        IDP_DirectLinkGroup_OrFree(&data->prop, (fd->flags & FD_FLAGS_SWITCH_ENDIAN), fd);
        break;
      }
      case CONSTRAINT_TYPE_ARMATURE: {
        bArmatureConstraint *data = con->data;

        link_list(fd, &data->targets);

        break;
      }
      case CONSTRAINT_TYPE_SPLINEIK: {
        bSplineIKConstraint *data = con->data;

        data->points = newdataadr(fd, data->points);
        break;
      }
      case CONSTRAINT_TYPE_KINEMATIC: {
        bKinematicConstraint *data = con->data;

        con->lin_error = 0.f;
        con->rot_error = 0.f;

        /* version patch for runtime flag, was not cleared in some case */
        data->flag &= ~CONSTRAINT_IK_AUTO;
        break;
      }
      case CONSTRAINT_TYPE_CHILDOF: {
        /* XXX version patch, in older code this flag wasn't always set, and is inherent to type */
        if (con->ownspace == CONSTRAINT_SPACE_POSE)
          con->flag |= CONSTRAINT_SPACEONCE;
        break;
      }
      case CONSTRAINT_TYPE_TRANSFORM_CACHE: {
        bTransformCacheConstraint *data = con->data;
        data->reader = NULL;
      }
    }
  }
}

static void lib_link_pose(FileData *fd, Main *bmain, Object *ob, bPose *pose)
{
  bArmature *arm = ob->data;

  if (!pose || !arm)
    return;

  /* always rebuild to match proxy or lib changes, but on Undo */
  bool rebuild = false;

  if (fd->memfile == NULL) {
    if (ob->proxy || ob->id.lib != arm->id.lib) {
      rebuild = true;
    }
  }

  /* avoid string */
  GHash *bone_hash = BKE_armature_bone_from_name_map(arm);

  if (ob->proxy) {
    /* sync proxy layer */
    if (pose->proxy_layer)
      arm->layer = pose->proxy_layer;

    /* sync proxy active bone */
    if (pose->proxy_act_bone[0]) {
      Bone *bone = BLI_ghash_lookup(bone_hash, pose->proxy_act_bone);
      if (bone) {
        arm->act_bone = bone;
      }
    }
  }

  for (bPoseChannel *pchan = pose->chanbase.first; pchan; pchan = pchan->next) {
    lib_link_constraints(fd, (ID *)ob, &pchan->constraints);

    pchan->bone = BLI_ghash_lookup(bone_hash, pchan->name);

    IDP_LibLinkProperty(pchan->prop, fd);

    pchan->custom = newlibadr_us(fd, arm->id.lib, pchan->custom);
    if (UNLIKELY(pchan->bone == NULL)) {
      rebuild = true;
    }
    else if ((ob->id.lib == NULL) && arm->id.lib) {
      /* local pose selection copied to armature, bit hackish */
      pchan->bone->flag &= ~BONE_SELECTED;
      pchan->bone->flag |= pchan->selectflag;
    }
  }

  BLI_ghash_free(bone_hash, NULL, NULL);

  if (rebuild) {
    DEG_id_tag_update_ex(
        bmain, &ob->id, ID_RECALC_TRANSFORM | ID_RECALC_GEOMETRY | ID_RECALC_ANIMATION);
    BKE_pose_tag_recalc(bmain, pose);
  }
}

static void lib_link_bones(FileData *fd, Bone *bone)
{
  IDP_LibLinkProperty(bone->prop, fd);

  for (Bone *curbone = bone->childbase.first; curbone; curbone = curbone->next) {
    lib_link_bones(fd, curbone);
  }
}

static void lib_link_armature(FileData *fd, Main *main)
{
  for (bArmature *arm = main->armatures.first; arm; arm = arm->id.next) {
    if (arm->id.tag & LIB_TAG_NEED_LINK) {
      IDP_LibLinkProperty(arm->id.properties, fd);
      lib_link_animdata(fd, &arm->id, arm->adt);

      for (Bone *curbone = arm->bonebase.first; curbone; curbone = curbone->next) {
        lib_link_bones(fd, curbone);
      }

      arm->id.tag &= ~LIB_TAG_NEED_LINK;
    }
  }
}

static void direct_link_bones(FileData *fd, Bone *bone)
{
  Bone *child;

  bone->parent = newdataadr(fd, bone->parent);
  bone->prop = newdataadr(fd, bone->prop);
  IDP_DirectLinkGroup_OrFree(&bone->prop, (fd->flags & FD_FLAGS_SWITCH_ENDIAN), fd);

  bone->bbone_next = newdataadr(fd, bone->bbone_next);
  bone->bbone_prev = newdataadr(fd, bone->bbone_prev);

  bone->flag &= ~BONE_DRAW_ACTIVE;

  link_list(fd, &bone->childbase);

  for (child = bone->childbase.first; child; child = child->next)
    direct_link_bones(fd, child);
}

static void direct_link_armature(FileData *fd, bArmature *arm)
{
  Bone *bone;

  link_list(fd, &arm->bonebase);
  arm->edbo = NULL;

  arm->adt = newdataadr(fd, arm->adt);
  direct_link_animdata(fd, arm->adt);

  for (bone = arm->bonebase.first; bone; bone = bone->next) {
    direct_link_bones(fd, bone);
  }

  arm->act_bone = newdataadr(fd, arm->act_bone);
  arm->act_edbone = NULL;
}

/** \} */

/* -------------------------------------------------------------------- */
/** \name Read ID: Camera
 * \{ */

static void lib_link_camera(FileData *fd, Main *main)
{
  for (Camera *ca = main->cameras.first; ca; ca = ca->id.next) {
    if (ca->id.tag & LIB_TAG_NEED_LINK) {
      IDP_LibLinkProperty(ca->id.properties, fd);
      lib_link_animdata(fd, &ca->id, ca->adt);

      ca->ipo = newlibadr_us(fd, ca->id.lib, ca->ipo);  // XXX deprecated - old animation system

      ca->dof_ob = newlibadr(fd, ca->id.lib, ca->dof_ob);

      for (CameraBGImage *bgpic = ca->bg_images.first; bgpic; bgpic = bgpic->next) {
        bgpic->ima = newlibadr_us(fd, ca->id.lib, bgpic->ima);
        bgpic->clip = newlibadr_us(fd, ca->id.lib, bgpic->clip);
      }

      ca->id.tag &= ~LIB_TAG_NEED_LINK;
    }
  }
}

static void direct_link_camera(FileData *fd, Camera *ca)
{
  ca->adt = newdataadr(fd, ca->adt);
  direct_link_animdata(fd, ca->adt);

  link_list(fd, &ca->bg_images);

  for (CameraBGImage *bgpic = ca->bg_images.first; bgpic; bgpic = bgpic->next) {
    bgpic->iuser.ok = 1;
    bgpic->iuser.scene = NULL;
  }
}

/** \} */

/* -------------------------------------------------------------------- */
/** \name Read ID: Light
 * \{ */

static void lib_link_light(FileData *fd, Main *main)
{
  for (Light *la = main->lights.first; la; la = la->id.next) {
    if (la->id.tag & LIB_TAG_NEED_LINK) {
      IDP_LibLinkProperty(la->id.properties, fd);
      lib_link_animdata(fd, &la->id, la->adt);

      la->ipo = newlibadr_us(fd, la->id.lib, la->ipo);  // XXX deprecated - old animation system

      if (la->nodetree) {
        lib_link_ntree(fd, &la->id, la->nodetree);
        la->nodetree->id.lib = la->id.lib;
      }

      la->id.tag &= ~LIB_TAG_NEED_LINK;
    }
  }
}

static void direct_link_light(FileData *fd, Light *la)
{
  la->adt = newdataadr(fd, la->adt);
  direct_link_animdata(fd, la->adt);

  la->curfalloff = newdataadr(fd, la->curfalloff);
  if (la->curfalloff)
    direct_link_curvemapping(fd, la->curfalloff);

  la->nodetree = newdataadr(fd, la->nodetree);
  if (la->nodetree) {
    direct_link_id(fd, &la->nodetree->id);
    direct_link_nodetree(fd, la->nodetree);
  }

  la->preview = direct_link_preview_image(fd, la->preview);
}

/** \} */

/* -------------------------------------------------------------------- */
/** \name Read ID: Shape Keys
 * \{ */

void blo_do_versions_key_uidgen(Key *key)
{
  KeyBlock *block;

  key->uidgen = 1;
  for (block = key->block.first; block; block = block->next) {
    block->uid = key->uidgen++;
  }
}

static void lib_link_key(FileData *fd, Main *main)
{
  for (Key *key = main->shapekeys.first; key; key = key->id.next) {
    BLI_assert((key->id.tag & LIB_TAG_EXTERN) == 0);

    if (key->id.tag & LIB_TAG_NEED_LINK) {
      IDP_LibLinkProperty(key->id.properties, fd);
      lib_link_animdata(fd, &key->id, key->adt);

      key->ipo = newlibadr_us(fd, key->id.lib, key->ipo);  // XXX deprecated - old animation system
      key->from = newlibadr(fd, key->id.lib, key->from);

      key->id.tag &= ~LIB_TAG_NEED_LINK;
    }
  }
}

static void switch_endian_keyblock(Key *key, KeyBlock *kb)
{
  int elemsize, a, b;
  char *data;

  elemsize = key->elemsize;
  data = kb->data;

  for (a = 0; a < kb->totelem; a++) {
    const char *cp = key->elemstr;
    char *poin = data;

    while (cp[0]) {    /* cp[0] == amount */
      switch (cp[1]) { /* cp[1] = type */
        case IPO_FLOAT:
        case IPO_BPOINT:
        case IPO_BEZTRIPLE:
          b = cp[0];
          BLI_endian_switch_float_array((float *)poin, b);
          poin += sizeof(float) * b;
          break;
      }

      cp += 2;
    }
    data += elemsize;
  }
}

static void direct_link_key(FileData *fd, Key *key)
{
  KeyBlock *kb;

  link_list(fd, &(key->block));

  key->adt = newdataadr(fd, key->adt);
  direct_link_animdata(fd, key->adt);

  key->refkey = newdataadr(fd, key->refkey);

  for (kb = key->block.first; kb; kb = kb->next) {
    kb->data = newdataadr(fd, kb->data);

    if (fd->flags & FD_FLAGS_SWITCH_ENDIAN)
      switch_endian_keyblock(key, kb);
  }
}

/** \} */

/* -------------------------------------------------------------------- */
/** \name Read ID: Meta Ball
 * \{ */

static void lib_link_mball(FileData *fd, Main *main)
{
  for (MetaBall *mb = main->metaballs.first; mb; mb = mb->id.next) {
    if (mb->id.tag & LIB_TAG_NEED_LINK) {
      IDP_LibLinkProperty(mb->id.properties, fd);
      lib_link_animdata(fd, &mb->id, mb->adt);

      for (int a = 0; a < mb->totcol; a++) {
        mb->mat[a] = newlibadr_us(fd, mb->id.lib, mb->mat[a]);
      }

      mb->ipo = newlibadr_us(fd, mb->id.lib, mb->ipo);  // XXX deprecated - old animation system

      mb->id.tag &= ~LIB_TAG_NEED_LINK;
    }
  }
}

static void direct_link_mball(FileData *fd, MetaBall *mb)
{
  mb->adt = newdataadr(fd, mb->adt);
  direct_link_animdata(fd, mb->adt);

  mb->mat = newdataadr(fd, mb->mat);
  test_pointer_array(fd, (void **)&mb->mat);

  link_list(fd, &(mb->elems));

  BLI_listbase_clear(&mb->disp);
  mb->editelems = NULL;
  /*  mb->edit_elems.first= mb->edit_elems.last= NULL;*/
  mb->lastelem = NULL;
  mb->batch_cache = NULL;
}

/** \} */

/* -------------------------------------------------------------------- */
/** \name Read ID: World
 * \{ */

static void lib_link_world(FileData *fd, Main *main)
{
  for (World *wrld = main->worlds.first; wrld; wrld = wrld->id.next) {
    if (wrld->id.tag & LIB_TAG_NEED_LINK) {
      IDP_LibLinkProperty(wrld->id.properties, fd);
      lib_link_animdata(fd, &wrld->id, wrld->adt);

      wrld->ipo = newlibadr_us(
          fd, wrld->id.lib, wrld->ipo);  // XXX deprecated - old animation system

      if (wrld->nodetree) {
        lib_link_ntree(fd, &wrld->id, wrld->nodetree);
        wrld->nodetree->id.lib = wrld->id.lib;
      }

      wrld->id.tag &= ~LIB_TAG_NEED_LINK;
    }
  }
}

static void direct_link_world(FileData *fd, World *wrld)
{
  wrld->adt = newdataadr(fd, wrld->adt);
  direct_link_animdata(fd, wrld->adt);

  wrld->nodetree = newdataadr(fd, wrld->nodetree);
  if (wrld->nodetree) {
    direct_link_id(fd, &wrld->nodetree->id);
    direct_link_nodetree(fd, wrld->nodetree);
  }

  wrld->preview = direct_link_preview_image(fd, wrld->preview);
  BLI_listbase_clear(&wrld->gpumaterial);
}

/* ************ READ VFONT ***************** */

/** \} */

/* -------------------------------------------------------------------- */
/** \name Read ID: VFont
 * \{ */

static void lib_link_vfont(FileData *fd, Main *main)
{
  for (VFont *vf = main->fonts.first; vf; vf = vf->id.next) {
    if (vf->id.tag & LIB_TAG_NEED_LINK) {
      IDP_LibLinkProperty(vf->id.properties, fd);

      vf->id.tag &= ~LIB_TAG_NEED_LINK;
    }
  }
}

static void direct_link_vfont(FileData *fd, VFont *vf)
{
  vf->data = NULL;
  vf->temp_pf = NULL;
  vf->packedfile = direct_link_packedfile(fd, vf->packedfile);
}

/** \} */

/* -------------------------------------------------------------------- */
/** \name Read ID: Text
 * \{ */

static void lib_link_text(FileData *fd, Main *main)
{
  for (Text *text = main->texts.first; text; text = text->id.next) {
    if (text->id.tag & LIB_TAG_NEED_LINK) {
      IDP_LibLinkProperty(text->id.properties, fd);

      text->id.tag &= ~LIB_TAG_NEED_LINK;
    }
  }
}

static void direct_link_text(FileData *fd, Text *text)
{
  TextLine *ln;

  text->name = newdataadr(fd, text->name);

  text->compiled = NULL;

#if 0
  if (text->flags & TXT_ISEXT) {
    BKE_text_reload(text);
  }
  /* else { */
#endif

  link_list(fd, &text->lines);

  text->curl = newdataadr(fd, text->curl);
  text->sell = newdataadr(fd, text->sell);

  for (ln = text->lines.first; ln; ln = ln->next) {
    ln->line = newdataadr(fd, ln->line);
    ln->format = NULL;

    if (ln->len != (int)strlen(ln->line)) {
      printf("Error loading text, line lengths differ\n");
      ln->len = strlen(ln->line);
    }
  }

  text->flags = (text->flags) & ~TXT_ISEXT;

  id_us_ensure_real(&text->id);
}

/** \} */

/* -------------------------------------------------------------------- */
/** \name Read ID: Image
 * \{ */

static void lib_link_image(FileData *fd, Main *main)
{
  for (Image *ima = main->images.first; ima; ima = ima->id.next) {
    if (ima->id.tag & LIB_TAG_NEED_LINK) {
      IDP_LibLinkProperty(ima->id.properties, fd);

      ima->id.tag &= ~LIB_TAG_NEED_LINK;
    }
  }
}

static void direct_link_image(FileData *fd, Image *ima)
{
<<<<<<< HEAD
	ImagePackedFile *imapf;

	/* for undo system, pointers could be restored */
	if (fd->imamap)
		ima->cache = newimaadr(fd, ima->cache);
	else
		ima->cache = NULL;

	/* if not restored, we keep the binded opengl index */
	if (!ima->cache) {
		ima->gpuflag = 0;
		for (int i = 0; i < TEXTARGET_COUNT; i++) {
			ima->gputexture[i] = NULL;
		}
		ima->rr = NULL;
	}
	else {
		for (int i = 0; i < TEXTARGET_COUNT; i++) {
			ima->gputexture[i] = newimaadr(fd, ima->gputexture[i]);
		}
		ima->rr = newimaadr(fd, ima->rr);
	}

	//ima->repbind = NULL;
	
	/* undo system, try to restore render buffers */
	link_list(fd, &(ima->renderslots));
	if (fd->imamap) {
		LISTBASE_FOREACH(RenderSlot *, slot, &ima->renderslots) {
			slot->render = newimaadr(fd, slot->render);
		}
	}
	else {
		LISTBASE_FOREACH(RenderSlot *, slot, &ima->renderslots) {
			slot->render = NULL;
		}
		ima->last_render_slot = ima->render_slot;
	}

	link_list(fd, &(ima->views));
	link_list(fd, &(ima->packedfiles));

	if (ima->packedfiles.first) {
		for (imapf = ima->packedfiles.first; imapf; imapf = imapf->next) {
			imapf->packedfile = direct_link_packedfile(fd, imapf->packedfile);
		}
		ima->packedfile = NULL;
	}
	else {
		ima->packedfile = direct_link_packedfile(fd, ima->packedfile);
	}

	BLI_listbase_clear(&ima->anims);
	ima->preview = direct_link_preview_image(fd, ima->preview);
	ima->stereo3d_format = newdataadr(fd, ima->stereo3d_format);
	ima->ok = 1;
=======
  ImagePackedFile *imapf;

  /* for undo system, pointers could be restored */
  if (fd->imamap)
    ima->cache = newimaadr(fd, ima->cache);
  else
    ima->cache = NULL;

  /* if not restored, we keep the binded opengl index */
  if (!ima->cache) {
    ima->gpuflag = 0;
    for (int i = 0; i < TEXTARGET_COUNT; i++) {
      ima->gputexture[i] = NULL;
    }
    ima->rr = NULL;
  }
  else {
    for (int i = 0; i < TEXTARGET_COUNT; i++) {
      ima->gputexture[i] = newimaadr(fd, ima->gputexture[i]);
    }
    ima->rr = newimaadr(fd, ima->rr);
  }

  /* undo system, try to restore render buffers */
  link_list(fd, &(ima->renderslots));
  if (fd->imamap) {
    LISTBASE_FOREACH (RenderSlot *, slot, &ima->renderslots) {
      slot->render = newimaadr(fd, slot->render);
    }
  }
  else {
    LISTBASE_FOREACH (RenderSlot *, slot, &ima->renderslots) {
      slot->render = NULL;
    }
    ima->last_render_slot = ima->render_slot;
  }

  link_list(fd, &(ima->views));
  link_list(fd, &(ima->packedfiles));

  if (ima->packedfiles.first) {
    for (imapf = ima->packedfiles.first; imapf; imapf = imapf->next) {
      imapf->packedfile = direct_link_packedfile(fd, imapf->packedfile);
    }
    ima->packedfile = NULL;
  }
  else {
    ima->packedfile = direct_link_packedfile(fd, ima->packedfile);
  }

  BLI_listbase_clear(&ima->anims);
  ima->preview = direct_link_preview_image(fd, ima->preview);
  ima->stereo3d_format = newdataadr(fd, ima->stereo3d_format);
  ima->ok = 1;
>>>>>>> c8fc23fd
}

/** \} */

/* -------------------------------------------------------------------- */
/** \name Read ID: Curve
 * \{ */

static void lib_link_curve(FileData *fd, Main *main)
{
  for (Curve *cu = main->curves.first; cu; cu = cu->id.next) {
    if (cu->id.tag & LIB_TAG_NEED_LINK) {
      IDP_LibLinkProperty(cu->id.properties, fd);
      lib_link_animdata(fd, &cu->id, cu->adt);

      for (int a = 0; a < cu->totcol; a++) {
        cu->mat[a] = newlibadr_us(fd, cu->id.lib, cu->mat[a]);
      }

      cu->bevobj = newlibadr(fd, cu->id.lib, cu->bevobj);
      cu->taperobj = newlibadr(fd, cu->id.lib, cu->taperobj);
      cu->textoncurve = newlibadr(fd, cu->id.lib, cu->textoncurve);
      cu->vfont = newlibadr_us(fd, cu->id.lib, cu->vfont);
      cu->vfontb = newlibadr_us(fd, cu->id.lib, cu->vfontb);
      cu->vfonti = newlibadr_us(fd, cu->id.lib, cu->vfonti);
      cu->vfontbi = newlibadr_us(fd, cu->id.lib, cu->vfontbi);

      cu->ipo = newlibadr_us(fd, cu->id.lib, cu->ipo);  // XXX deprecated - old animation system
      cu->key = newlibadr_us(fd, cu->id.lib, cu->key);

      cu->id.tag &= ~LIB_TAG_NEED_LINK;
    }
  }
}

static void switch_endian_knots(Nurb *nu)
{
  if (nu->knotsu) {
    BLI_endian_switch_float_array(nu->knotsu, KNOTSU(nu));
  }
  if (nu->knotsv) {
    BLI_endian_switch_float_array(nu->knotsv, KNOTSV(nu));
  }
}

static void direct_link_curve(FileData *fd, Curve *cu)
{
  Nurb *nu;
  TextBox *tb;

  cu->adt = newdataadr(fd, cu->adt);
  direct_link_animdata(fd, cu->adt);

  /* Protect against integer overflow vulnerability. */
  CLAMP(cu->len_wchar, 0, INT_MAX - 4);

  cu->mat = newdataadr(fd, cu->mat);
  test_pointer_array(fd, (void **)&cu->mat);
  cu->str = newdataadr(fd, cu->str);
  cu->strinfo = newdataadr(fd, cu->strinfo);
  cu->tb = newdataadr(fd, cu->tb);

  if (cu->vfont == NULL) {
    link_list(fd, &(cu->nurb));
  }
  else {
    cu->nurb.first = cu->nurb.last = NULL;

    tb = MEM_calloc_arrayN(MAXTEXTBOX, sizeof(TextBox), "TextBoxread");
    if (cu->tb) {
      memcpy(tb, cu->tb, cu->totbox * sizeof(TextBox));
      MEM_freeN(cu->tb);
      cu->tb = tb;
    }
    else {
      cu->totbox = 1;
      cu->actbox = 1;
      cu->tb = tb;
      cu->tb[0].w = cu->linewidth;
    }
    if (cu->wordspace == 0.0f)
      cu->wordspace = 1.0f;
  }

  cu->editnurb = NULL;
  cu->editfont = NULL;
  cu->batch_cache = NULL;

  for (nu = cu->nurb.first; nu; nu = nu->next) {
    nu->bezt = newdataadr(fd, nu->bezt);
    nu->bp = newdataadr(fd, nu->bp);
    nu->knotsu = newdataadr(fd, nu->knotsu);
    nu->knotsv = newdataadr(fd, nu->knotsv);
    if (cu->vfont == NULL)
      nu->charidx = 0;

    if (fd->flags & FD_FLAGS_SWITCH_ENDIAN) {
      switch_endian_knots(nu);
    }
  }
  cu->bb = NULL;
}

/** \} */

/* -------------------------------------------------------------------- */
/** \name Read ID: Texture
 * \{ */

static void lib_link_texture(FileData *fd, Main *main)
{
  for (Tex *tex = main->textures.first; tex; tex = tex->id.next) {
    if (tex->id.tag & LIB_TAG_NEED_LINK) {
      IDP_LibLinkProperty(tex->id.properties, fd);
      lib_link_animdata(fd, &tex->id, tex->adt);

      tex->ima = newlibadr_us(fd, tex->id.lib, tex->ima);
      tex->ipo = newlibadr_us(fd, tex->id.lib, tex->ipo);  // XXX deprecated - old animation system

      if (tex->nodetree) {
        lib_link_ntree(fd, &tex->id, tex->nodetree);
        tex->nodetree->id.lib = tex->id.lib;
      }

      tex->id.tag &= ~LIB_TAG_NEED_LINK;
    }
  }
}

static void direct_link_texture(FileData *fd, Tex *tex)
{
  tex->adt = newdataadr(fd, tex->adt);
  direct_link_animdata(fd, tex->adt);

  tex->coba = newdataadr(fd, tex->coba);

  tex->nodetree = newdataadr(fd, tex->nodetree);
  if (tex->nodetree) {
    direct_link_id(fd, &tex->nodetree->id);
    direct_link_nodetree(fd, tex->nodetree);
  }

  tex->preview = direct_link_preview_image(fd, tex->preview);

  tex->iuser.ok = 1;
  tex->iuser.scene = NULL;
}

/** \} */

/* -------------------------------------------------------------------- */
/** \name Read ID: Material
 * \{ */

static void lib_link_material(FileData *fd, Main *main)
{
  for (Material *ma = main->materials.first; ma; ma = ma->id.next) {
    if (ma->id.tag & LIB_TAG_NEED_LINK) {
      IDP_LibLinkProperty(ma->id.properties, fd);
      lib_link_animdata(fd, &ma->id, ma->adt);

      ma->ipo = newlibadr_us(fd, ma->id.lib, ma->ipo);  // XXX deprecated - old animation system

      if (ma->nodetree) {
        lib_link_ntree(fd, &ma->id, ma->nodetree);
        ma->nodetree->id.lib = ma->id.lib;
      }

      /* relink grease pencil settings */
      if (ma->gp_style != NULL) {
        MaterialGPencilStyle *gp_style = ma->gp_style;
        if (gp_style->sima != NULL) {
          gp_style->sima = newlibadr_us(fd, ma->id.lib, gp_style->sima);
        }
        if (gp_style->ima != NULL) {
          gp_style->ima = newlibadr_us(fd, ma->id.lib, gp_style->ima);
        }
      }

      ma->id.tag &= ~LIB_TAG_NEED_LINK;
    }
  }
}

static void direct_link_material(FileData *fd, Material *ma)
{
  ma->adt = newdataadr(fd, ma->adt);
  direct_link_animdata(fd, ma->adt);

  ma->texpaintslot = NULL;

  ma->nodetree = newdataadr(fd, ma->nodetree);
  if (ma->nodetree) {
    direct_link_id(fd, &ma->nodetree->id);
    direct_link_nodetree(fd, ma->nodetree);
  }

  ma->preview = direct_link_preview_image(fd, ma->preview);
  BLI_listbase_clear(&ma->gpumaterial);

  ma->gp_style = newdataadr(fd, ma->gp_style);
}

/** \} */

/* -------------------------------------------------------------------- */
/** \name Read ID: Particle Settings
 * \{ */

/* update this also to writefile.c */
static const char *ptcache_data_struct[] = {
    "",          // BPHYS_DATA_INDEX
    "",          // BPHYS_DATA_LOCATION
    "",          // BPHYS_DATA_VELOCITY
    "",          // BPHYS_DATA_ROTATION
    "",          // BPHYS_DATA_AVELOCITY / BPHYS_DATA_XCONST */
    "",          // BPHYS_DATA_SIZE:
    "",          // BPHYS_DATA_TIMES:
    "BoidData",  // case BPHYS_DATA_BOIDS:
};

static void direct_link_pointcache_cb(FileData *fd, void *data)
{
  PTCacheMem *pm = data;
  PTCacheExtra *extra;
  int i;
  for (i = 0; i < BPHYS_TOT_DATA; i++) {
    pm->data[i] = newdataadr(fd, pm->data[i]);

    /* the cache saves non-struct data without DNA */
    if (pm->data[i] && ptcache_data_struct[i][0] == '\0' && (fd->flags & FD_FLAGS_SWITCH_ENDIAN)) {
      int tot = (BKE_ptcache_data_size(i) * pm->totpoint) /
                sizeof(int); /* data_size returns bytes */
      int *poin = pm->data[i];

      BLI_endian_switch_int32_array(poin, tot);
    }
  }

  link_list(fd, &pm->extradata);

  for (extra = pm->extradata.first; extra; extra = extra->next)
    extra->data = newdataadr(fd, extra->data);
}

static void direct_link_pointcache(FileData *fd, PointCache *cache)
{
  if ((cache->flag & PTCACHE_DISK_CACHE) == 0) {
    link_list_ex(fd, &cache->mem_cache, direct_link_pointcache_cb);
  }
  else
    BLI_listbase_clear(&cache->mem_cache);

  cache->flag &= ~PTCACHE_SIMULATION_VALID;
  cache->simframe = 0;
  cache->edit = NULL;
  cache->free_edit = NULL;
  cache->cached_frames = NULL;
  cache->cached_frames_len = 0;
}

static void direct_link_pointcache_list(FileData *fd,
                                        ListBase *ptcaches,
                                        PointCache **ocache,
                                        int force_disk)
{
  if (ptcaches->first) {
    PointCache *cache = NULL;
    link_list(fd, ptcaches);
    for (cache = ptcaches->first; cache; cache = cache->next) {
      direct_link_pointcache(fd, cache);
      if (force_disk) {
        cache->flag |= PTCACHE_DISK_CACHE;
        cache->step = 1;
      }
    }

    *ocache = newdataadr(fd, *ocache);
  }
  else if (*ocache) {
    /* old "single" caches need to be linked too */
    *ocache = newdataadr(fd, *ocache);
    direct_link_pointcache(fd, *ocache);
    if (force_disk) {
      (*ocache)->flag |= PTCACHE_DISK_CACHE;
      (*ocache)->step = 1;
    }

    ptcaches->first = ptcaches->last = *ocache;
  }
}

static void lib_link_partdeflect(FileData *fd, ID *id, PartDeflect *pd)
{
  if (pd && pd->tex)
    pd->tex = newlibadr_us(fd, id->lib, pd->tex);
  if (pd && pd->f_source)
    pd->f_source = newlibadr(fd, id->lib, pd->f_source);
}

static void lib_link_particlesettings(FileData *fd, Main *main)
{
  for (ParticleSettings *part = main->particles.first; part; part = part->id.next) {
    if (part->id.tag & LIB_TAG_NEED_LINK) {
      IDP_LibLinkProperty(part->id.properties, fd);
      lib_link_animdata(fd, &part->id, part->adt);

      part->ipo = newlibadr_us(
          fd, part->id.lib, part->ipo);  // XXX deprecated - old animation system

      part->instance_object = newlibadr(fd, part->id.lib, part->instance_object);
      part->instance_collection = newlibadr_us(fd, part->id.lib, part->instance_collection);
      part->eff_group = newlibadr(fd, part->id.lib, part->eff_group);
      part->bb_ob = newlibadr(fd, part->id.lib, part->bb_ob);
      part->collision_group = newlibadr(fd, part->id.lib, part->collision_group);

      lib_link_partdeflect(fd, &part->id, part->pd);
      lib_link_partdeflect(fd, &part->id, part->pd2);

      if (part->effector_weights) {
        part->effector_weights->group = newlibadr(fd, part->id.lib, part->effector_weights->group);
      }
      else {
        part->effector_weights = BKE_effector_add_weights(part->eff_group);
      }

      if (part->instance_weights.first && part->instance_collection) {
        for (ParticleDupliWeight *dw = part->instance_weights.first; dw; dw = dw->next) {
          dw->ob = newlibadr(fd, part->id.lib, dw->ob);
        }
      }
      else {
        BLI_listbase_clear(&part->instance_weights);
      }

      if (part->boids) {
        BoidState *state = part->boids->states.first;
        BoidRule *rule;
        for (; state; state = state->next) {
          rule = state->rules.first;
          for (; rule; rule = rule->next) {
            switch (rule->type) {
              case eBoidRuleType_Goal:
              case eBoidRuleType_Avoid: {
                BoidRuleGoalAvoid *brga = (BoidRuleGoalAvoid *)rule;
                brga->ob = newlibadr(fd, part->id.lib, brga->ob);
                break;
              }
              case eBoidRuleType_FollowLeader: {
                BoidRuleFollowLeader *brfl = (BoidRuleFollowLeader *)rule;
                brfl->ob = newlibadr(fd, part->id.lib, brfl->ob);
                break;
              }
            }
          }
        }
      }

      for (int a = 0; a < MAX_MTEX; a++) {
        MTex *mtex = part->mtex[a];
        if (mtex) {
          mtex->tex = newlibadr_us(fd, part->id.lib, mtex->tex);
          mtex->object = newlibadr(fd, part->id.lib, mtex->object);
        }
      }

      part->id.tag &= ~LIB_TAG_NEED_LINK;
    }
  }
}

static void direct_link_partdeflect(PartDeflect *pd)
{
  if (pd)
    pd->rng = NULL;
}

static void direct_link_particlesettings(FileData *fd, ParticleSettings *part)
{
  int a;

  part->adt = newdataadr(fd, part->adt);
  part->pd = newdataadr(fd, part->pd);
  part->pd2 = newdataadr(fd, part->pd2);

  direct_link_animdata(fd, part->adt);
  direct_link_partdeflect(part->pd);
  direct_link_partdeflect(part->pd2);

  part->clumpcurve = newdataadr(fd, part->clumpcurve);
  if (part->clumpcurve)
    direct_link_curvemapping(fd, part->clumpcurve);
  part->roughcurve = newdataadr(fd, part->roughcurve);
  if (part->roughcurve)
    direct_link_curvemapping(fd, part->roughcurve);
  part->twistcurve = newdataadr(fd, part->twistcurve);
  if (part->twistcurve)
    direct_link_curvemapping(fd, part->twistcurve);

  part->effector_weights = newdataadr(fd, part->effector_weights);
  if (!part->effector_weights)
    part->effector_weights = BKE_effector_add_weights(part->eff_group);

  link_list(fd, &part->instance_weights);

  part->boids = newdataadr(fd, part->boids);
  part->fluid = newdataadr(fd, part->fluid);

  if (part->boids) {
    BoidState *state;
    link_list(fd, &part->boids->states);

    for (state = part->boids->states.first; state; state = state->next) {
      link_list(fd, &state->rules);
      link_list(fd, &state->conditions);
      link_list(fd, &state->actions);
    }
  }
  for (a = 0; a < MAX_MTEX; a++) {
    part->mtex[a] = newdataadr(fd, part->mtex[a]);
  }

  /* Protect against integer overflow vulnerability. */
  CLAMP(part->trail_count, 1, 100000);
}

static void lib_link_particlesystems(FileData *fd, Object *ob, ID *id, ListBase *particles)
{
  ParticleSystem *psys, *psysnext;

  for (psys = particles->first; psys; psys = psysnext) {
    psysnext = psys->next;

    psys->part = newlibadr_us(fd, id->lib, psys->part);
    if (psys->part) {
      ParticleTarget *pt = psys->targets.first;

      for (; pt; pt = pt->next)
        pt->ob = newlibadr(fd, id->lib, pt->ob);

      psys->parent = newlibadr(fd, id->lib, psys->parent);
      psys->target_ob = newlibadr(fd, id->lib, psys->target_ob);

      if (psys->clmd) {
        /* XXX - from reading existing code this seems correct but intended usage of
         * pointcache /w cloth should be added in 'ParticleSystem' - campbell */
        psys->clmd->point_cache = psys->pointcache;
        psys->clmd->ptcaches.first = psys->clmd->ptcaches.last = NULL;
        psys->clmd->coll_parms->group = newlibadr(fd, id->lib, psys->clmd->coll_parms->group);
        psys->clmd->modifier.error = NULL;
      }
    }
    else {
      /* particle modifier must be removed before particle system */
      ParticleSystemModifierData *psmd = psys_get_modifier(ob, psys);
      BLI_remlink(&ob->modifiers, psmd);
      modifier_free((ModifierData *)psmd);

      BLI_remlink(particles, psys);
      MEM_freeN(psys);
    }
  }
}
static void direct_link_particlesystems(FileData *fd, ListBase *particles)
{
  ParticleSystem *psys;
  ParticleData *pa;
  int a;

  for (psys = particles->first; psys; psys = psys->next) {
    psys->particles = newdataadr(fd, psys->particles);

    if (psys->particles && psys->particles->hair) {
      for (a = 0, pa = psys->particles; a < psys->totpart; a++, pa++)
        pa->hair = newdataadr(fd, pa->hair);
    }

    if (psys->particles && psys->particles->keys) {
      for (a = 0, pa = psys->particles; a < psys->totpart; a++, pa++) {
        pa->keys = NULL;
        pa->totkey = 0;
      }

      psys->flag &= ~PSYS_KEYED;
    }

    if (psys->particles && psys->particles->boid) {
      pa = psys->particles;
      pa->boid = newdataadr(fd, pa->boid);
      pa->boid->ground =
          NULL; /* This is purely runtime data, but still can be an issue if left dangling. */
      for (a = 1, pa++; a < psys->totpart; a++, pa++) {
        pa->boid = (pa - 1)->boid + 1;
        pa->boid->ground = NULL;
      }
    }
    else if (psys->particles) {
      for (a = 0, pa = psys->particles; a < psys->totpart; a++, pa++)
        pa->boid = NULL;
    }

    psys->fluid_springs = newdataadr(fd, psys->fluid_springs);

    psys->child = newdataadr(fd, psys->child);
    psys->effectors = NULL;

    link_list(fd, &psys->targets);

    psys->edit = NULL;
    psys->free_edit = NULL;
    psys->pathcache = NULL;
    psys->childcache = NULL;
    BLI_listbase_clear(&psys->pathcachebufs);
    BLI_listbase_clear(&psys->childcachebufs);
    psys->pdd = NULL;

    if (psys->clmd) {
      psys->clmd = newdataadr(fd, psys->clmd);
      psys->clmd->clothObject = NULL;
      psys->clmd->hairdata = NULL;

      psys->clmd->sim_parms = newdataadr(fd, psys->clmd->sim_parms);
      psys->clmd->coll_parms = newdataadr(fd, psys->clmd->coll_parms);

      if (psys->clmd->sim_parms) {
        psys->clmd->sim_parms->effector_weights = NULL;
        if (psys->clmd->sim_parms->presets > 10)
          psys->clmd->sim_parms->presets = 0;
      }

      psys->hair_in_mesh = psys->hair_out_mesh = NULL;
      psys->clmd->solver_result = NULL;
    }

    direct_link_pointcache_list(fd, &psys->ptcaches, &psys->pointcache, 0);
    if (psys->clmd) {
      psys->clmd->point_cache = psys->pointcache;
    }

    psys->tree = NULL;
    psys->bvhtree = NULL;

    psys->orig_psys = NULL;
    psys->batch_cache = NULL;
  }
  return;
}

/** \} */

/* -------------------------------------------------------------------- */
/** \name Read ID: Mesh
 * \{ */

static void lib_link_mesh(FileData *fd, Main *main)
{
  Mesh *me;

  for (me = main->meshes.first; me; me = me->id.next) {
    if (me->id.tag & LIB_TAG_NEED_LINK) {
      int i;

      /* Link ID Properties -- and copy this comment EXACTLY for easy finding
       * of library blocks that implement this.*/
      IDP_LibLinkProperty(me->id.properties, fd);
      lib_link_animdata(fd, &me->id, me->adt);

      /* this check added for python created meshes */
      if (me->mat) {
        for (i = 0; i < me->totcol; i++) {
          me->mat[i] = newlibadr_us(fd, me->id.lib, me->mat[i]);
        }
      }
      else {
        me->totcol = 0;
      }

      me->ipo = newlibadr_us(fd, me->id.lib, me->ipo);  // XXX: deprecated: old anim sys
      me->key = newlibadr_us(fd, me->id.lib, me->key);
      me->texcomesh = newlibadr_us(fd, me->id.lib, me->texcomesh);
    }
  }

  for (me = main->meshes.first; me; me = me->id.next) {
    if (me->id.tag & LIB_TAG_NEED_LINK) {
      /*check if we need to convert mfaces to mpolys*/
      if (me->totface && !me->totpoly) {
        /* temporarily switch main so that reading from
         * external CustomData works */
        Main *gmain = G_MAIN;
        G_MAIN = main;

        BKE_mesh_do_versions_convert_mfaces_to_mpolys(me);

        G_MAIN = gmain;
      }

      /*
       * Re-tessellate, even if the polys were just created from tessfaces, this
       * is important because it:
       * - fill the CD_ORIGINDEX layer
       * - gives consistency of tessface between loading from a file and
       *   converting an edited BMesh back into a mesh (i.e. it replaces
       *   quad tessfaces in a loaded mesh immediately, instead of lazily
       *   waiting until edit mode has been entered/exited, making it easier
       *   to recognize problems that would otherwise only show up after edits).
       */
#ifdef USE_TESSFACE_DEFAULT
      BKE_mesh_tessface_calc(me);
#else
      BKE_mesh_tessface_clear(me);
#endif

      me->id.tag &= ~LIB_TAG_NEED_LINK;
    }
  }
}

static void direct_link_dverts(FileData *fd, int count, MDeformVert *mdverts)
{
  int i;

  if (mdverts == NULL) {
    return;
  }

  for (i = count; i > 0; i--, mdverts++) {
    /*convert to vgroup allocation system*/
    MDeformWeight *dw;
    if (mdverts->dw && (dw = newdataadr(fd, mdverts->dw))) {
      const ssize_t dw_len = mdverts->totweight * sizeof(MDeformWeight);
      void *dw_tmp = MEM_mallocN(dw_len, "direct_link_dverts");
      memcpy(dw_tmp, dw, dw_len);
      mdverts->dw = dw_tmp;
      MEM_freeN(dw);
    }
    else {
      mdverts->dw = NULL;
      mdverts->totweight = 0;
    }
  }
}

static void direct_link_mdisps(FileData *fd, int count, MDisps *mdisps, int external)
{
  if (mdisps) {
    int i;

    for (i = 0; i < count; ++i) {
      mdisps[i].disps = newdataadr(fd, mdisps[i].disps);
      mdisps[i].hidden = newdataadr(fd, mdisps[i].hidden);

      if (mdisps[i].totdisp && !mdisps[i].level) {
        /* this calculation is only correct for loop mdisps;
         * if loading pre-BMesh face mdisps this will be
         * overwritten with the correct value in
         * bm_corners_to_loops() */
        float gridsize = sqrtf(mdisps[i].totdisp);
        mdisps[i].level = (int)(logf(gridsize - 1.0f) / (float)M_LN2) + 1;
      }

      if ((fd->flags & FD_FLAGS_SWITCH_ENDIAN) && (mdisps[i].disps)) {
        /* DNA_struct_switch_endian doesn't do endian swap for (*disps)[] */
        /* this does swap for data written at write_mdisps() - readfile.c */
        BLI_endian_switch_float_array(*mdisps[i].disps, mdisps[i].totdisp * 3);
      }
      if (!external && !mdisps[i].disps)
        mdisps[i].totdisp = 0;
    }
  }
}

static void direct_link_grid_paint_mask(FileData *fd, int count, GridPaintMask *grid_paint_mask)
{
  if (grid_paint_mask) {
    int i;

    for (i = 0; i < count; ++i) {
      GridPaintMask *gpm = &grid_paint_mask[i];
      if (gpm->data)
        gpm->data = newdataadr(fd, gpm->data);
    }
  }
}

/*this isn't really a public api function, so prototyped here*/
static void direct_link_customdata(FileData *fd, CustomData *data, int count)
{
  int i = 0;

  data->layers = newdataadr(fd, data->layers);

  /* annoying workaround for bug [#31079] loading legacy files with
   * no polygons _but_ have stale customdata */
  if (UNLIKELY(count == 0 && data->layers == NULL && data->totlayer != 0)) {
    CustomData_reset(data);
    return;
  }

  data->external = newdataadr(fd, data->external);

  while (i < data->totlayer) {
    CustomDataLayer *layer = &data->layers[i];

    if (layer->flag & CD_FLAG_EXTERNAL)
      layer->flag &= ~CD_FLAG_IN_MEMORY;

    layer->flag &= ~CD_FLAG_NOFREE;

    if (CustomData_verify_versions(data, i)) {
      layer->data = newdataadr(fd, layer->data);
      if (layer->type == CD_MDISPS)
        direct_link_mdisps(fd, count, layer->data, layer->flag & CD_FLAG_EXTERNAL);
      else if (layer->type == CD_GRID_PAINT_MASK)
        direct_link_grid_paint_mask(fd, count, layer->data);
      i++;
    }
  }

  CustomData_update_typemap(data);
}

static void direct_link_mesh(FileData *fd, Mesh *mesh)
{
  mesh->mat = newdataadr(fd, mesh->mat);
  test_pointer_array(fd, (void **)&mesh->mat);

  mesh->mvert = newdataadr(fd, mesh->mvert);
  mesh->medge = newdataadr(fd, mesh->medge);
  mesh->mface = newdataadr(fd, mesh->mface);
  mesh->mloop = newdataadr(fd, mesh->mloop);
  mesh->mpoly = newdataadr(fd, mesh->mpoly);
  mesh->tface = newdataadr(fd, mesh->tface);
  mesh->mtface = newdataadr(fd, mesh->mtface);
  mesh->mcol = newdataadr(fd, mesh->mcol);
  mesh->dvert = newdataadr(fd, mesh->dvert);
  mesh->mloopcol = newdataadr(fd, mesh->mloopcol);
  mesh->mloopuv = newdataadr(fd, mesh->mloopuv);
  mesh->mselect = newdataadr(fd, mesh->mselect);

  /* animdata */
  mesh->adt = newdataadr(fd, mesh->adt);
  direct_link_animdata(fd, mesh->adt);

  /* normally direct_link_dverts should be called in direct_link_customdata,
   * but for backwards compat in do_versions to work we do it here */
  direct_link_dverts(fd, mesh->totvert, mesh->dvert);

  direct_link_customdata(fd, &mesh->vdata, mesh->totvert);
  direct_link_customdata(fd, &mesh->edata, mesh->totedge);
  direct_link_customdata(fd, &mesh->fdata, mesh->totface);
  direct_link_customdata(fd, &mesh->ldata, mesh->totloop);
  direct_link_customdata(fd, &mesh->pdata, mesh->totpoly);

  mesh->bb = NULL;
  mesh->edit_mesh = NULL;
  BKE_mesh_runtime_reset(mesh);

  /* happens with old files */
  if (mesh->mselect == NULL) {
    mesh->totselect = 0;
  }

  /* Multires data */
  mesh->mr = newdataadr(fd, mesh->mr);
  if (mesh->mr) {
    MultiresLevel *lvl;

    link_list(fd, &mesh->mr->levels);
    lvl = mesh->mr->levels.first;

    direct_link_customdata(fd, &mesh->mr->vdata, lvl->totvert);
    direct_link_dverts(fd, lvl->totvert, CustomData_get(&mesh->mr->vdata, 0, CD_MDEFORMVERT));
    direct_link_customdata(fd, &mesh->mr->fdata, lvl->totface);

    mesh->mr->edge_flags = newdataadr(fd, mesh->mr->edge_flags);
    mesh->mr->edge_creases = newdataadr(fd, mesh->mr->edge_creases);

    mesh->mr->verts = newdataadr(fd, mesh->mr->verts);

    /* If mesh has the same number of vertices as the
     * highest multires level, load the current mesh verts
     * into multires and discard the old data. Needed
     * because some saved files either do not have a verts
     * array, or the verts array contains out-of-date
     * data. */
    if (mesh->totvert == ((MultiresLevel *)mesh->mr->levels.last)->totvert) {
      if (mesh->mr->verts)
        MEM_freeN(mesh->mr->verts);
      mesh->mr->verts = MEM_dupallocN(mesh->mvert);
    }

    for (; lvl; lvl = lvl->next) {
      lvl->verts = newdataadr(fd, lvl->verts);
      lvl->faces = newdataadr(fd, lvl->faces);
      lvl->edges = newdataadr(fd, lvl->edges);
      lvl->colfaces = newdataadr(fd, lvl->colfaces);
    }
  }

  /* if multires is present but has no valid vertex data,
   * there's no way to recover it; silently remove multires */
  if (mesh->mr && !mesh->mr->verts) {
    multires_free(mesh->mr);
    mesh->mr = NULL;
  }

  if ((fd->flags & FD_FLAGS_SWITCH_ENDIAN) && mesh->tface) {
    TFace *tf = mesh->tface;
    int i;

    for (i = 0; i < mesh->totface; i++, tf++) {
      BLI_endian_switch_uint32_array(tf->col, 4);
    }
  }
}

/** \} */

/* -------------------------------------------------------------------- */
/** \name Read ID: Lattice
 * \{ */

static void lib_link_latt(FileData *fd, Main *main)
{
  for (Lattice *lt = main->lattices.first; lt; lt = lt->id.next) {
    if (lt->id.tag & LIB_TAG_NEED_LINK) {
      IDP_LibLinkProperty(lt->id.properties, fd);
      lib_link_animdata(fd, &lt->id, lt->adt);

      lt->ipo = newlibadr_us(fd, lt->id.lib, lt->ipo);  // XXX deprecated - old animation system
      lt->key = newlibadr_us(fd, lt->id.lib, lt->key);

      lt->id.tag &= ~LIB_TAG_NEED_LINK;
    }
  }
}

static void direct_link_latt(FileData *fd, Lattice *lt)
{
  lt->def = newdataadr(fd, lt->def);

  lt->dvert = newdataadr(fd, lt->dvert);
  direct_link_dverts(fd, lt->pntsu * lt->pntsv * lt->pntsw, lt->dvert);

  lt->editlatt = NULL;
  lt->batch_cache = NULL;

  lt->adt = newdataadr(fd, lt->adt);
  direct_link_animdata(fd, lt->adt);
}

/** \} */

/* -------------------------------------------------------------------- */
/** \name Read ID: Object
 * \{ */

static void lib_link_modifiers_common(void *userData, Object *ob, ID **idpoin, int cb_flag)
{
  FileData *fd = userData;

  *idpoin = newlibadr(fd, ob->id.lib, *idpoin);
  if (*idpoin != NULL && (cb_flag & IDWALK_CB_USER) != 0) {
    id_us_plus_no_lib(*idpoin);
  }
}

static void lib_link_modifiers(FileData *fd, Object *ob)
{
  modifiers_foreachIDLink(ob, lib_link_modifiers_common, fd);

  /* If linking from a library, clear 'local' static override flag. */
  if (ob->id.lib != NULL) {
    for (ModifierData *mod = ob->modifiers.first; mod != NULL; mod = mod->next) {
      mod->flag &= ~eModifierFlag_StaticOverride_Local;
    }
  }
}

static void lib_link_gpencil_modifiers(FileData *fd, Object *ob)
{
  BKE_gpencil_modifiers_foreachIDLink(ob, lib_link_modifiers_common, fd);

  /* If linking from a library, clear 'local' static override flag. */
  if (ob->id.lib != NULL) {
    for (GpencilModifierData *mod = ob->greasepencil_modifiers.first; mod != NULL;
         mod = mod->next) {
      mod->flag &= ~eGpencilModifierFlag_StaticOverride_Local;
    }
  }
}

static void lib_link_shaderfxs(FileData *fd, Object *ob)
{
  BKE_shaderfx_foreachIDLink(ob, lib_link_modifiers_common, fd);

  /* If linking from a library, clear 'local' static override flag. */
  if (ob->id.lib != NULL) {
    for (ShaderFxData *fx = ob->shader_fx.first; fx != NULL; fx = fx->next) {
      fx->flag &= ~eShaderFxFlag_StaticOverride_Local;
    }
  }
}

static void lib_link_object(FileData *fd, Main *main)
{
  bool warn = false;

  for (Object *ob = main->objects.first; ob; ob = ob->id.next) {
    if (ob->id.tag & LIB_TAG_NEED_LINK) {
      int a;

      IDP_LibLinkProperty(ob->id.properties, fd);
      lib_link_animdata(fd, &ob->id, ob->adt);

      // XXX deprecated - old animation system <<<
      ob->ipo = newlibadr_us(fd, ob->id.lib, ob->ipo);
      ob->action = newlibadr_us(fd, ob->id.lib, ob->action);
      // >>> XXX deprecated - old animation system

      ob->parent = newlibadr(fd, ob->id.lib, ob->parent);
      ob->track = newlibadr(fd, ob->id.lib, ob->track);
      ob->poselib = newlibadr_us(fd, ob->id.lib, ob->poselib);

      /* 2.8x drops support for non-empty dupli instances. */
      if (ob->type == OB_EMPTY) {
        ob->instance_collection = newlibadr_us(fd, ob->id.lib, ob->instance_collection);
      }
      else {
        ob->instance_collection = NULL;
        ob->transflag &= ~OB_DUPLICOLLECTION;
      }

      ob->proxy = newlibadr_us(fd, ob->id.lib, ob->proxy);
      if (ob->proxy) {
        /* paranoia check, actually a proxy_from pointer should never be written... */
        if (ob->proxy->id.lib == NULL) {
          ob->proxy->proxy_from = NULL;
          ob->proxy = NULL;

          if (ob->id.lib)
            printf("Proxy lost from  object %s lib %s\n", ob->id.name + 2, ob->id.lib->name);
          else
            printf("Proxy lost from  object %s lib <NONE>\n", ob->id.name + 2);
        }
        else {
          /* this triggers object_update to always use a copy */
          ob->proxy->proxy_from = ob;
        }
      }
      ob->proxy_group = newlibadr(fd, ob->id.lib, ob->proxy_group);

      void *poin = ob->data;
      ob->data = newlibadr_us(fd, ob->id.lib, ob->data);

      if (ob->data == NULL && poin != NULL) {
        if (ob->id.lib)
          printf("Can't find obdata of %s lib %s\n", ob->id.name + 2, ob->id.lib->name);
        else
          printf("Object %s lost data.\n", ob->id.name + 2);

        ob->type = OB_EMPTY;
        warn = true;

        if (ob->pose) {
          /* we can't call #BKE_pose_free() here because of library linking
           * freeing will recurse down into every pose constraints ID pointers
           * which are not always valid, so for now free directly and suffer
           * some leaked memory rather then crashing immediately
           * while bad this _is_ an exceptional case - campbell */
#if 0
          BKE_pose_free(ob->pose);
#else
          MEM_freeN(ob->pose);
#endif
<<<<<<< HEAD
					ob->pose = NULL;
					ob->mode &= ~OB_MODE_POSE;
				}
			}
			for (a = 0; a < ob->totcol; a++)
				ob->mat[a] = newlibadr_us(fd, ob->id.lib, ob->mat[a]);

			/* When the object is local and the data is library its possible
			 * the material list size gets out of sync. [#22663] */
			if (ob->data && ob->id.lib != ((ID *)ob->data)->lib) {
				const short *totcol_data = give_totcolp(ob);
				/* Only expand so as not to loose any object materials that might be set. */
				if (totcol_data && (*totcol_data > ob->totcol)) {
					/* printf("'%s' %d -> %d\n", ob->id.name, ob->totcol, *totcol_data); */
					BKE_material_resize_object(main, ob, *totcol_data, false);
				}
			}

			ob->gpd = newlibadr_us(fd, ob->id.lib, ob->gpd);

			ob->id.tag &= ~LIB_TAG_NEED_LINK;
			/* if id.us==0 a new base will be created later on */

			/* WARNING! Also check expand_object(), should reflect the stuff below. */
			lib_link_pose(fd, main, ob, ob->pose);
			lib_link_constraints(fd, &ob->id, &ob->constraints);

// XXX deprecated - old animation system <<<
			lib_link_constraint_channels(fd, &ob->id, &ob->constraintChannels);
			lib_link_nlastrips(fd, &ob->id, &ob->nlastrips);
// >>> XXX deprecated - old animation system

			for (PartEff *paf = ob->effect.first; paf; paf = paf->next) {
				if (paf->type == EFF_PARTICLE) {
					paf->group = newlibadr_us(fd, ob->id.lib, paf->group);
				}
			}
			
			for (bSensor *sens = ob->sensors.first; sens; sens = sens->next) {
				for (a = 0; a < sens->totlinks; a++)
					sens->links[a] = newglobadr(fd, sens->links[a]);

				if (sens->type == SENS_MESSAGE) {
					bMessageSensor *ms = sens->data;
					ms->fromObject =
						newlibadr(fd, ob->id.lib, ms->fromObject);
				}
			}
			
			for (bController *cont = ob->controllers.first; cont; cont = cont->next) {
				for (a=0; a < cont->totlinks; a++)
					cont->links[a] = newglobadr(fd, cont->links[a]);
				
				if (cont->type == CONT_PYTHON) {
					bPythonCont *pc = cont->data;
					pc->text = newlibadr(fd, ob->id.lib, pc->text);
				}
				cont->slinks = NULL;
				cont->totslinks = 0;
			}
			
			for (bActuator *act = ob->actuators.first; act; act = act->next) {
				switch (act->type) {
					case ACT_SOUND:
					{
						bSoundActuator *sa = act->data;
						sa->sound = newlibadr_us(fd, ob->id.lib, sa->sound);
						break;
					}
					case ACT_GAME:
						/* bGameActuator *ga= act->data; */
						break;
					case ACT_CAMERA:
					{
						bCameraActuator *ca = act->data;
						ca->ob = newlibadr(fd, ob->id.lib, ca->ob);
						break;
					}
					/* leave this one, it's obsolete but necessary to read for conversion */
					case ACT_ADD_OBJECT:
					{
						bAddObjectActuator *eoa = act->data;
						if (eoa)
							eoa->ob = newlibadr(fd, ob->id.lib, eoa->ob);
						break;
					}
					case ACT_OBJECT:
					{
						bObjectActuator *oa = act->data;
						if (oa == NULL) {
							init_actuator(act);
						}
						else {
							oa->reference = newlibadr(fd, ob->id.lib, oa->reference);
						}
						break;
					}
					case ACT_EDIT_OBJECT:
					{
						bEditObjectActuator *eoa = act->data;
						if (eoa == NULL) {
							init_actuator(act);
						}
						else {
							eoa->ob = newlibadr(fd, ob->id.lib, eoa->ob);
							eoa->me = newlibadr(fd, ob->id.lib, eoa->me);
						}
						break;
					}
					case ACT_SCENE:
					{
						bSceneActuator *sa = act->data;
						sa->camera = newlibadr(fd, ob->id.lib, sa->camera);
						sa->scene = newlibadr(fd, ob->id.lib, sa->scene);
						break;
					}
					case ACT_ACTION:
					{
						bActionActuator *aa = act->data;
						aa->act = newlibadr_us(fd, ob->id.lib, aa->act);
						break;
					}
					case ACT_SHAPEACTION:
					{
						bActionActuator *aa = act->data;
						aa->act = newlibadr_us(fd, ob->id.lib, aa->act);
						break;
					}
					case ACT_PROPERTY:
					{
						bPropertyActuator *pa = act->data;
						pa->ob = newlibadr(fd, ob->id.lib, pa->ob);
						break;
					}
					case ACT_MESSAGE:
					{
						bMessageActuator *ma = act->data;
						ma->toObject = newlibadr(fd, ob->id.lib, ma->toObject);
						break;
					}
					case ACT_2DFILTER:
					{
						bTwoDFilterActuator *_2dfa = act->data;
						_2dfa->text = newlibadr(fd, ob->id.lib, _2dfa->text);
						break;
					}
					case ACT_PARENT:
					{
						bParentActuator *parenta = act->data;
						parenta->ob = newlibadr(fd, ob->id.lib, parenta->ob);
						break;
					}
					case ACT_STATE:
						/* bStateActuator *statea = act->data; */
						break;
					case ACT_ARMATURE:
					{
						bArmatureActuator *arma= act->data;
						arma->target = newlibadr(fd, ob->id.lib, arma->target);
						arma->subtarget = newlibadr(fd, ob->id.lib, arma->subtarget);
						break;
					}
					case ACT_STEERING:
					{
						bSteeringActuator *steeringa = act->data;
						steeringa->target = newlibadr(fd, ob->id.lib, steeringa->target);
						steeringa->navmesh = newlibadr(fd, ob->id.lib, steeringa->navmesh);
						break;
					}
					case ACT_MOUSE:
						/* bMouseActuator *moa = act->data; */
						break;
				}
			}
			
			{
				FluidsimModifierData *fluidmd = (FluidsimModifierData *)modifiers_findByType(ob, eModifierType_Fluidsim);

				if (fluidmd && fluidmd->fss)
					fluidmd->fss->ipo = newlibadr_us(fd, ob->id.lib, fluidmd->fss->ipo);  // XXX deprecated - old animation system
			}

			{
				SmokeModifierData *smd = (SmokeModifierData *)modifiers_findByType(ob, eModifierType_Smoke);

				if (smd && (smd->type == MOD_SMOKE_TYPE_DOMAIN) && smd->domain) {
					smd->domain->flags |= MOD_SMOKE_FILE_LOAD; /* flag for refreshing the simulation after loading */
				}
			}

			/* texture field */
			if (ob->pd)
				lib_link_partdeflect(fd, &ob->id, ob->pd);

			if (ob->soft) {
				ob->soft->collision_group = newlibadr(fd, ob->id.lib, ob->soft->collision_group);

				ob->soft->effector_weights->group = newlibadr(fd, ob->id.lib, ob->soft->effector_weights->group);
			}

			lib_link_particlesystems(fd, ob, &ob->id, &ob->particlesystem);
			lib_link_modifiers(fd, ob);
			lib_link_gpencil_modifiers(fd, ob);
			lib_link_shaderfxs(fd, ob);

			if (ob->rigidbody_constraint) {
				ob->rigidbody_constraint->ob1 = newlibadr(fd, ob->id.lib, ob->rigidbody_constraint->ob1);
				ob->rigidbody_constraint->ob2 = newlibadr(fd, ob->id.lib, ob->rigidbody_constraint->ob2);
			}
		}
	}

	if (warn) {
		BKE_report(fd->reports, RPT_WARNING, "Warning in console");
	}
=======
          ob->pose = NULL;
          ob->mode &= ~OB_MODE_POSE;
        }
      }
      for (a = 0; a < ob->totcol; a++)
        ob->mat[a] = newlibadr_us(fd, ob->id.lib, ob->mat[a]);

      /* When the object is local and the data is library its possible
       * the material list size gets out of sync. [#22663] */
      if (ob->data && ob->id.lib != ((ID *)ob->data)->lib) {
        const short *totcol_data = give_totcolp(ob);
        /* Only expand so as not to loose any object materials that might be set. */
        if (totcol_data && (*totcol_data > ob->totcol)) {
          /* printf("'%s' %d -> %d\n", ob->id.name, ob->totcol, *totcol_data); */
          BKE_material_resize_object(main, ob, *totcol_data, false);
        }
      }

      ob->gpd = newlibadr_us(fd, ob->id.lib, ob->gpd);

      ob->id.tag &= ~LIB_TAG_NEED_LINK;
      /* if id.us==0 a new base will be created later on */

      /* WARNING! Also check expand_object(), should reflect the stuff below. */
      lib_link_pose(fd, main, ob, ob->pose);
      lib_link_constraints(fd, &ob->id, &ob->constraints);

      // XXX deprecated - old animation system <<<
      lib_link_constraint_channels(fd, &ob->id, &ob->constraintChannels);
      lib_link_nlastrips(fd, &ob->id, &ob->nlastrips);
      // >>> XXX deprecated - old animation system

      for (PartEff *paf = ob->effect.first; paf; paf = paf->next) {
        if (paf->type == EFF_PARTICLE) {
          paf->group = newlibadr_us(fd, ob->id.lib, paf->group);
        }
      }

      {
        FluidsimModifierData *fluidmd = (FluidsimModifierData *)modifiers_findByType(
            ob, eModifierType_Fluidsim);

        if (fluidmd && fluidmd->fss)
          fluidmd->fss->ipo = newlibadr_us(
              fd, ob->id.lib, fluidmd->fss->ipo);  // XXX deprecated - old animation system
      }

      {
        SmokeModifierData *smd = (SmokeModifierData *)modifiers_findByType(ob,
                                                                           eModifierType_Smoke);

        if (smd && (smd->type == MOD_SMOKE_TYPE_DOMAIN) && smd->domain) {
          smd->domain->flags |=
              MOD_SMOKE_FILE_LOAD; /* flag for refreshing the simulation after loading */
        }
      }

      /* texture field */
      if (ob->pd)
        lib_link_partdeflect(fd, &ob->id, ob->pd);

      if (ob->soft) {
        ob->soft->collision_group = newlibadr(fd, ob->id.lib, ob->soft->collision_group);

        ob->soft->effector_weights->group = newlibadr(
            fd, ob->id.lib, ob->soft->effector_weights->group);
      }

      lib_link_particlesystems(fd, ob, &ob->id, &ob->particlesystem);
      lib_link_modifiers(fd, ob);
      lib_link_gpencil_modifiers(fd, ob);
      lib_link_shaderfxs(fd, ob);

      if (ob->rigidbody_constraint) {
        ob->rigidbody_constraint->ob1 = newlibadr(fd, ob->id.lib, ob->rigidbody_constraint->ob1);
        ob->rigidbody_constraint->ob2 = newlibadr(fd, ob->id.lib, ob->rigidbody_constraint->ob2);
      }

      {
        LodLevel *level;
        for (level = ob->lodlevels.first; level; level = level->next) {
          level->source = newlibadr(fd, ob->id.lib, level->source);

          if (!level->source && level == ob->lodlevels.first)
            level->source = ob;
        }
      }
    }
  }

  if (warn) {
    BKE_report(fd->reports, RPT_WARNING, "Warning in console");
  }
>>>>>>> c8fc23fd
}

/* direct data for cache */
static void direct_link_motionpath(FileData *fd, bMotionPath *mpath)
{
  /* sanity check */
  if (mpath == NULL)
    return;

  /* relink points cache */
  mpath->points = newdataadr(fd, mpath->points);

  mpath->points_vbo = NULL;
  mpath->batch_line = NULL;
  mpath->batch_points = NULL;
}

static void direct_link_pose(FileData *fd, bPose *pose)
{
  bPoseChannel *pchan;

  if (!pose)
    return;

  link_list(fd, &pose->chanbase);
  link_list(fd, &pose->agroups);

  pose->chanhash = NULL;
  pose->chan_array = NULL;

  for (pchan = pose->chanbase.first; pchan; pchan = pchan->next) {
    pchan->bone = NULL;
    pchan->parent = newdataadr(fd, pchan->parent);
    pchan->child = newdataadr(fd, pchan->child);
    pchan->custom_tx = newdataadr(fd, pchan->custom_tx);

    pchan->bbone_prev = newdataadr(fd, pchan->bbone_prev);
    pchan->bbone_next = newdataadr(fd, pchan->bbone_next);

    direct_link_constraints(fd, &pchan->constraints);

    pchan->prop = newdataadr(fd, pchan->prop);
    IDP_DirectLinkGroup_OrFree(&pchan->prop, (fd->flags & FD_FLAGS_SWITCH_ENDIAN), fd);

    pchan->mpath = newdataadr(fd, pchan->mpath);
    if (pchan->mpath)
      direct_link_motionpath(fd, pchan->mpath);

    BLI_listbase_clear(&pchan->iktree);
    BLI_listbase_clear(&pchan->siktree);

    /* in case this value changes in future, clamp else we get undefined behavior */
    CLAMP(pchan->rotmode, ROT_MODE_MIN, ROT_MODE_MAX);

    pchan->draw_data = NULL;
    BKE_pose_channel_runtime_reset(&pchan->runtime);
  }
  pose->ikdata = NULL;
  if (pose->ikparam != NULL) {
    pose->ikparam = newdataadr(fd, pose->ikparam);
  }
}

static void direct_link_modifiers(FileData *fd, ListBase *lb)
{
  ModifierData *md;

  link_list(fd, lb);

  for (md = lb->first; md; md = md->next) {
    md->error = NULL;
    md->runtime = NULL;

    /* if modifiers disappear, or for upward compatibility */
    if (NULL == modifierType_getInfo(md->type))
      md->type = eModifierType_None;

    if (md->type == eModifierType_Subsurf) {
      SubsurfModifierData *smd = (SubsurfModifierData *)md;

      smd->emCache = smd->mCache = NULL;
    }
    else if (md->type == eModifierType_Armature) {
      ArmatureModifierData *amd = (ArmatureModifierData *)md;

      amd->prevCos = NULL;
    }
    else if (md->type == eModifierType_Cloth) {
      ClothModifierData *clmd = (ClothModifierData *)md;

      clmd->clothObject = NULL;
      clmd->hairdata = NULL;

      clmd->sim_parms = newdataadr(fd, clmd->sim_parms);
      clmd->coll_parms = newdataadr(fd, clmd->coll_parms);

      direct_link_pointcache_list(fd, &clmd->ptcaches, &clmd->point_cache, 0);

      if (clmd->sim_parms) {
        if (clmd->sim_parms->presets > 10)
          clmd->sim_parms->presets = 0;

        clmd->sim_parms->reset = 0;

        clmd->sim_parms->effector_weights = newdataadr(fd, clmd->sim_parms->effector_weights);

        if (!clmd->sim_parms->effector_weights) {
          clmd->sim_parms->effector_weights = BKE_effector_add_weights(NULL);
        }
      }

      clmd->solver_result = NULL;
    }
    else if (md->type == eModifierType_Fluidsim) {
      FluidsimModifierData *fluidmd = (FluidsimModifierData *)md;

      fluidmd->fss = newdataadr(fd, fluidmd->fss);
      if (fluidmd->fss) {
        fluidmd->fss->fmd = fluidmd;
        fluidmd->fss->meshVelocities = NULL;
      }
    }
    else if (md->type == eModifierType_Smoke) {
      SmokeModifierData *smd = (SmokeModifierData *)md;

      if (smd->type == MOD_SMOKE_TYPE_DOMAIN) {
        smd->flow = NULL;
        smd->coll = NULL;
        smd->domain = newdataadr(fd, smd->domain);
        smd->domain->smd = smd;

        smd->domain->fluid = NULL;
        smd->domain->fluid_mutex = BLI_rw_mutex_alloc();
        smd->domain->wt = NULL;
        smd->domain->shadow = NULL;
        smd->domain->tex = NULL;
        smd->domain->tex_shadow = NULL;
        smd->domain->tex_flame = NULL;
        smd->domain->tex_flame_coba = NULL;
        smd->domain->tex_coba = NULL;
        smd->domain->tex_field = NULL;
        smd->domain->tex_velocity_x = NULL;
        smd->domain->tex_velocity_y = NULL;
        smd->domain->tex_velocity_z = NULL;
        smd->domain->tex_wt = NULL;
        smd->domain->coba = newdataadr(fd, smd->domain->coba);

        smd->domain->effector_weights = newdataadr(fd, smd->domain->effector_weights);
        if (!smd->domain->effector_weights)
          smd->domain->effector_weights = BKE_effector_add_weights(NULL);

        direct_link_pointcache_list(
            fd, &(smd->domain->ptcaches[0]), &(smd->domain->point_cache[0]), 1);

        /* Smoke uses only one cache from now on, so store pointer convert */
        if (smd->domain->ptcaches[1].first || smd->domain->point_cache[1]) {
          if (smd->domain->point_cache[1]) {
            PointCache *cache = newdataadr(fd, smd->domain->point_cache[1]);
            if (cache->flag & PTCACHE_FAKE_SMOKE) {
              /* Smoke was already saved in "new format" and this cache is a fake one. */
            }
            else {
              printf(
                  "High resolution smoke cache not available due to pointcache update. Please "
                  "reset the simulation.\n");
            }
            BKE_ptcache_free(cache);
          }
          BLI_listbase_clear(&smd->domain->ptcaches[1]);
          smd->domain->point_cache[1] = NULL;
        }
      }
      else if (smd->type == MOD_SMOKE_TYPE_FLOW) {
        smd->domain = NULL;
        smd->coll = NULL;
        smd->flow = newdataadr(fd, smd->flow);
        smd->flow->smd = smd;
        smd->flow->mesh = NULL;
        smd->flow->verts_old = NULL;
        smd->flow->numverts = 0;
        smd->flow->psys = newdataadr(fd, smd->flow->psys);
      }
      else if (smd->type == MOD_SMOKE_TYPE_COLL) {
        smd->flow = NULL;
        smd->domain = NULL;
        smd->coll = newdataadr(fd, smd->coll);
        if (smd->coll) {
          smd->coll->smd = smd;
          smd->coll->verts_old = NULL;
          smd->coll->numverts = 0;
          smd->coll->mesh = NULL;
        }
        else {
          smd->type = 0;
          smd->flow = NULL;
          smd->domain = NULL;
          smd->coll = NULL;
        }
      }
    }
    else if (md->type == eModifierType_DynamicPaint) {
      DynamicPaintModifierData *pmd = (DynamicPaintModifierData *)md;

      if (pmd->canvas) {
        pmd->canvas = newdataadr(fd, pmd->canvas);
        pmd->canvas->pmd = pmd;
        pmd->canvas->flags &= ~MOD_DPAINT_BAKING; /* just in case */

        if (pmd->canvas->surfaces.first) {
          DynamicPaintSurface *surface;
          link_list(fd, &pmd->canvas->surfaces);

          for (surface = pmd->canvas->surfaces.first; surface; surface = surface->next) {
            surface->canvas = pmd->canvas;
            surface->data = NULL;
            direct_link_pointcache_list(fd, &(surface->ptcaches), &(surface->pointcache), 1);

            if (!(surface->effector_weights = newdataadr(fd, surface->effector_weights)))
              surface->effector_weights = BKE_effector_add_weights(NULL);
          }
        }
      }
      if (pmd->brush) {
        pmd->brush = newdataadr(fd, pmd->brush);
        pmd->brush->pmd = pmd;
        pmd->brush->psys = newdataadr(fd, pmd->brush->psys);
        pmd->brush->paint_ramp = newdataadr(fd, pmd->brush->paint_ramp);
        pmd->brush->vel_ramp = newdataadr(fd, pmd->brush->vel_ramp);
      }
    }
    else if (md->type == eModifierType_Collision) {
      CollisionModifierData *collmd = (CollisionModifierData *)md;
#if 0
      // TODO: CollisionModifier should use pointcache
      // + have proper reset events before enabling this
      collmd->x = newdataadr(fd, collmd->x);
      collmd->xnew = newdataadr(fd, collmd->xnew);
      collmd->mfaces = newdataadr(fd, collmd->mfaces);

      collmd->current_x = MEM_calloc_arrayN(collmd->numverts, sizeof(MVert), "current_x");
      collmd->current_xnew = MEM_calloc_arrayN(collmd->numverts, sizeof(MVert), "current_xnew");
      collmd->current_v = MEM_calloc_arrayN(collmd->numverts, sizeof(MVert), "current_v");
#endif

      collmd->x = NULL;
      collmd->xnew = NULL;
      collmd->current_x = NULL;
      collmd->current_xnew = NULL;
      collmd->current_v = NULL;
      collmd->time_x = collmd->time_xnew = -1000;
      collmd->mvert_num = 0;
      collmd->tri_num = 0;
      collmd->is_static = false;
      collmd->bvhtree = NULL;
      collmd->tri = NULL;
    }
    else if (md->type == eModifierType_Surface) {
      SurfaceModifierData *surmd = (SurfaceModifierData *)md;

      surmd->mesh = NULL;
      surmd->bvhtree = NULL;
      surmd->x = NULL;
      surmd->v = NULL;
      surmd->numverts = 0;
    }
    else if (md->type == eModifierType_Hook) {
      HookModifierData *hmd = (HookModifierData *)md;

      hmd->indexar = newdataadr(fd, hmd->indexar);
      if (fd->flags & FD_FLAGS_SWITCH_ENDIAN) {
        BLI_endian_switch_int32_array(hmd->indexar, hmd->totindex);
      }

      hmd->curfalloff = newdataadr(fd, hmd->curfalloff);
      if (hmd->curfalloff) {
        direct_link_curvemapping(fd, hmd->curfalloff);
      }
    }
    else if (md->type == eModifierType_ParticleSystem) {
      ParticleSystemModifierData *psmd = (ParticleSystemModifierData *)md;

      psmd->mesh_final = NULL;
      psmd->mesh_original = NULL;
      psmd->psys = newdataadr(fd, psmd->psys);
      psmd->flag &= ~eParticleSystemFlag_psys_updated;
      psmd->flag |= eParticleSystemFlag_file_loaded;
    }
    else if (md->type == eModifierType_Explode) {
      ExplodeModifierData *psmd = (ExplodeModifierData *)md;

      psmd->facepa = NULL;
    }
    else if (md->type == eModifierType_MeshDeform) {
      MeshDeformModifierData *mmd = (MeshDeformModifierData *)md;

      mmd->bindinfluences = newdataadr(fd, mmd->bindinfluences);
      mmd->bindoffsets = newdataadr(fd, mmd->bindoffsets);
      mmd->bindcagecos = newdataadr(fd, mmd->bindcagecos);
      mmd->dyngrid = newdataadr(fd, mmd->dyngrid);
      mmd->dyninfluences = newdataadr(fd, mmd->dyninfluences);
      mmd->dynverts = newdataadr(fd, mmd->dynverts);

      mmd->bindweights = newdataadr(fd, mmd->bindweights);
      mmd->bindcos = newdataadr(fd, mmd->bindcos);

      if (fd->flags & FD_FLAGS_SWITCH_ENDIAN) {
        if (mmd->bindoffsets)
          BLI_endian_switch_int32_array(mmd->bindoffsets, mmd->totvert + 1);
        if (mmd->bindcagecos)
          BLI_endian_switch_float_array(mmd->bindcagecos, mmd->totcagevert * 3);
        if (mmd->dynverts)
          BLI_endian_switch_int32_array(mmd->dynverts, mmd->totvert);
        if (mmd->bindweights)
          BLI_endian_switch_float_array(mmd->bindweights, mmd->totvert);
        if (mmd->bindcos)
          BLI_endian_switch_float_array(mmd->bindcos, mmd->totcagevert * 3);
      }
    }
    else if (md->type == eModifierType_Ocean) {
      OceanModifierData *omd = (OceanModifierData *)md;
      omd->oceancache = NULL;
      omd->ocean = NULL;
    }
    else if (md->type == eModifierType_Warp) {
      WarpModifierData *tmd = (WarpModifierData *)md;

      tmd->curfalloff = newdataadr(fd, tmd->curfalloff);
      if (tmd->curfalloff)
        direct_link_curvemapping(fd, tmd->curfalloff);
    }
    else if (md->type == eModifierType_WeightVGEdit) {
      WeightVGEditModifierData *wmd = (WeightVGEditModifierData *)md;

      wmd->cmap_curve = newdataadr(fd, wmd->cmap_curve);
      if (wmd->cmap_curve)
        direct_link_curvemapping(fd, wmd->cmap_curve);
    }
    else if (md->type == eModifierType_LaplacianDeform) {
      LaplacianDeformModifierData *lmd = (LaplacianDeformModifierData *)md;

      lmd->vertexco = newdataadr(fd, lmd->vertexco);
      if (fd->flags & FD_FLAGS_SWITCH_ENDIAN) {
        BLI_endian_switch_float_array(lmd->vertexco, lmd->total_verts * 3);
      }
      lmd->cache_system = NULL;
    }
    else if (md->type == eModifierType_CorrectiveSmooth) {
      CorrectiveSmoothModifierData *csmd = (CorrectiveSmoothModifierData *)md;

      if (csmd->bind_coords) {
        csmd->bind_coords = newdataadr(fd, csmd->bind_coords);
        if (fd->flags & FD_FLAGS_SWITCH_ENDIAN) {
          BLI_endian_switch_float_array((float *)csmd->bind_coords, csmd->bind_coords_num * 3);
        }
      }

      /* runtime only */
      csmd->delta_cache = NULL;
      csmd->delta_cache_num = 0;
    }
    else if (md->type == eModifierType_MeshSequenceCache) {
      MeshSeqCacheModifierData *msmcd = (MeshSeqCacheModifierData *)md;
      msmcd->reader = NULL;
    }
    else if (md->type == eModifierType_SurfaceDeform) {
      SurfaceDeformModifierData *smd = (SurfaceDeformModifierData *)md;

      smd->verts = newdataadr(fd, smd->verts);

      if (smd->verts) {
        for (int i = 0; i < smd->numverts; i++) {
          smd->verts[i].binds = newdataadr(fd, smd->verts[i].binds);

          if (smd->verts[i].binds) {
            for (int j = 0; j < smd->verts[i].numbinds; j++) {
              smd->verts[i].binds[j].vert_inds = newdataadr(fd, smd->verts[i].binds[j].vert_inds);
              smd->verts[i].binds[j].vert_weights = newdataadr(
                  fd, smd->verts[i].binds[j].vert_weights);

              if (fd->flags & FD_FLAGS_SWITCH_ENDIAN) {
                if (smd->verts[i].binds[j].vert_inds)
                  BLI_endian_switch_uint32_array(smd->verts[i].binds[j].vert_inds,
                                                 smd->verts[i].binds[j].numverts);

                if (smd->verts[i].binds[j].vert_weights) {
                  if (smd->verts[i].binds[j].mode == MOD_SDEF_MODE_CENTROID ||
                      smd->verts[i].binds[j].mode == MOD_SDEF_MODE_LOOPTRI) {
                    BLI_endian_switch_float_array(smd->verts[i].binds[j].vert_weights, 3);
                  }
                  else {
                    BLI_endian_switch_float_array(smd->verts[i].binds[j].vert_weights,
                                                  smd->verts[i].binds[j].numverts);
                  }
                }
              }
            }
          }
        }
      }
    }
  }
}

static void direct_link_gpencil_modifiers(FileData *fd, ListBase *lb)
{
  GpencilModifierData *md;

  link_list(fd, lb);

  for (md = lb->first; md; md = md->next) {
    md->error = NULL;

    /* if modifiers disappear, or for upward compatibility */
    if (NULL == BKE_gpencil_modifierType_getInfo(md->type))
      md->type = eModifierType_None;

    if (md->type == eGpencilModifierType_Lattice) {
      LatticeGpencilModifierData *gpmd = (LatticeGpencilModifierData *)md;
      gpmd->cache_data = NULL;
    }
    else if (md->type == eGpencilModifierType_Hook) {
      HookGpencilModifierData *hmd = (HookGpencilModifierData *)md;

      hmd->curfalloff = newdataadr(fd, hmd->curfalloff);
      if (hmd->curfalloff) {
        direct_link_curvemapping(fd, hmd->curfalloff);
      }
    }
    else if (md->type == eGpencilModifierType_Thick) {
      ThickGpencilModifierData *gpmd = (ThickGpencilModifierData *)md;

      gpmd->curve_thickness = newdataadr(fd, gpmd->curve_thickness);
      if (gpmd->curve_thickness) {
        direct_link_curvemapping(fd, gpmd->curve_thickness);
        /* initialize the curve. Maybe this could be moved to modififer logic */
        curvemapping_initialize(gpmd->curve_thickness);
      }
    }
  }
}

static void direct_link_shaderfxs(FileData *fd, ListBase *lb)
{
  ShaderFxData *fx;

  link_list(fd, lb);

  for (fx = lb->first; fx; fx = fx->next) {
    fx->error = NULL;

    /* if shader disappear, or for upward compatibility */
    if (NULL == BKE_shaderfxType_getInfo(fx->type))
      fx->type = eShaderFxType_None;
  }
}

static void direct_link_object(FileData *fd, Object *ob)
{
<<<<<<< HEAD
	PartEff *paf;
	bProperty *prop;
	bSensor *sens;
	bController *cont;
	bActuator *act;
	
	/* XXX This should not be needed - but seems like it can happen in some cases, so for now play safe... */
	ob->proxy_from = NULL;

	/* loading saved files with editmode enabled works, but for undo we like
	 * to stay in object mode during undo presses so keep editmode disabled.
	 *
	 * Also when linking in a file don't allow edit and pose modes.
	 * See [#34776, #42780] for more information.
	 */
	if (fd->memfile || (ob->id.tag & (LIB_TAG_EXTERN | LIB_TAG_INDIRECT))) {
		ob->mode &= ~(OB_MODE_EDIT | OB_MODE_PARTICLE_EDIT);
		if (!fd->memfile) {
			ob->mode &= ~OB_MODE_POSE;
		}
	}

	ob->adt = newdataadr(fd, ob->adt);
	direct_link_animdata(fd, ob->adt);

	ob->pose = newdataadr(fd, ob->pose);
	direct_link_pose(fd, ob->pose);

	ob->mpath = newdataadr(fd, ob->mpath);
	if (ob->mpath)
		direct_link_motionpath(fd, ob->mpath);

	link_list(fd, &ob->defbase);
	link_list(fd, &ob->fmaps);
// XXX deprecated - old animation system <<<
	direct_link_nlastrips(fd, &ob->nlastrips);
	link_list(fd, &ob->constraintChannels);
// >>> XXX deprecated - old animation system

	ob->mat = newdataadr(fd, ob->mat);
	test_pointer_array(fd, (void **)&ob->mat);
	ob->matbits = newdataadr(fd, ob->matbits);

	/* do it here, below old data gets converted */
	direct_link_modifiers(fd, &ob->modifiers);
	direct_link_gpencil_modifiers(fd, &ob->greasepencil_modifiers);
	direct_link_shaderfxs(fd, &ob->shader_fx);

	link_list(fd, &ob->effect);
	paf = ob->effect.first;
	while (paf) {
		if (paf->type == EFF_PARTICLE) {
			paf->keys = NULL;
		}
		if (paf->type == EFF_WAVE) {
			WaveEff *wav = (WaveEff *)paf;
			PartEff *next = paf->next;
			WaveModifierData *wmd = (WaveModifierData *)modifier_new(eModifierType_Wave);

			wmd->damp = wav->damp;
			wmd->flag = wav->flag;
			wmd->height = wav->height;
			wmd->lifetime = wav->lifetime;
			wmd->narrow = wav->narrow;
			wmd->speed = wav->speed;
			wmd->startx = wav->startx;
			wmd->starty = wav->startx;
			wmd->timeoffs = wav->timeoffs;
			wmd->width = wav->width;

			BLI_addtail(&ob->modifiers, wmd);

			BLI_remlink(&ob->effect, paf);
			MEM_freeN(paf);

			paf = next;
			continue;
		}
		if (paf->type == EFF_BUILD) {
			BuildEff *baf = (BuildEff *)paf;
			PartEff *next = paf->next;
			BuildModifierData *bmd = (BuildModifierData *)modifier_new(eModifierType_Build);

			bmd->start = baf->sfra;
			bmd->length = baf->len;
			bmd->randomize = 0;
			bmd->seed = 1;

			BLI_addtail(&ob->modifiers, bmd);

			BLI_remlink(&ob->effect, paf);
			MEM_freeN(paf);

			paf = next;
			continue;
		}
		paf = paf->next;
	}

	ob->pd = newdataadr(fd, ob->pd);
	direct_link_partdeflect(ob->pd);
	ob->soft = newdataadr(fd, ob->soft);
	if (ob->soft) {
		SoftBody *sb = ob->soft;

		sb->bpoint = NULL;  // init pointers so it gets rebuilt nicely
		sb->bspring = NULL;
		sb->scratch = NULL;
		/* although not used anymore */
		/* still have to be loaded to be compatible with old files */
		sb->keys = newdataadr(fd, sb->keys);
		test_pointer_array(fd, (void **)&sb->keys);
		if (sb->keys) {
			int a;
			for (a = 0; a < sb->totkey; a++) {
				sb->keys[a] = newdataadr(fd, sb->keys[a]);
			}
		}

		sb->effector_weights = newdataadr(fd, sb->effector_weights);
		if (!sb->effector_weights)
			sb->effector_weights = BKE_effector_add_weights(NULL);

		sb->shared = newdataadr(fd, sb->shared);
		if (sb->shared == NULL) {
			/* Link deprecated caches if they exist, so we can use them for versioning.
			 * We should only do this when sb->shared == NULL, because those pointers
			 * are always set (for compatibility with older Blenders). We mustn't link
			 * the same pointcache twice. */
			direct_link_pointcache_list(fd, &sb->ptcaches, &sb->pointcache, false);
		}
		else {
			/* link caches */
			direct_link_pointcache_list(fd, &sb->shared->ptcaches, &sb->shared->pointcache, false);
		}
	}
	ob->bsoft = newdataadr(fd, ob->bsoft);
	ob->fluidsimSettings = newdataadr(fd, ob->fluidsimSettings); /* NT */

	ob->rigidbody_object = newdataadr(fd, ob->rigidbody_object);
	if (ob->rigidbody_object) {
		RigidBodyOb *rbo = ob->rigidbody_object;
		/* Allocate runtime-only struct */
		rbo->shared = MEM_callocN(sizeof(*rbo->shared), "RigidBodyObShared");
	}
	ob->rigidbody_constraint = newdataadr(fd, ob->rigidbody_constraint);
	if (ob->rigidbody_constraint)
		ob->rigidbody_constraint->physics_constraint = NULL;

	link_list(fd, &ob->particlesystem);
	direct_link_particlesystems(fd, &ob->particlesystem);
	
	link_list(fd, &ob->prop);
	for (prop = ob->prop.first; prop; prop = prop->next) {
		prop->poin = newdataadr(fd, prop->poin);
		if (prop->poin == NULL) 
			prop->poin = &prop->data;
	}

	link_list(fd, &ob->sensors);
	for (sens = ob->sensors.first; sens; sens = sens->next) {
		sens->data = newdataadr(fd, sens->data);
		sens->links = newdataadr(fd, sens->links);
		test_pointer_array(fd, (void **)&sens->links);
	}

	direct_link_constraints(fd, &ob->constraints);

	link_glob_list(fd, &ob->controllers);
	if (ob->init_state) {
		/* if a known first state is specified, set it so that the game will start ok */
		ob->state = ob->init_state;
	}
	else if (!ob->state) {
		ob->state = 1;
	}
	for (cont = ob->controllers.first; cont; cont = cont->next) {
		cont->data = newdataadr(fd, cont->data);
		cont->links = newdataadr(fd, cont->links);
		test_pointer_array(fd, (void **)&cont->links);
		if (cont->state_mask == 0)
			cont->state_mask = 1;
	}

	link_glob_list(fd, &ob->actuators);
	for (act = ob->actuators.first; act; act = act->next) {
		act->data = newdataadr(fd, act->data);
	}

	link_list(fd, &ob->hooks);
	while (ob->hooks.first) {
		ObHook *hook = ob->hooks.first;
		HookModifierData *hmd = (HookModifierData *)modifier_new(eModifierType_Hook);

		hook->indexar = newdataadr(fd, hook->indexar);
		if (fd->flags & FD_FLAGS_SWITCH_ENDIAN) {
			BLI_endian_switch_int32_array(hook->indexar, hook->totindex);
		}

		/* Do conversion here because if we have loaded
		 * a hook we need to make sure it gets converted
		 * and freed, regardless of version.
		 */
		copy_v3_v3(hmd->cent, hook->cent);
		hmd->falloff = hook->falloff;
		hmd->force = hook->force;
		hmd->indexar = hook->indexar;
		hmd->object = hook->parent;
		memcpy(hmd->parentinv, hook->parentinv, sizeof(hmd->parentinv));
		hmd->totindex = hook->totindex;

		BLI_addhead(&ob->modifiers, hmd);
		BLI_remlink(&ob->hooks, hook);

		modifier_unique_name(&ob->modifiers, (ModifierData *)hmd);

		MEM_freeN(hook);
	}

	ob->iuser = newdataadr(fd, ob->iuser);
	if (ob->type == OB_EMPTY && ob->empty_drawtype == OB_EMPTY_IMAGE && !ob->iuser) {
		BKE_object_empty_draw_type_set(ob, ob->empty_drawtype);
	}

	ob->derivedDeform = NULL;
	ob->derivedFinal = NULL;
	BKE_object_runtime_reset(ob);
	link_list(fd, &ob->pc_ids);

	/* in case this value changes in future, clamp else we get undefined behavior */
	CLAMP(ob->rotmode, ROT_MODE_MIN, ROT_MODE_MAX);

	if (ob->sculpt) {
		ob->sculpt = NULL;
		/* Only create data on undo, otherwise rely on editor mode switching. */
		if (fd->memfile && (ob->mode & OB_MODE_ALL_SCULPT)) {
			BKE_object_sculpt_data_create(ob);
		}
	}

	ob->preview = direct_link_preview_image(fd, ob->preview);
=======
  PartEff *paf;

  /* XXX This should not be needed - but seems like it can happen in some cases, so for now play safe... */
  ob->proxy_from = NULL;

  /* loading saved files with editmode enabled works, but for undo we like
   * to stay in object mode during undo presses so keep editmode disabled.
   *
   * Also when linking in a file don't allow edit and pose modes.
   * See [#34776, #42780] for more information.
   */
  if (fd->memfile || (ob->id.tag & (LIB_TAG_EXTERN | LIB_TAG_INDIRECT))) {
    ob->mode &= ~(OB_MODE_EDIT | OB_MODE_PARTICLE_EDIT);
    if (!fd->memfile) {
      ob->mode &= ~OB_MODE_POSE;
    }
  }

  ob->adt = newdataadr(fd, ob->adt);
  direct_link_animdata(fd, ob->adt);

  ob->pose = newdataadr(fd, ob->pose);
  direct_link_pose(fd, ob->pose);

  ob->mpath = newdataadr(fd, ob->mpath);
  if (ob->mpath)
    direct_link_motionpath(fd, ob->mpath);

  link_list(fd, &ob->defbase);
  link_list(fd, &ob->fmaps);
  // XXX deprecated - old animation system <<<
  direct_link_nlastrips(fd, &ob->nlastrips);
  link_list(fd, &ob->constraintChannels);
  // >>> XXX deprecated - old animation system

  ob->mat = newdataadr(fd, ob->mat);
  test_pointer_array(fd, (void **)&ob->mat);
  ob->matbits = newdataadr(fd, ob->matbits);

  /* do it here, below old data gets converted */
  direct_link_modifiers(fd, &ob->modifiers);
  direct_link_gpencil_modifiers(fd, &ob->greasepencil_modifiers);
  direct_link_shaderfxs(fd, &ob->shader_fx);

  link_list(fd, &ob->effect);
  paf = ob->effect.first;
  while (paf) {
    if (paf->type == EFF_PARTICLE) {
      paf->keys = NULL;
    }
    if (paf->type == EFF_WAVE) {
      WaveEff *wav = (WaveEff *)paf;
      PartEff *next = paf->next;
      WaveModifierData *wmd = (WaveModifierData *)modifier_new(eModifierType_Wave);

      wmd->damp = wav->damp;
      wmd->flag = wav->flag;
      wmd->height = wav->height;
      wmd->lifetime = wav->lifetime;
      wmd->narrow = wav->narrow;
      wmd->speed = wav->speed;
      wmd->startx = wav->startx;
      wmd->starty = wav->startx;
      wmd->timeoffs = wav->timeoffs;
      wmd->width = wav->width;

      BLI_addtail(&ob->modifiers, wmd);

      BLI_remlink(&ob->effect, paf);
      MEM_freeN(paf);

      paf = next;
      continue;
    }
    if (paf->type == EFF_BUILD) {
      BuildEff *baf = (BuildEff *)paf;
      PartEff *next = paf->next;
      BuildModifierData *bmd = (BuildModifierData *)modifier_new(eModifierType_Build);

      bmd->start = baf->sfra;
      bmd->length = baf->len;
      bmd->randomize = 0;
      bmd->seed = 1;

      BLI_addtail(&ob->modifiers, bmd);

      BLI_remlink(&ob->effect, paf);
      MEM_freeN(paf);

      paf = next;
      continue;
    }
    paf = paf->next;
  }

  ob->pd = newdataadr(fd, ob->pd);
  direct_link_partdeflect(ob->pd);
  ob->soft = newdataadr(fd, ob->soft);
  if (ob->soft) {
    SoftBody *sb = ob->soft;

    sb->bpoint = NULL;  // init pointers so it gets rebuilt nicely
    sb->bspring = NULL;
    sb->scratch = NULL;
    /* although not used anymore */
    /* still have to be loaded to be compatible with old files */
    sb->keys = newdataadr(fd, sb->keys);
    test_pointer_array(fd, (void **)&sb->keys);
    if (sb->keys) {
      int a;
      for (a = 0; a < sb->totkey; a++) {
        sb->keys[a] = newdataadr(fd, sb->keys[a]);
      }
    }

    sb->effector_weights = newdataadr(fd, sb->effector_weights);
    if (!sb->effector_weights)
      sb->effector_weights = BKE_effector_add_weights(NULL);

    sb->shared = newdataadr(fd, sb->shared);
    if (sb->shared == NULL) {
      /* Link deprecated caches if they exist, so we can use them for versioning.
       * We should only do this when sb->shared == NULL, because those pointers
       * are always set (for compatibility with older Blenders). We mustn't link
       * the same pointcache twice. */
      direct_link_pointcache_list(fd, &sb->ptcaches, &sb->pointcache, false);
    }
    else {
      /* link caches */
      direct_link_pointcache_list(fd, &sb->shared->ptcaches, &sb->shared->pointcache, false);
    }
  }
  ob->fluidsimSettings = newdataadr(fd, ob->fluidsimSettings); /* NT */

  ob->rigidbody_object = newdataadr(fd, ob->rigidbody_object);
  if (ob->rigidbody_object) {
    RigidBodyOb *rbo = ob->rigidbody_object;
    /* Allocate runtime-only struct */
    rbo->shared = MEM_callocN(sizeof(*rbo->shared), "RigidBodyObShared");
  }
  ob->rigidbody_constraint = newdataadr(fd, ob->rigidbody_constraint);
  if (ob->rigidbody_constraint)
    ob->rigidbody_constraint->physics_constraint = NULL;

  link_list(fd, &ob->particlesystem);
  direct_link_particlesystems(fd, &ob->particlesystem);

  direct_link_constraints(fd, &ob->constraints);

  link_list(fd, &ob->hooks);
  while (ob->hooks.first) {
    ObHook *hook = ob->hooks.first;
    HookModifierData *hmd = (HookModifierData *)modifier_new(eModifierType_Hook);

    hook->indexar = newdataadr(fd, hook->indexar);
    if (fd->flags & FD_FLAGS_SWITCH_ENDIAN) {
      BLI_endian_switch_int32_array(hook->indexar, hook->totindex);
    }

    /* Do conversion here because if we have loaded
     * a hook we need to make sure it gets converted
     * and freed, regardless of version.
     */
    copy_v3_v3(hmd->cent, hook->cent);
    hmd->falloff = hook->falloff;
    hmd->force = hook->force;
    hmd->indexar = hook->indexar;
    hmd->object = hook->parent;
    memcpy(hmd->parentinv, hook->parentinv, sizeof(hmd->parentinv));
    hmd->totindex = hook->totindex;

    BLI_addhead(&ob->modifiers, hmd);
    BLI_remlink(&ob->hooks, hook);

    modifier_unique_name(&ob->modifiers, (ModifierData *)hmd);

    MEM_freeN(hook);
  }

  ob->iuser = newdataadr(fd, ob->iuser);
  if (ob->type == OB_EMPTY && ob->empty_drawtype == OB_EMPTY_IMAGE && !ob->iuser) {
    BKE_object_empty_draw_type_set(ob, ob->empty_drawtype);
  }

  ob->derivedDeform = NULL;
  ob->derivedFinal = NULL;
  BKE_object_runtime_reset(ob);
  link_list(fd, &ob->pc_ids);

  /* in case this value changes in future, clamp else we get undefined behavior */
  CLAMP(ob->rotmode, ROT_MODE_MIN, ROT_MODE_MAX);

  if (ob->sculpt) {
    ob->sculpt = NULL;
    /* Only create data on undo, otherwise rely on editor mode switching. */
    if (fd->memfile && (ob->mode & OB_MODE_ALL_SCULPT)) {
      BKE_object_sculpt_data_create(ob);
    }
  }

  link_list(fd, &ob->lodlevels);
  ob->currentlod = ob->lodlevels.first;

  ob->preview = direct_link_preview_image(fd, ob->preview);
>>>>>>> c8fc23fd
}

static void direct_link_view_settings(FileData *fd, ColorManagedViewSettings *view_settings)
{
  view_settings->curve_mapping = newdataadr(fd, view_settings->curve_mapping);

  if (view_settings->curve_mapping)
    direct_link_curvemapping(fd, view_settings->curve_mapping);
}

/** \} */

/* -------------------------------------------------------------------- */
/** \name Read View Layer (Collection Data)
 * \{ */

static void direct_link_layer_collections(FileData *fd, ListBase *lb, bool master)
{
  link_list(fd, lb);
  for (LayerCollection *lc = lb->first; lc; lc = lc->next) {
#ifdef USE_COLLECTION_COMPAT_28
    lc->scene_collection = newdataadr(fd, lc->scene_collection);
#endif

    /* Master collection is not a real datablock. */
    if (master) {
      lc->collection = newdataadr(fd, lc->collection);
    }

    direct_link_layer_collections(fd, &lc->layer_collections, false);
  }
}

static void direct_link_view_layer(FileData *fd, ViewLayer *view_layer)
{
  view_layer->stats = NULL;
  link_list(fd, &view_layer->object_bases);
  view_layer->basact = newdataadr(fd, view_layer->basact);

  direct_link_layer_collections(fd, &view_layer->layer_collections, true);
  view_layer->active_collection = newdataadr(fd, view_layer->active_collection);

  view_layer->id_properties = newdataadr(fd, view_layer->id_properties);
  IDP_DirectLinkGroup_OrFree(&view_layer->id_properties, (fd->flags & FD_FLAGS_SWITCH_ENDIAN), fd);

  link_list(fd, &(view_layer->freestyle_config.modules));
  link_list(fd, &(view_layer->freestyle_config.linesets));

  BLI_listbase_clear(&view_layer->drawdata);
  view_layer->object_bases_array = NULL;
  view_layer->object_bases_hash = NULL;
}

static void lib_link_layer_collection(FileData *fd,
                                      Library *lib,
                                      LayerCollection *layer_collection,
                                      bool master)
{
  /* Master collection is not a real datablock. */
  if (!master) {
    layer_collection->collection = newlibadr(fd, lib, layer_collection->collection);
  }

  for (LayerCollection *layer_collection_nested = layer_collection->layer_collections.first;
       layer_collection_nested != NULL;
       layer_collection_nested = layer_collection_nested->next) {
    lib_link_layer_collection(fd, lib, layer_collection_nested, false);
  }
}

static void lib_link_view_layer(FileData *fd, Library *lib, ViewLayer *view_layer)
{
  for (FreestyleModuleConfig *fmc = view_layer->freestyle_config.modules.first; fmc;
       fmc = fmc->next) {
    fmc->script = newlibadr(fd, lib, fmc->script);
  }

  for (FreestyleLineSet *fls = view_layer->freestyle_config.linesets.first; fls; fls = fls->next) {
    fls->linestyle = newlibadr_us(fd, lib, fls->linestyle);
    fls->group = newlibadr_us(fd, lib, fls->group);
  }

  for (Base *base = view_layer->object_bases.first, *base_next = NULL; base; base = base_next) {
    base_next = base->next;

    /* we only bump the use count for the collection objects */
    base->object = newlibadr(fd, lib, base->object);

    if (base->object == NULL) {
      /* Free in case linked object got lost. */
      BLI_freelinkN(&view_layer->object_bases, base);
      if (view_layer->basact == base) {
        view_layer->basact = NULL;
      }
    }
  }

  for (LayerCollection *layer_collection = view_layer->layer_collections.first;
       layer_collection != NULL;
       layer_collection = layer_collection->next) {
    lib_link_layer_collection(fd, lib, layer_collection, true);
  }

  view_layer->mat_override = newlibadr_us(fd, lib, view_layer->mat_override);

  IDP_LibLinkProperty(view_layer->id_properties, fd);
}

/** \} */

/* -------------------------------------------------------------------- */
/** \name Read ID: Collection
 * \{ */

#ifdef USE_COLLECTION_COMPAT_28
static void direct_link_scene_collection(FileData *fd, SceneCollection *sc)
{
  link_list(fd, &sc->objects);
  link_list(fd, &sc->scene_collections);

  for (SceneCollection *nsc = sc->scene_collections.first; nsc; nsc = nsc->next) {
    direct_link_scene_collection(fd, nsc);
  }
}

static void lib_link_scene_collection(FileData *fd, Library *lib, SceneCollection *sc)
{
  for (LinkData *link = sc->objects.first; link; link = link->next) {
    link->data = newlibadr_us(fd, lib, link->data);
    BLI_assert(link->data);
  }

  for (SceneCollection *nsc = sc->scene_collections.first; nsc; nsc = nsc->next) {
    lib_link_scene_collection(fd, lib, nsc);
  }
}
#endif

static void direct_link_collection(FileData *fd, Collection *collection)
{
  link_list(fd, &collection->gobject);
  link_list(fd, &collection->children);

  collection->preview = direct_link_preview_image(fd, collection->preview);

  collection->flag &= ~COLLECTION_HAS_OBJECT_CACHE;
  BLI_listbase_clear(&collection->object_cache);
  BLI_listbase_clear(&collection->parents);

#ifdef USE_COLLECTION_COMPAT_28
  /* This runs before the very first doversion. */
  collection->collection = newdataadr(fd, collection->collection);
  if (collection->collection != NULL) {
    direct_link_scene_collection(fd, collection->collection);
  }

  collection->view_layer = newdataadr(fd, collection->view_layer);
  if (collection->view_layer != NULL) {
    direct_link_view_layer(fd, collection->view_layer);
  }
#endif
}

static void lib_link_collection_data(FileData *fd, Library *lib, Collection *collection)
{
  for (CollectionObject *cob = collection->gobject.first, *cob_next = NULL; cob; cob = cob_next) {
    cob_next = cob->next;
    cob->ob = newlibadr_us(fd, lib, cob->ob);

    if (cob->ob == NULL) {
      BLI_freelinkN(&collection->gobject, cob);
    }
  }

  for (CollectionChild *child = collection->children.first, *child_next = NULL; child;
       child = child_next) {
    child_next = child->next;
    child->collection = newlibadr_us(fd, lib, child->collection);

    if (child->collection == NULL || BKE_collection_find_cycle(collection, child->collection)) {
      BLI_freelinkN(&collection->children, child);
    }
    else {
      CollectionParent *cparent = MEM_callocN(sizeof(CollectionParent), "CollectionParent");
      cparent->collection = collection;
      BLI_addtail(&child->collection->parents, cparent);
    }
  }
}

static void lib_link_collection(FileData *fd, Main *main)
{
  for (Collection *collection = main->collections.first; collection;
       collection = collection->id.next) {
    if (collection->id.tag & LIB_TAG_NEED_LINK) {
      collection->id.tag &= ~LIB_TAG_NEED_LINK;
      IDP_LibLinkProperty(collection->id.properties, fd);

#ifdef USE_COLLECTION_COMPAT_28
      if (collection->collection) {
        lib_link_scene_collection(fd, collection->id.lib, collection->collection);
      }

      if (collection->view_layer) {
        lib_link_view_layer(fd, collection->id.lib, collection->view_layer);
      }
#endif

      lib_link_collection_data(fd, collection->id.lib, collection);
    }
  }
}

/** \} */

/* -------------------------------------------------------------------- */
/** \name Read ID: Scene
 * \{ */

/* patch for missing scene IDs, can't be in do-versions */
static void composite_patch(bNodeTree *ntree, Scene *scene)
{
  bNode *node;

  for (node = ntree->nodes.first; node; node = node->next) {
    if (node->id == NULL && node->type == CMP_NODE_R_LAYERS)
      node->id = &scene->id;
  }
}

static void link_paint(FileData *fd, Scene *sce, Paint *p)
{
  if (p) {
    p->brush = newlibadr_us(fd, sce->id.lib, p->brush);
    for (int i = 0; i < p->tool_slots_len; i++) {
      if (p->tool_slots[i].brush != NULL) {
        p->tool_slots[i].brush = newlibadr_us(fd, sce->id.lib, p->tool_slots[i].brush);
      }
    }
    p->palette = newlibadr_us(fd, sce->id.lib, p->palette);
    p->paint_cursor = NULL;

    BKE_paint_runtime_init(sce->toolsettings, p);
  }
}

static void lib_link_sequence_modifiers(FileData *fd, Scene *scene, ListBase *lb)
{
  SequenceModifierData *smd;

  for (smd = lb->first; smd; smd = smd->next) {
    if (smd->mask_id)
      smd->mask_id = newlibadr_us(fd, scene->id.lib, smd->mask_id);
  }
}

static void direct_link_lightcache_texture(FileData *fd, LightCacheTexture *lctex)
{
  lctex->tex = NULL;

  if (lctex->data) {
    lctex->data = newdataadr(fd, lctex->data);
    if (fd->flags & FD_FLAGS_SWITCH_ENDIAN) {
      int data_size = lctex->components * lctex->tex_size[0] * lctex->tex_size[1] *
                      lctex->tex_size[2];

      if (lctex->data_type == LIGHTCACHETEX_FLOAT) {
        BLI_endian_switch_float_array((float *)lctex->data, data_size * sizeof(float));
      }
      else if (lctex->data_type == LIGHTCACHETEX_UINT) {
        BLI_endian_switch_uint32_array((uint *)lctex->data, data_size * sizeof(uint));
      }
    }
  }
}

static void direct_link_lightcache(FileData *fd, LightCache *cache)
{
  direct_link_lightcache_texture(fd, &cache->cube_tx);
  direct_link_lightcache_texture(fd, &cache->grid_tx);

  if (cache->cube_mips) {
    cache->cube_mips = newdataadr(fd, cache->cube_mips);
    for (int i = 0; i < cache->mips_len; ++i) {
      direct_link_lightcache_texture(fd, &cache->cube_mips[i]);
    }
  }

  cache->cube_data = newdataadr(fd, cache->cube_data);
  cache->grid_data = newdataadr(fd, cache->grid_data);
}

/* check for cyclic set-scene,
 * libs can cause this case which is normally prevented, see (T#####) */
#define USE_SETSCENE_CHECK

#ifdef USE_SETSCENE_CHECK
/**
 * A version of #BKE_scene_validate_setscene with special checks for linked libs.
 */
static bool scene_validate_setscene__liblink(Scene *sce, const int totscene)
{
  Scene *sce_iter;
  int a;

  if (sce->set == NULL)
    return 1;

  for (a = 0, sce_iter = sce; sce_iter->set; sce_iter = sce_iter->set, a++) {
    if (sce_iter->id.tag & LIB_TAG_NEED_LINK) {
      return 1;
    }

    if (a > totscene) {
      sce->set = NULL;
      return 0;
    }
  }

  return 1;
}
#endif

static void lib_link_scene(FileData *fd, Main *main)
{
#ifdef USE_SETSCENE_CHECK
  bool need_check_set = false;
  int totscene = 0;
#endif

<<<<<<< HEAD
	for (Scene *sce = main->scenes.first; sce; sce = sce->id.next) {
		if (sce->id.tag & LIB_TAG_NEED_LINK) {
			/* Link ID Properties -- and copy this comment EXACTLY for easy finding
			 * of library blocks that implement this.*/
			IDP_LibLinkProperty(sce->id.properties, fd);
			lib_link_animdata(fd, &sce->id, sce->adt);

			lib_link_keyingsets(fd, &sce->id, &sce->keyingsets);

			sce->camera = newlibadr(fd, sce->id.lib, sce->camera);
			sce->world = newlibadr_us(fd, sce->id.lib, sce->world);
			sce->set = newlibadr(fd, sce->id.lib, sce->set);
			sce->gpd = newlibadr_us(fd, sce->id.lib, sce->gpd);

			link_paint(fd, sce, &sce->toolsettings->sculpt->paint);
			link_paint(fd, sce, &sce->toolsettings->vpaint->paint);
			link_paint(fd, sce, &sce->toolsettings->wpaint->paint);
			link_paint(fd, sce, &sce->toolsettings->imapaint.paint);
			link_paint(fd, sce, &sce->toolsettings->uvsculpt->paint);
			link_paint(fd, sce, &sce->toolsettings->gp_paint->paint);

			if (sce->toolsettings->sculpt)
				sce->toolsettings->sculpt->gravity_object =
				        newlibadr(fd, sce->id.lib, sce->toolsettings->sculpt->gravity_object);

			if (sce->toolsettings->imapaint.stencil)
				sce->toolsettings->imapaint.stencil =
				        newlibadr_us(fd, sce->id.lib, sce->toolsettings->imapaint.stencil);

			if (sce->toolsettings->imapaint.clone)
				sce->toolsettings->imapaint.clone =
				        newlibadr_us(fd, sce->id.lib, sce->toolsettings->imapaint.clone);

			if (sce->toolsettings->imapaint.canvas)
				sce->toolsettings->imapaint.canvas =
				        newlibadr_us(fd, sce->id.lib, sce->toolsettings->imapaint.canvas);

			sce->toolsettings->particle.shape_object = newlibadr(fd, sce->id.lib, sce->toolsettings->particle.shape_object);

			sce->toolsettings->gp_sculpt.guide.reference_object = newlibadr(fd, sce->id.lib, sce->toolsettings->gp_sculpt.guide.reference_object);

			for (Base *base_legacy_next, *base_legacy = sce->base.first; base_legacy; base_legacy = base_legacy_next) {
				base_legacy_next = base_legacy->next;

				base_legacy->object = newlibadr_us(fd, sce->id.lib, base_legacy->object);

				if (base_legacy->object == NULL) {
					blo_reportf_wrap(fd->reports, RPT_WARNING, TIP_("LIB: object lost from scene: '%s'"),
					                 sce->id.name + 2);
					BLI_remlink(&sce->base, base_legacy);
					if (base_legacy == sce->basact) sce->basact = NULL;
					MEM_freeN(base_legacy);
				}
			}

			Sequence *seq;
			SEQ_BEGIN (sce->ed, seq)
			{
				IDP_LibLinkProperty(seq->prop, fd);

				if (seq->ipo) seq->ipo = newlibadr_us(fd, sce->id.lib, seq->ipo);  // XXX deprecated - old animation system
				seq->scene_sound = NULL;
				if (seq->scene) {
					seq->scene = newlibadr(fd, sce->id.lib, seq->scene);
					if (seq->scene) {
						seq->scene_sound = BKE_sound_scene_add_scene_sound_defaults(sce, seq);
					}
				}
				if (seq->clip) {
					seq->clip = newlibadr_us(fd, sce->id.lib, seq->clip);
				}
				if (seq->mask) {
					seq->mask = newlibadr_us(fd, sce->id.lib, seq->mask);
				}
				if (seq->scene_camera) {
					seq->scene_camera = newlibadr(fd, sce->id.lib, seq->scene_camera);
				}
				if (seq->sound) {
					seq->scene_sound = NULL;
					if (seq->type == SEQ_TYPE_SOUND_HD) {
						seq->type = SEQ_TYPE_SOUND_RAM;
					}
					else {
						seq->sound = newlibadr(fd, sce->id.lib, seq->sound);
					}
					if (seq->sound) {
						id_us_plus_no_lib((ID *)seq->sound);
						seq->scene_sound = BKE_sound_add_scene_sound_defaults(sce, seq);
					}
				}
				if (seq->type == SEQ_TYPE_TEXT) {
					TextVars *t = seq->effectdata;
					t->text_font = newlibadr_us(fd, sce->id.lib, t->text_font);
				}
				BLI_listbase_clear(&seq->anims);

				lib_link_sequence_modifiers(fd, sce, &seq->modifiers);
			} SEQ_END;

			for (TimeMarker *marker = sce->markers.first; marker; marker = marker->next) {
				if (marker->camera) {
					marker->camera = newlibadr(fd, sce->id.lib, marker->camera);
				}
			}

			BKE_sequencer_update_muting(sce->ed);
			BKE_sequencer_update_sound_bounds_all(sce);


			/* rigidbody world relies on it's linked collections */
			if (sce->rigidbody_world) {
				RigidBodyWorld *rbw = sce->rigidbody_world;
				if (rbw->group)
					rbw->group = newlibadr(fd, sce->id.lib, rbw->group);
				if (rbw->constraints)
					rbw->constraints = newlibadr(fd, sce->id.lib, rbw->constraints);
				if (rbw->effector_weights)
					rbw->effector_weights->group = newlibadr(fd, sce->id.lib, rbw->effector_weights->group);
			}

			if (sce->nodetree) {
				lib_link_ntree(fd, &sce->id, sce->nodetree);
				sce->nodetree->id.lib = sce->id.lib;
				composite_patch(sce->nodetree, sce);
			}

			for (SceneRenderLayer *srl = sce->r.layers.first; srl; srl = srl->next) {
				srl->mat_override = newlibadr_us(fd, sce->id.lib, srl->mat_override);
				for (FreestyleModuleConfig *fmc = srl->freestyleConfig.modules.first; fmc; fmc = fmc->next) {
					fmc->script = newlibadr(fd, sce->id.lib, fmc->script);
				}
				for (FreestyleLineSet *fls = srl->freestyleConfig.linesets.first; fls; fls = fls->next) {
					fls->linestyle = newlibadr_us(fd, sce->id.lib, fls->linestyle);
					fls->group = newlibadr_us(fd, sce->id.lib, fls->group);
				}
			}
			
			/* Motion Tracking */
			sce->clip = newlibadr_us(fd, sce->id.lib, sce->clip);
=======
  for (Scene *sce = main->scenes.first; sce; sce = sce->id.next) {
    if (sce->id.tag & LIB_TAG_NEED_LINK) {
      /* Link ID Properties -- and copy this comment EXACTLY for easy finding
       * of library blocks that implement this.*/
      IDP_LibLinkProperty(sce->id.properties, fd);
      lib_link_animdata(fd, &sce->id, sce->adt);

      lib_link_keyingsets(fd, &sce->id, &sce->keyingsets);

      sce->camera = newlibadr(fd, sce->id.lib, sce->camera);
      sce->world = newlibadr_us(fd, sce->id.lib, sce->world);
      sce->set = newlibadr(fd, sce->id.lib, sce->set);
      sce->gpd = newlibadr_us(fd, sce->id.lib, sce->gpd);

      link_paint(fd, sce, &sce->toolsettings->sculpt->paint);
      link_paint(fd, sce, &sce->toolsettings->vpaint->paint);
      link_paint(fd, sce, &sce->toolsettings->wpaint->paint);
      link_paint(fd, sce, &sce->toolsettings->imapaint.paint);
      link_paint(fd, sce, &sce->toolsettings->uvsculpt->paint);
      link_paint(fd, sce, &sce->toolsettings->gp_paint->paint);

      if (sce->toolsettings->sculpt)
        sce->toolsettings->sculpt->gravity_object = newlibadr(
            fd, sce->id.lib, sce->toolsettings->sculpt->gravity_object);

      if (sce->toolsettings->imapaint.stencil)
        sce->toolsettings->imapaint.stencil = newlibadr_us(
            fd, sce->id.lib, sce->toolsettings->imapaint.stencil);

      if (sce->toolsettings->imapaint.clone)
        sce->toolsettings->imapaint.clone = newlibadr_us(
            fd, sce->id.lib, sce->toolsettings->imapaint.clone);

      if (sce->toolsettings->imapaint.canvas)
        sce->toolsettings->imapaint.canvas = newlibadr_us(
            fd, sce->id.lib, sce->toolsettings->imapaint.canvas);

      sce->toolsettings->particle.shape_object = newlibadr(
          fd, sce->id.lib, sce->toolsettings->particle.shape_object);

      sce->toolsettings->gp_sculpt.guide.reference_object = newlibadr(
          fd, sce->id.lib, sce->toolsettings->gp_sculpt.guide.reference_object);

      for (Base *base_legacy_next, *base_legacy = sce->base.first; base_legacy;
           base_legacy = base_legacy_next) {
        base_legacy_next = base_legacy->next;

        base_legacy->object = newlibadr_us(fd, sce->id.lib, base_legacy->object);

        if (base_legacy->object == NULL) {
          blo_reportf_wrap(fd->reports,
                           RPT_WARNING,
                           TIP_("LIB: object lost from scene: '%s'"),
                           sce->id.name + 2);
          BLI_remlink(&sce->base, base_legacy);
          if (base_legacy == sce->basact)
            sce->basact = NULL;
          MEM_freeN(base_legacy);
        }
      }

      Sequence *seq;
      SEQ_BEGIN (sce->ed, seq) {
        IDP_LibLinkProperty(seq->prop, fd);

        if (seq->ipo)
          seq->ipo = newlibadr_us(
              fd, sce->id.lib, seq->ipo);  // XXX deprecated - old animation system
        seq->scene_sound = NULL;
        if (seq->scene) {
          seq->scene = newlibadr(fd, sce->id.lib, seq->scene);
          if (seq->scene) {
            seq->scene_sound = BKE_sound_scene_add_scene_sound_defaults(sce, seq);
          }
        }
        if (seq->clip) {
          seq->clip = newlibadr_us(fd, sce->id.lib, seq->clip);
        }
        if (seq->mask) {
          seq->mask = newlibadr_us(fd, sce->id.lib, seq->mask);
        }
        if (seq->scene_camera) {
          seq->scene_camera = newlibadr(fd, sce->id.lib, seq->scene_camera);
        }
        if (seq->sound) {
          seq->scene_sound = NULL;
          if (seq->type == SEQ_TYPE_SOUND_HD) {
            seq->type = SEQ_TYPE_SOUND_RAM;
          }
          else {
            seq->sound = newlibadr(fd, sce->id.lib, seq->sound);
          }
          if (seq->sound) {
            id_us_plus_no_lib((ID *)seq->sound);
            seq->scene_sound = BKE_sound_add_scene_sound_defaults(sce, seq);
          }
        }
        if (seq->type == SEQ_TYPE_TEXT) {
          TextVars *t = seq->effectdata;
          t->text_font = newlibadr_us(fd, sce->id.lib, t->text_font);
        }
        BLI_listbase_clear(&seq->anims);

        lib_link_sequence_modifiers(fd, sce, &seq->modifiers);
      }
      SEQ_END;

      for (TimeMarker *marker = sce->markers.first; marker; marker = marker->next) {
        if (marker->camera) {
          marker->camera = newlibadr(fd, sce->id.lib, marker->camera);
        }
      }

      BKE_sequencer_update_muting(sce->ed);
      BKE_sequencer_update_sound_bounds_all(sce);

      /* rigidbody world relies on it's linked collections */
      if (sce->rigidbody_world) {
        RigidBodyWorld *rbw = sce->rigidbody_world;
        if (rbw->group)
          rbw->group = newlibadr(fd, sce->id.lib, rbw->group);
        if (rbw->constraints)
          rbw->constraints = newlibadr(fd, sce->id.lib, rbw->constraints);
        if (rbw->effector_weights)
          rbw->effector_weights->group = newlibadr(fd, sce->id.lib, rbw->effector_weights->group);
      }

      if (sce->nodetree) {
        lib_link_ntree(fd, &sce->id, sce->nodetree);
        sce->nodetree->id.lib = sce->id.lib;
        composite_patch(sce->nodetree, sce);
      }

      for (SceneRenderLayer *srl = sce->r.layers.first; srl; srl = srl->next) {
        srl->mat_override = newlibadr_us(fd, sce->id.lib, srl->mat_override);
        for (FreestyleModuleConfig *fmc = srl->freestyleConfig.modules.first; fmc;
             fmc = fmc->next) {
          fmc->script = newlibadr(fd, sce->id.lib, fmc->script);
        }
        for (FreestyleLineSet *fls = srl->freestyleConfig.linesets.first; fls; fls = fls->next) {
          fls->linestyle = newlibadr_us(fd, sce->id.lib, fls->linestyle);
          fls->group = newlibadr_us(fd, sce->id.lib, fls->group);
        }
      }
      /* Motion Tracking */
      sce->clip = newlibadr_us(fd, sce->id.lib, sce->clip);
>>>>>>> c8fc23fd

#ifdef USE_COLLECTION_COMPAT_28
      if (sce->collection) {
        lib_link_scene_collection(fd, sce->id.lib, sce->collection);
      }
#endif

      if (sce->master_collection) {
        lib_link_collection_data(fd, sce->id.lib, sce->master_collection);
      }

      for (ViewLayer *view_layer = sce->view_layers.first; view_layer;
           view_layer = view_layer->next) {
        lib_link_view_layer(fd, sce->id.lib, view_layer);
      }

      if (sce->r.bake.cage_object) {
        sce->r.bake.cage_object = newlibadr(fd, sce->id.lib, sce->r.bake.cage_object);
      }

#ifdef USE_SETSCENE_CHECK
      if (sce->set != NULL) {
        /* link flag for scenes with set would be reset later,
         * so this way we only check cyclic for newly linked scenes.
         */
        need_check_set = true;
      }
      else {
        /* postpone un-setting the flag until we've checked the set-scene */
        sce->id.tag &= ~LIB_TAG_NEED_LINK;
      }
#else
      sce->id.tag &= ~LIB_TAG_NEED_LINK;
#endif
    }

#ifdef USE_SETSCENE_CHECK
    totscene++;
#endif
  }

#ifdef USE_SETSCENE_CHECK
  if (need_check_set) {
    for (Scene *sce = main->scenes.first; sce; sce = sce->id.next) {
      if (sce->id.tag & LIB_TAG_NEED_LINK) {
        sce->id.tag &= ~LIB_TAG_NEED_LINK;
        if (!scene_validate_setscene__liblink(sce, totscene)) {
          printf("Found cyclic background scene when linking %s\n", sce->id.name + 2);
        }
      }
    }
  }
#endif
}

#undef USE_SETSCENE_CHECK

static void link_recurs_seq(FileData *fd, ListBase *lb)
{
  Sequence *seq;

  link_list(fd, lb);

  for (seq = lb->first; seq; seq = seq->next) {
    if (seq->seqbase.first)
      link_recurs_seq(fd, &seq->seqbase);
  }
}

static void direct_link_paint(FileData *fd, const Scene *scene, Paint *p)
{
  if (p->num_input_samples < 1)
    p->num_input_samples = 1;

  p->cavity_curve = newdataadr(fd, p->cavity_curve);
  if (p->cavity_curve)
    direct_link_curvemapping(fd, p->cavity_curve);
  else
    BKE_paint_cavity_curve_preset(p, CURVE_PRESET_LINE);

  p->tool_slots = newdataadr(fd, p->tool_slots);

  BKE_paint_runtime_init(scene->toolsettings, p);
}

static void direct_link_paint_helper(FileData *fd, const Scene *scene, Paint **paint)
{
  /* TODO. is this needed */
  (*paint) = newdataadr(fd, (*paint));

  if (*paint) {
    direct_link_paint(fd, scene, *paint);
  }
}

static void direct_link_sequence_modifiers(FileData *fd, ListBase *lb)
{
  SequenceModifierData *smd;

  link_list(fd, lb);

  for (smd = lb->first; smd; smd = smd->next) {
    if (smd->mask_sequence)
      smd->mask_sequence = newdataadr(fd, smd->mask_sequence);

    if (smd->type == seqModifierType_Curves) {
      CurvesModifierData *cmd = (CurvesModifierData *)smd;

      direct_link_curvemapping(fd, &cmd->curve_mapping);
    }
    else if (smd->type == seqModifierType_HueCorrect) {
      HueCorrectModifierData *hcmd = (HueCorrectModifierData *)smd;

      direct_link_curvemapping(fd, &hcmd->curve_mapping);
    }
  }
}

static void direct_link_scene(FileData *fd, Scene *sce)
{
  Editing *ed;
  Sequence *seq;
  MetaStack *ms;
  RigidBodyWorld *rbw;
  ViewLayer *view_layer;
  SceneRenderLayer *srl;

  sce->depsgraph_hash = NULL;
  sce->fps_info = NULL;

  memset(&sce->customdata_mask, 0, sizeof(sce->customdata_mask));
  memset(&sce->customdata_mask_modal, 0, sizeof(sce->customdata_mask_modal));

  BKE_sound_create_scene(sce);

  /* set users to one by default, not in lib-link, this will increase it for compo nodes */
  id_us_ensure_real(&sce->id);

  link_list(fd, &(sce->base));

  sce->adt = newdataadr(fd, sce->adt);
  direct_link_animdata(fd, sce->adt);

  link_list(fd, &sce->keyingsets);
  direct_link_keyingsets(fd, &sce->keyingsets);

  sce->basact = newdataadr(fd, sce->basact);

  sce->toolsettings = newdataadr(fd, sce->toolsettings);
  if (sce->toolsettings) {
    direct_link_paint_helper(fd, sce, (Paint **)&sce->toolsettings->sculpt);
    direct_link_paint_helper(fd, sce, (Paint **)&sce->toolsettings->vpaint);
    direct_link_paint_helper(fd, sce, (Paint **)&sce->toolsettings->wpaint);
    direct_link_paint_helper(fd, sce, (Paint **)&sce->toolsettings->uvsculpt);
    direct_link_paint_helper(fd, sce, (Paint **)&sce->toolsettings->gp_paint);

    direct_link_paint(fd, sce, &sce->toolsettings->imapaint.paint);

    sce->toolsettings->imapaint.paintcursor = NULL;
    sce->toolsettings->particle.paintcursor = NULL;
    sce->toolsettings->particle.scene = NULL;
    sce->toolsettings->particle.object = NULL;
    sce->toolsettings->gp_sculpt.paintcursor = NULL;

    /* relink grease pencil interpolation curves */
    sce->toolsettings->gp_interpolate.custom_ipo = newdataadr(
        fd, sce->toolsettings->gp_interpolate.custom_ipo);
    if (sce->toolsettings->gp_interpolate.custom_ipo) {
      direct_link_curvemapping(fd, sce->toolsettings->gp_interpolate.custom_ipo);
    }
    /* relink grease pencil multiframe falloff curve */
    sce->toolsettings->gp_sculpt.cur_falloff = newdataadr(
        fd, sce->toolsettings->gp_sculpt.cur_falloff);
    if (sce->toolsettings->gp_sculpt.cur_falloff) {
      direct_link_curvemapping(fd, sce->toolsettings->gp_sculpt.cur_falloff);
    }
    /* relink grease pencil primitive curve */
    sce->toolsettings->gp_sculpt.cur_primitive = newdataadr(
        fd, sce->toolsettings->gp_sculpt.cur_primitive);
    if (sce->toolsettings->gp_sculpt.cur_primitive) {
      direct_link_curvemapping(fd, sce->toolsettings->gp_sculpt.cur_primitive);
    }
  }

  if (sce->ed) {
    ListBase *old_seqbasep = &sce->ed->seqbase;

    ed = sce->ed = newdataadr(fd, sce->ed);

    ed->act_seq = newdataadr(fd, ed->act_seq);

    /* recursive link sequences, lb will be correctly initialized */
    link_recurs_seq(fd, &ed->seqbase);

    SEQ_BEGIN (ed, seq) {
      seq->seq1 = newdataadr(fd, seq->seq1);
      seq->seq2 = newdataadr(fd, seq->seq2);
      seq->seq3 = newdataadr(fd, seq->seq3);

      /* a patch: after introduction of effects with 3 input strips */
      if (seq->seq3 == NULL)
        seq->seq3 = seq->seq2;

      seq->effectdata = newdataadr(fd, seq->effectdata);
      seq->stereo3d_format = newdataadr(fd, seq->stereo3d_format);

      if (seq->type & SEQ_TYPE_EFFECT)
        seq->flag |= SEQ_EFFECT_NOT_LOADED;

      if (seq->type == SEQ_TYPE_SPEED) {
        SpeedControlVars *s = seq->effectdata;
        s->frameMap = NULL;
      }

      if (seq->type == SEQ_TYPE_TEXT) {
        TextVars *t = seq->effectdata;
        t->text_blf_id = SEQ_FONT_NOT_LOADED;
      }

      seq->prop = newdataadr(fd, seq->prop);
      IDP_DirectLinkGroup_OrFree(&seq->prop, (fd->flags & FD_FLAGS_SWITCH_ENDIAN), fd);

      seq->strip = newdataadr(fd, seq->strip);
      if (seq->strip && seq->strip->done == 0) {
        seq->strip->done = true;

        if (ELEM(seq->type,
                 SEQ_TYPE_IMAGE,
                 SEQ_TYPE_MOVIE,
                 SEQ_TYPE_SOUND_RAM,
                 SEQ_TYPE_SOUND_HD)) {
          seq->strip->stripdata = newdataadr(fd, seq->strip->stripdata);
        }
        else {
          seq->strip->stripdata = NULL;
        }
        if (seq->flag & SEQ_USE_CROP) {
          seq->strip->crop = newdataadr(fd, seq->strip->crop);
        }
        else {
          seq->strip->crop = NULL;
        }
        if (seq->flag & SEQ_USE_TRANSFORM) {
          seq->strip->transform = newdataadr(fd, seq->strip->transform);
        }
        else {
          seq->strip->transform = NULL;
        }
        if (seq->flag & SEQ_USE_PROXY) {
          seq->strip->proxy = newdataadr(fd, seq->strip->proxy);
          if (seq->strip->proxy) {
            seq->strip->proxy->anim = NULL;
          }
          else {
            BKE_sequencer_proxy_set(seq, true);
          }
        }
        else {
          seq->strip->proxy = NULL;
        }

        /* need to load color balance to it could be converted to modifier */
        seq->strip->color_balance = newdataadr(fd, seq->strip->color_balance);
      }

      direct_link_sequence_modifiers(fd, &seq->modifiers);
    }
    SEQ_END;

    /* link metastack, slight abuse of structs here, have to restore pointer to internal part in struct */
    {
      Sequence temp;
      void *poin;
      intptr_t offset;

      offset = ((intptr_t) & (temp.seqbase)) - ((intptr_t)&temp);

      /* root pointer */
      if (ed->seqbasep == old_seqbasep) {
        ed->seqbasep = &ed->seqbase;
      }
      else {
        poin = POINTER_OFFSET(ed->seqbasep, -offset);

        poin = newdataadr(fd, poin);
        if (poin)
          ed->seqbasep = (ListBase *)POINTER_OFFSET(poin, offset);
        else
          ed->seqbasep = &ed->seqbase;
      }
      /* stack */
      link_list(fd, &(ed->metastack));

      for (ms = ed->metastack.first; ms; ms = ms->next) {
        ms->parseq = newdataadr(fd, ms->parseq);

        if (ms->oldbasep == old_seqbasep)
          ms->oldbasep = &ed->seqbase;
        else {
          poin = POINTER_OFFSET(ms->oldbasep, -offset);
          poin = newdataadr(fd, poin);
          if (poin)
            ms->oldbasep = (ListBase *)POINTER_OFFSET(poin, offset);
          else
            ms->oldbasep = &ed->seqbase;
        }
      }
    }
  }

  sce->r.avicodecdata = newdataadr(fd, sce->r.avicodecdata);
  if (sce->r.avicodecdata) {
    sce->r.avicodecdata->lpFormat = newdataadr(fd, sce->r.avicodecdata->lpFormat);
    sce->r.avicodecdata->lpParms = newdataadr(fd, sce->r.avicodecdata->lpParms);
  }
  if (sce->r.ffcodecdata.properties) {
    sce->r.ffcodecdata.properties = newdataadr(fd, sce->r.ffcodecdata.properties);
    IDP_DirectLinkGroup_OrFree(
        &sce->r.ffcodecdata.properties, (fd->flags & FD_FLAGS_SWITCH_ENDIAN), fd);
  }

  link_list(fd, &(sce->markers));
  link_list(fd, &(sce->transform_spaces));
  link_list(fd, &(sce->r.layers));
  link_list(fd, &(sce->r.views));

  for (srl = sce->r.layers.first; srl; srl = srl->next) {
    srl->prop = newdataadr(fd, srl->prop);
    IDP_DirectLinkGroup_OrFree(&srl->prop, (fd->flags & FD_FLAGS_SWITCH_ENDIAN), fd);
    link_list(fd, &(srl->freestyleConfig.modules));
    link_list(fd, &(srl->freestyleConfig.linesets));
  }

  sce->nodetree = newdataadr(fd, sce->nodetree);
  if (sce->nodetree) {
    direct_link_id(fd, &sce->nodetree->id);
    direct_link_nodetree(fd, sce->nodetree);
  }

  direct_link_view_settings(fd, &sce->view_settings);

  sce->rigidbody_world = newdataadr(fd, sce->rigidbody_world);
  rbw = sce->rigidbody_world;
  if (rbw) {
    rbw->shared = newdataadr(fd, rbw->shared);

    if (rbw->shared == NULL) {
      /* Link deprecated caches if they exist, so we can use them for versioning.
       * We should only do this when rbw->shared == NULL, because those pointers
       * are always set (for compatibility with older Blenders). We mustn't link
       * the same pointcache twice. */
      direct_link_pointcache_list(fd, &rbw->ptcaches, &rbw->pointcache, false);

      /* make sure simulation starts from the beginning after loading file */
      if (rbw->pointcache) {
        rbw->ltime = (float)rbw->pointcache->startframe;
      }
    }
    else {
      /* must nullify the reference to physics sim object, since it no-longer exist
       * (and will need to be recalculated)
       */
      rbw->shared->physics_world = NULL;

      /* link caches */
      direct_link_pointcache_list(fd, &rbw->shared->ptcaches, &rbw->shared->pointcache, false);

      /* make sure simulation starts from the beginning after loading file */
      if (rbw->shared->pointcache) {
        rbw->ltime = (float)rbw->shared->pointcache->startframe;
      }
    }
    rbw->objects = NULL;
    rbw->numbodies = 0;

    /* set effector weights */
    rbw->effector_weights = newdataadr(fd, rbw->effector_weights);
    if (!rbw->effector_weights)
      rbw->effector_weights = BKE_effector_add_weights(NULL);
  }

  sce->preview = direct_link_preview_image(fd, sce->preview);

  direct_link_curvemapping(fd, &sce->r.mblur_shutter_curve);

#ifdef USE_COLLECTION_COMPAT_28
  /* this runs before the very first doversion */
  if (sce->collection) {
    sce->collection = newdataadr(fd, sce->collection);
    direct_link_scene_collection(fd, sce->collection);
  }
#endif

  if (sce->master_collection) {
    sce->master_collection = newdataadr(fd, sce->master_collection);
    /* Needed because this is an ID outside of Main. */
    direct_link_id(fd, &sce->master_collection->id);
    direct_link_collection(fd, sce->master_collection);
  }

  /* insert into global old-new map for reading without UI (link_global accesses it again) */
  link_glob_list(fd, &sce->view_layers);
  for (view_layer = sce->view_layers.first; view_layer; view_layer = view_layer->next) {
    direct_link_view_layer(fd, view_layer);
  }

  if (fd->memfile) {
    /* If it's undo try to recover the cache. */
    if (fd->scenemap)
      sce->eevee.light_cache = newsceadr(fd, sce->eevee.light_cache);
    else
      sce->eevee.light_cache = NULL;
  }
  else {
    /* else try to read the cache from file. */
    sce->eevee.light_cache = newdataadr(fd, sce->eevee.light_cache);
    if (sce->eevee.light_cache) {
      direct_link_lightcache(fd, sce->eevee.light_cache);
    }
  }

  sce->layer_properties = newdataadr(fd, sce->layer_properties);
  IDP_DirectLinkGroup_OrFree(&sce->layer_properties, (fd->flags & FD_FLAGS_SWITCH_ENDIAN), fd);
}

/** \} */

/* -------------------------------------------------------------------- */
/** \name Read ID: Grease Pencil
 * \{ */

/* relink's grease pencil data's refs */
static void lib_link_gpencil(FileData *fd, Main *main)
{
  /* Relink all datablock linked by GP datablock */
  for (bGPdata *gpd = main->gpencils.first; gpd; gpd = gpd->id.next) {
    if (gpd->id.tag & LIB_TAG_NEED_LINK) {
      /* Layers */
      for (bGPDlayer *gpl = gpd->layers.first; gpl; gpl = gpl->next) {
        /* Layer -> Parent References */
        gpl->parent = newlibadr(fd, gpd->id.lib, gpl->parent);
      }

      /* Datablock Stuff */
      IDP_LibLinkProperty(gpd->id.properties, fd);
      lib_link_animdata(fd, &gpd->id, gpd->adt);

      /* materials */
      for (int a = 0; a < gpd->totcol; a++) {
        gpd->mat[a] = newlibadr_us(fd, gpd->id.lib, gpd->mat[a]);
      }

      gpd->id.tag &= ~LIB_TAG_NEED_LINK;
    }
  }
}

/* relinks grease-pencil data - used for direct_link and old file linkage */
static void direct_link_gpencil(FileData *fd, bGPdata *gpd)
{
  bGPDlayer *gpl;
  bGPDframe *gpf;
  bGPDstroke *gps;
  bGPDpalette *palette;

  /* we must firstly have some grease-pencil data to link! */
  if (gpd == NULL)
    return;

  /* relink animdata */
  gpd->adt = newdataadr(fd, gpd->adt);
  direct_link_animdata(fd, gpd->adt);

  /* init stroke buffer */
  gpd->runtime.sbuffer = NULL;
  gpd->runtime.sbuffer_size = 0;
  gpd->runtime.tot_cp_points = 0;

  /* relink palettes (old palettes deprecated, only to convert old files) */
  link_list(fd, &gpd->palettes);
  if (gpd->palettes.first != NULL) {
    for (palette = gpd->palettes.first; palette; palette = palette->next) {
      link_list(fd, &palette->colors);
    }
  }

  /* materials */
  gpd->mat = newdataadr(fd, gpd->mat);
  test_pointer_array(fd, (void **)&gpd->mat);

  /* relink layers */
  link_list(fd, &gpd->layers);

  for (gpl = gpd->layers.first; gpl; gpl = gpl->next) {
    /* relink frames */
    link_list(fd, &gpl->frames);

    gpl->actframe = newdataadr(fd, gpl->actframe);

    gpl->runtime.icon_id = 0;

    for (gpf = gpl->frames.first; gpf; gpf = gpf->next) {
      /* relink strokes (and their points) */
      link_list(fd, &gpf->strokes);

      for (gps = gpf->strokes.first; gps; gps = gps->next) {
        /* relink stroke points array */
        gps->points = newdataadr(fd, gps->points);

        /* relink weight data */
        if (gps->dvert) {
          gps->dvert = newdataadr(fd, gps->dvert);
          direct_link_dverts(fd, gps->totpoints, gps->dvert);
        }

        /* the triangulation is not saved, so need to be recalculated */
        gps->triangles = NULL;
        gps->tot_triangles = 0;
        gps->flag |= GP_STROKE_RECALC_GEOMETRY;
      }
    }
  }
}

/** \} */

/* -------------------------------------------------------------------- */
/** \name Read Screen Area/Region (Screen Data)
 * \{ */

static void direct_link_panel_list(FileData *fd, ListBase *lb)
{
  link_list(fd, lb);

  for (Panel *pa = lb->first; pa; pa = pa->next) {
    pa->paneltab = newdataadr(fd, pa->paneltab);
    pa->runtime_flag = 0;
    pa->activedata = NULL;
    pa->type = NULL;
    direct_link_panel_list(fd, &pa->children);
  }
}

static void direct_link_region(FileData *fd, ARegion *ar, int spacetype)
{
  uiList *ui_list;

  direct_link_panel_list(fd, &ar->panels);

  link_list(fd, &ar->panels_category_active);

  link_list(fd, &ar->ui_lists);

  for (ui_list = ar->ui_lists.first; ui_list; ui_list = ui_list->next) {
    ui_list->type = NULL;
    ui_list->dyn_data = NULL;
    ui_list->properties = newdataadr(fd, ui_list->properties);
    IDP_DirectLinkGroup_OrFree(&ui_list->properties, (fd->flags & FD_FLAGS_SWITCH_ENDIAN), fd);
  }

  link_list(fd, &ar->ui_previews);

  if (spacetype == SPACE_EMPTY) {
    /* unkown space type, don't leak regiondata */
    ar->regiondata = NULL;
  }
  else if (ar->flag & RGN_FLAG_TEMP_REGIONDATA) {
    /* Runtime data, don't use. */
    ar->regiondata = NULL;
  }
  else {
    ar->regiondata = newdataadr(fd, ar->regiondata);
    if (ar->regiondata) {
      if (spacetype == SPACE_VIEW3D) {
        RegionView3D *rv3d = ar->regiondata;

        rv3d->localvd = newdataadr(fd, rv3d->localvd);
        rv3d->clipbb = newdataadr(fd, rv3d->clipbb);

        rv3d->depths = NULL;
        rv3d->render_engine = NULL;
        rv3d->sms = NULL;
        rv3d->smooth_timer = NULL;
      }
    }
  }

  ar->v2d.tab_offset = NULL;
  ar->v2d.tab_num = 0;
  ar->v2d.tab_cur = 0;
  ar->v2d.sms = NULL;
  ar->v2d.alpha_hor = ar->v2d.alpha_vert = 255; /* visible by default */
  BLI_listbase_clear(&ar->panels_category);
  BLI_listbase_clear(&ar->handlers);
  BLI_listbase_clear(&ar->uiblocks);
  ar->headerstr = NULL;
  ar->visible = 0;
  ar->type = NULL;
  ar->do_draw = 0;
  ar->gizmo_map = NULL;
  ar->regiontimer = NULL;
  ar->draw_buffer = NULL;
  memset(&ar->drawrct, 0, sizeof(ar->drawrct));
}

static void direct_link_area(FileData *fd, ScrArea *area)
{
<<<<<<< HEAD
	SpaceLink *sl;
	ARegion *ar;

	link_list(fd, &(area->spacedata));
	link_list(fd, &(area->regionbase));

	BLI_listbase_clear(&area->handlers);
	area->type = NULL;  /* spacetype callbacks */
	area->butspacetype = SPACE_EMPTY; /* Should always be unset so that rna_Area_type_get works correctly */
	area->region_active_win = -1;

	area->flag &= ~AREA_FLAG_ACTIVE_TOOL_UPDATE;

	area->global = newdataadr(fd, area->global);

	/* if we do not have the spacetype registered (game player), we cannot
	 * free it, so don't allocate any new memory for such spacetypes. */
	if (!BKE_spacetype_exists(area->spacetype)) {
		area->butspacetype = area->spacetype; /* Hint for versioning code to replace deprecated space types. */
		area->spacetype = SPACE_EMPTY;
	}

	for (ar = area->regionbase.first; ar; ar = ar->next) {
		direct_link_region(fd, ar, area->spacetype);
	}

	/* accident can happen when read/save new file with older version */
	/* 2.50: we now always add spacedata for info */
	if (area->spacedata.first == NULL) {
		SpaceInfo *sinfo = MEM_callocN(sizeof(SpaceInfo), "spaceinfo");
		area->spacetype = sinfo->spacetype = SPACE_INFO;
		BLI_addtail(&area->spacedata, sinfo);
	}
	/* add local view3d too */
	else if (area->spacetype == SPACE_VIEW3D) {
		blo_do_versions_view3d_split_250(area->spacedata.first, &area->regionbase);
	}

	for (sl = area->spacedata.first; sl; sl = sl->next) {
		link_list(fd, &(sl->regionbase));

		/* if we do not have the spacetype registered (game player), we cannot
		 * free it, so don't allocate any new memory for such spacetypes. */
		if (!BKE_spacetype_exists(sl->spacetype))
			sl->spacetype = SPACE_EMPTY;

		for (ar = sl->regionbase.first; ar; ar = ar->next)
			direct_link_region(fd, ar, sl->spacetype);

		if (sl->spacetype == SPACE_VIEW3D) {
			View3D *v3d = (View3D *)sl;

			v3d->flag |= V3D_INVALID_BACKBUF;

			if (v3d->gpd) {
				v3d->gpd = newdataadr(fd, v3d->gpd);
				direct_link_gpencil(fd, v3d->gpd);
			}
			v3d->localvd = newdataadr(fd, v3d->localvd);
			v3d->runtime.properties_storage = NULL;

			/* render can be quite heavy, set to solid on load */
			if (v3d->shading.type == OB_RENDER) {
				v3d->shading.type = OB_SOLID;
			}
			v3d->shading.prev_type = OB_SOLID;

			if (v3d->fx_settings.dof)
				v3d->fx_settings.dof = newdataadr(fd, v3d->fx_settings.dof);
			if (v3d->fx_settings.ssao)
				v3d->fx_settings.ssao = newdataadr(fd, v3d->fx_settings.ssao);

			blo_do_versions_view3d_split_250(v3d, &sl->regionbase);
		}
		else if (sl->spacetype == SPACE_GRAPH) {
			SpaceGraph *sipo = (SpaceGraph *)sl;

			sipo->ads = newdataadr(fd, sipo->ads);
			BLI_listbase_clear(&sipo->runtime.ghost_curves);
		}
		else if (sl->spacetype == SPACE_NLA) {
			SpaceNla *snla = (SpaceNla *)sl;

			snla->ads = newdataadr(fd, snla->ads);
		}
		else if (sl->spacetype == SPACE_OUTLINER) {
			SpaceOutliner *soops = (SpaceOutliner *)sl;

			/* use newdataadr_no_us and do not free old memory avoiding double
			 * frees and use of freed memory. this could happen because of a
			 * bug fixed in revision 58959 where the treestore memory address
			 * was not unique */
			TreeStore *ts = newdataadr_no_us(fd, soops->treestore);
			soops->treestore = NULL;
			if (ts) {
				TreeStoreElem *elems = newdataadr_no_us(fd, ts->data);

				soops->treestore = BLI_mempool_create(
				        sizeof(TreeStoreElem), ts->usedelem,
				        512, BLI_MEMPOOL_ALLOW_ITER);
				if (ts->usedelem && elems) {
					int i;
					for (i = 0; i < ts->usedelem; i++) {
						TreeStoreElem *new_elem = BLI_mempool_alloc(soops->treestore);
						*new_elem = elems[i];
					}
				}
				/* we only saved what was used */
				soops->storeflag |= SO_TREESTORE_CLEANUP;   // at first draw
			}
			soops->treehash = NULL;
			soops->tree.first = soops->tree.last = NULL;
		}
		else if (sl->spacetype == SPACE_IMAGE) {
			SpaceImage *sima = (SpaceImage *)sl;

			sima->iuser.scene = NULL;
			sima->iuser.ok = 1;
			sima->scopes.waveform_1 = NULL;
			sima->scopes.waveform_2 = NULL;
			sima->scopes.waveform_3 = NULL;
			sima->scopes.vecscope = NULL;
			sima->scopes.ok = 0;

			/* WARNING: gpencil data is no longer stored directly in sima after 2.5
			 * so sacrifice a few old files for now to avoid crashes with new files!
			 * committed: r28002 */
=======
  SpaceLink *sl;
  ARegion *ar;

  link_list(fd, &(area->spacedata));
  link_list(fd, &(area->regionbase));

  BLI_listbase_clear(&area->handlers);
  area->type = NULL; /* spacetype callbacks */
  area->butspacetype =
      SPACE_EMPTY; /* Should always be unset so that rna_Area_type_get works correctly */
  area->region_active_win = -1;

  area->flag &= ~AREA_FLAG_ACTIVE_TOOL_UPDATE;

  area->global = newdataadr(fd, area->global);

  /* if we do not have the spacetype registered we cannot
   * free it, so don't allocate any new memory for such spacetypes. */
  if (!BKE_spacetype_exists(area->spacetype)) {
    area->butspacetype =
        area->spacetype; /* Hint for versioning code to replace deprecated space types. */
    area->spacetype = SPACE_EMPTY;
  }

  for (ar = area->regionbase.first; ar; ar = ar->next) {
    direct_link_region(fd, ar, area->spacetype);
  }

  /* accident can happen when read/save new file with older version */
  /* 2.50: we now always add spacedata for info */
  if (area->spacedata.first == NULL) {
    SpaceInfo *sinfo = MEM_callocN(sizeof(SpaceInfo), "spaceinfo");
    area->spacetype = sinfo->spacetype = SPACE_INFO;
    BLI_addtail(&area->spacedata, sinfo);
  }
  /* add local view3d too */
  else if (area->spacetype == SPACE_VIEW3D) {
    blo_do_versions_view3d_split_250(area->spacedata.first, &area->regionbase);
  }

  for (sl = area->spacedata.first; sl; sl = sl->next) {
    link_list(fd, &(sl->regionbase));

    /* if we do not have the spacetype registered we cannot
     * free it, so don't allocate any new memory for such spacetypes. */
    if (!BKE_spacetype_exists(sl->spacetype))
      sl->spacetype = SPACE_EMPTY;

    for (ar = sl->regionbase.first; ar; ar = ar->next)
      direct_link_region(fd, ar, sl->spacetype);

    if (sl->spacetype == SPACE_VIEW3D) {
      View3D *v3d = (View3D *)sl;

      v3d->flag |= V3D_INVALID_BACKBUF;

      if (v3d->gpd) {
        v3d->gpd = newdataadr(fd, v3d->gpd);
        direct_link_gpencil(fd, v3d->gpd);
      }
      v3d->localvd = newdataadr(fd, v3d->localvd);
      v3d->runtime.properties_storage = NULL;

      /* render can be quite heavy, set to solid on load */
      if (v3d->shading.type == OB_RENDER) {
        v3d->shading.type = OB_SOLID;
      }
      v3d->shading.prev_type = OB_SOLID;

      if (v3d->fx_settings.dof)
        v3d->fx_settings.dof = newdataadr(fd, v3d->fx_settings.dof);
      if (v3d->fx_settings.ssao)
        v3d->fx_settings.ssao = newdataadr(fd, v3d->fx_settings.ssao);

      blo_do_versions_view3d_split_250(v3d, &sl->regionbase);
    }
    else if (sl->spacetype == SPACE_GRAPH) {
      SpaceGraph *sipo = (SpaceGraph *)sl;

      sipo->ads = newdataadr(fd, sipo->ads);
      BLI_listbase_clear(&sipo->runtime.ghost_curves);
    }
    else if (sl->spacetype == SPACE_NLA) {
      SpaceNla *snla = (SpaceNla *)sl;

      snla->ads = newdataadr(fd, snla->ads);
    }
    else if (sl->spacetype == SPACE_OUTLINER) {
      SpaceOutliner *soops = (SpaceOutliner *)sl;

      /* use newdataadr_no_us and do not free old memory avoiding double
       * frees and use of freed memory. this could happen because of a
       * bug fixed in revision 58959 where the treestore memory address
       * was not unique */
      TreeStore *ts = newdataadr_no_us(fd, soops->treestore);
      soops->treestore = NULL;
      if (ts) {
        TreeStoreElem *elems = newdataadr_no_us(fd, ts->data);

        soops->treestore = BLI_mempool_create(
            sizeof(TreeStoreElem), ts->usedelem, 512, BLI_MEMPOOL_ALLOW_ITER);
        if (ts->usedelem && elems) {
          int i;
          for (i = 0; i < ts->usedelem; i++) {
            TreeStoreElem *new_elem = BLI_mempool_alloc(soops->treestore);
            *new_elem = elems[i];
          }
        }
        /* we only saved what was used */
        soops->storeflag |= SO_TREESTORE_CLEANUP;  // at first draw
      }
      soops->treehash = NULL;
      soops->tree.first = soops->tree.last = NULL;
    }
    else if (sl->spacetype == SPACE_IMAGE) {
      SpaceImage *sima = (SpaceImage *)sl;

      sima->iuser.scene = NULL;
      sima->iuser.ok = 1;
      sima->scopes.waveform_1 = NULL;
      sima->scopes.waveform_2 = NULL;
      sima->scopes.waveform_3 = NULL;
      sima->scopes.vecscope = NULL;
      sima->scopes.ok = 0;

      /* WARNING: gpencil data is no longer stored directly in sima after 2.5
       * so sacrifice a few old files for now to avoid crashes with new files!
       * committed: r28002 */
>>>>>>> c8fc23fd
#if 0
      sima->gpd = newdataadr(fd, sima->gpd);
      if (sima->gpd)
        direct_link_gpencil(fd, sima->gpd);
#endif
<<<<<<< HEAD
		}
		else if (sl->spacetype == SPACE_NODE) {
			SpaceNode *snode = (SpaceNode *)sl;

			if (snode->gpd) {
				snode->gpd = newdataadr(fd, snode->gpd);
				direct_link_gpencil(fd, snode->gpd);
			}

			link_list(fd, &snode->treepath);
			snode->edittree = NULL;
			snode->iofsd = NULL;
			BLI_listbase_clear(&snode->linkdrag);
		}
		else if (sl->spacetype == SPACE_TEXT) {
			SpaceText *st = (SpaceText *)sl;

			st->drawcache = NULL;
			st->scroll_accum[0] = 0.0f;
			st->scroll_accum[1] = 0.0f;
		}
		else if (sl->spacetype == SPACE_LOGIC) {
			SpaceLogic *slogic = (SpaceLogic *)sl;
			
			/* XXX: this is new stuff, which shouldn't be directly linking to gpd... */
			if (slogic->gpd) {
				slogic->gpd = newdataadr(fd, slogic->gpd);
				direct_link_gpencil(fd, slogic->gpd);
			}
		}
		else if (sl->spacetype == SPACE_SEQ) {
			SpaceSeq *sseq = (SpaceSeq *)sl;

			/* grease pencil data is not a direct data and can't be linked from direct_link*
			 * functions, it should be linked from lib_link* functions instead
			 *
			 * otherwise it'll lead to lost grease data on open because it'll likely be
			 * read from file after all other users of grease pencil and newdataadr would
			 * simple return NULL here (sergey)
			 */
=======
    }
    else if (sl->spacetype == SPACE_NODE) {
      SpaceNode *snode = (SpaceNode *)sl;

      if (snode->gpd) {
        snode->gpd = newdataadr(fd, snode->gpd);
        direct_link_gpencil(fd, snode->gpd);
      }

      link_list(fd, &snode->treepath);
      snode->edittree = NULL;
      snode->iofsd = NULL;
      BLI_listbase_clear(&snode->linkdrag);
    }
    else if (sl->spacetype == SPACE_TEXT) {
      SpaceText *st = (SpaceText *)sl;

      st->drawcache = NULL;
      st->scroll_accum[0] = 0.0f;
      st->scroll_accum[1] = 0.0f;
    }
    else if (sl->spacetype == SPACE_SEQ) {
      SpaceSeq *sseq = (SpaceSeq *)sl;

      /* grease pencil data is not a direct data and can't be linked from direct_link*
       * functions, it should be linked from lib_link* functions instead
       *
       * otherwise it'll lead to lost grease data on open because it'll likely be
       * read from file after all other users of grease pencil and newdataadr would
       * simple return NULL here (sergey)
       */
>>>>>>> c8fc23fd
#if 0
      if (sseq->gpd) {
        sseq->gpd = newdataadr(fd, sseq->gpd);
        direct_link_gpencil(fd, sseq->gpd);
      }
#endif
      sseq->scopes.reference_ibuf = NULL;
      sseq->scopes.zebra_ibuf = NULL;
      sseq->scopes.waveform_ibuf = NULL;
      sseq->scopes.sep_waveform_ibuf = NULL;
      sseq->scopes.vector_ibuf = NULL;
      sseq->scopes.histogram_ibuf = NULL;
      sseq->compositor = NULL;
    }
    else if (sl->spacetype == SPACE_PROPERTIES) {
      SpaceProperties *sbuts = (SpaceProperties *)sl;

      sbuts->path = NULL;
      sbuts->texuser = NULL;
      sbuts->mainbo = sbuts->mainb;
      sbuts->mainbuser = sbuts->mainb;
    }
    else if (sl->spacetype == SPACE_CONSOLE) {
      SpaceConsole *sconsole = (SpaceConsole *)sl;
      ConsoleLine *cl, *cl_next;

      link_list(fd, &sconsole->scrollback);
      link_list(fd, &sconsole->history);

      //for (cl= sconsole->scrollback.first; cl; cl= cl->next)
      //  cl->line= newdataadr(fd, cl->line);

      /* comma expressions, (e.g. expr1, expr2, expr3) evaluate each expression,
       * from left to right.  the right-most expression sets the result of the comma
       * expression as a whole*/
      for (cl = sconsole->history.first; cl; cl = cl_next) {
        cl_next = cl->next;
        cl->line = newdataadr(fd, cl->line);
        if (cl->line) {
          /* the allocted length is not written, so reset here */
          cl->len_alloc = cl->len + 1;
        }
        else {
          BLI_remlink(&sconsole->history, cl);
          MEM_freeN(cl);
        }
      }
    }
    else if (sl->spacetype == SPACE_FILE) {
      SpaceFile *sfile = (SpaceFile *)sl;

      /* this sort of info is probably irrelevant for reloading...
       * plus, it isn't saved to files yet!
       */
      sfile->folders_prev = sfile->folders_next = NULL;
      sfile->files = NULL;
      sfile->layout = NULL;
      sfile->op = NULL;
      sfile->previews_timer = NULL;
      sfile->params = newdataadr(fd, sfile->params);
    }
    else if (sl->spacetype == SPACE_CLIP) {
      SpaceClip *sclip = (SpaceClip *)sl;

      sclip->scopes.track_search = NULL;
      sclip->scopes.track_preview = NULL;
      sclip->scopes.ok = 0;
    }
  }

  BLI_listbase_clear(&area->actionzones);

  area->v1 = newdataadr(fd, area->v1);
  area->v2 = newdataadr(fd, area->v2);
  area->v3 = newdataadr(fd, area->v3);
  area->v4 = newdataadr(fd, area->v4);
}

static void lib_link_area(FileData *fd, ID *parent_id, ScrArea *area)
{
<<<<<<< HEAD
	area->full = newlibadr(fd, parent_id->lib, area->full);

	memset(&area->runtime, 0x0, sizeof(area->runtime));

	for (SpaceLink *sl = area->spacedata.first; sl; sl = sl->next) {
		switch (sl->spacetype) {
			case SPACE_VIEW3D:
			{
				View3D *v3d = (View3D *)sl;

				v3d->camera = newlibadr(fd, parent_id->lib, v3d->camera);
				v3d->ob_centre = newlibadr(fd, parent_id->lib, v3d->ob_centre);

				if (v3d->localvd) {
					v3d->localvd->camera = newlibadr(fd, parent_id->lib, v3d->localvd->camera);
				}
				break;
			}
			case SPACE_GRAPH:
			{
				SpaceGraph *sipo = (SpaceGraph *)sl;
				bDopeSheet *ads = sipo->ads;

				if (ads) {
					ads->source = newlibadr(fd, parent_id->lib, ads->source);
					ads->filter_grp = newlibadr(fd, parent_id->lib, ads->filter_grp);
				}
				break;
			}
			case SPACE_PROPERTIES:
			{
				SpaceProperties *sbuts = (SpaceProperties *)sl;
				sbuts->pinid = newlibadr(fd, parent_id->lib, sbuts->pinid);
				if (sbuts->pinid == NULL) {
					sbuts->flag &= ~SB_PIN_CONTEXT;
				}
				break;
			}
			case SPACE_FILE:
				break;
			case SPACE_ACTION:
			{
				SpaceAction *saction = (SpaceAction *)sl;
				bDopeSheet *ads = &saction->ads;

				if (ads) {
					ads->source = newlibadr(fd, parent_id->lib, ads->source);
					ads->filter_grp = newlibadr(fd, parent_id->lib, ads->filter_grp);
				}

				saction->action = newlibadr(fd, parent_id->lib, saction->action);
				break;
			}
			case SPACE_IMAGE:
			{
				SpaceImage *sima = (SpaceImage *)sl;

				sima->image = newlibadr_real_us(fd, parent_id->lib, sima->image);
				sima->mask_info.mask = newlibadr_real_us(fd, parent_id->lib, sima->mask_info.mask);

				/* NOTE: pre-2.5, this was local data not lib data, but now we need this as lib data
				 * so fingers crossed this works fine!
				 */
				sima->gpd = newlibadr_us(fd, parent_id->lib, sima->gpd);
				break;
			}
			case SPACE_SEQ:
			{
				SpaceSeq *sseq = (SpaceSeq *)sl;

				/* NOTE: pre-2.5, this was local data not lib data, but now we need this as lib data
				 * so fingers crossed this works fine!
				 */
				sseq->gpd = newlibadr_us(fd, parent_id->lib, sseq->gpd);
				break;
			}
			case SPACE_NLA:
			{
				SpaceNla *snla = (SpaceNla *)sl;
				bDopeSheet *ads = snla->ads;

				if (ads) {
					ads->source = newlibadr(fd, parent_id->lib, ads->source);
					ads->filter_grp = newlibadr(fd, parent_id->lib, ads->filter_grp);
				}
				break;
			}
			case SPACE_TEXT:
			{
				SpaceText *st = (SpaceText *)sl;

				st->text = newlibadr(fd, parent_id->lib, st->text);
				break;
			}
			case SPACE_SCRIPT:
			{
				SpaceScript *scpt = (SpaceScript *)sl;
				/*scpt->script = NULL; - 2.45 set to null, better re-run the script */
				if (scpt->script) {
					scpt->script = newlibadr(fd, parent_id->lib, scpt->script);
					if (scpt->script) {
						SCRIPT_SET_NULL(scpt->script);
					}
				}
				break;
			}
			case SPACE_OUTLINER:
			{
				SpaceOutliner *so = (SpaceOutliner *)sl;
				so->search_tse.id = newlibadr(fd, NULL, so->search_tse.id);

				if (so->treestore) {
					TreeStoreElem *tselem;
					BLI_mempool_iter iter;

					BLI_mempool_iternew(so->treestore, &iter);
					while ((tselem = BLI_mempool_iterstep(&iter))) {
						tselem->id = newlibadr(fd, NULL, tselem->id);
					}
					if (so->treehash) {
						/* rebuild hash table, because it depends on ids too */
						so->storeflag |= SO_TREESTORE_REBUILD;
					}
				}
				break;
			}
			case SPACE_NODE:
			{
				SpaceNode *snode = (SpaceNode *)sl;
				bNodeTreePath *path, *path_next;
				bNodeTree *ntree;

				/* node tree can be stored locally in id too, link this first */
				snode->id = newlibadr(fd, parent_id->lib, snode->id);
				snode->from = newlibadr(fd, parent_id->lib, snode->from);

				ntree = snode->id ? ntreeFromID(snode->id) : NULL;
				snode->nodetree = ntree ? ntree : newlibadr_us(fd, parent_id->lib, snode->nodetree);

				for (path = snode->treepath.first; path; path = path->next) {
					if (path == snode->treepath.first) {
						/* first nodetree in path is same as snode->nodetree */
						path->nodetree = snode->nodetree;
					}
					else
						path->nodetree = newlibadr_us(fd, parent_id->lib, path->nodetree);

					if (!path->nodetree)
						break;
				}

				/* remaining path entries are invalid, remove */
				for (; path; path = path_next) {
					path_next = path->next;

					BLI_remlink(&snode->treepath, path);
					MEM_freeN(path);
				}

				/* edittree is just the last in the path,
				 * set this directly since the path may have been shortened above */
				if (snode->treepath.last) {
					path = snode->treepath.last;
					snode->edittree = path->nodetree;
				}
				else {
					snode->edittree = NULL;
				}
				break;
			}
			case SPACE_CLIP:
			{
				SpaceClip *sclip = (SpaceClip *)sl;
				sclip->clip = newlibadr_real_us(fd, parent_id->lib, sclip->clip);
				sclip->mask_info.mask = newlibadr_real_us(fd, parent_id->lib, sclip->mask_info.mask);
				break;
			}
			case SPACE_LOGIC:
			{
				SpaceLogic *slogic = (SpaceLogic *)sl;

				slogic->gpd = newlibadr_us(fd, parent_id->lib, slogic->gpd);
				break;
			}
			default:
				break;
		}
	}
=======
  area->full = newlibadr(fd, parent_id->lib, area->full);

  memset(&area->runtime, 0x0, sizeof(area->runtime));

  for (SpaceLink *sl = area->spacedata.first; sl; sl = sl->next) {
    switch (sl->spacetype) {
      case SPACE_VIEW3D: {
        View3D *v3d = (View3D *)sl;

        v3d->camera = newlibadr(fd, parent_id->lib, v3d->camera);
        v3d->ob_centre = newlibadr(fd, parent_id->lib, v3d->ob_centre);

        if (v3d->localvd) {
          v3d->localvd->camera = newlibadr(fd, parent_id->lib, v3d->localvd->camera);
        }
        break;
      }
      case SPACE_GRAPH: {
        SpaceGraph *sipo = (SpaceGraph *)sl;
        bDopeSheet *ads = sipo->ads;

        if (ads) {
          ads->source = newlibadr(fd, parent_id->lib, ads->source);
          ads->filter_grp = newlibadr(fd, parent_id->lib, ads->filter_grp);
        }
        break;
      }
      case SPACE_PROPERTIES: {
        SpaceProperties *sbuts = (SpaceProperties *)sl;
        sbuts->pinid = newlibadr(fd, parent_id->lib, sbuts->pinid);
        if (sbuts->pinid == NULL) {
          sbuts->flag &= ~SB_PIN_CONTEXT;
        }
        break;
      }
      case SPACE_FILE:
        break;
      case SPACE_ACTION: {
        SpaceAction *saction = (SpaceAction *)sl;
        bDopeSheet *ads = &saction->ads;

        if (ads) {
          ads->source = newlibadr(fd, parent_id->lib, ads->source);
          ads->filter_grp = newlibadr(fd, parent_id->lib, ads->filter_grp);
        }

        saction->action = newlibadr(fd, parent_id->lib, saction->action);
        break;
      }
      case SPACE_IMAGE: {
        SpaceImage *sima = (SpaceImage *)sl;

        sima->image = newlibadr_real_us(fd, parent_id->lib, sima->image);
        sima->mask_info.mask = newlibadr_real_us(fd, parent_id->lib, sima->mask_info.mask);

        /* NOTE: pre-2.5, this was local data not lib data, but now we need this as lib data
         * so fingers crossed this works fine!
         */
        sima->gpd = newlibadr_us(fd, parent_id->lib, sima->gpd);
        break;
      }
      case SPACE_SEQ: {
        SpaceSeq *sseq = (SpaceSeq *)sl;

        /* NOTE: pre-2.5, this was local data not lib data, but now we need this as lib data
         * so fingers crossed this works fine!
         */
        sseq->gpd = newlibadr_us(fd, parent_id->lib, sseq->gpd);
        break;
      }
      case SPACE_NLA: {
        SpaceNla *snla = (SpaceNla *)sl;
        bDopeSheet *ads = snla->ads;

        if (ads) {
          ads->source = newlibadr(fd, parent_id->lib, ads->source);
          ads->filter_grp = newlibadr(fd, parent_id->lib, ads->filter_grp);
        }
        break;
      }
      case SPACE_TEXT: {
        SpaceText *st = (SpaceText *)sl;

        st->text = newlibadr(fd, parent_id->lib, st->text);
        break;
      }
      case SPACE_SCRIPT: {
        SpaceScript *scpt = (SpaceScript *)sl;
        /*scpt->script = NULL; - 2.45 set to null, better re-run the script */
        if (scpt->script) {
          scpt->script = newlibadr(fd, parent_id->lib, scpt->script);
          if (scpt->script) {
            SCRIPT_SET_NULL(scpt->script);
          }
        }
        break;
      }
      case SPACE_OUTLINER: {
        SpaceOutliner *so = (SpaceOutliner *)sl;
        so->search_tse.id = newlibadr(fd, NULL, so->search_tse.id);

        if (so->treestore) {
          TreeStoreElem *tselem;
          BLI_mempool_iter iter;

          BLI_mempool_iternew(so->treestore, &iter);
          while ((tselem = BLI_mempool_iterstep(&iter))) {
            tselem->id = newlibadr(fd, NULL, tselem->id);
          }
          if (so->treehash) {
            /* rebuild hash table, because it depends on ids too */
            so->storeflag |= SO_TREESTORE_REBUILD;
          }
        }
        break;
      }
      case SPACE_NODE: {
        SpaceNode *snode = (SpaceNode *)sl;
        bNodeTreePath *path, *path_next;
        bNodeTree *ntree;

        /* node tree can be stored locally in id too, link this first */
        snode->id = newlibadr(fd, parent_id->lib, snode->id);
        snode->from = newlibadr(fd, parent_id->lib, snode->from);

        ntree = snode->id ? ntreeFromID(snode->id) : NULL;
        snode->nodetree = ntree ? ntree : newlibadr_us(fd, parent_id->lib, snode->nodetree);

        for (path = snode->treepath.first; path; path = path->next) {
          if (path == snode->treepath.first) {
            /* first nodetree in path is same as snode->nodetree */
            path->nodetree = snode->nodetree;
          }
          else
            path->nodetree = newlibadr_us(fd, parent_id->lib, path->nodetree);

          if (!path->nodetree)
            break;
        }

        /* remaining path entries are invalid, remove */
        for (; path; path = path_next) {
          path_next = path->next;

          BLI_remlink(&snode->treepath, path);
          MEM_freeN(path);
        }

        /* edittree is just the last in the path,
         * set this directly since the path may have been shortened above */
        if (snode->treepath.last) {
          path = snode->treepath.last;
          snode->edittree = path->nodetree;
        }
        else {
          snode->edittree = NULL;
        }
        break;
      }
      case SPACE_CLIP: {
        SpaceClip *sclip = (SpaceClip *)sl;
        sclip->clip = newlibadr_real_us(fd, parent_id->lib, sclip->clip);
        sclip->mask_info.mask = newlibadr_real_us(fd, parent_id->lib, sclip->mask_info.mask);
        break;
      }
      default:
        break;
    }
  }
>>>>>>> c8fc23fd
}

/**
 * \return false on error.
 */
static bool direct_link_area_map(FileData *fd, ScrAreaMap *area_map)
{
  link_list(fd, &area_map->vertbase);
  link_list(fd, &area_map->edgebase);
  link_list(fd, &area_map->areabase);
  for (ScrArea *area = area_map->areabase.first; area; area = area->next) {
    direct_link_area(fd, area);
  }

  /* edges */
  for (ScrEdge *se = area_map->edgebase.first; se; se = se->next) {
    se->v1 = newdataadr(fd, se->v1);
    se->v2 = newdataadr(fd, se->v2);
    BKE_screen_sort_scrvert(&se->v1, &se->v2);

    if (se->v1 == NULL) {
      BLI_remlink(&area_map->edgebase, se);

      return false;
    }
  }

  return true;
}

/** \} */

/* -------------------------------------------------------------------- */
/** \name Read ID: Window Manager
 * \{ */

static void direct_link_windowmanager(FileData *fd, wmWindowManager *wm)
{
  wmWindow *win;

  id_us_ensure_real(&wm->id);
  link_list(fd, &wm->windows);

  for (win = wm->windows.first; win; win = win->next) {
    win->parent = newdataadr(fd, win->parent);

    WorkSpaceInstanceHook *hook = win->workspace_hook;
    win->workspace_hook = newdataadr(fd, hook);

    /* we need to restore a pointer to this later when reading workspaces, so store in global oldnew-map */
    oldnewmap_insert(fd->globmap, hook, win->workspace_hook, 0);

    direct_link_area_map(fd, &win->global_areas);

    win->ghostwin = NULL;
    win->gpuctx = NULL;
    win->eventstate = NULL;
    win->cursor_keymap_status = NULL;
    win->tweak = NULL;
#ifdef WIN32
    win->ime_data = NULL;
#endif

    BLI_listbase_clear(&win->queue);
    BLI_listbase_clear(&win->handlers);
    BLI_listbase_clear(&win->modalhandlers);
    BLI_listbase_clear(&win->gesture);

    win->active = 0;

    win->cursor = 0;
    win->lastcursor = 0;
    win->modalcursor = 0;
    win->grabcursor = 0;
    win->addmousemove = true;
    win->stereo3d_format = newdataadr(fd, win->stereo3d_format);

    /* multiview always fallback to anaglyph at file opening
     * otherwise quadbuffer saved files can break Blender */
    if (win->stereo3d_format) {
      win->stereo3d_format->display_mode = S3D_DISPLAY_ANAGLYPH;
    }
  }

  BLI_listbase_clear(&wm->timers);
  BLI_listbase_clear(&wm->operators);
  BLI_listbase_clear(&wm->paintcursors);
  BLI_listbase_clear(&wm->queue);
  BKE_reports_init(&wm->reports, RPT_STORE);

  BLI_listbase_clear(&wm->keyconfigs);
  wm->defaultconf = NULL;
  wm->addonconf = NULL;
  wm->userconf = NULL;
  wm->undo_stack = NULL;

  wm->message_bus = NULL;

  BLI_listbase_clear(&wm->jobs);
  BLI_listbase_clear(&wm->drags);

  wm->windrawable = NULL;
  wm->winactive = NULL;
  wm->initialized = 0;
  wm->op_undo_depth = 0;
  wm->is_interface_locked = 0;
}

static void lib_link_windowmanager(FileData *fd, Main *main)
{
  wmWindowManager *wm;
  wmWindow *win;

  for (wm = main->wm.first; wm; wm = wm->id.next) {
    if (wm->id.tag & LIB_TAG_NEED_LINK) {
      /* Note: WM IDProperties are never written to file, hence no need to read/link them here. */
      for (win = wm->windows.first; win; win = win->next) {
        if (win->workspace_hook) { /* NULL for old files */
          lib_link_workspace_instance_hook(fd, win->workspace_hook, &wm->id);
        }
        win->scene = newlibadr(fd, wm->id.lib, win->scene);
        /* deprecated, but needed for versioning (will be NULL'ed then) */
        win->screen = newlibadr(fd, NULL, win->screen);

        for (ScrArea *area = win->global_areas.areabase.first; area; area = area->next) {
          lib_link_area(fd, &wm->id, area);
        }
      }

      wm->id.tag &= ~LIB_TAG_NEED_LINK;
    }
  }
}

/** \} */

/* -------------------------------------------------------------------- */
/** \name Read ID: Screen
 * \{ */

/* note: file read without screens option G_FILE_NO_UI;
 * check lib pointers in call below */
static void lib_link_screen(FileData *fd, Main *main)
{
  for (bScreen *sc = main->screens.first; sc; sc = sc->id.next) {
    if (sc->id.tag & LIB_TAG_NEED_LINK) {
      IDP_LibLinkProperty(sc->id.properties, fd);

      /* deprecated, but needed for versioning (will be NULL'ed then) */
      sc->scene = newlibadr(fd, sc->id.lib, sc->scene);

      sc->animtimer = NULL; /* saved in rare cases */
      sc->tool_tip = NULL;
      sc->scrubbing = false;

      for (ScrArea *area = sc->areabase.first; area; area = area->next) {
        lib_link_area(fd, &sc->id, area);
      }
      sc->id.tag &= ~LIB_TAG_NEED_LINK;
    }
  }
}

/* how to handle user count on pointer restore */
typedef enum ePointerUserMode {
  USER_IGNORE = 0, /* ignore user count */
  USER_REAL = 1,   /* ensure at least one real user (fake user ignored) */
} ePointerUserMode;

static void restore_pointer_user(ID *id, ID *newid, ePointerUserMode user)
{
  BLI_assert(STREQ(newid->name + 2, id->name + 2));
  BLI_assert(newid->lib == id->lib);
  UNUSED_VARS_NDEBUG(id);

  if (user == USER_REAL) {
    id_us_ensure_real(newid);
  }
}

#ifndef USE_GHASH_RESTORE_POINTER
/**
 * A version of #restore_pointer_by_name that performs a full search (slow!).
 * Use only for limited lookups, when the overhead of
 * creating a #IDNameLib_Map for a single lookup isn't worthwhile.
 */
static void *restore_pointer_by_name_main(Main *mainp, ID *id, ePointerUserMode user)
{
  if (id) {
    ListBase *lb = which_libbase(mainp, GS(id->name));
    if (lb) { /* there's still risk of checking corrupt mem (freed Ids in oops) */
      ID *idn = lb->first;
      for (; idn; idn = idn->next) {
        if (STREQ(idn->name + 2, id->name + 2)) {
          if (idn->lib == id->lib) {
            restore_pointer_user(id, idn, user);
            break;
          }
        }
      }
      return idn;
    }
  }
  return NULL;
}
#endif

/**
 * Only for undo files, or to restore a screen after reading without UI...
 *
 * \param user:
 * - USER_IGNORE: no usercount change
 * - USER_REAL: ensure a real user (even if a fake one is set)
 * \param id_map: lookup table, use when performing many lookups.
 * this could be made an optional argument (falling back to a full lookup),
 * however at the moment it's always available.
 */
static void *restore_pointer_by_name(struct IDNameLib_Map *id_map, ID *id, ePointerUserMode user)
{
#ifdef USE_GHASH_RESTORE_POINTER
  if (id) {
    /* use fast lookup when available */
    ID *idn = BKE_main_idmap_lookup_id(id_map, id);
    if (idn) {
      restore_pointer_user(id, idn, user);
    }
    return idn;
  }
  return NULL;
#else
  Main *mainp = BKE_main_idmap_main_get(id_map);
  return restore_pointer_by_name_main(mainp, id, user);
#endif
}

static void lib_link_seq_clipboard_pt_restore(ID *id, struct IDNameLib_Map *id_map)
{
  if (id) {
    /* clipboard must ensure this */
    BLI_assert(id->newid != NULL);
    id->newid = restore_pointer_by_name(id_map, id->newid, USER_REAL);
  }
}
static int lib_link_seq_clipboard_cb(Sequence *seq, void *arg_pt)
{
  struct IDNameLib_Map *id_map = arg_pt;

  lib_link_seq_clipboard_pt_restore((ID *)seq->scene, id_map);
  lib_link_seq_clipboard_pt_restore((ID *)seq->scene_camera, id_map);
  lib_link_seq_clipboard_pt_restore((ID *)seq->clip, id_map);
  lib_link_seq_clipboard_pt_restore((ID *)seq->mask, id_map);
  lib_link_seq_clipboard_pt_restore((ID *)seq->sound, id_map);
  return 1;
}

static void lib_link_clipboard_restore(struct IDNameLib_Map *id_map)
{
  /* update IDs stored in sequencer clipboard */
  BKE_sequencer_base_recursive_apply(&seqbase_clipboard, lib_link_seq_clipboard_cb, id_map);
}

static void lib_link_window_scene_data_restore(wmWindow *win, Scene *scene, ViewLayer *view_layer)
{
  bScreen *screen = BKE_workspace_active_screen_get(win->workspace_hook);

  for (ScrArea *area = screen->areabase.first; area; area = area->next) {
    for (SpaceLink *sl = area->spacedata.first; sl; sl = sl->next) {
      if (sl->spacetype == SPACE_VIEW3D) {
        View3D *v3d = (View3D *)sl;

        if (v3d->camera == NULL || v3d->scenelock) {
          v3d->camera = scene->camera;
        }

        if (v3d->localvd) {
          Base *base = NULL;

          v3d->localvd->camera = scene->camera;

          /* Localview can become invalid during undo/redo steps, so we exit it when no could be found. */
          for (base = view_layer->object_bases.first; base; base = base->next) {
            if (base->local_view_bits & v3d->local_view_uuid) {
              break;
            }
          }
          if (base == NULL) {
            MEM_freeN(v3d->localvd);
            v3d->localvd = NULL;
            v3d->local_view_uuid = 0;

            /* Regionbase storage is different depending if the space is active. */
            ListBase *regionbase = (sl == area->spacedata.first) ? &area->regionbase :
                                                                   &sl->regionbase;
            for (ARegion *ar = regionbase->first; ar; ar = ar->next) {
              if (ar->regiontype == RGN_TYPE_WINDOW) {
                RegionView3D *rv3d = ar->regiondata;
                if (rv3d->localvd) {
                  MEM_freeN(rv3d->localvd);
                  rv3d->localvd = NULL;
                }
              }
            }
          }
        }
      }
    }
  }
}

static void lib_link_workspace_layout_restore(struct IDNameLib_Map *id_map,
                                              Main *newmain,
                                              WorkSpaceLayout *layout)
{
  bScreen *screen = BKE_workspace_layout_screen_get(layout);

  /* avoid conflicts with 2.8x branch */
  {
    for (ScrArea *sa = screen->areabase.first; sa; sa = sa->next) {
      for (SpaceLink *sl = sa->spacedata.first; sl; sl = sl->next) {
        if (sl->spacetype == SPACE_VIEW3D) {
          View3D *v3d = (View3D *)sl;
          ARegion *ar;

          v3d->camera = restore_pointer_by_name(id_map, (ID *)v3d->camera, USER_REAL);
          v3d->ob_centre = restore_pointer_by_name(id_map, (ID *)v3d->ob_centre, USER_REAL);

          /* Free render engines for now. */
          ListBase *regionbase = (sl == sa->spacedata.first) ? &sa->regionbase : &sl->regionbase;
          for (ar = regionbase->first; ar; ar = ar->next) {
            if (ar->regiontype == RGN_TYPE_WINDOW) {
              RegionView3D *rv3d = ar->regiondata;
              if (rv3d && rv3d->render_engine) {
                RE_engine_free(rv3d->render_engine);
                rv3d->render_engine = NULL;
              }
            }
          }
        }
        else if (sl->spacetype == SPACE_GRAPH) {
          SpaceGraph *sipo = (SpaceGraph *)sl;
          bDopeSheet *ads = sipo->ads;

          if (ads) {
            ads->source = restore_pointer_by_name(id_map, (ID *)ads->source, USER_REAL);

            if (ads->filter_grp)
              ads->filter_grp = restore_pointer_by_name(
                  id_map, (ID *)ads->filter_grp, USER_IGNORE);
          }

          /* force recalc of list of channels (i.e. includes calculating F-Curve colors)
           * thus preventing the "black curves" problem post-undo
           */
          sipo->runtime.flag |= SIPO_RUNTIME_FLAG_NEED_CHAN_SYNC_COLOR;
        }
        else if (sl->spacetype == SPACE_PROPERTIES) {
          SpaceProperties *sbuts = (SpaceProperties *)sl;
          sbuts->pinid = restore_pointer_by_name(id_map, sbuts->pinid, USER_IGNORE);
          if (sbuts->pinid == NULL) {
            sbuts->flag &= ~SB_PIN_CONTEXT;
          }

          /* TODO: restore path pointers: T40046
           * (complicated because this contains data pointers too, not just ID)*/
          MEM_SAFE_FREE(sbuts->path);
        }
        else if (sl->spacetype == SPACE_FILE) {
          SpaceFile *sfile = (SpaceFile *)sl;
          sfile->op = NULL;
          sfile->previews_timer = NULL;
        }
        else if (sl->spacetype == SPACE_ACTION) {
          SpaceAction *saction = (SpaceAction *)sl;

          saction->action = restore_pointer_by_name(id_map, (ID *)saction->action, USER_REAL);
          saction->ads.source = restore_pointer_by_name(
              id_map, (ID *)saction->ads.source, USER_REAL);

          if (saction->ads.filter_grp)
            saction->ads.filter_grp = restore_pointer_by_name(
                id_map, (ID *)saction->ads.filter_grp, USER_IGNORE);

          /* force recalc of list of channels, potentially updating the active action
           * while we're at it (as it can only be updated that way) [#28962]
           */
          saction->runtime.flag |= SACTION_RUNTIME_FLAG_NEED_CHAN_SYNC;
        }
        else if (sl->spacetype == SPACE_IMAGE) {
          SpaceImage *sima = (SpaceImage *)sl;

          sima->image = restore_pointer_by_name(id_map, (ID *)sima->image, USER_REAL);

          /* this will be freed, not worth attempting to find same scene,
           * since it gets initialized later */
          sima->iuser.scene = NULL;

#if 0
          /* Those are allocated and freed by space code, no need to handle them here. */
          MEM_SAFE_FREE(sima->scopes.waveform_1);
          MEM_SAFE_FREE(sima->scopes.waveform_2);
          MEM_SAFE_FREE(sima->scopes.waveform_3);
          MEM_SAFE_FREE(sima->scopes.vecscope);
#endif
<<<<<<< HEAD
					sima->scopes.ok = 0;

					/* NOTE: pre-2.5, this was local data not lib data, but now we need this as lib data
					 * so assume that here we're doing for undo only...
					 */
					sima->gpd = restore_pointer_by_name(id_map, (ID *)sima->gpd, USER_REAL);
					sima->mask_info.mask = restore_pointer_by_name(id_map, (ID *)sima->mask_info.mask, USER_REAL);
				}
				else if (sl->spacetype == SPACE_SEQ) {
					SpaceSeq *sseq = (SpaceSeq *)sl;

					/* NOTE: pre-2.5, this was local data not lib data, but now we need this as lib data
					 * so assume that here we're doing for undo only...
					 */
					sseq->gpd = restore_pointer_by_name(id_map, (ID *)sseq->gpd, USER_REAL);
				}
				else if (sl->spacetype == SPACE_NLA) {
					SpaceNla *snla = (SpaceNla *)sl;
					bDopeSheet *ads = snla->ads;

					if (ads) {
						ads->source = restore_pointer_by_name(id_map, (ID *)ads->source, USER_REAL);

						if (ads->filter_grp)
							ads->filter_grp = restore_pointer_by_name(id_map, (ID *)ads->filter_grp, USER_IGNORE);
					}
				}
				else if (sl->spacetype == SPACE_TEXT) {
					SpaceText *st = (SpaceText *)sl;

					st->text = restore_pointer_by_name(id_map, (ID *)st->text, USER_REAL);
					if (st->text == NULL) st->text = newmain->texts.first;
				}
				else if (sl->spacetype == SPACE_SCRIPT) {
					SpaceScript *scpt = (SpaceScript *)sl;

					scpt->script = restore_pointer_by_name(id_map, (ID *)scpt->script, USER_REAL);

					/*sc->script = NULL; - 2.45 set to null, better re-run the script */
					if (scpt->script) {
						SCRIPT_SET_NULL(scpt->script);
					}
				}
				else if (sl->spacetype == SPACE_OUTLINER) {
					SpaceOutliner *so = (SpaceOutliner *)sl;

					so->search_tse.id = restore_pointer_by_name(id_map, so->search_tse.id, USER_IGNORE);

					if (so->treestore) {
						TreeStoreElem *tselem;
						BLI_mempool_iter iter;

						BLI_mempool_iternew(so->treestore, &iter);
						while ((tselem = BLI_mempool_iterstep(&iter))) {
							/* Do not try to restore pointers to drivers/sequence/etc., can crash in undo case! */
							if (TSE_IS_REAL_ID(tselem)) {
								tselem->id = restore_pointer_by_name(id_map, tselem->id, USER_IGNORE);
							}
							else {
								tselem->id = NULL;
							}
						}
						if (so->treehash) {
							/* rebuild hash table, because it depends on ids too */
							so->storeflag |= SO_TREESTORE_REBUILD;
						}
					}
				}
				else if (sl->spacetype == SPACE_NODE) {
					SpaceNode *snode = (SpaceNode *)sl;
					bNodeTreePath *path, *path_next;
					bNodeTree *ntree;

					/* node tree can be stored locally in id too, link this first */
					snode->id = restore_pointer_by_name(id_map, snode->id, USER_REAL);
					snode->from = restore_pointer_by_name(id_map, snode->from, USER_IGNORE);

					ntree = snode->id ? ntreeFromID(snode->id) : NULL;
					snode->nodetree = ntree ? ntree : restore_pointer_by_name(id_map, (ID *)snode->nodetree, USER_REAL);

					for (path = snode->treepath.first; path; path = path->next) {
						if (path == snode->treepath.first) {
							/* first nodetree in path is same as snode->nodetree */
							path->nodetree = snode->nodetree;
						}
						else
							path->nodetree = restore_pointer_by_name(id_map, (ID *)path->nodetree, USER_REAL);

						if (!path->nodetree)
							break;
					}

					/* remaining path entries are invalid, remove */
					for (; path; path = path_next) {
						path_next = path->next;

						BLI_remlink(&snode->treepath, path);
						MEM_freeN(path);
					}

					/* edittree is just the last in the path,
					 * set this directly since the path may have been shortened above */
					if (snode->treepath.last) {
						path = snode->treepath.last;
						snode->edittree = path->nodetree;
					}
					else
						snode->edittree = NULL;
				}
				else if (sl->spacetype == SPACE_CLIP) {
					SpaceClip *sclip = (SpaceClip *)sl;

					sclip->clip = restore_pointer_by_name(id_map, (ID *)sclip->clip, USER_REAL);
					sclip->mask_info.mask = restore_pointer_by_name(id_map, (ID *)sclip->mask_info.mask, USER_REAL);

					sclip->scopes.ok = 0;
				}
				else if (sl->spacetype == SPACE_LOGIC) {
					SpaceLogic *slogic = (SpaceLogic *)sl;
					
					slogic->gpd = restore_pointer_by_name(id_map, (ID *)slogic->gpd, USER_REAL);
				}
			}
		}
	}
=======
          sima->scopes.ok = 0;

          /* NOTE: pre-2.5, this was local data not lib data, but now we need this as lib data
           * so assume that here we're doing for undo only...
           */
          sima->gpd = restore_pointer_by_name(id_map, (ID *)sima->gpd, USER_REAL);
          sima->mask_info.mask = restore_pointer_by_name(
              id_map, (ID *)sima->mask_info.mask, USER_REAL);
        }
        else if (sl->spacetype == SPACE_SEQ) {
          SpaceSeq *sseq = (SpaceSeq *)sl;

          /* NOTE: pre-2.5, this was local data not lib data, but now we need this as lib data
           * so assume that here we're doing for undo only...
           */
          sseq->gpd = restore_pointer_by_name(id_map, (ID *)sseq->gpd, USER_REAL);
        }
        else if (sl->spacetype == SPACE_NLA) {
          SpaceNla *snla = (SpaceNla *)sl;
          bDopeSheet *ads = snla->ads;

          if (ads) {
            ads->source = restore_pointer_by_name(id_map, (ID *)ads->source, USER_REAL);

            if (ads->filter_grp)
              ads->filter_grp = restore_pointer_by_name(
                  id_map, (ID *)ads->filter_grp, USER_IGNORE);
          }
        }
        else if (sl->spacetype == SPACE_TEXT) {
          SpaceText *st = (SpaceText *)sl;

          st->text = restore_pointer_by_name(id_map, (ID *)st->text, USER_REAL);
          if (st->text == NULL)
            st->text = newmain->texts.first;
        }
        else if (sl->spacetype == SPACE_SCRIPT) {
          SpaceScript *scpt = (SpaceScript *)sl;

          scpt->script = restore_pointer_by_name(id_map, (ID *)scpt->script, USER_REAL);

          /*sc->script = NULL; - 2.45 set to null, better re-run the script */
          if (scpt->script) {
            SCRIPT_SET_NULL(scpt->script);
          }
        }
        else if (sl->spacetype == SPACE_OUTLINER) {
          SpaceOutliner *so = (SpaceOutliner *)sl;

          so->search_tse.id = restore_pointer_by_name(id_map, so->search_tse.id, USER_IGNORE);

          if (so->treestore) {
            TreeStoreElem *tselem;
            BLI_mempool_iter iter;

            BLI_mempool_iternew(so->treestore, &iter);
            while ((tselem = BLI_mempool_iterstep(&iter))) {
              /* Do not try to restore pointers to drivers/sequence/etc., can crash in undo case! */
              if (TSE_IS_REAL_ID(tselem)) {
                tselem->id = restore_pointer_by_name(id_map, tselem->id, USER_IGNORE);
              }
              else {
                tselem->id = NULL;
              }
            }
            if (so->treehash) {
              /* rebuild hash table, because it depends on ids too */
              so->storeflag |= SO_TREESTORE_REBUILD;
            }
          }
        }
        else if (sl->spacetype == SPACE_NODE) {
          SpaceNode *snode = (SpaceNode *)sl;
          bNodeTreePath *path, *path_next;
          bNodeTree *ntree;

          /* node tree can be stored locally in id too, link this first */
          snode->id = restore_pointer_by_name(id_map, snode->id, USER_REAL);
          snode->from = restore_pointer_by_name(id_map, snode->from, USER_IGNORE);

          ntree = snode->id ? ntreeFromID(snode->id) : NULL;
          snode->nodetree = ntree ?
                                ntree :
                                restore_pointer_by_name(id_map, (ID *)snode->nodetree, USER_REAL);

          for (path = snode->treepath.first; path; path = path->next) {
            if (path == snode->treepath.first) {
              /* first nodetree in path is same as snode->nodetree */
              path->nodetree = snode->nodetree;
            }
            else
              path->nodetree = restore_pointer_by_name(id_map, (ID *)path->nodetree, USER_REAL);

            if (!path->nodetree)
              break;
          }

          /* remaining path entries are invalid, remove */
          for (; path; path = path_next) {
            path_next = path->next;

            BLI_remlink(&snode->treepath, path);
            MEM_freeN(path);
          }

          /* edittree is just the last in the path,
           * set this directly since the path may have been shortened above */
          if (snode->treepath.last) {
            path = snode->treepath.last;
            snode->edittree = path->nodetree;
          }
          else
            snode->edittree = NULL;
        }
        else if (sl->spacetype == SPACE_CLIP) {
          SpaceClip *sclip = (SpaceClip *)sl;

          sclip->clip = restore_pointer_by_name(id_map, (ID *)sclip->clip, USER_REAL);
          sclip->mask_info.mask = restore_pointer_by_name(
              id_map, (ID *)sclip->mask_info.mask, USER_REAL);

          sclip->scopes.ok = 0;
        }
      }
    }
  }
>>>>>>> c8fc23fd
}

/**
 * Used to link a file (without UI) to the current UI.
 * Note that it assumes the old pointers in UI are still valid, so old Main is not freed.
 */
void blo_lib_link_restore(Main *oldmain,
                          Main *newmain,
                          wmWindowManager *curwm,
                          Scene *curscene,
                          ViewLayer *cur_view_layer)
{
  struct IDNameLib_Map *id_map = BKE_main_idmap_create(newmain, true, oldmain);

  for (WorkSpace *workspace = newmain->workspaces.first; workspace;
       workspace = workspace->id.next) {
    ListBase *layouts = BKE_workspace_layouts_get(workspace);

    for (WorkSpaceLayout *layout = layouts->first; layout; layout = layout->next) {
      lib_link_workspace_layout_restore(id_map, newmain, layout);
    }
  }

  for (wmWindow *win = curwm->windows.first; win; win = win->next) {
    WorkSpace *workspace = BKE_workspace_active_get(win->workspace_hook);
    ID *workspace_id = (ID *)workspace;
    Scene *oldscene = win->scene;

    workspace = restore_pointer_by_name(id_map, workspace_id, USER_REAL);
    BKE_workspace_active_set(win->workspace_hook, workspace);
    win->scene = restore_pointer_by_name(id_map, (ID *)win->scene, USER_REAL);
    if (win->scene == NULL) {
      win->scene = curscene;
    }
    if (BKE_view_layer_find(win->scene, win->view_layer_name) == NULL) {
      STRNCPY(win->view_layer_name, cur_view_layer->name);
    }
    BKE_workspace_active_set(win->workspace_hook, workspace);

    /* keep cursor location through undo */
    memcpy(&win->scene->cursor, &oldscene->cursor, sizeof(win->scene->cursor));

    lib_link_window_scene_data_restore(win, win->scene, cur_view_layer);

    BLI_assert(win->screen == NULL);
  }

  /* update IDs stored in all possible clipboards */
  lib_link_clipboard_restore(id_map);

  BKE_main_idmap_destroy(id_map);
}

/* for the saved 2.50 files without regiondata */
/* and as patch for 2.48 and older */
void blo_do_versions_view3d_split_250(View3D *v3d, ListBase *regions)
{
  ARegion *ar;

  for (ar = regions->first; ar; ar = ar->next) {
    if (ar->regiontype == RGN_TYPE_WINDOW && ar->regiondata == NULL) {
      RegionView3D *rv3d;

      rv3d = ar->regiondata = MEM_callocN(sizeof(RegionView3D), "region v3d patch");
      rv3d->persp = (char)v3d->persp;
      rv3d->view = (char)v3d->view;
      rv3d->dist = v3d->dist;
      copy_v3_v3(rv3d->ofs, v3d->ofs);
      copy_qt_qt(rv3d->viewquat, v3d->viewquat);
    }
  }

  /* this was not initialized correct always */
  if (v3d->gridsubdiv == 0)
    v3d->gridsubdiv = 10;
}

static bool direct_link_screen(FileData *fd, bScreen *sc)
{
  bool wrong_id = false;

  sc->regionbase.first = sc->regionbase.last = NULL;
  sc->context = NULL;
  sc->active_region = NULL;

  sc->preview = direct_link_preview_image(fd, sc->preview);

  if (!direct_link_area_map(fd, AREAMAP_FROM_SCREEN(sc))) {
    printf("Error reading Screen %s... removing it.\n", sc->id.name + 2);
    wrong_id = true;
  }

  return wrong_id;
}

/** \} */

/* -------------------------------------------------------------------- */
/** \name Read ID: Library
 * \{ */

static void direct_link_library(FileData *fd, Library *lib, Main *main)
{
  Main *newmain;

  /* check if the library was already read */
  for (newmain = fd->mainlist->first; newmain; newmain = newmain->next) {
    if (newmain->curlib) {
      if (BLI_path_cmp(newmain->curlib->filepath, lib->filepath) == 0) {
        blo_reportf_wrap(fd->reports,
                         RPT_WARNING,
                         TIP_("Library '%s', '%s' had multiple instances, save and reload!"),
                         lib->name,
                         lib->filepath);

        change_link_placeholder_to_real_ID_pointer(fd->mainlist, fd, lib, newmain->curlib);
        /*              change_link_placeholder_to_real_ID_pointer_fd(fd, lib, newmain->curlib); */

        BLI_remlink(&main->libraries, lib);
        MEM_freeN(lib);

        /* Now, since Blender always expect **latest** Main pointer from fd->mainlist to be the active library
         * Main pointer, where to add all non-library data-blocks found in file next, we have to switch that
         * 'dupli' found Main to latest position in the list!
         * Otherwise, you get weird disappearing linked data on a rather inconsistent basis.
         * See also T53977 for reproducible case. */
        BLI_remlink(fd->mainlist, newmain);
        BLI_addtail(fd->mainlist, newmain);

        return;
      }
    }
  }

  /* make sure we have full path in lib->filepath */
  BLI_strncpy(lib->filepath, lib->name, sizeof(lib->name));
  BLI_cleanup_path(fd->relabase, lib->filepath);

  //  printf("direct_link_library: name %s\n", lib->name);
  //  printf("direct_link_library: filepath %s\n", lib->filepath);

  lib->packedfile = direct_link_packedfile(fd, lib->packedfile);

  /* new main */
  newmain = BKE_main_new();
  BLI_addtail(fd->mainlist, newmain);
  newmain->curlib = lib;

  lib->parent = NULL;
}

static void lib_link_library(FileData *UNUSED(fd), Main *main)
{
  Library *lib;
  for (lib = main->libraries.first; lib; lib = lib->id.next) {
    id_us_ensure_real(&lib->id);
  }
}

/* Always call this once you have loaded new library data to set the relative paths correctly in relation to the blend file */
static void fix_relpaths_library(const char *basepath, Main *main)
{
  Library *lib;
  /* BLO_read_from_memory uses a blank filename */
  if (basepath == NULL || basepath[0] == '\0') {
    for (lib = main->libraries.first; lib; lib = lib->id.next) {
      /* when loading a linked lib into a file which has not been saved,
       * there is nothing we can be relative to, so instead we need to make
       * it absolute. This can happen when appending an object with a relative
       * link into an unsaved blend file. See [#27405].
       * The remap relative option will make it relative again on save - campbell */
      if (BLI_path_is_rel(lib->name)) {
        BLI_strncpy(lib->name, lib->filepath, sizeof(lib->name));
      }
    }
  }
  else {
    for (lib = main->libraries.first; lib; lib = lib->id.next) {
      /* Libraries store both relative and abs paths, recreate relative paths,
       * relative to the blend file since indirectly linked libs will be relative to their direct linked library */
      if (BLI_path_is_rel(lib->name)) { /* if this is relative to begin with? */
        BLI_strncpy(lib->name, lib->filepath, sizeof(lib->name));
        BLI_path_rel(lib->name, basepath);
      }
    }
  }
}

/** \} */

/* -------------------------------------------------------------------- */
/** \name Read ID: Light Probe
 * \{ */

static void lib_link_lightprobe(FileData *fd, Main *main)
{
  for (LightProbe *prb = main->lightprobes.first; prb; prb = prb->id.next) {
    if (prb->id.tag & LIB_TAG_NEED_LINK) {
      IDP_LibLinkProperty(prb->id.properties, fd);
      lib_link_animdata(fd, &prb->id, prb->adt);

      prb->visibility_grp = newlibadr(fd, prb->id.lib, prb->visibility_grp);

      prb->id.tag &= ~LIB_TAG_NEED_LINK;
    }
  }
}

static void direct_link_lightprobe(FileData *fd, LightProbe *prb)
{
  prb->adt = newdataadr(fd, prb->adt);
  direct_link_animdata(fd, prb->adt);
}

/** \} */

/* -------------------------------------------------------------------- */
/** \name Read ID: Speaker
 * \{ */

static void lib_link_speaker(FileData *fd, Main *main)
{
  for (Speaker *spk = main->speakers.first; spk; spk = spk->id.next) {
    if (spk->id.tag & LIB_TAG_NEED_LINK) {
      IDP_LibLinkProperty(spk->id.properties, fd);
      lib_link_animdata(fd, &spk->id, spk->adt);

      spk->sound = newlibadr_us(fd, spk->id.lib, spk->sound);

      spk->id.tag &= ~LIB_TAG_NEED_LINK;
    }
  }
}

static void direct_link_speaker(FileData *fd, Speaker *spk)
{
  spk->adt = newdataadr(fd, spk->adt);
  direct_link_animdata(fd, spk->adt);

#if 0
  spk->sound = newdataadr(fd, spk->sound);
  direct_link_sound(fd, spk->sound);
#endif
}

/** \} */

/* -------------------------------------------------------------------- */
/** \name Read ID: Sound
 * \{ */

static void direct_link_sound(FileData *fd, bSound *sound)
{
  sound->tags = 0;
  sound->handle = NULL;
  sound->playback_handle = NULL;

  /* versioning stuff, if there was a cache, then we enable caching: */
  if (sound->cache) {
    sound->flags |= SOUND_FLAGS_CACHING;
    sound->cache = NULL;
  }

  if (fd->soundmap) {
    sound->waveform = newsoundadr(fd, sound->waveform);
    sound->tags |= SOUND_TAGS_WAVEFORM_NO_RELOAD;
  }
  else {
    sound->waveform = NULL;
  }

  if (sound->spinlock) {
    sound->spinlock = MEM_mallocN(sizeof(SpinLock), "sound_spinlock");
    BLI_spin_init(sound->spinlock);
  }
  /* clear waveform loading flag */
  sound->tags &= ~SOUND_TAGS_WAVEFORM_LOADING;

  sound->packedfile = direct_link_packedfile(fd, sound->packedfile);
  sound->newpackedfile = direct_link_packedfile(fd, sound->newpackedfile);
}

static void lib_link_sound(FileData *fd, Main *main)
{
  for (bSound *sound = main->sounds.first; sound; sound = sound->id.next) {
    if (sound->id.tag & LIB_TAG_NEED_LINK) {
      IDP_LibLinkProperty(sound->id.properties, fd);

      sound->ipo = newlibadr_us(
          fd, sound->id.lib, sound->ipo);  // XXX deprecated - old animation system

      BKE_sound_load(main, sound);

      sound->id.tag &= ~LIB_TAG_NEED_LINK;
    }
  }
}

/** \} */

/* -------------------------------------------------------------------- */
/** \name Read ID: Movie Clip
 * \{ */

static void direct_link_movieReconstruction(FileData *fd,
                                            MovieTrackingReconstruction *reconstruction)
{
  reconstruction->cameras = newdataadr(fd, reconstruction->cameras);
}

static void direct_link_movieTracks(FileData *fd, ListBase *tracksbase)
{
  MovieTrackingTrack *track;

  link_list(fd, tracksbase);

  for (track = tracksbase->first; track; track = track->next) {
    track->markers = newdataadr(fd, track->markers);
  }
}

static void direct_link_moviePlaneTracks(FileData *fd, ListBase *plane_tracks_base)
{
  MovieTrackingPlaneTrack *plane_track;

  link_list(fd, plane_tracks_base);

  for (plane_track = plane_tracks_base->first; plane_track; plane_track = plane_track->next) {
    int i;

    plane_track->point_tracks = newdataadr(fd, plane_track->point_tracks);
    test_pointer_array(fd, (void **)&plane_track->point_tracks);
    for (i = 0; i < plane_track->point_tracksnr; i++) {
      plane_track->point_tracks[i] = newdataadr(fd, plane_track->point_tracks[i]);
    }

    plane_track->markers = newdataadr(fd, plane_track->markers);
  }
}

static void direct_link_movieclip(FileData *fd, MovieClip *clip)
{
  MovieTracking *tracking = &clip->tracking;
  MovieTrackingObject *object;

  clip->adt = newdataadr(fd, clip->adt);

  if (fd->movieclipmap)
    clip->cache = newmclipadr(fd, clip->cache);
  else
    clip->cache = NULL;

  if (fd->movieclipmap)
    clip->tracking.camera.intrinsics = newmclipadr(fd, clip->tracking.camera.intrinsics);
  else
    clip->tracking.camera.intrinsics = NULL;

  direct_link_movieTracks(fd, &tracking->tracks);
  direct_link_moviePlaneTracks(fd, &tracking->plane_tracks);
  direct_link_movieReconstruction(fd, &tracking->reconstruction);

  clip->tracking.act_track = newdataadr(fd, clip->tracking.act_track);
  clip->tracking.act_plane_track = newdataadr(fd, clip->tracking.act_plane_track);

  clip->anim = NULL;
  clip->tracking_context = NULL;
  clip->tracking.stats = NULL;

  /* Needed for proper versioning, will be NULL for all newer files anyway. */
  clip->tracking.stabilization.rot_track = newdataadr(fd, clip->tracking.stabilization.rot_track);

  clip->tracking.dopesheet.ok = 0;
  BLI_listbase_clear(&clip->tracking.dopesheet.channels);
  BLI_listbase_clear(&clip->tracking.dopesheet.coverage_segments);

  link_list(fd, &tracking->objects);

  for (object = tracking->objects.first; object; object = object->next) {
    direct_link_movieTracks(fd, &object->tracks);
    direct_link_moviePlaneTracks(fd, &object->plane_tracks);
    direct_link_movieReconstruction(fd, &object->reconstruction);
  }
}

static void lib_link_movieTracks(FileData *fd, MovieClip *clip, ListBase *tracksbase)
{
  MovieTrackingTrack *track;

  for (track = tracksbase->first; track; track = track->next) {
    track->gpd = newlibadr_us(fd, clip->id.lib, track->gpd);
  }
}

static void lib_link_moviePlaneTracks(FileData *fd, MovieClip *clip, ListBase *tracksbase)
{
  MovieTrackingPlaneTrack *plane_track;

  for (plane_track = tracksbase->first; plane_track; plane_track = plane_track->next) {
    plane_track->image = newlibadr_us(fd, clip->id.lib, plane_track->image);
  }
}

static void lib_link_movieclip(FileData *fd, Main *main)
{
  for (MovieClip *clip = main->movieclips.first; clip; clip = clip->id.next) {
    if (clip->id.tag & LIB_TAG_NEED_LINK) {
      MovieTracking *tracking = &clip->tracking;

      IDP_LibLinkProperty(clip->id.properties, fd);
      lib_link_animdata(fd, &clip->id, clip->adt);

      clip->gpd = newlibadr_us(fd, clip->id.lib, clip->gpd);

      lib_link_movieTracks(fd, clip, &tracking->tracks);
      lib_link_moviePlaneTracks(fd, clip, &tracking->plane_tracks);

      for (MovieTrackingObject *object = tracking->objects.first; object; object = object->next) {
        lib_link_movieTracks(fd, clip, &object->tracks);
        lib_link_moviePlaneTracks(fd, clip, &object->plane_tracks);
      }

      clip->id.tag &= ~LIB_TAG_NEED_LINK;
    }
  }
}

/** \} */

/* -------------------------------------------------------------------- */
/** \name Read ID: Masks
 * \{ */

static void direct_link_mask(FileData *fd, Mask *mask)
{
  MaskLayer *masklay;

  mask->adt = newdataadr(fd, mask->adt);

  link_list(fd, &mask->masklayers);

  for (masklay = mask->masklayers.first; masklay; masklay = masklay->next) {
    MaskSpline *spline;
    MaskLayerShape *masklay_shape;

    /* can't use newdataadr since it's a pointer within an array */
    MaskSplinePoint *act_point_search = NULL;

    link_list(fd, &masklay->splines);

    for (spline = masklay->splines.first; spline; spline = spline->next) {
      MaskSplinePoint *points_old = spline->points;
      int i;

      spline->points = newdataadr(fd, spline->points);

      for (i = 0; i < spline->tot_point; i++) {
        MaskSplinePoint *point = &spline->points[i];

        if (point->tot_uw)
          point->uw = newdataadr(fd, point->uw);
      }

      /* detect active point */
      if ((act_point_search == NULL) && (masklay->act_point >= points_old) &&
          (masklay->act_point < points_old + spline->tot_point)) {
        act_point_search = &spline->points[masklay->act_point - points_old];
      }
    }

    link_list(fd, &masklay->splines_shapes);

    for (masklay_shape = masklay->splines_shapes.first; masklay_shape;
         masklay_shape = masklay_shape->next) {
      masklay_shape->data = newdataadr(fd, masklay_shape->data);

      if (masklay_shape->tot_vert) {
        if (fd->flags & FD_FLAGS_SWITCH_ENDIAN) {
          BLI_endian_switch_float_array(masklay_shape->data,
                                        masklay_shape->tot_vert * sizeof(float) *
                                            MASK_OBJECT_SHAPE_ELEM_SIZE);
        }
      }
    }

    masklay->act_spline = newdataadr(fd, masklay->act_spline);
    masklay->act_point = act_point_search;
  }
}

static void lib_link_mask_parent(FileData *fd, Mask *mask, MaskParent *parent)
{
  parent->id = newlibadr_us(fd, mask->id.lib, parent->id);
}

static void lib_link_mask(FileData *fd, Main *main)
{
  for (Mask *mask = main->masks.first; mask; mask = mask->id.next) {
    if (mask->id.tag & LIB_TAG_NEED_LINK) {
      IDP_LibLinkProperty(mask->id.properties, fd);
      lib_link_animdata(fd, &mask->id, mask->adt);

      for (MaskLayer *masklay = mask->masklayers.first; masklay; masklay = masklay->next) {
        MaskSpline *spline;

        spline = masklay->splines.first;
        while (spline) {
          int i;

          for (i = 0; i < spline->tot_point; i++) {
            MaskSplinePoint *point = &spline->points[i];

            lib_link_mask_parent(fd, mask, &point->parent);
          }

          lib_link_mask_parent(fd, mask, &spline->parent);

          spline = spline->next;
        }
      }

      mask->id.tag &= ~LIB_TAG_NEED_LINK;
    }
  }
}

/* ************ READ LINE STYLE ***************** */

/** \} */

/* -------------------------------------------------------------------- */
/** \name Read ID: Line Style
 * \{ */

static void lib_link_linestyle(FileData *fd, Main *main)
{
  for (FreestyleLineStyle *linestyle = main->linestyles.first; linestyle;
       linestyle = linestyle->id.next) {
    if (linestyle->id.tag & LIB_TAG_NEED_LINK) {
      LineStyleModifier *m;

      IDP_LibLinkProperty(linestyle->id.properties, fd);
      lib_link_animdata(fd, &linestyle->id, linestyle->adt);

      for (m = linestyle->color_modifiers.first; m; m = m->next) {
        switch (m->type) {
          case LS_MODIFIER_DISTANCE_FROM_OBJECT: {
            LineStyleColorModifier_DistanceFromObject *cm =
                (LineStyleColorModifier_DistanceFromObject *)m;
            cm->target = newlibadr(fd, linestyle->id.lib, cm->target);
            break;
          }
        }
      }
      for (m = linestyle->alpha_modifiers.first; m; m = m->next) {
        switch (m->type) {
          case LS_MODIFIER_DISTANCE_FROM_OBJECT: {
            LineStyleAlphaModifier_DistanceFromObject *am =
                (LineStyleAlphaModifier_DistanceFromObject *)m;
            am->target = newlibadr(fd, linestyle->id.lib, am->target);
            break;
          }
        }
      }
      for (m = linestyle->thickness_modifiers.first; m; m = m->next) {
        switch (m->type) {
          case LS_MODIFIER_DISTANCE_FROM_OBJECT: {
            LineStyleThicknessModifier_DistanceFromObject *tm =
                (LineStyleThicknessModifier_DistanceFromObject *)m;
            tm->target = newlibadr(fd, linestyle->id.lib, tm->target);
            break;
          }
        }
      }
      for (int a = 0; a < MAX_MTEX; a++) {
        MTex *mtex = linestyle->mtex[a];
        if (mtex) {
          mtex->tex = newlibadr_us(fd, linestyle->id.lib, mtex->tex);
          mtex->object = newlibadr(fd, linestyle->id.lib, mtex->object);
        }
      }
      if (linestyle->nodetree) {
        lib_link_ntree(fd, &linestyle->id, linestyle->nodetree);
        linestyle->nodetree->id.lib = linestyle->id.lib;
      }

      linestyle->id.tag &= ~LIB_TAG_NEED_LINK;
    }
  }
}

static void direct_link_linestyle_color_modifier(FileData *fd, LineStyleModifier *modifier)
{
  switch (modifier->type) {
    case LS_MODIFIER_ALONG_STROKE: {
      LineStyleColorModifier_AlongStroke *m = (LineStyleColorModifier_AlongStroke *)modifier;
      m->color_ramp = newdataadr(fd, m->color_ramp);
      break;
    }
    case LS_MODIFIER_DISTANCE_FROM_CAMERA: {
      LineStyleColorModifier_DistanceFromCamera *m = (LineStyleColorModifier_DistanceFromCamera *)
          modifier;
      m->color_ramp = newdataadr(fd, m->color_ramp);
      break;
    }
    case LS_MODIFIER_DISTANCE_FROM_OBJECT: {
      LineStyleColorModifier_DistanceFromObject *m = (LineStyleColorModifier_DistanceFromObject *)
          modifier;
      m->color_ramp = newdataadr(fd, m->color_ramp);
      break;
    }
    case LS_MODIFIER_MATERIAL: {
      LineStyleColorModifier_Material *m = (LineStyleColorModifier_Material *)modifier;
      m->color_ramp = newdataadr(fd, m->color_ramp);
      break;
    }
    case LS_MODIFIER_TANGENT: {
      LineStyleColorModifier_Tangent *m = (LineStyleColorModifier_Tangent *)modifier;
      m->color_ramp = newdataadr(fd, m->color_ramp);
      break;
    }
    case LS_MODIFIER_NOISE: {
      LineStyleColorModifier_Noise *m = (LineStyleColorModifier_Noise *)modifier;
      m->color_ramp = newdataadr(fd, m->color_ramp);
      break;
    }
    case LS_MODIFIER_CREASE_ANGLE: {
      LineStyleColorModifier_CreaseAngle *m = (LineStyleColorModifier_CreaseAngle *)modifier;
      m->color_ramp = newdataadr(fd, m->color_ramp);
      break;
    }
    case LS_MODIFIER_CURVATURE_3D: {
      LineStyleColorModifier_Curvature_3D *m = (LineStyleColorModifier_Curvature_3D *)modifier;
      m->color_ramp = newdataadr(fd, m->color_ramp);
      break;
    }
  }
}

static void direct_link_linestyle_alpha_modifier(FileData *fd, LineStyleModifier *modifier)
{
  switch (modifier->type) {
    case LS_MODIFIER_ALONG_STROKE: {
      LineStyleAlphaModifier_AlongStroke *m = (LineStyleAlphaModifier_AlongStroke *)modifier;
      m->curve = newdataadr(fd, m->curve);
      direct_link_curvemapping(fd, m->curve);
      break;
    }
    case LS_MODIFIER_DISTANCE_FROM_CAMERA: {
      LineStyleAlphaModifier_DistanceFromCamera *m = (LineStyleAlphaModifier_DistanceFromCamera *)
          modifier;
      m->curve = newdataadr(fd, m->curve);
      direct_link_curvemapping(fd, m->curve);
      break;
    }
    case LS_MODIFIER_DISTANCE_FROM_OBJECT: {
      LineStyleAlphaModifier_DistanceFromObject *m = (LineStyleAlphaModifier_DistanceFromObject *)
          modifier;
      m->curve = newdataadr(fd, m->curve);
      direct_link_curvemapping(fd, m->curve);
      break;
    }
    case LS_MODIFIER_MATERIAL: {
      LineStyleAlphaModifier_Material *m = (LineStyleAlphaModifier_Material *)modifier;
      m->curve = newdataadr(fd, m->curve);
      direct_link_curvemapping(fd, m->curve);
      break;
    }
    case LS_MODIFIER_TANGENT: {
      LineStyleAlphaModifier_Tangent *m = (LineStyleAlphaModifier_Tangent *)modifier;
      m->curve = newdataadr(fd, m->curve);
      direct_link_curvemapping(fd, m->curve);
      break;
    }
    case LS_MODIFIER_NOISE: {
      LineStyleAlphaModifier_Noise *m = (LineStyleAlphaModifier_Noise *)modifier;
      m->curve = newdataadr(fd, m->curve);
      direct_link_curvemapping(fd, m->curve);
      break;
    }
    case LS_MODIFIER_CREASE_ANGLE: {
      LineStyleAlphaModifier_CreaseAngle *m = (LineStyleAlphaModifier_CreaseAngle *)modifier;
      m->curve = newdataadr(fd, m->curve);
      direct_link_curvemapping(fd, m->curve);
      break;
    }
    case LS_MODIFIER_CURVATURE_3D: {
      LineStyleAlphaModifier_Curvature_3D *m = (LineStyleAlphaModifier_Curvature_3D *)modifier;
      m->curve = newdataadr(fd, m->curve);
      direct_link_curvemapping(fd, m->curve);
      break;
    }
  }
}

static void direct_link_linestyle_thickness_modifier(FileData *fd, LineStyleModifier *modifier)
{
  switch (modifier->type) {
    case LS_MODIFIER_ALONG_STROKE: {
      LineStyleThicknessModifier_AlongStroke *m = (LineStyleThicknessModifier_AlongStroke *)
          modifier;
      m->curve = newdataadr(fd, m->curve);
      direct_link_curvemapping(fd, m->curve);
      break;
    }
    case LS_MODIFIER_DISTANCE_FROM_CAMERA: {
      LineStyleThicknessModifier_DistanceFromCamera *m =
          (LineStyleThicknessModifier_DistanceFromCamera *)modifier;
      m->curve = newdataadr(fd, m->curve);
      direct_link_curvemapping(fd, m->curve);
      break;
    }
    case LS_MODIFIER_DISTANCE_FROM_OBJECT: {
      LineStyleThicknessModifier_DistanceFromObject *m =
          (LineStyleThicknessModifier_DistanceFromObject *)modifier;
      m->curve = newdataadr(fd, m->curve);
      direct_link_curvemapping(fd, m->curve);
      break;
    }
    case LS_MODIFIER_MATERIAL: {
      LineStyleThicknessModifier_Material *m = (LineStyleThicknessModifier_Material *)modifier;
      m->curve = newdataadr(fd, m->curve);
      direct_link_curvemapping(fd, m->curve);
      break;
    }
    case LS_MODIFIER_TANGENT: {
      LineStyleThicknessModifier_Tangent *m = (LineStyleThicknessModifier_Tangent *)modifier;
      m->curve = newdataadr(fd, m->curve);
      direct_link_curvemapping(fd, m->curve);
      break;
    }
    case LS_MODIFIER_CREASE_ANGLE: {
      LineStyleThicknessModifier_CreaseAngle *m = (LineStyleThicknessModifier_CreaseAngle *)
          modifier;
      m->curve = newdataadr(fd, m->curve);
      direct_link_curvemapping(fd, m->curve);
      break;
    }
    case LS_MODIFIER_CURVATURE_3D: {
      LineStyleThicknessModifier_Curvature_3D *m = (LineStyleThicknessModifier_Curvature_3D *)
          modifier;
      m->curve = newdataadr(fd, m->curve);
      direct_link_curvemapping(fd, m->curve);
      break;
    }
  }
}

static void direct_link_linestyle_geometry_modifier(FileData *UNUSED(fd),
                                                    LineStyleModifier *UNUSED(modifier))
{
}

static void direct_link_linestyle(FileData *fd, FreestyleLineStyle *linestyle)
{
  int a;
  LineStyleModifier *modifier;

  linestyle->adt = newdataadr(fd, linestyle->adt);
  direct_link_animdata(fd, linestyle->adt);
  link_list(fd, &linestyle->color_modifiers);
  for (modifier = linestyle->color_modifiers.first; modifier; modifier = modifier->next)
    direct_link_linestyle_color_modifier(fd, modifier);
  link_list(fd, &linestyle->alpha_modifiers);
  for (modifier = linestyle->alpha_modifiers.first; modifier; modifier = modifier->next)
    direct_link_linestyle_alpha_modifier(fd, modifier);
  link_list(fd, &linestyle->thickness_modifiers);
  for (modifier = linestyle->thickness_modifiers.first; modifier; modifier = modifier->next)
    direct_link_linestyle_thickness_modifier(fd, modifier);
  link_list(fd, &linestyle->geometry_modifiers);
  for (modifier = linestyle->geometry_modifiers.first; modifier; modifier = modifier->next)
    direct_link_linestyle_geometry_modifier(fd, modifier);
  for (a = 0; a < MAX_MTEX; a++) {
    linestyle->mtex[a] = newdataadr(fd, linestyle->mtex[a]);
  }
  linestyle->nodetree = newdataadr(fd, linestyle->nodetree);
  if (linestyle->nodetree) {
    direct_link_id(fd, &linestyle->nodetree->id);
    direct_link_nodetree(fd, linestyle->nodetree);
  }
}

/* ************** GENERAL & MAIN ******************** */

/** \} */

/* -------------------------------------------------------------------- */
/** \name Read Library Data Block
 * \{ */

static const char *dataname(short id_code)
{
  switch (id_code) {
    case ID_OB:
      return "Data from OB";
    case ID_ME:
      return "Data from ME";
    case ID_IP:
      return "Data from IP";
    case ID_SCE:
      return "Data from SCE";
    case ID_MA:
      return "Data from MA";
    case ID_TE:
      return "Data from TE";
    case ID_CU:
      return "Data from CU";
    case ID_GR:
      return "Data from GR";
    case ID_AR:
      return "Data from AR";
    case ID_AC:
      return "Data from AC";
    case ID_LI:
      return "Data from LI";
    case ID_MB:
      return "Data from MB";
    case ID_IM:
      return "Data from IM";
    case ID_LT:
      return "Data from LT";
    case ID_LA:
      return "Data from LA";
    case ID_CA:
      return "Data from CA";
    case ID_KE:
      return "Data from KE";
    case ID_WO:
      return "Data from WO";
    case ID_SCR:
      return "Data from SCR";
    case ID_VF:
      return "Data from VF";
    case ID_TXT:
      return "Data from TXT";
    case ID_SPK:
      return "Data from SPK";
    case ID_LP:
      return "Data from LP";
    case ID_SO:
      return "Data from SO";
    case ID_NT:
      return "Data from NT";
    case ID_BR:
      return "Data from BR";
    case ID_PA:
      return "Data from PA";
    case ID_PAL:
      return "Data from PAL";
    case ID_PC:
      return "Data from PCRV";
    case ID_GD:
      return "Data from GD";
    case ID_WM:
      return "Data from WM";
    case ID_MC:
      return "Data from MC";
    case ID_MSK:
      return "Data from MSK";
    case ID_LS:
      return "Data from LS";
    case ID_CF:
      return "Data from CF";
    case ID_WS:
      return "Data from WS";
  }
  return "Data from Lib Block";
}

static BHead *read_data_into_oldnewmap(FileData *fd, BHead *bhead, const char *allocname)
{
  bhead = blo_bhead_next(fd, bhead);

  while (bhead && bhead->code == DATA) {
    void *data;
#if 0
    /* XXX DUMB DEBUGGING OPTION TO GIVE NAMES for guarded malloc errors */
    short *sp = fd->filesdna->structs[bhead->SDNAnr];
    char *tmp = malloc(100);
    allocname = fd->filesdna->types[sp[0]];
    strcpy(tmp, allocname);
    data = read_struct(fd, bhead, tmp);
#else
    data = read_struct(fd, bhead, allocname);
#endif

    if (data) {
      oldnewmap_insert(fd->datamap, bhead->old, data, 0);
    }

    bhead = blo_bhead_next(fd, bhead);
  }

  return bhead;
}

static BHead *read_libblock(FileData *fd, Main *main, BHead *bhead, const int tag, ID **r_id)
{
  /* this routine reads a libblock and its direct data. Use link functions to connect it all
   */
  ID *id;
  ListBase *lb;
  const char *allocname;
  bool wrong_id = false;

  /* In undo case, most libs and linked data should be kept as is from previous state (see BLO_read_from_memfile).
   * However, some needed by the snapshot being read may have been removed in previous one, and would go missing.
   * This leads e.g. to disappearing objects in some undo/redo case, see T34446.
   * That means we have to carefully check whether current lib or libdata already exits in old main, if it does
   * we merely copy it over into new main area, otherwise we have to do a full read of that bhead... */
  if (fd->memfile && ELEM(bhead->code, ID_LI, ID_LINK_PLACEHOLDER)) {
    const char *idname = blo_bhead_id_name(fd, bhead);

    DEBUG_PRINTF("Checking %s...\n", idname);

    if (bhead->code == ID_LI) {
      Main *libmain = fd->old_mainlist->first;
      /* Skip oldmain itself... */
      for (libmain = libmain->next; libmain; libmain = libmain->next) {
        DEBUG_PRINTF("... against %s: ", libmain->curlib ? libmain->curlib->id.name : "<NULL>");
        if (libmain->curlib && STREQ(idname, libmain->curlib->id.name)) {
          Main *oldmain = fd->old_mainlist->first;
          DEBUG_PRINTF("FOUND!\n");
          /* In case of a library, we need to re-add its main to fd->mainlist, because if we have later
           * a missing ID_LINK_PLACEHOLDER, we need to get the correct lib it is linked to!
           * Order is crucial, we cannot bulk-add it in BLO_read_from_memfile() like it used to be... */
          BLI_remlink(fd->old_mainlist, libmain);
          BLI_remlink_safe(&oldmain->libraries, libmain->curlib);
          BLI_addtail(fd->mainlist, libmain);
          BLI_addtail(&main->libraries, libmain->curlib);

          if (r_id) {
            *r_id = NULL; /* Just in case... */
          }
          return blo_bhead_next(fd, bhead);
        }
        DEBUG_PRINTF("nothing...\n");
      }
    }
    else {
      DEBUG_PRINTF("... in %s (%s): ",
                   main->curlib ? main->curlib->id.name : "<NULL>",
                   main->curlib ? main->curlib->name : "<NULL>");
      if ((id = BKE_libblock_find_name(main, GS(idname), idname + 2))) {
        DEBUG_PRINTF("FOUND!\n");
        /* Even though we found our linked ID, there is no guarantee its address is still the same... */
        if (id != bhead->old) {
          oldnewmap_insert(fd->libmap, bhead->old, id, GS(id->name));
        }

        /* No need to do anything else for ID_LINK_PLACEHOLDER, it's assumed already present in its lib's main... */
        if (r_id) {
          *r_id = NULL; /* Just in case... */
        }
        return blo_bhead_next(fd, bhead);
      }
      DEBUG_PRINTF("nothing...\n");
    }
  }

  /* read libblock */
  id = read_struct(fd, bhead, "lib block");

  if (id) {
    const short idcode = GS(id->name);
    /* do after read_struct, for dna reconstruct */
    lb = which_libbase(main, idcode);
    if (lb) {
      oldnewmap_insert(
          fd->libmap, bhead->old, id, bhead->code); /* for ID_LINK_PLACEHOLDER check */
      BLI_addtail(lb, id);
    }
    else {
      /* unknown ID type */
      printf("%s: unknown id code '%c%c'\n", __func__, (idcode & 0xff), (idcode >> 8));
      MEM_freeN(id);
      id = NULL;
    }
  }

  if (r_id)
    *r_id = id;
  if (!id)
    return blo_bhead_next(fd, bhead);

  id->lib = main->curlib;
  id->us = ID_FAKE_USERS(id);
  id->icon_id = 0;
  id->newid = NULL; /* Needed because .blend may have been saved with crap value here... */
  id->orig_id = NULL;
  id->recalc = 0;

  /* this case cannot be direct_linked: it's just the ID part */
  if (bhead->code == ID_LINK_PLACEHOLDER) {
    /* That way, we know which datablock needs do_versions (required currently for linking). */
    id->tag = tag | LIB_TAG_NEED_LINK | LIB_TAG_NEW;

    return blo_bhead_next(fd, bhead);
  }

  /* need a name for the mallocN, just for debugging and sane prints on leaks */
  allocname = dataname(GS(id->name));

  /* read all data into fd->datamap */
  bhead = read_data_into_oldnewmap(fd, bhead, allocname);

  /* init pointers direct data */
  direct_link_id(fd, id);

  /* That way, we know which datablock needs do_versions (required currently for linking). */
  /* Note: doing this after driect_link_id(), which resets that field. */
  id->tag = tag | LIB_TAG_NEED_LINK | LIB_TAG_NEW;

  switch (GS(id->name)) {
    case ID_WM:
      direct_link_windowmanager(fd, (wmWindowManager *)id);
      break;
    case ID_SCR:
      wrong_id = direct_link_screen(fd, (bScreen *)id);
      break;
    case ID_SCE:
      direct_link_scene(fd, (Scene *)id);
      break;
    case ID_OB:
      direct_link_object(fd, (Object *)id);
      break;
    case ID_ME:
      direct_link_mesh(fd, (Mesh *)id);
      break;
    case ID_CU:
      direct_link_curve(fd, (Curve *)id);
      break;
    case ID_MB:
      direct_link_mball(fd, (MetaBall *)id);
      break;
    case ID_MA:
      direct_link_material(fd, (Material *)id);
      break;
    case ID_TE:
      direct_link_texture(fd, (Tex *)id);
      break;
    case ID_IM:
      direct_link_image(fd, (Image *)id);
      break;
    case ID_LA:
      direct_link_light(fd, (Light *)id);
      break;
    case ID_VF:
      direct_link_vfont(fd, (VFont *)id);
      break;
    case ID_TXT:
      direct_link_text(fd, (Text *)id);
      break;
    case ID_IP:
      direct_link_ipo(fd, (Ipo *)id);
      break;
    case ID_KE:
      direct_link_key(fd, (Key *)id);
      break;
    case ID_LT:
      direct_link_latt(fd, (Lattice *)id);
      break;
    case ID_WO:
      direct_link_world(fd, (World *)id);
      break;
    case ID_LI:
      direct_link_library(fd, (Library *)id, main);
      break;
    case ID_CA:
      direct_link_camera(fd, (Camera *)id);
      break;
    case ID_SPK:
      direct_link_speaker(fd, (Speaker *)id);
      break;
    case ID_SO:
      direct_link_sound(fd, (bSound *)id);
      break;
    case ID_LP:
      direct_link_lightprobe(fd, (LightProbe *)id);
      break;
    case ID_GR:
      direct_link_collection(fd, (Collection *)id);
      break;
    case ID_AR:
      direct_link_armature(fd, (bArmature *)id);
      break;
    case ID_AC:
      direct_link_action(fd, (bAction *)id);
      break;
    case ID_NT:
      direct_link_nodetree(fd, (bNodeTree *)id);
      break;
    case ID_BR:
      direct_link_brush(fd, (Brush *)id);
      break;
    case ID_PA:
      direct_link_particlesettings(fd, (ParticleSettings *)id);
      break;
    case ID_GD:
      direct_link_gpencil(fd, (bGPdata *)id);
      break;
    case ID_MC:
      direct_link_movieclip(fd, (MovieClip *)id);
      break;
    case ID_MSK:
      direct_link_mask(fd, (Mask *)id);
      break;
    case ID_LS:
      direct_link_linestyle(fd, (FreestyleLineStyle *)id);
      break;
    case ID_PAL:
      direct_link_palette(fd, (Palette *)id);
      break;
    case ID_PC:
      direct_link_paint_curve(fd, (PaintCurve *)id);
      break;
    case ID_CF:
      direct_link_cachefile(fd, (CacheFile *)id);
      break;
    case ID_WS:
      direct_link_workspace(fd, (WorkSpace *)id, main);
      break;
  }

  oldnewmap_free_unused(fd->datamap);
  oldnewmap_clear(fd->datamap);

  if (wrong_id) {
    BKE_id_free(main, id);
  }

  return (bhead);
}

/** \} */

/* -------------------------------------------------------------------- */
/** \name Read Global Data
 * \{ */

/* note, this has to be kept for reading older files... */
/* also version info is written here */
static BHead *read_global(BlendFileData *bfd, FileData *fd, BHead *bhead)
{
  FileGlobal *fg = read_struct(fd, bhead, "Global");

  /* copy to bfd handle */
  bfd->main->subversionfile = fg->subversion;
  bfd->main->minversionfile = fg->minversion;
  bfd->main->minsubversionfile = fg->minsubversion;
  bfd->main->build_commit_timestamp = fg->build_commit_timestamp;
  BLI_strncpy(bfd->main->build_hash, fg->build_hash, sizeof(bfd->main->build_hash));

  bfd->fileflags = fg->fileflags;
  bfd->globalf = fg->globalf;
  BLI_strncpy(bfd->filename, fg->filename, sizeof(bfd->filename));

  /* error in 2.65 and older: main->name was not set if you save from startup (not after loading file) */
  if (bfd->filename[0] == 0) {
    if (fd->fileversion < 265 || (fd->fileversion == 265 && fg->subversion < 1))
      if ((G.fileflags & G_FILE_RECOVER) == 0)
        BLI_strncpy(bfd->filename, BKE_main_blendfile_path(bfd->main), sizeof(bfd->filename));

    /* early 2.50 version patch - filename not in FileGlobal struct at all */
    if (fd->fileversion <= 250)
      BLI_strncpy(bfd->filename, BKE_main_blendfile_path(bfd->main), sizeof(bfd->filename));
  }

  if (G.fileflags & G_FILE_RECOVER)
    BLI_strncpy(fd->relabase, fg->filename, sizeof(fd->relabase));

  bfd->curscreen = fg->curscreen;
  bfd->curscene = fg->curscene;
  bfd->cur_view_layer = fg->cur_view_layer;

  MEM_freeN(fg);

  fd->globalf = bfd->globalf;
  fd->fileflags = bfd->fileflags;

  return blo_bhead_next(fd, bhead);
}

/* note, this has to be kept for reading older files... */
static void link_global(FileData *fd, BlendFileData *bfd)
{
  bfd->cur_view_layer = newglobadr(fd, bfd->cur_view_layer);
  bfd->curscreen = newlibadr(fd, NULL, bfd->curscreen);
  bfd->curscene = newlibadr(fd, NULL, bfd->curscene);
  // this happens in files older than 2.35
  if (bfd->curscene == NULL) {
    if (bfd->curscreen)
      bfd->curscene = bfd->curscreen->scene;
  }
}

/** \} */

/* -------------------------------------------------------------------- */
/** \name Versioning
 * \{ */

/* initialize userdef with non-UI dependency stuff */
/* other initializers (such as theme color defaults) go to resources.c */
static void do_versions_userdef(FileData *fd, BlendFileData *bfd)
{
  Main *bmain = bfd->main;
  UserDef *user = bfd->user;

  if (user == NULL)
    return;

  if (MAIN_VERSION_OLDER(bmain, 266, 4)) {
    bTheme *btheme;

    /* themes for Node and Sequence editor were not using grid color, but back. we copy this over then */
    for (btheme = user->themes.first; btheme; btheme = btheme->next) {
      copy_v4_v4_char(btheme->space_node.grid, btheme->space_node.back);
      copy_v4_v4_char(btheme->space_sequencer.grid, btheme->space_sequencer.back);
    }
  }

  if (!DNA_struct_elem_find(fd->filesdna, "UserDef", "WalkNavigation", "walk_navigation")) {
    user->walk_navigation.mouse_speed = 1.0f;
    user->walk_navigation.walk_speed = 2.5f; /* m/s */
    user->walk_navigation.walk_speed_factor = 5.0f;
    user->walk_navigation.view_height = 1.6f;   /* m */
    user->walk_navigation.jump_height = 0.4f;   /* m */
    user->walk_navigation.teleport_time = 0.2f; /* s */
  }

  /* grease pencil multisamples */
  if (!DNA_struct_elem_find(fd->filesdna, "UserDef", "short", "gpencil_multisamples")) {
    user->gpencil_multisamples = 4;
  }

  /* tablet pressure threshold */
  if (!DNA_struct_elem_find(fd->filesdna, "UserDef", "float", "pressure_threshold_max")) {
    user->pressure_threshold_max = 1.0f;
  }
}

static void do_versions(FileData *fd, Library *lib, Main *main)
{
  /* WATCH IT!!!: pointers from libdata have not been converted */

  if (G.debug & G_DEBUG) {
    char build_commit_datetime[32];
    time_t temp_time = main->build_commit_timestamp;
    struct tm *tm = (temp_time) ? gmtime(&temp_time) : NULL;
    if (LIKELY(tm)) {
      strftime(build_commit_datetime, sizeof(build_commit_datetime), "%Y-%m-%d %H:%M", tm);
    }
    else {
      BLI_strncpy(build_commit_datetime, "unknown", sizeof(build_commit_datetime));
    }

    printf("read file %s\n  Version %d sub %d date %s hash %s\n",
           fd->relabase,
           main->versionfile,
           main->subversionfile,
           build_commit_datetime,
           main->build_hash);
  }

  blo_do_versions_pre250(fd, lib, main);
  blo_do_versions_250(fd, lib, main);
  blo_do_versions_260(fd, lib, main);
  blo_do_versions_270(fd, lib, main);
  blo_do_versions_280(fd, lib, main);

  /* WATCH IT!!!: pointers from libdata have not been converted yet here! */
  /* WATCH IT 2!: Userdef struct init see do_versions_userdef() above! */

  /* don't forget to set version number in BKE_blender_version.h! */
}

static void do_versions_after_linking(Main *main)
{
  //  printf("%s for %s (%s), %d.%d\n", __func__, main->curlib ? main->curlib->name : main->name,
  //         main->curlib ? "LIB" : "MAIN", main->versionfile, main->subversionfile);

  do_versions_after_linking_270(main);
  do_versions_after_linking_280(main);
}

/** \} */

/* -------------------------------------------------------------------- */
/** \name Read Library Data Block (all)
 * \{ */

static void lib_link_all(FileData *fd, Main *main)
{
  lib_link_id(fd, main);

  /* No load UI for undo memfiles */
  if (fd->memfile == NULL) {
    lib_link_windowmanager(fd, main);
  }
  /* DO NOT skip screens here, 3Dview may contains pointers to other ID data (like bgpic)! See T41411. */
  lib_link_screen(fd, main);
  lib_link_scene(fd, main);
  lib_link_object(fd, main);
  lib_link_mesh(fd, main);
  lib_link_curve(fd, main);
  lib_link_mball(fd, main);
  lib_link_material(fd, main);
  lib_link_texture(fd, main);
  lib_link_image(fd, main);
  lib_link_ipo(
      fd, main); /* XXX deprecated... still needs to be maintained for version patches still */
  lib_link_key(fd, main);
  lib_link_world(fd, main);
  lib_link_light(fd, main);
  lib_link_latt(fd, main);
  lib_link_text(fd, main);
  lib_link_camera(fd, main);
  lib_link_speaker(fd, main);
  lib_link_lightprobe(fd, main);
  lib_link_sound(fd, main);
  lib_link_collection(fd, main);
  lib_link_armature(fd, main);
  lib_link_action(fd, main);
  lib_link_vfont(fd, main);
  lib_link_nodetree(fd,
                    main); /* has to be done after scene/materials, this will verify group nodes */
  lib_link_palette(fd, main);
  lib_link_brush(fd, main);
  lib_link_paint_curve(fd, main);
  lib_link_particlesettings(fd, main);
  lib_link_movieclip(fd, main);
  lib_link_mask(fd, main);
  lib_link_linestyle(fd, main);
  lib_link_gpencil(fd, main);
  lib_link_cachefiles(fd, main);
  lib_link_workspaces(fd, main);

  lib_link_library(fd, main); /* only init users */

  /* We could integrate that to mesh/curve/lattice lib_link, but this is really cheap process,
   * so simpler to just use it directly in this single call. */
  BLO_main_validate_shapekeys(main, NULL);
}

/** \} */

/* -------------------------------------------------------------------- */
/** \name Read User Preferences
 * \{ */

static void direct_link_keymapitem(FileData *fd, wmKeyMapItem *kmi)
{
  kmi->properties = newdataadr(fd, kmi->properties);
  IDP_DirectLinkGroup_OrFree(&kmi->properties, (fd->flags & FD_FLAGS_SWITCH_ENDIAN), fd);
  kmi->ptr = NULL;
  kmi->flag &= ~KMI_UPDATE;
}

static BHead *read_userdef(BlendFileData *bfd, FileData *fd, BHead *bhead)
{
  UserDef *user;
  wmKeyMap *keymap;
  wmKeyMapItem *kmi;
  wmKeyMapDiffItem *kmdi;
  bAddon *addon;

  bfd->user = user = read_struct(fd, bhead, "user def");

  /* User struct has separate do-version handling */
  user->versionfile = bfd->main->versionfile;
  user->subversionfile = bfd->main->subversionfile;

  /* read all data into fd->datamap */
  bhead = read_data_into_oldnewmap(fd, bhead, "user def");

  link_list(fd, &user->themes);
  link_list(fd, &user->user_keymaps);
  link_list(fd, &user->user_keyconfig_prefs);
  link_list(fd, &user->user_menus);
  link_list(fd, &user->addons);
  link_list(fd, &user->autoexec_paths);

  for (keymap = user->user_keymaps.first; keymap; keymap = keymap->next) {
    keymap->modal_items = NULL;
    keymap->poll = NULL;
    keymap->flag &= ~KEYMAP_UPDATE;

    link_list(fd, &keymap->diff_items);
    link_list(fd, &keymap->items);

    for (kmdi = keymap->diff_items.first; kmdi; kmdi = kmdi->next) {
      kmdi->remove_item = newdataadr(fd, kmdi->remove_item);
      kmdi->add_item = newdataadr(fd, kmdi->add_item);

      if (kmdi->remove_item)
        direct_link_keymapitem(fd, kmdi->remove_item);
      if (kmdi->add_item)
        direct_link_keymapitem(fd, kmdi->add_item);
    }

    for (kmi = keymap->items.first; kmi; kmi = kmi->next)
      direct_link_keymapitem(fd, kmi);
  }

  for (wmKeyConfigPref *kpt = user->user_keyconfig_prefs.first; kpt; kpt = kpt->next) {
    kpt->prop = newdataadr(fd, kpt->prop);
    IDP_DirectLinkGroup_OrFree(&kpt->prop, (fd->flags & FD_FLAGS_SWITCH_ENDIAN), fd);
  }

  for (bUserMenu *um = user->user_menus.first; um; um = um->next) {
    link_list(fd, &um->items);
    for (bUserMenuItem *umi = um->items.first; umi; umi = umi->next) {
      if (umi->type == USER_MENU_TYPE_OPERATOR) {
        bUserMenuItem_Op *umi_op = (bUserMenuItem_Op *)umi;
        umi_op->prop = newdataadr(fd, umi_op->prop);
        IDP_DirectLinkGroup_OrFree(&umi_op->prop, (fd->flags & FD_FLAGS_SWITCH_ENDIAN), fd);
      }
    }
  }

  for (addon = user->addons.first; addon; addon = addon->next) {
    addon->prop = newdataadr(fd, addon->prop);
    IDP_DirectLinkGroup_OrFree(&addon->prop, (fd->flags & FD_FLAGS_SWITCH_ENDIAN), fd);
  }

  // XXX
  user->uifonts.first = user->uifonts.last = NULL;

  link_list(fd, &user->uistyles);

  /* Don't read the active app template, use the default one. */
  user->app_template[0] = '\0';

  /* free fd->datamap again */
  oldnewmap_free_unused(fd->datamap);
  oldnewmap_clear(fd->datamap);

  return bhead;
}

/** \} */

/* -------------------------------------------------------------------- */
/** \name Read File (Internal)
 * \{ */

BlendFileData *blo_read_file_internal(FileData *fd, const char *filepath)
{
  BHead *bhead = blo_bhead_first(fd);
  BlendFileData *bfd;
  ListBase mainlist = {NULL, NULL};

  bfd = MEM_callocN(sizeof(BlendFileData), "blendfiledata");
  bfd->main = BKE_main_new();
  BLI_addtail(&mainlist, bfd->main);
  fd->mainlist = &mainlist;

  bfd->main->versionfile = fd->fileversion;

  bfd->type = BLENFILETYPE_BLEND;
  BLI_strncpy(bfd->main->name, filepath, sizeof(bfd->main->name));

  if (G.background) {
    /* We only read & store .blend thumbnail in background mode
     * (because we cannot re-generate it, no OpenGL available).
     */
    const int *data = read_file_thumbnail(fd);

    if (data) {
      const int width = data[0];
      const int height = data[1];
      if (BLEN_THUMB_MEMSIZE_IS_VALID(width, height)) {
        const size_t sz = BLEN_THUMB_MEMSIZE(width, height);
        bfd->main->blen_thumb = MEM_mallocN(sz, __func__);

        BLI_assert((sz - sizeof(*bfd->main->blen_thumb)) ==
                   (BLEN_THUMB_MEMSIZE_FILE(width, height) - (sizeof(*data) * 2)));
        bfd->main->blen_thumb->width = width;
        bfd->main->blen_thumb->height = height;
        memcpy(bfd->main->blen_thumb->rect, &data[2], sz - sizeof(*bfd->main->blen_thumb));
      }
    }
  }

  while (bhead) {
    switch (bhead->code) {
      case DATA:
      case DNA1:
      case TEST: /* used as preview since 2.5x */
      case REND:
        bhead = blo_bhead_next(fd, bhead);
        break;
      case GLOB:
        bhead = read_global(bfd, fd, bhead);
        break;
      case USER:
        if (fd->skip_flags & BLO_READ_SKIP_USERDEF) {
          bhead = blo_bhead_next(fd, bhead);
        }
        else {
          bhead = read_userdef(bfd, fd, bhead);
        }
        break;
      case ENDB:
        bhead = NULL;
        break;

      case ID_LINK_PLACEHOLDER:
        if (fd->skip_flags & BLO_READ_SKIP_DATA) {
          bhead = blo_bhead_next(fd, bhead);
        }
        else {
          /* Add link placeholder to the main of the library it belongs to.
           * The library is the most recently loaded ID_LI block, according
           * to the file format definition. So we can use the entry at the
           * end of mainlist, added in direct_link_library. */
          Main *libmain = mainlist.last;
          bhead = read_libblock(
              fd, libmain, bhead, LIB_TAG_ID_LINK_PLACEHOLDER | LIB_TAG_EXTERN, NULL);
        }
        break;
      /* in 2.50+ files, the file identifier for screens is patched, forward compatibility */
      case ID_SCRN:
        bhead->code = ID_SCR;
        /* pass on to default */
        ATTR_FALLTHROUGH;
      default:
        if (fd->skip_flags & BLO_READ_SKIP_DATA) {
          bhead = blo_bhead_next(fd, bhead);
        }
        else {
          bhead = read_libblock(fd, bfd->main, bhead, LIB_TAG_LOCAL, NULL);
        }
    }
  }

  /* do before read_libraries, but skip undo case */
  if (fd->memfile == NULL) {
    do_versions(fd, NULL, bfd->main);
    do_versions_userdef(fd, bfd);
  }

  read_libraries(fd, &mainlist);

  blo_join_main(&mainlist);

  lib_link_all(fd, bfd->main);

  /* Skip in undo case. */
  if (fd->memfile == NULL) {
    /* Yep, second splitting... but this is a very cheap operation, so no big deal. */
    blo_split_main(&mainlist, bfd->main);
    for (Main *mainvar = mainlist.first; mainvar; mainvar = mainvar->next) {
      BLI_assert(mainvar->versionfile != 0);
      do_versions_after_linking(mainvar);
    }
    blo_join_main(&mainlist);
  }

  BKE_main_id_tag_all(bfd->main, LIB_TAG_NEW, false);

  /* Before static overrides, which needs typeinfo. */
  lib_verify_nodetree(bfd->main, true);

  /* Now that all our data-blocks are loaded, we can re-generate overrides from their references. */
  if (fd->memfile == NULL) {
    /* Do not apply in undo case! */
    BKE_main_override_static_update(bfd->main);
  }

  BKE_collections_after_lib_link(bfd->main);

  fix_relpaths_library(fd->relabase,
                       bfd->main); /* make all relative paths, relative to the open blend file */

  link_global(fd, bfd); /* as last */

  fd->mainlist = NULL; /* Safety, this is local variable, shall not be used afterward. */

  return bfd;
}

/** \} */

/* -------------------------------------------------------------------- */
/** \name Library Linking
 *
 * Also used for append.
 * \{ */

struct BHeadSort {
  BHead *bhead;
  const void *old;
};

static int verg_bheadsort(const void *v1, const void *v2)
{
  const struct BHeadSort *x1 = v1, *x2 = v2;

  if (x1->old > x2->old)
    return 1;
  else if (x1->old < x2->old)
    return -1;
  return 0;
}

static void sort_bhead_old_map(FileData *fd)
{
  BHead *bhead;
  struct BHeadSort *bhs;
  int tot = 0;

  for (bhead = blo_bhead_first(fd); bhead; bhead = blo_bhead_next(fd, bhead))
    tot++;

  fd->tot_bheadmap = tot;
  if (tot == 0)
    return;

  bhs = fd->bheadmap = MEM_malloc_arrayN(tot, sizeof(struct BHeadSort), "BHeadSort");

  for (bhead = blo_bhead_first(fd); bhead; bhead = blo_bhead_next(fd, bhead), bhs++) {
    bhs->bhead = bhead;
    bhs->old = bhead->old;
  }

  qsort(fd->bheadmap, tot, sizeof(struct BHeadSort), verg_bheadsort);
}

static BHead *find_previous_lib(FileData *fd, BHead *bhead)
{
  /* skip library datablocks in undo, see comment in read_libblock */
  if (fd->memfile)
    return NULL;

  for (; bhead; bhead = blo_bhead_prev(fd, bhead)) {
    if (bhead->code == ID_LI)
      break;
  }

  return bhead;
}

static BHead *find_bhead(FileData *fd, void *old)
{
#if 0
  BHead *bhead;
#endif
  struct BHeadSort *bhs, bhs_s;

  if (!old)
    return NULL;

  if (fd->bheadmap == NULL)
    sort_bhead_old_map(fd);

  bhs_s.old = old;
  bhs = bsearch(&bhs_s, fd->bheadmap, fd->tot_bheadmap, sizeof(struct BHeadSort), verg_bheadsort);

  if (bhs)
    return bhs->bhead;

#if 0
  for (bhead = blo_bhead_first(fd); bhead; bhead = blo_bhead_next(fd, bhead)) {
    if (bhead->old == old)
      return bhead;
  }
#endif

  return NULL;
}

static BHead *find_bhead_from_code_name(FileData *fd, const short idcode, const char *name)
{
#ifdef USE_GHASH_BHEAD

  char idname_full[MAX_ID_NAME];

  *((short *)idname_full) = idcode;
  BLI_strncpy(idname_full + 2, name, sizeof(idname_full) - 2);

  return BLI_ghash_lookup(fd->bhead_idname_hash, idname_full);

#else
  BHead *bhead;

  for (bhead = blo_bhead_first(fd); bhead; bhead = blo_bhead_next(fd, bhead)) {
    if (bhead->code == idcode) {
      const char *idname_test = blo_bhead_id_name(fd, bhead);
      if (STREQ(idname_test + 2, name)) {
        return bhead;
      }
    }
    else if (bhead->code == ENDB) {
      break;
    }
  }

  return NULL;
#endif
}

static BHead *find_bhead_from_idname(FileData *fd, const char *idname)
{
#ifdef USE_GHASH_BHEAD
  return BLI_ghash_lookup(fd->bhead_idname_hash, idname);
#else
  return find_bhead_from_code_name(fd, GS(idname), idname + 2);
#endif
}

static ID *is_yet_read(FileData *fd, Main *mainvar, BHead *bhead)
{
  const char *idname = blo_bhead_id_name(fd, bhead);
  /* which_libbase can be NULL, intentionally not using idname+2 */
  return BLI_findstring(which_libbase(mainvar, GS(idname)), idname, offsetof(ID, name));
}

/** \} */

/* -------------------------------------------------------------------- */
/** \name Library Linking (expand pointers)
 * \{ */

static void expand_doit_library(void *fdhandle, Main *mainvar, void *old)
{
  FileData *fd = fdhandle;

  BHead *bhead = find_bhead(fd, old);
  if (bhead == NULL) {
    return;
  }

  if (bhead->code == ID_LINK_PLACEHOLDER) {
    /* Placeholder link to datablock in another library. */
    BHead *bheadlib = find_previous_lib(fd, bhead);
    if (bheadlib == NULL) {
      return;
    }

    Library *lib = read_struct(fd, bheadlib, "Library");
    Main *libmain = blo_find_main(fd, lib->name, fd->relabase);

    if (libmain->curlib == NULL) {
      const char *idname = blo_bhead_id_name(fd, bhead);

      blo_reportf_wrap(fd->reports,
                       RPT_WARNING,
                       TIP_("LIB: Data refers to main .blend file: '%s' from %s"),
                       idname,
                       mainvar->curlib->filepath);
      return;
    }

    ID *id = is_yet_read(fd, libmain, bhead);

    if (id == NULL) {
      /* ID has not been read yet, add placeholder to the main of the
       * library it belongs to, so that it will be read later. */
      read_libblock(fd, libmain, bhead, LIB_TAG_ID_LINK_PLACEHOLDER | LIB_TAG_INDIRECT, NULL);
      // commented because this can print way too much
      // if (G.debug & G_DEBUG) printf("expand_doit: other lib %s\n", lib->name);

      /* for outliner dependency only */
      libmain->curlib->parent = mainvar->curlib;
    }
    else {
      /* "id" is either a placeholder or real ID that is already in the
       * main of the library (A) it belongs to. However it might have been
       * put there by another library (C) which only updated its own
       * fd->libmap. In that case we also need to update the fd->libmap
       * of the current library (B) so we can find it for lookups.
       *
       * An example of such a setup is:
       * (A) tree.blend: contains Tree object.
       * (B) forest.blend: contains Forest collection linking in Tree from tree.blend.
       * (C) shot.blend: links in both Tree from tree.blend and Forest from forest.blend.
       */
      oldnewmap_insert(fd->libmap, bhead->old, id, bhead->code);

      /* If "id" is a real datablock and not a placeholder, we need to
       * update fd->libmap to replace ID_LINK_PLACEHOLDER with the real
       * ID_* code.
       *
       * When the real ID is read this replacement happens for all
       * libraries read so far, but not for libraries that have not been
       * read yet at that point. */
      change_link_placeholder_to_real_ID_pointer_fd(fd, bhead->old, id);

      // commented because this can print way too much
      // if (G.debug & G_DEBUG) printf("expand_doit: already linked: %s lib: %s\n", id->name, lib->name);
    }

    MEM_freeN(lib);
  }
  else {
    /* Datablock in same library. */
    /* In 2.50+ file identifier for screens is patched, forward compatibility. */
    if (bhead->code == ID_SCRN) {
      bhead->code = ID_SCR;
    }

    ID *id = is_yet_read(fd, mainvar, bhead);
    if (id == NULL) {
      read_libblock(fd, mainvar, bhead, LIB_TAG_NEED_EXPAND | LIB_TAG_INDIRECT, NULL);
    }
    else {
      /* this is actually only needed on UI call? when ID was already read before, and another append
       * happens which invokes same ID... in that case the lookup table needs this entry */
      oldnewmap_insert(fd->libmap, bhead->old, id, bhead->code);
      // commented because this can print way too much
      // if (G.debug & G_DEBUG) printf("expand: already read %s\n", id->name);
    }
  }
}

static BLOExpandDoitCallback expand_doit;

// XXX deprecated - old animation system
static void expand_ipo(FileData *fd, Main *mainvar, Ipo *ipo)
{
  IpoCurve *icu;
  for (icu = ipo->curve.first; icu; icu = icu->next) {
    if (icu->driver)
      expand_doit(fd, mainvar, icu->driver->ob);
  }
}

// XXX deprecated - old animation system
static void expand_constraint_channels(FileData *fd, Main *mainvar, ListBase *chanbase)
{
  bConstraintChannel *chan;
  for (chan = chanbase->first; chan; chan = chan->next) {
    expand_doit(fd, mainvar, chan->ipo);
  }
}

static void expand_id(FileData *fd, Main *mainvar, ID *id)
{
  if (id->override_static) {
    expand_doit(fd, mainvar, id->override_static->reference);
    expand_doit(fd, mainvar, id->override_static->storage);
  }
}

static void expand_idprops(FileData *fd, Main *mainvar, IDProperty *prop)
{
  if (!prop)
    return;

  switch (prop->type) {
    case IDP_ID:
      expand_doit(fd, mainvar, IDP_Id(prop));
      break;
    case IDP_IDPARRAY: {
      IDProperty *idp_array = IDP_IDPArray(prop);
      for (int i = 0; i < prop->len; i++) {
        expand_idprops(fd, mainvar, &idp_array[i]);
      }
      break;
    }
    case IDP_GROUP:
      for (IDProperty *loop = prop->data.group.first; loop; loop = loop->next) {
        expand_idprops(fd, mainvar, loop);
      }
      break;
  }
}

static void expand_fmodifiers(FileData *fd, Main *mainvar, ListBase *list)
{
  FModifier *fcm;

  for (fcm = list->first; fcm; fcm = fcm->next) {
    /* library data for specific F-Modifier types */
    switch (fcm->type) {
      case FMODIFIER_TYPE_PYTHON: {
        FMod_Python *data = (FMod_Python *)fcm->data;

        expand_doit(fd, mainvar, data->script);

        break;
      }
    }
  }
}

static void expand_fcurves(FileData *fd, Main *mainvar, ListBase *list)
{
  FCurve *fcu;

  for (fcu = list->first; fcu; fcu = fcu->next) {
    /* Driver targets if there is a driver */
    if (fcu->driver) {
      ChannelDriver *driver = fcu->driver;
      DriverVar *dvar;

      for (dvar = driver->variables.first; dvar; dvar = dvar->next) {
        DRIVER_TARGETS_LOOPER_BEGIN (dvar) {
          // TODO: only expand those that are going to get used?
          expand_doit(fd, mainvar, dtar->id);
        }
        DRIVER_TARGETS_LOOPER_END;
      }
    }

    /* F-Curve Modifiers */
    expand_fmodifiers(fd, mainvar, &fcu->modifiers);
  }
}

static void expand_action(FileData *fd, Main *mainvar, bAction *act)
{
  bActionChannel *chan;

  // XXX deprecated - old animation system --------------
  for (chan = act->chanbase.first; chan; chan = chan->next) {
    expand_doit(fd, mainvar, chan->ipo);
    expand_constraint_channels(fd, mainvar, &chan->constraintChannels);
  }
  // ---------------------------------------------------

  /* F-Curves in Action */
  expand_fcurves(fd, mainvar, &act->curves);

  for (TimeMarker *marker = act->markers.first; marker; marker = marker->next) {
    if (marker->camera) {
      expand_doit(fd, mainvar, marker->camera);
    }
  }
}

static void expand_keyingsets(FileData *fd, Main *mainvar, ListBase *list)
{
  KeyingSet *ks;
  KS_Path *ksp;

  /* expand the ID-pointers in KeyingSets's paths */
  for (ks = list->first; ks; ks = ks->next) {
    for (ksp = ks->paths.first; ksp; ksp = ksp->next) {
      expand_doit(fd, mainvar, ksp->id);
    }
  }
}

static void expand_animdata_nlastrips(FileData *fd, Main *mainvar, ListBase *list)
{
  NlaStrip *strip;

  for (strip = list->first; strip; strip = strip->next) {
    /* check child strips */
    expand_animdata_nlastrips(fd, mainvar, &strip->strips);

    /* check F-Curves */
    expand_fcurves(fd, mainvar, &strip->fcurves);

    /* check F-Modifiers */
    expand_fmodifiers(fd, mainvar, &strip->modifiers);

    /* relink referenced action */
    expand_doit(fd, mainvar, strip->act);
  }
}

static void expand_animdata(FileData *fd, Main *mainvar, AnimData *adt)
{
  NlaTrack *nlt;

  /* own action */
  expand_doit(fd, mainvar, adt->action);
  expand_doit(fd, mainvar, adt->tmpact);

  /* drivers - assume that these F-Curves have driver data to be in this list... */
  expand_fcurves(fd, mainvar, &adt->drivers);

  /* nla-data - referenced actions */
  for (nlt = adt->nla_tracks.first; nlt; nlt = nlt->next)
    expand_animdata_nlastrips(fd, mainvar, &nlt->strips);
}

static void expand_particlesettings(FileData *fd, Main *mainvar, ParticleSettings *part)
{
  int a;

  expand_doit(fd, mainvar, part->instance_object);
  expand_doit(fd, mainvar, part->instance_collection);
  expand_doit(fd, mainvar, part->eff_group);
  expand_doit(fd, mainvar, part->bb_ob);
  expand_doit(fd, mainvar, part->collision_group);

  if (part->adt)
    expand_animdata(fd, mainvar, part->adt);

  for (a = 0; a < MAX_MTEX; a++) {
    if (part->mtex[a]) {
      expand_doit(fd, mainvar, part->mtex[a]->tex);
      expand_doit(fd, mainvar, part->mtex[a]->object);
    }
  }

  if (part->effector_weights) {
    expand_doit(fd, mainvar, part->effector_weights->group);
  }

  if (part->pd) {
    expand_doit(fd, mainvar, part->pd->tex);
    expand_doit(fd, mainvar, part->pd->f_source);
  }
  if (part->pd2) {
    expand_doit(fd, mainvar, part->pd2->tex);
    expand_doit(fd, mainvar, part->pd2->f_source);
  }

  if (part->boids) {
    BoidState *state;
    BoidRule *rule;

    for (state = part->boids->states.first; state; state = state->next) {
      for (rule = state->rules.first; rule; rule = rule->next) {
        if (rule->type == eBoidRuleType_Avoid) {
          BoidRuleGoalAvoid *gabr = (BoidRuleGoalAvoid *)rule;
          expand_doit(fd, mainvar, gabr->ob);
        }
        else if (rule->type == eBoidRuleType_FollowLeader) {
          BoidRuleFollowLeader *flbr = (BoidRuleFollowLeader *)rule;
          expand_doit(fd, mainvar, flbr->ob);
        }
      }
    }
  }

  for (ParticleDupliWeight *dw = part->instance_weights.first; dw; dw = dw->next) {
    expand_doit(fd, mainvar, dw->ob);
  }
}

static void expand_collection(FileData *fd, Main *mainvar, Collection *collection)
{
  for (CollectionObject *cob = collection->gobject.first; cob; cob = cob->next) {
    expand_doit(fd, mainvar, cob->ob);
  }

  for (CollectionChild *child = collection->children.first; child; child = child->next) {
    expand_doit(fd, mainvar, child->collection);
  }

#ifdef USE_COLLECTION_COMPAT_28
  if (collection->collection != NULL) {
    expand_scene_collection(fd, mainvar, collection->collection);
  }
#endif
}

static void expand_key(FileData *fd, Main *mainvar, Key *key)
{
  expand_doit(fd, mainvar, key->ipo);  // XXX deprecated - old animation system

  if (key->adt)
    expand_animdata(fd, mainvar, key->adt);
}

static void expand_nodetree(FileData *fd, Main *mainvar, bNodeTree *ntree)
{
  bNode *node;
  bNodeSocket *sock;

  if (ntree->adt)
    expand_animdata(fd, mainvar, ntree->adt);

  if (ntree->gpd)
    expand_doit(fd, mainvar, ntree->gpd);

  for (node = ntree->nodes.first; node; node = node->next) {
    if (node->id && node->type != CMP_NODE_R_LAYERS) {
      expand_doit(fd, mainvar, node->id);
    }

    expand_idprops(fd, mainvar, node->prop);

    for (sock = node->inputs.first; sock; sock = sock->next)
      expand_idprops(fd, mainvar, sock->prop);
    for (sock = node->outputs.first; sock; sock = sock->next)
      expand_idprops(fd, mainvar, sock->prop);
  }

  for (sock = ntree->inputs.first; sock; sock = sock->next)
    expand_idprops(fd, mainvar, sock->prop);
  for (sock = ntree->outputs.first; sock; sock = sock->next)
    expand_idprops(fd, mainvar, sock->prop);
}

static void expand_texture(FileData *fd, Main *mainvar, Tex *tex)
{
  expand_doit(fd, mainvar, tex->ima);
  expand_doit(fd, mainvar, tex->ipo);  // XXX deprecated - old animation system

  if (tex->adt)
    expand_animdata(fd, mainvar, tex->adt);

  if (tex->nodetree)
    expand_nodetree(fd, mainvar, tex->nodetree);
}

static void expand_brush(FileData *fd, Main *mainvar, Brush *brush)
{
  expand_doit(fd, mainvar, brush->mtex.tex);
  expand_doit(fd, mainvar, brush->mask_mtex.tex);
  expand_doit(fd, mainvar, brush->clone.image);
  expand_doit(fd, mainvar, brush->paint_curve);
  if (brush->gpencil_settings != NULL) {
    expand_doit(fd, mainvar, brush->gpencil_settings->material);
  }
}

static void expand_material(FileData *fd, Main *mainvar, Material *ma)
{
  expand_doit(fd, mainvar, ma->ipo);  // XXX deprecated - old animation system

  if (ma->adt)
    expand_animdata(fd, mainvar, ma->adt);

  if (ma->nodetree)
    expand_nodetree(fd, mainvar, ma->nodetree);

  if (ma->gp_style) {
    MaterialGPencilStyle *gp_style = ma->gp_style;
    expand_doit(fd, mainvar, gp_style->sima);
    expand_doit(fd, mainvar, gp_style->ima);
  }
}

static void expand_light(FileData *fd, Main *mainvar, Light *la)
{
  expand_doit(fd, mainvar, la->ipo);  // XXX deprecated - old animation system

  if (la->adt)
    expand_animdata(fd, mainvar, la->adt);

  if (la->nodetree)
    expand_nodetree(fd, mainvar, la->nodetree);
}

static void expand_lattice(FileData *fd, Main *mainvar, Lattice *lt)
{
  expand_doit(fd, mainvar, lt->ipo);  // XXX deprecated - old animation system
  expand_doit(fd, mainvar, lt->key);

  if (lt->adt)
    expand_animdata(fd, mainvar, lt->adt);
}

static void expand_world(FileData *fd, Main *mainvar, World *wrld)
{
  expand_doit(fd, mainvar, wrld->ipo);  // XXX deprecated - old animation system

  if (wrld->adt)
    expand_animdata(fd, mainvar, wrld->adt);

  if (wrld->nodetree)
    expand_nodetree(fd, mainvar, wrld->nodetree);
}

static void expand_mball(FileData *fd, Main *mainvar, MetaBall *mb)
{
  int a;

  for (a = 0; a < mb->totcol; a++) {
    expand_doit(fd, mainvar, mb->mat[a]);
  }

  if (mb->adt)
    expand_animdata(fd, mainvar, mb->adt);
}

static void expand_curve(FileData *fd, Main *mainvar, Curve *cu)
{
  int a;

  for (a = 0; a < cu->totcol; a++) {
    expand_doit(fd, mainvar, cu->mat[a]);
  }

  expand_doit(fd, mainvar, cu->vfont);
  expand_doit(fd, mainvar, cu->vfontb);
  expand_doit(fd, mainvar, cu->vfonti);
  expand_doit(fd, mainvar, cu->vfontbi);
  expand_doit(fd, mainvar, cu->key);
  expand_doit(fd, mainvar, cu->ipo);  // XXX deprecated - old animation system
  expand_doit(fd, mainvar, cu->bevobj);
  expand_doit(fd, mainvar, cu->taperobj);
  expand_doit(fd, mainvar, cu->textoncurve);

  if (cu->adt)
    expand_animdata(fd, mainvar, cu->adt);
}

static void expand_mesh(FileData *fd, Main *mainvar, Mesh *me)
{
  int a;

  if (me->adt)
    expand_animdata(fd, mainvar, me->adt);

  for (a = 0; a < me->totcol; a++) {
    expand_doit(fd, mainvar, me->mat[a]);
  }

  expand_doit(fd, mainvar, me->key);
  expand_doit(fd, mainvar, me->texcomesh);
}

/* temp struct used to transport needed info to expand_constraint_cb() */
typedef struct tConstraintExpandData {
  FileData *fd;
  Main *mainvar;
} tConstraintExpandData;
/* callback function used to expand constraint ID-links */
static void expand_constraint_cb(bConstraint *UNUSED(con),
                                 ID **idpoin,
                                 bool UNUSED(is_reference),
                                 void *userdata)
{
  tConstraintExpandData *ced = (tConstraintExpandData *)userdata;
  expand_doit(ced->fd, ced->mainvar, *idpoin);
}

static void expand_constraints(FileData *fd, Main *mainvar, ListBase *lb)
{
  tConstraintExpandData ced;
  bConstraint *curcon;

  /* relink all ID-blocks used by the constraints */
  ced.fd = fd;
  ced.mainvar = mainvar;

  BKE_constraints_id_loop(lb, expand_constraint_cb, &ced);

  /* deprecated manual expansion stuff */
  for (curcon = lb->first; curcon; curcon = curcon->next) {
    if (curcon->ipo)
      expand_doit(fd, mainvar, curcon->ipo);  // XXX deprecated - old animation system
  }
}

static void expand_pose(FileData *fd, Main *mainvar, bPose *pose)
{
  bPoseChannel *chan;

  if (!pose)
    return;

  for (chan = pose->chanbase.first; chan; chan = chan->next) {
    expand_constraints(fd, mainvar, &chan->constraints);
    expand_idprops(fd, mainvar, chan->prop);
    expand_doit(fd, mainvar, chan->custom);
  }
}

static void expand_bones(FileData *fd, Main *mainvar, Bone *bone)
{
  expand_idprops(fd, mainvar, bone->prop);

  for (Bone *curBone = bone->childbase.first; curBone; curBone = curBone->next) {
    expand_bones(fd, mainvar, curBone);
  }
}

static void expand_armature(FileData *fd, Main *mainvar, bArmature *arm)
{
  if (arm->adt)
    expand_animdata(fd, mainvar, arm->adt);

  for (Bone *curBone = arm->bonebase.first; curBone; curBone = curBone->next) {
    expand_bones(fd, mainvar, curBone);
  }
}

static void expand_object_expandModifiers(void *userData,
                                          Object *UNUSED(ob),
                                          ID **idpoin,
                                          int UNUSED(cb_flag))
{
  struct {
    FileData *fd;
    Main *mainvar;
  } *data = userData;

  FileData *fd = data->fd;
  Main *mainvar = data->mainvar;

  expand_doit(fd, mainvar, *idpoin);
}

static void expand_object(FileData *fd, Main *mainvar, Object *ob)
{
<<<<<<< HEAD
	ParticleSystem *psys;
	bSensor *sens;
	bController *cont;
	bActuator *act;
	bActionStrip *strip;
	PartEff *paf;
	int a;

	expand_doit(fd, mainvar, ob->data);

	/* expand_object_expandModifier() */
	if (ob->modifiers.first) {
		struct { FileData *fd; Main *mainvar; } data;
		data.fd = fd;
		data.mainvar = mainvar;

		modifiers_foreachIDLink(ob, expand_object_expandModifiers, (void *)&data);
	}

	/* expand_object_expandModifier() */
	if (ob->greasepencil_modifiers.first) {
		struct { FileData *fd; Main *mainvar; } data;
		data.fd = fd;
		data.mainvar = mainvar;

		BKE_gpencil_modifiers_foreachIDLink(ob, expand_object_expandModifiers, (void *)&data);
	}

	/* expand_object_expandShaderFx() */
	if (ob->shader_fx.first) {
		struct { FileData *fd; Main *mainvar; } data;
		data.fd = fd;
		data.mainvar = mainvar;

		BKE_shaderfx_foreachIDLink(ob, expand_object_expandModifiers, (void *)&data);
	}

	expand_pose(fd, mainvar, ob->pose);
	expand_doit(fd, mainvar, ob->poselib);
	expand_constraints(fd, mainvar, &ob->constraints);

	expand_doit(fd, mainvar, ob->gpd);

// XXX deprecated - old animation system (for version patching only)
	expand_doit(fd, mainvar, ob->ipo);
	expand_doit(fd, mainvar, ob->action);

	expand_constraint_channels(fd, mainvar, &ob->constraintChannels);

	for (strip = ob->nlastrips.first; strip; strip = strip->next) {
		expand_doit(fd, mainvar, strip->object);
		expand_doit(fd, mainvar, strip->act);
		expand_doit(fd, mainvar, strip->ipo);
	}
// XXX deprecated - old animation system (for version patching only)

	if (ob->adt)
		expand_animdata(fd, mainvar, ob->adt);

	for (a = 0; a < ob->totcol; a++) {
		expand_doit(fd, mainvar, ob->mat[a]);
	}

	paf = blo_do_version_give_parteff_245(ob);
	if (paf && paf->group)
		expand_doit(fd, mainvar, paf->group);

	if (ob->instance_collection)
		expand_doit(fd, mainvar, ob->instance_collection);

	if (ob->proxy)
		expand_doit(fd, mainvar, ob->proxy);
	if (ob->proxy_group)
		expand_doit(fd, mainvar, ob->proxy_group);

	for (psys = ob->particlesystem.first; psys; psys = psys->next)
		expand_doit(fd, mainvar, psys->part);

	for (sens = ob->sensors.first; sens; sens = sens->next) {
		if (sens->type == SENS_MESSAGE) {
			bMessageSensor *ms = sens->data;
			expand_doit(fd, mainvar, ms->fromObject);
		}
	}
	
	for (cont = ob->controllers.first; cont; cont = cont->next) {
		if (cont->type == CONT_PYTHON) {
			bPythonCont *pc = cont->data;
			expand_doit(fd, mainvar, pc->text);
		}
	}
	
	for (act = ob->actuators.first; act; act = act->next) {
		if (act->type == ACT_SOUND) {
			bSoundActuator *sa = act->data;
			expand_doit(fd, mainvar, sa->sound);
		}
		else if (act->type == ACT_CAMERA) {
			bCameraActuator *ca = act->data;
			expand_doit(fd, mainvar, ca->ob);
		}
		else if (act->type == ACT_EDIT_OBJECT) {
			bEditObjectActuator *eoa = act->data;
			if (eoa) {
				expand_doit(fd, mainvar, eoa->ob);
				expand_doit(fd, mainvar, eoa->me);
			}
		}
		else if (act->type == ACT_OBJECT) {
			bObjectActuator *oa = act->data;
			expand_doit(fd, mainvar, oa->reference);
		}
		else if (act->type == ACT_ADD_OBJECT) {
			bAddObjectActuator *aoa = act->data;
			expand_doit(fd, mainvar, aoa->ob);
		}
		else if (act->type == ACT_SCENE) {
			bSceneActuator *sa = act->data;
			expand_doit(fd, mainvar, sa->camera);
			expand_doit(fd, mainvar, sa->scene);
		}
		else if (act->type == ACT_2DFILTER) {
			bTwoDFilterActuator *tdfa = act->data;
			expand_doit(fd, mainvar, tdfa->text);
		}
		else if (act->type == ACT_ACTION) {
			bActionActuator *aa = act->data;
			expand_doit(fd, mainvar, aa->act);
		}
		else if (act->type == ACT_SHAPEACTION) {
			bActionActuator *aa = act->data;
			expand_doit(fd, mainvar, aa->act);
		}
		else if (act->type == ACT_PROPERTY) {
			bPropertyActuator *pa = act->data;
			expand_doit(fd, mainvar, pa->ob);
		}
		else if (act->type == ACT_MESSAGE) {
			bMessageActuator *ma = act->data;
			expand_doit(fd, mainvar, ma->toObject);
		}
		else if (act->type==ACT_PARENT) {
			bParentActuator *pa = act->data;
			expand_doit(fd, mainvar, pa->ob);
		}
		else if (act->type == ACT_ARMATURE) {
			bArmatureActuator *arma = act->data;
			expand_doit(fd, mainvar, arma->target);
		}
		else if (act->type == ACT_STEERING) {
			bSteeringActuator *sta = act->data;
			expand_doit(fd, mainvar, sta->target);
			expand_doit(fd, mainvar, sta->navmesh);
		}
	}
	
	if (ob->pd) {
		expand_doit(fd, mainvar, ob->pd->tex);
		expand_doit(fd, mainvar, ob->pd->f_source);
	}

	if (ob->soft) {
		expand_doit(fd, mainvar, ob->soft->collision_group);

		if (ob->soft->effector_weights) {
			expand_doit(fd, mainvar, ob->soft->effector_weights->group);
		}
	}

	if (ob->rigidbody_constraint) {
		expand_doit(fd, mainvar, ob->rigidbody_constraint->ob1);
		expand_doit(fd, mainvar, ob->rigidbody_constraint->ob2);
	}
=======
  ParticleSystem *psys;
  bActionStrip *strip;
  PartEff *paf;
  int a;

  expand_doit(fd, mainvar, ob->data);

  /* expand_object_expandModifier() */
  if (ob->modifiers.first) {
    struct {
      FileData *fd;
      Main *mainvar;
    } data;
    data.fd = fd;
    data.mainvar = mainvar;

    modifiers_foreachIDLink(ob, expand_object_expandModifiers, (void *)&data);
  }

  /* expand_object_expandModifier() */
  if (ob->greasepencil_modifiers.first) {
    struct {
      FileData *fd;
      Main *mainvar;
    } data;
    data.fd = fd;
    data.mainvar = mainvar;

    BKE_gpencil_modifiers_foreachIDLink(ob, expand_object_expandModifiers, (void *)&data);
  }

  /* expand_object_expandShaderFx() */
  if (ob->shader_fx.first) {
    struct {
      FileData *fd;
      Main *mainvar;
    } data;
    data.fd = fd;
    data.mainvar = mainvar;

    BKE_shaderfx_foreachIDLink(ob, expand_object_expandModifiers, (void *)&data);
  }

  expand_pose(fd, mainvar, ob->pose);
  expand_doit(fd, mainvar, ob->poselib);
  expand_constraints(fd, mainvar, &ob->constraints);

  expand_doit(fd, mainvar, ob->gpd);

  // XXX deprecated - old animation system (for version patching only)
  expand_doit(fd, mainvar, ob->ipo);
  expand_doit(fd, mainvar, ob->action);

  expand_constraint_channels(fd, mainvar, &ob->constraintChannels);

  for (strip = ob->nlastrips.first; strip; strip = strip->next) {
    expand_doit(fd, mainvar, strip->object);
    expand_doit(fd, mainvar, strip->act);
    expand_doit(fd, mainvar, strip->ipo);
  }
  // XXX deprecated - old animation system (for version patching only)

  if (ob->adt)
    expand_animdata(fd, mainvar, ob->adt);

  for (a = 0; a < ob->totcol; a++) {
    expand_doit(fd, mainvar, ob->mat[a]);
  }

  paf = blo_do_version_give_parteff_245(ob);
  if (paf && paf->group)
    expand_doit(fd, mainvar, paf->group);

  if (ob->instance_collection)
    expand_doit(fd, mainvar, ob->instance_collection);

  if (ob->proxy)
    expand_doit(fd, mainvar, ob->proxy);
  if (ob->proxy_group)
    expand_doit(fd, mainvar, ob->proxy_group);

  for (psys = ob->particlesystem.first; psys; psys = psys->next)
    expand_doit(fd, mainvar, psys->part);

  if (ob->pd) {
    expand_doit(fd, mainvar, ob->pd->tex);
    expand_doit(fd, mainvar, ob->pd->f_source);
  }

  if (ob->soft) {
    expand_doit(fd, mainvar, ob->soft->collision_group);

    if (ob->soft->effector_weights) {
      expand_doit(fd, mainvar, ob->soft->effector_weights->group);
    }
  }

  if (ob->rigidbody_constraint) {
    expand_doit(fd, mainvar, ob->rigidbody_constraint->ob1);
    expand_doit(fd, mainvar, ob->rigidbody_constraint->ob2);
  }

  if (ob->currentlod) {
    LodLevel *level;
    for (level = ob->lodlevels.first; level; level = level->next) {
      expand_doit(fd, mainvar, level->source);
    }
  }
>>>>>>> c8fc23fd
}

#ifdef USE_COLLECTION_COMPAT_28
static void expand_scene_collection(FileData *fd, Main *mainvar, SceneCollection *sc)
{
  for (LinkData *link = sc->objects.first; link; link = link->next) {
    expand_doit(fd, mainvar, link->data);
  }

  for (SceneCollection *nsc = sc->scene_collections.first; nsc; nsc = nsc->next) {
    expand_scene_collection(fd, mainvar, nsc);
  }
}
#endif

static void expand_scene(FileData *fd, Main *mainvar, Scene *sce)
{
<<<<<<< HEAD
	SceneRenderLayer *srl;
	FreestyleModuleConfig *module;
	FreestyleLineSet *lineset;

	for (Base *base_legacy = sce->base.first; base_legacy; base_legacy = base_legacy->next) {
		expand_doit(fd, mainvar, base_legacy->object);
	}
	expand_doit(fd, mainvar, sce->camera);
	expand_doit(fd, mainvar, sce->world);

	if (sce->adt)
		expand_animdata(fd, mainvar, sce->adt);
	expand_keyingsets(fd, mainvar, &sce->keyingsets);

	if (sce->set)
		expand_doit(fd, mainvar, sce->set);

	if (sce->nodetree)
		expand_nodetree(fd, mainvar, sce->nodetree);

	for (srl = sce->r.layers.first; srl; srl = srl->next) {
		expand_doit(fd, mainvar, srl->mat_override);
		for (module = srl->freestyleConfig.modules.first; module; module = module->next) {
			if (module->script)
				expand_doit(fd, mainvar, module->script);
		}
		for (lineset = srl->freestyleConfig.linesets.first; lineset; lineset = lineset->next) {
			if (lineset->group)
				expand_doit(fd, mainvar, lineset->group);
			expand_doit(fd, mainvar, lineset->linestyle);
		}
	}

	for (ViewLayer *view_layer = sce->view_layers.first; view_layer; view_layer = view_layer->next) {
		expand_idprops(fd, mainvar, view_layer->id_properties);

		for (module = view_layer->freestyle_config.modules.first; module; module = module->next) {
			if (module->script) {
				expand_doit(fd, mainvar, module->script);
			}
		}

		for (lineset = view_layer->freestyle_config.linesets.first; lineset; lineset = lineset->next) {
			if (lineset->group) {
				expand_doit(fd, mainvar, lineset->group);
			}
			expand_doit(fd, mainvar, lineset->linestyle);
		}
	}
	
	if (sce->gpd)
		expand_doit(fd, mainvar, sce->gpd);

	if (sce->ed) {
		Sequence *seq;

		SEQ_BEGIN(sce->ed, seq)
		{
			expand_idprops(fd, mainvar, seq->prop);

			if (seq->scene) expand_doit(fd, mainvar, seq->scene);
			if (seq->scene_camera) expand_doit(fd, mainvar, seq->scene_camera);
			if (seq->clip) expand_doit(fd, mainvar, seq->clip);
			if (seq->mask) expand_doit(fd, mainvar, seq->mask);
			if (seq->sound) expand_doit(fd, mainvar, seq->sound);

			if (seq->type == SEQ_TYPE_TEXT && seq->effectdata) {
				TextVars *data = seq->effectdata;
				expand_doit(fd, mainvar, data->text_font);
			}
		} SEQ_END;
	}

	if (sce->rigidbody_world) {
		expand_doit(fd, mainvar, sce->rigidbody_world->group);
		expand_doit(fd, mainvar, sce->rigidbody_world->constraints);
	}

	for (TimeMarker *marker = sce->markers.first; marker; marker = marker->next) {
		if (marker->camera) {
			expand_doit(fd, mainvar, marker->camera);
		}
	}

	expand_doit(fd, mainvar, sce->clip);
=======
  SceneRenderLayer *srl;
  FreestyleModuleConfig *module;
  FreestyleLineSet *lineset;

  for (Base *base_legacy = sce->base.first; base_legacy; base_legacy = base_legacy->next) {
    expand_doit(fd, mainvar, base_legacy->object);
  }
  expand_doit(fd, mainvar, sce->camera);
  expand_doit(fd, mainvar, sce->world);

  if (sce->adt)
    expand_animdata(fd, mainvar, sce->adt);
  expand_keyingsets(fd, mainvar, &sce->keyingsets);

  if (sce->set)
    expand_doit(fd, mainvar, sce->set);

  if (sce->nodetree)
    expand_nodetree(fd, mainvar, sce->nodetree);

  for (srl = sce->r.layers.first; srl; srl = srl->next) {
    expand_doit(fd, mainvar, srl->mat_override);
    for (module = srl->freestyleConfig.modules.first; module; module = module->next) {
      if (module->script)
        expand_doit(fd, mainvar, module->script);
    }
    for (lineset = srl->freestyleConfig.linesets.first; lineset; lineset = lineset->next) {
      if (lineset->group)
        expand_doit(fd, mainvar, lineset->group);
      expand_doit(fd, mainvar, lineset->linestyle);
    }
  }

  for (ViewLayer *view_layer = sce->view_layers.first; view_layer; view_layer = view_layer->next) {
    expand_idprops(fd, mainvar, view_layer->id_properties);

    for (module = view_layer->freestyle_config.modules.first; module; module = module->next) {
      if (module->script) {
        expand_doit(fd, mainvar, module->script);
      }
    }

    for (lineset = view_layer->freestyle_config.linesets.first; lineset; lineset = lineset->next) {
      if (lineset->group) {
        expand_doit(fd, mainvar, lineset->group);
      }
      expand_doit(fd, mainvar, lineset->linestyle);
    }
  }

  if (sce->gpd)
    expand_doit(fd, mainvar, sce->gpd);

  if (sce->ed) {
    Sequence *seq;

    SEQ_BEGIN (sce->ed, seq) {
      expand_idprops(fd, mainvar, seq->prop);

      if (seq->scene)
        expand_doit(fd, mainvar, seq->scene);
      if (seq->scene_camera)
        expand_doit(fd, mainvar, seq->scene_camera);
      if (seq->clip)
        expand_doit(fd, mainvar, seq->clip);
      if (seq->mask)
        expand_doit(fd, mainvar, seq->mask);
      if (seq->sound)
        expand_doit(fd, mainvar, seq->sound);

      if (seq->type == SEQ_TYPE_TEXT && seq->effectdata) {
        TextVars *data = seq->effectdata;
        expand_doit(fd, mainvar, data->text_font);
      }
    }
    SEQ_END;
  }

  if (sce->rigidbody_world) {
    expand_doit(fd, mainvar, sce->rigidbody_world->group);
    expand_doit(fd, mainvar, sce->rigidbody_world->constraints);
  }

  for (TimeMarker *marker = sce->markers.first; marker; marker = marker->next) {
    if (marker->camera) {
      expand_doit(fd, mainvar, marker->camera);
    }
  }

  expand_doit(fd, mainvar, sce->clip);
>>>>>>> c8fc23fd

#ifdef USE_COLLECTION_COMPAT_28
  if (sce->collection) {
    expand_scene_collection(fd, mainvar, sce->collection);
  }
#endif

  if (sce->master_collection) {
    expand_collection(fd, mainvar, sce->master_collection);
  }

  if (sce->r.bake.cage_object) {
    expand_doit(fd, mainvar, sce->r.bake.cage_object);
  }
}

static void expand_camera(FileData *fd, Main *mainvar, Camera *ca)
{
  expand_doit(fd, mainvar, ca->ipo);  // XXX deprecated - old animation system

  if (ca->adt)
    expand_animdata(fd, mainvar, ca->adt);
}

static void expand_cachefile(FileData *fd, Main *mainvar, CacheFile *cache_file)
{
  if (cache_file->adt) {
    expand_animdata(fd, mainvar, cache_file->adt);
  }
}

static void expand_speaker(FileData *fd, Main *mainvar, Speaker *spk)
{
  expand_doit(fd, mainvar, spk->sound);

  if (spk->adt)
    expand_animdata(fd, mainvar, spk->adt);
}

static void expand_sound(FileData *fd, Main *mainvar, bSound *snd)
{
  expand_doit(fd, mainvar, snd->ipo);  // XXX deprecated - old animation system
}

static void expand_lightprobe(FileData *fd, Main *mainvar, LightProbe *prb)
{
  if (prb->adt)
    expand_animdata(fd, mainvar, prb->adt);
}

static void expand_movieclip(FileData *fd, Main *mainvar, MovieClip *clip)
{
  if (clip->adt)
    expand_animdata(fd, mainvar, clip->adt);
}

static void expand_mask_parent(FileData *fd, Main *mainvar, MaskParent *parent)
{
  if (parent->id) {
    expand_doit(fd, mainvar, parent->id);
  }
}

static void expand_mask(FileData *fd, Main *mainvar, Mask *mask)
{
  MaskLayer *mask_layer;

  if (mask->adt)
    expand_animdata(fd, mainvar, mask->adt);

  for (mask_layer = mask->masklayers.first; mask_layer; mask_layer = mask_layer->next) {
    MaskSpline *spline;

    for (spline = mask_layer->splines.first; spline; spline = spline->next) {
      int i;

      for (i = 0; i < spline->tot_point; i++) {
        MaskSplinePoint *point = &spline->points[i];

        expand_mask_parent(fd, mainvar, &point->parent);
      }

      expand_mask_parent(fd, mainvar, &spline->parent);
    }
  }
}

static void expand_linestyle(FileData *fd, Main *mainvar, FreestyleLineStyle *linestyle)
{
  int a;
  LineStyleModifier *m;

  for (a = 0; a < MAX_MTEX; a++) {
    if (linestyle->mtex[a]) {
      expand_doit(fd, mainvar, linestyle->mtex[a]->tex);
      expand_doit(fd, mainvar, linestyle->mtex[a]->object);
    }
  }
  if (linestyle->nodetree)
    expand_nodetree(fd, mainvar, linestyle->nodetree);

  if (linestyle->adt)
    expand_animdata(fd, mainvar, linestyle->adt);
  for (m = linestyle->color_modifiers.first; m; m = m->next) {
    if (m->type == LS_MODIFIER_DISTANCE_FROM_OBJECT)
      expand_doit(fd, mainvar, ((LineStyleColorModifier_DistanceFromObject *)m)->target);
  }
  for (m = linestyle->alpha_modifiers.first; m; m = m->next) {
    if (m->type == LS_MODIFIER_DISTANCE_FROM_OBJECT)
      expand_doit(fd, mainvar, ((LineStyleAlphaModifier_DistanceFromObject *)m)->target);
  }
  for (m = linestyle->thickness_modifiers.first; m; m = m->next) {
    if (m->type == LS_MODIFIER_DISTANCE_FROM_OBJECT)
      expand_doit(fd, mainvar, ((LineStyleThicknessModifier_DistanceFromObject *)m)->target);
  }
}

static void expand_gpencil(FileData *fd, Main *mainvar, bGPdata *gpd)
{
  if (gpd->adt) {
    expand_animdata(fd, mainvar, gpd->adt);
  }

  for (bGPDlayer *gpl = gpd->layers.first; gpl; gpl = gpl->next) {
    expand_doit(fd, mainvar, gpl->parent);
  }

  for (int a = 0; a < gpd->totcol; a++) {
    expand_doit(fd, mainvar, gpd->mat[a]);
  }
}

static void expand_workspace(FileData *fd, Main *mainvar, WorkSpace *workspace)
{
  ListBase *layouts = BKE_workspace_layouts_get(workspace);

  for (WorkSpaceLayout *layout = layouts->first; layout; layout = layout->next) {
    expand_doit(fd, mainvar, BKE_workspace_layout_screen_get(layout));
  }
}

/**
 * Set the callback func used over all ID data found by \a BLO_expand_main func.
 *
 * \param expand_doit_func: Called for each ID block it finds.
 */
void BLO_main_expander(BLOExpandDoitCallback expand_doit_func)
{
  expand_doit = expand_doit_func;
}

/**
 * Loop over all ID data in Main to mark relations.
 * Set (id->tag & LIB_TAG_NEED_EXPAND) to mark expanding. Flags get cleared after expanding.
 *
 * \param fdhandle: usually filedata, or own handle.
 * \param mainvar: the Main database to expand.
 */
void BLO_expand_main(void *fdhandle, Main *mainvar)
{
  ListBase *lbarray[MAX_LIBARRAY];
  FileData *fd = fdhandle;
  ID *id;
  int a;
  bool do_it = true;

  while (do_it) {
    do_it = false;

    a = set_listbasepointers(mainvar, lbarray);
    while (a--) {
      id = lbarray[a]->first;
      while (id) {
        if (id->tag & LIB_TAG_NEED_EXPAND) {
          expand_id(fd, mainvar, id);
          expand_idprops(fd, mainvar, id->properties);

          switch (GS(id->name)) {
            case ID_OB:
              expand_object(fd, mainvar, (Object *)id);
              break;
            case ID_ME:
              expand_mesh(fd, mainvar, (Mesh *)id);
              break;
            case ID_CU:
              expand_curve(fd, mainvar, (Curve *)id);
              break;
            case ID_MB:
              expand_mball(fd, mainvar, (MetaBall *)id);
              break;
            case ID_SCE:
              expand_scene(fd, mainvar, (Scene *)id);
              break;
            case ID_MA:
              expand_material(fd, mainvar, (Material *)id);
              break;
            case ID_TE:
              expand_texture(fd, mainvar, (Tex *)id);
              break;
            case ID_WO:
              expand_world(fd, mainvar, (World *)id);
              break;
            case ID_LT:
              expand_lattice(fd, mainvar, (Lattice *)id);
              break;
            case ID_LA:
              expand_light(fd, mainvar, (Light *)id);
              break;
            case ID_KE:
              expand_key(fd, mainvar, (Key *)id);
              break;
            case ID_CA:
              expand_camera(fd, mainvar, (Camera *)id);
              break;
            case ID_SPK:
              expand_speaker(fd, mainvar, (Speaker *)id);
              break;
            case ID_SO:
              expand_sound(fd, mainvar, (bSound *)id);
              break;
            case ID_LP:
              expand_lightprobe(fd, mainvar, (LightProbe *)id);
              break;
            case ID_AR:
              expand_armature(fd, mainvar, (bArmature *)id);
              break;
            case ID_AC:
              expand_action(fd, mainvar, (bAction *)id);  // XXX deprecated - old animation system
              break;
            case ID_GR:
              expand_collection(fd, mainvar, (Collection *)id);
              break;
            case ID_NT:
              expand_nodetree(fd, mainvar, (bNodeTree *)id);
              break;
            case ID_BR:
              expand_brush(fd, mainvar, (Brush *)id);
              break;
            case ID_IP:
              expand_ipo(fd, mainvar, (Ipo *)id);  // XXX deprecated - old animation system
              break;
            case ID_PA:
              expand_particlesettings(fd, mainvar, (ParticleSettings *)id);
              break;
            case ID_MC:
              expand_movieclip(fd, mainvar, (MovieClip *)id);
              break;
            case ID_MSK:
              expand_mask(fd, mainvar, (Mask *)id);
              break;
            case ID_LS:
              expand_linestyle(fd, mainvar, (FreestyleLineStyle *)id);
              break;
            case ID_GD:
              expand_gpencil(fd, mainvar, (bGPdata *)id);
              break;
            case ID_CF:
              expand_cachefile(fd, mainvar, (CacheFile *)id);
              break;
            case ID_WS:
              expand_workspace(fd, mainvar, (WorkSpace *)id);
              break;
            default:
              break;
          }

          do_it = true;
          id->tag &= ~LIB_TAG_NEED_EXPAND;
        }
        id = id->next;
      }
    }
  }
}

/** \} */

/* -------------------------------------------------------------------- */
/** \name Library Linking (helper functions)
 * \{ */

static bool object_in_any_scene(Main *bmain, Object *ob)
{
  Scene *sce;

  for (sce = bmain->scenes.first; sce; sce = sce->id.next) {
    if (BKE_scene_object_find(sce, ob)) {
      return true;
    }
  }

  return false;
}

static void add_loose_objects_to_scene(Main *mainvar,
                                       Main *bmain,
                                       Scene *scene,
                                       ViewLayer *view_layer,
                                       const View3D *v3d,
                                       Library *lib,
                                       const short flag)
{
  Collection *active_collection = NULL;
  const bool is_link = (flag & FILE_LINK) != 0;

  BLI_assert(scene);

  /* Give all objects which are LIB_TAG_INDIRECT a base, or for a collection when *lib has been set. */
  for (Object *ob = mainvar->objects.first; ob; ob = ob->id.next) {
    bool do_it = (ob->id.tag & LIB_TAG_DOIT) != 0;
    if (do_it || ((ob->id.tag & LIB_TAG_INDIRECT) && (ob->id.tag & LIB_TAG_PRE_EXISTING) == 0)) {
      if (!is_link) {
        if (ob->id.us == 0) {
          do_it = true;
        }
        else if ((ob->id.lib == lib) && (object_in_any_scene(bmain, ob) == 0)) {
          /* When appending, make sure any indirectly loaded objects get a base, else they cant be accessed at all
           * (see T27437). */
          do_it = true;
        }
      }

      if (do_it) {
        /* Find or add collection as needed. */
        if (active_collection == NULL) {
          if (flag & FILE_ACTIVE_COLLECTION) {
            LayerCollection *lc = BKE_layer_collection_get_active(view_layer);
            active_collection = lc->collection;
          }
          else {
            active_collection = BKE_collection_add(bmain, scene->master_collection, NULL);
          }
        }

        CLAMP_MIN(ob->id.us, 0);
        ob->mode = OB_MODE_OBJECT;

        BKE_collection_object_add(bmain, active_collection, ob);
        Base *base = BKE_view_layer_base_find(view_layer, ob);

        if (v3d != NULL) {
          base->local_view_bits |= v3d->local_view_uuid;
        }

        if (flag & FILE_AUTOSELECT) {
          base->flag |= BASE_SELECTED;
          /* Do NOT make base active here! screws up GUI stuff, if you want it do it on src/ level. */
        }

        BKE_scene_object_base_flag_sync_from_base(base);

        ob->id.tag &= ~LIB_TAG_INDIRECT;
        ob->id.tag |= LIB_TAG_EXTERN;
      }
    }
  }
}

static void add_collections_to_scene(Main *mainvar,
                                     Main *bmain,
                                     Scene *scene,
                                     ViewLayer *view_layer,
                                     const View3D *v3d,
                                     Library *lib,
                                     const short flag)
{
  const bool do_append = (flag & FILE_LINK) == 0;

  Collection *active_collection = scene->master_collection;
  if (flag & FILE_ACTIVE_COLLECTION) {
    LayerCollection *lc = BKE_layer_collection_get_active(view_layer);
    active_collection = lc->collection;
  }

  /* Give all objects which are tagged a base. */
  for (Collection *collection = mainvar->collections.first; collection;
       collection = collection->id.next) {
    if ((flag & FILE_GROUP_INSTANCE) && (collection->id.tag & LIB_TAG_DOIT)) {
      /* Any indirect collection should not have been tagged. */
      BLI_assert((collection->id.tag & LIB_TAG_INDIRECT) == 0);

      /* BKE_object_add(...) messes with the selection. */
      Object *ob = BKE_object_add_only_object(bmain, OB_EMPTY, collection->id.name + 2);
      ob->type = OB_EMPTY;

      BKE_collection_object_add(bmain, active_collection, ob);
      Base *base = BKE_view_layer_base_find(view_layer, ob);

      if (v3d != NULL) {
        base->local_view_bits |= v3d->local_view_uuid;
      }

      if (base->flag & BASE_SELECTABLE) {
        base->flag |= BASE_SELECTED;
      }

      BKE_scene_object_base_flag_sync_from_base(base);
      DEG_id_tag_update(&ob->id, ID_RECALC_TRANSFORM | ID_RECALC_GEOMETRY | ID_RECALC_ANIMATION);
      view_layer->basact = base;

      /* Assign the collection. */
      ob->instance_collection = collection;
      id_us_plus(&collection->id);
      ob->transflag |= OB_DUPLICOLLECTION;
      copy_v3_v3(ob->loc, scene->cursor.location);
    }
    /* We do not want to force instantiation of indirectly linked collections...
     * Except when we are appending (since in that case, we'll end up instantiating all objects,
     * it's better to do it via their own collections if possible).
     * Reports showing that desired difference in behaviors between link and append: T62570, T61796. */
    else if (do_append || (collection->id.tag & LIB_TAG_INDIRECT) == 0) {
      bool do_add_collection = (collection->id.tag & LIB_TAG_DOIT) != 0;
      if (!do_add_collection) {
        /* We need to check that objects in that collections are already instantiated in a scene.
         * Otherwise, it's better to add the collection to the scene's active collection, than to
         * instantiate its objects in active scene's collection directly. See T61141.
         * Note that we only check object directly into that collection, not recursively into its children.
         */
        for (CollectionObject *coll_ob = collection->gobject.first; coll_ob != NULL;
             coll_ob = coll_ob->next) {
          Object *ob = coll_ob->ob;
          if ((ob->id.tag & LIB_TAG_PRE_EXISTING) == 0 && (ob->id.tag & LIB_TAG_DOIT) == 0 &&
              (do_append || (ob->id.tag & LIB_TAG_INDIRECT) == 0) && (ob->id.lib == lib) &&
              (object_in_any_scene(bmain, ob) == 0)) {
            do_add_collection = true;
            break;
          }
        }
      }
      if (do_add_collection) {
        /* Add collection as child of active collection. */
        BKE_collection_child_add(bmain, active_collection, collection);

        if (flag & FILE_AUTOSELECT) {
          for (CollectionObject *coll_ob = collection->gobject.first; coll_ob != NULL;
               coll_ob = coll_ob->next) {
            Object *ob = coll_ob->ob;
            Base *base = BKE_view_layer_base_find(view_layer, ob);
            if (base) {
              base->flag |= BASE_SELECTED;
              BKE_scene_object_base_flag_sync_from_base(base);
            }
          }
        }

        collection->id.tag &= ~LIB_TAG_INDIRECT;
        collection->id.tag |= LIB_TAG_EXTERN;
      }
    }
  }
}

static ID *create_placeholder(Main *mainvar, const short idcode, const char *idname, const int tag)
{
  ListBase *lb = which_libbase(mainvar, idcode);
  ID *ph_id = BKE_libblock_alloc_notest(idcode);

  *((short *)ph_id->name) = idcode;
  BLI_strncpy(ph_id->name + 2, idname, sizeof(ph_id->name) - 2);
  BKE_libblock_init_empty(ph_id);
  ph_id->lib = mainvar->curlib;
  ph_id->tag = tag | LIB_TAG_MISSING;
  ph_id->us = ID_FAKE_USERS(ph_id);
  ph_id->icon_id = 0;

  BLI_addtail(lb, ph_id);
  id_sort_by_name(lb, ph_id);

  return ph_id;
}

/* returns true if the item was found
 * but it may already have already been appended/linked */
static ID *link_named_part(
    Main *mainl, FileData *fd, const short idcode, const char *name, const int flag)
{
  BHead *bhead = find_bhead_from_code_name(fd, idcode, name);
  ID *id;

  const bool use_placeholders = (flag & BLO_LIBLINK_USE_PLACEHOLDERS) != 0;
  const bool force_indirect = (flag & BLO_LIBLINK_FORCE_INDIRECT) != 0;

  BLI_assert(BKE_idcode_is_linkable(idcode) && BKE_idcode_is_valid(idcode));

  if (bhead) {
    id = is_yet_read(fd, mainl, bhead);
    if (id == NULL) {
      /* not read yet */
      const int tag = force_indirect ? LIB_TAG_INDIRECT : LIB_TAG_EXTERN;
      read_libblock(fd, mainl, bhead, tag | LIB_TAG_NEED_EXPAND, &id);

      if (id) {
        /* sort by name in list */
        ListBase *lb = which_libbase(mainl, idcode);
        id_sort_by_name(lb, id);
      }
    }
    else {
      /* already linked */
      if (G.debug)
        printf("append: already linked\n");
      oldnewmap_insert(fd->libmap, bhead->old, id, bhead->code);
      if (!force_indirect && (id->tag & LIB_TAG_INDIRECT)) {
        id->tag &= ~LIB_TAG_INDIRECT;
        id->tag |= LIB_TAG_EXTERN;
      }
    }
  }
  else if (use_placeholders) {
    /* XXX flag part is weak! */
    id = create_placeholder(
        mainl, idcode, name, force_indirect ? LIB_TAG_INDIRECT : LIB_TAG_EXTERN);
  }
  else {
    id = NULL;
  }

  /* if we found the id but the id is NULL, this is really bad */
  BLI_assert(!((bhead != NULL) && (id == NULL)));

  return id;
}

/**
 * Simple reader for copy/paste buffers.
 */
int BLO_library_link_copypaste(Main *mainl, BlendHandle *bh, const unsigned int id_types_mask)
{
  FileData *fd = (FileData *)(bh);
  BHead *bhead;
  int num_directly_linked = 0;

  for (bhead = blo_bhead_first(fd); bhead; bhead = blo_bhead_next(fd, bhead)) {
    ID *id = NULL;

    if (bhead->code == ENDB)
      break;

    if (BKE_idcode_is_valid(bhead->code) && BKE_idcode_is_linkable(bhead->code) &&
        (id_types_mask == 0 ||
         (BKE_idcode_to_idfilter((short)bhead->code) & id_types_mask) != 0)) {
      read_libblock(fd, mainl, bhead, LIB_TAG_NEED_EXPAND | LIB_TAG_INDIRECT, &id);
      num_directly_linked++;
    }

    if (id) {
      /* sort by name in list */
      ListBase *lb = which_libbase(mainl, GS(id->name));
      id_sort_by_name(lb, id);

      if (bhead->code == ID_OB) {
        /* Instead of instancing Base's directly, postpone until after collections are loaded
         * otherwise the base's flag is set incorrectly when collections are used */
        Object *ob = (Object *)id;
        ob->mode = OB_MODE_OBJECT;
        /* ensure add_loose_objects_to_scene runs on this object */
        BLI_assert(id->us == 0);
      }
    }
  }

  return num_directly_linked;
}

static ID *link_named_part_ex(
    Main *mainl, FileData *fd, const short idcode, const char *name, const int flag)
{
  ID *id = link_named_part(mainl, fd, idcode, name, flag);

  if (id && (GS(id->name) == ID_OB)) {
    /* Tag as loose object needing to be instantiated somewhere... */
    id->tag |= LIB_TAG_DOIT;
  }
  else if (id && (GS(id->name) == ID_GR)) {
    /* tag as needing to be instantiated or linked */
    id->tag |= LIB_TAG_DOIT;
  }

  return id;
}

/**
 * Link a named data-block from an external blend file.
 *
 * \param mainl: The main database to link from (not the active one).
 * \param bh: The blender file handle.
 * \param idcode: The kind of data-block to link.
 * \param name: The name of the data-block (without the 2 char ID prefix).
 * \return the linked ID when found.
 */
ID *BLO_library_link_named_part(Main *mainl,
                                BlendHandle **bh,
                                const short idcode,
                                const char *name)
{
  FileData *fd = (FileData *)(*bh);
  return link_named_part(mainl, fd, idcode, name, 0);
}

/**
 * Link a named data-block from an external blend file.
 * Optionally instantiate the object/collection in the scene when the flags are set.
 *
 * \param mainl: The main database to link from (not the active one).
 * \param bh: The blender file handle.
 * \param idcode: The kind of data-block to link.
 * \param name: The name of the data-block (without the 2 char ID prefix).
 * \param flag: Options for linking, used for instantiating.
 * \param scene: The scene in which to instantiate objects/collections (if NULL, no instantiation is done).
 * \param v3d: The active View3D (only to define active layers for instantiated objects & collections, can be NULL).
 * \return the linked ID when found.
 */
ID *BLO_library_link_named_part_ex(
    Main *mainl, BlendHandle **bh, const short idcode, const char *name, const int flag)
{
  FileData *fd = (FileData *)(*bh);
  return link_named_part_ex(mainl, fd, idcode, name, flag);
}

/* common routine to append/link something from a library */

static Main *library_link_begin(Main *mainvar, FileData **fd, const char *filepath)
{
  Main *mainl;

  (*fd)->mainlist = MEM_callocN(sizeof(ListBase), "FileData.mainlist");

  /* clear for objects and collections instantiating tag */
  BKE_main_id_tag_listbase(&(mainvar->objects), LIB_TAG_DOIT, false);
  BKE_main_id_tag_listbase(&(mainvar->collections), LIB_TAG_DOIT, false);

  /* make mains */
  blo_split_main((*fd)->mainlist, mainvar);

  /* which one do we need? */
  mainl = blo_find_main(*fd, filepath, BKE_main_blendfile_path(mainvar));

  /* needed for do_version */
  mainl->versionfile = (*fd)->fileversion;
  read_file_version(*fd, mainl);
#ifdef USE_GHASH_BHEAD
  read_file_bhead_idname_map_create(*fd);
#endif

  return mainl;
}

/**
 * Initialize the BlendHandle for linking library data.
 *
 * \param mainvar: The current main database, e.g. G_MAIN or CTX_data_main(C).
 * \param bh: A blender file handle as returned by \a BLO_blendhandle_from_file or \a BLO_blendhandle_from_memory.
 * \param filepath: Used for relative linking, copied to the \a lib->name.
 * \return the library Main, to be passed to \a BLO_library_append_named_part as \a mainl.
 */
Main *BLO_library_link_begin(Main *mainvar, BlendHandle **bh, const char *filepath)
{
  FileData *fd = (FileData *)(*bh);
  return library_link_begin(mainvar, &fd, filepath);
}

static void split_main_newid(Main *mainptr, Main *main_newid)
{
  /* We only copy the necessary subset of data in this temp main. */
  main_newid->versionfile = mainptr->versionfile;
  main_newid->subversionfile = mainptr->subversionfile;
  BLI_strncpy(main_newid->name, mainptr->name, sizeof(main_newid->name));
  main_newid->curlib = mainptr->curlib;

  ListBase *lbarray[MAX_LIBARRAY];
  ListBase *lbarray_newid[MAX_LIBARRAY];
  int i = set_listbasepointers(mainptr, lbarray);
  set_listbasepointers(main_newid, lbarray_newid);
  while (i--) {
    BLI_listbase_clear(lbarray_newid[i]);

    for (ID *id = lbarray[i]->first, *idnext; id; id = idnext) {
      idnext = id->next;

      if (id->tag & LIB_TAG_NEW) {
        BLI_remlink(lbarray[i], id);
        BLI_addtail(lbarray_newid[i], id);
      }
    }
  }
}

/* scene and v3d may be NULL. */
static void library_link_end(Main *mainl,
                             FileData **fd,
                             const short flag,
                             Main *bmain,
                             Scene *scene,
                             ViewLayer *view_layer,
                             const View3D *v3d)
{
  Main *mainvar;
  Library *curlib;

  /* expander now is callback function */
  BLO_main_expander(expand_doit_library);

  /* make main consistent */
  BLO_expand_main(*fd, mainl);

  /* do this when expand found other libs */
  read_libraries(*fd, (*fd)->mainlist);

  curlib = mainl->curlib;

  /* make the lib path relative if required */
  if (flag & FILE_RELPATH) {
    /* use the full path, this could have been read by other library even */
    BLI_strncpy(curlib->name, curlib->filepath, sizeof(curlib->name));

    /* uses current .blend file as reference */
    BLI_path_rel(curlib->name, BKE_main_blendfile_path_from_global());
  }

  blo_join_main((*fd)->mainlist);
  mainvar = (*fd)->mainlist->first;
  mainl = NULL; /* blo_join_main free's mainl, cant use anymore */

  lib_link_all(*fd, mainvar);
  BKE_collections_after_lib_link(mainvar);

  /* Yep, second splitting... but this is a very cheap operation, so no big deal. */
  blo_split_main((*fd)->mainlist, mainvar);
  Main *main_newid = BKE_main_new();
  for (mainvar = ((Main *)(*fd)->mainlist->first)->next; mainvar; mainvar = mainvar->next) {
    BLI_assert(mainvar->versionfile != 0);
    /* We need to split out IDs already existing, or they will go again through do_versions - bad, very bad! */
    split_main_newid(mainvar, main_newid);

    do_versions_after_linking(main_newid);

    add_main_to_main(mainvar, main_newid);
  }
  BKE_main_free(main_newid);
  blo_join_main((*fd)->mainlist);
  mainvar = (*fd)->mainlist->first;
  MEM_freeN((*fd)->mainlist);

  BKE_main_id_tag_all(mainvar, LIB_TAG_NEW, false);

  lib_verify_nodetree(mainvar, false);
  fix_relpaths_library(BKE_main_blendfile_path(mainvar),
                       mainvar); /* make all relative paths, relative to the open blend file */

  /* Give a base to loose objects and collections.
   * Only directly linked objects & collections are instantiated by `BLO_library_link_named_part_ex()` & co,
   * here we handle indirect ones and other possible edge-cases. */
  if (scene) {
    add_collections_to_scene(mainvar, bmain, scene, view_layer, v3d, curlib, flag);
    add_loose_objects_to_scene(mainvar, bmain, scene, view_layer, v3d, curlib, flag);
  }
  else {
    /* printf("library_append_end, scene is NULL (objects wont get bases)\n"); */
  }

  /* Clear objects and collections instantiating tag. */
  BKE_main_id_tag_listbase(&(mainvar->objects), LIB_TAG_DOIT, false);
  BKE_main_id_tag_listbase(&(mainvar->collections), LIB_TAG_DOIT, false);

  /* patch to prevent switch_endian happens twice */
  if ((*fd)->flags & FD_FLAGS_SWITCH_ENDIAN) {
    blo_filedata_free(*fd);
    *fd = NULL;
  }
}

/**
 * Finalize linking from a given .blend file (library).
 * Optionally instance the indirect object/collection in the scene when the flags are set.
 * \note Do not use \a bh after calling this function, it may frees it.
 *
 * \param mainl: The main database to link from (not the active one).
 * \param bh: The blender file handle (WARNING! may be freed by this function!).
 * \param flag: Options for linking, used for instantiating.
 * \param bmain: The main database in which to instantiate objects/collections
 * \param scene: The scene in which to instantiate objects/collections (if NULL, no instantiation is done).
 * \param view_layer: The scene layer in which to instantiate objects/collections (if NULL, no instantiation is done).
 * \param v3d: The active View3D (only to define local-view for instantiated objects & groups, can be NULL).
 */
void BLO_library_link_end(Main *mainl,
                          BlendHandle **bh,
                          int flag,
                          Main *bmain,
                          Scene *scene,
                          ViewLayer *view_layer,
                          const View3D *v3d)
{
  FileData *fd = (FileData *)(*bh);
  library_link_end(mainl, &fd, flag, bmain, scene, view_layer, v3d);
  *bh = (BlendHandle *)fd;
}

void *BLO_library_read_struct(FileData *fd, BHead *bh, const char *blockname)
{
  return read_struct(fd, bh, blockname);
}

/** \} */

/* -------------------------------------------------------------------- */
/** \name Library Reading
 * \{ */

static int has_linked_ids_to_read(Main *mainvar)
{
  ListBase *lbarray[MAX_LIBARRAY];
  int a = set_listbasepointers(mainvar, lbarray);

  while (a--) {
    for (ID *id = lbarray[a]->first; id; id = id->next) {
      if (id->tag & LIB_TAG_ID_LINK_PLACEHOLDER) {
        return true;
      }
    }
  }

  return false;
}

static void read_library_linked_id(
    ReportList *reports, FileData *fd, Main *mainvar, ID *id, ID **r_id)
{
  BHead *bhead = NULL;
  const bool is_valid = BKE_idcode_is_linkable(GS(id->name)) || ((id->tag & LIB_TAG_EXTERN) == 0);

  if (fd) {
    bhead = find_bhead_from_idname(fd, id->name);
  }

  if (!is_valid) {
    blo_reportf_wrap(reports,
                     RPT_ERROR,
                     TIP_("LIB: %s: '%s' is directly linked from '%s' (parent '%s'), but is a "
                          "non-linkable data type"),
                     BKE_idcode_to_name(GS(id->name)),
                     id->name + 2,
                     mainvar->curlib->filepath,
                     library_parent_filepath(mainvar->curlib));
  }

  id->tag &= ~LIB_TAG_ID_LINK_PLACEHOLDER;

  if (bhead) {
    id->tag |= LIB_TAG_NEED_EXPAND;
    // printf("read lib block %s\n", id->name);
    read_libblock(fd, mainvar, bhead, id->tag, r_id);
  }
  else {
    blo_reportf_wrap(reports,
                     RPT_WARNING,
                     TIP_("LIB: %s: '%s' missing from '%s', parent '%s'"),
                     BKE_idcode_to_name(GS(id->name)),
                     id->name + 2,
                     mainvar->curlib->filepath,
                     library_parent_filepath(mainvar->curlib));

    /* Generate a placeholder for this ID (simplified version of read_libblock actually...). */
    if (r_id) {
      *r_id = is_valid ? create_placeholder(mainvar, GS(id->name), id->name + 2, id->tag) : NULL;
    }
  }
}

static void read_library_linked_ids(FileData *basefd,
                                    FileData *fd,
                                    ListBase *mainlist,
                                    Main *mainvar)
{
  GHash *loaded_ids = BLI_ghash_str_new(__func__);

  ListBase *lbarray[MAX_LIBARRAY];
  int a = set_listbasepointers(mainvar, lbarray);

  while (a--) {
    ID *id = lbarray[a]->first;
    ListBase pending_free_ids = {NULL};

    while (id) {
      ID *id_next = id->next;
      if (id->tag & LIB_TAG_ID_LINK_PLACEHOLDER) {
        BLI_remlink(lbarray[a], id);

        /* When playing with lib renaming and such, you may end with cases where
         * you have more than one linked ID of the same data-block from same
         * library. This is absolutely horrible, hence we use a ghash to ensure
         * we go back to a single linked data when loading the file. */
        ID **realid = NULL;
        if (!BLI_ghash_ensure_p(loaded_ids, id->name, (void ***)&realid)) {
          read_library_linked_id(basefd->reports, fd, mainvar, id, realid);
        }

        /* realid shall never be NULL - unless some source file/lib is broken
         * (known case: some directly linked shapekey from a missing lib...). */
        /* BLI_assert(*realid != NULL); */

        /* Now that we have a real ID, replace all pointers to placeholders in
         * fd->libmap with pointers to the real datablocks. We do this for all
         * libraries since multiple might be referencing this ID. */
        change_link_placeholder_to_real_ID_pointer(mainlist, basefd, id, *realid);

        /* We cannot free old lib-ref placeholder ID here anymore, since we use
         * its name as key in loaded_ids hash. */
        BLI_addtail(&pending_free_ids, id);
      }
      id = id_next;
    }

    /* Clear GHash and free link placeholder IDs of the current type. */
    BLI_ghash_clear(loaded_ids, NULL, NULL);
    BLI_freelistN(&pending_free_ids);
  }

  BLI_ghash_free(loaded_ids, NULL, NULL);
}

static FileData *read_library_file_data(FileData *basefd,
                                        ListBase *mainlist,
                                        Main *mainl,
                                        Main *mainptr)
{
  FileData *fd = mainptr->curlib->filedata;

  if (fd != NULL) {
    /* File already open. */
    return fd;
  }

  if (mainptr->curlib->packedfile) {
    /* Read packed file. */
    PackedFile *pf = mainptr->curlib->packedfile;

    blo_reportf_wrap(basefd->reports,
                     RPT_INFO,
                     TIP_("Read packed library:  '%s', parent '%s'"),
                     mainptr->curlib->name,
                     library_parent_filepath(mainptr->curlib));
    fd = blo_filedata_from_memory(pf->data, pf->size, basefd->reports);

    /* Needed for library_append and read_libraries. */
    BLI_strncpy(fd->relabase, mainptr->curlib->filepath, sizeof(fd->relabase));
  }
  else {
    /* Read file on disk. */
    blo_reportf_wrap(basefd->reports,
                     RPT_INFO,
                     TIP_("Read library:  '%s', '%s', parent '%s'"),
                     mainptr->curlib->filepath,
                     mainptr->curlib->name,
                     library_parent_filepath(mainptr->curlib));
    fd = blo_filedata_from_file(mainptr->curlib->filepath, basefd->reports);
  }

  if (fd) {
    /* Share the mainlist, so all libraries are added immediately in a
     * single list. It used to be that all FileData's had their own list,
     * but with indirectly linking this meant we didn't catch duplicate
     * libraries properly. */
    fd->mainlist = mainlist;

    fd->reports = basefd->reports;

    if (fd->libmap)
      oldnewmap_free(fd->libmap);

    fd->libmap = oldnewmap_new();

    mainptr->curlib->filedata = fd;
    mainptr->versionfile = fd->fileversion;

    /* subversion */
    read_file_version(fd, mainptr);
#ifdef USE_GHASH_BHEAD
    read_file_bhead_idname_map_create(fd);
#endif
  }
  else {
    mainptr->curlib->filedata = NULL;
    mainptr->curlib->id.tag |= LIB_TAG_MISSING;
    /* Set lib version to current main one... Makes assert later happy. */
    mainptr->versionfile = mainptr->curlib->versionfile = mainl->versionfile;
    mainptr->subversionfile = mainptr->curlib->subversionfile = mainl->subversionfile;
  }

  if (fd == NULL) {
    blo_reportf_wrap(
        basefd->reports, RPT_WARNING, TIP_("Cannot find lib '%s'"), mainptr->curlib->filepath);
  }

  return fd;
}

static void read_libraries(FileData *basefd, ListBase *mainlist)
{
  Main *mainl = mainlist->first;
  bool do_it = true;

  /* Expander is now callback function. */
  BLO_main_expander(expand_doit_library);

  /* At this point the base blend file has been read, and each library blend
   * encountered so far has a main with placeholders for linked datablocks.
   *
   * Now we will read the library blend files and replace the placeholders
   * with actual datablocks. We loop over library mains multiple times in
   * case a library needs to link additional datablocks from another library
   * that had been read previously. */
  while (do_it) {
    do_it = false;

    /* Loop over mains of all library blend files encountered so far. Note
     * this list gets longer as more indirectly library blends are found. */
    for (Main *mainptr = mainl->next; mainptr; mainptr = mainptr->next) {
      /* Does this library have any more linked datablocks we need to read? */
      if (has_linked_ids_to_read(mainptr)) {
        // printf("Reading linked datablocks from %s (%s)\n", mainptr->curlib->id.name, mainptr->curlib->name);

        /* Open file if it has not been done yet. */
        FileData *fd = read_library_file_data(basefd, mainlist, mainl, mainptr);

        if (fd) {
          do_it = true;
        }

        /* Read linked datablocks for each link placeholder, and replace
         * the placeholder with the real datablock. */
        read_library_linked_ids(basefd, fd, mainlist, mainptr);

        /* Test if linked datablocks need to read further linked datablocks
         * and create link placeholders for them. */
        BLO_expand_main(fd, mainptr);
      }
    }
  }

  Main *main_newid = BKE_main_new();
  for (Main *mainptr = mainl->next; mainptr; mainptr = mainptr->next) {
    /* Do versioning for newly added linked datablocks. If no datablocks
     * were read from a library versionfile will still be zero and we can
     * skip it. */
    if (mainptr->versionfile) {
      /* Split out already existing IDs to avoid them going through
       * do_versions multiple times, which would have bad consequences. */
      split_main_newid(mainptr, main_newid);

      /* File data can be zero with link/append. */
      if (mainptr->curlib->filedata)
        do_versions(mainptr->curlib->filedata, mainptr->curlib, main_newid);
      else
        do_versions(basefd, NULL, main_newid);

      add_main_to_main(mainptr, main_newid);
    }

    /* Lib linking. */
    if (mainptr->curlib->filedata)
      lib_link_all(mainptr->curlib->filedata, mainptr);

    /* Free file data we no longer need. */
    if (mainptr->curlib->filedata)
      blo_filedata_free(mainptr->curlib->filedata);
    mainptr->curlib->filedata = NULL;
  }
  BKE_main_free(main_newid);
}

/* reading runtime */

static int fd_read_from_file(FileData *filedata, void *buffer, unsigned int size)
{
	int readsize = read(filedata->filedes, buffer, size);

	if (readsize < 0) {
		readsize = EOF;
	}
	else {
		filedata->file_offset += readsize;
	}

	return readsize;
}

BlendFileData *blo_read_blendafterruntime(int file, const char *name, int actualsize, ReportList *reports)
{
	BlendFileData *bfd = NULL;
	FileData *fd = filedata_new();
	fd->filedes = file;
	fd->buffersize = actualsize;
	fd->read = fd_read_from_file;

	/* needed for library_append and read_libraries */
	BLI_strncpy(fd->relabase, name, sizeof(fd->relabase));

	fd = blo_decode_and_check(fd, reports);
	if (!fd)
		return NULL;

	fd->reports = reports;
	bfd = blo_read_file_internal(fd, "");
	blo_filedata_free(fd);

	return bfd;
}
/** \} */<|MERGE_RESOLUTION|>--- conflicted
+++ resolved
@@ -4322,64 +4322,6 @@
 
 static void direct_link_image(FileData *fd, Image *ima)
 {
-<<<<<<< HEAD
-	ImagePackedFile *imapf;
-
-	/* for undo system, pointers could be restored */
-	if (fd->imamap)
-		ima->cache = newimaadr(fd, ima->cache);
-	else
-		ima->cache = NULL;
-
-	/* if not restored, we keep the binded opengl index */
-	if (!ima->cache) {
-		ima->gpuflag = 0;
-		for (int i = 0; i < TEXTARGET_COUNT; i++) {
-			ima->gputexture[i] = NULL;
-		}
-		ima->rr = NULL;
-	}
-	else {
-		for (int i = 0; i < TEXTARGET_COUNT; i++) {
-			ima->gputexture[i] = newimaadr(fd, ima->gputexture[i]);
-		}
-		ima->rr = newimaadr(fd, ima->rr);
-	}
-
-	//ima->repbind = NULL;
-	
-	/* undo system, try to restore render buffers */
-	link_list(fd, &(ima->renderslots));
-	if (fd->imamap) {
-		LISTBASE_FOREACH(RenderSlot *, slot, &ima->renderslots) {
-			slot->render = newimaadr(fd, slot->render);
-		}
-	}
-	else {
-		LISTBASE_FOREACH(RenderSlot *, slot, &ima->renderslots) {
-			slot->render = NULL;
-		}
-		ima->last_render_slot = ima->render_slot;
-	}
-
-	link_list(fd, &(ima->views));
-	link_list(fd, &(ima->packedfiles));
-
-	if (ima->packedfiles.first) {
-		for (imapf = ima->packedfiles.first; imapf; imapf = imapf->next) {
-			imapf->packedfile = direct_link_packedfile(fd, imapf->packedfile);
-		}
-		ima->packedfile = NULL;
-	}
-	else {
-		ima->packedfile = direct_link_packedfile(fd, ima->packedfile);
-	}
-
-	BLI_listbase_clear(&ima->anims);
-	ima->preview = direct_link_preview_image(fd, ima->preview);
-	ima->stereo3d_format = newdataadr(fd, ima->stereo3d_format);
-	ima->ok = 1;
-=======
   ImagePackedFile *imapf;
 
   /* for undo system, pointers could be restored */
@@ -4434,7 +4376,6 @@
   ima->preview = direct_link_preview_image(fd, ima->preview);
   ima->stereo3d_format = newdataadr(fd, ima->stereo3d_format);
   ima->ok = 1;
->>>>>>> c8fc23fd
 }
 
 /** \} */
@@ -5411,7 +5352,6 @@
 #else
           MEM_freeN(ob->pose);
 #endif
-<<<<<<< HEAD
 					ob->pose = NULL;
 					ob->mode &= ~OB_MODE_POSE;
 				}
@@ -5627,101 +5567,6 @@
 	if (warn) {
 		BKE_report(fd->reports, RPT_WARNING, "Warning in console");
 	}
-=======
-          ob->pose = NULL;
-          ob->mode &= ~OB_MODE_POSE;
-        }
-      }
-      for (a = 0; a < ob->totcol; a++)
-        ob->mat[a] = newlibadr_us(fd, ob->id.lib, ob->mat[a]);
-
-      /* When the object is local and the data is library its possible
-       * the material list size gets out of sync. [#22663] */
-      if (ob->data && ob->id.lib != ((ID *)ob->data)->lib) {
-        const short *totcol_data = give_totcolp(ob);
-        /* Only expand so as not to loose any object materials that might be set. */
-        if (totcol_data && (*totcol_data > ob->totcol)) {
-          /* printf("'%s' %d -> %d\n", ob->id.name, ob->totcol, *totcol_data); */
-          BKE_material_resize_object(main, ob, *totcol_data, false);
-        }
-      }
-
-      ob->gpd = newlibadr_us(fd, ob->id.lib, ob->gpd);
-
-      ob->id.tag &= ~LIB_TAG_NEED_LINK;
-      /* if id.us==0 a new base will be created later on */
-
-      /* WARNING! Also check expand_object(), should reflect the stuff below. */
-      lib_link_pose(fd, main, ob, ob->pose);
-      lib_link_constraints(fd, &ob->id, &ob->constraints);
-
-      // XXX deprecated - old animation system <<<
-      lib_link_constraint_channels(fd, &ob->id, &ob->constraintChannels);
-      lib_link_nlastrips(fd, &ob->id, &ob->nlastrips);
-      // >>> XXX deprecated - old animation system
-
-      for (PartEff *paf = ob->effect.first; paf; paf = paf->next) {
-        if (paf->type == EFF_PARTICLE) {
-          paf->group = newlibadr_us(fd, ob->id.lib, paf->group);
-        }
-      }
-
-      {
-        FluidsimModifierData *fluidmd = (FluidsimModifierData *)modifiers_findByType(
-            ob, eModifierType_Fluidsim);
-
-        if (fluidmd && fluidmd->fss)
-          fluidmd->fss->ipo = newlibadr_us(
-              fd, ob->id.lib, fluidmd->fss->ipo);  // XXX deprecated - old animation system
-      }
-
-      {
-        SmokeModifierData *smd = (SmokeModifierData *)modifiers_findByType(ob,
-                                                                           eModifierType_Smoke);
-
-        if (smd && (smd->type == MOD_SMOKE_TYPE_DOMAIN) && smd->domain) {
-          smd->domain->flags |=
-              MOD_SMOKE_FILE_LOAD; /* flag for refreshing the simulation after loading */
-        }
-      }
-
-      /* texture field */
-      if (ob->pd)
-        lib_link_partdeflect(fd, &ob->id, ob->pd);
-
-      if (ob->soft) {
-        ob->soft->collision_group = newlibadr(fd, ob->id.lib, ob->soft->collision_group);
-
-        ob->soft->effector_weights->group = newlibadr(
-            fd, ob->id.lib, ob->soft->effector_weights->group);
-      }
-
-      lib_link_particlesystems(fd, ob, &ob->id, &ob->particlesystem);
-      lib_link_modifiers(fd, ob);
-      lib_link_gpencil_modifiers(fd, ob);
-      lib_link_shaderfxs(fd, ob);
-
-      if (ob->rigidbody_constraint) {
-        ob->rigidbody_constraint->ob1 = newlibadr(fd, ob->id.lib, ob->rigidbody_constraint->ob1);
-        ob->rigidbody_constraint->ob2 = newlibadr(fd, ob->id.lib, ob->rigidbody_constraint->ob2);
-      }
-
-      {
-        LodLevel *level;
-        for (level = ob->lodlevels.first; level; level = level->next) {
-          level->source = newlibadr(fd, ob->id.lib, level->source);
-
-          if (!level->source && level == ob->lodlevels.first)
-            level->source = ob;
-        }
-      }
-    }
-  }
-
-  if (warn) {
-    BKE_report(fd->reports, RPT_WARNING, "Warning in console");
-  }
->>>>>>> c8fc23fd
 }
 
 /* direct data for cache */
@@ -6180,7 +6025,6 @@
 
 static void direct_link_object(FileData *fd, Object *ob)
 {
-<<<<<<< HEAD
 	PartEff *paf;
 	bProperty *prop;
 	bSensor *sens;
@@ -6422,212 +6266,6 @@
 	}
 
 	ob->preview = direct_link_preview_image(fd, ob->preview);
-=======
-  PartEff *paf;
-
-  /* XXX This should not be needed - but seems like it can happen in some cases, so for now play safe... */
-  ob->proxy_from = NULL;
-
-  /* loading saved files with editmode enabled works, but for undo we like
-   * to stay in object mode during undo presses so keep editmode disabled.
-   *
-   * Also when linking in a file don't allow edit and pose modes.
-   * See [#34776, #42780] for more information.
-   */
-  if (fd->memfile || (ob->id.tag & (LIB_TAG_EXTERN | LIB_TAG_INDIRECT))) {
-    ob->mode &= ~(OB_MODE_EDIT | OB_MODE_PARTICLE_EDIT);
-    if (!fd->memfile) {
-      ob->mode &= ~OB_MODE_POSE;
-    }
-  }
-
-  ob->adt = newdataadr(fd, ob->adt);
-  direct_link_animdata(fd, ob->adt);
-
-  ob->pose = newdataadr(fd, ob->pose);
-  direct_link_pose(fd, ob->pose);
-
-  ob->mpath = newdataadr(fd, ob->mpath);
-  if (ob->mpath)
-    direct_link_motionpath(fd, ob->mpath);
-
-  link_list(fd, &ob->defbase);
-  link_list(fd, &ob->fmaps);
-  // XXX deprecated - old animation system <<<
-  direct_link_nlastrips(fd, &ob->nlastrips);
-  link_list(fd, &ob->constraintChannels);
-  // >>> XXX deprecated - old animation system
-
-  ob->mat = newdataadr(fd, ob->mat);
-  test_pointer_array(fd, (void **)&ob->mat);
-  ob->matbits = newdataadr(fd, ob->matbits);
-
-  /* do it here, below old data gets converted */
-  direct_link_modifiers(fd, &ob->modifiers);
-  direct_link_gpencil_modifiers(fd, &ob->greasepencil_modifiers);
-  direct_link_shaderfxs(fd, &ob->shader_fx);
-
-  link_list(fd, &ob->effect);
-  paf = ob->effect.first;
-  while (paf) {
-    if (paf->type == EFF_PARTICLE) {
-      paf->keys = NULL;
-    }
-    if (paf->type == EFF_WAVE) {
-      WaveEff *wav = (WaveEff *)paf;
-      PartEff *next = paf->next;
-      WaveModifierData *wmd = (WaveModifierData *)modifier_new(eModifierType_Wave);
-
-      wmd->damp = wav->damp;
-      wmd->flag = wav->flag;
-      wmd->height = wav->height;
-      wmd->lifetime = wav->lifetime;
-      wmd->narrow = wav->narrow;
-      wmd->speed = wav->speed;
-      wmd->startx = wav->startx;
-      wmd->starty = wav->startx;
-      wmd->timeoffs = wav->timeoffs;
-      wmd->width = wav->width;
-
-      BLI_addtail(&ob->modifiers, wmd);
-
-      BLI_remlink(&ob->effect, paf);
-      MEM_freeN(paf);
-
-      paf = next;
-      continue;
-    }
-    if (paf->type == EFF_BUILD) {
-      BuildEff *baf = (BuildEff *)paf;
-      PartEff *next = paf->next;
-      BuildModifierData *bmd = (BuildModifierData *)modifier_new(eModifierType_Build);
-
-      bmd->start = baf->sfra;
-      bmd->length = baf->len;
-      bmd->randomize = 0;
-      bmd->seed = 1;
-
-      BLI_addtail(&ob->modifiers, bmd);
-
-      BLI_remlink(&ob->effect, paf);
-      MEM_freeN(paf);
-
-      paf = next;
-      continue;
-    }
-    paf = paf->next;
-  }
-
-  ob->pd = newdataadr(fd, ob->pd);
-  direct_link_partdeflect(ob->pd);
-  ob->soft = newdataadr(fd, ob->soft);
-  if (ob->soft) {
-    SoftBody *sb = ob->soft;
-
-    sb->bpoint = NULL;  // init pointers so it gets rebuilt nicely
-    sb->bspring = NULL;
-    sb->scratch = NULL;
-    /* although not used anymore */
-    /* still have to be loaded to be compatible with old files */
-    sb->keys = newdataadr(fd, sb->keys);
-    test_pointer_array(fd, (void **)&sb->keys);
-    if (sb->keys) {
-      int a;
-      for (a = 0; a < sb->totkey; a++) {
-        sb->keys[a] = newdataadr(fd, sb->keys[a]);
-      }
-    }
-
-    sb->effector_weights = newdataadr(fd, sb->effector_weights);
-    if (!sb->effector_weights)
-      sb->effector_weights = BKE_effector_add_weights(NULL);
-
-    sb->shared = newdataadr(fd, sb->shared);
-    if (sb->shared == NULL) {
-      /* Link deprecated caches if they exist, so we can use them for versioning.
-       * We should only do this when sb->shared == NULL, because those pointers
-       * are always set (for compatibility with older Blenders). We mustn't link
-       * the same pointcache twice. */
-      direct_link_pointcache_list(fd, &sb->ptcaches, &sb->pointcache, false);
-    }
-    else {
-      /* link caches */
-      direct_link_pointcache_list(fd, &sb->shared->ptcaches, &sb->shared->pointcache, false);
-    }
-  }
-  ob->fluidsimSettings = newdataadr(fd, ob->fluidsimSettings); /* NT */
-
-  ob->rigidbody_object = newdataadr(fd, ob->rigidbody_object);
-  if (ob->rigidbody_object) {
-    RigidBodyOb *rbo = ob->rigidbody_object;
-    /* Allocate runtime-only struct */
-    rbo->shared = MEM_callocN(sizeof(*rbo->shared), "RigidBodyObShared");
-  }
-  ob->rigidbody_constraint = newdataadr(fd, ob->rigidbody_constraint);
-  if (ob->rigidbody_constraint)
-    ob->rigidbody_constraint->physics_constraint = NULL;
-
-  link_list(fd, &ob->particlesystem);
-  direct_link_particlesystems(fd, &ob->particlesystem);
-
-  direct_link_constraints(fd, &ob->constraints);
-
-  link_list(fd, &ob->hooks);
-  while (ob->hooks.first) {
-    ObHook *hook = ob->hooks.first;
-    HookModifierData *hmd = (HookModifierData *)modifier_new(eModifierType_Hook);
-
-    hook->indexar = newdataadr(fd, hook->indexar);
-    if (fd->flags & FD_FLAGS_SWITCH_ENDIAN) {
-      BLI_endian_switch_int32_array(hook->indexar, hook->totindex);
-    }
-
-    /* Do conversion here because if we have loaded
-     * a hook we need to make sure it gets converted
-     * and freed, regardless of version.
-     */
-    copy_v3_v3(hmd->cent, hook->cent);
-    hmd->falloff = hook->falloff;
-    hmd->force = hook->force;
-    hmd->indexar = hook->indexar;
-    hmd->object = hook->parent;
-    memcpy(hmd->parentinv, hook->parentinv, sizeof(hmd->parentinv));
-    hmd->totindex = hook->totindex;
-
-    BLI_addhead(&ob->modifiers, hmd);
-    BLI_remlink(&ob->hooks, hook);
-
-    modifier_unique_name(&ob->modifiers, (ModifierData *)hmd);
-
-    MEM_freeN(hook);
-  }
-
-  ob->iuser = newdataadr(fd, ob->iuser);
-  if (ob->type == OB_EMPTY && ob->empty_drawtype == OB_EMPTY_IMAGE && !ob->iuser) {
-    BKE_object_empty_draw_type_set(ob, ob->empty_drawtype);
-  }
-
-  ob->derivedDeform = NULL;
-  ob->derivedFinal = NULL;
-  BKE_object_runtime_reset(ob);
-  link_list(fd, &ob->pc_ids);
-
-  /* in case this value changes in future, clamp else we get undefined behavior */
-  CLAMP(ob->rotmode, ROT_MODE_MIN, ROT_MODE_MAX);
-
-  if (ob->sculpt) {
-    ob->sculpt = NULL;
-    /* Only create data on undo, otherwise rely on editor mode switching. */
-    if (fd->memfile && (ob->mode & OB_MODE_ALL_SCULPT)) {
-      BKE_object_sculpt_data_create(ob);
-    }
-  }
-
-  link_list(fd, &ob->lodlevels);
-  ob->currentlod = ob->lodlevels.first;
-
-  ob->preview = direct_link_preview_image(fd, ob->preview);
->>>>>>> c8fc23fd
 }
 
 static void direct_link_view_settings(FileData *fd, ColorManagedViewSettings *view_settings)
@@ -6958,7 +6596,6 @@
   int totscene = 0;
 #endif
 
-<<<<<<< HEAD
 	for (Scene *sce = main->scenes.first; sce; sce = sce->id.next) {
 		if (sce->id.tag & LIB_TAG_NEED_LINK) {
 			/* Link ID Properties -- and copy this comment EXACTLY for easy finding
@@ -7098,154 +6735,6 @@
 			
 			/* Motion Tracking */
 			sce->clip = newlibadr_us(fd, sce->id.lib, sce->clip);
-=======
-  for (Scene *sce = main->scenes.first; sce; sce = sce->id.next) {
-    if (sce->id.tag & LIB_TAG_NEED_LINK) {
-      /* Link ID Properties -- and copy this comment EXACTLY for easy finding
-       * of library blocks that implement this.*/
-      IDP_LibLinkProperty(sce->id.properties, fd);
-      lib_link_animdata(fd, &sce->id, sce->adt);
-
-      lib_link_keyingsets(fd, &sce->id, &sce->keyingsets);
-
-      sce->camera = newlibadr(fd, sce->id.lib, sce->camera);
-      sce->world = newlibadr_us(fd, sce->id.lib, sce->world);
-      sce->set = newlibadr(fd, sce->id.lib, sce->set);
-      sce->gpd = newlibadr_us(fd, sce->id.lib, sce->gpd);
-
-      link_paint(fd, sce, &sce->toolsettings->sculpt->paint);
-      link_paint(fd, sce, &sce->toolsettings->vpaint->paint);
-      link_paint(fd, sce, &sce->toolsettings->wpaint->paint);
-      link_paint(fd, sce, &sce->toolsettings->imapaint.paint);
-      link_paint(fd, sce, &sce->toolsettings->uvsculpt->paint);
-      link_paint(fd, sce, &sce->toolsettings->gp_paint->paint);
-
-      if (sce->toolsettings->sculpt)
-        sce->toolsettings->sculpt->gravity_object = newlibadr(
-            fd, sce->id.lib, sce->toolsettings->sculpt->gravity_object);
-
-      if (sce->toolsettings->imapaint.stencil)
-        sce->toolsettings->imapaint.stencil = newlibadr_us(
-            fd, sce->id.lib, sce->toolsettings->imapaint.stencil);
-
-      if (sce->toolsettings->imapaint.clone)
-        sce->toolsettings->imapaint.clone = newlibadr_us(
-            fd, sce->id.lib, sce->toolsettings->imapaint.clone);
-
-      if (sce->toolsettings->imapaint.canvas)
-        sce->toolsettings->imapaint.canvas = newlibadr_us(
-            fd, sce->id.lib, sce->toolsettings->imapaint.canvas);
-
-      sce->toolsettings->particle.shape_object = newlibadr(
-          fd, sce->id.lib, sce->toolsettings->particle.shape_object);
-
-      sce->toolsettings->gp_sculpt.guide.reference_object = newlibadr(
-          fd, sce->id.lib, sce->toolsettings->gp_sculpt.guide.reference_object);
-
-      for (Base *base_legacy_next, *base_legacy = sce->base.first; base_legacy;
-           base_legacy = base_legacy_next) {
-        base_legacy_next = base_legacy->next;
-
-        base_legacy->object = newlibadr_us(fd, sce->id.lib, base_legacy->object);
-
-        if (base_legacy->object == NULL) {
-          blo_reportf_wrap(fd->reports,
-                           RPT_WARNING,
-                           TIP_("LIB: object lost from scene: '%s'"),
-                           sce->id.name + 2);
-          BLI_remlink(&sce->base, base_legacy);
-          if (base_legacy == sce->basact)
-            sce->basact = NULL;
-          MEM_freeN(base_legacy);
-        }
-      }
-
-      Sequence *seq;
-      SEQ_BEGIN (sce->ed, seq) {
-        IDP_LibLinkProperty(seq->prop, fd);
-
-        if (seq->ipo)
-          seq->ipo = newlibadr_us(
-              fd, sce->id.lib, seq->ipo);  // XXX deprecated - old animation system
-        seq->scene_sound = NULL;
-        if (seq->scene) {
-          seq->scene = newlibadr(fd, sce->id.lib, seq->scene);
-          if (seq->scene) {
-            seq->scene_sound = BKE_sound_scene_add_scene_sound_defaults(sce, seq);
-          }
-        }
-        if (seq->clip) {
-          seq->clip = newlibadr_us(fd, sce->id.lib, seq->clip);
-        }
-        if (seq->mask) {
-          seq->mask = newlibadr_us(fd, sce->id.lib, seq->mask);
-        }
-        if (seq->scene_camera) {
-          seq->scene_camera = newlibadr(fd, sce->id.lib, seq->scene_camera);
-        }
-        if (seq->sound) {
-          seq->scene_sound = NULL;
-          if (seq->type == SEQ_TYPE_SOUND_HD) {
-            seq->type = SEQ_TYPE_SOUND_RAM;
-          }
-          else {
-            seq->sound = newlibadr(fd, sce->id.lib, seq->sound);
-          }
-          if (seq->sound) {
-            id_us_plus_no_lib((ID *)seq->sound);
-            seq->scene_sound = BKE_sound_add_scene_sound_defaults(sce, seq);
-          }
-        }
-        if (seq->type == SEQ_TYPE_TEXT) {
-          TextVars *t = seq->effectdata;
-          t->text_font = newlibadr_us(fd, sce->id.lib, t->text_font);
-        }
-        BLI_listbase_clear(&seq->anims);
-
-        lib_link_sequence_modifiers(fd, sce, &seq->modifiers);
-      }
-      SEQ_END;
-
-      for (TimeMarker *marker = sce->markers.first; marker; marker = marker->next) {
-        if (marker->camera) {
-          marker->camera = newlibadr(fd, sce->id.lib, marker->camera);
-        }
-      }
-
-      BKE_sequencer_update_muting(sce->ed);
-      BKE_sequencer_update_sound_bounds_all(sce);
-
-      /* rigidbody world relies on it's linked collections */
-      if (sce->rigidbody_world) {
-        RigidBodyWorld *rbw = sce->rigidbody_world;
-        if (rbw->group)
-          rbw->group = newlibadr(fd, sce->id.lib, rbw->group);
-        if (rbw->constraints)
-          rbw->constraints = newlibadr(fd, sce->id.lib, rbw->constraints);
-        if (rbw->effector_weights)
-          rbw->effector_weights->group = newlibadr(fd, sce->id.lib, rbw->effector_weights->group);
-      }
-
-      if (sce->nodetree) {
-        lib_link_ntree(fd, &sce->id, sce->nodetree);
-        sce->nodetree->id.lib = sce->id.lib;
-        composite_patch(sce->nodetree, sce);
-      }
-
-      for (SceneRenderLayer *srl = sce->r.layers.first; srl; srl = srl->next) {
-        srl->mat_override = newlibadr_us(fd, sce->id.lib, srl->mat_override);
-        for (FreestyleModuleConfig *fmc = srl->freestyleConfig.modules.first; fmc;
-             fmc = fmc->next) {
-          fmc->script = newlibadr(fd, sce->id.lib, fmc->script);
-        }
-        for (FreestyleLineSet *fls = srl->freestyleConfig.linesets.first; fls; fls = fls->next) {
-          fls->linestyle = newlibadr_us(fd, sce->id.lib, fls->linestyle);
-          fls->group = newlibadr_us(fd, sce->id.lib, fls->group);
-        }
-      }
-      /* Motion Tracking */
-      sce->clip = newlibadr_us(fd, sce->id.lib, sce->clip);
->>>>>>> c8fc23fd
 
 #ifdef USE_COLLECTION_COMPAT_28
       if (sce->collection) {
@@ -7853,7 +7342,6 @@
 
 static void direct_link_area(FileData *fd, ScrArea *area)
 {
-<<<<<<< HEAD
 	SpaceLink *sl;
 	ARegion *ar;
 
@@ -7981,142 +7469,11 @@
 			/* WARNING: gpencil data is no longer stored directly in sima after 2.5
 			 * so sacrifice a few old files for now to avoid crashes with new files!
 			 * committed: r28002 */
-=======
-  SpaceLink *sl;
-  ARegion *ar;
-
-  link_list(fd, &(area->spacedata));
-  link_list(fd, &(area->regionbase));
-
-  BLI_listbase_clear(&area->handlers);
-  area->type = NULL; /* spacetype callbacks */
-  area->butspacetype =
-      SPACE_EMPTY; /* Should always be unset so that rna_Area_type_get works correctly */
-  area->region_active_win = -1;
-
-  area->flag &= ~AREA_FLAG_ACTIVE_TOOL_UPDATE;
-
-  area->global = newdataadr(fd, area->global);
-
-  /* if we do not have the spacetype registered we cannot
-   * free it, so don't allocate any new memory for such spacetypes. */
-  if (!BKE_spacetype_exists(area->spacetype)) {
-    area->butspacetype =
-        area->spacetype; /* Hint for versioning code to replace deprecated space types. */
-    area->spacetype = SPACE_EMPTY;
-  }
-
-  for (ar = area->regionbase.first; ar; ar = ar->next) {
-    direct_link_region(fd, ar, area->spacetype);
-  }
-
-  /* accident can happen when read/save new file with older version */
-  /* 2.50: we now always add spacedata for info */
-  if (area->spacedata.first == NULL) {
-    SpaceInfo *sinfo = MEM_callocN(sizeof(SpaceInfo), "spaceinfo");
-    area->spacetype = sinfo->spacetype = SPACE_INFO;
-    BLI_addtail(&area->spacedata, sinfo);
-  }
-  /* add local view3d too */
-  else if (area->spacetype == SPACE_VIEW3D) {
-    blo_do_versions_view3d_split_250(area->spacedata.first, &area->regionbase);
-  }
-
-  for (sl = area->spacedata.first; sl; sl = sl->next) {
-    link_list(fd, &(sl->regionbase));
-
-    /* if we do not have the spacetype registered we cannot
-     * free it, so don't allocate any new memory for such spacetypes. */
-    if (!BKE_spacetype_exists(sl->spacetype))
-      sl->spacetype = SPACE_EMPTY;
-
-    for (ar = sl->regionbase.first; ar; ar = ar->next)
-      direct_link_region(fd, ar, sl->spacetype);
-
-    if (sl->spacetype == SPACE_VIEW3D) {
-      View3D *v3d = (View3D *)sl;
-
-      v3d->flag |= V3D_INVALID_BACKBUF;
-
-      if (v3d->gpd) {
-        v3d->gpd = newdataadr(fd, v3d->gpd);
-        direct_link_gpencil(fd, v3d->gpd);
-      }
-      v3d->localvd = newdataadr(fd, v3d->localvd);
-      v3d->runtime.properties_storage = NULL;
-
-      /* render can be quite heavy, set to solid on load */
-      if (v3d->shading.type == OB_RENDER) {
-        v3d->shading.type = OB_SOLID;
-      }
-      v3d->shading.prev_type = OB_SOLID;
-
-      if (v3d->fx_settings.dof)
-        v3d->fx_settings.dof = newdataadr(fd, v3d->fx_settings.dof);
-      if (v3d->fx_settings.ssao)
-        v3d->fx_settings.ssao = newdataadr(fd, v3d->fx_settings.ssao);
-
-      blo_do_versions_view3d_split_250(v3d, &sl->regionbase);
-    }
-    else if (sl->spacetype == SPACE_GRAPH) {
-      SpaceGraph *sipo = (SpaceGraph *)sl;
-
-      sipo->ads = newdataadr(fd, sipo->ads);
-      BLI_listbase_clear(&sipo->runtime.ghost_curves);
-    }
-    else if (sl->spacetype == SPACE_NLA) {
-      SpaceNla *snla = (SpaceNla *)sl;
-
-      snla->ads = newdataadr(fd, snla->ads);
-    }
-    else if (sl->spacetype == SPACE_OUTLINER) {
-      SpaceOutliner *soops = (SpaceOutliner *)sl;
-
-      /* use newdataadr_no_us and do not free old memory avoiding double
-       * frees and use of freed memory. this could happen because of a
-       * bug fixed in revision 58959 where the treestore memory address
-       * was not unique */
-      TreeStore *ts = newdataadr_no_us(fd, soops->treestore);
-      soops->treestore = NULL;
-      if (ts) {
-        TreeStoreElem *elems = newdataadr_no_us(fd, ts->data);
-
-        soops->treestore = BLI_mempool_create(
-            sizeof(TreeStoreElem), ts->usedelem, 512, BLI_MEMPOOL_ALLOW_ITER);
-        if (ts->usedelem && elems) {
-          int i;
-          for (i = 0; i < ts->usedelem; i++) {
-            TreeStoreElem *new_elem = BLI_mempool_alloc(soops->treestore);
-            *new_elem = elems[i];
-          }
-        }
-        /* we only saved what was used */
-        soops->storeflag |= SO_TREESTORE_CLEANUP;  // at first draw
-      }
-      soops->treehash = NULL;
-      soops->tree.first = soops->tree.last = NULL;
-    }
-    else if (sl->spacetype == SPACE_IMAGE) {
-      SpaceImage *sima = (SpaceImage *)sl;
-
-      sima->iuser.scene = NULL;
-      sima->iuser.ok = 1;
-      sima->scopes.waveform_1 = NULL;
-      sima->scopes.waveform_2 = NULL;
-      sima->scopes.waveform_3 = NULL;
-      sima->scopes.vecscope = NULL;
-      sima->scopes.ok = 0;
-
-      /* WARNING: gpencil data is no longer stored directly in sima after 2.5
-       * so sacrifice a few old files for now to avoid crashes with new files!
-       * committed: r28002 */
->>>>>>> c8fc23fd
 #if 0
       sima->gpd = newdataadr(fd, sima->gpd);
       if (sima->gpd)
         direct_link_gpencil(fd, sima->gpd);
 #endif
-<<<<<<< HEAD
 		}
 		else if (sl->spacetype == SPACE_NODE) {
 			SpaceNode *snode = (SpaceNode *)sl;
@@ -8157,39 +7514,6 @@
 			 * read from file after all other users of grease pencil and newdataadr would
 			 * simple return NULL here (sergey)
 			 */
-=======
-    }
-    else if (sl->spacetype == SPACE_NODE) {
-      SpaceNode *snode = (SpaceNode *)sl;
-
-      if (snode->gpd) {
-        snode->gpd = newdataadr(fd, snode->gpd);
-        direct_link_gpencil(fd, snode->gpd);
-      }
-
-      link_list(fd, &snode->treepath);
-      snode->edittree = NULL;
-      snode->iofsd = NULL;
-      BLI_listbase_clear(&snode->linkdrag);
-    }
-    else if (sl->spacetype == SPACE_TEXT) {
-      SpaceText *st = (SpaceText *)sl;
-
-      st->drawcache = NULL;
-      st->scroll_accum[0] = 0.0f;
-      st->scroll_accum[1] = 0.0f;
-    }
-    else if (sl->spacetype == SPACE_SEQ) {
-      SpaceSeq *sseq = (SpaceSeq *)sl;
-
-      /* grease pencil data is not a direct data and can't be linked from direct_link*
-       * functions, it should be linked from lib_link* functions instead
-       *
-       * otherwise it'll lead to lost grease data on open because it'll likely be
-       * read from file after all other users of grease pencil and newdataadr would
-       * simple return NULL here (sergey)
-       */
->>>>>>> c8fc23fd
 #if 0
       if (sseq->gpd) {
         sseq->gpd = newdataadr(fd, sseq->gpd);
@@ -8270,7 +7594,6 @@
 
 static void lib_link_area(FileData *fd, ID *parent_id, ScrArea *area)
 {
-<<<<<<< HEAD
 	area->full = newlibadr(fd, parent_id->lib, area->full);
 
 	memset(&area->runtime, 0x0, sizeof(area->runtime));
@@ -8459,177 +7782,6 @@
 				break;
 		}
 	}
-=======
-  area->full = newlibadr(fd, parent_id->lib, area->full);
-
-  memset(&area->runtime, 0x0, sizeof(area->runtime));
-
-  for (SpaceLink *sl = area->spacedata.first; sl; sl = sl->next) {
-    switch (sl->spacetype) {
-      case SPACE_VIEW3D: {
-        View3D *v3d = (View3D *)sl;
-
-        v3d->camera = newlibadr(fd, parent_id->lib, v3d->camera);
-        v3d->ob_centre = newlibadr(fd, parent_id->lib, v3d->ob_centre);
-
-        if (v3d->localvd) {
-          v3d->localvd->camera = newlibadr(fd, parent_id->lib, v3d->localvd->camera);
-        }
-        break;
-      }
-      case SPACE_GRAPH: {
-        SpaceGraph *sipo = (SpaceGraph *)sl;
-        bDopeSheet *ads = sipo->ads;
-
-        if (ads) {
-          ads->source = newlibadr(fd, parent_id->lib, ads->source);
-          ads->filter_grp = newlibadr(fd, parent_id->lib, ads->filter_grp);
-        }
-        break;
-      }
-      case SPACE_PROPERTIES: {
-        SpaceProperties *sbuts = (SpaceProperties *)sl;
-        sbuts->pinid = newlibadr(fd, parent_id->lib, sbuts->pinid);
-        if (sbuts->pinid == NULL) {
-          sbuts->flag &= ~SB_PIN_CONTEXT;
-        }
-        break;
-      }
-      case SPACE_FILE:
-        break;
-      case SPACE_ACTION: {
-        SpaceAction *saction = (SpaceAction *)sl;
-        bDopeSheet *ads = &saction->ads;
-
-        if (ads) {
-          ads->source = newlibadr(fd, parent_id->lib, ads->source);
-          ads->filter_grp = newlibadr(fd, parent_id->lib, ads->filter_grp);
-        }
-
-        saction->action = newlibadr(fd, parent_id->lib, saction->action);
-        break;
-      }
-      case SPACE_IMAGE: {
-        SpaceImage *sima = (SpaceImage *)sl;
-
-        sima->image = newlibadr_real_us(fd, parent_id->lib, sima->image);
-        sima->mask_info.mask = newlibadr_real_us(fd, parent_id->lib, sima->mask_info.mask);
-
-        /* NOTE: pre-2.5, this was local data not lib data, but now we need this as lib data
-         * so fingers crossed this works fine!
-         */
-        sima->gpd = newlibadr_us(fd, parent_id->lib, sima->gpd);
-        break;
-      }
-      case SPACE_SEQ: {
-        SpaceSeq *sseq = (SpaceSeq *)sl;
-
-        /* NOTE: pre-2.5, this was local data not lib data, but now we need this as lib data
-         * so fingers crossed this works fine!
-         */
-        sseq->gpd = newlibadr_us(fd, parent_id->lib, sseq->gpd);
-        break;
-      }
-      case SPACE_NLA: {
-        SpaceNla *snla = (SpaceNla *)sl;
-        bDopeSheet *ads = snla->ads;
-
-        if (ads) {
-          ads->source = newlibadr(fd, parent_id->lib, ads->source);
-          ads->filter_grp = newlibadr(fd, parent_id->lib, ads->filter_grp);
-        }
-        break;
-      }
-      case SPACE_TEXT: {
-        SpaceText *st = (SpaceText *)sl;
-
-        st->text = newlibadr(fd, parent_id->lib, st->text);
-        break;
-      }
-      case SPACE_SCRIPT: {
-        SpaceScript *scpt = (SpaceScript *)sl;
-        /*scpt->script = NULL; - 2.45 set to null, better re-run the script */
-        if (scpt->script) {
-          scpt->script = newlibadr(fd, parent_id->lib, scpt->script);
-          if (scpt->script) {
-            SCRIPT_SET_NULL(scpt->script);
-          }
-        }
-        break;
-      }
-      case SPACE_OUTLINER: {
-        SpaceOutliner *so = (SpaceOutliner *)sl;
-        so->search_tse.id = newlibadr(fd, NULL, so->search_tse.id);
-
-        if (so->treestore) {
-          TreeStoreElem *tselem;
-          BLI_mempool_iter iter;
-
-          BLI_mempool_iternew(so->treestore, &iter);
-          while ((tselem = BLI_mempool_iterstep(&iter))) {
-            tselem->id = newlibadr(fd, NULL, tselem->id);
-          }
-          if (so->treehash) {
-            /* rebuild hash table, because it depends on ids too */
-            so->storeflag |= SO_TREESTORE_REBUILD;
-          }
-        }
-        break;
-      }
-      case SPACE_NODE: {
-        SpaceNode *snode = (SpaceNode *)sl;
-        bNodeTreePath *path, *path_next;
-        bNodeTree *ntree;
-
-        /* node tree can be stored locally in id too, link this first */
-        snode->id = newlibadr(fd, parent_id->lib, snode->id);
-        snode->from = newlibadr(fd, parent_id->lib, snode->from);
-
-        ntree = snode->id ? ntreeFromID(snode->id) : NULL;
-        snode->nodetree = ntree ? ntree : newlibadr_us(fd, parent_id->lib, snode->nodetree);
-
-        for (path = snode->treepath.first; path; path = path->next) {
-          if (path == snode->treepath.first) {
-            /* first nodetree in path is same as snode->nodetree */
-            path->nodetree = snode->nodetree;
-          }
-          else
-            path->nodetree = newlibadr_us(fd, parent_id->lib, path->nodetree);
-
-          if (!path->nodetree)
-            break;
-        }
-
-        /* remaining path entries are invalid, remove */
-        for (; path; path = path_next) {
-          path_next = path->next;
-
-          BLI_remlink(&snode->treepath, path);
-          MEM_freeN(path);
-        }
-
-        /* edittree is just the last in the path,
-         * set this directly since the path may have been shortened above */
-        if (snode->treepath.last) {
-          path = snode->treepath.last;
-          snode->edittree = path->nodetree;
-        }
-        else {
-          snode->edittree = NULL;
-        }
-        break;
-      }
-      case SPACE_CLIP: {
-        SpaceClip *sclip = (SpaceClip *)sl;
-        sclip->clip = newlibadr_real_us(fd, parent_id->lib, sclip->clip);
-        sclip->mask_info.mask = newlibadr_real_us(fd, parent_id->lib, sclip->mask_info.mask);
-        break;
-      }
-      default:
-        break;
-    }
-  }
->>>>>>> c8fc23fd
 }
 
 /**
@@ -9033,7 +8185,6 @@
           MEM_SAFE_FREE(sima->scopes.waveform_3);
           MEM_SAFE_FREE(sima->scopes.vecscope);
 #endif
-<<<<<<< HEAD
 					sima->scopes.ok = 0;
 
 					/* NOTE: pre-2.5, this was local data not lib data, but now we need this as lib data
@@ -9159,134 +8310,6 @@
 			}
 		}
 	}
-=======
-          sima->scopes.ok = 0;
-
-          /* NOTE: pre-2.5, this was local data not lib data, but now we need this as lib data
-           * so assume that here we're doing for undo only...
-           */
-          sima->gpd = restore_pointer_by_name(id_map, (ID *)sima->gpd, USER_REAL);
-          sima->mask_info.mask = restore_pointer_by_name(
-              id_map, (ID *)sima->mask_info.mask, USER_REAL);
-        }
-        else if (sl->spacetype == SPACE_SEQ) {
-          SpaceSeq *sseq = (SpaceSeq *)sl;
-
-          /* NOTE: pre-2.5, this was local data not lib data, but now we need this as lib data
-           * so assume that here we're doing for undo only...
-           */
-          sseq->gpd = restore_pointer_by_name(id_map, (ID *)sseq->gpd, USER_REAL);
-        }
-        else if (sl->spacetype == SPACE_NLA) {
-          SpaceNla *snla = (SpaceNla *)sl;
-          bDopeSheet *ads = snla->ads;
-
-          if (ads) {
-            ads->source = restore_pointer_by_name(id_map, (ID *)ads->source, USER_REAL);
-
-            if (ads->filter_grp)
-              ads->filter_grp = restore_pointer_by_name(
-                  id_map, (ID *)ads->filter_grp, USER_IGNORE);
-          }
-        }
-        else if (sl->spacetype == SPACE_TEXT) {
-          SpaceText *st = (SpaceText *)sl;
-
-          st->text = restore_pointer_by_name(id_map, (ID *)st->text, USER_REAL);
-          if (st->text == NULL)
-            st->text = newmain->texts.first;
-        }
-        else if (sl->spacetype == SPACE_SCRIPT) {
-          SpaceScript *scpt = (SpaceScript *)sl;
-
-          scpt->script = restore_pointer_by_name(id_map, (ID *)scpt->script, USER_REAL);
-
-          /*sc->script = NULL; - 2.45 set to null, better re-run the script */
-          if (scpt->script) {
-            SCRIPT_SET_NULL(scpt->script);
-          }
-        }
-        else if (sl->spacetype == SPACE_OUTLINER) {
-          SpaceOutliner *so = (SpaceOutliner *)sl;
-
-          so->search_tse.id = restore_pointer_by_name(id_map, so->search_tse.id, USER_IGNORE);
-
-          if (so->treestore) {
-            TreeStoreElem *tselem;
-            BLI_mempool_iter iter;
-
-            BLI_mempool_iternew(so->treestore, &iter);
-            while ((tselem = BLI_mempool_iterstep(&iter))) {
-              /* Do not try to restore pointers to drivers/sequence/etc., can crash in undo case! */
-              if (TSE_IS_REAL_ID(tselem)) {
-                tselem->id = restore_pointer_by_name(id_map, tselem->id, USER_IGNORE);
-              }
-              else {
-                tselem->id = NULL;
-              }
-            }
-            if (so->treehash) {
-              /* rebuild hash table, because it depends on ids too */
-              so->storeflag |= SO_TREESTORE_REBUILD;
-            }
-          }
-        }
-        else if (sl->spacetype == SPACE_NODE) {
-          SpaceNode *snode = (SpaceNode *)sl;
-          bNodeTreePath *path, *path_next;
-          bNodeTree *ntree;
-
-          /* node tree can be stored locally in id too, link this first */
-          snode->id = restore_pointer_by_name(id_map, snode->id, USER_REAL);
-          snode->from = restore_pointer_by_name(id_map, snode->from, USER_IGNORE);
-
-          ntree = snode->id ? ntreeFromID(snode->id) : NULL;
-          snode->nodetree = ntree ?
-                                ntree :
-                                restore_pointer_by_name(id_map, (ID *)snode->nodetree, USER_REAL);
-
-          for (path = snode->treepath.first; path; path = path->next) {
-            if (path == snode->treepath.first) {
-              /* first nodetree in path is same as snode->nodetree */
-              path->nodetree = snode->nodetree;
-            }
-            else
-              path->nodetree = restore_pointer_by_name(id_map, (ID *)path->nodetree, USER_REAL);
-
-            if (!path->nodetree)
-              break;
-          }
-
-          /* remaining path entries are invalid, remove */
-          for (; path; path = path_next) {
-            path_next = path->next;
-
-            BLI_remlink(&snode->treepath, path);
-            MEM_freeN(path);
-          }
-
-          /* edittree is just the last in the path,
-           * set this directly since the path may have been shortened above */
-          if (snode->treepath.last) {
-            path = snode->treepath.last;
-            snode->edittree = path->nodetree;
-          }
-          else
-            snode->edittree = NULL;
-        }
-        else if (sl->spacetype == SPACE_CLIP) {
-          SpaceClip *sclip = (SpaceClip *)sl;
-
-          sclip->clip = restore_pointer_by_name(id_map, (ID *)sclip->clip, USER_REAL);
-          sclip->mask_info.mask = restore_pointer_by_name(
-              id_map, (ID *)sclip->mask_info.mask, USER_REAL);
-
-          sclip->scopes.ok = 0;
-        }
-      }
-    }
-  }
->>>>>>> c8fc23fd
 }
 
 /**
@@ -11582,7 +10605,6 @@
 
 static void expand_object(FileData *fd, Main *mainvar, Object *ob)
 {
-<<<<<<< HEAD
 	ParticleSystem *psys;
 	bSensor *sens;
 	bController *cont;
@@ -11756,134 +10778,23 @@
 		expand_doit(fd, mainvar, ob->rigidbody_constraint->ob1);
 		expand_doit(fd, mainvar, ob->rigidbody_constraint->ob2);
 	}
-=======
-  ParticleSystem *psys;
-  bActionStrip *strip;
-  PartEff *paf;
-  int a;
-
-  expand_doit(fd, mainvar, ob->data);
-
-  /* expand_object_expandModifier() */
-  if (ob->modifiers.first) {
-    struct {
-      FileData *fd;
-      Main *mainvar;
-    } data;
-    data.fd = fd;
-    data.mainvar = mainvar;
-
-    modifiers_foreachIDLink(ob, expand_object_expandModifiers, (void *)&data);
-  }
-
-  /* expand_object_expandModifier() */
-  if (ob->greasepencil_modifiers.first) {
-    struct {
-      FileData *fd;
-      Main *mainvar;
-    } data;
-    data.fd = fd;
-    data.mainvar = mainvar;
-
-    BKE_gpencil_modifiers_foreachIDLink(ob, expand_object_expandModifiers, (void *)&data);
-  }
-
-  /* expand_object_expandShaderFx() */
-  if (ob->shader_fx.first) {
-    struct {
-      FileData *fd;
-      Main *mainvar;
-    } data;
-    data.fd = fd;
-    data.mainvar = mainvar;
-
-    BKE_shaderfx_foreachIDLink(ob, expand_object_expandModifiers, (void *)&data);
-  }
-
-  expand_pose(fd, mainvar, ob->pose);
-  expand_doit(fd, mainvar, ob->poselib);
-  expand_constraints(fd, mainvar, &ob->constraints);
-
-  expand_doit(fd, mainvar, ob->gpd);
-
-  // XXX deprecated - old animation system (for version patching only)
-  expand_doit(fd, mainvar, ob->ipo);
-  expand_doit(fd, mainvar, ob->action);
-
-  expand_constraint_channels(fd, mainvar, &ob->constraintChannels);
-
-  for (strip = ob->nlastrips.first; strip; strip = strip->next) {
-    expand_doit(fd, mainvar, strip->object);
-    expand_doit(fd, mainvar, strip->act);
-    expand_doit(fd, mainvar, strip->ipo);
-  }
-  // XXX deprecated - old animation system (for version patching only)
-
-  if (ob->adt)
-    expand_animdata(fd, mainvar, ob->adt);
-
-  for (a = 0; a < ob->totcol; a++) {
-    expand_doit(fd, mainvar, ob->mat[a]);
-  }
-
-  paf = blo_do_version_give_parteff_245(ob);
-  if (paf && paf->group)
-    expand_doit(fd, mainvar, paf->group);
-
-  if (ob->instance_collection)
-    expand_doit(fd, mainvar, ob->instance_collection);
-
-  if (ob->proxy)
-    expand_doit(fd, mainvar, ob->proxy);
-  if (ob->proxy_group)
-    expand_doit(fd, mainvar, ob->proxy_group);
-
-  for (psys = ob->particlesystem.first; psys; psys = psys->next)
-    expand_doit(fd, mainvar, psys->part);
-
-  if (ob->pd) {
-    expand_doit(fd, mainvar, ob->pd->tex);
-    expand_doit(fd, mainvar, ob->pd->f_source);
-  }
-
-  if (ob->soft) {
-    expand_doit(fd, mainvar, ob->soft->collision_group);
-
-    if (ob->soft->effector_weights) {
-      expand_doit(fd, mainvar, ob->soft->effector_weights->group);
-    }
-  }
-
-  if (ob->rigidbody_constraint) {
-    expand_doit(fd, mainvar, ob->rigidbody_constraint->ob1);
-    expand_doit(fd, mainvar, ob->rigidbody_constraint->ob2);
-  }
-
-  if (ob->currentlod) {
-    LodLevel *level;
-    for (level = ob->lodlevels.first; level; level = level->next) {
-      expand_doit(fd, mainvar, level->source);
-    }
-  }
->>>>>>> c8fc23fd
 }
 
 #ifdef USE_COLLECTION_COMPAT_28
 static void expand_scene_collection(FileData *fd, Main *mainvar, SceneCollection *sc)
 {
-  for (LinkData *link = sc->objects.first; link; link = link->next) {
-    expand_doit(fd, mainvar, link->data);
-  }
-
-  for (SceneCollection *nsc = sc->scene_collections.first; nsc; nsc = nsc->next) {
-    expand_scene_collection(fd, mainvar, nsc);
-  }
+	for (LinkData *link = sc->objects.first; link; link = link->next) {
+		expand_doit(fd, mainvar, link->data);
+	}
+
+	for (SceneCollection *nsc = sc->scene_collections.first; nsc; nsc = nsc->next) {
+		expand_scene_collection(fd, mainvar, nsc);
+	}
 }
 #endif
 
 static void expand_scene(FileData *fd, Main *mainvar, Scene *sce)
 {
-<<<<<<< HEAD
 	SceneRenderLayer *srl;
 	FreestyleModuleConfig *module;
 	FreestyleLineSet *lineset;
@@ -11969,98 +10880,6 @@
 	}
 
 	expand_doit(fd, mainvar, sce->clip);
-=======
-  SceneRenderLayer *srl;
-  FreestyleModuleConfig *module;
-  FreestyleLineSet *lineset;
-
-  for (Base *base_legacy = sce->base.first; base_legacy; base_legacy = base_legacy->next) {
-    expand_doit(fd, mainvar, base_legacy->object);
-  }
-  expand_doit(fd, mainvar, sce->camera);
-  expand_doit(fd, mainvar, sce->world);
-
-  if (sce->adt)
-    expand_animdata(fd, mainvar, sce->adt);
-  expand_keyingsets(fd, mainvar, &sce->keyingsets);
-
-  if (sce->set)
-    expand_doit(fd, mainvar, sce->set);
-
-  if (sce->nodetree)
-    expand_nodetree(fd, mainvar, sce->nodetree);
-
-  for (srl = sce->r.layers.first; srl; srl = srl->next) {
-    expand_doit(fd, mainvar, srl->mat_override);
-    for (module = srl->freestyleConfig.modules.first; module; module = module->next) {
-      if (module->script)
-        expand_doit(fd, mainvar, module->script);
-    }
-    for (lineset = srl->freestyleConfig.linesets.first; lineset; lineset = lineset->next) {
-      if (lineset->group)
-        expand_doit(fd, mainvar, lineset->group);
-      expand_doit(fd, mainvar, lineset->linestyle);
-    }
-  }
-
-  for (ViewLayer *view_layer = sce->view_layers.first; view_layer; view_layer = view_layer->next) {
-    expand_idprops(fd, mainvar, view_layer->id_properties);
-
-    for (module = view_layer->freestyle_config.modules.first; module; module = module->next) {
-      if (module->script) {
-        expand_doit(fd, mainvar, module->script);
-      }
-    }
-
-    for (lineset = view_layer->freestyle_config.linesets.first; lineset; lineset = lineset->next) {
-      if (lineset->group) {
-        expand_doit(fd, mainvar, lineset->group);
-      }
-      expand_doit(fd, mainvar, lineset->linestyle);
-    }
-  }
-
-  if (sce->gpd)
-    expand_doit(fd, mainvar, sce->gpd);
-
-  if (sce->ed) {
-    Sequence *seq;
-
-    SEQ_BEGIN (sce->ed, seq) {
-      expand_idprops(fd, mainvar, seq->prop);
-
-      if (seq->scene)
-        expand_doit(fd, mainvar, seq->scene);
-      if (seq->scene_camera)
-        expand_doit(fd, mainvar, seq->scene_camera);
-      if (seq->clip)
-        expand_doit(fd, mainvar, seq->clip);
-      if (seq->mask)
-        expand_doit(fd, mainvar, seq->mask);
-      if (seq->sound)
-        expand_doit(fd, mainvar, seq->sound);
-
-      if (seq->type == SEQ_TYPE_TEXT && seq->effectdata) {
-        TextVars *data = seq->effectdata;
-        expand_doit(fd, mainvar, data->text_font);
-      }
-    }
-    SEQ_END;
-  }
-
-  if (sce->rigidbody_world) {
-    expand_doit(fd, mainvar, sce->rigidbody_world->group);
-    expand_doit(fd, mainvar, sce->rigidbody_world->constraints);
-  }
-
-  for (TimeMarker *marker = sce->markers.first; marker; marker = marker->next) {
-    if (marker->camera) {
-      expand_doit(fd, mainvar, marker->camera);
-    }
-  }
-
-  expand_doit(fd, mainvar, sce->clip);
->>>>>>> c8fc23fd
 
 #ifdef USE_COLLECTION_COMPAT_28
   if (sce->collection) {
