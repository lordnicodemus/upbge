--- conflicted
+++ resolved
@@ -6358,30 +6358,8 @@
           reader->fd, &sb->shared->ptcaches, &sb->shared->pointcache, false);
     }
   }
-<<<<<<< HEAD
   ob->bsoft = newdataadr(fd, ob->bsoft);
-  ob->fluidsimSettings = newdataadr(fd, ob->fluidsimSettings); /* NT */
-=======
-  BLO_read_data_address(reader, &ob->fluidsimSettings); /* NT */
->>>>>>> 01132d4a
-
-  BLO_read_data_address(reader, &ob->rigidbody_object);
-  if (ob->rigidbody_object) {
-    RigidBodyOb *rbo = ob->rigidbody_object;
-    /* Allocate runtime-only struct */
-    rbo->shared = MEM_callocN(sizeof(*rbo->shared), "RigidBodyObShared");
-  }
-  BLO_read_data_address(reader, &ob->rigidbody_constraint);
-  if (ob->rigidbody_constraint) {
-    ob->rigidbody_constraint->physics_constraint = NULL;
-  }
-
-  BLO_read_list(reader, &ob->particlesystem);
-  direct_link_particlesystems(reader->fd, &ob->particlesystem);
-
-  direct_link_constraints(reader, &ob->constraints);
-
-<<<<<<< HEAD
+
   link_list(fd, &ob->prop);
   for (prop = ob->prop.first; prop; prop = prop->next) {
     prop->poin = newdataadr(fd, prop->poin);
@@ -6434,11 +6412,26 @@
     }
     pc = pc->next;
   }
-
-  link_list(fd, &ob->hooks);
-=======
+  
+  BLO_read_data_address(reader, &ob->fluidsimSettings); /* NT */
+
+  BLO_read_data_address(reader, &ob->rigidbody_object);
+  if (ob->rigidbody_object) {
+    RigidBodyOb *rbo = ob->rigidbody_object;
+    /* Allocate runtime-only struct */
+    rbo->shared = MEM_callocN(sizeof(*rbo->shared), "RigidBodyObShared");
+  }
+  BLO_read_data_address(reader, &ob->rigidbody_constraint);
+  if (ob->rigidbody_constraint) {
+    ob->rigidbody_constraint->physics_constraint = NULL;
+  }
+
+  BLO_read_list(reader, &ob->particlesystem);
+  direct_link_particlesystems(reader->fd, &ob->particlesystem);
+
+  direct_link_constraints(reader, &ob->constraints);
+
   BLO_read_list(reader, &ob->hooks);
->>>>>>> 01132d4a
   while (ob->hooks.first) {
     ObHook *hook = ob->hooks.first;
     HookModifierData *hmd = (HookModifierData *)BKE_modifier_new(eModifierType_Hook);
@@ -6487,14 +6480,10 @@
     }
   }
 
-<<<<<<< HEAD
-  ob->preview = direct_link_preview_image(fd, ob->preview);
-=======
   BLO_read_list(reader, &ob->lodlevels);
   ob->currentlod = ob->lodlevels.first;
 
   ob->preview = direct_link_preview_image(reader, ob->preview);
->>>>>>> 01132d4a
 }
 
 static void direct_link_view_settings(BlendDataReader *reader,
