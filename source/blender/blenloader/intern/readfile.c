--- conflicted
+++ resolved
@@ -8642,12 +8642,8 @@
 	blo_do_versions_250(fd, lib, main);
 	blo_do_versions_260(fd, lib, main);
 	blo_do_versions_270(fd, lib, main);
-<<<<<<< HEAD
+	blo_do_versions_280(fd, lib, main);
 	blo_do_versions_upbge(fd, lib, main);
-=======
-	blo_do_versions_280(fd, lib, main);
->>>>>>> 41c4c3f8
-
 	/* WATCH IT!!!: pointers from libdata have not been converted yet here! */
 	/* WATCH IT 2!: Userdef struct init see do_versions_userdef() above! */
 
