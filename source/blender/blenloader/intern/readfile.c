--- conflicted
+++ resolved
@@ -12181,17 +12181,7 @@
 		}
 	}
 
-<<<<<<< HEAD
-	/* put compatibility code here until next subversion bump */
-
-	{
-		bScreen *sc;
-		Camera *cam;
-		MovieClip *clip;
-
-=======
 	if (main->versionfile < 259 || (main->versionfile == 259 && main->subversionfile < 4)){
->>>>>>> cc43a5bb
 		{
 			/* Adaptive time step for particle systems */
 			ParticleSettings *part;
@@ -12201,56 +12191,6 @@
 			}
 		}
 
-<<<<<<< HEAD
-		for (sc= main->screen.first; sc; sc= sc->id.next) {
-			ScrArea *sa;
-			for (sa= sc->areabase.first; sa; sa= sa->next) {
-				SpaceLink *sl;
-				for (sl= sa->spacedata.first; sl; sl= sl->next) {
-					if(sl->spacetype==SPACE_VIEW3D) {
-						View3D *v3d= (View3D *)sl;
-
-						if(v3d->bundle_size==0.0f) {
-							v3d->bundle_size= 0.1f;
-							v3d->flag2 |= V3D_SHOW_RECONSTRUCTION;
-						}
-
-						if(v3d->bundle_drawtype==0)
-							v3d->bundle_drawtype= OB_EMPTY_SPHERE;
-					}
-					else if(sl->spacetype==SPACE_CLIP) {
-						SpaceClip *sclip= (SpaceClip *)sl;
-						if(sclip->scopes.track_preview_height==0)
-							sclip->scopes.track_preview_height= 120;
-					}
-				}
-			}
-		}
-
-		for (clip= main->movieclip.first; clip; clip= clip->id.next) {
-			if(clip->aspx<1.0f) {
-				clip->aspx= 1.0f;
-				clip->aspy= 1.0f;
-			}
-
-			/* XXX: a bit hacky, probably include imbuf and use real constants are nicer */
-			clip->proxy.build_tc_flag= 7;
-			if(clip->proxy.build_size_flag==0)
-				clip->proxy.build_size_flag= 1;
-
-			if(clip->proxy.quality==0)
-				clip->proxy.quality= 90;
-
-			if(clip->tracking.camera.pixel_aspect<0.01f)
-				clip->tracking.camera.pixel_aspect= 1.f;
-		}
-
-		for(cam= main->camera.first; cam; cam= cam->id.next) {
-			if (cam->sensor_x < 0.01f) {
-				cam->sensor_x = 32.f;
-			}
-		}
-=======
 		{
 			/* set defaults for obstacle avoidance, recast data */
 			Scene *sce;
@@ -12313,12 +12253,64 @@
 				ma= ma->id.next;
 			}
 		}
-
->>>>>>> cc43a5bb
 	}
 
 	/* put compatibility code here until next subversion bump */
 	{
+		{
+			bScreen *sc;
+			Camera *cam;
+			MovieClip *clip;
+
+			for (sc= main->screen.first; sc; sc= sc->id.next) {
+				ScrArea *sa;
+				for (sa= sc->areabase.first; sa; sa= sa->next) {
+					SpaceLink *sl;
+					for (sl= sa->spacedata.first; sl; sl= sl->next) {
+						if(sl->spacetype==SPACE_VIEW3D) {
+							View3D *v3d= (View3D *)sl;
+							if(v3d->bundle_size==0.0f) {
+								v3d->bundle_size= 0.1f;
+								v3d->flag2 |= V3D_SHOW_RECONSTRUCTION;
+							}
+
+							if(v3d->bundle_drawtype==0)
+								v3d->bundle_drawtype= OB_EMPTY_SPHERE;
+						}
+						else if(sl->spacetype==SPACE_CLIP) {
+							SpaceClip *sc= (SpaceClip *)sl;
+							if(sc->scopes.track_preview_height==0)
+								sc->scopes.track_preview_height= 120;
+						}
+					}
+				}
+
+			}
+
+			for(cam= main->camera.first; cam; cam= cam->id.next) {
+				if (cam->sensor_x < 0.01) {
+					cam->sensor_x = 32.f;
+				}
+			}
+
+			for (clip= main->movieclip.first; clip; clip= clip->id.next) {
+				if(clip->aspx<1.0f) {
+					clip->aspx= 1.0f;
+					clip->aspy= 1.0f;
+				}
+
+				/* XXX: a bit hacky, probably include imbuf and use real constants are nicer */
+				clip->proxy.build_tc_flag= 7;
+				if(clip->proxy.build_size_flag==0)
+					clip->proxy.build_size_flag= 1;
+
+				if(clip->proxy.quality==0)
+					clip->proxy.quality= 90;
+
+				if(clip->tracking.camera.pixel_aspect<0.01f)
+					clip->tracking.camera.pixel_aspect= 1.f;
+			}
+		}
 	}
 
 	/* WATCH IT!!!: pointers from libdata have not been converted yet here! */
