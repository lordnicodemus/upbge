--- conflicted
+++ resolved
@@ -52,11 +52,8 @@
 #include "DNA_cloth_types.h"
 #include "DNA_collection_types.h"
 #include "DNA_constraint_types.h"
-<<<<<<< HEAD
 #include "DNA_controller_types.h"
-=======
 #include "DNA_curveprofile_types.h"
->>>>>>> e1b2ded7
 #include "DNA_dynamicpaint_types.h"
 #include "DNA_effect_types.h"
 #include "DNA_fileglobal_types.h"
@@ -85,13 +82,8 @@
 #include "DNA_packedFile_types.h"
 #include "DNA_particle_types.h"
 #include "DNA_pointcloud_types.h"
-<<<<<<< HEAD
-#include "DNA_curveprofile_types.h"
-#include "DNA_lightprobe_types.h"
 #include "DNA_property_types.h"
 #include "DNA_python_component_types.h"
-=======
->>>>>>> e1b2ded7
 #include "DNA_rigidbody_types.h"
 #include "DNA_scene_types.h"
 #include "DNA_screen_types.h"
@@ -1356,32 +1348,10 @@
 
   char header[7];
 
-<<<<<<< HEAD
 #ifdef WITH_GAMEENGINE_BPPLAYER
   const int typeencryption = SPINDLE_CheckEncryptionFromFile(filepath);
   if (typeencryption <= SPINDLE_NO_ENCRYPTION) {
 #endif
-=======
-  /* Regular file. */
-  errno = 0;
-  if (read(file, header, sizeof(header)) != sizeof(header)) {
-    BKE_reportf(reports,
-                RPT_WARNING,
-                "Unable to read '%s': %s",
-                filepath,
-                errno ? strerror(errno) : TIP_("insufficient content"));
-    return NULL;
-  }
-  else {
-    BLI_lseek(file, 0, SEEK_SET);
-  }
-
-  /* Regular file. */
-  if (memcmp(header, "BLENDER", sizeof(header)) == 0) {
-    read_fn = fd_read_data_from_file;
-    seek_fn = fd_seek_data_from_file;
-  }
->>>>>>> e1b2ded7
 
     /* Regular file. */
     errno = 0;
