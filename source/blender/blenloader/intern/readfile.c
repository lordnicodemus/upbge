/*
 * ***** BEGIN GPL LICENSE BLOCK *****
 *
 * This program is free software; you can redistribute it and/or
 * modify it under the terms of the GNU General Public License
 * as published by the Free Software Foundation; either version 2
 * of the License, or (at your option) any later version.
 *
 * This program is distributed in the hope that it will be useful,
 * but WITHOUT ANY WARRANTY; without even the implied warranty of
 * MERCHANTABILITY or FITNESS FOR A PARTICULAR PURPOSE.  See the
 * GNU General Public License for more details.
 *
 * You should have received a copy of the GNU General Public License
 * along with this program; if not, write to the Free Software Foundation,
 * Inc., 51 Franklin Street, Fifth Floor, Boston, MA 02110-1301, USA.
 *
 * The Original Code is Copyright (C) 2001-2002 by NaN Holding BV.
 * All rights reserved.
 *
 *
 * Contributor(s): Blender Foundation
 *
 * ***** END GPL LICENSE BLOCK *****
 *
 */

/** \file blender/blenloader/intern/readfile.c
 *  \ingroup blenloader
 */


#include "zlib.h"

#include <limits.h>
#include <stdio.h> // for printf fopen fwrite fclose sprintf FILE
#include <stdlib.h> // for getenv atoi
#include <stddef.h> // for offsetof
#include <fcntl.h> // for open
#include <string.h> // for strrchr strncmp strstr
#include <math.h> // for fabs
#include <stdarg.h> /* for va_start/end */

#ifndef WIN32
	#include <unistd.h> // for read close
#else
	#include <io.h> // for open close read
#include "winsock2.h"
#include "BLI_winstuff.h"
#endif

/* allow readfile to use deprecated functionality */
#define DNA_DEPRECATED_ALLOW

#include "DNA_anim_types.h"
#include "DNA_armature_types.h"
#include "DNA_actuator_types.h"
#include "DNA_brush_types.h"
#include "DNA_camera_types.h"
#include "DNA_cloth_types.h"
#include "DNA_controller_types.h"
#include "DNA_constraint_types.h"
#include "DNA_dynamicpaint_types.h"
#include "DNA_effect_types.h"
#include "DNA_fileglobal_types.h"
#include "DNA_genfile.h"
#include "DNA_group_types.h"
#include "DNA_gpencil_types.h"
#include "DNA_ipo_types.h"
#include "DNA_key_types.h"
#include "DNA_lattice_types.h"
#include "DNA_lamp_types.h"
#include "DNA_linestyle_types.h"
#include "DNA_meta_types.h"
#include "DNA_material_types.h"
#include "DNA_mesh_types.h"
#include "DNA_meshdata_types.h"
#include "DNA_nla_types.h"
#include "DNA_node_types.h"
#include "DNA_object_fluidsim.h" // NT
#include "DNA_packedFile_types.h"
#include "DNA_particle_types.h"
#include "DNA_property_types.h"
#include "DNA_text_types.h"
#include "DNA_view3d_types.h"
#include "DNA_screen_types.h"
#include "DNA_sensor_types.h"
#include "DNA_sdna_types.h"
#include "DNA_scene_types.h"
#include "DNA_sequence_types.h"
#include "DNA_smoke_types.h"
#include "DNA_speaker_types.h"
#include "DNA_sound_types.h"
#include "DNA_space_types.h"
#include "DNA_vfont_types.h"
#include "DNA_world_types.h"
#include "DNA_movieclip_types.h"

#include "MEM_guardedalloc.h"

#include "BLI_utildefines.h"
#include "BLI_blenlib.h"
#include "BLI_math.h"

#include "BKE_anim.h"
#include "BKE_action.h"
#include "BKE_armature.h"
#include "BKE_brush.h"
#include "BKE_colortools.h"
#include "BKE_constraint.h"
#include "BKE_context.h"
#include "BKE_curve.h"
#include "BKE_deform.h"
#include "BKE_effect.h"
#include "BKE_fcurve.h"
#include "BKE_global.h" // for G
#include "BKE_group.h"
#include "BKE_image.h"
#include "BKE_lattice.h"
#include "BKE_library.h" // for which_libbase
#include "BKE_idcode.h"
#include "BKE_material.h"
#include "BKE_main.h" // for Main
#include "BKE_mesh.h" // for ME_ defines (patching)
#include "BKE_modifier.h"
#include "BKE_multires.h"
#include "BKE_node.h" // for tree type defines
#include "BKE_ocean.h"
#include "BKE_object.h"
#include "BKE_paint.h"
#include "BKE_particle.h"
#include "BKE_pointcache.h"
#include "BKE_property.h" // for get_ob_property
#include "BKE_report.h"
#include "BKE_sca.h" // for init_actuator
#include "BKE_scene.h"
#include "BKE_screen.h"
#include "BKE_sequencer.h"
#include "BKE_text.h" // for txt_extended_ascii_as_utf8
#include "BKE_texture.h" // for open_plugin_tex
#include "BKE_tracking.h"
#include "BKE_utildefines.h" // SWITCH_INT DATA ENDB DNA1 O_BINARY GLOB USER TEST REND
#include "BKE_sound.h"

#include "IMB_imbuf.h"  // for proxy / timecode versioning stuff

#include "NOD_socket.h"

//XXX #include "BIF_butspace.h" // badlevel, for do_versions, patching event codes
//XXX #include "BIF_filelist.h" // badlevel too, where to move this? - elubie
//XXX #include "BIF_previewrender.h" // bedlelvel, for struct RenderInfo
#include "BLO_readfile.h"
#include "BLO_undofile.h"

#include "RE_engine.h"

#include "readfile.h"

#include "PIL_time.h"

#include <errno.h>

/*
 Remark: still a weak point is the newaddress() function, that doesnt solve reading from
 multiple files at the same time

 (added remark: oh, i thought that was solved? will look at that... (ton)

READ
- Existing Library (Main) push or free
- allocate new Main
- load file
- read SDNA
- for each LibBlock
	- read LibBlock
	- if a Library
		- make a new Main
		- attach ID's to it
	- else
		- read associated 'direct data'
		- link direct data (internal and to LibBlock)
- read FileGlobal
- read USER data, only when indicated (file is ~/X.XX/startup.blend)
- free file
- per Library (per Main)
	- read file
	- read SDNA
	- find LibBlocks and attach IDs to Main
		- if external LibBlock
			- search all Main's
				- or it's already read,
				- or not read yet
				- or make new Main
	- per LibBlock
		- read recursive
		- read associated direct data
		- link direct data (internal and to LibBlock)
	- free file
- per Library with unread LibBlocks
	- read file
	- read SDNA
	- per LibBlock
			   - read recursive
			   - read associated direct data
			   - link direct data (internal and to LibBlock)
		- free file
- join all Mains
- link all LibBlocks and indirect pointers to libblocks
- initialize FileGlobal and copy pointers to Global
*/

/* also occurs in library.c */
/* GS reads the memory pointed at in a specific ordering. There are,
 * however two definitions for it. I have jotted them down here, both,
 * but I think the first one is actually used. The thing is that
 * big-endian systems might read this the wrong way round. OTOH, we
 * constructed the IDs that are read out with this macro explicitly as
 * well. I expect we'll sort it out soon... */

/* from blendef: */
#define GS(a)	(*((short *)(a)))

/* from misc_util: flip the bytes from x  */
/*  #define GS(x) (((unsigned char *)(x))[0] << 8 | ((unsigned char *)(x))[1]) */

// only used here in readfile.c
#define SWITCH_LONGINT(a) { \
	char s_i, *p_i; \
	p_i= (char *)&(a);  \
	s_i=p_i[0]; p_i[0]=p_i[7]; p_i[7]=s_i; \
	s_i=p_i[1]; p_i[1]=p_i[6]; p_i[6]=s_i; \
	s_i=p_i[2]; p_i[2]=p_i[5]; p_i[5]=s_i; \
	s_i=p_i[3]; p_i[3]=p_i[4]; p_i[4]=s_i; }

/***/

typedef struct OldNew {
	void *old, *newp;
	int nr;
} OldNew;

typedef struct OldNewMap {
	OldNew *entries;
	int nentries, entriessize;
	int sorted;
	int lasthit;
} OldNewMap;


/* local prototypes */
static void *read_struct(FileData *fd, BHead *bh, const char *blockname);
static void direct_link_modifiers(FileData *fd, ListBase *lb);
static void convert_tface_mt(FileData *fd, Main *main);

/* this function ensures that reports are printed,
 * in the case of libraray linking errors this is important!
 *
 * bit kludge but better then doubling up on prints,
 * we could alternatively have a versions of a report function which foces printing - campbell
 */
static void BKE_reportf_wrap(ReportList *reports, ReportType type, const char *format, ...)
{
	char fixed_buf[1024]; /* should be long enough */

	va_list args;

	va_start(args, format);
	vsnprintf(fixed_buf, sizeof(fixed_buf), format, args);
	va_end(args);

	fixed_buf[sizeof(fixed_buf) - 1] = '\0';

	BKE_report(reports, type, fixed_buf);

	if(G.background==0) {
		printf("%s\n", fixed_buf);
	}
}

static OldNewMap *oldnewmap_new(void) 
{
	OldNewMap *onm= MEM_callocN(sizeof(*onm), "OldNewMap");
	
	onm->entriessize= 1024;
	onm->entries= MEM_mallocN(sizeof(*onm->entries)*onm->entriessize, "OldNewMap.entries");
	
	return onm;
}

static int verg_oldnewmap(const void *v1, const void *v2)
{
	const struct OldNew *x1=v1, *x2=v2;
	
	if( x1->old > x2->old) return 1;
	else if( x1->old < x2->old) return -1;
	return 0;
}


static void oldnewmap_sort(FileData *fd) 
{
	qsort(fd->libmap->entries, fd->libmap->nentries, sizeof(OldNew), verg_oldnewmap);
	fd->libmap->sorted= 1;
}

/* nr is zero for data, and ID code for libdata */
static void oldnewmap_insert(OldNewMap *onm, void *oldaddr, void *newaddr, int nr) 
{
	OldNew *entry;

	if(oldaddr==NULL || newaddr==NULL) return;
	
	if (onm->nentries==onm->entriessize) {
		int osize= onm->entriessize;
		OldNew *oentries= onm->entries;

		onm->entriessize*= 2;
		onm->entries= MEM_mallocN(sizeof(*onm->entries)*onm->entriessize, "OldNewMap.entries");

		memcpy(onm->entries, oentries, sizeof(*oentries)*osize);
		MEM_freeN(oentries);
	}

	entry= &onm->entries[onm->nentries++];
	entry->old= oldaddr;
	entry->newp= newaddr;
	entry->nr= nr;
}

static void *oldnewmap_lookup_and_inc(OldNewMap *onm, void *addr) 
{
	int i;

	if(addr==NULL) return NULL;

	if (onm->lasthit<onm->nentries-1) {
		OldNew *entry= &onm->entries[++onm->lasthit];

		if (entry->old==addr) {
			entry->nr++;
			return entry->newp;
		}
	}

	for (i=0; i<onm->nentries; i++) {
		OldNew *entry= &onm->entries[i];

		if (entry->old==addr) {
			onm->lasthit= i;

			entry->nr++;
			return entry->newp;
		}
	}

	return NULL;
}

/* for libdata, nr has ID code, no increment */
static void *oldnewmap_liblookup(OldNewMap *onm, void *addr, void *lib) 
{
	int i;
	
	if(addr==NULL) return NULL;
	
	/* lasthit works fine for non-libdata, linking there is done in same sequence as writing */
	if(onm->sorted) {
		OldNew entry_s, *entry;
		
		entry_s.old= addr;
		
		entry= bsearch(&entry_s, onm->entries, onm->nentries, sizeof(OldNew), verg_oldnewmap);
		if(entry) {
			ID *id= entry->newp;
			
			if (id && (!lib || id->lib)) {
				return entry->newp;
			}
		}
	}
	
	for (i=0; i<onm->nentries; i++) {
		OldNew *entry= &onm->entries[i];

		if (entry->old==addr) {
			ID *id= entry->newp;

			if (id && (!lib || id->lib)) {
				return entry->newp;
			}
		}
	}

	return NULL;
}

static void oldnewmap_free_unused(OldNewMap *onm) 
{
	int i;

	for (i=0; i<onm->nentries; i++) {
		OldNew *entry= &onm->entries[i];
		if (entry->nr==0) {
			MEM_freeN(entry->newp);
			entry->newp= NULL;
		}
	}
}

static void oldnewmap_clear(OldNewMap *onm) 
{
	onm->nentries= 0;
	onm->lasthit= 0;
}

static void oldnewmap_free(OldNewMap *onm) 
{
	MEM_freeN(onm->entries);
	MEM_freeN(onm);
}

/***/

static void read_libraries(FileData *basefd, ListBase *mainlist);

/* ************ help functions ***************** */

static void add_main_to_main(Main *mainvar, Main *from)
{
	ListBase *lbarray[MAX_LIBARRAY], *fromarray[MAX_LIBARRAY];
	int a;

	set_listbasepointers(mainvar, lbarray);
	a= set_listbasepointers(from, fromarray);
	while(a--) {
		BLI_movelisttolist(lbarray[a], fromarray[a]);
	}
}

void blo_join_main(ListBase *mainlist)
{
	Main *tojoin, *mainl;
	
	
	mainl= mainlist->first;
	while ((tojoin= mainl->next)) {
		add_main_to_main(mainl, tojoin);
		BLI_remlink(mainlist, tojoin);
		MEM_freeN(tojoin);
	}
}

static void split_libdata(ListBase *lb, Main *first)
{
	ListBase *lbn;
	ID *id, *idnext;
	Main *mainvar;

	id= lb->first;
	while(id) {
		idnext= id->next;
		if(id->lib) {
			mainvar= first;
			while(mainvar) {
				if(mainvar->curlib==id->lib) {
					lbn= which_libbase(mainvar, GS(id->name));
					BLI_remlink(lb, id);
					BLI_addtail(lbn, id);
					break;
				}
				mainvar= mainvar->next;
			}
			if(mainvar==NULL) printf("error split_libdata\n");
		}
		id= idnext;
	}
}

void blo_split_main(ListBase *mainlist, Main *main)
{
	ListBase *lbarray[MAX_LIBARRAY];
	Library *lib;
	int i;

	mainlist->first= mainlist->last= main;
	main->next= NULL;

	if(main->library.first==NULL)
		return;
	
	for (lib= main->library.first; lib; lib= lib->id.next) {
		Main *libmain= MEM_callocN(sizeof(Main), "libmain");
		libmain->curlib= lib;
		BLI_addtail(mainlist, libmain);
	}

	i= set_listbasepointers(main, lbarray);
	while(i--)
		split_libdata(lbarray[i], main->next);
}

/* removes things like /blah/blah/../../blah/ etc, then writes in *name the full path */
static void cleanup_path(const char *relabase, char *name)
{
	char filename[FILE_MAXFILE];
	
	BLI_splitdirstring(name, filename);
	BLI_cleanup_dir(relabase, name);
	strcat(name, filename);
}

static void read_file_version(FileData *fd, Main *main)
{
	BHead *bhead;
	
	for (bhead= blo_firstbhead(fd); bhead; bhead= blo_nextbhead(fd, bhead)) {
		if (bhead->code==GLOB) {
			FileGlobal *fg= read_struct(fd, bhead, "Global");
			if(fg) {
				main->subversionfile= fg->subversion;
				main->minversionfile= fg->minversion;
				main->minsubversionfile= fg->minsubversion;
				MEM_freeN(fg);
			}
			else if (bhead->code==ENDB)
				break;
		}
	}
}


static Main *blo_find_main(FileData *fd, ListBase *mainlist, const char *filepath, const char *relabase)
{
	Main *m;
	Library *lib;
	char name1[FILE_MAX];
	
	BLI_strncpy(name1, filepath, sizeof(name1));
	cleanup_path(relabase, name1);
//	printf("blo_find_main: original in  %s\n", name);
//	printf("blo_find_main: converted to %s\n", name1);

	for (m= mainlist->first; m; m= m->next) {
		char *libname= (m->curlib)?m->curlib->filepath:m->name;
		
		if (BLI_path_cmp(name1, libname) == 0) {
			if(G.f & G_DEBUG) printf("blo_find_main: found library %s\n", libname);
			return m;
		}
	}

	m= MEM_callocN(sizeof(Main), "find_main");
	BLI_addtail(mainlist, m);

	lib= alloc_libblock(&m->library, ID_LI, "lib");
	BLI_strncpy(lib->name, filepath, sizeof(lib->name));
	BLI_strncpy(lib->filepath, name1, sizeof(lib->filepath));
	
	m->curlib= lib;
	
	read_file_version(fd, m);
	
	if(G.f & G_DEBUG) printf("blo_find_main: added new lib %s\n", filepath);
	return m;
}


/* ************ FILE PARSING ****************** */

static void switch_endian_bh4(BHead4 *bhead)
{
	/* the ID_.. codes */
	if((bhead->code & 0xFFFF)==0) bhead->code >>=16;

	if (bhead->code != ENDB) {
		SWITCH_INT(bhead->len);
		SWITCH_INT(bhead->SDNAnr);
		SWITCH_INT(bhead->nr);
	}
}

static void switch_endian_bh8(BHead8 *bhead)
{
	/* the ID_.. codes */
	if((bhead->code & 0xFFFF)==0) bhead->code >>=16;

	if (bhead->code != ENDB) {
		SWITCH_INT(bhead->len);
		SWITCH_INT(bhead->SDNAnr);
		SWITCH_INT(bhead->nr);
	}
}

static void bh4_from_bh8(BHead *bhead, BHead8 *bhead8, int do_endian_swap)
{
	BHead4 *bhead4 = (BHead4 *) bhead;
#if defined(WIN32) && !defined(FREE_WINDOWS)
	__int64 old;
#else
	long long old;
#endif

	bhead4->code= bhead8->code;
	bhead4->len= bhead8->len;

	if (bhead4->code != ENDB) {

		//perform a endian swap on 64bit pointers, otherwise the pointer might map to zero
		//0x0000000000000000000012345678 would become 0x12345678000000000000000000000000
		if (do_endian_swap) {
			SWITCH_LONGINT(bhead8->old);
		}

		/* this patch is to avoid a long long being read from not-eight aligned positions
		   is necessary on any modern 64bit architecture) */
		memcpy(&old, &bhead8->old, 8);
		bhead4->old = (int) (old >> 3);

		bhead4->SDNAnr= bhead8->SDNAnr;
		bhead4->nr= bhead8->nr;
	}
}

static void bh8_from_bh4(BHead *bhead, BHead4 *bhead4)
{
	BHead8 *bhead8 = (BHead8 *) bhead;

	bhead8->code= bhead4->code;
	bhead8->len= bhead4->len;

	if (bhead8->code != ENDB) {
		bhead8->old= bhead4->old;
		bhead8->SDNAnr= bhead4->SDNAnr;
		bhead8->nr= bhead4->nr;
	}
}

static BHeadN *get_bhead(FileData *fd)
{
	BHeadN *new_bhead = NULL;
	int readsize;
	
	if (fd) {
		if ( ! fd->eof) {
			/* initializing to zero isn't strictly needed but shuts valgrind up
			 * since uninitialized memory gets compared */
			BHead8 bhead8= {0};
			BHead4 bhead4= {0};
			BHead  bhead= {0};
			
			// First read the bhead structure.
			// Depending on the platform the file was written on this can
			// be a big or little endian BHead4 or BHead8 structure.

			// As usual 'ENDB' (the last *partial* bhead of the file)
			// needs some special handling. We don't want to EOF just yet.

			if (fd->flags & FD_FLAGS_FILE_POINTSIZE_IS_4) {
				bhead4.code = DATA;
				readsize = fd->read(fd, &bhead4, sizeof(bhead4));

				if (readsize == sizeof(bhead4) || bhead4.code == ENDB) {
					if (fd->flags & FD_FLAGS_SWITCH_ENDIAN) {
						switch_endian_bh4(&bhead4);
					}

					if (fd->flags & FD_FLAGS_POINTSIZE_DIFFERS) {
						bh8_from_bh4(&bhead, &bhead4);
					} else {
						memcpy(&bhead, &bhead4, sizeof(bhead));
					}
				} else {
					fd->eof = 1;
					bhead.len= 0;
				}
			} else {
				bhead8.code = DATA;
				readsize = fd->read(fd, &bhead8, sizeof(bhead8));

				if (readsize == sizeof(bhead8) || bhead8.code == ENDB) {
					if (fd->flags & FD_FLAGS_SWITCH_ENDIAN) {
						switch_endian_bh8(&bhead8);
					}

					if (fd->flags & FD_FLAGS_POINTSIZE_DIFFERS) {
						bh4_from_bh8(&bhead, &bhead8, (fd->flags & FD_FLAGS_SWITCH_ENDIAN));
					} else {
						memcpy(&bhead, &bhead8, sizeof(bhead));
					}
				} else {
					fd->eof = 1;
					bhead.len= 0;
				}
			}

			/* make sure people are not trying to pass bad blend files */
			if (bhead.len < 0) fd->eof = 1;

			// bhead now contains the (converted) bhead structure. Now read
			// the associated data and put everything in a BHeadN (creative naming !)

			if ( ! fd->eof) {
				new_bhead = MEM_mallocN(sizeof(BHeadN) + bhead.len, "new_bhead");
				if (new_bhead) {
					new_bhead->next = new_bhead->prev = NULL;
					new_bhead->bhead = bhead;

					readsize = fd->read(fd, new_bhead + 1, bhead.len);

					if (readsize != bhead.len) {
						fd->eof = 1;
						MEM_freeN(new_bhead);
						new_bhead = NULL;
					}
				} else {
					fd->eof = 1;
				}
			}
		}
	}

	// We've read a new block. Now add it to the list
	// of blocks.

	if (new_bhead) {
		BLI_addtail(&fd->listbase, new_bhead);
	}

	return(new_bhead);
}

BHead *blo_firstbhead(FileData *fd)
{
	BHeadN *new_bhead;
	BHead *bhead = NULL;

	// Rewind the file
	// Read in a new block if necessary

	new_bhead = fd->listbase.first;
	if (new_bhead == NULL) {
		new_bhead = get_bhead(fd);
	}

	if (new_bhead) {
		bhead = &new_bhead->bhead;
	}

	return(bhead);
}

BHead *blo_prevbhead(FileData *UNUSED(fd), BHead *thisblock)
{
	BHeadN *bheadn= (BHeadN *) (((char *) thisblock) - GET_INT_FROM_POINTER( &((BHeadN*)0)->bhead) );
	BHeadN *prev= bheadn->prev;

	return prev?&prev->bhead:NULL;
}

BHead *blo_nextbhead(FileData *fd, BHead *thisblock)
{
	BHeadN *new_bhead = NULL;
	BHead *bhead = NULL;

	if (thisblock) {
		// bhead is actually a sub part of BHeadN
		// We calculate the BHeadN pointer from the BHead pointer below
		new_bhead = (BHeadN *) (((char *) thisblock) - GET_INT_FROM_POINTER( &((BHeadN*)0)->bhead) );

		// get the next BHeadN. If it doesn't exist we read in the next one
		new_bhead = new_bhead->next;
		if (new_bhead == NULL) {
			new_bhead = get_bhead(fd);
		}
	}

	if (new_bhead) {
		// here we do the reverse:
		// go from the BHeadN pointer to the BHead pointer
		bhead = &new_bhead->bhead;
	}

	return(bhead);
}

static void decode_blender_header(FileData *fd)
{
	char header[SIZEOFBLENDERHEADER], num[4];
	int readsize;

	// read in the header data
	readsize = fd->read(fd, header, sizeof(header));

	if (readsize == sizeof(header)) {
		if(strncmp(header, "BLENDER", 7) == 0) {
			int remove_this_endian_test= 1;

			fd->flags |= FD_FLAGS_FILE_OK;

			// what size are pointers in the file ?
			if(header[7]=='_') {
				fd->flags |= FD_FLAGS_FILE_POINTSIZE_IS_4;
				if (sizeof(void *) != 4) {
					fd->flags |= FD_FLAGS_POINTSIZE_DIFFERS;
				}
			} else {
				if (sizeof(void *) != 8) {
					fd->flags |= FD_FLAGS_POINTSIZE_DIFFERS;
				}
			}

			// is the file saved in a different endian
			// than we need ?
			if (((((char*)&remove_this_endian_test)[0]==1)?L_ENDIAN:B_ENDIAN) != ((header[8]=='v')?L_ENDIAN:B_ENDIAN)) {
				fd->flags |= FD_FLAGS_SWITCH_ENDIAN;
			}

			// get the version number

			memcpy(num, header+9, 3);
			num[3] = 0;
			fd->fileversion = atoi(num);
		}
	}
}

static int read_file_dna(FileData *fd)
{
	BHead *bhead;

	for (bhead= blo_firstbhead(fd); bhead; bhead= blo_nextbhead(fd, bhead)) {
		if (bhead->code==DNA1) {
			int do_endian_swap= (fd->flags&FD_FLAGS_SWITCH_ENDIAN)?1:0;

			fd->filesdna= DNA_sdna_from_data(&bhead[1], bhead->len, do_endian_swap);
			if (fd->filesdna) {
				
				fd->compflags= DNA_struct_get_compareflags(fd->filesdna, fd->memsdna);
				/* used to retrieve ID names from (bhead+1) */
				fd->id_name_offs= DNA_elem_offset(fd->filesdna, "ID", "char", "name[]");
			}

			return 1;
		} else if (bhead->code==ENDB)
			break;
	}

	return 0;
}

static int fd_read_from_file(FileData *filedata, void *buffer, unsigned int size)
{
	int readsize = read(filedata->filedes, buffer, size);

	if (readsize < 0) {
		readsize = EOF;
	} else {
		filedata->seek += readsize;
	}

	return (readsize);
}

static int fd_read_gzip_from_file(FileData *filedata, void *buffer, unsigned int size)
{
	int readsize = gzread(filedata->gzfiledes, buffer, size);

	if (readsize < 0) {
		readsize = EOF;
	} else {
		filedata->seek += readsize;
	}

	return (readsize);
}

static int fd_read_from_memory(FileData *filedata, void *buffer, unsigned int size)
{
	// don't read more bytes then there are available in the buffer
	int readsize = (int)MIN2(size, (unsigned int)(filedata->buffersize - filedata->seek));

	memcpy(buffer, filedata->buffer + filedata->seek, readsize);
	filedata->seek += readsize;

	return (readsize);
}

static int fd_read_from_memfile(FileData *filedata, void *buffer, unsigned int size)
{
	static unsigned int seek= 1<<30;	/* the current position */
	static unsigned int offset= 0;		/* size of previous chunks */
	static MemFileChunk *chunk=NULL;
	unsigned int chunkoffset, readsize, totread;
	
	if(size==0) return 0;
	
	if(seek != (unsigned int)filedata->seek) {
		chunk= filedata->memfile->chunks.first;
		seek= 0;
		
		while(chunk) {
			if(seek + chunk->size > (unsigned) filedata->seek) break;
			seek+= chunk->size;
			chunk= chunk->next;
		}
		offset= seek;
		seek= filedata->seek;
	}
	
	if(chunk) {
		totread= 0;

		do {
			/* first check if it's on the end if current chunk */
			if(seek-offset == chunk->size) {
				offset+= chunk->size;
				chunk= chunk->next;
			}

			/* debug, should never happen */
			if(chunk==NULL) {
				printf("illegal read, chunk zero\n");
				return 0;
			}

			chunkoffset= seek-offset;
			readsize= size-totread;

			/* data can be spread over multiple chunks, so clamp size
			 * to within this chunk, and then it will read further in
			 * the next chunk */
			if(chunkoffset+readsize > chunk->size)
				readsize= chunk->size-chunkoffset;

			memcpy((char*)buffer+totread, chunk->buf+chunkoffset, readsize);
			totread += readsize;
			filedata->seek += readsize;
			seek += readsize;
		} while(totread < size);
		
		return totread;
	}

	return 0;
}

static FileData *filedata_new(void)
{
	FileData *fd = MEM_callocN(sizeof(FileData), "FileData");

	fd->filedes = -1;
	fd->gzfiledes = NULL;

		/* XXX, this doesn't need to be done all the time,
		 * but it keeps us reentrant,  remove once we have
		 * a lib that provides a nice lock. - zr
		 */
	fd->memsdna = DNA_sdna_from_data(DNAstr,  DNAlen,  0);

	fd->datamap = oldnewmap_new();
	fd->globmap = oldnewmap_new();
	fd->libmap = oldnewmap_new();

	return fd;
}

static FileData *blo_decode_and_check(FileData *fd, ReportList *reports)
{
	decode_blender_header(fd);

	if (fd->flags & FD_FLAGS_FILE_OK) {
		if (!read_file_dna(fd)) {
			BKE_reportf(reports, RPT_ERROR, "Failed to read blend file: \"%s\", incomplete", fd->relabase);
			blo_freefiledata(fd);
			fd= NULL;
		}
	} 
	else {
		BKE_reportf(reports, RPT_ERROR, "Failed to read blend file: \"%s\", not a blend file", fd->relabase);
		blo_freefiledata(fd);
		fd= NULL;
	}

	return fd;
}

/* cannot be called with relative paths anymore! */
/* on each new library added, it now checks for the current FileData and expands relativeness */
FileData *blo_openblenderfile(const char *filepath, ReportList *reports)
{
	gzFile gzfile;
	errno= 0;
	gzfile= gzopen(filepath, "rb");

	if (gzfile == (gzFile)Z_NULL) {
		BKE_reportf(reports, RPT_ERROR, "Unable to open \"%s\": %s.", filepath, errno ? strerror(errno) : "Unknown error reading file");
		return NULL;
	} else {
		FileData *fd = filedata_new();
		fd->gzfiledes = gzfile;
		fd->read = fd_read_gzip_from_file;

		/* needed for library_append and read_libraries */
		BLI_strncpy(fd->relabase, filepath, sizeof(fd->relabase));

		return blo_decode_and_check(fd, reports);
	}
}

FileData *blo_openblendermemory(void *mem, int memsize, ReportList *reports)
{
	if (!mem || memsize<SIZEOFBLENDERHEADER) {
		BKE_report(reports, RPT_ERROR, (mem)? "Unable to read": "Unable to open");
		return NULL;
	} else {
		FileData *fd= filedata_new();
		fd->buffer= mem;
		fd->buffersize= memsize;
		fd->read= fd_read_from_memory;
		fd->flags|= FD_FLAGS_NOT_MY_BUFFER;

		return blo_decode_and_check(fd, reports);
	}
}

FileData *blo_openblendermemfile(MemFile *memfile, ReportList *reports)
{
	if (!memfile) {
		BKE_report(reports, RPT_ERROR, "Unable to open blend <memory>");
		return NULL;
	} else {
		FileData *fd= filedata_new();
		fd->memfile= memfile;

		fd->read= fd_read_from_memfile;
		fd->flags|= FD_FLAGS_NOT_MY_BUFFER;

		return blo_decode_and_check(fd, reports);
	}
}


void blo_freefiledata(FileData *fd)
{
	if (fd) {
		
		if (fd->filedes != -1) {
			close(fd->filedes);
		}

		if (fd->gzfiledes != NULL)
		{
			gzclose(fd->gzfiledes);
		}

		if (fd->buffer && !(fd->flags & FD_FLAGS_NOT_MY_BUFFER)) {
			MEM_freeN(fd->buffer);
			fd->buffer = NULL;
		}

		// Free all BHeadN data blocks
		BLI_freelistN(&fd->listbase);

		if (fd->memsdna)
			DNA_sdna_free(fd->memsdna);
		if (fd->filesdna)
			DNA_sdna_free(fd->filesdna);
		if (fd->compflags)
			MEM_freeN(fd->compflags);

		if (fd->datamap)
			oldnewmap_free(fd->datamap);
		if (fd->globmap)
			oldnewmap_free(fd->globmap);
		if (fd->imamap)
			oldnewmap_free(fd->imamap);
		if (fd->movieclipmap)
			oldnewmap_free(fd->movieclipmap);
		if (fd->libmap && !(fd->flags & FD_FLAGS_NOT_MY_LIBMAP))
			oldnewmap_free(fd->libmap);
		if (fd->bheadmap)
			MEM_freeN(fd->bheadmap);
		
		MEM_freeN(fd);
	}
}

/* ************ DIV ****************** */

int BLO_has_bfile_extension(const char *str)
{
	return (BLI_testextensie(str, ".ble") || BLI_testextensie(str, ".blend") || BLI_testextensie(str, ".blend.gz"));
}

int BLO_is_a_library(const char *path, char *dir, char *group)
{
	/* return ok when a blenderfile, in dir is the filename,
	 * in group the type of libdata
	 */
	int len;
	char *fd;
	
	strcpy(dir, path);
	len= strlen(dir);
	if(len<7) return 0;
	if( dir[len-1] != '/' && dir[len-1] != '\\') return 0;
	
	group[0]= 0;
	dir[len-1]= 0;

	/* Find the last slash */
	fd= BLI_last_slash(dir);

	if(fd==NULL) return 0;
	*fd= 0;
	if(BLO_has_bfile_extension(fd+1)) {
		/* the last part of the dir is a .blend file, no group follows */
		*fd= '/'; /* put back the removed slash separating the dir and the .blend file name */
	}
	else {		
		char *gp = fd+1; // in case we have a .blend file, gp points to the group

		/* Find the last slash */
		fd= BLI_last_slash(dir);
		if (!fd || !BLO_has_bfile_extension(fd+1)) return 0;

		/* now we know that we are in a blend file and it is safe to 
		   assume that gp actually points to a group */
		if (strcmp("Screen", gp)!=0)
			BLI_strncpy(group, gp, GROUP_MAX);
	}
	return 1;
}

/* ************** OLD POINTERS ******************* */

static void *newdataadr(FileData *fd, void *adr)		/* only direct databocks */
{
	return oldnewmap_lookup_and_inc(fd->datamap, adr);
}

static void *newglobadr(FileData *fd, void *adr)		/* direct datablocks with global linking */
{
	return oldnewmap_lookup_and_inc(fd->globmap, adr);
}

static void *newimaadr(FileData *fd, void *adr)		/* used to restore image data after undo */
{
	if(fd->imamap && adr)
		return oldnewmap_lookup_and_inc(fd->imamap, adr);
	return NULL;
}

static void *newmclipadr(FileData *fd, void *adr)              /* used to restore movie clip data after undo */
{
	if(fd->movieclipmap && adr)
		return oldnewmap_lookup_and_inc(fd->movieclipmap, adr);
	return NULL;
}


static void *newlibadr(FileData *fd, void *lib, void *adr)		/* only lib data */
{
	return oldnewmap_liblookup(fd->libmap, adr, lib);
}

static void *newlibadr_us(FileData *fd, void *lib, void *adr)	/* increases user number */
{
	ID *id= newlibadr(fd, lib, adr);

	if(id)
		id->us++;

	return id;
}

static void change_idid_adr_fd(FileData *fd, void *old, void *new)
{
	int i;
	
	for (i=0; i<fd->libmap->nentries; i++) {
		OldNew *entry= &fd->libmap->entries[i];
		
		if (old==entry->newp && entry->nr==ID_ID) {
			entry->newp= new;
			if(new) entry->nr= GS( ((ID *)new)->name );
			break;
		}
	}
}

static void change_idid_adr(ListBase *mainlist, FileData *basefd, void *old, void *new)
{
	Main *mainptr;
	
	for(mainptr= mainlist->first; mainptr; mainptr= mainptr->next) {
		FileData *fd;
		
		if(mainptr->curlib) fd= mainptr->curlib->filedata;
		else fd= basefd;
		
		if(fd) {
			change_idid_adr_fd(fd, old, new);
		}
	}
}

/* lib linked proxy objects point to our local data, we need
 * to clear that pointer before reading the undo memfile since
 * the object might be removed, it is set again in reading
 * if the local object still exists */
void blo_clear_proxy_pointers_from_lib(Main *oldmain)
{
	Object *ob= oldmain->object.first;
	
	for(;ob; ob= ob->id.next)
		if(ob->id.lib)
			ob->proxy_from= NULL;
}

void blo_make_image_pointer_map(FileData *fd, Main *oldmain)
{
	Image *ima= oldmain->image.first;
	Scene *sce= oldmain->scene.first;
	int a;
	
	fd->imamap= oldnewmap_new();
	
	for(;ima; ima= ima->id.next) {
		Link *ibuf= ima->ibufs.first;
		for(; ibuf; ibuf= ibuf->next) 
			oldnewmap_insert(fd->imamap, ibuf, ibuf, 0);
		if(ima->gputexture)
			oldnewmap_insert(fd->imamap, ima->gputexture, ima->gputexture, 0);
		for(a=0; a<IMA_MAX_RENDER_SLOT; a++)
			if(ima->renders[a])
				oldnewmap_insert(fd->imamap, ima->renders[a], ima->renders[a], 0);
	}
	for(; sce; sce= sce->id.next) {
		if(sce->nodetree) {
			bNode *node;
			for(node= sce->nodetree->nodes.first; node; node= node->next)
				oldnewmap_insert(fd->imamap, node->preview, node->preview, 0);
		}
	}
}

/* set old main image ibufs to zero if it has been restored */
/* this works because freeing old main only happens after this call */
void blo_end_image_pointer_map(FileData *fd, Main *oldmain)
{
	OldNew *entry= fd->imamap->entries;
	Image *ima= oldmain->image.first;
	Scene *sce= oldmain->scene.first;
	int i;
	
	/* used entries were restored, so we put them to zero */
	for (i=0; i<fd->imamap->nentries; i++, entry++) {
		if (entry->nr>0)
			entry->newp= NULL;
	}
	
	for(;ima; ima= ima->id.next) {
		Link *ibuf, *next;
		
		/* this mirrors direct_link_image */
		for(ibuf= ima->ibufs.first; ibuf; ibuf= next) {
			next= ibuf->next;
			if(NULL==newimaadr(fd, ibuf)) {	/* so was restored */
				BLI_remlink(&ima->ibufs, ibuf);
				ima->bindcode= 0;
				ima->gputexture= NULL;
			}
		}
		for(i=0; i<IMA_MAX_RENDER_SLOT; i++)
			ima->renders[i]= newimaadr(fd, ima->renders[i]);

		ima->gputexture= newimaadr(fd, ima->gputexture);
	}
	for(; sce; sce= sce->id.next) {
		if(sce->nodetree) {
			bNode *node;
			for(node= sce->nodetree->nodes.first; node; node= node->next)
				node->preview= newimaadr(fd, node->preview);
		}
	}
}

void blo_make_movieclip_pointer_map(FileData *fd, Main *oldmain)
{
	MovieClip *clip= oldmain->movieclip.first;
	Scene *sce= oldmain->scene.first;

	fd->movieclipmap= oldnewmap_new();

	for(;clip; clip= clip->id.next) {
		if(clip->cache)
			oldnewmap_insert(fd->movieclipmap, clip->cache, clip->cache, 0);

		if(clip->tracking.camera.intrinsics)
			oldnewmap_insert(fd->movieclipmap, clip->tracking.camera.intrinsics, clip->tracking.camera.intrinsics, 0);
	}

	for(; sce; sce= sce->id.next) {
		if(sce->nodetree) {
			bNode *node;
			for(node= sce->nodetree->nodes.first; node; node= node->next)
				if(node->type==CMP_NODE_MOVIEDISTORTION)
					oldnewmap_insert(fd->movieclipmap, node->storage, node->storage, 0);
		}
	}
}

/* set old main movie clips caches to zero if it has been restored */
/* this works because freeing old main only happens after this call */
void blo_end_movieclip_pointer_map(FileData *fd, Main *oldmain)
{
	OldNew *entry= fd->movieclipmap->entries;
	MovieClip *clip= oldmain->movieclip.first;
	Scene *sce= oldmain->scene.first;
	int i;

	/* used entries were restored, so we put them to zero */
	for (i=0; i<fd->movieclipmap->nentries; i++, entry++) {
		if (entry->nr>0)
				entry->newp= NULL;
	}

	for(;clip; clip= clip->id.next) {
		clip->cache= newmclipadr(fd, clip->cache);
		clip->tracking.camera.intrinsics= newmclipadr(fd, clip->tracking.camera.intrinsics);
	}

	for(; sce; sce= sce->id.next) {
		if(sce->nodetree) {
			bNode *node;
			for(node= sce->nodetree->nodes.first; node; node= node->next)
				if(node->type==CMP_NODE_MOVIEDISTORTION)
					node->storage= newmclipadr(fd, node->storage);
		}
	}
}


/* undo file support: add all library pointers in lookup */
void blo_add_library_pointer_map(ListBase *mainlist, FileData *fd)
{
	Main *ptr= mainlist->first;
	ListBase *lbarray[MAX_LIBARRAY];
	
	for(ptr= ptr->next; ptr; ptr= ptr->next) {
		int i= set_listbasepointers(ptr, lbarray);
		while(i--) {
			ID *id;
			for(id= lbarray[i]->first; id; id= id->next)
				oldnewmap_insert(fd->libmap, id, id, GS(id->name));
		}
	}
}
		

/* ********** END OLD POINTERS ****************** */
/* ********** READ FILE ****************** */

static void switch_endian_structs(struct SDNA *filesdna, BHead *bhead)
{
	int blocksize, nblocks;
	char *data;

	data= (char *)(bhead+1);
	blocksize= filesdna->typelens[ filesdna->structs[bhead->SDNAnr][0] ];

	nblocks= bhead->nr;
	while(nblocks--) {
		DNA_struct_switch_endian(filesdna, bhead->SDNAnr, data);

		data+= blocksize;
	}
}

static void *read_struct(FileData *fd, BHead *bh, const char *blockname)
{
	void *temp= NULL;

	if (bh->len) {
		/* switch is based on file dna */
		if (bh->SDNAnr && (fd->flags & FD_FLAGS_SWITCH_ENDIAN))
			switch_endian_structs(fd->filesdna, bh);

		if (fd->compflags[bh->SDNAnr]) {	/* flag==0: doesn't exist anymore */
			if(fd->compflags[bh->SDNAnr]==2) {
				temp= DNA_struct_reconstruct(fd->memsdna, fd->filesdna, fd->compflags, bh->SDNAnr, bh->nr, (bh+1));
			} else {
				temp= MEM_mallocN(bh->len, blockname);
				memcpy(temp, (bh+1), bh->len);
			}
		}
	}

	return temp;
}

static void link_list(FileData *fd, ListBase *lb)		/* only direct data */
{
	Link *ln, *prev;

	if(lb->first==NULL) return;

	lb->first= newdataadr(fd, lb->first);
	ln= lb->first;
	prev= NULL;
	while(ln) {
		ln->next= newdataadr(fd, ln->next);
		ln->prev= prev;
		prev= ln;
		ln= ln->next;
	}
	lb->last= prev;
}

static void link_glob_list(FileData *fd, ListBase *lb)		/* for glob data */
{
	Link *ln, *prev;
	void *poin;

	if(lb->first==NULL) return;
	poin= newdataadr(fd, lb->first);
	if(lb->first) {
		oldnewmap_insert(fd->globmap, lb->first, poin, 0);
	}
	lb->first= poin;

	ln= lb->first;
	prev= NULL;
	while(ln) {
		poin= newdataadr(fd, ln->next);
		if(ln->next) {
			oldnewmap_insert(fd->globmap, ln->next, poin, 0);
		}
		ln->next= poin;
		ln->prev= prev;
		prev= ln;
		ln= ln->next;
	}
	lb->last= prev;
}

static void test_pointer_array(FileData *fd, void **mat)
{
#if defined(WIN32) && !defined(FREE_WINDOWS)
	__int64 *lpoin, *lmat;
#else
	long long *lpoin, *lmat;
#endif
	int *ipoin, *imat;
	size_t len;

		/* manually convert the pointer array in
		 * the old dna format to a pointer array in
		 * the new dna format.
		 */
	if(*mat) {
		len= MEM_allocN_len(*mat)/fd->filesdna->pointerlen;

		if(fd->filesdna->pointerlen==8 && fd->memsdna->pointerlen==4) {
			ipoin=imat= MEM_mallocN( len*4, "newmatar");
			lpoin= *mat;

			while(len-- > 0) {
				if((fd->flags & FD_FLAGS_SWITCH_ENDIAN))
					SWITCH_LONGINT(*lpoin);
				*ipoin= (int) ((*lpoin) >> 3);
				ipoin++;
				lpoin++;
			}
			MEM_freeN(*mat);
			*mat= imat;
		}

		if(fd->filesdna->pointerlen==4 && fd->memsdna->pointerlen==8) {
			lpoin=lmat= MEM_mallocN( len*8, "newmatar");
			ipoin= *mat;

			while(len-- > 0) {
				*lpoin= *ipoin;
				ipoin++;
				lpoin++;
			}
			MEM_freeN(*mat);
			*mat= lmat;
		}
	}
}

/* ************ READ ID Properties *************** */

static void IDP_DirectLinkProperty(IDProperty *prop, int switch_endian, FileData *fd);
static void IDP_LibLinkProperty(IDProperty *prop, int switch_endian, FileData *fd);

static void IDP_DirectLinkIDPArray(IDProperty *prop, int switch_endian, FileData *fd)
{
	IDProperty *array;
	int i;

	/*since we didn't save the extra buffer, set totallen to len.*/
	prop->totallen = prop->len;
	prop->data.pointer = newdataadr(fd, prop->data.pointer);

	array= (IDProperty*) prop->data.pointer;
	
	/* note!, idp-arrays didn't exist in 2.4x, so the pointer will be cleared
	 * theres not really anything we can do to correct this, at least dont crash */
	if(array==NULL) {
		prop->len= 0;
		prop->totallen= 0;
	}
	

	for(i=0; i<prop->len; i++)
		IDP_DirectLinkProperty(&array[i], switch_endian, fd);
}

static void IDP_DirectLinkArray(IDProperty *prop, int switch_endian, FileData *fd)
{
	IDProperty **array;
	int i;

	/*since we didn't save the extra buffer, set totallen to len.*/
	prop->totallen = prop->len;
	prop->data.pointer = newdataadr(fd, prop->data.pointer);

	if(prop->subtype == IDP_GROUP) {
		test_pointer_array(fd, prop->data.pointer);
		array= prop->data.pointer;

		for(i=0; i<prop->len; i++)
			IDP_DirectLinkProperty(array[i], switch_endian, fd);
	}
	else if(prop->subtype == IDP_DOUBLE) {
		if (switch_endian) {
			for (i=0; i<prop->len; i++) {
				SWITCH_LONGINT(((double*)prop->data.pointer)[i]);
			}
		}
	}
	else {
		if (switch_endian) {
			for (i=0; i<prop->len; i++) {
				SWITCH_INT(((int*)prop->data.pointer)[i]);
			}
		}
	}
}

static void IDP_DirectLinkString(IDProperty *prop, FileData *fd)
{
	/*since we didn't save the extra string buffer, set totallen to len.*/
	prop->totallen = prop->len;
	prop->data.pointer = newdataadr(fd, prop->data.pointer);
}

static void IDP_DirectLinkGroup(IDProperty *prop, int switch_endian, FileData *fd)
{
	ListBase *lb = &prop->data.group;
	IDProperty *loop;

	link_list(fd, lb);

	/*Link child id properties now*/
	for (loop=prop->data.group.first; loop; loop=loop->next) {
		IDP_DirectLinkProperty(loop, switch_endian, fd);
	}
}

static void IDP_DirectLinkProperty(IDProperty *prop, int switch_endian, FileData *fd)
{
	switch (prop->type) {
		case IDP_GROUP:
			IDP_DirectLinkGroup(prop, switch_endian, fd);
			break;
		case IDP_STRING:
			IDP_DirectLinkString(prop, fd);
			break;
		case IDP_ARRAY:
			IDP_DirectLinkArray(prop, switch_endian, fd);
			break;
		case IDP_IDPARRAY:
			IDP_DirectLinkIDPArray(prop, switch_endian, fd);
			break;
		case IDP_DOUBLE:
			/* erg, stupid doubles.  since I'm storing them
			 * in the same field as int val; val2 in the
			 * IDPropertyData struct, they have to deal with
			 * endianness specifically

			 * in theory, val and val2 would've already been swapped
			 * if switch_endian is true, so we have to first unswap
			 * them then reswap them as a single 64-bit entity.
			 */
			
			if (switch_endian) {
				SWITCH_INT(prop->data.val);
				SWITCH_INT(prop->data.val2);
				SWITCH_LONGINT(prop->data.val);
			}
			
			break;
	}
}

/*stub function*/
static void IDP_LibLinkProperty(IDProperty *UNUSED(prop), int UNUSED(switch_endian), FileData *UNUSED(fd))
{
}

/* ************ READ CurveMapping *************** */

/* cuma itself has been read! */
static void direct_link_curvemapping(FileData *fd, CurveMapping *cumap)
{
	int a;
	
	/* flag seems to be able to hang? Maybe old files... not bad to clear anyway */
	cumap->flag &= ~CUMA_PREMULLED;
	
	for(a=0; a<CM_TOT; a++) {
		cumap->cm[a].curve= newdataadr(fd, cumap->cm[a].curve);
		cumap->cm[a].table= NULL;
		cumap->cm[a].premultable= NULL;
	}
}

/* ************ READ Brush *************** */
/* library brush linking after fileread */
static void lib_link_brush(FileData *fd, Main *main)
{
	Brush *brush;
	
	/* only link ID pointers */
	for(brush= main->brush.first; brush; brush= brush->id.next) {
		if(brush->id.flag & LIB_NEEDLINK) {
			brush->id.flag -= LIB_NEEDLINK;

			brush->mtex.tex= newlibadr_us(fd, brush->id.lib, brush->mtex.tex);
			brush->clone.image= newlibadr_us(fd, brush->id.lib, brush->clone.image);
		}
	}
}

static void direct_link_brush(FileData *fd, Brush *brush)
{
	/* brush itself has been read */

	/* fallof curve */
	brush->curve= newdataadr(fd, brush->curve);
	if(brush->curve)
		direct_link_curvemapping(fd, brush->curve);
	else
		brush_curve_preset(brush, CURVE_PRESET_SHARP);

	brush->preview= NULL;
	brush->icon_imbuf= NULL;
}

static void direct_link_script(FileData *UNUSED(fd), Script *script)
{
	script->id.us = 1;
	SCRIPT_SET_NULL(script)
}


/* ************ READ PACKEDFILE *************** */

static PackedFile *direct_link_packedfile(FileData *fd, PackedFile *oldpf)
{
	PackedFile *pf= newdataadr(fd, oldpf);

	if (pf) {
		pf->data= newdataadr(fd, pf->data);
	}

	return pf;
}

/* ************ READ IMAGE PREVIEW *************** */

static PreviewImage *direct_link_preview_image(FileData *fd, PreviewImage *old_prv)
{
	PreviewImage *prv= newdataadr(fd, old_prv);

	if (prv) {
		int i;
		for (i=0; i < NUM_ICON_SIZES; ++i) {
			if (prv->rect[i]) {
				prv->rect[i] = newdataadr(fd, prv->rect[i]);
			}
		}
	}

	return prv;
}

/* ************ READ ANIMATION STUFF ***************** */

/* Legacy Data Support (for Version Patching) ----------------------------- */

// XXX depreceated - old animation system
static void lib_link_ipo(FileData *fd, Main *main)
{
	Ipo *ipo;

	ipo= main->ipo.first;
	while(ipo) {
		if(ipo->id.flag & LIB_NEEDLINK) {
			IpoCurve *icu;
			for(icu= ipo->curve.first; icu; icu= icu->next) {
				if(icu->driver)
					icu->driver->ob= newlibadr(fd, ipo->id.lib, icu->driver->ob);
			}
			ipo->id.flag -= LIB_NEEDLINK;
		}
		ipo= ipo->id.next;
	}
}

// XXX depreceated - old animation system
static void direct_link_ipo(FileData *fd, Ipo *ipo)
{
	IpoCurve *icu;

	link_list(fd, &(ipo->curve));
	icu= ipo->curve.first;
	while(icu) {
		icu->bezt= newdataadr(fd, icu->bezt);
		icu->bp= newdataadr(fd, icu->bp);
		icu->driver= newdataadr(fd, icu->driver);
		icu= icu->next;
	}
}

// XXX depreceated - old animation system
static void lib_link_nlastrips(FileData *fd, ID *id, ListBase *striplist)
{
	bActionStrip *strip;
	bActionModifier *amod;
	
	for (strip=striplist->first; strip; strip=strip->next){
		strip->object = newlibadr(fd, id->lib, strip->object);
		strip->act = newlibadr_us(fd, id->lib, strip->act);
		strip->ipo = newlibadr(fd, id->lib, strip->ipo);
		for(amod= strip->modifiers.first; amod; amod= amod->next)
			amod->ob= newlibadr(fd, id->lib, amod->ob);
	}
}

// XXX depreceated - old animation system
static void direct_link_nlastrips(FileData *fd, ListBase *strips)
{
	bActionStrip *strip;
	
	link_list(fd, strips);
	
	for(strip= strips->first; strip; strip= strip->next)
		link_list(fd, &strip->modifiers);
}

// XXX depreceated - old animation system
static void lib_link_constraint_channels(FileData *fd, ID *id, ListBase *chanbase)
{
	bConstraintChannel *chan;

	for (chan=chanbase->first; chan; chan=chan->next){
		chan->ipo = newlibadr_us(fd, id->lib, chan->ipo);
	}
}

/* Data Linking ----------------------------- */

static void lib_link_fmodifiers(FileData *fd, ID *id, ListBase *list)
{
	FModifier *fcm;
	
	for (fcm= list->first; fcm; fcm= fcm->next) {
		/* data for specific modifiers */
		switch (fcm->type) {
			case FMODIFIER_TYPE_PYTHON:
			{
				FMod_Python *data= (FMod_Python *)fcm->data;
				data->script = newlibadr(fd, id->lib, data->script);
			}
				break;
		}
	}
}

static void lib_link_fcurves(FileData *fd, ID *id, ListBase *list) 
{
	FCurve *fcu;
	
	if (list == NULL)
		return;
	
	/* relink ID-block references... */
	for (fcu= list->first; fcu; fcu= fcu->next) {
		/* driver data */
		if (fcu->driver) {
			ChannelDriver *driver= fcu->driver;
			DriverVar *dvar;
			
			for (dvar= driver->variables.first; dvar; dvar= dvar->next) {
				DRIVER_TARGETS_LOOPER(dvar)
				{	
					/* only relink if still used */
					if (tarIndex < dvar->num_targets)
						dtar->id= newlibadr(fd, id->lib, dtar->id); 
					else
						dtar->id= NULL;
				}
				DRIVER_TARGETS_LOOPER_END
			}
		}
		
		/* modifiers */
		lib_link_fmodifiers(fd, id, &fcu->modifiers);
	}
}


/* NOTE: this assumes that link_list has already been called on the list */
static void direct_link_fmodifiers(FileData *fd, ListBase *list)
{
	FModifier *fcm;
	
	for (fcm= list->first; fcm; fcm= fcm->next) {
		/* relink general data */
		fcm->data = newdataadr(fd, fcm->data);
		fcm->edata= NULL;
		
		/* do relinking of data for specific types */
		switch (fcm->type) {
			case FMODIFIER_TYPE_GENERATOR:
			{
				FMod_Generator *data= (FMod_Generator *)fcm->data;
				
				data->coefficients= newdataadr(fd, data->coefficients);

				if(fd->flags & FD_FLAGS_SWITCH_ENDIAN) {
					unsigned int a;
					for(a = 0; a < data->arraysize; a++)
						SWITCH_INT(data->coefficients[a]);
				}
			}
				break;
			case FMODIFIER_TYPE_ENVELOPE:
			{
				FMod_Envelope *data= (FMod_Envelope *)fcm->data;
				
				data->data= newdataadr(fd, data->data);
			}
				break;
			case FMODIFIER_TYPE_PYTHON:
			{
				FMod_Python *data= (FMod_Python *)fcm->data;
				
				data->prop = newdataadr(fd, data->prop);
				IDP_DirectLinkProperty(data->prop, (fd->flags & FD_FLAGS_SWITCH_ENDIAN), fd);
			}
				break;
		}
	}
}

/* NOTE: this assumes that link_list has already been called on the list */
static void direct_link_fcurves(FileData *fd, ListBase *list)
{
	FCurve *fcu;
	
	/* link F-Curve data to F-Curve again (non ID-libs) */
	for (fcu= list->first; fcu; fcu= fcu->next) {
		/* curve data */
		fcu->bezt= newdataadr(fd, fcu->bezt);
		fcu->fpt= newdataadr(fd, fcu->fpt);
		
		/* rna path */
		fcu->rna_path= newdataadr(fd, fcu->rna_path);
		
		/* group */
		fcu->grp= newdataadr(fd, fcu->grp);
		
		/* driver */
		fcu->driver= newdataadr(fd, fcu->driver);
		if (fcu->driver) {
			ChannelDriver *driver= fcu->driver;
			DriverVar *dvar;

			driver->expr_comp= NULL;
			
			/* relink variables, targets and their paths */
			link_list(fd, &driver->variables);
			for (dvar= driver->variables.first; dvar; dvar= dvar->next) {
				DRIVER_TARGETS_LOOPER(dvar)
				{
					/* only relink the targets being used */
					if (tarIndex < dvar->num_targets)
						dtar->rna_path= newdataadr(fd, dtar->rna_path);
					else
						dtar->rna_path= NULL;
				}
				DRIVER_TARGETS_LOOPER_END
			}
		}
		
		/* modifiers */
		link_list(fd, &fcu->modifiers);
		direct_link_fmodifiers(fd, &fcu->modifiers);
	}
}


static void lib_link_action(FileData *fd, Main *main)
{
	bAction *act;
	bActionChannel *chan;

	for (act= main->action.first; act; act= act->id.next) {
		if (act->id.flag & LIB_NEEDLINK) {
			act->id.flag -= LIB_NEEDLINK;
			
// XXX depreceated - old animation system <<<
			for (chan=act->chanbase.first; chan; chan=chan->next) {
				chan->ipo= newlibadr_us(fd, act->id.lib, chan->ipo);
				lib_link_constraint_channels(fd, &act->id, &chan->constraintChannels);
			}
// >>> XXX depreceated - old animation system
			
			lib_link_fcurves(fd, &act->id, &act->curves);
		}
	}
}

static void direct_link_action(FileData *fd, bAction *act)
{
	bActionChannel *achan; // XXX depreceated - old animation system
	bActionGroup *agrp;

	link_list(fd, &act->curves);
	link_list(fd, &act->chanbase); // XXX depreceated - old animation system
	link_list(fd, &act->groups);
	link_list(fd, &act->markers);

// XXX depreceated - old animation system <<<
	for (achan = act->chanbase.first; achan; achan=achan->next) {
		achan->grp= newdataadr(fd, achan->grp);
		
		link_list(fd, &achan->constraintChannels);
	}
// >>> XXX depreceated - old animation system

	direct_link_fcurves(fd, &act->curves);
	
	for (agrp = act->groups.first; agrp; agrp= agrp->next) {
		agrp->channels.first= newdataadr(fd, agrp->channels.first);
		agrp->channels.last= newdataadr(fd, agrp->channels.last);
	}
}

static void lib_link_nladata_strips(FileData *fd, ID *id, ListBase *list)
{
	NlaStrip *strip;
	
	for (strip= list->first; strip; strip= strip->next) {
		/* check strip's children */
		lib_link_nladata_strips(fd, id, &strip->strips);
		
		/* check strip's F-Curves */
		lib_link_fcurves(fd, id, &strip->fcurves);
		
		/* reassign the counted-reference to action */
		strip->act = newlibadr_us(fd, id->lib, strip->act);
		
		/* fix action id-root (i.e. if it comes from a pre 2.57 .blend file) */
		if ((strip->act) && (strip->act->idroot == 0))
			strip->act->idroot = GS(id->name);
	}
}

static void lib_link_nladata(FileData *fd, ID *id, ListBase *list)
{
	NlaTrack *nlt;
	
	/* we only care about the NLA strips inside the tracks */
	for (nlt= list->first; nlt; nlt= nlt->next) {
		lib_link_nladata_strips(fd, id, &nlt->strips);
	}
}

/* This handles Animato NLA-Strips linking 
 * NOTE: this assumes that link_list has already been called on the list 
 */
static void direct_link_nladata_strips(FileData *fd, ListBase *list)
{
	NlaStrip *strip;
	
	for (strip= list->first; strip; strip= strip->next) {
		/* strip's child strips */
		link_list(fd, &strip->strips);
		direct_link_nladata_strips(fd, &strip->strips);
		
		/* strip's F-Curves */
		link_list(fd, &strip->fcurves);
		direct_link_fcurves(fd, &strip->fcurves);
		
		/* strip's F-Modifiers */
		link_list(fd, &strip->modifiers);
		direct_link_fmodifiers(fd, &strip->modifiers);
	}
}

/* NOTE: this assumes that link_list has already been called on the list */
static void direct_link_nladata(FileData *fd, ListBase *list)
{
	NlaTrack *nlt;
	
	for (nlt= list->first; nlt; nlt= nlt->next) {
		/* relink list of strips */
		link_list(fd, &nlt->strips);
		
		/* relink strip data */
		direct_link_nladata_strips(fd, &nlt->strips);
	}
}

/* ------- */

static void lib_link_keyingsets(FileData *fd, ID *id, ListBase *list)
{
	KeyingSet *ks;
	KS_Path *ksp;
	
	/* here, we're only interested in the ID pointer stored in some of the paths */
	for (ks= list->first; ks; ks= ks->next) {
		for (ksp= ks->paths.first; ksp; ksp= ksp->next) {
			ksp->id= newlibadr(fd, id->lib, ksp->id); 
		}
	}
}

/* NOTE: this assumes that link_list has already been called on the list */
static void direct_link_keyingsets(FileData *fd, ListBase *list)
{
	KeyingSet *ks;
	KS_Path *ksp;
	
	/* link KeyingSet data to KeyingSet again (non ID-libs) */
	for (ks= list->first; ks; ks= ks->next) {
		/* paths */
		link_list(fd, &ks->paths);
		
		for (ksp= ks->paths.first; ksp; ksp= ksp->next) {
			/* rna path */
			ksp->rna_path= newdataadr(fd, ksp->rna_path);
		}
	}
}

/* ------- */

static void lib_link_animdata(FileData *fd, ID *id, AnimData *adt)
{
	if (adt == NULL)
		return;
	
	/* link action data */
	adt->action= newlibadr_us(fd, id->lib, adt->action);
	adt->tmpact= newlibadr_us(fd, id->lib, adt->tmpact);
	
	/* fix action id-roots (i.e. if they come from a pre 2.57 .blend file) */
	if ((adt->action) && (adt->action->idroot == 0))
		adt->action->idroot = GS(id->name);
	if ((adt->tmpact) && (adt->tmpact->idroot == 0))
		adt->tmpact->idroot = GS(id->name);
	
	/* link drivers */
	lib_link_fcurves(fd, id, &adt->drivers);
	
	/* overrides don't have lib-link for now, so no need to do anything */
	
	/* link NLA-data */
	lib_link_nladata(fd, id, &adt->nla_tracks);
}

static void direct_link_animdata(FileData *fd, AnimData *adt)
{
	/* NOTE: must have called newdataadr already before doing this... */
	if (adt == NULL)
		return;
	
	/* link drivers */
	link_list(fd, &adt->drivers);
	direct_link_fcurves(fd, &adt->drivers);
	
	/* link overrides */
	// TODO...
	
	/* link NLA-data */
	link_list(fd, &adt->nla_tracks);
	direct_link_nladata(fd, &adt->nla_tracks);
	
	/* relink active strip - even though strictly speaking this should only be used
	 * if we're in 'tweaking mode', we need to be able to have this loaded back for
	 * undo, but also since users may not exit tweakmode before saving (#24535)
	 */
	// TODO: it's not really nice that anyone should be able to save the file in this
	//		state, but it's going to be too hard to enforce this single case...
	adt->actstrip= newdataadr(fd, adt->actstrip);
}	

/* ************ READ MOTION PATHS *************** */

/* direct data for cache */
static void direct_link_motionpath(FileData *fd, bMotionPath *mpath)
{
	/* sanity check */
	if (mpath == NULL)
		return;
	
	/* relink points cache */
	mpath->points= newdataadr(fd, mpath->points);
}

/* ************ READ NODE TREE *************** */

/* singe node tree (also used for material/scene trees), ntree is not NULL */
static void lib_link_ntree(FileData *fd, ID *id, bNodeTree *ntree)
{
	bNode *node;
	
	if(ntree->adt) lib_link_animdata(fd, &ntree->id, ntree->adt);
	
	ntree->gpd= newlibadr_us(fd, id->lib, ntree->gpd);
	
	for(node= ntree->nodes.first; node; node= node->next)
		node->id= newlibadr_us(fd, id->lib, node->id);
}

/* library ntree linking after fileread */
static void lib_link_nodetree(FileData *fd, Main *main)
{
	bNodeTree *ntree;
	
	/* only link ID pointers */
	for(ntree= main->nodetree.first; ntree; ntree= ntree->id.next) {
		if(ntree->id.flag & LIB_NEEDLINK) {
			ntree->id.flag -= LIB_NEEDLINK;
			lib_link_ntree(fd, &ntree->id, ntree);
		}
	}
}

static void do_versions_socket_default_value(bNodeSocket *sock)
{
	bNodeSocketValueFloat *valfloat;
	bNodeSocketValueVector *valvector;
	bNodeSocketValueRGBA *valrgba;
	
	if (sock->default_value)
		return;
	
	switch (sock->type) {
	case SOCK_FLOAT:
		valfloat = sock->default_value = MEM_callocN(sizeof(bNodeSocketValueFloat), "default socket value");
		valfloat->value = sock->ns.vec[0];
		valfloat->min = sock->ns.min;
		valfloat->max = sock->ns.max;
		valfloat->subtype = PROP_NONE;
		break;
	case SOCK_VECTOR:
		valvector = sock->default_value = MEM_callocN(sizeof(bNodeSocketValueVector), "default socket value");
		copy_v3_v3(valvector->value, sock->ns.vec);
		valvector->min = sock->ns.min;
		valvector->max = sock->ns.max;
		valvector->subtype = PROP_NONE;
		break;
	case SOCK_RGBA:
		valrgba = sock->default_value = MEM_callocN(sizeof(bNodeSocketValueRGBA), "default socket value");
		copy_v4_v4(valrgba->value, sock->ns.vec);
		break;
	}
}

static void do_versions_nodetree_default_value(bNodeTree *ntree)
{
	bNode *node;
	bNodeSocket *sock;
	for (node=ntree->nodes.first; node; node=node->next) {
		for (sock=node->inputs.first; sock; sock=sock->next)
			do_versions_socket_default_value(sock);
		for (sock=node->outputs.first; sock; sock=sock->next)
			do_versions_socket_default_value(sock);
	}
	for (sock=ntree->inputs.first; sock; sock=sock->next)
		do_versions_socket_default_value(sock);
	for (sock=ntree->outputs.first; sock; sock=sock->next)
		do_versions_socket_default_value(sock);
}

static void lib_nodetree_init_types_cb(void *UNUSED(data), ID *UNUSED(id), bNodeTree *ntree)
{
	bNode *node;
	
	ntreeInitTypes(ntree);

	/* need to do this here instead of in do_versions, otherwise next function can crash */
	do_versions_nodetree_default_value(ntree);
	
	/* XXX could be replaced by do_versions for new nodes */
	for (node=ntree->nodes.first; node; node=node->next)
		node_verify_socket_templates(ntree, node);
}

/* updates group node socket own_index so that
 * external links to/from the group node are preserved.
 */
static void lib_node_do_versions_group_indices(bNode *gnode)
{
	bNodeTree *ngroup= (bNodeTree*)gnode->id;
	bNode *intnode;
	bNodeSocket *sock, *gsock, *intsock;
	int found;
	
	for (sock=gnode->outputs.first; sock; sock=sock->next) {
		int old_index = sock->to_index;
		for (gsock=ngroup->outputs.first; gsock; gsock=gsock->next) {
			if (gsock->link && gsock->link->fromsock->own_index == old_index) {
				sock->own_index = gsock->own_index;
				break;
			}
		}
	}
	for (sock=gnode->inputs.first; sock; sock=sock->next) {
		int old_index = sock->to_index;
		/* can't use break in double loop */
		found = 0;
		for (intnode=ngroup->nodes.first; intnode && !found; intnode=intnode->next) {
			for (intsock=intnode->inputs.first; intsock; intsock=intsock->next) {
				if (intsock->own_index == old_index && intsock->link) {
					sock->own_index = intsock->link->fromsock->own_index;
					found = 1;
					break;
				}
			}
		}
	}
}

/* updates external links for all group nodes in a tree */
static void lib_nodetree_do_versions_group_indices_cb(void *UNUSED(data), ID *UNUSED(id), bNodeTree *ntree)
{
	bNode *node;
	
	for (node=ntree->nodes.first; node; node=node->next) {
		if (node->type==NODE_GROUP) {
			bNodeTree *ngroup= (bNodeTree*)node->id;
			if (ngroup && (ngroup->flag & NTREE_DO_VERSIONS_GROUP_EXPOSE))
				lib_node_do_versions_group_indices(node);
		}
	}
}

/* make an update call for the tree */
static void lib_nodetree_do_versions_update_cb(void *UNUSED(data), ID *UNUSED(id), bNodeTree *ntree)
{
	if (ntree->update)
		ntreeUpdateTree(ntree);
}

/* verify types for nodes and groups, all data has to be read */
/* open = 0: appending/linking, open = 1: open new file (need to clean out dynamic
* typedefs*/
static void lib_verify_nodetree(Main *main, int UNUSED(open))
{
	bNodeTree *ntree;
	int i;
	bNodeTreeType *ntreetype;

	/* this crashes blender on undo/redo
		if(open==1) {
			reinit_nodesystem();
		}*/
	
	/* set node->typeinfo pointers */
	for (i=0; i < NUM_NTREE_TYPES; ++i) {
		ntreetype= ntreeGetType(i);
		if (ntreetype && ntreetype->foreach_nodetree)
			ntreetype->foreach_nodetree(main, NULL, lib_nodetree_init_types_cb);
	}
	for(ntree= main->nodetree.first; ntree; ntree= ntree->id.next)
		lib_nodetree_init_types_cb(NULL, NULL, ntree);
	
	{
		int has_old_groups=0;
		/* XXX this should actually be part of do_versions, but since we need
		 * finished library linking, it is not possible there. Instead in do_versions
		 * we have set the NTREE_DO_VERSIONS flag, so at this point we can do the
		 * actual group node updates.
		 */
		for(ntree= main->nodetree.first; ntree; ntree= ntree->id.next) {
			if (ntree->flag & NTREE_DO_VERSIONS_GROUP_EXPOSE) {
				/* this adds copies and links from all unlinked internal sockets to group inputs/outputs. */
				node_group_expose_all_sockets(ntree);
				has_old_groups = 1;
			}
		}
		
		if (has_old_groups) {
			for (i=0; i < NUM_NTREE_TYPES; ++i) {
				ntreetype= ntreeGetType(i);
				if (ntreetype && ntreetype->foreach_nodetree)
					ntreetype->foreach_nodetree(main, NULL, lib_nodetree_do_versions_group_indices_cb);
			}
		}
		
		for(ntree= main->nodetree.first; ntree; ntree= ntree->id.next)
			ntree->flag &= ~NTREE_DO_VERSIONS_GROUP_EXPOSE;
	}
	
	/* verify all group user nodes */
	for(ntree= main->nodetree.first; ntree; ntree= ntree->id.next) {
		ntreeVerifyNodes(main, &ntree->id);
	}
	
	/* make update calls where necessary */
	{
		for(ntree= main->nodetree.first; ntree; ntree= ntree->id.next)
			if (ntree->update)
				ntreeUpdateTree(ntree);

		for (i=0; i < NUM_NTREE_TYPES; ++i) {
			ntreetype= ntreeGetType(i);
			if (ntreetype && ntreetype->foreach_nodetree)
				ntreetype->foreach_nodetree(main, NULL, lib_nodetree_do_versions_update_cb);
		}
	}
}

static void direct_link_node_socket(FileData *fd, bNodeSocket *sock)
{
	sock->link= newdataadr(fd, sock->link);
	sock->storage= newdataadr(fd, sock->storage);
	sock->default_value= newdataadr(fd, sock->default_value);
	sock->cache= NULL;
}

/* ntree itself has been read! */
static void direct_link_nodetree(FileData *fd, bNodeTree *ntree)
{
	/* note: writing and reading goes in sync, for speed */
	bNode *node;
	bNodeSocket *sock;
	bNodeLink *link;
	
	ntree->init= 0;		/* to set callbacks and force setting types */
	ntree->progress= NULL;
	ntree->execdata= NULL;
	
	ntree->adt= newdataadr(fd, ntree->adt);
	direct_link_animdata(fd, ntree->adt);
	
	link_list(fd, &ntree->nodes);
	for(node= ntree->nodes.first; node; node= node->next) {
		if(node->type == NODE_DYNAMIC) {
			node->custom1= 0;
			node->custom1= BSET(node->custom1, NODE_DYNAMIC_LOADED);
		}

		node->typeinfo= NULL;
		
		link_list(fd, &node->inputs);
		link_list(fd, &node->outputs);
		
		if(node->type == CMP_NODE_MOVIEDISTORTION) {
			node->storage= newmclipadr(fd, node->storage);
		} else
			node->storage= newdataadr(fd, node->storage);

		if(node->storage) {
			/* could be handlerized at some point */
			if(ntree->type==NTREE_SHADER && (node->type==SH_NODE_CURVE_VEC || node->type==SH_NODE_CURVE_RGB))
				direct_link_curvemapping(fd, node->storage);
			else if(ntree->type==NTREE_COMPOSIT) {
				if( ELEM4(node->type, CMP_NODE_TIME, CMP_NODE_CURVE_VEC, CMP_NODE_CURVE_RGB, CMP_NODE_HUECORRECT))
					direct_link_curvemapping(fd, node->storage);
				else if(ELEM3(node->type, CMP_NODE_IMAGE, CMP_NODE_VIEWER, CMP_NODE_SPLITVIEWER))
					((ImageUser *)node->storage)->ok= 1;
			}
			else if( ntree->type==NTREE_TEXTURE) {
				if(node->type==TEX_NODE_CURVE_RGB || node->type==TEX_NODE_CURVE_TIME)
					direct_link_curvemapping(fd, node->storage);
				else if(node->type==TEX_NODE_IMAGE)
					((ImageUser *)node->storage)->ok= 1;
			}
		}
	}
	link_list(fd, &ntree->links);
	
	/* external sockets */
	link_list(fd, &ntree->inputs);
	link_list(fd, &ntree->outputs);
	
	/* and we connect the rest */
	for(node= ntree->nodes.first; node; node= node->next) {
		node->parent = newdataadr(fd, node->parent);
		node->preview= newimaadr(fd, node->preview);
		node->lasty= 0;
		
		for(sock= node->inputs.first; sock; sock= sock->next)
			direct_link_node_socket(fd, sock);
		for(sock= node->outputs.first; sock; sock= sock->next)
			direct_link_node_socket(fd, sock);
	}
	for(sock= ntree->inputs.first; sock; sock= sock->next)
		direct_link_node_socket(fd, sock);
	for(sock= ntree->outputs.first; sock; sock= sock->next)
		direct_link_node_socket(fd, sock);
	
	for(link= ntree->links.first; link; link= link->next) {
		link->fromnode= newdataadr(fd, link->fromnode);
		link->tonode= newdataadr(fd, link->tonode);
		link->fromsock= newdataadr(fd, link->fromsock);
		link->tosock= newdataadr(fd, link->tosock);
	}
	
	/* type verification is in lib-link */
}

/* ************ READ ARMATURE ***************** */

/* temp struct used to transport needed info to lib_link_constraint_cb() */
typedef struct tConstraintLinkData {
	FileData *fd;
	ID *id;
} tConstraintLinkData;
/* callback function used to relink constraint ID-links */
static void lib_link_constraint_cb(bConstraint *UNUSED(con), ID **idpoin, void *userdata)
{
	tConstraintLinkData *cld= (tConstraintLinkData *)userdata;
	*idpoin = newlibadr(cld->fd, cld->id->lib, *idpoin);
}

static void lib_link_constraints(FileData *fd, ID *id, ListBase *conlist)
{
	tConstraintLinkData cld;
	bConstraint *con;
	
	/* legacy fixes */
	for (con = conlist->first; con; con=con->next) {
		/* patch for error introduced by changing constraints (dunno how) */
		/* if con->data type changes, dna cannot resolve the pointer! (ton) */
		if(con->data==NULL) {
			con->type= CONSTRAINT_TYPE_NULL;
		}
		/* own ipo, all constraints have it */
		con->ipo= newlibadr_us(fd, id->lib, con->ipo); // XXX depreceated - old animation system
	}
	
	/* relink all ID-blocks used by the constraints */
	cld.fd= fd;
	cld.id= id;
	
	id_loop_constraints(conlist, lib_link_constraint_cb, &cld);
}

static void direct_link_constraints(FileData *fd, ListBase *lb)
{
	bConstraint *con;

	link_list(fd, lb);
	for (con=lb->first; con; con=con->next) {
		con->data = newdataadr(fd, con->data);
		
		switch (con->type) {
			case CONSTRAINT_TYPE_PYTHON:
			{
				bPythonConstraint *data= con->data;
				
				link_list(fd, &data->targets);
				
				data->prop = newdataadr(fd, data->prop);
				if (data->prop)
					IDP_DirectLinkProperty(data->prop, (fd->flags & FD_FLAGS_SWITCH_ENDIAN), fd);
			}
				break;
			case CONSTRAINT_TYPE_SPLINEIK:
			{
				bSplineIKConstraint *data= con->data;
				
				data->points= newdataadr(fd, data->points);
			}
				break;
			case CONSTRAINT_TYPE_KINEMATIC:
			{
				con->lin_error = 0.f;
				con->rot_error = 0.f;
			}
			case CONSTRAINT_TYPE_CHILDOF:
			{
				/* XXX version patch, in older code this flag wasn't always set, and is inherent to type */
				if(con->ownspace == CONSTRAINT_SPACE_POSE)
					con->flag |= CONSTRAINT_SPACEONCE;
			}
				break;
		}
	}
}

static void lib_link_pose(FileData *fd, Object *ob, bPose *pose)
{
	bPoseChannel *pchan;
	bArmature *arm= ob->data;
	int rebuild;
	
	if (!pose || !arm)
		return;
	

	/* always rebuild to match proxy or lib changes */
	rebuild= ob->proxy || (ob->id.lib==NULL && arm->id.lib);

	if(ob->proxy) {
		/* sync proxy layer */
		if(pose->proxy_layer)
			arm->layer = pose->proxy_layer;
		
		/* sync proxy active bone */
		if(pose->proxy_act_bone[0]) {
			Bone *bone = get_named_bone(arm, pose->proxy_act_bone);
			if (bone)
				arm->act_bone = bone;
		}
	}

	for (pchan = pose->chanbase.first; pchan; pchan=pchan->next) {
		lib_link_constraints(fd, (ID *)ob, &pchan->constraints);
		
		/* hurms... loop in a loop, but yah... later... (ton) */
		pchan->bone= get_named_bone(arm, pchan->name);
		
		pchan->custom= newlibadr_us(fd, arm->id.lib, pchan->custom);
		if(pchan->bone==NULL)
			rebuild= 1;
		else if(ob->id.lib==NULL && arm->id.lib) {
			/* local pose selection copied to armature, bit hackish */
			pchan->bone->flag &= ~BONE_SELECTED;
			pchan->bone->flag |= pchan->selectflag;
		}
	}
	
	if(rebuild) {
		ob->recalc= OB_RECALC_OB|OB_RECALC_DATA|OB_RECALC_TIME;
		pose->flag |= POSE_RECALC;
	}
}

static void lib_link_armature(FileData *fd, Main *main)
{
	bArmature *arm;

	arm= main->armature.first;

	while(arm) {
		if(arm->id.flag & LIB_NEEDLINK) {
			if (arm->adt) lib_link_animdata(fd, &arm->id, arm->adt);
			arm->id.flag -= LIB_NEEDLINK;
		}
		arm= arm->id.next;
	}
}

static void direct_link_bones(FileData *fd, Bone* bone)
{
	Bone	*child;

	bone->parent= newdataadr(fd, bone->parent);
	bone->prop= newdataadr(fd, bone->prop);
	if(bone->prop)
		IDP_DirectLinkProperty(bone->prop, (fd->flags & FD_FLAGS_SWITCH_ENDIAN), fd);
		
	bone->flag &= ~BONE_DRAW_ACTIVE;

	link_list(fd, &bone->childbase);

	for(child=bone->childbase.first; child; child=child->next)
		direct_link_bones(fd, child);
}

static void direct_link_armature(FileData *fd, bArmature *arm)
{
	Bone	*bone;

	link_list(fd, &arm->bonebase);
	arm->edbo= NULL;
	arm->sketch = NULL;
	
	arm->adt= newdataadr(fd, arm->adt);
	direct_link_animdata(fd, arm->adt);
	
	bone=arm->bonebase.first;
	while (bone) {
		direct_link_bones(fd, bone);
		bone=bone->next;
	}

	arm->act_bone= newdataadr(fd, arm->act_bone);
	arm->act_edbone= NULL;
}

/* ************ READ CAMERA ***************** */

static void lib_link_camera(FileData *fd, Main *main)
{
	Camera *ca;

	ca= main->camera.first;
	while(ca) {
		if(ca->id.flag & LIB_NEEDLINK) {
			if (ca->adt) lib_link_animdata(fd, &ca->id, ca->adt);
			
			ca->ipo= newlibadr_us(fd, ca->id.lib, ca->ipo); // XXX depreceated - old animation system
			
			ca->dof_ob= newlibadr_us(fd, ca->id.lib, ca->dof_ob);
			
			ca->id.flag -= LIB_NEEDLINK;
		}
		ca= ca->id.next;
	}
}

static void direct_link_camera(FileData *fd, Camera *ca)
{
	ca->adt= newdataadr(fd, ca->adt);
	direct_link_animdata(fd, ca->adt);
}


/* ************ READ LAMP ***************** */

static void lib_link_lamp(FileData *fd, Main *main)
{
	Lamp *la;
	MTex *mtex;
	int a;

	la= main->lamp.first;
	while(la) {
		if(la->id.flag & LIB_NEEDLINK) {
			if (la->adt) lib_link_animdata(fd, &la->id, la->adt);
			
			for(a=0; a<MAX_MTEX; a++) {
				mtex= la->mtex[a];
				if(mtex) {
					mtex->tex= newlibadr_us(fd, la->id.lib, mtex->tex);
					mtex->object= newlibadr(fd, la->id.lib, mtex->object);
				}
			}
			
			la->ipo= newlibadr_us(fd, la->id.lib, la->ipo); // XXX depreceated - old animation system

			if(la->nodetree)
				lib_link_ntree(fd, &la->id, la->nodetree);
			
			la->id.flag -= LIB_NEEDLINK;
		}
		la= la->id.next;
	}
}

static void direct_link_lamp(FileData *fd, Lamp *la)
{
	int a;
	
	la->adt= newdataadr(fd, la->adt);
	direct_link_animdata(fd, la->adt);

	for(a=0; a<MAX_MTEX; a++) {
		la->mtex[a]= newdataadr(fd, la->mtex[a]);
	}
	
	la->curfalloff= newdataadr(fd, la->curfalloff);
	if(la->curfalloff)
		direct_link_curvemapping(fd, la->curfalloff);

	la->nodetree= newdataadr(fd, la->nodetree);
	if(la->nodetree)
		direct_link_nodetree(fd, la->nodetree);
	
	la->preview = direct_link_preview_image(fd, la->preview);
}

/* ************ READ keys ***************** */

static void lib_link_key(FileData *fd, Main *main)
{
	Key *key;

	key= main->key.first;
	while(key) {
		if(key->id.flag & LIB_NEEDLINK) {
			if(key->adt) lib_link_animdata(fd, &key->id, key->adt);
			
			key->ipo= newlibadr_us(fd, key->id.lib, key->ipo); // XXX depreceated - old animation system
			key->from= newlibadr(fd, key->id.lib, key->from);

			key->id.flag -= LIB_NEEDLINK;
		}
		key= key->id.next;
	}
}

static void switch_endian_keyblock(Key *key, KeyBlock *kb)
{
	int elemsize, a, b;
	char *data, *poin, *cp;

	elemsize= key->elemsize;
	data= kb->data;

	for(a=0; a<kb->totelem; a++) {

		cp= key->elemstr;
		poin= data;

		while( cp[0] ) {	/* cp[0]==amount */

			switch(cp[1]) {		/* cp[1]= type */
			case IPO_FLOAT:
			case IPO_BPOINT:
			case IPO_BEZTRIPLE:
				b= cp[0];
				while(b--) {
					SWITCH_INT((*poin));
					poin+= 4;
				}
				break;
			}

			cp+= 2;

		}
		data+= elemsize;
	}
}

static void direct_link_key(FileData *fd, Key *key)
{
	KeyBlock *kb;

	link_list(fd, &(key->block));

	key->adt= newdataadr(fd, key->adt);
	direct_link_animdata(fd, key->adt);
	
	key->refkey= newdataadr(fd, key->refkey);

	kb= key->block.first;
	while(kb) {

		kb->data= newdataadr(fd, kb->data);
		
		if(fd->flags & FD_FLAGS_SWITCH_ENDIAN)
			switch_endian_keyblock(key, kb);

		kb= kb->next;
	}
}

/* ************ READ mball ***************** */

static void lib_link_mball(FileData *fd, Main *main)
{
	MetaBall *mb;
	int a;

	mb= main->mball.first;
	while(mb) {
		if(mb->id.flag & LIB_NEEDLINK) {
			if (mb->adt) lib_link_animdata(fd, &mb->id, mb->adt);
			
			for(a=0; a<mb->totcol; a++) mb->mat[a]= newlibadr_us(fd, mb->id.lib, mb->mat[a]);

			mb->ipo= newlibadr_us(fd, mb->id.lib, mb->ipo); // XXX depreceated - old animation system

			mb->id.flag -= LIB_NEEDLINK;
		}
		mb= mb->id.next;
	}
}

static void direct_link_mball(FileData *fd, MetaBall *mb)
{
	mb->adt= newdataadr(fd, mb->adt);
	direct_link_animdata(fd, mb->adt);
	
	mb->mat= newdataadr(fd, mb->mat);
	test_pointer_array(fd, (void **)&mb->mat);

	link_list(fd, &(mb->elems));

	mb->disp.first= mb->disp.last= NULL;
	mb->editelems= NULL;
	mb->bb= NULL;
/*	mb->edit_elems.first= mb->edit_elems.last= NULL;*/
	mb->lastelem= NULL;
}

/* ************ READ WORLD ***************** */

static void lib_link_world(FileData *fd, Main *main)
{
	World *wrld;
	MTex *mtex;
	int a;

	wrld= main->world.first;
	while(wrld) {
		if(wrld->id.flag & LIB_NEEDLINK) {
			if (wrld->adt) lib_link_animdata(fd, &wrld->id, wrld->adt);
			
			wrld->ipo= newlibadr_us(fd, wrld->id.lib, wrld->ipo); // XXX depreceated - old animation system
			
			for(a=0; a<MAX_MTEX; a++) {
				mtex= wrld->mtex[a];
				if(mtex) {
					mtex->tex= newlibadr_us(fd, wrld->id.lib, mtex->tex);
					mtex->object= newlibadr(fd, wrld->id.lib, mtex->object);
				}
			}

			if(wrld->nodetree)
				lib_link_ntree(fd, &wrld->id, wrld->nodetree);
			
			wrld->id.flag -= LIB_NEEDLINK;
		}
		wrld= wrld->id.next;
	}
}

static void direct_link_world(FileData *fd, World *wrld)
{
	int a;

	wrld->adt= newdataadr(fd, wrld->adt);
	direct_link_animdata(fd, wrld->adt);

	for(a=0; a<MAX_MTEX; a++) {
		wrld->mtex[a]= newdataadr(fd, wrld->mtex[a]);
	}

	wrld->nodetree= newdataadr(fd, wrld->nodetree);
	if(wrld->nodetree)
		direct_link_nodetree(fd, wrld->nodetree);

	wrld->preview = direct_link_preview_image(fd, wrld->preview);
}


/* ************ READ VFONT ***************** */

static void lib_link_vfont(FileData *UNUSED(fd), Main *main)
{
	VFont *vf;

	vf= main->vfont.first;
	while(vf) {
		if(vf->id.flag & LIB_NEEDLINK) {
			vf->id.flag -= LIB_NEEDLINK;
		}
		vf= vf->id.next;
	}
}

static void direct_link_vfont(FileData *fd, VFont *vf)
{
	vf->data= NULL;
	vf->packedfile= direct_link_packedfile(fd, vf->packedfile);
}

/* ************ READ TEXT ****************** */

static void lib_link_text(FileData *UNUSED(fd), Main *main)
{
	Text *text;

	text= main->text.first;
	while(text) {
		if(text->id.flag & LIB_NEEDLINK) {
			text->id.flag -= LIB_NEEDLINK;
		}
		text= text->id.next;
	}
}

static void direct_link_text(FileData *fd, Text *text)
{
	TextLine *ln;

	text->name= newdataadr(fd, text->name);

	text->undo_pos= -1;
	text->undo_len= TXT_INIT_UNDO;
	text->undo_buf= MEM_mallocN(text->undo_len, "undo buf");

	text->compiled= NULL;

/*
	if(text->flags & TXT_ISEXT) {
		reopen_text(text);
	} else {
*/

	link_list(fd, &text->lines);
	link_list(fd, &text->markers);

	text->curl= newdataadr(fd, text->curl);
	text->sell= newdataadr(fd, text->sell);

	ln= text->lines.first;
	while(ln) {
		ln->line= newdataadr(fd, ln->line);
		ln->format= NULL;
		
		if (ln->len != (int) strlen(ln->line)) {
			printf("Error loading text, line lengths differ\n");
			ln->len = strlen(ln->line);
		}

		ln= ln->next;
	}

	text->flags = (text->flags) & ~TXT_ISEXT;

	text->id.us= 1;
}

/* ************ READ IMAGE ***************** */

static void lib_link_image(FileData *fd, Main *main)
{
	Image *ima;

	ima= main->image.first;
	while (ima) {
		if(ima->id.flag & LIB_NEEDLINK) {
			if (ima->id.properties) IDP_LibLinkProperty(ima->id.properties, (fd->flags & FD_FLAGS_SWITCH_ENDIAN), fd);

			ima->id.flag -= LIB_NEEDLINK;
		}
		ima= ima->id.next;
	}
}

static void link_ibuf_list(FileData *fd, ListBase *lb)
{
	Link *ln, *prev;
	
	if(lb->first==NULL) return;
	
	lb->first= newimaadr(fd, lb->first);
	ln= lb->first;
	prev= NULL;
	while(ln) {
		ln->next= newimaadr(fd, ln->next);
		ln->prev= prev;
		prev= ln;
		ln= ln->next;
	}
	lb->last= prev;
}

static void direct_link_image(FileData *fd, Image *ima)
{
	/* for undo system, pointers could be restored */
	if(fd->imamap)
		link_ibuf_list(fd, &ima->ibufs);
	else
		ima->ibufs.first= ima->ibufs.last= NULL;
	
	/* if not restored, we keep the binded opengl index */
	if(ima->ibufs.first==NULL) {
		ima->bindcode= 0;
		ima->gputexture= NULL;
	}
	
	ima->anim= NULL;
	ima->rr= NULL;
	ima->repbind= NULL;
	
	/* undo system, try to restore render buffers */
	if(fd->imamap) {
		int a;
		
		for(a=0; a<IMA_MAX_RENDER_SLOT; a++)
			ima->renders[a]= newimaadr(fd, ima->renders[a]);
	}
	else {
		memset(ima->renders, 0, sizeof(ima->renders));
		ima->last_render_slot= ima->render_slot;
	}
	
	ima->packedfile = direct_link_packedfile(fd, ima->packedfile);
	ima->preview = direct_link_preview_image(fd, ima->preview);
	ima->ok= 1;
}


/* ************ READ CURVE ***************** */

static void lib_link_curve(FileData *fd, Main *main)
{
	Curve *cu;
	int a;

	cu= main->curve.first;
	while(cu) {
		if(cu->id.flag & LIB_NEEDLINK) {
			if(cu->adt) lib_link_animdata(fd, &cu->id, cu->adt);

			for(a=0; a<cu->totcol; a++) cu->mat[a]= newlibadr_us(fd, cu->id.lib, cu->mat[a]);

			cu->bevobj= newlibadr(fd, cu->id.lib, cu->bevobj);
			cu->taperobj= newlibadr(fd, cu->id.lib, cu->taperobj);
			cu->textoncurve= newlibadr(fd, cu->id.lib, cu->textoncurve);
			cu->vfont= newlibadr_us(fd, cu->id.lib, cu->vfont);
			cu->vfontb= newlibadr_us(fd, cu->id.lib, cu->vfontb);			
			cu->vfonti= newlibadr_us(fd, cu->id.lib, cu->vfonti);
			cu->vfontbi= newlibadr_us(fd, cu->id.lib, cu->vfontbi);

			cu->ipo= newlibadr_us(fd, cu->id.lib, cu->ipo); // XXX depreceated - old animation system
			cu->key= newlibadr_us(fd, cu->id.lib, cu->key);

			cu->id.flag -= LIB_NEEDLINK;
		}
		cu= cu->id.next;
	}
}


static void switch_endian_knots(Nurb *nu)
{
	int len;

	if(nu->knotsu) {
		len= KNOTSU(nu);
		while(len--) {
			SWITCH_INT(nu->knotsu[len]);
		}
	}
	if(nu->knotsv) {
		len= KNOTSV(nu);
		while(len--) {
			SWITCH_INT(nu->knotsv[len]);
		}
	}
}

static void direct_link_curve(FileData *fd, Curve *cu)
{
	Nurb *nu;
	TextBox *tb;
	
	cu->adt= newdataadr(fd, cu->adt);
	direct_link_animdata(fd, cu->adt);
	
	cu->mat= newdataadr(fd, cu->mat);
	test_pointer_array(fd, (void **)&cu->mat);
	cu->str= newdataadr(fd, cu->str);
	cu->strinfo= newdataadr(fd, cu->strinfo);	
	cu->tb= newdataadr(fd, cu->tb);

	if(cu->vfont == NULL) link_list(fd, &(cu->nurb));
	else {
		cu->nurb.first=cu->nurb.last= NULL;

		tb= MEM_callocN(MAXTEXTBOX*sizeof(TextBox), "TextBoxread");
		if (cu->tb) {
			memcpy(tb, cu->tb, cu->totbox*sizeof(TextBox));
			MEM_freeN(cu->tb);
			cu->tb= tb;			
		} else {
			cu->totbox = 1;
			cu->actbox = 1;
			cu->tb = tb;
			cu->tb[0].w = cu->linewidth;
		}		
		if (cu->wordspace == 0.0f) cu->wordspace = 1.0f;
	}

	cu->bev.first=cu->bev.last= NULL;
	cu->disp.first=cu->disp.last= NULL;
	cu->editnurb= NULL;
	cu->lastsel= NULL;
	cu->path= NULL;
	cu->editfont= NULL;
	
	nu= cu->nurb.first;
	while(nu) {
		nu->bezt= newdataadr(fd, nu->bezt);
		nu->bp= newdataadr(fd, nu->bp);
		nu->knotsu= newdataadr(fd, nu->knotsu);
		nu->knotsv= newdataadr(fd, nu->knotsv);
		if (cu->vfont == NULL) nu->charidx= nu->mat_nr;

		if(fd->flags & FD_FLAGS_SWITCH_ENDIAN) {
			switch_endian_knots(nu);
		}

		nu= nu->next;
	}
	cu->bb= NULL;
}

/* ************ READ TEX ***************** */

static void lib_link_texture(FileData *fd, Main *main)
{
	Tex *tex;

	tex= main->tex.first;
	while(tex) {
		if(tex->id.flag & LIB_NEEDLINK) {
			if(tex->adt) lib_link_animdata(fd, &tex->id, tex->adt);

			tex->ima= newlibadr_us(fd, tex->id.lib, tex->ima);
			tex->ipo= newlibadr_us(fd, tex->id.lib, tex->ipo);
			if(tex->env) tex->env->object= newlibadr(fd, tex->id.lib, tex->env->object);
			if(tex->pd)
				tex->pd->object= newlibadr(fd, tex->id.lib, tex->pd->object);
			if(tex->vd) tex->vd->object= newlibadr(fd, tex->id.lib, tex->vd->object);
			if(tex->ot) tex->ot->object= newlibadr(fd, tex->id.lib, tex->ot->object);
				

			if(tex->nodetree)
				lib_link_ntree(fd, &tex->id, tex->nodetree);
			
			tex->id.flag -= LIB_NEEDLINK;
		}
		tex= tex->id.next;
	}
}

static void direct_link_texture(FileData *fd, Tex *tex)
{
	tex->adt= newdataadr(fd, tex->adt);
	direct_link_animdata(fd, tex->adt);
	
	tex->plugin= newdataadr(fd, tex->plugin);
	if(tex->plugin) {
		tex->plugin->handle= NULL;
		open_plugin_tex(tex->plugin);
		/* initialize data for this instance, if an initialization
		 * function exists.
		 */
		if (tex->plugin->instance_init)
			tex->plugin->instance_init((void *) tex->plugin->data);
	}
	tex->coba= newdataadr(fd, tex->coba);
	tex->env= newdataadr(fd, tex->env);
	if(tex->env) {
		tex->env->ima= NULL;
		memset(tex->env->cube, 0, 6*sizeof(void *));
		tex->env->ok= 0;
	}
	tex->pd= newdataadr(fd, tex->pd);
	if(tex->pd) {
		tex->pd->point_tree = NULL;
		tex->pd->coba= newdataadr(fd, tex->pd->coba);
		tex->pd->falloff_curve= newdataadr(fd, tex->pd->falloff_curve);
		if(tex->pd->falloff_curve) {
			direct_link_curvemapping(fd, tex->pd->falloff_curve);
		}
	}
	
	tex->vd= newdataadr(fd, tex->vd);
	if(tex->vd) {
		tex->vd->dataset = NULL;
		tex->vd->ok = 0;
	} else {
		if(tex->type == TEX_VOXELDATA)
			tex->vd= MEM_callocN(sizeof(VoxelData), "direct_link_texture VoxelData");
	}
	
	tex->ot= newdataadr(fd, tex->ot);
	
	tex->nodetree= newdataadr(fd, tex->nodetree);
	if(tex->nodetree)
		direct_link_nodetree(fd, tex->nodetree);
	
	tex->preview = direct_link_preview_image(fd, tex->preview);

	tex->iuser.ok= 1;
}



/* ************ READ MATERIAL ***************** */

static void lib_link_material(FileData *fd, Main *main)
{
	Material *ma;
	MTex *mtex;
	int a;

	ma= main->mat.first;
	while(ma) {
		if(ma->id.flag & LIB_NEEDLINK) {
			if(ma->adt) lib_link_animdata(fd, &ma->id, ma->adt);

			/*Link ID Properties -- and copy this comment EXACTLY for easy finding
			of library blocks that implement this.*/
			if (ma->id.properties) IDP_LibLinkProperty(ma->id.properties, (fd->flags & FD_FLAGS_SWITCH_ENDIAN), fd);

			ma->ipo= newlibadr_us(fd, ma->id.lib, ma->ipo);
			ma->group= newlibadr_us(fd, ma->id.lib, ma->group);
			
			for(a=0; a<MAX_MTEX; a++) {
				mtex= ma->mtex[a];
				if(mtex) {
					mtex->tex= newlibadr_us(fd, ma->id.lib, mtex->tex);
					mtex->object= newlibadr(fd, ma->id.lib, mtex->object);
				}
			}
			
			if(ma->nodetree)
				lib_link_ntree(fd, &ma->id, ma->nodetree);
			
			ma->id.flag -= LIB_NEEDLINK;
		}
		ma= ma->id.next;
	}
}

static void direct_link_material(FileData *fd, Material *ma)
{
	int a;

	ma->adt= newdataadr(fd, ma->adt);
	direct_link_animdata(fd, ma->adt);
	
	for(a=0; a<MAX_MTEX; a++) {
		ma->mtex[a]= newdataadr(fd, ma->mtex[a]);
	}

	ma->ramp_col= newdataadr(fd, ma->ramp_col);
	ma->ramp_spec= newdataadr(fd, ma->ramp_spec);
	
	ma->nodetree= newdataadr(fd, ma->nodetree);
	if(ma->nodetree)
		direct_link_nodetree(fd, ma->nodetree);

	ma->preview = direct_link_preview_image(fd, ma->preview);
	ma->gpumaterial.first = ma->gpumaterial.last = NULL;
}

/* ************ READ PARTICLE SETTINGS ***************** */
/* update this also to writefile.c */
static const char *ptcache_data_struct[] = {
	"", // BPHYS_DATA_INDEX
	"", // BPHYS_DATA_LOCATION
	"", // BPHYS_DATA_VELOCITY
	"", // BPHYS_DATA_ROTATION
	"", // BPHYS_DATA_AVELOCITY / BPHYS_DATA_XCONST */
	"", // BPHYS_DATA_SIZE:
	"", // BPHYS_DATA_TIMES:	
	"BoidData" // case BPHYS_DATA_BOIDS:
};
static void direct_link_pointcache(FileData *fd, PointCache *cache)
{
	if((cache->flag & PTCACHE_DISK_CACHE)==0) {
		PTCacheMem *pm;
		PTCacheExtra *extra;
		int i;

		link_list(fd, &cache->mem_cache);

		pm = cache->mem_cache.first;

		for(; pm; pm=pm->next) {
			for(i=0; i<BPHYS_TOT_DATA; i++) {
				pm->data[i] = newdataadr(fd, pm->data[i]);
				
				/* the cache saves non-struct data without DNA */
				if(pm->data[i] && ptcache_data_struct[i][0]=='\0' && (fd->flags & FD_FLAGS_SWITCH_ENDIAN)) {
					int j, tot= (BKE_ptcache_data_size (i) * pm->totpoint)/4; /* data_size returns bytes */
					int *poin= pm->data[i];
					
					for(j= 0; j<tot; j++)
						SWITCH_INT(poin[j]);
				}
			}
			
			link_list(fd, &pm->extradata);

			for(extra=pm->extradata.first; extra; extra=extra->next)
				extra->data = newdataadr(fd, extra->data);
		}
	}
	else
		cache->mem_cache.first = cache->mem_cache.last = NULL;

	cache->flag &= ~PTCACHE_SIMULATION_VALID;
	cache->simframe= 0;
	cache->edit= NULL;
	cache->free_edit= NULL;
	cache->cached_frames= NULL;
}

static void direct_link_pointcache_list(FileData *fd, ListBase *ptcaches, PointCache **ocache, int force_disk)
{
	if(ptcaches->first) {
		PointCache *cache= NULL;
		link_list(fd, ptcaches);
		for(cache=ptcaches->first; cache; cache=cache->next) {
			direct_link_pointcache(fd, cache);
			if(force_disk) {
				cache->flag |= PTCACHE_DISK_CACHE;
				cache->step = 1;
			}
		}

		*ocache = newdataadr(fd, *ocache);
	}
	else if(*ocache) {
		/* old "single" caches need to be linked too */
		*ocache = newdataadr(fd, *ocache);
		direct_link_pointcache(fd, *ocache);
		if(force_disk) {
			(*ocache)->flag |= PTCACHE_DISK_CACHE;
			(*ocache)->step = 1;
		}

		ptcaches->first = ptcaches->last = *ocache;
	}
}

static void lib_link_partdeflect(FileData *fd, ID *id, PartDeflect *pd)
{
	if(pd && pd->tex)
		pd->tex=newlibadr_us(fd, id->lib, pd->tex);
}

static void lib_link_particlesettings(FileData *fd, Main *main)
{
	ParticleSettings *part;
	ParticleDupliWeight *dw;
	MTex *mtex;
	int a;

	part= main->particle.first;
	while(part) {
		if(part->id.flag & LIB_NEEDLINK) {
			if (part->adt) lib_link_animdata(fd, &part->id, part->adt);
			part->ipo= newlibadr_us(fd, part->id.lib, part->ipo); // XXX depreceated - old animation system
			
			part->dup_ob = newlibadr(fd, part->id.lib, part->dup_ob);
			part->dup_group = newlibadr(fd, part->id.lib, part->dup_group);
			part->eff_group = newlibadr(fd, part->id.lib, part->eff_group);
			part->bb_ob = newlibadr(fd, part->id.lib, part->bb_ob);

			lib_link_partdeflect(fd, &part->id, part->pd);
			lib_link_partdeflect(fd, &part->id, part->pd2);

			if(part->effector_weights)
				part->effector_weights->group = newlibadr(fd, part->id.lib, part->effector_weights->group);

			if(part->dupliweights.first && part->dup_group) {
				int index_ok = 0;
				/* check for old files without indices (all indexes 0) */
				dw = part->dupliweights.first;
				if(part->dupliweights.first == part->dupliweights.last) {
					/* special case for only one object in the group */
					index_ok = 1;
				}
				else { 
					for(; dw; dw=dw->next) {
						if(dw->index > 0) {
							index_ok = 1;
							break;
						}
					}
				}

				if(index_ok) {
					/* if we have indexes, let's use them */
					dw = part->dupliweights.first;
					for(; dw; dw=dw->next) {
						GroupObject *go = (GroupObject *)BLI_findlink(&part->dup_group->gobject, dw->index);
						dw->ob = go ? go->ob : NULL;
					}
				}
				else {
					/* otherwise try to get objects from own library (won't work on library linked groups) */
					for(; dw; dw=dw->next)
						dw->ob = newlibadr(fd, part->id.lib, dw->ob);
				}
			}
			else {
				part->dupliweights.first = part->dupliweights.last = NULL;
			}

			if(part->boids) {
				BoidState *state = part->boids->states.first;
				BoidRule *rule;
				for(; state; state=state->next) {
					rule = state->rules.first;
				for(; rule; rule=rule->next)
					switch(rule->type) {
						case eBoidRuleType_Goal:
						case eBoidRuleType_Avoid:
						{
							BoidRuleGoalAvoid *brga = (BoidRuleGoalAvoid*)rule;
							brga->ob = newlibadr(fd, part->id.lib, brga->ob);
							break;
						}
						case eBoidRuleType_FollowLeader:
						{
							BoidRuleFollowLeader *brfl = (BoidRuleFollowLeader*)rule;
							brfl->ob = newlibadr(fd, part->id.lib, brfl->ob);
							break;
						}
					}
				}
			}
			
			for(a=0; a<MAX_MTEX; a++) {
				mtex= part->mtex[a];
				if(mtex) {
					mtex->tex = newlibadr_us(fd, part->id.lib, mtex->tex);
					mtex->object = newlibadr(fd, part->id.lib, mtex->object);
				}
			}

			part->id.flag -= LIB_NEEDLINK;
		}
		part= part->id.next;
	}
}

static void direct_link_partdeflect(PartDeflect *pd)
{
	if(pd) pd->rng=NULL;
}

static void direct_link_particlesettings(FileData *fd, ParticleSettings *part)
{
	int a;
	part->adt= newdataadr(fd, part->adt);
	part->pd= newdataadr(fd, part->pd);
	part->pd2= newdataadr(fd, part->pd2);

	direct_link_animdata(fd, part->adt);
	direct_link_partdeflect(part->pd);
	direct_link_partdeflect(part->pd2);

	part->effector_weights = newdataadr(fd, part->effector_weights);
	if(!part->effector_weights)
		part->effector_weights = BKE_add_effector_weights(part->eff_group);

	link_list(fd, &part->dupliweights);

	part->boids= newdataadr(fd, part->boids);
	part->fluid= newdataadr(fd, part->fluid);

	if(part->boids) {
		BoidState *state;
		link_list(fd, &part->boids->states);
		
		for(state=part->boids->states.first; state; state=state->next) {
			link_list(fd, &state->rules);
			link_list(fd, &state->conditions);
			link_list(fd, &state->actions);
		}
	}
	for(a=0; a<MAX_MTEX; a++) {
		part->mtex[a]= newdataadr(fd, part->mtex[a]);
	}
}

static void lib_link_particlesystems(FileData *fd, Object *ob, ID *id, ListBase *particles)
{
	ParticleSystem *psys, *psysnext;

	for(psys=particles->first; psys; psys=psysnext){
		psysnext= psys->next;
		
		psys->part = newlibadr_us(fd, id->lib, psys->part);
		if(psys->part) {
			ParticleTarget *pt = psys->targets.first;

			for(; pt; pt=pt->next)
				pt->ob=newlibadr(fd, id->lib, pt->ob);

			psys->parent= newlibadr_us(fd, id->lib, psys->parent);
			psys->target_ob = newlibadr(fd, id->lib, psys->target_ob);

			if(psys->clmd) {
				/* XXX - from reading existing code this seems correct but intended usage of
				 * pointcache should /w cloth should be added in 'ParticleSystem' - campbell */
				psys->clmd->point_cache= psys->pointcache;
				psys->clmd->ptcaches.first= psys->clmd->ptcaches.last= NULL;
				psys->clmd->coll_parms->group= newlibadr(fd, id->lib, psys->clmd->coll_parms->group);
			}
		}
		else {
			/* particle modifier must be removed before particle system */
			ParticleSystemModifierData *psmd= psys_get_modifier(ob,psys);
			BLI_remlink(&ob->modifiers, psmd);
			modifier_free((ModifierData *)psmd);

			BLI_remlink(particles, psys);
			MEM_freeN(psys);
		}
	}
}
static void direct_link_particlesystems(FileData *fd, ListBase *particles)
{
	ParticleSystem *psys;
	ParticleData *pa;
	int a;

	for(psys=particles->first; psys; psys=psys->next) {
		psys->particles=newdataadr(fd,psys->particles);
		
		if(psys->particles && psys->particles->hair){
			for(a=0,pa=psys->particles; a<psys->totpart; a++, pa++)
				pa->hair=newdataadr(fd,pa->hair);
		}
		
		if(psys->particles && psys->particles->keys){
			for(a=0,pa=psys->particles; a<psys->totpart; a++, pa++) {
				pa->keys= NULL;
				pa->totkey= 0;
			}

			psys->flag &= ~PSYS_KEYED;
		}

		if(psys->particles && psys->particles->boid) {
			pa = psys->particles;
			pa->boid = newdataadr(fd, pa->boid);
			for(a=1,pa++; a<psys->totpart; a++, pa++)
				pa->boid = (pa-1)->boid + 1;
		}
		else if(psys->particles) {
			for(a=0,pa=psys->particles; a<psys->totpart; a++, pa++)
				pa->boid = NULL;
		}

		psys->fluid_springs = newdataadr(fd, psys->fluid_springs);

		psys->child = newdataadr(fd,psys->child);
		psys->effectors = NULL;

		link_list(fd, &psys->targets);

		psys->edit = NULL;
		psys->free_edit = NULL;
		psys->pathcache = NULL;
		psys->childcache = NULL;
		psys->pathcachebufs.first = psys->pathcachebufs.last = NULL;
		psys->childcachebufs.first = psys->childcachebufs.last = NULL;
		psys->frand = NULL;
		psys->pdd = NULL;
		psys->renderdata = NULL;
		
		direct_link_pointcache_list(fd, &psys->ptcaches, &psys->pointcache, 0);

		if(psys->clmd) {
			psys->clmd = newdataadr(fd, psys->clmd);
			psys->clmd->clothObject = NULL;
			
			psys->clmd->sim_parms= newdataadr(fd, psys->clmd->sim_parms);
			psys->clmd->sim_parms->effector_weights = NULL;
			psys->clmd->coll_parms= newdataadr(fd, psys->clmd->coll_parms);
			
			if(psys->clmd->sim_parms) {
				if(psys->clmd->sim_parms->presets > 10)
					psys->clmd->sim_parms->presets = 0;
			}

			psys->hair_in_dm = psys->hair_out_dm = NULL;

			psys->clmd->point_cache = psys->pointcache;
		}

		psys->tree = NULL;
		psys->bvhtree = NULL;
	}
	return;
}

/* ************ READ MESH ***************** */

static void lib_link_mtface(FileData *fd, Mesh *me, MTFace *mtface, int totface)
{
	MTFace *tf= mtface;
	int i;

	/* Add pseudo-references (not fake users!) to images used by texface. A
	 * little bogus; it would be better if each mesh consistently added one ref
	 * to each image it used. - z0r */
	for (i=0; i<totface; i++, tf++) {
		tf->tpage= newlibadr(fd, me->id.lib, tf->tpage);
		if(tf->tpage && tf->tpage->id.us==0)
			tf->tpage->id.us= 1;
	}
}

static void lib_link_customdata_mtface(FileData *fd, Mesh *me, CustomData *fdata, int totface)
{
	int i;	
	for(i=0; i<fdata->totlayer; i++) {
		CustomDataLayer *layer = &fdata->layers[i];
		
		if(layer->type == CD_MTFACE)
			lib_link_mtface(fd, me, layer->data, totface);
	}

}

static void lib_link_mesh(FileData *fd, Main *main)
{
	Mesh *me;

	me= main->mesh.first;
	while(me) {
		if(me->id.flag & LIB_NEEDLINK) {
			int i;

			/*Link ID Properties -- and copy this comment EXACTLY for easy finding
			of library blocks that implement this.*/
			if (me->id.properties) IDP_LibLinkProperty(me->id.properties, (fd->flags & FD_FLAGS_SWITCH_ENDIAN), fd);
			if (me->adt) lib_link_animdata(fd, &me->id, me->adt);

			/* this check added for python created meshes */
			if(me->mat) {
				for(i=0; i<me->totcol; i++) {
					me->mat[i]= newlibadr_us(fd, me->id.lib, me->mat[i]);
				}
			}
			else me->totcol= 0;

			me->ipo= newlibadr_us(fd, me->id.lib, me->ipo);
			me->key= newlibadr_us(fd, me->id.lib, me->key);
			me->texcomesh= newlibadr_us(fd, me->id.lib, me->texcomesh);

			lib_link_customdata_mtface(fd, me, &me->fdata, me->totface);
			if(me->mr && me->mr->levels.first)
				lib_link_customdata_mtface(fd, me, &me->mr->fdata,
							   ((MultiresLevel*)me->mr->levels.first)->totface);

			me->id.flag -= LIB_NEEDLINK;
		}
		me= me->id.next;
	}

	/* convert texface options to material */
	convert_tface_mt(fd, main);
}

static void direct_link_dverts(FileData *fd, int count, MDeformVert *mdverts)
{
	int i;

	if (mdverts == NULL) {
		return;
	}

	for (i= count; i > 0; i--, mdverts++) {
		if(mdverts->dw) {
			mdverts->dw= newdataadr(fd, mdverts->dw);
		}
		if (mdverts->dw == NULL) {
			mdverts->totweight= 0;
		}
	}
}

static void direct_link_mdisps(FileData *fd, int count, MDisps *mdisps, int external)
{
	if(mdisps) {
		int i;

		for(i = 0; i < count; ++i) {
			mdisps[i].disps = newdataadr(fd, mdisps[i].disps);

			if( (fd->flags & FD_FLAGS_SWITCH_ENDIAN) && (mdisps[i].disps) ) {
				/* DNA_struct_switch_endian doesn't do endian swap for (*disps)[] */
				/* this does swap for data written at write_mdisps() - readfile.c */
				int x;
				float *tmpdisps= *mdisps[i].disps;
				for(x=0;x<mdisps[i].totdisp*3;x++) {
					SWITCH_INT(*tmpdisps);
					tmpdisps++;
				}
			}
			if(!external && !mdisps[i].disps)
				mdisps[i].totdisp = 0;
		}
	}
}

/*this isn't really a public api function, so prototyped here*/
static void direct_link_customdata(FileData *fd, CustomData *data, int count)
{
	int i = 0;

	data->layers= newdataadr(fd, data->layers);
	data->external= newdataadr(fd, data->external);

	while (i < data->totlayer) {
		CustomDataLayer *layer = &data->layers[i];

		if(layer->flag & CD_FLAG_EXTERNAL)
			layer->flag &= ~CD_FLAG_IN_MEMORY;

		if (CustomData_verify_versions(data, i)) {
			layer->data = newdataadr(fd, layer->data);
			if(layer->type == CD_MDISPS)
				direct_link_mdisps(fd, count, layer->data, layer->flag & CD_FLAG_EXTERNAL);
			i++;
		}
	}

	CustomData_update_typemap(data);
}

static void direct_link_mesh(FileData *fd, Mesh *mesh)
{
	mesh->mat= newdataadr(fd, mesh->mat);
	test_pointer_array(fd, (void **)&mesh->mat);

	mesh->mvert= newdataadr(fd, mesh->mvert);
	mesh->medge= newdataadr(fd, mesh->medge);
	mesh->mface= newdataadr(fd, mesh->mface);
	mesh->tface= newdataadr(fd, mesh->tface);
	mesh->mtface= newdataadr(fd, mesh->mtface);
	mesh->mcol= newdataadr(fd, mesh->mcol);
	mesh->msticky= newdataadr(fd, mesh->msticky);
	mesh->dvert= newdataadr(fd, mesh->dvert);
	
	/* animdata */
	mesh->adt= newdataadr(fd, mesh->adt);
	direct_link_animdata(fd, mesh->adt);

	/* normally direct_link_dverts should be called in direct_link_customdata,
	   but for backwards compat in do_versions to work we do it here */
	direct_link_dverts(fd, mesh->totvert, mesh->dvert);

	direct_link_customdata(fd, &mesh->vdata, mesh->totvert);
	direct_link_customdata(fd, &mesh->edata, mesh->totedge);
	direct_link_customdata(fd, &mesh->fdata, mesh->totface);


#ifdef USE_BMESH_FORWARD_COMPAT
	/* NEVER ENABLE THIS CODE INTO BMESH!
	 * THIS IS FOR LOADING BMESH INTO OLDER FILES ONLY */
	mesh->mpoly= newdataadr(fd, mesh->mpoly);
	mesh->mloop= newdataadr(fd, mesh->mloop);

	direct_link_customdata(fd, &mesh->pdata, mesh->totpoly);
	direct_link_customdata(fd, &mesh->ldata, mesh->totloop);

	if (mesh->mpoly) {
		/* be clever and load polygons as mfaces */

		mesh->totface= mesh_mpoly_to_mface(&mesh->fdata, &mesh->ldata, &mesh->pdata,
		                                   mesh->totface, mesh->totloop, mesh->totpoly);

		CustomData_free(&mesh->pdata, mesh->totpoly);
		memset(&mesh->pdata, 0, sizeof(CustomData));
		mesh->totpoly = 0;

		CustomData_free(&mesh->ldata, mesh->totloop);
		memset(&mesh->ldata, 0, sizeof(CustomData));
		mesh->totloop = 0;

		mesh_update_customdata_pointers(mesh);
	}

#endif


	mesh->bb= NULL;
	mesh->mselect = NULL;
	mesh->edit_mesh= NULL;
	
	/* Multires data */
	mesh->mr= newdataadr(fd, mesh->mr);
	if(mesh->mr) {
		MultiresLevel *lvl;
		
		link_list(fd, &mesh->mr->levels);
		lvl= mesh->mr->levels.first;
		
		direct_link_customdata(fd, &mesh->mr->vdata, lvl->totvert);
		direct_link_dverts(fd, lvl->totvert, CustomData_get(&mesh->mr->vdata, 0, CD_MDEFORMVERT));
		direct_link_customdata(fd, &mesh->mr->fdata, lvl->totface);
		
		mesh->mr->edge_flags= newdataadr(fd, mesh->mr->edge_flags);
		mesh->mr->edge_creases= newdataadr(fd, mesh->mr->edge_creases);

		mesh->mr->verts = newdataadr(fd, mesh->mr->verts);
		
		/* If mesh has the same number of vertices as the
		   highest multires level, load the current mesh verts
		   into multires and discard the old data. Needed
		   because some saved files either do not have a verts
		   array, or the verts array contains out-of-date
		   data. */
		if(mesh->totvert == ((MultiresLevel*)mesh->mr->levels.last)->totvert) {
			if(mesh->mr->verts)
				MEM_freeN(mesh->mr->verts);
			mesh->mr->verts = MEM_dupallocN(mesh->mvert);
		}
			
		for(; lvl; lvl= lvl->next) {
			lvl->verts= newdataadr(fd, lvl->verts);
			lvl->faces= newdataadr(fd, lvl->faces);
			lvl->edges= newdataadr(fd, lvl->edges);
			lvl->colfaces= newdataadr(fd, lvl->colfaces);
		}
	}

	/* if multires is present but has no valid vertex data,
	 * there's no way to recover it; silently remove multires */
	if(mesh->mr && !mesh->mr->verts) {
		multires_free(mesh->mr);
		mesh->mr = NULL;
	}
	
	if((fd->flags & FD_FLAGS_SWITCH_ENDIAN) && mesh->tface) {
		TFace *tf= mesh->tface;
		int i;

		for (i=0; i< (mesh->totface); i++, tf++) {
			SWITCH_INT(tf->col[0]);
			SWITCH_INT(tf->col[1]);
			SWITCH_INT(tf->col[2]);
			SWITCH_INT(tf->col[3]);
		}
	}
}

/* ************ READ LATTICE ***************** */

static void lib_link_latt(FileData *fd, Main *main)
{
	Lattice *lt;
	
	lt= main->latt.first;
	while(lt) {
		if(lt->id.flag & LIB_NEEDLINK) {
			if(lt->adt) lib_link_animdata(fd, &lt->id, lt->adt);
			
			lt->ipo= newlibadr_us(fd, lt->id.lib, lt->ipo); // XXX depreceated - old animation system
			lt->key= newlibadr_us(fd, lt->id.lib, lt->key);
			
			lt->id.flag -= LIB_NEEDLINK;
		}
		lt= lt->id.next;
	}
}

static void direct_link_latt(FileData *fd, Lattice *lt)
{
	lt->def= newdataadr(fd, lt->def);
	
	lt->dvert= newdataadr(fd, lt->dvert);
	direct_link_dverts(fd, lt->pntsu*lt->pntsv*lt->pntsw, lt->dvert);
	
	lt->editlatt= NULL;
	
	lt->adt = newdataadr(fd, lt->adt);
	direct_link_animdata(fd, lt->adt);
}


/* ************ READ OBJECT ***************** */

static void lib_link_modifiers__linkModifiers(void *userData, Object *ob,
											  ID **idpoin)
{
	FileData *fd = userData;

	*idpoin = newlibadr(fd, ob->id.lib, *idpoin);
	/* hardcoded bad exception; non-object modifier data gets user count (texture, displace) */
	if(*idpoin && GS((*idpoin)->name)!=ID_OB)
		(*idpoin)->us++;
}
static void lib_link_modifiers(FileData *fd, Object *ob)
{
	modifiers_foreachIDLink(ob, lib_link_modifiers__linkModifiers, fd);
}

static void lib_link_object(FileData *fd, Main *main)
{
	Object *ob;
	PartEff *paf;
	bSensor *sens;
	bController *cont;
	bActuator *act;
	void *poin;
	int warn=0, a;

	ob= main->object.first;
	while(ob) {
		if(ob->id.flag & LIB_NEEDLINK) {
			if (ob->id.properties) IDP_LibLinkProperty(ob->id.properties, (fd->flags & FD_FLAGS_SWITCH_ENDIAN), fd);
			if (ob->adt) lib_link_animdata(fd, &ob->id, ob->adt);
			
// XXX depreceated - old animation system <<<			
			ob->ipo= newlibadr_us(fd, ob->id.lib, ob->ipo);
			ob->action = newlibadr_us(fd, ob->id.lib, ob->action);
// >>> XXX depreceated - old animation system

			ob->parent= newlibadr(fd, ob->id.lib, ob->parent);
			ob->track= newlibadr(fd, ob->id.lib, ob->track);
			ob->poselib= newlibadr_us(fd, ob->id.lib, ob->poselib);
			ob->dup_group= newlibadr_us(fd, ob->id.lib, ob->dup_group);
			
			ob->proxy= newlibadr_us(fd, ob->id.lib, ob->proxy);
			if(ob->proxy) {
				/* paranoia check, actually a proxy_from pointer should never be written... */
				if(ob->proxy->id.lib==NULL) {
					ob->proxy->proxy_from= NULL;
					ob->proxy= NULL;
					
					if (ob->id.lib)
						printf("Proxy lost from  object %s lib %s\n", ob->id.name+2, ob->id.lib->name);
					else
						printf("Proxy lost from  object %s lib <NONE>\n", ob->id.name+2);
				}
				else {
					/* this triggers object_update to always use a copy */
					ob->proxy->proxy_from= ob;
					/* force proxy updates after load/undo, a bit weak */
					ob->recalc= ob->proxy->recalc= OB_RECALC_OB|OB_RECALC_DATA|OB_RECALC_TIME;
				}
			}
			ob->proxy_group= newlibadr(fd, ob->id.lib, ob->proxy_group);
			
			poin= ob->data;
			ob->data= newlibadr_us(fd, ob->id.lib, ob->data);

			if(ob->data==NULL && poin!=NULL) {
				if(ob->id.lib)
					printf("Can't find obdata of %s lib %s\n", ob->id.name+2, ob->id.lib->name);
				else
					printf("Object %s lost data.\n", ob->id.name+2);

				ob->type= OB_EMPTY;
				warn= 1;

				if(ob->pose) {
					free_pose(ob->pose);
					ob->pose= NULL;
					ob->mode &= ~OB_MODE_POSE;
				}
			}
			for(a=0; a<ob->totcol; a++) ob->mat[a]= newlibadr_us(fd, ob->id.lib, ob->mat[a]);
			
			/* When the object is local and the data is library its possible
			 * the material list size gets out of sync. [#22663] */
			if(ob->data && ob->id.lib != ((ID *)ob->data)->lib) {
				short *totcol_data= give_totcolp(ob);
				/* Only expand so as not to loose any object materials that might be set. */
				if(totcol_data && *totcol_data > ob->totcol) {
					/* printf("'%s' %d -> %d\n", ob->id.name, ob->totcol, *totcol_data); */
					resize_object_material(ob, *totcol_data);
				}
			}

			ob->gpd= newlibadr_us(fd, ob->id.lib, ob->gpd);
			ob->duplilist= NULL;

			ob->id.flag -= LIB_NEEDLINK;
			/* if id.us==0 a new base will be created later on */
			
			/* WARNING! Also check expand_object(), should reflect the stuff below. */
			lib_link_pose(fd, ob, ob->pose);
			lib_link_constraints(fd, &ob->id, &ob->constraints);
			
// XXX depreceated - old animation system <<<	
			lib_link_constraint_channels(fd, &ob->id, &ob->constraintChannels);
			lib_link_nlastrips(fd, &ob->id, &ob->nlastrips);
// >>> XXX depreceated - old animation system

			for(paf= ob->effect.first; paf; paf= paf->next) {
				if(paf->type==EFF_PARTICLE) {
					paf->group= newlibadr_us(fd, ob->id.lib, paf->group);
				}
			}				

			sens= ob->sensors.first;
			while(sens) {
				for(a=0; a<sens->totlinks; a++)
					sens->links[a]= newglobadr(fd, sens->links[a]);

				if(sens->type==SENS_TOUCH) {
					bTouchSensor *ts= sens->data;
					ts->ma= newlibadr(fd, ob->id.lib, ts->ma);
				}
				else if(sens->type==SENS_MESSAGE) {
					bMessageSensor *ms= sens->data;
					ms->fromObject=
						newlibadr(fd, ob->id.lib, ms->fromObject);
				}
				sens= sens->next;
			}

			cont= ob->controllers.first;
			while(cont) {
				for(a=0; a<cont->totlinks; a++)
					cont->links[a]= newglobadr(fd, cont->links[a]);

				if(cont->type==CONT_PYTHON) {
					bPythonCont *pc= cont->data;
					pc->text= newlibadr(fd, ob->id.lib, pc->text);
				}
				cont->slinks= NULL;
				cont->totslinks= 0;

				cont= cont->next;
			}

			act= ob->actuators.first;
			while(act) {
				if(act->type==ACT_SOUND) {
					bSoundActuator *sa= act->data;
					sa->sound= newlibadr_us(fd, ob->id.lib, sa->sound);
				}
				else if(act->type==ACT_GAME) {
					/* bGameActuator *ga= act->data; */
				}
				else if(act->type==ACT_CAMERA) {
					bCameraActuator *ca= act->data;
					ca->ob= newlibadr(fd, ob->id.lib, ca->ob);
				}
					/* leave this one, it's obsolete but necessary to read for conversion */
				else if(act->type==ACT_ADD_OBJECT) {
					bAddObjectActuator *eoa= act->data;
					if(eoa) eoa->ob= newlibadr(fd, ob->id.lib, eoa->ob);
				}
				else if(act->type==ACT_OBJECT) {
					bObjectActuator *oa= act->data;
					if(oa==NULL) {
						init_actuator(act);
					}
					else {
						oa->reference= newlibadr(fd, ob->id.lib, oa->reference);
					}
				}
				else if(act->type==ACT_EDIT_OBJECT) {
					bEditObjectActuator *eoa= act->data;
					if(eoa==NULL) {
						init_actuator(act);
					}
					else {
						eoa->ob= newlibadr(fd, ob->id.lib, eoa->ob);
						eoa->me= newlibadr(fd, ob->id.lib, eoa->me);
					}
				}
				else if(act->type==ACT_SCENE) {
					bSceneActuator *sa= act->data;
					sa->camera= newlibadr(fd, ob->id.lib, sa->camera);
					sa->scene= newlibadr(fd, ob->id.lib, sa->scene);
				}
				else if(act->type==ACT_ACTION) {
					bActionActuator *aa= act->data;
					aa->act= newlibadr(fd, ob->id.lib, aa->act);
				}
				else if(act->type==ACT_SHAPEACTION) {
					bActionActuator *aa= act->data;
					aa->act= newlibadr(fd, ob->id.lib, aa->act);
				}
				else if(act->type==ACT_PROPERTY) {
					bPropertyActuator *pa= act->data;
					pa->ob= newlibadr(fd, ob->id.lib, pa->ob);
				}
				else if(act->type==ACT_MESSAGE) {
					bMessageActuator *ma= act->data;
					ma->toObject= newlibadr(fd, ob->id.lib, ma->toObject);
				}
				else if(act->type==ACT_2DFILTER){
					bTwoDFilterActuator *_2dfa = act->data; 
					_2dfa->text= newlibadr(fd, ob->id.lib, _2dfa->text);
				}
				else if(act->type==ACT_PARENT) {
					bParentActuator *parenta = act->data; 
					parenta->ob = newlibadr(fd, ob->id.lib, parenta->ob);
				}
				else if(act->type==ACT_STATE) {
					/* bStateActuator *statea = act->data; */
				}
				else if(act->type==ACT_ARMATURE) {
					bArmatureActuator *arma= act->data;
					arma->target= newlibadr(fd, ob->id.lib, arma->target);
					arma->subtarget= newlibadr(fd, ob->id.lib, arma->subtarget);
				}
				else if(act->type==ACT_STEERING) {
					bSteeringActuator *steeringa = act->data; 
					steeringa->target = newlibadr(fd, ob->id.lib, steeringa->target);
					steeringa->navmesh = newlibadr(fd, ob->id.lib, steeringa->navmesh);
				}
				act= act->next;
			}
			
			{
				FluidsimModifierData *fluidmd = (FluidsimModifierData *)modifiers_findByType(ob, eModifierType_Fluidsim);
				
				if(fluidmd && fluidmd->fss) 
					fluidmd->fss->ipo = newlibadr_us(fd, ob->id.lib, fluidmd->fss->ipo);
			}

			{
				SmokeModifierData *smd = (SmokeModifierData *)modifiers_findByType(ob, eModifierType_Smoke);
				
				if(smd && smd->type == MOD_SMOKE_TYPE_DOMAIN && smd->domain) 
				{
					smd->domain->flags |= MOD_SMOKE_FILE_LOAD; /* flag for refreshing the simulation after loading */
				}
			}

			/* texture field */
			if(ob->pd)
				lib_link_partdeflect(fd, &ob->id, ob->pd);

			if(ob->soft)
				ob->soft->effector_weights->group = newlibadr(fd, ob->id.lib, ob->soft->effector_weights->group);

			lib_link_particlesystems(fd, ob, &ob->id, &ob->particlesystem);
			lib_link_modifiers(fd, ob);
		}
		ob= ob->id.next;
	}

	if(warn) {
		BKE_report(fd->reports, RPT_WARNING, "Warning in console");
	}
}


static void direct_link_pose(FileData *fd, bPose *pose)
{
	bPoseChannel *pchan;

	if (!pose)
		return;

	link_list(fd, &pose->chanbase);
	link_list(fd, &pose->agroups);

	pose->chanhash= NULL;

	for (pchan = pose->chanbase.first; pchan; pchan=pchan->next) {
		pchan->bone= NULL;
		pchan->parent= newdataadr(fd, pchan->parent);
		pchan->child= newdataadr(fd, pchan->child);
		pchan->custom_tx= newdataadr(fd, pchan->custom_tx);
		
		direct_link_constraints(fd, &pchan->constraints);
		
		pchan->prop = newdataadr(fd, pchan->prop);
		if (pchan->prop)
			IDP_DirectLinkProperty(pchan->prop, (fd->flags & FD_FLAGS_SWITCH_ENDIAN), fd);
		
		pchan->mpath= newdataadr(fd, pchan->mpath);
		if (pchan->mpath)
			direct_link_motionpath(fd, pchan->mpath);
		
		pchan->iktree.first= pchan->iktree.last= NULL;
		pchan->siktree.first= pchan->siktree.last= NULL;
		
		/* incase this value changes in future, clamp else we get undefined behavior */
		CLAMP(pchan->rotmode, ROT_MODE_MIN, ROT_MODE_MAX);
	}
	pose->ikdata = NULL;
	if (pose->ikparam != NULL) {
		pose->ikparam= newdataadr(fd, pose->ikparam);
	}
}

static void direct_link_modifiers(FileData *fd, ListBase *lb)
{
	ModifierData *md;

	link_list(fd, lb);

	for (md=lb->first; md; md=md->next) {
		md->error = NULL;
		md->scene = NULL;
		
		/* if modifiers disappear, or for upward compatibility */
		if(NULL==modifierType_getInfo(md->type))
			md->type= eModifierType_None;
			
		if (md->type==eModifierType_Subsurf) {
			SubsurfModifierData *smd = (SubsurfModifierData*) md;

			smd->emCache = smd->mCache = NULL;
		}
		else if (md->type==eModifierType_Armature) {
			ArmatureModifierData *amd = (ArmatureModifierData*) md;
			
			amd->prevCos= NULL;
		}
		else if (md->type==eModifierType_Cloth) {
			ClothModifierData *clmd = (ClothModifierData*) md;
			
			clmd->clothObject = NULL;
			
			clmd->sim_parms= newdataadr(fd, clmd->sim_parms);
			clmd->coll_parms= newdataadr(fd, clmd->coll_parms);

			direct_link_pointcache_list(fd, &clmd->ptcaches, &clmd->point_cache, 0);
			
			if(clmd->sim_parms) {
				if(clmd->sim_parms->presets > 10)
					clmd->sim_parms->presets = 0;

				clmd->sim_parms->reset = 0;

				clmd->sim_parms->effector_weights = newdataadr(fd, clmd->sim_parms->effector_weights);

				if(!clmd->sim_parms->effector_weights) {
					clmd->sim_parms->effector_weights = BKE_add_effector_weights(NULL);
				}
			}
		}
		else if (md->type==eModifierType_Fluidsim) {
			FluidsimModifierData *fluidmd = (FluidsimModifierData*) md;
			
			fluidmd->fss= newdataadr(fd, fluidmd->fss);
			if(fluidmd->fss) {
				fluidmd->fss->fmd= fluidmd;
				fluidmd->fss->meshVelocities = NULL;
			}
		}
		else if (md->type==eModifierType_Smoke) {
			SmokeModifierData *smd = (SmokeModifierData*) md;

			if(smd->type==MOD_SMOKE_TYPE_DOMAIN)
			{
				smd->flow = NULL;
				smd->coll = NULL;
				smd->domain = newdataadr(fd, smd->domain);
				smd->domain->smd = smd;

				smd->domain->fluid = NULL;
				smd->domain->wt = NULL;
				smd->domain->shadow = NULL;
				smd->domain->tex = NULL;
				smd->domain->tex_shadow = NULL;
				smd->domain->tex_wt = NULL;

				smd->domain->effector_weights = newdataadr(fd, smd->domain->effector_weights);
				if(!smd->domain->effector_weights)
					smd->domain->effector_weights = BKE_add_effector_weights(NULL);

				direct_link_pointcache_list(fd, &(smd->domain->ptcaches[0]), &(smd->domain->point_cache[0]), 1);

				/* Smoke uses only one cache from now on, so store pointer convert */
				if(smd->domain->ptcaches[1].first || smd->domain->point_cache[1]) {
					if(smd->domain->point_cache[1]) {
						PointCache *cache = newdataadr(fd, smd->domain->point_cache[1]);
						if(cache->flag & PTCACHE_FAKE_SMOKE)
							; /* Smoke was already saved in "new format" and this cache is a fake one. */
						else
							printf("High resolution smoke cache not available due to pointcache update. Please reset the simulation.\n");
						BKE_ptcache_free(cache);
					}
					smd->domain->ptcaches[1].first = NULL;
					smd->domain->ptcaches[1].last = NULL;
					smd->domain->point_cache[1] = NULL;
				}
			}
			else if(smd->type==MOD_SMOKE_TYPE_FLOW)
			{
				smd->domain = NULL;
				smd->coll = NULL;
				smd->flow = newdataadr(fd, smd->flow);
				smd->flow->smd = smd;
				smd->flow->psys = newdataadr(fd, smd->flow->psys);
			}
			else if(smd->type==MOD_SMOKE_TYPE_COLL)
			{
				smd->flow = NULL;
				smd->domain = NULL;
				smd->coll = newdataadr(fd, smd->coll);
				if(smd->coll)
				{
					smd->coll->points = NULL;
					smd->coll->numpoints = 0;
				}
				else
					smd->type = 0;

			}
		}
		else if (md->type==eModifierType_DynamicPaint) {
			DynamicPaintModifierData *pmd = (DynamicPaintModifierData*) md;

			if(pmd->canvas)
			{
				pmd->canvas = newdataadr(fd, pmd->canvas);
				pmd->canvas->pmd = pmd;
				pmd->canvas->dm = NULL;
				pmd->canvas->flags &= ~MOD_DPAINT_BAKING; /* just in case */

				if (pmd->canvas->surfaces.first) {
					DynamicPaintSurface *surface;
					link_list(fd, &pmd->canvas->surfaces);

					for (surface=pmd->canvas->surfaces.first; surface; surface=surface->next) {
						surface->canvas = pmd->canvas;
						surface->data = NULL;
						direct_link_pointcache_list(fd, &(surface->ptcaches), &(surface->pointcache), 1);

						if(!(surface->effector_weights = newdataadr(fd, surface->effector_weights)))
							surface->effector_weights = BKE_add_effector_weights(NULL);
					}
				}
			}
			if(pmd->brush)
			{
				pmd->brush = newdataadr(fd, pmd->brush);
				pmd->brush->pmd = pmd;
				pmd->brush->psys = newdataadr(fd, pmd->brush->psys);
				pmd->brush->paint_ramp = newdataadr(fd, pmd->brush->paint_ramp);
				pmd->brush->vel_ramp = newdataadr(fd, pmd->brush->vel_ramp);
				pmd->brush->dm = NULL;
			}
		}
		else if (md->type==eModifierType_Collision) {
			
			CollisionModifierData *collmd = (CollisionModifierData*) md;
			/*
			// TODO: CollisionModifier should use pointcache 
			// + have proper reset events before enabling this
			collmd->x = newdataadr(fd, collmd->x);
			collmd->xnew = newdataadr(fd, collmd->xnew);
			collmd->mfaces = newdataadr(fd, collmd->mfaces);
			
			collmd->current_x = MEM_callocN(sizeof(MVert)*collmd->numverts,"current_x");
			collmd->current_xnew = MEM_callocN(sizeof(MVert)*collmd->numverts,"current_xnew");
			collmd->current_v = MEM_callocN(sizeof(MVert)*collmd->numverts,"current_v");
			*/
			
			collmd->x = NULL;
			collmd->xnew = NULL;
			collmd->current_x = NULL;
			collmd->current_xnew = NULL;
			collmd->current_v = NULL;
			collmd->time_x = collmd->time_xnew = -1000;
			collmd->numverts = 0;
			collmd->bvhtree = NULL;
			collmd->mfaces = NULL;
			
		}
		else if (md->type==eModifierType_Surface) {
			SurfaceModifierData *surmd = (SurfaceModifierData*) md;

			surmd->dm = NULL;
			surmd->bvhtree = NULL;
			surmd->x = NULL;
			surmd->v = NULL;
			surmd->numverts = 0;
		}
		else if (md->type==eModifierType_Hook) {
			HookModifierData *hmd = (HookModifierData*) md;

			hmd->indexar= newdataadr(fd, hmd->indexar);
			if(fd->flags & FD_FLAGS_SWITCH_ENDIAN) {
				int a;
				for(a=0; a<hmd->totindex; a++) {
					SWITCH_INT(hmd->indexar[a]);
				}
			}
		} else if (md->type==eModifierType_ParticleSystem) {
			ParticleSystemModifierData *psmd = (ParticleSystemModifierData*) md;

			psmd->dm= NULL;
			psmd->psys= newdataadr(fd, psmd->psys);
			psmd->flag &= ~eParticleSystemFlag_psys_updated;
			psmd->flag |= eParticleSystemFlag_file_loaded;
		} else if (md->type==eModifierType_Explode) {
			ExplodeModifierData *psmd = (ExplodeModifierData*) md;

			psmd->facepa=NULL;
		}
		else if (md->type==eModifierType_MeshDeform) {
			MeshDeformModifierData *mmd = (MeshDeformModifierData*) md;

			mmd->bindinfluences= newdataadr(fd, mmd->bindinfluences);
			mmd->bindoffsets= newdataadr(fd, mmd->bindoffsets);
			mmd->bindcagecos= newdataadr(fd, mmd->bindcagecos);
			mmd->dyngrid= newdataadr(fd, mmd->dyngrid);
			mmd->dyninfluences= newdataadr(fd, mmd->dyninfluences);
			mmd->dynverts= newdataadr(fd, mmd->dynverts);

			mmd->bindweights= newdataadr(fd, mmd->bindweights);
			mmd->bindcos= newdataadr(fd, mmd->bindcos);

			if(fd->flags & FD_FLAGS_SWITCH_ENDIAN) {
				int a;

				if(mmd->bindoffsets)
					for(a=0; a<mmd->totvert+1; a++)
						SWITCH_INT(mmd->bindoffsets[a])
				if(mmd->bindcagecos)
					for(a=0; a<mmd->totcagevert*3; a++)
						SWITCH_INT(mmd->bindcagecos[a])
				if(mmd->dynverts)
					for(a=0; a<mmd->totvert; a++)
						SWITCH_INT(mmd->dynverts[a])

				if(mmd->bindweights)
					for(a=0; a<mmd->totcagevert*mmd->totvert; a++)
						SWITCH_INT(mmd->bindweights[a])
				if(mmd->bindcos)
					for(a=0; a<mmd->totcagevert*3; a++)
						SWITCH_INT(mmd->bindcos[a])
			}
		}
		else if (md->type==eModifierType_Ocean) {
			OceanModifierData *omd = (OceanModifierData*) md;
			omd->oceancache = NULL;
			omd->ocean = NULL;
			omd->refresh = (MOD_OCEAN_REFRESH_ADD|MOD_OCEAN_REFRESH_RESET|MOD_OCEAN_REFRESH_SIM);
		}
		else if (md->type==eModifierType_Warp) {
			WarpModifierData *tmd = (WarpModifierData *) md;

			tmd->curfalloff= newdataadr(fd, tmd->curfalloff);
			if(tmd->curfalloff)
				direct_link_curvemapping(fd, tmd->curfalloff);
		}
		else if (md->type==eModifierType_WeightVGEdit) {
			WeightVGEditModifierData *wmd = (WeightVGEditModifierData*) md;

			wmd->cmap_curve = newdataadr(fd, wmd->cmap_curve);
			if(wmd->cmap_curve)
				direct_link_curvemapping(fd, wmd->cmap_curve);
		}
	}
}

static void direct_link_object(FileData *fd, Object *ob)
{
	PartEff *paf;
	bProperty *prop;
	bSensor *sens;
	bController *cont;
	bActuator *act;
	
	/* weak weak... this was only meant as draw flag, now is used in give_base_to_objects too */
	ob->flag &= ~OB_FROMGROUP;

	/* loading saved files with editmode enabled works, but for undo we like
	   to stay in object mode during undo presses so keep editmode disabled */
	if(fd->memfile)
		ob->mode &= ~(OB_MODE_EDIT|OB_MODE_PARTICLE_EDIT);
	
	ob->disp.first=ob->disp.last= NULL;
	
	ob->adt= newdataadr(fd, ob->adt);
	direct_link_animdata(fd, ob->adt);
	
	ob->pose= newdataadr(fd, ob->pose);
	direct_link_pose(fd, ob->pose);
	
	ob->mpath= newdataadr(fd, ob->mpath);
	if (ob->mpath)
		direct_link_motionpath(fd, ob->mpath);

	link_list(fd, &ob->defbase);
// XXX depreceated - old animation system <<<
	direct_link_nlastrips(fd, &ob->nlastrips);
	link_list(fd, &ob->constraintChannels);
// >>> XXX depreceated - old animation system 

	ob->mat= newdataadr(fd, ob->mat);
	test_pointer_array(fd, (void **)&ob->mat);
	ob->matbits= newdataadr(fd, ob->matbits);
	
	/* do it here, below old data gets converted */
	direct_link_modifiers(fd, &ob->modifiers);
	
	link_list(fd, &ob->effect);
	paf= ob->effect.first;
	while(paf) {
		if(paf->type==EFF_PARTICLE) {
			paf->keys= NULL;
		}
		if(paf->type==EFF_WAVE) {
			WaveEff *wav = (WaveEff*) paf;
			PartEff *next = paf->next;
			WaveModifierData *wmd = (WaveModifierData*) modifier_new(eModifierType_Wave);

			wmd->damp = wav->damp;
			wmd->flag = wav->flag;
			wmd->height = wav->height;
			wmd->lifetime = wav->lifetime;
			wmd->narrow = wav->narrow;
			wmd->speed = wav->speed;
			wmd->startx = wav->startx;
			wmd->starty = wav->startx;
			wmd->timeoffs = wav->timeoffs;
			wmd->width = wav->width;

			BLI_addtail(&ob->modifiers, wmd);

			BLI_remlink(&ob->effect, paf);
			MEM_freeN(paf);

			paf = next;
			continue;
		}
		if(paf->type==EFF_BUILD) {
			BuildEff *baf = (BuildEff*) paf;
			PartEff *next = paf->next;
			BuildModifierData *bmd = (BuildModifierData*) modifier_new(eModifierType_Build);

			bmd->start = baf->sfra;
			bmd->length = baf->len;
			bmd->randomize = 0;
			bmd->seed = 1;

			BLI_addtail(&ob->modifiers, bmd);

			BLI_remlink(&ob->effect, paf);
			MEM_freeN(paf);

			paf = next;
			continue;
		}
		paf= paf->next;
	}

	ob->pd= newdataadr(fd, ob->pd);
	direct_link_partdeflect(ob->pd);
	ob->soft= newdataadr(fd, ob->soft);
	if(ob->soft) {
		SoftBody *sb= ob->soft;		
		
		sb->bpoint= NULL;	// init pointers so it gets rebuilt nicely
		sb->bspring= NULL;
		sb->scratch= NULL;
		/* although not used anymore */
		/* still have to be loaded to be compatible with old files */
		sb->keys= newdataadr(fd, sb->keys);
		test_pointer_array(fd, (void **)&sb->keys);
		if(sb->keys) {
			int a;
			for(a=0; a<sb->totkey; a++) {
				sb->keys[a]= newdataadr(fd, sb->keys[a]);
			}
		}

		sb->effector_weights = newdataadr(fd, sb->effector_weights);
		if(!sb->effector_weights)
			sb->effector_weights = BKE_add_effector_weights(NULL);

		direct_link_pointcache_list(fd, &sb->ptcaches, &sb->pointcache, 0);
	}
	ob->bsoft= newdataadr(fd, ob->bsoft);
	ob->fluidsimSettings= newdataadr(fd, ob->fluidsimSettings); /* NT */

	link_list(fd, &ob->particlesystem);
	direct_link_particlesystems(fd,&ob->particlesystem);
	
	link_list(fd, &ob->prop);
	prop= ob->prop.first;
	while(prop) {
		prop->poin= newdataadr(fd, prop->poin);
		if(prop->poin==NULL) prop->poin= &prop->data;
		prop= prop->next;
	}

	link_list(fd, &ob->sensors);
	sens= ob->sensors.first;
	while(sens) {
		sens->data= newdataadr(fd, sens->data);
		sens->links= newdataadr(fd, sens->links);
		test_pointer_array(fd, (void **)&sens->links);
		sens= sens->next;
	}

	direct_link_constraints(fd, &ob->constraints);

	link_glob_list(fd, &ob->controllers);
	if (ob->init_state) {
		/* if a known first state is specified, set it so that the game will start ok */
		ob->state = ob->init_state;
	} else if (!ob->state) {
		ob->state = 1;
	}
	cont= ob->controllers.first;
	while(cont) {
		cont->data= newdataadr(fd, cont->data);
		cont->links= newdataadr(fd, cont->links);
		test_pointer_array(fd, (void **)&cont->links);
		if (cont->state_mask == 0)
			cont->state_mask = 1;
		cont= cont->next;
	}

	link_glob_list(fd, &ob->actuators);
	act= ob->actuators.first;
	while(act) {
		act->data= newdataadr(fd, act->data);
		act= act->next;
	}

	link_list(fd, &ob->hooks);
	while (ob->hooks.first) {
		ObHook *hook = ob->hooks.first;
		HookModifierData *hmd = (HookModifierData*) modifier_new(eModifierType_Hook);

		hook->indexar= newdataadr(fd, hook->indexar);
		if(fd->flags & FD_FLAGS_SWITCH_ENDIAN) {
			int a;
			for(a=0; a<hook->totindex; a++) {
				SWITCH_INT(hook->indexar[a]);
			}
		}

			/* Do conversion here because if we have loaded
			 * a hook we need to make sure it gets converted
			 * and free'd, regardless of version.
			 */
		copy_v3_v3(hmd->cent, hook->cent);
		hmd->falloff = hook->falloff;
		hmd->force = hook->force;
		hmd->indexar = hook->indexar;
		hmd->object = hook->parent;
		memcpy(hmd->parentinv, hook->parentinv, sizeof(hmd->parentinv));
		hmd->totindex = hook->totindex;

		BLI_addhead(&ob->modifiers, hmd);
		BLI_remlink(&ob->hooks, hook);
		
		modifier_unique_name(&ob->modifiers, (ModifierData*)hmd);

		MEM_freeN(hook);
	}
	
	ob->customdata_mask= 0;
	ob->bb= NULL;
	ob->derivedDeform= NULL;
	ob->derivedFinal= NULL;
	ob->gpulamp.first= ob->gpulamp.last= NULL;
	link_list(fd, &ob->pc_ids);

	/* incase this value changes in future, clamp else we get undefined behavior */
	CLAMP(ob->rotmode, ROT_MODE_MIN, ROT_MODE_MAX);

	if(ob->sculpt) {
		ob->sculpt= MEM_callocN(sizeof(SculptSession), "reload sculpt session");
	}
}

/* ************ READ SCENE ***************** */

/* patch for missing scene IDs, can't be in do-versions */
static void composite_patch(bNodeTree *ntree, Scene *scene)
{
	bNode *node;
	
	for(node= ntree->nodes.first; node; node= node->next)
		if(node->id==NULL && ELEM4(node->type, CMP_NODE_R_LAYERS, CMP_NODE_COMPOSITE, CMP_NODE_DEFOCUS, CMP_NODE_OUTPUT_FILE))
			node->id= &scene->id;
}

static void link_paint(FileData *fd, Scene *sce, Paint *p)
{
	if(p) {
		p->brush= newlibadr_us(fd, sce->id.lib, p->brush);
		p->paint_cursor= NULL;
	}
}

static void lib_link_scene(FileData *fd, Main *main)
{
	Scene *sce;
	Base *base, *next;
	Sequence *seq;
	SceneRenderLayer *srl;
	FreestyleLineSet *fls;
	TimeMarker *marker;
	
	sce= main->scene.first;
	while(sce) {
		if(sce->id.flag & LIB_NEEDLINK) {
			/*Link ID Properties -- and copy this comment EXACTLY for easy finding
			of library blocks that implement this.*/
			if (sce->id.properties) IDP_LibLinkProperty(sce->id.properties, (fd->flags & FD_FLAGS_SWITCH_ENDIAN), fd);
			if (sce->adt) lib_link_animdata(fd, &sce->id, sce->adt);
			
			lib_link_keyingsets(fd, &sce->id, &sce->keyingsets);
			
			sce->camera= newlibadr(fd, sce->id.lib, sce->camera);
			sce->world= newlibadr_us(fd, sce->id.lib, sce->world);
			sce->set= newlibadr(fd, sce->id.lib, sce->set);
			sce->gpd= newlibadr_us(fd, sce->id.lib, sce->gpd);
			
			link_paint(fd, sce, &sce->toolsettings->sculpt->paint);
			link_paint(fd, sce, &sce->toolsettings->vpaint->paint);
			link_paint(fd, sce, &sce->toolsettings->wpaint->paint);
			link_paint(fd, sce, &sce->toolsettings->imapaint.paint);
			link_paint(fd, sce, &sce->toolsettings->uvsculpt->paint);
			sce->toolsettings->skgen_template = newlibadr(fd, sce->id.lib, sce->toolsettings->skgen_template);

			for(base= sce->base.first; base; base= next) {
				next= base->next;

				/* base->object= newlibadr_us(fd, sce->id.lib, base->object); */
				base->object= newlibadr_us(fd, sce->id.lib, base->object);
				
				if(base->object==NULL) {
					BKE_reportf_wrap(fd->reports, RPT_ERROR,
					                 "LIB ERROR: Object lost from scene:'%s\'\n",
					                 sce->id.name+2);
					BLI_remlink(&sce->base, base);
					if(base==sce->basact) sce->basact= NULL;
					MEM_freeN(base);
				}
			}

			SEQ_BEGIN(sce->ed, seq) {
				if(seq->ipo) seq->ipo= newlibadr_us(fd, sce->id.lib, seq->ipo);
				seq->scene_sound = NULL;
				if(seq->scene) {
					seq->scene= newlibadr(fd, sce->id.lib, seq->scene);
					if(seq->scene) {
						seq->scene_sound = sound_scene_add_scene_sound_defaults(sce, seq);
					}
				}
				if(seq->scene_camera) seq->scene_camera= newlibadr(fd, sce->id.lib, seq->scene_camera);
				if(seq->sound) {
					seq->scene_sound = NULL;
					if(seq->type == SEQ_HD_SOUND)
						seq->type = SEQ_SOUND;
					else
						seq->sound= newlibadr(fd, sce->id.lib, seq->sound);
					if (seq->sound) {
						seq->sound->id.us++;
						seq->scene_sound = sound_add_scene_sound_defaults(sce, seq);
					}
				}
				seq->anim= NULL;
			}
			SEQ_END

#ifdef DURIAN_CAMERA_SWITCH
			for(marker= sce->markers.first; marker; marker= marker->next) {
				if(marker->camera) {
					marker->camera= newlibadr(fd, sce->id.lib, marker->camera);
				}
			}
#else
			(void)marker;
#endif

			seq_update_muting(sce->ed);
			seq_update_sound_bounds_all(sce);
			
			if(sce->nodetree) {
				lib_link_ntree(fd, &sce->id, sce->nodetree);
				composite_patch(sce->nodetree, sce);
			}
			
			for(srl= sce->r.layers.first; srl; srl= srl->next) {
				srl->mat_override= newlibadr_us(fd, sce->id.lib, srl->mat_override);
				srl->light_override= newlibadr_us(fd, sce->id.lib, srl->light_override);
				for(fls=srl->freestyleConfig.linesets.first; fls; fls= fls->next) {
					fls->linestyle= newlibadr_us(fd, sce->id.lib, fls->linestyle);
					fls->group= newlibadr_us(fd, sce->id.lib, fls->group);
				}
			}
			/*Game Settings: Dome Warp Text*/
			sce->gm.dome.warptext= newlibadr(fd, sce->id.lib, sce->gm.dome.warptext);

			/* Motion Tracking */
			sce->clip= newlibadr_us(fd, sce->id.lib, sce->clip);

			sce->id.flag -= LIB_NEEDLINK;
		}

		sce= sce->id.next;
	}
}

static void link_recurs_seq(FileData *fd, ListBase *lb)
{
	Sequence *seq;

	link_list(fd, lb);

	for(seq=lb->first; seq; seq=seq->next)
		if(seq->seqbase.first)
			link_recurs_seq(fd, &seq->seqbase);
}

static void direct_link_paint(FileData *fd, Paint **paint)
{
/* TODO. is this needed */
	(*paint)= newdataadr(fd, (*paint));
}

static void direct_link_scene(FileData *fd, Scene *sce)
{
	Editing *ed;
	Sequence *seq;
	MetaStack *ms;
	SceneRenderLayer *srl;

	sce->theDag = NULL;
	sce->dagisvalid = 0;
	sce->obedit= NULL;
	sce->stats= NULL;
	sce->fps_info= NULL;
	sce->customdata_mask_modal= 0;
	sce->lay_updated = 0;

	sound_create_scene(sce);

	/* set users to one by default, not in lib-link, this will increase it for compo nodes */
	sce->id.us= 1;

	link_list(fd, &(sce->base));
	
	sce->adt= newdataadr(fd, sce->adt);
	direct_link_animdata(fd, sce->adt);
	
	link_list(fd, &sce->keyingsets);
	direct_link_keyingsets(fd, &sce->keyingsets);
	
	sce->basact= newdataadr(fd, sce->basact);
	
	sce->toolsettings= newdataadr(fd, sce->toolsettings);
	if(sce->toolsettings) {
		direct_link_paint(fd, (Paint**)&sce->toolsettings->sculpt);
		direct_link_paint(fd, (Paint**)&sce->toolsettings->vpaint);
		direct_link_paint(fd, (Paint**)&sce->toolsettings->wpaint);
		direct_link_paint(fd, (Paint**)&sce->toolsettings->uvsculpt);

		sce->toolsettings->imapaint.paintcursor= NULL;
		sce->toolsettings->particle.paintcursor= NULL;
	}

	if(sce->ed) {
		ListBase *old_seqbasep= &((Editing *)sce->ed)->seqbase;
		
		ed= sce->ed= newdataadr(fd, sce->ed);

		ed->act_seq= newdataadr(fd, ed->act_seq);

		/* recursive link sequences, lb will be correctly initialized */
		link_recurs_seq(fd, &ed->seqbase);

		SEQ_BEGIN(ed, seq) {
			seq->seq1= newdataadr(fd, seq->seq1);
			seq->seq2= newdataadr(fd, seq->seq2);
			seq->seq3= newdataadr(fd, seq->seq3);
			/* a patch: after introduction of effects with 3 input strips */
			if(seq->seq3==NULL) seq->seq3= seq->seq2;

			seq->plugin= newdataadr(fd, seq->plugin);
			seq->effectdata= newdataadr(fd, seq->effectdata);
			
			if(seq->type & SEQ_EFFECT)
				seq->flag |= SEQ_EFFECT_NOT_LOADED;

			if(seq->type == SEQ_SPEED) {
				SpeedControlVars *s= seq->effectdata;
				s->frameMap= NULL;
			}

			seq->strip= newdataadr(fd, seq->strip);
			if(seq->strip && seq->strip->done==0) {
				seq->strip->done= 1;

				if(seq->type == SEQ_IMAGE ||
				   seq->type == SEQ_MOVIE ||
				   seq->type == SEQ_RAM_SOUND ||
				   seq->type == SEQ_HD_SOUND) {
					seq->strip->stripdata = newdataadr(
						fd, seq->strip->stripdata);
				} else {
					seq->strip->stripdata = NULL;
				}
				if (seq->flag & SEQ_USE_CROP) {
					seq->strip->crop = newdataadr(
						fd, seq->strip->crop);
				} else {
					seq->strip->crop = NULL;
				}
				if (seq->flag & SEQ_USE_TRANSFORM) {
					seq->strip->transform = newdataadr(
						fd, seq->strip->transform);
				} else {
					seq->strip->transform = NULL;
				}
				if (seq->flag & SEQ_USE_PROXY) {
					seq->strip->proxy = newdataadr(
						fd, seq->strip->proxy);
					seq->strip->proxy->anim = NULL;
				} else {
					seq->strip->proxy = NULL;
				}
				if (seq->flag & SEQ_USE_COLOR_BALANCE) {
					seq->strip->color_balance = newdataadr(
						fd, seq->strip->color_balance);
				} else {
					seq->strip->color_balance = NULL;
				}
				if (seq->strip->color_balance) {
					// seq->strip->color_balance->gui = 0; // XXX - peter, is this relevant in 2.5?
				}
			}
		}
		SEQ_END
		
		/* link metastack, slight abuse of structs here, have to restore pointer to internal part in struct */
		{
			Sequence temp;
			char *poin;
			intptr_t offset;
			
			offset= ((intptr_t)&(temp.seqbase)) - ((intptr_t)&temp);
			
			/* root pointer */
			if(ed->seqbasep == old_seqbasep) {
				ed->seqbasep= &ed->seqbase;
			}
			else {
				
				poin= (char *)ed->seqbasep;
				poin -= offset;
				
				poin= newdataadr(fd, poin);
				if(poin) ed->seqbasep= (ListBase *)(poin+offset);
				else ed->seqbasep= &ed->seqbase;
			}			
			/* stack */
			link_list(fd, &(ed->metastack));
			
			for(ms= ed->metastack.first; ms; ms= ms->next) {
				ms->parseq= newdataadr(fd, ms->parseq);
				
				if(ms->oldbasep == old_seqbasep)
					ms->oldbasep= &ed->seqbase;
				else {
					poin= (char *)ms->oldbasep;
					poin -= offset;
					poin= newdataadr(fd, poin);
					if(poin) ms->oldbasep= (ListBase *)(poin+offset);
					else ms->oldbasep= &ed->seqbase;
				}
			}
		}
	}
	
	sce->r.avicodecdata = newdataadr(fd, sce->r.avicodecdata);
	if (sce->r.avicodecdata) {
		sce->r.avicodecdata->lpFormat = newdataadr(fd, sce->r.avicodecdata->lpFormat);
		sce->r.avicodecdata->lpParms = newdataadr(fd, sce->r.avicodecdata->lpParms);
	}
	
	sce->r.qtcodecdata = newdataadr(fd, sce->r.qtcodecdata);
	if (sce->r.qtcodecdata) {
		sce->r.qtcodecdata->cdParms = newdataadr(fd, sce->r.qtcodecdata->cdParms);
	}
	if (sce->r.ffcodecdata.properties) {
		sce->r.ffcodecdata.properties = newdataadr(
			fd, sce->r.ffcodecdata.properties);
		if (sce->r.ffcodecdata.properties) { 
			IDP_DirectLinkProperty(
				sce->r.ffcodecdata.properties, 
				(fd->flags & FD_FLAGS_SWITCH_ENDIAN), fd);
		}
	}

	link_list(fd, &(sce->markers));
	link_list(fd, &(sce->transform_spaces));
	link_list(fd, &(sce->r.layers));

	for(srl= sce->r.layers.first; srl; srl= srl->next) {
		link_list(fd, &(srl->freestyleConfig.modules));
	}
	for(srl= sce->r.layers.first; srl; srl= srl->next) {
		link_list(fd, &(srl->freestyleConfig.linesets));
	}
	
	sce->nodetree= newdataadr(fd, sce->nodetree);
	if(sce->nodetree)
		direct_link_nodetree(fd, sce->nodetree);
}

/* ************ READ WM ***************** */

static void direct_link_windowmanager(FileData *fd, wmWindowManager *wm)
{
	wmWindow *win;
	
	wm->id.us= 1;
	link_list(fd, &(wm->windows));
	
	for(win= wm->windows.first; win; win= win->next) {
		win->ghostwin= NULL;
		win->eventstate= NULL;
		win->curswin= NULL;
		win->tweak= NULL;

		win->queue.first= win->queue.last= NULL;
		win->handlers.first= win->handlers.last= NULL;
		win->modalhandlers.first= win->modalhandlers.last= NULL;
		win->subwindows.first= win->subwindows.last= NULL;
		win->gesture.first= win->gesture.last= NULL;

		win->drawdata= NULL;
		win->drawmethod= -1;
		win->drawfail= 0;
	}
	
	wm->timers.first= wm->timers.last= NULL;
	wm->operators.first= wm->operators.last= NULL;
	wm->paintcursors.first= wm->paintcursors.last= NULL;
	wm->queue.first= wm->queue.last= NULL;
	BKE_reports_init(&wm->reports, RPT_STORE);

	wm->keyconfigs.first= wm->keyconfigs.last= NULL;
	wm->defaultconf= NULL;
	wm->addonconf= NULL;
	wm->userconf= NULL;

	wm->jobs.first= wm->jobs.last= NULL;
	wm->drags.first= wm->drags.last= NULL;
	
	wm->windrawable= NULL;
	wm->winactive= NULL;
	wm->initialized= 0;
	wm->op_undo_depth= 0;
}

static void lib_link_windowmanager(FileData *fd, Main *main)
{
	wmWindowManager *wm;
	wmWindow *win;
	
	for(wm= main->wm.first; wm; wm= wm->id.next) {
		if(wm->id.flag & LIB_NEEDLINK) {
			for(win= wm->windows.first; win; win= win->next)
				win->screen= newlibadr(fd, NULL, win->screen);

			wm->id.flag -= LIB_NEEDLINK;
		}
	}
}

/* ****************** READ GREASE PENCIL ***************** */

/* relinks grease-pencil data - used for direct_link and old file linkage */
static void direct_link_gpencil(FileData *fd, bGPdata *gpd)
{
	bGPDlayer *gpl;
	bGPDframe *gpf;
	bGPDstroke *gps;
	
	/* we must firstly have some grease-pencil data to link! */
	if (gpd == NULL)
		return;
	
	/* relink layers */
	link_list(fd, &gpd->layers);
	
	for (gpl= gpd->layers.first; gpl; gpl= gpl->next) {
		/* relink frames */
		link_list(fd, &gpl->frames);
		gpl->actframe= newdataadr(fd, gpl->actframe);
		
		for (gpf= gpl->frames.first; gpf; gpf= gpf->next) {
			/* relink strokes (and their points) */
			link_list(fd, &gpf->strokes);
			
			for (gps= gpf->strokes.first; gps; gps= gps->next) {
				gps->points= newdataadr(fd, gps->points);
			}
		}
	}
}

/* ****************** READ SCREEN ***************** */

static void butspace_version_132(SpaceButs *buts)
{
	buts->v2d.tot.xmin= 0.0f;
	buts->v2d.tot.ymin= 0.0f;
	buts->v2d.tot.xmax= 1279.0f;
	buts->v2d.tot.ymax= 228.0f;

	buts->v2d.min[0]= 256.0f;
	buts->v2d.min[1]= 42.0f;

	buts->v2d.max[0]= 2048.0f;
	buts->v2d.max[1]= 450.0f;

	buts->v2d.minzoom= 0.5f;
	buts->v2d.maxzoom= 1.21f;

	buts->v2d.scroll= 0;
	buts->v2d.keepzoom= 1;
	buts->v2d.keeptot= 1;
}

/* note: file read without screens option G_FILE_NO_UI; 
   check lib pointers in call below */
static void lib_link_screen(FileData *fd, Main *main)
{
	bScreen *sc;
	ScrArea *sa;

	for(sc= main->screen.first; sc; sc= sc->id.next) {
		if(sc->id.flag & LIB_NEEDLINK) {
			sc->id.us= 1;
			sc->scene= newlibadr(fd, sc->id.lib, sc->scene);
			sc->animtimer= NULL; /* saved in rare cases */
			
			sa= sc->areabase.first;
			while(sa) {
				SpaceLink *sl;
				
				sa->full= newlibadr(fd, sc->id.lib, sa->full);
				
				for (sl= sa->spacedata.first; sl; sl= sl->next) {
					if(sl->spacetype==SPACE_VIEW3D) {
						View3D *v3d= (View3D*) sl;
						BGpic *bgpic = NULL;
						
						v3d->camera= newlibadr(fd, sc->id.lib, v3d->camera);
						v3d->ob_centre= newlibadr(fd, sc->id.lib, v3d->ob_centre);
						
						/* should be do_versions but not easy adding into the listbase */
						if(v3d->bgpic) {
							v3d->bgpic= newlibadr(fd, sc->id.lib, v3d->bgpic);
							BLI_addtail(&v3d->bgpicbase, bgpic);
							v3d->bgpic= NULL;
						}

						for(bgpic= v3d->bgpicbase.first; bgpic; bgpic= bgpic->next) {
							bgpic->ima= newlibadr_us(fd, sc->id.lib, bgpic->ima);
							bgpic->clip= newlibadr_us(fd, sc->id.lib, bgpic->clip);
						}
						if(v3d->localvd) {
							v3d->localvd->camera= newlibadr(fd, sc->id.lib, v3d->localvd->camera);
						}
					}
					else if(sl->spacetype==SPACE_IPO) {
						SpaceIpo *sipo= (SpaceIpo *)sl;
						bDopeSheet *ads= sipo->ads;
						
						if (ads) {
							ads->source= newlibadr(fd, sc->id.lib, ads->source);
							ads->filter_grp= newlibadr(fd, sc->id.lib, ads->filter_grp);
						}
					}
					else if(sl->spacetype==SPACE_BUTS) {
						SpaceButs *sbuts= (SpaceButs *)sl;
						sbuts->pinid= newlibadr(fd, sc->id.lib, sbuts->pinid);
						sbuts->mainbo= sbuts->mainb;
						sbuts->mainbuser= sbuts->mainb;
						if(main->versionfile<132)
							butspace_version_132(sbuts);
					}
					else if(sl->spacetype==SPACE_FILE) {
						SpaceFile *sfile= (SpaceFile *)sl;
						sfile->files= NULL;
						sfile->op= NULL;
						sfile->layout= NULL;
						sfile->folders_prev= NULL;
						sfile->folders_next= NULL;
					}
					else if(sl->spacetype==SPACE_ACTION) {
						SpaceAction *saction= (SpaceAction *)sl;
						bDopeSheet *ads= &saction->ads;
						
						if (ads) {
							ads->source= newlibadr(fd, sc->id.lib, ads->source);
							ads->filter_grp= newlibadr(fd, sc->id.lib, ads->filter_grp);
						}
						
						saction->action = newlibadr(fd, sc->id.lib, saction->action);
					}
					else if(sl->spacetype==SPACE_IMAGE) {
						SpaceImage *sima= (SpaceImage *)sl;

						sima->image= newlibadr_us(fd, sc->id.lib, sima->image);
						
						/* NOTE: pre-2.5, this was local data not lib data, but now we need this as lib data
						 * so fingers crossed this works fine!
						 */
						sima->gpd= newlibadr_us(fd, sc->id.lib, sima->gpd);
					}
					else if(sl->spacetype==SPACE_NLA){
						SpaceNla *snla= (SpaceNla *)sl;
						bDopeSheet *ads= snla->ads;
						
						if (ads) {
							ads->source= newlibadr(fd, sc->id.lib, ads->source);
							ads->filter_grp= newlibadr(fd, sc->id.lib, ads->filter_grp);
						}
					}
					else if(sl->spacetype==SPACE_TEXT) {
						SpaceText *st= (SpaceText *)sl;

						st->text= newlibadr(fd, sc->id.lib, st->text);
						st->drawcache= NULL;

					}
					else if(sl->spacetype==SPACE_SCRIPT) {

						SpaceScript *scpt= (SpaceScript *)sl;
						/*scpt->script = NULL; - 2.45 set to null, better re-run the script */
						if (scpt->script) {
							scpt->script= newlibadr(fd, sc->id.lib, scpt->script);
							if (scpt->script) {
								SCRIPT_SET_NULL(scpt->script)
							}
						}
					}
					else if(sl->spacetype==SPACE_OUTLINER) {
						SpaceOops *so= (SpaceOops *)sl;
						TreeStoreElem *tselem;
						int a;

						so->tree.first= so->tree.last= NULL;
						so->search_tse.id= newlibadr(fd, NULL, so->search_tse.id);
						
						if(so->treestore) {
							tselem= so->treestore->data;
							for(a=0; a<so->treestore->usedelem; a++, tselem++) {
								tselem->id= newlibadr(fd, NULL, tselem->id);
							}
						}
					}
					else if(sl->spacetype==SPACE_NODE) {
						SpaceNode *snode= (SpaceNode *)sl;
						
						snode->id= newlibadr(fd, sc->id.lib, snode->id);
						snode->edittree= NULL;
						
						if (ELEM3(snode->treetype, NTREE_COMPOSIT, NTREE_SHADER, NTREE_TEXTURE)) {
							/* internal data, a bit patchy */
							snode->nodetree= NULL;
							if(snode->id) {
								if(GS(snode->id->name)==ID_MA)
									snode->nodetree= ((Material *)snode->id)->nodetree;
								else if(GS(snode->id->name)==ID_WO)
									snode->nodetree= ((World *)snode->id)->nodetree;
								else if(GS(snode->id->name)==ID_LA)
									snode->nodetree= ((Lamp *)snode->id)->nodetree;
								else if(GS(snode->id->name)==ID_SCE)
									snode->nodetree= ((Scene *)snode->id)->nodetree;
								else if(GS(snode->id->name)==ID_TE)
									snode->nodetree= ((Tex *)snode->id)->nodetree;
							}
						}
						else {
							snode->nodetree= newlibadr_us(fd, sc->id.lib, snode->nodetree);
						}
						
						snode->linkdrag.first = snode->linkdrag.last = NULL;
					}
					else if(sl->spacetype==SPACE_CLIP) {
						SpaceClip *sclip= (SpaceClip *)sl;

						sclip->clip= newlibadr_us(fd, sc->id.lib, sclip->clip);

						sclip->scopes.track_preview = NULL;
						sclip->scopes.ok = 0;
					}
				}
				sa= sa->next;
			}
			sc->id.flag -= LIB_NEEDLINK;
		}
	}
}

/* Only for undo files, or to restore a screen after reading without UI... */
static void *restore_pointer_by_name(Main *mainp, ID *id, int user)
{
		
	if(id) {
		ListBase *lb= which_libbase(mainp, GS(id->name));
		
		if(lb) {	// there's still risk of checking corrupt mem (freed Ids in oops)
			ID *idn= lb->first;
			char *name= id->name+2;
			
			while(idn) {
				if(idn->name[2]==name[0] && strcmp(idn->name+2, name)==0) {
					if(idn->lib==id->lib) {
						if(user && idn->us==0) idn->us++;
						break;
					}
				}
				idn= idn->next;
			}
			return idn;
		}
	}
	return NULL;
}

static int lib_link_seq_clipboard_cb(Sequence *seq, void *arg_pt)
{
	Main *newmain = (Main *)arg_pt;

	if(seq->sound) {
		seq->sound = restore_pointer_by_name(newmain, (ID *)seq->sound, 0);
		seq->sound->id.us++;
	}

	if(seq->scene)
		seq->scene = restore_pointer_by_name(newmain, (ID *)seq->scene, 1);

	if(seq->scene_camera)
		seq->scene_camera = restore_pointer_by_name(newmain, (ID *)seq->scene_camera, 1);

	return 1;
}

static void lib_link_clipboard_restore(Main *newmain)
{
	/* update IDs stored in sequencer clipboard */
	seqbase_recursive_apply(&seqbase_clipboard, lib_link_seq_clipboard_cb, newmain);
}

/* called from kernel/blender.c */
/* used to link a file (without UI) to the current UI */
/* note that it assumes the old pointers in UI are still valid, so old Main is not freed */
void lib_link_screen_restore(Main *newmain, bScreen *curscreen, Scene *curscene)
{
	wmWindow *win;
	wmWindowManager *wm;
	bScreen *sc;
	ScrArea *sa;

	/* first windowmanager */
	for(wm= newmain->wm.first; wm; wm= wm->id.next) {
		for(win= wm->windows.first; win; win= win->next) {
			win->screen= restore_pointer_by_name(newmain, (ID *)win->screen, 1);
			
			if(win->screen==NULL)
				win->screen= curscreen;

			win->screen->winid= win->winid;
		}
	}
	
	
	for(sc= newmain->screen.first; sc; sc= sc->id.next) {
		Scene *oldscene= sc->scene;

		sc->scene= restore_pointer_by_name(newmain, (ID *)sc->scene, 1);
		if(sc->scene==NULL)
			sc->scene= curscene;

		/* keep cursor location through undo */
		copy_v3_v3(sc->scene->cursor, oldscene->cursor);

		sa= sc->areabase.first;
		while(sa) {
			SpaceLink *sl;

			for (sl= sa->spacedata.first; sl; sl= sl->next) {
				if(sl->spacetype==SPACE_VIEW3D) {
					View3D *v3d= (View3D*) sl;
					BGpic *bgpic;
					ARegion *ar;
					
					if(v3d->scenelock)
						v3d->camera= NULL; /* always get from scene */
					else
						v3d->camera= restore_pointer_by_name(newmain, (ID *)v3d->camera, 1);
					if(v3d->camera==NULL)
						v3d->camera= sc->scene->camera;
					v3d->ob_centre= restore_pointer_by_name(newmain, (ID *)v3d->ob_centre, 1);
					
					for(bgpic= v3d->bgpicbase.first; bgpic; bgpic= bgpic->next) {
						bgpic->ima= restore_pointer_by_name(newmain, (ID *)bgpic->ima, 1);
						bgpic->clip= restore_pointer_by_name(newmain, (ID *)bgpic->clip, 1);
					}
					if(v3d->localvd) {
						/*Base *base;*/

						v3d->localvd->camera= sc->scene->camera;
						
						/* localview can become invalid during undo/redo steps, so we exit it when no could be found */
						/* XXX  regionlocalview ?
						for(base= sc->scene->base.first; base; base= base->next) {
							if(base->lay & v3d->lay) break;
						}
						if(base==NULL) {
							v3d->lay= v3d->localvd->lay;
							v3d->layact= v3d->localvd->layact;
							MEM_freeN(v3d->localvd); 
							v3d->localvd= NULL;
						}
						*/
					}
					else if(v3d->scenelock) v3d->lay= sc->scene->lay;

					/* not very nice, but could help */
					if((v3d->layact & v3d->lay)==0) v3d->layact= v3d->lay;
					
					/* free render engines for now */
					for(ar= sa->regionbase.first; ar; ar= ar->next) {
						RegionView3D *rv3d= ar->regiondata;

						if(rv3d && rv3d->render_engine) {
							RE_engine_free(rv3d->render_engine);
							rv3d->render_engine= NULL;
						}
					}
				}
				else if(sl->spacetype==SPACE_IPO) {
					SpaceIpo *sipo= (SpaceIpo *)sl;
					bDopeSheet *ads= sipo->ads;
					
					if (ads) {
						ads->source= restore_pointer_by_name(newmain, (ID *)ads->source, 1);
						
						if (ads->filter_grp)
							ads->filter_grp= restore_pointer_by_name(newmain, (ID *)ads->filter_grp, 0);
					}
				}
				else if(sl->spacetype==SPACE_BUTS) {
					SpaceButs *sbuts= (SpaceButs *)sl;
					sbuts->pinid = restore_pointer_by_name(newmain, sbuts->pinid, 0);
					//XXX if (sbuts->ri) sbuts->ri->curtile = 0;
				}
				else if(sl->spacetype==SPACE_FILE) {
					
					SpaceFile *sfile= (SpaceFile *)sl;
					sfile->op= NULL;
				}
				else if(sl->spacetype==SPACE_ACTION) {
					SpaceAction *saction= (SpaceAction *)sl;
					
					saction->action = restore_pointer_by_name(newmain, (ID *)saction->action, 1);
					saction->ads.source= restore_pointer_by_name(newmain, (ID *)saction->ads.source, 1);

					if (saction->ads.filter_grp)
						saction->ads.filter_grp= restore_pointer_by_name(newmain, (ID *)saction->ads.filter_grp, 0);
				}
				else if(sl->spacetype==SPACE_IMAGE) {
					SpaceImage *sima= (SpaceImage *)sl;

					sima->image= restore_pointer_by_name(newmain, (ID *)sima->image, 1);

					sima->scopes.waveform_1 = NULL;
					sima->scopes.waveform_2 = NULL;
					sima->scopes.waveform_3 = NULL;
					sima->scopes.vecscope = NULL;
					sima->scopes.ok = 0;
					
					/* NOTE: pre-2.5, this was local data not lib data, but now we need this as lib data
					 * so assume that here we're doing for undo only...
					 */
					sima->gpd= restore_pointer_by_name(newmain, (ID *)sima->gpd, 1);
				}
				else if(sl->spacetype==SPACE_NLA){
					SpaceNla *snla= (SpaceNla *)sl;
					bDopeSheet *ads= snla->ads;
					
					if (ads) {
						ads->source= restore_pointer_by_name(newmain, (ID *)ads->source, 1);
						
						if (ads->filter_grp)
							ads->filter_grp= restore_pointer_by_name(newmain, (ID *)ads->filter_grp, 0);
					}
				}
				else if(sl->spacetype==SPACE_TEXT) {
					SpaceText *st= (SpaceText *)sl;

					st->text= restore_pointer_by_name(newmain, (ID *)st->text, 1);
					if(st->text==NULL) st->text= newmain->text.first;
				}
				else if(sl->spacetype==SPACE_SCRIPT) {
					SpaceScript *scpt= (SpaceScript *)sl;
					
					scpt->script= restore_pointer_by_name(newmain, (ID *)scpt->script, 1);
					
					/*sc->script = NULL; - 2.45 set to null, better re-run the script */
					if (scpt->script) {
						SCRIPT_SET_NULL(scpt->script)
					}
				}
				else if(sl->spacetype==SPACE_OUTLINER) {
					SpaceOops *so= (SpaceOops *)sl;
					int a;
					
					so->search_tse.id= restore_pointer_by_name(newmain, so->search_tse.id, 0);
					
					if(so->treestore) {
						TreeStore *ts= so->treestore;
						TreeStoreElem *tselem=ts->data;
						for(a=0; a<ts->usedelem; a++, tselem++) {
							tselem->id= restore_pointer_by_name(newmain, tselem->id, 0);
						}
					}
				}
				else if(sl->spacetype==SPACE_NODE) {
					SpaceNode *snode= (SpaceNode *)sl;
					
					snode->id= restore_pointer_by_name(newmain, snode->id, 1);
					snode->edittree= NULL;
					
					if (ELEM3(snode->treetype, NTREE_COMPOSIT, NTREE_SHADER, NTREE_TEXTURE)) {
						snode->nodetree= NULL;
						if(snode->id) {
							if(GS(snode->id->name)==ID_MA)
								snode->nodetree= ((Material *)snode->id)->nodetree;
							else if(GS(snode->id->name)==ID_SCE)
								snode->nodetree= ((Scene *)snode->id)->nodetree;
							else if(GS(snode->id->name)==ID_TE)
								snode->nodetree= ((Tex *)snode->id)->nodetree;
						}
					}
					else {
						snode->nodetree= restore_pointer_by_name(newmain, &snode->nodetree->id, 1);
					}
				}
				else if(sl->spacetype==SPACE_CLIP) {
					SpaceClip *sclip= (SpaceClip *)sl;

					sclip->clip= restore_pointer_by_name(newmain, (ID *)sclip->clip, 1);

					sclip->scopes.ok = 0;
				}
			}
			sa= sa->next;
		}
	}

	/* update IDs stored in all possible clipboards */
	lib_link_clipboard_restore(newmain);
}

static void direct_link_region(FileData *fd, ARegion *ar, int spacetype)
{
	Panel *pa;

	link_list(fd, &(ar->panels));

	for(pa= ar->panels.first; pa; pa=pa->next) {
		pa->paneltab= newdataadr(fd, pa->paneltab);
		pa->runtime_flag= 0;
		pa->activedata= NULL;
		pa->type= NULL;
	}
	
	ar->regiondata= newdataadr(fd, ar->regiondata);
	if(ar->regiondata) {
		if(spacetype==SPACE_VIEW3D) {
			RegionView3D *rv3d= ar->regiondata;
			
			rv3d->localvd= newdataadr(fd, rv3d->localvd);
			rv3d->clipbb= newdataadr(fd, rv3d->clipbb);
			
			rv3d->depths= NULL;
			rv3d->ri= NULL;
			rv3d->render_engine= NULL;
			rv3d->sms= NULL;
			rv3d->smooth_timer= NULL;
		}
	}
	
	ar->v2d.tab_offset= NULL;
	ar->v2d.tab_num= 0;
	ar->v2d.tab_cur= 0;
	ar->handlers.first= ar->handlers.last= NULL;
	ar->uiblocks.first= ar->uiblocks.last= NULL;
	ar->headerstr= NULL;
	ar->swinid= 0;
	ar->type= NULL;
	ar->swap= 0;
	ar->do_draw= 0;
	memset(&ar->drawrct, 0, sizeof(ar->drawrct));
}

/* for the saved 2.50 files without regiondata */
/* and as patch for 2.48 and older */
static void view3d_split_250(View3D *v3d, ListBase *regions)
{
	ARegion *ar;
	
	for(ar= regions->first; ar; ar= ar->next) {
		if(ar->regiontype==RGN_TYPE_WINDOW && ar->regiondata==NULL) {
			RegionView3D *rv3d;
			
			rv3d= ar->regiondata= MEM_callocN(sizeof(RegionView3D), "region v3d patch");
			rv3d->persp= v3d->persp;
			rv3d->view= v3d->view;
			rv3d->dist= v3d->dist;
			copy_v3_v3(rv3d->ofs, v3d->ofs);
			copy_qt_qt(rv3d->viewquat, v3d->viewquat);
		}
	}

	/* this was not initialized correct always */
	if(v3d->twtype == 0)
		v3d->twtype= V3D_MANIP_TRANSLATE;
}

static void direct_link_screen(FileData *fd, bScreen *sc)
{
	ScrArea *sa;
	ScrVert *sv;
	ScrEdge *se;
	int a;
	
	link_list(fd, &(sc->vertbase));
	link_list(fd, &(sc->edgebase));
	link_list(fd, &(sc->areabase));
	sc->regionbase.first= sc->regionbase.last= NULL;
	sc->context= NULL;

	sc->mainwin= sc->subwinactive= 0;	/* indices */
	sc->swap= 0;
	
	/* hacky patch... but people have been saving files with the verse-blender,
	   causing the handler to keep running for ever, with no means to disable it */
	for(a=0; a<SCREEN_MAXHANDLER; a+=2) {
		if( sc->handler[a]==SCREEN_HANDLER_VERSE) {
			sc->handler[a]= 0;
			break;
		}
	}
	
	/* edges */
	for(se= sc->edgebase.first; se; se= se->next) {
		se->v1= newdataadr(fd, se->v1);
		se->v2= newdataadr(fd, se->v2);
		if( (intptr_t)se->v1 > (intptr_t)se->v2) {
			sv= se->v1;
			se->v1= se->v2;
			se->v2= sv;
		}

		if(se->v1==NULL) {
			printf("error reading screen... file corrupt\n");
			se->v1= se->v2;
		}
	}

	/* areas */
	for(sa= sc->areabase.first; sa; sa= sa->next) {
		SpaceLink *sl;
		ARegion *ar;

		link_list(fd, &(sa->spacedata));
		link_list(fd, &(sa->regionbase));

		sa->handlers.first= sa->handlers.last= NULL;
		sa->type= NULL;	/* spacetype callbacks */
		
		for(ar= sa->regionbase.first; ar; ar= ar->next)
			direct_link_region(fd, ar, sa->spacetype);
		
		/* accident can happen when read/save new file with older version */
		/* 2.50: we now always add spacedata for info */
		if(sa->spacedata.first==NULL) {
			SpaceInfo *sinfo= MEM_callocN(sizeof(SpaceInfo), "spaceinfo");
			sa->spacetype= sinfo->spacetype= SPACE_INFO;
			BLI_addtail(&sa->spacedata, sinfo);
		}
		/* add local view3d too */
		else if(sa->spacetype==SPACE_VIEW3D)
			view3d_split_250(sa->spacedata.first, &sa->regionbase);
		
		for (sl= sa->spacedata.first; sl; sl= sl->next) {
			link_list(fd, &(sl->regionbase));

			for(ar= sl->regionbase.first; ar; ar= ar->next)
				direct_link_region(fd, ar, sl->spacetype);

			if (sl->spacetype==SPACE_VIEW3D) {
				View3D *v3d= (View3D*) sl;
				BGpic *bgpic;

				v3d->flag |= V3D_INVALID_BACKBUF;

				link_list(fd, &(v3d->bgpicbase));

				/* should be do_versions except this doesnt fit well there */
				if(v3d->bgpic) {
					bgpic= newdataadr(fd, v3d->bgpic);
					BLI_addtail(&v3d->bgpicbase, bgpic);
					v3d->bgpic= NULL;
				}

				for(bgpic= v3d->bgpicbase.first; bgpic; bgpic= bgpic->next)
					bgpic->iuser.ok= 1;

				if(v3d->gpd) {
					v3d->gpd= newdataadr(fd, v3d->gpd);
					direct_link_gpencil(fd, v3d->gpd);
				}
				v3d->localvd= newdataadr(fd, v3d->localvd);
				v3d->afterdraw_transp.first= v3d->afterdraw_transp.last= NULL;
				v3d->afterdraw_xray.first= v3d->afterdraw_xray.last= NULL;
				v3d->afterdraw_xraytransp.first= v3d->afterdraw_xraytransp.last= NULL;
				v3d->properties_storage= NULL;

				/* render can be quite heavy, set to wire on load */
				if(v3d->drawtype == OB_RENDER)
					v3d->drawtype = OB_WIRE;
				
				view3d_split_250(v3d, &sl->regionbase);
			}
			else if (sl->spacetype==SPACE_IPO) {
				SpaceIpo *sipo= (SpaceIpo*)sl;
				
				sipo->ads= newdataadr(fd, sipo->ads);
				sipo->ghostCurves.first= sipo->ghostCurves.last= NULL;
			}
			else if (sl->spacetype==SPACE_NLA) {
				SpaceNla *snla= (SpaceNla*)sl;
				
				snla->ads= newdataadr(fd, snla->ads);
			}
			else if (sl->spacetype==SPACE_OUTLINER) {
				SpaceOops *soops= (SpaceOops*) sl;
				
				soops->treestore= newdataadr(fd, soops->treestore);
				if(soops->treestore) {
					soops->treestore->data= newdataadr(fd, soops->treestore->data);
					/* we only saved what was used */
					soops->treestore->totelem= soops->treestore->usedelem;
					soops->storeflag |= SO_TREESTORE_CLEANUP;	// at first draw
				}
			}
			else if(sl->spacetype==SPACE_IMAGE) {
				SpaceImage *sima= (SpaceImage *)sl;
				
				sima->cumap= newdataadr(fd, sima->cumap);
				if(sima->cumap)
					direct_link_curvemapping(fd, sima->cumap);
				
				sima->iuser.scene= NULL;
				sima->iuser.ok= 1;
				sima->scopes.waveform_1 = NULL;
				sima->scopes.waveform_2 = NULL;
				sima->scopes.waveform_3 = NULL;
				sima->scopes.vecscope = NULL;
				sima->scopes.ok = 0;
				
				/* WARNING: gpencil data is no longer stored directly in sima after 2.5 
				 * so sacrifice a few old files for now to avoid crashes with new files!
				 * committed: r28002 */
#if 0
				sima->gpd= newdataadr(fd, sima->gpd);
				if (sima->gpd)
					direct_link_gpencil(fd, sima->gpd);
#endif
			}
			else if(sl->spacetype==SPACE_NODE) {
				SpaceNode *snode= (SpaceNode *)sl;
				
				if(snode->gpd) {
					snode->gpd= newdataadr(fd, snode->gpd);
					direct_link_gpencil(fd, snode->gpd);
				}
			}
			else if(sl->spacetype==SPACE_TIME) {
				SpaceTime *stime= (SpaceTime *)sl;
				stime->caches.first= stime->caches.last= NULL;
			}
			else if(sl->spacetype==SPACE_LOGIC) {
				SpaceLogic *slogic= (SpaceLogic *)sl;
					
				if(slogic->gpd) {
					slogic->gpd= newdataadr(fd, slogic->gpd);
					direct_link_gpencil(fd, slogic->gpd);
				}
			}
			else if(sl->spacetype==SPACE_SEQ) {
				SpaceSeq *sseq= (SpaceSeq *)sl;
				if(sseq->gpd) {
					sseq->gpd= newdataadr(fd, sseq->gpd);
					direct_link_gpencil(fd, sseq->gpd);
				}
			}
			else if(sl->spacetype==SPACE_BUTS) {
				SpaceButs *sbuts= (SpaceButs *)sl;
				sbuts->path= NULL;
				sbuts->texuser= NULL;
			}
			else if(sl->spacetype==SPACE_CONSOLE) {
				SpaceConsole *sconsole= (SpaceConsole *)sl;
				ConsoleLine *cl, *cl_next;
				
				link_list(fd, &sconsole->scrollback);
				link_list(fd, &sconsole->history);
				
				//for(cl= sconsole->scrollback.first; cl; cl= cl->next)
				//	cl->line= newdataadr(fd, cl->line);
				
				/*comma expressions, (e.g. expr1, expr2, expr3) evalutate each expression,
				  from left to right.  the right-most expression sets the result of the comma
				  expression as a whole*/
				for(cl= sconsole->history.first; cl; cl= cl_next) {
					cl_next= cl->next;
					cl->line= newdataadr(fd, cl->line);
					if (cl->line) {
						/* the allocted length is not written, so reset here */
						cl->len_alloc= cl->len + 1;
					}
					else {
						BLI_remlink(&sconsole->history, cl);
						MEM_freeN(cl);
					}
				}
			}
			else if(sl->spacetype==SPACE_FILE) {
				SpaceFile *sfile= (SpaceFile *)sl;
				
				/* this sort of info is probably irrelevant for reloading...
				 * plus, it isn't saved to files yet!
				 */
				sfile->folders_prev= sfile->folders_next= NULL;
				sfile->files= NULL;
				sfile->layout= NULL;
				sfile->op= NULL;
				sfile->params= newdataadr(fd, sfile->params);
			}
		}
		
		sa->actionzones.first= sa->actionzones.last= NULL;

		sa->v1= newdataadr(fd, sa->v1);
		sa->v2= newdataadr(fd, sa->v2);
		sa->v3= newdataadr(fd, sa->v3);
		sa->v4= newdataadr(fd, sa->v4);
	}
}

/* ********** READ LIBRARY *************** */


static void direct_link_library(FileData *fd, Library *lib, Main *main)
{
	Main *newmain;
	
	for(newmain= fd->mainlist.first; newmain; newmain= newmain->next) {
		if(newmain->curlib) {
			if(BLI_path_cmp(newmain->curlib->filepath, lib->filepath) == 0) {
				BKE_reportf_wrap(fd->reports, RPT_WARNING,
				                 "Library '%s', '%s' had multiple instances, save and reload!",
				                 lib->name, lib->filepath);

				change_idid_adr(&fd->mainlist, fd, lib, newmain->curlib);
//				change_idid_adr_fd(fd, lib, newmain->curlib);
				
				BLI_remlink(&main->library, lib);
				MEM_freeN(lib);


				return;
			}
		}
	}
	/* make sure we have full path in lib->filename */
	BLI_strncpy(lib->filepath, lib->name, sizeof(lib->name));
	cleanup_path(fd->relabase, lib->filepath);
	
//	printf("direct_link_library: name %s\n", lib->name);
//	printf("direct_link_library: filename %s\n", lib->filename);
	
	/* new main */
	newmain= MEM_callocN(sizeof(Main), "directlink");
	BLI_addtail(&fd->mainlist, newmain);
	newmain->curlib= lib;

	lib->parent= NULL;
}

static void lib_link_library(FileData *UNUSED(fd), Main *main)
{
	Library *lib;
	for(lib= main->library.first; lib; lib= lib->id.next) {
		lib->id.us= 1;
	}
}

/* Always call this once you have loaded new library data to set the relative paths correctly in relation to the blend file */
static void fix_relpaths_library(const char *basepath, Main *main)
{
	Library *lib;
	/* BLO_read_from_memory uses a blank filename */
	if (basepath==NULL || basepath[0] == '\0') {
		for(lib= main->library.first; lib; lib= lib->id.next) {
			/* when loading a linked lib into a file which has not been saved,
			 * there is nothing we can be relative to, so instead we need to make
			 * it absolute. This can happen when appending an object with a relative
			 * link into an unsaved blend file. See [#27405].
			 * The remap relative option will make it relative again on save - campbell */
			if (strncmp(lib->name, "//", 2)==0) {
				BLI_strncpy(lib->name, lib->filepath, sizeof(lib->name));
			}
		}
	}
	else {
		for(lib= main->library.first; lib; lib= lib->id.next) {
			/* Libraries store both relative and abs paths, recreate relative paths,
			 * relative to the blend file since indirectly linked libs will be relative to their direct linked library */
			if (strncmp(lib->name, "//", 2)==0) { /* if this is relative to begin with? */
				BLI_strncpy(lib->name, lib->filepath, sizeof(lib->name));
				BLI_path_rel(lib->name, basepath);
			}
		}
	}
}

/* ************ READ SPEAKER ***************** */

static void lib_link_speaker(FileData *fd, Main *main)
{
	Speaker *spk;

	spk= main->speaker.first;
	while(spk) {
		if(spk->id.flag & LIB_NEEDLINK) {
			if (spk->adt) lib_link_animdata(fd, &spk->id, spk->adt);

			spk->sound= newlibadr(fd, spk->id.lib, spk->sound);
			if (spk->sound) {
				spk->sound->id.us++;
			}

			spk->id.flag -= LIB_NEEDLINK;
		}
		spk= spk->id.next;
	}
}

static void direct_link_speaker(FileData *fd, Speaker *spk)
{
	spk->adt= newdataadr(fd, spk->adt);
	direct_link_animdata(fd, spk->adt);

	/*spk->sound= newdataadr(fd, spk->sound);
	direct_link_sound(fd, spk->sound);*/
}

/* ************** READ SOUND ******************* */

static void direct_link_sound(FileData *fd, bSound *sound)
{
	sound->handle = NULL;
	sound->playback_handle = NULL;
	sound->waveform = NULL;

	// versioning stuff, if there was a cache, then we enable caching:
	if(sound->cache)
	{
		sound->flags |= SOUND_FLAGS_CACHING;
		sound->cache = NULL;
	}

	sound->packedfile = direct_link_packedfile(fd, sound->packedfile);
	sound->newpackedfile = direct_link_packedfile(fd, sound->newpackedfile);
}

static void lib_link_sound(FileData *fd, Main *main)
{
	bSound *sound;

	sound= main->sound.first;
	while(sound) {
		if(sound->id.flag & LIB_NEEDLINK) {
			sound->id.flag -= LIB_NEEDLINK;
			sound->ipo= newlibadr_us(fd, sound->id.lib, sound->ipo); // XXX depreceated - old animation system
			
			sound_load(main, sound);
		}
		sound= sound->id.next;
	}
}
/* ***************** READ GROUP *************** */

static void direct_link_group(FileData *fd, Group *group)
{
	link_list(fd, &group->gobject);
}

static void lib_link_group(FileData *fd, Main *main)
{
	Group *group= main->group.first;
	GroupObject *go;
	int add_us;
	
	while(group) {
		if(group->id.flag & LIB_NEEDLINK) {
			group->id.flag -= LIB_NEEDLINK;
			
			add_us= 0;
			
			go= group->gobject.first;
			while(go) {
				go->ob= newlibadr(fd, group->id.lib, go->ob);
				if(go->ob) {
					go->ob->flag |= OB_FROMGROUP;
					/* if group has an object, it increments user... */
					add_us= 1;
					if(go->ob->id.us==0) 
						go->ob->id.us= 1;
				}
				go= go->next;
			}
			if(add_us) group->id.us++;
			rem_from_group(group, NULL, NULL, NULL);	/* removes NULL entries */
		}
		group= group->id.next;
	}
}

/* ***************** READ MOVIECLIP *************** */

static void direct_link_movieReconstruction(FileData *fd, MovieTrackingReconstruction *reconstruction)
{
	reconstruction->cameras= newdataadr(fd, reconstruction->cameras);
}

static void direct_link_movieTracks(FileData *fd, ListBase *tracksbase)
{
	MovieTrackingTrack *track;

	link_list(fd, tracksbase);

	track= tracksbase->first;
	while(track) {
		track->markers= newdataadr(fd, track->markers);

		track= track->next;
	}
}

static void direct_link_movieclip(FileData *fd, MovieClip *clip)
{
	MovieTracking *tracking= &clip->tracking;
	MovieTrackingObject *object;

	clip->adt= newdataadr(fd, clip->adt);

	if(fd->movieclipmap) clip->cache= newmclipadr(fd, clip->cache);
	else clip->cache= NULL;

	if(fd->movieclipmap) clip->tracking.camera.intrinsics= newmclipadr(fd, clip->tracking.camera.intrinsics);
	else clip->tracking.camera.intrinsics= NULL;

	direct_link_movieTracks(fd, &tracking->tracks);
	direct_link_movieReconstruction(fd, &tracking->reconstruction);

	clip->tracking.act_track= newdataadr(fd, clip->tracking.act_track);

	clip->anim= NULL;
	clip->tracking_context= NULL;
	clip->tracking.stats= NULL;

	clip->tracking.stabilization.ok= 0;
	clip->tracking.stabilization.scaleibuf= NULL;
	clip->tracking.stabilization.rot_track= newdataadr(fd, clip->tracking.stabilization.rot_track);

	link_list(fd, &tracking->objects);

	object= tracking->objects.first;
	while(object) {
		direct_link_movieTracks(fd, &object->tracks);
		direct_link_movieReconstruction(fd, &object->reconstruction);

		object= object->next;
	}
}

static void lib_link_movieclip(FileData *fd, Main *main)
{
	MovieClip *clip;

	clip= main->movieclip.first;
	while(clip) {
		if(clip->id.flag & LIB_NEEDLINK) {
			if (clip->adt)
				lib_link_animdata(fd, &clip->id, clip->adt);

			clip->gpd= newlibadr_us(fd, clip->id.lib, clip->gpd);

			clip->id.flag -= LIB_NEEDLINK;
		}
		clip= clip->id.next;
	}
}

/* ************ READ LINE STYLE ***************** */

static void lib_link_linestyle(FileData *fd, Main *main)
{
	FreestyleLineStyle *linestyle;
	LineStyleModifier *m;

	linestyle = main->linestyle.first;
	while (linestyle) {
		if (linestyle->id.flag & LIB_NEEDLINK) {
			linestyle->id.flag -= LIB_NEEDLINK;

			if (linestyle->id.properties) IDP_LibLinkProperty(linestyle->id.properties, (fd->flags & FD_FLAGS_SWITCH_ENDIAN), fd);
			if (linestyle->adt) lib_link_animdata(fd, &linestyle->id, linestyle->adt);
			for (m = linestyle->color_modifiers.first; m; m = m->next) {
				switch (m->type) {
				case LS_MODIFIER_DISTANCE_FROM_OBJECT:
					{
						LineStyleColorModifier_DistanceFromObject *cm = (LineStyleColorModifier_DistanceFromObject *)m;
						cm->target = newlibadr(fd, linestyle->id.lib, cm->target);
					}
					break;
				}
			}
			for (m = linestyle->alpha_modifiers.first; m; m = m->next){
				switch (m->type) {
				case LS_MODIFIER_DISTANCE_FROM_OBJECT:
					{
						LineStyleAlphaModifier_DistanceFromObject *am = (LineStyleAlphaModifier_DistanceFromObject *)m;
						am->target = newlibadr(fd, linestyle->id.lib, am->target);
					}
					break;
				}
			}
			for (m = linestyle->thickness_modifiers.first; m; m = m->next){
				switch (m->type) {
				case LS_MODIFIER_DISTANCE_FROM_OBJECT:
					{
						LineStyleThicknessModifier_DistanceFromObject *tm = (LineStyleThicknessModifier_DistanceFromObject *)m;
						tm->target = newlibadr(fd, linestyle->id.lib, tm->target);
					}
					break;
				}
			}
		}
		linestyle = linestyle->id.next;
	}
}

static void direct_link_linestyle_color_modifier(FileData *fd, LineStyleModifier *modifier)
{
	switch (modifier->type) {
	case LS_MODIFIER_ALONG_STROKE:
		{
			LineStyleColorModifier_AlongStroke *m = (LineStyleColorModifier_AlongStroke *)modifier;
			m->color_ramp = newdataadr(fd, m->color_ramp);
		}
		break;
	case LS_MODIFIER_DISTANCE_FROM_CAMERA:
		{
			LineStyleColorModifier_DistanceFromCamera *m = (LineStyleColorModifier_DistanceFromCamera *)modifier;
			m->color_ramp = newdataadr(fd, m->color_ramp);
		}
		break;
	case LS_MODIFIER_DISTANCE_FROM_OBJECT:
		{
			LineStyleColorModifier_DistanceFromObject *m = (LineStyleColorModifier_DistanceFromObject *)modifier;
			m->color_ramp = newdataadr(fd, m->color_ramp);
		}
		break;
	case LS_MODIFIER_MATERIAL:
		{
			LineStyleColorModifier_Material *m = (LineStyleColorModifier_Material *)modifier;
			m->color_ramp = newdataadr(fd, m->color_ramp);
		}
		break;
	}
}

static void direct_link_linestyle_alpha_modifier(FileData *fd, LineStyleModifier *modifier)
{
	switch (modifier->type) {
	case LS_MODIFIER_ALONG_STROKE:
		{
			LineStyleAlphaModifier_AlongStroke *m = (LineStyleAlphaModifier_AlongStroke *)modifier;
			m->curve = newdataadr(fd, m->curve);
			direct_link_curvemapping(fd, m->curve);
		}
		break;
	case LS_MODIFIER_DISTANCE_FROM_CAMERA:
		{
			LineStyleAlphaModifier_DistanceFromCamera *m = (LineStyleAlphaModifier_DistanceFromCamera *)modifier;
			m->curve = newdataadr(fd, m->curve);
			direct_link_curvemapping(fd, m->curve);
		}
		break;
	case LS_MODIFIER_DISTANCE_FROM_OBJECT:
		{
			LineStyleAlphaModifier_DistanceFromObject *m = (LineStyleAlphaModifier_DistanceFromObject *)modifier;
			m->curve = newdataadr(fd, m->curve);
			direct_link_curvemapping(fd, m->curve);
		}
		break;
	case LS_MODIFIER_MATERIAL:
		{
			LineStyleAlphaModifier_Material *m = (LineStyleAlphaModifier_Material *)modifier;
			m->curve = newdataadr(fd, m->curve);
			direct_link_curvemapping(fd, m->curve);
		}
		break;
	}
}

static void direct_link_linestyle_thickness_modifier(FileData *fd, LineStyleModifier *modifier)
{
	switch (modifier->type) {
	case LS_MODIFIER_ALONG_STROKE:
		{
			LineStyleThicknessModifier_AlongStroke *m = (LineStyleThicknessModifier_AlongStroke *)modifier;
			m->curve = newdataadr(fd, m->curve);
			direct_link_curvemapping(fd, m->curve);
		}
		break;
	case LS_MODIFIER_DISTANCE_FROM_CAMERA:
		{
			LineStyleThicknessModifier_DistanceFromCamera *m = (LineStyleThicknessModifier_DistanceFromCamera *)modifier;
			m->curve = newdataadr(fd, m->curve);
			direct_link_curvemapping(fd, m->curve);
		}
		break;
	case LS_MODIFIER_DISTANCE_FROM_OBJECT:
		{
			LineStyleThicknessModifier_DistanceFromObject *m = (LineStyleThicknessModifier_DistanceFromObject *)modifier;
			m->curve = newdataadr(fd, m->curve);
			direct_link_curvemapping(fd, m->curve);
		}
		break;
	case LS_MODIFIER_MATERIAL:
		{
			LineStyleThicknessModifier_Material *m = (LineStyleThicknessModifier_Material *)modifier;
			m->curve = newdataadr(fd, m->curve);
			direct_link_curvemapping(fd, m->curve);
		}
		break;
	}
}

static void direct_link_linestyle_geometry_modifier(FileData *fd, LineStyleModifier *modifier)
{
}

static void direct_link_linestyle(FileData *fd, FreestyleLineStyle *linestyle)
{
	LineStyleModifier *modifier;

	linestyle->adt= newdataadr(fd, linestyle->adt);
	direct_link_animdata(fd, linestyle->adt);
	link_list(fd, &linestyle->color_modifiers);
	for(modifier=linestyle->color_modifiers.first; modifier; modifier= modifier->next)
		direct_link_linestyle_color_modifier(fd, modifier);
	link_list(fd, &linestyle->alpha_modifiers);
	for(modifier=linestyle->alpha_modifiers.first; modifier; modifier= modifier->next)
		direct_link_linestyle_alpha_modifier(fd, modifier);
	link_list(fd, &linestyle->thickness_modifiers);
	for(modifier=linestyle->thickness_modifiers.first; modifier; modifier= modifier->next)
		direct_link_linestyle_thickness_modifier(fd, modifier);
	link_list(fd, &linestyle->geometry_modifiers);
	for(modifier=linestyle->geometry_modifiers.first; modifier; modifier= modifier->next)
		direct_link_linestyle_geometry_modifier(fd, modifier);
}

/* ************** GENERAL & MAIN ******************** */


static const char *dataname(short id_code)
{
	
	switch( id_code ) {
		case ID_OB: return "Data from OB";
		case ID_ME: return "Data from ME";
		case ID_IP: return "Data from IP";
		case ID_SCE: return "Data from SCE";
		case ID_MA: return "Data from MA";
		case ID_TE: return "Data from TE";
		case ID_CU: return "Data from CU";
		case ID_GR: return "Data from GR";
		case ID_AR: return "Data from AR";
		case ID_AC: return "Data from AC";
		case ID_LI: return "Data from LI";
		case ID_MB: return "Data from MB";
		case ID_IM: return "Data from IM";
		case ID_LT: return "Data from LT";
		case ID_LA: return "Data from LA";
		case ID_CA: return "Data from CA";
		case ID_KE: return "Data from KE";
		case ID_WO: return "Data from WO";
		case ID_SCR: return "Data from SCR";
		case ID_VF: return "Data from VF";
		case ID_TXT	: return "Data from TXT";
		case ID_SPK: return "Data from SPK";
		case ID_SO: return "Data from SO";
		case ID_NT: return "Data from NT";
		case ID_BR: return "Data from BR";
		case ID_PA: return "Data from PA";
		case ID_GD: return "Data from GD";
		case ID_MC: return "Data from MC";
		case ID_LS: return "Data from LS";
	}
	return "Data from Lib Block";
	
}

static BHead *read_data_into_oldnewmap(FileData *fd, BHead *bhead, const char *allocname)
{
	bhead = blo_nextbhead(fd, bhead);

	while(bhead && bhead->code==DATA) {
		void *data;
#if 0
		/* XXX DUMB DEBUGGING OPTION TO GIVE NAMES for guarded malloc errors */
		short *sp= fd->filesdna->structs[bhead->SDNAnr];
		char *tmp= malloc(100);
		allocname = fd->filesdna->types[ sp[0] ];
		strcpy(tmp, allocname);
		data= read_struct(fd, bhead, tmp);
#else
		data= read_struct(fd, bhead, allocname);
#endif
		
		if (data) {
			oldnewmap_insert(fd->datamap, bhead->old, data, 0);
		}

		bhead = blo_nextbhead(fd, bhead);
	}

	return bhead;
}

static BHead *read_libblock(FileData *fd, Main *main, BHead *bhead, int flag, ID **id_r)
{
	/* this routine reads a libblock and its direct data. Use link functions
	 * to connect it all
	 */

	ID *id;
	ListBase *lb;
	const char *allocname;
	
	/* read libblock */
	id = read_struct(fd, bhead, "lib block");
	if (id_r)
		*id_r= id;
	if (!id)
		return blo_nextbhead(fd, bhead);
	
	oldnewmap_insert(fd->libmap, bhead->old, id, bhead->code);	/* for ID_ID check */
	
	/* do after read_struct, for dna reconstruct */
	if(bhead->code==ID_ID) {
		lb= which_libbase(main, GS(id->name));
	}
	else {
		lb= which_libbase(main, bhead->code);
	}
	
	BLI_addtail(lb, id);

	/* clear first 8 bits */
	id->flag= (id->flag & 0xFF00) | flag | LIB_NEEDLINK;
	id->lib= main->curlib;
	if(id->flag & LIB_FAKEUSER) id->us= 1;
	else id->us= 0;
	id->icon_id = 0;
	id->flag &= ~(LIB_ID_RECALC|LIB_ID_RECALC_DATA);

	/* this case cannot be direct_linked: it's just the ID part */
	if(bhead->code==ID_ID) {
		return blo_nextbhead(fd, bhead);
	}

	/* need a name for the mallocN, just for debugging and sane prints on leaks */
	allocname= dataname(GS(id->name));
	
	/* read all data into fd->datamap */
	bhead= read_data_into_oldnewmap(fd, bhead, allocname);

	/* init pointers direct data */
	switch( GS(id->name) ) {
		case ID_WM:
			direct_link_windowmanager(fd, (wmWindowManager *)id);
			break;
		case ID_SCR:
			direct_link_screen(fd, (bScreen *)id);
			break;
		case ID_SCE:
			direct_link_scene(fd, (Scene *)id);
			break;
		case ID_OB:
			direct_link_object(fd, (Object *)id);
			break;
		case ID_ME:
			direct_link_mesh(fd, (Mesh *)id);
			break;
		case ID_CU:
			direct_link_curve(fd, (Curve *)id);
			break;
		case ID_MB:
			direct_link_mball(fd, (MetaBall *)id);
			break;
		case ID_MA:
			direct_link_material(fd, (Material *)id);
			break;
		case ID_TE:
			direct_link_texture(fd, (Tex *)id);
			break;
		case ID_IM:
			direct_link_image(fd, (Image *)id);
			break;
		case ID_LA:
			direct_link_lamp(fd, (Lamp *)id);
			break;
		case ID_VF:
			direct_link_vfont(fd, (VFont *)id);
			break;
		case ID_TXT:
			direct_link_text(fd, (Text *)id);
			break;
		case ID_IP:
			direct_link_ipo(fd, (Ipo *)id);
			break;
		case ID_KE:
			direct_link_key(fd, (Key *)id);
			break;
		case ID_LT:
			direct_link_latt(fd, (Lattice *)id);
			break;
		case ID_WO:
			direct_link_world(fd, (World *)id);
			break;
		case ID_LI:
			direct_link_library(fd, (Library *)id, main);
			break;
		case ID_CA:
			direct_link_camera(fd, (Camera *)id);
			break;
		case ID_SPK:
			direct_link_speaker(fd, (Speaker *)id);
			break;
		case ID_SO:
			direct_link_sound(fd, (bSound *)id);
			break;
		case ID_GR:
			direct_link_group(fd, (Group *)id);
			break;
		case ID_AR:
			direct_link_armature(fd, (bArmature*)id);
			break;
		case ID_AC:
			direct_link_action(fd, (bAction*)id);
			break;
		case ID_NT:
			direct_link_nodetree(fd, (bNodeTree*)id);
			break;
		case ID_BR:
			direct_link_brush(fd, (Brush*)id);
			break;
		case ID_PA:
			direct_link_particlesettings(fd, (ParticleSettings*)id);
			break;
		case ID_SCRIPT:
			direct_link_script(fd, (Script*)id);
			break;
		case ID_GD:
			direct_link_gpencil(fd, (bGPdata *)id);
			break;
		case ID_MC:
			direct_link_movieclip(fd, (MovieClip *)id);
			break;
		case ID_LS:
			direct_link_linestyle(fd, (FreestyleLineStyle *)id);
			break;
	}
	
	/*link direct data of ID properties*/
	if (id->properties) {
		id->properties = newdataadr(fd, id->properties);
		if (id->properties) { /* this case means the data was written incorrectly, it should not happen */
			IDP_DirectLinkProperty(id->properties, (fd->flags & FD_FLAGS_SWITCH_ENDIAN), fd);
		}
	}

	oldnewmap_free_unused(fd->datamap);
	oldnewmap_clear(fd->datamap);

	return (bhead);
}

/* note, this has to be kept for reading older files... */
/* also version info is written here */
static BHead *read_global(BlendFileData *bfd, FileData *fd, BHead *bhead)
{
	FileGlobal *fg= read_struct(fd, bhead, "Global");
	
	/* copy to bfd handle */
	bfd->main->subversionfile= fg->subversion;
	bfd->main->minversionfile= fg->minversion;
	bfd->main->minsubversionfile= fg->minsubversion;
	bfd->main->revision= fg->revision;
	
	bfd->winpos= fg->winpos;
	bfd->fileflags= fg->fileflags;
	bfd->displaymode= fg->displaymode;
	bfd->globalf= fg->globalf;
	BLI_strncpy(bfd->filename, fg->filename, sizeof(bfd->filename));
	
	if(G.fileflags & G_FILE_RECOVER)
		BLI_strncpy(fd->relabase, fg->filename, sizeof(fd->relabase));
	
	bfd->curscreen= fg->curscreen;
	bfd->curscene= fg->curscene;
	
	MEM_freeN(fg);

	fd->globalf= bfd->globalf;
	fd->fileflags= bfd->fileflags;
	
	return blo_nextbhead(fd, bhead);
}

/* note, this has to be kept for reading older files... */
static void link_global(FileData *fd, BlendFileData *bfd)
{
	
	bfd->curscreen= newlibadr(fd, NULL, bfd->curscreen);
	bfd->curscene= newlibadr(fd, NULL, bfd->curscene);
	// this happens in files older than 2.35
	if(bfd->curscene==NULL) {
		if(bfd->curscreen) bfd->curscene= bfd->curscreen->scene;
	}
}

static void vcol_to_fcol(Mesh *me)
{
	MFace *mface;
	unsigned int *mcol, *mcoln, *mcolmain;
	int a;

	if(me->totface==0 || me->mcol==NULL) return;

	mcoln= mcolmain= MEM_mallocN(4*sizeof(int)*me->totface, "mcoln");
	mcol = (unsigned int *)me->mcol;
	mface= me->mface;
	for(a=me->totface; a>0; a--, mface++) {
		mcoln[0]= mcol[mface->v1];
		mcoln[1]= mcol[mface->v2];
		mcoln[2]= mcol[mface->v3];
		mcoln[3]= mcol[mface->v4];
		mcoln+= 4;
	}

	MEM_freeN(me->mcol);
	me->mcol= (MCol *)mcolmain;
}

static int map_223_keybd_code_to_224_keybd_code(int code)
{
	switch (code) {
		case 312:	return 311; /* F12KEY */
		case 159:	return 161; /* PADSLASHKEY */
		case 161:	return 150; /* PAD0 */
		case 154:	return 151; /* PAD1 */
		case 150:	return 152; /* PAD2 */
		case 155:	return 153; /* PAD3 */
		case 151:	return 154; /* PAD4 */
		case 156:	return 155; /* PAD5 */
		case 152:	return 156; /* PAD6 */
		case 157:	return 157; /* PAD7 */
		case 153:	return 158; /* PAD8 */
		case 158:	return 159; /* PAD9 */
		default: return code;
	}
}

static void do_version_bone_head_tail_237(Bone *bone)
{
	Bone *child;
	float vec[3];

	/* head */
	copy_v3_v3(bone->arm_head, bone->arm_mat[3]);

	/* tail is in current local coord system */
	copy_v3_v3(vec, bone->arm_mat[1]);
	mul_v3_fl(vec, bone->length);
	add_v3_v3v3(bone->arm_tail, bone->arm_head, vec);

	for(child= bone->childbase.first; child; child= child->next)
		do_version_bone_head_tail_237(child);
}

static void bone_version_238(ListBase *lb)
{
	Bone *bone;
	
	for(bone= lb->first; bone; bone= bone->next) {
		if(bone->rad_tail==0.0f && bone->rad_head==0.0f) {
			bone->rad_head= 0.25f*bone->length;
			bone->rad_tail= 0.1f*bone->length;
			
			bone->dist-= bone->rad_head;
			if(bone->dist<=0.0f) bone->dist= 0.0f;
		}
		bone_version_238(&bone->childbase);
	}
}

static void bone_version_239(ListBase *lb)
{
	Bone *bone;
	
	for(bone= lb->first; bone; bone= bone->next) {
		if(bone->layer==0) 
			bone->layer= 1;
		bone_version_239(&bone->childbase);
	}
}

static void ntree_version_241(bNodeTree *ntree)
{
	bNode *node;
	
	if(ntree->type==NTREE_COMPOSIT) {
		for(node= ntree->nodes.first; node; node= node->next) {
			if(node->type==CMP_NODE_BLUR) {
				if(node->storage==NULL) {
					NodeBlurData *nbd= MEM_callocN(sizeof(NodeBlurData), "node blur patch");
					nbd->sizex= node->custom1;
					nbd->sizey= node->custom2;
					nbd->filtertype= R_FILTER_QUAD;
					node->storage= nbd;
				}
			}
			else if(node->type==CMP_NODE_VECBLUR) {
				if(node->storage==NULL) {
					NodeBlurData *nbd= MEM_callocN(sizeof(NodeBlurData), "node blur patch");
					nbd->samples= node->custom1;
					nbd->maxspeed= node->custom2;
					nbd->fac= 1.0f;
					node->storage= nbd;
				}
			}
		}
	}
}

static void ntree_version_242(bNodeTree *ntree)
{
	bNode *node;
	
	if(ntree->type==NTREE_COMPOSIT) {
		for(node= ntree->nodes.first; node; node= node->next) {
			if(node->type==CMP_NODE_HUE_SAT) {
				if(node->storage) {
					NodeHueSat *nhs= node->storage;
					if(nhs->val==0.0f) nhs->val= 1.0f;
				}
			}
		}
	}
	else if(ntree->type==NTREE_SHADER) {
		for(node= ntree->nodes.first; node; node= node->next)
			if(node->type == SH_NODE_GEOMETRY && node->storage == NULL)
				node->storage= MEM_callocN(sizeof(NodeGeometry), "NodeGeometry");
	}
	
}


/* somehow, probably importing via python, keyblock adrcodes are not in order */
static void sort_shape_fix(Main *main)
{
	Key *key;
	KeyBlock *kb;
	int sorted= 0;
	
	while(sorted==0) {
		sorted= 1;
		for(key= main->key.first; key; key= key->id.next) {
			for(kb= key->block.first; kb; kb= kb->next) {
				if(kb->next && kb->adrcode>kb->next->adrcode) {
					KeyBlock *next= kb->next;
					BLI_remlink(&key->block, kb);
					BLI_insertlink(&key->block, next, kb);
					kb= next;
					sorted= 0;
				}
			}
		}
		if(sorted==0) printf("warning, shape keys were sorted incorrect, fixed it!\n");
	}
}

static void customdata_version_242(Mesh *me)
{
	CustomDataLayer *layer;
	MTFace *mtf;
	MCol *mcol;
	TFace *tf;
	int a, mtfacen, mcoln;

	if (!me->vdata.totlayer) {
		CustomData_add_layer(&me->vdata, CD_MVERT, CD_ASSIGN, me->mvert, me->totvert);

		if (me->msticky)
			CustomData_add_layer(&me->vdata, CD_MSTICKY, CD_ASSIGN, me->msticky, me->totvert);
		if (me->dvert)
			CustomData_add_layer(&me->vdata, CD_MDEFORMVERT, CD_ASSIGN, me->dvert, me->totvert);
	}

	if (!me->edata.totlayer)
		CustomData_add_layer(&me->edata, CD_MEDGE, CD_ASSIGN, me->medge, me->totedge);
	
	if (!me->fdata.totlayer) {
		CustomData_add_layer(&me->fdata, CD_MFACE, CD_ASSIGN, me->mface, me->totface);

		if (me->tface) {
			if (me->mcol)
				MEM_freeN(me->mcol);

			me->mcol= CustomData_add_layer(&me->fdata, CD_MCOL, CD_CALLOC, NULL, me->totface);
			me->mtface= CustomData_add_layer(&me->fdata, CD_MTFACE, CD_CALLOC, NULL, me->totface);

			mtf= me->mtface;
			mcol= me->mcol;
			tf= me->tface;

			for (a=0; a < me->totface; a++, mtf++, tf++, mcol+=4) {
				memcpy(mcol, tf->col, sizeof(tf->col));
				memcpy(mtf->uv, tf->uv, sizeof(tf->uv));

				mtf->flag= tf->flag;
				mtf->unwrap= tf->unwrap;
				mtf->mode= tf->mode;
				mtf->tile= tf->tile;
				mtf->tpage= tf->tpage;
				mtf->transp= tf->transp;
			}

			MEM_freeN(me->tface);
			me->tface= NULL;
		}
		else if (me->mcol) {
			me->mcol= CustomData_add_layer(&me->fdata, CD_MCOL, CD_ASSIGN, me->mcol, me->totface);
		}
	}

	if (me->tface) {
		MEM_freeN(me->tface);
		me->tface= NULL;
	}

	for (a=0, mtfacen=0, mcoln=0; a < me->fdata.totlayer; a++) {
		layer= &me->fdata.layers[a];

		if (layer->type == CD_MTFACE) {
			if (layer->name[0] == 0) {
				if (mtfacen == 0) strcpy(layer->name, "UVMap");
				else BLI_snprintf(layer->name, sizeof(layer->name), "UVMap.%.3d", mtfacen);
			}
			mtfacen++;
		}
		else if (layer->type == CD_MCOL) {
			if (layer->name[0] == 0) {
				if (mcoln == 0) strcpy(layer->name, "Col");
				else BLI_snprintf(layer->name, sizeof(layer->name), "Col.%.3d", mcoln);
			}
			mcoln++;
		}
	}

	mesh_update_customdata_pointers(me);
}

/*only copy render texface layer from active*/
static void customdata_version_243(Mesh *me)
{
	CustomDataLayer *layer;
	int a;

	for (a=0; a < me->fdata.totlayer; a++) {
		layer= &me->fdata.layers[a];
		layer->active_rnd = layer->active;
	}
}

/* struct NodeImageAnim moved to ImageUser, and we make it default available */
static void do_version_ntree_242_2(bNodeTree *ntree)
{
	bNode *node;
	
	if(ntree->type==NTREE_COMPOSIT) {
		for(node= ntree->nodes.first; node; node= node->next) {
			if(ELEM3(node->type, CMP_NODE_IMAGE, CMP_NODE_VIEWER, CMP_NODE_SPLITVIEWER)) {
				/* only image had storage */
				if(node->storage) {
					NodeImageAnim *nia= node->storage;
					ImageUser *iuser= MEM_callocN(sizeof(ImageUser), "ima user node");

					iuser->frames= nia->frames;
					iuser->sfra= nia->sfra;
					iuser->offset= nia->nr-1;
					iuser->cycl= nia->cyclic;
					iuser->fie_ima= 2;
					iuser->ok= 1;
					
					node->storage= iuser;
					MEM_freeN(nia);
				}
				else {
					ImageUser *iuser= node->storage= MEM_callocN(sizeof(ImageUser), "node image user");
					iuser->sfra= 1;
					iuser->fie_ima= 2;
					iuser->ok= 1;
				}
			}
		}
	}
}

static void ntree_version_245(FileData *fd, Library *lib, bNodeTree *ntree)
{
	bNode *node;
	NodeTwoFloats *ntf;
	ID *nodeid;
	Image *image;
	ImageUser *iuser;

	if(ntree->type==NTREE_COMPOSIT) {
		for(node= ntree->nodes.first; node; node= node->next) {
			if(node->type == CMP_NODE_ALPHAOVER) {
				if(!node->storage) {
					ntf= MEM_callocN(sizeof(NodeTwoFloats), "NodeTwoFloats");
					node->storage= ntf;
					if(node->custom1)
						ntf->x= 1.0f;
				}
			}
			
			/* fix for temporary flag changes during 245 cycle */
			nodeid= newlibadr(fd, lib, node->id);
			if(node->storage && nodeid && GS(nodeid->name) == ID_IM) {
				image= (Image*)nodeid;
				iuser= node->storage;
				if(iuser->flag & IMA_OLD_PREMUL) {
					iuser->flag &= ~IMA_OLD_PREMUL;
					iuser->flag |= IMA_DO_PREMUL;
				}
				if(iuser->flag & IMA_DO_PREMUL) {
					image->flag &= ~IMA_OLD_PREMUL;
					image->flag |= IMA_DO_PREMUL;
				}
			}
		}
	}
}

static void idproperties_fix_groups_lengths_recurse(IDProperty *prop)
{
	IDProperty *loop;
	int i;
	
	for (loop=prop->data.group.first, i=0; loop; loop=loop->next, i++) {
		if (loop->type == IDP_GROUP) idproperties_fix_groups_lengths_recurse(loop);
	}
	
	if (prop->len != i) {
		printf("Found and fixed bad id property group length.\n");
		prop->len = i;
	}
}

static void idproperties_fix_group_lengths(ListBase idlist)
{
	ID *id;
	
	for (id=idlist.first; id; id=id->next) {
		if (id->properties) {
			idproperties_fix_groups_lengths_recurse(id->properties);
		}
	}
}

static void alphasort_version_246(FileData *fd, Library *lib, Mesh *me)
{
	Material *ma;
	MFace *mf;
	MTFace *tf;
	int a, b, texalpha;

	/* verify we have a tface layer */
	for(b=0; b<me->fdata.totlayer; b++)
		if(me->fdata.layers[b].type == CD_MTFACE)
			break;
	
	if(b == me->fdata.totlayer)
		return;

	/* if we do, set alpha sort if the game engine did it before */
	for(a=0, mf=me->mface; a<me->totface; a++, mf++) {
		if(mf->mat_nr < me->totcol) {
			ma= newlibadr(fd, lib, me->mat[mf->mat_nr]);
			texalpha = 0;

			/* we can't read from this if it comes from a library,
			 * because direct_link might not have happened on it,
			 * so ma->mtex is not pointing to valid memory yet */
			if(ma && ma->id.lib)
				ma= NULL;

			for(b=0; ma && b<MAX_MTEX; b++)
				if(ma->mtex && ma->mtex[b] && ma->mtex[b]->mapto & MAP_ALPHA)
					texalpha = 1;
		}
		else {
			ma= NULL;
			texalpha = 0;
		}

		for(b=0; b<me->fdata.totlayer; b++) {
			if(me->fdata.layers[b].type == CD_MTFACE) {
				tf = ((MTFace*)me->fdata.layers[b].data) + a;

				tf->mode &= ~TF_ALPHASORT;
				if(ma && (ma->mode & MA_ZTRANSP))
					if(ELEM(tf->transp, TF_ALPHA, TF_ADD) || (texalpha && (tf->transp != TF_CLIP)))
						tf->mode |= TF_ALPHASORT;
			}
		}
	}
}

/* 2.50 patch */
static void area_add_header_region(ScrArea *sa, ListBase *lb)
{
	ARegion *ar= MEM_callocN(sizeof(ARegion), "area region from do_versions");
	
	BLI_addtail(lb, ar);
	ar->regiontype= RGN_TYPE_HEADER;
	if(sa->headertype==HEADERDOWN)
		ar->alignment= RGN_ALIGN_BOTTOM;
	else
		ar->alignment= RGN_ALIGN_TOP;
	
	/* initialise view2d data for header region, to allow panning */
	/* is copy from ui_view2d.c */
	ar->v2d.keepzoom = (V2D_LOCKZOOM_X|V2D_LOCKZOOM_Y|V2D_LIMITZOOM|V2D_KEEPASPECT);
	ar->v2d.keepofs = V2D_LOCKOFS_Y;
	ar->v2d.keeptot = V2D_KEEPTOT_STRICT; 
	ar->v2d.align = V2D_ALIGN_NO_NEG_X|V2D_ALIGN_NO_NEG_Y;
	ar->v2d.flag = (V2D_PIXELOFS_X|V2D_PIXELOFS_Y);
}

static void sequencer_init_preview_region(ARegion* ar)
{
	// XXX a bit ugly still, copied from space_sequencer
	/* NOTE: if you change values here, also change them in space_sequencer.c, sequencer_new */
	ar->regiontype= RGN_TYPE_PREVIEW;
	ar->alignment= RGN_ALIGN_TOP;
	ar->flag |= RGN_FLAG_HIDDEN;
	ar->v2d.keepzoom= V2D_KEEPASPECT | V2D_KEEPZOOM;
	ar->v2d.minzoom= 0.00001f;
	ar->v2d.maxzoom= 100000.0f;
	ar->v2d.tot.xmin= -960.0f; /* 1920 width centered */
	ar->v2d.tot.ymin= -540.0f; /* 1080 height centered */
	ar->v2d.tot.xmax= 960.0f;
	ar->v2d.tot.ymax= 540.0f;
	ar->v2d.min[0]= 0.0f;
	ar->v2d.min[1]= 0.0f;
	ar->v2d.max[0]= 12000.0f;
	ar->v2d.max[1]= 12000.0f;
	ar->v2d.cur= ar->v2d.tot;
	ar->v2d.align= V2D_ALIGN_FREE; // (V2D_ALIGN_NO_NEG_X|V2D_ALIGN_NO_NEG_Y);
	ar->v2d.keeptot= V2D_KEEPTOT_FREE;
}

/* 2.50 patch */
static void area_add_window_regions(ScrArea *sa, SpaceLink *sl, ListBase *lb)
{
	ARegion *ar;
	ARegion *ar_main;

	if(sl) {
		/* first channels for ipo action nla... */
		switch(sl->spacetype) {
			case SPACE_IPO:
				ar= MEM_callocN(sizeof(ARegion), "area region from do_versions");
				BLI_addtail(lb, ar);
				ar->regiontype= RGN_TYPE_CHANNELS;
				ar->alignment= RGN_ALIGN_LEFT; 
				ar->v2d.scroll= (V2D_SCROLL_RIGHT|V2D_SCROLL_BOTTOM);
				
					// for some reason, this doesn't seem to go auto like for NLA...
				ar= MEM_callocN(sizeof(ARegion), "area region from do_versions");
				BLI_addtail(lb, ar);
				ar->regiontype= RGN_TYPE_UI;
				ar->alignment= RGN_ALIGN_RIGHT;
				ar->v2d.scroll= V2D_SCROLL_RIGHT;
				ar->v2d.flag = RGN_FLAG_HIDDEN;
				break;
				
			case SPACE_ACTION:
				ar= MEM_callocN(sizeof(ARegion), "area region from do_versions");
				BLI_addtail(lb, ar);
				ar->regiontype= RGN_TYPE_CHANNELS;
				ar->alignment= RGN_ALIGN_LEFT;
				ar->v2d.scroll= V2D_SCROLL_BOTTOM;
				ar->v2d.flag = V2D_VIEWSYNC_AREA_VERTICAL;
				break;
				
			case SPACE_NLA:
				ar= MEM_callocN(sizeof(ARegion), "area region from do_versions");
				BLI_addtail(lb, ar);
				ar->regiontype= RGN_TYPE_CHANNELS;
				ar->alignment= RGN_ALIGN_LEFT;
				ar->v2d.scroll= V2D_SCROLL_BOTTOM;
				ar->v2d.flag = V2D_VIEWSYNC_AREA_VERTICAL;
				
					// for some reason, some files still don't get this auto
				ar= MEM_callocN(sizeof(ARegion), "area region from do_versions");
				BLI_addtail(lb, ar);
				ar->regiontype= RGN_TYPE_UI;
				ar->alignment= RGN_ALIGN_RIGHT;
				ar->v2d.scroll= V2D_SCROLL_RIGHT;
				ar->v2d.flag = RGN_FLAG_HIDDEN;
				break;
				
			case SPACE_NODE:
				ar= MEM_callocN(sizeof(ARegion), "nodetree area for node");
				BLI_addtail(lb, ar);
				ar->regiontype= RGN_TYPE_UI;
				ar->alignment= RGN_ALIGN_LEFT;
				ar->v2d.scroll = (V2D_SCROLL_RIGHT|V2D_SCROLL_BOTTOM);
				ar->v2d.flag = V2D_VIEWSYNC_AREA_VERTICAL;
				/* temporarily hide it */
				ar->flag = RGN_FLAG_HIDDEN;
				break;
			case SPACE_FILE:
				ar= MEM_callocN(sizeof(ARegion), "nodetree area for node");
				BLI_addtail(lb, ar);
				ar->regiontype= RGN_TYPE_CHANNELS;
				ar->alignment= RGN_ALIGN_LEFT;

				ar= MEM_callocN(sizeof(ARegion), "ui area for file");
				BLI_addtail(lb, ar);
				ar->regiontype= RGN_TYPE_UI;
				ar->alignment= RGN_ALIGN_TOP;
				break;
			case SPACE_SEQ:
				ar_main = (ARegion*)lb->first;
				for (; ar_main; ar_main = ar_main->next) {
					if (ar_main->regiontype == RGN_TYPE_WINDOW)
						break;
				}
				ar= MEM_callocN(sizeof(ARegion), "preview area for sequencer");
				BLI_insertlinkbefore(lb, ar_main, ar);
				sequencer_init_preview_region(ar);
				break;
			case SPACE_VIEW3D:
				/* toolbar */
				ar= MEM_callocN(sizeof(ARegion), "toolbar for view3d");
				
				BLI_addtail(lb, ar);
				ar->regiontype= RGN_TYPE_TOOLS;
				ar->alignment= RGN_ALIGN_LEFT;
				ar->flag = RGN_FLAG_HIDDEN;
				
				/* tool properties */
				ar= MEM_callocN(sizeof(ARegion), "tool properties for view3d");
				
				BLI_addtail(lb, ar);
				ar->regiontype= RGN_TYPE_TOOL_PROPS;
				ar->alignment= RGN_ALIGN_BOTTOM|RGN_SPLIT_PREV;
				ar->flag = RGN_FLAG_HIDDEN;
				
				/* buttons/list view */
				ar= MEM_callocN(sizeof(ARegion), "buttons for view3d");
				
				BLI_addtail(lb, ar);
				ar->regiontype= RGN_TYPE_UI;
				ar->alignment= RGN_ALIGN_RIGHT;
				ar->flag = RGN_FLAG_HIDDEN;
#if 0
			case SPACE_BUTS:
				/* context UI region */
				ar= MEM_callocN(sizeof(ARegion), "area region from do_versions");
				BLI_addtail(lb, ar);
				ar->regiontype= RGN_TYPE_UI;
				ar->alignment= RGN_ALIGN_RIGHT;
				
				break;
#endif
		}
	}

	/* main region */
	ar= MEM_callocN(sizeof(ARegion), "area region from do_versions");
	
	BLI_addtail(lb, ar);
	ar->winrct= sa->totrct;
	
	ar->regiontype= RGN_TYPE_WINDOW;
	
	if(sl) {
		/* if active spacetype has view2d data, copy that over to main region */
		/* and we split view3d */
		switch(sl->spacetype) {
			case SPACE_VIEW3D:
				view3d_split_250((View3D *)sl, lb);
				break;		
						
			case SPACE_OUTLINER:
			{
				SpaceOops *soops= (SpaceOops *)sl;
				
				memcpy(&ar->v2d, &soops->v2d, sizeof(View2D));
				
				ar->v2d.scroll &= ~V2D_SCROLL_LEFT;
				ar->v2d.scroll |= (V2D_SCROLL_RIGHT|V2D_SCROLL_BOTTOM_O);
				ar->v2d.align = (V2D_ALIGN_NO_NEG_X|V2D_ALIGN_NO_POS_Y);
				ar->v2d.keepzoom |= (V2D_LOCKZOOM_X|V2D_LOCKZOOM_Y|V2D_KEEPASPECT);
				ar->v2d.keeptot = V2D_KEEPTOT_STRICT;
				ar->v2d.minzoom= ar->v2d.maxzoom= 1.0f;
				//ar->v2d.flag |= V2D_IS_INITIALISED;
			}
				break;
			case SPACE_TIME:
			{
				SpaceTime *stime= (SpaceTime *)sl;
				memcpy(&ar->v2d, &stime->v2d, sizeof(View2D));
				
				ar->v2d.scroll |= (V2D_SCROLL_BOTTOM|V2D_SCROLL_SCALE_HORIZONTAL);
				ar->v2d.align |= V2D_ALIGN_NO_NEG_Y;
				ar->v2d.keepofs |= V2D_LOCKOFS_Y;
				ar->v2d.keepzoom |= V2D_LOCKZOOM_Y;
				ar->v2d.tot.ymin= ar->v2d.cur.ymin= -10.0;
				ar->v2d.min[1]= ar->v2d.max[1]= 20.0;
			}
				break;
			case SPACE_IPO:
			{
				SpaceIpo *sipo= (SpaceIpo *)sl;
				memcpy(&ar->v2d, &sipo->v2d, sizeof(View2D));
				
				/* init mainarea view2d */
				ar->v2d.scroll |= (V2D_SCROLL_BOTTOM|V2D_SCROLL_SCALE_HORIZONTAL);
				ar->v2d.scroll |= (V2D_SCROLL_LEFT|V2D_SCROLL_SCALE_VERTICAL);
				
				ar->v2d.min[0]= FLT_MIN;
				ar->v2d.min[1]= FLT_MIN;
				
				ar->v2d.max[0]= MAXFRAMEF;
				ar->v2d.max[1]= FLT_MAX;
				
				//ar->v2d.flag |= V2D_IS_INITIALISED;
				break;
			}
			case SPACE_NLA:
			{
				SpaceNla *snla= (SpaceNla *)sl;
				memcpy(&ar->v2d, &snla->v2d, sizeof(View2D));
				
				ar->v2d.tot.ymin= (float)(-sa->winy)/3.0f;
				ar->v2d.tot.ymax= 0.0f;
				
				ar->v2d.scroll |= (V2D_SCROLL_BOTTOM|V2D_SCROLL_SCALE_HORIZONTAL);
				ar->v2d.scroll |= (V2D_SCROLL_RIGHT);
				ar->v2d.align = V2D_ALIGN_NO_POS_Y;
				ar->v2d.flag |= V2D_VIEWSYNC_AREA_VERTICAL;
				break;
			}
			case SPACE_ACTION:
			{
				SpaceAction *saction= (SpaceAction *)sl;
				
				/* we totally reinit the view for the Action Editor, as some old instances had some weird cruft set */
				ar->v2d.tot.xmin= -20.0f;
				ar->v2d.tot.ymin= (float)(-sa->winy)/3.0f;
				ar->v2d.tot.xmax= (float)((sa->winx > 120)? (sa->winx) : 120);
				ar->v2d.tot.ymax= 0.0f;
				
				ar->v2d.cur= ar->v2d.tot;
				
				ar->v2d.min[0]= 0.0f;
				ar->v2d.min[1]= 0.0f;
				
				ar->v2d.max[0]= MAXFRAMEF;
				ar->v2d.max[1]= FLT_MAX;

				ar->v2d.minzoom= 0.01f;
				ar->v2d.maxzoom= 50;
				ar->v2d.scroll = (V2D_SCROLL_BOTTOM|V2D_SCROLL_SCALE_HORIZONTAL);
				ar->v2d.scroll |= (V2D_SCROLL_RIGHT);
				ar->v2d.keepzoom= V2D_LOCKZOOM_Y;
				ar->v2d.align= V2D_ALIGN_NO_POS_Y;
				ar->v2d.flag = V2D_VIEWSYNC_AREA_VERTICAL;
				
				/* for old files with ShapeKey editors open + an action set, clear the action as 
				 * it doesn't make sense in the new system (i.e. violates concept that ShapeKey edit
				 * only shows ShapeKey-rooted actions only)
				 */
				if (saction->mode == SACTCONT_SHAPEKEY)
					saction->action = NULL;
				break;
			}
			case SPACE_SEQ:
			{
				SpaceSeq *sseq= (SpaceSeq *)sl;
				memcpy(&ar->v2d, &sseq->v2d, sizeof(View2D));
				
				ar->v2d.scroll |= (V2D_SCROLL_BOTTOM|V2D_SCROLL_SCALE_HORIZONTAL);
				ar->v2d.scroll |= (V2D_SCROLL_LEFT|V2D_SCROLL_SCALE_VERTICAL);
				ar->v2d.align= V2D_ALIGN_NO_NEG_Y;
				ar->v2d.flag |= V2D_IS_INITIALISED;
				break;
			}
			case SPACE_NODE:
			{
				SpaceNode *snode= (SpaceNode *)sl;
				memcpy(&ar->v2d, &snode->v2d, sizeof(View2D));
				
				ar->v2d.scroll= (V2D_SCROLL_RIGHT|V2D_SCROLL_BOTTOM);
				ar->v2d.keepzoom= V2D_LIMITZOOM|V2D_KEEPASPECT;
				break;
			}
			case SPACE_BUTS:
			{
				SpaceButs *sbuts= (SpaceButs *)sl;
				memcpy(&ar->v2d, &sbuts->v2d, sizeof(View2D));
				
				ar->v2d.scroll |= (V2D_SCROLL_RIGHT|V2D_SCROLL_BOTTOM); 
				break;
			}
			case SPACE_FILE:
			 {
				// SpaceFile *sfile= (SpaceFile *)sl;
				ar->v2d.tot.xmin = ar->v2d.tot.ymin = 0;
				ar->v2d.tot.xmax = ar->winx;
				ar->v2d.tot.ymax = ar->winy;
				ar->v2d.cur = ar->v2d.tot;
				ar->regiontype= RGN_TYPE_WINDOW;
				ar->v2d.scroll = (V2D_SCROLL_RIGHT|V2D_SCROLL_BOTTOM_O);
				ar->v2d.align = (V2D_ALIGN_NO_NEG_X|V2D_ALIGN_NO_POS_Y);
				ar->v2d.keepzoom = (V2D_LOCKZOOM_X|V2D_LOCKZOOM_Y|V2D_LIMITZOOM|V2D_KEEPASPECT);
				break;
			}
			case SPACE_TEXT:
			{
				SpaceText *st= (SpaceText *)sl;
				st->flags |= ST_FIND_WRAP;
			}
				//case SPACE_XXX: // FIXME... add other ones
				//	memcpy(&ar->v2d, &((SpaceXxx *)sl)->v2d, sizeof(View2D));
				//	break;
		}
	}
}

static void do_versions_windowmanager_2_50(bScreen *screen)
{
	ScrArea *sa;
	SpaceLink *sl;
	
	/* add regions */
	for(sa= screen->areabase.first; sa; sa= sa->next) {
		
		/* we keep headertype variable to convert old files only */
		if(sa->headertype)
			area_add_header_region(sa, &sa->regionbase);
		
		area_add_window_regions(sa, sa->spacedata.first, &sa->regionbase);
		
		/* space imageselect is deprecated */
		for(sl= sa->spacedata.first; sl; sl= sl->next) {
			if(sl->spacetype==SPACE_IMASEL)
				sl->spacetype= SPACE_EMPTY;	/* spacedata then matches */
		}
		
		/* space sound is deprecated */
		for(sl= sa->spacedata.first; sl; sl= sl->next) {
			if(sl->spacetype==SPACE_SOUND)
				sl->spacetype= SPACE_EMPTY;	/* spacedata then matches */
		}
		
		/* it seems to be possible in 2.5 to have this saved, filewindow probably */
		sa->butspacetype= sa->spacetype;
		
		/* pushed back spaces also need regions! */
		if(sa->spacedata.first) {
			sl= sa->spacedata.first;
			for(sl= sl->next; sl; sl= sl->next) {
				if(sa->headertype)
					area_add_header_region(sa, &sl->regionbase);
				area_add_window_regions(sa, sl, &sl->regionbase);
			}
		}
	}
}

static void versions_gpencil_add_main(ListBase *lb, ID *id, const char *name)
{
	
	BLI_addtail(lb, id);
	id->us= 1;
	id->flag= LIB_FAKEUSER;
	*( (short *)id->name )= ID_GD;
	
	new_id(lb, id, name);
	/* alphabetic insterion: is in new_id */
	
	if(G.f & G_DEBUG)
		printf("Converted GPencil to ID: %s\n", id->name+2);
}

static void do_versions_gpencil_2_50(Main *main, bScreen *screen)
{
	ScrArea *sa;
	SpaceLink *sl;
	
	/* add regions */
	for(sa= screen->areabase.first; sa; sa= sa->next) {
		for(sl= sa->spacedata.first; sl; sl= sl->next) {
			if (sl->spacetype==SPACE_VIEW3D) {
				View3D *v3d= (View3D*) sl;
				if(v3d->gpd) {
					versions_gpencil_add_main(&main->gpencil, (ID *)v3d->gpd, "GPencil View3D");
					v3d->gpd= NULL;
				}
			}
			else if (sl->spacetype==SPACE_NODE) {
				SpaceNode *snode= (SpaceNode *)sl;
				if(snode->gpd) {
					versions_gpencil_add_main(&main->gpencil, (ID *)snode->gpd, "GPencil Node");
					snode->gpd= NULL;
				}
			}
			else if (sl->spacetype==SPACE_SEQ) {
				SpaceSeq *sseq= (SpaceSeq *)sl;
				if(sseq->gpd) {
					versions_gpencil_add_main(&main->gpencil, (ID *)sseq->gpd, "GPencil Node");
					sseq->gpd= NULL;
				}
			}
			else if (sl->spacetype==SPACE_IMAGE) {
				SpaceImage *sima= (SpaceImage *)sl;
#if 0			/* see comment on r28002 */
				if(sima->gpd) {
					versions_gpencil_add_main(&main->gpencil, (ID *)sima->gpd, "GPencil Image");
					sima->gpd= NULL;
				}
#else
				sima->gpd= NULL;
#endif
			}
		}
	}		
}

/* deprecated, only keep this for readfile.c */
static PartEff *do_version_give_parteff_245(Object *ob)
{
	PartEff *paf;

	paf= ob->effect.first;
	while(paf) {
		if(paf->type==EFF_PARTICLE) return paf;
		paf= paf->next;
	}
	return NULL;
}
static void do_version_free_effect_245(Effect *eff)
{
	PartEff *paf;

	if(eff->type==EFF_PARTICLE) {
		paf= (PartEff *)eff;
		if(paf->keys) MEM_freeN(paf->keys);
	}
	MEM_freeN(eff);
}
static void do_version_free_effects_245(ListBase *lb)
{
	Effect *eff;

	eff= lb->first;
	while(eff) {
		BLI_remlink(lb, eff);
		do_version_free_effect_245(eff);
		eff= lb->first;
	}
}

static void do_version_mtex_factor_2_50(MTex **mtex_array, short idtype)
{
	MTex *mtex;
	float varfac, colfac;
	int a, neg;

	if(!mtex_array)
		return;

	for(a=0; a<MAX_MTEX; a++) {
		if(mtex_array[a]) {
			mtex= mtex_array[a];

			neg= mtex->maptoneg;
			varfac= mtex->varfac;
			colfac= mtex->colfac;

			if(neg & MAP_DISP) mtex->dispfac= -mtex->dispfac;
			if(neg & MAP_NORM) mtex->norfac= -mtex->norfac;
			if(neg & MAP_WARP) mtex->warpfac= -mtex->warpfac;

			mtex->colspecfac= (neg & MAP_COLSPEC)? -colfac: colfac;
			mtex->mirrfac= (neg & MAP_COLMIR)? -colfac: colfac;
			mtex->alphafac= (neg & MAP_ALPHA)? -varfac: varfac;
			mtex->difffac= (neg & MAP_REF)? -varfac: varfac;
			mtex->specfac= (neg & MAP_SPEC)? -varfac: varfac;
			mtex->emitfac= (neg & MAP_EMIT)? -varfac: varfac;
			mtex->hardfac= (neg & MAP_HAR)? -varfac: varfac;
			mtex->raymirrfac= (neg & MAP_RAYMIRR)? -varfac: varfac;
			mtex->translfac= (neg & MAP_TRANSLU)? -varfac: varfac;
			mtex->ambfac= (neg & MAP_AMB)? -varfac: varfac;
			mtex->colemitfac= (neg & MAP_EMISSION_COL)? -colfac: colfac;
			mtex->colreflfac= (neg & MAP_REFLECTION_COL)? -colfac: colfac;
			mtex->coltransfac= (neg & MAP_TRANSMISSION_COL)? -colfac: colfac;
			mtex->densfac= (neg & MAP_DENSITY)? -varfac: varfac;
			mtex->scatterfac= (neg & MAP_SCATTERING)? -varfac: varfac;
			mtex->reflfac= (neg & MAP_REFLECTION)? -varfac: varfac;

			mtex->timefac= (neg & MAP_PA_TIME)? -varfac: varfac;
			mtex->lengthfac= (neg & MAP_PA_LENGTH)? -varfac: varfac;
			mtex->clumpfac= (neg & MAP_PA_CLUMP)? -varfac: varfac;
			mtex->kinkfac= (neg & MAP_PA_KINK)? -varfac: varfac;
			mtex->roughfac= (neg & MAP_PA_ROUGH)? -varfac: varfac;
			mtex->padensfac= (neg & MAP_PA_DENS)? -varfac: varfac;
			mtex->lifefac= (neg & MAP_PA_LIFE)? -varfac: varfac;
			mtex->sizefac= (neg & MAP_PA_SIZE)? -varfac: varfac;
			mtex->ivelfac= (neg & MAP_PA_IVEL)? -varfac: varfac;

			mtex->shadowfac= (neg & LAMAP_SHAD)? -colfac: colfac;

			mtex->zenupfac= (neg & WOMAP_ZENUP)? -colfac: colfac;
			mtex->zendownfac= (neg & WOMAP_ZENDOWN)? -colfac: colfac;
			mtex->blendfac= (neg & WOMAP_BLEND)? -varfac: varfac;

			if(idtype == ID_MA)
				mtex->colfac= (neg & MAP_COL)? -colfac: colfac;
			else if(idtype == ID_LA)
				mtex->colfac= (neg & LAMAP_COL)? -colfac: colfac;
			else if(idtype == ID_WO)
				mtex->colfac= (neg & WOMAP_HORIZ)? -colfac: colfac;
		}
	}
}

static void do_version_mdef_250(Main *main)
{
	Object *ob;
	ModifierData *md;
	MeshDeformModifierData *mmd;

	for(ob= main->object.first; ob; ob=ob->id.next) {
		for(md=ob->modifiers.first; md; md=md->next) {
			if(md->type == eModifierType_MeshDeform) {
				mmd= (MeshDeformModifierData*)md;

				if(mmd->bindcos) {
					/* make bindcos NULL in order to trick older versions
					   into thinking that the mesh was not bound yet */
					mmd->bindcagecos= mmd->bindcos;
					mmd->bindcos= NULL;

					modifier_mdef_compact_influences(md);
				}
			}
		}
	}
}

static void do_version_constraints_radians_degrees_250(ListBase *lb)
{
	bConstraint *con;

	for	(con=lb->first; con; con=con->next) {
		if(con->type==CONSTRAINT_TYPE_RIGIDBODYJOINT) {
			bRigidBodyJointConstraint *data = con->data;
			data->axX *= (float)(M_PI/180.0);
			data->axY *= (float)(M_PI/180.0);
			data->axZ *= (float)(M_PI/180.0);
		}
		else if(con->type==CONSTRAINT_TYPE_KINEMATIC) {
			bKinematicConstraint *data = con->data;
			data->poleangle *= (float)(M_PI/180.0);
		}
		else if(con->type==CONSTRAINT_TYPE_ROTLIMIT) {
			bRotLimitConstraint *data = con->data;

			data->xmin *= (float)(M_PI/180.0);
			data->xmax *= (float)(M_PI/180.0);
			data->ymin *= (float)(M_PI/180.0);
			data->ymax *= (float)(M_PI/180.0);
			data->zmin *= (float)(M_PI/180.0);
			data->zmax *= (float)(M_PI/180.0);
		}
	}
}

/* NOTE: this version patch is intended for versions < 2.52.2, but was initially introduced in 2.27 already */
static void do_version_old_trackto_to_constraints(Object *ob)
{
	/* create new trackto constraint from the relationship */
	if (ob->track)
	{
		bConstraint *con= add_ob_constraint(ob, "AutoTrack", CONSTRAINT_TYPE_TRACKTO);
		bTrackToConstraint *data = con->data;
		
		/* copy tracking settings from the object */
		data->tar = ob->track;
		data->reserved1 = ob->trackflag;
		data->reserved2 = ob->upflag;
	}
	
	/* clear old track setting */
	ob->track = NULL;
}

static void do_versions_seq_unique_name_all_strips(
	Scene * sce, ListBase *seqbasep)
{
	Sequence * seq = seqbasep->first;

	while(seq) {
		seqbase_unique_name_recursive(&sce->ed->seqbase, seq);
		if (seq->seqbase.first) {
			do_versions_seq_unique_name_all_strips(
				sce, &seq->seqbase);
		}
		seq=seq->next;
	}
}


static void do_version_bone_roll_256(Bone *bone)
{
	Bone *child;
	float submat[3][3];
	
	copy_m3_m4(submat, bone->arm_mat);
	mat3_to_vec_roll(submat, NULL, &bone->arm_roll);
	
	for(child = bone->childbase.first; child; child = child->next)
		do_version_bone_roll_256(child);
}

static void do_versions_nodetree_dynamic_sockets(bNodeTree *ntree)
{
	bNodeSocket *sock;
	for (sock=ntree->inputs.first; sock; sock=sock->next)
		sock->flag |= SOCK_DYNAMIC;
	for (sock=ntree->outputs.first; sock; sock=sock->next)
		sock->flag |= SOCK_DYNAMIC;
}

void convert_tface_mt(FileData *fd, Main *main)
{
	Main *gmain;

	/* this is a delayed do_version (so it can create new materials) */
	if (main->versionfile < 259 || (main->versionfile == 259 && main->subversionfile < 3)) {

		//XXX hack, material.c uses G.main all over the place, instead of main
		// temporarily set G.main to the current main
		gmain = G.main;
		G.main = main;

		if(!(do_version_tface(main, 1))) {
			BKE_report(fd->reports, RPT_WARNING, "Texface conversion problem. Error in console");
		}

		//XXX hack, material.c uses G.main allover the place, instead of main
		G.main = gmain;
	}
}

static void do_versions_nodetree_image_default_alpha_output(bNodeTree *ntree)
{
	bNode *node;
	bNodeSocket *sock;
	for (node=ntree->nodes.first; node; node=node->next) {
		if (ELEM(node->type, CMP_NODE_IMAGE, CMP_NODE_R_LAYERS)) {
			/* default Image output value should have 0 alpha */
			sock = node->outputs.first;
			((bNodeSocketValueRGBA*)sock->default_value)->value[3] = 0.0f;
		}
	}
}

static void do_version_ntree_tex_mapping_260(void *UNUSED(data), ID *UNUSED(id), bNodeTree *ntree)
{
	bNode *node;

	for(node=ntree->nodes.first; node; node=node->next) {
		if(node->type == SH_NODE_MAPPING) {
			TexMapping *tex_mapping;

			tex_mapping= node->storage;
			tex_mapping->projx= PROJ_X;
			tex_mapping->projy= PROJ_Y;
			tex_mapping->projz= PROJ_Z;
		}
	}
}

static void do_versions_nodetree_convert_angle(bNodeTree *ntree)
{
	bNode *node;
	for (node=ntree->nodes.first; node; node=node->next) {
		if (node->type == CMP_NODE_ROTATE) {
			/* Convert degrees to radians. */
			bNodeSocket *sock = ((bNodeSocket*)node->inputs.first)->next;
			((bNodeSocketValueFloat*)sock->default_value)->value = DEG2RADF(((bNodeSocketValueFloat*)sock->default_value)->value);
		}
		else if (node->type == CMP_NODE_DBLUR) {
			/* Convert degrees to radians. */
			NodeDBlurData *ndbd= node->storage;
			ndbd->angle = DEG2RADF(ndbd->angle);
			ndbd->spin = DEG2RADF(ndbd->spin);
		}
		else if (node->type == CMP_NODE_DEFOCUS) {
			/* Convert degrees to radians. */
			NodeDefocus *nqd = node->storage;
			/* XXX DNA char to float conversion seems to map the char value into the [0.0f, 1.0f] range... */
			nqd->rotation = DEG2RADF(nqd->rotation*255.0f);
		}
		else if (node->type == CMP_NODE_CHROMA_MATTE) {
			/* Convert degrees to radians. */
			NodeChroma *ndc = node->storage;
			ndc->t1 = DEG2RADF(ndc->t1);
			ndc->t2 = DEG2RADF(ndc->t2);
		}
		else if (node->type == CMP_NODE_GLARE) {
			/* Convert degrees to radians. */
			NodeGlare* ndg = node->storage;
			/* XXX DNA char to float conversion seems to map the char value into the [0.0f, 1.0f] range... */
			ndg->angle_ofs = DEG2RADF(ndg->angle_ofs*255.0f);
		}
		/* XXX TexMapping struct is used by other nodes too (at least node_composite_mapValue),
		 *     but not the rot part...
		 */
		else if (node->type == SH_NODE_MAPPING) {
			/* Convert degrees to radians. */
			TexMapping* tmap = node->storage;
			tmap->rot[0] = DEG2RADF(tmap->rot[0]);
			tmap->rot[1] = DEG2RADF(tmap->rot[1]);
			tmap->rot[2] = DEG2RADF(tmap->rot[2]);
		}
	}
}

void do_versions_image_settings_2_60(Scene *sce)
{
	/* note: rd->subimtype is moved into individual settings now and no longer
	 * exists */
	RenderData *rd= &sce->r;
	ImageFormatData *imf= &sce->r.im_format;

	/* we know no data loss happens here, the old values were in char range */
	imf->imtype=   (char)rd->imtype;
	imf->planes=   (char)rd->planes;
	imf->compress= (char)rd->quality;
	imf->quality=  (char)rd->quality;

	/* default, was stored in multiple places, may override later */
	imf->depth= R_IMF_CHAN_DEPTH_8;

	/* openexr */
	imf->exr_codec = rd->quality & 7; /* strange but true! 0-4 are valid values, OPENEXR_COMPRESS */

	switch (imf->imtype) {
	case R_IMF_IMTYPE_OPENEXR:
		imf->depth=  (rd->subimtype & R_OPENEXR_HALF) ? R_IMF_CHAN_DEPTH_16 : R_IMF_CHAN_DEPTH_32;
		if (rd->subimtype & R_PREVIEW_JPG) {
			imf->flag |= R_IMF_FLAG_PREVIEW_JPG;
		}
		if (rd->subimtype & R_OPENEXR_ZBUF) {
			imf->flag |= R_IMF_FLAG_ZBUF;
		}
		break;
	case R_IMF_IMTYPE_TIFF:
		if (rd->subimtype & R_TIFF_16BIT) {
			imf->depth= R_IMF_CHAN_DEPTH_16;
		}
		break;
	case R_IMF_IMTYPE_JP2:
		if (rd->subimtype & R_JPEG2K_16BIT) {
			imf->depth= R_IMF_CHAN_DEPTH_16;
		}
		else if (rd->subimtype & R_JPEG2K_12BIT) {
			imf->depth= R_IMF_CHAN_DEPTH_12;
		}

		if (rd->subimtype & R_JPEG2K_YCC) {
			imf->jp2_flag |= R_IMF_JP2_FLAG_YCC;
		}
		if (rd->subimtype & R_JPEG2K_CINE_PRESET) {
			imf->jp2_flag |= R_IMF_JP2_FLAG_CINE_PRESET;
		}
		if (rd->subimtype & R_JPEG2K_CINE_48FPS) {
			imf->jp2_flag |= R_IMF_JP2_FLAG_CINE_48;
		}
		break;
	case R_IMF_IMTYPE_CINEON:
	case R_IMF_IMTYPE_DPX:
		if (rd->subimtype & R_CINEON_LOG) {
			imf->cineon_flag |= R_IMF_CINEON_FLAG_LOG;
		}
		break;
	}

}

/* socket use flags were only temporary before */
static void do_versions_nodetree_socket_use_flags_2_62(bNodeTree *ntree)
{
	bNode *node;
	bNodeSocket *sock;
	bNodeLink *link;
	
	for (node=ntree->nodes.first; node; node=node->next) {
		for (sock=node->inputs.first; sock; sock=sock->next)
			sock->flag &= ~SOCK_IN_USE;
		for (sock=node->outputs.first; sock; sock=sock->next)
			sock->flag &= ~SOCK_IN_USE;
	}
	for (sock=ntree->inputs.first; sock; sock=sock->next)
		sock->flag &= ~SOCK_IN_USE;
	for (sock=ntree->outputs.first; sock; sock=sock->next)
		sock->flag &= ~SOCK_IN_USE;
	
	for (link=ntree->links.first; link; link=link->next) {
		link->fromsock->flag |= SOCK_IN_USE;
		link->tosock->flag |= SOCK_IN_USE;
	}
}

/* set the SOCK_AUTO_HIDDEN flag on collapsed nodes */
static void do_versions_nodetree_socket_auto_hidden_flags_2_62(bNodeTree *ntree)
{
	bNode *node;
	bNodeSocket *sock;
	
	for (node=ntree->nodes.first; node; node=node->next) {
		if (node->flag & NODE_HIDDEN) {
			for (sock=node->inputs.first; sock; sock=sock->next) {
				if (sock->link==NULL)
					sock->flag |= SOCK_AUTO_HIDDEN;
			}
			for(sock=node->outputs.first; sock; sock= sock->next) {
				if(nodeCountSocketLinks(ntree, sock)==0)
					sock->flag |= SOCK_AUTO_HIDDEN;
			}
		}
		else {
			for(sock=node->inputs.first; sock; sock= sock->next)
				sock->flag &= ~SOCK_AUTO_HIDDEN;
			for(sock=node->outputs.first; sock; sock= sock->next)
				sock->flag &= ~SOCK_AUTO_HIDDEN;
		}
	}
}

static void do_versions(FileData *fd, Library *lib, Main *main)
{
	/* WATCH IT!!!: pointers from libdata have not been converted */

	if(G.f & G_DEBUG)
		printf("read file %s\n  Version %d sub %d svn r%d\n", fd->relabase, main->versionfile, main->subversionfile, main->revision);
	
	if(main->versionfile == 100) {
		/* tex->extend and tex->imageflag have changed: */
		Tex *tex = main->tex.first;
		while(tex) {
			if(tex->id.flag & LIB_NEEDLINK) {

				if(tex->extend==0) {
					if(tex->xrepeat || tex->yrepeat) tex->extend= TEX_REPEAT;
					else {
						tex->extend= TEX_EXTEND;
						tex->xrepeat= tex->yrepeat= 1;
					}
				}

			}
			tex= tex->id.next;
		}
	}
	if(main->versionfile <= 101) {
		/* frame mapping */
		Scene *sce = main->scene.first;
		while(sce) {
			sce->r.framapto= 100;
			sce->r.images= 100;
			sce->r.framelen= 1.0;
			sce= sce->id.next;
		}
	}
	if(main->versionfile <= 102) {
		/* init halo's at 1.0 */
		Material *ma = main->mat.first;
		while(ma) {
			ma->add= 1.0;
			ma= ma->id.next;
		}
	}
	if(main->versionfile <= 103) {
		/* new variable in object: colbits */
		Object *ob = main->object.first;
		int a;
		while(ob) {
			ob->colbits= 0;
			if(ob->totcol) {
				for(a=0; a<ob->totcol; a++) {
					if(ob->mat[a]) ob->colbits |= (1<<a);
				}
			}
			ob= ob->id.next;
		}
	}
	if(main->versionfile <= 104) {
		/* timeoffs moved */
		Object *ob = main->object.first;
		while(ob) {
			if(ob->transflag & 1) {
				ob->transflag -= 1;
				//ob->ipoflag |= OB_OFFS_OB;
			}
			ob= ob->id.next;
		}
	}
	if(main->versionfile <= 105) {
		Object *ob = main->object.first;
		while(ob) {
			ob->dupon= 1; ob->dupoff= 0;
			ob->dupsta= 1; ob->dupend= 100;
			ob= ob->id.next;
		}
	}
	if(main->versionfile <= 106) {
		/* mcol changed */
		Mesh *me = main->mesh.first;
		while(me) {
			if(me->mcol) vcol_to_fcol(me);
			me= me->id.next;
		}

	}
	if(main->versionfile <= 107) {
		Object *ob;
		Scene *sce = main->scene.first;
		while(sce) {
			sce->r.mode |= R_GAMMA;
			sce= sce->id.next;
		}
		ob= main->object.first;
		while(ob) {
			//ob->ipoflag |= OB_OFFS_PARENT;
			if(ob->dt==0) ob->dt= OB_SOLID;
			ob= ob->id.next;
		}

	}
	if(main->versionfile <= 109) {
		/* new variable: gridlines */
		bScreen *sc = main->screen.first;
		while(sc) {
			ScrArea *sa= sc->areabase.first;
			while(sa) {
				SpaceLink *sl= sa->spacedata.first;
				while (sl) {
					if (sl->spacetype==SPACE_VIEW3D) {
						View3D *v3d= (View3D*) sl;

						if (v3d->gridlines==0) v3d->gridlines= 20;
					}
					sl= sl->next;
				}
				sa= sa->next;
			}
			sc= sc->id.next;
		}
	}
	if(main->versionfile <= 113) {
		Material *ma = main->mat.first;
		while(ma) {
			if(ma->flaresize==0.0f) ma->flaresize= 1.0f;
			ma->subsize= 1.0f;
			ma->flareboost= 1.0f;
			ma= ma->id.next;
		}
	}

	if(main->versionfile <= 134) {
		Tex *tex = main->tex.first;
		while (tex) {
			if ((tex->rfac == 0.0f) &&
				(tex->gfac == 0.0f) &&
				(tex->bfac == 0.0f)) {
				tex->rfac = 1.0f;
				tex->gfac = 1.0f;
				tex->bfac = 1.0f;
				tex->filtersize = 1.0f;
			}
			tex = tex->id.next;
		}
	}
	if(main->versionfile <= 140) {
		/* r-g-b-fac in texture */
		Tex *tex = main->tex.first;
		while (tex) {
			if ((tex->rfac == 0.0f) &&
				(tex->gfac == 0.0f) &&
				(tex->bfac == 0.0f)) {
				tex->rfac = 1.0f;
				tex->gfac = 1.0f;
				tex->bfac = 1.0f;
				tex->filtersize = 1.0f;
			}
			tex = tex->id.next;
		}
	}
	if(main->versionfile <= 153) {
		Scene *sce = main->scene.first;
		while(sce) {
			if(sce->r.blurfac==0.0f) sce->r.blurfac= 1.0f;
			sce= sce->id.next;
		}
	}
	if(main->versionfile <= 163) {
		Scene *sce = main->scene.first;
		while(sce) {
			if(sce->r.frs_sec==0) sce->r.frs_sec= 25;
			sce= sce->id.next;
		}
	}
	if(main->versionfile <= 164) {
		Mesh *me= main->mesh.first;
		while(me) {
			me->smoothresh= 30;
			me= me->id.next;
		}
	}
	if(main->versionfile <= 165) {
		Mesh *me= main->mesh.first;
		TFace *tface;
		int nr;
		char *cp;

		while(me) {
			if(me->tface) {
				nr= me->totface;
				tface= me->tface;
				while(nr--) {
					cp= (char *)&tface->col[0];
					if(cp[1]>126) cp[1]= 255; else cp[1]*=2;
					if(cp[2]>126) cp[2]= 255; else cp[2]*=2;
					if(cp[3]>126) cp[3]= 255; else cp[3]*=2;
					cp= (char *)&tface->col[1];
					if(cp[1]>126) cp[1]= 255; else cp[1]*=2;
					if(cp[2]>126) cp[2]= 255; else cp[2]*=2;
					if(cp[3]>126) cp[3]= 255; else cp[3]*=2;
					cp= (char *)&tface->col[2];
					if(cp[1]>126) cp[1]= 255; else cp[1]*=2;
					if(cp[2]>126) cp[2]= 255; else cp[2]*=2;
					if(cp[3]>126) cp[3]= 255; else cp[3]*=2;
					cp= (char *)&tface->col[3];
					if(cp[1]>126) cp[1]= 255; else cp[1]*=2;
					if(cp[2]>126) cp[2]= 255; else cp[2]*=2;
					if(cp[3]>126) cp[3]= 255; else cp[3]*=2;

					tface++;
				}
			}
			me= me->id.next;
		}
	}

	if(main->versionfile <= 169) {
		Mesh *me= main->mesh.first;
		while(me) {
			if(me->subdiv==0) me->subdiv= 1;
			me= me->id.next;
		}
	}

	if(main->versionfile <= 169) {
		bScreen *sc= main->screen.first;
		while(sc) {
			ScrArea *sa= sc->areabase.first;
			while(sa) {
				SpaceLink *sl= sa->spacedata.first;
				while(sl) {
					if(sl->spacetype==SPACE_IPO) {
						SpaceIpo *sipo= (SpaceIpo*) sl;
						sipo->v2d.max[0]= 15000.0;
					}
					sl= sl->next;
				}
				sa= sa->next;
			}
			sc= sc->id.next;
		}
	}

	if(main->versionfile <= 170) {
		Object *ob = main->object.first;
		PartEff *paf;
		while (ob) {
			paf = do_version_give_parteff_245(ob);
			if (paf) {
				if (paf->staticstep == 0) {
					paf->staticstep= 5;
				}
			}
			ob = ob->id.next;
		}
	}

	if(main->versionfile <= 171) {
		bScreen *sc= main->screen.first;
		while(sc) {
			ScrArea *sa= sc->areabase.first;
			while(sa) {
				SpaceLink *sl= sa->spacedata.first;
				while(sl) {
					if(sl->spacetype==SPACE_TEXT) {
						SpaceText *st= (SpaceText*) sl;
						st->lheight= 12;
					}
					sl= sl->next;
				}
				sa= sa->next;
			}
			sc= sc->id.next;
		}
	}

	if(main->versionfile <= 173) {
		int a, b;
		Mesh *me= main->mesh.first;
		while(me) {
			if(me->tface) {
				TFace *tface= me->tface;
				for(a=0; a<me->totface; a++, tface++) {
					for(b=0; b<4; b++) {
						tface->uv[b][0]/= 32767.0f;
						tface->uv[b][1]/= 32767.0f;
					}
				}
			}
			me= me->id.next;
		}
	}

	if(main->versionfile <= 191) {
		Object *ob= main->object.first;
		Material *ma = main->mat.first;

		/* let faces have default add factor of 0.0 */
		while(ma) {
		  if (!(ma->mode & MA_HALO)) ma->add = 0.0;
		  ma = ma->id.next;
		}

		while(ob) {
			ob->mass= 1.0f;
			ob->damping= 0.1f;
			/*ob->quat[1]= 1.0f;*/ /* quats arnt used yet */
			ob= ob->id.next;
		}
	}

	if(main->versionfile <= 193) {
		Object *ob= main->object.first;
		while(ob) {
			ob->inertia= 1.0f;
			ob->rdamping= 0.1f;
			ob= ob->id.next;
		}
	}

	if(main->versionfile <= 196) {
		Mesh *me= main->mesh.first;
		int a, b;
		while(me) {
			if(me->tface) {
				TFace *tface= me->tface;
				for(a=0; a<me->totface; a++, tface++) {
					for(b=0; b<4; b++) {
						tface->mode |= TF_DYNAMIC;
						tface->mode &= ~TF_INVISIBLE;
					}
				}
			}
			me= me->id.next;
		}
	}

	if(main->versionfile <= 200) {
		Object *ob= main->object.first;
		while(ob) {
			ob->scaflag = ob->gameflag & (OB_DO_FH|OB_ROT_FH|OB_ANISOTROPIC_FRICTION|OB_GHOST|OB_RIGID_BODY|OB_BOUNDS);
				/* 64 is do_fh */
			ob->gameflag &= ~(OB_ROT_FH|OB_ANISOTROPIC_FRICTION|OB_GHOST|OB_RIGID_BODY|OB_BOUNDS);
			ob = ob->id.next;
		}
	}

	if(main->versionfile <= 201) {
		/* add-object + end-object are joined to edit-object actuator */
		Object *ob = main->object.first;
		bProperty *prop;
		bActuator *act;
		bIpoActuator *ia;
		bEditObjectActuator *eoa;
		bAddObjectActuator *aoa;
		while (ob) {
			act = ob->actuators.first;
			while (act) {
				if(act->type==ACT_IPO) {
					ia= act->data;
					prop= get_ob_property(ob, ia->name);
					if(prop) {
						ia->type= ACT_IPO_FROM_PROP;
					}
				}
				else if(act->type==ACT_ADD_OBJECT) {
					aoa= act->data;
					eoa= MEM_callocN(sizeof(bEditObjectActuator), "edit ob act");
					eoa->type= ACT_EDOB_ADD_OBJECT;
					eoa->ob= aoa->ob;
					eoa->time= aoa->time;
					MEM_freeN(aoa);
					act->data= eoa;
					act->type= act->otype= ACT_EDIT_OBJECT;
				}
				else if(act->type==ACT_END_OBJECT) {
					eoa= MEM_callocN(sizeof(bEditObjectActuator), "edit ob act");
					eoa->type= ACT_EDOB_END_OBJECT;
					act->data= eoa;
					act->type= act->otype= ACT_EDIT_OBJECT;
				}
				act= act->next;
			}
			ob = ob->id.next;
		}
	}

	if(main->versionfile <= 202) {
		/* add-object and end-object are joined to edit-object
		 * actuator */
		Object *ob= main->object.first;
		bActuator *act;
		bObjectActuator *oa;
		while(ob) {
			act= ob->actuators.first;
			while(act) {
				if(act->type==ACT_OBJECT) {
					oa= act->data;
					oa->flag &= ~(ACT_TORQUE_LOCAL|ACT_DROT_LOCAL);		/* this actuator didn't do local/glob rot before */
				}
				act= act->next;
			}
			ob= ob->id.next;
		}
	}

	if(main->versionfile <= 204) {
		/* patches for new physics */
		Object *ob= main->object.first;
		bActuator *act;
		bObjectActuator *oa;
		bSound *sound;
		while(ob) {

			/* please check this for demo20 files like
			 * original Egypt levels etc.  converted
			 * rotation factor of 50 is not workable */
			act= ob->actuators.first;
			while(act) {
				if(act->type==ACT_OBJECT) {
					oa= act->data;

					oa->forceloc[0]*= 25.0f;
					oa->forceloc[1]*= 25.0f;
					oa->forceloc[2]*= 25.0f;

					oa->forcerot[0]*= 10.0f;
					oa->forcerot[1]*= 10.0f;
					oa->forcerot[2]*= 10.0f;
				}
				act= act->next;
			}
			ob= ob->id.next;
		}

		sound = main->sound.first;
		while (sound) {
			if (sound->volume < 0.01f) {
				sound->volume = 1.0f;
			}
			sound = sound->id.next;
		}
	}

	if(main->versionfile <= 205) {
		/* patches for new physics */
		Object *ob= main->object.first;
		bActuator *act;
		bSensor *sens;
		bEditObjectActuator *oa;
		bRaySensor *rs;
		bCollisionSensor *cs;
		while(ob) {
			/* Set anisotropic friction off for old objects,
			 * values to 1.0.  */
			ob->gameflag &= ~OB_ANISOTROPIC_FRICTION;
			ob->anisotropicFriction[0] = 1.0;
			ob->anisotropicFriction[1] = 1.0;
			ob->anisotropicFriction[2] = 1.0;

			act= ob->actuators.first;
			while(act) {
				if(act->type==ACT_EDIT_OBJECT) {
					/* Zero initial velocity for newly
					 * added objects */
					oa= act->data;
					oa->linVelocity[0] = 0.0;
					oa->linVelocity[1] = 0.0;
					oa->linVelocity[2] = 0.0;
					oa->localflag = 0;
				}
				act= act->next;
			}

			sens= ob->sensors.first;
			while (sens) {
				/* Extra fields for radar sensors. */
				if(sens->type == SENS_RADAR) {
					bRadarSensor *s = sens->data;
					s->range = 10000.0;
				}

				/* Pulsing: defaults for new sensors. */
				if(sens->type != SENS_ALWAYS) {
					sens->pulse = 0;
					sens->freq = 0;
				} else {
					sens->pulse = 1;
				}

				/* Invert: off. */
				sens->invert = 0;

				/* Collision and ray: default = trigger
				 * on property. The material field can
				 * remain empty. */
				if(sens->type == SENS_COLLISION) {
					cs = (bCollisionSensor*) sens->data;
					cs->mode = 0;
				}
				if(sens->type == SENS_RAY) {
					rs = (bRaySensor*) sens->data;
					rs->mode = 0;
				}
				sens = sens->next;
			}
			ob= ob->id.next;
		}
		/* have to check the exact multiplier */
	}

	if(main->versionfile <= 211) {
		/* Render setting: per scene, the applicable gamma value
		 * can be set. Default is 1.0, which means no
		 * correction.  */
		bActuator *act;
		bObjectActuator *oa;
		Object *ob;

		/* added alpha in obcolor */
		ob= main->object.first;
		while(ob) {
			ob->col[3]= 1.0;
			ob= ob->id.next;
		}

		/* added alpha in obcolor */
		ob= main->object.first;
		while(ob) {
			act= ob->actuators.first;
			while(act) {
				if (act->type==ACT_OBJECT) {
					/* multiply velocity with 50 in old files */
					oa= act->data;
					if (fabsf(oa->linearvelocity[0]) >= 0.01f)
						oa->linearvelocity[0] *= 50.0f;
					if (fabsf(oa->linearvelocity[1]) >= 0.01f)
						oa->linearvelocity[1] *= 50.0f;
					if (fabsf(oa->linearvelocity[2]) >= 0.01f)
						oa->linearvelocity[2] *= 50.0f;
					if (fabsf(oa->angularvelocity[0])>=0.01f)
						oa->angularvelocity[0] *= 50.0f;
					if (fabsf(oa->angularvelocity[1])>=0.01f)
						oa->angularvelocity[1] *= 50.0f;
					if (fabsf(oa->angularvelocity[2])>=0.01f)
						oa->angularvelocity[2] *= 50.0f;
				}
				act= act->next;
			}
			ob= ob->id.next;
		}
	}

	if(main->versionfile <= 212) {

		bSound* sound;
		bProperty *prop;
		Object *ob;
		Mesh *me;

		sound = main->sound.first;
		while (sound)
		{
			sound->max_gain = 1.0;
			sound->min_gain = 0.0;
			sound->distance = 1.0;

			if (sound->attenuation > 0.0f)
				sound->flags |= SOUND_FLAGS_3D;
			else
				sound->flags &= ~SOUND_FLAGS_3D;

			sound = sound->id.next;
		}

		ob = main->object.first;

		while (ob) {
			prop= ob->prop.first;
			while(prop) {
				if (prop->type == GPROP_TIME) {
					// convert old GPROP_TIME values from int to float
					*((float *)&prop->data) = (float) prop->data;
				}

				prop= prop->next;
			}
			ob = ob->id.next;
		}

			/* me->subdiv changed to reflect the actual reparametization
			 * better, and smeshes were removed - if it was a smesh make
			 * it a subsurf, and reset the subdiv level because subsurf
			 * takes a lot more work to calculate.
			 */
		for (me= main->mesh.first; me; me= me->id.next) {
			if (me->flag&ME_SMESH) {
				me->flag&= ~ME_SMESH;
				me->flag|= ME_SUBSURF;

				me->subdiv= 1;
			} else {
				if (me->subdiv<2)
					me->subdiv= 1;
				else
					me->subdiv--;
			}
		}
	}

	if(main->versionfile <= 220) {
		Object *ob;
		Mesh *me;

		ob = main->object.first;

		/* adapt form factor in order to get the 'old' physics
		 * behaviour back...*/

		while (ob) {
			/* in future, distinguish between different
			 * object bounding shapes */
			ob->formfactor = 0.4f;
			/* patch form factor , note that inertia equiv radius
			 * of a rotation symmetrical obj */
			if (ob->inertia != 1.0f) {
				ob->formfactor /= ob->inertia * ob->inertia;
			}
			ob = ob->id.next;
		}

			/* Began using alpha component of vertex colors, but
			 * old file vertex colors are undefined, reset them
			 * to be fully opaque. -zr
			 */
		for (me= main->mesh.first; me; me= me->id.next) {
			if (me->mcol) {
				int i;

				for (i=0; i<me->totface*4; i++) {
					MCol *mcol= &me->mcol[i];
					mcol->a= 255;
				}
			}
			if (me->tface) {
				int i, j;

				for (i=0; i<me->totface; i++) {
					TFace *tf= &((TFace*) me->tface)[i];

					for (j=0; j<4; j++) {
						char *col= (char*) &tf->col[j];

						col[0]= 255;
					}
				}
			}
		}
	}
	if(main->versionfile <= 221) {
		Scene *sce= main->scene.first;

		// new variables for std-alone player and runtime
		while(sce) {

			sce->r.xplay= 640;
			sce->r.yplay= 480;
			sce->r.freqplay= 60;

			sce= sce->id.next;
		}

	}
	if(main->versionfile <= 222) {
		Scene *sce= main->scene.first;

		// new variables for std-alone player and runtime
		while(sce) {

			sce->r.depth= 32;

			sce= sce->id.next;
		}
	}


	if(main->versionfile <= 223) {
		VFont *vf;
		Image *ima;
		Object *ob;

		for (vf= main->vfont.first; vf; vf= vf->id.next) {
			if (strcmp(vf->name+strlen(vf->name)-6, ".Bfont")==0) {
				strcpy(vf->name, FO_BUILTIN_NAME);
			}
		}

		/* Old textures animate at 25 FPS */
		for (ima = main->image.first; ima; ima=ima->id.next){
			ima->animspeed = 25;
		}

			/* Zr remapped some keyboard codes to be linear (stupid zr) */
		for (ob= main->object.first; ob; ob= ob->id.next) {
			bSensor *sens;

			for (sens= ob->sensors.first; sens; sens= sens->next) {
				if (sens->type==SENS_KEYBOARD) {
					bKeyboardSensor *ks= sens->data;

					ks->key= map_223_keybd_code_to_224_keybd_code(ks->key);
					ks->qual= map_223_keybd_code_to_224_keybd_code(ks->qual);
					ks->qual2= map_223_keybd_code_to_224_keybd_code(ks->qual2);
				}
			}
		}
	}
	if(main->versionfile <= 224) {
		bSound* sound;
		Scene *sce;
		Mesh *me;
		bScreen *sc;

		for (sound=main->sound.first; sound; sound=sound->id.next) {
			if (sound->packedfile) {
				if (sound->newpackedfile == NULL) {
					sound->newpackedfile = sound->packedfile;
				}
				sound->packedfile = NULL;
			}
		}
		/* Make sure that old subsurf meshes don't have zero subdivision level for rendering */
		for (me=main->mesh.first; me; me=me->id.next){
			if ((me->flag & ME_SUBSURF) && (me->subdivr==0))
				me->subdivr=me->subdiv;
		}

		for (sce= main->scene.first; sce; sce= sce->id.next) {
			sce->r.stereomode = 1;  // no stereo
		}

			/* some oldfile patch, moved from set_func_space */
		for (sc= main->screen.first; sc; sc= sc->id.next) {
			ScrArea *sa;

			for (sa= sc->areabase.first; sa; sa= sa->next) {
				SpaceLink *sl;

				for (sl= sa->spacedata.first; sl; sl= sl->next) {
					if (sl->spacetype==SPACE_IPO) {
						SpaceSeq *sseq= (SpaceSeq*) sl;
						sseq->v2d.keeptot= 0;
					}
				}
			}
		}

	}


	if(main->versionfile <= 225) {
		World *wo;
		/* Use Sumo for old games */
		for (wo = main->world.first; wo; wo= wo->id.next) {
			wo->physicsEngine = 2;
		}
	}

	if(main->versionfile <= 227) {
		Scene *sce;
		Material *ma;
		bScreen *sc;
		Object *ob;

		/*  As of now, this insures that the transition from the old Track system
			to the new full constraint Track is painless for everyone. - theeth
		*/
		ob = main->object.first;

		while (ob) {
			ListBase *list;
			list = &ob->constraints;

			/* check for already existing TrackTo constraint
			   set their track and up flag correctly */

			if (list){
				bConstraint *curcon;
				for (curcon = list->first; curcon; curcon=curcon->next){
					if (curcon->type == CONSTRAINT_TYPE_TRACKTO){
						bTrackToConstraint *data = curcon->data;
						data->reserved1 = ob->trackflag;
						data->reserved2 = ob->upflag;
					}
				}
			}

			if (ob->type == OB_ARMATURE) {
				if (ob->pose){
					bConstraint *curcon;
					bPoseChannel *pchan;
					for (pchan = ob->pose->chanbase.first;
						 pchan; pchan=pchan->next){
						for (curcon = pchan->constraints.first;
							 curcon; curcon=curcon->next){
							if (curcon->type == CONSTRAINT_TYPE_TRACKTO){
								bTrackToConstraint *data = curcon->data;
								data->reserved1 = ob->trackflag;
								data->reserved2 = ob->upflag;
							}
						}
					}
				}
			}

			/* Change Ob->Track in real TrackTo constraint */
			do_version_old_trackto_to_constraints(ob);
			
			ob = ob->id.next;
		}


		for (sce= main->scene.first; sce; sce= sce->id.next) {
			sce->audio.mixrate = 44100;
			sce->audio.flag |= AUDIO_SCRUB;
			sce->r.mode |= R_ENVMAP;
		}
		// init new shader vars
		for (ma= main->mat.first; ma; ma= ma->id.next) {
			ma->refrac= 4.0f;
			ma->roughness= 0.5f;
			ma->param[0]= 0.5f;
			ma->param[1]= 0.1f;
			ma->param[2]= 0.1f;
			ma->param[3]= 0.05f;
		}
		// patch for old wrong max view2d settings, allows zooming out more
		for (sc= main->screen.first; sc; sc= sc->id.next) {
			ScrArea *sa;

			for (sa= sc->areabase.first; sa; sa= sa->next) {
				SpaceLink *sl;

				for (sl= sa->spacedata.first; sl; sl= sl->next) {
					if (sl->spacetype==SPACE_ACTION) {
						SpaceAction *sac= (SpaceAction *) sl;
						sac->v2d.max[0]= 32000;
					}
					else if (sl->spacetype==SPACE_NLA) {
						SpaceNla *sla= (SpaceNla *) sl;
						sla->v2d.max[0]= 32000;
					}
				}
			}
		}
	}
	if(main->versionfile <= 228) {
		Scene *sce;
		bScreen *sc;
		Object *ob;


		/*  As of now, this insures that the transition from the old Track system
			to the new full constraint Track is painless for everyone.*/
		ob = main->object.first;

		while (ob) {
			ListBase *list;
			list = &ob->constraints;

			/* check for already existing TrackTo constraint
			   set their track and up flag correctly */

			if (list){
				bConstraint *curcon;
				for (curcon = list->first; curcon; curcon=curcon->next){
					if (curcon->type == CONSTRAINT_TYPE_TRACKTO){
						bTrackToConstraint *data = curcon->data;
						data->reserved1 = ob->trackflag;
						data->reserved2 = ob->upflag;
					}
				}
			}

			if (ob->type == OB_ARMATURE) {
				if (ob->pose){
					bConstraint *curcon;
					bPoseChannel *pchan;
					for (pchan = ob->pose->chanbase.first;
						 pchan; pchan=pchan->next){
						for (curcon = pchan->constraints.first;
							 curcon; curcon=curcon->next){
							if (curcon->type == CONSTRAINT_TYPE_TRACKTO){
								bTrackToConstraint *data = curcon->data;
								data->reserved1 = ob->trackflag;
								data->reserved2 = ob->upflag;
							}
						}
					}
				}
			}

			ob = ob->id.next;
		}

		for (sce= main->scene.first; sce; sce= sce->id.next) {
			sce->r.mode |= R_ENVMAP;
		}

		// convert old mainb values for new button panels
		for (sc= main->screen.first; sc; sc= sc->id.next) {
			ScrArea *sa;

			for (sa= sc->areabase.first; sa; sa= sa->next) {
				SpaceLink *sl;

				for (sl= sa->spacedata.first; sl; sl= sl->next) {
					if (sl->spacetype==SPACE_BUTS) {
						SpaceButs *sbuts= (SpaceButs *) sl;

						sbuts->v2d.maxzoom= 1.2f;
						sbuts->align= 1;	/* horizontal default */
					
						if(sbuts->mainb==BUTS_LAMP) {
							sbuts->mainb= CONTEXT_SHADING;
							//sbuts->tab[CONTEXT_SHADING]= TAB_SHADING_LAMP;
						}
						else if(sbuts->mainb==BUTS_MAT) {
							sbuts->mainb= CONTEXT_SHADING;
							//sbuts->tab[CONTEXT_SHADING]= TAB_SHADING_MAT;
						}
						else if(sbuts->mainb==BUTS_TEX) {
							sbuts->mainb= CONTEXT_SHADING;
							//sbuts->tab[CONTEXT_SHADING]= TAB_SHADING_TEX;
						}
						else if(sbuts->mainb==BUTS_ANIM) {
							sbuts->mainb= CONTEXT_OBJECT;
						}
						else if(sbuts->mainb==BUTS_WORLD) {
							sbuts->mainb= CONTEXT_SCENE;
							//sbuts->tab[CONTEXT_SCENE]= TAB_SCENE_WORLD;
						}
						else if(sbuts->mainb==BUTS_RENDER) {
							sbuts->mainb= CONTEXT_SCENE;
							//sbuts->tab[CONTEXT_SCENE]= TAB_SCENE_RENDER;
						}
						else if(sbuts->mainb==BUTS_GAME) {
							sbuts->mainb= CONTEXT_LOGIC;
						}
						else if(sbuts->mainb==BUTS_FPAINT) {
							sbuts->mainb= CONTEXT_EDITING;
						}
						else if(sbuts->mainb==BUTS_RADIO) {
							sbuts->mainb= CONTEXT_SHADING;
							//sbuts->tab[CONTEXT_SHADING]= TAB_SHADING_RAD;
						}
						else if(sbuts->mainb==BUTS_CONSTRAINT) {
							sbuts->mainb= CONTEXT_OBJECT;
						}
						else if(sbuts->mainb==BUTS_SCRIPT) {
							sbuts->mainb= CONTEXT_OBJECT;
						}
						else if(sbuts->mainb==BUTS_EDIT) {
							sbuts->mainb= CONTEXT_EDITING;
						}
						else sbuts->mainb= CONTEXT_SCENE;
					}
				}
			}
		}
	}
	/* ton: made this 230 instead of 229,
	   to be sure (tuho files) and this is a reliable check anyway
	   nevertheless, we might need to think over a fitness (initialize)
	   check apart from the do_versions() */

	if(main->versionfile <= 230) {
		bScreen *sc;

		// new variable blockscale, for panels in any area
		for (sc= main->screen.first; sc; sc= sc->id.next) {
			ScrArea *sa;

			for (sa= sc->areabase.first; sa; sa= sa->next) {
				SpaceLink *sl;

				for (sl= sa->spacedata.first; sl; sl= sl->next) {
					if(sl->blockscale==0.0f) sl->blockscale= 0.7f;
					/* added: 5x better zoom in for action */
					if(sl->spacetype==SPACE_ACTION) {
						SpaceAction *sac= (SpaceAction *)sl;
						sac->v2d.maxzoom= 50;
					}
				}
			}
		}
	}
	if(main->versionfile <= 231) {
		/* new bit flags for showing/hiding grid floor and axes */
		bScreen *sc = main->screen.first;
		while(sc) {
			ScrArea *sa= sc->areabase.first;
			while(sa) {
				SpaceLink *sl= sa->spacedata.first;
				while (sl) {
					if (sl->spacetype==SPACE_VIEW3D) {
						View3D *v3d= (View3D*) sl;

						if (v3d->gridflag==0) {
							v3d->gridflag |= V3D_SHOW_X;
							v3d->gridflag |= V3D_SHOW_Y;
							v3d->gridflag |= V3D_SHOW_FLOOR;
							v3d->gridflag &= ~V3D_SHOW_Z;
						}
					}
					sl= sl->next;
				}
				sa= sa->next;
			}
			sc= sc->id.next;
		}
	}
	if(main->versionfile <= 231) {
		Material *ma= main->mat.first;
		bScreen *sc = main->screen.first;
		Scene *sce;
		Lamp *la;
		World *wrld;

		/* introduction of raytrace */
		while(ma) {
			if(ma->fresnel_tra_i==0.0f) ma->fresnel_tra_i= 1.25f;
			if(ma->fresnel_mir_i==0.0f) ma->fresnel_mir_i= 1.25f;

			ma->ang= 1.0;
			ma->ray_depth= 2;
			ma->ray_depth_tra= 2;
			ma->fresnel_tra= 0.0;
			ma->fresnel_mir= 0.0;

			ma= ma->id.next;
		}
		sce= main->scene.first;
		while(sce) {
			if(sce->r.gauss==0.0f) sce->r.gauss= 1.0f;
			sce= sce->id.next;
		}
		la= main->lamp.first;
		while(la) {
			if(la->k==0.0f) la->k= 1.0;
			if(la->ray_samp==0) la->ray_samp= 1;
			if(la->ray_sampy==0) la->ray_sampy= 1;
			if(la->ray_sampz==0) la->ray_sampz= 1;
			if(la->area_size==0.0f) la->area_size= 1.0f;
			if(la->area_sizey==0.0f) la->area_sizey= 1.0f;
			if(la->area_sizez==0.0f) la->area_sizez= 1.0f;
			la= la->id.next;
		}
		wrld= main->world.first;
		while(wrld) {
			if(wrld->range==0.0f) {
				wrld->range= 1.0f/wrld->exposure;
			}
			wrld= wrld->id.next;
		}

		/* new bit flags for showing/hiding grid floor and axes */

		while(sc) {
			ScrArea *sa= sc->areabase.first;
			while(sa) {
				SpaceLink *sl= sa->spacedata.first;
				while (sl) {
					if (sl->spacetype==SPACE_VIEW3D) {
						View3D *v3d= (View3D*) sl;

						if (v3d->gridflag==0) {
							v3d->gridflag |= V3D_SHOW_X;
							v3d->gridflag |= V3D_SHOW_Y;
							v3d->gridflag |= V3D_SHOW_FLOOR;
							v3d->gridflag &= ~V3D_SHOW_Z;
						}
					}
					sl= sl->next;
				}
				sa= sa->next;
			}
			sc= sc->id.next;
		}
	}
	if(main->versionfile <= 232) {
		Tex *tex= main->tex.first;
		World *wrld= main->world.first;
		bScreen *sc;
		Scene *sce;

		while(tex) {
			if((tex->flag & (TEX_CHECKER_ODD+TEX_CHECKER_EVEN))==0) {
				tex->flag |= TEX_CHECKER_ODD;
			}
			/* copied from kernel texture.c */
			if(tex->ns_outscale==0.0f) {
				/* musgrave */
				tex->mg_H = 1.0f;
				tex->mg_lacunarity = 2.0f;
				tex->mg_octaves = 2.0f;
				tex->mg_offset = 1.0f;
				tex->mg_gain = 1.0f;
				tex->ns_outscale = 1.0f;
				/* distnoise */
				tex->dist_amount = 1.0f;
				/* voronoi */
				tex->vn_w1 = 1.0f;
				tex->vn_mexp = 2.5f;
			}
			tex= tex->id.next;
		}

		while(wrld) {
			if(wrld->aodist==0.0f) {
				wrld->aodist= 10.0f;
				wrld->aobias= 0.05f;
			}
			if(wrld->aosamp==0) wrld->aosamp= 5;
			if(wrld->aoenergy==0.0f) wrld->aoenergy= 1.0f;
			wrld= wrld->id.next;
		}


		// new variable blockscale, for panels in any area, do again because new
		// areas didnt initialize it to 0.7 yet
		for (sc= main->screen.first; sc; sc= sc->id.next) {
			ScrArea *sa;
			for (sa= sc->areabase.first; sa; sa= sa->next) {
				SpaceLink *sl;
				for (sl= sa->spacedata.first; sl; sl= sl->next) {
					if(sl->blockscale==0.0f) sl->blockscale= 0.7f;

					/* added: 5x better zoom in for nla */
					if(sl->spacetype==SPACE_NLA) {
						SpaceNla *snla= (SpaceNla *)sl;
						snla->v2d.maxzoom= 50;
					}
				}
			}
		}
		sce= main->scene.first;
		while(sce) {
			if(sce->r.ocres==0) sce->r.ocres= 64;
			sce= sce->id.next;
		}

	}
	if(main->versionfile <= 233) {
		bScreen *sc;
		Material *ma= main->mat.first;
		/* Object *ob= main->object.first; */
		
		while(ma) {
			if(ma->rampfac_col==0.0f) ma->rampfac_col= 1.0;
			if(ma->rampfac_spec==0.0f) ma->rampfac_spec= 1.0;
			if(ma->pr_lamp==0) ma->pr_lamp= 3;
			ma= ma->id.next;
		}
		
		/* this should have been done loooong before! */
#if 0   /* deprecated in 2.5+ */
		while(ob) {
			if(ob->ipowin==0) ob->ipowin= ID_OB;
			ob= ob->id.next;
		}
#endif
		for (sc= main->screen.first; sc; sc= sc->id.next) {
			ScrArea *sa;
			for (sa= sc->areabase.first; sa; sa= sa->next) {
				SpaceLink *sl;
				for (sl= sa->spacedata.first; sl; sl= sl->next) {
					if(sl->spacetype==SPACE_VIEW3D) {
						View3D *v3d= (View3D *)sl;
						v3d->flag |= V3D_SELECT_OUTLINE;
					}
				}
			}
		}
	}


	

	if(main->versionfile <= 234) {
		World *wo;
		bScreen *sc;
		
		// force sumo engine to be active
		for (wo = main->world.first; wo; wo= wo->id.next) {
			if(wo->physicsEngine==0) wo->physicsEngine = 2;
		}
		
		for (sc= main->screen.first; sc; sc= sc->id.next) {
			ScrArea *sa;
			for (sa= sc->areabase.first; sa; sa= sa->next) {
				SpaceLink *sl;
				for (sl= sa->spacedata.first; sl; sl= sl->next) {
					if(sl->spacetype==SPACE_VIEW3D) {
						View3D *v3d= (View3D *)sl;
						v3d->flag |= V3D_ZBUF_SELECT;
					}
					else if(sl->spacetype==SPACE_TEXT) {
						SpaceText *st= (SpaceText *)sl;
						if(st->tabnumber==0) st->tabnumber= 2;
					}
				}
			}
		}
	}
	if(main->versionfile <= 235) {
		Tex *tex= main->tex.first;
		Scene *sce= main->scene.first;
		Sequence *seq;
		Editing *ed;
		
		while(tex) {
			if(tex->nabla==0.0f) tex->nabla= 0.025f;
			tex= tex->id.next;
		}
		while(sce) {
			ed= sce->ed;
			if(ed) {
				SEQ_BEGIN(sce->ed, seq) {
					if(seq->type==SEQ_IMAGE || seq->type==SEQ_MOVIE)
						seq->flag |= SEQ_MAKE_PREMUL;
				}
				SEQ_END
			}
			
			sce= sce->id.next;
		}
	}
	if(main->versionfile <= 236) {
		Object *ob;
		Camera *cam= main->camera.first;
		Material *ma;
		bScreen *sc;

		while(cam) {
			if(cam->ortho_scale==0.0f) {
				cam->ortho_scale= 256.0f/cam->lens;
				if(cam->type==CAM_ORTHO) printf("NOTE: ortho render has changed, tweak new Camera 'scale' value.\n");
			}
			cam= cam->id.next;
		}
		/* set manipulator type */
		/* force oops draw if depgraph was set*/
		/* set time line var */
		for (sc= main->screen.first; sc; sc= sc->id.next) {
			ScrArea *sa;
			for (sa= sc->areabase.first; sa; sa= sa->next) {
				SpaceLink *sl;
				for (sl= sa->spacedata.first; sl; sl= sl->next) {
					if(sl->spacetype==SPACE_VIEW3D) {
						View3D *v3d= (View3D *)sl;
						if(v3d->twtype==0) v3d->twtype= V3D_MANIP_TRANSLATE;
					}
				}
			}
		}
		// init new shader vars
		for (ma= main->mat.first; ma; ma= ma->id.next) {
			if(ma->darkness==0.0f) {
				ma->rms=0.1f;
				ma->darkness=1.0f;
			}
		}
		
		/* softbody init new vars */
		for(ob= main->object.first; ob; ob= ob->id.next) {
			if(ob->soft) {
				if(ob->soft->defgoal==0.0f) ob->soft->defgoal= 0.7f;
				if(ob->soft->physics_speed==0.0f) ob->soft->physics_speed= 1.0f;
				
				if(ob->soft->interval==0) {
					ob->soft->interval= 2;
					ob->soft->sfra= 1;
					ob->soft->efra= 100;
				}
			}
			if(ob->soft && ob->soft->vertgroup==0) {
				bDeformGroup *locGroup = defgroup_find_name(ob, "SOFTGOAL");
				if (locGroup) {
					/* retrieve index for that group */
					ob->soft->vertgroup =  1 + BLI_findindex(&ob->defbase, locGroup);
				}
			}
		}
	}
	if(main->versionfile <= 237) {
		bArmature *arm;
		bConstraint *con;
		Object *ob;
		Bone *bone;
		
		// armature recode checks 
		for(arm= main->armature.first; arm; arm= arm->id.next) {
			where_is_armature(arm);

			for(bone= arm->bonebase.first; bone; bone= bone->next)
				do_version_bone_head_tail_237(bone);
		}
		for(ob= main->object.first; ob; ob= ob->id.next) {
			if(ob->parent) {
				Object *parent= newlibadr(fd, lib, ob->parent);
				if (parent && parent->type==OB_LATTICE)
					ob->partype = PARSKEL;
			}

			// btw. armature_rebuild_pose is further only called on leave editmode
			if(ob->type==OB_ARMATURE) {
				if(ob->pose)
					ob->pose->flag |= POSE_RECALC;
				ob->recalc |= OB_RECALC_OB|OB_RECALC_DATA|OB_RECALC_TIME;	// cannot call stuff now (pointers!), done in setup_app_data

				/* new generic xray option */
				arm= newlibadr(fd, lib, ob->data);
				if(arm->flag & ARM_DRAWXRAY) {
					ob->dtx |= OB_DRAWXRAY;
				}
			} else if (ob->type==OB_MESH) {
				Mesh *me = newlibadr(fd, lib, ob->data);
				
				if ((me->flag&ME_SUBSURF)) {
					SubsurfModifierData *smd = (SubsurfModifierData*) modifier_new(eModifierType_Subsurf);
					
					smd->levels = MAX2(1, me->subdiv);
					smd->renderLevels = MAX2(1, me->subdivr);
					smd->subdivType = me->subsurftype;
					
					smd->modifier.mode = 0;
					if (me->subdiv!=0)
						smd->modifier.mode |= 1;
					if (me->subdivr!=0)
						smd->modifier.mode |= 2;
					if (me->flag&ME_OPT_EDGES)
						smd->flags |= eSubsurfModifierFlag_ControlEdges;
					
					BLI_addtail(&ob->modifiers, smd);
					
					modifier_unique_name(&ob->modifiers, (ModifierData*)smd);
				}
			}
			
			// follow path constraint needs to set the 'path' option in curves...
			for(con=ob->constraints.first; con; con= con->next) {
				if(con->type==CONSTRAINT_TYPE_FOLLOWPATH) {
					bFollowPathConstraint *data = con->data;
					Object *obc= newlibadr(fd, lib, data->tar);
					
					if(obc && obc->type==OB_CURVE) {
						Curve *cu= newlibadr(fd, lib, obc->data);
						if(cu) cu->flag |= CU_PATH;
					}
				}
			}
		}
	}
	if(main->versionfile <= 238) {
		Lattice *lt;
		Object *ob;
		bArmature *arm;
		Mesh *me;
		Key *key;
		Scene *sce= main->scene.first;

		while(sce){
			if(sce->toolsettings == NULL){
				sce->toolsettings = MEM_callocN(sizeof(struct ToolSettings),"Tool Settings Struct");	
				sce->toolsettings->cornertype=0;
				sce->toolsettings->degr = 90; 
				sce->toolsettings->step = 9;
				sce->toolsettings->turn = 1; 				
				sce->toolsettings->extr_offs = 1; 
				sce->toolsettings->doublimit = 0.001f;
				sce->toolsettings->segments = 32;
				sce->toolsettings->rings = 32;
				sce->toolsettings->vertices = 32;
				sce->toolsettings->editbutflag =1;
			}
			sce= sce->id.next;	
		}

		for (lt=main->latt.first; lt; lt=lt->id.next) {
			if (lt->fu==0.0f && lt->fv==0.0f && lt->fw==0.0f) {
				calc_lat_fudu(lt->flag, lt->pntsu, &lt->fu, &lt->du);
				calc_lat_fudu(lt->flag, lt->pntsv, &lt->fv, &lt->dv);
				calc_lat_fudu(lt->flag, lt->pntsw, &lt->fw, &lt->dw);
			}
		}

		for(ob=main->object.first; ob; ob= ob->id.next) {
			ModifierData *md;
			PartEff *paf;

			for (md=ob->modifiers.first; md; md=md->next) {
				if (md->type==eModifierType_Subsurf) {
					SubsurfModifierData *smd = (SubsurfModifierData*) md;

					smd->flags &= ~(eSubsurfModifierFlag_Incremental|eSubsurfModifierFlag_DebugIncr);
				}
			}

			if ((ob->softflag&OB_SB_ENABLE) && !modifiers_findByType(ob, eModifierType_Softbody)) {
				if (ob->softflag&OB_SB_POSTDEF) {
					md = ob->modifiers.first;

					while (md && modifierType_getInfo(md->type)->type==eModifierTypeType_OnlyDeform) {
						md = md->next;
					}

					BLI_insertlinkbefore(&ob->modifiers, md, modifier_new(eModifierType_Softbody));
				} else {
					BLI_addhead(&ob->modifiers, modifier_new(eModifierType_Softbody));
				}

				ob->softflag &= ~OB_SB_ENABLE;
			}
			if(ob->pose) {
				bPoseChannel *pchan;
				bConstraint *con;
				for(pchan= ob->pose->chanbase.first; pchan; pchan= pchan->next) {
					// note, pchan->bone is also lib-link stuff
					if (pchan->limitmin[0] == 0.0f && pchan->limitmax[0] == 0.0f) {
						pchan->limitmin[0]= pchan->limitmin[1]= pchan->limitmin[2]= -180.0f;
						pchan->limitmax[0]= pchan->limitmax[1]= pchan->limitmax[2]= 180.0f;
						
						for(con= pchan->constraints.first; con; con= con->next) {
							if(con->type == CONSTRAINT_TYPE_KINEMATIC) {
								bKinematicConstraint *data = (bKinematicConstraint*)con->data;
								data->weight = 1.0f;
								data->orientweight = 1.0f;
								data->flag &= ~CONSTRAINT_IK_ROT;
								
								/* enforce conversion from old IK_TOPARENT to rootbone index */
								data->rootbone= -1;
								
								/* update_pose_etc handles rootbone==-1 */
								ob->pose->flag |= POSE_RECALC;
							}	
						}
					}
				}
			}

			paf = do_version_give_parteff_245(ob);
			if (paf) {
				if(paf->disp == 0)
					paf->disp = 100;
				if(paf->speedtex == 0)
					paf->speedtex = 8;
				if(paf->omat == 0)
					paf->omat = 1;
			}
		}
		
		for(arm=main->armature.first; arm; arm= arm->id.next) {
			bone_version_238(&arm->bonebase);
			arm->deformflag |= ARM_DEF_VGROUP;
		}

		for(me=main->mesh.first; me; me= me->id.next) {
			if (!me->medge) {
				make_edges(me, 1);	/* 1 = use mface->edcode */
			} else {
				mesh_strip_loose_faces(me);
			}
		}
		
		for(key= main->key.first; key; key= key->id.next) {
			KeyBlock *kb;
			int index= 1;
			
			/* trick to find out if we already introduced adrcode */
			for(kb= key->block.first; kb; kb= kb->next)
				if(kb->adrcode) break;
			
			if(kb==NULL) {
				for(kb= key->block.first; kb; kb= kb->next) {
					if(kb==key->refkey) {
						if(kb->name[0]==0)
							strcpy(kb->name, "Basis");
					}
					else {
						if (kb->name[0]==0) {
							BLI_snprintf(kb->name, sizeof(kb->name), "Key %d", index);
						}
						kb->adrcode= index++;
					}
				}
			}
		}
	}
	if(main->versionfile <= 239) {
		bArmature *arm;
		Object *ob;
		Scene *sce= main->scene.first;
		Camera *cam= main->camera.first;
		Material *ma= main->mat.first;
		int set_passepartout= 0;
		
		/* deformflag is local in modifier now */
		for(ob=main->object.first; ob; ob= ob->id.next) {
			ModifierData *md;
			
			for (md=ob->modifiers.first; md; md=md->next) {
				if (md->type==eModifierType_Armature) {
					ArmatureModifierData *amd = (ArmatureModifierData*) md;
					if(amd->object && amd->deformflag==0) {
						Object *oba= newlibadr(fd, lib, amd->object);
						arm= newlibadr(fd, lib, oba->data);
						amd->deformflag= arm->deformflag;
					}
				}
			}
		}
		
		/* updating stepsize for ghost drawing */
		for(arm= main->armature.first; arm; arm= arm->id.next) {
			if (arm->ghostsize==0) arm->ghostsize=1;
			bone_version_239(&arm->bonebase);
			if(arm->layer==0) arm->layer= 1;
		}
		
		for(;sce;sce= sce->id.next) {
			/* make 'innervert' the default subdivide type, for backwards compat */
			sce->toolsettings->cornertype=1;
		
			if(sce->r.scemode & R_PASSEPARTOUT) {
				set_passepartout= 1;
				sce->r.scemode &= ~R_PASSEPARTOUT;
			}
			/* gauss is filter variable now */
			if(sce->r.mode & R_GAUSS) {
				sce->r.filtertype= R_FILTER_GAUSS;
				sce->r.mode &= ~R_GAUSS;
			}
		}
		
		for(;cam; cam= cam->id.next) {
			if(set_passepartout)
				cam->flag |= CAM_SHOWPASSEPARTOUT;
			
			/* make sure old cameras have title safe on */
			if (!(cam->flag & CAM_SHOWTITLESAFE))
				cam->flag |= CAM_SHOWTITLESAFE;
			
			/* set an appropriate camera passepartout alpha */
			if (!(cam->passepartalpha)) cam->passepartalpha = 0.2f;
		}
		
		for(; ma; ma= ma->id.next) {
			if(ma->strand_sta==0.0f) {
				ma->strand_sta= ma->strand_end= 1.0f;
				ma->mode |= MA_TANGENT_STR;
			}
			if(ma->mode & MA_TRACEBLE) ma->mode |= MA_SHADBUF;
		}
	}
	
	if(main->versionfile <= 241) {
		Object *ob;
		Tex *tex;
		Scene *sce;
		World *wo;
		Lamp *la;
		Material *ma;
		bArmature *arm;
		bNodeTree *ntree;
		
		for (wo = main->world.first; wo; wo= wo->id.next) {
			/* Migrate to Bullet for games, except for the NaN versions */
			/* People can still explicitly choose for Sumo (after 2.42 is out) */
			if(main->versionfile > 225)
				wo->physicsEngine = WOPHY_BULLET;
			if(WO_AODIST == wo->aomode)
				wo->aocolor= WO_AOPLAIN;
		}
		
		/* updating layers still */
		for(arm= main->armature.first; arm; arm= arm->id.next) {
			bone_version_239(&arm->bonebase);
			if(arm->layer==0) arm->layer= 1;
		}
		for(sce= main->scene.first; sce; sce= sce->id.next) {
			if(sce->audio.mixrate==0) sce->audio.mixrate= 44100;

			if(sce->r.xparts<2) sce->r.xparts= 4;
			if(sce->r.yparts<2) sce->r.yparts= 4;
			/* adds default layer */
			if(sce->r.layers.first==NULL)
				scene_add_render_layer(sce, NULL);
			else {
				SceneRenderLayer *srl;
				/* new layer flag for sky, was default for solid */
				for(srl= sce->r.layers.first; srl; srl= srl->next) {
					if(srl->layflag & SCE_LAY_SOLID)
						srl->layflag |= SCE_LAY_SKY;
					srl->passflag &= (SCE_PASS_COMBINED|SCE_PASS_Z|SCE_PASS_NORMAL|SCE_PASS_VECTOR);
				}
			}
			
			/* node version changes */
			if(sce->nodetree)
				ntree_version_241(sce->nodetree);

			/* uv calculation options moved to toolsettings */
			if (sce->toolsettings->uvcalc_radius == 0.0f) {
				sce->toolsettings->uvcalc_radius = 1.0f;
				sce->toolsettings->uvcalc_cubesize = 1.0f;
				sce->toolsettings->uvcalc_mapdir = 1;
				sce->toolsettings->uvcalc_mapalign = 1;
				sce->toolsettings->uvcalc_flag = UVCALC_FILLHOLES;
				sce->toolsettings->unwrapper = 1;
			}

			if(sce->r.mode & R_PANORAMA) {
				/* all these checks to ensure saved files with svn version keep working... */
				if(sce->r.xsch < sce->r.ysch) {
					Object *obc= newlibadr(fd, lib, sce->camera);
					if(obc && obc->type==OB_CAMERA) {
						Camera *cam= newlibadr(fd, lib, obc->data);
						if(cam->lens>=10.0f) {
							sce->r.xsch*= sce->r.xparts;
							cam->lens*= (float)sce->r.ysch/(float)sce->r.xsch;
						}
					}
				}
			}
		}
		
		for(ntree= main->nodetree.first; ntree; ntree= ntree->id.next)
			ntree_version_241(ntree);
		
		for(la= main->lamp.first; la; la= la->id.next)
			if(la->buffers==0)
				la->buffers= 1;
		
		for(tex= main->tex.first; tex; tex= tex->id.next) {
			if(tex->env && tex->env->viewscale==0.0f)
				tex->env->viewscale= 1.0f;
//			tex->imaflag |= TEX_GAUSS_MIP;
		}
		
		/* for empty drawsize and drawtype */
		for(ob=main->object.first; ob; ob= ob->id.next) {
			if(ob->empty_drawsize==0.0f) {
				ob->empty_drawtype = OB_ARROWS;
				ob->empty_drawsize = 1.0;
			}
		}
		
		for(ma= main->mat.first; ma; ma= ma->id.next) {
			/* stucci returns intensity from now on */
			int a;
			for(a=0; a<MAX_MTEX; a++) {
				if(ma->mtex[a] && ma->mtex[a]->tex) {
					tex= newlibadr(fd, lib, ma->mtex[a]->tex);
					if(tex && tex->type==TEX_STUCCI)
						ma->mtex[a]->mapto &= ~(MAP_COL|MAP_SPEC|MAP_REF);
				}
			}
			/* transmissivity defaults */
			if(ma->tx_falloff==0.0f) ma->tx_falloff= 1.0f;
		}
		
		/* during 2.41 images with this name were used for viewer node output, lets fix that */
		if(main->versionfile == 241) {
			Image *ima;
			for(ima= main->image.first; ima; ima= ima->id.next)
				if(strcmp(ima->name, "Compositor")==0) {
					strcpy(ima->id.name+2, "Viewer Node");
					strcpy(ima->name, "Viewer Node");
				}
		}
	}
		
	if(main->versionfile <= 242) {
		Scene *sce;
		bScreen *sc;
		Object *ob;
		Curve *cu;
		Material *ma;
		Mesh *me;
		Group *group;
		Nurb *nu;
		BezTriple *bezt;
		BPoint *bp;
		bNodeTree *ntree;
		int a;
		
		for(sc= main->screen.first; sc; sc= sc->id.next) {
			ScrArea *sa;
			sa= sc->areabase.first;
			while(sa) {
				SpaceLink *sl;

				for (sl= sa->spacedata.first; sl; sl= sl->next) {
					if(sl->spacetype==SPACE_VIEW3D) {
						View3D *v3d= (View3D*) sl;
						if (v3d->gridsubdiv == 0)
							v3d->gridsubdiv = 10;
					}
				}
				sa = sa->next;
			}
		}
		
		for(sce= main->scene.first; sce; sce= sce->id.next) {
			if (sce->toolsettings->select_thresh == 0.0f)
				sce->toolsettings->select_thresh= 0.01f;
			if (sce->toolsettings->clean_thresh == 0.0f) 
				sce->toolsettings->clean_thresh = 0.1f;
				
			if (sce->r.threads==0) {
				if (sce->r.mode & R_THREADS)
					sce->r.threads= 2;
				else
					sce->r.threads= 1;
			}
			if(sce->nodetree)
				ntree_version_242(sce->nodetree);
		}
		
		for(ntree= main->nodetree.first; ntree; ntree= ntree->id.next)
			ntree_version_242(ntree);
		
		/* add default radius values to old curve points */
		for(cu= main->curve.first; cu; cu= cu->id.next) {
			for(nu= cu->nurb.first; nu; nu= nu->next) {
				if (nu) {
					if(nu->bezt) {
						for(bezt=nu->bezt, a=0; a<nu->pntsu; a++, bezt++) {
							if (!bezt->radius) bezt->radius= 1.0;
						}
					}
					else if(nu->bp) {
						for(bp=nu->bp, a=0; a<nu->pntsu*nu->pntsv; a++, bp++) {
							if(!bp->radius) bp->radius= 1.0;
						}
					}
				}
			}
		}
		
		for(ob = main->object.first; ob; ob= ob->id.next) {
			ModifierData *md;
			ListBase *list;
			list = &ob->constraints;

			/* check for already existing MinMax (floor) constraint
			   and update the sticky flagging */

			if (list){
				bConstraint *curcon;
				for (curcon = list->first; curcon; curcon=curcon->next){
					switch (curcon->type) {
						case CONSTRAINT_TYPE_MINMAX:
						{
							bMinMaxConstraint *data = curcon->data;
							if (data->sticky==1) 
								data->flag |= MINMAX_STICKY;
							else 
								data->flag &= ~MINMAX_STICKY;
						}
							break;
						case CONSTRAINT_TYPE_ROTLIKE:
						{
							bRotateLikeConstraint *data = curcon->data;
							
							/* version patch from buttons_object.c */
							if(data->flag==0) 
								data->flag = ROTLIKE_X|ROTLIKE_Y|ROTLIKE_Z;
						}
							break;
					}
				}
			}

			if (ob->type == OB_ARMATURE) {
				if (ob->pose){
					bConstraint *curcon;
					bPoseChannel *pchan;
					for (pchan = ob->pose->chanbase.first; pchan; pchan=pchan->next){
						for (curcon = pchan->constraints.first; curcon; curcon=curcon->next){
							switch (curcon->type) {
								case CONSTRAINT_TYPE_MINMAX:
								{
									bMinMaxConstraint *data = curcon->data;
									if (data->sticky==1) 
										data->flag |= MINMAX_STICKY;
									else 
										data->flag &= ~MINMAX_STICKY;
								}
									break;
								case CONSTRAINT_TYPE_KINEMATIC:
								{
									bKinematicConstraint *data = curcon->data;
									if (!(data->flag & CONSTRAINT_IK_POS)) {
										data->flag |= CONSTRAINT_IK_POS;
										data->flag |= CONSTRAINT_IK_STRETCH;
									}
								}
									break;
								case CONSTRAINT_TYPE_ROTLIKE:
								{
									bRotateLikeConstraint *data = curcon->data;
									
									/* version patch from buttons_object.c */
									if(data->flag==0) 
										data->flag = ROTLIKE_X|ROTLIKE_Y|ROTLIKE_Z;
								}
									break;
							}
						}
					}
				}
			}
			
			/* copy old object level track settings to curve modifers */
			for (md=ob->modifiers.first; md; md=md->next) {
				if (md->type==eModifierType_Curve) {
					CurveModifierData *cmd = (CurveModifierData*) md;

					if (cmd->defaxis == 0) cmd->defaxis = ob->trackflag+1;
				}
			}
			
		}
		
		for(ma = main->mat.first; ma; ma= ma->id.next) {
			if(ma->shad_alpha==0.0f)
				ma->shad_alpha= 1.0f;
			if(ma->nodetree)
				ntree_version_242(ma->nodetree);
		}

		for(me=main->mesh.first; me; me=me->id.next)
			customdata_version_242(me);
		
		for(group= main->group.first; group; group= group->id.next)
			if(group->layer==0)
				group->layer= (1<<20)-1;
		
		/* History fix (python?), shape key adrcode numbers have to be sorted */
		sort_shape_fix(main);
				
		/* now, subversion control! */
		if(main->subversionfile < 3) {
			Image *ima;
			Tex *tex;
			
			/* Image refactor initialize */
			for(ima= main->image.first; ima; ima= ima->id.next) {
				ima->source= IMA_SRC_FILE;
				ima->type= IMA_TYPE_IMAGE;
				
				ima->gen_x= 256; ima->gen_y= 256;
				ima->gen_type= 1;
				
				if(0==strncmp(ima->id.name+2, "Viewer Node", sizeof(ima->id.name)-2)) {
					ima->source= IMA_SRC_VIEWER;
					ima->type= IMA_TYPE_COMPOSITE;
				}
				if(0==strncmp(ima->id.name+2, "Render Result", sizeof(ima->id.name)-2)) {
					ima->source= IMA_SRC_VIEWER;
					ima->type= IMA_TYPE_R_RESULT;
				}
				
			}
			for(tex= main->tex.first; tex; tex= tex->id.next) {
				if(tex->type==TEX_IMAGE && tex->ima) {
					ima= newlibadr(fd, lib, tex->ima);
					if(tex->imaflag & TEX_ANIM5_)
						ima->source= IMA_SRC_MOVIE;
					if(tex->imaflag & TEX_FIELDS_)
						ima->flag |= IMA_FIELDS;
					if(tex->imaflag & TEX_STD_FIELD_)
						ima->flag |= IMA_STD_FIELD;
				}
				tex->iuser.frames= tex->frames;
				tex->iuser.fie_ima= (char)tex->fie_ima;
				tex->iuser.offset= tex->offset;
				tex->iuser.sfra= tex->sfra;
				tex->iuser.cycl= (tex->imaflag & TEX_ANIMCYCLIC_)!=0;
			}
			for(sce= main->scene.first; sce; sce= sce->id.next) {
				if(sce->nodetree)
					do_version_ntree_242_2(sce->nodetree);
			}
			for(ntree= main->nodetree.first; ntree; ntree= ntree->id.next)
				do_version_ntree_242_2(ntree);
			for(ma = main->mat.first; ma; ma= ma->id.next)
				if(ma->nodetree)
					do_version_ntree_242_2(ma->nodetree);
			
			for(sc= main->screen.first; sc; sc= sc->id.next) {
				ScrArea *sa;
				for(sa= sc->areabase.first; sa; sa= sa->next) {
					SpaceLink *sl;
					for (sl= sa->spacedata.first; sl; sl= sl->next) {
						if(sl->spacetype==SPACE_IMAGE)
							((SpaceImage *)sl)->iuser.fie_ima= 2;
						else if(sl->spacetype==SPACE_VIEW3D) {
							View3D *v3d= (View3D *)sl;
							BGpic *bgpic;
							for(bgpic= v3d->bgpicbase.first; bgpic; bgpic= bgpic->next)
								bgpic->iuser.fie_ima= 2;
						}
					}
				}
			}
		}
		
		if(main->subversionfile < 4) {
			for(sce= main->scene.first; sce; sce= sce->id.next) {
				sce->r.bake_mode= 1;	/* prevent to include render stuff here */
				sce->r.bake_filter= 2;
				sce->r.bake_osa= 5;
				sce->r.bake_flag= R_BAKE_CLEAR;
			}
		}

		if(main->subversionfile < 5) {
			for(sce= main->scene.first; sce; sce= sce->id.next) {
				/* improved triangle to quad conversion settings */
				if(sce->toolsettings->jointrilimit==0.0f)
					sce->toolsettings->jointrilimit= 0.8f;
			}
		}
	}
	if(main->versionfile <= 243) {
		Object *ob= main->object.first;
		Material *ma;

		for(ma=main->mat.first; ma; ma= ma->id.next) {
			if(ma->sss_scale==0.0f) {
				ma->sss_radius[0]= 1.0f;
				ma->sss_radius[1]= 1.0f;
				ma->sss_radius[2]= 1.0f;
				ma->sss_col[0]= 0.8f;
				ma->sss_col[1]= 0.8f;
				ma->sss_col[2]= 0.8f;
				ma->sss_error= 0.05f;
				ma->sss_scale= 0.1f;
				ma->sss_ior= 1.3f;
				ma->sss_colfac= 1.0f;
				ma->sss_texfac= 0.0f;
			}
			if(ma->sss_front==0 && ma->sss_back==0) {
				ma->sss_front= 1.0f;
				ma->sss_back= 1.0f;
			}
			if(ma->sss_col[0]==0 && ma->sss_col[1]==0 && ma->sss_col[2]==0) {
				ma->sss_col[0]= ma->r;
				ma->sss_col[1]= ma->g;
				ma->sss_col[2]= ma->b;
			}
		}
		
		for(; ob; ob= ob->id.next) {
			bDeformGroup *curdef;
			
			for(curdef= ob->defbase.first; curdef; curdef=curdef->next) {
				/* replace an empty-string name with unique name */
				if (curdef->name[0] == '\0') {
					defgroup_unique_name(curdef, ob);
				}
			}

			if(main->versionfile < 243 || main->subversionfile < 1) {
				ModifierData *md;

				/* translate old mirror modifier axis values to new flags */
				for (md=ob->modifiers.first; md; md=md->next) {
					if (md->type==eModifierType_Mirror) {
						MirrorModifierData *mmd = (MirrorModifierData*) md;

						switch(mmd->axis)
						{
						case 0:
							mmd->flag |= MOD_MIR_AXIS_X;
							break;
						case 1:
							mmd->flag |= MOD_MIR_AXIS_Y;
							break;
						case 2:
							mmd->flag |= MOD_MIR_AXIS_Z;
							break;
						}

						mmd->axis = 0;
					}
				}
			}
		}
		
		/* render layer added, this is not the active layer */
		if(main->versionfile <= 243 || main->subversionfile < 2) {
			Mesh *me;
			for(me=main->mesh.first; me; me=me->id.next)
				customdata_version_243(me);
		}		

	}
	
	if(main->versionfile <= 244) {
		Scene *sce;
		bScreen *sc;
		Lamp *la;
		World *wrld;
		
		if(main->versionfile != 244 || main->subversionfile < 2) {
			for(sce= main->scene.first; sce; sce= sce->id.next)
				sce->r.mode |= R_SSS;

			/* correct older action editors - incorrect scrolling */
			for(sc= main->screen.first; sc; sc= sc->id.next) {
				ScrArea *sa;
				sa= sc->areabase.first;
				while(sa) {
					SpaceLink *sl;

					for (sl= sa->spacedata.first; sl; sl= sl->next) {
						if(sl->spacetype==SPACE_ACTION) {
							SpaceAction *saction= (SpaceAction*) sl;
							
							saction->v2d.tot.ymin= -1000.0;
							saction->v2d.tot.ymax= 0.0;
							
							saction->v2d.cur.ymin= -75.0;
							saction->v2d.cur.ymax= 5.0;
						}
					}
					sa = sa->next;
				}
			}
		}
		if (main->versionfile != 244 || main->subversionfile < 3) {	
			/* constraints recode version patch used to be here. Moved to 245 now... */
			
			
			for(wrld=main->world.first; wrld; wrld= wrld->id.next) {
				if (wrld->mode & WO_AMB_OCC)
					wrld->ao_samp_method = WO_AOSAMP_CONSTANT;
				else
					wrld->ao_samp_method = WO_AOSAMP_HAMMERSLEY;
				
				wrld->ao_adapt_thresh = 0.005f;
			}
			
			for(la=main->lamp.first; la; la= la->id.next) {
				if (la->type == LA_AREA)
					la->ray_samp_method = LA_SAMP_CONSTANT;
				else
					la->ray_samp_method = LA_SAMP_HALTON;
				
				la->adapt_thresh = 0.001f;
			}
		}
	}
	if(main->versionfile <= 245) {
		Scene *sce;
		Object *ob;
		Image *ima;
		Lamp *la;
		Material *ma;
		ParticleSettings *part;
		World *wrld;
		Mesh *me;
		bNodeTree *ntree;
		Tex *tex;
		ModifierData *md;
		ParticleSystem *psys;
		
		/* unless the file was created 2.44.3 but not 2.45, update the constraints */
		if ( !(main->versionfile==244 && main->subversionfile==3) &&
			 ((main->versionfile<245) || (main->versionfile==245 && main->subversionfile==0)) ) 
		{
			for (ob = main->object.first; ob; ob= ob->id.next) {
				ListBase *list;
				list = &ob->constraints;
				
				/* fix up constraints due to constraint recode changes (originally at 2.44.3) */
				if (list) {
					bConstraint *curcon;
					for (curcon = list->first; curcon; curcon=curcon->next) {
						/* old CONSTRAINT_LOCAL check -> convert to CONSTRAINT_SPACE_LOCAL */
						if (curcon->flag & 0x20) {
							curcon->ownspace = CONSTRAINT_SPACE_LOCAL;
							curcon->tarspace = CONSTRAINT_SPACE_LOCAL;
						}
						
						switch (curcon->type) {
							case CONSTRAINT_TYPE_LOCLIMIT:
							{
								bLocLimitConstraint *data= (bLocLimitConstraint *)curcon->data;
								
								/* old limit without parent option for objects */
								if (data->flag2)
									curcon->ownspace = CONSTRAINT_SPACE_LOCAL;
							}
								break;
						}	
					}
				}
				
				/* correctly initialise constinv matrix */
				unit_m4(ob->constinv);
				
				if (ob->type == OB_ARMATURE) {
					if (ob->pose) {
						bConstraint *curcon;
						bPoseChannel *pchan;
						
						for (pchan = ob->pose->chanbase.first; pchan; pchan=pchan->next) {
							/* make sure constraints are all up to date */
							for (curcon = pchan->constraints.first; curcon; curcon=curcon->next) {
								/* old CONSTRAINT_LOCAL check -> convert to CONSTRAINT_SPACE_LOCAL */
								if (curcon->flag & 0x20) {
									curcon->ownspace = CONSTRAINT_SPACE_LOCAL;
									curcon->tarspace = CONSTRAINT_SPACE_LOCAL;
								}
								
								switch (curcon->type) {
									case CONSTRAINT_TYPE_ACTION:
									{
										bActionConstraint *data= (bActionConstraint *)curcon->data;
										
										/* 'data->local' used to mean that target was in local-space */
										if (data->local)
											curcon->tarspace = CONSTRAINT_SPACE_LOCAL;
									}							
										break;
								}
							}
							
							/* correctly initialise constinv matrix */
							unit_m4(pchan->constinv);
						}
					}
				}
			}
		}
		
		/* fix all versions before 2.45 */
		if (main->versionfile != 245) {

			/* repair preview from 242 - 244*/
			for(ima= main->image.first; ima; ima= ima->id.next) {
				ima->preview = NULL;
			}
		}

		/* add point caches */
		for(ob=main->object.first; ob; ob=ob->id.next) {
			if(ob->soft && !ob->soft->pointcache)
				ob->soft->pointcache= BKE_ptcache_add(&ob->soft->ptcaches);

			for(psys=ob->particlesystem.first; psys; psys=psys->next) {
				if(psys->pointcache) {
					if(psys->pointcache->flag & PTCACHE_BAKED && (psys->pointcache->flag & PTCACHE_DISK_CACHE)==0) {
						printf("Old memory cache isn't supported for particles, so re-bake the simulation!\n");
						psys->pointcache->flag &= ~PTCACHE_BAKED;
					}
				}
				else
					psys->pointcache= BKE_ptcache_add(&psys->ptcaches);
			}

			for(md=ob->modifiers.first; md; md=md->next) {
				if(md->type==eModifierType_Cloth) {
					ClothModifierData *clmd = (ClothModifierData*) md;
					if(!clmd->point_cache)
						clmd->point_cache= BKE_ptcache_add(&clmd->ptcaches);
				}
			}
		}

		/* Copy over old per-level multires vertex data
		   into a single vertex array in struct Multires */
		for(me = main->mesh.first; me; me=me->id.next) {
			if(me->mr && !me->mr->verts) {
				MultiresLevel *lvl = me->mr->levels.last;
				if(lvl) {
					me->mr->verts = lvl->verts;
					lvl->verts = NULL;
					/* Don't need the other vert arrays */
					for(lvl = lvl->prev; lvl; lvl = lvl->prev) {
						MEM_freeN(lvl->verts);
						lvl->verts = NULL;
					}
				}
			}
		}
		
		if (main->versionfile != 245 || main->subversionfile < 1) {
			for(la=main->lamp.first; la; la= la->id.next) {
				if (la->mode & LA_QUAD) la->falloff_type = LA_FALLOFF_SLIDERS;
				else la->falloff_type = LA_FALLOFF_INVLINEAR;
				
				if (la->curfalloff == NULL) {
					la->curfalloff = curvemapping_add(1, 0.0f, 1.0f, 1.0f, 0.0f);
					curvemapping_initialize(la->curfalloff);
				}
			}
		}		
		
		for(ma=main->mat.first; ma; ma= ma->id.next) {
			if(ma->samp_gloss_mir == 0) {
				ma->gloss_mir = ma->gloss_tra= 1.0f;
				ma->aniso_gloss_mir = 1.0f;
				ma->samp_gloss_mir = ma->samp_gloss_tra= 18;
				ma->adapt_thresh_mir = ma->adapt_thresh_tra = 0.005f;
				ma->dist_mir = 0.0f;
				ma->fadeto_mir = MA_RAYMIR_FADETOSKY;
			}

			if(ma->strand_min == 0.0f)
				ma->strand_min= 1.0f;
		}

		for(part=main->particle.first; part; part=part->id.next) {
			if(part->ren_child_nbr==0)
				part->ren_child_nbr= part->child_nbr;

			if(part->simplify_refsize==0) {
				part->simplify_refsize= 1920;
				part->simplify_rate= 1.0f;
				part->simplify_transition= 0.1f;
				part->simplify_viewport= 0.8f;
			}
		}

		for(wrld=main->world.first; wrld; wrld= wrld->id.next) {
			if(wrld->ao_approx_error == 0.0f)
				wrld->ao_approx_error= 0.25f;
		}

		for(sce= main->scene.first; sce; sce= sce->id.next) {
			if(sce->nodetree)
				ntree_version_245(fd, lib, sce->nodetree);

			if(sce->r.simplify_shadowsamples == 0) {
				sce->r.simplify_subsurf= 6;
				sce->r.simplify_particles= 1.0f;
				sce->r.simplify_shadowsamples= 16;
				sce->r.simplify_aosss= 1.0f;
			}

			if(sce->r.cineongamma == 0) {
				sce->r.cineonblack= 95;
				sce->r.cineonwhite= 685;
				sce->r.cineongamma= 1.7f;
			}
		}

		for(ntree=main->nodetree.first; ntree; ntree= ntree->id.next)
			ntree_version_245(fd, lib, ntree);

		/* fix for temporary flag changes during 245 cycle */
		for(ima= main->image.first; ima; ima= ima->id.next) {
			if(ima->flag & IMA_OLD_PREMUL) {
				ima->flag &= ~IMA_OLD_PREMUL;
				ima->flag |= IMA_DO_PREMUL;
			}
		}

		for(tex=main->tex.first; tex; tex=tex->id.next) {
			if(tex->iuser.flag & IMA_OLD_PREMUL) {
				tex->iuser.flag &= ~IMA_OLD_PREMUL;
				tex->iuser.flag |= IMA_DO_PREMUL;

			}

			ima= newlibadr(fd, lib, tex->ima);
			if(ima && (tex->iuser.flag & IMA_DO_PREMUL)) { 
				ima->flag &= ~IMA_OLD_PREMUL;
				ima->flag |= IMA_DO_PREMUL;
			}
		}
	}
	
	/* sanity check for skgen
	 * */
	{
		Scene *sce;
		for(sce=main->scene.first; sce; sce = sce->id.next)
		{
			if (sce->toolsettings->skgen_subdivisions[0] == sce->toolsettings->skgen_subdivisions[1] ||
				sce->toolsettings->skgen_subdivisions[0] == sce->toolsettings->skgen_subdivisions[2] ||
				sce->toolsettings->skgen_subdivisions[1] == sce->toolsettings->skgen_subdivisions[2])
			{
					sce->toolsettings->skgen_subdivisions[0] = SKGEN_SUB_CORRELATION;
					sce->toolsettings->skgen_subdivisions[1] = SKGEN_SUB_LENGTH;
					sce->toolsettings->skgen_subdivisions[2] = SKGEN_SUB_ANGLE;
			}
		}
	}
	

	if ((main->versionfile < 245) || (main->versionfile == 245 && main->subversionfile < 2)) {
		Image *ima;

		/* initialize 1:1 Aspect */
		for(ima= main->image.first; ima; ima= ima->id.next) {
			ima->aspx = ima->aspy = 1.0f;				
		}

	}

	if ((main->versionfile < 245) || (main->versionfile == 245 && main->subversionfile < 4)) {
		bArmature *arm;
		ModifierData *md;
		Object *ob;
		
		for(arm= main->armature.first; arm; arm= arm->id.next)
			arm->deformflag |= ARM_DEF_B_BONE_REST;
		
		for(ob = main->object.first; ob; ob= ob->id.next) {
			for(md=ob->modifiers.first; md; md=md->next) {
				if(md->type==eModifierType_Armature)
					((ArmatureModifierData*)md)->deformflag |= ARM_DEF_B_BONE_REST;
			}
		}
	}

	if ((main->versionfile < 245) || (main->versionfile == 245 && main->subversionfile < 5)) {
		/* foreground color needs to be somthing other then black */
		Scene *sce;
		for(sce= main->scene.first; sce; sce=sce->id.next) {
			sce->r.fg_stamp[0] = sce->r.fg_stamp[1] = sce->r.fg_stamp[2] = 0.8f;
			sce->r.fg_stamp[3] = 1.0f; /* dont use text alpha yet */
			sce->r.bg_stamp[3] = 0.25f; /* make sure the background has full alpha */
		}
	}

	
	if ((main->versionfile < 245) || (main->versionfile == 245 && main->subversionfile < 6)) {
		Scene *sce;
		/* fix frs_sec_base */
		for(sce= main->scene.first; sce; sce= sce->id.next) {
			if (sce->r.frs_sec_base == 0) {
				sce->r.frs_sec_base = 1;
			}
		}
	}
	
	if ((main->versionfile < 245) || (main->versionfile == 245 && main->subversionfile < 7)) {
		Object *ob;
		bPoseChannel *pchan;
		bConstraint *con;
		bConstraintTarget *ct;
		
		for (ob = main->object.first; ob; ob= ob->id.next) {
			if (ob->pose) {
				for (pchan=ob->pose->chanbase.first; pchan; pchan=pchan->next) {
					for (con=pchan->constraints.first; con; con=con->next) {
						if (con->type == CONSTRAINT_TYPE_PYTHON) {
							bPythonConstraint *data= (bPythonConstraint *)con->data;
							if (data->tar) {
								/* version patching needs to be done */
								ct= MEM_callocN(sizeof(bConstraintTarget), "PyConTarget");
								
								ct->tar = data->tar;
								BLI_strncpy(ct->subtarget, data->subtarget, sizeof(ct->subtarget));
								ct->space = con->tarspace;
								
								BLI_addtail(&data->targets, ct);
								data->tarnum++;
								
								/* clear old targets to avoid problems */
								data->tar = NULL;
								data->subtarget[0]= '\0';
							}
						}
						else if (con->type == CONSTRAINT_TYPE_LOCLIKE) {
							bLocateLikeConstraint *data= (bLocateLikeConstraint *)con->data;
							
							/* new headtail functionality makes Bone-Tip function obsolete */
							if (data->flag & LOCLIKE_TIP)
								con->headtail = 1.0f;
						}
					}
				}
			}
			
			for (con=ob->constraints.first; con; con=con->next) {
				if (con->type==CONSTRAINT_TYPE_PYTHON) {
					bPythonConstraint *data= (bPythonConstraint *)con->data;
					if (data->tar) {
						/* version patching needs to be done */
						ct= MEM_callocN(sizeof(bConstraintTarget), "PyConTarget");
						
						ct->tar = data->tar;
						BLI_strncpy(ct->subtarget, data->subtarget, sizeof(ct->subtarget));
						ct->space = con->tarspace;
						
						BLI_addtail(&data->targets, ct);
						data->tarnum++;
						
						/* clear old targets to avoid problems */
						data->tar = NULL;
						data->subtarget[0]= '\0';
					}
				}
				else if (con->type == CONSTRAINT_TYPE_LOCLIKE) {
					bLocateLikeConstraint *data= (bLocateLikeConstraint *)con->data;
					
					/* new headtail functionality makes Bone-Tip function obsolete */
					if (data->flag & LOCLIKE_TIP)
						con->headtail = 1.0f;
				}
			}

			if(ob->soft && ob->soft->keys) {
				SoftBody *sb = ob->soft;
				int k;

				for(k=0; k<sb->totkey; k++) {
					if(sb->keys[k])
						MEM_freeN(sb->keys[k]);
				}

				MEM_freeN(sb->keys);

				sb->keys = NULL;
				sb->totkey = 0;
			}
		}
	}

	if ((main->versionfile < 245) || (main->versionfile == 245 && main->subversionfile < 8)) {
		Scene *sce;
		Object *ob;
		PartEff *paf=NULL;

		for(ob = main->object.first; ob; ob= ob->id.next) {
			if(ob->soft && ob->soft->keys) {
				SoftBody *sb = ob->soft;
				int k;

				for(k=0; k<sb->totkey; k++) {
					if(sb->keys[k])
						MEM_freeN(sb->keys[k]);
				}

				MEM_freeN(sb->keys);

				sb->keys = NULL;
				sb->totkey = 0;
			}

			/* convert old particles to new system */
			if((paf = do_version_give_parteff_245(ob))) {
				ParticleSystem *psys;
				ModifierData *md;
				ParticleSystemModifierData *psmd;
				ParticleSettings *part;

				/* create new particle system */
				psys = MEM_callocN(sizeof(ParticleSystem), "particle_system");
				psys->pointcache = BKE_ptcache_add(&psys->ptcaches);

				part = psys->part = psys_new_settings("ParticleSettings", main);
				
				/* needed for proper libdata lookup */
				oldnewmap_insert(fd->libmap, psys->part, psys->part, 0);
				part->id.lib= ob->id.lib;

				part->id.us--;
				part->id.flag |= (ob->id.flag & LIB_NEEDLINK);
				
				psys->totpart=0;
				psys->flag= PSYS_ENABLED|PSYS_CURRENT;

				BLI_addtail(&ob->particlesystem, psys);

				md= modifier_new(eModifierType_ParticleSystem);
				BLI_snprintf(md->name, sizeof(md->name), "ParticleSystem %i", BLI_countlist(&ob->particlesystem));
				psmd= (ParticleSystemModifierData*) md;
				psmd->psys=psys;
				BLI_addtail(&ob->modifiers, md);

				/* convert settings from old particle system */
				/* general settings */
				part->totpart = MIN2(paf->totpart, 100000);
				part->sta = paf->sta;
				part->end = paf->end;
				part->lifetime = paf->lifetime;
				part->randlife = paf->randlife;
				psys->seed = paf->seed;
				part->disp = paf->disp;
				part->omat = paf->mat[0];
				part->hair_step = paf->totkey;

				part->eff_group = paf->group;

				/* old system didn't interpolate between keypoints at render time */
				part->draw_step = part->ren_step = 0;

				/* physics */
				part->normfac = paf->normfac * 25.0f;
				part->obfac = paf->obfac;
				part->randfac = paf->randfac * 25.0f;
				part->dampfac = paf->damp;
				copy_v3_v3(part->acc, paf->force);

				/* flags */
				if(paf->stype & PAF_VECT) {
					if(paf->flag & PAF_STATIC) {
						/* new hair lifetime is always 100.0f */
						float fac = paf->lifetime / 100.0f;

						part->draw_as = PART_DRAW_PATH;
						part->type = PART_HAIR;
						psys->recalc |= PSYS_RECALC_REDO;

						part->normfac *= fac;
						part->randfac *= fac;
					}
					else {
						part->draw_as = PART_DRAW_LINE;
						part->draw |= PART_DRAW_VEL_LENGTH;
						part->draw_line[1] = 0.04f;
					}
				}

				part->rotmode = PART_ROT_VEL;
				
				part->flag |= (paf->flag & PAF_BSPLINE) ? PART_HAIR_BSPLINE : 0;
				part->flag |= (paf->flag & PAF_TRAND) ? PART_TRAND : 0;
				part->flag |= (paf->flag & PAF_EDISTR) ? PART_EDISTR : 0;
				part->flag |= (paf->flag & PAF_UNBORN) ? PART_UNBORN : 0;
				part->flag |= (paf->flag & PAF_DIED) ? PART_DIED : 0;
				part->from |= (paf->flag & PAF_FACE) ? PART_FROM_FACE : 0;
				part->draw |= (paf->flag & PAF_SHOWE) ? PART_DRAW_EMITTER : 0;

				psys->vgroup[PSYS_VG_DENSITY] = paf->vertgroup;
				psys->vgroup[PSYS_VG_VEL] = paf->vertgroup_v;
				psys->vgroup[PSYS_VG_LENGTH] = paf->vertgroup_v;

				/* dupliobjects */
				if(ob->transflag & OB_DUPLIVERTS) {
					Object *dup = main->object.first;

					for(; dup; dup= dup->id.next) {
						if(ob == newlibadr(fd, lib, dup->parent)) {
							part->dup_ob = dup;
							ob->transflag |= OB_DUPLIPARTS;
							ob->transflag &= ~OB_DUPLIVERTS;

							part->draw_as = PART_DRAW_OB;

							/* needed for proper libdata lookup */
							oldnewmap_insert(fd->libmap, dup, dup, 0);
						}
					}
				}

				
				{
					FluidsimModifierData *fluidmd = (FluidsimModifierData *)modifiers_findByType(ob, eModifierType_Fluidsim);
					if(fluidmd && fluidmd->fss && fluidmd->fss->type == OB_FLUIDSIM_PARTICLE)
						part->type = PART_FLUID;
				}

				do_version_free_effects_245(&ob->effect);

				printf("Old particle system converted to new system.\n");
			}
		}

		for(sce= main->scene.first; sce; sce=sce->id.next) {
			ParticleEditSettings *pset= &sce->toolsettings->particle;
			int a;

			if(pset->brush[0].size == 0) {
				pset->flag= PE_KEEP_LENGTHS|PE_LOCK_FIRST|PE_DEFLECT_EMITTER;
				pset->emitterdist= 0.25f;
				pset->totrekey= 5;
				pset->totaddkey= 5;
				pset->brushtype= PE_BRUSH_NONE;

				for(a=0; a<PE_TOT_BRUSH; a++) {
					pset->brush[a].strength= 50;
					pset->brush[a].size= 50;
					pset->brush[a].step= 10;
				}

				pset->brush[PE_BRUSH_CUT].strength= 100;
			}
		}
	}
	if ((main->versionfile < 245) || (main->versionfile == 245 && main->subversionfile < 9)) {
		Material *ma;
		int a;

		for(ma=main->mat.first; ma; ma= ma->id.next)
			if(ma->mode & MA_NORMAP_TANG)
				for(a=0; a<MAX_MTEX; a++)
					if(ma->mtex[a] && ma->mtex[a]->tex)
						ma->mtex[a]->normapspace = MTEX_NSPACE_TANGENT;
	}
	
	if ((main->versionfile < 245) || (main->versionfile == 245 && main->subversionfile < 10)) {
		Object *ob;
		
		/* dupliface scale */
		for(ob= main->object.first; ob; ob= ob->id.next)
			ob->dupfacesca = 1.0f;
	}
	
	if ((main->versionfile < 245) || (main->versionfile == 245 && main->subversionfile < 11)) {
		Object *ob;
		bActionStrip *strip;
		
		/* nla-strips - scale */		
		for (ob= main->object.first; ob; ob= ob->id.next) {
			for (strip= ob->nlastrips.first; strip; strip= strip->next) {
				float length, actlength, repeat;
				
				if (strip->flag & ACTSTRIP_USESTRIDE)
					repeat= 1.0f;
				else
					repeat= strip->repeat;
				
				length = strip->end-strip->start;
				if (length == 0.0f) length= 1.0f;
				actlength = strip->actend-strip->actstart;
				
				strip->scale = length / (repeat * actlength);
				if (strip->scale == 0.0f) strip->scale= 1.0f;
			}	
			if(ob->soft){
				ob->soft->inpush =  ob->soft->inspring;
				ob->soft->shearstiff = 1.0f; 
			}
		}
	}

	if ((main->versionfile < 245) || (main->versionfile == 245 && main->subversionfile < 14)) {
		Scene *sce;
		Sequence *seq;
		
		for(sce=main->scene.first; sce; sce=sce->id.next) {
			SEQ_BEGIN(sce->ed, seq) {
				if (seq->blend_mode == 0)
					seq->blend_opacity = 100.0f;
			}
			SEQ_END
		}
	}
	
	/*fix broken group lengths in id properties*/
	if ((main->versionfile < 245) || (main->versionfile == 245 && main->subversionfile < 15)) {
		idproperties_fix_group_lengths(main->scene);
		idproperties_fix_group_lengths(main->library);
		idproperties_fix_group_lengths(main->object);
		idproperties_fix_group_lengths(main->mesh);
		idproperties_fix_group_lengths(main->curve);
		idproperties_fix_group_lengths(main->mball);
		idproperties_fix_group_lengths(main->mat);
		idproperties_fix_group_lengths(main->tex);
		idproperties_fix_group_lengths(main->image);
		idproperties_fix_group_lengths(main->latt);
		idproperties_fix_group_lengths(main->lamp);
		idproperties_fix_group_lengths(main->camera);
		idproperties_fix_group_lengths(main->ipo);
		idproperties_fix_group_lengths(main->key);
		idproperties_fix_group_lengths(main->world);
		idproperties_fix_group_lengths(main->screen);
		idproperties_fix_group_lengths(main->script);
		idproperties_fix_group_lengths(main->vfont);
		idproperties_fix_group_lengths(main->text);
		idproperties_fix_group_lengths(main->sound);
		idproperties_fix_group_lengths(main->group);
		idproperties_fix_group_lengths(main->armature);
		idproperties_fix_group_lengths(main->action);
		idproperties_fix_group_lengths(main->nodetree);
		idproperties_fix_group_lengths(main->brush);
		idproperties_fix_group_lengths(main->particle);		
	}

	/* sun/sky */
	if(main->versionfile < 246) {
		Object *ob;
		bActuator *act;

		/* dRot actuator change direction in 2.46 */
		for(ob = main->object.first; ob; ob= ob->id.next) {
			for(act= ob->actuators.first; act; act= act->next) {
				if (act->type == ACT_OBJECT) {
					bObjectActuator *ba= act->data;

					ba->drot[0] = -ba->drot[0];
					ba->drot[1] = -ba->drot[1];
					ba->drot[2] = -ba->drot[2];
				}
			}
		}
	}
	
	// convert fluids to modifier
	if(main->versionfile < 246 || (main->versionfile == 246 && main->subversionfile < 1))
	{
		Object *ob;
		
		for(ob = main->object.first; ob; ob= ob->id.next) {
			if(ob->fluidsimSettings)
			{
				FluidsimModifierData *fluidmd = (FluidsimModifierData *)modifier_new(eModifierType_Fluidsim);
				BLI_addhead(&ob->modifiers, (ModifierData *)fluidmd);
				
				MEM_freeN(fluidmd->fss);
				fluidmd->fss = MEM_dupallocN(ob->fluidsimSettings);
				fluidmd->fss->ipo = newlibadr_us(fd, ob->id.lib, ob->fluidsimSettings->ipo);
				MEM_freeN(ob->fluidsimSettings);
				
				fluidmd->fss->lastgoodframe = INT_MAX;
				fluidmd->fss->flag = 0;
				fluidmd->fss->meshVelocities = NULL;
			}
		}
	}
	

	if(main->versionfile < 246 || (main->versionfile == 246 && main->subversionfile < 1)) {
		Mesh *me;

		for(me=main->mesh.first; me; me= me->id.next)
			alphasort_version_246(fd, lib, me);
	}
	
	if(main->versionfile < 246 || (main->versionfile == 246 && main->subversionfile < 1)){
		Object *ob;
		for(ob = main->object.first; ob; ob= ob->id.next) {
			if(ob->pd && (ob->pd->forcefield == PFIELD_WIND))
				ob->pd->f_noise = 0.0f;
		}
	}

	if (main->versionfile < 247 || (main->versionfile == 247 && main->subversionfile < 2)){
		Object *ob;
		for(ob = main->object.first; ob; ob= ob->id.next) {
			ob->gameflag |= OB_COLLISION;
			ob->margin = 0.06f;
		}
	}

	if (main->versionfile < 247 || (main->versionfile == 247 && main->subversionfile < 3)){
		Object *ob;
		for(ob = main->object.first; ob; ob= ob->id.next) {
			// Starting from subversion 3, ACTOR is a separate feature.
			// Before it was conditioning all the other dynamic flags
			if (!(ob->gameflag & OB_ACTOR))
				ob->gameflag &= ~(OB_GHOST|OB_DYNAMIC|OB_RIGID_BODY|OB_SOFT_BODY|OB_COLLISION_RESPONSE);
			/* suitable default for older files */
		}
	}

	if (main->versionfile < 247 || (main->versionfile == 247 && main->subversionfile < 5)) {
		Lamp *la= main->lamp.first;
		for(; la; la= la->id.next) {
			la->skyblendtype= MA_RAMP_ADD;
			la->skyblendfac= 1.0f;
		}
	}
	
	/* set the curve radius interpolation to 2.47 default - easy */
	if (main->versionfile < 247 || (main->versionfile == 247 && main->subversionfile < 6)) {
		Curve *cu;
		Nurb *nu;
		
		for(cu= main->curve.first; cu; cu= cu->id.next) {
			for(nu= cu->nurb.first; nu; nu= nu->next) {
				if (nu) {
					nu->radius_interp = 3;
					
					/* resolu and resolv are now used differently for surfaces
					 * rather than using the resolution to define the entire number of divisions,
					 * use it for the number of divisions per segment
					 */
					if (nu->pntsv > 1) {
						nu->resolu = MAX2( 1, (int)(((float)nu->resolu / (float)nu->pntsu)+0.5f) );
						nu->resolv = MAX2( 1, (int)(((float)nu->resolv / (float)nu->pntsv)+0.5f) );
					}
				}
			}
		}
	}
	/* direction constraint actuators were always local in previous version */
	if (main->versionfile < 247 || (main->versionfile == 247 && main->subversionfile < 7)) {
		bActuator *act;
		Object *ob;
		
		for(ob = main->object.first; ob; ob= ob->id.next) {
			for(act= ob->actuators.first; act; act= act->next) {
				if (act->type == ACT_CONSTRAINT) {
					bConstraintActuator *coa = act->data;
					if (coa->type == ACT_CONST_TYPE_DIST) {
						coa->flag |= ACT_CONST_LOCAL;
					}
				}
			}
		}
	}

	if (main->versionfile < 247 || (main->versionfile == 247 && main->subversionfile < 9)) {
		Lamp *la= main->lamp.first;
		for(; la; la= la->id.next) {
			la->sky_exposure= 1.0f;
		}
	}
	
	/* BGE message actuators needed OB prefix, very confusing */
	if (main->versionfile < 247 || (main->versionfile == 247 && main->subversionfile < 10)) {
		bActuator *act;
		Object *ob;
		
		for(ob = main->object.first; ob; ob= ob->id.next) {
			for(act= ob->actuators.first; act; act= act->next) {
				if (act->type == ACT_MESSAGE) {
					bMessageActuator *msgAct = (bMessageActuator *) act->data;
					if (BLI_strnlen(msgAct->toPropName, 3) > 2) {
						/* strip first 2 chars, would have only worked if these were OB anyway */
						memmove( msgAct->toPropName, msgAct->toPropName+2, sizeof(msgAct->toPropName)-2 );
					} else {
						msgAct->toPropName[0] = '\0';
					}
				}
			}
		}
	}

	if (main->versionfile < 248) {
		Lamp *la;

		for(la=main->lamp.first; la; la= la->id.next) {
			if(la->atm_turbidity == 0.0f) {
				la->sun_effect_type = 0;
				la->horizon_brightness = 1.0f;
				la->spread = 1.0f;
				la->sun_brightness = 1.0f;
				la->sun_size = 1.0f;
				la->backscattered_light = 1.0f;
				la->atm_turbidity = 2.0f;
				la->atm_inscattering_factor = 1.0f;
				la->atm_extinction_factor = 1.0f;
				la->atm_distance_factor = 1.0f;
				la->sun_intensity = 1.0f;
			}
		}
	}

	if (main->versionfile < 248 || (main->versionfile == 248 && main->subversionfile < 2)) {
		Scene *sce;
		
		/* Note, these will need to be added for painting */
		for (sce= main->scene.first; sce; sce= sce->id.next) {
			sce->toolsettings->imapaint.seam_bleed = 2;
			sce->toolsettings->imapaint.normal_angle = 80;

			/* initialize skeleton generation toolsettings */
			sce->toolsettings->skgen_resolution = 250;
			sce->toolsettings->skgen_threshold_internal 	= 0.1f;
			sce->toolsettings->skgen_threshold_external 	= 0.1f;
			sce->toolsettings->skgen_angle_limit			= 30.0f;
			sce->toolsettings->skgen_length_ratio			= 1.3f;
			sce->toolsettings->skgen_length_limit			= 1.5f;
			sce->toolsettings->skgen_correlation_limit		= 0.98f;
			sce->toolsettings->skgen_symmetry_limit			= 0.1f;
			sce->toolsettings->skgen_postpro = SKGEN_SMOOTH;
			sce->toolsettings->skgen_postpro_passes = 3;
			sce->toolsettings->skgen_options = SKGEN_FILTER_INTERNAL|SKGEN_FILTER_EXTERNAL|SKGEN_FILTER_SMART|SKGEN_SUB_CORRELATION|SKGEN_HARMONIC;
			sce->toolsettings->skgen_subdivisions[0] = SKGEN_SUB_CORRELATION;
			sce->toolsettings->skgen_subdivisions[1] = SKGEN_SUB_LENGTH;
			sce->toolsettings->skgen_subdivisions[2] = SKGEN_SUB_ANGLE;

			
			sce->toolsettings->skgen_retarget_angle_weight = 1.0f;
			sce->toolsettings->skgen_retarget_length_weight = 1.0f;
			sce->toolsettings->skgen_retarget_distance_weight = 1.0f;
	
			/* Skeleton Sketching */
			sce->toolsettings->bone_sketching = 0;
			sce->toolsettings->skgen_retarget_roll = SK_RETARGET_ROLL_VIEW;
		}
	}
	if (main->versionfile < 248 || (main->versionfile == 248 && main->subversionfile < 3)) {
		bScreen *sc;
		
		/* adjust default settings for Animation Editors */
		for (sc= main->screen.first; sc; sc= sc->id.next) {
			ScrArea *sa;
			
			for (sa= sc->areabase.first; sa; sa= sa->next) { 
				SpaceLink *sl;
				
				for (sl= sa->spacedata.first; sl; sl= sl->next) {
					switch (sl->spacetype) {
						case SPACE_ACTION:
						{
							SpaceAction *sact= (SpaceAction *)sl;
							
							sact->mode= SACTCONT_DOPESHEET;
							sact->autosnap= SACTSNAP_FRAME;
						}
							break;
						case SPACE_IPO:
						{
							SpaceIpo *sipo= (SpaceIpo *)sl;
							sipo->autosnap= SACTSNAP_FRAME;
						}
							break;
						case SPACE_NLA:
						{
							SpaceNla *snla= (SpaceNla *)sl;
							snla->autosnap= SACTSNAP_FRAME;
						}
							break;
					}
				}
			}
		}
	}

	if (main->versionfile < 248 || (main->versionfile == 248 && main->subversionfile < 3)) {
		Object *ob;

		/* Adjustments needed after Bullets update */
		for(ob = main->object.first; ob; ob= ob->id.next) {
			ob->damping *= 0.635f;
			ob->rdamping = 0.1f + (0.8f * ob->rdamping);
		}
	}
	
	if (main->versionfile < 248 || (main->versionfile == 248 && main->subversionfile < 4)) {
		Scene *sce;
		World *wrld;

		/*  Dome (Fisheye) default parameters  */
		for (sce= main->scene.first; sce; sce= sce->id.next) {
			sce->r.domeangle = 180;
			sce->r.domemode = 1;
			sce->r.domeres = 4;
			sce->r.domeresbuf = 1.0f;
			sce->r.dometilt = 0;
		}
		/* DBVT culling by default */
		for(wrld=main->world.first; wrld; wrld= wrld->id.next) {
			wrld->mode |= WO_DBVT_CULLING;
			wrld->occlusionRes = 128;
		}
	}

	if (main->versionfile < 248 || (main->versionfile == 248 && main->subversionfile < 5)) {
		Object *ob;
		World *wrld;
		for(ob = main->object.first; ob; ob= ob->id.next) {
			ob->m_contactProcessingThreshold = 1.; //pad3 is used for m_contactProcessingThreshold
			if(ob->parent) {
				/* check if top parent has compound shape set and if yes, set this object
				   to compound shaper as well (was the behaviour before, now it's optional) */
				Object *parent= newlibadr(fd, lib, ob->parent);
				while (parent && parent != ob &&  parent->parent != NULL) {
					parent = newlibadr(fd, lib, parent->parent);
				}
				if(parent) {
					if (parent->gameflag & OB_CHILD)
						ob->gameflag |= OB_CHILD;
				}
			}
		}
		for(wrld=main->world.first; wrld; wrld= wrld->id.next) {
			wrld->ticrate = 60;
			wrld->maxlogicstep = 5;
			wrld->physubstep = 1;
			wrld->maxphystep = 5;
		}
	}
	
	// correct introduce of seed for wind force
	if (main->versionfile < 249 && main->subversionfile < 1) {
		Object *ob;
		for(ob = main->object.first; ob; ob= ob->id.next) {
			if(ob->pd)
				ob->pd->seed = ((unsigned int)(ceil(PIL_check_seconds_timer()))+1) % 128;
		}
	
	}

	if (main->versionfile < 249 && main->subversionfile < 2) {
		Scene *sce= main->scene.first;
		Sequence *seq;
		Editing *ed;
		
		while(sce) {
			ed= sce->ed;
			if(ed) {
				SEQP_BEGIN(ed, seq) {
					if (seq->strip && seq->strip->proxy){
						seq->strip->proxy->quality =90;
					}
				}
				SEQ_END
			}
			
			sce= sce->id.next;
		}

	}

	if (main->versionfile < 250) {
		bScreen *screen;
		Scene *scene;
		Base *base;
		Material *ma;
		Camera *cam;
		Mesh *me;
		Curve *cu;
		Scene *sce;
		Tex *tx;
		ParticleSettings *part;
		Object *ob;
		//PTCacheID *pid;
		//ListBase pidlist;

		bSound *sound;
		Sequence *seq;
		bActuator *act;
		int a;

		for(sound = main->sound.first; sound; sound = sound->id.next)
		{
			if(sound->newpackedfile)
			{
				sound->packedfile = sound->newpackedfile;
				sound->newpackedfile = NULL;
			}
		}

		for(ob = main->object.first; ob; ob= ob->id.next) {
			for(act= ob->actuators.first; act; act= act->next) {
				if (act->type == ACT_SOUND) {
					bSoundActuator *sAct = (bSoundActuator*) act->data;
					if(sAct->sound)
					{
						sound = newlibadr(fd, lib, sAct->sound);
						sAct->flag = sound->flags & SOUND_FLAGS_3D ? ACT_SND_3D_SOUND : 0;
						sAct->pitch = sound->pitch;
						sAct->volume = sound->volume;
						sAct->sound3D.reference_distance = sound->distance;
						sAct->sound3D.max_gain = sound->max_gain;
						sAct->sound3D.min_gain = sound->min_gain;
						sAct->sound3D.rolloff_factor = sound->attenuation;
					}
					else
					{
						sAct->sound3D.reference_distance = 1.0f;
						sAct->volume = 1.0f;
						sAct->sound3D.max_gain = 1.0f;
						sAct->sound3D.rolloff_factor = 1.0f;
					}
					sAct->sound3D.cone_inner_angle = 360.0f;
					sAct->sound3D.cone_outer_angle = 360.0f;
					sAct->sound3D.max_distance = FLT_MAX;
				}
			}
		}

		for(scene = main->scene.first; scene; scene = scene->id.next)
		{
			if(scene->ed && scene->ed->seqbasep)
			{
				SEQ_BEGIN(scene->ed, seq) {
					if(seq->type == SEQ_HD_SOUND)
					{
						char str[FILE_MAX];
						BLI_join_dirfile(str, sizeof(str), seq->strip->dir, seq->strip->stripdata->name);
						BLI_path_abs(str, main->name);
						seq->sound = sound_new_file(main, str);
					}
					/* don't know, if anybody used that
					   this way, but just in case, upgrade
					   to new way... */
					if((seq->flag & SEQ_USE_PROXY_CUSTOM_FILE) &&
					   !(seq->flag & SEQ_USE_PROXY_CUSTOM_DIR))
					{
						
						BLI_snprintf(seq->strip->proxy->dir, 
							 FILE_MAXDIR, "%s/BL_proxy", 
							 seq->strip->dir);
					}
				}
				SEQ_END
			}
		}

		for(screen= main->screen.first; screen; screen= screen->id.next) {
			do_versions_windowmanager_2_50(screen);
			do_versions_gpencil_2_50(main, screen);
		}
		
		/* shader, composit and texture node trees have id.name empty, put something in
		 * to have them show in RNA viewer and accessible otherwise.
		 */
		for(ma= main->mat.first; ma; ma= ma->id.next) {
			if(ma->nodetree && ma->nodetree->id.name[0] == '\0')
				strcpy(ma->nodetree->id.name, "NTShader Nodetree");
			
			/* which_output 0 is now "not specified" */
			for(a=0; a<MAX_MTEX; a++) {
				if(ma->mtex[a]) {
					tx= newlibadr(fd, lib, ma->mtex[a]->tex);
					if(tx && tx->use_nodes)
						ma->mtex[a]->which_output++;
				}
			}
		}
		/* and composit trees */
		for(sce= main->scene.first; sce; sce= sce->id.next) {
			if(sce->nodetree && sce->nodetree->id.name[0] == '\0')
				strcpy(sce->nodetree->id.name, "NTCompositing Nodetree");

			/* move to cameras */
			if(sce->r.mode & R_PANORAMA) {
				for(base=sce->base.first; base; base=base->next) {
					ob= newlibadr(fd, lib, base->object);

					if(ob->type == OB_CAMERA && !ob->id.lib) {
						cam= newlibadr(fd, lib, ob->data);
						cam->flag |= CAM_PANORAMA;
					}
				}

				sce->r.mode &= ~R_PANORAMA;
			}
		}
		/* and texture trees */
		for(tx= main->tex.first; tx; tx= tx->id.next) {
			bNode *node;

			if(tx->nodetree) {
				if(tx->nodetree->id.name[0] == '\0')
					strcpy(tx->nodetree->id.name, "NTTexture Nodetree");

				/* which_output 0 is now "not specified" */
				for(node=tx->nodetree->nodes.first; node; node=node->next)
					if(node->type == TEX_NODE_OUTPUT)
						node->custom1++;
			}
		}
		
		/* copy standard draw flag to meshes(used to be global, is not available here) */
		for(me= main->mesh.first; me; me= me->id.next) {
			me->drawflag= ME_DRAWEDGES|ME_DRAWFACES|ME_DRAWCREASES;
		}

		/* particle draw and render types */
		for(part= main->particle.first; part; part= part->id.next) {
			if(part->draw_as) {
				if(part->draw_as == PART_DRAW_DOT) {
					part->ren_as = PART_DRAW_HALO;
					part->draw_as = PART_DRAW_REND;
				}
				else if(part->draw_as <= PART_DRAW_AXIS) {
					part->ren_as = PART_DRAW_HALO;
				}
				else {
					part->ren_as = part->draw_as;
					part->draw_as = PART_DRAW_REND;
				}
			}
			part->path_end = 1.0f;
			part->clength = 1.0f;
		}
		/* set old pointcaches to have disk cache flag */
		for(ob = main->object.first; ob; ob= ob->id.next) {

			//BKE_ptcache_ids_from_object(&pidlist, ob);

			//for(pid=pidlist.first; pid; pid=pid->next)
			//	pid->cache->flag |= PTCACHE_DISK_CACHE;

			//BLI_freelistN(&pidlist);
		}

		/* type was a mixed flag & enum. move the 2d flag elsewhere */
		for(cu = main->curve.first; cu; cu= cu->id.next) {
			Nurb *nu;

			for(nu= cu->nurb.first; nu; nu= nu->next) {
				nu->flag |= (nu->type & CU_2D);
				nu->type &= CU_TYPE;
			}
		}
	}

	if (main->versionfile < 250 || (main->versionfile == 250 && main->subversionfile < 1)) {
		Object *ob;
		Material *ma;
		Tex *tex;
		Scene *sce;
		ToolSettings *ts;
		//PTCacheID *pid;
		//ListBase pidlist;

		for(ob = main->object.first; ob; ob = ob->id.next) {
			//BKE_ptcache_ids_from_object(&pidlist, ob);

			//for(pid=pidlist.first; pid; pid=pid->next) {
			//	if(pid->ptcaches->first == NULL)
			//		pid->ptcaches->first = pid->ptcaches->last = pid->cache;
			//}

			//BLI_freelistN(&pidlist);

			if(ob->type == OB_MESH) {
				Mesh *me = newlibadr(fd, lib, ob->data);
				void *olddata = ob->data;
				ob->data = me;

				/* XXX - library meshes crash on loading most yoFrankie levels,
				 * the multires pointer gets invalid -  Campbell */
				if(me && me->id.lib==NULL && me->mr && me->mr->level_count > 1) {
					multires_load_old(ob, me);
				}

				ob->data = olddata;
			}

			if(ob->totcol && ob->matbits == NULL) {
				int a;

				ob->matbits= MEM_callocN(sizeof(char)*ob->totcol, "ob->matbits");
				for(a=0; a<ob->totcol; a++)
					ob->matbits[a]= ob->colbits & (1<<a);
			}
		}

		/* texture filter */
		for(tex = main->tex.first; tex; tex = tex->id.next) {
			if(tex->afmax == 0)
				tex->afmax= 8;
		}

		for(ma = main->mat.first; ma; ma = ma->id.next) {
			int a;
			if(ma->mode & MA_WIRE) {
				ma->material_type= MA_TYPE_WIRE;
				ma->mode &= ~MA_WIRE;
			}
			if(ma->mode & MA_HALO) {
				ma->material_type= MA_TYPE_HALO;
				ma->mode &= ~MA_HALO;
			}

			if(ma->mode & (MA_ZTRANSP|MA_RAYTRANSP)) {
				ma->mode |= MA_TRANSP;
			}
			else {
				/* ma->mode |= MA_ZTRANSP; */ /* leave ztransp as is even if its not used [#28113] */
				ma->mode &= ~MA_TRANSP;
			}

			/* set new bump for unused slots */
			for(a=0; a<MAX_MTEX; a++) {
				if(ma->mtex[a]) {
					tex= ma->mtex[a]->tex;
					if(!tex) {
						ma->mtex[a]->texflag |= MTEX_3TAP_BUMP;
						ma->mtex[a]->texflag |= MTEX_BUMP_OBJECTSPACE;
					} else {
						tex= (Tex*)newlibadr(fd, ma->id.lib, tex);
						if(tex && tex->type == 0) { /* invalid type */
							ma->mtex[a]->texflag |= MTEX_3TAP_BUMP;
							ma->mtex[a]->texflag |= MTEX_BUMP_OBJECTSPACE;
						}
					}
				}
			}
			
			/* volume rendering settings */
			if (ma->vol.stepsize < 0.0001f) {
				ma->vol.density = 1.0f;
				ma->vol.emission = 0.0f;
				ma->vol.scattering = 1.0f;
				ma->vol.emission_col[0] = ma->vol.emission_col[1] = ma->vol.emission_col[2] = 1.0f;
				ma->vol.density_scale = 1.0f;
				ma->vol.depth_cutoff = 0.01f;
				ma->vol.stepsize_type = MA_VOL_STEP_RANDOMIZED;
				ma->vol.stepsize = 0.2f;
				ma->vol.shade_type = MA_VOL_SHADE_SHADED;
				ma->vol.shadeflag |= MA_VOL_PRECACHESHADING;
				ma->vol.precache_resolution = 50;
			}
		}

		for(sce = main->scene.first; sce; sce = sce->id.next) {
			ts= sce->toolsettings;
			if(ts->normalsize == 0.0f || !ts->uv_selectmode || ts->vgroup_weight == 0.0f) {
				ts->normalsize= 0.1f;
				ts->selectmode= SCE_SELECT_VERTEX;
				
				/* autokeying - setting should be taken from the user-prefs
				 * but the userprefs version may not have correct flags set 
				 * (i.e. will result in blank box when enabled)
				 */
				ts->autokey_mode= U.autokey_mode;
				if (ts->autokey_mode == 0) 
					ts->autokey_mode= 2; /* 'add/replace' but not on */
				ts->uv_selectmode= UV_SELECT_VERTEX;
				ts->vgroup_weight= 1.0f;
			}

			/* Game Settings */
			//Dome
			sce->gm.dome.angle = sce->r.domeangle;
			sce->gm.dome.mode = sce->r.domemode;
			sce->gm.dome.res = sce->r.domeres;
			sce->gm.dome.resbuf = sce->r.domeresbuf;
			sce->gm.dome.tilt = sce->r.dometilt;
			sce->gm.dome.warptext = sce->r.dometext;

			//Stand Alone
			sce->gm.playerflag |= (sce->r.fullscreen?GAME_PLAYER_FULLSCREEN:0);
			sce->gm.xplay = sce->r.xplay;
			sce->gm.yplay = sce->r.yplay;
			sce->gm.freqplay = sce->r.freqplay;
			sce->gm.depth = sce->r.depth;
			sce->gm.attrib = sce->r.attrib;

			//Stereo
			sce->gm.stereomode = sce->r.stereomode;
			/* reassigning stereomode NO_STEREO and DOME to a separeted flag*/
			if (sce->gm.stereomode == 1){ //1 = STEREO_NOSTEREO
				sce->gm.stereoflag = STEREO_NOSTEREO;
				sce->gm.stereomode = STEREO_ANAGLYPH;
			}
			else if(sce->gm.stereomode == 8){ //8 = STEREO_DOME
				sce->gm.stereoflag = STEREO_DOME;
				sce->gm.stereomode = STEREO_ANAGLYPH;
			}
			else
				sce->gm.stereoflag = STEREO_ENABLED;

			//Framing
			sce->gm.framing = sce->framing;
			sce->gm.xplay = sce->r.xplay;
			sce->gm.yplay = sce->r.yplay;
			sce->gm.freqplay= sce->r.freqplay;
			sce->gm.depth= sce->r.depth;

			//Physic (previously stored in world)
			sce->gm.gravity =9.8f;
			sce->gm.physicsEngine= WOPHY_BULLET;// Bullet by default
			sce->gm.mode = WO_DBVT_CULLING;	// DBVT culling by default
			sce->gm.occlusionRes = 128;
			sce->gm.ticrate = 60;
			sce->gm.maxlogicstep = 5;
			sce->gm.physubstep = 1;
			sce->gm.maxphystep = 5;
		}
	}

	if (main->versionfile < 250 || (main->versionfile == 250 && main->subversionfile < 2)) {
		Scene *sce;
		Object *ob;

		for(sce = main->scene.first; sce; sce = sce->id.next) {
			if(fd->fileflags & G_FILE_ENABLE_ALL_FRAMES)
				sce->gm.flag |= GAME_ENABLE_ALL_FRAMES;
			if(fd->fileflags & G_FILE_SHOW_DEBUG_PROPS)
				sce->gm.flag |= GAME_SHOW_DEBUG_PROPS;
			if(fd->fileflags & G_FILE_SHOW_FRAMERATE)
				sce->gm.flag |= GAME_SHOW_FRAMERATE;
			if(fd->fileflags & G_FILE_SHOW_PHYSICS)
				sce->gm.flag |= GAME_SHOW_PHYSICS;
			if(fd->fileflags & G_FILE_GLSL_NO_SHADOWS)
				sce->gm.flag |= GAME_GLSL_NO_SHADOWS;
			if(fd->fileflags & G_FILE_GLSL_NO_SHADERS)
				sce->gm.flag |= GAME_GLSL_NO_SHADERS;
			if(fd->fileflags & G_FILE_GLSL_NO_RAMPS)
				sce->gm.flag |= GAME_GLSL_NO_RAMPS;
			if(fd->fileflags & G_FILE_GLSL_NO_NODES)
				sce->gm.flag |= GAME_GLSL_NO_NODES;
			if(fd->fileflags & G_FILE_GLSL_NO_EXTRA_TEX)
				sce->gm.flag |= GAME_GLSL_NO_EXTRA_TEX;
			if(fd->fileflags & G_FILE_IGNORE_DEPRECATION_WARNINGS)
				sce->gm.flag |= GAME_IGNORE_DEPRECATION_WARNINGS;

			if(fd->fileflags & G_FILE_GAME_MAT_GLSL)
				sce->gm.matmode= GAME_MAT_GLSL;
			else if(fd->fileflags & G_FILE_GAME_MAT)
				sce->gm.matmode= GAME_MAT_MULTITEX;
			else
				sce->gm.matmode= GAME_MAT_TEXFACE;

			sce->gm.flag |= GAME_DISPLAY_LISTS;
		}
		
		for(ob = main->object.first; ob; ob = ob->id.next) {
			if(ob->flag & 8192) // OB_POSEMODE = 8192
				ob->mode |= OB_MODE_POSE;
		}
	}

	if (main->versionfile < 250 || (main->versionfile == 250 && main->subversionfile < 4)) {
		Scene *sce;
		Object *ob;
		Material *ma;
		Lamp *la;
		World *wo;
		Tex *tex;
		ParticleSettings *part;
		int do_gravity = 0;

		for(sce = main->scene.first; sce; sce = sce->id.next)
			if(sce->unit.scale_length == 0.0f)
				sce->unit.scale_length= 1.0f;
		
		for(ob = main->object.first; ob; ob = ob->id.next) {
			/* fluid-sim stuff */
			FluidsimModifierData *fluidmd = (FluidsimModifierData *)modifiers_findByType(ob, eModifierType_Fluidsim);
			if (fluidmd) fluidmd->fss->fmd = fluidmd;
			
			/* rotation modes were added, but old objects would now default to being 'quaternion based' */
			ob->rotmode= ROT_MODE_EUL;
		}
		
		for(ma = main->mat.first; ma; ma=ma->id.next) {
			if(ma->vol.reflection == 0.f) {
				ma->vol.reflection = 1.f;
				ma->vol.transmission_col[0] = ma->vol.transmission_col[1] = ma->vol.transmission_col[2] = 1.0f;
				ma->vol.reflection_col[0] = ma->vol.reflection_col[1] = ma->vol.reflection_col[2] = 1.0f;
			}

			do_version_mtex_factor_2_50(ma->mtex, ID_MA);
		}

		for(la = main->lamp.first; la; la=la->id.next)
			do_version_mtex_factor_2_50(la->mtex, ID_LA);

		for(wo = main->world.first; wo; wo=wo->id.next)
			do_version_mtex_factor_2_50(wo->mtex, ID_WO);

		for(tex = main->tex.first; tex; tex=tex->id.next)
			if(tex->vd)
				if(tex->vd->extend == 0)
					tex->vd->extend = TEX_CLIP;
		
		for(sce= main->scene.first; sce; sce= sce->id.next)
		{
			if(sce->audio.main == 0.0f)
				sce->audio.main = 1.0f;

			sce->r.ffcodecdata.audio_mixrate = sce->audio.mixrate;
			sce->r.ffcodecdata.audio_volume = sce->audio.main;
			sce->audio.distance_model = 2;
			sce->audio.doppler_factor = 1.0f;
			sce->audio.speed_of_sound = 343.3f;
		}

		/* Add default gravity to scenes */
		for(sce= main->scene.first; sce; sce= sce->id.next) {
			if((sce->physics_settings.flag & PHYS_GLOBAL_GRAVITY) == 0
				&& len_v3(sce->physics_settings.gravity) == 0.0f) {

				sce->physics_settings.gravity[0] = sce->physics_settings.gravity[1] = 0.0f;
				sce->physics_settings.gravity[2] = -9.81f;
				sce->physics_settings.flag = PHYS_GLOBAL_GRAVITY;
				do_gravity = 1;
			}
		}

		/* Assign proper global gravity weights for dynamics (only z-coordinate is taken into account) */
		if(do_gravity) for(part= main->particle.first; part; part= part->id.next)
			part->effector_weights->global_gravity = part->acc[2]/-9.81f;

		for(ob = main->object.first; ob; ob = ob->id.next) {
			ModifierData *md;

			if(do_gravity) {
				for(md= ob->modifiers.first; md; md= md->next) {
					ClothModifierData *clmd = (ClothModifierData *)modifiers_findByType(ob, eModifierType_Cloth);
					if(clmd)
						clmd->sim_parms->effector_weights->global_gravity = clmd->sim_parms->gravity[2]/-9.81f;
				}

				if(ob->soft)
					ob->soft->effector_weights->global_gravity = ob->soft->grav/9.81f;
			}

			/* Normal wind shape is plane */
			if(ob->pd) {
				if(ob->pd->forcefield == PFIELD_WIND)
					ob->pd->shape = PFIELD_SHAPE_PLANE;
				
				if(ob->pd->flag & PFIELD_PLANAR)
					ob->pd->shape = PFIELD_SHAPE_PLANE;
				else if(ob->pd->flag & PFIELD_SURFACE)
					ob->pd->shape = PFIELD_SHAPE_SURFACE;

				ob->pd->flag |= PFIELD_DO_LOCATION;
			}
		}
	}

	if (main->versionfile < 250 || (main->versionfile == 250 && main->subversionfile < 6)) {
		Object *ob;
		Lamp *la;
		
		/* New variables for axis-angle rotations and/or quaternion rotations were added, and need proper initialisation */
		for (ob= main->object.first; ob; ob= ob->id.next) {
			/* new variables for all objects */
			ob->quat[0]= 1.0f;
			ob->rotAxis[1]= 1.0f;
			
			/* bones */
			if (ob->pose) {
				bPoseChannel *pchan;
				
				for (pchan= ob->pose->chanbase.first; pchan; pchan= pchan->next) {
					/* just need to initalise rotation axis properly... */
					pchan->rotAxis[1]= 1.0f;
				}
			}
		}

		for(la = main->lamp.first; la; la=la->id.next)
			la->compressthresh= 0.05f;
	}

	if (main->versionfile < 250 || (main->versionfile == 250 && main->subversionfile < 7)) {
		Mesh *me;
		Nurb *nu;
		Lattice *lt;
		Curve *cu;
		Key *key;
		float *data;
		int a, tot;

		/* shape keys are no longer applied to the mesh itself, but rather
		   to the derivedmesh/displist, so here we ensure that the basis
		   shape key is always set in the mesh coordinates. */

		for(me= main->mesh.first; me; me= me->id.next) {
			if((key = newlibadr(fd, lib, me->key)) && key->refkey) {
				data= key->refkey->data;
				tot= MIN2(me->totvert, key->refkey->totelem);

				for(a=0; a<tot; a++, data+=3)
					copy_v3_v3(me->mvert[a].co, data);
			}
		}

		for(lt= main->latt.first; lt; lt= lt->id.next) {
			if((key = newlibadr(fd, lib, lt->key)) && key->refkey) {
				data= key->refkey->data;
				tot= MIN2(lt->pntsu*lt->pntsv*lt->pntsw, key->refkey->totelem);

				for(a=0; a<tot; a++, data+=3)
					copy_v3_v3(lt->def[a].vec, data);
			}
		}

		for(cu= main->curve.first; cu; cu= cu->id.next) {
			if((key = newlibadr(fd, lib, cu->key)) && key->refkey) {
				data= key->refkey->data;

				for(nu=cu->nurb.first; nu; nu=nu->next) {
					if(nu->bezt) {
						BezTriple *bezt = nu->bezt;

						for(a=0; a<nu->pntsu; a++, bezt++) {
							copy_v3_v3(bezt->vec[0], data); data+=3;
							copy_v3_v3(bezt->vec[1], data); data+=3;
							copy_v3_v3(bezt->vec[2], data); data+=3;
							bezt->alfa= *data; data++;
						}
					}
					else if(nu->bp) {
						BPoint *bp = nu->bp;

						for(a=0; a<nu->pntsu*nu->pntsv; a++, bp++) {
							copy_v3_v3(bp->vec, data); data+=3;
							bp->alfa= *data; data++;
						}
					}
				}
			}
		}
	}

	if (main->versionfile < 250 || (main->versionfile == 250 && main->subversionfile < 8))
	{
		{
			Scene *sce= main->scene.first;
			while(sce) {
				if(sce->r.frame_step==0)
					sce->r.frame_step= 1;
				if (sce->r.mblur_samples==0)
					sce->r.mblur_samples = sce->r.osa;
				
				if (sce->ed && sce->ed->seqbase.first) {
					do_versions_seq_unique_name_all_strips(
						sce, &sce->ed->seqbase);
				}
			
				sce= sce->id.next;
			}
		}
		{
			/* ensure all nodes have unique names */
			bNodeTree *ntree= main->nodetree.first;
			while(ntree) {
				bNode *node=ntree->nodes.first;
				
				while(node) {
					nodeUniqueName(ntree, node);
					node= node->next;
				}
				
				ntree= ntree->id.next;
			}
		}
		{
			Object *ob=main->object.first;
			while (ob) {
				/* shaded mode disabled for now */
				if (ob->dt == OB_MATERIAL) ob->dt = OB_TEXTURE;
				ob=ob->id.next;
			}
		}
		
		{
			bScreen *screen;
			ScrArea *sa;
			SpaceLink *sl;
			
			for(screen= main->screen.first; screen; screen= screen->id.next) {
				for(sa= screen->areabase.first; sa; sa= sa->next) {
					for(sl= sa->spacedata.first; sl; sl= sl->next) {
						if(sl->spacetype==SPACE_VIEW3D) {
							View3D *v3d = (View3D *)sl;
							if (v3d->drawtype == OB_MATERIAL) v3d->drawtype = OB_SOLID;
						}
					}
				}
			}
		}
		
		/* only convert old 2.50 files with color management */
		if (main->versionfile == 250) {
			Scene *sce=main->scene.first;
			Material *ma=main->mat.first;
			World *wo=main->world.first;
			Tex *tex=main->tex.first;
			int i, convert=0;
			
			/* convert to new color management system:
			 while previously colors were stored as srgb, 
			 now they are stored as linear internally, 
			 with screen gamma correction in certain places in the UI. */

			/* don't know what scene is active, so we'll convert if any scene has it enabled... */
			while (sce) {
				if(sce->r.color_mgt_flag & R_COLOR_MANAGEMENT)
					convert=1;
				sce=sce->id.next;
			}
			
			if (convert) {
				while(ma) {
					if (ma->ramp_col) {
						ColorBand *band = (ColorBand *)ma->ramp_col;
						for (i=0; i<band->tot; i++) {
							CBData *data = band->data + i;
							srgb_to_linearrgb_v3_v3(&data->r, &data->r);
						}
					}
					if (ma->ramp_spec) {
						ColorBand *band = (ColorBand *)ma->ramp_spec;
						for (i=0; i<band->tot; i++) {
							CBData *data = band->data + i;
							srgb_to_linearrgb_v3_v3(&data->r, &data->r);
						}
					}
					
					srgb_to_linearrgb_v3_v3(&ma->r, &ma->r);
					srgb_to_linearrgb_v3_v3(&ma->specr, &ma->specr);
					srgb_to_linearrgb_v3_v3(&ma->mirr, &ma->mirr);
					srgb_to_linearrgb_v3_v3(ma->sss_col, ma->sss_col);
					ma=ma->id.next;
				}
				
				while(tex) {
					if (tex->coba) {
						ColorBand *band = (ColorBand *)tex->coba;
						for (i=0; i<band->tot; i++) {
							CBData *data = band->data + i;
							srgb_to_linearrgb_v3_v3(&data->r, &data->r);
						}
					}
					tex=tex->id.next;
				}
				
				while(wo) {
					srgb_to_linearrgb_v3_v3(&wo->ambr, &wo->ambr);
					srgb_to_linearrgb_v3_v3(&wo->horr, &wo->horr);
					srgb_to_linearrgb_v3_v3(&wo->zenr, &wo->zenr);
					wo=wo->id.next;
				}
			}
		}
	}
	
	if (main->versionfile < 250 || (main->versionfile == 250 && main->subversionfile < 9))
	{
		Scene *sce;
		Mesh *me;
		Object *ob;

		for(sce=main->scene.first; sce; sce=sce->id.next)
			if(!sce->toolsettings->particle.selectmode)
				sce->toolsettings->particle.selectmode= SCE_SELECT_PATH;

		if (main->versionfile == 250 && main->subversionfile > 1) {
			for(me=main->mesh.first; me; me=me->id.next)
				multires_load_old_250(me);

			for(ob=main->object.first; ob; ob=ob->id.next) {
				MultiresModifierData *mmd = (MultiresModifierData *)modifiers_findByType(ob, eModifierType_Multires);

				if(mmd) {
					mmd->totlvl--;
					mmd->lvl--;
					mmd->sculptlvl= mmd->lvl;
					mmd->renderlvl= mmd->lvl;
				}
			}
		}
	}

	if (main->versionfile < 250 || (main->versionfile == 250 && main->subversionfile < 10))
	{
		Object *ob;

		/* properly initialise hair clothsim data on old files */
		for(ob = main->object.first; ob; ob = ob->id.next) {
			ModifierData *md;
			for(md= ob->modifiers.first; md; md= md->next) {
				if (md->type == eModifierType_Cloth) {
					ClothModifierData *clmd = (ClothModifierData *)md;
					if (clmd->sim_parms->velocity_smooth < 0.01f)
						clmd->sim_parms->velocity_smooth = 0.f;
				}
			}
		}
	}

	/* fix bad area setup in subversion 10 */
	if (main->versionfile == 250 && main->subversionfile == 10)
	{
		/* fix for new view type in sequencer */
		bScreen *screen;
		ScrArea *sa;
		SpaceLink *sl;


		/* remove all preview window in wrong spaces */
		for(screen= main->screen.first; screen; screen= screen->id.next) {
			for(sa= screen->areabase.first; sa; sa= sa->next) {
				for(sl= sa->spacedata.first; sl; sl= sl->next) {
					if(sl->spacetype!=SPACE_SEQ) {
						ARegion *ar;
						ListBase *regionbase;

						if (sl == sa->spacedata.first) {
							regionbase = &sa->regionbase;
						} else {
							regionbase = &sl->regionbase;
						}


						for( ar = regionbase->first; ar; ar = ar->next) {
							if (ar->regiontype == RGN_TYPE_PREVIEW)
								break;
						}

						if (ar && (ar->regiontype == RGN_TYPE_PREVIEW)) {
							SpaceType *st= BKE_spacetype_from_id(SPACE_SEQ);
							BKE_area_region_free(st, ar);
							BLI_freelinkN(regionbase, ar);
						}
					}
				}
			}
		}
	}

	if (main->versionfile < 250 || (main->versionfile == 250 && main->subversionfile < 11))
	{
		{
			/* fix for new view type in sequencer */
			bScreen *screen;
			ScrArea *sa;
			SpaceLink *sl;


			for(screen= main->screen.first; screen; screen= screen->id.next) {
				for(sa= screen->areabase.first; sa; sa= sa->next) {
					for(sl= sa->spacedata.first; sl; sl= sl->next) {
						if(sl->spacetype==SPACE_SEQ) {
							ARegion *ar;
							ARegion *ar_main;
							ListBase *regionbase;
							SpaceSeq *sseq = (SpaceSeq *)sl;

							if (sl == sa->spacedata.first) {
								regionbase = &sa->regionbase;
							} else {
								regionbase = &sl->regionbase;
							}

							if (sseq->view == 0) sseq->view = SEQ_VIEW_SEQUENCE;
							if (sseq->mainb == 0) sseq->mainb = SEQ_DRAW_IMG_IMBUF;

							ar_main = (ARegion*)regionbase->first;
							for (; ar_main; ar_main = ar_main->next) {
								if (ar_main->regiontype == RGN_TYPE_WINDOW)
									break;
							}
							ar= MEM_callocN(sizeof(ARegion), "preview area for sequencer");
							BLI_insertlinkbefore(regionbase, ar_main, ar);
							sequencer_init_preview_region(ar);
						}
					}
				}
			}
		}
	}

	if (main->versionfile < 250 || (main->versionfile == 250 && main->subversionfile < 12))
	{
		Scene *sce;
		Object *ob;
		Brush *brush;
		Material *ma;
		
		/* game engine changes */
		for(sce = main->scene.first; sce; sce = sce->id.next) {
			sce->gm.eyeseparation = 0.10f;
		}
		
		/* anim viz changes */
		for (ob= main->object.first; ob; ob= ob->id.next) {
			/* initialise object defaults */
			animviz_settings_init(&ob->avs);
			
			/* if armature, copy settings for pose from armature data 
			 * performing initialisation where appropriate 
			 */
			if (ob->pose && ob->data) {
				bArmature *arm= newlibadr(fd, lib, ob->data);
				if(arm) { /* XXX - why does this fail in some cases? */
					bAnimVizSettings *avs= &ob->pose->avs;
					
					/* ghosting settings ---------------- */
						/* ranges */
					avs->ghost_bc= avs->ghost_ac= arm->ghostep;
					
					avs->ghost_sf= arm->ghostsf;
					avs->ghost_ef= arm->ghostef;
					if ((avs->ghost_sf == avs->ghost_ef) && (avs->ghost_sf == 0)) {
						avs->ghost_sf= 1;
						avs->ghost_ef= 100;
					}
					
						/* type */
					if (arm->ghostep == 0)
						avs->ghost_type= GHOST_TYPE_NONE;
					else
						avs->ghost_type= arm->ghosttype + 1;
					
						/* stepsize */
					avs->ghost_step= arm->ghostsize;
					if (avs->ghost_step == 0)
						avs->ghost_step= 1;
					
					/* path settings --------------------- */
						/* ranges */
					avs->path_bc= arm->pathbc;
					avs->path_ac= arm->pathac;
					if ((avs->path_bc == avs->path_ac) && (avs->path_bc == 0))
						avs->path_bc= avs->path_ac= 10;
					
					avs->path_sf= arm->pathsf;
					avs->path_ef= arm->pathef;
					if ((avs->path_sf == avs->path_ef) && (avs->path_sf == 0)) {
						avs->path_sf= 1;
						avs->path_ef= 250;
					}
					
						/* flags */
					if (arm->pathflag & ARM_PATH_FNUMS)
						avs->path_viewflag |= MOTIONPATH_VIEW_FNUMS;
					if (arm->pathflag & ARM_PATH_KFRAS)
						avs->path_viewflag |= MOTIONPATH_VIEW_KFRAS;
					if (arm->pathflag & ARM_PATH_KFNOS)
						avs->path_viewflag |= MOTIONPATH_VIEW_KFNOS;
					
						/* bake flags */
					if (arm->pathflag & ARM_PATH_HEADS)
						avs->path_bakeflag |= MOTIONPATH_BAKE_HEADS;
					
						/* type */
					if (arm->pathflag & ARM_PATH_ACFRA)
						avs->path_type = MOTIONPATH_TYPE_ACFRA;
					
						/* stepsize */
					avs->path_step= arm->pathsize;
					if (avs->path_step == 0)
						avs->path_step= 1;
				}
				else
					animviz_settings_init(&ob->pose->avs);
			}
		}
		
		/* brush texture changes */
		for (brush= main->brush.first; brush; brush= brush->id.next) {
			default_mtex(&brush->mtex);
		}

		for (ma= main->mat.first; ma; ma= ma->id.next) {
			if (ma->vol.ms_spread < 0.0001f) {
				ma->vol.ms_spread = 0.2f;
				ma->vol.ms_diff = 1.f;
				ma->vol.ms_intensity = 1.f;	
			}
		}
	}
	
	if (main->versionfile < 250 || (main->versionfile == 250 && main->subversionfile < 13)) {
		/* NOTE: if you do more conversion, be sure to do it outside of this and
		   increase subversion again, otherwise it will not be correct */
		Object *ob;
		
		/* convert degrees to radians for internal use */
		for (ob=main->object.first; ob; ob=ob->id.next) {
			bPoseChannel *pchan;

			do_version_constraints_radians_degrees_250(&ob->constraints);

			if (ob->pose) {
				for (pchan=ob->pose->chanbase.first; pchan; pchan=pchan->next) {
					pchan->limitmin[0] *= (float)(M_PI/180.0);
					pchan->limitmin[1] *= (float)(M_PI/180.0);
					pchan->limitmin[2] *= (float)(M_PI/180.0);
					pchan->limitmax[0] *= (float)(M_PI/180.0);
					pchan->limitmax[1] *= (float)(M_PI/180.0);
					pchan->limitmax[2] *= (float)(M_PI/180.0);

					do_version_constraints_radians_degrees_250(&pchan->constraints);
				}
			}
		}
	}
	
	if (main->versionfile < 250 || (main->versionfile == 250 && main->subversionfile < 14)) {
		/* fix for bad View2D extents for Animation Editors */
		bScreen *screen;
		ScrArea *sa;
		SpaceLink *sl;
		
		for (screen= main->screen.first; screen; screen= screen->id.next) {
			for (sa= screen->areabase.first; sa; sa= sa->next) {
				for (sl= sa->spacedata.first; sl; sl= sl->next) {
					ListBase *regionbase;
					ARegion *ar;
					
					if (sl == sa->spacedata.first)
						regionbase = &sa->regionbase;
					else
						regionbase = &sl->regionbase;
						
					if (ELEM(sl->spacetype, SPACE_ACTION, SPACE_NLA)) {
						for (ar = (ARegion*)regionbase->first; ar; ar = ar->next) {
							if (ar->regiontype == RGN_TYPE_WINDOW) {
								ar->v2d.cur.ymax= ar->v2d.tot.ymax= 0.0f;
								ar->v2d.cur.ymin= ar->v2d.tot.ymin= (float)(-sa->winy) / 3.0f;
							}
						}
					}
				}
			}
		}
	}
	
	if (main->versionfile < 250 || (main->versionfile == 250 && main->subversionfile < 15)) {
		World *wo;
		Material *ma;

		/* ambient default from 0.5f to 1.0f */
		for(ma= main->mat.first; ma; ma=ma->id.next)
			ma->amb *= 2.0f;

		for(wo= main->world.first; wo; wo=wo->id.next) {
			/* ao splitting into ao/env/indirect */
			wo->ao_env_energy= wo->aoenergy;
			wo->aoenergy= 1.0f;

			if(wo->ao_indirect_bounces == 0)
				wo->ao_indirect_bounces= 1;
			else
				wo->mode |= WO_INDIRECT_LIGHT;

			if(wo->aomix == WO_AOSUB)
				wo->ao_env_energy= -wo->ao_env_energy;
			else if(wo->aomix == WO_AOADDSUB)
				wo->mode |= WO_AMB_OCC;

			wo->aomix= WO_AOMUL;

			/* ambient default from 0.5f to 1.0f */
			mul_v3_fl(&wo->ambr, 0.5f);
			wo->ao_env_energy *= 0.5f;
		}
	}
	
	if (main->versionfile < 250 || (main->versionfile == 250 && main->subversionfile < 17)) {
		Scene *sce;
		Sequence *seq;
		Material *ma;

		/* initialize to sane default so toggling on border shows something */
		for(sce = main->scene.first; sce; sce = sce->id.next) {
			if(sce->r.border.xmin == 0.0f && sce->r.border.ymin == 0.0f &&
			   sce->r.border.xmax == 0.0f && sce->r.border.ymax == 0.0f) {
				sce->r.border.xmin= 0.0f;
				sce->r.border.ymin= 0.0f;
				sce->r.border.xmax= 1.0f;
				sce->r.border.ymax= 1.0f;
			}

			if((sce->r.ffcodecdata.flags & FFMPEG_MULTIPLEX_AUDIO) == 0)
				sce->r.ffcodecdata.audio_codec = 0x0; // CODEC_ID_NONE

			SEQ_BEGIN(sce->ed, seq) {
				seq->volume = 1.0f;
			}
			SEQ_END
		}

		/* particle brush strength factor was changed from int to float */
		for(sce= main->scene.first; sce; sce=sce->id.next) {
			ParticleEditSettings *pset= &sce->toolsettings->particle;
			int a;

			for(a=0; a<PE_TOT_BRUSH; a++)
				pset->brush[a].strength /= 100.0f;
		}

		for(ma = main->mat.first; ma; ma=ma->id.next)
			if(ma->mode & MA_TRACEBLE)
				ma->shade_flag |= MA_APPROX_OCCLUSION;

		/* sequencer changes */
		{
			bScreen *screen;
			ScrArea *sa;
			SpaceLink *sl;

			for(screen= main->screen.first; screen; screen= screen->id.next) {
				for(sa= screen->areabase.first; sa; sa= sa->next) {
					for(sl= sa->spacedata.first; sl; sl= sl->next) {
						if(sl->spacetype==SPACE_SEQ) {
							ARegion *ar_preview;
							ListBase *regionbase;

							if (sl == sa->spacedata.first) {
								regionbase = &sa->regionbase;
							} else {
								regionbase = &sl->regionbase;
							}

							ar_preview = (ARegion*)regionbase->first;
							for (; ar_preview; ar_preview = ar_preview->next) {
								if (ar_preview->regiontype == RGN_TYPE_PREVIEW)
									break;
							}
							if (ar_preview && (ar_preview->regiontype == RGN_TYPE_PREVIEW)) {
								sequencer_init_preview_region(ar_preview);
							}
						}
					}
				}
			}
		} /* sequencer changes */
	}
	
	if (main->versionfile <= 251) {	/* 2.5.1 had no subversions */
		bScreen *sc;
		
		/* Blender 2.5.2 - subversion 0 introduced a new setting: V3D_RENDER_OVERRIDE.
		 * This bit was used in the past for V3D_TRANSFORM_SNAP, which is now deprecated. 
		 * Here we clear it for old files so they don't come in with V3D_RENDER_OVERRIDE set,
		 * which would cause cameras, lamps, etc to become invisible */
		for(sc= main->screen.first; sc; sc= sc->id.next) {
			ScrArea *sa;
			for(sa= sc->areabase.first; sa; sa= sa->next) {
				SpaceLink *sl;
				for (sl= sa->spacedata.first; sl; sl= sl->next) {
					if(sl->spacetype==SPACE_VIEW3D) {
						View3D* v3d = (View3D *)sl;
						v3d->flag2 &= ~V3D_RENDER_OVERRIDE;
					}
				}
			}
		}
	}

	if (main->versionfile < 252 || (main->versionfile == 252 && main->subversionfile < 1)) {
		Brush *brush;
		Object *ob;
		Scene *scene;
		bNodeTree *ntree;
		
		for (brush= main->brush.first; brush; brush= brush->id.next) {
			if (brush->curve) brush->curve->preset = CURVE_PRESET_SMOOTH;
		}
		
		/* properly initialise active flag for fluidsim modifiers */
		for(ob = main->object.first; ob; ob = ob->id.next) {
			ModifierData *md;
			for(md= ob->modifiers.first; md; md= md->next) {
				if (md->type == eModifierType_Fluidsim) {
					FluidsimModifierData *fmd = (FluidsimModifierData *)md;
					fmd->fss->flag |= OB_FLUIDSIM_ACTIVE; 
					fmd->fss->flag |= OB_FLUIDSIM_OVERRIDE_TIME;
				}
			}
		}
		
		/* adjustment to color balance node values */
		for(scene= main->scene.first; scene; scene= scene->id.next) {
			if(scene->nodetree) {
				bNode *node=scene->nodetree->nodes.first;
				
				while(node) {
					if (node->type == CMP_NODE_COLORBALANCE) {
						NodeColorBalance *n= (NodeColorBalance *)node->storage;
						n->lift[0] += 1.f;
						n->lift[1] += 1.f;
						n->lift[2] += 1.f;
					}
					node= node->next;
				}
			}
		}
		/* check inside node groups too */
		for (ntree= main->nodetree.first; ntree; ntree=ntree->id.next) {
			bNode *node=ntree->nodes.first;
			
			while(node) {
				if (node->type == CMP_NODE_COLORBALANCE) {
					NodeColorBalance *n= (NodeColorBalance *)node->storage;
					n->lift[0] += 1.f;
					n->lift[1] += 1.f;
					n->lift[2] += 1.f;
				}
				node= node->next;
			}
		}
	}
	
	/* old-track -> constraints (this time we're really doing it!) */
	if (main->versionfile < 252 || (main->versionfile == 252 && main->subversionfile < 2)) {
		Object *ob;
		
		for (ob = main->object.first; ob; ob = ob->id.next)
			do_version_old_trackto_to_constraints(ob);
	}
	
	if (main->versionfile < 252 || (main->versionfile == 252 && main->subversionfile < 5)) {
		bScreen *sc;
		
		/* Image editor scopes */
		for(sc= main->screen.first; sc; sc= sc->id.next) {
			ScrArea *sa;
			for(sa= sc->areabase.first; sa; sa= sa->next) {
				SpaceLink *sl;
				for (sl= sa->spacedata.first; sl; sl= sl->next) {
					if(sl->spacetype==SPACE_IMAGE) {
						SpaceImage *sima = (SpaceImage *)sl;
						scopes_new(&sima->scopes);
					}
				}
			}
		}
	}
	

	if (main->versionfile < 253)
	{
		Object *ob;
		Scene *scene;
		bScreen *sc;
		Tex *tex;
		Brush *brush;

		for (sc= main->screen.first; sc; sc= sc->id.next) {
			ScrArea *sa;
			for (sa= sc->areabase.first; sa; sa= sa->next) {
				SpaceLink *sl;
				for (sl= sa->spacedata.first; sl; sl= sl->next) {
					if (sl->spacetype == SPACE_NODE) {
						SpaceNode *snode= (SpaceNode *)sl;
						ListBase *regionbase;
						ARegion *ar;

						if (sl == sa->spacedata.first)
							regionbase = &sa->regionbase;
						else
							regionbase = &sl->regionbase;

						if (snode->v2d.minzoom > 0.09f)
							snode->v2d.minzoom= 0.09f;
						if (snode->v2d.maxzoom < 2.31f)
							snode->v2d.maxzoom= 2.31f;

						for (ar= regionbase->first; ar; ar= ar->next) {
							if (ar->regiontype == RGN_TYPE_WINDOW) {
								if (ar->v2d.minzoom > 0.09f)
									ar->v2d.minzoom= 0.09f;
								if (ar->v2d.maxzoom < 2.31f)
									ar->v2d.maxzoom= 2.31f;
							}
						}
					}
					else if (sl->spacetype == SPACE_TIME) {
						SpaceTime *stime= (SpaceTime *)sl;
						
						/* enable all cache display */
						stime->cache_display |= TIME_CACHE_DISPLAY;
						stime->cache_display |= (TIME_CACHE_SOFTBODY|TIME_CACHE_PARTICLES);
						stime->cache_display |= (TIME_CACHE_CLOTH|TIME_CACHE_SMOKE|TIME_CACHE_DYNAMICPAINT);
					}
				}
			}
		}

		do_version_mdef_250(main);

		/* parent type to modifier */
		for(ob = main->object.first; ob; ob = ob->id.next) {
			if(ob->parent) {
				Object *parent= (Object *)newlibadr(fd, lib, ob->parent);
				if(parent) { /* parent may not be in group */
					if(parent->type==OB_ARMATURE && ob->partype==PARSKEL) {
						ArmatureModifierData *amd;
						bArmature *arm= (bArmature *)newlibadr(fd, lib, parent->data);

						amd = (ArmatureModifierData*) modifier_new(eModifierType_Armature);
						amd->object = ob->parent;
						BLI_addtail((ListBase*)&ob->modifiers, amd);
						amd->deformflag= arm->deformflag;
						ob->partype = PAROBJECT;
					}
					else if(parent->type==OB_LATTICE && ob->partype==PARSKEL) {
						LatticeModifierData *lmd;

						lmd = (LatticeModifierData*) modifier_new(eModifierType_Lattice);
						lmd->object = ob->parent;
						BLI_addtail((ListBase*)&ob->modifiers, lmd);
						ob->partype = PAROBJECT;
					}
					else if(parent->type==OB_CURVE && ob->partype==PARCURVE) {
						CurveModifierData *cmd;

						cmd = (CurveModifierData*) modifier_new(eModifierType_Curve);
						cmd->object = ob->parent;
						BLI_addtail((ListBase*)&ob->modifiers, cmd);
						ob->partype = PAROBJECT;
					}
				}
			}
		}
		
		/* initialise scene active layer */
		for (scene= main->scene.first; scene; scene=scene->id.next) {
			int i;
			for(i=0; i<20; i++) {
				if(scene->lay & (1<<i)) {
					scene->layact= 1<<i;
					break;
				}
			}
		}

		for(tex= main->tex.first; tex; tex= tex->id.next) {
			/* if youre picky, this isn't correct until we do a version bump
			 * since you could set saturation to be 0.0*/
			if(tex->saturation==0.0f)
				tex->saturation= 1.0f;
		}

		{
			Curve *cu;
			for(cu= main->curve.first; cu; cu= cu->id.next) {
				cu->smallcaps_scale= 0.75f;
			}
		}

		for (scene= main->scene.first; scene; scene=scene->id.next) {
			if(scene) {
				Sequence *seq;
				SEQ_BEGIN(scene->ed, seq) {
					if(seq->sat==0.0f) {
						seq->sat= 1.0f;
					}
				}
				SEQ_END
			}
		}

		/* GSOC 2010 Sculpt - New settings for Brush */

		for (brush= main->brush.first; brush; brush= brush->id.next) {
			/* Sanity Check */

			// infinite number of dabs
			if (brush->spacing == 0)
				brush->spacing = 10;

			// will have no effect
			if (brush->alpha == 0)
				brush->alpha = 0.5f;

			// bad radius
			if (brush->unprojected_radius == 0)
				brush->unprojected_radius = 0.125f;

			// unusable size
			if (brush->size == 0)
				brush->size = 35;

			// can't see overlay
			if (brush->texture_overlay_alpha == 0)
				brush->texture_overlay_alpha = 33;

			// same as draw brush
			if (brush->crease_pinch_factor == 0)
				brush->crease_pinch_factor = 0.5f;

			// will sculpt no vertexes
			if (brush->plane_trim == 0)
				brush->plane_trim = 0.5f;

			// same as smooth stroke off
			if (brush->smooth_stroke_radius == 0)
				brush->smooth_stroke_radius= 75;

			// will keep cursor in one spot
			if (brush->smooth_stroke_radius == 1)
				brush->smooth_stroke_factor= 0.9f;

			// same as dots
			if (brush->rate == 0)
				brush->rate = 0.1f;

			/* New Settings */
			if (main->versionfile < 252 || (main->versionfile == 252 && main->subversionfile < 5)) {
				brush->flag |= BRUSH_SPACE_ATTEN; // explicitly enable adaptive space

				// spacing was originally in pixels, convert it to percentage for new version
				// size should not be zero due to sanity check above
				brush->spacing = (int)(100*((float)brush->spacing) / ((float)brush->size));

				if (brush->add_col[0] == 0 &&
					brush->add_col[1] == 0 &&
					brush->add_col[2] == 0)
				{
					brush->add_col[0] = 1.00f;
					brush->add_col[1] = 0.39f;
					brush->add_col[2] = 0.39f;
				}

				if (brush->sub_col[0] == 0 &&
					brush->sub_col[1] == 0 &&
					brush->sub_col[2] == 0)
				{
					brush->sub_col[0] = 0.39f;
					brush->sub_col[1] = 0.39f;
					brush->sub_col[2] = 1.00f;
				}
			}
		}
	}

	/* GSOC Sculpt 2010 - Sanity check on Sculpt/Paint settings */
	if (main->versionfile < 253) {
		Scene *sce;
		for (sce= main->scene.first; sce; sce= sce->id.next) {
			if (sce->toolsettings->sculpt_paint_unified_alpha == 0)
				sce->toolsettings->sculpt_paint_unified_alpha = 0.5f;

			if (sce->toolsettings->sculpt_paint_unified_unprojected_radius == 0) 
				sce->toolsettings->sculpt_paint_unified_unprojected_radius = 0.125f;

			if (sce->toolsettings->sculpt_paint_unified_size == 0)
				sce->toolsettings->sculpt_paint_unified_size = 35;
		}
	}

	if (main->versionfile < 253 || (main->versionfile == 253 && main->subversionfile < 1))
		{
			Object *ob;

			for(ob = main->object.first; ob; ob = ob->id.next) {
				ModifierData *md;
				for(md= ob->modifiers.first; md; md= md->next) {
					if (md->type == eModifierType_Smoke) {
						SmokeModifierData *smd = (SmokeModifierData *)md;

						if((smd->type & MOD_SMOKE_TYPE_DOMAIN) && smd->domain)
						{
							smd->domain->vorticity = 2.0f;
							smd->domain->time_scale = 1.0f;

							if(!(smd->domain->flags & (1<<4)))
								continue;

							/* delete old MOD_SMOKE_INITVELOCITY flag */
							smd->domain->flags &= ~(1<<4);

							/* for now just add it to all flow objects in the scene */
							{
								Object *ob2;
								for(ob2 = main->object.first; ob2; ob2 = ob2->id.next) {
									ModifierData *md2;
									for(md2= ob2->modifiers.first; md2; md2= md2->next) {
										if (md2->type == eModifierType_Smoke) {
											SmokeModifierData *smd2 = (SmokeModifierData *)md2;

											if((smd2->type & MOD_SMOKE_TYPE_FLOW) && smd2->flow)
											{
												smd2->flow->flags |= MOD_SMOKE_FLOW_INITVELOCITY;
											}
										}
									}
								}
							}

						}
						else if((smd->type & MOD_SMOKE_TYPE_FLOW) && smd->flow)
						{
							smd->flow->vel_multi = 1.0f;
						}

					}
				}
			}
		}

	if (main->versionfile < 255 || (main->versionfile == 255 && main->subversionfile < 1)) {
		Brush *br;
		ParticleSettings *part;
		bScreen *sc;
		Object *ob;

		for(br= main->brush.first; br; br= br->id.next) {
			if(br->ob_mode==0)
				br->ob_mode= OB_MODE_ALL_PAINT;
		}

		for(part = main->particle.first; part; part = part->id.next) {
			if(part->boids)
				part->boids->pitch = 1.0f;

			part->flag &= ~PART_HAIR_REGROW; /* this was a deprecated flag before */
			part->kink_amp_clump = 1.f; /* keep old files looking similar */
		}

		for (sc= main->screen.first; sc; sc= sc->id.next) {
			ScrArea *sa;
			for (sa= sc->areabase.first; sa; sa= sa->next) {
				SpaceLink *sl;
				for (sl= sa->spacedata.first; sl; sl= sl->next) {
					if (sl->spacetype == SPACE_INFO) {
						SpaceInfo *sinfo= (SpaceInfo *)sl;
						ARegion *ar;

						sinfo->rpt_mask= INFO_RPT_OP;

						for (ar= sa->regionbase.first; ar; ar= ar->next) {
							if (ar->regiontype == RGN_TYPE_WINDOW) {
								ar->v2d.scroll = (V2D_SCROLL_RIGHT);
								ar->v2d.align = V2D_ALIGN_NO_NEG_X|V2D_ALIGN_NO_NEG_Y; /* align bottom left */
								ar->v2d.keepofs = V2D_LOCKOFS_X;
								ar->v2d.keepzoom = (V2D_LOCKZOOM_X|V2D_LOCKZOOM_Y|V2D_LIMITZOOM|V2D_KEEPASPECT);
								ar->v2d.keeptot= V2D_KEEPTOT_BOUNDS;
								ar->v2d.minzoom= ar->v2d.maxzoom= 1.0f;
							}
						}
					}
				}
			}
		}

		/* fix rotation actuators for objects so they use real angles (radians)
		 * since before blender went opensource this strange scalar was used: (1 / 0.02) * 2 * math.pi/360 */
		for(ob= main->object.first; ob; ob= ob->id.next) {
			bActuator *act= ob->actuators.first;
			while(act) {
				if (act->type==ACT_OBJECT) {
					/* multiply velocity with 50 in old files */
					bObjectActuator *oa= act->data;
					mul_v3_fl(oa->drot, 0.8726646259971648f);
				}
				act= act->next;
			}
		}
	}
	
	// init facing axis property of steering actuators
	{					
		Object *ob;
		for(ob = main->object.first; ob; ob = ob->id.next) {
			bActuator *act;
			for(act= ob->actuators.first; act; act= act->next) {
				if(act->type==ACT_STEERING) {
					bSteeringActuator* stact = act->data;
					if (stact->facingaxis==0)
					{
						stact->facingaxis=1;
					}						
				}
			}
		}
	}

	if (main->versionfile < 255 || (main->versionfile == 255 && main->subversionfile < 3)) {
		Object *ob;

		/* ocean res is now squared, reset old ones - will be massive */
		for(ob = main->object.first; ob; ob = ob->id.next) {
			ModifierData *md;
			for(md= ob->modifiers.first; md; md= md->next) {
				if (md->type == eModifierType_Ocean) {
					OceanModifierData *omd = (OceanModifierData *)md;
					omd->resolution = 7;
					omd->oceancache = NULL;
				}
			}
		}		
	}

	if (main->versionfile < 256) {
		bScreen *sc;
		ScrArea *sa;
		Key *key;
		
		/* Fix for sample line scope initializing with no height */
		for(sc= main->screen.first; sc; sc= sc->id.next) {
			sa= sc->areabase.first;
			while(sa) {
				SpaceLink *sl;
				for (sl= sa->spacedata.first; sl; sl= sl->next) {
					if(sl->spacetype==SPACE_IMAGE) {
						SpaceImage *sima= (SpaceImage *)sl;
						if (sima->sample_line_hist.height == 0 )
							sima->sample_line_hist.height = 100;
					}
				}
				sa= sa->next;
			}
		}
		
		/* old files could have been saved with slidermin = slidermax = 0.0, but the UI in
		 * 2.4x would never reveal this to users as a dummy value always ended up getting used
		 * instead
		 */
		for (key = main->key.first; key; key = key->id.next) {
			KeyBlock *kb;
			
			for (kb = key->block.first; kb; kb = kb->next) {
				if (IS_EQF(kb->slidermin, kb->slidermax) && IS_EQ(kb->slidermax, 0))
					kb->slidermax = kb->slidermin + 1.0f;
			}
		}
	}
	
	if (main->versionfile < 256 || (main->versionfile == 256 && main->subversionfile < 1)) {
		/* fix for bones that didn't have arm_roll before */
		bArmature* arm;
		Bone* bone;
		Object *ob;

		for (arm = main->armature.first; arm; arm = arm->id.next)
			for (bone = arm->bonebase.first; bone; bone = bone->next)
				do_version_bone_roll_256(bone);

		/* fix for objects which have zero dquat's
		 * since this is multiplied with the quat rather than added */
		for(ob= main->object.first; ob; ob= ob->id.next) {
			if(is_zero_v4(ob->dquat)) {
				unit_qt(ob->dquat);
			}
			if(is_zero_v3(ob->drotAxis) && ob->drotAngle == 0.0f) {
				unit_axis_angle(ob->drotAxis, &ob->drotAngle);
			}
		}
	}

	if (main->versionfile < 256 || (main->versionfile == 256 && main->subversionfile < 2)) {
		bNodeTree *ntree;
		
		/* node sockets are not exposed automatically any more,
		 * this mimics the old behaviour by adding all unlinked sockets to groups.
		 */
		for (ntree=main->nodetree.first; ntree; ntree=ntree->id.next) {
			/* XXX Only setting a flag here. Actual adding of group sockets
			 * is done in lib_verify_nodetree, because at this point the internal
			 * nodes may not be up-to-date! (missing lib-link)
			 */
			ntree->flag |= NTREE_DO_VERSIONS_GROUP_EXPOSE;
		}
	}

	if (main->versionfile < 256 || (main->versionfile == 256 && main->subversionfile <3)){
		bScreen *sc;
		Brush *brush;
		Object *ob;
		ParticleSettings *part;
		Material *mat;
		int tex_nr, transp_tex;
		
		for(mat = main->mat.first; mat; mat = mat->id.next){
			if(!(mat->mode & MA_TRANSP) && !(mat->material_type & MA_TYPE_VOLUME)){
				
				transp_tex= 0;
				
				for(tex_nr=0; tex_nr<MAX_MTEX; tex_nr++){
					if(!mat->mtex[tex_nr]) continue;
					if(mat->mtex[tex_nr]->mapto & MAP_ALPHA) transp_tex= 1;
				}

				/* weak! material alpha could be animated */
				if(mat->alpha < 1.0f || mat->fresnel_tra > 0.0f || transp_tex){
					mat->mode |= MA_TRANSP;
					mat->mode &= ~(MA_ZTRANSP|MA_RAYTRANSP);
				}
			}
		}

		/* redraws flag in SpaceTime has been moved to Screen level */
		for (sc = main->screen.first; sc; sc= sc->id.next) {
			if (sc->redraws_flag == 0) {
				/* just initialise to default? */
				// XXX: we could also have iterated through areas, and taken them from the first timeline available...
				sc->redraws_flag = TIME_ALL_3D_WIN|TIME_ALL_ANIM_WIN;
			}
		}

		for (brush= main->brush.first; brush; brush= brush->id.next) {
			if(brush->height == 0)
				brush->height= 0.4f;
		}

		/* replace 'rim material' option for in offset*/
		for(ob = main->object.first; ob; ob = ob->id.next) {
			ModifierData *md;
			for(md= ob->modifiers.first; md; md= md->next) {
				if (md->type == eModifierType_Solidify) {
					SolidifyModifierData *smd = (SolidifyModifierData *)md;
					if(smd->flag & MOD_SOLIDIFY_RIM_MATERIAL) {
						smd->mat_ofs_rim= 1;
						smd->flag &= ~MOD_SOLIDIFY_RIM_MATERIAL;
					}
				}
			}
		}

		/* particle draw color from material */
		for(part = main->particle.first; part; part = part->id.next) {
			if(part->draw & PART_DRAW_MAT_COL)
				part->draw_col = PART_DRAW_COL_MAT;
		}
	}

	if (main->versionfile < 256 || (main->versionfile == 256 && main->subversionfile < 6)){
		Mesh *me;

		for(me= main->mesh.first; me; me= me->id.next)
			mesh_calc_normals(me->mvert, me->totvert, me->mface, me->totface, NULL);
	}

	if (main->versionfile < 256 || (main->versionfile == 256 && main->subversionfile < 2)){
		/* update blur area sizes from 0..1 range to 0..100 percentage */
		Scene *scene;
		bNode *node;
		for (scene=main->scene.first; scene; scene=scene->id.next)
			if (scene->nodetree)
				for (node=scene->nodetree->nodes.first; node; node=node->next)
					if (node->type==CMP_NODE_BLUR) {
						NodeBlurData *nbd= node->storage;
						nbd->percentx *= 100.0f;
						nbd->percenty *= 100.0f;
					}
	}

	if (main->versionfile < 258 || (main->versionfile == 258 && main->subversionfile < 1)){
		/* screen view2d settings were not properly initialized [#27164]
		 * v2d->scroll caused the bug but best reset other values too which are in old blend files only.
		 * need to make less ugly - possibly an iterator? */
		bScreen *screen;
		for(screen= main->screen.first; screen; screen= screen->id.next) {
			ScrArea *sa;
			/* add regions */
			for(sa= screen->areabase.first; sa; sa= sa->next) {
				SpaceLink *sl= sa->spacedata.first;
				if(sl->spacetype==SPACE_IMAGE) {
					ARegion *ar;
					for (ar=sa->regionbase.first; ar; ar= ar->next) {
						if(ar->regiontype == RGN_TYPE_WINDOW) {
							View2D *v2d= &ar->v2d;
							v2d->minzoom= v2d->maxzoom= v2d->scroll= v2d->keeptot= v2d->keepzoom= v2d->keepofs= v2d->align= 0;
						}
					}
				}
				for (sl= sa->spacedata.first; sl; sl= sl->next) {
					if(sl->spacetype==SPACE_IMAGE) {
						ARegion *ar;
						for (ar=sl->regionbase.first; ar; ar= ar->next) {
							if(ar->regiontype == RGN_TYPE_WINDOW) {
								View2D *v2d= &ar->v2d;
								v2d->minzoom= v2d->maxzoom= v2d->scroll= v2d->keeptot= v2d->keepzoom= v2d->keepofs= v2d->align= 0;
							}
						}
					}
				}
			}
		}

		{
			/* Initialize texture point density curve falloff */
			Tex *tex;
			for(tex= main->tex.first; tex; tex= tex->id.next) {
				if(tex->pd) {
					if (tex->pd->falloff_speed_scale == 0.0f)
						tex->pd->falloff_speed_scale = 100.0f;
					
					if (!tex->pd->falloff_curve) {
						tex->pd->falloff_curve = curvemapping_add(1, 0, 0, 1, 1);
						
						tex->pd->falloff_curve->preset = CURVE_PRESET_LINE;
						tex->pd->falloff_curve->cm->flag &= ~CUMA_EXTEND_EXTRAPOLATE;
						curvemap_reset(tex->pd->falloff_curve->cm, &tex->pd->falloff_curve->clipr, tex->pd->falloff_curve->preset, CURVEMAP_SLOPE_POSITIVE);
						curvemapping_changed(tex->pd->falloff_curve, 0);
					}
				}
			}
		}

		{
			/* add default value for behind strength of camera actuator */
			Object *ob;
			bActuator *act;
			for(ob = main->object.first; ob; ob= ob->id.next) {
				for(act= ob->actuators.first; act; act= act->next) {
					if (act->type == ACT_CAMERA) {
						bCameraActuator *ba= act->data;

						ba->damping = 1.0/32.0;
					}
				}
			}
		}

		{
			ParticleSettings *part;
			for(part = main->particle.first; part; part = part->id.next) {
				/* Initialize particle billboard scale */
				part->bb_size[0] = part->bb_size[1] = 1.0f;
			}
		}
	}

	if (main->versionfile < 259 || (main->versionfile == 259 && main->subversionfile < 1)){
		{
			Scene *scene;
			Sequence *seq;

			for (scene=main->scene.first; scene; scene=scene->id.next)
			{
				scene->r.ffcodecdata.audio_channels = 2;
				scene->audio.volume = 1.0f;
				SEQ_BEGIN(scene->ed, seq) {
					seq->pitch = 1.0f;
				}
				SEQ_END
			}
		}
		{
			bScreen *screen;
			for(screen= main->screen.first; screen; screen= screen->id.next) {
				ScrArea *sa;
				/* add regions */
				for(sa= screen->areabase.first; sa; sa= sa->next) {
					SpaceLink *sl= sa->spacedata.first;
					if(sl->spacetype==SPACE_SEQ) {
						ARegion *ar;
						for (ar=sa->regionbase.first; ar; ar= ar->next) {
							if(ar->regiontype == RGN_TYPE_WINDOW) {
								if(ar->v2d.min[1] == 4.0f)
									ar->v2d.min[1]= 0.5f;
							}
						}
					}
					for (sl= sa->spacedata.first; sl; sl= sl->next) {
						if(sl->spacetype==SPACE_SEQ) {
							ARegion *ar;
							for (ar=sl->regionbase.first; ar; ar= ar->next) {
								if(ar->regiontype == RGN_TYPE_WINDOW) {
									if(ar->v2d.min[1] == 4.0f)
										ar->v2d.min[1]= 0.5f;
								}
							}
						}
					}
				}
			}
		}
		{
			/* Make "auto-clamped" handles a per-keyframe setting instead of per-FCurve 
			 *
			 * We're only patching F-Curves in Actions here, since it is assumed that most
			 * drivers out there won't be using this (and if they are, they're in the minority).
			 * While we should aim to fix everything ideally, in practice it's far too hard
			 * to get to every animdata block, not to mention the performance hit that'd have
			 */
			bAction *act;
			FCurve *fcu;
			
			for (act = main->action.first; act; act = act->id.next) {
				for (fcu = act->curves.first; fcu; fcu = fcu->next) {
					BezTriple *bezt;
					unsigned int i = 0;
					
					/* only need to touch curves that had this flag set */
					if ((fcu->flag & FCURVE_AUTO_HANDLES) == 0)
						continue;
					if ((fcu->totvert == 0) || (fcu->bezt == NULL))
						continue;
						
					/* only change auto-handles to auto-clamped */
					for (bezt=fcu->bezt; i < fcu->totvert; i++, bezt++) {
						if (bezt->h1 == HD_AUTO) bezt->h1 = HD_AUTO_ANIM;
						if (bezt->h2 == HD_AUTO) bezt->h2 = HD_AUTO_ANIM;
					}
					
					fcu->flag &= ~FCURVE_AUTO_HANDLES;
				}
			}
		}
		{
			/* convert fcurve and shape action actuators to action actuators */
			Object *ob;
			bActuator *act;
			bIpoActuator *ia;
			bActionActuator *aa;

			for (ob= main->object.first; ob; ob= ob->id.next) {
				for (act= ob->actuators.first; act; act= act->next) {
					if (act->type == ACT_IPO) {
						// Create the new actuator
						ia= act->data;
						aa= MEM_callocN(sizeof(bActionActuator), "fcurve -> action actuator do_version");

						// Copy values
						aa->type = ia->type;
						aa->flag = ia->flag;
						aa->sta = ia->sta;
						aa->end = ia->end;
						BLI_strncpy(aa->name, ia->name, sizeof(aa->name));
						BLI_strncpy(aa->frameProp, ia->frameProp, sizeof(aa->frameProp));
						if (ob->adt)
							aa->act = ob->adt->action;

						// Get rid of the old actuator
						MEM_freeN(ia);

						// Assign the new actuator
						act->data = aa;
						act->type= act->otype= ACT_ACTION;
						
					}
					else if (act->type == ACT_SHAPEACTION)  {
						act->type = act->otype = ACT_ACTION;
					}
				}
			}
		}
	}

	if (main->versionfile < 259 || (main->versionfile == 259 && main->subversionfile < 2)){
		{
			/* Convert default socket values from bNodeStack */
			Scene *sce;
			Material *mat;
			Tex *tex;
			bNodeTree *ntree;
			for (ntree=main->nodetree.first; ntree; ntree=ntree->id.next) {
				do_versions_nodetree_default_value(ntree);
				ntree->update |= NTREE_UPDATE;
			}
			for (sce=main->scene.first; sce; sce=sce->id.next)
				if (sce->nodetree) {
				do_versions_nodetree_default_value(sce->nodetree);
				sce->nodetree->update |= NTREE_UPDATE;
			}
			for (mat=main->mat.first; mat; mat=mat->id.next)
				if (mat->nodetree) {
				do_versions_nodetree_default_value(mat->nodetree);
				mat->nodetree->update |= NTREE_UPDATE;
			}
			for (tex=main->tex.first; tex; tex=tex->id.next)
				if (tex->nodetree) {
				do_versions_nodetree_default_value(tex->nodetree);
				tex->nodetree->update |= NTREE_UPDATE;
			}
		}

		/* add SOCK_DYNAMIC flag to existing group sockets */
		{
			bNodeTree *ntree;
			/* only need to do this for trees in main, local trees are not used as groups */
			for (ntree=main->nodetree.first; ntree; ntree=ntree->id.next) {
				do_versions_nodetree_dynamic_sockets(ntree);
				ntree->update |= NTREE_UPDATE;
			}
		}

		{
			/* Initialize group tree nodetypes.
			 * These are used to distinguish tree types and
			 * associate them with specific node types for polling.
			 */
			bNodeTree *ntree;
			/* all node trees in main->nodetree are considered groups */
			for (ntree=main->nodetree.first; ntree; ntree=ntree->id.next)
				ntree->nodetype = NODE_GROUP;
		}
	}

	if (main->versionfile < 259 || (main->versionfile == 259 && main->subversionfile < 4)){
		{
			/* Adaptive time step for particle systems */
			ParticleSettings *part;
			for (part = main->particle.first; part; part = part->id.next) {
				part->courant_target = 0.2f;
				part->time_flag &= ~PART_TIME_AUTOSF;
			}
		}

		{
			/* set defaults for obstacle avoidance, recast data */
			Scene *sce;
			for(sce = main->scene.first; sce; sce = sce->id.next)
			{
				if (sce->gm.levelHeight == 0.f)
					sce->gm.levelHeight = 2.f;

				if(sce->gm.recastData.cellsize == 0.0f)
					sce->gm.recastData.cellsize = 0.3f;
				if(sce->gm.recastData.cellheight == 0.0f)
					sce->gm.recastData.cellheight = 0.2f;
				if(sce->gm.recastData.agentmaxslope == 0.0f)
					sce->gm.recastData.agentmaxslope = (float)M_PI/4;
				if(sce->gm.recastData.agentmaxclimb == 0.0f)
					sce->gm.recastData.agentmaxclimb = 0.9f;
				if(sce->gm.recastData.agentheight == 0.0f)
					sce->gm.recastData.agentheight = 2.0f;
				if(sce->gm.recastData.agentradius == 0.0f)
					sce->gm.recastData.agentradius = 0.6f;
				if(sce->gm.recastData.edgemaxlen == 0.0f)
					sce->gm.recastData.edgemaxlen = 12.0f;
				if(sce->gm.recastData.edgemaxerror == 0.0f)
					sce->gm.recastData.edgemaxerror = 1.3f;
				if(sce->gm.recastData.regionminsize == 0.0f)
					sce->gm.recastData.regionminsize = 8.f;
				if(sce->gm.recastData.regionmergesize == 0.0f)
					sce->gm.recastData.regionmergesize = 20.f;
				if(sce->gm.recastData.vertsperpoly<3)
					sce->gm.recastData.vertsperpoly = 6;
				if(sce->gm.recastData.detailsampledist == 0.0f)
					sce->gm.recastData.detailsampledist = 6.0f;
				if(sce->gm.recastData.detailsamplemaxerror == 0.0f)
					sce->gm.recastData.detailsamplemaxerror = 1.0f;
			}
		}
	}

	if (main->versionfile < 260){
		{
			/* set default alpha value of Image outputs in image and render layer nodes to 0 */
			Scene *sce;
			bNodeTree *ntree;
			
			for (sce=main->scene.first; sce; sce=sce->id.next) {
				/* there are files with invalid audio_channels value, the real cause
				   is unknown, but we fix it here anyway to avoid crashes */
				if(sce->r.ffcodecdata.audio_channels == 0)
					sce->r.ffcodecdata.audio_channels = 2;

				if (sce->nodetree)
					do_versions_nodetree_image_default_alpha_output(sce->nodetree);
			}

			for (ntree=main->nodetree.first; ntree; ntree=ntree->id.next)
				do_versions_nodetree_image_default_alpha_output(ntree);
		}

		{
			/* support old particle dupliobject rotation settings */
			ParticleSettings *part;

			for (part=main->particle.first; part; part=part->id.next) {
				if(ELEM(part->ren_as, PART_DRAW_OB, PART_DRAW_GR)) {
					part->draw |= PART_DRAW_ROTATE_OB;

					if(part->rotmode == 0)
						part->rotmode = PART_ROT_VEL;
				}
			}
		}
	}

	if (main->versionfile < 260 || (main->versionfile == 260 && main->subversionfile < 1)){
		Object *ob;

		for (ob= main->object.first; ob; ob= ob->id.next) {
			ob->collision_boundtype= ob->boundtype;
		}

		{
			Camera *cam;
			for(cam= main->camera.first; cam; cam= cam->id.next) {
				if (cam->sensor_x < 0.01f)
					cam->sensor_x = DEFAULT_SENSOR_WIDTH;

				if (cam->sensor_y < 0.01f)
					cam->sensor_y = DEFAULT_SENSOR_HEIGHT;
			}
		}
	}

	if (main->versionfile < 260 || (main->versionfile == 260 && main->subversionfile < 2)) {
		bNodeTreeType *ntreetype= ntreeGetType(NTREE_SHADER);

		if(ntreetype && ntreetype->foreach_nodetree)
			ntreetype->foreach_nodetree(main, NULL, do_version_ntree_tex_mapping_260);
	}

	if (main->versionfile < 260 || (main->versionfile == 260 && main->subversionfile < 4)){
		{
			/* Convert node angles to radians! */
			Scene *sce;
			Material *mat;
			bNodeTree *ntree;

			for (sce=main->scene.first; sce; sce=sce->id.next) {
				if (sce->nodetree)
					do_versions_nodetree_convert_angle(sce->nodetree);
			}

			for (mat=main->mat.first; mat; mat=mat->id.next) {
				if (mat->nodetree)
					do_versions_nodetree_convert_angle(mat->nodetree);
			}

			for (ntree=main->nodetree.first; ntree; ntree=ntree->id.next)
				do_versions_nodetree_convert_angle(ntree);
		}

		{
			/* Tomato compatibility code. */
			bScreen *sc;
			MovieClip *clip;

			for (sc= main->screen.first; sc; sc= sc->id.next) {
				ScrArea *sa;
				for (sa= sc->areabase.first; sa; sa= sa->next) {
					SpaceLink *sl;
					for (sl= sa->spacedata.first; sl; sl= sl->next) {
						if(sl->spacetype==SPACE_VIEW3D) {
							View3D *v3d= (View3D *)sl;
							if(v3d->bundle_size==0.0f) {
								v3d->bundle_size= 0.2f;
								v3d->flag2 |= V3D_SHOW_RECONSTRUCTION;
							}
							else if(sl->spacetype==SPACE_CLIP) {
								SpaceClip *sc= (SpaceClip *)sl;
								if(sc->scopes.track_preview_height==0)
									sc->scopes.track_preview_height= 120;
							}

							if(v3d->bundle_drawtype==0)
								v3d->bundle_drawtype= OB_PLAINAXES;
						}
					}
				}
			}

			for (clip= main->movieclip.first; clip; clip= clip->id.next) {
				MovieTrackingTrack *track;

				if(clip->aspx<1.0f) {
					clip->aspx= 1.0f;
					clip->aspy= 1.0f;
				}

				clip->proxy.build_tc_flag= IMB_TC_RECORD_RUN |
				                           IMB_TC_FREE_RUN |
				                           IMB_TC_INTERPOLATED_REC_DATE_FREE_RUN;

				if(clip->proxy.build_size_flag==0)
					clip->proxy.build_size_flag= IMB_PROXY_25;

				if(clip->proxy.quality==0)
					clip->proxy.quality= 90;

				if(clip->tracking.camera.pixel_aspect<0.01f)
					clip->tracking.camera.pixel_aspect= 1.f;

				track= clip->tracking.tracks.first;
				while(track) {
					if(track->pyramid_levels==0)
						track->pyramid_levels= 2;

					if(track->minimum_correlation==0.0f)
						track->minimum_correlation= 0.75f;

					track= track->next;
				}
			}
		}
	}

	if (main->versionfile < 260 || (main->versionfile == 260 && main->subversionfile < 6))
	{
		Scene *sce;
		MovieClip *clip;
		bScreen *sc;

		for(sce = main->scene.first; sce; sce = sce->id.next) {
			do_versions_image_settings_2_60(sce);
		}

		for (clip= main->movieclip.first; clip; clip= clip->id.next) {
			MovieTrackingSettings *settings= &clip->tracking.settings;

			if(settings->default_pyramid_levels==0) {
				settings->default_tracker= TRACKER_KLT;
				settings->default_pyramid_levels= 2;
				settings->default_minimum_correlation= 0.75;
				settings->default_pattern_size= 11;
				settings->default_search_size= 51;
			}
		}

		for (sc= main->screen.first; sc; sc= sc->id.next) {
			ScrArea *sa;
			for (sa= sc->areabase.first; sa; sa= sa->next) {
				SpaceLink *sl;
				for (sl= sa->spacedata.first; sl; sl= sl->next) {
					if(sl->spacetype==SPACE_VIEW3D) {
						View3D *v3d= (View3D *)sl;
						v3d->flag2&= ~V3D_RENDER_SHADOW;
					}
				}
			}
		}

		{
			Object *ob;
			for (ob= main->object.first; ob; ob= ob->id.next) {
				/* convert delta addition into delta scale */
				int i;
				for (i= 0; i < 3; i++) {
					if ( (ob->dsize[i] == 0.0f) || /* simple case, user never touched dsize */
					     (ob->size[i]  == 0.0f))   /* cant scale the dsize to give a non zero result, so fallback to 1.0f */
					{
						ob->dscale[i]= 1.0f;
					}
					else {
						ob->dscale[i]= (ob->size[i] + ob->dsize[i]) / ob->size[i];
					}
				}
			}
		}
	}
	/* sigh, this dscale vs dsize version patching was not done right, fix for fix,
	 * this intentionally checks an exact subversion, also note this was never in a release,
	 * at some point this could be removed. */
	else if (main->versionfile == 260 && main->subversionfile == 6)
	{
		Object *ob;
		for (ob= main->object.first; ob; ob= ob->id.next) {
			if (is_zero_v3(ob->dscale)) {
				fill_vn_fl(ob->dscale, 3, 1.0f);
			}
		}
	}

	if (main->versionfile < 260 || (main->versionfile == 260 && main->subversionfile < 8))
	{
		Brush *brush;

		for (brush= main->brush.first; brush; brush= brush->id.next) {
			if (brush->sculpt_tool == SCULPT_TOOL_ROTATE)
				brush->alpha= 1.0f;
		}
	}

	if (main->versionfile < 261 || (main->versionfile == 261 && main->subversionfile < 1))
	{
		{
			/* update use flags for node sockets (was only temporary before) */
			Scene *sce;
			Material *mat;
			Tex *tex;
			Lamp *lamp;
			World *world;
			bNodeTree *ntree;

			for (sce=main->scene.first; sce; sce=sce->id.next)
				if (sce->nodetree)
					do_versions_nodetree_socket_use_flags_2_62(sce->nodetree);

			for (mat=main->mat.first; mat; mat=mat->id.next)
				if (mat->nodetree)
					do_versions_nodetree_socket_use_flags_2_62(mat->nodetree);

			for (tex=main->tex.first; tex; tex=tex->id.next)
				if (tex->nodetree)
					do_versions_nodetree_socket_use_flags_2_62(tex->nodetree);

			for (lamp=main->lamp.first; lamp; lamp=lamp->id.next)
				if (lamp->nodetree)
					do_versions_nodetree_socket_use_flags_2_62(lamp->nodetree);

			for (world=main->world.first; world; world=world->id.next)
				if (world->nodetree)
					do_versions_nodetree_socket_use_flags_2_62(world->nodetree);

			for (ntree=main->nodetree.first; ntree; ntree=ntree->id.next)
				do_versions_nodetree_socket_use_flags_2_62(ntree);
		}
		{
			/* Initialize BGE exit key to esc key */
			Scene *scene;
			for(scene= main->scene.first; scene; scene= scene->id.next) {
				if (!scene->gm.exitkey)
					scene->gm.exitkey = 218; // Blender key code for ESC
			}
		}
		{
			MovieClip *clip;
			Object *ob;

			for (clip= main->movieclip.first; clip; clip= clip->id.next) {
				MovieTracking *tracking= &clip->tracking;
				MovieTrackingObject *tracking_object= tracking->objects.first;

				clip->proxy.build_tc_flag|= IMB_TC_RECORD_RUN_NO_GAPS;

				if(!tracking->settings.object_distance)
					tracking->settings.object_distance= 1.0f;

				if(tracking->objects.first == NULL)
					BKE_tracking_new_object(tracking, "Camera");

				while(tracking_object) {
					if(!tracking_object->scale)
						tracking_object->scale= 1.0f;

					tracking_object= tracking_object->next;
				}
			}

			for (ob= main->object.first; ob; ob= ob->id.next) {
				bConstraint *con;
				for (con= ob->constraints.first; con; con=con->next) {
					bConstraintTypeInfo *cti= constraint_get_typeinfo(con);

					if(!cti)
						continue;

					if(cti->type==CONSTRAINT_TYPE_OBJECTSOLVER) {
						bObjectSolverConstraint *data= (bObjectSolverConstraint *)con->data;

						if(data->invmat[3][3]==0.0f)
							unit_m4(data->invmat);
					}
				}
			}
		}
		{
		/* Warn the user if he is using ["Text"] properties for Font objects */
			Object *ob;
			bProperty *prop;

			for (ob= main->object.first; ob; ob= ob->id.next) {
				if (ob->type == OB_FONT) {
					prop = get_ob_property(ob, "Text");
					if (prop) {
						BKE_reportf_wrap(fd->reports, RPT_WARNING,
						                 "Game property name conflict in object: \"%s\".\nText objects reserve the "
						                 "[\"Text\"] game property to change their content through Logic Bricks.\n",
						                 ob->id.name+2);
					}
				}
			}
		}
		{
			/* set the SOCK_AUTO_HIDDEN flag on collapsed nodes */
			Scene *sce;
			Material *mat;
			Tex *tex;
			Lamp *lamp;
			World *world;
			bNodeTree *ntree;

			for (sce=main->scene.first; sce; sce=sce->id.next)
				if (sce->nodetree)
					do_versions_nodetree_socket_auto_hidden_flags_2_62(sce->nodetree);

			for (mat=main->mat.first; mat; mat=mat->id.next)
				if (mat->nodetree)
					do_versions_nodetree_socket_auto_hidden_flags_2_62(mat->nodetree);

			for (tex=main->tex.first; tex; tex=tex->id.next)
				if (tex->nodetree)
					do_versions_nodetree_socket_auto_hidden_flags_2_62(tex->nodetree);

			for (lamp=main->lamp.first; lamp; lamp=lamp->id.next)
				if (lamp->nodetree)
					do_versions_nodetree_socket_auto_hidden_flags_2_62(lamp->nodetree);

			for (world=main->world.first; world; world=world->id.next)
				if (world->nodetree)
					do_versions_nodetree_socket_auto_hidden_flags_2_62(world->nodetree);

			for (ntree=main->nodetree.first; ntree; ntree=ntree->id.next)
				do_versions_nodetree_socket_auto_hidden_flags_2_62(ntree);
		}
	}

	if (main->versionfile < 261 || (main->versionfile == 261 && main->subversionfile < 2))
	{
		{
			/* convert Camera Actuator values to defines */
			Object *ob;
			bActuator *act;
			for(ob = main->object.first; ob; ob= ob->id.next) {
				for(act= ob->actuators.first; act; act= act->next) {
					if (act->type == ACT_CAMERA) {
						bCameraActuator *ba= act->data;

						if(ba->axis==(float) 'x') ba->axis=OB_POSX;
						else if (ba->axis==(float)'y') ba->axis=OB_POSY;
						/* don't do an if/else to avoid imediate subversion bump*/
//					ba->axis=((ba->axis == (float) 'x')?OB_POSX_X:OB_POSY);
					}
				}
			}
		}

		{
			/* convert deprecated sculpt_paint_unified_* fields to
			   UnifiedPaintSettings */
			Scene *scene;
			for(scene= main->scene.first; scene; scene= scene->id.next) {
				ToolSettings *ts= scene->toolsettings;
				UnifiedPaintSettings *ups= &ts->unified_paint_settings;
				ups->size= ts->sculpt_paint_unified_size;
				ups->unprojected_radius= ts->sculpt_paint_unified_unprojected_radius;
				ups->alpha= ts->sculpt_paint_unified_alpha;
				ups->flag= ts->sculpt_paint_settings;
			}
		}
	}

	if (main->versionfile < 261 || (main->versionfile == 261 && main->subversionfile < 3))
	{
		{
			/* convert extended ascii to utf-8 for text editor */
			Text *text;
			for (text= main->text.first; text; text= text->id.next)
				if(!(text->flags & TXT_ISEXT)) {
					TextLine *tl;
					
					for (tl= text->lines.first; tl; tl= tl->next) {
						int added= txt_extended_ascii_as_utf8(&tl->line);
						tl->len+= added;
						
						/* reset cursor position if line was changed */
						if (added && tl == text->curl)
							text->curc = 0;
					}
				}
		}
		{
			/* set new dynamic paint values */
			Object *ob;
			for(ob = main->object.first; ob; ob = ob->id.next) {
				ModifierData *md;
				for(md= ob->modifiers.first; md; md= md->next) {
					if (md->type == eModifierType_DynamicPaint) {
						DynamicPaintModifierData *pmd = (DynamicPaintModifierData *)md;
						if(pmd->canvas)
						{
							DynamicPaintSurface *surface = pmd->canvas->surfaces.first;
							for (; surface; surface=surface->next) {
								surface->color_dry_threshold = 1.0f;
								surface->influence_scale = 1.0f;
								surface->radius_scale = 1.0f;
								surface->flags |= MOD_DPAINT_USE_DRYING;
							}
						}
					}
				}
			}
		}
	}
	
	if (main->versionfile < 261 || (main->versionfile == 261 && main->subversionfile < 4))
	{
		{
			/* set fluidsim rate */
			Object *ob;
			for (ob = main->object.first; ob; ob = ob->id.next) {
				ModifierData *md;
				for (md = ob->modifiers.first; md; md = md->next) {
					if (md->type == eModifierType_Fluidsim) {
						FluidsimSettings *fss = (FluidsimSettings *)md;
						fss->animRate = 1.0f;
					}
				}
			}
		}
	}

	if (main->versionfile < 262)
	{
		Object *ob;
		for(ob=main->object.first; ob; ob= ob->id.next) {
			ModifierData *md;

			for (md=ob->modifiers.first; md; md=md->next) {
				if (md->type==eModifierType_Cloth) {
					ClothModifierData *clmd = (ClothModifierData*) md;
					if(clmd->sim_parms)
						clmd->sim_parms->vel_damping = 1.0f;
				}
			}
		}
	}

	/* default values in Freestyle settings */
	{
		Scene *sce;
		SceneRenderLayer *srl;
		FreestyleLineStyle *linestyle;

		for(sce = main->scene.first; sce; sce = sce->id.next) {
			for(srl= sce->r.layers.first; srl; srl= srl->next) {
				if (srl->freestyleConfig.mode == 0)
					srl->freestyleConfig.mode= FREESTYLE_CONTROL_EDITOR_MODE;
				if (srl->freestyleConfig.raycasting_algorithm == 0)
					srl->freestyleConfig.raycasting_algorithm= FREESTYLE_ALGO_CULLED_ADAPTIVE_CUMULATIVE;
			}
		}
		for(linestyle = main->linestyle.first; linestyle; linestyle = linestyle->id.next) {
			if (linestyle->chaining == 0)
				linestyle->chaining= LS_CHAINING_PLAIN;
			if (linestyle->rounds == 0)
				linestyle->rounds= 3;
		}
	}
	
	/* WATCH IT!!!: pointers from libdata have not been converted yet here! */
	/* WATCH IT 2!: Userdef struct init has to be in editors/interface/resources.c! */

	/* don't forget to set version number in blender.c! */
}

#if 0 // XXX: disabled for now... we still don't have this in the right place in the loading code for it to work
static void do_versions_after_linking(FileData *fd, Library *lib, Main *main)
{
	/* old Animation System (using IPO's) needs to be converted to the new Animato system */
	if(main->versionfile < 250)
		do_versions_ipos_to_animato(main);
}
#endif

static void lib_link_all(FileData *fd, Main *main)
{
	oldnewmap_sort(fd);
	
	lib_link_windowmanager(fd, main);
	lib_link_screen(fd, main);
	lib_link_scene(fd, main);
	lib_link_object(fd, main);
	lib_link_curve(fd, main);
	lib_link_mball(fd, main);
	lib_link_material(fd, main);
	lib_link_texture(fd, main);
	lib_link_image(fd, main);
	lib_link_ipo(fd, main);		// XXX depreceated... still needs to be maintained for version patches still
	lib_link_key(fd, main);
	lib_link_world(fd, main);
	lib_link_lamp(fd, main);
	lib_link_latt(fd, main);
	lib_link_text(fd, main);
	lib_link_camera(fd, main);
	lib_link_speaker(fd, main);
	lib_link_sound(fd, main);
	lib_link_group(fd, main);
	lib_link_armature(fd, main);
	lib_link_action(fd, main);
	lib_link_vfont(fd, main);
	lib_link_nodetree(fd, main);	/* has to be done after scene/materials, this will verify group nodes */
	lib_link_brush(fd, main);
	lib_link_particlesettings(fd, main);
	lib_link_movieclip(fd, main);
	lib_link_linestyle(fd, main);

	lib_link_mesh(fd, main);		/* as last: tpage images with users at zero */

	lib_link_library(fd, main);		/* only init users */
}

static void direct_link_keymapitem(FileData *fd, wmKeyMapItem *kmi)
{
	kmi->properties= newdataadr(fd, kmi->properties);
	if(kmi->properties)
		IDP_DirectLinkProperty(kmi->properties, (fd->flags & FD_FLAGS_SWITCH_ENDIAN), fd);
	kmi->ptr= NULL;
	kmi->flag &= ~KMI_UPDATE;
}

static BHead *read_userdef(BlendFileData *bfd, FileData *fd, BHead *bhead)
{
	UserDef *user;
	wmKeyMap *keymap;
	wmKeyMapItem *kmi;
	wmKeyMapDiffItem *kmdi;

	bfd->user= user= read_struct(fd, bhead, "user def");

	/* read all data into fd->datamap */
	bhead= read_data_into_oldnewmap(fd, bhead, "user def");

	if(user->keymaps.first) {
		/* backwards compatibility */
		user->user_keymaps= user->keymaps;
		user->keymaps.first= user->keymaps.last= NULL;
	}

	link_list(fd, &user->themes);
	link_list(fd, &user->user_keymaps);
	link_list(fd, &user->addons);

	for(keymap=user->user_keymaps.first; keymap; keymap=keymap->next) {
		keymap->modal_items= NULL;
		keymap->poll= NULL;
		keymap->flag &= ~KEYMAP_UPDATE;

		link_list(fd, &keymap->diff_items);
		link_list(fd, &keymap->items);
		
		for(kmdi=keymap->diff_items.first; kmdi; kmdi=kmdi->next) {
			kmdi->remove_item= newdataadr(fd, kmdi->remove_item);
			kmdi->add_item= newdataadr(fd, kmdi->add_item);

			if(kmdi->remove_item)
				direct_link_keymapitem(fd, kmdi->remove_item);
			if(kmdi->add_item)
				direct_link_keymapitem(fd, kmdi->add_item);
		}

		for(kmi=keymap->items.first; kmi; kmi=kmi->next)
			direct_link_keymapitem(fd, kmi);
	}

	// XXX
	user->uifonts.first= user->uifonts.last= NULL;
	
	link_list(fd, &user->uistyles);

	/* free fd->datamap again */
	oldnewmap_free_unused(fd->datamap);
	oldnewmap_clear(fd->datamap);

	return bhead;
}

BlendFileData *blo_read_file_internal(FileData *fd, const char *filepath)
{
	BHead *bhead= blo_firstbhead(fd);
	BlendFileData *bfd;

	bfd= MEM_callocN(sizeof(BlendFileData), "blendfiledata");
	bfd->main= MEM_callocN(sizeof(Main), "readfile_Main");
	BLI_addtail(&fd->mainlist, bfd->main);

	bfd->main->versionfile= fd->fileversion;
	
	bfd->type= BLENFILETYPE_BLEND;
	BLI_strncpy(bfd->main->name, filepath, sizeof(bfd->main->name));

	while(bhead) {
		switch(bhead->code) {
		case DATA:
		case DNA1:
		case TEST: /* used as preview since 2.5x */
		case REND:
			bhead = blo_nextbhead(fd, bhead);
			break;
		case GLOB:
			bhead= read_global(bfd, fd, bhead);
			break;
		case USER:
			bhead= read_userdef(bfd, fd, bhead);
			break;
		case ENDB:
			bhead = NULL;
			break;

		case ID_LI:
			/* skip library datablocks in undo, this works together with
			   BLO_read_from_memfile, where the old main->library is restored
			   overwriting  the libraries from the memory file. previously
			   it did not save ID_LI/ID_ID blocks in this case, but they are
			   needed to make quit.blend recover them correctly. */
			if(fd->memfile)
				bhead= blo_nextbhead(fd, bhead);
			else
				bhead= read_libblock(fd, bfd->main, bhead, LIB_LOCAL, NULL);
			break;
		case ID_ID:
			/* same as above */
			if(fd->memfile)
				bhead= blo_nextbhead(fd, bhead);
			else
				/* always adds to the most recently loaded
				 * ID_LI block, see direct_link_library.
				 * this is part of the file format definition. */
				bhead = read_libblock(fd, fd->mainlist.last, bhead, LIB_READ+LIB_EXTERN, NULL);
			break;
			
			/* in 2.50+ files, the file identifier for screens is patched, forward compatibility */
		case ID_SCRN:
			bhead->code= ID_SCR;
			/* deliberate pass on to default */
		default:
			bhead = read_libblock(fd, bfd->main, bhead, LIB_LOCAL, NULL);
		}
	}

	/* do before read_libraries, but skip undo case */
//	if(fd->memfile==NULL) (the mesh shuffle hacks don't work yet? ton)
		do_versions(fd, NULL, bfd->main);

	read_libraries(fd, &fd->mainlist);
	
	blo_join_main(&fd->mainlist);

	lib_link_all(fd, bfd->main);
	//do_versions_after_linking(fd, NULL, bfd->main); // XXX: not here (or even in this function at all)! this causes crashes on many files - Aligorith (July 04, 2010)
	lib_verify_nodetree(bfd->main, TRUE);
	fix_relpaths_library(fd->relabase, bfd->main); /* make all relative paths, relative to the open blend file */
	
	link_global(fd, bfd);	/* as last */
	
	return bfd;
}

/* ************* APPEND LIBRARY ************** */

struct bheadsort {
	BHead *bhead;
	void *old;
};

static int verg_bheadsort(const void *v1, const void *v2)
{
	const struct bheadsort *x1=v1, *x2=v2;
	
	if( x1->old > x2->old) return 1;
	else if( x1->old < x2->old) return -1;
	return 0;
}

static void sort_bhead_old_map(FileData *fd)
{
	BHead *bhead;
	struct bheadsort *bhs;
	int tot= 0;
	
	for (bhead= blo_firstbhead(fd); bhead; bhead= blo_nextbhead(fd, bhead))
		tot++;
	
	fd->tot_bheadmap= tot;
	if(tot==0) return;
	
	bhs= fd->bheadmap= MEM_mallocN(tot*sizeof(struct bheadsort), "bheadsort");
	
	for (bhead= blo_firstbhead(fd); bhead; bhead= blo_nextbhead(fd, bhead), bhs++) {
		bhs->bhead= bhead;
		bhs->old= bhead->old;
	}
	
	qsort(fd->bheadmap, tot, sizeof(struct bheadsort), verg_bheadsort);
		
}

static BHead *find_previous_lib(FileData *fd, BHead *bhead)
{
	/* skip library datablocks in undo, see comment in read_libblock */
	if(fd->memfile)
		return NULL;

	for (; bhead; bhead= blo_prevbhead(fd, bhead))
		if (bhead->code==ID_LI)
			break;

	return bhead;
}

static BHead *find_bhead(FileData *fd, void *old)
{
#if 0
	BHead *bhead;
#endif
	struct bheadsort *bhs, bhs_s;
	
	if (!old)
		return NULL;

	if (fd->bheadmap==NULL)
		sort_bhead_old_map(fd);
	
	bhs_s.old= old;
	bhs= bsearch(&bhs_s, fd->bheadmap, fd->tot_bheadmap, sizeof(struct bheadsort), verg_bheadsort);

	if(bhs)
		return bhs->bhead;
	
#if 0
	for (bhead= blo_firstbhead(fd); bhead; bhead= blo_nextbhead(fd, bhead))
		if (bhead->old==old)
			return bhead;
#endif

	return NULL;
}

char *bhead_id_name(FileData *fd, BHead *bhead)
{
	return ((char *)(bhead+1)) + fd->id_name_offs;
}

static ID *is_yet_read(FileData *fd, Main *mainvar, BHead *bhead)
{
	const char *idname= bhead_id_name(fd, bhead);
	/* which_libbase can be NULL, intentionally not using idname+2 */
	return BLI_findstring(which_libbase(mainvar, GS(idname)), idname, offsetof(ID, name));
}

static void expand_doit(FileData *fd, Main *mainvar, void *old)
{
	BHead *bhead;
	ID *id;

	bhead= find_bhead(fd, old);
	if(bhead) {
			/* from another library? */
		if(bhead->code==ID_ID) {
			BHead *bheadlib= find_previous_lib(fd, bhead);

			if(bheadlib) {
				Library *lib= read_struct(fd, bheadlib, "Library");
				Main *ptr= blo_find_main(fd, &fd->mainlist, lib->name, fd->relabase);

				id= is_yet_read(fd, ptr, bhead);

				if(id==NULL) {
					read_libblock(fd, ptr, bhead, LIB_READ+LIB_INDIRECT, NULL);
					// commented because this can print way too much
					// if(G.f & G_DEBUG) printf("expand_doit: other lib %s\n", lib->name);
					
					/* for outliner dependency only */
					ptr->curlib->parent= mainvar->curlib;
				}
				else {
					/* The line below was commented by Ton (I assume), when Hos did the merge from the orange branch. rev 6568
					 * This line is NEEDED, the case is that you have 3 blend files...
					 * user.blend, lib.blend and lib_indirect.blend - if user.blend already references a "tree" from
					 * lib_indirect.blend but lib.blend does too, linking in a Scene or Group from lib.blend can result in an
					 * empty without the dupli group referenced. Once you save and reload the group would appier. - Campbell */
					/* This crashes files, must look further into it */
					
					/* Update: the issue is that in file reading, the oldnewmap is OK, but for existing data, it has to be
					   inserted in the map to be found! */
					if(id->flag & LIB_PRE_EXISTING)
						oldnewmap_insert(fd->libmap, bhead->old, id, 1);
					
					change_idid_adr_fd(fd, bhead->old, id);
					// commented because this can print way too much
					// if(G.f & G_DEBUG) printf("expand_doit: already linked: %s lib: %s\n", id->name, lib->name);
				}
				
				MEM_freeN(lib);
			}
		}
		else {
			id= is_yet_read(fd, mainvar, bhead);
			if(id==NULL) {
				read_libblock(fd, mainvar, bhead, LIB_TESTIND, NULL);
			}
			else {
				/* this is actually only needed on UI call? when ID was already read before, and another append
				   happens which invokes same ID... in that case the lookup table needs this entry */
				oldnewmap_insert(fd->libmap, bhead->old, id, 1);
				// commented because this can print way too much
				// if(G.f & G_DEBUG) printf("expand: already read %s\n", id->name);
			}
		}
	}
}



// XXX depreceated - old animation system
static void expand_ipo(FileData *fd, Main *mainvar, Ipo *ipo)
{
	IpoCurve *icu;
	for(icu= ipo->curve.first; icu; icu= icu->next) {
		if(icu->driver)
			expand_doit(fd, mainvar, icu->driver->ob);
	}
}

// XXX depreceated - old animation system
static void expand_constraint_channels(FileData *fd, Main *mainvar, ListBase *chanbase)
{
	bConstraintChannel *chan;
	for (chan=chanbase->first; chan; chan=chan->next) {
		expand_doit(fd, mainvar, chan->ipo);
	}
}

static void expand_fmodifiers(FileData *fd, Main *mainvar, ListBase *list)
{
	FModifier *fcm;
	
	for (fcm= list->first; fcm; fcm= fcm->next) {
		/* library data for specific F-Modifier types */
		switch (fcm->type) {
			case FMODIFIER_TYPE_PYTHON:
			{
				FMod_Python *data= (FMod_Python *)fcm->data;
				
				expand_doit(fd, mainvar, data->script);
			}
				break;
		}
	}
}

static void expand_fcurves(FileData *fd, Main *mainvar, ListBase *list)
{
	FCurve *fcu;
	
	for (fcu= list->first; fcu; fcu= fcu->next) {
		/* Driver targets if there is a driver */
		if (fcu->driver) {
			ChannelDriver *driver= fcu->driver;
			DriverVar *dvar;
			
			for (dvar= driver->variables.first; dvar; dvar= dvar->next) {
				DRIVER_TARGETS_LOOPER(dvar) 
				{
					// TODO: only expand those that are going to get used?
					expand_doit(fd, mainvar, dtar->id);
				}
				DRIVER_TARGETS_LOOPER_END
			}
		}
		
		/* F-Curve Modifiers */
		expand_fmodifiers(fd, mainvar, &fcu->modifiers);
	}
}

static void expand_action(FileData *fd, Main *mainvar, bAction *act)
{
	bActionChannel *chan;
	
	// XXX depreceated - old animation system --------------
	for (chan=act->chanbase.first; chan; chan=chan->next) {
		expand_doit(fd, mainvar, chan->ipo);
		expand_constraint_channels(fd, mainvar, &chan->constraintChannels);
	}
	// ---------------------------------------------------
	
	/* F-Curves in Action */
	expand_fcurves(fd, mainvar, &act->curves);
}

static void expand_keyingsets(FileData *fd, Main *mainvar, ListBase *list)
{
	KeyingSet *ks;
	KS_Path *ksp;
	
	/* expand the ID-pointers in KeyingSets's paths */
	for (ks= list->first; ks; ks= ks->next) {
		for (ksp= ks->paths.first; ksp; ksp= ksp->next) {
			expand_doit(fd, mainvar, ksp->id);
		}
	}
}

static void expand_animdata_nlastrips(FileData *fd, Main *mainvar, ListBase *list)
{
	NlaStrip *strip;
	
	for (strip= list->first; strip; strip= strip->next) {
		/* check child strips */
		expand_animdata_nlastrips(fd, mainvar, &strip->strips);
		
		/* check F-Curves */
		expand_fcurves(fd, mainvar, &strip->fcurves);
		
		/* check F-Modifiers */
		expand_fmodifiers(fd, mainvar, &strip->modifiers);
		
		/* relink referenced action */
		expand_doit(fd, mainvar, strip->act);
	}
}

static void expand_animdata(FileData *fd, Main *mainvar, AnimData *adt)
{
	NlaTrack *nlt;
	
	/* own action */
	expand_doit(fd, mainvar, adt->action);
	expand_doit(fd, mainvar, adt->tmpact);
	
	/* drivers - assume that these F-Curves have driver data to be in this list... */
	expand_fcurves(fd, mainvar, &adt->drivers);
	
	/* nla-data - referenced actions */
	for (nlt= adt->nla_tracks.first; nlt; nlt= nlt->next) 
		expand_animdata_nlastrips(fd, mainvar, &nlt->strips);
}	

static void expand_particlesettings(FileData *fd, Main *mainvar, ParticleSettings *part)
{
	int a;

	expand_doit(fd, mainvar, part->dup_ob);
	expand_doit(fd, mainvar, part->dup_group);
	expand_doit(fd, mainvar, part->eff_group);
	expand_doit(fd, mainvar, part->bb_ob);
	
	if(part->adt)
		expand_animdata(fd, mainvar, part->adt);

	for(a=0; a<MAX_MTEX; a++) {
		if(part->mtex[a]) {
			expand_doit(fd, mainvar, part->mtex[a]->tex);
			expand_doit(fd, mainvar, part->mtex[a]->object);
		}
	}
}

static void expand_group(FileData *fd, Main *mainvar, Group *group)
{
	GroupObject *go;
	
	for(go= group->gobject.first; go; go= go->next) {
		expand_doit(fd, mainvar, go->ob);
	}
}

static void expand_key(FileData *fd, Main *mainvar, Key *key)
{
	expand_doit(fd, mainvar, key->ipo); // XXX depreceated - old animation system
	
	if(key->adt)
		expand_animdata(fd, mainvar, key->adt);
}

static void expand_nodetree(FileData *fd, Main *mainvar, bNodeTree *ntree)
{
	bNode *node;
	
	if(ntree->adt)
		expand_animdata(fd, mainvar, ntree->adt);
		
	if(ntree->gpd)
		expand_doit(fd, mainvar, ntree->gpd);
	
	for(node= ntree->nodes.first; node; node= node->next)
		if(node->id && node->type!=CMP_NODE_R_LAYERS)
			expand_doit(fd, mainvar, node->id);

}

static void expand_texture(FileData *fd, Main *mainvar, Tex *tex)
{
	expand_doit(fd, mainvar, tex->ima);
	expand_doit(fd, mainvar, tex->ipo); // XXX depreceated - old animation system
	
	if(tex->adt)
		expand_animdata(fd, mainvar, tex->adt);
	
	if(tex->nodetree)
		expand_nodetree(fd, mainvar, tex->nodetree);
}

static void expand_brush(FileData *fd, Main *mainvar, Brush *brush)
{
	expand_doit(fd, mainvar, brush->mtex.tex);
	expand_doit(fd, mainvar, brush->clone.image);
}

static void expand_material(FileData *fd, Main *mainvar, Material *ma)
{
	int a;

	for(a=0; a<MAX_MTEX; a++) {
		if(ma->mtex[a]) {
			expand_doit(fd, mainvar, ma->mtex[a]->tex);
			expand_doit(fd, mainvar, ma->mtex[a]->object);
		}
	}
	
	expand_doit(fd, mainvar, ma->ipo); // XXX depreceated - old animation system
	
	if(ma->adt)
		expand_animdata(fd, mainvar, ma->adt);
	
	if(ma->nodetree)
		expand_nodetree(fd, mainvar, ma->nodetree);
	
	if(ma->group)
		expand_doit(fd, mainvar, ma->group);
}

static void expand_lamp(FileData *fd, Main *mainvar, Lamp *la)
{
	int a;

	for(a=0; a<MAX_MTEX; a++) {
		if(la->mtex[a]) {
			expand_doit(fd, mainvar, la->mtex[a]->tex);
			expand_doit(fd, mainvar, la->mtex[a]->object);
		}
	}
	
	expand_doit(fd, mainvar, la->ipo); // XXX depreceated - old animation system
	
	if (la->adt)
		expand_animdata(fd, mainvar, la->adt);

	if(la->nodetree)
		expand_nodetree(fd, mainvar, la->nodetree);
}

static void expand_lattice(FileData *fd, Main *mainvar, Lattice *lt)
{
	expand_doit(fd, mainvar, lt->ipo); // XXX depreceated - old animation system
	expand_doit(fd, mainvar, lt->key);
	
	if (lt->adt)
		expand_animdata(fd, mainvar, lt->adt);
}


static void expand_world(FileData *fd, Main *mainvar, World *wrld)
{
	int a;

	for(a=0; a<MAX_MTEX; a++) {
		if(wrld->mtex[a]) {
			expand_doit(fd, mainvar, wrld->mtex[a]->tex);
			expand_doit(fd, mainvar, wrld->mtex[a]->object);
		}
	}
	
	expand_doit(fd, mainvar, wrld->ipo); // XXX depreceated - old animation system
	
	if (wrld->adt)
		expand_animdata(fd, mainvar, wrld->adt);

	if(wrld->nodetree)
		expand_nodetree(fd, mainvar, wrld->nodetree);
}


static void expand_mball(FileData *fd, Main *mainvar, MetaBall *mb)
{
	int a;

	for(a=0; a<mb->totcol; a++) {
		expand_doit(fd, mainvar, mb->mat[a]);
	}
	
	if(mb->adt)
		expand_animdata(fd, mainvar, mb->adt);
}

static void expand_curve(FileData *fd, Main *mainvar, Curve *cu)
{
	int a;

	for(a=0; a<cu->totcol; a++) {
		expand_doit(fd, mainvar, cu->mat[a]);
	}
	
	expand_doit(fd, mainvar, cu->vfont);
	expand_doit(fd, mainvar, cu->vfontb);	
	expand_doit(fd, mainvar, cu->vfonti);
	expand_doit(fd, mainvar, cu->vfontbi);
	expand_doit(fd, mainvar, cu->key);
	expand_doit(fd, mainvar, cu->ipo); // XXX depreceated - old animation system
	expand_doit(fd, mainvar, cu->bevobj);
	expand_doit(fd, mainvar, cu->taperobj);
	expand_doit(fd, mainvar, cu->textoncurve);
	
	if(cu->adt)
		expand_animdata(fd, mainvar, cu->adt);
}

static void expand_mesh(FileData *fd, Main *mainvar, Mesh *me)
{
	CustomDataLayer *layer;
	MTFace *mtf;
	TFace *tf;
	int a, i;
	
	if(me->adt)
		expand_animdata(fd, mainvar, me->adt);
		
	for(a=0; a<me->totcol; a++) {
		expand_doit(fd, mainvar, me->mat[a]);
	}

	expand_doit(fd, mainvar, me->key);
	expand_doit(fd, mainvar, me->texcomesh);

	if(me->tface) {
		tf= me->tface;
		for(i=0; i<me->totface; i++, tf++)
			if(tf->tpage)
				expand_doit(fd, mainvar, tf->tpage);
	}

	for(a=0; a<me->fdata.totlayer; a++) {
		layer= &me->fdata.layers[a];

		if(layer->type == CD_MTFACE) {
			mtf= (MTFace*)layer->data;
			for(i=0; i<me->totface; i++, mtf++)
				if(mtf->tpage)
					expand_doit(fd, mainvar, mtf->tpage);
		}
	}
}

/* temp struct used to transport needed info to expand_constraint_cb() */
typedef struct tConstraintExpandData {
	FileData *fd;
	Main *mainvar;
} tConstraintExpandData;
/* callback function used to expand constraint ID-links */
static void expand_constraint_cb(bConstraint *UNUSED(con), ID **idpoin, void *userdata)
{
	tConstraintExpandData *ced= (tConstraintExpandData *)userdata;
	expand_doit(ced->fd, ced->mainvar, *idpoin);
}

static void expand_constraints(FileData *fd, Main *mainvar, ListBase *lb)
{
	tConstraintExpandData ced;
	bConstraint *curcon;
	
	/* relink all ID-blocks used by the constraints */
	ced.fd= fd;
	ced.mainvar= mainvar;
	
	id_loop_constraints(lb, expand_constraint_cb, &ced);
	
	/* depreceated manual expansion stuff */
	for (curcon=lb->first; curcon; curcon=curcon->next) {
		if (curcon->ipo)
			expand_doit(fd, mainvar, curcon->ipo); // XXX depreceated - old animation system
	}
}

static void expand_bones(FileData *fd, Main *mainvar, Bone *bone)
{
	Bone *curBone;

	for (curBone = bone->childbase.first; curBone; curBone=curBone->next) {
		expand_bones(fd, mainvar, curBone);
	}

}

static void expand_pose(FileData *fd, Main *mainvar, bPose *pose)
{
	bPoseChannel *chan;

	if (!pose)
		return;

	for (chan = pose->chanbase.first; chan; chan=chan->next) {
		expand_constraints(fd, mainvar, &chan->constraints);
		expand_doit(fd, mainvar, chan->custom);
	}
}

static void expand_armature(FileData *fd, Main *mainvar, bArmature *arm)
{
	Bone *curBone;

	if(arm->adt)
		expand_animdata(fd, mainvar, arm->adt);

	for (curBone = arm->bonebase.first; curBone; curBone=curBone->next) {
		expand_bones(fd, mainvar, curBone);
	}
}

static void expand_object_expandModifiers(void *userData, Object *UNUSED(ob),
											  ID **idpoin)
{
	struct { FileData *fd; Main *mainvar; } *data= userData;

	FileData *fd= data->fd;
	Main *mainvar= data->mainvar;

	expand_doit(fd, mainvar, *idpoin);
}

static void expand_object(FileData *fd, Main *mainvar, Object *ob)
{
	ParticleSystem *psys;
	bSensor *sens;
	bController *cont;
	bActuator *act;
	bActionStrip *strip;
	PartEff *paf;
	int a;

	expand_doit(fd, mainvar, ob->data);

	/* expand_object_expandModifier() */
	if(ob->modifiers.first) {
		struct { FileData *fd; Main *mainvar; } data;
		data.fd= fd;
		data.mainvar= mainvar;

		modifiers_foreachIDLink(ob, expand_object_expandModifiers, (void *)&data);
	}

	expand_pose(fd, mainvar, ob->pose);
	expand_doit(fd, mainvar, ob->poselib);
	expand_constraints(fd, mainvar, &ob->constraints);
	
	expand_doit(fd, mainvar, ob->gpd);
	
// XXX depreceated - old animation system (for version patching only) 
	expand_doit(fd, mainvar, ob->ipo);
	expand_doit(fd, mainvar, ob->action);
	
	expand_constraint_channels(fd, mainvar, &ob->constraintChannels);

	for (strip=ob->nlastrips.first; strip; strip=strip->next){
		expand_doit(fd, mainvar, strip->object);
		expand_doit(fd, mainvar, strip->act);
		expand_doit(fd, mainvar, strip->ipo);
	}
// XXX depreceated - old animation system (for version patching only)
	
	if(ob->adt)
		expand_animdata(fd, mainvar, ob->adt);
	
	for(a=0; a<ob->totcol; a++) {
		expand_doit(fd, mainvar, ob->mat[a]);
	}
	
	paf = do_version_give_parteff_245(ob);
	if (paf && paf->group) 
		expand_doit(fd, mainvar, paf->group);

	if(ob->dup_group)
		expand_doit(fd, mainvar, ob->dup_group);
	
	if(ob->proxy)
		expand_doit(fd, mainvar, ob->proxy);
	if(ob->proxy_group)
		expand_doit(fd, mainvar, ob->proxy_group);

	for(psys=ob->particlesystem.first; psys; psys=psys->next)
		expand_doit(fd, mainvar, psys->part);

	sens= ob->sensors.first;
	while(sens) {
		if(sens->type==SENS_TOUCH) {
			bTouchSensor *ts= sens->data;
			expand_doit(fd, mainvar, ts->ma);
		}
		else if(sens->type==SENS_MESSAGE) {
			bMessageSensor *ms= sens->data;
			expand_doit(fd, mainvar, ms->fromObject);
		}
		sens= sens->next;
	}

	cont= ob->controllers.first;
	while(cont) {
		if(cont->type==CONT_PYTHON) {
			bPythonCont *pc= cont->data;
			expand_doit(fd, mainvar, pc->text);
		}
		cont= cont->next;
	}

	act= ob->actuators.first;
	while(act) {
		if(act->type==ACT_SOUND) {
			bSoundActuator *sa= act->data;
			expand_doit(fd, mainvar, sa->sound);
		}
		else if(act->type==ACT_CAMERA) {
			bCameraActuator *ca= act->data;
			expand_doit(fd, mainvar, ca->ob);
		}
		else if(act->type==ACT_EDIT_OBJECT) {
			bEditObjectActuator *eoa= act->data;
			if(eoa) {
				expand_doit(fd, mainvar, eoa->ob);
				expand_doit(fd, mainvar, eoa->me);
			}
		}
		else if(act->type==ACT_OBJECT) {
			bObjectActuator *oa= act->data;
			expand_doit(fd, mainvar, oa->reference);
		}
		else if(act->type==ACT_ADD_OBJECT) {
			bAddObjectActuator *aoa= act->data;
			expand_doit(fd, mainvar, aoa->ob);
		}
		else if(act->type==ACT_SCENE) {
			bSceneActuator *sa= act->data;
			expand_doit(fd, mainvar, sa->camera);
			expand_doit(fd, mainvar, sa->scene);
		}
		else if(act->type==ACT_2DFILTER) {
			bTwoDFilterActuator *tdfa= act->data;
			expand_doit(fd, mainvar, tdfa->text);
		}
		else if(act->type==ACT_ACTION) {
			bActionActuator *aa= act->data;
			expand_doit(fd, mainvar, aa->act);
		}
		else if(act->type==ACT_SHAPEACTION) {
			bActionActuator *aa= act->data;
			expand_doit(fd, mainvar, aa->act);
		}
		else if(act->type==ACT_PROPERTY) {
			bPropertyActuator *pa= act->data;
			expand_doit(fd, mainvar, pa->ob);
		}
		else if(act->type==ACT_MESSAGE) {
			bMessageActuator *ma= act->data;
			expand_doit(fd, mainvar, ma->toObject);
		}
		else if(act->type==ACT_PARENT) {
			bParentActuator *pa= act->data;
			expand_doit(fd, mainvar, pa->ob);
		}
		else if(act->type==ACT_ARMATURE) {
			bArmatureActuator *arma= act->data;
			expand_doit(fd, mainvar, arma->target);
		}
		else if(act->type==ACT_STEERING) {
			bSteeringActuator *sta= act->data;
			expand_doit(fd, mainvar, sta->target);
			expand_doit(fd, mainvar, sta->navmesh);
		}
		act= act->next;
	}

	if(ob->pd && ob->pd->tex)
		expand_doit(fd, mainvar, ob->pd->tex);
	
}

static void expand_scene(FileData *fd, Main *mainvar, Scene *sce)
{
	Base *base;
	SceneRenderLayer *srl;
	FreestyleLineSet *lineset;

	for(base= sce->base.first; base; base= base->next) {
		expand_doit(fd, mainvar, base->object);
	}
	expand_doit(fd, mainvar, sce->camera);
	expand_doit(fd, mainvar, sce->world);
	
	if(sce->adt)
		expand_animdata(fd, mainvar, sce->adt);
	expand_keyingsets(fd, mainvar, &sce->keyingsets);
	
	if(sce->set)
		expand_doit(fd, mainvar, sce->set);
	
	if(sce->nodetree)
		expand_nodetree(fd, mainvar, sce->nodetree);
	
	for(srl= sce->r.layers.first; srl; srl= srl->next) {
		expand_doit(fd, mainvar, srl->mat_override);
		expand_doit(fd, mainvar, srl->light_override);

		for (lineset= srl->freestyleConfig.linesets.first; lineset; lineset= lineset->next) {
			if (lineset->group)
				expand_doit(fd, mainvar, lineset->group);
			expand_doit(fd, mainvar, lineset->linestyle);
		}
	}

	if(sce->r.dometext)
		expand_doit(fd, mainvar, sce->gm.dome.warptext);
		
	if(sce->gpd)
		expand_doit(fd, mainvar, sce->gpd);

	if(sce->ed) {
		Sequence *seq;

		SEQ_BEGIN(sce->ed, seq) {
			if(seq->scene) expand_doit(fd, mainvar, seq->scene);
			if(seq->scene_camera) expand_doit(fd, mainvar, seq->scene_camera);
			if(seq->sound) expand_doit(fd, mainvar, seq->sound);
		}
		SEQ_END
	}

#ifdef DURIAN_CAMERA_SWITCH
	{
		TimeMarker *marker;

		for(marker= sce->markers.first; marker; marker= marker->next) {
			if(marker->camera) {
				expand_doit(fd, mainvar, marker->camera);
			}
		}
	}
#endif
}

static void expand_camera(FileData *fd, Main *mainvar, Camera *ca)
{
	expand_doit(fd, mainvar, ca->ipo); // XXX depreceated - old animation system
	
	if(ca->adt)
		expand_animdata(fd, mainvar, ca->adt);
}

static void expand_speaker(FileData *fd, Main *mainvar, Speaker *spk)
{
	expand_doit(fd, mainvar, spk->sound);

	if (spk->adt)
		expand_animdata(fd, mainvar, spk->adt);
}

static void expand_sound(FileData *fd, Main *mainvar, bSound *snd)
{
	expand_doit(fd, mainvar, snd->ipo); // XXX depreceated - old animation system
}

<<<<<<< HEAD
static void expand_linestyle(FileData *fd, Main *mainvar, FreestyleLineStyle *linestyle)
{
	LineStyleModifier *m;

	if (linestyle->adt)
		expand_animdata(fd, mainvar, linestyle->adt);
	for (m = linestyle->color_modifiers.first; m; m = m->next) {
		if (m->type == LS_MODIFIER_DISTANCE_FROM_OBJECT)
			expand_doit(fd, mainvar, ((LineStyleColorModifier_DistanceFromObject *)m)->target);
	}
	for (m = linestyle->alpha_modifiers.first; m; m = m->next){
		if (m->type == LS_MODIFIER_DISTANCE_FROM_OBJECT)
			expand_doit(fd, mainvar, ((LineStyleAlphaModifier_DistanceFromObject *)m)->target);
	}
	for (m = linestyle->thickness_modifiers.first; m; m = m->next){
		if (m->type == LS_MODIFIER_DISTANCE_FROM_OBJECT)
			expand_doit(fd, mainvar, ((LineStyleThicknessModifier_DistanceFromObject *)m)->target);
	}
=======
static void expand_movieclip(FileData *fd, Main *mainvar, MovieClip *clip)
{
	if (clip->adt)
		expand_animdata(fd, mainvar, clip->adt);
>>>>>>> f3bef40b
}

static void expand_main(FileData *fd, Main *mainvar)
{
	ListBase *lbarray[MAX_LIBARRAY];
	ID *id;
	int a, doit= 1;

	if(fd==NULL) return;

	while(doit) {
		doit= 0;

		a= set_listbasepointers(mainvar, lbarray);
		while(a--) {
			id= lbarray[a]->first;

			while(id) {
				if(id->flag & LIB_TEST) {

					switch(GS(id->name)) {

					case ID_OB:
						expand_object(fd, mainvar, (Object *)id);
						break;
					case ID_ME:
						expand_mesh(fd, mainvar, (Mesh *)id);
						break;
					case ID_CU:
						expand_curve(fd, mainvar, (Curve *)id);
						break;
					case ID_MB:
						expand_mball(fd, mainvar, (MetaBall *)id);
						break;
					case ID_SCE:
						expand_scene(fd, mainvar, (Scene *)id);
						break;
					case ID_MA:
						expand_material(fd, mainvar, (Material *)id);
						break;
					case ID_TE:
						expand_texture(fd, mainvar, (Tex *)id);
						break;
					case ID_WO:
						expand_world(fd, mainvar, (World *)id);
						break;
					case ID_LT:
						expand_lattice(fd, mainvar, (Lattice *)id);
						break;
					case ID_LA:
						expand_lamp(fd, mainvar,(Lamp *)id);
						break;
					case ID_KE:
						expand_key(fd, mainvar, (Key *)id);
						break;
					case ID_CA:
						expand_camera(fd, mainvar, (Camera *)id);
						break;
					case ID_SPK:
						expand_speaker(fd, mainvar,(Speaker *)id);
						break;
					case ID_SO:
						expand_sound(fd, mainvar, (bSound *)id);
						break;
					case ID_AR:
						expand_armature(fd, mainvar, (bArmature *)id);
						break;
					case ID_AC:
						expand_action(fd, mainvar, (bAction *)id); // XXX depreceated - old animation system
						break;
					case ID_GR:
						expand_group(fd, mainvar, (Group *)id);
						break;
					case ID_NT:
						expand_nodetree(fd, mainvar, (bNodeTree *)id);
						break;
					case ID_BR:
						expand_brush(fd, mainvar, (Brush *)id);
						break;
					case ID_IP:
						expand_ipo(fd, mainvar, (Ipo *)id); // XXX depreceated - old animation system
						break;
					case ID_PA:
						expand_particlesettings(fd, mainvar, (ParticleSettings *)id);
						break;
<<<<<<< HEAD
					case ID_LS:
						expand_linestyle(fd, mainvar, (FreestyleLineStyle *)id);
=======
					case ID_MC:
						expand_movieclip(fd, mainvar, (MovieClip *)id);
>>>>>>> f3bef40b
						break;
					}

					doit= 1;
					id->flag -= LIB_TEST;

				}
				id= id->next;
			}
		}
	}
}

static int object_in_any_scene(Main *mainvar, Object *ob)
{
	Scene *sce;
	
	for(sce= mainvar->scene.first; sce; sce= sce->id.next)
		if(object_in_scene(ob, sce))
			return 1;
	return 0;
}

static void give_base_to_objects(Main *mainvar, Scene *sce, Library *lib, const short idcode, const short is_link)
{
	Object *ob;
	Base *base;
	const short is_group_append= (is_link==FALSE && idcode==ID_GR);

	/* give all objects which are LIB_INDIRECT a base, or for a group when *lib has been set */
	for(ob= mainvar->object.first; ob; ob= ob->id.next) {
		
		if( ob->id.flag & LIB_INDIRECT ) {
			
				/* IF below is quite confusing!
				if we are appending, but this object wasnt just added along with a group,
				then this is already used indirectly in the scene somewhere else and we didnt just append it.
				
				(ob->id.flag & LIB_PRE_EXISTING)==0 means that this is a newly appended object - Campbell */
			if (is_group_append==0 || (ob->id.flag & LIB_PRE_EXISTING)==0) {
				
				int do_it= 0;
				
				if(ob->id.us==0) {
					do_it= 1;
				}
				else if(idcode==ID_GR) {
					if(ob->id.us==1 && is_link==FALSE && ob->id.lib==lib) {
						if((ob->flag & OB_FROMGROUP) && object_in_any_scene(mainvar, ob)==0) {
							do_it= 1;
						}
					}
				}
				else {
					/* when appending, make sure any indirectly loaded objects
					 * get a base else they cant be accessed at all [#27437] */
					if(ob->id.us==1 && is_link==FALSE && ob->id.lib==lib) {

						/* we may be appending from a scene where we already
						 *  have a linked object which is not in any scene [#27616] */
						if((ob->id.flag & LIB_PRE_EXISTING)==0) {

							if(object_in_any_scene(mainvar, ob)==0) {
								do_it= 1;
							}
						}
					}
				}

				if(do_it) {
					base= MEM_callocN( sizeof(Base), "add_ext_base");
					BLI_addtail(&(sce->base), base);
					base->lay= ob->lay;
					base->object= ob;
					base->flag= ob->flag;
					ob->id.us= 1;
					
					ob->id.flag -= LIB_INDIRECT;
					ob->id.flag |= LIB_EXTERN;
				}
			}
		}
	}
}

static void give_base_to_groups(Main *mainvar, Scene *scene)
{
	Group *group;

	/* give all objects which are LIB_INDIRECT a base, or for a group when *lib has been set */
	for(group= mainvar->group.first; group; group= group->id.next) {
		if(((group->id.flag & LIB_INDIRECT)==0 && (group->id.flag & LIB_PRE_EXISTING)==0)) {
			Base *base;

			/* add_object(...) messes with the selection */
			Object *ob= add_only_object(OB_EMPTY, group->id.name+2);
			ob->type= OB_EMPTY;
			ob->lay= scene->lay;

			/* assign the base */
			base= scene_add_base(scene, ob);
			base->flag |= SELECT;
			base->object->flag= base->flag;
			ob->recalc |= OB_RECALC_OB|OB_RECALC_DATA|OB_RECALC_TIME;
			scene->basact= base;

			/* assign the group */
			ob->dup_group= group;
			ob->transflag |= OB_DUPLIGROUP;
			rename_id(&ob->id, group->id.name+2);
			copy_v3_v3(ob->loc, scene->cursor);
		}
	}
}

/* returns true if the item was found
* but it may already have already been appended/linked */
static ID *append_named_part(Main *mainl, FileData *fd, const char *idname, const short idcode)
{
	BHead *bhead;
	ID *id= NULL;
	int found=0;

	for(bhead= blo_firstbhead(fd); bhead; bhead= blo_nextbhead(fd, bhead)) {
		if(bhead->code==idcode) {
			const char *idname_test= bhead_id_name(fd, bhead);

			if(strcmp(idname_test + 2, idname)==0) {
				found= 1;
				id= is_yet_read(fd, mainl, bhead);
				if(id==NULL) {
					read_libblock(fd, mainl, bhead, LIB_TESTEXT, &id);
				}
				else {
					printf("append: already linked\n");
					oldnewmap_insert(fd->libmap, bhead->old, id, 1);
					if(id->flag & LIB_INDIRECT) {
						id->flag -= LIB_INDIRECT;
						id->flag |= LIB_EXTERN;
					}
				}

				break;
			}
		}
		else if(bhead->code==ENDB) {
			break;
		}
	}

	/* if we found the id but the id is NULL, this is really bad */
	BLI_assert((found != 0) == (id != NULL));

	return found ? id : NULL;
}

static ID *append_named_part_ex(const bContext *C, Main *mainl, FileData *fd, const char *idname, const int idcode, const int flag)
{
	ID *id= append_named_part(mainl, fd, idname, idcode);

	if(id && (GS(id->name) == ID_OB)) {	/* loose object: give a base */
		Scene *scene= CTX_data_scene(C); /* can be NULL */
		if(scene) {
			Base *base;
			Object *ob;

			base= MEM_callocN( sizeof(Base), "app_nam_part");
			BLI_addtail(&scene->base, base);

			ob= (Object *)id;

			/* link at active layer (view3d->lay if in context, else scene->lay */
			if((flag & FILE_ACTIVELAY)) {
				View3D *v3d = CTX_wm_view3d(C);
				ob->lay = v3d ? v3d->layact : scene->lay;
			}

			ob->mode= 0;
			base->lay= ob->lay;
			base->object= ob;
			ob->id.us++;

			if(flag & FILE_AUTOSELECT) {
				base->flag |= SELECT;
				base->object->flag = base->flag;
				/* do NOT make base active here! screws up GUI stuff, if you want it do it on src/ level */
			}
		}
	}

	return id;
}

ID *BLO_library_append_named_part(Main *mainl, BlendHandle** bh, const char *idname, const int idcode)
{
	FileData *fd= (FileData*)(*bh);
	return append_named_part(mainl, fd, idname, idcode);
}

ID *BLO_library_append_named_part_ex(const bContext *C, Main *mainl, BlendHandle** bh, const char *idname, const int idcode, const short flag)
{
	FileData *fd= (FileData*)(*bh);
	return append_named_part_ex(C, mainl, fd, idname, idcode, flag);
}

static void append_id_part(FileData *fd, Main *mainvar, ID *id, ID **id_r)
{
	BHead *bhead;

	for (bhead= blo_firstbhead(fd); bhead; bhead= blo_nextbhead(fd, bhead)) {
		if (bhead->code == GS(id->name)) {

			if (strcmp(id->name, bhead_id_name(fd, bhead))==0) {
				id->flag &= ~LIB_READ;
				id->flag |= LIB_TEST;
//				printf("read lib block %s\n", id->name);
				read_libblock(fd, mainvar, bhead, id->flag, id_r);

				break;
			}
		} else if (bhead->code==ENDB)
			break;
	}
}

/* common routine to append/link something from a library */

static Main* library_append_begin(Main *mainvar, FileData **fd, const char *filepath)
{
	Main *mainl;

	/* make mains */
	blo_split_main(&(*fd)->mainlist, mainvar);

	/* which one do we need? */
	mainl = blo_find_main(*fd, &(*fd)->mainlist, filepath, G.main->name);
	
	/* needed for do_version */
	mainl->versionfile= (*fd)->fileversion;
	read_file_version(*fd, mainl);
	
	return mainl;
}

Main* BLO_library_append_begin(Main *mainvar, BlendHandle** bh, const char *filepath)
{
	FileData *fd= (FileData*)(*bh);
	return library_append_begin(mainvar, &fd, filepath);
}


/* Context == NULL signifies not to do any scene manipulation */
static void library_append_end(const bContext *C, Main *mainl, FileData **fd, int idcode, short flag)
{
	Main *mainvar;
	Library *curlib;

	/* make main consistent */
	expand_main(*fd, mainl);

	/* do this when expand found other libs */
	read_libraries(*fd, &(*fd)->mainlist);
	
	curlib= mainl->curlib;

	/* make the lib path relative if required */
	if(flag & FILE_RELPATH) {

		/* use the full path, this could have been read by other library even */
		BLI_strncpy(curlib->name, curlib->filepath, sizeof(curlib->name));
		
		/* uses current .blend file as reference */
		BLI_path_rel(curlib->name, G.main->name);
	}

	blo_join_main(&(*fd)->mainlist);
	mainvar= (*fd)->mainlist.first;
	mainl= NULL; /* blo_join_main free's mainl, cant use anymore */

	lib_link_all(*fd, mainvar);
	lib_verify_nodetree(mainvar, FALSE);
	fix_relpaths_library(G.main->name, mainvar); /* make all relative paths, relative to the open blend file */

	if(C) {
		Scene *scene= CTX_data_scene(C);

		/* give a base to loose objects. If group append, do it for objects too */
		if(scene) {
			const short is_link= (flag & FILE_LINK) != 0;
			if(idcode==ID_SCE) {
				/* dont instance anything when linking in scenes, assume the scene its self instances the data */
			}
			else {
				give_base_to_objects(mainvar, scene, curlib, idcode, is_link);

				if (flag & FILE_GROUP_INSTANCE) {
					give_base_to_groups(mainvar, scene);
				}
			}
		}
		else {
			printf("library_append_end, scene is NULL (objects wont get bases)\n");
		}
	}
	/* has been removed... erm, why? s..ton) */
	/* 20040907: looks like they are give base already in append_named_part(); -Nathan L */
	/* 20041208: put back. It only linked direct, not indirect objects (ton) */
	
	/* patch to prevent switch_endian happens twice */
	if((*fd)->flags & FD_FLAGS_SWITCH_ENDIAN) {
		blo_freefiledata( *fd );
		*fd = NULL;
	}	
}

void BLO_library_append_end(const bContext *C, struct Main *mainl, BlendHandle** bh, int idcode, short flag)
{
	FileData *fd= (FileData*)(*bh);
	library_append_end(C, mainl, &fd, idcode, flag);
	*bh= (BlendHandle*)fd;
}

void *BLO_library_read_struct(FileData *fd, BHead *bh, const char *blockname)
{
	return read_struct(fd, bh, blockname);
}

/* ************* READ LIBRARY ************** */

static int mainvar_count_libread_blocks(Main *mainvar)
{
	ListBase *lbarray[MAX_LIBARRAY];
	int a, tot= 0;

	a= set_listbasepointers(mainvar, lbarray);
	while(a--) {
		ID *id;

		for (id= lbarray[a]->first; id; id= id->next)
			if (id->flag & LIB_READ)
				tot++;
	}
	return tot;
}

static void read_libraries(FileData *basefd, ListBase *mainlist)
{
	Main *mainl= mainlist->first;
	Main *mainptr;
	ListBase *lbarray[MAX_LIBARRAY];
	int a, doit= 1;

	while(doit) {
		doit= 0;

		/* test 1: read libdata */
		mainptr= mainl->next;
		while(mainptr) {
			int tot= mainvar_count_libread_blocks(mainptr);
			
			// printf("found LIB_READ %s\n", mainptr->curlib->name);
			if(tot) {
				FileData *fd= mainptr->curlib->filedata;

				if(fd==NULL) {

					/* printf and reports for now... its important users know this */
					BKE_reportf_wrap(basefd->reports, RPT_INFO,
					                 "read library:  '%s', '%s'\n",
					                 mainptr->curlib->filepath, mainptr->curlib->name);

					fd= blo_openblenderfile(mainptr->curlib->filepath, basefd->reports);
					
					/* allow typing in a new lib path */
					if(G.rt==-666) {
						while(fd==NULL) {
							char newlib_path[FILE_MAX] = { 0 };
							printf("Missing library...'\n");
							printf("	current file: %s\n", G.main->name);
							printf("	absolute lib: %s\n", mainptr->curlib->filepath);
							printf("	relative lib: %s\n", mainptr->curlib->name);
							printf("  enter a new path:\n");

							if(scanf("%s", newlib_path) > 0) {
								BLI_strncpy(mainptr->curlib->name, newlib_path, sizeof(mainptr->curlib->name));
								BLI_strncpy(mainptr->curlib->filepath, newlib_path, sizeof(mainptr->curlib->filepath));
								cleanup_path(G.main->name, mainptr->curlib->filepath);
								
								fd= blo_openblenderfile(mainptr->curlib->filepath, basefd->reports);

								if(fd) {
									printf("found: '%s', party on macuno!\n", mainptr->curlib->filepath);
								}
							}
						}
					}

					if (fd) {
						fd->reports= basefd->reports;
						
						if (fd->libmap)
							oldnewmap_free(fd->libmap);

						fd->libmap = oldnewmap_new();
						
						mainptr->curlib->filedata= fd;
						mainptr->versionfile= fd->fileversion;
						
						/* subversion */
						read_file_version(fd, mainptr);
					}
					else mainptr->curlib->filedata= NULL;

					if (fd==NULL) {
						BKE_reportf_wrap(basefd->reports, RPT_ERROR,
						                 "Can't find lib '%s'\n",
						                 mainptr->curlib->filepath);
					}
				}
				if(fd) {
					doit= 1;
					a= set_listbasepointers(mainptr, lbarray);
					while(a--) {
						ID *id= lbarray[a]->first;

						while(id) {
							ID *idn= id->next;
							if(id->flag & LIB_READ) {
								ID *realid= NULL;
								BLI_remlink(lbarray[a], id);

								append_id_part(fd, mainptr, id, &realid);
								if (!realid) {
									BKE_reportf_wrap(fd->reports, RPT_ERROR,
									                 "LIB ERROR: %s:'%s' missing from '%s'\n",
									                 BKE_idcode_to_name(GS(id->name)),
									                 id->name+2, mainptr->curlib->filepath);
								}
								
								change_idid_adr(mainlist, basefd, id, realid);

								MEM_freeN(id);
							}
							id= idn;
						}
					}

					expand_main(fd, mainptr);
					
					/* dang FileData... now new libraries need to be appended to original filedata,
					 * it is not a good replacement for the old global (ton) */
					while( fd->mainlist.first ) {
						Main *mp= fd->mainlist.first;
						BLI_remlink(&fd->mainlist, mp);
						BLI_addtail(&basefd->mainlist, mp);
					}
				}
			}

			mainptr= mainptr->next;
		}
	}
	
	/* test if there are unread libblocks */
	for(mainptr= mainl->next; mainptr; mainptr= mainptr->next) {
		a= set_listbasepointers(mainptr, lbarray);
		while(a--) {
			ID *id= lbarray[a]->first;
			while(id) {
				ID *idn= id->next;
				if(id->flag & LIB_READ) {
					BLI_remlink(lbarray[a], id);
					BKE_reportf_wrap(basefd->reports, RPT_ERROR,
					                 "LIB ERROR: %s:'%s' unread libblock missing from '%s'\n",
					                 BKE_idcode_to_name(GS(id->name)), id->name+2, mainptr->curlib->filepath);
					change_idid_adr(mainlist, basefd, id, NULL);

					MEM_freeN(id);
				}
				id= idn;
			}
		}
	}
	
	/* do versions, link, and free */
	for(mainptr= mainl->next; mainptr; mainptr= mainptr->next) {
		/* some mains still have to be read, then
		 * versionfile is still zero! */
		if(mainptr->versionfile) {
			if(mainptr->curlib->filedata) // can be zero... with shift+f1 append
				do_versions(mainptr->curlib->filedata, mainptr->curlib, mainptr);
			else
				do_versions(basefd, NULL, mainptr);
		}
		
		if(mainptr->curlib->filedata)
			lib_link_all(mainptr->curlib->filedata, mainptr);
		
		if(mainptr->curlib->filedata) blo_freefiledata(mainptr->curlib->filedata);
		mainptr->curlib->filedata= NULL;
	}
}


/* reading runtime */

BlendFileData *blo_read_blendafterruntime(int file, const char *name, int actualsize, ReportList *reports)
{
	BlendFileData *bfd = NULL;
	FileData *fd = filedata_new();
	fd->filedes = file;
	fd->buffersize = actualsize;
	fd->read = fd_read_from_file;

	/* needed for library_append and read_libraries */
	BLI_strncpy(fd->relabase, name, sizeof(fd->relabase));

	fd = blo_decode_and_check(fd, reports);
	if (!fd)
		return NULL;

	fd->reports= reports;
	bfd= blo_read_file_internal(fd, "");
	blo_freefiledata(fd);

	return bfd;
}<|MERGE_RESOLUTION|>--- conflicted
+++ resolved
@@ -14305,7 +14305,11 @@
 	expand_doit(fd, mainvar, snd->ipo); // XXX depreceated - old animation system
 }
 
-<<<<<<< HEAD
+static void expand_movieclip(FileData *fd, Main *mainvar, MovieClip *clip)
+{
+	if (clip->adt)
+		expand_animdata(fd, mainvar, clip->adt);
+}
 static void expand_linestyle(FileData *fd, Main *mainvar, FreestyleLineStyle *linestyle)
 {
 	LineStyleModifier *m;
@@ -14324,12 +14328,6 @@
 		if (m->type == LS_MODIFIER_DISTANCE_FROM_OBJECT)
 			expand_doit(fd, mainvar, ((LineStyleThicknessModifier_DistanceFromObject *)m)->target);
 	}
-=======
-static void expand_movieclip(FileData *fd, Main *mainvar, MovieClip *clip)
-{
-	if (clip->adt)
-		expand_animdata(fd, mainvar, clip->adt);
->>>>>>> f3bef40b
 }
 
 static void expand_main(FileData *fd, Main *mainvar)
@@ -14415,13 +14413,11 @@
 					case ID_PA:
 						expand_particlesettings(fd, mainvar, (ParticleSettings *)id);
 						break;
-<<<<<<< HEAD
+					case ID_MC:
+						expand_movieclip(fd, mainvar, (MovieClip *)id);
+						break;
 					case ID_LS:
 						expand_linestyle(fd, mainvar, (FreestyleLineStyle *)id);
-=======
-					case ID_MC:
-						expand_movieclip(fd, mainvar, (MovieClip *)id);
->>>>>>> f3bef40b
 						break;
 					}
 
