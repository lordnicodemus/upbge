--- conflicted
+++ resolved
@@ -3925,11 +3925,8 @@
 		ima->rr = NULL;
 	}
 
-<<<<<<< HEAD
 	ima->repbind = NULL;
 	
-=======
->>>>>>> d5ec62a0
 	/* undo system, try to restore render buffers */
 	link_list(fd, &(ima->renderslots));
 	if (fd->imamap) {
@@ -5497,15 +5494,11 @@
 static void direct_link_object(FileData *fd, Object *ob)
 {
 	PartEff *paf;
-<<<<<<< HEAD
 	bProperty *prop;
 	bSensor *sens;
 	bController *cont;
 	bActuator *act;
 	
-=======
-
->>>>>>> d5ec62a0
 	/* XXX This should not be needed - but seems like it can happen in some cases, so for now play safe... */
 	ob->proxy_from = NULL;
 
