/*
 * ***** BEGIN GPL LICENSE BLOCK *****
 *
 * This program is free software; you can redistribute it and/or
 * modify it under the terms of the GNU General Public License
 * as published by the Free Software Foundation; either version 2
 * of the License, or (at your option) any later version.
 *
 * This program is distributed in the hope that it will be useful,
 * but WITHOUT ANY WARRANTY; without even the implied warranty of
 * MERCHANTABILITY or FITNESS FOR A PARTICULAR PURPOSE.  See the
 * GNU General Public License for more details.
 *
 * You should have received a copy of the GNU General Public License
 * along with this program; if not, write to the Free Software Foundation,
 * Inc., 51 Franklin Street, Fifth Floor, Boston, MA 02110-1301, USA.
 *
 * The Original Code is Copyright (C) 2001-2002 by NaN Holding BV.
 * All rights reserved.
 *
 *
 * Contributor(s): Blender Foundation
 *
 * ***** END GPL LICENSE BLOCK *****
 */

/** \file blender/blenloader/intern/writefile.c
 *  \ingroup blenloader
 */


/**
 *
 * FILE FORMAT
 * ===========
 *
 * IFF-style structure  (but not IFF compatible!)
 *
 * start file:
 * <pre>
 *     BLENDER_V100    12 bytes  (versie 1.00)
 *                     V = big endian, v = little endian
 *                     _ = 4 byte pointer, - = 8 byte pointer
 * </pre>
 *
 * datablocks: (also see struct #BHead).
 * <pre>
 *     <bh.code>           4 chars
 *     <bh.len>            int,  len data after BHead
 *     <bh.old>            void,  old pointer
 *     <bh.SDNAnr>         int
 *     <bh.nr>             int, in case of array: amount of structs
 *     data
 *     ...
 *     ...
 * </pre>
 *
 * Almost all data in Blender are structures. Each struct saved
 * gets a BHead header.  With BHead the struct can be linked again
 * and compared with StructDNA .
 *
 *
 * WRITE
 * =====
 *
 * Preferred writing order: (not really a must, but why would you do it random?)
 * Any case: direct data is ALWAYS after the lib block
 *
 * (Local file data)
 * - for each LibBlock
 *   - write LibBlock
 *   - write associated direct data
 * (External file data)
 * - per library
 *   - write library block
 *   - per LibBlock
 *     - write the ID of LibBlock
 * - write #TEST (#RenderInfo struct. 128x128 blend file preview is optional).
 * - write #GLOB (#FileGlobal struct) (some global vars).
 * - write #DNA1 (#SDNA struct)
 * - write #USER (#UserDef struct) if filename is ``~/X.XX/config/startup.blend``.
 */


#include <math.h>
#include <fcntl.h>
#include <limits.h>
#include <stdio.h>
#include <string.h>
#include <stdlib.h>

#ifdef WIN32
#  include <zlib.h>  /* odd include order-issue */
#  include "winsock2.h"
#  include <io.h>
#  include "BLI_winstuff.h"
#else
#  include <unistd.h>  /* FreeBSD, for write() and close(). */
#endif

#include "BLI_utildefines.h"

/* allow writefile to use deprecated functionality (for forward compatibility code) */
#define DNA_DEPRECATED_ALLOW

#include "DNA_anim_types.h"
#include "DNA_armature_types.h"
#include "DNA_actuator_types.h"
#include "DNA_brush_types.h"
#include "DNA_camera_types.h"
#include "DNA_cloth_types.h"
#include "DNA_constraint_types.h"
#include "DNA_controller_types.h"
#include "DNA_dynamicpaint_types.h"
#include "DNA_genfile.h"
#include "DNA_group_types.h"
#include "DNA_gpencil_types.h"
#include "DNA_fileglobal_types.h"
#include "DNA_key_types.h"
#include "DNA_lattice_types.h"
#include "DNA_lamp_types.h"
#include "DNA_linestyle_types.h"
#include "DNA_meta_types.h"
#include "DNA_mesh_types.h"
#include "DNA_meshdata_types.h"
#include "DNA_material_types.h"
#include "DNA_node_types.h"
#include "DNA_object_types.h"
#include "DNA_object_force.h"
#include "DNA_packedFile_types.h"
#include "DNA_particle_types.h"
#include "DNA_property_types.h"
#include "DNA_python_component_types.h"
#include "DNA_rigidbody_types.h"
#include "DNA_scene_types.h"
#include "DNA_sdna_types.h"
#include "DNA_sequence_types.h"
#include "DNA_sensor_types.h"
#include "DNA_smoke_types.h"
#include "DNA_space_types.h"
#include "DNA_screen_types.h"
#include "DNA_speaker_types.h"
#include "DNA_sound_types.h"
#include "DNA_text_types.h"
#include "DNA_view3d_types.h"
#include "DNA_vfont_types.h"
#include "DNA_world_types.h"
#include "DNA_windowmanager_types.h"
#include "DNA_movieclip_types.h"
#include "DNA_mask_types.h"

#include "MEM_guardedalloc.h" // MEM_freeN
#include "BLI_bitmap.h"
#include "BLI_blenlib.h"
#include "BLI_linklist.h"
#include "BLI_mempool.h"

#include "BKE_action.h"
#include "BKE_blender_version.h"
#include "BKE_bpath.h"
#include "BKE_curve.h"
#include "BKE_constraint.h"
#include "BKE_global.h" // for G
#include "BKE_idcode.h"
#include "BKE_library.h" // for  set_listbasepointers
#include "BKE_main.h"
#include "BKE_node.h"
#include "BKE_report.h"
#include "BKE_sequencer.h"
#include "BKE_subsurf.h"
#include "BKE_modifier.h"
#include "BKE_fcurve.h"
#include "BKE_pointcache.h"
#include "BKE_mesh.h"

#ifdef USE_NODE_COMPAT_CUSTOMNODES
#include "NOD_socket.h"  /* for sock->default_value data */
#endif


#include "BLO_writefile.h"
#include "BLO_readfile.h"
#include "BLO_undofile.h"
#include "BLO_blend_defs.h"

#include "readfile.h"

/* for SDNA_TYPE_FROM_STRUCT() macro */
#include "dna_type_offsets.h"

#include <errno.h>

/* ********* my write, buffered writing with minimum size chunks ************ */

#define MYWRITE_BUFFER_SIZE	100000
#define MYWRITE_MAX_CHUNK	32768



/** \name Small API to handle compression.
 * \{ */

typedef enum {
	WW_WRAP_NONE = 1,
	WW_WRAP_ZLIB,
} eWriteWrapType;

typedef struct WriteWrap WriteWrap;
struct WriteWrap {
	/* callbacks */
	bool   (*open)(WriteWrap *ww, const char *filepath);
	bool   (*close)(WriteWrap *ww);
	size_t (*write)(WriteWrap *ww, const char *data, size_t data_len);

	/* internal */
	union {
		int file_handle;
		gzFile gz_handle;
	} _user_data;
};

/* none */
#define FILE_HANDLE(ww) \
	(ww)->_user_data.file_handle

static bool ww_open_none(WriteWrap *ww, const char *filepath)
{
	int file;

	file = BLI_open(filepath, O_BINARY + O_WRONLY + O_CREAT + O_TRUNC, 0666);

	if (file != -1) {
		FILE_HANDLE(ww) = file;
		return true;
	}
	else {
		return false;
	}
}
static bool ww_close_none(WriteWrap *ww)
{
	return (close(FILE_HANDLE(ww)) != -1);
}
static size_t ww_write_none(WriteWrap *ww, const char *buf, size_t buf_len)
{
	return write(FILE_HANDLE(ww), buf, buf_len);
}
#undef FILE_HANDLE

/* zlib */
#define FILE_HANDLE(ww) \
	(ww)->_user_data.gz_handle

static bool ww_open_zlib(WriteWrap *ww, const char *filepath)
{
	gzFile file;

	file = BLI_gzopen(filepath, "wb1");

	if (file != Z_NULL) {
		FILE_HANDLE(ww) = file;
		return true;
	}
	else {
		return false;
	}
}
static bool ww_close_zlib(WriteWrap *ww)
{
	return (gzclose(FILE_HANDLE(ww)) == Z_OK);
}
static size_t ww_write_zlib(WriteWrap *ww, const char *buf, size_t buf_len)
{
	return gzwrite(FILE_HANDLE(ww), buf, buf_len);
}
#undef FILE_HANDLE

/* --- end compression types --- */

static void ww_handle_init(eWriteWrapType ww_type, WriteWrap *r_ww)
{
	memset(r_ww, 0, sizeof(*r_ww));

	switch (ww_type) {
		case WW_WRAP_ZLIB:
		{
			r_ww->open  = ww_open_zlib;
			r_ww->close = ww_close_zlib;
			r_ww->write = ww_write_zlib;
			break;
		}
		default:
		{
			r_ww->open  = ww_open_none;
			r_ww->close = ww_close_none;
			r_ww->write = ww_write_none;
			break;
		}
	}
}

/** \} */



typedef struct {
	struct SDNA *sdna;

	unsigned char *buf;
	MemFile *compare, *current;

	int tot, count;
	bool error;

	/* Wrap writing, so we can use zlib or
	 * other compression types later, see: G_FILE_COMPRESS
	 * Will be NULL for UNDO. */
	WriteWrap *ww;

#ifdef USE_BMESH_SAVE_AS_COMPAT
	bool use_mesh_compat; /* option to save with older mesh format */
#endif
} WriteData;

static WriteData *writedata_new(WriteWrap *ww)
{
	WriteData *wd = MEM_callocN(sizeof(*wd), "writedata");

	wd->sdna = DNA_sdna_from_data(DNAstr, DNAlen, false);

	wd->ww = ww;

	wd->buf = MEM_mallocN(MYWRITE_BUFFER_SIZE, "wd->buf");

	return wd;
}

static void writedata_do_write(WriteData *wd, const void *mem, int memlen)
{
	if ((wd == NULL) || wd->error || (mem == NULL) || memlen < 1) {
		return;
	}

	if (UNLIKELY(wd->error)) {
		return;
	}

	/* memory based save */
	if (wd->current) {
		memfile_chunk_add(NULL, wd->current, mem, memlen);
	}
	else {
		if (wd->ww->write(wd->ww, mem, memlen) != memlen) {
			wd->error = true;
		}
	}
}

static void writedata_free(WriteData *wd)
{
	DNA_sdna_free(wd->sdna);

	MEM_freeN(wd->buf);
	MEM_freeN(wd);
}

/***/

/**
 * Low level WRITE(2) wrapper that buffers data
 * \param adr Pointer to new chunk of data
 * \param len Length of new chunk of data
 * \warning Talks to other functions with global parameters
 */

#define MYWRITE_FLUSH		NULL

static void mywrite(WriteData *wd, const void *adr, int len)
{
	if (UNLIKELY(wd->error)) {
		return;
	}

	/* flush helps compression for undo-save */
	if (adr == MYWRITE_FLUSH) {
		if (wd->count) {
			writedata_do_write(wd, wd->buf, wd->count);
			wd->count = 0;
		}
		return;
	}

	wd->tot += len;

	/* if we have a single big chunk, write existing data in
	 * buffer and write out big chunk in smaller pieces */
	if (len > MYWRITE_MAX_CHUNK) {
		if (wd->count) {
			writedata_do_write(wd, wd->buf, wd->count);
			wd->count = 0;
		}

		do {
			int writelen = MIN2(len, MYWRITE_MAX_CHUNK);
			writedata_do_write(wd, adr, writelen);
			adr = (const char *)adr + writelen;
			len -= writelen;
		} while (len > 0);

		return;
	}

	/* if data would overflow buffer, write out the buffer */
	if (len + wd->count > MYWRITE_BUFFER_SIZE - 1) {
		writedata_do_write(wd, wd->buf, wd->count);
		wd->count = 0;
	}

	/* append data at end of buffer */
	memcpy(&wd->buf[wd->count], adr, len);
	wd->count += len;
}

/**
 * BeGiN initializer for mywrite
 * \param ww: File write wrapper.
 * \param compare Previous memory file (can be NULL).
 * \param current The current memory file (can be NULL).
 * \warning Talks to other functions with global parameters
 */
static WriteData *bgnwrite(WriteWrap *ww, MemFile *compare, MemFile *current)
{
	WriteData *wd = writedata_new(ww);

	if (wd == NULL) {
		return NULL;
	}

	wd->compare = compare;
	wd->current = current;
	/* this inits comparing */
	memfile_chunk_add(compare, NULL, NULL, 0);

	return wd;
}

/**
 * END the mywrite wrapper
 * \return 1 if write failed
 * \return unknown global variable otherwise
 * \warning Talks to other functions with global parameters
 */
static bool endwrite(WriteData *wd)
{
	if (wd->count) {
		writedata_do_write(wd, wd->buf, wd->count);
		wd->count = 0;
	}

	const bool err = wd->error;
	writedata_free(wd);

	return err;
}

/* ********** WRITE FILE ****************** */

static void writestruct_at_address_nr(
        WriteData *wd, int filecode, const int struct_nr, int nr,
        const void *adr, const void *data)
{
	BHead bh;
	const short *sp;

	BLI_assert(struct_nr > 0 && struct_nr < SDNA_TYPE_MAX);

	if (adr == NULL || data == NULL || nr == 0) {
		return;
	}

	/* init BHead */
	bh.code = filecode;
	bh.old = adr;
	bh.nr = nr;

	bh.SDNAnr = struct_nr;
	sp = wd->sdna->structs[bh.SDNAnr];

	bh.len = nr * wd->sdna->typelens[sp[0]];

	if (bh.len == 0) {
		return;
	}

	mywrite(wd, &bh, sizeof(BHead));
	mywrite(wd, data, bh.len);
}

static void writestruct_at_address_id(
        WriteData *wd, int filecode, const char *structname, int nr,
        const void *adr, const void *data)
{
	if (adr == NULL || data == NULL || nr == 0) {
		return;
	}

	const int SDNAnr = DNA_struct_find_nr(wd->sdna, structname);
	if (UNLIKELY(SDNAnr == -1)) {
		printf("error: can't find SDNA code <%s>\n", structname);
		return;
	}

	writestruct_at_address_nr(wd, filecode, SDNAnr, nr, adr, data);
}

static void writestruct_nr(
        WriteData *wd, int filecode, const int struct_nr, int nr,
        const void *adr)
{
	writestruct_at_address_nr(wd, filecode, struct_nr, nr, adr, adr);
}

static void writestruct_id(
        WriteData *wd, int filecode, const char *structname, int nr,
        const void *adr)
{
	writestruct_at_address_id(wd, filecode, structname, nr, adr, adr);
}

static void writedata(WriteData *wd, int filecode, int len, const void *adr)  /* do not use for structs */
{
	BHead bh;

	if (adr == NULL || len == 0) {
		return;
	}

	/* align to 4 (writes uninitialized bytes in some cases) */
	len = (len + 3) & ~3;

	/* init BHead */
	bh.code   = filecode;
	bh.old    = adr;
	bh.nr     = 1;
	bh.SDNAnr = 0;
	bh.len    = len;

	mywrite(wd, &bh, sizeof(BHead));
	mywrite(wd, adr, len);
}

/* use this to force writing of lists in same order as reading (using link_list) */
static void writelist_nr(WriteData *wd, int filecode, const int struct_nr, const ListBase *lb)
{
	const Link *link = lb->first;

	while (link) {
		writestruct_nr(wd, filecode, struct_nr, 1, link);
		link = link->next;
	}
}

#if 0
static void writelist_id(WriteData *wd, int filecode, const char *structname, const ListBase *lb)
{
	const Link *link = lb->first;
	if (link) {

		const int struct_nr = DNA_struct_find_nr(wd->sdna, structname);
		if (struct_nr == -1) {
			printf("error: can't find SDNA code <%s>\n", structname);
			return;
		}

		while (link) {
			writestruct_nr(wd, filecode, struct_nr, 1, link);
			link = link->next;
		}
	}
}
#endif

#define writestruct_at_address(wd, filecode, struct_id, nr, adr, data) \
	writestruct_at_address_nr(wd, filecode, SDNA_TYPE_FROM_STRUCT(struct_id), nr, adr, data)

#define writestruct(wd, filecode, struct_id, nr, adr) \
	writestruct_nr(wd, filecode, SDNA_TYPE_FROM_STRUCT(struct_id), nr, adr)

#define writelist(wd, filecode, struct_id, lb) \
	writelist_nr(wd, filecode, SDNA_TYPE_FROM_STRUCT(struct_id), lb)

/* *************** writing some direct data structs used in more code parts **************** */
/*These functions are used by blender's .blend system for file saving/loading.*/
void IDP_WriteProperty_OnlyData(const IDProperty *prop, void *wd);
void IDP_WriteProperty(const IDProperty *prop, void *wd);

static void IDP_WriteArray(const IDProperty *prop, void *wd)
{
	/*REMEMBER to set totalen to len in the linking code!!*/
	if (prop->data.pointer) {
		writedata(wd, DATA, MEM_allocN_len(prop->data.pointer), prop->data.pointer);

		if (prop->subtype == IDP_GROUP) {
			IDProperty **array = prop->data.pointer;
			int a;

			for (a = 0; a < prop->len; a++) {
				IDP_WriteProperty(array[a], wd);
			}
		}
	}
}

static void IDP_WriteIDPArray(const IDProperty *prop, void *wd)
{
	/*REMEMBER to set totalen to len in the linking code!!*/
	if (prop->data.pointer) {
		const IDProperty *array = prop->data.pointer;
		int a;

		writestruct(wd, DATA, IDProperty, prop->len, array);

		for (a = 0; a < prop->len; a++) {
			IDP_WriteProperty_OnlyData(&array[a], wd);
		}
	}
}

static void IDP_WriteString(const IDProperty *prop, void *wd)
{
	/*REMEMBER to set totalen to len in the linking code!!*/
	writedata(wd, DATA, prop->len, prop->data.pointer);
}

static void IDP_WriteGroup(const IDProperty *prop, void *wd)
{
	IDProperty *loop;

	for (loop = prop->data.group.first; loop; loop = loop->next) {
		IDP_WriteProperty(loop, wd);
	}
}

/* Functions to read/write ID Properties */
void IDP_WriteProperty_OnlyData(const IDProperty *prop, void *wd)
{
	switch (prop->type) {
		case IDP_GROUP:
			IDP_WriteGroup(prop, wd);
			break;
		case IDP_STRING:
			IDP_WriteString(prop, wd);
			break;
		case IDP_ARRAY:
			IDP_WriteArray(prop, wd);
			break;
		case IDP_IDPARRAY:
			IDP_WriteIDPArray(prop, wd);
			break;
	}
}

void IDP_WriteProperty(const IDProperty *prop, void *wd)
{
	writestruct(wd, DATA, IDProperty, 1, prop);
	IDP_WriteProperty_OnlyData(prop, wd);
}

static void write_iddata(void *wd, const ID *id)
{
	/* ID_WM's id->properties are considered runtime only, and never written in .blend file. */
	if (id->properties && !ELEM(GS(id->name), ID_WM)) {
		IDP_WriteProperty(id->properties, wd);
	}
}

static void write_previews(WriteData *wd, const PreviewImage *prv_orig)
{
	/* Never write previews when doing memsave (i.e. undo/redo)! */
	if (prv_orig && !wd->current) {
		PreviewImage prv = *prv_orig;

		/* don't write out large previews if not requested */
		if (!(U.flag & USER_SAVE_PREVIEWS)) {
			prv.w[1] = 0;
			prv.h[1] = 0;
			prv.rect[1] = NULL;
		}
		writestruct_at_address(wd, DATA, PreviewImage, 1, prv_orig, &prv);
		if (prv.rect[0]) {
			writedata(wd, DATA, prv.w[0] * prv.h[0] * sizeof(unsigned int), prv.rect[0]);
		}
		if (prv.rect[1]) {
			writedata(wd, DATA, prv.w[1] * prv.h[1] * sizeof(unsigned int), prv.rect[1]);
		}
	}
}

static void write_fmodifiers(WriteData *wd, ListBase *fmodifiers)
{
	FModifier *fcm;

	/* Write all modifiers first (for faster reloading) */
	writelist(wd, DATA, FModifier, fmodifiers);

	/* Modifiers */
	for (fcm = fmodifiers->first; fcm; fcm = fcm->next) {
		const FModifierTypeInfo *fmi = fmodifier_get_typeinfo(fcm);

		/* Write the specific data */
		if (fmi && fcm->data) {
			/* firstly, just write the plain fmi->data struct */
			writestruct_id(wd, DATA, fmi->structName, 1, fcm->data);

			/* do any modifier specific stuff */
			switch (fcm->type) {
				case FMODIFIER_TYPE_GENERATOR:
				{
					FMod_Generator *data = fcm->data;

					/* write coefficients array */
					if (data->coefficients) {
						writedata(wd, DATA, sizeof(float) * (data->arraysize), data->coefficients);
					}

					break;
				}
				case FMODIFIER_TYPE_ENVELOPE:
				{
					FMod_Envelope *data = fcm->data;

					/* write envelope data */
					if (data->data) {
						writestruct(wd, DATA, FCM_EnvelopeData, data->totvert, data->data);
					}

					break;
				}
				case FMODIFIER_TYPE_PYTHON:
				{
					FMod_Python *data = fcm->data;

					/* Write ID Properties -- and copy this comment EXACTLY for easy finding
					 * of library blocks that implement this.*/
					IDP_WriteProperty(data->prop, wd);

					break;
				}
			}
		}
	}
}

static void write_fcurves(WriteData *wd, ListBase *fcurves)
{
	FCurve *fcu;

	writelist(wd, DATA, FCurve, fcurves);
	for (fcu = fcurves->first; fcu; fcu = fcu->next) {
		/* curve data */
		if (fcu->bezt) {
			writestruct(wd, DATA, BezTriple, fcu->totvert, fcu->bezt);
		}
		if (fcu->fpt) {
			writestruct(wd, DATA, FPoint, fcu->totvert, fcu->fpt);
		}

		if (fcu->rna_path) {
			writedata(wd, DATA, strlen(fcu->rna_path) + 1, fcu->rna_path);
		}

		/* driver data */
		if (fcu->driver) {
			ChannelDriver *driver = fcu->driver;
			DriverVar *dvar;

			writestruct(wd, DATA, ChannelDriver, 1, driver);

			/* variables */
			writelist(wd, DATA, DriverVar, &driver->variables);
			for (dvar = driver->variables.first; dvar; dvar = dvar->next) {
				DRIVER_TARGETS_USED_LOOPER(dvar)
				{
					if (dtar->rna_path) {
						writedata(wd, DATA, strlen(dtar->rna_path) + 1, dtar->rna_path);
					}
				}
				DRIVER_TARGETS_LOOPER_END
			}
		}

		/* write F-Modifiers */
		write_fmodifiers(wd, &fcu->modifiers);
	}
}

static void write_actions(WriteData *wd, ListBase *idbase)
{
	bAction *act;
	bActionGroup *grp;
	TimeMarker *marker;

	for (act = idbase->first; act; act = act->id.next) {
		if (act->id.us > 0 || wd->current) {
			writestruct(wd, ID_AC, bAction, 1, act);
			write_iddata(wd, &act->id);

			write_fcurves(wd, &act->curves);

			for (grp = act->groups.first; grp; grp = grp->next) {
				writestruct(wd, DATA, bActionGroup, 1, grp);
			}

			for (marker = act->markers.first; marker; marker = marker->next) {
				writestruct(wd, DATA, TimeMarker, 1, marker);
			}
		}
	}

	/* flush helps the compression for undo-save */
	mywrite(wd, MYWRITE_FLUSH, 0);
}

static void write_keyingsets(WriteData *wd, ListBase *list)
{
	KeyingSet *ks;
	KS_Path *ksp;

	for (ks = list->first; ks; ks = ks->next) {
		/* KeyingSet */
		writestruct(wd, DATA, KeyingSet, 1, ks);

		/* Paths */
		for (ksp = ks->paths.first; ksp; ksp = ksp->next) {
			/* Path */
			writestruct(wd, DATA, KS_Path, 1, ksp);

			if (ksp->rna_path) {
				writedata(wd, DATA, strlen(ksp->rna_path) + 1, ksp->rna_path);
			}
		}
	}
}

static void write_nlastrips(WriteData *wd, ListBase *strips)
{
	NlaStrip *strip;

	writelist(wd, DATA, NlaStrip, strips);
	for (strip = strips->first; strip; strip = strip->next) {
		/* write the strip's F-Curves and modifiers */
		write_fcurves(wd, &strip->fcurves);
		write_fmodifiers(wd, &strip->modifiers);

		/* write the strip's children */
		write_nlastrips(wd, &strip->strips);
	}
}

static void write_nladata(WriteData *wd, ListBase *nlabase)
{
	NlaTrack *nlt;

	/* write all the tracks */
	for (nlt = nlabase->first; nlt; nlt = nlt->next) {
		/* write the track first */
		writestruct(wd, DATA, NlaTrack, 1, nlt);

		/* write the track's strips */
		write_nlastrips(wd, &nlt->strips);
	}
}

static void write_animdata(WriteData *wd, AnimData *adt)
{
	AnimOverride *aor;

	/* firstly, just write the AnimData block */
	writestruct(wd, DATA, AnimData, 1, adt);

	/* write drivers */
	write_fcurves(wd, &adt->drivers);

	/* write overrides */
	// FIXME: are these needed?
	for (aor = adt->overrides.first; aor; aor = aor->next) {
		/* overrides consist of base data + rna_path */
		writestruct(wd, DATA, AnimOverride, 1, aor);
		writedata(wd, DATA, strlen(aor->rna_path) + 1, aor->rna_path);
	}

	// TODO write the remaps (if they are needed)

	/* write NLA data */
	write_nladata(wd, &adt->nla_tracks);
}

static void write_curvemapping_curves(WriteData *wd, CurveMapping *cumap)
{
	for (int a = 0; a < CM_TOT; a++) {
		writestruct(wd, DATA, CurveMapPoint, cumap->cm[a].totpoint, cumap->cm[a].curve);
	}
}

static void write_curvemapping(WriteData *wd, CurveMapping *cumap)
{
	writestruct(wd, DATA, CurveMapping, 1, cumap);

	write_curvemapping_curves(wd, cumap);
}

static void write_node_socket(WriteData *wd, bNodeTree *UNUSED(ntree), bNode *node, bNodeSocket *sock)
{
#ifdef USE_NODE_COMPAT_CUSTOMNODES
	/* forward compatibility code, so older blenders still open */
	sock->stack_type = 1;

	if (node->type == NODE_GROUP) {
		bNodeTree *ngroup = (bNodeTree *)node->id;
		if (ngroup) {
			/* for node groups: look up the deprecated groupsock pointer */
			sock->groupsock = ntreeFindSocketInterface(ngroup, sock->in_out, sock->identifier);
			BLI_assert(sock->groupsock != NULL);

			/* node group sockets now use the generic identifier string to verify group nodes,
			 * old blender uses the own_index.
			 */
			sock->own_index = sock->groupsock->own_index;
		}
	}
#endif

	/* actual socket writing */
	writestruct(wd, DATA, bNodeSocket, 1, sock);

	if (sock->prop) {
		IDP_WriteProperty(sock->prop, wd);
	}

	if (sock->default_value) {
		writedata(wd, DATA, MEM_allocN_len(sock->default_value), sock->default_value);
	}
}
static void write_node_socket_interface(WriteData *wd, bNodeTree *UNUSED(ntree), bNodeSocket *sock)
{
#ifdef USE_NODE_COMPAT_CUSTOMNODES
	/* forward compatibility code, so older blenders still open */
	sock->stack_type = 1;

	/* Reconstruct the deprecated default_value structs in socket interface DNA. */
	if (sock->default_value == NULL && sock->typeinfo) {
		node_socket_init_default_value(sock);
	}
#endif

	/* actual socket writing */
	writestruct(wd, DATA, bNodeSocket, 1, sock);

	if (sock->prop) {
		IDP_WriteProperty(sock->prop, wd);
	}

	if (sock->default_value) {
		writedata(wd, DATA, MEM_allocN_len(sock->default_value), sock->default_value);
	}
}
/* this is only direct data, tree itself should have been written */
static void write_nodetree(WriteData *wd, bNodeTree *ntree)
{
	bNode *node;
	bNodeSocket *sock;
	bNodeLink *link;

	/* for link_list() speed, we write per list */

	if (ntree->adt) {
		write_animdata(wd, ntree->adt);
	}

	for (node = ntree->nodes.first; node; node = node->next) {
		writestruct(wd, DATA, bNode, 1, node);

		if (node->prop) {
			IDP_WriteProperty(node->prop, wd);
		}

		for (sock = node->inputs.first; sock; sock = sock->next) {
			write_node_socket(wd, ntree, node, sock);
		}
		for (sock = node->outputs.first; sock; sock = sock->next) {
			write_node_socket(wd, ntree, node, sock);
		}

		for (link = node->internal_links.first; link; link = link->next) {
			writestruct(wd, DATA, bNodeLink, 1, link);
		}

		if (node->storage) {
			/* could be handlerized at some point, now only 1 exception still */
			if ((ntree->type == NTREE_SHADER) &&
			    ELEM(node->type, SH_NODE_CURVE_VEC, SH_NODE_CURVE_RGB))
			{
				write_curvemapping(wd, node->storage);
			}
			else if (ntree->type == NTREE_SHADER &&
			         (node->type == SH_NODE_SCRIPT))
			{
				NodeShaderScript *nss = (NodeShaderScript *)node->storage;
				if (nss->bytecode) {
					writedata(wd, DATA, strlen(nss->bytecode) + 1, nss->bytecode);
				}
				writestruct_id(wd, DATA, node->typeinfo->storagename, 1, node->storage);
			}
			else if ((ntree->type == NTREE_COMPOSIT) &&
			         ELEM(node->type, CMP_NODE_TIME, CMP_NODE_CURVE_VEC, CMP_NODE_CURVE_RGB, CMP_NODE_HUECORRECT))
			{
				write_curvemapping(wd, node->storage);
			}
			else if ((ntree->type == NTREE_TEXTURE) &&
			         (node->type == TEX_NODE_CURVE_RGB || node->type == TEX_NODE_CURVE_TIME))
			{
				write_curvemapping(wd, node->storage);
			}
			else if ((ntree->type == NTREE_COMPOSIT) &&
			         (node->type == CMP_NODE_MOVIEDISTORTION))
			{
				/* pass */
			}
			else {
				writestruct_id(wd, DATA, node->typeinfo->storagename, 1, node->storage);
			}
		}

		if (node->type == CMP_NODE_OUTPUT_FILE) {
			/* inputs have own storage data */
			for (sock = node->inputs.first; sock; sock = sock->next) {
				writestruct(wd, DATA, NodeImageMultiFileSocket, 1, sock->storage);
			}
		}
		if (node->type == CMP_NODE_IMAGE) {
			/* write extra socket info */
			for (sock = node->outputs.first; sock; sock = sock->next) {
				writestruct(wd, DATA, NodeImageLayer, 1, sock->storage);
			}
		}
	}

	for (link = ntree->links.first; link; link = link->next) {
		writestruct(wd, DATA, bNodeLink, 1, link);
	}

	for (sock = ntree->inputs.first; sock; sock = sock->next) {
		write_node_socket_interface(wd, ntree, sock);
	}
	for (sock = ntree->outputs.first; sock; sock = sock->next) {
		write_node_socket_interface(wd, ntree, sock);
	}
}

/**
 * Take care using 'use_active_win', since we wont want the currently active window
 * to change which scene renders (currently only used for undo).
 */
static void current_screen_compat(Main *mainvar, bScreen **r_screen, bool use_active_win)
{
	wmWindowManager *wm;
	wmWindow *window = NULL;

	/* find a global current screen in the first open window, to have
	 * a reasonable default for reading in older versions */
	wm = mainvar->wm.first;

	if (wm) {
		if (use_active_win) {
			/* write the active window into the file, needed for multi-window undo T43424 */
			for (window = wm->windows.first; window; window = window->next) {
				if (window->active) {
					break;
				}
			}

			/* fallback */
			if (window == NULL) {
				window = wm->windows.first;
			}
		}
		else {
			window = wm->windows.first;
		}
	}

	*r_screen = (window) ? window->screen : NULL;
}

typedef struct RenderInfo {
	int sfra;
	int efra;
	char scene_name[MAX_ID_NAME - 2];
} RenderInfo;

/* was for historic render-deamon feature,
 * now write because it can be easily extracted without
 * reading the whole blend file */
static void write_renderinfo(WriteData *wd, Main *mainvar)
{
	bScreen *curscreen;
	Scene *sce, *curscene = NULL;
	RenderInfo data;

	/* XXX in future, handle multiple windows with multiple screens? */
	current_screen_compat(mainvar, &curscreen, false);
	if (curscreen) {
		curscene = curscreen->scene;
	}

	for (sce = mainvar->scene.first; sce; sce = sce->id.next) {
		if (sce->id.lib == NULL && (sce == curscene || (sce->r.scemode & R_BG_RENDER))) {
			data.sfra = sce->r.sfra;
			data.efra = sce->r.efra;
			memset(data.scene_name, 0, sizeof(data.scene_name));

			BLI_strncpy(data.scene_name, sce->id.name + 2, sizeof(data.scene_name));

			writedata(wd, REND, sizeof(data), &data);
		}
	}
}

static void write_keymapitem(WriteData *wd, wmKeyMapItem *kmi)
{
	writestruct(wd, DATA, wmKeyMapItem, 1, kmi);
	if (kmi->properties) {
		IDP_WriteProperty(kmi->properties, wd);
	}
}

static void write_userdef(WriteData *wd)
{
	bTheme *btheme;
	wmKeyMap *keymap;
	wmKeyMapItem *kmi;
	wmKeyMapDiffItem *kmdi;
	bAddon *bext;
	bPathCompare *path_cmp;
	uiStyle *style;

	writestruct(wd, USER, UserDef, 1, &U);

	for (btheme = U.themes.first; btheme; btheme = btheme->next) {
		writestruct(wd, DATA, bTheme, 1, btheme);
	}

	for (keymap = U.user_keymaps.first; keymap; keymap = keymap->next) {
		writestruct(wd, DATA, wmKeyMap, 1, keymap);

		for (kmdi = keymap->diff_items.first; kmdi; kmdi = kmdi->next) {
			writestruct(wd, DATA, wmKeyMapDiffItem, 1, kmdi);
			if (kmdi->remove_item) {
				write_keymapitem(wd, kmdi->remove_item);
			}
			if (kmdi->add_item) {
				write_keymapitem(wd, kmdi->add_item);
			}
		}

		for (kmi = keymap->items.first; kmi; kmi = kmi->next) {
			write_keymapitem(wd, kmi);
		}
	}

	for (bext = U.addons.first; bext; bext = bext->next) {
		writestruct(wd, DATA, bAddon, 1, bext);
		if (bext->prop) {
			IDP_WriteProperty(bext->prop, wd);
		}
	}

	for (path_cmp = U.autoexec_paths.first; path_cmp; path_cmp = path_cmp->next) {
		writestruct(wd, DATA, bPathCompare, 1, path_cmp);
	}

	for (style = U.uistyles.first; style; style = style->next) {
		writestruct(wd, DATA, uiStyle, 1, style);
	}
}

static void write_boid_state(WriteData *wd, BoidState *state)
{
	BoidRule *rule = state->rules.first;

	writestruct(wd, DATA, BoidState, 1, state);

	for (; rule; rule = rule->next) {
		switch (rule->type) {
			case eBoidRuleType_Goal:
			case eBoidRuleType_Avoid:
				writestruct(wd, DATA, BoidRuleGoalAvoid, 1, rule);
				break;
			case eBoidRuleType_AvoidCollision:
				writestruct(wd, DATA, BoidRuleAvoidCollision, 1, rule);
				break;
			case eBoidRuleType_FollowLeader:
				writestruct(wd, DATA, BoidRuleFollowLeader, 1, rule);
				break;
			case eBoidRuleType_AverageSpeed:
				writestruct(wd, DATA, BoidRuleAverageSpeed, 1, rule);
				break;
			case eBoidRuleType_Fight:
				writestruct(wd, DATA, BoidRuleFight, 1, rule);
				break;
			default:
				writestruct(wd, DATA, BoidRule, 1, rule);
				break;
		}
	}
#if 0
	BoidCondition *cond = state->conditions.first;
	for (; cond; cond = cond->next) {
		writestruct(wd, DATA, BoidCondition, 1, cond);
	}
#endif
}

/* update this also to readfile.c */
static const char *ptcache_data_struct[] = {
	"", // BPHYS_DATA_INDEX
	"", // BPHYS_DATA_LOCATION
	"", // BPHYS_DATA_VELOCITY
	"", // BPHYS_DATA_ROTATION
	"", // BPHYS_DATA_AVELOCITY / BPHYS_DATA_XCONST */
	"", // BPHYS_DATA_SIZE:
	"", // BPHYS_DATA_TIMES:
	"BoidData" // case BPHYS_DATA_BOIDS:
};
static const char *ptcache_extra_struct[] = {
	"",
	"ParticleSpring"
};
static void write_pointcaches(WriteData *wd, ListBase *ptcaches)
{
	PointCache *cache = ptcaches->first;
	int i;

	for (; cache; cache = cache->next) {
		writestruct(wd, DATA, PointCache, 1, cache);

		if ((cache->flag & PTCACHE_DISK_CACHE) == 0) {
			PTCacheMem *pm = cache->mem_cache.first;

			for (; pm; pm = pm->next) {
				PTCacheExtra *extra = pm->extradata.first;

				writestruct(wd, DATA, PTCacheMem, 1, pm);

				for (i = 0; i < BPHYS_TOT_DATA; i++) {
					if (pm->data[i] && pm->data_types & (1 << i)) {
						if (ptcache_data_struct[i][0] == '\0') {
							writedata(wd, DATA, MEM_allocN_len(pm->data[i]), pm->data[i]);
						}
						else {
							writestruct_id(wd, DATA, ptcache_data_struct[i], pm->totpoint, pm->data[i]);
						}
					}
				}

				for (; extra; extra = extra->next) {
					if (ptcache_extra_struct[extra->type][0] == '\0') {
						continue;
					}
					writestruct(wd, DATA, PTCacheExtra, 1, extra);
					writestruct_id(wd, DATA, ptcache_extra_struct[extra->type], extra->totdata, extra->data);
				}
			}
		}
	}
}
static void write_particlesettings(WriteData *wd, ListBase *idbase)
{
	ParticleSettings *part;
	ParticleDupliWeight *dw;
	GroupObject *go;
	int a;

	part = idbase->first;
	while (part) {
		if (part->id.us > 0 || wd->current) {
			/* write LibData */
			writestruct(wd, ID_PA, ParticleSettings, 1, part);
			write_iddata(wd, &part->id);

			if (part->adt) {
				write_animdata(wd, part->adt);
			}
			writestruct(wd, DATA, PartDeflect, 1, part->pd);
			writestruct(wd, DATA, PartDeflect, 1, part->pd2);
			writestruct(wd, DATA, EffectorWeights, 1, part->effector_weights);

			if (part->clumpcurve) {
				write_curvemapping(wd, part->clumpcurve);
			}
			if (part->roughcurve) {
				write_curvemapping(wd, part->roughcurve);
			}

			dw = part->dupliweights.first;
			for (; dw; dw = dw->next) {
				/* update indices */
				dw->index = 0;
				if (part->dup_group) { /* can be NULL if lining fails or set to None */
					go = part->dup_group->gobject.first;
					while (go && go->ob != dw->ob) {
						go = go->next;
						dw->index++;
					}
				}
				writestruct(wd, DATA, ParticleDupliWeight, 1, dw);
			}

			if (part->boids && part->phystype == PART_PHYS_BOIDS) {
				BoidState *state = part->boids->states.first;

				writestruct(wd, DATA, BoidSettings, 1, part->boids);

				for (; state; state = state->next) {
					write_boid_state(wd, state);
				}
			}
			if (part->fluid && part->phystype == PART_PHYS_FLUID) {
				writestruct(wd, DATA, SPHFluidSettings, 1, part->fluid);
			}

			for (a = 0; a < MAX_MTEX; a++) {
				if (part->mtex[a]) {
					writestruct(wd, DATA, MTex, 1, part->mtex[a]);
				}
			}
		}
		part = part->id.next;
	}
}
static void write_particlesystems(WriteData *wd, ListBase *particles)
{
	ParticleSystem *psys = particles->first;
	ParticleTarget *pt;
	int a;

	for (; psys; psys = psys->next) {
		writestruct(wd, DATA, ParticleSystem, 1, psys);

		if (psys->particles) {
			writestruct(wd, DATA, ParticleData, psys->totpart, psys->particles);

			if (psys->particles->hair) {
				ParticleData *pa = psys->particles;

				for (a = 0; a < psys->totpart; a++, pa++) {
					writestruct(wd, DATA, HairKey, pa->totkey, pa->hair);
				}
			}

			if (psys->particles->boid &&
			    (psys->part->phystype == PART_PHYS_BOIDS))
			{
				writestruct(wd, DATA, BoidParticle, psys->totpart, psys->particles->boid);
			}

			if (psys->part->fluid &&
			    (psys->part->phystype == PART_PHYS_FLUID) &&
			    (psys->part->fluid->flag & SPH_VISCOELASTIC_SPRINGS))
			{
				writestruct(wd, DATA, ParticleSpring, psys->tot_fluidsprings, psys->fluid_springs);
			}
		}
		pt = psys->targets.first;
		for (; pt; pt = pt->next) {
			writestruct(wd, DATA, ParticleTarget, 1, pt);
		}

		if (psys->child) {
			writestruct(wd, DATA, ChildParticle, psys->totchild, psys->child);
		}

		if (psys->clmd) {
			writestruct(wd, DATA, ClothModifierData, 1, psys->clmd);
			writestruct(wd, DATA, ClothSimSettings, 1, psys->clmd->sim_parms);
			writestruct(wd, DATA, ClothCollSettings, 1, psys->clmd->coll_parms);
		}

		write_pointcaches(wd, &psys->ptcaches);
	}
}

static void write_properties(WriteData *wd, ListBase *lb)
{
	bProperty *prop;

	prop = lb->first;
	while (prop) {
		writestruct(wd, DATA, bProperty, 1, prop);

		if (prop->poin && prop->poin != &prop->data) {
			writedata(wd, DATA, MEM_allocN_len(prop->poin), prop->poin);
		}

		prop = prop->next;
	}
}

static void write_sensors(WriteData *wd, ListBase *lb)
{
	bSensor *sens;

	sens = lb->first;
	while (sens) {
		writestruct(wd, DATA, bSensor, 1, sens);

		writedata(wd, DATA, sizeof(void *) * sens->totlinks, sens->links);

		switch (sens->type) {
<<<<<<< HEAD
		case SENS_NEAR:
			writestruct(wd, DATA, "bNearSensor", 1, sens->data);
			break;
		case SENS_MOUSE:
			writestruct(wd, DATA, "bMouseSensor", 1, sens->data);
			break;
		case SENS_KEYBOARD:
			writestruct(wd, DATA, "bKeyboardSensor", 1, sens->data);
			break;
		case SENS_PROPERTY:
			writestruct(wd, DATA, "bPropertySensor", 1, sens->data);
			break;
		case SENS_ARMATURE:
			writestruct(wd, DATA, "bArmatureSensor", 1, sens->data);
			break;
		case SENS_ACTUATOR:
			writestruct(wd, DATA, "bActuatorSensor", 1, sens->data);
			break;
		case SENS_DELAY:
			writestruct(wd, DATA, "bDelaySensor", 1, sens->data);
			break;
		case SENS_COLLISION:
			writestruct(wd, DATA, "bCollisionSensor", 1, sens->data);
			break;
		case SENS_RADAR:
			writestruct(wd, DATA, "bRadarSensor", 1, sens->data);
			break;
		case SENS_RANDOM:
			writestruct(wd, DATA, "bRandomSensor", 1, sens->data);
			break;
		case SENS_RAY:
			writestruct(wd, DATA, "bRaySensor", 1, sens->data);
			break;
		case SENS_MOVEMENT:
			writestruct(wd, DATA, "bMovementSensor", 1, sens->data);
			break;
		case SENS_MESSAGE:
			writestruct(wd, DATA, "bMessageSensor", 1, sens->data);
			break;
		case SENS_JOYSTICK:
			writestruct(wd, DATA, "bJoystickSensor", 1, sens->data);
			break;
		default:
			; /* error: don't know how to write this file */
=======
			case SENS_NEAR:
				writestruct(wd, DATA, bNearSensor, 1, sens->data);
				break;
			case SENS_MOUSE:
				writestruct(wd, DATA, bMouseSensor, 1, sens->data);
				break;
			case SENS_KEYBOARD:
				writestruct(wd, DATA, bKeyboardSensor, 1, sens->data);
				break;
			case SENS_PROPERTY:
				writestruct(wd, DATA, bPropertySensor, 1, sens->data);
				break;
			case SENS_ARMATURE:
				writestruct(wd, DATA, bArmatureSensor, 1, sens->data);
				break;
			case SENS_ACTUATOR:
				writestruct(wd, DATA, bActuatorSensor, 1, sens->data);
				break;
			case SENS_DELAY:
				writestruct(wd, DATA, bDelaySensor, 1, sens->data);
				break;
			case SENS_COLLISION:
				writestruct(wd, DATA, bCollisionSensor, 1, sens->data);
				break;
			case SENS_RADAR:
				writestruct(wd, DATA, bRadarSensor, 1, sens->data);
				break;
			case SENS_RANDOM:
				writestruct(wd, DATA, bRandomSensor, 1, sens->data);
				break;
			case SENS_RAY:
				writestruct(wd, DATA, bRaySensor, 1, sens->data);
				break;
			case SENS_MESSAGE:
				writestruct(wd, DATA, bMessageSensor, 1, sens->data);
				break;
			case SENS_JOYSTICK:
				writestruct(wd, DATA, bJoystickSensor, 1, sens->data);
				break;
			default:
				; /* error: don't know how to write this file */
>>>>>>> b27322e7
		}

		sens = sens->next;
	}
}

static void write_controllers(WriteData *wd, ListBase *lb)
{
	bController *cont;

	cont = lb->first;
	while (cont) {
		writestruct(wd, DATA, bController, 1, cont);

		writedata(wd, DATA, sizeof(void *) * cont->totlinks, cont->links);

		switch (cont->type) {
			case CONT_EXPRESSION:
				writestruct(wd, DATA, bExpressionCont, 1, cont->data);
				break;
			case CONT_PYTHON:
				writestruct(wd, DATA, bPythonCont, 1, cont->data);
				break;
			default:
				; /* error: don't know how to write this file */
		}

		cont = cont->next;
	}
}

static void write_actuators(WriteData *wd, ListBase *lb)
{
	bActuator *act;

	act = lb->first;
	while (act) {
		writestruct(wd, DATA, bActuator, 1, act);

		switch (act->type) {
<<<<<<< HEAD
		case ACT_ACTION:
			writestruct(wd, DATA, "bActionActuator", 1, act->data);
			break;
		case ACT_SOUND:
			writestruct(wd, DATA, "bSoundActuator", 1, act->data);
			break;
		case ACT_OBJECT:
			writestruct(wd, DATA, "bObjectActuator", 1, act->data);
			break;
		case ACT_PROPERTY:
			writestruct(wd, DATA, "bPropertyActuator", 1, act->data);
			break;
		case ACT_CAMERA:
			writestruct(wd, DATA, "bCameraActuator", 1, act->data);
			break;
		case ACT_CONSTRAINT:
			writestruct(wd, DATA, "bConstraintActuator", 1, act->data);
			break;
		case ACT_EDIT_OBJECT:
			writestruct(wd, DATA, "bEditObjectActuator", 1, act->data);
			break;
		case ACT_SCENE:
			writestruct(wd, DATA, "bSceneActuator", 1, act->data);
			break;
		case ACT_GROUP:
			writestruct(wd, DATA, "bGroupActuator", 1, act->data);
			break;
		case ACT_RANDOM:
			writestruct(wd, DATA, "bRandomActuator", 1, act->data);
			break;
		case ACT_MESSAGE:
			writestruct(wd, DATA, "bMessageActuator", 1, act->data);
			break;
		case ACT_GAME:
			writestruct(wd, DATA, "bGameActuator", 1, act->data);
			break;
		case ACT_VISIBILITY:
			writestruct(wd, DATA, "bVisibilityActuator", 1, act->data);
			break;
		case ACT_2DFILTER:
			writestruct(wd, DATA, "bTwoDFilterActuator", 1, act->data);
			break;
		case ACT_PARENT:
			writestruct(wd, DATA, "bParentActuator", 1, act->data);
			break;
		case ACT_STATE:
			writestruct(wd, DATA, "bStateActuator", 1, act->data);
			break;
		case ACT_ARMATURE:
			writestruct(wd, DATA, "bArmatureActuator", 1, act->data);
			break;
		case ACT_STEERING:
			writestruct(wd, DATA, "bSteeringActuator", 1, act->data);
			break;
		case ACT_MOUSE:
			writestruct(wd, DATA, "bMouseActuator", 1, act->data);
			break;
		default:
			; /* error: don't know how to write this file */
=======
			case ACT_ACTION:
			case ACT_SHAPEACTION:
				writestruct(wd, DATA, bActionActuator, 1, act->data);
				break;
			case ACT_SOUND:
				writestruct(wd, DATA, bSoundActuator, 1, act->data);
				break;
			case ACT_OBJECT:
				writestruct(wd, DATA, bObjectActuator, 1, act->data);
				break;
			case ACT_PROPERTY:
				writestruct(wd, DATA, bPropertyActuator, 1, act->data);
				break;
			case ACT_CAMERA:
				writestruct(wd, DATA, bCameraActuator, 1, act->data);
				break;
			case ACT_CONSTRAINT:
				writestruct(wd, DATA, bConstraintActuator, 1, act->data);
				break;
			case ACT_EDIT_OBJECT:
				writestruct(wd, DATA, bEditObjectActuator, 1, act->data);
				break;
			case ACT_SCENE:
				writestruct(wd, DATA, bSceneActuator, 1, act->data);
				break;
			case ACT_GROUP:
				writestruct(wd, DATA, bGroupActuator, 1, act->data);
				break;
			case ACT_RANDOM:
				writestruct(wd, DATA, bRandomActuator, 1, act->data);
				break;
			case ACT_MESSAGE:
				writestruct(wd, DATA, bMessageActuator, 1, act->data);
				break;
			case ACT_GAME:
				writestruct(wd, DATA, bGameActuator, 1, act->data);
				break;
			case ACT_VISIBILITY:
				writestruct(wd, DATA, bVisibilityActuator, 1, act->data);
				break;
			case ACT_2DFILTER:
				writestruct(wd, DATA, bTwoDFilterActuator, 1, act->data);
				break;
			case ACT_PARENT:
				writestruct(wd, DATA, bParentActuator, 1, act->data);
				break;
			case ACT_STATE:
				writestruct(wd, DATA, bStateActuator, 1, act->data);
				break;
			case ACT_ARMATURE:
				writestruct(wd, DATA, bArmatureActuator, 1, act->data);
				break;
			case ACT_STEERING:
				writestruct(wd, DATA, bSteeringActuator, 1, act->data);
				break;
			case ACT_MOUSE:
				writestruct(wd, DATA, bMouseActuator, 1, act->data);
				break;
			default:
				; /* error: don't know how to write this file */
>>>>>>> b27322e7
		}

		act = act->next;
	}
}

static void write_component_properties(WriteData *wd, ListBase *lb)
{
	PythonComponentProperty *cprop;
	cprop = lb->first;

	while (cprop) {
		LinkData *link;
		writestruct(wd, DATA, "PythonComponentProperty", 1, cprop);
		writelist(wd, DATA, "LinkData", &cprop->enumval);
		for (link = cprop->enumval.first; link; link = link->next) {
			writedata(wd, DATA, strlen(link->data)+1, link->data);
		}
		cprop = cprop->next;
	}
}

static void write_components(WriteData *wd, ListBase *lb)
{
	PythonComponent *pc;

	pc = lb->first;

	while(pc) {
		writestruct(wd, DATA, "PythonComponent", 1, pc);
		write_component_properties(wd, &pc->properties);

		pc = pc->next;
	}
}

static void write_motionpath(WriteData *wd, bMotionPath *mpath)
{
	/* sanity checks */
	if (mpath == NULL) {
		return;
	}

	/* firstly, just write the motionpath struct */
	writestruct(wd, DATA, bMotionPath, 1, mpath);

	/* now write the array of data */
	writestruct(wd, DATA, bMotionPathVert, mpath->length, mpath->points);
}

static void write_constraints(WriteData *wd, ListBase *conlist)
{
	bConstraint *con;

	for (con = conlist->first; con; con = con->next) {
		const bConstraintTypeInfo *cti = BKE_constraint_typeinfo_get(con);

		/* Write the specific data */
		if (cti && con->data) {
			/* firstly, just write the plain con->data struct */
			writestruct_id(wd, DATA, cti->structName, 1, con->data);

			/* do any constraint specific stuff */
			switch (con->type) {
				case CONSTRAINT_TYPE_PYTHON:
				{
					bPythonConstraint *data = con->data;
					bConstraintTarget *ct;

					/* write targets */
					for (ct = data->targets.first; ct; ct = ct->next) {
						writestruct(wd, DATA, bConstraintTarget, 1, ct);
					}

					/* Write ID Properties -- and copy this comment EXACTLY for easy finding
					 * of library blocks that implement this.*/
					IDP_WriteProperty(data->prop, wd);

					break;
				}
				case CONSTRAINT_TYPE_SPLINEIK:
				{
					bSplineIKConstraint *data = con->data;

					/* write points array */
					writedata(wd, DATA, sizeof(float) * (data->numpoints), data->points);

					break;
				}
			}
		}

		/* Write the constraint */
		writestruct(wd, DATA, bConstraint, 1, con);
	}
}

static void write_pose(WriteData *wd, bPose *pose)
{
	bPoseChannel *chan;
	bActionGroup *grp;

	/* Write each channel */
	if (pose == NULL) {
		return;
	}

	/* Write channels */
	for (chan = pose->chanbase.first; chan; chan = chan->next) {
		/* Write ID Properties -- and copy this comment EXACTLY for easy finding
		 * of library blocks that implement this.*/
		if (chan->prop) {
			IDP_WriteProperty(chan->prop, wd);
		}

		write_constraints(wd, &chan->constraints);

		write_motionpath(wd, chan->mpath);

		/* prevent crashes with autosave,
		 * when a bone duplicated in editmode has not yet been assigned to its posechannel */
		if (chan->bone) {
			/* gets restored on read, for library armatures */
			chan->selectflag = chan->bone->flag & BONE_SELECTED;
		}

		writestruct(wd, DATA, bPoseChannel, 1, chan);
	}

	/* Write groups */
	for (grp = pose->agroups.first; grp; grp = grp->next) {
		writestruct(wd, DATA, bActionGroup, 1, grp);
	}

	/* write IK param */
	if (pose->ikparam) {
		const char *structname = BKE_pose_ikparam_get_name(pose);
		if (structname) {
			writestruct_id(wd, DATA, structname, 1, pose->ikparam);
		}
	}

	/* Write this pose */
	writestruct(wd, DATA, bPose, 1, pose);

}

static void write_defgroups(WriteData *wd, ListBase *defbase)
{
	for (bDeformGroup *defgroup = defbase->first; defgroup; defgroup = defgroup->next) {
		writestruct(wd, DATA, bDeformGroup, 1, defgroup);
	}
}

static void write_modifiers(WriteData *wd, ListBase *modbase)
{
	ModifierData *md;

	if (modbase == NULL) {
		return;
	}

	for (md = modbase->first; md; md = md->next) {
		const ModifierTypeInfo *mti = modifierType_getInfo(md->type);
		if (mti == NULL) {
			return;
		}

		writestruct_id(wd, DATA, mti->structName, 1, md);

		if (md->type == eModifierType_Hook) {
			HookModifierData *hmd = (HookModifierData *)md;

			if (hmd->curfalloff) {
				write_curvemapping(wd, hmd->curfalloff);
			}

			writedata(wd, DATA, sizeof(int) * hmd->totindex, hmd->indexar);
		}
		else if (md->type == eModifierType_Cloth) {
			ClothModifierData *clmd = (ClothModifierData *)md;

			writestruct(wd, DATA, ClothSimSettings, 1, clmd->sim_parms);
			writestruct(wd, DATA, ClothCollSettings, 1, clmd->coll_parms);
			writestruct(wd, DATA, EffectorWeights, 1, clmd->sim_parms->effector_weights);
			write_pointcaches(wd, &clmd->ptcaches);
		}
		else if (md->type == eModifierType_Smoke) {
			SmokeModifierData *smd = (SmokeModifierData *)md;

			if (smd->type & MOD_SMOKE_TYPE_DOMAIN) {
				if (smd->domain) {
					write_pointcaches(wd, &(smd->domain->ptcaches[0]));

					/* create fake pointcache so that old blender versions can read it */
					smd->domain->point_cache[1] = BKE_ptcache_add(&smd->domain->ptcaches[1]);
					smd->domain->point_cache[1]->flag |= PTCACHE_DISK_CACHE | PTCACHE_FAKE_SMOKE;
					smd->domain->point_cache[1]->step = 1;

					write_pointcaches(wd, &(smd->domain->ptcaches[1]));
				}

				writestruct(wd, DATA, SmokeDomainSettings, 1, smd->domain);

				if (smd->domain) {
					/* cleanup the fake pointcache */
					BKE_ptcache_free_list(&smd->domain->ptcaches[1]);
					smd->domain->point_cache[1] = NULL;

					writestruct(wd, DATA, EffectorWeights, 1, smd->domain->effector_weights);
				}
			}
			else if (smd->type & MOD_SMOKE_TYPE_FLOW) {
				writestruct(wd, DATA, SmokeFlowSettings, 1, smd->flow);
			}
			else if (smd->type & MOD_SMOKE_TYPE_COLL) {
				writestruct(wd, DATA, SmokeCollSettings, 1, smd->coll);
			}
		}
		else if (md->type == eModifierType_Fluidsim) {
			FluidsimModifierData *fluidmd = (FluidsimModifierData *)md;

			writestruct(wd, DATA, FluidsimSettings, 1, fluidmd->fss);
		}
		else if (md->type == eModifierType_DynamicPaint) {
			DynamicPaintModifierData *pmd = (DynamicPaintModifierData *)md;

			if (pmd->canvas) {
				DynamicPaintSurface *surface;
				writestruct(wd, DATA, DynamicPaintCanvasSettings, 1, pmd->canvas);

				/* write surfaces */
				for (surface = pmd->canvas->surfaces.first; surface; surface = surface->next) {
					writestruct(wd, DATA, DynamicPaintSurface, 1, surface);
				}
				/* write caches and effector weights */
				for (surface = pmd->canvas->surfaces.first; surface; surface = surface->next) {
					write_pointcaches(wd, &(surface->ptcaches));

					writestruct(wd, DATA, EffectorWeights, 1, surface->effector_weights);
				}
			}
			if (pmd->brush) {
				writestruct(wd, DATA, DynamicPaintBrushSettings, 1, pmd->brush);
				writestruct(wd, DATA, ColorBand, 1, pmd->brush->paint_ramp);
				writestruct(wd, DATA, ColorBand, 1, pmd->brush->vel_ramp);
			}
		}
		else if (md->type == eModifierType_Collision) {

#if 0
			CollisionModifierData *collmd = (CollisionModifierData *)md;
			// TODO: CollisionModifier should use pointcache
			// + have proper reset events before enabling this
			writestruct(wd, DATA, MVert, collmd->numverts, collmd->x);
			writestruct(wd, DATA, MVert, collmd->numverts, collmd->xnew);
			writestruct(wd, DATA, MFace, collmd->numfaces, collmd->mfaces);
#endif
		}
		else if (md->type == eModifierType_MeshDeform) {
			MeshDeformModifierData *mmd = (MeshDeformModifierData *)md;
			int size = mmd->dyngridsize;

			writestruct(wd, DATA, MDefInfluence, mmd->totinfluence, mmd->bindinfluences);
			writedata(wd, DATA, sizeof(int) * (mmd->totvert + 1), mmd->bindoffsets);
			writedata(wd, DATA, sizeof(float) * 3 * mmd->totcagevert,
			          mmd->bindcagecos);
			writestruct(wd, DATA, MDefCell, size * size * size, mmd->dyngrid);
			writestruct(wd, DATA, MDefInfluence, mmd->totinfluence, mmd->dyninfluences);
			writedata(wd, DATA, sizeof(int) * mmd->totvert, mmd->dynverts);
		}
		else if (md->type == eModifierType_Warp) {
			WarpModifierData *tmd = (WarpModifierData *)md;
			if (tmd->curfalloff) {
				write_curvemapping(wd, tmd->curfalloff);
			}
		}
		else if (md->type == eModifierType_WeightVGEdit) {
			WeightVGEditModifierData *wmd = (WeightVGEditModifierData *)md;

			if (wmd->cmap_curve) {
				write_curvemapping(wd, wmd->cmap_curve);
			}
		}
		else if (md->type == eModifierType_LaplacianDeform) {
			LaplacianDeformModifierData *lmd = (LaplacianDeformModifierData *)md;

			writedata(wd, DATA, sizeof(float) * lmd->total_verts * 3, lmd->vertexco);
		}
		else if (md->type == eModifierType_CorrectiveSmooth) {
			CorrectiveSmoothModifierData *csmd = (CorrectiveSmoothModifierData *)md;

			if (csmd->bind_coords) {
				writedata(wd, DATA, sizeof(float[3]) * csmd->bind_coords_num, csmd->bind_coords);
			}
		}
	}
}

static void write_objects(WriteData *wd, ListBase *idbase)
{
	Object *ob;

	ob = idbase->first;
	while (ob) {
		if (ob->id.us > 0 || wd->current) {
			/* write LibData */
			writestruct(wd, ID_OB, Object, 1, ob);
			write_iddata(wd, &ob->id);

			if (ob->adt) {
				write_animdata(wd, ob->adt);
			}

			/* direct data */
			writedata(wd, DATA, sizeof(void *) * ob->totcol, ob->mat);
			writedata(wd, DATA, sizeof(char) * ob->totcol, ob->matbits);
			/* write_effects(wd, &ob->effect); */ /* not used anymore */
			write_properties(wd, &ob->prop);
			write_sensors(wd, &ob->sensors);
			write_controllers(wd, &ob->controllers);
			write_actuators(wd, &ob->actuators);
			write_components(wd, &ob->components);

			if (ob->type == OB_ARMATURE) {
				bArmature *arm = ob->data;
				if (arm && ob->pose && arm->act_bone) {
					BLI_strncpy(ob->pose->proxy_act_bone, arm->act_bone->name, sizeof(ob->pose->proxy_act_bone));
				}
			}

			write_pose(wd, ob->pose);
			write_defgroups(wd, &ob->defbase);
			write_constraints(wd, &ob->constraints);
			write_motionpath(wd, ob->mpath);

			writestruct(wd, DATA, PartDeflect, 1, ob->pd);
			writestruct(wd, DATA, SoftBody, 1, ob->soft);
			if (ob->soft) {
				write_pointcaches(wd, &ob->soft->ptcaches);
				writestruct(wd, DATA, EffectorWeights, 1, ob->soft->effector_weights);
			}
			writestruct(wd, DATA, BulletSoftBody, 1, ob->bsoft);

			if (ob->rigidbody_object) {
				/* TODO: if any extra data is added to handle duplis, will need separate function then */
				writestruct(wd, DATA, RigidBodyOb, 1, ob->rigidbody_object);
			}
			if (ob->rigidbody_constraint) {
				writestruct(wd, DATA, RigidBodyCon, 1, ob->rigidbody_constraint);
			}

			if (ob->type == OB_EMPTY && ob->empty_drawtype == OB_EMPTY_IMAGE) {
				writestruct(wd, DATA, ImageUser, 1, ob->iuser);
			}

			write_particlesystems(wd, &ob->particlesystem);
			write_modifiers(wd, &ob->modifiers);

			writelist(wd, DATA, LinkData, &ob->pc_ids);
			writelist(wd, DATA, LodLevel, &ob->lodlevels);
		}

		write_previews(wd, ob->preview);

		ob = ob->id.next;
	}

	/* flush helps the compression for undo-save */
	mywrite(wd, MYWRITE_FLUSH, 0);
}


static void write_vfonts(WriteData *wd, ListBase *idbase)
{
	VFont *vf;
	PackedFile *pf;

	vf = idbase->first;
	while (vf) {
		if (vf->id.us > 0 || wd->current) {
			/* write LibData */
			writestruct(wd, ID_VF, VFont, 1, vf);
			write_iddata(wd, &vf->id);

			/* direct data */

			if (vf->packedfile) {
				pf = vf->packedfile;
				writestruct(wd, DATA, PackedFile, 1, pf);
				writedata(wd, DATA, pf->size, pf->data);
			}
		}

		vf = vf->id.next;
	}
}


static void write_keys(WriteData *wd, ListBase *idbase)
{
	Key *key;
	KeyBlock *kb;

	key = idbase->first;
	while (key) {
		if (key->id.us > 0 || wd->current) {
			/* write LibData */
			writestruct(wd, ID_KE, Key, 1, key);
			write_iddata(wd, &key->id);

			if (key->adt) {
				write_animdata(wd, key->adt);
			}

			/* direct data */
			kb = key->block.first;
			while (kb) {
				writestruct(wd, DATA, KeyBlock, 1, kb);
				if (kb->data) {
					writedata(wd, DATA, kb->totelem * key->elemsize, kb->data);
				}
				kb = kb->next;
			}
		}

		key = key->id.next;
	}
	/* flush helps the compression for undo-save */
	mywrite(wd, MYWRITE_FLUSH, 0);
}

static void write_cameras(WriteData *wd, ListBase *idbase)
{
	Camera *cam;

	cam = idbase->first;
	while (cam) {
		if (cam->id.us > 0 || wd->current) {
			/* write LibData */
			writestruct(wd, ID_CA, Camera, 1, cam);
			write_iddata(wd, &cam->id);

			if (cam->adt) {
				write_animdata(wd, cam->adt);
			}
		}

		cam = cam->id.next;
	}
}

static void write_mballs(WriteData *wd, ListBase *idbase)
{
	MetaBall *mb;
	MetaElem *ml;

	mb = idbase->first;
	while (mb) {
		if (mb->id.us > 0 || wd->current) {
			/* write LibData */
			writestruct(wd, ID_MB, MetaBall, 1, mb);
			write_iddata(wd, &mb->id);

			/* direct data */
			writedata(wd, DATA, sizeof(void *) * mb->totcol, mb->mat);
			if (mb->adt) {
				write_animdata(wd, mb->adt);
			}

			ml = mb->elems.first;
			while (ml) {
				writestruct(wd, DATA, MetaElem, 1, ml);
				ml = ml->next;
			}
		}
		mb = mb->id.next;
	}
}

static void write_curves(WriteData *wd, ListBase *idbase)
{
	Curve *cu;
	Nurb *nu;

	cu = idbase->first;
	while (cu) {
		if (cu->id.us > 0 || wd->current) {
			/* write LibData */
			writestruct(wd, ID_CU, Curve, 1, cu);
			write_iddata(wd, &cu->id);

			/* direct data */
			writedata(wd, DATA, sizeof(void *) * cu->totcol, cu->mat);
			if (cu->adt) {
				write_animdata(wd, cu->adt);
			}

			if (cu->vfont) {
				writedata(wd, DATA, cu->len + 1, cu->str);
				writestruct(wd, DATA, CharInfo, cu->len_wchar + 1, cu->strinfo);
				writestruct(wd, DATA, TextBox, cu->totbox, cu->tb);
			}
			else {
				/* is also the order of reading */
				nu = cu->nurb.first;
				while (nu) {
					writestruct(wd, DATA, Nurb, 1, nu);
					nu = nu->next;
				}
				nu = cu->nurb.first;
				while (nu) {
					if (nu->type == CU_BEZIER) {
						writestruct(wd, DATA, BezTriple, nu->pntsu, nu->bezt);
					}
					else {
						writestruct(wd, DATA, BPoint, nu->pntsu * nu->pntsv, nu->bp);
						if (nu->knotsu) {
							writedata(wd, DATA, KNOTSU(nu) * sizeof(float), nu->knotsu);
						}
						if (nu->knotsv) {
							writedata(wd, DATA, KNOTSV(nu) * sizeof(float), nu->knotsv);
						}
					}
					nu = nu->next;
				}
			}
		}
		cu = cu->id.next;
	}

	/* flush helps the compression for undo-save */
	mywrite(wd, MYWRITE_FLUSH, 0);
}

static void write_dverts(WriteData *wd, int count, MDeformVert *dvlist)
{
	if (dvlist) {

		/* Write the dvert list */
		writestruct(wd, DATA, MDeformVert, count, dvlist);

		/* Write deformation data for each dvert */
		for (int i = 0; i < count; i++) {
			if (dvlist[i].dw) {
				writestruct(wd, DATA, MDeformWeight, dvlist[i].totweight, dvlist[i].dw);
			}
		}
	}
}

static void write_mdisps(WriteData *wd, int count, MDisps *mdlist, int external)
{
	if (mdlist) {
		int i;

		writestruct(wd, DATA, MDisps, count, mdlist);
		for (i = 0; i < count; ++i) {
			MDisps *md = &mdlist[i];
			if (md->disps) {
				if (!external) {
					writedata(wd, DATA, sizeof(float) * 3 * md->totdisp, md->disps);
				}
			}

			if (md->hidden) {
				writedata(wd, DATA, BLI_BITMAP_SIZE(md->totdisp), md->hidden);
			}
		}
	}
}

static void write_grid_paint_mask(WriteData *wd, int count, GridPaintMask *grid_paint_mask)
{
	if (grid_paint_mask) {
		int i;

		writestruct(wd, DATA, GridPaintMask, count, grid_paint_mask);
		for (i = 0; i < count; ++i) {
			GridPaintMask *gpm = &grid_paint_mask[i];
			if (gpm->data) {
				const int gridsize = BKE_ccg_gridsize(gpm->level);
				writedata(wd, DATA,
				          sizeof(*gpm->data) * gridsize * gridsize,
				          gpm->data);
			}
		}
	}
}

static void write_customdata(
        WriteData *wd, ID *id, int count, CustomData *data, CustomDataLayer *layers,
        int partial_type, int partial_count)
{
	int i;

	/* write external customdata (not for undo) */
	if (data->external && !wd->current) {
		CustomData_external_write(data, id, CD_MASK_MESH, count, 0);
	}

	writestruct_at_address(wd, DATA, CustomDataLayer, data->totlayer, data->layers, layers);

	for (i = 0; i < data->totlayer; i++) {
		CustomDataLayer *layer = &layers[i];
		const char *structname;
		int structnum, datasize;

		if (layer->type == CD_MDEFORMVERT) {
			/* layer types that allocate own memory need special handling */
			write_dverts(wd, count, layer->data);
		}
		else if (layer->type == CD_MDISPS) {
			write_mdisps(wd, count, layer->data, layer->flag & CD_FLAG_EXTERNAL);
		}
		else if (layer->type == CD_PAINT_MASK) {
			const float *layer_data = layer->data;
			writedata(wd, DATA, sizeof(*layer_data) * count, layer_data);
		}
		else if (layer->type == CD_GRID_PAINT_MASK) {
			write_grid_paint_mask(wd, count, layer->data);
		}
		else {
			CustomData_file_write_info(layer->type, &structname, &structnum);
			if (structnum) {
				/* when using partial visibility, the MEdge and MFace layers
				 * are smaller than the original, so their type and count is
				 * passed to make this work */
				if (layer->type != partial_type) {
					datasize = structnum * count;
				}
				else {
					datasize = structnum * partial_count;
				}

				writestruct_id(wd, DATA, structname, datasize, layer->data);
			}
			else {
				printf("%s error: layer '%s':%d - can't be written to file\n",
				       __func__, structname, layer->type);
			}
		}
	}

	if (data->external) {
		writestruct(wd, DATA, CustomDataExternal, 1, data->external);
	}
}

static void write_meshes(WriteData *wd, ListBase *idbase)
{
	Mesh *mesh;
	bool save_for_old_blender = false;

#ifdef USE_BMESH_SAVE_AS_COMPAT
	save_for_old_blender = wd->use_mesh_compat; /* option to save with older mesh format */
#endif

	mesh = idbase->first;
	while (mesh) {
		CustomDataLayer *vlayers = NULL, vlayers_buff[CD_TEMP_CHUNK_SIZE];
		CustomDataLayer *elayers = NULL, elayers_buff[CD_TEMP_CHUNK_SIZE];
		CustomDataLayer *flayers = NULL, flayers_buff[CD_TEMP_CHUNK_SIZE];
		CustomDataLayer *llayers = NULL, llayers_buff[CD_TEMP_CHUNK_SIZE];
		CustomDataLayer *players = NULL, players_buff[CD_TEMP_CHUNK_SIZE];

		if (mesh->id.us > 0 || wd->current) {
			/* write LibData */
			if (!save_for_old_blender) {
				/* write a copy of the mesh, don't modify in place because it is
				 * not thread safe for threaded renders that are reading this */
				Mesh *old_mesh = mesh;
				Mesh copy_mesh = *mesh;
				mesh = &copy_mesh;

#ifdef USE_BMESH_SAVE_WITHOUT_MFACE
				/* cache only - don't write */
				mesh->mface = NULL;
				mesh->totface = 0;
				memset(&mesh->fdata, 0, sizeof(mesh->fdata));
#endif /* USE_BMESH_SAVE_WITHOUT_MFACE */

				/**
				 * Those calls:
				 *   - Reduce mesh->xdata.totlayer to number of layers to write.
				 *   - Fill xlayers with those layers to be written.
				 * Note that mesh->xdata is from now on invalid for Blender, but this is why the whole mesh is
				 * a temp local copy!
				 */
				CustomData_file_write_prepare(&mesh->vdata, &vlayers, vlayers_buff, ARRAY_SIZE(vlayers_buff));
				CustomData_file_write_prepare(&mesh->edata, &elayers, elayers_buff, ARRAY_SIZE(elayers_buff));
#ifndef USE_BMESH_SAVE_WITHOUT_MFACE  /* Do not copy org fdata in this case!!! */
				CustomData_file_write_prepare(&mesh->fdata, &flayers, flayers_buff, ARRAY_SIZE(flayers_buff));
#else
				flayers = flayers_buff;
#endif
				CustomData_file_write_prepare(&mesh->ldata, &llayers, llayers_buff, ARRAY_SIZE(llayers_buff));
				CustomData_file_write_prepare(&mesh->pdata, &players, players_buff, ARRAY_SIZE(players_buff));

				writestruct_at_address(wd, ID_ME, Mesh, 1, old_mesh, mesh);
				write_iddata(wd, &mesh->id);

				/* direct data */
				if (mesh->adt) {
					write_animdata(wd, mesh->adt);
				}

				writedata(wd, DATA, sizeof(void *) * mesh->totcol, mesh->mat);
				writedata(wd, DATA, sizeof(MSelect) * mesh->totselect, mesh->mselect);

				write_customdata(wd, &mesh->id, mesh->totvert, &mesh->vdata, vlayers, -1, 0);
				write_customdata(wd, &mesh->id, mesh->totedge, &mesh->edata, elayers, -1, 0);
				/* fdata is really a dummy - written so slots align */
				write_customdata(wd, &mesh->id, mesh->totface, &mesh->fdata, flayers, -1, 0);
				write_customdata(wd, &mesh->id, mesh->totloop, &mesh->ldata, llayers, -1, 0);
				write_customdata(wd, &mesh->id, mesh->totpoly, &mesh->pdata, players, -1, 0);

				/* restore pointer */
				mesh = old_mesh;
			}
			else {

#ifdef USE_BMESH_SAVE_AS_COMPAT
				/* write a copy of the mesh, don't modify in place because it is
				 * not thread safe for threaded renders that are reading this */
				Mesh *old_mesh = mesh;
				Mesh copy_mesh = *mesh;
				mesh = &copy_mesh;

				mesh->mpoly = NULL;
				mesh->mface = NULL;
				mesh->totface = 0;
				mesh->totpoly = 0;
				mesh->totloop = 0;
				CustomData_reset(&mesh->fdata);
				CustomData_reset(&mesh->pdata);
				CustomData_reset(&mesh->ldata);
				mesh->edit_btmesh = NULL;

				/* now fill in polys to mfaces */
				/* XXX This breaks writing desing, by using temp allocated memory, which will likely generate
				 *     duplicates in stored 'old' addresses.
				 *     This is very bad, but do not see easy way to avoid this, aside from generating those data
				 *     outside of save process itself.
				 *     Maybe we can live with this, though?
				 */
				mesh->totface = BKE_mesh_mpoly_to_mface(&mesh->fdata, &old_mesh->ldata, &old_mesh->pdata,
				                                        mesh->totface, old_mesh->totloop, old_mesh->totpoly);

				BKE_mesh_update_customdata_pointers(mesh, false);

				CustomData_file_write_prepare(&mesh->vdata, &vlayers, vlayers_buff, ARRAY_SIZE(vlayers_buff));
				CustomData_file_write_prepare(&mesh->edata, &elayers, elayers_buff, ARRAY_SIZE(elayers_buff));
				CustomData_file_write_prepare(&mesh->fdata, &flayers, flayers_buff, ARRAY_SIZE(flayers_buff));
#if 0
				CustomData_file_write_prepare(&mesh->ldata, &llayers, llayers_buff, ARRAY_SIZE(llayers_buff));
				CustomData_file_write_prepare(&mesh->pdata, &players, players_buff, ARRAY_SIZE(players_buff));
#endif

				writestruct_at_address(wd, ID_ME, Mesh, 1, old_mesh, mesh);
				write_iddata(wd, &mesh->id);

				/* direct data */
				if (mesh->adt) {
					write_animdata(wd, mesh->adt);
				}

				writedata(wd, DATA, sizeof(void *) * mesh->totcol, mesh->mat);
				/* writedata(wd, DATA, sizeof(MSelect) * mesh->totselect, mesh->mselect); */ /* pre-bmesh NULL's */

				write_customdata(wd, &mesh->id, mesh->totvert, &mesh->vdata, vlayers, -1, 0);
				write_customdata(wd, &mesh->id, mesh->totedge, &mesh->edata, elayers, -1, 0);
				write_customdata(wd, &mesh->id, mesh->totface, &mesh->fdata, flayers, -1, 0);
				/* harmless for older blender versioins but _not_ writing these keeps file size down */
#if 0
				write_customdata(wd, &mesh->id, mesh->totloop, &mesh->ldata, llayers, -1, 0);
				write_customdata(wd, &mesh->id, mesh->totpoly, &mesh->pdata, players, -1, 0);
#endif

				CustomData_free(&mesh->fdata, mesh->totface);
				flayers = NULL;

				/* restore pointer */
				mesh = old_mesh;
#endif /* USE_BMESH_SAVE_AS_COMPAT */
			}
		}

		if (vlayers && vlayers != vlayers_buff) {
			MEM_freeN(vlayers);
		}
		if (elayers && elayers != elayers_buff) {
			MEM_freeN(elayers);
		}
		if (flayers && flayers != flayers_buff) {
			MEM_freeN(flayers);
		}
		if (llayers && llayers != llayers_buff) {
			MEM_freeN(llayers);
		}
		if (players && players != players_buff) {
			MEM_freeN(players);
		}

		mesh = mesh->id.next;
	}
}

static void write_lattices(WriteData *wd, ListBase *idbase)
{
	Lattice *lt;

	lt = idbase->first;
	while (lt) {
		if (lt->id.us > 0 || wd->current) {
			/* write LibData */
			writestruct(wd, ID_LT, Lattice, 1, lt);
			write_iddata(wd, &lt->id);

			/* write animdata */
			if (lt->adt) {
				write_animdata(wd, lt->adt);
			}

			/* direct data */
			writestruct(wd, DATA, BPoint, lt->pntsu * lt->pntsv * lt->pntsw, lt->def);

			write_dverts(wd, lt->pntsu * lt->pntsv * lt->pntsw, lt->dvert);

		}
		lt = lt->id.next;
	}
}

static void write_images(WriteData *wd, ListBase *idbase)
{
	Image *ima;
	PackedFile *pf;
	ImageView *iv;
	ImagePackedFile *imapf;

	ima = idbase->first;
	while (ima) {
		if (ima->id.us > 0 || wd->current) {
			/* Some trickery to keep forward compatibility of packed images. */
			BLI_assert(ima->packedfile == NULL);
			if (ima->packedfiles.first != NULL) {
				imapf = ima->packedfiles.first;
				ima->packedfile = imapf->packedfile;
			}

			/* write LibData */
			writestruct(wd, ID_IM, Image, 1, ima);
			write_iddata(wd, &ima->id);

			for (imapf = ima->packedfiles.first; imapf; imapf = imapf->next) {
				writestruct(wd, DATA, ImagePackedFile, 1, imapf);
				if (imapf->packedfile) {
					pf = imapf->packedfile;
					writestruct(wd, DATA, PackedFile, 1, pf);
					writedata(wd, DATA, pf->size, pf->data);
				}
			}

			write_previews(wd, ima->preview);

			for (iv = ima->views.first; iv; iv = iv->next) {
				writestruct(wd, DATA, ImageView, 1, iv);
			}
			writestruct(wd, DATA, Stereo3dFormat, 1, ima->stereo3d_format);

			ima->packedfile = NULL;
		}
		ima = ima->id.next;
	}
	/* flush helps the compression for undo-save */
	mywrite(wd, MYWRITE_FLUSH, 0);
}

static void write_textures(WriteData *wd, ListBase *idbase)
{
	Tex *tex;

	tex = idbase->first;
	while (tex) {
		if (tex->id.us > 0 || wd->current) {
			/* write LibData */
			writestruct(wd, ID_TE, Tex, 1, tex);
			write_iddata(wd, &tex->id);

			if (tex->adt) {
				write_animdata(wd, tex->adt);
			}

			/* direct data */
			if (tex->coba) {
				writestruct(wd, DATA, ColorBand, 1, tex->coba);
			}
			if (tex->type == TEX_ENVMAP && tex->env) {
				writestruct(wd, DATA, EnvMap, 1, tex->env);
			}
			if (tex->type == TEX_POINTDENSITY && tex->pd) {
				writestruct(wd, DATA, PointDensity, 1, tex->pd);
				if (tex->pd->coba) {
					writestruct(wd, DATA, ColorBand, 1, tex->pd->coba);
				}
				if (tex->pd->falloff_curve) {
					write_curvemapping(wd, tex->pd->falloff_curve);
				}
			}
			if (tex->type == TEX_VOXELDATA) {
				writestruct(wd, DATA, VoxelData, 1, tex->vd);
			}
			if (tex->type == TEX_OCEAN && tex->ot) {
				writestruct(wd, DATA, OceanTex, 1, tex->ot);
			}

			/* nodetree is integral part of texture, no libdata */
			if (tex->nodetree) {
				writestruct(wd, DATA, bNodeTree, 1, tex->nodetree);
				write_nodetree(wd, tex->nodetree);
			}

			write_previews(wd, tex->preview);
		}
		tex = tex->id.next;
	}

	/* flush helps the compression for undo-save */
	mywrite(wd, MYWRITE_FLUSH, 0);
}

static void write_materials(WriteData *wd, ListBase *idbase)
{
	Material *ma;
	int a;

	ma = idbase->first;
	while (ma) {
		if (ma->id.us > 0 || wd->current) {
			/* write LibData */
			writestruct(wd, ID_MA, Material, 1, ma);
			write_iddata(wd, &ma->id);

			if (ma->adt) {
				write_animdata(wd, ma->adt);
			}

			for (a = 0; a < MAX_MTEX; a++) {
				if (ma->mtex[a]) {
					writestruct(wd, DATA, MTex, 1, ma->mtex[a]);
				}
			}

			if (ma->ramp_col) {
				writestruct(wd, DATA, ColorBand, 1, ma->ramp_col);
			}
			if (ma->ramp_spec) {
				writestruct(wd, DATA, ColorBand, 1, ma->ramp_spec);
			}

			/* nodetree is integral part of material, no libdata */
			if (ma->nodetree) {
				writestruct(wd, DATA, bNodeTree, 1, ma->nodetree);
				write_nodetree(wd, ma->nodetree);
			}

			write_previews(wd, ma->preview);
		}
		ma = ma->id.next;
	}
}

static void write_worlds(WriteData *wd, ListBase *idbase)
{
	World *wrld;
	int a;

	wrld = idbase->first;
	while (wrld) {
		if (wrld->id.us > 0 || wd->current) {
			/* write LibData */
			writestruct(wd, ID_WO, World, 1, wrld);
			write_iddata(wd, &wrld->id);

			if (wrld->adt) {
				write_animdata(wd, wrld->adt);
			}

			for (a = 0; a < MAX_MTEX; a++) {
				if (wrld->mtex[a]) {
					writestruct(wd, DATA, MTex, 1, wrld->mtex[a]);
				}
			}

			/* nodetree is integral part of world, no libdata */
			if (wrld->nodetree) {
				writestruct(wd, DATA, bNodeTree, 1, wrld->nodetree);
				write_nodetree(wd, wrld->nodetree);
			}

			write_previews(wd, wrld->preview);
		}
		wrld = wrld->id.next;
	}
}

static void write_lamps(WriteData *wd, ListBase *idbase)
{
	Lamp *la;
	int a;

	la = idbase->first;
	while (la) {
		if (la->id.us > 0 || wd->current) {
			/* write LibData */
			writestruct(wd, ID_LA, Lamp, 1, la);
			write_iddata(wd, &la->id);

			if (la->adt) {
				write_animdata(wd, la->adt);
			}

			/* direct data */
			for (a = 0; a < MAX_MTEX; a++) {
				if (la->mtex[a]) {
					writestruct(wd, DATA, MTex, 1, la->mtex[a]);
				}
			}

			if (la->curfalloff) {
				write_curvemapping(wd, la->curfalloff);
			}

			/* nodetree is integral part of lamps, no libdata */
			if (la->nodetree) {
				writestruct(wd, DATA, bNodeTree, 1, la->nodetree);
				write_nodetree(wd, la->nodetree);
			}

			write_previews(wd, la->preview);

		}
		la = la->id.next;
	}
}

static void write_sequence_modifiers(WriteData *wd, ListBase *modbase)
{
	SequenceModifierData *smd;

	for (smd = modbase->first; smd; smd = smd->next) {
		const SequenceModifierTypeInfo *smti = BKE_sequence_modifier_type_info_get(smd->type);

		if (smti) {
			writestruct_id(wd, DATA, smti->struct_name, 1, smd);

			if (smd->type == seqModifierType_Curves) {
				CurvesModifierData *cmd = (CurvesModifierData *)smd;

				write_curvemapping(wd, &cmd->curve_mapping);
			}
			else if (smd->type == seqModifierType_HueCorrect) {
				HueCorrectModifierData *hcmd = (HueCorrectModifierData *)smd;

				write_curvemapping(wd, &hcmd->curve_mapping);
			}
		}
		else {
			writestruct(wd, DATA, SequenceModifierData, 1, smd);
		}
	}
}

static void write_view_settings(WriteData *wd, ColorManagedViewSettings *view_settings)
{
	if (view_settings->curve_mapping) {
		write_curvemapping(wd, view_settings->curve_mapping);
	}
}

static void write_paint(WriteData *wd, Paint *p)
{
	if (p->cavity_curve) {
		write_curvemapping(wd, p->cavity_curve);
	}
}

static void write_scenes(WriteData *wd, ListBase *scebase)
{
	Scene *sce;
	Base *base;
	Editing *ed;
	Sequence *seq;
	MetaStack *ms;
	Strip *strip;
	TimeMarker *marker;
	TransformOrientation *ts;
	SceneRenderLayer *srl;
	SceneRenderView *srv;
	ToolSettings *tos;
	FreestyleModuleConfig *fmc;
	FreestyleLineSet *fls;

	sce = scebase->first;
	while (sce) {
		/* write LibData */
		writestruct(wd, ID_SCE, Scene, 1, sce);
		write_iddata(wd, &sce->id);

		if (sce->adt) {
			write_animdata(wd, sce->adt);
		}
		write_keyingsets(wd, &sce->keyingsets);

		/* direct data */
		base = sce->base.first;
		while (base) {
			writestruct(wd, DATA, Base, 1, base);
			base = base->next;
		}

		tos = sce->toolsettings;
		writestruct(wd, DATA, ToolSettings, 1, tos);
		if (tos->vpaint) {
			writestruct(wd, DATA, VPaint, 1, tos->vpaint);
			write_paint(wd, &tos->vpaint->paint);
		}
		if (tos->wpaint) {
			writestruct(wd, DATA, VPaint, 1, tos->wpaint);
			write_paint(wd, &tos->wpaint->paint);
		}
		if (tos->sculpt) {
			writestruct(wd, DATA, Sculpt, 1, tos->sculpt);
			write_paint(wd, &tos->sculpt->paint);
		}
		if (tos->uvsculpt) {
			writestruct(wd, DATA, UvSculpt, 1, tos->uvsculpt);
			write_paint(wd, &tos->uvsculpt->paint);
		}

		write_paint(wd, &tos->imapaint.paint);

		ed = sce->ed;
		if (ed) {
			writestruct(wd, DATA, Editing, 1, ed);

			/* reset write flags too */

			SEQ_BEGIN(ed, seq)
			{
				if (seq->strip) {
					seq->strip->done = false;
				}
				writestruct(wd, DATA, Sequence, 1, seq);
			}
			SEQ_END

			SEQ_BEGIN(ed, seq)
			{
				if (seq->strip && seq->strip->done == 0) {
					/* write strip with 'done' at 0 because readfile */

					if (seq->effectdata) {
						switch (seq->type) {
							case SEQ_TYPE_COLOR:
								writestruct(wd, DATA, SolidColorVars, 1, seq->effectdata);
								break;
							case SEQ_TYPE_SPEED:
								writestruct(wd, DATA, SpeedControlVars, 1, seq->effectdata);
								break;
							case SEQ_TYPE_WIPE:
								writestruct(wd, DATA, WipeVars, 1, seq->effectdata);
								break;
							case SEQ_TYPE_GLOW:
								writestruct(wd, DATA, GlowVars, 1, seq->effectdata);
								break;
							case SEQ_TYPE_TRANSFORM:
								writestruct(wd, DATA, TransformVars, 1, seq->effectdata);
								break;
							case SEQ_TYPE_GAUSSIAN_BLUR:
								writestruct(wd, DATA, GaussianBlurVars, 1, seq->effectdata);
								break;
							case SEQ_TYPE_TEXT:
								writestruct(wd, DATA, TextVars, 1, seq->effectdata);
								break;
						}
					}

					writestruct(wd, DATA, Stereo3dFormat, 1, seq->stereo3d_format);

					strip = seq->strip;
					writestruct(wd, DATA, Strip, 1, strip);
					if (seq->flag & SEQ_USE_CROP && strip->crop) {
						writestruct(wd, DATA, StripCrop, 1, strip->crop);
					}
					if (seq->flag & SEQ_USE_TRANSFORM && strip->transform) {
						writestruct(wd, DATA, StripTransform, 1, strip->transform);
					}
					if (seq->flag & SEQ_USE_PROXY && strip->proxy) {
						writestruct(wd, DATA, StripProxy, 1, strip->proxy);
					}
					if (seq->type == SEQ_TYPE_IMAGE) {
						writestruct(wd, DATA, StripElem,
						            MEM_allocN_len(strip->stripdata) / sizeof(struct StripElem),
						            strip->stripdata);
					}
					else if (ELEM(seq->type, SEQ_TYPE_MOVIE, SEQ_TYPE_SOUND_RAM, SEQ_TYPE_SOUND_HD)) {
						writestruct(wd, DATA, StripElem, 1, strip->stripdata);
					}

					strip->done = true;
				}

				if (seq->prop) {
					IDP_WriteProperty(seq->prop, wd);
				}

				write_sequence_modifiers(wd, &seq->modifiers);
			}
			SEQ_END

			/* new; meta stack too, even when its nasty restore code */
			for (ms = ed->metastack.first; ms; ms = ms->next) {
				writestruct(wd, DATA, MetaStack, 1, ms);
			}
		}

		if (sce->r.avicodecdata) {
			writestruct(wd, DATA, AviCodecData, 1, sce->r.avicodecdata);
			if (sce->r.avicodecdata->lpFormat) {
				writedata(wd, DATA, sce->r.avicodecdata->cbFormat, sce->r.avicodecdata->lpFormat);
			}
			if (sce->r.avicodecdata->lpParms) {
				writedata(wd, DATA, sce->r.avicodecdata->cbParms, sce->r.avicodecdata->lpParms);
			}
		}

		if (sce->r.qtcodecdata) {
			writestruct(wd, DATA, QuicktimeCodecData, 1, sce->r.qtcodecdata);
			if (sce->r.qtcodecdata->cdParms) {
				writedata(wd, DATA, sce->r.qtcodecdata->cdSize, sce->r.qtcodecdata->cdParms);
			}
		}
		if (sce->r.ffcodecdata.properties) {
			IDP_WriteProperty(sce->r.ffcodecdata.properties, wd);
		}

		/* writing dynamic list of TimeMarkers to the blend file */
		for (marker = sce->markers.first; marker; marker = marker->next) {
			writestruct(wd, DATA, TimeMarker, 1, marker);
		}

		/* writing dynamic list of TransformOrientations to the blend file */
		for (ts = sce->transform_spaces.first; ts; ts = ts->next) {
			writestruct(wd, DATA, TransformOrientation, 1, ts);
		}

		for (srl = sce->r.layers.first; srl; srl = srl->next) {
			writestruct(wd, DATA, SceneRenderLayer, 1, srl);
			for (fmc = srl->freestyleConfig.modules.first; fmc; fmc = fmc->next) {
				writestruct(wd, DATA, FreestyleModuleConfig, 1, fmc);
			}
			for (fls = srl->freestyleConfig.linesets.first; fls; fls = fls->next) {
				writestruct(wd, DATA, FreestyleLineSet, 1, fls);
			}
		}

		/* writing MultiView to the blend file */
		for (srv = sce->r.views.first; srv; srv = srv->next) {
			writestruct(wd, DATA, SceneRenderView, 1, srv);
		}

		if (sce->nodetree) {
			writestruct(wd, DATA, bNodeTree, 1, sce->nodetree);
			write_nodetree(wd, sce->nodetree);
		}

		write_view_settings(wd, &sce->view_settings);

		/* writing RigidBodyWorld data to the blend file */
		if (sce->rigidbody_world) {
			writestruct(wd, DATA, RigidBodyWorld, 1, sce->rigidbody_world);
			writestruct(wd, DATA, EffectorWeights, 1, sce->rigidbody_world->effector_weights);
			write_pointcaches(wd, &(sce->rigidbody_world->ptcaches));
		}

		write_previews(wd, sce->preview);
		write_curvemapping_curves(wd, &sce->r.mblur_shutter_curve);

		sce = sce->id.next;
	}
	/* flush helps the compression for undo-save */
	mywrite(wd, MYWRITE_FLUSH, 0);
}

static void write_gpencils(WriteData *wd, ListBase *lb)
{
	bGPdata *gpd;
	bGPDlayer *gpl;
	bGPDframe *gpf;
	bGPDstroke *gps;

	for (gpd = lb->first; gpd; gpd = gpd->id.next) {
		if (gpd->id.us > 0 || wd->current) {
			/* write gpd data block to file */
			writestruct(wd, ID_GD, bGPdata, 1, gpd);
			write_iddata(wd, &gpd->id);

			if (gpd->adt) {
				write_animdata(wd, gpd->adt);
			}

			/* write grease-pencil layers to file */
			writelist(wd, DATA, bGPDlayer, &gpd->layers);
			for (gpl = gpd->layers.first; gpl; gpl = gpl->next) {

				/* write this layer's frames to file */
				writelist(wd, DATA, bGPDframe, &gpl->frames);
				for (gpf = gpl->frames.first; gpf; gpf = gpf->next) {

					/* write strokes */
					writelist(wd, DATA, bGPDstroke, &gpf->strokes);
					for (gps = gpf->strokes.first; gps; gps = gps->next) {
						writestruct(wd, DATA, bGPDspoint, gps->totpoints, gps->points);
					}
				}
			}
		}
	}
}

static void write_windowmanagers(WriteData *wd, ListBase *lb)
{
	wmWindowManager *wm;
	wmWindow *win;

	for (wm = lb->first; wm; wm = wm->id.next) {
		writestruct(wd, ID_WM, wmWindowManager, 1, wm);
		write_iddata(wd, &wm->id);

		for (win = wm->windows.first; win; win = win->next) {
			writestruct(wd, DATA, wmWindow, 1, win);
			writestruct(wd, DATA, Stereo3dFormat, 1, win->stereo3d_format);
		}
	}
}

static void write_region(WriteData *wd, ARegion *ar, int spacetype)
{
	writestruct(wd, DATA, ARegion, 1, ar);

	if (ar->regiondata) {
		switch (spacetype) {
			case SPACE_VIEW3D:
				if (ar->regiontype == RGN_TYPE_WINDOW) {
					RegionView3D *rv3d = ar->regiondata;
					writestruct(wd, DATA, RegionView3D, 1, rv3d);

					if (rv3d->localvd) {
						writestruct(wd, DATA, RegionView3D, 1, rv3d->localvd);
					}
					if (rv3d->clipbb) {
						writestruct(wd, DATA, BoundBox, 1, rv3d->clipbb);
					}

				}
				else
					printf("regiondata write missing!\n");
				break;
			default:
				printf("regiondata write missing!\n");
		}
	}
}

static void write_uilist(WriteData *wd, uiList *ui_list)
{
	writestruct(wd, DATA, uiList, 1, ui_list);

	if (ui_list->properties) {
		IDP_WriteProperty(ui_list->properties, wd);
	}
}

static void write_soops(WriteData *wd, SpaceOops *so, LinkNode **tmp_mem_list)
{
	BLI_mempool *ts = so->treestore;

	if (ts) {
		int elems = BLI_mempool_count(ts);
		/* linearize mempool to array */
		TreeStoreElem *data = elems ? BLI_mempool_as_arrayN(ts, "TreeStoreElem") : NULL;

		if (data) {
			TreeStore *ts_flat = MEM_callocN(sizeof(TreeStore), "TreeStore");

			ts_flat->usedelem = elems;
			ts_flat->totelem = elems;
			ts_flat->data = data;

			/* temporarily replace mempool-treestore by flat-treestore */
			so->treestore = (BLI_mempool *)ts_flat;
			writestruct(wd, DATA, SpaceOops, 1, so);

			writestruct(wd, DATA, TreeStore, 1, ts_flat);
			writestruct(wd, DATA, TreeStoreElem, elems, data);

			/* we do not free the pointers immediately, because if we have multiple
			 * outliners in a screen we might get the same address on the next
			 * malloc, which makes the address no longer unique and so invalid for
			 * lookups on file read, causing crashes or double frees */
			BLI_linklist_prepend(tmp_mem_list, ts_flat);
			BLI_linklist_prepend(tmp_mem_list, data);
		}
		else {
			so->treestore = NULL;
			writestruct(wd, DATA, SpaceOops, 1, so);
		}

		/* restore old treestore */
		so->treestore = ts;
	}
	else {
		writestruct(wd, DATA, SpaceOops, 1, so);
	}
}

static void write_screens(WriteData *wd, ListBase *scrbase)
{
	bScreen *sc;
	ScrArea *sa;
	ScrVert *sv;
	ScrEdge *se;
	LinkNode *tmp_mem_list = NULL;

	sc = scrbase->first;
	while (sc) {

		/* write LibData */
		/* in 2.50+ files, the file identifier for screens is patched, forward compatibility */
		writestruct(wd, ID_SCRN, bScreen, 1, sc);
		write_iddata(wd, &sc->id);

		/* direct data */
		for (sv = sc->vertbase.first; sv; sv = sv->next) {
			writestruct(wd, DATA, ScrVert, 1, sv);
		}

		for (se = sc->edgebase.first; se; se = se->next) {
			writestruct(wd, DATA, ScrEdge, 1, se);
		}

		for (sa = sc->areabase.first; sa; sa = sa->next) {
			SpaceLink *sl;
			Panel *pa;
			uiList *ui_list;
			uiPreview *ui_preview;
			PanelCategoryStack *pc_act;
			ARegion *ar;

			writestruct(wd, DATA, ScrArea, 1, sa);

			for (ar = sa->regionbase.first; ar; ar = ar->next) {
				write_region(wd, ar, sa->spacetype);

				for (pa = ar->panels.first; pa; pa = pa->next) {
					writestruct(wd, DATA, Panel, 1, pa);
				}

				for (pc_act = ar->panels_category_active.first; pc_act; pc_act = pc_act->next) {
					writestruct(wd, DATA, PanelCategoryStack, 1, pc_act);
				}

				for (ui_list = ar->ui_lists.first; ui_list; ui_list = ui_list->next) {
					write_uilist(wd, ui_list);
				}

				for (ui_preview = ar->ui_previews.first; ui_preview; ui_preview = ui_preview->next) {
					writestruct(wd, DATA, uiPreview, 1, ui_preview);
				}
			}

			sl = sa->spacedata.first;
			while (sl) {
				for (ar = sl->regionbase.first; ar; ar = ar->next) {
					write_region(wd, ar, sl->spacetype);
				}

				if (sl->spacetype == SPACE_VIEW3D) {
					View3D *v3d = (View3D *)sl;
					BGpic *bgpic;
					writestruct(wd, DATA, View3D, 1, v3d);
					for (bgpic = v3d->bgpicbase.first; bgpic; bgpic = bgpic->next) {
						writestruct(wd, DATA, BGpic, 1, bgpic);
					}
					if (v3d->localvd) {
						writestruct(wd, DATA, View3D, 1, v3d->localvd);
					}

					if (v3d->fx_settings.ssao) {
						writestruct(wd, DATA, GPUSSAOSettings, 1, v3d->fx_settings.ssao);
					}
					if (v3d->fx_settings.dof) {
						writestruct(wd, DATA, GPUDOFSettings, 1, v3d->fx_settings.dof);
					}
				}
				else if (sl->spacetype == SPACE_IPO) {
					SpaceIpo *sipo = (SpaceIpo *)sl;
					ListBase tmpGhosts = sipo->ghostCurves;

					/* temporarily disable ghost curves when saving */
					sipo->ghostCurves.first = sipo->ghostCurves.last = NULL;

					writestruct(wd, DATA, SpaceIpo, 1, sl);
					if (sipo->ads) {
						writestruct(wd, DATA, bDopeSheet, 1, sipo->ads);
					}

					/* reenable ghost curves */
					sipo->ghostCurves = tmpGhosts;
				}
				else if (sl->spacetype == SPACE_BUTS) {
					writestruct(wd, DATA, SpaceButs, 1, sl);
				}
				else if (sl->spacetype == SPACE_FILE) {
					SpaceFile *sfile = (SpaceFile *)sl;

					writestruct(wd, DATA, SpaceFile, 1, sl);
					if (sfile->params) {
						writestruct(wd, DATA, FileSelectParams, 1, sfile->params);
					}
				}
				else if (sl->spacetype == SPACE_SEQ) {
					writestruct(wd, DATA, SpaceSeq, 1, sl);
				}
				else if (sl->spacetype == SPACE_OUTLINER) {
					SpaceOops *so = (SpaceOops *)sl;
					write_soops(wd, so, &tmp_mem_list);
				}
				else if (sl->spacetype == SPACE_IMAGE) {
					writestruct(wd, DATA, SpaceImage, 1, sl);
				}
				else if (sl->spacetype == SPACE_TEXT) {
					writestruct(wd, DATA, SpaceText, 1, sl);
				}
				else if (sl->spacetype == SPACE_SCRIPT) {
					SpaceScript *scr = (SpaceScript *)sl;
					scr->but_refs = NULL;
					writestruct(wd, DATA, SpaceScript, 1, sl);
				}
				else if (sl->spacetype == SPACE_ACTION) {
					writestruct(wd, DATA, SpaceAction, 1, sl);
				}
				else if (sl->spacetype == SPACE_NLA) {
					SpaceNla *snla = (SpaceNla *)sl;

					writestruct(wd, DATA, SpaceNla, 1, snla);
					if (snla->ads) {
						writestruct(wd, DATA, bDopeSheet, 1, snla->ads);
					}
				}
				else if (sl->spacetype == SPACE_TIME) {
					writestruct(wd, DATA, SpaceTime, 1, sl);
				}
				else if (sl->spacetype == SPACE_NODE) {
					SpaceNode *snode = (SpaceNode *)sl;
					bNodeTreePath *path;
					writestruct(wd, DATA, SpaceNode, 1, snode);

					for (path = snode->treepath.first; path; path = path->next) {
						writestruct(wd, DATA, bNodeTreePath, 1, path);
					}
				}
				else if (sl->spacetype == SPACE_LOGIC) {
					writestruct(wd, DATA, SpaceLogic, 1, sl);
				}
				else if (sl->spacetype == SPACE_CONSOLE) {
					SpaceConsole *con = (SpaceConsole *)sl;
					ConsoleLine *cl;

					for (cl = con->history.first; cl; cl = cl->next) {
						/* 'len_alloc' is invalid on write, set from 'len' on read */
						writestruct(wd, DATA, ConsoleLine, 1, cl);
						writedata(wd, DATA, cl->len + 1, cl->line);
					}
					writestruct(wd, DATA, SpaceConsole, 1, sl);

				}
				else if (sl->spacetype == SPACE_USERPREF) {
					writestruct(wd, DATA, SpaceUserPref, 1, sl);
				}
				else if (sl->spacetype == SPACE_CLIP) {
					writestruct(wd, DATA, SpaceClip, 1, sl);
				}
				else if (sl->spacetype == SPACE_INFO) {
					writestruct(wd, DATA, SpaceInfo, 1, sl);
				}

				sl = sl->next;
			}
		}

		sc = sc->id.next;
	}

	BLI_linklist_freeN(tmp_mem_list);

	/* flush helps the compression for undo-save */
	mywrite(wd, MYWRITE_FLUSH, 0);
}

static void write_bone(WriteData *wd, Bone *bone)
{
	/* PATCH for upward compatibility after 2.37+ armature recode */
	bone->size[0] = bone->size[1] = bone->size[2] = 1.0f;

	/* Write this bone */
	writestruct(wd, DATA, Bone, 1, bone);

	/* Write ID Properties -- and copy this comment EXACTLY for easy finding
	 * of library blocks that implement this.*/
	if (bone->prop) {
		IDP_WriteProperty(bone->prop, wd);
	}

	/* Write Children */
	for (Bone *cbone = bone->childbase.first; cbone; cbone = cbone->next) {
		write_bone(wd, cbone);
	}
}

static void write_armatures(WriteData *wd, ListBase *idbase)
{
	bArmature   *arm;
	Bone        *bone;

	arm = idbase->first;
	while (arm) {
		if (arm->id.us > 0 || wd->current) {
			writestruct(wd, ID_AR, bArmature, 1, arm);
			write_iddata(wd, &arm->id);

			if (arm->adt) {
				write_animdata(wd, arm->adt);
			}

			/* Direct data */
			bone = arm->bonebase.first;
			while (bone) {
				write_bone(wd, bone);
				bone = bone->next;
			}
		}
		arm = arm->id.next;
	}

	/* flush helps the compression for undo-save */
	mywrite(wd, MYWRITE_FLUSH, 0);
}

static void write_texts(WriteData *wd, ListBase *idbase)
{
	Text *text;
	TextLine *tmp;

	text = idbase->first;
	while (text) {
		if ( (text->flags & TXT_ISMEM) && (text->flags & TXT_ISEXT)) {
			text->flags &= ~TXT_ISEXT;
		}

		/* write LibData */
		writestruct(wd, ID_TXT, Text, 1, text);
		write_iddata(wd, &text->id);

		if (text->name) {
			writedata(wd, DATA, strlen(text->name) + 1, text->name);
		}

		if (!(text->flags & TXT_ISEXT)) {
			/* now write the text data, in two steps for optimization in the readfunction */
			tmp = text->lines.first;
			while (tmp) {
				writestruct(wd, DATA, TextLine, 1, tmp);
				tmp = tmp->next;
			}

			tmp = text->lines.first;
			while (tmp) {
				writedata(wd, DATA, tmp->len + 1, tmp->line);
				tmp = tmp->next;
			}
		}


		text = text->id.next;
	}

	/* flush helps the compression for undo-save */
	mywrite(wd, MYWRITE_FLUSH, 0);
}

static void write_speakers(WriteData *wd, ListBase *idbase)
{
	Speaker *spk;

	spk = idbase->first;
	while (spk) {
		if (spk->id.us > 0 || wd->current) {
			/* write LibData */
			writestruct(wd, ID_SPK, Speaker, 1, spk);
			write_iddata(wd, &spk->id);

			if (spk->adt) {
				write_animdata(wd, spk->adt);
			}
		}
		spk = spk->id.next;
	}
}

static void write_sounds(WriteData *wd, ListBase *idbase)
{
	bSound *sound;

	PackedFile *pf;

	sound = idbase->first;
	while (sound) {
		if (sound->id.us > 0 || wd->current) {
			/* write LibData */
			writestruct(wd, ID_SO, bSound, 1, sound);
			write_iddata(wd, &sound->id);

			if (sound->packedfile) {
				pf = sound->packedfile;
				writestruct(wd, DATA, PackedFile, 1, pf);
				writedata(wd, DATA, pf->size, pf->data);
			}
		}
		sound = sound->id.next;
	}

	/* flush helps the compression for undo-save */
	mywrite(wd, MYWRITE_FLUSH, 0);
}

static void write_groups(WriteData *wd, ListBase *idbase)
{
	Group *group;
	GroupObject *go;

	for (group = idbase->first; group; group = group->id.next) {
		if (group->id.us > 0 || wd->current) {
			/* write LibData */
			writestruct(wd, ID_GR, Group, 1, group);
			write_iddata(wd, &group->id);

			write_previews(wd, group->preview);

			go = group->gobject.first;
			while (go) {
				writestruct(wd, DATA, GroupObject, 1, go);
				go = go->next;
			}
		}
	}
}

static void write_nodetrees(WriteData *wd, ListBase *idbase)
{
	bNodeTree *ntree;

	for (ntree = idbase->first; ntree; ntree = ntree->id.next) {
		if (ntree->id.us > 0 || wd->current) {
			writestruct(wd, ID_NT, bNodeTree, 1, ntree);
			/* Note that trees directly used by other IDs (materials etc.) are not 'real' ID, they cannot
			 * be linked, etc., so we write actual id data here only, for 'real' ID trees. */
			write_iddata(wd, &ntree->id);

			write_nodetree(wd, ntree);
		}
	}
}

#ifdef USE_NODE_COMPAT_CUSTOMNODES
static void customnodes_add_deprecated_data(Main *mainvar)
{
	FOREACH_NODETREE(mainvar, ntree, id) {
		bNodeLink *link, *last_link = ntree->links.last;

		/* only do this for node groups */
		if (id != &ntree->id) {
			continue;
		}

		/* Forward compatibility for group nodes: add links to node tree interface sockets.
		 * These links are invalid by new rules (missing node pointer)!
		 * They will be removed again in customnodes_free_deprecated_data,
		 * cannot do this directly lest bNodeLink pointer mapping becomes ambiguous.
		 * When loading files with such links in a new Blender version
		 * they will be removed as well.
		 */
		for (link = ntree->links.first; link; link = link->next) {
			bNode *fromnode = link->fromnode, *tonode = link->tonode;
			bNodeSocket *fromsock = link->fromsock, *tosock = link->tosock;

			/* check both sides of the link, to handle direct input-to-output links */
			if (fromnode->type == NODE_GROUP_INPUT) {
				fromnode = NULL;
				fromsock = ntreeFindSocketInterface(ntree, SOCK_IN, fromsock->identifier);
			}
			/* only the active output node defines links */
			if (tonode->type == NODE_GROUP_OUTPUT && (tonode->flag & NODE_DO_OUTPUT)) {
				tonode = NULL;
				tosock = ntreeFindSocketInterface(ntree, SOCK_OUT, tosock->identifier);
			}

			if (!fromnode || !tonode) {
				/* Note: not using nodeAddLink here, it asserts existing node pointers */
				bNodeLink *tlink = MEM_callocN(sizeof(bNodeLink), "group node link");
				tlink->fromnode = fromnode;
				tlink->fromsock = fromsock;
				tlink->tonode = tonode;
				tlink->tosock = tosock;
				tosock->link = tlink;
				tlink->flag |= NODE_LINK_VALID;
				BLI_addtail(&ntree->links, tlink);
			}

			/* don't check newly created compatibility links */
			if (link == last_link) {
				break;
			}
		}
	}
	FOREACH_NODETREE_END
}

static void customnodes_free_deprecated_data(Main *mainvar)
{
	FOREACH_NODETREE(mainvar, ntree, id) {
		bNodeLink *link, *next_link;

		for (link = ntree->links.first; link; link = next_link) {
			next_link = link->next;
			if (link->fromnode == NULL || link->tonode == NULL) {
				nodeRemLink(ntree, link);
			}
		}
	}
	FOREACH_NODETREE_END
}
#endif

static void write_brushes(WriteData *wd, ListBase *idbase)
{
	Brush *brush;

	for (brush = idbase->first; brush; brush = brush->id.next) {
		if (brush->id.us > 0 || wd->current) {
			writestruct(wd, ID_BR, Brush, 1, brush);
			write_iddata(wd, &brush->id);

			if (brush->curve) {
				write_curvemapping(wd, brush->curve);
			}
			if (brush->gradient) {
				writestruct(wd, DATA, ColorBand, 1, brush->gradient);
			}
		}
	}
}

static void write_palettes(WriteData *wd, ListBase *idbase)
{
	Palette *palette;

	for (palette = idbase->first; palette; palette = palette->id.next) {
		if (palette->id.us > 0 || wd->current) {
			PaletteColor *color;
			writestruct(wd, ID_PAL, Palette, 1, palette);
			write_iddata(wd, &palette->id);

			for (color = palette->colors.first; color; color = color->next) {
				writestruct(wd, DATA, PaletteColor, 1, color);
			}
		}
	}
}

static void write_paintcurves(WriteData *wd, ListBase *idbase)
{
	PaintCurve *pc;

	for (pc = idbase->first; pc; pc = pc->id.next) {
		if (pc->id.us > 0 || wd->current) {
			writestruct(wd, ID_PC, PaintCurve, 1, pc);
			write_iddata(wd, &pc->id);

			writestruct(wd, DATA, PaintCurvePoint, pc->tot_points, pc->points);
		}
	}
}

static void write_movieTracks(WriteData *wd, ListBase *tracks)
{
	MovieTrackingTrack *track;

	track = tracks->first;
	while (track) {
		writestruct(wd, DATA, MovieTrackingTrack, 1, track);

		if (track->markers) {
			writestruct(wd, DATA, MovieTrackingMarker, track->markersnr, track->markers);
		}

		track = track->next;
	}
}

static void write_moviePlaneTracks(WriteData *wd, ListBase *plane_tracks_base)
{
	MovieTrackingPlaneTrack *plane_track;

	for (plane_track = plane_tracks_base->first;
	     plane_track;
	     plane_track = plane_track->next)
	{
		writestruct(wd, DATA, MovieTrackingPlaneTrack, 1, plane_track);

		writedata(wd, DATA, sizeof(MovieTrackingTrack *) * plane_track->point_tracksnr, plane_track->point_tracks);
		writestruct(wd, DATA, MovieTrackingPlaneMarker, plane_track->markersnr, plane_track->markers);
	}
}

static void write_movieReconstruction(WriteData *wd, MovieTrackingReconstruction *reconstruction)
{
	if (reconstruction->camnr) {
		writestruct(wd, DATA, MovieReconstructedCamera, reconstruction->camnr, reconstruction->cameras);
	}
}

static void write_movieclips(WriteData *wd, ListBase *idbase)
{
	MovieClip *clip;

	clip = idbase->first;
	while (clip) {
		if (clip->id.us > 0 || wd->current) {
			MovieTracking *tracking = &clip->tracking;
			MovieTrackingObject *object;

			writestruct(wd, ID_MC, MovieClip, 1, clip);
			write_iddata(wd, &clip->id);

			if (clip->adt) {
				write_animdata(wd, clip->adt);
			}

			write_movieTracks(wd, &tracking->tracks);
			write_moviePlaneTracks(wd, &tracking->plane_tracks);
			write_movieReconstruction(wd, &tracking->reconstruction);

			object = tracking->objects.first;
			while (object) {
				writestruct(wd, DATA, MovieTrackingObject, 1, object);

				write_movieTracks(wd, &object->tracks);
				write_moviePlaneTracks(wd, &object->plane_tracks);
				write_movieReconstruction(wd, &object->reconstruction);

				object = object->next;
			}
		}

		clip = clip->id.next;
	}

	/* flush helps the compression for undo-save */
	mywrite(wd, MYWRITE_FLUSH, 0);
}

static void write_masks(WriteData *wd, ListBase *idbase)
{
	Mask *mask;

	mask = idbase->first;
	while (mask) {
		if (mask->id.us > 0 || wd->current) {
			MaskLayer *masklay;

			writestruct(wd, ID_MSK, Mask, 1, mask);
			write_iddata(wd, &mask->id);

			if (mask->adt) {
				write_animdata(wd, mask->adt);
			}

			for (masklay = mask->masklayers.first; masklay; masklay = masklay->next) {
				MaskSpline *spline;
				MaskLayerShape *masklay_shape;

				writestruct(wd, DATA, MaskLayer, 1, masklay);

				for (spline = masklay->splines.first; spline; spline = spline->next) {
					int i;

					void *points_deform = spline->points_deform;
					spline->points_deform = NULL;

					writestruct(wd, DATA, MaskSpline, 1, spline);
					writestruct(wd, DATA, MaskSplinePoint, spline->tot_point, spline->points);

					spline->points_deform = points_deform;

					for (i = 0; i < spline->tot_point; i++) {
						MaskSplinePoint *point = &spline->points[i];

						if (point->tot_uw) {
							writestruct(wd, DATA, MaskSplinePointUW, point->tot_uw, point->uw);
						}
					}
				}

				for (masklay_shape = masklay->splines_shapes.first;
				     masklay_shape;
				     masklay_shape = masklay_shape->next)
				{
					writestruct(wd, DATA, MaskLayerShape, 1, masklay_shape);
					writedata(wd, DATA,
					          masklay_shape->tot_vert * sizeof(float) * MASK_OBJECT_SHAPE_ELEM_SIZE,
					          masklay_shape->data);
				}
			}
		}

		mask = mask->id.next;
	}

	/* flush helps the compression for undo-save */
	mywrite(wd, MYWRITE_FLUSH, 0);
}

static void write_linestyle_color_modifiers(WriteData *wd, ListBase *modifiers)
{
	LineStyleModifier *m;

	for (m = modifiers->first; m; m = m->next) {
		int struct_nr;
		switch (m->type) {
			case LS_MODIFIER_ALONG_STROKE:
				struct_nr = SDNA_TYPE_FROM_STRUCT(LineStyleColorModifier_AlongStroke);
				break;
			case LS_MODIFIER_DISTANCE_FROM_CAMERA:
				struct_nr = SDNA_TYPE_FROM_STRUCT(LineStyleColorModifier_DistanceFromCamera);
				break;
			case LS_MODIFIER_DISTANCE_FROM_OBJECT:
				struct_nr = SDNA_TYPE_FROM_STRUCT(LineStyleColorModifier_DistanceFromObject);
				break;
			case LS_MODIFIER_MATERIAL:
				struct_nr = SDNA_TYPE_FROM_STRUCT(LineStyleColorModifier_Material);
				break;
			case LS_MODIFIER_TANGENT:
				struct_nr = SDNA_TYPE_FROM_STRUCT(LineStyleColorModifier_Tangent);
				break;
			case LS_MODIFIER_NOISE:
				struct_nr = SDNA_TYPE_FROM_STRUCT(LineStyleColorModifier_Noise);
				break;
			case LS_MODIFIER_CREASE_ANGLE:
				struct_nr = SDNA_TYPE_FROM_STRUCT(LineStyleColorModifier_CreaseAngle);
				break;
			case LS_MODIFIER_CURVATURE_3D:
				struct_nr = SDNA_TYPE_FROM_STRUCT(LineStyleColorModifier_Curvature_3D);
				break;
			default:
				struct_nr = SDNA_TYPE_FROM_STRUCT(LineStyleModifier); /* this should not happen */
		}
		writestruct_nr(wd, DATA, struct_nr, 1, m);
	}
	for (m = modifiers->first; m; m = m->next) {
		switch (m->type) {
			case LS_MODIFIER_ALONG_STROKE:
				writestruct(wd, DATA, ColorBand, 1, ((LineStyleColorModifier_AlongStroke *)m)->color_ramp);
				break;
			case LS_MODIFIER_DISTANCE_FROM_CAMERA:
				writestruct(wd, DATA, ColorBand, 1, ((LineStyleColorModifier_DistanceFromCamera *)m)->color_ramp);
				break;
			case LS_MODIFIER_DISTANCE_FROM_OBJECT:
				writestruct(wd, DATA, ColorBand, 1, ((LineStyleColorModifier_DistanceFromObject *)m)->color_ramp);
				break;
			case LS_MODIFIER_MATERIAL:
				writestruct(wd, DATA, ColorBand, 1, ((LineStyleColorModifier_Material *)m)->color_ramp);
				break;
			case LS_MODIFIER_TANGENT:
				writestruct(wd, DATA, ColorBand, 1, ((LineStyleColorModifier_Tangent *)m)->color_ramp);
				break;
			case LS_MODIFIER_NOISE:
				writestruct(wd, DATA, ColorBand, 1, ((LineStyleColorModifier_Noise *)m)->color_ramp);
				break;
			case LS_MODIFIER_CREASE_ANGLE:
				writestruct(wd, DATA, ColorBand, 1, ((LineStyleColorModifier_CreaseAngle *)m)->color_ramp);
				break;
			case LS_MODIFIER_CURVATURE_3D:
				writestruct(wd, DATA, ColorBand, 1, ((LineStyleColorModifier_Curvature_3D *)m)->color_ramp);
				break;
		}
	}
}

static void write_linestyle_alpha_modifiers(WriteData *wd, ListBase *modifiers)
{
	LineStyleModifier *m;

	for (m = modifiers->first; m; m = m->next) {
		int struct_nr;
		switch (m->type) {
			case LS_MODIFIER_ALONG_STROKE:
				struct_nr = SDNA_TYPE_FROM_STRUCT(LineStyleAlphaModifier_AlongStroke);
				break;
			case LS_MODIFIER_DISTANCE_FROM_CAMERA:
				struct_nr = SDNA_TYPE_FROM_STRUCT(LineStyleAlphaModifier_DistanceFromCamera);
				break;
			case LS_MODIFIER_DISTANCE_FROM_OBJECT:
				struct_nr = SDNA_TYPE_FROM_STRUCT(LineStyleAlphaModifier_DistanceFromObject);
				break;
			case LS_MODIFIER_MATERIAL:
				struct_nr = SDNA_TYPE_FROM_STRUCT(LineStyleAlphaModifier_Material);
				break;
			case LS_MODIFIER_TANGENT:
				struct_nr = SDNA_TYPE_FROM_STRUCT(LineStyleAlphaModifier_Tangent);
				break;
			case LS_MODIFIER_NOISE:
				struct_nr = SDNA_TYPE_FROM_STRUCT(LineStyleAlphaModifier_Noise);
				break;
			case LS_MODIFIER_CREASE_ANGLE:
				struct_nr = SDNA_TYPE_FROM_STRUCT(LineStyleAlphaModifier_CreaseAngle);
				break;
			case LS_MODIFIER_CURVATURE_3D:
				struct_nr = SDNA_TYPE_FROM_STRUCT(LineStyleAlphaModifier_Curvature_3D);
				break;
			default:
				struct_nr = SDNA_TYPE_FROM_STRUCT(LineStyleModifier);  /* this should not happen */
		}
		writestruct_nr(wd, DATA, struct_nr, 1, m);
	}
	for (m = modifiers->first; m; m = m->next) {
		switch (m->type) {
			case LS_MODIFIER_ALONG_STROKE:
				write_curvemapping(wd, ((LineStyleAlphaModifier_AlongStroke *)m)->curve);
				break;
			case LS_MODIFIER_DISTANCE_FROM_CAMERA:
				write_curvemapping(wd, ((LineStyleAlphaModifier_DistanceFromCamera *)m)->curve);
				break;
			case LS_MODIFIER_DISTANCE_FROM_OBJECT:
				write_curvemapping(wd, ((LineStyleAlphaModifier_DistanceFromObject *)m)->curve);
				break;
			case LS_MODIFIER_MATERIAL:
				write_curvemapping(wd, ((LineStyleAlphaModifier_Material *)m)->curve);
				break;
			case LS_MODIFIER_TANGENT:
				write_curvemapping(wd, ((LineStyleAlphaModifier_Tangent *)m)->curve);
				break;
			case LS_MODIFIER_NOISE:
				write_curvemapping(wd, ((LineStyleAlphaModifier_Noise *)m)->curve);
				break;
			case LS_MODIFIER_CREASE_ANGLE:
				write_curvemapping(wd, ((LineStyleAlphaModifier_CreaseAngle *)m)->curve);
				break;
			case LS_MODIFIER_CURVATURE_3D:
				write_curvemapping(wd, ((LineStyleAlphaModifier_Curvature_3D *)m)->curve);
				break;
		}
	}
}

static void write_linestyle_thickness_modifiers(WriteData *wd, ListBase *modifiers)
{
	LineStyleModifier *m;

	for (m = modifiers->first; m; m = m->next) {
		int struct_nr;
		switch (m->type) {
			case LS_MODIFIER_ALONG_STROKE:
				struct_nr = SDNA_TYPE_FROM_STRUCT(LineStyleThicknessModifier_AlongStroke);
				break;
			case LS_MODIFIER_DISTANCE_FROM_CAMERA:
				struct_nr = SDNA_TYPE_FROM_STRUCT(LineStyleThicknessModifier_DistanceFromCamera);
				break;
			case LS_MODIFIER_DISTANCE_FROM_OBJECT:
				struct_nr = SDNA_TYPE_FROM_STRUCT(LineStyleThicknessModifier_DistanceFromObject);
				break;
			case LS_MODIFIER_MATERIAL:
				struct_nr = SDNA_TYPE_FROM_STRUCT(LineStyleThicknessModifier_Material);
				break;
			case LS_MODIFIER_CALLIGRAPHY:
				struct_nr = SDNA_TYPE_FROM_STRUCT(LineStyleThicknessModifier_Calligraphy);
				break;
			case LS_MODIFIER_TANGENT:
				struct_nr = SDNA_TYPE_FROM_STRUCT(LineStyleThicknessModifier_Tangent);
				break;
			case LS_MODIFIER_NOISE:
				struct_nr = SDNA_TYPE_FROM_STRUCT(LineStyleThicknessModifier_Noise);
				break;
			case LS_MODIFIER_CREASE_ANGLE:
				struct_nr = SDNA_TYPE_FROM_STRUCT(LineStyleThicknessModifier_CreaseAngle);
				break;
			case LS_MODIFIER_CURVATURE_3D:
				struct_nr = SDNA_TYPE_FROM_STRUCT(LineStyleThicknessModifier_Curvature_3D);
				break;
			default:
				struct_nr = SDNA_TYPE_FROM_STRUCT(LineStyleModifier);  /* this should not happen */
		}
		writestruct_nr(wd, DATA, struct_nr, 1, m);
	}
	for (m = modifiers->first; m; m = m->next) {
		switch (m->type) {
			case LS_MODIFIER_ALONG_STROKE:
				write_curvemapping(wd, ((LineStyleThicknessModifier_AlongStroke *)m)->curve);
				break;
			case LS_MODIFIER_DISTANCE_FROM_CAMERA:
				write_curvemapping(wd, ((LineStyleThicknessModifier_DistanceFromCamera *)m)->curve);
				break;
			case LS_MODIFIER_DISTANCE_FROM_OBJECT:
				write_curvemapping(wd, ((LineStyleThicknessModifier_DistanceFromObject *)m)->curve);
				break;
			case LS_MODIFIER_MATERIAL:
				write_curvemapping(wd, ((LineStyleThicknessModifier_Material *)m)->curve);
				break;
			case LS_MODIFIER_TANGENT:
				write_curvemapping(wd, ((LineStyleThicknessModifier_Tangent *)m)->curve);
				break;
			case LS_MODIFIER_CREASE_ANGLE:
				write_curvemapping(wd, ((LineStyleThicknessModifier_CreaseAngle *)m)->curve);
				break;
			case LS_MODIFIER_CURVATURE_3D:
				write_curvemapping(wd, ((LineStyleThicknessModifier_Curvature_3D *)m)->curve);
				break;
		}
	}
}

static void write_linestyle_geometry_modifiers(WriteData *wd, ListBase *modifiers)
{
	LineStyleModifier *m;

	for (m = modifiers->first; m; m = m->next) {
		int struct_nr;
		switch (m->type) {
			case LS_MODIFIER_SAMPLING:
				struct_nr = SDNA_TYPE_FROM_STRUCT(LineStyleGeometryModifier_Sampling);
				break;
			case LS_MODIFIER_BEZIER_CURVE:
				struct_nr = SDNA_TYPE_FROM_STRUCT(LineStyleGeometryModifier_BezierCurve);
				break;
			case LS_MODIFIER_SINUS_DISPLACEMENT:
				struct_nr = SDNA_TYPE_FROM_STRUCT(LineStyleGeometryModifier_SinusDisplacement);
				break;
			case LS_MODIFIER_SPATIAL_NOISE:
				struct_nr = SDNA_TYPE_FROM_STRUCT(LineStyleGeometryModifier_SpatialNoise);
				break;
			case LS_MODIFIER_PERLIN_NOISE_1D:
				struct_nr = SDNA_TYPE_FROM_STRUCT(LineStyleGeometryModifier_PerlinNoise1D);
				break;
			case LS_MODIFIER_PERLIN_NOISE_2D:
				struct_nr = SDNA_TYPE_FROM_STRUCT(LineStyleGeometryModifier_PerlinNoise2D);
				break;
			case LS_MODIFIER_BACKBONE_STRETCHER:
				struct_nr = SDNA_TYPE_FROM_STRUCT(LineStyleGeometryModifier_BackboneStretcher);
				break;
			case LS_MODIFIER_TIP_REMOVER:
				struct_nr = SDNA_TYPE_FROM_STRUCT(LineStyleGeometryModifier_TipRemover);
				break;
			case LS_MODIFIER_POLYGONIZATION:
				struct_nr = SDNA_TYPE_FROM_STRUCT(LineStyleGeometryModifier_Polygonalization);
				break;
			case LS_MODIFIER_GUIDING_LINES:
				struct_nr = SDNA_TYPE_FROM_STRUCT(LineStyleGeometryModifier_GuidingLines);
				break;
			case LS_MODIFIER_BLUEPRINT:
				struct_nr = SDNA_TYPE_FROM_STRUCT(LineStyleGeometryModifier_Blueprint);
				break;
			case LS_MODIFIER_2D_OFFSET:
				struct_nr = SDNA_TYPE_FROM_STRUCT(LineStyleGeometryModifier_2DOffset);
				break;
			case LS_MODIFIER_2D_TRANSFORM:
				struct_nr = SDNA_TYPE_FROM_STRUCT(LineStyleGeometryModifier_2DTransform);
				break;
			case LS_MODIFIER_SIMPLIFICATION:
				struct_nr = SDNA_TYPE_FROM_STRUCT(LineStyleGeometryModifier_Simplification);
				break;
			default:
				struct_nr = SDNA_TYPE_FROM_STRUCT(LineStyleModifier);  /* this should not happen */
		}
		writestruct_nr(wd, DATA, struct_nr, 1, m);
	}
}

static void write_linestyles(WriteData *wd, ListBase *idbase)
{
	FreestyleLineStyle *linestyle;
	int a;

	for (linestyle = idbase->first; linestyle; linestyle = linestyle->id.next) {
		if (linestyle->id.us > 0 || wd->current) {
			writestruct(wd, ID_LS, FreestyleLineStyle, 1, linestyle);
			write_iddata(wd, &linestyle->id);

			if (linestyle->adt) {
				write_animdata(wd, linestyle->adt);
			}

			write_linestyle_color_modifiers(wd, &linestyle->color_modifiers);
			write_linestyle_alpha_modifiers(wd, &linestyle->alpha_modifiers);
			write_linestyle_thickness_modifiers(wd, &linestyle->thickness_modifiers);
			write_linestyle_geometry_modifiers(wd, &linestyle->geometry_modifiers);
			for (a = 0; a < MAX_MTEX; a++) {
				if (linestyle->mtex[a]) {
					writestruct(wd, DATA, MTex, 1, linestyle->mtex[a]);
				}
			}
			if (linestyle->nodetree) {
				writestruct(wd, DATA, bNodeTree, 1, linestyle->nodetree);
				write_nodetree(wd, linestyle->nodetree);
			}
		}
	}
}

/* Keep it last of write_foodata functions. */
static void write_libraries(WriteData *wd, Main *main)
{
	ListBase *lbarray[MAX_LIBARRAY];
	ID *id;
	int a, tot;
	bool found_one;

	for (; main; main = main->next) {

		a = tot = set_listbasepointers(main, lbarray);

		/* test: is lib being used */
		if (main->curlib && main->curlib->packedfile) {
			found_one = true;
		}
		else {
			found_one = false;
			while (tot--) {
				for (id = lbarray[tot]->first; id; id = id->next) {
					if (id->us > 0 && (id->tag & LIB_TAG_EXTERN)) {
						found_one = true;
						break;
					}
				}
				if (found_one) {
					break;
				}
			}
		}

		/* to be able to restore quit.blend and temp saves, the packed blend has to be in undo buffers... */
		/* XXX needs rethink, just like save UI in undo files now - would be nice to append things only for the]
		 * quit.blend and temp saves */
		if (found_one) {
			writestruct(wd, ID_LI, Library, 1, main->curlib);
			write_iddata(wd, &main->curlib->id);

			if (main->curlib->packedfile) {
				PackedFile *pf = main->curlib->packedfile;
				writestruct(wd, DATA, PackedFile, 1, pf);
				writedata(wd, DATA, pf->size, pf->data);
				if (wd->current == NULL) {
					printf("write packed .blend: %s\n", main->curlib->name);
				}
			}

			while (a--) {
				for (id = lbarray[a]->first; id; id = id->next) {
					if (id->us > 0 && (id->tag & LIB_TAG_EXTERN)) {
						if (!BKE_idcode_is_linkable(GS(id->name))) {
							printf("ERROR: write file: datablock '%s' from lib '%s' is not linkable "
							       "but is flagged as directly linked", id->name, main->curlib->filepath);
							BLI_assert(0);
						}
						writestruct(wd, ID_ID, ID, 1, id);
					}
				}
			}
		}
	}
}

/* context is usually defined by WM, two cases where no WM is available:
 * - for forward compatibility, curscreen has to be saved
 * - for undofile, curscene needs to be saved */
static void write_global(WriteData *wd, int fileflags, Main *mainvar)
{
	const bool is_undo = (wd->current != NULL);
	FileGlobal fg;
	bScreen *screen;
	char subvstr[8];

	/* prevent mem checkers from complaining */
	memset(fg.pad, 0, sizeof(fg.pad));
	memset(fg.filename, 0, sizeof(fg.filename));
	memset(fg.build_hash, 0, sizeof(fg.build_hash));

	current_screen_compat(mainvar, &screen, is_undo);

	/* XXX still remap G */
	fg.curscreen = screen;
	fg.curscene = screen ? screen->scene : NULL;

	/* prevent to save this, is not good convention, and feature with concerns... */
	fg.fileflags = (fileflags & ~G_FILE_FLAGS_RUNTIME);

	fg.globalf = G.f;
	BLI_strncpy(fg.filename, mainvar->name, sizeof(fg.filename));
	sprintf(subvstr, "%4d", BLENDER_SUBVERSION);
	memcpy(fg.subvstr, subvstr, 4);
<<<<<<< HEAD
	
	fg.subversion= BLENDER_SUBVERSION;
	fg.upbgeversion = UPBGE_VERSION;
	fg.upbgesubversion = UPBGE_SUBVERSION;
	fg.minversion= BLENDER_MINVERSION;
	fg.minsubversion= BLENDER_MINSUBVERSION;
=======

	fg.subversion = BLENDER_SUBVERSION;
	fg.minversion = BLENDER_MINVERSION;
	fg.minsubversion = BLENDER_MINSUBVERSION;
>>>>>>> b27322e7
#ifdef WITH_BUILDINFO
	{
		extern unsigned long build_commit_timestamp;
		extern char build_hash[];
		/* TODO(sergey): Add branch name to file as well? */
		fg.build_commit_timestamp = build_commit_timestamp;
		BLI_strncpy(fg.build_hash, build_hash, sizeof(fg.build_hash));
	}
#else
	fg.build_commit_timestamp = 0;
	BLI_strncpy(fg.build_hash, "unknown", sizeof(fg.build_hash));
#endif
	writestruct(wd, GLOB, FileGlobal, 1, &fg);
}

/* preview image, first 2 values are width and height
 * second are an RGBA image (unsigned char)
 * note, this uses 'TEST' since new types will segfault on file load for older blender versions.
 */
static void write_thumb(WriteData *wd, const BlendThumbnail *thumb)
{
	if (thumb) {
		writedata(wd, TEST, BLEN_THUMB_MEMSIZE_FILE(thumb->width, thumb->height), thumb);
	}
}

/* if MemFile * there's filesave to memory */
static bool write_file_handle(
        Main *mainvar,
        WriteWrap *ww,
        MemFile *compare, MemFile *current,
        int write_flags, const BlendThumbnail *thumb)
{
	BHead bhead;
	ListBase mainlist;
	char buf[16];
	WriteData *wd;

	blo_split_main(&mainlist, mainvar);

	wd = bgnwrite(ww, compare, current);

#ifdef USE_BMESH_SAVE_AS_COMPAT
	wd->use_mesh_compat = (write_flags & G_FILE_MESH_COMPAT) != 0;
#endif

#ifdef USE_NODE_COMPAT_CUSTOMNODES
	/* don't write compatibility data on undo */
	if (!current) {
		/* deprecated forward compat data is freed again below */
		customnodes_add_deprecated_data(mainvar);
	}
#endif

	sprintf(buf, "BLENDER%c%c%.3d",
	        (sizeof(void *) == 8)      ? '-' : '_',
	        (ENDIAN_ORDER == B_ENDIAN) ? 'V' : 'v',
	        BLENDER_VERSION);

	mywrite(wd, buf, 12);

	write_renderinfo(wd, mainvar);
	write_thumb(wd, thumb);
	write_global(wd, write_flags, mainvar);

	write_windowmanagers(wd, &mainvar->wm);
	write_screens(wd, &mainvar->screen);
	write_movieclips(wd, &mainvar->movieclip);
	write_masks(wd, &mainvar->mask);
	write_scenes(wd, &mainvar->scene);
	write_curves(wd, &mainvar->curve);
	write_mballs(wd, &mainvar->mball);
	write_images(wd, &mainvar->image);
	write_cameras(wd, &mainvar->camera);
	write_lamps(wd, &mainvar->lamp);
	write_lattices(wd, &mainvar->latt);
	write_vfonts(wd, &mainvar->vfont);
	write_keys(wd, &mainvar->key);
	write_worlds(wd, &mainvar->world);
	write_texts(wd, &mainvar->text);
	write_speakers(wd, &mainvar->speaker);
	write_sounds(wd, &mainvar->sound);
	write_groups(wd, &mainvar->group);
	write_armatures(wd, &mainvar->armature);
	write_actions(wd, &mainvar->action);
	write_objects(wd, &mainvar->object);
	write_materials(wd, &mainvar->mat);
	write_textures(wd, &mainvar->tex);
	write_meshes(wd, &mainvar->mesh);
	write_particlesettings(wd, &mainvar->particle);
	write_nodetrees(wd, &mainvar->nodetree);
	write_brushes(wd, &mainvar->brush);
	write_palettes(wd, &mainvar->palettes);
	write_paintcurves(wd, &mainvar->paintcurves);
	write_gpencils(wd, &mainvar->gpencil);
	write_linestyles(wd, &mainvar->linestyle);
	write_libraries(wd,  mainvar->next);

	if (write_flags & G_FILE_USERPREFS) {
		write_userdef(wd);
	}

	/* dna as last, because (to be implemented) test for which structs are written */
	writedata(wd, DNA1, wd->sdna->datalen, wd->sdna->data);

#ifdef USE_NODE_COMPAT_CUSTOMNODES
	/* compatibility data not created on undo */
	if (!current) {
		/* Ugly, forward compatibility code generates deprecated data during writing,
		 * this has to be freed again. Can not be done directly after writing, otherwise
		 * the data pointers could be reused and not be mapped correctly.
		 */
		customnodes_free_deprecated_data(mainvar);
	}
#endif

	/* end of file */
	memset(&bhead, 0, sizeof(BHead));
	bhead.code = ENDB;
	mywrite(wd, &bhead, sizeof(BHead));

	blo_join_main(&mainlist);

	return endwrite(wd);
}

/* do reverse file history: .blend1 -> .blend2, .blend -> .blend1 */
/* return: success(0), failure(1) */
static bool do_history(const char *name, ReportList *reports)
{
	char tempname1[FILE_MAX], tempname2[FILE_MAX];
	int hisnr = U.versions;

	if (U.versions == 0) {
		return 0;
	}

	if (strlen(name) < 2) {
		BKE_report(reports, RPT_ERROR, "Unable to make version backup: filename too short");
		return 1;
	}

	while (hisnr > 1) {
		BLI_snprintf(tempname1, sizeof(tempname1), "%s%d", name, hisnr - 1);
		if (BLI_exists(tempname1)) {
			BLI_snprintf(tempname2, sizeof(tempname2), "%s%d", name, hisnr);

			if (BLI_rename(tempname1, tempname2)) {
				BKE_report(reports, RPT_ERROR, "Unable to make version backup");
				return true;
			}
		}
		hisnr--;
	}

	/* is needed when hisnr==1 */
	if (BLI_exists(name)) {
		BLI_snprintf(tempname1, sizeof(tempname1), "%s%d", name, hisnr);

		if (BLI_rename(name, tempname1)) {
			BKE_report(reports, RPT_ERROR, "Unable to make version backup");
			return true;
		}
	}

	return 0;
}

/**
 * \return Success.
 */
bool BLO_write_file(
        Main *mainvar, const char *filepath, int write_flags,
        ReportList *reports, const BlendThumbnail *thumb)
{
	char tempname[FILE_MAX + 1];
	eWriteWrapType ww_type;
	WriteWrap ww;

	/* path backup/restore */
	void     *path_list_backup = NULL;
	const int path_list_flag = (BKE_BPATH_TRAVERSE_SKIP_LIBRARY | BKE_BPATH_TRAVERSE_SKIP_MULTIFILE);

	/* open temporary file, so we preserve the original in case we crash */
	BLI_snprintf(tempname, sizeof(tempname), "%s@", filepath);

	if (write_flags & G_FILE_COMPRESS) {
		ww_type = WW_WRAP_ZLIB;
	}
	else {
		ww_type = WW_WRAP_NONE;
	}

	ww_handle_init(ww_type, &ww);

	if (ww.open(&ww, tempname) == false) {
		BKE_reportf(reports, RPT_ERROR, "Cannot open file %s for writing: %s", tempname, strerror(errno));
		return 0;
	}

	/* check if we need to backup and restore paths */
	if (UNLIKELY((write_flags & G_FILE_RELATIVE_REMAP) && (G_FILE_SAVE_COPY & write_flags))) {
		path_list_backup = BKE_bpath_list_backup(mainvar, path_list_flag);
	}

	/* remapping of relative paths to new file location */
	if (write_flags & G_FILE_RELATIVE_REMAP) {
		char dir1[FILE_MAX];
		char dir2[FILE_MAX];
		BLI_split_dir_part(filepath, dir1, sizeof(dir1));
		BLI_split_dir_part(mainvar->name, dir2, sizeof(dir2));

		/* just in case there is some subtle difference */
		BLI_cleanup_dir(mainvar->name, dir1);
		BLI_cleanup_dir(mainvar->name, dir2);

		if (G.relbase_valid && (BLI_path_cmp(dir1, dir2) == 0)) {
			write_flags &= ~G_FILE_RELATIVE_REMAP;
		}
		else {
			if (G.relbase_valid) {
				/* blend may not have been saved before. Tn this case
				 * we should not have any relative paths, but if there
				 * is somehow, an invalid or empty G.main->name it will
				 * print an error, don't try make the absolute in this case. */
				BKE_bpath_absolute_convert(mainvar, G.main->name, NULL);
			}
		}
	}

	if (write_flags & G_FILE_RELATIVE_REMAP) {
		/* note, making relative to something OTHER then G.main->name */
		BKE_bpath_relative_convert(mainvar, filepath, NULL);
	}

	/* actual file writing */
	const bool err = write_file_handle(mainvar, &ww, NULL, NULL, write_flags, thumb);

	ww.close(&ww);

	if (UNLIKELY(path_list_backup)) {
		BKE_bpath_list_restore(mainvar, path_list_flag, path_list_backup);
		BKE_bpath_list_free(path_list_backup);
	}

	if (err) {
		BKE_report(reports, RPT_ERROR, strerror(errno));
		remove(tempname);

		return 0;
	}

	/* file save to temporary file was successful */
	/* now do reverse file history (move .blend1 -> .blend2, .blend -> .blend1) */
	if (write_flags & G_FILE_HISTORY) {
		const bool err_hist = do_history(filepath, reports);
		if (err_hist) {
			BKE_report(reports, RPT_ERROR, "Version backup failed (file saved with @)");
			return 0;
		}
	}

	if (BLI_rename(tempname, filepath) != 0) {
		BKE_report(reports, RPT_ERROR, "Cannot change old file (file saved with @)");
		return 0;
	}

	return 1;
}

/**
 * \return Success.
 */
bool BLO_write_file_mem(Main *mainvar, MemFile *compare, MemFile *current, int write_flags)
{
	write_flags &= ~G_FILE_USERPREFS;

	const bool err = write_file_handle(mainvar, NULL, compare, current, write_flags, NULL);

	return (err == 0);
}<|MERGE_RESOLUTION|>--- conflicted
+++ resolved
@@ -1417,94 +1417,50 @@
 		writedata(wd, DATA, sizeof(void *) * sens->totlinks, sens->links);
 
 		switch (sens->type) {
-<<<<<<< HEAD
 		case SENS_NEAR:
-			writestruct(wd, DATA, "bNearSensor", 1, sens->data);
+			writestruct(wd, DATA, bNearSensor, 1, sens->data);
 			break;
 		case SENS_MOUSE:
-			writestruct(wd, DATA, "bMouseSensor", 1, sens->data);
+			writestruct(wd, DATA, bMouseSensor, 1, sens->data);
 			break;
 		case SENS_KEYBOARD:
-			writestruct(wd, DATA, "bKeyboardSensor", 1, sens->data);
+			writestruct(wd, DATA, bKeyboardSensor, 1, sens->data);
 			break;
 		case SENS_PROPERTY:
-			writestruct(wd, DATA, "bPropertySensor", 1, sens->data);
+			writestruct(wd, DATA, bPropertySensor, 1, sens->data);
 			break;
 		case SENS_ARMATURE:
-			writestruct(wd, DATA, "bArmatureSensor", 1, sens->data);
+			writestruct(wd, DATA, bArmatureSensor, 1, sens->data);
 			break;
 		case SENS_ACTUATOR:
-			writestruct(wd, DATA, "bActuatorSensor", 1, sens->data);
+			writestruct(wd, DATA, bActuatorSensor, 1, sens->data);
 			break;
 		case SENS_DELAY:
-			writestruct(wd, DATA, "bDelaySensor", 1, sens->data);
+			writestruct(wd, DATA, bDelaySensor, 1, sens->data);
 			break;
 		case SENS_COLLISION:
-			writestruct(wd, DATA, "bCollisionSensor", 1, sens->data);
+			writestruct(wd, DATA, bCollisionSensor, 1, sens->data);
 			break;
 		case SENS_RADAR:
-			writestruct(wd, DATA, "bRadarSensor", 1, sens->data);
+			writestruct(wd, DATA, bRadarSensor, 1, sens->data);
 			break;
 		case SENS_RANDOM:
-			writestruct(wd, DATA, "bRandomSensor", 1, sens->data);
+			writestruct(wd, DATA, bRandomSensor, 1, sens->data);
 			break;
 		case SENS_RAY:
-			writestruct(wd, DATA, "bRaySensor", 1, sens->data);
+			writestruct(wd, DATA, bRaySensor, 1, sens->data);
 			break;
 		case SENS_MOVEMENT:
-			writestruct(wd, DATA, "bMovementSensor", 1, sens->data);
+			writestruct(wd, DATA, bMovementSensor, 1, sens->data);
 			break;
 		case SENS_MESSAGE:
-			writestruct(wd, DATA, "bMessageSensor", 1, sens->data);
+			writestruct(wd, DATA, bMessageSensor, 1, sens->data);
 			break;
 		case SENS_JOYSTICK:
-			writestruct(wd, DATA, "bJoystickSensor", 1, sens->data);
+			writestruct(wd, DATA, bJoystickSensor, 1, sens->data);
 			break;
 		default:
 			; /* error: don't know how to write this file */
-=======
-			case SENS_NEAR:
-				writestruct(wd, DATA, bNearSensor, 1, sens->data);
-				break;
-			case SENS_MOUSE:
-				writestruct(wd, DATA, bMouseSensor, 1, sens->data);
-				break;
-			case SENS_KEYBOARD:
-				writestruct(wd, DATA, bKeyboardSensor, 1, sens->data);
-				break;
-			case SENS_PROPERTY:
-				writestruct(wd, DATA, bPropertySensor, 1, sens->data);
-				break;
-			case SENS_ARMATURE:
-				writestruct(wd, DATA, bArmatureSensor, 1, sens->data);
-				break;
-			case SENS_ACTUATOR:
-				writestruct(wd, DATA, bActuatorSensor, 1, sens->data);
-				break;
-			case SENS_DELAY:
-				writestruct(wd, DATA, bDelaySensor, 1, sens->data);
-				break;
-			case SENS_COLLISION:
-				writestruct(wd, DATA, bCollisionSensor, 1, sens->data);
-				break;
-			case SENS_RADAR:
-				writestruct(wd, DATA, bRadarSensor, 1, sens->data);
-				break;
-			case SENS_RANDOM:
-				writestruct(wd, DATA, bRandomSensor, 1, sens->data);
-				break;
-			case SENS_RAY:
-				writestruct(wd, DATA, bRaySensor, 1, sens->data);
-				break;
-			case SENS_MESSAGE:
-				writestruct(wd, DATA, bMessageSensor, 1, sens->data);
-				break;
-			case SENS_JOYSTICK:
-				writestruct(wd, DATA, bJoystickSensor, 1, sens->data);
-				break;
-			default:
-				; /* error: don't know how to write this file */
->>>>>>> b27322e7
 		}
 
 		sens = sens->next;
@@ -1545,128 +1501,65 @@
 		writestruct(wd, DATA, bActuator, 1, act);
 
 		switch (act->type) {
-<<<<<<< HEAD
 		case ACT_ACTION:
-			writestruct(wd, DATA, "bActionActuator", 1, act->data);
+			writestruct(wd, DATA, bActionActuator, 1, act->data);
 			break;
 		case ACT_SOUND:
-			writestruct(wd, DATA, "bSoundActuator", 1, act->data);
+			writestruct(wd, DATA, bSoundActuator, 1, act->data);
 			break;
 		case ACT_OBJECT:
-			writestruct(wd, DATA, "bObjectActuator", 1, act->data);
+			writestruct(wd, DATA, bObjectActuator, 1, act->data);
 			break;
 		case ACT_PROPERTY:
-			writestruct(wd, DATA, "bPropertyActuator", 1, act->data);
+			writestruct(wd, DATA, bPropertyActuator, 1, act->data);
 			break;
 		case ACT_CAMERA:
-			writestruct(wd, DATA, "bCameraActuator", 1, act->data);
+			writestruct(wd, DATA, bCameraActuator, 1, act->data);
 			break;
 		case ACT_CONSTRAINT:
-			writestruct(wd, DATA, "bConstraintActuator", 1, act->data);
+			writestruct(wd, DATA, bConstraintActuator, 1, act->data);
 			break;
 		case ACT_EDIT_OBJECT:
-			writestruct(wd, DATA, "bEditObjectActuator", 1, act->data);
+			writestruct(wd, DATA, bEditObjectActuator, 1, act->data);
 			break;
 		case ACT_SCENE:
-			writestruct(wd, DATA, "bSceneActuator", 1, act->data);
+			writestruct(wd, DATA, bSceneActuator, 1, act->data);
 			break;
 		case ACT_GROUP:
-			writestruct(wd, DATA, "bGroupActuator", 1, act->data);
+			writestruct(wd, DATA, bGroupActuator, 1, act->data);
 			break;
 		case ACT_RANDOM:
-			writestruct(wd, DATA, "bRandomActuator", 1, act->data);
+			writestruct(wd, DATA, bRandomActuator, 1, act->data);
 			break;
 		case ACT_MESSAGE:
-			writestruct(wd, DATA, "bMessageActuator", 1, act->data);
+			writestruct(wd, DATA, bMessageActuator, 1, act->data);
 			break;
 		case ACT_GAME:
-			writestruct(wd, DATA, "bGameActuator", 1, act->data);
+			writestruct(wd, DATA, bGameActuator, 1, act->data);
 			break;
 		case ACT_VISIBILITY:
-			writestruct(wd, DATA, "bVisibilityActuator", 1, act->data);
+			writestruct(wd, DATA, bVisibilityActuator, 1, act->data);
 			break;
 		case ACT_2DFILTER:
-			writestruct(wd, DATA, "bTwoDFilterActuator", 1, act->data);
+			writestruct(wd, DATA, bTwoDFilterActuator, 1, act->data);
 			break;
 		case ACT_PARENT:
-			writestruct(wd, DATA, "bParentActuator", 1, act->data);
+			writestruct(wd, DATA, bParentActuator, 1, act->data);
 			break;
 		case ACT_STATE:
-			writestruct(wd, DATA, "bStateActuator", 1, act->data);
+			writestruct(wd, DATA, bStateActuator, 1, act->data);
 			break;
 		case ACT_ARMATURE:
-			writestruct(wd, DATA, "bArmatureActuator", 1, act->data);
+			writestruct(wd, DATA, bArmatureActuator, 1, act->data);
 			break;
 		case ACT_STEERING:
-			writestruct(wd, DATA, "bSteeringActuator", 1, act->data);
+			writestruct(wd, DATA, bSteeringActuator, 1, act->data);
 			break;
 		case ACT_MOUSE:
-			writestruct(wd, DATA, "bMouseActuator", 1, act->data);
+			writestruct(wd, DATA, bMouseActuator, 1, act->data);
 			break;
 		default:
 			; /* error: don't know how to write this file */
-=======
-			case ACT_ACTION:
-			case ACT_SHAPEACTION:
-				writestruct(wd, DATA, bActionActuator, 1, act->data);
-				break;
-			case ACT_SOUND:
-				writestruct(wd, DATA, bSoundActuator, 1, act->data);
-				break;
-			case ACT_OBJECT:
-				writestruct(wd, DATA, bObjectActuator, 1, act->data);
-				break;
-			case ACT_PROPERTY:
-				writestruct(wd, DATA, bPropertyActuator, 1, act->data);
-				break;
-			case ACT_CAMERA:
-				writestruct(wd, DATA, bCameraActuator, 1, act->data);
-				break;
-			case ACT_CONSTRAINT:
-				writestruct(wd, DATA, bConstraintActuator, 1, act->data);
-				break;
-			case ACT_EDIT_OBJECT:
-				writestruct(wd, DATA, bEditObjectActuator, 1, act->data);
-				break;
-			case ACT_SCENE:
-				writestruct(wd, DATA, bSceneActuator, 1, act->data);
-				break;
-			case ACT_GROUP:
-				writestruct(wd, DATA, bGroupActuator, 1, act->data);
-				break;
-			case ACT_RANDOM:
-				writestruct(wd, DATA, bRandomActuator, 1, act->data);
-				break;
-			case ACT_MESSAGE:
-				writestruct(wd, DATA, bMessageActuator, 1, act->data);
-				break;
-			case ACT_GAME:
-				writestruct(wd, DATA, bGameActuator, 1, act->data);
-				break;
-			case ACT_VISIBILITY:
-				writestruct(wd, DATA, bVisibilityActuator, 1, act->data);
-				break;
-			case ACT_2DFILTER:
-				writestruct(wd, DATA, bTwoDFilterActuator, 1, act->data);
-				break;
-			case ACT_PARENT:
-				writestruct(wd, DATA, bParentActuator, 1, act->data);
-				break;
-			case ACT_STATE:
-				writestruct(wd, DATA, bStateActuator, 1, act->data);
-				break;
-			case ACT_ARMATURE:
-				writestruct(wd, DATA, bArmatureActuator, 1, act->data);
-				break;
-			case ACT_STEERING:
-				writestruct(wd, DATA, bSteeringActuator, 1, act->data);
-				break;
-			case ACT_MOUSE:
-				writestruct(wd, DATA, bMouseActuator, 1, act->data);
-				break;
-			default:
-				; /* error: don't know how to write this file */
->>>>>>> b27322e7
 		}
 
 		act = act->next;
@@ -1680,8 +1573,8 @@
 
 	while (cprop) {
 		LinkData *link;
-		writestruct(wd, DATA, "PythonComponentProperty", 1, cprop);
-		writelist(wd, DATA, "LinkData", &cprop->enumval);
+		writestruct(wd, DATA, PythonComponentProperty, 1, cprop);
+		writelist(wd, DATA, LinkData, &cprop->enumval);
 		for (link = cprop->enumval.first; link; link = link->next) {
 			writedata(wd, DATA, strlen(link->data)+1, link->data);
 		}
@@ -1696,7 +1589,7 @@
 	pc = lb->first;
 
 	while(pc) {
-		writestruct(wd, DATA, "PythonComponent", 1, pc);
+		writestruct(wd, DATA, PythonComponent, 1, pc);
 		write_component_properties(wd, &pc->properties);
 
 		pc = pc->next;
@@ -4088,19 +3981,12 @@
 	BLI_strncpy(fg.filename, mainvar->name, sizeof(fg.filename));
 	sprintf(subvstr, "%4d", BLENDER_SUBVERSION);
 	memcpy(fg.subvstr, subvstr, 4);
-<<<<<<< HEAD
 	
 	fg.subversion= BLENDER_SUBVERSION;
 	fg.upbgeversion = UPBGE_VERSION;
 	fg.upbgesubversion = UPBGE_SUBVERSION;
 	fg.minversion= BLENDER_MINVERSION;
 	fg.minsubversion= BLENDER_MINSUBVERSION;
-=======
-
-	fg.subversion = BLENDER_SUBVERSION;
-	fg.minversion = BLENDER_MINVERSION;
-	fg.minsubversion = BLENDER_MINSUBVERSION;
->>>>>>> b27322e7
 #ifdef WITH_BUILDINFO
 	{
 		extern unsigned long build_commit_timestamp;
