/*
 * This program is free software; you can redistribute it and/or
 * modify it under the terms of the GNU General Public License
 * as published by the Free Software Foundation; either version 2
 * of the License, or (at your option) any later version.
 *
 * This program is distributed in the hope that it will be useful,
 * but WITHOUT ANY WARRANTY; without even the implied warranty of
 * MERCHANTABILITY or FITNESS FOR A PARTICULAR PURPOSE.  See the
 * GNU General Public License for more details.
 *
 * You should have received a copy of the GNU General Public License
 * along with this program; if not, write to the Free Software Foundation,
 * Inc., 51 Franklin Street, Fifth Floor, Boston, MA 02110-1301, USA.
 *
 * The Original Code is Copyright (C) 2001-2002 by NaN Holding BV.
 * All rights reserved.
 */

/** \file
 * \ingroup blenloader
 */

/**
 *
 * FILE FORMAT
 * ===========
 *
 * IFF-style structure (but not IFF compatible!)
 *
 * Start file:
 * <pre>
 * `BLENDER_V100`  `12` bytes  (version 1.00 is just an example).
 *                 `V` = big endian, `v` = little endian.
 *                 `_` = 4 byte pointer, `-` = 8 byte pointer.
 * </pre>
 *
 * data-blocks: (also see struct #BHead).
 * <pre>
 * `bh.code`       `char[4]` see `BLO_blend_defs.h` for a list of known types.
 * `bh.len`        `int32` length data after #BHead in bytes.
 * `bh.old`        `void *` old pointer (the address at the time of writing the file).
 * `bh.SDNAnr`     `int32` struct index of structs stored in #DNA1 data.
 * `bh.nr`         `int32` in case of array: number of structs.
 * data
 * ...
 * ...
 * </pre>
 *
 * Almost all data in Blender are structures. Each struct saved
 * gets a BHead header.  With BHead the struct can be linked again
 * and compared with #StructDNA.

 * WRITE
 * =====
 *
 * Preferred writing order: (not really a must, but why would you do it random?)
 * Any case: direct data is ALWAYS after the lib block.
 *
 * (Local file data)
 * - for each LibBlock
 *   - write LibBlock
 *   - write associated direct data
 * (External file data)
 * - per library
 *   - write library block
 *   - per LibBlock
 *     - write the ID of LibBlock
 * - write #TEST (#RenderInfo struct. 128x128 blend file preview is optional).
 * - write #GLOB (#FileGlobal struct) (some global vars).
 * - write #DNA1 (#SDNA struct)
 * - write #USER (#UserDef struct) if filename is ``~/.config/blender/X.XX/config/startup.blend``.
 */

#include <fcntl.h>
#include <limits.h>
#include <math.h>
#include <stdio.h>
#include <stdlib.h>
#include <string.h>

#ifdef WIN32
#  include "BLI_winstuff.h"
#  include "winsock2.h"
#  include <io.h>
#  include <zlib.h> /* odd include order-issue */
#else
#  include <unistd.h> /* FreeBSD, for write() and close(). */
#endif

#include "BLI_utildefines.h"

/* allow writefile to use deprecated functionality (for forward compatibility code) */
#define DNA_DEPRECATED_ALLOW

#include "DNA_actuator_types.h"
#include "DNA_anim_types.h"
#include "DNA_armature_types.h"
#include "DNA_brush_types.h"
#include "DNA_cachefile_types.h"
#include "DNA_camera_types.h"
#include "DNA_cloth_types.h"
#include "DNA_collection_types.h"
#include "DNA_constraint_types.h"
#include "DNA_controller_types.h"
#include "DNA_curveprofile_types.h"
#include "DNA_dynamicpaint_types.h"
#include "DNA_fileglobal_types.h"
#include "DNA_fluid_types.h"
#include "DNA_genfile.h"
#include "DNA_gpencil_modifier_types.h"
#include "DNA_gpencil_types.h"
#include "DNA_hair_types.h"
#include "DNA_key_types.h"
#include "DNA_lattice_types.h"
#include "DNA_layer_types.h"
#include "DNA_light_types.h"
#include "DNA_lightprobe_types.h"
#include "DNA_linestyle_types.h"
#include "DNA_mask_types.h"
#include "DNA_material_types.h"
#include "DNA_mesh_types.h"
#include "DNA_meshdata_types.h"
#include "DNA_meta_types.h"
#include "DNA_movieclip_types.h"
#include "DNA_node_types.h"
#include "DNA_object_force_types.h"
#include "DNA_object_types.h"
#include "DNA_packedFile_types.h"
#include "DNA_particle_types.h"
#include "DNA_pointcloud_types.h"
#include "DNA_property_types.h"
#include "DNA_python_component_types.h"
#include "DNA_rigidbody_types.h"
#include "DNA_scene_types.h"
#include "DNA_screen_types.h"
#include "DNA_sdna_types.h"
#include "DNA_sensor_types.h"
#include "DNA_sequence_types.h"
#include "DNA_shader_fx_types.h"
#include "DNA_simulation_types.h"
#include "DNA_sound_types.h"
#include "DNA_space_types.h"
#include "DNA_speaker_types.h"
#include "DNA_text_types.h"
#include "DNA_vfont_types.h"
#include "DNA_view3d_types.h"
#include "DNA_volume_types.h"
#include "DNA_windowmanager_types.h"
#include "DNA_workspace_types.h"
#include "DNA_world_types.h"

#include "BLI_bitmap.h"
#include "BLI_blenlib.h"
#include "BLI_mempool.h"
#include "MEM_guardedalloc.h"  // MEM_freeN

#include "BKE_action.h"
#include "BKE_blender_version.h"
#include "BKE_bpath.h"
#include "BKE_collection.h"
#include "BKE_constraint.h"
#include "BKE_curve.h"
#include "BKE_fcurve.h"
#include "BKE_fcurve_driver.h"
#include "BKE_global.h"  // for G
#include "BKE_gpencil_modifier.h"
#include "BKE_idtype.h"
#include "BKE_layer.h"
#include "BKE_lib_id.h"
#include "BKE_lib_override.h"
#include "BKE_main.h"
#include "BKE_modifier.h"
#include "BKE_node.h"
#include "BKE_object.h"
#include "BKE_pointcache.h"
#include "BKE_report.h"
#include "BKE_sequencer.h"
#include "BKE_shader_fx.h"
#include "BKE_subsurf.h"
#include "BKE_workspace.h"

#include "BLO_blend_defs.h"
#include "BLO_blend_validate.h"
#include "BLO_read_write.h"
#include "BLO_readfile.h"
#include "BLO_undofile.h"
#include "BLO_writefile.h"

#include "readfile.h"

#include <errno.h>

/* Make preferences read-only. */
#define U (*((const UserDef *)&U))

/* ********* my write, buffered writing with minimum size chunks ************ */

/* Use optimal allocation since blocks of this size are kept in memory for undo. */
#define MYWRITE_BUFFER_SIZE (MEM_SIZE_OPTIMAL(1 << 17)) /* 128kb */
#define MYWRITE_MAX_CHUNK (MEM_SIZE_OPTIMAL(1 << 15))   /* ~32kb */

/** Use if we want to store how many bytes have been written to the file. */
// #define USE_WRITE_DATA_LEN

/* -------------------------------------------------------------------- */
/** \name Internal Write Wrapper's (Abstracts Compression)
 * \{ */

typedef enum {
  WW_WRAP_NONE = 1,
  WW_WRAP_ZLIB,
} eWriteWrapType;

typedef struct WriteWrap WriteWrap;
struct WriteWrap {
  /* callbacks */
  bool (*open)(WriteWrap *ww, const char *filepath);
  bool (*close)(WriteWrap *ww);
  size_t (*write)(WriteWrap *ww, const char *data, size_t data_len);

  /* Buffer output (we only want when output isn't already buffered). */
  bool use_buf;

  /* internal */
  union {
    int file_handle;
    gzFile gz_handle;
  } _user_data;
};

/* none */
#define FILE_HANDLE(ww) (ww)->_user_data.file_handle

static bool ww_open_none(WriteWrap *ww, const char *filepath)
{
  int file;

  file = BLI_open(filepath, O_BINARY + O_WRONLY + O_CREAT + O_TRUNC, 0666);

  if (file != -1) {
    FILE_HANDLE(ww) = file;
    return true;
  }
  else {
    return false;
  }
}
static bool ww_close_none(WriteWrap *ww)
{
  return (close(FILE_HANDLE(ww)) != -1);
}
static size_t ww_write_none(WriteWrap *ww, const char *buf, size_t buf_len)
{
  return write(FILE_HANDLE(ww), buf, buf_len);
}
#undef FILE_HANDLE

/* zlib */
#define FILE_HANDLE(ww) (ww)->_user_data.gz_handle

static bool ww_open_zlib(WriteWrap *ww, const char *filepath)
{
  gzFile file;

  file = BLI_gzopen(filepath, "wb1");

  if (file != Z_NULL) {
    FILE_HANDLE(ww) = file;
    return true;
  }
  else {
    return false;
  }
}
static bool ww_close_zlib(WriteWrap *ww)
{
  return (gzclose(FILE_HANDLE(ww)) == Z_OK);
}
static size_t ww_write_zlib(WriteWrap *ww, const char *buf, size_t buf_len)
{
  return gzwrite(FILE_HANDLE(ww), buf, buf_len);
}
#undef FILE_HANDLE

/* --- end compression types --- */

static void ww_handle_init(eWriteWrapType ww_type, WriteWrap *r_ww)
{
  memset(r_ww, 0, sizeof(*r_ww));

  switch (ww_type) {
    case WW_WRAP_ZLIB: {
      r_ww->open = ww_open_zlib;
      r_ww->close = ww_close_zlib;
      r_ww->write = ww_write_zlib;
      r_ww->use_buf = false;
      break;
    }
    default: {
      r_ww->open = ww_open_none;
      r_ww->close = ww_close_none;
      r_ww->write = ww_write_none;
      r_ww->use_buf = true;
      break;
    }
  }
}

/** \} */

/* -------------------------------------------------------------------- */
/** \name Write Data Type & Functions
 * \{ */

typedef struct {
  const struct SDNA *sdna;

  /** Use for file and memory writing (fixed size of #MYWRITE_BUFFER_SIZE). */
  uchar *buf;
  /** Number of bytes used in #WriteData.buf (flushed when exceeded). */
  int buf_used_len;

#ifdef USE_WRITE_DATA_LEN
  /** Total number of bytes written. */
  size_t write_len;
#endif

  /** Set on unlikely case of an error (ignores further file writing).  */
  bool error;

  /** #MemFile writing (used for undo). */
  MemFileWriteData mem;
  /** When true, write to #WriteData.current, could also call 'is_undo'. */
  bool use_memfile;

  /**
   * Wrap writing, so we can use zlib or
   * other compression types later, see: G_FILE_COMPRESS
   * Will be NULL for UNDO.
   */
  WriteWrap *ww;
} WriteData;

typedef struct BlendWriter {
  WriteData *wd;
} BlendWriter;

static WriteData *writedata_new(WriteWrap *ww)
{
  WriteData *wd = MEM_callocN(sizeof(*wd), "writedata");

  wd->sdna = DNA_sdna_current_get();

  wd->ww = ww;

  if ((ww == NULL) || (ww->use_buf)) {
    wd->buf = MEM_mallocN(MYWRITE_BUFFER_SIZE, "wd->buf");
  }

  return wd;
}

static void writedata_do_write(WriteData *wd, const void *mem, int memlen)
{
  if ((wd == NULL) || wd->error || (mem == NULL) || memlen < 1) {
    return;
  }

  if (UNLIKELY(wd->error)) {
    return;
  }

  /* memory based save */
  if (wd->use_memfile) {
    BLO_memfile_chunk_add(&wd->mem, mem, memlen);
  }
  else {
    if (wd->ww->write(wd->ww, mem, memlen) != memlen) {
      wd->error = true;
    }
  }
}

static void writedata_free(WriteData *wd)
{
  if (wd->buf) {
    MEM_freeN(wd->buf);
  }
  MEM_freeN(wd);
}

/** \} */

/* -------------------------------------------------------------------- */
/** \name Local Writing API 'mywrite'
 * \{ */

/**
 * Flush helps the de-duplicating memory for undo-save by logically segmenting data,
 * so differences in one part of memory won't cause unrelated data to be duplicated.
 */
static void mywrite_flush(WriteData *wd)
{
  if (wd->buf_used_len) {
    writedata_do_write(wd, wd->buf, wd->buf_used_len);
    wd->buf_used_len = 0;
  }
}

/**
 * Low level WRITE(2) wrapper that buffers data
 * \param adr: Pointer to new chunk of data
 * \param len: Length of new chunk of data
 */
static void mywrite(WriteData *wd, const void *adr, int len)
{
  if (UNLIKELY(wd->error)) {
    return;
  }

  if (UNLIKELY(adr == NULL)) {
    BLI_assert(0);
    return;
  }

#ifdef USE_WRITE_DATA_LEN
  wd->write_len += len;
#endif

  if (wd->buf == NULL) {
    writedata_do_write(wd, adr, len);
  }
  else {
    /* if we have a single big chunk, write existing data in
     * buffer and write out big chunk in smaller pieces */
    if (len > MYWRITE_MAX_CHUNK) {
      if (wd->buf_used_len) {
        writedata_do_write(wd, wd->buf, wd->buf_used_len);
        wd->buf_used_len = 0;
      }

      do {
        int writelen = MIN2(len, MYWRITE_MAX_CHUNK);
        writedata_do_write(wd, adr, writelen);
        adr = (const char *)adr + writelen;
        len -= writelen;
      } while (len > 0);

      return;
    }

    /* if data would overflow buffer, write out the buffer */
    if (len + wd->buf_used_len > MYWRITE_BUFFER_SIZE - 1) {
      writedata_do_write(wd, wd->buf, wd->buf_used_len);
      wd->buf_used_len = 0;
    }

    /* append data at end of buffer */
    memcpy(&wd->buf[wd->buf_used_len], adr, len);
    wd->buf_used_len += len;
  }
}

/**
 * BeGiN initializer for mywrite
 * \param ww: File write wrapper.
 * \param compare: Previous memory file (can be NULL).
 * \param current: The current memory file (can be NULL).
 * \warning Talks to other functions with global parameters
 */
static WriteData *mywrite_begin(WriteWrap *ww, MemFile *compare, MemFile *current)
{
  WriteData *wd = writedata_new(ww);

  if (current != NULL) {
    BLO_memfile_write_init(&wd->mem, current, compare);
    wd->use_memfile = true;
  }

  return wd;
}

/**
 * END the mywrite wrapper
 * \return 1 if write failed
 * \return unknown global variable otherwise
 * \warning Talks to other functions with global parameters
 */
static bool mywrite_end(WriteData *wd)
{
  if (wd->buf_used_len) {
    writedata_do_write(wd, wd->buf, wd->buf_used_len);
    wd->buf_used_len = 0;
  }

  if (wd->use_memfile) {
    BLO_memfile_write_finalize(&wd->mem);
  }

  const bool err = wd->error;
  writedata_free(wd);

  return err;
}

/**
 * Start writing of data related to a single ID.
 *
 * Only does something when storing an undo step.
 */
static void mywrite_id_begin(WriteData *wd, ID *id)
{
  if (wd->use_memfile) {
    wd->mem.current_id_session_uuid = id->session_uuid;

    /* If current next memchunk does not match the ID we are about to write, try to find the
     * correct memchunk in the mapping using ID's session_uuid. */
    if (wd->mem.id_session_uuid_mapping != NULL &&
        (wd->mem.reference_current_chunk == NULL ||
         wd->mem.reference_current_chunk->id_session_uuid != id->session_uuid)) {
      void *ref = BLI_ghash_lookup(wd->mem.id_session_uuid_mapping,
                                   POINTER_FROM_UINT(id->session_uuid));
      if (ref != NULL) {
        wd->mem.reference_current_chunk = ref;
      }
      /* Else, no existing memchunk found, i.e. this is supposed to be a new ID. */
    }
    /* Otherwise, we try with the current memchunk in any case, whether it is matching current
     * ID's session_uuid or not. */
  }
}

/**
 * Start writing of data related to a single ID.
 *
 * Only does something when storing an undo step.
 */
static void mywrite_id_end(WriteData *wd, ID *UNUSED(id))
{
  if (wd->use_memfile) {
    /* Very important to do it after every ID write now, otherwise we cannot know whether a
     * specific ID changed or not. */
    mywrite_flush(wd);
    wd->mem.current_id_session_uuid = MAIN_ID_SESSION_UUID_UNSET;
  }
}

/** \} */

/* -------------------------------------------------------------------- */
/** \name Generic DNA File Writing
 * \{ */

static void writestruct_at_address_nr(
    WriteData *wd, int filecode, const int struct_nr, int nr, const void *adr, const void *data)
{
  BHead bh;
  const short *sp;

  BLI_assert(struct_nr > 0 && struct_nr < SDNA_TYPE_MAX);

  if (adr == NULL || data == NULL || nr == 0) {
    return;
  }

  /* init BHead */
  bh.code = filecode;
  bh.old = adr;
  bh.nr = nr;

  bh.SDNAnr = struct_nr;
  sp = wd->sdna->structs[bh.SDNAnr];

  bh.len = nr * wd->sdna->types_size[sp[0]];

  if (bh.len == 0) {
    return;
  }

  mywrite(wd, &bh, sizeof(BHead));
  mywrite(wd, data, bh.len);
}

static void writestruct_nr(
    WriteData *wd, int filecode, const int struct_nr, int nr, const void *adr)
{
  writestruct_at_address_nr(wd, filecode, struct_nr, nr, adr, adr);
}

/* do not use for structs */
static void writedata(WriteData *wd, int filecode, int len, const void *adr)
{
  BHead bh;

  if (adr == NULL || len == 0) {
    return;
  }

  /* align to 4 (writes uninitialized bytes in some cases) */
  len = (len + 3) & ~3;

  /* init BHead */
  bh.code = filecode;
  bh.old = adr;
  bh.nr = 1;
  bh.SDNAnr = 0;
  bh.len = len;

  mywrite(wd, &bh, sizeof(BHead));
  mywrite(wd, adr, len);
}

/* use this to force writing of lists in same order as reading (using link_list) */
static void writelist_nr(WriteData *wd, int filecode, const int struct_nr, const ListBase *lb)
{
  const Link *link = lb->first;

  while (link) {
    writestruct_nr(wd, filecode, struct_nr, 1, link);
    link = link->next;
  }
}

#if 0
static void writelist_id(WriteData *wd, int filecode, const char *structname, const ListBase *lb)
{
  const Link *link = lb->first;
  if (link) {

    const int struct_nr = DNA_struct_find_nr(wd->sdna, structname);
    if (struct_nr == -1) {
      printf("error: can't find SDNA code <%s>\n", structname);
      return;
    }

    while (link) {
      writestruct_nr(wd, filecode, struct_nr, 1, link);
      link = link->next;
    }
  }
}
#endif

#define writestruct_at_address(wd, filecode, struct_id, nr, adr, data) \
  writestruct_at_address_nr(wd, filecode, SDNA_TYPE_FROM_STRUCT(struct_id), nr, adr, data)

#define writestruct(wd, filecode, struct_id, nr, adr) \
  writestruct_nr(wd, filecode, SDNA_TYPE_FROM_STRUCT(struct_id), nr, adr)

#define writelist(wd, filecode, struct_id, lb) \
  writelist_nr(wd, filecode, SDNA_TYPE_FROM_STRUCT(struct_id), lb)

/** \} */

/* -------------------------------------------------------------------- */
/** \name Typed DNA File Writing
 *
 * These functions are used by blender's .blend system for file saving/loading.
 * \{ */

void IDP_WriteProperty_OnlyData(const IDProperty *prop, BlendWriter *writer);
void IDP_WriteProperty(const IDProperty *prop, WriteData *wd);
void IDP_WriteProperty_new_api(const IDProperty *prop, BlendWriter *writer);

static void IDP_WriteArray(const IDProperty *prop, BlendWriter *writer)
{
  /*REMEMBER to set totalen to len in the linking code!!*/
  if (prop->data.pointer) {
    BLO_write_raw(writer, MEM_allocN_len(prop->data.pointer), prop->data.pointer);

    if (prop->subtype == IDP_GROUP) {
      IDProperty **array = prop->data.pointer;
      int a;

      for (a = 0; a < prop->len; a++) {
        IDP_WriteProperty_new_api(array[a], writer);
      }
    }
  }
}

static void IDP_WriteIDPArray(const IDProperty *prop, BlendWriter *writer)
{
  /*REMEMBER to set totalen to len in the linking code!!*/
  if (prop->data.pointer) {
    const IDProperty *array = prop->data.pointer;
    int a;

    BLO_write_struct_array(writer, IDProperty, prop->len, array);

    for (a = 0; a < prop->len; a++) {
      IDP_WriteProperty_OnlyData(&array[a], writer);
    }
  }
}

static void IDP_WriteString(const IDProperty *prop, BlendWriter *writer)
{
  /*REMEMBER to set totalen to len in the linking code!!*/
  BLO_write_raw(writer, prop->len, prop->data.pointer);
}

static void IDP_WriteGroup(const IDProperty *prop, BlendWriter *writer)
{
  IDProperty *loop;

  for (loop = prop->data.group.first; loop; loop = loop->next) {
    IDP_WriteProperty_new_api(loop, writer);
  }
}

/* Functions to read/write ID Properties */
void IDP_WriteProperty_OnlyData(const IDProperty *prop, BlendWriter *writer)
{
  switch (prop->type) {
    case IDP_GROUP:
      IDP_WriteGroup(prop, writer);
      break;
    case IDP_STRING:
      IDP_WriteString(prop, writer);
      break;
    case IDP_ARRAY:
      IDP_WriteArray(prop, writer);
      break;
    case IDP_IDPARRAY:
      IDP_WriteIDPArray(prop, writer);
      break;
  }
}

void IDP_WriteProperty_new_api(const IDProperty *prop, BlendWriter *writer)
{
  BLO_write_struct(writer, IDProperty, prop);
  IDP_WriteProperty_OnlyData(prop, writer);
}

void IDP_WriteProperty(const IDProperty *prop, WriteData *wd)
{
  BlendWriter writer = {wd};
  IDP_WriteProperty_new_api(prop, &writer);
}

static void write_iddata(BlendWriter *writer, ID *id)
{
  /* ID_WM's id->properties are considered runtime only, and never written in .blend file. */
  if (id->properties && !ELEM(GS(id->name), ID_WM)) {
    IDP_WriteProperty_new_api(id->properties, writer);
  }

  if (id->override_library) {
    BLO_write_struct(writer, IDOverrideLibrary, id->override_library);

    BLO_write_struct_list(writer, IDOverrideLibraryProperty, &id->override_library->properties);
    LISTBASE_FOREACH (IDOverrideLibraryProperty *, op, &id->override_library->properties) {
      BLO_write_string(writer, op->rna_path);

      BLO_write_struct_list(writer, IDOverrideLibraryPropertyOperation, &op->operations);
      LISTBASE_FOREACH (IDOverrideLibraryPropertyOperation *, opop, &op->operations) {
        if (opop->subitem_reference_name) {
          BLO_write_string(writer, opop->subitem_reference_name);
        }
        if (opop->subitem_local_name) {
          BLO_write_string(writer, opop->subitem_local_name);
        }
      }
    }
  }
}

static void write_previews(BlendWriter *writer, const PreviewImage *prv_orig)
{
  /* Note we write previews also for undo steps. It takes up some memory,
   * but not doing so would causes all previews to be re-rendered after
   * undo which is too expensive. */
  if (prv_orig) {
    PreviewImage prv = *prv_orig;

    /* don't write out large previews if not requested */
    if (!(U.flag & USER_SAVE_PREVIEWS)) {
      prv.w[1] = 0;
      prv.h[1] = 0;
      prv.rect[1] = NULL;
    }
    writestruct_at_address(writer->wd, DATA, PreviewImage, 1, prv_orig, &prv);
    if (prv.rect[0]) {
      BLO_write_uint32_array(writer, prv.w[0] * prv.h[0], prv.rect[0]);
    }
    if (prv.rect[1]) {
      BLO_write_uint32_array(writer, prv.w[1] * prv.h[1], prv.rect[1]);
    }
  }
}

static void write_fmodifiers(BlendWriter *writer, ListBase *fmodifiers)
{
  FModifier *fcm;

  /* Write all modifiers first (for faster reloading) */
  BLO_write_struct_list(writer, FModifier, fmodifiers);

  /* Modifiers */
  for (fcm = fmodifiers->first; fcm; fcm = fcm->next) {
    const FModifierTypeInfo *fmi = fmodifier_get_typeinfo(fcm);

    /* Write the specific data */
    if (fmi && fcm->data) {
      /* firstly, just write the plain fmi->data struct */
      BLO_write_struct_by_name(writer, fmi->structName, fcm->data);

      /* do any modifier specific stuff */
      switch (fcm->type) {
        case FMODIFIER_TYPE_GENERATOR: {
          FMod_Generator *data = fcm->data;

          /* write coefficients array */
          if (data->coefficients) {
            BLO_write_float_array(writer, data->arraysize, data->coefficients);
          }

          break;
        }
        case FMODIFIER_TYPE_ENVELOPE: {
          FMod_Envelope *data = fcm->data;

          /* write envelope data */
          if (data->data) {
            BLO_write_struct_array(writer, FCM_EnvelopeData, data->totvert, data->data);
          }

          break;
        }
        case FMODIFIER_TYPE_PYTHON: {
          FMod_Python *data = fcm->data;

          /* Write ID Properties -- and copy this comment EXACTLY for easy finding
           * of library blocks that implement this.*/
          IDP_WriteProperty_new_api(data->prop, writer);

          break;
        }
      }
    }
  }
}

static void write_fcurves(BlendWriter *writer, ListBase *fcurves)
{
  FCurve *fcu;

  BLO_write_struct_list(writer, FCurve, fcurves);
  for (fcu = fcurves->first; fcu; fcu = fcu->next) {
    /* curve data */
    if (fcu->bezt) {
      BLO_write_struct_array(writer, BezTriple, fcu->totvert, fcu->bezt);
    }
    if (fcu->fpt) {
      BLO_write_struct_array(writer, FPoint, fcu->totvert, fcu->fpt);
    }

    if (fcu->rna_path) {
      BLO_write_string(writer, fcu->rna_path);
    }

    /* driver data */
    if (fcu->driver) {
      ChannelDriver *driver = fcu->driver;
      DriverVar *dvar;

      BLO_write_struct(writer, ChannelDriver, driver);

      /* variables */
      BLO_write_struct_list(writer, DriverVar, &driver->variables);
      for (dvar = driver->variables.first; dvar; dvar = dvar->next) {
        DRIVER_TARGETS_USED_LOOPER_BEGIN (dvar) {
          if (dtar->rna_path) {
            BLO_write_string(writer, dtar->rna_path);
          }
        }
        DRIVER_TARGETS_LOOPER_END;
      }
    }

    /* write F-Modifiers */
    write_fmodifiers(writer, &fcu->modifiers);
  }
}

static void write_action(BlendWriter *writer, bAction *act, const void *id_address)
{
  if (act->id.us > 0 || BLO_write_is_undo(writer)) {
    BLO_write_id_struct(writer, bAction, id_address, &act->id);
    write_iddata(writer, &act->id);

    write_fcurves(writer, &act->curves);

    LISTBASE_FOREACH (bActionGroup *, grp, &act->groups) {
      BLO_write_struct(writer, bActionGroup, grp);
    }

    LISTBASE_FOREACH (TimeMarker *, marker, &act->markers) {
      BLO_write_struct(writer, TimeMarker, marker);
    }
  }
}

static void write_keyingsets(WriteData *wd, ListBase *list)
{
  KeyingSet *ks;
  KS_Path *ksp;

  for (ks = list->first; ks; ks = ks->next) {
    /* KeyingSet */
    writestruct(wd, DATA, KeyingSet, 1, ks);

    /* Paths */
    for (ksp = ks->paths.first; ksp; ksp = ksp->next) {
      /* Path */
      writestruct(wd, DATA, KS_Path, 1, ksp);

      if (ksp->rna_path) {
        writedata(wd, DATA, strlen(ksp->rna_path) + 1, ksp->rna_path);
      }
    }
  }
}

static void write_nlastrips(BlendWriter *writer, ListBase *strips)
{
  NlaStrip *strip;

  BLO_write_struct_list(writer, NlaStrip, strips);
  for (strip = strips->first; strip; strip = strip->next) {
    /* write the strip's F-Curves and modifiers */
    write_fcurves(writer, &strip->fcurves);
    write_fmodifiers(writer, &strip->modifiers);

    /* write the strip's children */
    write_nlastrips(writer, &strip->strips);
  }
}

static void write_nladata(BlendWriter *writer, ListBase *nlabase)
{
  NlaTrack *nlt;

  /* write all the tracks */
  for (nlt = nlabase->first; nlt; nlt = nlt->next) {
    /* write the track first */
    BLO_write_struct(writer, NlaTrack, nlt);

    /* write the track's strips */
    write_nlastrips(writer, &nlt->strips);
  }
}

static void write_animdata(BlendWriter *writer, AnimData *adt)
{
  AnimOverride *aor;

  /* firstly, just write the AnimData block */
  BLO_write_struct(writer, AnimData, adt);

  /* write drivers */
  write_fcurves(writer, &adt->drivers);

  /* write overrides */
  // FIXME: are these needed?
  for (aor = adt->overrides.first; aor; aor = aor->next) {
    /* overrides consist of base data + rna_path */
    BLO_write_struct(writer, AnimOverride, aor);
    BLO_write_string(writer, aor->rna_path);
  }

  // TODO write the remaps (if they are needed)

  /* write NLA data */
  write_nladata(writer, &adt->nla_tracks);
}

static void write_curvemapping_curves(BlendWriter *writer, CurveMapping *cumap)
{
  for (int a = 0; a < CM_TOT; a++) {
    BLO_write_struct_array(writer, CurveMapPoint, cumap->cm[a].totpoint, cumap->cm[a].curve);
  }
}

static void write_curvemapping(BlendWriter *writer, CurveMapping *cumap)
{
  BLO_write_struct(writer, CurveMapping, cumap);

  write_curvemapping_curves(writer, cumap);
}

static void write_CurveProfile(WriteData *wd, CurveProfile *profile)
{
  writestruct(wd, DATA, CurveProfile, 1, profile);
  writestruct(wd, DATA, CurveProfilePoint, profile->path_len, profile->path);
}

static void write_node_socket_default_value(BlendWriter *writer, bNodeSocket *sock)
{
  if (sock->default_value == NULL) {
    return;
  }

  switch ((eNodeSocketDatatype)sock->type) {
    case SOCK_FLOAT:
      BLO_write_struct(writer, bNodeSocketValueFloat, sock->default_value);
      break;
    case SOCK_VECTOR:
      BLO_write_struct(writer, bNodeSocketValueVector, sock->default_value);
      break;
    case SOCK_RGBA:
      BLO_write_struct(writer, bNodeSocketValueRGBA, sock->default_value);
      break;
    case SOCK_BOOLEAN:
      BLO_write_struct(writer, bNodeSocketValueBoolean, sock->default_value);
      break;
    case SOCK_INT:
      BLO_write_struct(writer, bNodeSocketValueInt, sock->default_value);
      break;
    case SOCK_STRING:
      BLO_write_struct(writer, bNodeSocketValueString, sock->default_value);
      break;
    case SOCK_OBJECT:
      BLO_write_struct(writer, bNodeSocketValueObject, sock->default_value);
      break;
    case SOCK_IMAGE:
      BLO_write_struct(writer, bNodeSocketValueImage, sock->default_value);
      break;
    case __SOCK_MESH:
    case SOCK_CUSTOM:
    case SOCK_SHADER:
    case SOCK_EMITTERS:
    case SOCK_EVENTS:
    case SOCK_FORCES:
    case SOCK_CONTROL_FLOW:
      BLI_assert(false);
      break;
  }
}

static void write_node_socket(BlendWriter *writer, bNodeSocket *sock)
{
  /* actual socket writing */
  BLO_write_struct(writer, bNodeSocket, sock);

  if (sock->prop) {
    IDP_WriteProperty_new_api(sock->prop, writer);
  }

  write_node_socket_default_value(writer, sock);
}
static void write_node_socket_interface(BlendWriter *writer, bNodeSocket *sock)
{
  /* actual socket writing */
  BLO_write_struct(writer, bNodeSocket, sock);

  if (sock->prop) {
    IDP_WriteProperty_new_api(sock->prop, writer);
  }

  write_node_socket_default_value(writer, sock);
}
/* this is only direct data, tree itself should have been written */
static void write_nodetree_nolib(BlendWriter *writer, bNodeTree *ntree)
{
  bNode *node;
  bNodeSocket *sock;
  bNodeLink *link;

  /* for link_list() speed, we write per list */

  if (ntree->adt) {
    write_animdata(writer, ntree->adt);
  }

  for (node = ntree->nodes.first; node; node = node->next) {
    BLO_write_struct(writer, bNode, node);

    if (node->prop) {
      IDP_WriteProperty_new_api(node->prop, writer);
    }

    for (sock = node->inputs.first; sock; sock = sock->next) {
      write_node_socket(writer, sock);
    }
    for (sock = node->outputs.first; sock; sock = sock->next) {
      write_node_socket(writer, sock);
    }

    for (link = node->internal_links.first; link; link = link->next) {
      BLO_write_struct(writer, bNodeLink, link);
    }

    if (node->storage) {
      /* could be handlerized at some point, now only 1 exception still */
      if ((ntree->type == NTREE_SHADER) &&
          ELEM(node->type, SH_NODE_CURVE_VEC, SH_NODE_CURVE_RGB)) {
        write_curvemapping(writer, node->storage);
      }
      else if (ntree->type == NTREE_SHADER && (node->type == SH_NODE_SCRIPT)) {
        NodeShaderScript *nss = (NodeShaderScript *)node->storage;
        if (nss->bytecode) {
          BLO_write_string(writer, nss->bytecode);
        }
        BLO_write_struct_by_name(writer, node->typeinfo->storagename, node->storage);
      }
      else if ((ntree->type == NTREE_COMPOSIT) && ELEM(node->type,
                                                       CMP_NODE_TIME,
                                                       CMP_NODE_CURVE_VEC,
                                                       CMP_NODE_CURVE_RGB,
                                                       CMP_NODE_HUECORRECT)) {
        write_curvemapping(writer, node->storage);
      }
      else if ((ntree->type == NTREE_TEXTURE) &&
               (node->type == TEX_NODE_CURVE_RGB || node->type == TEX_NODE_CURVE_TIME)) {
        write_curvemapping(writer, node->storage);
      }
      else if ((ntree->type == NTREE_COMPOSIT) && (node->type == CMP_NODE_MOVIEDISTORTION)) {
        /* pass */
      }
      else if ((ntree->type == NTREE_COMPOSIT) && (node->type == CMP_NODE_GLARE)) {
        /* Simple forward compatibility for fix for T50736.
         * Not ideal (there is no ideal solution here), but should do for now. */
        NodeGlare *ndg = node->storage;
        /* Not in undo case. */
        if (!BLO_write_is_undo(writer)) {
          switch (ndg->type) {
            case 2: /* Grrrr! magic numbers :( */
              ndg->angle = ndg->streaks;
              break;
            case 0:
              ndg->angle = ndg->star_45;
              break;
            default:
              break;
          }
        }
        BLO_write_struct_by_name(writer, node->typeinfo->storagename, node->storage);
      }
      else if ((ntree->type == NTREE_COMPOSIT) && (node->type == CMP_NODE_CRYPTOMATTE)) {
        NodeCryptomatte *nc = (NodeCryptomatte *)node->storage;
        if (nc->matte_id) {
          BLO_write_string(writer, nc->matte_id);
        }
        BLO_write_struct_by_name(writer, node->typeinfo->storagename, node->storage);
      }
      else {
        BLO_write_struct_by_name(writer, node->typeinfo->storagename, node->storage);
      }
    }

    if (node->type == CMP_NODE_OUTPUT_FILE) {
      /* inputs have own storage data */
      for (sock = node->inputs.first; sock; sock = sock->next) {
        BLO_write_struct(writer, NodeImageMultiFileSocket, sock->storage);
      }
    }
    if (ELEM(node->type, CMP_NODE_IMAGE, CMP_NODE_R_LAYERS)) {
      /* write extra socket info */
      for (sock = node->outputs.first; sock; sock = sock->next) {
        BLO_write_struct(writer, NodeImageLayer, sock->storage);
      }
    }
  }

  for (link = ntree->links.first; link; link = link->next) {
    BLO_write_struct(writer, bNodeLink, link);
  }

  for (sock = ntree->inputs.first; sock; sock = sock->next) {
    write_node_socket_interface(writer, sock);
  }
  for (sock = ntree->outputs.first; sock; sock = sock->next) {
    write_node_socket_interface(writer, sock);
  }
}

/**
 * Take care using 'use_active_win', since we wont want the currently active window
 * to change which scene renders (currently only used for undo).
 */
static void current_screen_compat(Main *mainvar,
                                  bool use_active_win,
                                  bScreen **r_screen,
                                  Scene **r_scene,
                                  ViewLayer **r_view_layer)
{
  wmWindowManager *wm;
  wmWindow *window = NULL;

  /* find a global current screen in the first open window, to have
   * a reasonable default for reading in older versions */
  wm = mainvar->wm.first;

  if (wm) {
    if (use_active_win) {
      /* write the active window into the file, needed for multi-window undo T43424 */
      for (window = wm->windows.first; window; window = window->next) {
        if (window->active) {
          break;
        }
      }

      /* fallback */
      if (window == NULL) {
        window = wm->windows.first;
      }
    }
    else {
      window = wm->windows.first;
    }
  }

  *r_screen = (window) ? BKE_workspace_active_screen_get(window->workspace_hook) : NULL;
  *r_scene = (window) ? window->scene : NULL;
  *r_view_layer = (window && *r_scene) ? BKE_view_layer_find(*r_scene, window->view_layer_name) :
                                         NULL;
}

typedef struct RenderInfo {
  int sfra;
  int efra;
  char scene_name[MAX_ID_NAME - 2];
} RenderInfo;

/**
 * This was originally added for the historic render-daemon feature,
 * now write because it can be easily extracted without reading the whole blend file.
 *
 * See: `release/scripts/modules/blend_render_info.py`
 */
static void write_renderinfo(WriteData *wd, Main *mainvar)
{
  bScreen *curscreen;
  Scene *sce, *curscene = NULL;
  ViewLayer *view_layer;
  RenderInfo data;

  /* XXX in future, handle multiple windows with multiple screens? */
  current_screen_compat(mainvar, false, &curscreen, &curscene, &view_layer);

  for (sce = mainvar->scenes.first; sce; sce = sce->id.next) {
    if (sce->id.lib == NULL && (sce == curscene || (sce->r.scemode & R_BG_RENDER))) {
      data.sfra = sce->r.sfra;
      data.efra = sce->r.efra;
      memset(data.scene_name, 0, sizeof(data.scene_name));

      BLI_strncpy(data.scene_name, sce->id.name + 2, sizeof(data.scene_name));

      writedata(wd, REND, sizeof(data), &data);
    }
  }
}

static void write_keymapitem(WriteData *wd, const wmKeyMapItem *kmi)
{
  writestruct(wd, DATA, wmKeyMapItem, 1, kmi);
  if (kmi->properties) {
    IDP_WriteProperty(kmi->properties, wd);
  }
}

static void write_userdef(WriteData *wd, const UserDef *userdef)
{
  writestruct(wd, USER, UserDef, 1, userdef);

  LISTBASE_FOREACH (const bTheme *, btheme, &userdef->themes) {
    writestruct(wd, DATA, bTheme, 1, btheme);
  }

  LISTBASE_FOREACH (const wmKeyMap *, keymap, &userdef->user_keymaps) {
    writestruct(wd, DATA, wmKeyMap, 1, keymap);

    LISTBASE_FOREACH (const wmKeyMapDiffItem *, kmdi, &keymap->diff_items) {
      writestruct(wd, DATA, wmKeyMapDiffItem, 1, kmdi);
      if (kmdi->remove_item) {
        write_keymapitem(wd, kmdi->remove_item);
      }
      if (kmdi->add_item) {
        write_keymapitem(wd, kmdi->add_item);
      }
    }

    LISTBASE_FOREACH (const wmKeyMapItem *, kmi, &keymap->items) {
      write_keymapitem(wd, kmi);
    }
  }

  LISTBASE_FOREACH (const wmKeyConfigPref *, kpt, &userdef->user_keyconfig_prefs) {
    writestruct(wd, DATA, wmKeyConfigPref, 1, kpt);
    if (kpt->prop) {
      IDP_WriteProperty(kpt->prop, wd);
    }
  }

  LISTBASE_FOREACH (const bUserMenu *, um, &userdef->user_menus) {
    writestruct(wd, DATA, bUserMenu, 1, um);
    LISTBASE_FOREACH (const bUserMenuItem *, umi, &um->items) {
      if (umi->type == USER_MENU_TYPE_OPERATOR) {
        const bUserMenuItem_Op *umi_op = (const bUserMenuItem_Op *)umi;
        writestruct(wd, DATA, bUserMenuItem_Op, 1, umi_op);
        if (umi_op->prop) {
          IDP_WriteProperty(umi_op->prop, wd);
        }
      }
      else if (umi->type == USER_MENU_TYPE_MENU) {
        const bUserMenuItem_Menu *umi_mt = (const bUserMenuItem_Menu *)umi;
        writestruct(wd, DATA, bUserMenuItem_Menu, 1, umi_mt);
      }
      else if (umi->type == USER_MENU_TYPE_PROP) {
        const bUserMenuItem_Prop *umi_pr = (const bUserMenuItem_Prop *)umi;
        writestruct(wd, DATA, bUserMenuItem_Prop, 1, umi_pr);
      }
      else {
        writestruct(wd, DATA, bUserMenuItem, 1, umi);
      }
    }
  }

  LISTBASE_FOREACH (const bAddon *, bext, &userdef->addons) {
    writestruct(wd, DATA, bAddon, 1, bext);
    if (bext->prop) {
      IDP_WriteProperty(bext->prop, wd);
    }
  }

  LISTBASE_FOREACH (const bPathCompare *, path_cmp, &userdef->autoexec_paths) {
    writestruct(wd, DATA, bPathCompare, 1, path_cmp);
  }

  LISTBASE_FOREACH (const uiStyle *, style, &userdef->uistyles) {
    writestruct(wd, DATA, uiStyle, 1, style);
  }
}

static void write_boid_state(WriteData *wd, BoidState *state)
{
  BoidRule *rule = state->rules.first;

  writestruct(wd, DATA, BoidState, 1, state);

  for (; rule; rule = rule->next) {
    switch (rule->type) {
      case eBoidRuleType_Goal:
      case eBoidRuleType_Avoid:
        writestruct(wd, DATA, BoidRuleGoalAvoid, 1, rule);
        break;
      case eBoidRuleType_AvoidCollision:
        writestruct(wd, DATA, BoidRuleAvoidCollision, 1, rule);
        break;
      case eBoidRuleType_FollowLeader:
        writestruct(wd, DATA, BoidRuleFollowLeader, 1, rule);
        break;
      case eBoidRuleType_AverageSpeed:
        writestruct(wd, DATA, BoidRuleAverageSpeed, 1, rule);
        break;
      case eBoidRuleType_Fight:
        writestruct(wd, DATA, BoidRuleFight, 1, rule);
        break;
      default:
        writestruct(wd, DATA, BoidRule, 1, rule);
        break;
    }
  }
#if 0
  BoidCondition *cond = state->conditions.first;
  for (; cond; cond = cond->next) {
    writestruct(wd, DATA, BoidCondition, 1, cond);
  }
#endif
}

/* update this also to readfile.c */
static const char *ptcache_data_struct[] = {
    "",          // BPHYS_DATA_INDEX
    "",          // BPHYS_DATA_LOCATION
    "",          // BPHYS_DATA_VELOCITY
    "",          // BPHYS_DATA_ROTATION
    "",          // BPHYS_DATA_AVELOCITY / BPHYS_DATA_XCONST */
    "",          // BPHYS_DATA_SIZE:
    "",          // BPHYS_DATA_TIMES:
    "BoidData",  // case BPHYS_DATA_BOIDS:
};
static const char *ptcache_extra_struct[] = {
    "",
    "ParticleSpring",
};
static void write_pointcaches(BlendWriter *writer, ListBase *ptcaches)
{
  PointCache *cache = ptcaches->first;
  int i;

  for (; cache; cache = cache->next) {
    BLO_write_struct(writer, PointCache, cache);

    if ((cache->flag & PTCACHE_DISK_CACHE) == 0) {
      PTCacheMem *pm = cache->mem_cache.first;

      for (; pm; pm = pm->next) {
        PTCacheExtra *extra = pm->extradata.first;

        BLO_write_struct(writer, PTCacheMem, pm);

        for (i = 0; i < BPHYS_TOT_DATA; i++) {
          if (pm->data[i] && pm->data_types & (1 << i)) {
            if (ptcache_data_struct[i][0] == '\0') {
              BLO_write_raw(writer, MEM_allocN_len(pm->data[i]), pm->data[i]);
            }
            else {
              BLO_write_struct_array_by_name(
                  writer, ptcache_data_struct[i], pm->totpoint, pm->data[i]);
            }
          }
        }

        for (; extra; extra = extra->next) {
          if (ptcache_extra_struct[extra->type][0] == '\0') {
            continue;
          }
          BLO_write_struct(writer, PTCacheExtra, extra);
          BLO_write_struct_array_by_name(
              writer, ptcache_extra_struct[extra->type], extra->totdata, extra->data);
        }
      }
    }
  }
}

static void write_particlesettings(BlendWriter *writer,
                                   ParticleSettings *part,
                                   const void *id_address)
{
  if (part->id.us > 0 || BLO_write_is_undo(writer)) {
    /* write LibData */
    BLO_write_id_struct(writer, ParticleSettings, id_address, &part->id);
    write_iddata(writer, &part->id);

    if (part->adt) {
      write_animdata(writer, part->adt);
    }
    BLO_write_struct(writer, PartDeflect, part->pd);
    BLO_write_struct(writer, PartDeflect, part->pd2);
    BLO_write_struct(writer, EffectorWeights, part->effector_weights);

    if (part->clumpcurve) {
      write_curvemapping(writer, part->clumpcurve);
    }
    if (part->roughcurve) {
      write_curvemapping(writer, part->roughcurve);
    }
    if (part->twistcurve) {
      write_curvemapping(writer, part->twistcurve);
    }

    LISTBASE_FOREACH (ParticleDupliWeight *, dw, &part->instance_weights) {
      /* update indices, but only if dw->ob is set (can be NULL after loading e.g.) */
      if (dw->ob != NULL) {
        dw->index = 0;
        if (part->instance_collection) { /* can be NULL if lining fails or set to None */
          FOREACH_COLLECTION_OBJECT_RECURSIVE_BEGIN (part->instance_collection, object) {
            if (object == dw->ob) {
              break;
            }
            dw->index++;
          }
          FOREACH_COLLECTION_OBJECT_RECURSIVE_END;
        }
      }
      BLO_write_struct(writer, ParticleDupliWeight, dw);
    }

    if (part->boids && part->phystype == PART_PHYS_BOIDS) {
      BLO_write_struct(writer, BoidSettings, part->boids);

      LISTBASE_FOREACH (BoidState *, state, &part->boids->states) {
        write_boid_state(writer->wd, state);
      }
    }
    if (part->fluid && part->phystype == PART_PHYS_FLUID) {
      BLO_write_struct(writer, SPHFluidSettings, part->fluid);
    }

    for (int a = 0; a < MAX_MTEX; a++) {
      if (part->mtex[a]) {
        BLO_write_struct(writer, MTex, part->mtex[a]);
      }
    }
  }
}

static void write_particlesystems(BlendWriter *writer, ListBase *particles)
{
  ParticleSystem *psys = particles->first;
  ParticleTarget *pt;
  int a;

  for (; psys; psys = psys->next) {
    BLO_write_struct(writer, ParticleSystem, psys);

    if (psys->particles) {
      BLO_write_struct_array(writer, ParticleData, psys->totpart, psys->particles);

      if (psys->particles->hair) {
        ParticleData *pa = psys->particles;

        for (a = 0; a < psys->totpart; a++, pa++) {
          BLO_write_struct_array(writer, HairKey, pa->totkey, pa->hair);
        }
      }

      if (psys->particles->boid && (psys->part->phystype == PART_PHYS_BOIDS)) {
        BLO_write_struct_array(writer, BoidParticle, psys->totpart, psys->particles->boid);
      }

      if (psys->part->fluid && (psys->part->phystype == PART_PHYS_FLUID) &&
          (psys->part->fluid->flag & SPH_VISCOELASTIC_SPRINGS)) {
        BLO_write_struct_array(
            writer, ParticleSpring, psys->tot_fluidsprings, psys->fluid_springs);
      }
    }
    pt = psys->targets.first;
    for (; pt; pt = pt->next) {
      BLO_write_struct(writer, ParticleTarget, pt);
    }

    if (psys->child) {
      BLO_write_struct_array(writer, ChildParticle, psys->totchild, psys->child);
    }

    if (psys->clmd) {
      BLO_write_struct(writer, ClothModifierData, psys->clmd);
      BLO_write_struct(writer, ClothSimSettings, psys->clmd->sim_parms);
      BLO_write_struct(writer, ClothCollSettings, psys->clmd->coll_parms);
    }

    write_pointcaches(writer, &psys->ptcaches);
  }
}

<<<<<<< HEAD
static void write_properties(WriteData *wd, ListBase *lb)
{
  bProperty *prop;

  prop = lb->first;
  while (prop) {
    writestruct(wd, DATA, bProperty, 1, prop);

    if (prop->poin && prop->poin != &prop->data) {
      writedata(wd, DATA, MEM_allocN_len(prop->poin), prop->poin);
    }

    prop = prop->next;
  }
}

static void write_sensors(WriteData *wd, ListBase *lb)
{
  bSensor *sens;

  sens = lb->first;
  while (sens) {
    writestruct(wd, DATA, bSensor, 1, sens);

    writedata(wd, DATA, sizeof(void *) * sens->totlinks, sens->links);

    switch (sens->type) {
      case SENS_NEAR:
        writestruct(wd, DATA, bNearSensor, 1, sens->data);
        break;
      case SENS_MOUSE:
        writestruct(wd, DATA, bMouseSensor, 1, sens->data);
        break;
      case SENS_KEYBOARD:
        writestruct(wd, DATA, bKeyboardSensor, 1, sens->data);
        break;
      case SENS_PROPERTY:
        writestruct(wd, DATA, bPropertySensor, 1, sens->data);
        break;
      case SENS_ARMATURE:
        writestruct(wd, DATA, bArmatureSensor, 1, sens->data);
        break;
      case SENS_ACTUATOR:
        writestruct(wd, DATA, bActuatorSensor, 1, sens->data);
        break;
      case SENS_DELAY:
        writestruct(wd, DATA, bDelaySensor, 1, sens->data);
        break;
      case SENS_COLLISION:
        writestruct(wd, DATA, bCollisionSensor, 1, sens->data);
        break;
      case SENS_RADAR:
        writestruct(wd, DATA, bRadarSensor, 1, sens->data);
        break;
      case SENS_RANDOM:
        writestruct(wd, DATA, bRandomSensor, 1, sens->data);
        break;
      case SENS_RAY:
        writestruct(wd, DATA, bRaySensor, 1, sens->data);
        break;
	  case SENS_MOVEMENT:
		writestruct(wd, DATA, bMovementSensor, 1, sens->data);
		break;
      case SENS_MESSAGE:
        writestruct(wd, DATA, bMessageSensor, 1, sens->data);
        break;
      case SENS_JOYSTICK:
        writestruct(wd, DATA, bJoystickSensor, 1, sens->data);
        break;
      default:; /* error: don't know how to write this file */
    }

    sens = sens->next;
  }
}

static void write_controllers(WriteData *wd, ListBase *lb)
{
  bController *cont;

  cont = lb->first;
  while (cont) {
    writestruct(wd, DATA, bController, 1, cont);

    writedata(wd, DATA, sizeof(void *) * cont->totlinks, cont->links);

    switch (cont->type) {
      case CONT_EXPRESSION:
        writestruct(wd, DATA, bExpressionCont, 1, cont->data);
        break;
      case CONT_PYTHON:
        writestruct(wd, DATA, bPythonCont, 1, cont->data);
        break;
      default:; /* error: don't know how to write this file */
    }

    cont = cont->next;
  }
}

static void write_actuators(WriteData *wd, ListBase *lb)
{
  bActuator *act;

  act = lb->first;
  while (act) {
    writestruct(wd, DATA, bActuator, 1, act);

    switch (act->type) {
      case ACT_ACTION:
        writestruct(wd, DATA, bActionActuator, 1, act->data);
        break;
      case ACT_SOUND:
        writestruct(wd, DATA, bSoundActuator, 1, act->data);
        break;
      case ACT_OBJECT:
        writestruct(wd, DATA, bObjectActuator, 1, act->data);
        break;
      case ACT_PROPERTY:
        writestruct(wd, DATA, bPropertyActuator, 1, act->data);
        break;
      case ACT_CAMERA:
        writestruct(wd, DATA, bCameraActuator, 1, act->data);
        break;
      case ACT_CONSTRAINT:
        writestruct(wd, DATA, bConstraintActuator, 1, act->data);
        break;
      case ACT_EDIT_OBJECT:
        writestruct(wd, DATA, bEditObjectActuator, 1, act->data);
        break;
      case ACT_SCENE:
        writestruct(wd, DATA, bSceneActuator, 1, act->data);
        break;
      case ACT_COLLECTION:
        writestruct(wd, DATA, bCollectionActuator, 1, act->data);
        break;
      case ACT_GROUP:
        writestruct(wd, DATA, bGroupActuator, 1, act->data);
        break;
      case ACT_RANDOM:
        writestruct(wd, DATA, bRandomActuator, 1, act->data);
        break;
      case ACT_MESSAGE:
        writestruct(wd, DATA, bMessageActuator, 1, act->data);
        break;
      case ACT_GAME:
        writestruct(wd, DATA, bGameActuator, 1, act->data);
        break;
      case ACT_VIBRATION:
        writestruct(wd, DATA, bVibrationActuator, 1, act->data);
        break;
      case ACT_VISIBILITY:
        writestruct(wd, DATA, bVisibilityActuator, 1, act->data);
        break;
      case ACT_2DFILTER:
        writestruct(wd, DATA, bTwoDFilterActuator, 1, act->data);
        break;
      case ACT_PARENT:
        writestruct(wd, DATA, bParentActuator, 1, act->data);
        break;
      case ACT_STATE:
        writestruct(wd, DATA, bStateActuator, 1, act->data);
        break;
      case ACT_ARMATURE:
        writestruct(wd, DATA, bArmatureActuator, 1, act->data);
        break;
      case ACT_STEERING:
        writestruct(wd, DATA, bSteeringActuator, 1, act->data);
        break;
      case ACT_MOUSE:
        writestruct(wd, DATA, bMouseActuator, 1, act->data);
        break;
      default:; /* error: don't know how to write this file */
    }

    act = act->next;
  }
}

static void write_component_properties(WriteData *wd, ListBase *lb)
{
  PythonComponentProperty *cprop;
  cprop = lb->first;

  while (cprop) {
    LinkData *link;
    writestruct(wd, DATA, PythonComponentProperty, 1, cprop);
    writelist(wd, DATA, LinkData, &cprop->enumval);
    for (link = cprop->enumval.first; link; link = link->next) {
      writedata(wd, DATA, strlen(link->data) + 1, link->data);
    }
    cprop = cprop->next;
  }
}

static void write_components(WriteData *wd, ListBase *lb)
{
  PythonComponent *pc;

  pc = lb->first;

  while (pc) {
    writestruct(wd, DATA, PythonComponent, 1, pc);
    write_component_properties(wd, &pc->properties);

    pc = pc->next;
  }
}

static void write_motionpath(WriteData *wd, bMotionPath *mpath)
=======
static void write_motionpath(BlendWriter *writer, bMotionPath *mpath)
>>>>>>> a77350cc
{
  /* sanity checks */
  if (mpath == NULL) {
    return;
  }

  /* firstly, just write the motionpath struct */
  BLO_write_struct(writer, bMotionPath, mpath);

  /* now write the array of data */
  BLO_write_struct_array(writer, bMotionPathVert, mpath->length, mpath->points);
}

static void write_constraints(BlendWriter *writer, ListBase *conlist)
{
  bConstraint *con;

  for (con = conlist->first; con; con = con->next) {
    const bConstraintTypeInfo *cti = BKE_constraint_typeinfo_get(con);

    /* Write the specific data */
    if (cti && con->data) {
      /* firstly, just write the plain con->data struct */
      BLO_write_struct_by_name(writer, cti->structName, con->data);

      /* do any constraint specific stuff */
      switch (con->type) {
        case CONSTRAINT_TYPE_PYTHON: {
          bPythonConstraint *data = con->data;
          bConstraintTarget *ct;

          /* write targets */
          for (ct = data->targets.first; ct; ct = ct->next) {
            BLO_write_struct(writer, bConstraintTarget, ct);
          }

          /* Write ID Properties -- and copy this comment EXACTLY for easy finding
           * of library blocks that implement this.*/
          IDP_WriteProperty_new_api(data->prop, writer);

          break;
        }
        case CONSTRAINT_TYPE_ARMATURE: {
          bArmatureConstraint *data = con->data;
          bConstraintTarget *ct;

          /* write targets */
          for (ct = data->targets.first; ct; ct = ct->next) {
            BLO_write_struct(writer, bConstraintTarget, ct);
          }

          break;
        }
        case CONSTRAINT_TYPE_SPLINEIK: {
          bSplineIKConstraint *data = con->data;

          /* write points array */
          BLO_write_float_array(writer, data->numpoints, data->points);

          break;
        }
      }
    }

    /* Write the constraint */
    BLO_write_struct(writer, bConstraint, con);
  }
}

static void write_pose(BlendWriter *writer, bPose *pose)
{
  bPoseChannel *chan;
  bActionGroup *grp;

  /* Write each channel */
  if (pose == NULL) {
    return;
  }

  /* Write channels */
  for (chan = pose->chanbase.first; chan; chan = chan->next) {
    /* Write ID Properties -- and copy this comment EXACTLY for easy finding
     * of library blocks that implement this.*/
    if (chan->prop) {
      IDP_WriteProperty_new_api(chan->prop, writer);
    }

    write_constraints(writer, &chan->constraints);

    write_motionpath(writer, chan->mpath);

    /* prevent crashes with autosave,
     * when a bone duplicated in editmode has not yet been assigned to its posechannel */
    if (chan->bone) {
      /* gets restored on read, for library armatures */
      chan->selectflag = chan->bone->flag & BONE_SELECTED;
    }

    BLO_write_struct(writer, bPoseChannel, chan);
  }

  /* Write groups */
  for (grp = pose->agroups.first; grp; grp = grp->next) {
    BLO_write_struct(writer, bActionGroup, grp);
  }

  /* write IK param */
  if (pose->ikparam) {
    const char *structname = BKE_pose_ikparam_get_name(pose);
    if (structname) {
      BLO_write_struct_by_name(writer, structname, pose->ikparam);
    }
  }

  /* Write this pose */
  BLO_write_struct(writer, bPose, pose);
}

static void write_defgroups(BlendWriter *writer, ListBase *defbase)
{
  LISTBASE_FOREACH (bDeformGroup *, defgroup, defbase) {
    BLO_write_struct(writer, bDeformGroup, defgroup);
  }
}

static void write_fmaps(BlendWriter *writer, ListBase *fbase)
{
  LISTBASE_FOREACH (bFaceMap *, fmap, fbase) {
    BLO_write_struct(writer, bFaceMap, fmap);
  }
}

static void write_modifiers(BlendWriter *writer, ListBase *modbase)
{
  ModifierData *md;

  if (modbase == NULL) {
    return;
  }

  for (md = modbase->first; md; md = md->next) {
    const ModifierTypeInfo *mti = BKE_modifier_get_info(md->type);
    if (mti == NULL) {
      return;
    }

    BLO_write_struct_by_name(writer, mti->structName, md);

    if (md->type == eModifierType_Hook) {
      HookModifierData *hmd = (HookModifierData *)md;

      if (hmd->curfalloff) {
        write_curvemapping(writer, hmd->curfalloff);
      }

      BLO_write_int32_array(writer, hmd->totindex, hmd->indexar);
    }
    else if (md->type == eModifierType_Cloth) {
      ClothModifierData *clmd = (ClothModifierData *)md;

      BLO_write_struct(writer, ClothSimSettings, clmd->sim_parms);
      BLO_write_struct(writer, ClothCollSettings, clmd->coll_parms);
      BLO_write_struct(writer, EffectorWeights, clmd->sim_parms->effector_weights);
      write_pointcaches(writer, &clmd->ptcaches);
    }
    else if (md->type == eModifierType_Fluid) {
      FluidModifierData *mmd = (FluidModifierData *)md;

      if (mmd->type & MOD_FLUID_TYPE_DOMAIN) {
        BLO_write_struct(writer, FluidDomainSettings, mmd->domain);

        if (mmd->domain) {
          write_pointcaches(writer, &(mmd->domain->ptcaches[0]));

          /* create fake pointcache so that old blender versions can read it */
          mmd->domain->point_cache[1] = BKE_ptcache_add(&mmd->domain->ptcaches[1]);
          mmd->domain->point_cache[1]->flag |= PTCACHE_DISK_CACHE | PTCACHE_FAKE_SMOKE;
          mmd->domain->point_cache[1]->step = 1;

          write_pointcaches(writer, &(mmd->domain->ptcaches[1]));

          if (mmd->domain->coba) {
            BLO_write_struct(writer, ColorBand, mmd->domain->coba);
          }

          /* cleanup the fake pointcache */
          BKE_ptcache_free_list(&mmd->domain->ptcaches[1]);
          mmd->domain->point_cache[1] = NULL;

          BLO_write_struct(writer, EffectorWeights, mmd->domain->effector_weights);
        }
      }
      else if (mmd->type & MOD_FLUID_TYPE_FLOW) {
        BLO_write_struct(writer, FluidFlowSettings, mmd->flow);
      }
      else if (mmd->type & MOD_FLUID_TYPE_EFFEC) {
        BLO_write_struct(writer, FluidEffectorSettings, mmd->effector);
      }
    }
    else if (md->type == eModifierType_Fluidsim) {
      FluidsimModifierData *fluidmd = (FluidsimModifierData *)md;

      BLO_write_struct(writer, FluidsimSettings, fluidmd->fss);
    }
    else if (md->type == eModifierType_DynamicPaint) {
      DynamicPaintModifierData *pmd = (DynamicPaintModifierData *)md;

      if (pmd->canvas) {
        DynamicPaintSurface *surface;
        BLO_write_struct(writer, DynamicPaintCanvasSettings, pmd->canvas);

        /* write surfaces */
        for (surface = pmd->canvas->surfaces.first; surface; surface = surface->next) {
          BLO_write_struct(writer, DynamicPaintSurface, surface);
        }
        /* write caches and effector weights */
        for (surface = pmd->canvas->surfaces.first; surface; surface = surface->next) {
          write_pointcaches(writer, &(surface->ptcaches));

          BLO_write_struct(writer, EffectorWeights, surface->effector_weights);
        }
      }
      if (pmd->brush) {
        BLO_write_struct(writer, DynamicPaintBrushSettings, pmd->brush);
        BLO_write_struct(writer, ColorBand, pmd->brush->paint_ramp);
        BLO_write_struct(writer, ColorBand, pmd->brush->vel_ramp);
      }
    }
    else if (md->type == eModifierType_Collision) {

#if 0
      CollisionModifierData *collmd = (CollisionModifierData *)md;
      // TODO: CollisionModifier should use pointcache
      // + have proper reset events before enabling this
      writestruct(wd, DATA, MVert, collmd->numverts, collmd->x);
      writestruct(wd, DATA, MVert, collmd->numverts, collmd->xnew);
      writestruct(wd, DATA, MFace, collmd->numfaces, collmd->mfaces);
#endif
    }
    else if (md->type == eModifierType_MeshDeform) {
      MeshDeformModifierData *mmd = (MeshDeformModifierData *)md;
      int size = mmd->dyngridsize;

      BLO_write_struct_array(writer, MDefInfluence, mmd->totinfluence, mmd->bindinfluences);
      BLO_write_int32_array(writer, mmd->totvert + 1, mmd->bindoffsets);
      BLO_write_float3_array(writer, mmd->totcagevert, mmd->bindcagecos);
      BLO_write_struct_array(writer, MDefCell, size * size * size, mmd->dyngrid);
      BLO_write_struct_array(writer, MDefInfluence, mmd->totinfluence, mmd->dyninfluences);
      BLO_write_int32_array(writer, mmd->totvert, mmd->dynverts);
    }
    else if (md->type == eModifierType_Warp) {
      WarpModifierData *tmd = (WarpModifierData *)md;
      if (tmd->curfalloff) {
        write_curvemapping(writer, tmd->curfalloff);
      }
    }
    else if (md->type == eModifierType_WeightVGEdit) {
      WeightVGEditModifierData *wmd = (WeightVGEditModifierData *)md;

      if (wmd->cmap_curve) {
        write_curvemapping(writer, wmd->cmap_curve);
      }
    }
    else if (md->type == eModifierType_LaplacianDeform) {
      LaplacianDeformModifierData *lmd = (LaplacianDeformModifierData *)md;

      BLO_write_float3_array(writer, lmd->total_verts, lmd->vertexco);
    }
    else if (md->type == eModifierType_CorrectiveSmooth) {
      CorrectiveSmoothModifierData *csmd = (CorrectiveSmoothModifierData *)md;

      if (csmd->bind_coords) {
        BLO_write_float3_array(writer, csmd->bind_coords_num, (float *)csmd->bind_coords);
      }
    }
    else if (md->type == eModifierType_SurfaceDeform) {
      SurfaceDeformModifierData *smd = (SurfaceDeformModifierData *)md;

      BLO_write_struct_array(writer, SDefVert, smd->numverts, smd->verts);

      if (smd->verts) {
        for (int i = 0; i < smd->numverts; i++) {
          BLO_write_struct_array(writer, SDefBind, smd->verts[i].numbinds, smd->verts[i].binds);

          if (smd->verts[i].binds) {
            for (int j = 0; j < smd->verts[i].numbinds; j++) {
              BLO_write_uint32_array(
                  writer, smd->verts[i].binds[j].numverts, smd->verts[i].binds[j].vert_inds);

              if (smd->verts[i].binds[j].mode == MOD_SDEF_MODE_CENTROID ||
                  smd->verts[i].binds[j].mode == MOD_SDEF_MODE_LOOPTRI) {
                BLO_write_float3_array(writer, 1, smd->verts[i].binds[j].vert_weights);
              }
              else {
                BLO_write_float_array(
                    writer, smd->verts[i].binds[j].numverts, smd->verts[i].binds[j].vert_weights);
              }
            }
          }
        }
      }
    }
    else if (md->type == eModifierType_Bevel) {
      BevelModifierData *bmd = (BevelModifierData *)md;
      if (bmd->custom_profile) {
        write_CurveProfile(writer->wd, bmd->custom_profile);
      }
    }
  }
}

static void write_gpencil_modifiers(BlendWriter *writer, ListBase *modbase)
{
  GpencilModifierData *md;

  if (modbase == NULL) {
    return;
  }

  for (md = modbase->first; md; md = md->next) {
    const GpencilModifierTypeInfo *mti = BKE_gpencil_modifier_get_info(md->type);
    if (mti == NULL) {
      return;
    }

    BLO_write_struct_by_name(writer, mti->struct_name, md);

    if (md->type == eGpencilModifierType_Thick) {
      ThickGpencilModifierData *gpmd = (ThickGpencilModifierData *)md;

      if (gpmd->curve_thickness) {
        write_curvemapping(writer, gpmd->curve_thickness);
      }
    }
    else if (md->type == eGpencilModifierType_Noise) {
      NoiseGpencilModifierData *gpmd = (NoiseGpencilModifierData *)md;

      if (gpmd->curve_intensity) {
        write_curvemapping(writer, gpmd->curve_intensity);
      }
    }
    else if (md->type == eGpencilModifierType_Hook) {
      HookGpencilModifierData *gpmd = (HookGpencilModifierData *)md;

      if (gpmd->curfalloff) {
        write_curvemapping(writer, gpmd->curfalloff);
      }
    }
    else if (md->type == eGpencilModifierType_Tint) {
      TintGpencilModifierData *gpmd = (TintGpencilModifierData *)md;
      if (gpmd->colorband) {
        BLO_write_struct(writer, ColorBand, gpmd->colorband);
      }
      if (gpmd->curve_intensity) {
        write_curvemapping(writer, gpmd->curve_intensity);
      }
    }
    else if (md->type == eGpencilModifierType_Smooth) {
      SmoothGpencilModifierData *gpmd = (SmoothGpencilModifierData *)md;
      if (gpmd->curve_intensity) {
        write_curvemapping(writer, gpmd->curve_intensity);
      }
    }
    else if (md->type == eGpencilModifierType_Color) {
      ColorGpencilModifierData *gpmd = (ColorGpencilModifierData *)md;
      if (gpmd->curve_intensity) {
        write_curvemapping(writer, gpmd->curve_intensity);
      }
    }
    else if (md->type == eGpencilModifierType_Opacity) {
      OpacityGpencilModifierData *gpmd = (OpacityGpencilModifierData *)md;
      if (gpmd->curve_intensity) {
        write_curvemapping(writer, gpmd->curve_intensity);
      }
    }
  }
}

static void write_shaderfxs(BlendWriter *writer, ListBase *fxbase)
{
  ShaderFxData *fx;

  if (fxbase == NULL) {
    return;
  }

  for (fx = fxbase->first; fx; fx = fx->next) {
    const ShaderFxTypeInfo *fxi = BKE_shaderfx_get_info(fx->type);
    if (fxi == NULL) {
      return;
    }

    BLO_write_struct_by_name(writer, fxi->struct_name, fx);
  }
}

static void write_object(BlendWriter *writer, Object *ob, const void *id_address)
{
  if (ob->id.us > 0 || BLO_write_is_undo(writer)) {
    /* Clean up, important in undo case to reduce false detection of changed datablocks. */
    BKE_object_runtime_reset(ob);

    /* write LibData */
    BLO_write_id_struct(writer, Object, id_address, &ob->id);
    write_iddata(writer, &ob->id);

    if (ob->adt) {
      write_animdata(writer, ob->adt);
    }

    /* direct data */
<<<<<<< HEAD
    writedata(wd, DATA, sizeof(void *) * ob->totcol, ob->mat);
    writedata(wd, DATA, sizeof(char) * ob->totcol, ob->matbits);
    /* write_effects(wd, &ob->effect); */ /* not used anymore */
    write_properties(wd, &ob->prop);
    write_sensors(wd, &ob->sensors);
    write_controllers(wd, &ob->controllers);
    write_actuators(wd, &ob->actuators);
    write_components(wd, &ob->components);
=======
    BLO_write_pointer_array(writer, ob->totcol, ob->mat);
    BLO_write_raw(writer, sizeof(char) * ob->totcol, ob->matbits);
>>>>>>> a77350cc

    if (ob->type == OB_ARMATURE) {
      bArmature *arm = ob->data;
      if (arm && ob->pose && arm->act_bone) {
        BLI_strncpy(
            ob->pose->proxy_act_bone, arm->act_bone->name, sizeof(ob->pose->proxy_act_bone));
      }
    }

    write_pose(writer, ob->pose);
    write_defgroups(writer, &ob->defbase);
    write_fmaps(writer, &ob->fmaps);
    write_constraints(writer, &ob->constraints);
    write_motionpath(writer, ob->mpath);

    BLO_write_struct(writer, PartDeflect, ob->pd);
    if (ob->soft) {
      /* Set deprecated pointers to prevent crashes of older Blenders */
      ob->soft->pointcache = ob->soft->shared->pointcache;
      ob->soft->ptcaches = ob->soft->shared->ptcaches;
<<<<<<< HEAD
      writestruct(wd, DATA, SoftBody, 1, ob->soft);
      writestruct(wd, DATA, SoftBody_Shared, 1, ob->soft->shared);
      write_pointcaches(wd, &(ob->soft->shared->ptcaches));
      writestruct(wd, DATA, EffectorWeights, 1, ob->soft->effector_weights);
      writestruct(wd, DATA, BulletSoftBody, 1, ob->bsoft);
=======
      BLO_write_struct(writer, SoftBody, ob->soft);
      BLO_write_struct(writer, SoftBody_Shared, ob->soft->shared);
      write_pointcaches(writer, &(ob->soft->shared->ptcaches));
      BLO_write_struct(writer, EffectorWeights, ob->soft->effector_weights);
>>>>>>> a77350cc
    }

    if (ob->rigidbody_object) {
      /* TODO: if any extra data is added to handle duplis, will need separate function then */
      BLO_write_struct(writer, RigidBodyOb, ob->rigidbody_object);
    }
    if (ob->rigidbody_constraint) {
      BLO_write_struct(writer, RigidBodyCon, ob->rigidbody_constraint);
    }

    if (ob->type == OB_EMPTY && ob->empty_drawtype == OB_EMPTY_IMAGE) {
      BLO_write_struct(writer, ImageUser, ob->iuser);
    }

    write_particlesystems(writer, &ob->particlesystem);
    write_modifiers(writer, &ob->modifiers);
    write_gpencil_modifiers(writer, &ob->greasepencil_modifiers);
    write_shaderfxs(writer, &ob->shader_fx);

    BLO_write_struct_list(writer, LinkData, &ob->pc_ids);
    BLO_write_struct_list(writer, LodLevel, &ob->lodlevels);

    write_previews(writer, ob->preview);
  }
}

static void write_vfont(BlendWriter *writer, VFont *vf, const void *id_address)
{
  if (vf->id.us > 0 || BLO_write_is_undo(writer)) {
    /* Clean up, important in undo case to reduce false detection of changed datablocks. */
    vf->data = NULL;
    vf->temp_pf = NULL;

    /* write LibData */
    BLO_write_id_struct(writer, VFont, id_address, &vf->id);
    write_iddata(writer, &vf->id);

    /* direct data */
    if (vf->packedfile) {
      PackedFile *pf = vf->packedfile;
      BLO_write_struct(writer, PackedFile, pf);
      BLO_write_raw(writer, pf->size, pf->data);
    }
  }
}

static void write_key(BlendWriter *writer, Key *key, const void *id_address)
{
  if (key->id.us > 0 || BLO_write_is_undo(writer)) {
    /* write LibData */
    BLO_write_id_struct(writer, Key, id_address, &key->id);
    write_iddata(writer, &key->id);

    if (key->adt) {
      write_animdata(writer, key->adt);
    }

    /* direct data */
    LISTBASE_FOREACH (KeyBlock *, kb, &key->block) {
      BLO_write_struct(writer, KeyBlock, kb);
      if (kb->data) {
        BLO_write_raw(writer, kb->totelem * key->elemsize, kb->data);
      }
    }
  }
}

static void write_camera(BlendWriter *writer, Camera *cam, const void *id_address)
{
  if (cam->id.us > 0 || BLO_write_is_undo(writer)) {
    /* write LibData */
    BLO_write_id_struct(writer, Camera, id_address, &cam->id);
    write_iddata(writer, &cam->id);

    if (cam->adt) {
      write_animdata(writer, cam->adt);
    }

    LISTBASE_FOREACH (CameraBGImage *, bgpic, &cam->bg_images) {
      BLO_write_struct(writer, CameraBGImage, bgpic);
    }
  }
}

static void write_mball(BlendWriter *writer, MetaBall *mb, const void *id_address)
{
  if (mb->id.us > 0 || BLO_write_is_undo(writer)) {
    /* Clean up, important in undo case to reduce false detection of changed datablocks. */
    BLI_listbase_clear(&mb->disp);
    mb->editelems = NULL;
    /* Must always be cleared (meta's don't have their own edit-data). */
    mb->needs_flush_to_id = 0;
    mb->lastelem = NULL;
    mb->batch_cache = NULL;

    /* write LibData */
    BLO_write_id_struct(writer, MetaBall, id_address, &mb->id);
    write_iddata(writer, &mb->id);

    /* direct data */
    BLO_write_pointer_array(writer, mb->totcol, mb->mat);
    if (mb->adt) {
      write_animdata(writer, mb->adt);
    }

    LISTBASE_FOREACH (MetaElem *, ml, &mb->elems) {
      BLO_write_struct(writer, MetaElem, ml);
    }
  }
}

static void write_curve(BlendWriter *writer, Curve *cu, const void *id_address)
{
  if (cu->id.us > 0 || BLO_write_is_undo(writer)) {
    /* Clean up, important in undo case to reduce false detection of changed datablocks. */
    cu->editnurb = NULL;
    cu->editfont = NULL;
    cu->batch_cache = NULL;

    /* write LibData */
    BLO_write_id_struct(writer, Curve, id_address, &cu->id);
    write_iddata(writer, &cu->id);

    /* direct data */
    BLO_write_pointer_array(writer, cu->totcol, cu->mat);
    if (cu->adt) {
      write_animdata(writer, cu->adt);
    }

    if (cu->vfont) {
      BLO_write_raw(writer, cu->len + 1, cu->str);
      BLO_write_struct_array(writer, CharInfo, cu->len_wchar + 1, cu->strinfo);
      BLO_write_struct_array(writer, TextBox, cu->totbox, cu->tb);
    }
    else {
      /* is also the order of reading */
      LISTBASE_FOREACH (Nurb *, nu, &cu->nurb) {
        BLO_write_struct(writer, Nurb, nu);
      }
      LISTBASE_FOREACH (Nurb *, nu, &cu->nurb) {
        if (nu->type == CU_BEZIER) {
          BLO_write_struct_array(writer, BezTriple, nu->pntsu, nu->bezt);
        }
        else {

          BLO_write_struct_array(writer, BPoint, nu->pntsu * nu->pntsv, nu->bp);
          if (nu->knotsu) {
            BLO_write_float_array(writer, KNOTSU(nu), nu->knotsu);
          }
          if (nu->knotsv) {
            BLO_write_float_array(writer, KNOTSV(nu), nu->knotsv);
          }
        }
      }
    }
  }
}

static void write_dverts(BlendWriter *writer, int count, MDeformVert *dvlist)
{
  if (dvlist) {

    /* Write the dvert list */
    BLO_write_struct_array(writer, MDeformVert, count, dvlist);

    /* Write deformation data for each dvert */
    for (int i = 0; i < count; i++) {
      if (dvlist[i].dw) {
        BLO_write_struct_array(writer, MDeformWeight, dvlist[i].totweight, dvlist[i].dw);
      }
    }
  }
}

static void write_mdisps(BlendWriter *writer, int count, MDisps *mdlist, int external)
{
  if (mdlist) {
    int i;

    BLO_write_struct_array(writer, MDisps, count, mdlist);
    for (i = 0; i < count; i++) {
      MDisps *md = &mdlist[i];
      if (md->disps) {
        if (!external) {
          BLO_write_float3_array(writer, md->totdisp, &md->disps[0][0]);
        }
      }

      if (md->hidden) {
        BLO_write_raw(writer, BLI_BITMAP_SIZE(md->totdisp), md->hidden);
      }
    }
  }
}

static void write_grid_paint_mask(BlendWriter *writer, int count, GridPaintMask *grid_paint_mask)
{
  if (grid_paint_mask) {
    int i;

    BLO_write_struct_array(writer, GridPaintMask, count, grid_paint_mask);
    for (i = 0; i < count; i++) {
      GridPaintMask *gpm = &grid_paint_mask[i];
      if (gpm->data) {
        const int gridsize = BKE_ccg_gridsize(gpm->level);
        BLO_write_raw(writer, sizeof(*gpm->data) * gridsize * gridsize, gpm->data);
      }
    }
  }
}

static void write_customdata(BlendWriter *writer,
                             ID *id,
                             int count,
                             CustomData *data,
                             CustomDataLayer *layers,
                             CustomDataMask cddata_mask)
{
  int i;

  /* write external customdata (not for undo) */
  if (data->external && !BLO_write_is_undo(writer)) {
    CustomData_external_write(data, id, cddata_mask, count, 0);
  }

  writestruct_at_address(writer->wd, DATA, CustomDataLayer, data->totlayer, data->layers, layers);

  for (i = 0; i < data->totlayer; i++) {
    CustomDataLayer *layer = &layers[i];
    const char *structname;
    int structnum, datasize;

    if (layer->type == CD_MDEFORMVERT) {
      /* layer types that allocate own memory need special handling */
      write_dverts(writer, count, layer->data);
    }
    else if (layer->type == CD_MDISPS) {
      write_mdisps(writer, count, layer->data, layer->flag & CD_FLAG_EXTERNAL);
    }
    else if (layer->type == CD_PAINT_MASK) {
      const float *layer_data = layer->data;
      BLO_write_raw(writer, sizeof(*layer_data) * count, layer_data);
    }
    else if (layer->type == CD_SCULPT_FACE_SETS) {
      const float *layer_data = layer->data;
      BLO_write_raw(writer, sizeof(*layer_data) * count, layer_data);
    }
    else if (layer->type == CD_GRID_PAINT_MASK) {
      write_grid_paint_mask(writer, count, layer->data);
    }
    else if (layer->type == CD_FACEMAP) {
      const int *layer_data = layer->data;
      BLO_write_raw(writer, sizeof(*layer_data) * count, layer_data);
    }
    else {
      CustomData_file_write_info(layer->type, &structname, &structnum);
      if (structnum) {
        datasize = structnum * count;
        BLO_write_struct_array_by_name(writer, structname, datasize, layer->data);
      }
      else if (!BLO_write_is_undo(writer)) { /* Do not warn on undo. */
        printf("%s error: layer '%s':%d - can't be written to file\n",
               __func__,
               structname,
               layer->type);
      }
    }
  }

  if (data->external) {
    BLO_write_struct(writer, CustomDataExternal, data->external);
  }
}

static void write_mesh(BlendWriter *writer, Mesh *mesh, const void *id_address)
{
  if (mesh->id.us > 0 || BLO_write_is_undo(writer)) {
    /* cache only - don't write */
    mesh->mface = NULL;
    mesh->totface = 0;
    memset(&mesh->fdata, 0, sizeof(mesh->fdata));
    memset(&mesh->runtime, 0, sizeof(mesh->runtime));

    /* Reduce xdata layers, fill xlayers with layers to be written.
     * This makes xdata invalid for Blender, which is why we made a
     * temporary local copy. */
    CustomDataLayer *vlayers = NULL, vlayers_buff[CD_TEMP_CHUNK_SIZE];
    CustomDataLayer *elayers = NULL, elayers_buff[CD_TEMP_CHUNK_SIZE];
    CustomDataLayer *flayers = NULL, flayers_buff[CD_TEMP_CHUNK_SIZE];
    CustomDataLayer *llayers = NULL, llayers_buff[CD_TEMP_CHUNK_SIZE];
    CustomDataLayer *players = NULL, players_buff[CD_TEMP_CHUNK_SIZE];

    CustomData_file_write_prepare(&mesh->vdata, &vlayers, vlayers_buff, ARRAY_SIZE(vlayers_buff));
    CustomData_file_write_prepare(&mesh->edata, &elayers, elayers_buff, ARRAY_SIZE(elayers_buff));
    flayers = flayers_buff;
    CustomData_file_write_prepare(&mesh->ldata, &llayers, llayers_buff, ARRAY_SIZE(llayers_buff));
    CustomData_file_write_prepare(&mesh->pdata, &players, players_buff, ARRAY_SIZE(players_buff));

    BLO_write_id_struct(writer, Mesh, id_address, &mesh->id);
    write_iddata(writer, &mesh->id);

    /* direct data */
    if (mesh->adt) {
      write_animdata(writer, mesh->adt);
    }

    BLO_write_pointer_array(writer, mesh->totcol, mesh->mat);
    BLO_write_raw(writer, sizeof(MSelect) * mesh->totselect, mesh->mselect);

    write_customdata(writer, &mesh->id, mesh->totvert, &mesh->vdata, vlayers, CD_MASK_MESH.vmask);
    write_customdata(writer, &mesh->id, mesh->totedge, &mesh->edata, elayers, CD_MASK_MESH.emask);
    /* fdata is really a dummy - written so slots align */
    write_customdata(writer, &mesh->id, mesh->totface, &mesh->fdata, flayers, CD_MASK_MESH.fmask);
    write_customdata(writer, &mesh->id, mesh->totloop, &mesh->ldata, llayers, CD_MASK_MESH.lmask);
    write_customdata(writer, &mesh->id, mesh->totpoly, &mesh->pdata, players, CD_MASK_MESH.pmask);

    /* free temporary data */
    if (vlayers && vlayers != vlayers_buff) {
      MEM_freeN(vlayers);
    }
    if (elayers && elayers != elayers_buff) {
      MEM_freeN(elayers);
    }
    if (flayers && flayers != flayers_buff) {
      MEM_freeN(flayers);
    }
    if (llayers && llayers != llayers_buff) {
      MEM_freeN(llayers);
    }
    if (players && players != players_buff) {
      MEM_freeN(players);
    }
  }
}

static void write_lattice(BlendWriter *writer, Lattice *lt, const void *id_address)
{
  if (lt->id.us > 0 || BLO_write_is_undo(writer)) {
    /* Clean up, important in undo case to reduce false detection of changed datablocks. */
    lt->editlatt = NULL;
    lt->batch_cache = NULL;

    /* write LibData */
    BLO_write_id_struct(writer, Lattice, id_address, &lt->id);
    write_iddata(writer, &lt->id);

    /* write animdata */
    if (lt->adt) {
      write_animdata(writer, lt->adt);
    }

    /* direct data */
    BLO_write_struct_array(writer, BPoint, lt->pntsu * lt->pntsv * lt->pntsw, lt->def);

    write_dverts(writer, lt->pntsu * lt->pntsv * lt->pntsw, lt->dvert);
  }
}

static void write_image(BlendWriter *writer, Image *ima, const void *id_address)
{
  if (ima->id.us > 0 || BLO_write_is_undo(writer)) {
    ImagePackedFile *imapf;

    /* Some trickery to keep forward compatibility of packed images. */
    BLI_assert(ima->packedfile == NULL);
    if (ima->packedfiles.first != NULL) {
      imapf = ima->packedfiles.first;
      ima->packedfile = imapf->packedfile;
    }

    /* write LibData */
    BLO_write_id_struct(writer, Image, id_address, &ima->id);
    write_iddata(writer, &ima->id);

    for (imapf = ima->packedfiles.first; imapf; imapf = imapf->next) {
      BLO_write_struct(writer, ImagePackedFile, imapf);
      if (imapf->packedfile) {
        PackedFile *pf = imapf->packedfile;
        BLO_write_struct(writer, PackedFile, pf);
        BLO_write_raw(writer, pf->size, pf->data);
      }
    }

    write_previews(writer, ima->preview);

    LISTBASE_FOREACH (ImageView *, iv, &ima->views) {
      BLO_write_struct(writer, ImageView, iv);
    }
    BLO_write_struct(writer, Stereo3dFormat, ima->stereo3d_format);

    BLO_write_struct_list(writer, ImageTile, &ima->tiles);

    ima->packedfile = NULL;

    BLO_write_struct_list(writer, RenderSlot, &ima->renderslots);
  }
}

static void write_texture(BlendWriter *writer, Tex *tex, const void *id_address)
{
  if (tex->id.us > 0 || BLO_write_is_undo(writer)) {
    /* write LibData */
    BLO_write_id_struct(writer, Tex, id_address, &tex->id);
    write_iddata(writer, &tex->id);

    if (tex->adt) {
      write_animdata(writer, tex->adt);
    }

    /* direct data */
    if (tex->coba) {
      BLO_write_struct(writer, ColorBand, tex->coba);
    }

    /* nodetree is integral part of texture, no libdata */
    if (tex->nodetree) {
      BLO_write_struct(writer, bNodeTree, tex->nodetree);
      write_nodetree_nolib(writer, tex->nodetree);
    }

    write_previews(writer, tex->preview);
  }
}

static void write_material(BlendWriter *writer, Material *ma, const void *id_address)
{
  if (ma->id.us > 0 || BLO_write_is_undo(writer)) {
    /* Clean up, important in undo case to reduce false detection of changed datablocks. */
    ma->texpaintslot = NULL;
    BLI_listbase_clear(&ma->gpumaterial);

    /* write LibData */
    BLO_write_id_struct(writer, Material, id_address, &ma->id);
    write_iddata(writer, &ma->id);

    if (ma->adt) {
      write_animdata(writer, ma->adt);
    }

    /* nodetree is integral part of material, no libdata */
    if (ma->nodetree) {
      BLO_write_struct(writer, bNodeTree, ma->nodetree);
      write_nodetree_nolib(writer, ma->nodetree);
    }

    write_previews(writer, ma->preview);

    /* grease pencil settings */
    if (ma->gp_style) {
      BLO_write_struct(writer, MaterialGPencilStyle, ma->gp_style);
    }
  }
}

static void write_world(BlendWriter *writer, World *wrld, const void *id_address)
{
  if (wrld->id.us > 0 || BLO_write_is_undo(writer)) {
    /* Clean up, important in undo case to reduce false detection of changed datablocks. */
    BLI_listbase_clear(&wrld->gpumaterial);

    /* write LibData */
    BLO_write_id_struct(writer, World, id_address, &wrld->id);
    write_iddata(writer, &wrld->id);

    if (wrld->adt) {
      write_animdata(writer, wrld->adt);
    }

    /* nodetree is integral part of world, no libdata */
    if (wrld->nodetree) {
      BLO_write_struct(writer, bNodeTree, wrld->nodetree);
      write_nodetree_nolib(writer, wrld->nodetree);
    }

    write_previews(writer, wrld->preview);
  }
}

static void write_light(BlendWriter *writer, Light *la, const void *id_address)
{
  if (la->id.us > 0 || BLO_write_is_undo(writer)) {
    /* write LibData */
    BLO_write_id_struct(writer, Light, id_address, &la->id);
    write_iddata(writer, &la->id);

    if (la->adt) {
      write_animdata(writer, la->adt);
    }

    if (la->curfalloff) {
      write_curvemapping(writer, la->curfalloff);
    }

    /* Node-tree is integral part of lights, no libdata. */
    if (la->nodetree) {
      BLO_write_struct(writer, bNodeTree, la->nodetree);
      write_nodetree_nolib(writer, la->nodetree);
    }

    write_previews(writer, la->preview);
  }
}

static void write_collection_nolib(BlendWriter *writer, Collection *collection)
{
  /* Shared function for collection data-blocks and scene master collection. */
  write_previews(writer, collection->preview);

  LISTBASE_FOREACH (CollectionObject *, cob, &collection->gobject) {
    BLO_write_struct(writer, CollectionObject, cob);
  }

  LISTBASE_FOREACH (CollectionChild *, child, &collection->children) {
    BLO_write_struct(writer, CollectionChild, child);
  }
}

static void write_collection(BlendWriter *writer, Collection *collection, const void *id_address)
{
  if (collection->id.us > 0 || BLO_write_is_undo(writer)) {
    /* Clean up, important in undo case to reduce false detection of changed datablocks. */
    collection->flag &= ~COLLECTION_HAS_OBJECT_CACHE;
    collection->tag = 0;
    BLI_listbase_clear(&collection->object_cache);
    BLI_listbase_clear(&collection->parents);

    /* write LibData */
    BLO_write_id_struct(writer, Collection, id_address, &collection->id);
    write_iddata(writer, &collection->id);

    write_collection_nolib(writer, collection);
  }
}

static void write_sequence_modifiers(BlendWriter *writer, ListBase *modbase)
{
  SequenceModifierData *smd;

  for (smd = modbase->first; smd; smd = smd->next) {
    const SequenceModifierTypeInfo *smti = BKE_sequence_modifier_type_info_get(smd->type);

    if (smti) {
      BLO_write_struct_by_name(writer, smti->struct_name, smd);

      if (smd->type == seqModifierType_Curves) {
        CurvesModifierData *cmd = (CurvesModifierData *)smd;

        write_curvemapping(writer, &cmd->curve_mapping);
      }
      else if (smd->type == seqModifierType_HueCorrect) {
        HueCorrectModifierData *hcmd = (HueCorrectModifierData *)smd;

        write_curvemapping(writer, &hcmd->curve_mapping);
      }
    }
    else {
      BLO_write_struct(writer, SequenceModifierData, smd);
    }
  }
}

static void write_view_settings(BlendWriter *writer, ColorManagedViewSettings *view_settings)
{
  if (view_settings->curve_mapping) {
    write_curvemapping(writer, view_settings->curve_mapping);
  }
}

static void write_view3dshading(BlendWriter *writer, View3DShading *shading)
{
  if (shading->prop) {
    IDP_WriteProperty_new_api(shading->prop, writer);
  }
}

static void write_paint(BlendWriter *writer, Paint *p)
{
  if (p->cavity_curve) {
    write_curvemapping(writer, p->cavity_curve);
  }
  BLO_write_struct_array(writer, PaintToolSlot, p->tool_slots_len, p->tool_slots);
}

static void write_layer_collections(WriteData *wd, ListBase *lb)
{
  LISTBASE_FOREACH (LayerCollection *, lc, lb) {
    writestruct(wd, DATA, LayerCollection, 1, lc);

    write_layer_collections(wd, &lc->layer_collections);
  }
}

static void write_view_layer(WriteData *wd, ViewLayer *view_layer)
{
  writestruct(wd, DATA, ViewLayer, 1, view_layer);
  writelist(wd, DATA, Base, &view_layer->object_bases);

  if (view_layer->id_properties) {
    IDP_WriteProperty(view_layer->id_properties, wd);
  }

  LISTBASE_FOREACH (FreestyleModuleConfig *, fmc, &view_layer->freestyle_config.modules) {
    writestruct(wd, DATA, FreestyleModuleConfig, 1, fmc);
  }

  LISTBASE_FOREACH (FreestyleLineSet *, fls, &view_layer->freestyle_config.linesets) {
    writestruct(wd, DATA, FreestyleLineSet, 1, fls);
  }
  write_layer_collections(wd, &view_layer->layer_collections);
}

static void write_lightcache_texture(WriteData *wd, LightCacheTexture *tex)
{
  if (tex->data) {
    size_t data_size = tex->components * tex->tex_size[0] * tex->tex_size[1] * tex->tex_size[2];
    if (tex->data_type == LIGHTCACHETEX_FLOAT) {
      data_size *= sizeof(float);
    }
    else if (tex->data_type == LIGHTCACHETEX_UINT) {
      data_size *= sizeof(uint);
    }
    writedata(wd, DATA, data_size, tex->data);
  }
}

static void write_lightcache(WriteData *wd, LightCache *cache)
{
  write_lightcache_texture(wd, &cache->grid_tx);
  write_lightcache_texture(wd, &cache->cube_tx);

  if (cache->cube_mips) {
    writestruct(wd, DATA, LightCacheTexture, cache->mips_len, cache->cube_mips);
    for (int i = 0; i < cache->mips_len; i++) {
      write_lightcache_texture(wd, &cache->cube_mips[i]);
    }
  }

  writestruct(wd, DATA, LightGridCache, cache->grid_len, cache->grid_data);
  writestruct(wd, DATA, LightProbeCache, cache->cube_len, cache->cube_data);
}

static void write_scene(BlendWriter *writer, Scene *sce, const void *id_address)
{
  if (BLO_write_is_undo(writer)) {
    /* Clean up, important in undo case to reduce false detection of changed datablocks. */
    /* XXX This UI data should not be stored in Scene at all... */
    memset(&sce->cursor, 0, sizeof(sce->cursor));
  }

  /* write LibData */
  BLO_write_id_struct(writer, Scene, id_address, &sce->id);
  write_iddata(writer, &sce->id);

  if (sce->adt) {
    write_animdata(writer, sce->adt);
  }
  write_keyingsets(writer->wd, &sce->keyingsets);

  /* direct data */
  ToolSettings *tos = sce->toolsettings;
  BLO_write_struct(writer, ToolSettings, tos);
  if (tos->vpaint) {
    BLO_write_struct(writer, VPaint, tos->vpaint);
    write_paint(writer, &tos->vpaint->paint);
  }
  if (tos->wpaint) {
    BLO_write_struct(writer, VPaint, tos->wpaint);
    write_paint(writer, &tos->wpaint->paint);
  }
  if (tos->sculpt) {
    BLO_write_struct(writer, Sculpt, tos->sculpt);
    write_paint(writer, &tos->sculpt->paint);
  }
  if (tos->uvsculpt) {
    BLO_write_struct(writer, UvSculpt, tos->uvsculpt);
    write_paint(writer, &tos->uvsculpt->paint);
  }
  if (tos->gp_paint) {
    BLO_write_struct(writer, GpPaint, tos->gp_paint);
    write_paint(writer, &tos->gp_paint->paint);
  }
  if (tos->gp_vertexpaint) {
    BLO_write_struct(writer, GpVertexPaint, tos->gp_vertexpaint);
    write_paint(writer, &tos->gp_vertexpaint->paint);
  }
  if (tos->gp_sculptpaint) {
    BLO_write_struct(writer, GpSculptPaint, tos->gp_sculptpaint);
    write_paint(writer, &tos->gp_sculptpaint->paint);
  }
  if (tos->gp_weightpaint) {
    BLO_write_struct(writer, GpWeightPaint, tos->gp_weightpaint);
    write_paint(writer, &tos->gp_weightpaint->paint);
  }
  /* write grease-pencil custom ipo curve to file */
  if (tos->gp_interpolate.custom_ipo) {
    write_curvemapping(writer, tos->gp_interpolate.custom_ipo);
  }
  /* write grease-pencil multiframe falloff curve to file */
  if (tos->gp_sculpt.cur_falloff) {
    write_curvemapping(writer, tos->gp_sculpt.cur_falloff);
  }
  /* write grease-pencil primitive curve to file */
  if (tos->gp_sculpt.cur_primitive) {
    write_curvemapping(writer, tos->gp_sculpt.cur_primitive);
  }
  /* Write the curve profile to the file. */
  if (tos->custom_bevel_profile_preset) {
    write_CurveProfile(writer->wd, tos->custom_bevel_profile_preset);
  }

  write_paint(writer, &tos->imapaint.paint);

  Editing *ed = sce->ed;
  if (ed) {
    Sequence *seq;

    BLO_write_struct(writer, Editing, ed);

    /* reset write flags too */

    SEQ_BEGIN (ed, seq) {
      if (seq->strip) {
        seq->strip->done = false;
      }
      BLO_write_struct(writer, Sequence, seq);
    }
    SEQ_END;

    SEQ_BEGIN (ed, seq) {
      if (seq->strip && seq->strip->done == 0) {
        /* write strip with 'done' at 0 because readfile */

        if (seq->effectdata) {
          switch (seq->type) {
            case SEQ_TYPE_COLOR:
              BLO_write_struct(writer, SolidColorVars, seq->effectdata);
              break;
            case SEQ_TYPE_SPEED:
              BLO_write_struct(writer, SpeedControlVars, seq->effectdata);
              break;
            case SEQ_TYPE_WIPE:
              BLO_write_struct(writer, WipeVars, seq->effectdata);
              break;
            case SEQ_TYPE_GLOW:
              BLO_write_struct(writer, GlowVars, seq->effectdata);
              break;
            case SEQ_TYPE_TRANSFORM:
              BLO_write_struct(writer, TransformVars, seq->effectdata);
              break;
            case SEQ_TYPE_GAUSSIAN_BLUR:
              BLO_write_struct(writer, GaussianBlurVars, seq->effectdata);
              break;
            case SEQ_TYPE_TEXT:
              BLO_write_struct(writer, TextVars, seq->effectdata);
              break;
            case SEQ_TYPE_COLORMIX:
              BLO_write_struct(writer, ColorMixVars, seq->effectdata);
              break;
          }
        }

        BLO_write_struct(writer, Stereo3dFormat, seq->stereo3d_format);

        Strip *strip = seq->strip;
        BLO_write_struct(writer, Strip, strip);
        if (strip->crop) {
          BLO_write_struct(writer, StripCrop, strip->crop);
        }
        if (strip->transform) {
          BLO_write_struct(writer, StripTransform, strip->transform);
        }
        if (strip->proxy) {
          BLO_write_struct(writer, StripProxy, strip->proxy);
        }
        if (seq->type == SEQ_TYPE_IMAGE) {
          BLO_write_struct_array(writer,
                                 StripElem,
                                 MEM_allocN_len(strip->stripdata) / sizeof(struct StripElem),
                                 strip->stripdata);
        }
        else if (ELEM(seq->type, SEQ_TYPE_MOVIE, SEQ_TYPE_SOUND_RAM, SEQ_TYPE_SOUND_HD)) {
          BLO_write_struct(writer, StripElem, strip->stripdata);
        }

        strip->done = true;
      }

      if (seq->prop) {
        IDP_WriteProperty_new_api(seq->prop, writer);
      }

      write_sequence_modifiers(writer, &seq->modifiers);
    }
    SEQ_END;

    /* new; meta stack too, even when its nasty restore code */
    LISTBASE_FOREACH (MetaStack *, ms, &ed->metastack) {
      BLO_write_struct(writer, MetaStack, ms);
    }
  }

  if (sce->r.avicodecdata) {
    BLO_write_struct(writer, AviCodecData, sce->r.avicodecdata);
    if (sce->r.avicodecdata->lpFormat) {
      BLO_write_raw(writer, sce->r.avicodecdata->cbFormat, sce->r.avicodecdata->lpFormat);
    }
    if (sce->r.avicodecdata->lpParms) {
      BLO_write_raw(writer, sce->r.avicodecdata->cbParms, sce->r.avicodecdata->lpParms);
    }
  }
  if (sce->r.ffcodecdata.properties) {
    IDP_WriteProperty_new_api(sce->r.ffcodecdata.properties, writer);
  }

  /* writing dynamic list of TimeMarkers to the blend file */
  LISTBASE_FOREACH (TimeMarker *, marker, &sce->markers) {
    BLO_write_struct(writer, TimeMarker, marker);
  }

  /* writing dynamic list of TransformOrientations to the blend file */
  LISTBASE_FOREACH (TransformOrientation *, ts, &sce->transform_spaces) {
    BLO_write_struct(writer, TransformOrientation, ts);
  }

  /* writing MultiView to the blend file */
  LISTBASE_FOREACH (SceneRenderView *, srv, &sce->r.views) {
    BLO_write_struct(writer, SceneRenderView, srv);
  }

  if (sce->nodetree) {
    BLO_write_struct(writer, bNodeTree, sce->nodetree);
    write_nodetree_nolib(writer, sce->nodetree);
  }

  write_view_settings(writer, &sce->view_settings);

  /* writing RigidBodyWorld data to the blend file */
  if (sce->rigidbody_world) {
    /* Set deprecated pointers to prevent crashes of older Blenders */
    sce->rigidbody_world->pointcache = sce->rigidbody_world->shared->pointcache;
    sce->rigidbody_world->ptcaches = sce->rigidbody_world->shared->ptcaches;
    BLO_write_struct(writer, RigidBodyWorld, sce->rigidbody_world);

    BLO_write_struct(writer, RigidBodyWorld_Shared, sce->rigidbody_world->shared);
    BLO_write_struct(writer, EffectorWeights, sce->rigidbody_world->effector_weights);
    write_pointcaches(writer, &(sce->rigidbody_world->shared->ptcaches));
  }

  write_previews(writer, sce->preview);
  write_curvemapping_curves(writer, &sce->r.mblur_shutter_curve);

  LISTBASE_FOREACH (ViewLayer *, view_layer, &sce->view_layers) {
    write_view_layer(writer->wd, view_layer);
  }

  if (sce->master_collection) {
    BLO_write_struct(writer, Collection, sce->master_collection);
    write_collection_nolib(writer, sce->master_collection);
  }

  /* Eevee Lightcache */
  if (sce->eevee.light_cache_data && !BLO_write_is_undo(writer)) {
    BLO_write_struct(writer, LightCache, sce->eevee.light_cache_data);
    write_lightcache(writer->wd, sce->eevee.light_cache_data);
  }

  write_view3dshading(writer, &sce->display.shading);

  /* Freed on doversion. */
  BLI_assert(sce->layer_properties == NULL);
}

static void write_gpencil(BlendWriter *writer, bGPdata *gpd, const void *id_address)
{
  if (gpd->id.us > 0 || BLO_write_is_undo(writer)) {
    /* Clean up, important in undo case to reduce false detection of changed data-blocks. */
    /* XXX not sure why the whole run-time data is not cleared in reading code,
     * for now mimicking it here. */
    gpd->runtime.sbuffer = NULL;
    gpd->runtime.sbuffer_used = 0;
    gpd->runtime.sbuffer_size = 0;
    gpd->runtime.tot_cp_points = 0;

    /* write gpd data block to file */
    BLO_write_id_struct(writer, bGPdata, id_address, &gpd->id);
    write_iddata(writer, &gpd->id);

    if (gpd->adt) {
      write_animdata(writer, gpd->adt);
    }

    BLO_write_pointer_array(writer, gpd->totcol, gpd->mat);

    /* write grease-pencil layers to file */
    BLO_write_struct_list(writer, bGPDlayer, &gpd->layers);
    LISTBASE_FOREACH (bGPDlayer *, gpl, &gpd->layers) {
      /* Write mask list. */
      BLO_write_struct_list(writer, bGPDlayer_Mask, &gpl->mask_layers);
      /* write this layer's frames to file */
      BLO_write_struct_list(writer, bGPDframe, &gpl->frames);
      LISTBASE_FOREACH (bGPDframe *, gpf, &gpl->frames) {
        /* write strokes */
        BLO_write_struct_list(writer, bGPDstroke, &gpf->strokes);
        LISTBASE_FOREACH (bGPDstroke *, gps, &gpf->strokes) {
          BLO_write_struct_array(writer, bGPDspoint, gps->totpoints, gps->points);
          BLO_write_struct_array(writer, bGPDtriangle, gps->tot_triangles, gps->triangles);
          write_dverts(writer, gps->totpoints, gps->dvert);
        }
      }
    }
  }
}

static void write_wm_xr_data(BlendWriter *writer, wmXrData *xr_data)
{
  write_view3dshading(writer, &xr_data->session_settings.shading);
}

static void write_region(BlendWriter *writer, ARegion *region, int spacetype)
{
  BLO_write_struct(writer, ARegion, region);

  if (region->regiondata) {
    if (region->flag & RGN_FLAG_TEMP_REGIONDATA) {
      return;
    }

    switch (spacetype) {
      case SPACE_VIEW3D:
        if (region->regiontype == RGN_TYPE_WINDOW) {
          RegionView3D *rv3d = region->regiondata;
          BLO_write_struct(writer, RegionView3D, rv3d);

          if (rv3d->localvd) {
            BLO_write_struct(writer, RegionView3D, rv3d->localvd);
          }
          if (rv3d->clipbb) {
            BLO_write_struct(writer, BoundBox, rv3d->clipbb);
          }
        }
        else {
          printf("regiondata write missing!\n");
        }
        break;
      default:
        printf("regiondata write missing!\n");
    }
  }
}

static void write_uilist(BlendWriter *writer, uiList *ui_list)
{
  BLO_write_struct(writer, uiList, ui_list);

  if (ui_list->properties) {
    IDP_WriteProperty_new_api(ui_list->properties, writer);
  }
}

static void write_soops(BlendWriter *writer, SpaceOutliner *so)
{
  BLI_mempool *ts = so->treestore;

  if (ts) {
    SpaceOutliner so_flat = *so;

    int elems = BLI_mempool_len(ts);
    /* linearize mempool to array */
    TreeStoreElem *data = elems ? BLI_mempool_as_arrayN(ts, "TreeStoreElem") : NULL;

    if (data) {
      /* In this block we use the memory location of the treestore
       * but _not_ its data, the addresses in this case are UUID's,
       * since we can't rely on malloc giving us different values each time.
       */
      TreeStore ts_flat = {0};

      /* we know the treestore is at least as big as a pointer,
       * so offsetting works to give us a UUID. */
      void *data_addr = (void *)POINTER_OFFSET(ts, sizeof(void *));

      ts_flat.usedelem = elems;
      ts_flat.totelem = elems;
      ts_flat.data = data_addr;

      BLO_write_struct(writer, SpaceOutliner, so);

      writestruct_at_address(writer->wd, DATA, TreeStore, 1, ts, &ts_flat);
      writestruct_at_address(writer->wd, DATA, TreeStoreElem, elems, data_addr, data);

      MEM_freeN(data);
    }
    else {
      so_flat.treestore = NULL;
      writestruct_at_address(writer->wd, DATA, SpaceOutliner, 1, so, &so_flat);
    }
  }
  else {
    BLO_write_struct(writer, SpaceOutliner, so);
  }
}

static void write_panel_list(BlendWriter *writer, ListBase *lb)
{
  LISTBASE_FOREACH (Panel *, panel, lb) {
    BLO_write_struct(writer, Panel, panel);
    write_panel_list(writer, &panel->children);
  }
}

static void write_area_regions(BlendWriter *writer, ScrArea *area)
{
  LISTBASE_FOREACH (ARegion *, region, &area->regionbase) {
    write_region(writer, region, area->spacetype);
    write_panel_list(writer, &region->panels);

    LISTBASE_FOREACH (PanelCategoryStack *, pc_act, &region->panels_category_active) {
      BLO_write_struct(writer, PanelCategoryStack, pc_act);
    }

    LISTBASE_FOREACH (uiList *, ui_list, &region->ui_lists) {
      write_uilist(writer, ui_list);
    }

    LISTBASE_FOREACH (uiPreview *, ui_preview, &region->ui_previews) {
      BLO_write_struct(writer, uiPreview, ui_preview);
    }
  }

  LISTBASE_FOREACH (SpaceLink *, sl, &area->spacedata) {
    LISTBASE_FOREACH (ARegion *, region, &sl->regionbase) {
      write_region(writer, region, sl->spacetype);
    }

    if (sl->spacetype == SPACE_VIEW3D) {
      View3D *v3d = (View3D *)sl;
      BLO_write_struct(writer, View3D, v3d);

      if (v3d->localvd) {
        BLO_write_struct(writer, View3D, v3d->localvd);
      }

      write_view3dshading(writer, &v3d->shading);
    }
    else if (sl->spacetype == SPACE_GRAPH) {
      SpaceGraph *sipo = (SpaceGraph *)sl;
      ListBase tmpGhosts = sipo->runtime.ghost_curves;

      /* temporarily disable ghost curves when saving */
      BLI_listbase_clear(&sipo->runtime.ghost_curves);

      BLO_write_struct(writer, SpaceGraph, sl);
      if (sipo->ads) {
        BLO_write_struct(writer, bDopeSheet, sipo->ads);
      }

      /* reenable ghost curves */
      sipo->runtime.ghost_curves = tmpGhosts;
    }
    else if (sl->spacetype == SPACE_PROPERTIES) {
      BLO_write_struct(writer, SpaceProperties, sl);
    }
    else if (sl->spacetype == SPACE_FILE) {
      SpaceFile *sfile = (SpaceFile *)sl;

      BLO_write_struct(writer, SpaceFile, sl);
      if (sfile->params) {
        BLO_write_struct(writer, FileSelectParams, sfile->params);
      }
    }
    else if (sl->spacetype == SPACE_SEQ) {
      BLO_write_struct(writer, SpaceSeq, sl);
    }
    else if (sl->spacetype == SPACE_OUTLINER) {
      SpaceOutliner *so = (SpaceOutliner *)sl;
      write_soops(writer, so);
    }
    else if (sl->spacetype == SPACE_IMAGE) {
      BLO_write_struct(writer, SpaceImage, sl);
    }
    else if (sl->spacetype == SPACE_TEXT) {
      BLO_write_struct(writer, SpaceText, sl);
    }
    else if (sl->spacetype == SPACE_SCRIPT) {
      SpaceScript *scr = (SpaceScript *)sl;
      scr->but_refs = NULL;
      BLO_write_struct(writer, SpaceScript, sl);
    }
    else if (sl->spacetype == SPACE_ACTION) {
      BLO_write_struct(writer, SpaceAction, sl);
    }
    else if (sl->spacetype == SPACE_NLA) {
      SpaceNla *snla = (SpaceNla *)sl;

      BLO_write_struct(writer, SpaceNla, snla);
      if (snla->ads) {
        BLO_write_struct(writer, bDopeSheet, snla->ads);
      }
    }
    else if (sl->spacetype == SPACE_NODE) {
      SpaceNode *snode = (SpaceNode *)sl;
      bNodeTreePath *path;
      BLO_write_struct(writer, SpaceNode, snode);

      for (path = snode->treepath.first; path; path = path->next) {
        BLO_write_struct(writer, bNodeTreePath, path);
      }
    }
    else if (sl->spacetype == SPACE_LOGIC) {
      writestruct(wd, DATA, SpaceLogic, 1, sl);
    }
    else if (sl->spacetype == SPACE_CONSOLE) {
      SpaceConsole *con = (SpaceConsole *)sl;
      ConsoleLine *cl;

      for (cl = con->history.first; cl; cl = cl->next) {
        /* 'len_alloc' is invalid on write, set from 'len' on read */
        BLO_write_struct(writer, ConsoleLine, cl);
        BLO_write_raw(writer, cl->len + 1, cl->line);
      }
      BLO_write_struct(writer, SpaceConsole, sl);
    }
#ifdef WITH_GLOBAL_AREA_WRITING
    else if (sl->spacetype == SPACE_TOPBAR) {
      BLO_write_struct(writer, SpaceTopBar, sl);
    }
    else if (sl->spacetype == SPACE_STATUSBAR) {
      BLO_write_struct(writer, SpaceStatusBar, sl);
    }
#endif
    else if (sl->spacetype == SPACE_USERPREF) {
      BLO_write_struct(writer, SpaceUserPref, sl);
    }
    else if (sl->spacetype == SPACE_CLIP) {
      BLO_write_struct(writer, SpaceClip, sl);
    }
    else if (sl->spacetype == SPACE_INFO) {
      BLO_write_struct(writer, SpaceInfo, sl);
    }
  }
}

static void write_area_map(BlendWriter *writer, ScrAreaMap *area_map)
{
  BLO_write_struct_list(writer, ScrVert, &area_map->vertbase);
  BLO_write_struct_list(writer, ScrEdge, &area_map->edgebase);
  LISTBASE_FOREACH (ScrArea *, area, &area_map->areabase) {
    area->butspacetype = area->spacetype; /* Just for compatibility, will be reset below. */

    BLO_write_struct(writer, ScrArea, area);

#ifdef WITH_GLOBAL_AREA_WRITING
    BLO_write_struct(writer, ScrGlobalAreaData, area->global);
#endif

    write_area_regions(writer, area);

    area->butspacetype = SPACE_EMPTY; /* Unset again, was changed above. */
  }
}

static void write_windowmanager(BlendWriter *writer, wmWindowManager *wm, const void *id_address)
{
  BLO_write_id_struct(writer, wmWindowManager, id_address, &wm->id);
  write_iddata(writer, &wm->id);
  write_wm_xr_data(writer, &wm->xr);

  LISTBASE_FOREACH (wmWindow *, win, &wm->windows) {
#ifndef WITH_GLOBAL_AREA_WRITING
    /* Don't write global areas yet, while we make changes to them. */
    ScrAreaMap global_areas = win->global_areas;
    memset(&win->global_areas, 0, sizeof(win->global_areas));
#endif

    /* update deprecated screen member (for so loading in 2.7x uses the correct screen) */
    win->screen = BKE_workspace_active_screen_get(win->workspace_hook);

    BLO_write_struct(writer, wmWindow, win);
    BLO_write_struct(writer, WorkSpaceInstanceHook, win->workspace_hook);
    BLO_write_struct(writer, Stereo3dFormat, win->stereo3d_format);

#ifdef WITH_GLOBAL_AREA_WRITING
    write_area_map(writer, &win->global_areas);
#else
    win->global_areas = global_areas;
#endif

    /* data is written, clear deprecated data again */
    win->screen = NULL;
  }
}

static void write_screen(BlendWriter *writer, bScreen *screen, const void *id_address)
{
  /* Screens are reference counted, only saved if used by a workspace. */
  if (screen->id.us > 0 || BLO_write_is_undo(writer)) {
    /* write LibData */
    /* in 2.50+ files, the file identifier for screens is patched, forward compatibility */
    writestruct_at_address(writer->wd, ID_SCRN, bScreen, 1, id_address, screen);
    write_iddata(writer, &screen->id);

    write_previews(writer, screen->preview);

    /* direct data */
    write_area_map(writer, AREAMAP_FROM_SCREEN(screen));
  }
}

static void write_bone(BlendWriter *writer, Bone *bone)
{
  /* PATCH for upward compatibility after 2.37+ armature recode */
  bone->size[0] = bone->size[1] = bone->size[2] = 1.0f;

  /* Write this bone */
  BLO_write_struct(writer, Bone, bone);

  /* Write ID Properties -- and copy this comment EXACTLY for easy finding
   * of library blocks that implement this.*/
  if (bone->prop) {
    IDP_WriteProperty_new_api(bone->prop, writer);
  }

  /* Write Children */
  LISTBASE_FOREACH (Bone *, cbone, &bone->childbase) {
    write_bone(writer, cbone);
  }
}

static void write_armature(BlendWriter *writer, bArmature *arm, const void *id_address)
{
  if (arm->id.us > 0 || BLO_write_is_undo(writer)) {
    /* Clean up, important in undo case to reduce false detection of changed datablocks. */
    arm->bonehash = NULL;
    arm->edbo = NULL;
    /* Must always be cleared (armatures don't have their own edit-data). */
    arm->needs_flush_to_id = 0;
    arm->act_edbone = NULL;

    BLO_write_id_struct(writer, bArmature, id_address, &arm->id);
    write_iddata(writer, &arm->id);

    if (arm->adt) {
      write_animdata(writer, arm->adt);
    }

    /* Direct data */
    LISTBASE_FOREACH (Bone *, bone, &arm->bonebase) {
      write_bone(writer, bone);
    }
  }
}

static void write_text(BlendWriter *writer, Text *text, const void *id_address)
{
  /* Note: we are clearing local temp data here, *not* the flag in the actual 'real' ID. */
  if ((text->flags & TXT_ISMEM) && (text->flags & TXT_ISEXT)) {
    text->flags &= ~TXT_ISEXT;
  }

  /* Clean up, important in undo case to reduce false detection of changed datablocks. */
  text->compiled = NULL;

  /* write LibData */
  BLO_write_id_struct(writer, Text, id_address, &text->id);
  write_iddata(writer, &text->id);

  if (text->name) {
    BLO_write_string(writer, text->name);
  }

  if (!(text->flags & TXT_ISEXT)) {
    /* now write the text data, in two steps for optimization in the readfunction */
    LISTBASE_FOREACH (TextLine *, tmp, &text->lines) {
      BLO_write_struct(writer, TextLine, tmp);
    }

    LISTBASE_FOREACH (TextLine *, tmp, &text->lines) {
      BLO_write_raw(writer, tmp->len + 1, tmp->line);
    }
  }
}

static void write_speaker(BlendWriter *writer, Speaker *spk, const void *id_address)
{
  if (spk->id.us > 0 || BLO_write_is_undo(writer)) {
    /* write LibData */
    BLO_write_id_struct(writer, Speaker, id_address, &spk->id);
    write_iddata(writer, &spk->id);

    if (spk->adt) {
      write_animdata(writer, spk->adt);
    }
  }
}

static void write_sound(BlendWriter *writer, bSound *sound, const void *id_address)
{
  if (sound->id.us > 0 || BLO_write_is_undo(writer)) {
    /* Clean up, important in undo case to reduce false detection of changed datablocks. */
    sound->tags = 0;
    sound->handle = NULL;
    sound->playback_handle = NULL;
    sound->spinlock = NULL;

    /* write LibData */
    BLO_write_id_struct(writer, bSound, id_address, &sound->id);
    write_iddata(writer, &sound->id);

    if (sound->packedfile) {
      PackedFile *pf = sound->packedfile;
      BLO_write_struct(writer, PackedFile, pf);
      BLO_write_raw(writer, pf->size, pf->data);
    }
  }
}

static void write_probe(BlendWriter *writer, LightProbe *prb, const void *id_address)
{
  if (prb->id.us > 0 || BLO_write_is_undo(writer)) {
    /* write LibData */
    BLO_write_id_struct(writer, LightProbe, id_address, &prb->id);
    write_iddata(writer, &prb->id);

    if (prb->adt) {
      write_animdata(writer, prb->adt);
    }
  }
}

static void write_nodetree(BlendWriter *writer, bNodeTree *ntree, const void *id_address)
{
  if (ntree->id.us > 0 || BLO_write_is_undo(writer)) {
    /* Clean up, important in undo case to reduce false detection of changed datablocks. */
    ntree->init = 0; /* to set callbacks and force setting types */
    ntree->is_updating = false;
    ntree->typeinfo = NULL;
    ntree->interface_type = NULL;
    ntree->progress = NULL;
    ntree->execdata = NULL;

    BLO_write_id_struct(writer, bNodeTree, id_address, &ntree->id);
    /* Note that trees directly used by other IDs (materials etc.) are not 'real' ID, they cannot
     * be linked, etc., so we write actual id data here only, for 'real' ID trees. */
    write_iddata(writer, &ntree->id);

    write_nodetree_nolib(writer, ntree);
  }
}

static void write_brush(BlendWriter *writer, Brush *brush, const void *id_address)
{
  if (brush->id.us > 0 || BLO_write_is_undo(writer)) {
    BLO_write_id_struct(writer, Brush, id_address, &brush->id);
    write_iddata(writer, &brush->id);

    if (brush->curve) {
      write_curvemapping(writer, brush->curve);
    }

    if (brush->gpencil_settings) {
      BLO_write_struct(writer, BrushGpencilSettings, brush->gpencil_settings);

      if (brush->gpencil_settings->curve_sensitivity) {
        write_curvemapping(writer, brush->gpencil_settings->curve_sensitivity);
      }
      if (brush->gpencil_settings->curve_strength) {
        write_curvemapping(writer, brush->gpencil_settings->curve_strength);
      }
      if (brush->gpencil_settings->curve_jitter) {
        write_curvemapping(writer, brush->gpencil_settings->curve_jitter);
      }
      if (brush->gpencil_settings->curve_rand_pressure) {
        write_curvemapping(writer, brush->gpencil_settings->curve_rand_pressure);
      }
      if (brush->gpencil_settings->curve_rand_strength) {
        write_curvemapping(writer, brush->gpencil_settings->curve_rand_strength);
      }
      if (brush->gpencil_settings->curve_rand_uv) {
        write_curvemapping(writer, brush->gpencil_settings->curve_rand_uv);
      }
      if (brush->gpencil_settings->curve_rand_hue) {
        write_curvemapping(writer, brush->gpencil_settings->curve_rand_hue);
      }
      if (brush->gpencil_settings->curve_rand_saturation) {
        write_curvemapping(writer, brush->gpencil_settings->curve_rand_saturation);
      }
      if (brush->gpencil_settings->curve_rand_value) {
        write_curvemapping(writer, brush->gpencil_settings->curve_rand_value);
      }
    }
    if (brush->gradient) {
      BLO_write_struct(writer, ColorBand, brush->gradient);
    }
  }
}

static void write_palette(BlendWriter *writer, Palette *palette, const void *id_address)
{
  if (palette->id.us > 0 || BLO_write_is_undo(writer)) {
    PaletteColor *color;
    BLO_write_id_struct(writer, Palette, id_address, &palette->id);
    write_iddata(writer, &palette->id);

    for (color = palette->colors.first; color; color = color->next) {
      BLO_write_struct(writer, PaletteColor, color);
    }
  }
}

static void write_paintcurve(BlendWriter *writer, PaintCurve *pc, const void *id_address)
{
  if (pc->id.us > 0 || BLO_write_is_undo(writer)) {
    BLO_write_id_struct(writer, PaintCurve, id_address, &pc->id);
    write_iddata(writer, &pc->id);

    BLO_write_struct_array(writer, PaintCurvePoint, pc->tot_points, pc->points);
  }
}

static void write_movieTracks(WriteData *wd, ListBase *tracks)
{
  MovieTrackingTrack *track;

  track = tracks->first;
  while (track) {
    writestruct(wd, DATA, MovieTrackingTrack, 1, track);

    if (track->markers) {
      writestruct(wd, DATA, MovieTrackingMarker, track->markersnr, track->markers);
    }

    track = track->next;
  }
}

static void write_moviePlaneTracks(WriteData *wd, ListBase *plane_tracks_base)
{
  MovieTrackingPlaneTrack *plane_track;

  for (plane_track = plane_tracks_base->first; plane_track; plane_track = plane_track->next) {
    writestruct(wd, DATA, MovieTrackingPlaneTrack, 1, plane_track);

    writedata(wd,
              DATA,
              sizeof(MovieTrackingTrack *) * plane_track->point_tracksnr,
              plane_track->point_tracks);
    writestruct(wd, DATA, MovieTrackingPlaneMarker, plane_track->markersnr, plane_track->markers);
  }
}

static void write_movieReconstruction(WriteData *wd, MovieTrackingReconstruction *reconstruction)
{
  if (reconstruction->camnr) {
    writestruct(
        wd, DATA, MovieReconstructedCamera, reconstruction->camnr, reconstruction->cameras);
  }
}

static void write_movieclip(BlendWriter *writer, MovieClip *clip, const void *id_address)
{
  if (clip->id.us > 0 || BLO_write_is_undo(writer)) {
    /* Clean up, important in undo case to reduce false detection of changed datablocks. */
    clip->anim = NULL;
    clip->tracking_context = NULL;
    clip->tracking.stats = NULL;

    MovieTracking *tracking = &clip->tracking;
    MovieTrackingObject *object;

    BLO_write_id_struct(writer, MovieClip, id_address, &clip->id);
    write_iddata(writer, &clip->id);

    if (clip->adt) {
      write_animdata(writer, clip->adt);
    }

    write_movieTracks(writer->wd, &tracking->tracks);
    write_moviePlaneTracks(writer->wd, &tracking->plane_tracks);
    write_movieReconstruction(writer->wd, &tracking->reconstruction);

    object = tracking->objects.first;
    while (object) {
      BLO_write_struct(writer, MovieTrackingObject, object);

      write_movieTracks(writer->wd, &object->tracks);
      write_moviePlaneTracks(writer->wd, &object->plane_tracks);
      write_movieReconstruction(writer->wd, &object->reconstruction);

      object = object->next;
    }
  }
}

static void write_mask(BlendWriter *writer, Mask *mask, const void *id_address)
{
  if (mask->id.us > 0 || BLO_write_is_undo(writer)) {
    MaskLayer *masklay;

    BLO_write_id_struct(writer, Mask, id_address, &mask->id);
    write_iddata(writer, &mask->id);

    if (mask->adt) {
      write_animdata(writer, mask->adt);
    }

    for (masklay = mask->masklayers.first; masklay; masklay = masklay->next) {
      MaskSpline *spline;
      MaskLayerShape *masklay_shape;

      BLO_write_struct(writer, MaskLayer, masklay);

      for (spline = masklay->splines.first; spline; spline = spline->next) {
        int i;

        void *points_deform = spline->points_deform;
        spline->points_deform = NULL;

        BLO_write_struct(writer, MaskSpline, spline);
        BLO_write_struct_array(writer, MaskSplinePoint, spline->tot_point, spline->points);

        spline->points_deform = points_deform;

        for (i = 0; i < spline->tot_point; i++) {
          MaskSplinePoint *point = &spline->points[i];

          if (point->tot_uw) {
            BLO_write_struct_array(writer, MaskSplinePointUW, point->tot_uw, point->uw);
          }
        }
      }

      for (masklay_shape = masklay->splines_shapes.first; masklay_shape;
           masklay_shape = masklay_shape->next) {
        BLO_write_struct(writer, MaskLayerShape, masklay_shape);
        BLO_write_float_array(
            writer, masklay_shape->tot_vert * MASK_OBJECT_SHAPE_ELEM_SIZE, masklay_shape->data);
      }
    }
  }
}

static void write_linestyle_color_modifiers(BlendWriter *writer, ListBase *modifiers)
{
  LineStyleModifier *m;

  for (m = modifiers->first; m; m = m->next) {
    int struct_nr;
    switch (m->type) {
      case LS_MODIFIER_ALONG_STROKE:
        struct_nr = SDNA_TYPE_FROM_STRUCT(LineStyleColorModifier_AlongStroke);
        break;
      case LS_MODIFIER_DISTANCE_FROM_CAMERA:
        struct_nr = SDNA_TYPE_FROM_STRUCT(LineStyleColorModifier_DistanceFromCamera);
        break;
      case LS_MODIFIER_DISTANCE_FROM_OBJECT:
        struct_nr = SDNA_TYPE_FROM_STRUCT(LineStyleColorModifier_DistanceFromObject);
        break;
      case LS_MODIFIER_MATERIAL:
        struct_nr = SDNA_TYPE_FROM_STRUCT(LineStyleColorModifier_Material);
        break;
      case LS_MODIFIER_TANGENT:
        struct_nr = SDNA_TYPE_FROM_STRUCT(LineStyleColorModifier_Tangent);
        break;
      case LS_MODIFIER_NOISE:
        struct_nr = SDNA_TYPE_FROM_STRUCT(LineStyleColorModifier_Noise);
        break;
      case LS_MODIFIER_CREASE_ANGLE:
        struct_nr = SDNA_TYPE_FROM_STRUCT(LineStyleColorModifier_CreaseAngle);
        break;
      case LS_MODIFIER_CURVATURE_3D:
        struct_nr = SDNA_TYPE_FROM_STRUCT(LineStyleColorModifier_Curvature_3D);
        break;
      default:
        struct_nr = SDNA_TYPE_FROM_STRUCT(LineStyleModifier); /* this should not happen */
    }
    BLO_write_struct_by_id(writer, struct_nr, m);
  }
  for (m = modifiers->first; m; m = m->next) {
    switch (m->type) {
      case LS_MODIFIER_ALONG_STROKE:
        BLO_write_struct(writer, ColorBand, ((LineStyleColorModifier_AlongStroke *)m)->color_ramp);
        break;
      case LS_MODIFIER_DISTANCE_FROM_CAMERA:
        BLO_write_struct(
            writer, ColorBand, ((LineStyleColorModifier_DistanceFromCamera *)m)->color_ramp);
        break;
      case LS_MODIFIER_DISTANCE_FROM_OBJECT:
        BLO_write_struct(
            writer, ColorBand, ((LineStyleColorModifier_DistanceFromObject *)m)->color_ramp);
        break;
      case LS_MODIFIER_MATERIAL:
        BLO_write_struct(writer, ColorBand, ((LineStyleColorModifier_Material *)m)->color_ramp);
        break;
      case LS_MODIFIER_TANGENT:
        BLO_write_struct(writer, ColorBand, ((LineStyleColorModifier_Tangent *)m)->color_ramp);
        break;
      case LS_MODIFIER_NOISE:
        BLO_write_struct(writer, ColorBand, ((LineStyleColorModifier_Noise *)m)->color_ramp);
        break;
      case LS_MODIFIER_CREASE_ANGLE:
        BLO_write_struct(writer, ColorBand, ((LineStyleColorModifier_CreaseAngle *)m)->color_ramp);
        break;
      case LS_MODIFIER_CURVATURE_3D:
        BLO_write_struct(
            writer, ColorBand, ((LineStyleColorModifier_Curvature_3D *)m)->color_ramp);
        break;
    }
  }
}

static void write_linestyle_alpha_modifiers(BlendWriter *writer, ListBase *modifiers)
{
  LineStyleModifier *m;

  for (m = modifiers->first; m; m = m->next) {
    int struct_nr;
    switch (m->type) {
      case LS_MODIFIER_ALONG_STROKE:
        struct_nr = SDNA_TYPE_FROM_STRUCT(LineStyleAlphaModifier_AlongStroke);
        break;
      case LS_MODIFIER_DISTANCE_FROM_CAMERA:
        struct_nr = SDNA_TYPE_FROM_STRUCT(LineStyleAlphaModifier_DistanceFromCamera);
        break;
      case LS_MODIFIER_DISTANCE_FROM_OBJECT:
        struct_nr = SDNA_TYPE_FROM_STRUCT(LineStyleAlphaModifier_DistanceFromObject);
        break;
      case LS_MODIFIER_MATERIAL:
        struct_nr = SDNA_TYPE_FROM_STRUCT(LineStyleAlphaModifier_Material);
        break;
      case LS_MODIFIER_TANGENT:
        struct_nr = SDNA_TYPE_FROM_STRUCT(LineStyleAlphaModifier_Tangent);
        break;
      case LS_MODIFIER_NOISE:
        struct_nr = SDNA_TYPE_FROM_STRUCT(LineStyleAlphaModifier_Noise);
        break;
      case LS_MODIFIER_CREASE_ANGLE:
        struct_nr = SDNA_TYPE_FROM_STRUCT(LineStyleAlphaModifier_CreaseAngle);
        break;
      case LS_MODIFIER_CURVATURE_3D:
        struct_nr = SDNA_TYPE_FROM_STRUCT(LineStyleAlphaModifier_Curvature_3D);
        break;
      default:
        struct_nr = SDNA_TYPE_FROM_STRUCT(LineStyleModifier); /* this should not happen */
    }
    BLO_write_struct_by_id(writer, struct_nr, m);
  }
  for (m = modifiers->first; m; m = m->next) {
    switch (m->type) {
      case LS_MODIFIER_ALONG_STROKE:
        write_curvemapping(writer, ((LineStyleAlphaModifier_AlongStroke *)m)->curve);
        break;
      case LS_MODIFIER_DISTANCE_FROM_CAMERA:
        write_curvemapping(writer, ((LineStyleAlphaModifier_DistanceFromCamera *)m)->curve);
        break;
      case LS_MODIFIER_DISTANCE_FROM_OBJECT:
        write_curvemapping(writer, ((LineStyleAlphaModifier_DistanceFromObject *)m)->curve);
        break;
      case LS_MODIFIER_MATERIAL:
        write_curvemapping(writer, ((LineStyleAlphaModifier_Material *)m)->curve);
        break;
      case LS_MODIFIER_TANGENT:
        write_curvemapping(writer, ((LineStyleAlphaModifier_Tangent *)m)->curve);
        break;
      case LS_MODIFIER_NOISE:
        write_curvemapping(writer, ((LineStyleAlphaModifier_Noise *)m)->curve);
        break;
      case LS_MODIFIER_CREASE_ANGLE:
        write_curvemapping(writer, ((LineStyleAlphaModifier_CreaseAngle *)m)->curve);
        break;
      case LS_MODIFIER_CURVATURE_3D:
        write_curvemapping(writer, ((LineStyleAlphaModifier_Curvature_3D *)m)->curve);
        break;
    }
  }
}

static void write_linestyle_thickness_modifiers(BlendWriter *writer, ListBase *modifiers)
{
  LineStyleModifier *m;

  for (m = modifiers->first; m; m = m->next) {
    int struct_nr;
    switch (m->type) {
      case LS_MODIFIER_ALONG_STROKE:
        struct_nr = SDNA_TYPE_FROM_STRUCT(LineStyleThicknessModifier_AlongStroke);
        break;
      case LS_MODIFIER_DISTANCE_FROM_CAMERA:
        struct_nr = SDNA_TYPE_FROM_STRUCT(LineStyleThicknessModifier_DistanceFromCamera);
        break;
      case LS_MODIFIER_DISTANCE_FROM_OBJECT:
        struct_nr = SDNA_TYPE_FROM_STRUCT(LineStyleThicknessModifier_DistanceFromObject);
        break;
      case LS_MODIFIER_MATERIAL:
        struct_nr = SDNA_TYPE_FROM_STRUCT(LineStyleThicknessModifier_Material);
        break;
      case LS_MODIFIER_CALLIGRAPHY:
        struct_nr = SDNA_TYPE_FROM_STRUCT(LineStyleThicknessModifier_Calligraphy);
        break;
      case LS_MODIFIER_TANGENT:
        struct_nr = SDNA_TYPE_FROM_STRUCT(LineStyleThicknessModifier_Tangent);
        break;
      case LS_MODIFIER_NOISE:
        struct_nr = SDNA_TYPE_FROM_STRUCT(LineStyleThicknessModifier_Noise);
        break;
      case LS_MODIFIER_CREASE_ANGLE:
        struct_nr = SDNA_TYPE_FROM_STRUCT(LineStyleThicknessModifier_CreaseAngle);
        break;
      case LS_MODIFIER_CURVATURE_3D:
        struct_nr = SDNA_TYPE_FROM_STRUCT(LineStyleThicknessModifier_Curvature_3D);
        break;
      default:
        struct_nr = SDNA_TYPE_FROM_STRUCT(LineStyleModifier); /* this should not happen */
    }
    BLO_write_struct_by_id(writer, struct_nr, m);
  }
  for (m = modifiers->first; m; m = m->next) {
    switch (m->type) {
      case LS_MODIFIER_ALONG_STROKE:
        write_curvemapping(writer, ((LineStyleThicknessModifier_AlongStroke *)m)->curve);
        break;
      case LS_MODIFIER_DISTANCE_FROM_CAMERA:
        write_curvemapping(writer, ((LineStyleThicknessModifier_DistanceFromCamera *)m)->curve);
        break;
      case LS_MODIFIER_DISTANCE_FROM_OBJECT:
        write_curvemapping(writer, ((LineStyleThicknessModifier_DistanceFromObject *)m)->curve);
        break;
      case LS_MODIFIER_MATERIAL:
        write_curvemapping(writer, ((LineStyleThicknessModifier_Material *)m)->curve);
        break;
      case LS_MODIFIER_TANGENT:
        write_curvemapping(writer, ((LineStyleThicknessModifier_Tangent *)m)->curve);
        break;
      case LS_MODIFIER_CREASE_ANGLE:
        write_curvemapping(writer, ((LineStyleThicknessModifier_CreaseAngle *)m)->curve);
        break;
      case LS_MODIFIER_CURVATURE_3D:
        write_curvemapping(writer, ((LineStyleThicknessModifier_Curvature_3D *)m)->curve);
        break;
    }
  }
}

static void write_linestyle_geometry_modifiers(BlendWriter *writer, ListBase *modifiers)
{
  LineStyleModifier *m;

  for (m = modifiers->first; m; m = m->next) {
    int struct_nr;
    switch (m->type) {
      case LS_MODIFIER_SAMPLING:
        struct_nr = SDNA_TYPE_FROM_STRUCT(LineStyleGeometryModifier_Sampling);
        break;
      case LS_MODIFIER_BEZIER_CURVE:
        struct_nr = SDNA_TYPE_FROM_STRUCT(LineStyleGeometryModifier_BezierCurve);
        break;
      case LS_MODIFIER_SINUS_DISPLACEMENT:
        struct_nr = SDNA_TYPE_FROM_STRUCT(LineStyleGeometryModifier_SinusDisplacement);
        break;
      case LS_MODIFIER_SPATIAL_NOISE:
        struct_nr = SDNA_TYPE_FROM_STRUCT(LineStyleGeometryModifier_SpatialNoise);
        break;
      case LS_MODIFIER_PERLIN_NOISE_1D:
        struct_nr = SDNA_TYPE_FROM_STRUCT(LineStyleGeometryModifier_PerlinNoise1D);
        break;
      case LS_MODIFIER_PERLIN_NOISE_2D:
        struct_nr = SDNA_TYPE_FROM_STRUCT(LineStyleGeometryModifier_PerlinNoise2D);
        break;
      case LS_MODIFIER_BACKBONE_STRETCHER:
        struct_nr = SDNA_TYPE_FROM_STRUCT(LineStyleGeometryModifier_BackboneStretcher);
        break;
      case LS_MODIFIER_TIP_REMOVER:
        struct_nr = SDNA_TYPE_FROM_STRUCT(LineStyleGeometryModifier_TipRemover);
        break;
      case LS_MODIFIER_POLYGONIZATION:
        struct_nr = SDNA_TYPE_FROM_STRUCT(LineStyleGeometryModifier_Polygonalization);
        break;
      case LS_MODIFIER_GUIDING_LINES:
        struct_nr = SDNA_TYPE_FROM_STRUCT(LineStyleGeometryModifier_GuidingLines);
        break;
      case LS_MODIFIER_BLUEPRINT:
        struct_nr = SDNA_TYPE_FROM_STRUCT(LineStyleGeometryModifier_Blueprint);
        break;
      case LS_MODIFIER_2D_OFFSET:
        struct_nr = SDNA_TYPE_FROM_STRUCT(LineStyleGeometryModifier_2DOffset);
        break;
      case LS_MODIFIER_2D_TRANSFORM:
        struct_nr = SDNA_TYPE_FROM_STRUCT(LineStyleGeometryModifier_2DTransform);
        break;
      case LS_MODIFIER_SIMPLIFICATION:
        struct_nr = SDNA_TYPE_FROM_STRUCT(LineStyleGeometryModifier_Simplification);
        break;
      default:
        struct_nr = SDNA_TYPE_FROM_STRUCT(LineStyleModifier); /* this should not happen */
    }
    BLO_write_struct_by_id(writer, struct_nr, m);
  }
}

static void write_linestyle(BlendWriter *writer,
                            FreestyleLineStyle *linestyle,
                            const void *id_address)
{
  if (linestyle->id.us > 0 || BLO_write_is_undo(writer)) {
    BLO_write_id_struct(writer, FreestyleLineStyle, id_address, &linestyle->id);
    write_iddata(writer, &linestyle->id);

    if (linestyle->adt) {
      write_animdata(writer, linestyle->adt);
    }

    write_linestyle_color_modifiers(writer, &linestyle->color_modifiers);
    write_linestyle_alpha_modifiers(writer, &linestyle->alpha_modifiers);
    write_linestyle_thickness_modifiers(writer, &linestyle->thickness_modifiers);
    write_linestyle_geometry_modifiers(writer, &linestyle->geometry_modifiers);
    for (int a = 0; a < MAX_MTEX; a++) {
      if (linestyle->mtex[a]) {
        BLO_write_struct(writer, MTex, linestyle->mtex[a]);
      }
    }
    if (linestyle->nodetree) {
      BLO_write_struct(writer, bNodeTree, linestyle->nodetree);
      write_nodetree_nolib(writer, linestyle->nodetree);
    }
  }
}

static void write_cachefile(BlendWriter *writer, CacheFile *cache_file, const void *id_address)
{
  if (cache_file->id.us > 0 || BLO_write_is_undo(writer)) {
    /* Clean up, important in undo case to reduce false detection of changed datablocks. */
    BLI_listbase_clear(&cache_file->object_paths);
    cache_file->handle = NULL;
    memset(cache_file->handle_filepath, 0, sizeof(cache_file->handle_filepath));
    cache_file->handle_readers = NULL;

    BLO_write_id_struct(writer, CacheFile, id_address, &cache_file->id);

    if (cache_file->adt) {
      write_animdata(writer, cache_file->adt);
    }
  }
}

static void write_workspace(BlendWriter *writer, WorkSpace *workspace, const void *id_address)
{
  BLO_write_id_struct(writer, WorkSpace, id_address, &workspace->id);
  write_iddata(writer, &workspace->id);
  BLO_write_struct_list(writer, WorkSpaceLayout, &workspace->layouts);
  BLO_write_struct_list(writer, WorkSpaceDataRelation, &workspace->hook_layout_relations);
  BLO_write_struct_list(writer, wmOwnerID, &workspace->owner_ids);
  BLO_write_struct_list(writer, bToolRef, &workspace->tools);
  LISTBASE_FOREACH (bToolRef *, tref, &workspace->tools) {
    if (tref->properties) {
      IDP_WriteProperty_new_api(tref->properties, writer);
    }
  }
}

static void write_hair(BlendWriter *writer, Hair *hair, const void *id_address)
{
  if (hair->id.us > 0 || BLO_write_is_undo(writer)) {
    CustomDataLayer *players = NULL, players_buff[CD_TEMP_CHUNK_SIZE];
    CustomDataLayer *clayers = NULL, clayers_buff[CD_TEMP_CHUNK_SIZE];
    CustomData_file_write_prepare(&hair->pdata, &players, players_buff, ARRAY_SIZE(players_buff));
    CustomData_file_write_prepare(&hair->cdata, &clayers, clayers_buff, ARRAY_SIZE(clayers_buff));

    /* Write LibData */
    BLO_write_id_struct(writer, Hair, id_address, &hair->id);
    write_iddata(writer, &hair->id);

    /* Direct data */
    write_customdata(writer, &hair->id, hair->totpoint, &hair->pdata, players, CD_MASK_ALL);
    write_customdata(writer, &hair->id, hair->totcurve, &hair->cdata, clayers, CD_MASK_ALL);
    BLO_write_pointer_array(writer, hair->totcol, hair->mat);
    if (hair->adt) {
      write_animdata(writer, hair->adt);
    }

    /* Remove temporary data. */
    if (players && players != players_buff) {
      MEM_freeN(players);
    }
    if (clayers && clayers != clayers_buff) {
      MEM_freeN(clayers);
    }
  }
}

static void write_pointcloud(BlendWriter *writer, PointCloud *pointcloud, const void *id_address)
{
  if (pointcloud->id.us > 0 || BLO_write_is_undo(writer)) {
    CustomDataLayer *players = NULL, players_buff[CD_TEMP_CHUNK_SIZE];
    CustomData_file_write_prepare(
        &pointcloud->pdata, &players, players_buff, ARRAY_SIZE(players_buff));

    /* Write LibData */
    BLO_write_id_struct(writer, PointCloud, id_address, &pointcloud->id);
    write_iddata(writer, &pointcloud->id);

    /* Direct data */
    write_customdata(
        writer, &pointcloud->id, pointcloud->totpoint, &pointcloud->pdata, players, CD_MASK_ALL);
    BLO_write_pointer_array(writer, pointcloud->totcol, pointcloud->mat);
    if (pointcloud->adt) {
      write_animdata(writer, pointcloud->adt);
    }

    /* Remove temporary data. */
    if (players && players != players_buff) {
      MEM_freeN(players);
    }
  }
}

static void write_volume(BlendWriter *writer, Volume *volume, const void *id_address)
{
  if (volume->id.us > 0 || BLO_write_is_undo(writer)) {
    /* Clean up, important in undo case to reduce false detection of changed datablocks. */
    volume->runtime.grids = 0;

    /* write LibData */
    BLO_write_id_struct(writer, Volume, id_address, &volume->id);
    write_iddata(writer, &volume->id);

    /* direct data */
    BLO_write_pointer_array(writer, volume->totcol, volume->mat);
    if (volume->adt) {
      write_animdata(writer, volume->adt);
    }

    if (volume->packedfile) {
      PackedFile *pf = volume->packedfile;
      BLO_write_struct(writer, PackedFile, pf);
      BLO_write_raw(writer, pf->size, pf->data);
    }
  }
}

static void write_simulation(BlendWriter *writer, Simulation *simulation, const void *id_address)
{
  if (simulation->id.us > 0 || BLO_write_is_undo(writer)) {
    BLO_write_id_struct(writer, Simulation, id_address, &simulation->id);
    write_iddata(writer, &simulation->id);

    if (simulation->adt) {
      write_animdata(writer, simulation->adt);
    }

    /* nodetree is integral part of simulation, no libdata */
    if (simulation->nodetree) {
      BLO_write_struct(writer, bNodeTree, simulation->nodetree);
      write_nodetree_nolib(writer, simulation->nodetree);
    }
  }
}

/* Keep it last of write_foodata functions. */
static void write_libraries(WriteData *wd, Main *main)
{
  ListBase *lbarray[MAX_LIBARRAY];
  ID *id;
  int a, tot;
  bool found_one;

  for (; main; main = main->next) {
    a = tot = set_listbasepointers(main, lbarray);

    /* test: is lib being used */
    if (main->curlib && main->curlib->packedfile) {
      found_one = true;
    }
    else if (wd->use_memfile) {
      /* When writing undo step we always write all existing libraries, makes reading undo step
       * much easier when dealing with purely indirectly used libraries. */
      found_one = true;
    }
    else {
      found_one = false;
      while (!found_one && tot--) {
        for (id = lbarray[tot]->first; id; id = id->next) {
          if (id->us > 0 &&
              ((id->tag & LIB_TAG_EXTERN) ||
               ((id->tag & LIB_TAG_INDIRECT) && (id->flag & LIB_INDIRECT_WEAK_LINK)))) {
            found_one = true;
            break;
          }
        }
      }
    }

    /* To be able to restore 'quit.blend' and temp saves,
     * the packed blend has to be in undo buffers... */
    /* XXX needs rethink, just like save UI in undo files now -
     * would be nice to append things only for the 'quit.blend' and temp saves. */
    if (found_one) {
      /* Not overridable. */

      BlendWriter writer = {wd};
      writestruct(wd, ID_LI, Library, 1, main->curlib);
      write_iddata(&writer, &main->curlib->id);

      if (main->curlib->packedfile) {
        PackedFile *pf = main->curlib->packedfile;
        writestruct(wd, DATA, PackedFile, 1, pf);
        writedata(wd, DATA, pf->size, pf->data);
        if (wd->use_memfile == false) {
          printf("write packed .blend: %s\n", main->curlib->name);
        }
      }

      /* Write link placeholders for all direct linked IDs. */
      while (a--) {
        for (id = lbarray[a]->first; id; id = id->next) {
          if (id->us > 0 &&
              ((id->tag & LIB_TAG_EXTERN) ||
               ((id->tag & LIB_TAG_INDIRECT) && (id->flag & LIB_INDIRECT_WEAK_LINK)))) {
            if (!BKE_idtype_idcode_is_linkable(GS(id->name))) {
              printf(
                  "ERROR: write file: data-block '%s' from lib '%s' is not linkable "
                  "but is flagged as directly linked",
                  id->name,
                  main->curlib->filepath);
              BLI_assert(0);
            }
            writestruct(wd, ID_LINK_PLACEHOLDER, ID, 1, id);
          }
        }
      }
    }
  }

  mywrite_flush(wd);
}

/* context is usually defined by WM, two cases where no WM is available:
 * - for forward compatibility, curscreen has to be saved
 * - for undofile, curscene needs to be saved */
static void write_global(WriteData *wd, int fileflags, Main *mainvar)
{
  const bool is_undo = wd->use_memfile;
  FileGlobal fg;
  bScreen *screen;
  Scene *scene;
  ViewLayer *view_layer;
  char subvstr[8];

  /* prevent mem checkers from complaining */
  memset(fg._pad, 0, sizeof(fg._pad));
  memset(fg.filename, 0, sizeof(fg.filename));
  memset(fg.build_hash, 0, sizeof(fg.build_hash));
  fg._pad1 = NULL;

  current_screen_compat(mainvar, is_undo, &screen, &scene, &view_layer);

  /* XXX still remap G */
  fg.curscreen = screen;
  fg.curscene = scene;
  fg.cur_view_layer = view_layer;

  /* prevent to save this, is not good convention, and feature with concerns... */
  fg.fileflags = (fileflags & ~G_FILE_FLAG_ALL_RUNTIME);

  fg.globalf = G.f;
  BLI_strncpy(fg.filename, mainvar->name, sizeof(fg.filename));
  sprintf(subvstr, "%4d", BLENDER_FILE_SUBVERSION);
  memcpy(fg.subvstr, subvstr, 4);

  fg.subversion = BLENDER_FILE_SUBVERSION;
  fg.minversion = BLENDER_FILE_MIN_VERSION;
  fg.minsubversion = BLENDER_FILE_MIN_SUBVERSION;
  fg.upbgesubversion = UPBGE_FILE_SUBVERSION;

#ifdef WITH_BUILDINFO
  {
    extern unsigned long build_commit_timestamp;
    extern char build_hash[];
    /* TODO(sergey): Add branch name to file as well? */
    fg.build_commit_timestamp = build_commit_timestamp;
    BLI_strncpy(fg.build_hash, build_hash, sizeof(fg.build_hash));
  }
#else
  fg.build_commit_timestamp = 0;
  BLI_strncpy(fg.build_hash, "unknown", sizeof(fg.build_hash));
#endif
  writestruct(wd, GLOB, FileGlobal, 1, &fg);
}

/* preview image, first 2 values are width and height
 * second are an RGBA image (uchar)
 * note, this uses 'TEST' since new types will segfault on file load for older blender versions.
 */
static void write_thumb(WriteData *wd, const BlendThumbnail *thumb)
{
  if (thumb) {
    writedata(wd, TEST, BLEN_THUMB_MEMSIZE_FILE(thumb->width, thumb->height), thumb);
  }
}

/** \} */

/* -------------------------------------------------------------------- */
/** \name File Writing (Private)
 * \{ */

/* if MemFile * there's filesave to memory */
static bool write_file_handle(Main *mainvar,
                              WriteWrap *ww,
                              MemFile *compare,
                              MemFile *current,
                              int write_flags,
                              const BlendThumbnail *thumb)
{
  BHead bhead;
  ListBase mainlist;
  char buf[16];
  WriteData *wd;

  blo_split_main(&mainlist, mainvar);

  wd = mywrite_begin(ww, compare, current);

  sprintf(buf,
          "BLENDER%c%c%.3d",
          (sizeof(void *) == 8) ? '-' : '_',
          (ENDIAN_ORDER == B_ENDIAN) ? 'V' : 'v',
          BLENDER_FILE_VERSION);

  mywrite(wd, buf, 12);

  write_renderinfo(wd, mainvar);
  write_thumb(wd, thumb);
  write_global(wd, write_flags, mainvar);

  /* The windowmanager and screen often change,
   * avoid thumbnail detecting changes because of this. */
  mywrite_flush(wd);

  OverrideLibraryStorage *override_storage =
      wd->use_memfile ? NULL : BKE_lib_override_library_operations_store_initialize();

#define ID_BUFFER_STATIC_SIZE 8192
  /* This outer loop allows to save first data-blocks from real mainvar,
   * then the temp ones from override process,
   * if needed, without duplicating whole code. */
  Main *bmain = mainvar;
  do {
    ListBase *lbarray[MAX_LIBARRAY];
    int a = set_listbasepointers(bmain, lbarray);
    while (a--) {
      ID *id = lbarray[a]->first;

      if (id == NULL || GS(id->name) == ID_LI) {
        continue; /* Libraries are handled separately below. */
      }

      char id_buffer_static[ID_BUFFER_STATIC_SIZE];
      void *id_buffer = id_buffer_static;
      const size_t idtype_struct_size = BKE_idtype_get_info_from_id(id)->struct_size;
      if (idtype_struct_size > ID_BUFFER_STATIC_SIZE) {
        BLI_assert(0);
        id_buffer = MEM_mallocN(idtype_struct_size, __func__);
      }

      for (; id; id = id->next) {
        /* We should never attempt to write non-regular IDs
         * (i.e. all kind of temp/runtime ones). */
        BLI_assert(
            (id->tag & (LIB_TAG_NO_MAIN | LIB_TAG_NO_USER_REFCOUNT | LIB_TAG_NOT_ALLOCATED)) == 0);

        const bool do_override = !ELEM(override_storage, NULL, bmain) && id->override_library;

        if (do_override) {
          BKE_lib_override_library_operations_store_start(bmain, override_storage, id);
        }

        if (wd->use_memfile) {
          /* Record the changes that happened up to this undo push in
           * recalc_up_to_undo_push, and clear recalc_after_undo_push again
           * to start accumulating for the next undo push. */
          id->recalc_up_to_undo_push = id->recalc_after_undo_push;
          id->recalc_after_undo_push = 0;

          bNodeTree *nodetree = ntreeFromID(id);
          if (nodetree != NULL) {
            nodetree->id.recalc_up_to_undo_push = nodetree->id.recalc_after_undo_push;
            nodetree->id.recalc_after_undo_push = 0;
          }
          if (GS(id->name) == ID_SCE) {
            Scene *scene = (Scene *)id;
            if (scene->master_collection != NULL) {
              scene->master_collection->id.recalc_up_to_undo_push =
                  scene->master_collection->id.recalc_after_undo_push;
              scene->master_collection->id.recalc_after_undo_push = 0;
            }
          }
        }

        mywrite_id_begin(wd, id);

        memcpy(id_buffer, id, idtype_struct_size);

        ((ID *)id_buffer)->tag = 0;
        /* Those listbase data change every time we add/remove an ID, and also often when renaming
         * one (due to re-sorting). This avoids generating a lot of false 'is changed' detections
         * between undo steps. */
        ((ID *)id_buffer)->prev = NULL;
        ((ID *)id_buffer)->next = NULL;

        BlendWriter writer = {wd};

        switch ((ID_Type)GS(id->name)) {
          case ID_WM:
            write_windowmanager(&writer, (wmWindowManager *)id_buffer, id);
            break;
          case ID_WS:
            write_workspace(&writer, (WorkSpace *)id_buffer, id);
            break;
          case ID_SCR:
            write_screen(&writer, (bScreen *)id_buffer, id);
            break;
          case ID_MC:
            write_movieclip(&writer, (MovieClip *)id_buffer, id);
            break;
          case ID_MSK:
            write_mask(&writer, (Mask *)id_buffer, id);
            break;
          case ID_SCE:
            write_scene(&writer, (Scene *)id_buffer, id);
            break;
          case ID_CU:
            write_curve(&writer, (Curve *)id_buffer, id);
            break;
          case ID_MB:
            write_mball(&writer, (MetaBall *)id_buffer, id);
            break;
          case ID_IM:
            write_image(&writer, (Image *)id_buffer, id);
            break;
          case ID_CA:
            write_camera(&writer, (Camera *)id_buffer, id);
            break;
          case ID_LA:
            write_light(&writer, (Light *)id_buffer, id);
            break;
          case ID_LT:
            write_lattice(&writer, (Lattice *)id_buffer, id);
            break;
          case ID_VF:
            write_vfont(&writer, (VFont *)id_buffer, id);
            break;
          case ID_KE:
            write_key(&writer, (Key *)id_buffer, id);
            break;
          case ID_WO:
            write_world(&writer, (World *)id_buffer, id);
            break;
          case ID_TXT:
            write_text(&writer, (Text *)id_buffer, id);
            break;
          case ID_SPK:
            write_speaker(&writer, (Speaker *)id_buffer, id);
            break;
          case ID_LP:
            write_probe(&writer, (LightProbe *)id_buffer, id);
            break;
          case ID_SO:
            write_sound(&writer, (bSound *)id_buffer, id);
            break;
          case ID_GR:
            write_collection(&writer, (Collection *)id_buffer, id);
            break;
          case ID_AR:
            write_armature(&writer, (bArmature *)id_buffer, id);
            break;
          case ID_AC:
            write_action(&writer, (bAction *)id_buffer, id);
            break;
          case ID_OB:
            write_object(&writer, (Object *)id_buffer, id);
            break;
          case ID_MA:
            write_material(&writer, (Material *)id_buffer, id);
            break;
          case ID_TE:
            write_texture(&writer, (Tex *)id_buffer, id);
            break;
          case ID_ME:
            write_mesh(&writer, (Mesh *)id_buffer, id);
            break;
          case ID_PA:
            write_particlesettings(&writer, (ParticleSettings *)id_buffer, id);
            break;
          case ID_NT:
            write_nodetree(&writer, (bNodeTree *)id_buffer, id);
            break;
          case ID_BR:
            write_brush(&writer, (Brush *)id_buffer, id);
            break;
          case ID_PAL:
            write_palette(&writer, (Palette *)id_buffer, id);
            break;
          case ID_PC:
            write_paintcurve(&writer, (PaintCurve *)id_buffer, id);
            break;
          case ID_GD:
            write_gpencil(&writer, (bGPdata *)id_buffer, id);
            break;
          case ID_LS:
            write_linestyle(&writer, (FreestyleLineStyle *)id_buffer, id);
            break;
          case ID_CF:
            write_cachefile(&writer, (CacheFile *)id_buffer, id);
            break;
          case ID_HA:
            write_hair(&writer, (Hair *)id_buffer, id);
            break;
          case ID_PT:
            write_pointcloud(&writer, (PointCloud *)id_buffer, id);
            break;
          case ID_VO:
            write_volume(&writer, (Volume *)id_buffer, id);
            break;
          case ID_SIM:
            write_simulation(&writer, (Simulation *)id_buffer, id);
            break;
          case ID_LI:
            /* Do nothing, handled below - and should never be reached. */
            BLI_assert(0);
            break;
          case ID_IP:
            /* Do nothing, deprecated. */
            break;
          default:
            /* Should never be reached. */
            BLI_assert(0);
            break;
        }

        if (do_override) {
          BKE_lib_override_library_operations_store_end(override_storage, id);
        }

        mywrite_id_end(wd, id);
      }

      if (id_buffer != id_buffer_static) {
        MEM_SAFE_FREE(id_buffer);
      }

      mywrite_flush(wd);
    }
  } while ((bmain != override_storage) && (bmain = override_storage));

  if (override_storage) {
    BKE_lib_override_library_operations_store_finalize(override_storage);
    override_storage = NULL;
  }

  /* Special handling, operating over split Mains... */
  write_libraries(wd, mainvar->next);

  /* So changes above don't cause a 'DNA1' to be detected as changed on undo. */
  mywrite_flush(wd);

  if (write_flags & G_FILE_USERPREFS) {
    write_userdef(wd, &U);
  }

  /* Write DNA last, because (to be implemented) test for which structs are written.
   *
   * Note that we *borrow* the pointer to 'DNAstr',
   * so writing each time uses the same address and doesn't cause unnecessary undo overhead. */
  writedata(wd, DNA1, wd->sdna->data_len, wd->sdna->data);

  /* end of file */
  memset(&bhead, 0, sizeof(BHead));
  bhead.code = ENDB;
  mywrite(wd, &bhead, sizeof(BHead));

  blo_join_main(&mainlist);

  return mywrite_end(wd);
}

/* do reverse file history: .blend1 -> .blend2, .blend -> .blend1 */
/* return: success(0), failure(1) */
static bool do_history(const char *name, ReportList *reports)
{
  char tempname1[FILE_MAX], tempname2[FILE_MAX];
  int hisnr = U.versions;

  if (U.versions == 0) {
    return 0;
  }

  if (strlen(name) < 2) {
    BKE_report(reports, RPT_ERROR, "Unable to make version backup: filename too short");
    return 1;
  }

  while (hisnr > 1) {
    BLI_snprintf(tempname1, sizeof(tempname1), "%s%d", name, hisnr - 1);
    if (BLI_exists(tempname1)) {
      BLI_snprintf(tempname2, sizeof(tempname2), "%s%d", name, hisnr);

      if (BLI_rename(tempname1, tempname2)) {
        BKE_report(reports, RPT_ERROR, "Unable to make version backup");
        return true;
      }
    }
    hisnr--;
  }

  /* is needed when hisnr==1 */
  if (BLI_exists(name)) {
    BLI_snprintf(tempname1, sizeof(tempname1), "%s%d", name, hisnr);

    if (BLI_rename(name, tempname1)) {
      BKE_report(reports, RPT_ERROR, "Unable to make version backup");
      return true;
    }
  }

  return 0;
}

/** \} */

/* -------------------------------------------------------------------- */
/** \name File Writing (Public)
 * \{ */

/**
 * \return Success.
 */
bool BLO_write_file(Main *mainvar,
                    const char *filepath,
                    int write_flags,
                    ReportList *reports,
                    const BlendThumbnail *thumb)
{
  char tempname[FILE_MAX + 1];
  eWriteWrapType ww_type;
  WriteWrap ww;

  /* path backup/restore */
  void *path_list_backup = NULL;
  const int path_list_flag = (BKE_BPATH_TRAVERSE_SKIP_LIBRARY | BKE_BPATH_TRAVERSE_SKIP_MULTIFILE);

  if (G.debug & G_DEBUG_IO && mainvar->lock != NULL) {
    BKE_report(reports, RPT_INFO, "Checking sanity of current .blend file *BEFORE* save to disk");
    BLO_main_validate_libraries(mainvar, reports);
    BLO_main_validate_shapekeys(mainvar, reports);
  }

  /* open temporary file, so we preserve the original in case we crash */
  BLI_snprintf(tempname, sizeof(tempname), "%s@", filepath);

  if (write_flags & G_FILE_COMPRESS) {
    ww_type = WW_WRAP_ZLIB;
  }
  else {
    ww_type = WW_WRAP_NONE;
  }

  ww_handle_init(ww_type, &ww);

  if (ww.open(&ww, tempname) == false) {
    BKE_reportf(
        reports, RPT_ERROR, "Cannot open file %s for writing: %s", tempname, strerror(errno));
    return 0;
  }

  /* Remapping of relative paths to new file location. */
  if (write_flags & G_FILE_RELATIVE_REMAP) {
    char dir_src[FILE_MAX];
    char dir_dst[FILE_MAX];
    BLI_split_dir_part(mainvar->name, dir_src, sizeof(dir_src));
    BLI_split_dir_part(filepath, dir_dst, sizeof(dir_dst));

    /* Just in case there is some subtle difference. */
    BLI_path_normalize(mainvar->name, dir_dst);
    BLI_path_normalize(mainvar->name, dir_src);

    if (G.relbase_valid && (BLI_path_cmp(dir_dst, dir_src) == 0)) {
      /* Saved to same path. Nothing to do. */
      write_flags &= ~G_FILE_RELATIVE_REMAP;
    }
    else {
      /* Check if we need to backup and restore paths. */
      if (UNLIKELY(G_FILE_SAVE_COPY & write_flags)) {
        path_list_backup = BKE_bpath_list_backup(mainvar, path_list_flag);
      }

      if (G.relbase_valid) {
        /* Saved, make relative paths relative to new location (if possible). */
        BKE_bpath_relative_rebase(mainvar, dir_src, dir_dst, NULL);
      }
      else {
        /* Unsaved, make all relative. */
        BKE_bpath_relative_convert(mainvar, dir_dst, NULL);
      }
    }
  }

  /* actual file writing */
  const bool err = write_file_handle(mainvar, &ww, NULL, NULL, write_flags, thumb);

  ww.close(&ww);

  if (UNLIKELY(path_list_backup)) {
    BKE_bpath_list_restore(mainvar, path_list_flag, path_list_backup);
    BKE_bpath_list_free(path_list_backup);
  }

  if (err) {
    BKE_report(reports, RPT_ERROR, strerror(errno));
    remove(tempname);

    return 0;
  }

  /* file save to temporary file was successful */
  /* now do reverse file history (move .blend1 -> .blend2, .blend -> .blend1) */
  if (write_flags & G_FILE_HISTORY) {
    const bool err_hist = do_history(filepath, reports);
    if (err_hist) {
      BKE_report(reports, RPT_ERROR, "Version backup failed (file saved with @)");
      return 0;
    }
  }

  if (BLI_rename(tempname, filepath) != 0) {
    BKE_report(reports, RPT_ERROR, "Cannot change old file (file saved with @)");
    return 0;
  }

  if (G.debug & G_DEBUG_IO && mainvar->lock != NULL) {
    BKE_report(reports, RPT_INFO, "Checking sanity of current .blend file *AFTER* save to disk");
    BLO_main_validate_libraries(mainvar, reports);
  }

  return 1;
}

/**
 * \return Success.
 */
bool BLO_write_file_mem(Main *mainvar, MemFile *compare, MemFile *current, int write_flags)
{
  write_flags &= ~G_FILE_USERPREFS;

  const bool err = write_file_handle(mainvar, NULL, compare, current, write_flags, NULL);

  return (err == 0);
}

void BLO_write_raw(BlendWriter *writer, int size_in_bytes, const void *data_ptr)
{
  writedata(writer->wd, DATA, size_in_bytes, data_ptr);
}

void BLO_write_struct_by_name(BlendWriter *writer, const char *struct_name, const void *data_ptr)
{
  int struct_id = BLO_get_struct_id_by_name(writer, struct_name);
  BLO_write_struct_by_id(writer, struct_id, data_ptr);
}

void BLO_write_struct_array_by_name(BlendWriter *writer,
                                    const char *struct_name,
                                    int array_size,
                                    const void *data_ptr)
{
  int struct_id = BLO_get_struct_id_by_name(writer, struct_name);
  BLO_write_struct_array_by_id(writer, struct_id, array_size, data_ptr);
}

void BLO_write_struct_by_id(BlendWriter *writer, int struct_id, const void *data_ptr)
{
  writestruct_nr(writer->wd, DATA, struct_id, 1, data_ptr);
}

void BLO_write_struct_array_by_id(BlendWriter *writer,
                                  int struct_id,
                                  int array_size,
                                  const void *data_ptr)
{
  writestruct_nr(writer->wd, DATA, struct_id, array_size, data_ptr);
}

void BLO_write_struct_list_by_id(BlendWriter *writer, int struct_id, ListBase *list)
{
  writelist_nr(writer->wd, DATA, struct_id, list);
}

void BLO_write_struct_list_by_name(BlendWriter *writer, const char *struct_name, ListBase *list)
{
  BLO_write_struct_list_by_id(writer, BLO_get_struct_id_by_name(writer, struct_name), list);
}

void blo_write_id_struct(BlendWriter *writer, int struct_id, const void *id_address, const ID *id)
{
  writestruct_at_address_nr(writer->wd, GS(id->name), struct_id, 1, id_address, id);
}

int BLO_get_struct_id_by_name(BlendWriter *writer, const char *struct_name)
{
  int struct_id = DNA_struct_find_nr(writer->wd->sdna, struct_name);
  BLI_assert(struct_id >= 0);
  return struct_id;
}

void BLO_write_int32_array(BlendWriter *writer, int size, const int32_t *data_ptr)
{
  BLO_write_raw(writer, sizeof(int32_t) * size, data_ptr);
}

void BLO_write_uint32_array(BlendWriter *writer, int size, const uint32_t *data_ptr)
{
  BLO_write_raw(writer, sizeof(uint32_t) * size, data_ptr);
}

void BLO_write_float_array(BlendWriter *writer, int size, const float *data_ptr)
{
  BLO_write_raw(writer, sizeof(float) * size, data_ptr);
}

void BLO_write_pointer_array(BlendWriter *writer, int size, const void *data_ptr)
{
  BLO_write_raw(writer, sizeof(void *) * size, data_ptr);
}

void BLO_write_float3_array(BlendWriter *writer, int size, const float *data_ptr)
{
  BLO_write_raw(writer, sizeof(float) * 3 * size, data_ptr);
}

/**
 * Write a null terminated string.
 */
void BLO_write_string(BlendWriter *writer, const char *str)
{
  if (str != NULL) {
    BLO_write_raw(writer, strlen(str) + 1, str);
  }
}

/**
 * Sometimes different data is written depending on whether the file is saved to disk or used for
 * undo. This function returns true when the current file-writing is done for undo.
 */
bool BLO_write_is_undo(BlendWriter *writer)
{
  return writer->wd->use_memfile;
}

/** \} */<|MERGE_RESOLUTION|>--- conflicted
+++ resolved
@@ -1540,75 +1540,74 @@
   }
 }
 
-<<<<<<< HEAD
-static void write_properties(WriteData *wd, ListBase *lb)
+static void write_properties(BlendWriter * writer, ListBase * lb)
 {
   bProperty *prop;
 
   prop = lb->first;
   while (prop) {
-    writestruct(wd, DATA, bProperty, 1, prop);
+    BLO_write_struct(writer, bProperty, prop);
 
     if (prop->poin && prop->poin != &prop->data) {
-      writedata(wd, DATA, MEM_allocN_len(prop->poin), prop->poin);
+      BLO_write_raw(writer, MEM_allocN_len(prop->poin), prop->poin);
     }
 
     prop = prop->next;
   }
 }
 
-static void write_sensors(WriteData *wd, ListBase *lb)
+static void write_sensors(BlendWriter * writer, ListBase * lb)
 {
   bSensor *sens;
 
   sens = lb->first;
   while (sens) {
-    writestruct(wd, DATA, bSensor, 1, sens);
-
-    writedata(wd, DATA, sizeof(void *) * sens->totlinks, sens->links);
+    BLO_write_struct(writer, bSensor, sens);
+
+    BLO_write_pointer_array(writer, sens->totlinks, sens->links);
 
     switch (sens->type) {
       case SENS_NEAR:
-        writestruct(wd, DATA, bNearSensor, 1, sens->data);
+        BLO_write_struct(writer, bNearSensor, sens->data);
         break;
       case SENS_MOUSE:
-        writestruct(wd, DATA, bMouseSensor, 1, sens->data);
+        BLO_write_struct(writer, bMouseSensor, sens->data);
         break;
       case SENS_KEYBOARD:
-        writestruct(wd, DATA, bKeyboardSensor, 1, sens->data);
+        BLO_write_struct(writer, bKeyboardSensor, sens->data);
         break;
       case SENS_PROPERTY:
-        writestruct(wd, DATA, bPropertySensor, 1, sens->data);
+        BLO_write_struct(writer, bPropertySensor, sens->data);
         break;
       case SENS_ARMATURE:
-        writestruct(wd, DATA, bArmatureSensor, 1, sens->data);
+        BLO_write_struct(writer, bArmatureSensor, sens->data);
         break;
       case SENS_ACTUATOR:
-        writestruct(wd, DATA, bActuatorSensor, 1, sens->data);
+        BLO_write_struct(writer, bActuatorSensor, sens->data);
         break;
       case SENS_DELAY:
-        writestruct(wd, DATA, bDelaySensor, 1, sens->data);
+        BLO_write_struct(writer, bDelaySensor, sens->data);
         break;
       case SENS_COLLISION:
-        writestruct(wd, DATA, bCollisionSensor, 1, sens->data);
+        BLO_write_struct(writer, bCollisionSensor, sens->data);
         break;
       case SENS_RADAR:
-        writestruct(wd, DATA, bRadarSensor, 1, sens->data);
+        BLO_write_struct(writer, bRadarSensor, sens->data);
         break;
       case SENS_RANDOM:
-        writestruct(wd, DATA, bRandomSensor, 1, sens->data);
+        BLO_write_struct(writer, bRandomSensor, sens->data);
         break;
       case SENS_RAY:
-        writestruct(wd, DATA, bRaySensor, 1, sens->data);
-        break;
-	  case SENS_MOVEMENT:
-		writestruct(wd, DATA, bMovementSensor, 1, sens->data);
-		break;
+        BLO_write_struct(writer, bRaySensor, sens->data);
+        break;
+      case SENS_MOVEMENT:
+        BLO_write_struct(writer, bMovementSensor, sens->data);
+        break;
       case SENS_MESSAGE:
-        writestruct(wd, DATA, bMessageSensor, 1, sens->data);
+        BLO_write_struct(writer, bMessageSensor, sens->data);
         break;
       case SENS_JOYSTICK:
-        writestruct(wd, DATA, bJoystickSensor, 1, sens->data);
+        BLO_write_struct(writer, bJoystickSensor, sens->data);
         break;
       default:; /* error: don't know how to write this file */
     }
@@ -1617,22 +1616,22 @@
   }
 }
 
-static void write_controllers(WriteData *wd, ListBase *lb)
+static void write_controllers(BlendWriter * writer, ListBase * lb)
 {
   bController *cont;
 
   cont = lb->first;
   while (cont) {
-    writestruct(wd, DATA, bController, 1, cont);
-
-    writedata(wd, DATA, sizeof(void *) * cont->totlinks, cont->links);
+    BLO_write_struct(writer, bController, cont);
+
+    BLO_write_pointer_array(writer, cont->totlinks, cont->links);
 
     switch (cont->type) {
       case CONT_EXPRESSION:
-        writestruct(wd, DATA, bExpressionCont, 1, cont->data);
+        BLO_write_struct(writer, bExpressionCont, cont->data);
         break;
       case CONT_PYTHON:
-        writestruct(wd, DATA, bPythonCont, 1, cont->data);
+        BLO_write_struct(writer, bPythonCont, cont->data);
         break;
       default:; /* error: don't know how to write this file */
     }
@@ -1641,77 +1640,77 @@
   }
 }
 
-static void write_actuators(WriteData *wd, ListBase *lb)
+static void write_actuators(BlendWriter * writer, ListBase * lb)
 {
   bActuator *act;
 
   act = lb->first;
   while (act) {
-    writestruct(wd, DATA, bActuator, 1, act);
+    BLO_write_struct(writer, bActuator, act);
 
     switch (act->type) {
       case ACT_ACTION:
-        writestruct(wd, DATA, bActionActuator, 1, act->data);
+        BLO_write_struct(writer, bActionActuator, act->data);
         break;
       case ACT_SOUND:
-        writestruct(wd, DATA, bSoundActuator, 1, act->data);
+        BLO_write_struct(writer, bSoundActuator, act->data);
         break;
       case ACT_OBJECT:
-        writestruct(wd, DATA, bObjectActuator, 1, act->data);
+        BLO_write_struct(writer, bObjectActuator, act->data);
         break;
       case ACT_PROPERTY:
-        writestruct(wd, DATA, bPropertyActuator, 1, act->data);
+        BLO_write_struct(writer, bPropertyActuator, act->data);
         break;
       case ACT_CAMERA:
-        writestruct(wd, DATA, bCameraActuator, 1, act->data);
+        BLO_write_struct(writer, bCameraActuator, act->data);
         break;
       case ACT_CONSTRAINT:
-        writestruct(wd, DATA, bConstraintActuator, 1, act->data);
+        BLO_write_struct(writer, bConstraintActuator, act->data);
         break;
       case ACT_EDIT_OBJECT:
-        writestruct(wd, DATA, bEditObjectActuator, 1, act->data);
+        BLO_write_struct(writer, bEditObjectActuator, act->data);
         break;
       case ACT_SCENE:
-        writestruct(wd, DATA, bSceneActuator, 1, act->data);
+        BLO_write_struct(writer, bSceneActuator, act->data);
         break;
       case ACT_COLLECTION:
-        writestruct(wd, DATA, bCollectionActuator, 1, act->data);
+        BLO_write_struct(writer, bCollectionActuator, act->data);
         break;
       case ACT_GROUP:
-        writestruct(wd, DATA, bGroupActuator, 1, act->data);
+        BLO_write_struct(writer, bGroupActuator, act->data);
         break;
       case ACT_RANDOM:
-        writestruct(wd, DATA, bRandomActuator, 1, act->data);
+        BLO_write_struct(writer, bRandomActuator, act->data);
         break;
       case ACT_MESSAGE:
-        writestruct(wd, DATA, bMessageActuator, 1, act->data);
+        BLO_write_struct(writer, bMessageActuator, act->data);
         break;
       case ACT_GAME:
-        writestruct(wd, DATA, bGameActuator, 1, act->data);
+        BLO_write_struct(writer, bGameActuator, act->data);
         break;
       case ACT_VIBRATION:
-        writestruct(wd, DATA, bVibrationActuator, 1, act->data);
+        BLO_write_struct(writer, bVibrationActuator, act->data);
         break;
       case ACT_VISIBILITY:
-        writestruct(wd, DATA, bVisibilityActuator, 1, act->data);
+        BLO_write_struct(writer, bVisibilityActuator, act->data);
         break;
       case ACT_2DFILTER:
-        writestruct(wd, DATA, bTwoDFilterActuator, 1, act->data);
+        BLO_write_struct(writer, bTwoDFilterActuator, act->data);
         break;
       case ACT_PARENT:
-        writestruct(wd, DATA, bParentActuator, 1, act->data);
+        BLO_write_struct(writer, bParentActuator, act->data);
         break;
       case ACT_STATE:
-        writestruct(wd, DATA, bStateActuator, 1, act->data);
+        BLO_write_struct(writer, bStateActuator, act->data);
         break;
       case ACT_ARMATURE:
-        writestruct(wd, DATA, bArmatureActuator, 1, act->data);
+        BLO_write_struct(writer, bArmatureActuator, act->data);
         break;
       case ACT_STEERING:
-        writestruct(wd, DATA, bSteeringActuator, 1, act->data);
+        BLO_write_struct(writer, bSteeringActuator, act->data);
         break;
       case ACT_MOUSE:
-        writestruct(wd, DATA, bMouseActuator, 1, act->data);
+        BLO_write_struct(writer, bMouseActuator, act->data);
         break;
       default:; /* error: don't know how to write this file */
     }
@@ -1720,40 +1719,37 @@
   }
 }
 
-static void write_component_properties(WriteData *wd, ListBase *lb)
+static void write_component_properties(BlendWriter * writer, ListBase * lb)
 {
   PythonComponentProperty *cprop;
   cprop = lb->first;
 
   while (cprop) {
     LinkData *link;
-    writestruct(wd, DATA, PythonComponentProperty, 1, cprop);
-    writelist(wd, DATA, LinkData, &cprop->enumval);
+    BLO_write_struct(writer, PythonComponentProperty, cprop);
+    BLO_write_struct_list(writer, LinkData, &cprop->enumval);
     for (link = cprop->enumval.first; link; link = link->next) {
-      writedata(wd, DATA, strlen(link->data) + 1, link->data);
+      BLO_write_string(writer, link->data);
     }
     cprop = cprop->next;
   }
 }
 
-static void write_components(WriteData *wd, ListBase *lb)
+static void write_components(BlendWriter * writer, ListBase * lb)
 {
   PythonComponent *pc;
 
   pc = lb->first;
 
   while (pc) {
-    writestruct(wd, DATA, PythonComponent, 1, pc);
-    write_component_properties(wd, &pc->properties);
+    BLO_write_struct(writer, PythonComponent, pc);
+    write_component_properties(writer, &pc->properties);
 
     pc = pc->next;
   }
 }
 
-static void write_motionpath(WriteData *wd, bMotionPath *mpath)
-=======
 static void write_motionpath(BlendWriter *writer, bMotionPath *mpath)
->>>>>>> a77350cc
 {
   /* sanity checks */
   if (mpath == NULL) {
@@ -2165,19 +2161,14 @@
     }
 
     /* direct data */
-<<<<<<< HEAD
-    writedata(wd, DATA, sizeof(void *) * ob->totcol, ob->mat);
-    writedata(wd, DATA, sizeof(char) * ob->totcol, ob->matbits);
-    /* write_effects(wd, &ob->effect); */ /* not used anymore */
-    write_properties(wd, &ob->prop);
-    write_sensors(wd, &ob->sensors);
-    write_controllers(wd, &ob->controllers);
-    write_actuators(wd, &ob->actuators);
-    write_components(wd, &ob->components);
-=======
     BLO_write_pointer_array(writer, ob->totcol, ob->mat);
     BLO_write_raw(writer, sizeof(char) * ob->totcol, ob->matbits);
->>>>>>> a77350cc
+
+    write_properties(writer, &ob->prop);
+    write_sensors(writer, &ob->sensors);
+    write_controllers(writer, &ob->controllers);
+    write_actuators(writer, &ob->actuators);
+    write_components(writer, &ob->components);
 
     if (ob->type == OB_ARMATURE) {
       bArmature *arm = ob->data;
@@ -2198,18 +2189,12 @@
       /* Set deprecated pointers to prevent crashes of older Blenders */
       ob->soft->pointcache = ob->soft->shared->pointcache;
       ob->soft->ptcaches = ob->soft->shared->ptcaches;
-<<<<<<< HEAD
-      writestruct(wd, DATA, SoftBody, 1, ob->soft);
-      writestruct(wd, DATA, SoftBody_Shared, 1, ob->soft->shared);
-      write_pointcaches(wd, &(ob->soft->shared->ptcaches));
-      writestruct(wd, DATA, EffectorWeights, 1, ob->soft->effector_weights);
-      writestruct(wd, DATA, BulletSoftBody, 1, ob->bsoft);
-=======
       BLO_write_struct(writer, SoftBody, ob->soft);
       BLO_write_struct(writer, SoftBody_Shared, ob->soft->shared);
       write_pointcaches(writer, &(ob->soft->shared->ptcaches));
       BLO_write_struct(writer, EffectorWeights, ob->soft->effector_weights);
->>>>>>> a77350cc
+
+      BLO_write_struct(writer, BulletSoftBody, ob->bsoft);
     }
 
     if (ob->rigidbody_object) {
@@ -3319,7 +3304,7 @@
       }
     }
     else if (sl->spacetype == SPACE_LOGIC) {
-      writestruct(wd, DATA, SpaceLogic, 1, sl);
+      BLO_write_struct(writer, SpaceLogic, sl);
     }
     else if (sl->spacetype == SPACE_CONSOLE) {
       SpaceConsole *con = (SpaceConsole *)sl;
