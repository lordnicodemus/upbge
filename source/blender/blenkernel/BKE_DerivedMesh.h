--- conflicted
+++ resolved
@@ -436,36 +436,6 @@
         int *src_indices, float *weights,
         int count, int dest_index);
 
-<<<<<<< HEAD
-typedef float EdgeVertWeight[SUB_ELEMS_EDGE][SUB_ELEMS_EDGE];
-void DM_interp_edge_data(
-        struct DerivedMesh *source, struct DerivedMesh *dest,
-        int *src_indices,
-        float *weights, EdgeVertWeight *vert_weights,
-        int count, int dest_index);
-
-typedef float FaceVertWeight[SUB_ELEMS_FACE][SUB_ELEMS_FACE];
-void DM_interp_tessface_data(
-        struct DerivedMesh *source, struct DerivedMesh *dest,
-        int *src_indices,
-        float *weights, FaceVertWeight *vert_weights,
-        int count, int dest_index);
-
-void DM_swap_tessface_data(struct DerivedMesh *dm, int index, const int *corner_indices);
-
-void DM_interp_loop_data(
-        struct DerivedMesh *source, struct DerivedMesh *dest,
-        int *src_indices,
-        float *weights, int count, int dest_index);
-
-void DM_interp_poly_data(
-        struct DerivedMesh *source, struct DerivedMesh *dest,
-        int *src_indices,
-        float *weights, int count, int dest_index);
-
-
-=======
->>>>>>> 25ec4b43
 void mesh_get_mapped_verts_coords(struct Mesh *me_eval, float (*r_cos)[3], const int totcos);
 
 DerivedMesh *mesh_create_derived_render(
@@ -497,49 +467,7 @@
 bool editbmesh_modifier_is_enabled(struct Scene *scene, struct ModifierData *md, bool has_prev_mesh);
 void makeDerivedMesh(
         struct Depsgraph *depsgraph, struct Scene *scene, struct Object *ob, struct BMEditMesh *em,
-<<<<<<< HEAD
-        const struct CustomData_MeshMasks *dataMask, const bool build_shapekey_layers);
-
-/** convert layers requested by a GLSL material to actually available layers in
- * the DerivedMesh, with both a pointer for arrays and an offset for editmesh */
-typedef struct DMVertexAttribs {
-	struct {
-		struct MLoopUV *array;
-		int em_offset, gl_index, gl_texco, gl_info_index;
-	} tface[MAX_MTFACE];
-
-	struct {
-		struct MLoopCol *array;
-		int em_offset, gl_index, gl_info_index;
-	} mcol[MAX_MCOL];
-
-	struct {
-		float (*array)[4];
-		int em_offset, gl_index, gl_info_index;
-	} tang[MAX_MTFACE];
-
-	struct {
-		float (*array)[3];
-		int em_offset, gl_index, gl_texco, gl_info_index;
-	} orco;
-
-	int tottface, totmcol, tottang, totorco;
-} DMVertexAttribs;
-
-void DM_vertex_attributes_from_gpu(
-        DerivedMesh *dm,
-        struct GPUVertexAttribs *gattribs, DMVertexAttribs *attribs);
-
-void DM_calc_tangents_names_from_gpu(
-        const struct GPUVertexAttribs *gattribs,
-        char (*tangent_names)[MAX_NAME], int *tangent_names_count);
-
-void DM_add_named_tangent_layer_for_uv(
-        CustomData *uv_data, CustomData *tan_data, int numLoopData,
-        const char *layer_name);
-=======
         const struct CustomData_MeshMasks *dataMask);
->>>>>>> 25ec4b43
 
 void DM_calc_loop_tangents(
         DerivedMesh *dm, bool calc_active_tangent, const char (*tangent_names)[MAX_NAME],
