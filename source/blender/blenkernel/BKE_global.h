--- conflicted
+++ resolved
@@ -82,10 +82,7 @@
 	 *   * 1 - 30: EEVEE debug/stats values (01/2018).
 	 *   *    101: Enable UI debug drawing of fullscreen area's corner widget (10/2014).
 	 *   *    527: Old mysterious switch in behavior of MeshDeform modifier (before 04/2010).
-<<<<<<< HEAD
-=======
 	 *   *    666: Use quicker batch delete for outliners' delete hierarchy (01/2019).
->>>>>>> 938b08b3
 	 *   *    777: Enable UI node panel's sockets polling (11/2011).
 	 *   *    799: Enable some mysterious new depsgraph behavior (05/2015).
 	 *   *   1112: Disable new Cloth internal springs hanlding (09/2014).
