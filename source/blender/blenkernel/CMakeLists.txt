--- conflicted
+++ resolved
@@ -161,11 +161,8 @@
 	intern/pbvh_bmesh.c
 	intern/pointcache.c
 	intern/property.c
-<<<<<<< HEAD
 	intern/python_component.c
-=======
 	intern/layer.c
->>>>>>> 41c4c3f8
 	intern/report.c
 	intern/rigidbody.c
 	intern/sca.c
@@ -284,11 +281,8 @@
 	BKE_pbvh.h
 	BKE_pointcache.h
 	BKE_property.h
-<<<<<<< HEAD
 	BKE_python_component.h
-=======
 	BKE_layer.h
->>>>>>> 41c4c3f8
 	BKE_report.h
 	BKE_rigidbody.h
 	BKE_sca.h
