--- conflicted
+++ resolved
@@ -29,10 +29,18 @@
 #ifndef __BKE_CDDERIVEDMESH_H__
 #define __BKE_CDDERIVEDMESH_H__
 
+#include "BKE_DerivedMesh.h"
+#include "BKE_customdata.h"
+
+struct BMEditMesh;
+struct CustomData_MeshMasks;
 struct DerivedMesh;
 struct MLoopNorSpaceArray;
 struct Mesh;
 struct Object;
+
+/* creates a new CDDerivedMesh */
+struct DerivedMesh *CDDM_new(int numVerts, int numEdges, int numFaces, int numLoops, int numPolys);
 
 /* creates a CDDerivedMesh from the given Mesh, this will reference the
  * original data in Mesh, but it is safe to apply vertex coordinates or
@@ -40,9 +48,8 @@
  * data to not overwrite the original. */
 struct DerivedMesh *CDDM_from_mesh(struct Mesh *mesh);
 
-<<<<<<< HEAD
 /* creates a CDDerivedMesh from the given Mesh with custom allocation type. */
-struct DerivedMesh *CDDM_from_mesh_ex(struct Mesh *mesh,
+struct DerivedMesh *cdDM_from_mesh_ex(struct Mesh *mesh,
                                       eCDAllocType alloctype,
                                       const struct CustomData_MeshMasks *mask);
 
@@ -65,13 +72,10 @@
 /* useful for OrcoDM creation for curves with constructive modifiers */
 DerivedMesh *CDDM_from_curve_displist(struct Object *ob, struct ListBase *dispbase);
 
-=======
->>>>>>> 2d423479
 /* Copies the given DerivedMesh with verts, faces & edges stored as
  * custom element data. */
 struct DerivedMesh *CDDM_copy(struct DerivedMesh *dm);
 
-<<<<<<< HEAD
 /* creates a CDDerivedMesh with the same layer stack configuration as the
  * given DerivedMesh and containing the requested numbers of elements.
  * elements are initialized to all zeros
@@ -131,7 +135,7 @@
 void CDDM_recalc_tessellation(struct DerivedMesh *dm);
 void CDDM_recalc_tessellation_ex(struct DerivedMesh *dm, const bool do_face_nor_cpy);
 
-void CDDM_recalc_looptri(struct DerivedMesh *dm);
+void cdDM_recalc_looptri(struct DerivedMesh *dm);
 
 /* lowers the number of vertices/edges/faces in a CDDerivedMesh
  * the layer data stays the same size
@@ -172,6 +176,4 @@
 void CDDM_set_mloop(struct DerivedMesh *dm, struct MLoop *mloop);
 void CDDM_set_mpoly(struct DerivedMesh *dm, struct MPoly *mpoly);
 
-=======
->>>>>>> 2d423479
 #endif