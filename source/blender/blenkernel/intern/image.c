/*
 * This program is free software; you can redistribute it and/or
 * modify it under the terms of the GNU General Public License
 * as published by the Free Software Foundation; either version 2
 * of the License, or (at your option) any later version.
 *
 * This program is distributed in the hope that it will be useful,
 * but WITHOUT ANY WARRANTY; without even the implied warranty of
 * MERCHANTABILITY or FITNESS FOR A PARTICULAR PURPOSE.  See the
 * GNU General Public License for more details.
 *
 * You should have received a copy of the GNU General Public License
 * along with this program; if not, write to the Free Software Foundation,
 * Inc., 51 Franklin Street, Fifth Floor, Boston, MA 02110-1301, USA.
 *
 * The Original Code is Copyright (C) 2001-2002 by NaN Holding BV.
 * All rights reserved.
 */

/** \file
 * \ingroup bke
 */

#include <stdio.h>
#include <string.h>
#include <fcntl.h>
#include <math.h>
#ifndef WIN32
#  include <unistd.h>
#else
#  include <io.h>
#endif

#include <time.h>

#include "CLG_log.h"

#include "MEM_guardedalloc.h"

#include "IMB_colormanagement.h"
#include "IMB_imbuf_types.h"
#include "IMB_imbuf.h"
#include "IMB_moviecache.h"
#include "IMB_metadata.h"

#ifdef WITH_OPENEXR
#  include "intern/openexr/openexr_multi.h"
#endif

#include "DNA_packedFile_types.h"
#include "DNA_scene_types.h"
#include "DNA_object_types.h"
#include "DNA_camera_types.h"
#include "DNA_sequence_types.h"
#include "DNA_brush_types.h"
#include "DNA_mesh_types.h"
#include "DNA_meshdata_types.h"

#include "BLI_blenlib.h"
#include "BLI_math_vector.h"
#include "BLI_mempool.h"
#include "BLI_system.h"
#include "BLI_threads.h"
#include "BLI_timecode.h" /* for stamp timecode format */
#include "BLI_utildefines.h"

#include "BKE_colortools.h"
#include "BKE_global.h"
#include "BKE_icons.h"
#include "BKE_image.h"
#include "BKE_library.h"
#include "BKE_main.h"
#include "BKE_packedFile.h"
#include "BKE_report.h"
#include "BKE_scene.h"
#include "BKE_node.h"
#include "BKE_sequencer.h" /* seq_foreground_frame_get() */
#include "BKE_workspace.h"

#include "BLF_api.h"

#include "PIL_time.h"

#include "RE_pipeline.h"

#include "GPU_draw.h"

#include "BLI_sys_types.h"  // for intptr_t support

#include "DEG_depsgraph.h"
#include "DEG_depsgraph_query.h"

/* for image user iteration */
#include "DNA_node_types.h"
#include "DNA_space_types.h"
#include "DNA_screen_types.h"
#include "DNA_view3d_types.h"

static CLG_LogRef LOG = {"bke.image"};
static SpinLock image_spin;

/* prototypes */
static int image_num_files(struct Image *ima);
static ImBuf *image_acquire_ibuf(Image *ima, ImageUser *iuser, void **r_lock);
static void image_update_views_format(Image *ima, ImageUser *iuser);
static void image_add_view(Image *ima, const char *viewname, const char *filepath);

/* max int, to indicate we don't store sequences in ibuf */
#define IMA_NO_INDEX 0x7FEFEFEF

/* quick lookup: supports 1 million frames, thousand passes */
#define IMA_MAKE_INDEX(frame, index) (((frame) << 10) + (index))
#define IMA_INDEX_FRAME(index) ((index) >> 10)
#if 0
#  define IMA_INDEX_PASS(index) (index & ~1023)
#endif

/* ******** IMAGE CACHE ************* */

typedef struct ImageCacheKey {
  int index;
} ImageCacheKey;

static unsigned int imagecache_hashhash(const void *key_v)
{
  const ImageCacheKey *key = key_v;
  return key->index;
}

static bool imagecache_hashcmp(const void *a_v, const void *b_v)
{
  const ImageCacheKey *a = a_v;
  const ImageCacheKey *b = b_v;

  return (a->index != b->index);
}

static void imagecache_keydata(void *userkey, int *framenr, int *proxy, int *render_flags)
{
  ImageCacheKey *key = userkey;

  *framenr = IMA_INDEX_FRAME(key->index);
  *proxy = IMB_PROXY_NONE;
  *render_flags = 0;
}

static void imagecache_put(Image *image, int index, ImBuf *ibuf)
{
  ImageCacheKey key;

  if (image->cache == NULL) {
    // char cache_name[64];
    // SNPRINTF(cache_name, "Image Datablock %s", image->id.name);

    image->cache = IMB_moviecache_create(
        "Image Datablock Cache", sizeof(ImageCacheKey), imagecache_hashhash, imagecache_hashcmp);
    IMB_moviecache_set_getdata_callback(image->cache, imagecache_keydata);
  }

  key.index = index;

  IMB_moviecache_put(image->cache, &key, ibuf);
}

static struct ImBuf *imagecache_get(Image *image, int index)
{
  if (image->cache) {
    ImageCacheKey key;
    key.index = index;
    return IMB_moviecache_get(image->cache, &key);
  }

  return NULL;
}

void BKE_images_init(void)
{
  BLI_spin_init(&image_spin);
}

void BKE_images_exit(void)
{
  BLI_spin_end(&image_spin);
}

/* ***************** ALLOC & FREE, DATA MANAGING *************** */

static void image_free_cached_frames(Image *image)
{
  if (image->cache) {
    IMB_moviecache_free(image->cache);
    image->cache = NULL;
  }
}

static void image_free_packedfiles(Image *ima)
{
  while (ima->packedfiles.last) {
    ImagePackedFile *imapf = ima->packedfiles.last;
    if (imapf->packedfile) {
      freePackedFile(imapf->packedfile);
    }
    BLI_remlink(&ima->packedfiles, imapf);
    MEM_freeN(imapf);
  }
}

void BKE_image_free_packedfiles(Image *ima)
{
  image_free_packedfiles(ima);
}

void BKE_image_free_views(Image *image)
{
  BLI_freelistN(&image->views);
}

static void image_free_anims(Image *ima)
{
  while (ima->anims.last) {
    ImageAnim *ia = ima->anims.last;
    if (ia->anim) {
      IMB_free_anim(ia->anim);
      ia->anim = NULL;
    }
    BLI_remlink(&ima->anims, ia);
    MEM_freeN(ia);
  }
}

/**
 * Simply free the image data from memory,
 * on display the image can load again (except for render buffers).
 */
void BKE_image_free_buffers_ex(Image *ima, bool do_lock)
{
  if (do_lock) {
    BLI_spin_lock(&image_spin);
  }
  image_free_cached_frames(ima);

  image_free_anims(ima);

  if (ima->rr) {
    RE_FreeRenderResult(ima->rr);
    ima->rr = NULL;
  }

  if (!G.background) {
    /* Background mode doesn't use opnegl,
     * so we can avoid freeing GPU images and save some
     * time by skipping mutex lock.
     */
    GPU_free_image(ima);
  }

  ima->ok = IMA_OK;

  if (do_lock) {
    BLI_spin_unlock(&image_spin);
  }
}

void BKE_image_free_buffers(Image *ima)
{
  BKE_image_free_buffers_ex(ima, false);
}

/** Free (or release) any data used by this image (does not free the image itself). */
void BKE_image_free(Image *ima)
{
  /* Also frees animdata. */
  BKE_image_free_buffers(ima);

  image_free_packedfiles(ima);

  LISTBASE_FOREACH (RenderSlot *, slot, &ima->renderslots) {
    if (slot->render) {
      RE_FreeRenderResult(slot->render);
      slot->render = NULL;
    }
  }
  BLI_freelistN(&ima->renderslots);

  BKE_image_free_views(ima);
  MEM_SAFE_FREE(ima->stereo3d_format);

  BKE_icon_id_delete(&ima->id);
  BKE_previewimg_free(&ima->preview);
}

/* only image block itself */
static void image_init(Image *ima, short source, short type)
{
  BLI_assert(MEMCMP_STRUCT_AFTER_IS_ZERO(ima, id));

  ima->ok = IMA_OK;

<<<<<<< HEAD
	//ima->xrep = ima->yrep = 1;
	ima->aspx = ima->aspy = 1.0;
	ima->gen_x = 1024; ima->gen_y = 1024;
	ima->gen_type = IMA_GENTYPE_GRID;
=======
  ima->aspx = ima->aspy = 1.0;
  ima->gen_x = 1024;
  ima->gen_y = 1024;
  ima->gen_type = IMA_GENTYPE_GRID;
>>>>>>> c8fc23fd

  ima->source = source;
  ima->type = type;

  if (source == IMA_SRC_VIEWER)
    ima->flag |= IMA_VIEW_AS_RENDER;

  if (type == IMA_TYPE_R_RESULT) {
    for (int i = 0; i < 8; i++) {
      BKE_image_add_renderslot(ima, NULL);
    }
  }

  BKE_color_managed_colorspace_settings_init(&ima->colorspace_settings);
  ima->stereo3d_format = MEM_callocN(sizeof(Stereo3dFormat), "Image Stereo Format");
}

void BKE_image_init(struct Image *image)
{
  if (image) {
    image_init(image, IMA_SRC_GENERATED, IMA_TYPE_UV_TEST);
  }
}

static Image *image_alloc(Main *bmain, const char *name, short source, short type)
{
  Image *ima;

  ima = BKE_libblock_alloc(bmain, ID_IM, name, 0);
  if (ima) {
    image_init(ima, source, type);
  }

  return ima;
}

/* Get the ibuf from an image cache by it's index and frame.
 * Local use here only.
 *
 * Returns referenced image buffer if it exists, callee is to
 * call IMB_freeImBuf to de-reference the image buffer after
 * it's done handling it.
 */
static ImBuf *image_get_cached_ibuf_for_index_frame(Image *ima, int index, int frame)
{
  if (index != IMA_NO_INDEX) {
    index = IMA_MAKE_INDEX(frame, index);
  }

  return imagecache_get(ima, index);
}

/* no ima->ibuf anymore, but listbase */
static void image_assign_ibuf(Image *ima, ImBuf *ibuf, int index, int frame)
{
  if (ibuf) {
    if (index != IMA_NO_INDEX)
      index = IMA_MAKE_INDEX(frame, index);

    imagecache_put(ima, index, ibuf);
  }
}

static void copy_image_packedfiles(ListBase *lb_dst, const ListBase *lb_src)
{
  const ImagePackedFile *imapf_src;

  BLI_listbase_clear(lb_dst);
  for (imapf_src = lb_src->first; imapf_src; imapf_src = imapf_src->next) {
    ImagePackedFile *imapf_dst = MEM_mallocN(sizeof(ImagePackedFile), "Image Packed Files (copy)");
    STRNCPY(imapf_dst->filepath, imapf_src->filepath);

    if (imapf_src->packedfile)
      imapf_dst->packedfile = dupPackedFile(imapf_src->packedfile);

    BLI_addtail(lb_dst, imapf_dst);
  }
}

/**
 * Only copy internal data of Image ID from source to already allocated/initialized destination.
 * You probably never want to use that directly, use BKE_id_copy or BKE_id_copy_ex for typical needs.
 *
 * WARNING! This function will not handle ID user count!
 *
 * \param flag: Copying options (see BKE_library.h's LIB_ID_COPY_... flags for more).
 */
void BKE_image_copy_data(Main *UNUSED(bmain), Image *ima_dst, const Image *ima_src, const int flag)
{
  BKE_color_managed_colorspace_settings_copy(&ima_dst->colorspace_settings,
                                             &ima_src->colorspace_settings);

  copy_image_packedfiles(&ima_dst->packedfiles, &ima_src->packedfiles);

  ima_dst->stereo3d_format = MEM_dupallocN(ima_src->stereo3d_format);
  BLI_duplicatelist(&ima_dst->views, &ima_src->views);

  /* Cleanup stuff that cannot be copied. */
  ima_dst->cache = NULL;
  ima_dst->rr = NULL;

  BLI_duplicatelist(&ima_dst->renderslots, &ima_src->renderslots);
  LISTBASE_FOREACH (RenderSlot *, slot, &ima_dst->renderslots) {
    slot->render = NULL;
  }

  BLI_listbase_clear(&ima_dst->anims);

<<<<<<< HEAD
	//ima_dst->totbind = 0;
	for (int i = 0; i < TEXTARGET_COUNT; i++) {
		ima_dst->gputexture[i] = NULL;
	}
	//ima_dst->repbind = NULL;
=======
  for (int i = 0; i < TEXTARGET_COUNT; i++) {
    ima_dst->gputexture[i] = NULL;
  }
>>>>>>> c8fc23fd

  if ((flag & LIB_ID_COPY_NO_PREVIEW) == 0) {
    BKE_previewimg_id_copy(&ima_dst->id, &ima_src->id);
  }
  else {
    ima_dst->preview = NULL;
  }
}

/* empty image block, of similar type and filename */
Image *BKE_image_copy(Main *bmain, const Image *ima)
{
  Image *ima_copy;
  BKE_id_copy(bmain, &ima->id, (ID **)&ima_copy);
  return ima_copy;
}

void BKE_image_make_local(Main *bmain, Image *ima, const bool lib_local)
{
  BKE_id_make_local_generic(bmain, &ima->id, true, lib_local);
}

void BKE_image_merge(Main *bmain, Image *dest, Image *source)
{
  /* sanity check */
  if (dest && source && dest != source) {
    BLI_spin_lock(&image_spin);
    if (source->cache != NULL) {
      struct MovieCacheIter *iter;
      iter = IMB_moviecacheIter_new(source->cache);
      while (!IMB_moviecacheIter_done(iter)) {
        ImBuf *ibuf = IMB_moviecacheIter_getImBuf(iter);
        ImageCacheKey *key = IMB_moviecacheIter_getUserKey(iter);
        imagecache_put(dest, key->index, ibuf);
        IMB_moviecacheIter_step(iter);
      }
      IMB_moviecacheIter_free(iter);
    }
    BLI_spin_unlock(&image_spin);

    BKE_id_free(bmain, source);
  }
}

/* note, we could be clever and scale all imbuf's but since some are mipmaps its not so simple */
bool BKE_image_scale(Image *image, int width, int height)
{
  ImBuf *ibuf;
  void *lock;

  ibuf = BKE_image_acquire_ibuf(image, NULL, &lock);

  if (ibuf) {
    IMB_scaleImBuf(ibuf, width, height);
    ibuf->userflags |= IB_BITMAPDIRTY;
  }

  BKE_image_release_ibuf(image, ibuf, lock);

  return (ibuf != NULL);
}

bool BKE_image_has_opengl_texture(Image *ima)
{
  for (int i = 0; i < TEXTARGET_COUNT; i++) {
    if (ima->gputexture[i]) {
      return true;
    }
  }
  return false;
}

static void image_init_color_management(Image *ima)
{
  ImBuf *ibuf;
  char name[FILE_MAX];

  BKE_image_user_file_path(NULL, ima, name);

  /* will set input color space to image format default's */
  ibuf = IMB_loadiffname(name, IB_test | IB_alphamode_detect, ima->colorspace_settings.name);

  if (ibuf) {
    if (ibuf->flags & IB_alphamode_premul)
      ima->alpha_mode = IMA_ALPHA_PREMUL;
    else
      ima->alpha_mode = IMA_ALPHA_STRAIGHT;

    IMB_freeImBuf(ibuf);
  }
}

char BKE_image_alpha_mode_from_extension_ex(const char *filepath)
{
  if (BLI_path_extension_check_n(filepath, ".exr", ".cin", ".dpx", ".hdr", NULL)) {
    return IMA_ALPHA_PREMUL;
  }
  else {
    return IMA_ALPHA_STRAIGHT;
  }
}

void BKE_image_alpha_mode_from_extension(Image *image)
{
  image->alpha_mode = BKE_image_alpha_mode_from_extension_ex(image->name);
}

Image *BKE_image_load(Main *bmain, const char *filepath)
{
  Image *ima;
  int file;
  char str[FILE_MAX];

  STRNCPY(str, filepath);
  BLI_path_abs(str, BKE_main_blendfile_path(bmain));

  /* exists? */
  file = BLI_open(str, O_BINARY | O_RDONLY, 0);
  if (file == -1)
    return NULL;
  close(file);

  ima = image_alloc(bmain, BLI_path_basename(filepath), IMA_SRC_FILE, IMA_TYPE_IMAGE);
  STRNCPY(ima->name, filepath);

  if (BLI_path_extension_check_array(filepath, imb_ext_movie))
    ima->source = IMA_SRC_MOVIE;

  image_init_color_management(ima);

  return ima;
}

/* checks if image was already loaded, then returns same image */
/* otherwise creates new. */
/* does not load ibuf itself */
/* pass on optional frame for #name images */
Image *BKE_image_load_exists_ex(Main *bmain, const char *filepath, bool *r_exists)
{
  Image *ima;
  char str[FILE_MAX], strtest[FILE_MAX];

  STRNCPY(str, filepath);
  BLI_path_abs(str, BKE_main_blendfile_path_from_global());

  /* first search an identical filepath */
  for (ima = bmain->images.first; ima; ima = ima->id.next) {
    if (ima->source != IMA_SRC_VIEWER && ima->source != IMA_SRC_GENERATED) {
      STRNCPY(strtest, ima->name);
      BLI_path_abs(strtest, ID_BLEND_PATH(bmain, &ima->id));

      if (BLI_path_cmp(strtest, str) == 0) {
        if ((BKE_image_has_anim(ima) == false) || (ima->id.us == 0)) {
          id_us_plus(&ima->id); /* officially should not, it doesn't link here! */
          if (ima->ok == 0)
            ima->ok = IMA_OK;
          if (r_exists)
            *r_exists = true;
          return ima;
        }
      }
    }
  }

  if (r_exists)
    *r_exists = false;
  return BKE_image_load(bmain, filepath);
}

Image *BKE_image_load_exists(Main *bmain, const char *filepath)
{
  return BKE_image_load_exists_ex(bmain, filepath, NULL);
}

static ImBuf *add_ibuf_size(unsigned int width,
                            unsigned int height,
                            const char *name,
                            int depth,
                            int floatbuf,
                            short gen_type,
                            const float color[4],
                            ColorManagedColorspaceSettings *colorspace_settings)
{
  ImBuf *ibuf;
  unsigned char *rect = NULL;
  float *rect_float = NULL;

  if (floatbuf) {
    ibuf = IMB_allocImBuf(width, height, depth, IB_rectfloat);

    if (colorspace_settings->name[0] == '\0') {
      const char *colorspace = IMB_colormanagement_role_colorspace_name_get(
          COLOR_ROLE_DEFAULT_FLOAT);

      STRNCPY(colorspace_settings->name, colorspace);
    }

    if (ibuf != NULL) {
      rect_float = ibuf->rect_float;
      IMB_colormanagement_check_is_data(ibuf, colorspace_settings->name);
    }
  }
  else {
    ibuf = IMB_allocImBuf(width, height, depth, IB_rect);

    if (colorspace_settings->name[0] == '\0') {
      const char *colorspace = IMB_colormanagement_role_colorspace_name_get(
          COLOR_ROLE_DEFAULT_BYTE);

      STRNCPY(colorspace_settings->name, colorspace);
    }

    if (ibuf != NULL) {
      rect = (unsigned char *)ibuf->rect;
      IMB_colormanagement_assign_rect_colorspace(ibuf, colorspace_settings->name);
    }
  }

  if (!ibuf) {
    return NULL;
  }

  STRNCPY(ibuf->name, name);
  ibuf->userflags |= IB_BITMAPDIRTY;

  switch (gen_type) {
    case IMA_GENTYPE_GRID:
      BKE_image_buf_fill_checker(rect, rect_float, width, height);
      break;
    case IMA_GENTYPE_GRID_COLOR:
      BKE_image_buf_fill_checker_color(rect, rect_float, width, height);
      break;
    default:
      BKE_image_buf_fill_color(rect, rect_float, width, height, color);
      break;
  }

  return ibuf;
}

/* adds new image block, creates ImBuf and initializes color */
Image *BKE_image_add_generated(Main *bmain,
                               unsigned int width,
                               unsigned int height,
                               const char *name,
                               int depth,
                               int floatbuf,
                               short gen_type,
                               const float color[4],
                               const bool stereo3d)
{
  /* on save, type is changed to FILE in editsima.c */
  Image *ima = image_alloc(bmain, name, IMA_SRC_GENERATED, IMA_TYPE_UV_TEST);

  if (ima) {
    int view_id;
    const char *names[2] = {STEREO_LEFT_NAME, STEREO_RIGHT_NAME};

    /* STRNCPY(ima->name, name); */ /* don't do this, this writes in ain invalid filepath! */
    ima->gen_x = width;
    ima->gen_y = height;
    ima->gen_type = gen_type;
    ima->gen_flag |= (floatbuf ? IMA_GEN_FLOAT : 0);
    ima->gen_depth = depth;
    copy_v4_v4(ima->gen_color, color);

    for (view_id = 0; view_id < 2; view_id++) {
      ImBuf *ibuf;
      ibuf = add_ibuf_size(
          width, height, ima->name, depth, floatbuf, gen_type, color, &ima->colorspace_settings);
      image_assign_ibuf(ima, ibuf, stereo3d ? view_id : IMA_NO_INDEX, 0);

      /* image_assign_ibuf puts buffer to the cache, which increments user counter. */
      IMB_freeImBuf(ibuf);
      if (!stereo3d)
        break;

      image_add_view(ima, names[view_id], "");
    }

    ima->ok = IMA_OK_LOADED;
  }

  return ima;
}

/* Create an image image from ibuf. The refcount of ibuf is increased,
 * caller should take care to drop its reference by calling
 * IMB_freeImBuf if needed. */
Image *BKE_image_add_from_imbuf(Main *bmain, ImBuf *ibuf, const char *name)
{
  /* on save, type is changed to FILE in editsima.c */
  Image *ima;

  if (name == NULL) {
    name = BLI_path_basename(ibuf->name);
  }

  ima = image_alloc(bmain, name, IMA_SRC_FILE, IMA_TYPE_IMAGE);

  if (ima) {
    STRNCPY(ima->name, ibuf->name);
    image_assign_ibuf(ima, ibuf, IMA_NO_INDEX, 0);
    ima->ok = IMA_OK_LOADED;
  }

  return ima;
}

/* Pack image buffer to memory as PNG or EXR. */
static bool image_memorypack_imbuf(Image *ima, ImBuf *ibuf, const char *filepath)
{
  ibuf->ftype = (ibuf->rect_float) ? IMB_FTYPE_OPENEXR : IMB_FTYPE_PNG;

  IMB_saveiff(ibuf, filepath, IB_rect | IB_mem);

  if (ibuf->encodedbuffer == NULL) {
    CLOG_STR_ERROR(&LOG, "memory save for pack error");
    IMB_freeImBuf(ibuf);
    image_free_packedfiles(ima);
    return false;
  }

  ImagePackedFile *imapf;
  PackedFile *pf = MEM_callocN(sizeof(*pf), "PackedFile");

  pf->data = ibuf->encodedbuffer;
  pf->size = ibuf->encodedsize;

  imapf = MEM_mallocN(sizeof(ImagePackedFile), "Image PackedFile");
  STRNCPY(imapf->filepath, filepath);
  imapf->packedfile = pf;
  BLI_addtail(&ima->packedfiles, imapf);

  ibuf->encodedbuffer = NULL;
  ibuf->encodedsize = 0;
  ibuf->userflags &= ~IB_BITMAPDIRTY;

  return true;
}

/* Pack image to memory. */
bool BKE_image_memorypack(Image *ima)
{
  bool ok = true;

  image_free_packedfiles(ima);

  if (BKE_image_is_multiview(ima)) {
    /* Store each view as a separate packed files with R_IMF_VIEWS_INDIVIDUAL. */
    ImageView *iv;
    int i;

    for (i = 0, iv = ima->views.first; iv; iv = iv->next, i++) {
      ImBuf *ibuf = image_get_cached_ibuf_for_index_frame(ima, i, 0);

      if (!ibuf) {
        ok = false;
        break;
      }

      /* if the image was a R_IMF_VIEWS_STEREO_3D we force _L, _R suffices */
      if (ima->views_format == R_IMF_VIEWS_STEREO_3D) {
        const char *suffix[2] = {STEREO_LEFT_SUFFIX, STEREO_RIGHT_SUFFIX};
        BLI_path_suffix(iv->filepath, FILE_MAX, suffix[i], "");
      }

      ok = ok && image_memorypack_imbuf(ima, ibuf, iv->filepath);
      IMB_freeImBuf(ibuf);
    }

    ima->views_format = R_IMF_VIEWS_INDIVIDUAL;
  }
  else {
    ImBuf *ibuf = image_get_cached_ibuf_for_index_frame(ima, IMA_NO_INDEX, 0);

    if (ibuf) {
      ok = ok && image_memorypack_imbuf(ima, ibuf, ibuf->name);
      IMB_freeImBuf(ibuf);
    }
    else {
      ok = false;
    }
  }

  if (ok && ima->source == IMA_SRC_GENERATED) {
    ima->source = IMA_SRC_FILE;
    ima->type = IMA_TYPE_IMAGE;
  }

  return ok;
}

void BKE_image_packfiles(ReportList *reports, Image *ima, const char *basepath)
{
  const int totfiles = image_num_files(ima);

  if (totfiles == 1) {
    ImagePackedFile *imapf = MEM_mallocN(sizeof(ImagePackedFile), "Image packed file");
    BLI_addtail(&ima->packedfiles, imapf);
    imapf->packedfile = newPackedFile(reports, ima->name, basepath);
    if (imapf->packedfile) {
      STRNCPY(imapf->filepath, ima->name);
    }
    else {
      BLI_freelinkN(&ima->packedfiles, imapf);
    }
  }
  else {
    ImageView *iv;
    for (iv = ima->views.first; iv; iv = iv->next) {
      ImagePackedFile *imapf = MEM_mallocN(sizeof(ImagePackedFile), "Image packed file");
      BLI_addtail(&ima->packedfiles, imapf);

      imapf->packedfile = newPackedFile(reports, iv->filepath, basepath);
      if (imapf->packedfile) {
        STRNCPY(imapf->filepath, iv->filepath);
      }
      else {
        BLI_freelinkN(&ima->packedfiles, imapf);
      }
    }
  }
}

void BKE_image_packfiles_from_mem(ReportList *reports,
                                  Image *ima,
                                  char *data,
                                  const size_t data_len)
{
  const int totfiles = image_num_files(ima);

  if (totfiles != 1) {
    BKE_report(reports, RPT_ERROR, "Cannot pack multiview images from raw data currently...");
  }
  else {
    ImagePackedFile *imapf = MEM_mallocN(sizeof(ImagePackedFile), __func__);
    BLI_addtail(&ima->packedfiles, imapf);
    imapf->packedfile = newPackedFileMemory(data, data_len);
    STRNCPY(imapf->filepath, ima->name);
  }
}

void BKE_image_tag_time(Image *ima)
{
  ima->lastused = PIL_check_seconds_timer_i();
}

static uintptr_t image_mem_size(Image *image)
{
  uintptr_t size = 0;

  /* viewers have memory depending on other rules, has no valid rect pointer */
  if (image->source == IMA_SRC_VIEWER)
    return 0;

  BLI_spin_lock(&image_spin);
  if (image->cache != NULL) {
    struct MovieCacheIter *iter = IMB_moviecacheIter_new(image->cache);

    while (!IMB_moviecacheIter_done(iter)) {
      ImBuf *ibuf = IMB_moviecacheIter_getImBuf(iter);
      ImBuf *ibufm;
      int level;

      if (ibuf->rect) {
        size += MEM_allocN_len(ibuf->rect);
      }
      if (ibuf->rect_float) {
        size += MEM_allocN_len(ibuf->rect_float);
      }

      for (level = 0; level < IMB_MIPMAP_LEVELS; level++) {
        ibufm = ibuf->mipmap[level];
        if (ibufm) {
          if (ibufm->rect) {
            size += MEM_allocN_len(ibufm->rect);
          }
          if (ibufm->rect_float) {
            size += MEM_allocN_len(ibufm->rect_float);
          }
        }
      }

      IMB_moviecacheIter_step(iter);
    }
    IMB_moviecacheIter_free(iter);
  }
  BLI_spin_unlock(&image_spin);

  return size;
}

void BKE_image_print_memlist(Main *bmain)
{
  Image *ima;
  uintptr_t size, totsize = 0;

  for (ima = bmain->images.first; ima; ima = ima->id.next)
    totsize += image_mem_size(ima);

  printf("\ntotal image memory len: %.3f MB\n", (double)totsize / (double)(1024 * 1024));

  for (ima = bmain->images.first; ima; ima = ima->id.next) {
    size = image_mem_size(ima);

    if (size)
      printf("%s len: %.3f MB\n", ima->id.name + 2, (double)size / (double)(1024 * 1024));
  }
}

static bool imagecache_check_dirty(ImBuf *ibuf, void *UNUSED(userkey), void *UNUSED(userdata))
{
  return (ibuf->userflags & IB_BITMAPDIRTY) == 0;
}

void BKE_image_free_all_textures(Main *bmain)
{
#undef CHECK_FREED_SIZE

  Tex *tex;
  Image *ima;
#ifdef CHECK_FREED_SIZE
  uintptr_t tot_freed_size = 0;
#endif

  for (ima = bmain->images.first; ima; ima = ima->id.next)
    ima->id.tag &= ~LIB_TAG_DOIT;

  for (tex = bmain->textures.first; tex; tex = tex->id.next)
    if (tex->ima)
      tex->ima->id.tag |= LIB_TAG_DOIT;

  for (ima = bmain->images.first; ima; ima = ima->id.next) {
    if (ima->cache && (ima->id.tag & LIB_TAG_DOIT)) {
#ifdef CHECK_FREED_SIZE
      uintptr_t old_size = image_mem_size(ima);
#endif

      IMB_moviecache_cleanup(ima->cache, imagecache_check_dirty, NULL);

#ifdef CHECK_FREED_SIZE
      tot_freed_size += old_size - image_mem_size(ima);
#endif
    }
  }
#ifdef CHECK_FREED_SIZE
  printf("%s: freed total %lu MB\n", __func__, tot_freed_size / (1024 * 1024));
#endif
}

static bool imagecache_check_free_anim(ImBuf *ibuf, void *UNUSED(userkey), void *userdata)
{
  int except_frame = *(int *)userdata;
  return (ibuf->userflags & IB_BITMAPDIRTY) == 0 && (ibuf->index != IMA_NO_INDEX) &&
         (except_frame != IMA_INDEX_FRAME(ibuf->index));
}

/* except_frame is weak, only works for seqs without offset... */
void BKE_image_free_anim_ibufs(Image *ima, int except_frame)
{
  BLI_spin_lock(&image_spin);
  if (ima->cache != NULL) {
    IMB_moviecache_cleanup(ima->cache, imagecache_check_free_anim, &except_frame);
  }
  BLI_spin_unlock(&image_spin);
}

void BKE_image_all_free_anim_ibufs(Main *bmain, int cfra)
{
  Image *ima;

  for (ima = bmain->images.first; ima; ima = ima->id.next)
    if (BKE_image_is_animated(ima))
      BKE_image_free_anim_ibufs(ima, cfra);
}

/* *********** READ AND WRITE ************** */

int BKE_image_imtype_to_ftype(const char imtype, ImbFormatOptions *r_options)
{
  memset(r_options, 0, sizeof(*r_options));

  if (imtype == R_IMF_IMTYPE_TARGA) {
    return IMB_FTYPE_TGA;
  }
  else if (imtype == R_IMF_IMTYPE_RAWTGA) {
    r_options->flag = RAWTGA;
    return IMB_FTYPE_TGA;
  }
  else if (imtype == R_IMF_IMTYPE_IRIS) {
    return IMB_FTYPE_IMAGIC;
  }
#ifdef WITH_HDR
  else if (imtype == R_IMF_IMTYPE_RADHDR) {
    return IMB_FTYPE_RADHDR;
  }
#endif
  else if (imtype == R_IMF_IMTYPE_PNG) {
    r_options->quality = 15;
    return IMB_FTYPE_PNG;
  }
#ifdef WITH_DDS
  else if (imtype == R_IMF_IMTYPE_DDS) {
    return IMB_FTYPE_DDS;
  }
#endif
  else if (imtype == R_IMF_IMTYPE_BMP) {
    return IMB_FTYPE_BMP;
  }
#ifdef WITH_TIFF
  else if (imtype == R_IMF_IMTYPE_TIFF) {
    return IMB_FTYPE_TIF;
  }
#endif
  else if (imtype == R_IMF_IMTYPE_OPENEXR || imtype == R_IMF_IMTYPE_MULTILAYER) {
    return IMB_FTYPE_OPENEXR;
  }
#ifdef WITH_CINEON
  else if (imtype == R_IMF_IMTYPE_CINEON) {
    return IMB_FTYPE_CINEON;
  }
  else if (imtype == R_IMF_IMTYPE_DPX) {
    return IMB_FTYPE_DPX;
  }
#endif
#ifdef WITH_OPENJPEG
  else if (imtype == R_IMF_IMTYPE_JP2) {
    r_options->flag |= JP2_JP2;
    r_options->quality = 90;
    return IMB_FTYPE_JP2;
  }
#endif
  else {
    r_options->quality = 90;
    return IMB_FTYPE_JPG;
  }
}

char BKE_image_ftype_to_imtype(const int ftype, const ImbFormatOptions *options)
{
  if (ftype == 0) {
    return R_IMF_IMTYPE_TARGA;
  }
  else if (ftype == IMB_FTYPE_IMAGIC) {
    return R_IMF_IMTYPE_IRIS;
  }
#ifdef WITH_HDR
  else if (ftype == IMB_FTYPE_RADHDR) {
    return R_IMF_IMTYPE_RADHDR;
  }
#endif
  else if (ftype == IMB_FTYPE_PNG) {
    return R_IMF_IMTYPE_PNG;
  }
#ifdef WITH_DDS
  else if (ftype == IMB_FTYPE_DDS) {
    return R_IMF_IMTYPE_DDS;
  }
#endif
  else if (ftype == IMB_FTYPE_BMP) {
    return R_IMF_IMTYPE_BMP;
  }
#ifdef WITH_TIFF
  else if (ftype == IMB_FTYPE_TIF) {
    return R_IMF_IMTYPE_TIFF;
  }
#endif
  else if (ftype == IMB_FTYPE_OPENEXR) {
    return R_IMF_IMTYPE_OPENEXR;
  }
#ifdef WITH_CINEON
  else if (ftype == IMB_FTYPE_CINEON) {
    return R_IMF_IMTYPE_CINEON;
  }
  else if (ftype == IMB_FTYPE_DPX) {
    return R_IMF_IMTYPE_DPX;
  }
#endif
  else if (ftype == IMB_FTYPE_TGA) {
    if (options && (options->flag & RAWTGA)) {
      return R_IMF_IMTYPE_RAWTGA;
    }
    else {
      return R_IMF_IMTYPE_TARGA;
    }
  }
#ifdef WITH_OPENJPEG
  else if (ftype == IMB_FTYPE_JP2) {
    return R_IMF_IMTYPE_JP2;
  }
#endif
  else {
    return R_IMF_IMTYPE_JPEG90;
  }
}

bool BKE_imtype_is_movie(const char imtype)
{
  switch (imtype) {
    case R_IMF_IMTYPE_AVIRAW:
    case R_IMF_IMTYPE_AVIJPEG:
    case R_IMF_IMTYPE_FFMPEG:
    case R_IMF_IMTYPE_H264:
    case R_IMF_IMTYPE_THEORA:
    case R_IMF_IMTYPE_XVID:
      return true;
  }
  return false;
}

int BKE_imtype_supports_zbuf(const char imtype)
{
  switch (imtype) {
    case R_IMF_IMTYPE_IRIZ:
    case R_IMF_IMTYPE_OPENEXR: /* but not R_IMF_IMTYPE_MULTILAYER */
      return 1;
  }
  return 0;
}

int BKE_imtype_supports_compress(const char imtype)
{
  switch (imtype) {
    case R_IMF_IMTYPE_PNG:
      return 1;
  }
  return 0;
}

int BKE_imtype_supports_quality(const char imtype)
{
  switch (imtype) {
    case R_IMF_IMTYPE_JPEG90:
    case R_IMF_IMTYPE_JP2:
    case R_IMF_IMTYPE_AVIJPEG:
      return 1;
  }
  return 0;
}

int BKE_imtype_requires_linear_float(const char imtype)
{
  switch (imtype) {
    case R_IMF_IMTYPE_CINEON:
    case R_IMF_IMTYPE_DPX:
    case R_IMF_IMTYPE_RADHDR:
    case R_IMF_IMTYPE_OPENEXR:
    case R_IMF_IMTYPE_MULTILAYER:
      return true;
  }
  return 0;
}

char BKE_imtype_valid_channels(const char imtype, bool write_file)
{
  char chan_flag = IMA_CHAN_FLAG_RGB; /* assume all support rgb */

  /* alpha */
  switch (imtype) {
    case R_IMF_IMTYPE_BMP:
      if (write_file)
        break;
      ATTR_FALLTHROUGH;
    case R_IMF_IMTYPE_TARGA:
    case R_IMF_IMTYPE_RAWTGA:
    case R_IMF_IMTYPE_IRIS:
    case R_IMF_IMTYPE_PNG:
    case R_IMF_IMTYPE_TIFF:
    case R_IMF_IMTYPE_OPENEXR:
    case R_IMF_IMTYPE_MULTILAYER:
    case R_IMF_IMTYPE_DDS:
    case R_IMF_IMTYPE_JP2:
    case R_IMF_IMTYPE_DPX:
      chan_flag |= IMA_CHAN_FLAG_ALPHA;
      break;
  }

  /* bw */
  switch (imtype) {
    case R_IMF_IMTYPE_PNG:
    case R_IMF_IMTYPE_JPEG90:
    case R_IMF_IMTYPE_TARGA:
    case R_IMF_IMTYPE_RAWTGA:
    case R_IMF_IMTYPE_TIFF:
    case R_IMF_IMTYPE_IRIS:
      chan_flag |= IMA_CHAN_FLAG_BW;
      break;
  }

  return chan_flag;
}

char BKE_imtype_valid_depths(const char imtype)
{
  switch (imtype) {
    case R_IMF_IMTYPE_RADHDR:
      return R_IMF_CHAN_DEPTH_32;
    case R_IMF_IMTYPE_TIFF:
      return R_IMF_CHAN_DEPTH_8 | R_IMF_CHAN_DEPTH_16;
    case R_IMF_IMTYPE_OPENEXR:
      return R_IMF_CHAN_DEPTH_16 | R_IMF_CHAN_DEPTH_32;
    case R_IMF_IMTYPE_MULTILAYER:
      return R_IMF_CHAN_DEPTH_16 | R_IMF_CHAN_DEPTH_32;
    /* eeh, cineon does some strange 10bits per channel */
    case R_IMF_IMTYPE_DPX:
      return R_IMF_CHAN_DEPTH_8 | R_IMF_CHAN_DEPTH_10 | R_IMF_CHAN_DEPTH_12 | R_IMF_CHAN_DEPTH_16;
    case R_IMF_IMTYPE_CINEON:
      return R_IMF_CHAN_DEPTH_10;
    case R_IMF_IMTYPE_JP2:
      return R_IMF_CHAN_DEPTH_8 | R_IMF_CHAN_DEPTH_12 | R_IMF_CHAN_DEPTH_16;
    case R_IMF_IMTYPE_PNG:
      return R_IMF_CHAN_DEPTH_8 | R_IMF_CHAN_DEPTH_16;
    /* most formats are 8bit only */
    default:
      return R_IMF_CHAN_DEPTH_8;
  }
}

/* string is from command line --render-format arg, keep in sync with
 * creator_args.c help info */
char BKE_imtype_from_arg(const char *imtype_arg)
{
  if (STREQ(imtype_arg, "TGA"))
    return R_IMF_IMTYPE_TARGA;
  else if (STREQ(imtype_arg, "IRIS"))
    return R_IMF_IMTYPE_IRIS;
#ifdef WITH_DDS
  else if (STREQ(imtype_arg, "DDS"))
    return R_IMF_IMTYPE_DDS;
#endif
  else if (STREQ(imtype_arg, "JPEG"))
    return R_IMF_IMTYPE_JPEG90;
  else if (STREQ(imtype_arg, "IRIZ"))
    return R_IMF_IMTYPE_IRIZ;
  else if (STREQ(imtype_arg, "RAWTGA"))
    return R_IMF_IMTYPE_RAWTGA;
  else if (STREQ(imtype_arg, "AVIRAW"))
    return R_IMF_IMTYPE_AVIRAW;
  else if (STREQ(imtype_arg, "AVIJPEG"))
    return R_IMF_IMTYPE_AVIJPEG;
  else if (STREQ(imtype_arg, "PNG"))
    return R_IMF_IMTYPE_PNG;
  else if (STREQ(imtype_arg, "BMP"))
    return R_IMF_IMTYPE_BMP;
#ifdef WITH_HDR
  else if (STREQ(imtype_arg, "HDR"))
    return R_IMF_IMTYPE_RADHDR;
#endif
#ifdef WITH_TIFF
  else if (STREQ(imtype_arg, "TIFF"))
    return R_IMF_IMTYPE_TIFF;
#endif
#ifdef WITH_OPENEXR
  else if (STREQ(imtype_arg, "OPEN_EXR"))
    return R_IMF_IMTYPE_OPENEXR;
  else if (STREQ(imtype_arg, "OPEN_EXR_MULTILAYER"))
    return R_IMF_IMTYPE_MULTILAYER;
  else if (STREQ(imtype_arg, "EXR"))
    return R_IMF_IMTYPE_OPENEXR;
  else if (STREQ(imtype_arg, "MULTILAYER"))
    return R_IMF_IMTYPE_MULTILAYER;
#endif
  else if (STREQ(imtype_arg, "FFMPEG"))
    return R_IMF_IMTYPE_FFMPEG;
#ifdef WITH_CINEON
  else if (STREQ(imtype_arg, "CINEON"))
    return R_IMF_IMTYPE_CINEON;
  else if (STREQ(imtype_arg, "DPX"))
    return R_IMF_IMTYPE_DPX;
#endif
#ifdef WITH_OPENJPEG
  else if (STREQ(imtype_arg, "JP2"))
    return R_IMF_IMTYPE_JP2;
#endif
  else
    return R_IMF_IMTYPE_INVALID;
}

static bool do_add_image_extension(char *string,
                                   const char imtype,
                                   const ImageFormatData *im_format)
{
  const char *extension = NULL;
  const char *extension_test;
  (void)im_format; /* may be unused, depends on build options */

  if (imtype == R_IMF_IMTYPE_IRIS) {
    if (!BLI_path_extension_check(string, extension_test = ".rgb"))
      extension = extension_test;
  }
  else if (imtype == R_IMF_IMTYPE_IRIZ) {
    if (!BLI_path_extension_check(string, extension_test = ".rgb"))
      extension = extension_test;
  }
#ifdef WITH_HDR
  else if (imtype == R_IMF_IMTYPE_RADHDR) {
    if (!BLI_path_extension_check(string, extension_test = ".hdr"))
      extension = extension_test;
  }
#endif
  else if (ELEM(imtype,
                R_IMF_IMTYPE_PNG,
                R_IMF_IMTYPE_FFMPEG,
                R_IMF_IMTYPE_H264,
                R_IMF_IMTYPE_THEORA,
                R_IMF_IMTYPE_XVID)) {
    if (!BLI_path_extension_check(string, extension_test = ".png"))
      extension = extension_test;
  }
#ifdef WITH_DDS
  else if (imtype == R_IMF_IMTYPE_DDS) {
    if (!BLI_path_extension_check(string, extension_test = ".dds"))
      extension = extension_test;
  }
#endif
  else if (ELEM(imtype, R_IMF_IMTYPE_TARGA, R_IMF_IMTYPE_RAWTGA)) {
    if (!BLI_path_extension_check(string, extension_test = ".tga"))
      extension = extension_test;
  }
  else if (imtype == R_IMF_IMTYPE_BMP) {
    if (!BLI_path_extension_check(string, extension_test = ".bmp"))
      extension = extension_test;
  }
#ifdef WITH_TIFF
  else if (imtype == R_IMF_IMTYPE_TIFF) {
    if (!BLI_path_extension_check_n(string, extension_test = ".tif", ".tiff", NULL)) {
      extension = extension_test;
    }
  }
#endif
#ifdef WITH_OPENIMAGEIO
  else if (imtype == R_IMF_IMTYPE_PSD) {
    if (!BLI_path_extension_check(string, extension_test = ".psd"))
      extension = extension_test;
  }
#endif
#ifdef WITH_OPENEXR
  else if (imtype == R_IMF_IMTYPE_OPENEXR || imtype == R_IMF_IMTYPE_MULTILAYER) {
    if (!BLI_path_extension_check(string, extension_test = ".exr"))
      extension = extension_test;
  }
#endif
#ifdef WITH_CINEON
  else if (imtype == R_IMF_IMTYPE_CINEON) {
    if (!BLI_path_extension_check(string, extension_test = ".cin"))
      extension = extension_test;
  }
  else if (imtype == R_IMF_IMTYPE_DPX) {
    if (!BLI_path_extension_check(string, extension_test = ".dpx"))
      extension = extension_test;
  }
#endif
#ifdef WITH_OPENJPEG
  else if (imtype == R_IMF_IMTYPE_JP2) {
    if (im_format) {
      if (im_format->jp2_codec == R_IMF_JP2_CODEC_JP2) {
        if (!BLI_path_extension_check(string, extension_test = ".jp2"))
          extension = extension_test;
      }
      else if (im_format->jp2_codec == R_IMF_JP2_CODEC_J2K) {
        if (!BLI_path_extension_check(string, extension_test = ".j2c"))
          extension = extension_test;
      }
      else
        BLI_assert(!"Unsupported jp2 codec was specified in im_format->jp2_codec");
    }
    else {
      if (!BLI_path_extension_check(string, extension_test = ".jp2"))
        extension = extension_test;
    }
  }
#endif
  else {  //   R_IMF_IMTYPE_AVIRAW, R_IMF_IMTYPE_AVIJPEG, R_IMF_IMTYPE_JPEG90 etc
    if (!(BLI_path_extension_check_n(string, extension_test = ".jpg", ".jpeg", NULL)))
      extension = extension_test;
  }

  if (extension) {
    /* prefer this in many cases to avoid .png.tga, but in certain cases it breaks */
    /* remove any other known image extension */
    if (BLI_path_extension_check_array(string, imb_ext_image)) {
      return BLI_path_extension_replace(string, FILE_MAX, extension);
    }
    else {
      return BLI_path_extension_ensure(string, FILE_MAX, extension);
    }
  }
  else {
    return false;
  }
}

int BKE_image_path_ensure_ext_from_imformat(char *string, const ImageFormatData *im_format)
{
  return do_add_image_extension(string, im_format->imtype, im_format);
}

int BKE_image_path_ensure_ext_from_imtype(char *string, const char imtype)
{
  return do_add_image_extension(string, imtype, NULL);
}

void BKE_imformat_defaults(ImageFormatData *im_format)
{
  memset(im_format, 0, sizeof(*im_format));
  im_format->planes = R_IMF_PLANES_RGBA;
  im_format->imtype = R_IMF_IMTYPE_PNG;
  im_format->depth = R_IMF_CHAN_DEPTH_8;
  im_format->quality = 90;
  im_format->compress = 15;

  BKE_color_managed_display_settings_init(&im_format->display_settings);
  BKE_color_managed_view_settings_init_default(&im_format->view_settings,
                                               &im_format->display_settings);
}

void BKE_imbuf_to_image_format(struct ImageFormatData *im_format, const ImBuf *imbuf)
{
  int ftype = imbuf->ftype;
  int custom_flags = imbuf->foptions.flag;
  char quality = imbuf->foptions.quality;

  BKE_imformat_defaults(im_format);

  /* file type */

  if (ftype == IMB_FTYPE_IMAGIC)
    im_format->imtype = R_IMF_IMTYPE_IRIS;

#ifdef WITH_HDR
  else if (ftype == IMB_FTYPE_RADHDR)
    im_format->imtype = R_IMF_IMTYPE_RADHDR;
#endif

  else if (ftype == IMB_FTYPE_PNG) {
    im_format->imtype = R_IMF_IMTYPE_PNG;

    if (custom_flags & PNG_16BIT)
      im_format->depth = R_IMF_CHAN_DEPTH_16;

    im_format->compress = quality;
  }

#ifdef WITH_DDS
  else if (ftype == IMB_FTYPE_DDS)
    im_format->imtype = R_IMF_IMTYPE_DDS;
#endif

  else if (ftype == IMB_FTYPE_BMP)
    im_format->imtype = R_IMF_IMTYPE_BMP;

#ifdef WITH_TIFF
  else if (ftype == IMB_FTYPE_TIF) {
    im_format->imtype = R_IMF_IMTYPE_TIFF;
    if (custom_flags & TIF_16BIT)
      im_format->depth = R_IMF_CHAN_DEPTH_16;
    if (custom_flags & TIF_COMPRESS_NONE)
      im_format->tiff_codec = R_IMF_TIFF_CODEC_NONE;
    if (custom_flags & TIF_COMPRESS_DEFLATE)
      im_format->tiff_codec = R_IMF_TIFF_CODEC_DEFLATE;
    if (custom_flags & TIF_COMPRESS_LZW)
      im_format->tiff_codec = R_IMF_TIFF_CODEC_LZW;
    if (custom_flags & TIF_COMPRESS_PACKBITS)
      im_format->tiff_codec = R_IMF_TIFF_CODEC_PACKBITS;
  }
#endif

#ifdef WITH_OPENEXR
  else if (ftype == IMB_FTYPE_OPENEXR) {
    im_format->imtype = R_IMF_IMTYPE_OPENEXR;
    if (custom_flags & OPENEXR_HALF)
      im_format->depth = R_IMF_CHAN_DEPTH_16;
    if (custom_flags & OPENEXR_COMPRESS)
      im_format->exr_codec = R_IMF_EXR_CODEC_ZIP;  // Can't determine compression
    if (imbuf->zbuf_float)
      im_format->flag |= R_IMF_FLAG_ZBUF;
  }
#endif

#ifdef WITH_CINEON
  else if (ftype == IMB_FTYPE_CINEON)
    im_format->imtype = R_IMF_IMTYPE_CINEON;
  else if (ftype == IMB_FTYPE_DPX)
    im_format->imtype = R_IMF_IMTYPE_DPX;
#endif

  else if (ftype == IMB_FTYPE_TGA) {
    if (custom_flags & RAWTGA)
      im_format->imtype = R_IMF_IMTYPE_RAWTGA;
    else
      im_format->imtype = R_IMF_IMTYPE_TARGA;
  }
#ifdef WITH_OPENJPEG
  else if (ftype == IMB_FTYPE_JP2) {
    im_format->imtype = R_IMF_IMTYPE_JP2;
    im_format->quality = quality;

    if (custom_flags & JP2_16BIT)
      im_format->depth = R_IMF_CHAN_DEPTH_16;
    else if (custom_flags & JP2_12BIT)
      im_format->depth = R_IMF_CHAN_DEPTH_12;

    if (custom_flags & JP2_YCC)
      im_format->jp2_flag |= R_IMF_JP2_FLAG_YCC;

    if (custom_flags & JP2_CINE) {
      im_format->jp2_flag |= R_IMF_JP2_FLAG_CINE_PRESET;
      if (custom_flags & JP2_CINE_48FPS)
        im_format->jp2_flag |= R_IMF_JP2_FLAG_CINE_48;
    }

    if (custom_flags & JP2_JP2)
      im_format->jp2_codec = R_IMF_JP2_CODEC_JP2;
    else if (custom_flags & JP2_J2K)
      im_format->jp2_codec = R_IMF_JP2_CODEC_J2K;
    else
      BLI_assert(!"Unsupported jp2 codec was specified in file type");
  }
#endif

  else {
    im_format->imtype = R_IMF_IMTYPE_JPEG90;
    im_format->quality = quality;
  }

  /* planes */
  im_format->planes = imbuf->planes;
}

#define STAMP_NAME_SIZE ((MAX_ID_NAME - 2) + 16)
/* could allow access externally - 512 is for long names,
 * STAMP_NAME_SIZE is for id names, allowing them some room for description */
typedef struct StampDataCustomField {
  struct StampDataCustomField *next, *prev;
  /* TODO(sergey): Think of better size here, maybe dynamically allocated even. */
  char key[512];
  char *value;
  /* TODO(sergey): Support non-string values. */
} StampDataCustomField;

typedef struct StampData {
  char file[512];
  char note[512];
  char date[512];
  char marker[512];
  char time[512];
  char frame[512];
  char frame_range[512];
  char camera[STAMP_NAME_SIZE];
  char cameralens[STAMP_NAME_SIZE];
  char scene[STAMP_NAME_SIZE];
  char strip[STAMP_NAME_SIZE];
  char rendertime[STAMP_NAME_SIZE];
  char memory[STAMP_NAME_SIZE];
  char hostname[512];

  /* Custom fields are used to put extra meta information header from render
   * engine to the result image.
   *
   * NOTE: This fields are not stamped onto the image. At least for now.
   */
  ListBase custom_fields;
} StampData;
#undef STAMP_NAME_SIZE

/**
 * \param do_prefix: Include a label like "File ", "Date ", etc. in the stamp data strings.
 * \param use_dynamic: Also include data that can change on a per-frame basis.
 */
static void stampdata(
    Scene *scene, Object *camera, StampData *stamp_data, int do_prefix, bool use_dynamic)
{
  char text[256];
  struct tm *tl;
  time_t t;

  if (scene->r.stamp & R_STAMP_FILENAME) {
    SNPRINTF(stamp_data->file,
             do_prefix ? "File %s" : "%s",
             G.relbase_valid ? BKE_main_blendfile_path_from_global() : "<untitled>");
  }
  else {
    stamp_data->file[0] = '\0';
  }

  if (scene->r.stamp & R_STAMP_NOTE) {
    /* Never do prefix for Note */
    SNPRINTF(stamp_data->note, "%s", scene->r.stamp_udata);
  }
  else {
    stamp_data->note[0] = '\0';
  }

  if (scene->r.stamp & R_STAMP_DATE) {
    t = time(NULL);
    tl = localtime(&t);
    SNPRINTF(text,
             "%04d/%02d/%02d %02d:%02d:%02d",
             tl->tm_year + 1900,
             tl->tm_mon + 1,
             tl->tm_mday,
             tl->tm_hour,
             tl->tm_min,
             tl->tm_sec);
    SNPRINTF(stamp_data->date, do_prefix ? "Date %s" : "%s", text);
  }
  else {
    stamp_data->date[0] = '\0';
  }

  if (use_dynamic && scene->r.stamp & R_STAMP_MARKER) {
    const char *name = BKE_scene_find_last_marker_name(scene, CFRA);

    if (name)
      STRNCPY(text, name);
    else
      STRNCPY(text, "<none>");

    SNPRINTF(stamp_data->marker, do_prefix ? "Marker %s" : "%s", text);
  }
  else {
    stamp_data->marker[0] = '\0';
  }

  if (use_dynamic && scene->r.stamp & R_STAMP_TIME) {
    const short timecode_style = USER_TIMECODE_SMPTE_FULL;
    BLI_timecode_string_from_time(
        text, sizeof(text), 0, FRA2TIME(scene->r.cfra), FPS, timecode_style);
    SNPRINTF(stamp_data->time, do_prefix ? "Timecode %s" : "%s", text);
  }
  else {
    stamp_data->time[0] = '\0';
  }

  if (use_dynamic && scene->r.stamp & R_STAMP_FRAME) {
    char fmtstr[32];
    int digits = 1;

    if (scene->r.efra > 9)
      digits = integer_digits_i(scene->r.efra);

    SNPRINTF(fmtstr, do_prefix ? "Frame %%0%di" : "%%0%di", digits);
    SNPRINTF(stamp_data->frame, fmtstr, scene->r.cfra);
  }
  else {
    stamp_data->frame[0] = '\0';
  }

  if (scene->r.stamp & R_STAMP_FRAME_RANGE) {
    SNPRINTF(stamp_data->frame_range,
             do_prefix ? "Frame Range %d:%d" : "%d:%d",
             scene->r.sfra,
             scene->r.efra);
  }
  else {
    stamp_data->frame_range[0] = '\0';
  }

  if (use_dynamic && scene->r.stamp & R_STAMP_CAMERA) {
    SNPRINTF(stamp_data->camera,
             do_prefix ? "Camera %s" : "%s",
             camera ? camera->id.name + 2 : "<none>");
  }
  else {
    stamp_data->camera[0] = '\0';
  }

  if (use_dynamic && scene->r.stamp & R_STAMP_CAMERALENS) {
    if (camera && camera->type == OB_CAMERA) {
      SNPRINTF(text, "%.2f", ((Camera *)camera->data)->lens);
    }
    else {
      STRNCPY(text, "<none>");
    }

    SNPRINTF(stamp_data->cameralens, do_prefix ? "Lens %s" : "%s", text);
  }
  else {
    stamp_data->cameralens[0] = '\0';
  }

  if (scene->r.stamp & R_STAMP_SCENE) {
    SNPRINTF(stamp_data->scene, do_prefix ? "Scene %s" : "%s", scene->id.name + 2);
  }
  else {
    stamp_data->scene[0] = '\0';
  }

  if (use_dynamic && scene->r.stamp & R_STAMP_SEQSTRIP) {
    Sequence *seq = BKE_sequencer_foreground_frame_get(scene, scene->r.cfra);

    if (seq)
      STRNCPY(text, seq->name + 2);
    else
      STRNCPY(text, "<none>");

    SNPRINTF(stamp_data->strip, do_prefix ? "Strip %s" : "%s", text);
  }
  else {
    stamp_data->strip[0] = '\0';
  }

  {
    Render *re = RE_GetSceneRender(scene);
    RenderStats *stats = re ? RE_GetStats(re) : NULL;

    if (use_dynamic && stats && (scene->r.stamp & R_STAMP_RENDERTIME)) {
      BLI_timecode_string_from_time_simple(text, sizeof(text), stats->lastframetime);

      SNPRINTF(stamp_data->rendertime, do_prefix ? "RenderTime %s" : "%s", text);
    }
    else {
      stamp_data->rendertime[0] = '\0';
    }

    if (use_dynamic && stats && (scene->r.stamp & R_STAMP_MEMORY)) {
      SNPRINTF(stamp_data->memory, do_prefix ? "Peak Memory %.2fM" : "%.2fM", stats->mem_peak);
    }
    else {
      stamp_data->memory[0] = '\0';
    }
  }
  if (scene->r.stamp & R_STAMP_FRAME_RANGE) {
    SNPRINTF(stamp_data->frame_range,
             do_prefix ? "Frame Range %d:%d" : "%d:%d",
             scene->r.sfra,
             scene->r.efra);
  }
  else {
    stamp_data->frame_range[0] = '\0';
  }

  if (scene->r.stamp & R_STAMP_HOSTNAME) {
    char hostname[500]; /* sizeof(stamp_data->hostname) minus some bytes for a label. */
    BLI_hostname_get(hostname, sizeof(hostname));
    SNPRINTF(stamp_data->hostname, do_prefix ? "Hostname %s" : "%s", hostname);
  }
  else {
    stamp_data->hostname[0] = '\0';
  }
}

/* Will always add prefix. */
static void stampdata_from_template(StampData *stamp_data,
                                    const Scene *scene,
                                    const StampData *stamp_data_template)
{
  if (scene->r.stamp & R_STAMP_FILENAME) {
    SNPRINTF(stamp_data->file, "File %s", stamp_data_template->file);
  }
  else {
    stamp_data->file[0] = '\0';
  }
  if (scene->r.stamp & R_STAMP_NOTE) {
    SNPRINTF(stamp_data->note, "%s", stamp_data_template->note);
  }
  else {
    stamp_data->note[0] = '\0';
  }
  if (scene->r.stamp & R_STAMP_DATE) {
    SNPRINTF(stamp_data->date, "Date %s", stamp_data_template->date);
  }
  else {
    stamp_data->date[0] = '\0';
  }
  if (scene->r.stamp & R_STAMP_MARKER) {
    SNPRINTF(stamp_data->marker, "Marker %s", stamp_data_template->marker);
  }
  else {
    stamp_data->marker[0] = '\0';
  }
  if (scene->r.stamp & R_STAMP_TIME) {
    SNPRINTF(stamp_data->time, "Timecode %s", stamp_data_template->time);
  }
  else {
    stamp_data->time[0] = '\0';
  }
  if (scene->r.stamp & R_STAMP_FRAME) {
    SNPRINTF(stamp_data->frame, "Frame %s", stamp_data_template->frame);
  }
  else {
    stamp_data->frame[0] = '\0';
  }
  if (scene->r.stamp & R_STAMP_CAMERA) {
    SNPRINTF(stamp_data->camera, "Camera %s", stamp_data_template->camera);
  }
  else {
    stamp_data->camera[0] = '\0';
  }
  if (scene->r.stamp & R_STAMP_CAMERALENS) {
    SNPRINTF(stamp_data->cameralens, "Lens %s", stamp_data_template->cameralens);
  }
  else {
    stamp_data->cameralens[0] = '\0';
  }
  if (scene->r.stamp & R_STAMP_SCENE) {
    SNPRINTF(stamp_data->scene, "Scene %s", stamp_data_template->scene);
  }
  else {
    stamp_data->scene[0] = '\0';
  }
  if (scene->r.stamp & R_STAMP_SEQSTRIP) {
    SNPRINTF(stamp_data->strip, "Strip %s", stamp_data_template->strip);
  }
  else {
    stamp_data->strip[0] = '\0';
  }
  if (scene->r.stamp & R_STAMP_RENDERTIME) {
    SNPRINTF(stamp_data->rendertime, "RenderTime %s", stamp_data_template->rendertime);
  }
  else {
    stamp_data->rendertime[0] = '\0';
  }
  if (scene->r.stamp & R_STAMP_MEMORY) {
    SNPRINTF(stamp_data->memory, "Peak Memory %s", stamp_data_template->memory);
  }
  else {
    stamp_data->memory[0] = '\0';
  }
  if (scene->r.stamp & R_STAMP_HOSTNAME) {
    SNPRINTF(stamp_data->hostname, "Hostname %s", stamp_data_template->hostname);
  }
  else {
    stamp_data->hostname[0] = '\0';
  }
}

void BKE_image_stamp_buf(Scene *scene,
                         Object *camera,
                         const StampData *stamp_data_template,
                         unsigned char *rect,
                         float *rectf,
                         int width,
                         int height,
                         int channels)
{
  struct StampData stamp_data;
  float w, h, pad;
  int x, y, y_ofs;
  float h_fixed;
  const int mono = blf_mono_font_render;  // XXX
  struct ColorManagedDisplay *display;
  const char *display_device;

  /* vars for calculating wordwrap */
  struct {
    struct ResultBLF info;
    rctf rect;
  } wrap;

  /* this could be an argument if we want to operate on non linear float imbuf's
   * for now though this is only used for renders which use scene settings */

#define TEXT_SIZE_CHECK(str, w, h) \
  ((str[0]) && ((void)(h = h_fixed), (w = BLF_width(mono, str, sizeof(str)))))

  /* must enable BLF_WORD_WRAP before using */
#define TEXT_SIZE_CHECK_WORD_WRAP(str, w, h) \
  ((str[0]) && (BLF_boundbox_ex(mono, str, sizeof(str), &wrap.rect, &wrap.info), \
                (void)(h = h_fixed * wrap.info.lines), \
                (w = BLI_rctf_size_x(&wrap.rect))))

#define BUFF_MARGIN_X 2
#define BUFF_MARGIN_Y 1

  if (!rect && !rectf)
    return;

  display_device = scene->display_settings.display_device;
  display = IMB_colormanagement_display_get_named(display_device);

  if (stamp_data_template == NULL) {
    stampdata(scene, camera, &stamp_data, (scene->r.stamp & R_STAMP_HIDE_LABELS) == 0, true);
  }
  else {
    stampdata_from_template(&stamp_data, scene, stamp_data_template);
  }

  /* TODO, do_versions */
  if (scene->r.stamp_font_id < 8)
    scene->r.stamp_font_id = 12;

  /* set before return */
  BLF_size(mono, scene->r.stamp_font_id, 72);
  BLF_wordwrap(mono, width - (BUFF_MARGIN_X * 2));

  BLF_buffer(mono, rectf, rect, width, height, channels, display);
  BLF_buffer_col(mono, scene->r.fg_stamp);
  pad = BLF_width_max(mono);

  /* use 'h_fixed' rather than 'h', aligns better */
  h_fixed = BLF_height_max(mono);
  y_ofs = -BLF_descender(mono);

  x = 0;
  y = height;

  if (TEXT_SIZE_CHECK(stamp_data.file, w, h)) {
    /* Top left corner */
    y -= h;

    /* also a little of space to the background. */
    buf_rectfill_area(rect,
                      rectf,
                      width,
                      height,
                      scene->r.bg_stamp,
                      display,
                      x - BUFF_MARGIN_X,
                      y - BUFF_MARGIN_Y,
                      w + BUFF_MARGIN_X,
                      y + h + BUFF_MARGIN_Y);

    /* and draw the text. */
    BLF_position(mono, x, y + y_ofs, 0.0);
    BLF_draw_buffer(mono, stamp_data.file, BLF_DRAW_STR_DUMMY_MAX);

    /* the extra pixel for background. */
    y -= BUFF_MARGIN_Y * 2;
  }

  /* Top left corner, below File */
  if (TEXT_SIZE_CHECK(stamp_data.date, w, h)) {
    y -= h;

    /* and space for background. */
    buf_rectfill_area(rect,
                      rectf,
                      width,
                      height,
                      scene->r.bg_stamp,
                      display,
                      0,
                      y - BUFF_MARGIN_Y,
                      w + BUFF_MARGIN_X,
                      y + h + BUFF_MARGIN_Y);

    BLF_position(mono, x, y + y_ofs, 0.0);
    BLF_draw_buffer(mono, stamp_data.date, BLF_DRAW_STR_DUMMY_MAX);

    /* the extra pixel for background. */
    y -= BUFF_MARGIN_Y * 2;
  }

  /* Top left corner, below File, Date */
  if (TEXT_SIZE_CHECK(stamp_data.rendertime, w, h)) {
    y -= h;

    /* and space for background. */
    buf_rectfill_area(rect,
                      rectf,
                      width,
                      height,
                      scene->r.bg_stamp,
                      display,
                      0,
                      y - BUFF_MARGIN_Y,
                      w + BUFF_MARGIN_X,
                      y + h + BUFF_MARGIN_Y);

    BLF_position(mono, x, y + y_ofs, 0.0);
    BLF_draw_buffer(mono, stamp_data.rendertime, BLF_DRAW_STR_DUMMY_MAX);

    /* the extra pixel for background. */
    y -= BUFF_MARGIN_Y * 2;
  }

  /* Top left corner, below File, Date, Rendertime */
  if (TEXT_SIZE_CHECK(stamp_data.memory, w, h)) {
    y -= h;

    /* and space for background. */
    buf_rectfill_area(rect,
                      rectf,
                      width,
                      height,
                      scene->r.bg_stamp,
                      display,
                      0,
                      y - BUFF_MARGIN_Y,
                      w + BUFF_MARGIN_X,
                      y + h + BUFF_MARGIN_Y);

    BLF_position(mono, x, y + y_ofs, 0.0);
    BLF_draw_buffer(mono, stamp_data.memory, BLF_DRAW_STR_DUMMY_MAX);

    /* the extra pixel for background. */
    y -= BUFF_MARGIN_Y * 2;
  }

  /* Top left corner, below File, Date, Rendertime, Memory */
  if (TEXT_SIZE_CHECK(stamp_data.hostname, w, h)) {
    y -= h;

    /* and space for background. */
    buf_rectfill_area(rect,
                      rectf,
                      width,
                      height,
                      scene->r.bg_stamp,
                      display,
                      0,
                      y - BUFF_MARGIN_Y,
                      w + BUFF_MARGIN_X,
                      y + h + BUFF_MARGIN_Y);

    BLF_position(mono, x, y + y_ofs, 0.0);
    BLF_draw_buffer(mono, stamp_data.hostname, BLF_DRAW_STR_DUMMY_MAX);

    /* the extra pixel for background. */
    y -= BUFF_MARGIN_Y * 2;
  }

  /* Top left corner, below File, Date, Memory, Rendertime, Hostname */
  BLF_enable(mono, BLF_WORD_WRAP);
  if (TEXT_SIZE_CHECK_WORD_WRAP(stamp_data.note, w, h)) {
    y -= h;

    /* and space for background. */
    buf_rectfill_area(rect,
                      rectf,
                      width,
                      height,
                      scene->r.bg_stamp,
                      display,
                      0,
                      y - BUFF_MARGIN_Y,
                      w + BUFF_MARGIN_X,
                      y + h + BUFF_MARGIN_Y);

    BLF_position(mono, x, y + y_ofs + (h - h_fixed), 0.0);
    BLF_draw_buffer(mono, stamp_data.note, BLF_DRAW_STR_DUMMY_MAX);
  }
  BLF_disable(mono, BLF_WORD_WRAP);

  x = 0;
  y = 0;

  /* Bottom left corner, leaving space for timing */
  if (TEXT_SIZE_CHECK(stamp_data.marker, w, h)) {

    /* extra space for background. */
    buf_rectfill_area(rect,
                      rectf,
                      width,
                      height,
                      scene->r.bg_stamp,
                      display,
                      x - BUFF_MARGIN_X,
                      y - BUFF_MARGIN_Y,
                      w + BUFF_MARGIN_X,
                      y + h + BUFF_MARGIN_Y);

    /* and pad the text. */
    BLF_position(mono, x, y + y_ofs, 0.0);
    BLF_draw_buffer(mono, stamp_data.marker, BLF_DRAW_STR_DUMMY_MAX);

    /* space width. */
    x += w + pad;
  }

  /* Left bottom corner */
  if (TEXT_SIZE_CHECK(stamp_data.time, w, h)) {

    /* extra space for background */
    buf_rectfill_area(rect,
                      rectf,
                      width,
                      height,
                      scene->r.bg_stamp,
                      display,
                      x - BUFF_MARGIN_X,
                      y,
                      x + w + BUFF_MARGIN_X,
                      y + h + BUFF_MARGIN_Y);

    /* and pad the text. */
    BLF_position(mono, x, y + y_ofs, 0.0);
    BLF_draw_buffer(mono, stamp_data.time, BLF_DRAW_STR_DUMMY_MAX);

    /* space width. */
    x += w + pad;
  }

  if (TEXT_SIZE_CHECK(stamp_data.frame, w, h)) {

    /* extra space for background. */
    buf_rectfill_area(rect,
                      rectf,
                      width,
                      height,
                      scene->r.bg_stamp,
                      display,
                      x - BUFF_MARGIN_X,
                      y - BUFF_MARGIN_Y,
                      x + w + BUFF_MARGIN_X,
                      y + h + BUFF_MARGIN_Y);

    /* and pad the text. */
    BLF_position(mono, x, y + y_ofs, 0.0);
    BLF_draw_buffer(mono, stamp_data.frame, BLF_DRAW_STR_DUMMY_MAX);

    /* space width. */
    x += w + pad;
  }

  if (TEXT_SIZE_CHECK(stamp_data.camera, w, h)) {

    /* extra space for background. */
    buf_rectfill_area(rect,
                      rectf,
                      width,
                      height,
                      scene->r.bg_stamp,
                      display,
                      x - BUFF_MARGIN_X,
                      y - BUFF_MARGIN_Y,
                      x + w + BUFF_MARGIN_X,
                      y + h + BUFF_MARGIN_Y);
    BLF_position(mono, x, y + y_ofs, 0.0);
    BLF_draw_buffer(mono, stamp_data.camera, BLF_DRAW_STR_DUMMY_MAX);

    /* space width. */
    x += w + pad;
  }

  if (TEXT_SIZE_CHECK(stamp_data.cameralens, w, h)) {

    /* extra space for background. */
    buf_rectfill_area(rect,
                      rectf,
                      width,
                      height,
                      scene->r.bg_stamp,
                      display,
                      x - BUFF_MARGIN_X,
                      y - BUFF_MARGIN_Y,
                      x + w + BUFF_MARGIN_X,
                      y + h + BUFF_MARGIN_Y);
    BLF_position(mono, x, y + y_ofs, 0.0);
    BLF_draw_buffer(mono, stamp_data.cameralens, BLF_DRAW_STR_DUMMY_MAX);
  }

  if (TEXT_SIZE_CHECK(stamp_data.scene, w, h)) {

    /* Bottom right corner, with an extra space because blenfont is too strict! */
    x = width - w - 2;

    /* extra space for background. */
    buf_rectfill_area(rect,
                      rectf,
                      width,
                      height,
                      scene->r.bg_stamp,
                      display,
                      x - BUFF_MARGIN_X,
                      y - BUFF_MARGIN_Y,
                      x + w + BUFF_MARGIN_X,
                      y + h + BUFF_MARGIN_Y);

    /* and pad the text. */
    BLF_position(mono, x, y + y_ofs, 0.0);
    BLF_draw_buffer(mono, stamp_data.scene, BLF_DRAW_STR_DUMMY_MAX);
  }

  if (TEXT_SIZE_CHECK(stamp_data.strip, w, h)) {

    /* Top right corner, with an extra space because blenfont is too strict! */
    x = width - w - pad;
    y = height - h;

    /* extra space for background. */
    buf_rectfill_area(rect,
                      rectf,
                      width,
                      height,
                      scene->r.bg_stamp,
                      display,
                      x - BUFF_MARGIN_X,
                      y - BUFF_MARGIN_Y,
                      x + w + BUFF_MARGIN_X,
                      y + h + BUFF_MARGIN_Y);

    BLF_position(mono, x, y + y_ofs, 0.0);
    BLF_draw_buffer(mono, stamp_data.strip, BLF_DRAW_STR_DUMMY_MAX);
  }

  /* cleanup the buffer. */
  BLF_buffer(mono, NULL, NULL, 0, 0, 0, NULL);
  BLF_wordwrap(mono, 0);

#undef TEXT_SIZE_CHECK
#undef TEXT_SIZE_CHECK_WORD_WRAP
#undef BUFF_MARGIN_X
#undef BUFF_MARGIN_Y
}

void BKE_render_result_stamp_info(Scene *scene,
                                  Object *camera,
                                  struct RenderResult *rr,
                                  bool allocate_only)
{
  struct StampData *stamp_data;

  if (!(scene && (scene->r.stamp & R_STAMP_ALL)) && !allocate_only)
    return;

  if (!rr->stamp_data) {
    stamp_data = MEM_callocN(sizeof(StampData), "RenderResult.stamp_data");
  }
  else {
    stamp_data = rr->stamp_data;
  }

  if (!allocate_only)
    stampdata(scene, camera, stamp_data, 0, true);

  if (!rr->stamp_data) {
    rr->stamp_data = stamp_data;
  }
}

struct StampData *BKE_stamp_info_from_scene_static(Scene *scene)
{
  struct StampData *stamp_data;

  if (!(scene && (scene->r.stamp & R_STAMP_ALL)))
    return NULL;

  /* Memory is allocated here (instead of by the caller) so that the caller
   * doesn't have to know the size of the StampData struct. */
  stamp_data = MEM_callocN(sizeof(StampData), __func__);
  stampdata(scene, NULL, stamp_data, 0, false);

  return stamp_data;
}

static const char *stamp_metadata_fields[] = {
    "File",
    "Note",
    "Date",
    "Marker",
    "Time",
    "Frame",
    "FrameRange",
    "Camera",
    "Lens",
    "Scene",
    "Strip",
    "RenderTime",
    "Memory",
    "Hostname",
    NULL,
};

/* Check whether the given metadata field name translates to a known field of
 * a stamp. */
bool BKE_stamp_is_known_field(const char *field_name)
{
  int i = 0;
  while (stamp_metadata_fields[i] != NULL) {
    if (STREQ(field_name, stamp_metadata_fields[i])) {
      return true;
    }
    i++;
  }
  return false;
}

void BKE_stamp_info_callback(void *data,
                             struct StampData *stamp_data,
                             StampCallback callback,
                             bool noskip)
{
  if ((callback == NULL) || (stamp_data == NULL)) {
    return;
  }

#define CALL(member, value_str) \
  if (noskip || stamp_data->member[0]) { \
    callback(data, value_str, stamp_data->member, sizeof(stamp_data->member)); \
  } \
  ((void)0)

  /* TODO(sergey): Use stamp_metadata_fields somehow, or make it more generic
   * meta information to avoid duplication. */
  CALL(file, "File");
  CALL(note, "Note");
  CALL(date, "Date");
  CALL(marker, "Marker");
  CALL(time, "Time");
  CALL(frame, "Frame");
  CALL(frame_range, "FrameRange");
  CALL(camera, "Camera");
  CALL(cameralens, "Lens");
  CALL(scene, "Scene");
  CALL(strip, "Strip");
  CALL(rendertime, "RenderTime");
  CALL(memory, "Memory");
  CALL(hostname, "Hostname");

  LISTBASE_FOREACH (StampDataCustomField *, custom_field, &stamp_data->custom_fields) {
    if (noskip || custom_field->value[0]) {
      callback(data, custom_field->key, custom_field->value, strlen(custom_field->value) + 1);
    }
  }

#undef CALL
}

void BKE_render_result_stamp_data(RenderResult *rr, const char *key, const char *value)
{
  StampData *stamp_data;
  if (rr->stamp_data == NULL) {
    rr->stamp_data = MEM_callocN(sizeof(StampData), "RenderResult.stamp_data");
  }
  stamp_data = rr->stamp_data;
  StampDataCustomField *field = MEM_mallocN(sizeof(StampDataCustomField),
                                            "StampData Custom Field");
  STRNCPY(field->key, key);
  field->value = BLI_strdup(value);
  BLI_addtail(&stamp_data->custom_fields, field);
}

StampData *BKE_stamp_data_copy(const StampData *stamp_data)
{
  if (stamp_data == NULL) {
    return NULL;
  }

  StampData *stamp_datan = MEM_dupallocN(stamp_data);
  BLI_duplicatelist(&stamp_datan->custom_fields, &stamp_data->custom_fields);

  LISTBASE_FOREACH (StampDataCustomField *, custom_fieldn, &stamp_datan->custom_fields) {
    custom_fieldn->value = MEM_dupallocN(custom_fieldn->value);
  }

  return stamp_datan;
}

void BKE_stamp_data_free(StampData *stamp_data)
{
  if (stamp_data == NULL) {
    return;
  }
  LISTBASE_FOREACH (StampDataCustomField *, custom_field, &stamp_data->custom_fields) {
    MEM_freeN(custom_field->value);
  }
  BLI_freelistN(&stamp_data->custom_fields);
  MEM_freeN(stamp_data);
}

/* wrap for callback only */
static void metadata_set_field(void *data, const char *propname, char *propvalue, int UNUSED(len))
{
  /* We know it is an ImBuf* because that's what we pass to BKE_stamp_info_callback. */
  struct ImBuf *imbuf = data;
  IMB_metadata_set_field(imbuf->metadata, propname, propvalue);
}

static void metadata_get_field(void *data, const char *propname, char *propvalue, int len)
{
  /* We know it is an ImBuf* because that's what we pass to BKE_stamp_info_callback. */
  struct ImBuf *imbuf = data;
  IMB_metadata_get_field(imbuf->metadata, propname, propvalue, len);
}

void BKE_imbuf_stamp_info(RenderResult *rr, struct ImBuf *ibuf)
{
  struct StampData *stamp_data = rr->stamp_data;
  IMB_metadata_ensure(&ibuf->metadata);
  BKE_stamp_info_callback(ibuf, stamp_data, metadata_set_field, false);
}

static void metadata_copy_custom_fields(const char *field, const char *value, void *rr_v)
{
  if (BKE_stamp_is_known_field(field)) {
    return;
  }
  RenderResult *rr = (RenderResult *)rr_v;
  BKE_render_result_stamp_data(rr, field, value);
}

void BKE_stamp_info_from_imbuf(RenderResult *rr, struct ImBuf *ibuf)
{
  if (rr->stamp_data == NULL) {
    rr->stamp_data = MEM_callocN(sizeof(StampData), "RenderResult.stamp_data");
  }
  struct StampData *stamp_data = rr->stamp_data;
  IMB_metadata_ensure(&ibuf->metadata);
  BKE_stamp_info_callback(ibuf, stamp_data, metadata_get_field, true);
  /* Copy render engine specific settings. */
  IMB_metadata_foreach(ibuf, metadata_copy_custom_fields, rr);
}

bool BKE_imbuf_alpha_test(ImBuf *ibuf)
{
  int tot;
  if (ibuf->rect_float) {
    const float *buf = ibuf->rect_float;
    for (tot = ibuf->x * ibuf->y; tot--; buf += 4) {
      if (buf[3] < 1.0f) {
        return true;
      }
    }
  }
  else if (ibuf->rect) {
    unsigned char *buf = (unsigned char *)ibuf->rect;
    for (tot = ibuf->x * ibuf->y; tot--; buf += 4) {
      if (buf[3] != 255) {
        return true;
      }
    }
  }

  return false;
}

/* note: imf->planes is ignored here, its assumed the image channels
 * are already set */
void BKE_imbuf_write_prepare(ImBuf *ibuf, const ImageFormatData *imf)
{
  char imtype = imf->imtype;
  char compress = imf->compress;
  char quality = imf->quality;

  /* initialize all from image format */
  ibuf->foptions.flag = 0;

  if (imtype == R_IMF_IMTYPE_IRIS) {
    ibuf->ftype = IMB_FTYPE_IMAGIC;
  }
#ifdef WITH_HDR
  else if (imtype == R_IMF_IMTYPE_RADHDR) {
    ibuf->ftype = IMB_FTYPE_RADHDR;
  }
#endif
  else if (ELEM(imtype,
                R_IMF_IMTYPE_PNG,
                R_IMF_IMTYPE_FFMPEG,
                R_IMF_IMTYPE_H264,
                R_IMF_IMTYPE_THEORA,
                R_IMF_IMTYPE_XVID)) {
    ibuf->ftype = IMB_FTYPE_PNG;

    if (imtype == R_IMF_IMTYPE_PNG) {
      if (imf->depth == R_IMF_CHAN_DEPTH_16)
        ibuf->foptions.flag |= PNG_16BIT;

      ibuf->foptions.quality = compress;
    }
  }
#ifdef WITH_DDS
  else if (imtype == R_IMF_IMTYPE_DDS) {
    ibuf->ftype = IMB_FTYPE_DDS;
  }
#endif
  else if (imtype == R_IMF_IMTYPE_BMP) {
    ibuf->ftype = IMB_FTYPE_BMP;
  }
#ifdef WITH_TIFF
  else if (imtype == R_IMF_IMTYPE_TIFF) {
    ibuf->ftype = IMB_FTYPE_TIF;

    if (imf->depth == R_IMF_CHAN_DEPTH_16) {
      ibuf->foptions.flag |= TIF_16BIT;
    }
    if (imf->tiff_codec == R_IMF_TIFF_CODEC_NONE) {
      ibuf->foptions.flag |= TIF_COMPRESS_NONE;
    }
    else if (imf->tiff_codec == R_IMF_TIFF_CODEC_DEFLATE) {
      ibuf->foptions.flag |= TIF_COMPRESS_DEFLATE;
    }
    else if (imf->tiff_codec == R_IMF_TIFF_CODEC_LZW) {
      ibuf->foptions.flag |= TIF_COMPRESS_LZW;
    }
    else if (imf->tiff_codec == R_IMF_TIFF_CODEC_PACKBITS) {
      ibuf->foptions.flag |= TIF_COMPRESS_PACKBITS;
    }
  }
#endif
#ifdef WITH_OPENEXR
  else if (ELEM(imtype, R_IMF_IMTYPE_OPENEXR, R_IMF_IMTYPE_MULTILAYER)) {
    ibuf->ftype = IMB_FTYPE_OPENEXR;
    if (imf->depth == R_IMF_CHAN_DEPTH_16)
      ibuf->foptions.flag |= OPENEXR_HALF;
    ibuf->foptions.flag |= (imf->exr_codec & OPENEXR_COMPRESS);

    if (!(imf->flag & R_IMF_FLAG_ZBUF)) {
      /* Signal for exr saving. */
      IMB_freezbuffloatImBuf(ibuf);
    }
  }
#endif
#ifdef WITH_CINEON
  else if (imtype == R_IMF_IMTYPE_CINEON) {
    ibuf->ftype = IMB_FTYPE_CINEON;
    if (imf->cineon_flag & R_IMF_CINEON_FLAG_LOG) {
      ibuf->foptions.flag |= CINEON_LOG;
    }
    if (imf->depth == R_IMF_CHAN_DEPTH_16) {
      ibuf->foptions.flag |= CINEON_16BIT;
    }
    else if (imf->depth == R_IMF_CHAN_DEPTH_12) {
      ibuf->foptions.flag |= CINEON_12BIT;
    }
    else if (imf->depth == R_IMF_CHAN_DEPTH_10) {
      ibuf->foptions.flag |= CINEON_10BIT;
    }
  }
  else if (imtype == R_IMF_IMTYPE_DPX) {
    ibuf->ftype = IMB_FTYPE_DPX;
    if (imf->cineon_flag & R_IMF_CINEON_FLAG_LOG) {
      ibuf->foptions.flag |= CINEON_LOG;
    }
    if (imf->depth == R_IMF_CHAN_DEPTH_16) {
      ibuf->foptions.flag |= CINEON_16BIT;
    }
    else if (imf->depth == R_IMF_CHAN_DEPTH_12) {
      ibuf->foptions.flag |= CINEON_12BIT;
    }
    else if (imf->depth == R_IMF_CHAN_DEPTH_10) {
      ibuf->foptions.flag |= CINEON_10BIT;
    }
  }
#endif
  else if (imtype == R_IMF_IMTYPE_TARGA) {
    ibuf->ftype = IMB_FTYPE_TGA;
  }
  else if (imtype == R_IMF_IMTYPE_RAWTGA) {
    ibuf->ftype = IMB_FTYPE_TGA;
    ibuf->foptions.flag = RAWTGA;
  }
#ifdef WITH_OPENJPEG
  else if (imtype == R_IMF_IMTYPE_JP2) {
    if (quality < 10)
      quality = 90;
    ibuf->ftype = IMB_FTYPE_JP2;
    ibuf->foptions.quality = quality;

    if (imf->depth == R_IMF_CHAN_DEPTH_16) {
      ibuf->foptions.flag |= JP2_16BIT;
    }
    else if (imf->depth == R_IMF_CHAN_DEPTH_12) {
      ibuf->foptions.flag |= JP2_12BIT;
    }

    if (imf->jp2_flag & R_IMF_JP2_FLAG_YCC) {
      ibuf->foptions.flag |= JP2_YCC;
    }

    if (imf->jp2_flag & R_IMF_JP2_FLAG_CINE_PRESET) {
      ibuf->foptions.flag |= JP2_CINE;
      if (imf->jp2_flag & R_IMF_JP2_FLAG_CINE_48)
        ibuf->foptions.flag |= JP2_CINE_48FPS;
    }

    if (imf->jp2_codec == R_IMF_JP2_CODEC_JP2)
      ibuf->foptions.flag |= JP2_JP2;
    else if (imf->jp2_codec == R_IMF_JP2_CODEC_J2K)
      ibuf->foptions.flag |= JP2_J2K;
    else
      BLI_assert(!"Unsupported jp2 codec was specified in im_format->jp2_codec");
  }
#endif
  else {
    /* R_IMF_IMTYPE_JPEG90, etc. default we save jpegs */
    if (quality < 10)
      quality = 90;
    ibuf->ftype = IMB_FTYPE_JPG;
    ibuf->foptions.quality = quality;
  }
}

int BKE_imbuf_write(ImBuf *ibuf, const char *name, const ImageFormatData *imf)
{
  int ok;

  BKE_imbuf_write_prepare(ibuf, imf);

  BLI_make_existing_file(name);

  ok = IMB_saveiff(ibuf, name, IB_rect | IB_zbuf | IB_zbuffloat);
  if (ok == 0) {
    perror(name);
  }

  return (ok);
}

/* same as BKE_imbuf_write() but crappy workaround not to permanently modify
 * _some_, values in the imbuf */
int BKE_imbuf_write_as(ImBuf *ibuf, const char *name, ImageFormatData *imf, const bool save_copy)
{
  ImBuf ibuf_back = *ibuf;
  int ok;

  /* all data is rgba anyway,
   * this just controls how to save for some formats */
  ibuf->planes = imf->planes;

  ok = BKE_imbuf_write(ibuf, name, imf);

  if (save_copy) {
    /* note that we are not restoring _all_ settings */
    ibuf->planes = ibuf_back.planes;
    ibuf->ftype = ibuf_back.ftype;
    ibuf->foptions = ibuf_back.foptions;
  }

  return ok;
}

int BKE_imbuf_write_stamp(Scene *scene,
                          struct RenderResult *rr,
                          ImBuf *ibuf,
                          const char *name,
                          const struct ImageFormatData *imf)
{
  if (scene && scene->r.stamp & R_STAMP_ALL)
    BKE_imbuf_stamp_info(rr, ibuf);

  return BKE_imbuf_write(ibuf, name, imf);
}

static void do_makepicstring(char *string,
                             const char *base,
                             const char *relbase,
                             int frame,
                             const char imtype,
                             const ImageFormatData *im_format,
                             const short use_ext,
                             const short use_frames,
                             const char *suffix)
{
  if (string == NULL)
    return;
  BLI_strncpy(string, base, FILE_MAX - 10); /* weak assumption */
  BLI_path_abs(string, relbase);

  if (use_frames)
    BLI_path_frame(string, frame, 4);

  if (suffix)
    BLI_path_suffix(string, FILE_MAX, suffix, "");

  if (use_ext)
    do_add_image_extension(string, imtype, im_format);
}

void BKE_image_path_from_imformat(char *string,
                                  const char *base,
                                  const char *relbase,
                                  int frame,
                                  const ImageFormatData *im_format,
                                  const bool use_ext,
                                  const bool use_frames,
                                  const char *suffix)
{
  do_makepicstring(
      string, base, relbase, frame, im_format->imtype, im_format, use_ext, use_frames, suffix);
}

void BKE_image_path_from_imtype(char *string,
                                const char *base,
                                const char *relbase,
                                int frame,
                                const char imtype,
                                const bool use_ext,
                                const bool use_frames,
                                const char *view)
{
  do_makepicstring(string, base, relbase, frame, imtype, NULL, use_ext, use_frames, view);
}

struct anim *openanim_noload(const char *name,
                             int flags,
                             int streamindex,
                             char colorspace[IMA_MAX_SPACE])
{
  struct anim *anim;

  anim = IMB_open_anim(name, flags, streamindex, colorspace);
  return anim;
}

/* used by sequencer too */
struct anim *openanim(const char *name, int flags, int streamindex, char colorspace[IMA_MAX_SPACE])
{
  struct anim *anim;
  struct ImBuf *ibuf;

  anim = IMB_open_anim(name, flags, streamindex, colorspace);
  if (anim == NULL)
    return NULL;

  ibuf = IMB_anim_absolute(anim, 0, IMB_TC_NONE, IMB_PROXY_NONE);
  if (ibuf == NULL) {
    if (BLI_exists(name))
      printf("not an anim: %s\n", name);
    else
      printf("anim file doesn't exist: %s\n", name);
    IMB_free_anim(anim);
    return NULL;
  }
  IMB_freeImBuf(ibuf);

  return (anim);
}

/* ************************* New Image API *************** */

/* Notes about Image storage
 * - packedfile
 *   -> written in .blend
 * - filename
 *   -> written in .blend
 * - movie
 *   -> comes from packedfile or filename
 * - renderresult
 *   -> comes from packedfile or filename
 * - listbase
 *   -> ibufs from exrhandle
 * - flipbook array
 *   -> ibufs come from movie, temporary renderresult or sequence
 * - ibuf
 *   -> comes from packedfile or filename or generated
 */

/* forces existence of 1 Image for renderout or nodes, returns Image */
/* name is only for default, when making new one */
Image *BKE_image_verify_viewer(Main *bmain, int type, const char *name)
{
  Image *ima;

  for (ima = bmain->images.first; ima; ima = ima->id.next)
    if (ima->source == IMA_SRC_VIEWER)
      if (ima->type == type)
        break;

  if (ima == NULL)
    ima = image_alloc(bmain, name, IMA_SRC_VIEWER, type);

  /* happens on reload, imagewindow cannot be image user when hidden*/
  if (ima->id.us == 0)
    id_us_plus(&ima->id);

  return ima;
}

static void image_viewer_create_views(const RenderData *rd, Image *ima)
{
  if ((rd->scemode & R_MULTIVIEW) == 0) {
    image_add_view(ima, "", "");
  }
  else {
    SceneRenderView *srv;
    for (srv = rd->views.first; srv; srv = srv->next) {
      if (BKE_scene_multiview_is_render_view_active(rd, srv) == false)
        continue;
      image_add_view(ima, srv->name, "");
    }
  }
}

/* Reset the image cache and views when the Viewer Nodes views don't match the scene views */
void BKE_image_verify_viewer_views(const RenderData *rd, Image *ima, ImageUser *iuser)
{
  bool do_reset;
  const bool is_multiview = (rd->scemode & R_MULTIVIEW) != 0;

  BLI_thread_lock(LOCK_DRAW_IMAGE);

  if (!BKE_scene_multiview_is_stereo3d(rd))
    iuser->flag &= ~IMA_SHOW_STEREO;

  /* see if all scene render views are in the image view list */
  do_reset = (BKE_scene_multiview_num_views_get(rd) != BLI_listbase_count(&ima->views));

  /* multiview also needs to be sure all the views are synced */
  if (is_multiview && !do_reset) {
    SceneRenderView *srv;
    ImageView *iv;

    for (iv = ima->views.first; iv; iv = iv->next) {
      srv = BLI_findstring(&rd->views, iv->name, offsetof(SceneRenderView, name));
      if ((srv == NULL) || (BKE_scene_multiview_is_render_view_active(rd, srv) == false)) {
        do_reset = true;
        break;
      }
    }
  }

  if (do_reset) {
    BLI_spin_lock(&image_spin);

    image_free_cached_frames(ima);
    BKE_image_free_views(ima);

    /* add new views */
    image_viewer_create_views(rd, ima);

    BLI_spin_unlock(&image_spin);
  }

  BLI_thread_unlock(LOCK_DRAW_IMAGE);
}

static void image_walk_ntree_all_users(bNodeTree *ntree,
                                       void *customdata,
                                       void callback(Image *ima,
                                                     ImageUser *iuser,
                                                     void *customdata))
{
  switch (ntree->type) {
    case NTREE_SHADER:
      for (bNode *node = ntree->nodes.first; node; node = node->next) {
        if (node->id) {
          if (node->type == SH_NODE_TEX_IMAGE) {
            NodeTexImage *tex = node->storage;
            Image *ima = (Image *)node->id;
            callback(ima, &tex->iuser, customdata);
          }
          if (node->type == SH_NODE_TEX_ENVIRONMENT) {
            NodeTexImage *tex = node->storage;
            Image *ima = (Image *)node->id;
            callback(ima, &tex->iuser, customdata);
          }
        }
      }
      break;
    case NTREE_TEXTURE:
      for (bNode *node = ntree->nodes.first; node; node = node->next) {
        if (node->id && node->type == TEX_NODE_IMAGE) {
          Image *ima = (Image *)node->id;
          ImageUser *iuser = node->storage;
          callback(ima, iuser, customdata);
        }
      }
      break;
    case NTREE_COMPOSIT:
      for (bNode *node = ntree->nodes.first; node; node = node->next) {
        if (node->id && node->type == CMP_NODE_IMAGE) {
          Image *ima = (Image *)node->id;
          ImageUser *iuser = node->storage;
          callback(ima, iuser, customdata);
        }
      }
      break;
  }
}

static void image_walk_id_all_users(ID *id,
                                    bool skip_nested_nodes,
                                    void *customdata,
                                    void callback(Image *ima, ImageUser *iuser, void *customdata))
{
  switch (GS(id->name)) {
    case ID_OB: {
      Object *ob = (Object *)id;
      if (ob->empty_drawtype == OB_EMPTY_IMAGE && ob->data) {
        callback(ob->data, ob->iuser, customdata);
      }
      break;
    }
    case ID_MA: {
      Material *ma = (Material *)id;
      if (ma->nodetree && ma->use_nodes && !skip_nested_nodes) {
        image_walk_ntree_all_users(ma->nodetree, customdata, callback);
      }
      break;
    }
    case ID_LA: {
      Light *light = (Light *)id;
      if (light->nodetree && light->use_nodes && !skip_nested_nodes) {
        image_walk_ntree_all_users(light->nodetree, customdata, callback);
      }
      break;
    }
    case ID_WO: {
      World *world = (World *)id;
      if (world->nodetree && world->use_nodes && !skip_nested_nodes) {
        image_walk_ntree_all_users(world->nodetree, customdata, callback);
      }
      break;
    }
    case ID_TE: {
      Tex *tex = (Tex *)id;
      if (tex->type == TEX_IMAGE && tex->ima) {
        callback(tex->ima, &tex->iuser, customdata);
      }
      if (tex->nodetree && tex->use_nodes && !skip_nested_nodes) {
        image_walk_ntree_all_users(tex->nodetree, customdata, callback);
      }
      break;
    }
    case ID_NT: {
      bNodeTree *ntree = (bNodeTree *)id;
      image_walk_ntree_all_users(ntree, customdata, callback);
      break;
    }
    case ID_CA: {
      Camera *cam = (Camera *)id;
      for (CameraBGImage *bgpic = cam->bg_images.first; bgpic; bgpic = bgpic->next) {
        callback(bgpic->ima, &bgpic->iuser, customdata);
      }
      break;
    }
    case ID_WM: {
      wmWindowManager *wm = (wmWindowManager *)id;
      for (wmWindow *win = wm->windows.first; win; win = win->next) {
        const bScreen *screen = BKE_workspace_active_screen_get(win->workspace_hook);

        for (ScrArea *sa = screen->areabase.first; sa; sa = sa->next) {
          if (sa->spacetype == SPACE_IMAGE) {
            SpaceImage *sima = sa->spacedata.first;
            callback(sima->image, &sima->iuser, customdata);
          }
        }
      }
      break;
    }
    case ID_SCE: {
      Scene *scene = (Scene *)id;
      if (scene->nodetree && scene->use_nodes && !skip_nested_nodes) {
        image_walk_ntree_all_users(scene->nodetree, customdata, callback);
      }
    }
    default:
      break;
  }
}

void BKE_image_walk_all_users(const Main *mainp,
                              void *customdata,
                              void callback(Image *ima, ImageUser *iuser, void *customdata))
{
  for (Scene *scene = mainp->scenes.first; scene; scene = scene->id.next) {
    image_walk_id_all_users(&scene->id, false, customdata, callback);
  }

  for (Object *ob = mainp->objects.first; ob; ob = ob->id.next) {
    image_walk_id_all_users(&ob->id, false, customdata, callback);
  }

  for (bNodeTree *ntree = mainp->nodetrees.first; ntree; ntree = ntree->id.next) {
    image_walk_id_all_users(&ntree->id, false, customdata, callback);
  }

  for (Material *ma = mainp->materials.first; ma; ma = ma->id.next) {
    image_walk_id_all_users(&ma->id, false, customdata, callback);
  }

  for (Light *light = mainp->materials.first; light; light = light->id.next) {
    image_walk_id_all_users(&light->id, false, customdata, callback);
  }

  for (World *world = mainp->materials.first; world; world = world->id.next) {
    image_walk_id_all_users(&world->id, false, customdata, callback);
  }

  for (Tex *tex = mainp->textures.first; tex; tex = tex->id.next) {
    image_walk_id_all_users(&tex->id, false, customdata, callback);
  }

  for (Camera *cam = mainp->cameras.first; cam; cam = cam->id.next) {
    image_walk_id_all_users(&cam->id, false, customdata, callback);
  }

  for (wmWindowManager *wm = mainp->wm.first; wm; wm = wm->id.next) { /* only 1 wm */
    image_walk_id_all_users(&wm->id, false, customdata, callback);
  }
}

static void image_tag_frame_recalc(Image *ima, ImageUser *iuser, void *customdata)
{
  Image *changed_image = customdata;

  if (ima == changed_image && BKE_image_is_animated(ima)) {
    iuser->flag |= IMA_NEED_FRAME_RECALC;
    iuser->ok = 1;
  }
}

static void image_tag_reload(Image *ima, ImageUser *iuser, void *customdata)
{
  Image *changed_image = customdata;

  if (ima == changed_image) {
    iuser->ok = 1;
    if (iuser->scene) {
      image_update_views_format(ima, iuser);
    }
  }
}

void BKE_imageuser_default(ImageUser *iuser)
{
  memset(iuser, 0, sizeof(ImageUser));
  iuser->ok = true;
  iuser->frames = 100;
  iuser->sfra = 1;
}

void BKE_image_init_imageuser(Image *ima, ImageUser *iuser)
{
  RenderResult *rr = ima->rr;

  iuser->multi_index = 0;
  iuser->layer = iuser->pass = iuser->view = 0;

  if (rr)
    BKE_image_multilayer_index(rr, iuser);
}

void BKE_image_signal(Main *bmain, Image *ima, ImageUser *iuser, int signal)
{
  if (ima == NULL)
    return;

  BLI_spin_lock(&image_spin);

  switch (signal) {
    case IMA_SIGNAL_FREE:
      BKE_image_free_buffers(ima);

      if (iuser) {
        iuser->ok = 1;
        if (iuser->scene) {
          image_update_views_format(ima, iuser);
        }
      }
      break;
    case IMA_SIGNAL_SRC_CHANGE:
      if (ima->type == IMA_TYPE_UV_TEST)
        if (ima->source != IMA_SRC_GENERATED)
          ima->type = IMA_TYPE_IMAGE;

      if (ima->source == IMA_SRC_GENERATED) {
        if (ima->gen_x == 0 || ima->gen_y == 0) {
          ImBuf *ibuf = image_get_cached_ibuf_for_index_frame(ima, IMA_NO_INDEX, 0);
          if (ibuf) {
            ima->gen_x = ibuf->x;
            ima->gen_y = ibuf->y;
            IMB_freeImBuf(ibuf);
          }
        }

        /* Changing source type to generated will likely change file format
         * used by generated image buffer. Saving different file format to
         * the old name might confuse other applications.
         *
         * Here we ensure original image path wouldn't be used when saving
         * generated image.
         */
        ima->name[0] = '\0';
      }

      /* image buffers for non-sequence multilayer will share buffers with RenderResult,
       * however sequence multilayer will own buffers. Such logic makes switching from
       * single multilayer file to sequence completely unstable
       * since changes in nodes seems this workaround isn't needed anymore, all sockets
       * are nicely detecting anyway, but freeing buffers always here makes multilayer
       * sequences behave stable
       */
      BKE_image_free_buffers(ima);

      ima->ok = 1;
      if (iuser) {
        image_tag_frame_recalc(ima, iuser, ima);
      }
      BKE_image_walk_all_users(bmain, ima, image_tag_frame_recalc);

      break;

    case IMA_SIGNAL_RELOAD:
      /* try to repack file */
      if (BKE_image_has_packedfile(ima)) {
        const int totfiles = image_num_files(ima);

        if (totfiles != BLI_listbase_count_at_most(&ima->packedfiles, totfiles + 1)) {
          /* in case there are new available files to be loaded */
          image_free_packedfiles(ima);
          BKE_image_packfiles(NULL, ima, ID_BLEND_PATH(bmain, &ima->id));
        }
        else {
          ImagePackedFile *imapf;
          for (imapf = ima->packedfiles.first; imapf; imapf = imapf->next) {
            PackedFile *pf;
            pf = newPackedFile(NULL, imapf->filepath, ID_BLEND_PATH(bmain, &ima->id));
            if (pf) {
              freePackedFile(imapf->packedfile);
              imapf->packedfile = pf;
            }
            else {
              printf("ERROR: Image \"%s\" not available. Keeping packed image\n", imapf->filepath);
            }
          }
        }

        if (BKE_image_has_packedfile(ima))
          BKE_image_free_buffers(ima);
      }
      else
        BKE_image_free_buffers(ima);

      if (iuser) {
        image_tag_reload(ima, iuser, ima);
      }
      BKE_image_walk_all_users(bmain, ima, image_tag_reload);
      break;
    case IMA_SIGNAL_USER_NEW_IMAGE:
      if (iuser) {
        iuser->ok = 1;
        if (ima->source == IMA_SRC_FILE || ima->source == IMA_SRC_SEQUENCE) {
          if (ima->type == IMA_TYPE_MULTILAYER) {
            BKE_image_init_imageuser(ima, iuser);
          }
        }
      }
      break;
    case IMA_SIGNAL_COLORMANAGE:
      BKE_image_free_buffers(ima);

      ima->ok = 1;

      if (iuser)
        iuser->ok = 1;

      break;
  }

  BLI_spin_unlock(&image_spin);

  /* don't use notifiers because they are not 100% sure to succeeded
   * this also makes sure all scenes are accounted for. */
  {
    Scene *scene;
    for (scene = bmain->scenes.first; scene; scene = scene->id.next) {
      if (scene->nodetree) {
        nodeUpdateID(scene->nodetree, &ima->id);
      }
    }
  }
}

/* return renderpass for a given pass index and active view */
/* fallback to available if there are missing passes for active view */
static RenderPass *image_render_pass_get(RenderLayer *rl,
                                         const int pass,
                                         const int view,
                                         int *r_passindex)
{
  RenderPass *rpass_ret = NULL;
  RenderPass *rpass;

  int rp_index = 0;
  const char *rp_name = "";

  for (rpass = rl->passes.first; rpass; rpass = rpass->next, rp_index++) {
    if (rp_index == pass) {
      rpass_ret = rpass;
      if (view == 0) {
        /* no multiview or left eye */
        break;
      }
      else {
        rp_name = rpass->name;
      }
    }
    /* multiview */
    else if (rp_name[0] && STREQ(rpass->name, rp_name) && (rpass->view_id == view)) {
      rpass_ret = rpass;
      break;
    }
  }

  /* fallback to the first pass in the layer */
  if (rpass_ret == NULL) {
    rp_index = 0;
    rpass_ret = rl->passes.first;
  }

  if (r_passindex) {
    *r_passindex = (rpass == rpass_ret ? rp_index : pass);
  }

  return rpass_ret;
}

/* if layer or pass changes, we need an index for the imbufs list */
/* note it is called for rendered results, but it doesn't use the index! */
/* and because rendered results use fake layer/passes, don't correct for wrong indices here */
RenderPass *BKE_image_multilayer_index(RenderResult *rr, ImageUser *iuser)
{
  RenderLayer *rl;
  RenderPass *rpass = NULL;

  if (rr == NULL)
    return NULL;

  if (iuser) {
    short index = 0, rv_index, rl_index = 0;
    bool is_stereo = (iuser->flag & IMA_SHOW_STEREO) && RE_RenderResult_is_stereo(rr);

    rv_index = is_stereo ? iuser->multiview_eye : iuser->view;
    if (RE_HasCombinedLayer(rr))
      rl_index += 1;

    for (rl = rr->layers.first; rl; rl = rl->next, rl_index++) {
      if (iuser->layer == rl_index) {
        int rp_index;
        rpass = image_render_pass_get(rl, iuser->pass, rv_index, &rp_index);
        iuser->multi_index = index + rp_index;
        break;
      }
      else {
        index += BLI_listbase_count(&rl->passes);
      }
    }
  }

  return rpass;
}

void BKE_image_multiview_index(Image *ima, ImageUser *iuser)
{
  if (iuser) {
    bool is_stereo = BKE_image_is_stereo(ima) && (iuser->flag & IMA_SHOW_STEREO);
    if (is_stereo) {
      iuser->multi_index = iuser->multiview_eye;
    }
    else {
      if ((iuser->view < 0) ||
          (iuser->view >= BLI_listbase_count_at_most(&ima->views, iuser->view + 1))) {
        iuser->multi_index = iuser->view = 0;
      }
      else {
        iuser->multi_index = iuser->view;
      }
    }
  }
}

/* if layer or pass changes, we need an index for the imbufs list */
/* note it is called for rendered results, but it doesn't use the index! */
/* and because rendered results use fake layer/passes, don't correct for wrong indices here */
bool BKE_image_is_multilayer(Image *ima)
{
  if (ELEM(ima->source, IMA_SRC_FILE, IMA_SRC_SEQUENCE)) {
    if (ima->type == IMA_TYPE_MULTILAYER) {
      return true;
    }
  }
  else if (ima->source == IMA_SRC_VIEWER) {
    if (ima->type == IMA_TYPE_R_RESULT) {
      return true;
    }
  }
  return false;
}

bool BKE_image_is_multiview(Image *ima)
{
  ImageView *view = ima->views.first;
  return (view && (view->next || view->name[0]));
}

bool BKE_image_is_stereo(Image *ima)
{
  return BKE_image_is_multiview(ima) &&
         (BLI_findstring(&ima->views, STEREO_LEFT_NAME, offsetof(ImageView, name)) &&
          BLI_findstring(&ima->views, STEREO_RIGHT_NAME, offsetof(ImageView, name)));
}

static void image_init_multilayer_multiview(Image *ima, RenderResult *rr)
{
  /* update image views from render views, but only if they actually changed,
   * to avoid invalid memory access during render. ideally these should always
   * be acquired with a mutex along with the render result, but there are still
   * some places with just an image pointer that need to access views */
  if (rr && BLI_listbase_count(&ima->views) == BLI_listbase_count(&rr->views)) {
    ImageView *iv = ima->views.first;
    RenderView *rv = rr->views.first;
    bool modified = false;
    for (; rv; rv = rv->next, iv = iv->next) {
      modified |= !STREQ(rv->name, iv->name);
    }
    if (!modified)
      return;
  }

  BKE_image_free_views(ima);

  if (rr) {
    for (RenderView *rv = rr->views.first; rv; rv = rv->next) {
      ImageView *iv = MEM_callocN(sizeof(ImageView), "Viewer Image View");
      STRNCPY(iv->name, rv->name);
      BLI_addtail(&ima->views, iv);
    }
  }
}

RenderResult *BKE_image_acquire_renderresult(Scene *scene, Image *ima)
{
  RenderResult *rr = NULL;
  if (ima->rr) {
    rr = ima->rr;
  }
  else if (ima->type == IMA_TYPE_R_RESULT) {
    if (ima->render_slot == ima->last_render_slot)
      rr = RE_AcquireResultRead(RE_GetSceneRender(scene));
    else
      rr = BKE_image_get_renderslot(ima, ima->render_slot)->render;

    /* set proper views */
    image_init_multilayer_multiview(ima, rr);
  }

  return rr;
}

void BKE_image_release_renderresult(Scene *scene, Image *ima)
{
  if (ima->rr) {
    /* pass */
  }
  else if (ima->type == IMA_TYPE_R_RESULT) {
    if (ima->render_slot == ima->last_render_slot)
      RE_ReleaseResult(RE_GetSceneRender(scene));
  }
}

bool BKE_image_is_openexr(struct Image *ima)
{
#ifdef WITH_OPENEXR
  if (ELEM(ima->source, IMA_SRC_FILE, IMA_SRC_SEQUENCE)) {
    return BLI_path_extension_check(ima->name, ".exr");
  }
#else
  UNUSED_VARS(ima);
#endif
  return false;
}

void BKE_image_backup_render(Scene *scene, Image *ima, bool free_current_slot)
{
  /* called right before rendering, ima->renderslots contains render
   * result pointers for everything but the current render */
  Render *re = RE_GetSceneRender(scene);

  /* Ensure we always have a valid render slot. */
  if (!ima->renderslots.first) {
    BKE_image_add_renderslot(ima, NULL);
    ima->render_slot = 0;
    ima->last_render_slot = 0;
  }
  else if (ima->render_slot >= BLI_listbase_count(&ima->renderslots)) {
    ima->render_slot = 0;
    ima->last_render_slot = 0;
  }

  RenderSlot *last_slot = BKE_image_get_renderslot(ima, ima->last_render_slot);
  RenderSlot *cur_slot = BKE_image_get_renderslot(ima, ima->render_slot);

  if (last_slot && ima->render_slot != ima->last_render_slot) {
    last_slot->render = NULL;
    RE_SwapResult(re, &last_slot->render);

    if (cur_slot->render) {
      if (free_current_slot) {
        BKE_image_clear_renderslot(ima, NULL, ima->render_slot);
      }
      else {
        RE_SwapResult(re, &cur_slot->render);
      }
    }
  }

  ima->last_render_slot = ima->render_slot;
}

/**************************** multiview load openexr *********************************/

static void image_add_view(Image *ima, const char *viewname, const char *filepath)
{
  ImageView *iv;

  iv = MEM_mallocN(sizeof(ImageView), "Viewer Image View");
  STRNCPY(iv->name, viewname);
  STRNCPY(iv->filepath, filepath);

  /* For stereo drawing we need to ensure:
   * STEREO_LEFT_NAME  == STEREO_LEFT_ID and
   * STEREO_RIGHT_NAME == STEREO_RIGHT_ID */

  if (STREQ(viewname, STEREO_LEFT_NAME)) {
    BLI_addhead(&ima->views, iv);
  }
  else if (STREQ(viewname, STEREO_RIGHT_NAME)) {
    ImageView *left_iv = BLI_findstring(&ima->views, STEREO_LEFT_NAME, offsetof(ImageView, name));

    if (left_iv == NULL) {
      BLI_addhead(&ima->views, iv);
    }
    else {
      BLI_insertlinkafter(&ima->views, left_iv, iv);
    }
  }
  else {
    BLI_addtail(&ima->views, iv);
  }
}

/* after imbuf load, openexr type can return with a exrhandle open */
/* in that case we have to build a render-result */
#ifdef WITH_OPENEXR
static void image_create_multilayer(Image *ima, ImBuf *ibuf, int framenr)
{
  const char *colorspace = ima->colorspace_settings.name;
  bool predivide = (ima->alpha_mode == IMA_ALPHA_PREMUL);

  /* only load rr once for multiview */
  if (!ima->rr)
    ima->rr = RE_MultilayerConvert(ibuf->userdata, colorspace, predivide, ibuf->x, ibuf->y);

  IMB_exr_close(ibuf->userdata);

  ibuf->userdata = NULL;
  if (ima->rr != NULL) {
    ima->rr->framenr = framenr;
    BKE_stamp_info_from_imbuf(ima->rr, ibuf);
  }

  /* set proper views */
  image_init_multilayer_multiview(ima, ima->rr);
}
#endif /* WITH_OPENEXR */

/* common stuff to do with images after loading */
static void image_initialize_after_load(Image *ima, ImBuf *UNUSED(ibuf))
{
  /* Preview is NULL when it has never been used as an icon before.
   * Never handle previews/icons outside of main thread. */
  if (G.background == 0 && ima->preview == NULL && BLI_thread_is_main()) {
    BKE_icon_changed(BKE_icon_id_ensure(&ima->id));
  }

  /* timer */
  BKE_image_tag_time(ima);

  ima->ok = IMA_OK_LOADED;
}

static int imbuf_alpha_flags_for_image(Image *ima)
{
  int flag = 0;

  if (ima->flag & IMA_IGNORE_ALPHA)
    flag |= IB_ignore_alpha;
  else if (ima->alpha_mode == IMA_ALPHA_PREMUL)
    flag |= IB_alphamode_premul;

  return flag;
}

/* the number of files will vary according to the stereo format */
static int image_num_files(Image *ima)
{
  const bool is_multiview = BKE_image_is_multiview(ima);

  if (!is_multiview) {
    return 1;
  }
  else if (ima->views_format == R_IMF_VIEWS_STEREO_3D) {
    return 1;
  }
  /* R_IMF_VIEWS_INDIVIDUAL */
  else {
    return BLI_listbase_count(&ima->views);
  }
}

static ImBuf *load_sequence_single(
    Image *ima, ImageUser *iuser, int frame, const int view_id, bool *r_assign)
{
  struct ImBuf *ibuf;
  char name[FILE_MAX];
  int flag;
  ImageUser iuser_t = {0};

  ima->lastframe = frame;

  if (iuser) {
    iuser_t = *iuser;
  }
  else {
    /* TODO(sergey): Do we need to initialize something here? */
  }

  iuser_t.view = view_id;
  BKE_image_user_file_path(&iuser_t, ima, name);

  flag = IB_rect | IB_multilayer | IB_metadata;
  flag |= imbuf_alpha_flags_for_image(ima);

  /* read ibuf */
  ibuf = IMB_loadiffname(name, flag, ima->colorspace_settings.name);

#if 0
  if (ibuf) {
    printf(AT " loaded %s\n", name);
  }
  else {
    printf(AT " missed %s\n", name);
  }
#endif

  if (ibuf) {
#ifdef WITH_OPENEXR
    if (ibuf->ftype == IMB_FTYPE_OPENEXR && ibuf->userdata) {
      /* Handle multilayer and multiview cases, don't assign ibuf here.
       * will be set layer in BKE_image_acquire_ibuf from ima->rr. */
      if (IMB_exr_has_multilayer(ibuf->userdata)) {
        image_create_multilayer(ima, ibuf, frame);
        ima->type = IMA_TYPE_MULTILAYER;
        IMB_freeImBuf(ibuf);
        ibuf = NULL;
      }
    }
    else {
      image_initialize_after_load(ima, ibuf);
      *r_assign = true;
    }
#else
    image_initialize_after_load(ima, ibuf);
    *r_assign = true;
#endif
  }

  return ibuf;
}

static ImBuf *image_load_sequence_file(Image *ima, ImageUser *iuser, int frame)
{
  struct ImBuf *ibuf = NULL;
  const bool is_multiview = BKE_image_is_multiview(ima);
  const int totfiles = image_num_files(ima);
  bool assign = false;

  if (!is_multiview) {
    ibuf = load_sequence_single(ima, iuser, frame, 0, &assign);
    if (assign) {
      image_assign_ibuf(ima, ibuf, 0, frame);
    }
  }
  else {
    const int totviews = BLI_listbase_count(&ima->views);
    int i;
    struct ImBuf **ibuf_arr;

    ibuf_arr = MEM_mallocN(sizeof(ImBuf *) * totviews, "Image Views Imbufs");

    for (i = 0; i < totfiles; i++)
      ibuf_arr[i] = load_sequence_single(ima, iuser, frame, i, &assign);

    if (BKE_image_is_stereo(ima) && ima->views_format == R_IMF_VIEWS_STEREO_3D)
      IMB_ImBufFromStereo3d(ima->stereo3d_format, ibuf_arr[0], &ibuf_arr[0], &ibuf_arr[1]);

    /* return the original requested ImBuf */
    ibuf = ibuf_arr[(iuser ? iuser->multi_index : 0)];

    if (assign) {
      for (i = 0; i < totviews; i++) {
        image_assign_ibuf(ima, ibuf_arr[i], i, frame);
      }
    }

    /* "remove" the others (decrease their refcount) */
    for (i = 0; i < totviews; i++) {
      if (ibuf_arr[i] != ibuf) {
        IMB_freeImBuf(ibuf_arr[i]);
      }
    }

    /* cleanup */
    MEM_freeN(ibuf_arr);
  }

  return ibuf;
}

static ImBuf *image_load_sequence_multilayer(Image *ima, ImageUser *iuser, int frame)
{
  struct ImBuf *ibuf = NULL;

  /* either we load from RenderResult, or we have to load a new one */

  /* check for new RenderResult */
  if (ima->rr == NULL || frame != ima->rr->framenr) {
    if (ima->rr) {
      /* Cached image buffers shares pointers with render result,
       * need to ensure there's no image buffers are hanging around
       * with dead links after freeing the render result.
       */
      image_free_cached_frames(ima);
      RE_FreeRenderResult(ima->rr);
      ima->rr = NULL;
    }

    ibuf = image_load_sequence_file(ima, iuser, frame);

    if (ibuf) { /* actually an error */
      ima->type = IMA_TYPE_IMAGE;
      printf("error, multi is normal image\n");
    }
  }
  if (ima->rr) {
    RenderPass *rpass = BKE_image_multilayer_index(ima->rr, iuser);

    if (rpass) {
      // printf("load from pass %s\n", rpass->name);
      /* since we free  render results, we copy the rect */
      ibuf = IMB_allocImBuf(ima->rr->rectx, ima->rr->recty, 32, 0);
      ibuf->rect_float = MEM_dupallocN(rpass->rect);
      ibuf->flags |= IB_rectfloat;
      ibuf->mall = IB_rectfloat;
      ibuf->channels = rpass->channels;

      BKE_imbuf_stamp_info(ima->rr, ibuf);

      image_initialize_after_load(ima, ibuf);
      image_assign_ibuf(ima, ibuf, iuser ? iuser->multi_index : 0, frame);
    }
    // else printf("pass not found\n");
  }
  else
    ima->ok = 0;

  if (iuser)
    iuser->ok = ima->ok;

  return ibuf;
}

static ImBuf *load_movie_single(Image *ima, ImageUser *iuser, int frame, const int view_id)
{
  struct ImBuf *ibuf = NULL;
  ImageAnim *ia;

  ia = BLI_findlink(&ima->anims, view_id);

  if (ia->anim == NULL) {
    char str[FILE_MAX];
    int flags = IB_rect;
    ImageUser iuser_t;

    if (ima->flag & IMA_DEINTERLACE) {
      flags |= IB_animdeinterlace;
    }

    if (iuser)
      iuser_t = *iuser;

    iuser_t.view = view_id;

    BKE_image_user_file_path(&iuser_t, ima, str);

    /* FIXME: make several stream accessible in image editor, too*/
    ia->anim = openanim(str, flags, 0, ima->colorspace_settings.name);

    /* let's initialize this user */
    if (ia->anim && iuser && iuser->frames == 0)
      iuser->frames = IMB_anim_get_duration(ia->anim, IMB_TC_RECORD_RUN);
  }

  if (ia->anim) {
    int dur = IMB_anim_get_duration(ia->anim, IMB_TC_RECORD_RUN);
    int fra = frame - 1;

    if (fra < 0)
      fra = 0;
    if (fra > (dur - 1))
      fra = dur - 1;
    ibuf = IMB_makeSingleUser(IMB_anim_absolute(ia->anim, fra, IMB_TC_RECORD_RUN, IMB_PROXY_NONE));

    if (ibuf) {
      image_initialize_after_load(ima, ibuf);
    }
    else
      ima->ok = 0;
  }
  else
    ima->ok = 0;

  return ibuf;
}

static ImBuf *image_load_movie_file(Image *ima, ImageUser *iuser, int frame)
{
  struct ImBuf *ibuf = NULL;
  const bool is_multiview = BKE_image_is_multiview(ima);
  const int totfiles = image_num_files(ima);
  int i;

  if (totfiles != BLI_listbase_count_at_most(&ima->anims, totfiles + 1)) {
    image_free_anims(ima);

    for (i = 0; i < totfiles; i++) {
      /* allocate the ImageAnim */
      ImageAnim *ia = MEM_callocN(sizeof(ImageAnim), "Image Anim");
      BLI_addtail(&ima->anims, ia);
    }
  }

  if (!is_multiview) {
    ibuf = load_movie_single(ima, iuser, frame, 0);
    image_assign_ibuf(ima, ibuf, 0, frame);
  }
  else {
    struct ImBuf **ibuf_arr;
    const int totviews = BLI_listbase_count(&ima->views);

    ibuf_arr = MEM_mallocN(sizeof(ImBuf *) * totviews, "Image Views (movie) Imbufs");

    for (i = 0; i < totfiles; i++) {
      ibuf_arr[i] = load_movie_single(ima, iuser, frame, i);
    }

    if (BKE_image_is_stereo(ima) && ima->views_format == R_IMF_VIEWS_STEREO_3D)
      IMB_ImBufFromStereo3d(ima->stereo3d_format, ibuf_arr[0], &ibuf_arr[0], &ibuf_arr[1]);

    for (i = 0; i < totviews; i++) {
      if (ibuf_arr[i]) {
        image_assign_ibuf(ima, ibuf_arr[i], i, frame);
      }
      else {
        ima->ok = 0;
      }
    }

    /* return the original requested ImBuf */
    ibuf = ibuf_arr[(iuser ? iuser->multi_index : 0)];

    /* "remove" the others (decrease their refcount) */
    for (i = 0; i < totviews; i++) {
      if (ibuf_arr[i] != ibuf) {
        IMB_freeImBuf(ibuf_arr[i]);
      }
    }

    /* cleanup */
    MEM_freeN(ibuf_arr);
  }

  if (iuser)
    iuser->ok = ima->ok;

  return ibuf;
}

static ImBuf *load_image_single(Image *ima,
                                ImageUser *iuser,
                                int cfra,
                                const int view_id,
                                const bool has_packed,
                                bool *r_assign)
{
  char filepath[FILE_MAX];
  struct ImBuf *ibuf = NULL;
  int flag;

  /* is there a PackedFile with this image ? */
  if (has_packed) {
    ImagePackedFile *imapf;

    flag = IB_rect | IB_multilayer;
    flag |= imbuf_alpha_flags_for_image(ima);

    imapf = BLI_findlink(&ima->packedfiles, view_id);
    if (imapf->packedfile) {
      ibuf = IMB_ibImageFromMemory((unsigned char *)imapf->packedfile->data,
                                   imapf->packedfile->size,
                                   flag,
                                   ima->colorspace_settings.name,
                                   "<packed data>");
    }
  }
  else {
    ImageUser iuser_t;

    flag = IB_rect | IB_multilayer | IB_metadata;
    flag |= imbuf_alpha_flags_for_image(ima);

    /* get the correct filepath */
    BKE_image_user_frame_calc(iuser, cfra);

    if (iuser)
      iuser_t = *iuser;
    else
      iuser_t.framenr = ima->lastframe;

    iuser_t.view = view_id;

    BKE_image_user_file_path(&iuser_t, ima, filepath);

    /* read ibuf */
    ibuf = IMB_loadiffname(filepath, flag, ima->colorspace_settings.name);
  }

  if (ibuf) {
#ifdef WITH_OPENEXR
    if (ibuf->ftype == IMB_FTYPE_OPENEXR && ibuf->userdata) {
      /* Handle multilayer and multiview cases, don't assign ibuf here.
       * will be set layer in BKE_image_acquire_ibuf from ima->rr. */
      if (IMB_exr_has_multilayer(ibuf->userdata)) {
        image_create_multilayer(ima, ibuf, cfra);
        ima->type = IMA_TYPE_MULTILAYER;
        IMB_freeImBuf(ibuf);
        ibuf = NULL;
      }
    }
    else
#endif
    {
      image_initialize_after_load(ima, ibuf);
      *r_assign = true;

      /* make packed file for autopack */
      if ((has_packed == false) && (G.fileflags & G_FILE_AUTOPACK)) {
        ImagePackedFile *imapf = MEM_mallocN(sizeof(ImagePackedFile), "Image Packefile");
        BLI_addtail(&ima->packedfiles, imapf);

        STRNCPY(imapf->filepath, filepath);
        imapf->packedfile = newPackedFile(NULL, filepath, ID_BLEND_PATH_FROM_GLOBAL(&ima->id));
      }
    }
  }
  else {
    ima->ok = 0;
  }

  return ibuf;
}

/* warning, 'iuser' can be NULL
 * note: Image->views was already populated (in image_update_views_format)
 */
static ImBuf *image_load_image_file(Image *ima, ImageUser *iuser, int cfra)
{
  struct ImBuf *ibuf = NULL;
  bool assign = false;
  const bool is_multiview = BKE_image_is_multiview(ima);
  const int totfiles = image_num_files(ima);
  bool has_packed = BKE_image_has_packedfile(ima);

  /* always ensure clean ima */
  BKE_image_free_buffers(ima);

  /* this should never happen, but just playing safe */
  if (has_packed) {
    if (totfiles != BLI_listbase_count_at_most(&ima->packedfiles, totfiles + 1)) {
      image_free_packedfiles(ima);
      has_packed = false;
    }
  }

  if (!is_multiview) {
    ibuf = load_image_single(ima, iuser, cfra, 0, has_packed, &assign);
    if (assign) {
      image_assign_ibuf(ima, ibuf, IMA_NO_INDEX, 0);
    }
  }
  else {
    struct ImBuf **ibuf_arr;
    const int totviews = BLI_listbase_count(&ima->views);
    int i;
    BLI_assert(totviews > 0);

    ibuf_arr = MEM_callocN(sizeof(ImBuf *) * totviews, "Image Views Imbufs");

    for (i = 0; i < totfiles; i++)
      ibuf_arr[i] = load_image_single(ima, iuser, cfra, i, has_packed, &assign);

    /* multi-views/multi-layers OpenEXR files directly populate ima, and return NULL ibuf... */
    if (BKE_image_is_stereo(ima) && ima->views_format == R_IMF_VIEWS_STEREO_3D && ibuf_arr[0] &&
        totfiles == 1 && totviews >= 2) {
      IMB_ImBufFromStereo3d(ima->stereo3d_format, ibuf_arr[0], &ibuf_arr[0], &ibuf_arr[1]);
    }

    /* return the original requested ImBuf */
    i = (iuser && iuser->multi_index < totviews) ? iuser->multi_index : 0;
    ibuf = ibuf_arr[i];

    if (assign) {
      for (i = 0; i < totviews; i++) {
        image_assign_ibuf(ima, ibuf_arr[i], i, 0);
      }
    }

    /* "remove" the others (decrease their refcount) */
    for (i = 0; i < totviews; i++) {
      if (ibuf_arr[i] != ibuf) {
        IMB_freeImBuf(ibuf_arr[i]);
      }
    }

    /* cleanup */
    MEM_freeN(ibuf_arr);
  }

  if (iuser)
    iuser->ok = ima->ok;

  return ibuf;
}

static ImBuf *image_get_ibuf_multilayer(Image *ima, ImageUser *iuser)
{
  ImBuf *ibuf = NULL;

  if (ima->rr == NULL) {
    ibuf = image_load_image_file(ima, iuser, 0);
    if (ibuf) { /* actually an error */
      ima->type = IMA_TYPE_IMAGE;
      return ibuf;
    }
  }
  if (ima->rr) {
    RenderPass *rpass = BKE_image_multilayer_index(ima->rr, iuser);

    if (rpass) {
      ibuf = IMB_allocImBuf(ima->rr->rectx, ima->rr->recty, 32, 0);

      image_initialize_after_load(ima, ibuf);

      ibuf->rect_float = rpass->rect;
      ibuf->flags |= IB_rectfloat;
      ibuf->channels = rpass->channels;

      BKE_imbuf_stamp_info(ima->rr, ibuf);

      image_assign_ibuf(ima, ibuf, iuser ? iuser->multi_index : IMA_NO_INDEX, 0);
    }
  }

  if (ibuf == NULL)
    ima->ok = 0;
  if (iuser)
    iuser->ok = ima->ok;

  return ibuf;
}

/* showing RGBA result itself (from compo/sequence) or
 * like exr, using layers etc */
/* always returns a single ibuf, also during render progress */
static ImBuf *image_get_render_result(Image *ima, ImageUser *iuser, void **r_lock)
{
  Render *re;
  RenderResult rres;
  RenderView *rv;
  float *rectf, *rectz;
  unsigned int *rect;
  float dither;
  int channels, layer, pass;
  ImBuf *ibuf;
  int from_render = (ima->render_slot == ima->last_render_slot);
  int actview;
  bool byte_buffer_in_display_space = false;

  if (!(iuser && iuser->scene))
    return NULL;

  /* if we the caller is not going to release the lock, don't give the image */
  if (!r_lock)
    return NULL;

  re = RE_GetSceneRender(iuser->scene);

  channels = 4;
  layer = iuser->layer;
  pass = iuser->pass;
  actview = iuser->view;

  if (BKE_image_is_stereo(ima) && (iuser->flag & IMA_SHOW_STEREO))
    actview = iuser->multiview_eye;

  RenderSlot *slot;
  if (from_render) {
    RE_AcquireResultImage(re, &rres, actview);
  }
  else if ((slot = BKE_image_get_renderslot(ima, ima->render_slot))->render) {
    rres = *(slot->render);
    rres.have_combined = ((RenderView *)rres.views.first)->rectf != NULL;
  }
  else
    memset(&rres, 0, sizeof(RenderResult));

  if (!(rres.rectx > 0 && rres.recty > 0)) {
    if (from_render)
      RE_ReleaseResultImage(re);
    return NULL;
  }

  /* release is done in BKE_image_release_ibuf using r_lock */
  if (from_render) {
    BLI_thread_lock(LOCK_VIEWER);
    *r_lock = re;
    rv = NULL;
  }
  else {
    rv = BLI_findlink(&rres.views, actview);
    if (rv == NULL)
      rv = rres.views.first;
  }

  /* this gives active layer, composite or sequence result */
  if (rv == NULL) {
    rect = (unsigned int *)rres.rect32;
    rectf = rres.rectf;
    rectz = rres.rectz;
  }
  else {
    rect = (unsigned int *)rv->rect32;
    rectf = rv->rectf;
    rectz = rv->rectz;
  }

  dither = iuser->scene->r.dither_intensity;

  /* combined layer gets added as first layer */
  if (rres.have_combined && layer == 0) {
    /* pass */
  }
  else if (rect && layer == 0) {
    /* rect32 is set when there's a Sequence pass, this pass seems
     * to have layer=0 (this is from image_buttons.c)
     * in this case we ignore float buffer, because it could have
     * hung from previous pass which was float
     */
    rectf = NULL;
  }
  else if (rres.layers.first) {
    RenderLayer *rl = BLI_findlink(&rres.layers, layer - (rres.have_combined ? 1 : 0));
    if (rl) {
      RenderPass *rpass = image_render_pass_get(rl, pass, actview, NULL);
      if (rpass) {
        rectf = rpass->rect;
        if (pass == 0) {
          if (rectf == NULL) {
            /* Happens when Save Buffers is enabled.
             * Use display buffer stored in the render layer.
             */
            rect = (unsigned int *)rl->display_buffer;
            byte_buffer_in_display_space = true;
          }
        }
        else {
          channels = rpass->channels;
          dither = 0.0f; /* don't dither passes */
        }
      }

      for (rpass = rl->passes.first; rpass; rpass = rpass->next)
        if (STREQ(rpass->name, RE_PASSNAME_Z) && rpass->view_id == actview)
          rectz = rpass->rect;
    }
  }

  ibuf = image_get_cached_ibuf_for_index_frame(ima, IMA_NO_INDEX, 0);

  /* make ibuf if needed, and initialize it */
  if (ibuf == NULL) {
    ibuf = IMB_allocImBuf(rres.rectx, rres.recty, 32, 0);
    image_assign_ibuf(ima, ibuf, IMA_NO_INDEX, 0);
  }

  /* Set color space settings for a byte buffer.
   *
   * This is mainly to make it so color management treats byte buffer
   * from render result with Save Buffers enabled as final display buffer
   * and doesn't apply any color management on it.
   *
   * For other cases we need to be sure it stays to default byte buffer space.
   */
  if (ibuf->rect != rect) {
    if (byte_buffer_in_display_space) {
      const char *colorspace = IMB_colormanagement_get_display_colorspace_name(
          &iuser->scene->view_settings, &iuser->scene->display_settings);
      IMB_colormanagement_assign_rect_colorspace(ibuf, colorspace);
    }
    else {
      const char *colorspace = IMB_colormanagement_role_colorspace_name_get(
          COLOR_ROLE_DEFAULT_BYTE);
      IMB_colormanagement_assign_rect_colorspace(ibuf, colorspace);
    }
  }

  /* invalidate color managed buffers if render result changed */
  BLI_thread_lock(LOCK_COLORMANAGE);
  if (ibuf->x != rres.rectx || ibuf->y != rres.recty || ibuf->rect_float != rectf) {
    ibuf->userflags |= IB_DISPLAY_BUFFER_INVALID;
  }

  ibuf->x = rres.rectx;
  ibuf->y = rres.recty;

  if (rect) {
    imb_freerectImBuf(ibuf);
    ibuf->rect = rect;
  }
  else {
    /* byte buffer of render result has been freed, make sure image buffers
     * does not reference to this buffer anymore
     * need check for whether byte buffer was allocated and owned by image itself
     * or if it's reusing buffer from render result
     */
    if ((ibuf->mall & IB_rect) == 0)
      ibuf->rect = NULL;
  }

  if (rectf) {
    ibuf->rect_float = rectf;
    ibuf->flags |= IB_rectfloat;
    ibuf->channels = channels;
  }
  else {
    ibuf->rect_float = NULL;
    ibuf->flags &= ~IB_rectfloat;
  }

  if (rectz) {
    ibuf->zbuf_float = rectz;
    ibuf->flags |= IB_zbuffloat;
  }
  else {
    ibuf->zbuf_float = NULL;
    ibuf->flags &= ~IB_zbuffloat;
  }

  /* TODO(sergey): Make this faster by either simply referencing the stamp
   * or by changing both ImBug and RenderResult to use same data type to
   * store metadata. */
  if (ibuf->metadata != NULL) {
    IMB_metadata_free(ibuf->metadata);
    ibuf->metadata = NULL;
  }
  BKE_imbuf_stamp_info(&rres, ibuf);

  BLI_thread_unlock(LOCK_COLORMANAGE);

  ibuf->dither = dither;

  ima->ok = IMA_OK_LOADED;

  return ibuf;
}

static int image_get_multiview_index(Image *ima, ImageUser *iuser)
{
  const bool is_multilayer = BKE_image_is_multilayer(ima);
  const bool is_backdrop = (ima->source == IMA_SRC_VIEWER) && (ima->type == IMA_TYPE_COMPOSITE) &&
                           (iuser == NULL);
  int index = BKE_image_is_animated(ima) ? 0 : IMA_NO_INDEX;

  if (is_multilayer) {
    return iuser ? iuser->multi_index : index;
  }
  else if (is_backdrop) {
    if (BKE_image_is_stereo(ima)) {
      /* backdrop hackaround (since there is no iuser */
      return ima->eye;
    }
  }
  else if (BKE_image_is_multiview(ima)) {
    return iuser ? iuser->multi_index : index;
  }

  return index;
}

static void image_get_frame_and_index(Image *ima, ImageUser *iuser, int *r_frame, int *r_index)
{
  int frame = 0, index = image_get_multiview_index(ima, iuser);

  /* see if we already have an appropriate ibuf, with image source and type */
  if (ima->source == IMA_SRC_MOVIE) {
    frame = iuser ? iuser->framenr : ima->lastframe;
  }
  else if (ima->source == IMA_SRC_SEQUENCE) {
    if (ima->type == IMA_TYPE_IMAGE) {
      frame = iuser ? iuser->framenr : ima->lastframe;
    }
    else if (ima->type == IMA_TYPE_MULTILAYER) {
      frame = iuser ? iuser->framenr : ima->lastframe;
    }
  }

  *r_frame = frame;
  *r_index = index;
}

/* Get the ibuf from an image cache for a given image user.
 *
 * Returns referenced image buffer if it exists, callee is to
 * call IMB_freeImBuf to de-reference the image buffer after
 * it's done handling it.
 */
static ImBuf *image_get_cached_ibuf(Image *ima, ImageUser *iuser, int *r_frame, int *r_index)
{
  ImBuf *ibuf = NULL;
  int frame = 0, index = image_get_multiview_index(ima, iuser);

  /* see if we already have an appropriate ibuf, with image source and type */
  if (ima->source == IMA_SRC_MOVIE) {
    frame = iuser ? iuser->framenr : ima->lastframe;
    ibuf = image_get_cached_ibuf_for_index_frame(ima, index, frame);
    ima->lastframe = frame;
  }
  else if (ima->source == IMA_SRC_SEQUENCE) {
    if (ima->type == IMA_TYPE_IMAGE) {
      frame = iuser ? iuser->framenr : ima->lastframe;
      ibuf = image_get_cached_ibuf_for_index_frame(ima, index, frame);
      ima->lastframe = frame;

      /* counter the fact that image is set as invalid when loading a frame
       * that is not in the cache (through image_acquire_ibuf for instance),
       * yet we have valid frames in the cache loaded */
      if (ibuf) {
        ima->ok = IMA_OK_LOADED;

        if (iuser)
          iuser->ok = ima->ok;
      }
    }
    else if (ima->type == IMA_TYPE_MULTILAYER) {
      frame = iuser ? iuser->framenr : ima->lastframe;
      ibuf = image_get_cached_ibuf_for_index_frame(ima, index, frame);
    }
  }
  else if (ima->source == IMA_SRC_FILE) {
    if (ima->type == IMA_TYPE_IMAGE)
      ibuf = image_get_cached_ibuf_for_index_frame(ima, index, 0);
    else if (ima->type == IMA_TYPE_MULTILAYER)
      ibuf = image_get_cached_ibuf_for_index_frame(ima, index, 0);
  }
  else if (ima->source == IMA_SRC_GENERATED) {
    ibuf = image_get_cached_ibuf_for_index_frame(ima, index, 0);
  }
  else if (ima->source == IMA_SRC_VIEWER) {
    /* always verify entirely, not that this shouldn't happen
     * as part of texture sampling in rendering anyway, so not
     * a big bottleneck */
  }

  if (r_frame)
    *r_frame = frame;

  if (r_index)
    *r_index = index;

  return ibuf;
}

BLI_INLINE bool image_quick_test(Image *ima, ImageUser *iuser)
{
  if (ima == NULL)
    return false;

  if (iuser) {
    if (iuser->ok == 0)
      return false;
  }
  else if (ima->ok == 0)
    return false;

  return true;
}

/* Checks optional ImageUser and verifies/creates ImBuf.
 *
 * not thread-safe, so callee should worry about thread locks
 */
static ImBuf *image_acquire_ibuf(Image *ima, ImageUser *iuser, void **r_lock)
{
  ImBuf *ibuf = NULL;
  int frame = 0, index = 0;

  if (r_lock)
    *r_lock = NULL;

  /* quick reject tests */
  if (!image_quick_test(ima, iuser))
    return NULL;

  ibuf = image_get_cached_ibuf(ima, iuser, &frame, &index);

  if (ibuf == NULL) {
    /* we are sure we have to load the ibuf, using source and type */
    if (ima->source == IMA_SRC_MOVIE) {
      /* source is from single file, use flipbook to store ibuf */
      ibuf = image_load_movie_file(ima, iuser, frame);
    }
    else if (ima->source == IMA_SRC_SEQUENCE) {
      if (ima->type == IMA_TYPE_IMAGE) {
        /* regular files, ibufs in flipbook, allows saving */
        ibuf = image_load_sequence_file(ima, iuser, frame);
      }
      /* no else; on load the ima type can change */
      if (ima->type == IMA_TYPE_MULTILAYER) {
        /* only 1 layer/pass stored in imbufs, no exrhandle anim storage, no saving */
        ibuf = image_load_sequence_multilayer(ima, iuser, frame);
      }
    }
    else if (ima->source == IMA_SRC_FILE) {

      if (ima->type == IMA_TYPE_IMAGE)
        ibuf = image_load_image_file(ima, iuser, frame); /* cfra only for '#', this global is OK */
      /* no else; on load the ima type can change */
      if (ima->type == IMA_TYPE_MULTILAYER)
        /* keeps render result, stores ibufs in listbase, allows saving */
        ibuf = image_get_ibuf_multilayer(ima, iuser);
    }
    else if (ima->source == IMA_SRC_GENERATED) {
      /* generated is: ibuf is allocated dynamically */
      /* UV testgrid or black or solid etc */
      if (ima->gen_x == 0)
        ima->gen_x = 1024;
      if (ima->gen_y == 0)
        ima->gen_y = 1024;
      if (ima->gen_depth == 0)
        ima->gen_depth = 24;
      ibuf = add_ibuf_size(ima->gen_x,
                           ima->gen_y,
                           ima->name,
                           ima->gen_depth,
                           (ima->gen_flag & IMA_GEN_FLOAT) != 0,
                           ima->gen_type,
                           ima->gen_color,
                           &ima->colorspace_settings);
      image_assign_ibuf(ima, ibuf, index, 0);
      ima->ok = IMA_OK_LOADED;
    }
    else if (ima->source == IMA_SRC_VIEWER) {
      if (ima->type == IMA_TYPE_R_RESULT) {
        /* always verify entirely, and potentially
         * returns pointer to release later */
        ibuf = image_get_render_result(ima, iuser, r_lock);
      }
      else if (ima->type == IMA_TYPE_COMPOSITE) {
        /* requires lock/unlock, otherwise don't return image */
        if (r_lock) {
          /* unlock in BKE_image_release_ibuf */
          BLI_thread_lock(LOCK_VIEWER);
          *r_lock = ima;

          /* XXX anim play for viewer nodes not yet supported */
          frame = 0;  // XXX iuser ? iuser->framenr : 0;
          ibuf = image_get_cached_ibuf_for_index_frame(ima, index, frame);

          if (!ibuf) {
            /* Composite Viewer, all handled in compositor */
            /* fake ibuf, will be filled in compositor */
            ibuf = IMB_allocImBuf(256, 256, 32, IB_rect | IB_rectfloat);
            image_assign_ibuf(ima, ibuf, index, frame);
          }
        }
      }
    }

    /* We only want movies and sequences to be memory limited. */
    if (ibuf != NULL && !ELEM(ima->source, IMA_SRC_MOVIE, IMA_SRC_SEQUENCE)) {
      ibuf->userflags |= IB_PERSISTENT;
    }
  }

  BKE_image_tag_time(ima);

  return ibuf;
}

/* return image buffer for given image and user
 *
 * - will lock render result if image type is render result and lock is not NULL
 * - will return NULL if image type if render or composite result and lock is NULL
 *
 * references the result, BKE_image_release_ibuf should be used to de-reference
 */
ImBuf *BKE_image_acquire_ibuf(Image *ima, ImageUser *iuser, void **r_lock)
{
  ImBuf *ibuf;

  BLI_spin_lock(&image_spin);

  ibuf = image_acquire_ibuf(ima, iuser, r_lock);

  BLI_spin_unlock(&image_spin);

  return ibuf;
}

void BKE_image_release_ibuf(Image *ima, ImBuf *ibuf, void *lock)
{
  if (lock != NULL) {
    /* for getting image during threaded render / compositing, need to release */
    if (lock == ima) {
      BLI_thread_unlock(LOCK_VIEWER); /* viewer image */
    }
    else {
      RE_ReleaseResultImage(lock);    /* render result */
      BLI_thread_unlock(LOCK_VIEWER); /* view image imbuf */
    }
  }

  if (ibuf) {
    BLI_spin_lock(&image_spin);
    IMB_freeImBuf(ibuf);
    BLI_spin_unlock(&image_spin);
  }
}

/* checks whether there's an image buffer for given image and user */
bool BKE_image_has_ibuf(Image *ima, ImageUser *iuser)
{
  ImBuf *ibuf;

  /* quick reject tests */
  if (!image_quick_test(ima, iuser))
    return false;

  BLI_spin_lock(&image_spin);

  ibuf = image_get_cached_ibuf(ima, iuser, NULL, NULL);

  if (!ibuf)
    ibuf = image_acquire_ibuf(ima, iuser, NULL);

  BLI_spin_unlock(&image_spin);

  IMB_freeImBuf(ibuf);

  return ibuf != NULL;
}

/* ******** Pool for image buffers ********  */

typedef struct ImagePoolEntry {
  struct ImagePoolEntry *next, *prev;
  Image *image;
  ImBuf *ibuf;
  int index;
  int frame;
} ImagePoolEntry;

typedef struct ImagePool {
  ListBase image_buffers;
  BLI_mempool *memory_pool;
} ImagePool;

ImagePool *BKE_image_pool_new(void)
{
  ImagePool *pool = MEM_callocN(sizeof(ImagePool), "Image Pool");
  pool->memory_pool = BLI_mempool_create(sizeof(ImagePoolEntry), 0, 128, BLI_MEMPOOL_NOP);

  return pool;
}

void BKE_image_pool_free(ImagePool *pool)
{
  /* Use single lock to dereference all the image buffers. */
  BLI_spin_lock(&image_spin);
  for (ImagePoolEntry *entry = pool->image_buffers.first; entry != NULL; entry = entry->next) {
    if (entry->ibuf) {
      IMB_freeImBuf(entry->ibuf);
    }
  }
  BLI_spin_unlock(&image_spin);

  BLI_mempool_destroy(pool->memory_pool);
  MEM_freeN(pool);
}

BLI_INLINE ImBuf *image_pool_find_entry(
    ImagePool *pool, Image *image, int frame, int index, bool *found)
{
  ImagePoolEntry *entry;

  *found = false;

  for (entry = pool->image_buffers.first; entry; entry = entry->next) {
    if (entry->image == image && entry->frame == frame && entry->index == index) {
      *found = true;
      return entry->ibuf;
    }
  }

  return NULL;
}

ImBuf *BKE_image_pool_acquire_ibuf(Image *ima, ImageUser *iuser, ImagePool *pool)
{
  ImBuf *ibuf;
  int index, frame;
  bool found;

  if (!image_quick_test(ima, iuser))
    return NULL;

  if (pool == NULL) {
    /* pool could be NULL, in this case use general acquire function */
    return BKE_image_acquire_ibuf(ima, iuser, NULL);
  }

  image_get_frame_and_index(ima, iuser, &frame, &index);

  ibuf = image_pool_find_entry(pool, ima, frame, index, &found);
  if (found)
    return ibuf;

  BLI_spin_lock(&image_spin);

  ibuf = image_pool_find_entry(pool, ima, frame, index, &found);

  /* will also create entry even in cases image buffer failed to load,
   * prevents trying to load the same buggy file multiple times
   */
  if (!found) {
    ImagePoolEntry *entry;

    ibuf = image_acquire_ibuf(ima, iuser, NULL);

    entry = BLI_mempool_alloc(pool->memory_pool);
    entry->image = ima;
    entry->frame = frame;
    entry->index = index;
    entry->ibuf = ibuf;

    BLI_addtail(&pool->image_buffers, entry);
  }

  BLI_spin_unlock(&image_spin);

  return ibuf;
}

void BKE_image_pool_release_ibuf(Image *ima, ImBuf *ibuf, ImagePool *pool)
{
  /* if pool wasn't actually used, use general release stuff,
   * for pools image buffers will be dereferenced on pool free
   */
  if (pool == NULL) {
    BKE_image_release_ibuf(ima, ibuf, NULL);
  }
}

int BKE_image_user_frame_get(const ImageUser *iuser, int cfra, bool *r_is_in_range)
{
  const int len = iuser->frames;

  if (r_is_in_range) {
    *r_is_in_range = false;
  }

  if (len == 0) {
    return 0;
  }
  else {
    int framenr;
    cfra = cfra - iuser->sfra + 1;

    /* cyclic */
    if (iuser->cycl) {
      cfra = ((cfra) % len);
      if (cfra < 0)
        cfra += len;
      if (cfra == 0)
        cfra = len;

      if (r_is_in_range) {
        *r_is_in_range = true;
      }
    }

    if (cfra < 0) {
      cfra = 0;
    }
    else if (cfra > len) {
      cfra = len;
    }
    else {
      if (r_is_in_range) {
        *r_is_in_range = true;
      }
    }

    /* transform to images space */
    framenr = cfra;
    if (framenr > iuser->frames)
      framenr = iuser->frames;

    if (iuser->cycl) {
      framenr = ((framenr) % len);
      while (framenr < 0)
        framenr += len;
      if (framenr == 0)
        framenr = len;
    }

    /* important to apply after else we cant loop on frames 100 - 110 for eg. */
    framenr += iuser->offset;

    return framenr;
  }
}

void BKE_image_user_frame_calc(ImageUser *iuser, int cfra)
{
  if (iuser) {
    bool is_in_range;
    const int framenr = BKE_image_user_frame_get(iuser, cfra, &is_in_range);

    if (is_in_range) {
      iuser->flag |= IMA_USER_FRAME_IN_RANGE;
    }
    else {
      iuser->flag &= ~IMA_USER_FRAME_IN_RANGE;
    }

    iuser->framenr = framenr;
    if (iuser->ok == 0)
      iuser->ok = 1;
  }
}

/* goes over all ImageUsers, and sets frame numbers if auto-refresh is set */
static void image_editors_update_frame(struct Image *ima,
                                       struct ImageUser *iuser,
                                       void *customdata)
{
  int cfra = *(int *)customdata;

  if ((iuser->flag & IMA_ANIM_ALWAYS) || (iuser->flag & IMA_NEED_FRAME_RECALC)) {
    int framenr = iuser->framenr;

    BKE_image_user_frame_calc(iuser, cfra);
    iuser->flag &= ~IMA_NEED_FRAME_RECALC;

    if (ima && iuser->framenr != framenr) {
      ima->gpuflag |= IMA_GPU_REFRESH;
    }
  }
}

void BKE_image_editors_update_frame(const Main *bmain, int cfra)
{
  /* This only updates images used by the user interface. For others the
   * dependency graph will call BKE_image_user_id_eval_animation. */
  wmWindowManager *wm = bmain->wm.first;
  image_walk_id_all_users(&wm->id, false, &cfra, image_editors_update_frame);
}

static void image_user_id_has_animation(struct Image *ima,
                                        struct ImageUser *UNUSED(iuser),
                                        void *customdata)
{
  if (ima && BKE_image_is_animated(ima)) {
    *(bool *)customdata = true;
  }
}

bool BKE_image_user_id_has_animation(ID *id)
{
  /* For the dependency graph, this does not consider nested node
   * trees as these are handled as their own datablock. */
  bool has_animation = false;
  bool skip_nested_nodes = true;
  image_walk_id_all_users(id, skip_nested_nodes, &has_animation, image_user_id_has_animation);
  return has_animation;
}

static void image_user_id_eval_animation(struct Image *ima,
                                         struct ImageUser *iuser,
                                         void *customdata)
{
  if (ima && BKE_image_is_animated(ima)) {
    Depsgraph *depsgraph = (Depsgraph *)customdata;

    if ((iuser->flag & IMA_ANIM_ALWAYS) || (iuser->flag & IMA_NEED_FRAME_RECALC) ||
        (DEG_get_mode(depsgraph) == DAG_EVAL_RENDER)) {
      int framenr = iuser->framenr;
      float cfra = DEG_get_ctime(depsgraph);

      BKE_image_user_frame_calc(iuser, cfra);
      iuser->flag &= ~IMA_NEED_FRAME_RECALC;

      if (iuser->framenr != framenr) {
        /* Note: a single texture and refresh doesn't really work when
         * multiple image users may use different frames, this is to
         * be improved with perhaps a GPU texture cache. */
        ima->gpuflag |= IMA_GPU_REFRESH;
      }
    }
  }
}

void BKE_image_user_id_eval_animation(Depsgraph *depsgraph, ID *id)
{
  /* This is called from the dependency graph to update the image
   * users in datablocks. It computes the current frame number
   * and tags the image to be refreshed.
   * This does not consider nested node trees as these are handled
   * as their own datablock. */
  bool skip_nested_nodes = true;
  image_walk_id_all_users(id, skip_nested_nodes, depsgraph, image_user_id_eval_animation);
}

void BKE_image_user_file_path(ImageUser *iuser, Image *ima, char *filepath)
{
  if (BKE_image_is_multiview(ima)) {
    ImageView *iv = BLI_findlink(&ima->views, iuser->view);
    if (iv->filepath[0])
      BLI_strncpy(filepath, iv->filepath, FILE_MAX);
    else
      BLI_strncpy(filepath, ima->name, FILE_MAX);
  }
  else {
    BLI_strncpy(filepath, ima->name, FILE_MAX);
  }

  if (ima->source == IMA_SRC_SEQUENCE) {
    char head[FILE_MAX], tail[FILE_MAX];
    unsigned short numlen;
    int frame = iuser ? iuser->framenr : ima->lastframe;

    BLI_stringdec(filepath, head, tail, &numlen);
    BLI_stringenc(filepath, head, tail, numlen, frame);
  }

  BLI_path_abs(filepath, ID_BLEND_PATH_FROM_GLOBAL(&ima->id));
}

bool BKE_image_has_alpha(struct Image *image)
{
  ImBuf *ibuf;
  void *lock;
  int planes;

  ibuf = BKE_image_acquire_ibuf(image, NULL, &lock);
  planes = (ibuf ? ibuf->planes : 0);
  BKE_image_release_ibuf(image, ibuf, lock);

  if (planes == 32)
    return true;
  else
    return false;
}

void BKE_image_get_size(Image *image, ImageUser *iuser, int *width, int *height)
{
  ImBuf *ibuf = NULL;
  void *lock;

  if (image != NULL) {
    ibuf = BKE_image_acquire_ibuf(image, iuser, &lock);
  }

  if (ibuf && ibuf->x > 0 && ibuf->y > 0) {
    *width = ibuf->x;
    *height = ibuf->y;
  }
  else if (image != NULL && image->type == IMA_TYPE_R_RESULT && iuser != NULL &&
           iuser->scene != NULL) {
    Scene *scene = iuser->scene;
    *width = (scene->r.xsch * scene->r.size) / 100;
    *height = (scene->r.ysch * scene->r.size) / 100;
    if ((scene->r.mode & R_BORDER) && (scene->r.mode & R_CROP)) {
      *width *= BLI_rctf_size_x(&scene->r.border);
      *height *= BLI_rctf_size_y(&scene->r.border);
    }
  }
  else {
    *width = IMG_SIZE_FALLBACK;
    *height = IMG_SIZE_FALLBACK;
  }

  if (image != NULL) {
    BKE_image_release_ibuf(image, ibuf, lock);
  }
}

void BKE_image_get_size_fl(Image *image, ImageUser *iuser, float size[2])
{
  int width, height;
  BKE_image_get_size(image, iuser, &width, &height);

  size[0] = (float)width;
  size[1] = (float)height;
}

void BKE_image_get_aspect(Image *image, float *aspx, float *aspy)
{
  *aspx = 1.0;

  /* x is always 1 */
  if (image)
    *aspy = image->aspy / image->aspx;
  else
    *aspy = 1.0f;
}

unsigned char *BKE_image_get_pixels_for_frame(struct Image *image, int frame)
{
  ImageUser iuser = {NULL};
  void *lock;
  ImBuf *ibuf;
  unsigned char *pixels = NULL;

  iuser.framenr = frame;
  iuser.ok = true;

  ibuf = BKE_image_acquire_ibuf(image, &iuser, &lock);

  if (ibuf) {
    pixels = (unsigned char *)ibuf->rect;

    if (pixels)
      pixels = MEM_dupallocN(pixels);

    BKE_image_release_ibuf(image, ibuf, lock);
  }

  if (!pixels)
    return NULL;

  return pixels;
}

float *BKE_image_get_float_pixels_for_frame(struct Image *image, int frame)
{
  ImageUser iuser = {NULL};
  void *lock;
  ImBuf *ibuf;
  float *pixels = NULL;

  iuser.framenr = frame;
  iuser.ok = true;

  ibuf = BKE_image_acquire_ibuf(image, &iuser, &lock);

  if (ibuf) {
    pixels = ibuf->rect_float;

    if (pixels)
      pixels = MEM_dupallocN(pixels);

    BKE_image_release_ibuf(image, ibuf, lock);
  }

  if (!pixels)
    return NULL;

  return pixels;
}

int BKE_image_sequence_guess_offset(Image *image)
{
  return BLI_stringdec(image->name, NULL, NULL, NULL);
}

bool BKE_image_has_anim(Image *ima)
{
  return (BLI_listbase_is_empty(&ima->anims) == false);
}

bool BKE_image_has_packedfile(Image *ima)
{
  return (BLI_listbase_is_empty(&ima->packedfiles) == false);
}

/* Checks the image buffer changes with time (not keyframed values). */
bool BKE_image_is_animated(Image *image)
{
  return ELEM(image->source, IMA_SRC_MOVIE, IMA_SRC_SEQUENCE);
}

bool BKE_image_is_dirty(Image *image)
{
  bool is_dirty = false;

  BLI_spin_lock(&image_spin);
  if (image->cache != NULL) {
    struct MovieCacheIter *iter = IMB_moviecacheIter_new(image->cache);

    while (!IMB_moviecacheIter_done(iter)) {
      ImBuf *ibuf = IMB_moviecacheIter_getImBuf(iter);
      if (ibuf->userflags & IB_BITMAPDIRTY) {
        is_dirty = true;
        break;
      }
      IMB_moviecacheIter_step(iter);
    }
    IMB_moviecacheIter_free(iter);
  }
  BLI_spin_unlock(&image_spin);

  return is_dirty;
}

void BKE_image_file_format_set(Image *image, int ftype, const ImbFormatOptions *options)
{
  BLI_spin_lock(&image_spin);
  if (image->cache != NULL) {
    struct MovieCacheIter *iter = IMB_moviecacheIter_new(image->cache);

    while (!IMB_moviecacheIter_done(iter)) {
      ImBuf *ibuf = IMB_moviecacheIter_getImBuf(iter);
      ibuf->ftype = ftype;
      ibuf->foptions = *options;
      IMB_moviecacheIter_step(iter);
    }
    IMB_moviecacheIter_free(iter);
  }
  BLI_spin_unlock(&image_spin);
}

bool BKE_image_has_loaded_ibuf(Image *image)
{
  bool has_loaded_ibuf = false;

  BLI_spin_lock(&image_spin);
  if (image->cache != NULL) {
    struct MovieCacheIter *iter = IMB_moviecacheIter_new(image->cache);

    while (!IMB_moviecacheIter_done(iter)) {
      has_loaded_ibuf = true;
      break;
    }
    IMB_moviecacheIter_free(iter);
  }
  BLI_spin_unlock(&image_spin);

  return has_loaded_ibuf;
}

/**
 * References the result, #BKE_image_release_ibuf is to be called to de-reference.
 * Use lock=NULL when calling #BKE_image_release_ibuf().
 */
ImBuf *BKE_image_get_ibuf_with_name(Image *image, const char *name)
{
  ImBuf *ibuf = NULL;

  BLI_spin_lock(&image_spin);
  if (image->cache != NULL) {
    struct MovieCacheIter *iter = IMB_moviecacheIter_new(image->cache);

    while (!IMB_moviecacheIter_done(iter)) {
      ImBuf *current_ibuf = IMB_moviecacheIter_getImBuf(iter);
      if (STREQ(current_ibuf->name, name)) {
        ibuf = current_ibuf;
        IMB_refImBuf(ibuf);
        break;
      }
      IMB_moviecacheIter_step(iter);
    }
    IMB_moviecacheIter_free(iter);
  }
  BLI_spin_unlock(&image_spin);

  return ibuf;
}

/**
 * References the result, #BKE_image_release_ibuf is to be called to de-reference.
 * Use lock=NULL when calling #BKE_image_release_ibuf().
 *
 * TODO(sergey): This is actually "get first entry from the cache", which is
 *               not so much predictable. But using first loaded image buffer
 *               was also malicious logic and all the areas which uses this
 *               function are to be re-considered.
 */
ImBuf *BKE_image_get_first_ibuf(Image *image)
{
  ImBuf *ibuf = NULL;

  BLI_spin_lock(&image_spin);
  if (image->cache != NULL) {
    struct MovieCacheIter *iter = IMB_moviecacheIter_new(image->cache);

    while (!IMB_moviecacheIter_done(iter)) {
      ibuf = IMB_moviecacheIter_getImBuf(iter);
      IMB_refImBuf(ibuf);
      break;
    }
    IMB_moviecacheIter_free(iter);
  }
  BLI_spin_unlock(&image_spin);

  return ibuf;
}

static void image_update_views_format(Image *ima, ImageUser *iuser)
{
  SceneRenderView *srv;
  ImageView *iv;
  Scene *scene = iuser->scene;
  const bool is_multiview = ((scene->r.scemode & R_MULTIVIEW) != 0) &&
                            ((ima->flag & IMA_USE_VIEWS) != 0);

  /* reset the image views */
  BKE_image_free_views(ima);

  if (!is_multiview) {
    /* nothing to do */
  }
  else if (ima->views_format == R_IMF_VIEWS_STEREO_3D) {
    int i;
    const char *names[2] = {STEREO_LEFT_NAME, STEREO_RIGHT_NAME};

    for (i = 0; i < 2; i++) {
      image_add_view(ima, names[i], ima->name);
    }
    return;
  }
  else {
    /* R_IMF_VIEWS_INDIVIDUAL */
    char prefix[FILE_MAX] = {'\0'};
    char *name = ima->name;
    const char *ext = NULL;

    BKE_scene_multiview_view_prefix_get(scene, name, prefix, &ext);

    if (prefix[0] == '\0') {
      BKE_image_free_views(ima);
      return;
    }

    /* create all the image views */
    for (srv = scene->r.views.first; srv; srv = srv->next) {
      if (BKE_scene_multiview_is_render_view_active(&scene->r, srv)) {
        char filepath[FILE_MAX];
        SNPRINTF(filepath, "%s%s%s", prefix, srv->suffix, ext);
        image_add_view(ima, srv->name, filepath);
      }
    }

    /* check if the files are all available */
    iv = ima->views.last;
    while (iv) {
      int file;
      char str[FILE_MAX];

      STRNCPY(str, iv->filepath);
      BLI_path_abs(str, BKE_main_blendfile_path_from_global());

      /* exists? */
      file = BLI_open(str, O_BINARY | O_RDONLY, 0);
      if (file == -1) {
        ImageView *iv_del = iv;
        iv = iv->prev;
        BLI_remlink(&ima->views, iv_del);
        MEM_freeN(iv_del);
      }
      else {
        iv = iv->prev;
        close(file);
      }
    }

    /* all good */
    if (!BKE_image_is_multiview(ima)) {
      BKE_image_free_views(ima);
    }
  }
}

/**************************** Render Slots ***************************/

RenderSlot *BKE_image_add_renderslot(Image *ima, const char *name)
{
  RenderSlot *slot = MEM_callocN(sizeof(RenderSlot), "Image new Render Slot");
  if (name && name[0]) {
    BLI_strncpy(slot->name, name, sizeof(slot->name));
  }
  else {
    int n = BLI_listbase_count(&ima->renderslots) + 1;
    BLI_snprintf(slot->name, sizeof(slot->name), "Slot %d", n);
  }
  BLI_addtail(&ima->renderslots, slot);
  return slot;
}

bool BKE_image_remove_renderslot(Image *ima, ImageUser *iuser, int index)
{
  int num_slots = BLI_listbase_count(&ima->renderslots);
  if (index >= num_slots || num_slots == 1) {
    return false;
  }

  RenderSlot *remove_slot = BLI_findlink(&ima->renderslots, index);
  RenderSlot *current_slot = BLI_findlink(&ima->renderslots, ima->render_slot);
  RenderSlot *current_last_slot = BLI_findlink(&ima->renderslots, ima->last_render_slot);

  RenderSlot *next_slot;
  if (current_slot == remove_slot) {
    next_slot = BLI_findlink(&ima->renderslots, (index == num_slots - 1) ? index - 1 : index + 1);
  }
  else {
    next_slot = current_slot;
  }

  /* If the slot to be removed is the slot with the last render, make another slot the last render slot. */
  if (remove_slot == current_last_slot) {
    /* Choose the currently selected slot unless that one is being removed, in that case take the next one. */
    RenderSlot *next_last_slot;
    if (current_slot == remove_slot)
      next_last_slot = next_slot;
    else
      next_last_slot = current_slot;

    if (!iuser)
      return false;
    Render *re = RE_GetSceneRender(iuser->scene);
    if (!re)
      return false;
    RE_SwapResult(re, &current_last_slot->render);
    RE_SwapResult(re, &next_last_slot->render);
    current_last_slot = next_last_slot;
  }

  current_slot = next_slot;

  BLI_remlink(&ima->renderslots, remove_slot);

  ima->render_slot = BLI_findindex(&ima->renderslots, current_slot);
  ima->last_render_slot = BLI_findindex(&ima->renderslots, current_last_slot);

  if (remove_slot->render) {
    RE_FreeRenderResult(remove_slot->render);
  }
  MEM_freeN(remove_slot);

  return true;
}

bool BKE_image_clear_renderslot(Image *ima, ImageUser *iuser, int index)
{
  if (index == ima->last_render_slot) {
    if (!iuser)
      return false;
    if (G.is_rendering)
      return false;
    Render *re = RE_GetSceneRender(iuser->scene);
    if (!re)
      return false;
    RE_ClearResult(re);
    return true;
  }
  else {
    RenderSlot *slot = BLI_findlink(&ima->renderslots, index);
    if (!slot)
      return false;
    if (slot->render) {
      RE_FreeRenderResult(slot->render);
      slot->render = NULL;
    }
    return true;
  }
}

RenderSlot *BKE_image_get_renderslot(Image *ima, int index)
{
  /* Can be NULL for images without render slots. */
  return BLI_findlink(&ima->renderslots, index);
}<|MERGE_RESOLUTION|>--- conflicted
+++ resolved
@@ -296,17 +296,10 @@
 
   ima->ok = IMA_OK;
 
-<<<<<<< HEAD
-	//ima->xrep = ima->yrep = 1;
-	ima->aspx = ima->aspy = 1.0;
-	ima->gen_x = 1024; ima->gen_y = 1024;
-	ima->gen_type = IMA_GENTYPE_GRID;
-=======
   ima->aspx = ima->aspy = 1.0;
   ima->gen_x = 1024;
   ima->gen_y = 1024;
   ima->gen_type = IMA_GENTYPE_GRID;
->>>>>>> c8fc23fd
 
   ima->source = source;
   ima->type = type;
@@ -415,17 +408,9 @@
 
   BLI_listbase_clear(&ima_dst->anims);
 
-<<<<<<< HEAD
-	//ima_dst->totbind = 0;
-	for (int i = 0; i < TEXTARGET_COUNT; i++) {
-		ima_dst->gputexture[i] = NULL;
-	}
-	//ima_dst->repbind = NULL;
-=======
   for (int i = 0; i < TEXTARGET_COUNT; i++) {
     ima_dst->gputexture[i] = NULL;
   }
->>>>>>> c8fc23fd
 
   if ((flag & LIB_ID_COPY_NO_PREVIEW) == 0) {
     BKE_previewimg_id_copy(&ima_dst->id, &ima_src->id);
