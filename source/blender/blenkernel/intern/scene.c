/*
 * ***** BEGIN GPL LICENSE BLOCK *****
 *
 * This program is free software; you can redistribute it and/or
 * modify it under the terms of the GNU General Public License
 * as published by the Free Software Foundation; either version 2
 * of the License, or (at your option) any later version.
 *
 * This program is distributed in the hope that it will be useful,
 * but WITHOUT ANY WARRANTY; without even the implied warranty of
 * MERCHANTABILITY or FITNESS FOR A PARTICULAR PURPOSE.  See the
 * GNU General Public License for more details.
 *
 * You should have received a copy of the GNU General Public License
 * along with this program; if not, write to the Free Software Foundation,
 * Inc., 51 Franklin Street, Fifth Floor, Boston, MA 02110-1301, USA.
 *
 * The Original Code is Copyright (C) 2001-2002 by NaN Holding BV.
 * All rights reserved.
 *
 * The Original Code is: all of this file.
 *
 * Contributor(s): none yet.
 *
 * ***** END GPL LICENSE BLOCK *****
 */

/** \file blender/blenkernel/intern/scene.c
 *  \ingroup bke
 */


#include <stddef.h>
#include <stdio.h>
#include <string.h>

#include "MEM_guardedalloc.h"

#include "DNA_anim_types.h"
#include "DNA_group_types.h"
#include "DNA_linestyle_types.h"
#include "DNA_mesh_types.h"
#include "DNA_node_types.h"
#include "DNA_object_types.h"
#include "DNA_rigidbody_types.h"
#include "DNA_scene_types.h"
#include "DNA_screen_types.h"
#include "DNA_sequence_types.h"
#include "DNA_space_types.h"
#include "DNA_view3d_types.h"
#include "DNA_windowmanager_types.h"
#include "DNA_gpencil_types.h"

#include "BLI_math.h"
#include "BLI_blenlib.h"
#include "BLI_utildefines.h"
#include "BLI_callbacks.h"
#include "BLI_string.h"
#include "BLI_string_utils.h"
#include "BLI_threads.h"
#include "BLI_task.h"

#include "BLT_translation.h"

#include "BKE_anim.h"
#include "BKE_animsys.h"
#include "BKE_action.h"
#include "BKE_armature.h"
#include "BKE_cachefile.h"
#include "BKE_colortools.h"
#include "BKE_depsgraph.h"
#include "BKE_editmesh.h"
#include "BKE_fcurve.h"
#include "BKE_freestyle.h"
#include "BKE_global.h"
#include "BKE_gpencil.h"
#include "BKE_group.h"
#include "BKE_icons.h"
#include "BKE_idprop.h"
#include "BKE_image.h"
#include "BKE_library.h"
#include "BKE_library_remap.h"
#include "BKE_linestyle.h"
#include "BKE_main.h"
#include "BKE_mask.h"
#include "BKE_node.h"
#include "BKE_object.h"
#include "BKE_paint.h"
#include "BKE_rigidbody.h"
#include "BKE_scene.h"
#include "BKE_screen.h"
#include "BKE_sequencer.h"
#include "BKE_sound.h"
#include "BKE_unit.h"
#include "BKE_world.h"

#include "DEG_depsgraph.h"

#include "RE_engine.h"

#include "PIL_time.h"

#include "IMB_colormanagement.h"
#include "IMB_imbuf.h"

#include "wm_event_types.h"

#include "bmesh.h"

const char *RE_engine_id_BLENDER_RENDER = "BLENDER_RENDER";
const char *RE_engine_id_BLENDER_GAME = "BLENDER_GAME";
const char *RE_engine_id_CYCLES = "CYCLES";

void free_avicodecdata(AviCodecData *acd)
{
	if (acd) {
		if (acd->lpFormat) {
			MEM_freeN(acd->lpFormat);
			acd->lpFormat = NULL;
			acd->cbFormat = 0;
		}
		if (acd->lpParms) {
			MEM_freeN(acd->lpParms);
			acd->lpParms = NULL;
			acd->cbParms = 0;
		}
	}
}

static void remove_sequencer_fcurves(Scene *sce)
{
	AnimData *adt = BKE_animdata_from_id(&sce->id);

	if (adt && adt->action) {
		FCurve *fcu, *nextfcu;

		for (fcu = adt->action->curves.first; fcu; fcu = nextfcu) {
			nextfcu = fcu->next;

			if ((fcu->rna_path) && strstr(fcu->rna_path, "sequences_all")) {
				action_groups_remove_channel(adt->action, fcu);
				free_fcurve(fcu);
			}
		}
	}
}

/* flag -- copying options (see BKE_library.h's LIB_ID_COPY_... flags for more). */
ToolSettings *BKE_toolsettings_copy(ToolSettings *toolsettings, const int flag)
{
	if (toolsettings == NULL) {
		return NULL;
	}
	ToolSettings *ts = MEM_dupallocN(toolsettings);
	if (ts->vpaint) {
		ts->vpaint = MEM_dupallocN(ts->vpaint);
		BKE_paint_copy(&ts->vpaint->paint, &ts->vpaint->paint, flag);
	}
	if (ts->wpaint) {
		ts->wpaint = MEM_dupallocN(ts->wpaint);
		BKE_paint_copy(&ts->wpaint->paint, &ts->wpaint->paint, flag);
	}
	if (ts->sculpt) {
		ts->sculpt = MEM_dupallocN(ts->sculpt);
		BKE_paint_copy(&ts->sculpt->paint, &ts->sculpt->paint, flag);
	}
	if (ts->uvsculpt) {
		ts->uvsculpt = MEM_dupallocN(ts->uvsculpt);
		BKE_paint_copy(&ts->uvsculpt->paint, &ts->uvsculpt->paint, flag);
	}

	BKE_paint_copy(&ts->imapaint.paint, &ts->imapaint.paint, flag);
	ts->imapaint.paintcursor = NULL;
	ts->particle.paintcursor = NULL;
	ts->particle.scene = NULL;
	ts->particle.object = NULL;

	/* duplicate Grease Pencil Drawing Brushes */
	BLI_listbase_clear(&ts->gp_brushes);
	for (bGPDbrush *brush = toolsettings->gp_brushes.first; brush; brush = brush->next) {
		bGPDbrush *newbrush = BKE_gpencil_brush_duplicate(brush);
		BLI_addtail(&ts->gp_brushes, newbrush);
	}

	/* duplicate Grease Pencil interpolation curve */
	ts->gp_interpolate.custom_ipo = curvemapping_copy(ts->gp_interpolate.custom_ipo);
	return ts;
}

void BKE_toolsettings_free(ToolSettings *toolsettings)
{
	if (toolsettings == NULL) {
		return;
	}
	if (toolsettings->vpaint) {
		BKE_paint_free(&toolsettings->vpaint->paint);
		MEM_freeN(toolsettings->vpaint);
	}
	if (toolsettings->wpaint) {
		BKE_paint_free(&toolsettings->wpaint->paint);
		MEM_freeN(toolsettings->wpaint);
	}
	if (toolsettings->sculpt) {
		BKE_paint_free(&toolsettings->sculpt->paint);
		MEM_freeN(toolsettings->sculpt);
	}
	if (toolsettings->uvsculpt) {
		BKE_paint_free(&toolsettings->uvsculpt->paint);
		MEM_freeN(toolsettings->uvsculpt);
	}
	BKE_paint_free(&toolsettings->imapaint.paint);

	/* free Grease Pencil Drawing Brushes */
	BKE_gpencil_free_brushes(&toolsettings->gp_brushes);
	BLI_freelistN(&toolsettings->gp_brushes);

	/* free Grease Pencil interpolation curve */
	if (toolsettings->gp_interpolate.custom_ipo) {
		curvemapping_free(toolsettings->gp_interpolate.custom_ipo);
	}

	MEM_freeN(toolsettings);
}

/**
 * Only copy internal data of Scene ID from source to already allocated/initialized destination.
 * You probably nerver want to use that directly, use id_copy or BKE_id_copy_ex for typical needs.
 *
 * WARNING! This function will not handle ID user count!
 *
 * \param flag  Copying options (see BKE_library.h's LIB_ID_COPY_... flags for more).
 */
void BKE_scene_copy_data(Main *bmain, Scene *sce_dst, const Scene *sce_src, const int flag)
{
	/* We never handle usercount here for own data. */
	const int flag_subdata = flag | LIB_ID_CREATE_NO_USER_REFCOUNT;

	sce_dst->ed = NULL;
	sce_dst->theDag = NULL;
	sce_dst->depsgraph = NULL;
	sce_dst->obedit = NULL;
	sce_dst->stats = NULL;
	sce_dst->fps_info = NULL;

	BLI_duplicatelist(&(sce_dst->base), &(sce_src->base));
	for (Base *base_dst = sce_dst->base.first, *base_src = sce_src->base.first;
	     base_dst;
	     base_dst = base_dst->next, base_src = base_src->next)
	{
		if (base_src == sce_src->basact) {
			sce_dst->basact = base_dst;
		}
	}

	BLI_duplicatelist(&(sce_dst->markers), &(sce_src->markers));
	BLI_duplicatelist(&(sce_dst->transform_spaces), &(sce_src->transform_spaces));
	BLI_duplicatelist(&(sce_dst->r.layers), &(sce_src->r.layers));
	BLI_duplicatelist(&(sce_dst->r.views), &(sce_src->r.views));
	BKE_keyingsets_copy(&(sce_dst->keyingsets), &(sce_src->keyingsets));

	if (sce_src->nodetree) {
		/* Note: nodetree is *not* in bmain, however this specific case is handled at lower level
		 *       (see BKE_libblock_copy_ex()). */
		BKE_id_copy_ex(bmain, (ID *)sce_src->nodetree, (ID **)&sce_dst->nodetree, flag, false);
		BKE_libblock_relink_ex(bmain, sce_dst->nodetree, (void *)(&sce_src->id), &sce_dst->id, false);
	}

	if (sce_src->rigidbody_world) {
		sce_dst->rigidbody_world = BKE_rigidbody_world_copy(sce_src->rigidbody_world, flag_subdata);
	}

	/* copy Freestyle settings */
	for (SceneRenderLayer *srl_dst = sce_dst->r.layers.first, *srl_src = sce_src->r.layers.first;
	     srl_src;
	     srl_dst = srl_dst->next, srl_src = srl_src->next)
	{
		if (srl_dst->prop != NULL) {
			srl_dst->prop = IDP_CopyProperty_ex(srl_dst->prop, flag_subdata);
		}
		BKE_freestyle_config_copy(&srl_dst->freestyleConfig, &srl_src->freestyleConfig, flag_subdata);
	}

	/* copy color management settings */
	BKE_color_managed_display_settings_copy(&sce_dst->display_settings, &sce_src->display_settings);
	BKE_color_managed_view_settings_copy(&sce_dst->view_settings, &sce_src->view_settings);
	BKE_color_managed_colorspace_settings_copy(&sce_dst->sequencer_colorspace_settings, &sce_src->sequencer_colorspace_settings);

	BKE_color_managed_display_settings_copy(&sce_dst->r.im_format.display_settings, &sce_src->r.im_format.display_settings);
	BKE_color_managed_view_settings_copy(&sce_dst->r.im_format.view_settings, &sce_src->r.im_format.view_settings);

	BKE_color_managed_display_settings_copy(&sce_dst->r.bake.im_format.display_settings, &sce_src->r.bake.im_format.display_settings);
	BKE_color_managed_view_settings_copy(&sce_dst->r.bake.im_format.view_settings, &sce_src->r.bake.im_format.view_settings);

	curvemapping_copy_data(&sce_dst->r.mblur_shutter_curve, &sce_src->r.mblur_shutter_curve);

	/* tool settings */
	sce_dst->toolsettings = BKE_toolsettings_copy(sce_dst->toolsettings, flag_subdata);

	/* make a private copy of the avicodecdata */
	if (sce_src->r.avicodecdata) {
		sce_dst->r.avicodecdata = MEM_dupallocN(sce_src->r.avicodecdata);
		sce_dst->r.avicodecdata->lpFormat = MEM_dupallocN(sce_dst->r.avicodecdata->lpFormat);
		sce_dst->r.avicodecdata->lpParms = MEM_dupallocN(sce_dst->r.avicodecdata->lpParms);
	}

	if (sce_src->r.ffcodecdata.properties) { /* intentionally check sce_dst not sce_src. */  /* XXX ??? comment outdated... */
		sce_dst->r.ffcodecdata.properties = IDP_CopyProperty_ex(sce_src->r.ffcodecdata.properties, flag_subdata);
	}

	/* before scene copy */
	BKE_sound_create_scene(sce_dst);

	/* Copy sequencer, this is local data! */
	if (sce_src->ed) {
		sce_dst->ed = MEM_callocN(sizeof(*sce_dst->ed), __func__);
		sce_dst->ed->seqbasep = &sce_dst->ed->seqbase;
		BKE_sequence_base_dupli_recursive(
		            sce_src, sce_dst, &sce_dst->ed->seqbase, &sce_src->ed->seqbase, SEQ_DUPE_ALL, flag_subdata);
	}

	if ((flag & LIB_ID_COPY_NO_PREVIEW) == 0) {
		BKE_previewimg_id_copy(&sce_dst->id, &sce_src->id);
	}
	else {
		sce_dst->preview = NULL;
	}
}

Scene *BKE_scene_copy(Main *bmain, Scene *sce, int type)
{
	Scene *sce_copy;

	/* TODO this should/could most likely be replaced by call to more generic code at some point...
	 * But for now, let's keep it well isolated here. */
	if (type == SCE_COPY_EMPTY) {
		ListBase rl, rv;

		sce_copy = BKE_scene_add(bmain, sce->id.name + 2);

		rl = sce_copy->r.layers;
		rv = sce_copy->r.views;
		curvemapping_free_data(&sce_copy->r.mblur_shutter_curve);
		sce_copy->r = sce->r;
		sce_copy->r.layers = rl;
		sce_copy->r.actlay = 0;
		sce_copy->r.views = rv;
		sce_copy->unit = sce->unit;
		sce_copy->physics_settings = sce->physics_settings;
		sce_copy->gm = sce->gm;
		sce_copy->audio = sce->audio;

		if (sce->id.properties)
			sce_copy->id.properties = IDP_CopyProperty(sce->id.properties);

		MEM_freeN(sce_copy->toolsettings);
		BKE_sound_destroy_scene(sce_copy);

		/* copy color management settings */
		BKE_color_managed_display_settings_copy(&sce_copy->display_settings, &sce->display_settings);
		BKE_color_managed_view_settings_copy(&sce_copy->view_settings, &sce->view_settings);
		BKE_color_managed_colorspace_settings_copy(&sce_copy->sequencer_colorspace_settings, &sce->sequencer_colorspace_settings);

		BKE_color_managed_display_settings_copy(&sce_copy->r.im_format.display_settings, &sce->r.im_format.display_settings);
		BKE_color_managed_view_settings_copy(&sce_copy->r.im_format.view_settings, &sce->r.im_format.view_settings);

		BKE_color_managed_display_settings_copy(&sce_copy->r.bake.im_format.display_settings, &sce->r.bake.im_format.display_settings);
		BKE_color_managed_view_settings_copy(&sce_copy->r.bake.im_format.view_settings, &sce->r.bake.im_format.view_settings);

		curvemapping_copy_data(&sce_copy->r.mblur_shutter_curve, &sce->r.mblur_shutter_curve);

		/* tool settings */
		sce_copy->toolsettings = BKE_toolsettings_copy(sce->toolsettings, 0);

		/* make a private copy of the avicodecdata */
		if (sce->r.avicodecdata) {
			sce_copy->r.avicodecdata = MEM_dupallocN(sce->r.avicodecdata);
			sce_copy->r.avicodecdata->lpFormat = MEM_dupallocN(sce_copy->r.avicodecdata->lpFormat);
			sce_copy->r.avicodecdata->lpParms = MEM_dupallocN(sce_copy->r.avicodecdata->lpParms);
		}

		if (sce->r.ffcodecdata.properties) { /* intentionally check scen not sce. */
			sce_copy->r.ffcodecdata.properties = IDP_CopyProperty(sce->r.ffcodecdata.properties);
		}

		/* before scene copy */
		BKE_sound_create_scene(sce_copy);

		/* grease pencil */
		sce_copy->gpd = NULL;

		sce_copy->preview = NULL;

		return sce_copy;
	}
	else {
		BKE_id_copy_ex(bmain, (ID *)sce, (ID **)&sce_copy, LIB_ID_COPY_ACTIONS, false);
		id_us_min(&sce_copy->id);
		id_us_ensure_real(&sce_copy->id);

		/* Extra actions, most notably SCE_FULL_COPY also duplicates several 'children' datablocks... */

		if (type == SCE_COPY_FULL) {
			/* Copy Freestyle LineStyle datablocks. */
			for (SceneRenderLayer *srl_dst = sce_copy->r.layers.first; srl_dst; srl_dst = srl_dst->next) {
				for (FreestyleLineSet *lineset = srl_dst->freestyleConfig.linesets.first; lineset; lineset = lineset->next) {
					if (lineset->linestyle) {
						/* XXX Not copying anim/actions here? */
						BKE_id_copy_ex(bmain, (ID *)lineset->linestyle, (ID **)&lineset->linestyle, 0, false);
					}
				}
			}

			/* Full copy of world (included animations) */
			if (sce_copy->world) {
				BKE_id_copy_ex(bmain, (ID *)sce_copy->world, (ID **)&sce_copy->world, LIB_ID_COPY_ACTIONS, false);
			}

			/* Full copy of GreasePencil. */
			/* XXX Not copying anim/actions here? */
			if (sce_copy->gpd) {
				BKE_id_copy_ex(bmain, (ID *)sce_copy->gpd, (ID **)&sce_copy->gpd, 0, false);
			}
		}
		else {
			/* Remove sequencer if not full copy */
			/* XXX Why in Hell? :/ */
			remove_sequencer_fcurves(sce_copy);
			BKE_sequencer_editing_free(sce_copy, true);
		}

		/* NOTE: part of SCE_COPY_LINK_DATA and SCE_COPY_FULL operations
		 * are done outside of blenkernel with ED_objects_single_users! */

		/*  camera */
		if (ELEM(type, SCE_COPY_LINK_DATA, SCE_COPY_FULL)) {
			ID_NEW_REMAP(sce_copy->camera);
		}

		return sce_copy;
	}
}

void BKE_scene_groups_relink(Scene *sce)
{
	if (sce->rigidbody_world)
		BKE_rigidbody_world_groups_relink(sce->rigidbody_world);
}

void BKE_scene_make_local(Main *bmain, Scene *sce, const bool lib_local)
{
	/* For now should work, may need more work though to support all possible corner cases
	 * (also scene_copy probably needs some love). */
	BKE_id_make_local_generic(bmain, &sce->id, true, lib_local);
}

/** Free (or release) any data used by this scene (does not free the scene itself). */
void BKE_scene_free(Scene *sce)
{
	SceneRenderLayer *srl;

	BKE_animdata_free((ID *)sce, false);

	sce->basact = NULL;
	BLI_freelistN(&sce->base);
	BKE_sequencer_editing_free(sce, false);

	BKE_keyingsets_free(&sce->keyingsets);

	/* is no lib link block, but scene extension */
	if (sce->nodetree) {
		ntreeFreeTree(sce->nodetree);
		MEM_freeN(sce->nodetree);
		sce->nodetree = NULL;
	}

	if (sce->rigidbody_world) {
		BKE_rigidbody_free_world(sce->rigidbody_world);
		sce->rigidbody_world = NULL;
	}

	if (sce->r.avicodecdata) {
		free_avicodecdata(sce->r.avicodecdata);
		MEM_freeN(sce->r.avicodecdata);
		sce->r.avicodecdata = NULL;
	}
	if (sce->r.ffcodecdata.properties) {
		IDP_FreeProperty(sce->r.ffcodecdata.properties);
		MEM_freeN(sce->r.ffcodecdata.properties);
		sce->r.ffcodecdata.properties = NULL;
	}

	for (srl = sce->r.layers.first; srl; srl = srl->next) {
		if (srl->prop != NULL) {
			IDP_FreeProperty(srl->prop);
			MEM_freeN(srl->prop);
		}
		BKE_freestyle_config_free(&srl->freestyleConfig);
	}

	BLI_freelistN(&sce->markers);
	BLI_freelistN(&sce->transform_spaces);
	BLI_freelistN(&sce->r.layers);
	BLI_freelistN(&sce->r.views);

	BKE_toolsettings_free(sce->toolsettings);
	sce->toolsettings = NULL;

	DAG_scene_free(sce);
	if (sce->depsgraph)
		DEG_graph_free(sce->depsgraph);

	MEM_SAFE_FREE(sce->stats);
	MEM_SAFE_FREE(sce->fps_info);

	BKE_sound_destroy_scene(sce);

	BKE_color_managed_view_settings_free(&sce->view_settings);

	BKE_previewimg_free(&sce->preview);
	curvemapping_free_data(&sce->r.mblur_shutter_curve);
}

void BKE_scene_init(Scene *sce)
{
	ParticleEditSettings *pset;
	int a;
	const char *colorspace_name;
	SceneRenderView *srv;
	CurveMapping *mblur_shutter_curve;

	BLI_assert(MEMCMP_STRUCT_OFS_IS_ZERO(sce, id));

	sce->lay = sce->layact = 1;

	sce->r.mode = R_GAMMA | R_OSA | R_SHADOW | R_SSS | R_ENVMAP | R_RAYTRACE;
	sce->r.cfra = 1;
	sce->r.sfra = 1;
	sce->r.efra = 250;
	sce->r.frame_step = 1;
	sce->r.xsch = 1920;
	sce->r.ysch = 1080;
	sce->r.xasp = 1;
	sce->r.yasp = 1;
	sce->r.tilex = 256;
	sce->r.tiley = 256;
	sce->r.mblur_samples = 1;
	sce->r.filtertype = R_FILTER_MITCH;
	sce->r.size = 50;

	sce->r.im_format.planes = R_IMF_PLANES_RGBA;
	sce->r.im_format.imtype = R_IMF_IMTYPE_PNG;
	sce->r.im_format.depth = R_IMF_CHAN_DEPTH_8;
	sce->r.im_format.quality = 90;
	sce->r.im_format.compress = 15;

	sce->r.displaymode = R_OUTPUT_AREA;
	sce->r.framapto = 100;
	sce->r.images = 100;
	sce->r.framelen = 1.0;
	sce->r.blurfac = 0.5;
	sce->r.frs_sec = 24;
	sce->r.frs_sec_base = 1;
	sce->r.edgeint = 10;
	sce->r.ocres = 128;

	/* OCIO_TODO: for forwards compatibility only, so if no tonecurve are used,
	 *            images would look in the same way as in current blender
	 *
	 *            perhaps at some point should be completely deprecated?
	 */
	sce->r.color_mgt_flag |= R_COLOR_MANAGEMENT;

	sce->r.gauss = 1.0;

	/* deprecated but keep for upwards compat */
	sce->r.postgamma = 1.0;
	sce->r.posthue = 0.0;
	sce->r.postsat = 1.0;

	sce->r.bake_mode = 1;    /* prevent to include render stuff here */
	sce->r.bake_filter = 16;
	sce->r.bake_osa = 5;
	sce->r.bake_flag = R_BAKE_CLEAR;
	sce->r.bake_normal_space = R_BAKE_SPACE_TANGENT;
	sce->r.bake_samples = 256;
	sce->r.bake_biasdist = 0.001;

	sce->r.bake.flag = R_BAKE_CLEAR;
	sce->r.bake.pass_filter = R_BAKE_PASS_FILTER_ALL;
	sce->r.bake.width = 512;
	sce->r.bake.height = 512;
	sce->r.bake.margin = 16;
	sce->r.bake.normal_space = R_BAKE_SPACE_TANGENT;
	sce->r.bake.normal_swizzle[0] = R_BAKE_POSX;
	sce->r.bake.normal_swizzle[1] = R_BAKE_POSY;
	sce->r.bake.normal_swizzle[2] = R_BAKE_POSZ;
	BLI_strncpy(sce->r.bake.filepath, U.renderdir, sizeof(sce->r.bake.filepath));

	sce->r.bake.im_format.planes = R_IMF_PLANES_RGBA;
	sce->r.bake.im_format.imtype = R_IMF_IMTYPE_PNG;
	sce->r.bake.im_format.depth = R_IMF_CHAN_DEPTH_8;
	sce->r.bake.im_format.quality = 90;
	sce->r.bake.im_format.compress = 15;

	sce->r.scemode = R_DOCOMP | R_DOSEQ | R_EXTENSION;
	sce->r.stamp = R_STAMP_TIME | R_STAMP_FRAME | R_STAMP_DATE | R_STAMP_CAMERA | R_STAMP_SCENE | R_STAMP_FILENAME | R_STAMP_RENDERTIME | R_STAMP_MEMORY;
	sce->r.stamp_font_id = 12;
	sce->r.fg_stamp[0] = sce->r.fg_stamp[1] = sce->r.fg_stamp[2] = 0.8f;
	sce->r.fg_stamp[3] = 1.0f;
	sce->r.bg_stamp[0] = sce->r.bg_stamp[1] = sce->r.bg_stamp[2] = 0.0f;
	sce->r.bg_stamp[3] = 0.25f;
	sce->r.raytrace_options = R_RAYTRACE_USE_INSTANCES;

	sce->r.seq_prev_type = OB_SOLID;
	sce->r.seq_rend_type = OB_SOLID;
	sce->r.seq_flag = 0;

	sce->r.threads = 1;

	sce->r.simplify_subsurf = 6;
	sce->r.simplify_particles = 1.0f;
	sce->r.simplify_shadowsamples = 16;
	sce->r.simplify_aosss = 1.0f;

	sce->r.border.xmin = 0.0f;
	sce->r.border.ymin = 0.0f;
	sce->r.border.xmax = 1.0f;
	sce->r.border.ymax = 1.0f;

	sce->r.preview_start_resolution = 64;

	sce->r.line_thickness_mode = R_LINE_THICKNESS_ABSOLUTE;
	sce->r.unit_line_thickness = 1.0f;

	mblur_shutter_curve = &sce->r.mblur_shutter_curve;
	curvemapping_set_defaults(mblur_shutter_curve, 1, 0.0f, 0.0f, 1.0f, 1.0f);
	curvemapping_initialize(mblur_shutter_curve);
	curvemap_reset(mblur_shutter_curve->cm,
	               &mblur_shutter_curve->clipr,
	               CURVE_PRESET_MAX,
	               CURVEMAP_SLOPE_POS_NEG);

	sce->toolsettings = MEM_callocN(sizeof(struct ToolSettings), "Tool Settings Struct");
	sce->toolsettings->doublimit = 0.001;
	sce->toolsettings->vgroup_weight = 1.0f;
	sce->toolsettings->uvcalc_margin = 0.001f;
	sce->toolsettings->unwrapper = 1;
	sce->toolsettings->select_thresh = 0.01f;

	sce->toolsettings->selectmode = SCE_SELECT_VERTEX;
	sce->toolsettings->uv_selectmode = UV_SELECT_VERTEX;
	sce->toolsettings->normalsize = 0.1;
	sce->toolsettings->autokey_mode = U.autokey_mode;

	sce->toolsettings->snap_node_mode = SCE_SNAP_MODE_GRID;

	sce->toolsettings->skgen_resolution = 100;
	sce->toolsettings->skgen_threshold_internal     = 0.01f;
	sce->toolsettings->skgen_threshold_external     = 0.01f;
	sce->toolsettings->skgen_angle_limit            = 45.0f;
	sce->toolsettings->skgen_length_ratio           = 1.3f;
	sce->toolsettings->skgen_length_limit           = 1.5f;
	sce->toolsettings->skgen_correlation_limit      = 0.98f;
	sce->toolsettings->skgen_symmetry_limit         = 0.1f;
	sce->toolsettings->skgen_postpro = SKGEN_SMOOTH;
	sce->toolsettings->skgen_postpro_passes = 1;
	sce->toolsettings->skgen_options = SKGEN_FILTER_INTERNAL | SKGEN_FILTER_EXTERNAL | SKGEN_FILTER_SMART | SKGEN_HARMONIC | SKGEN_SUB_CORRELATION | SKGEN_STICK_TO_EMBEDDING;
	sce->toolsettings->skgen_subdivisions[0] = SKGEN_SUB_CORRELATION;
	sce->toolsettings->skgen_subdivisions[1] = SKGEN_SUB_LENGTH;
	sce->toolsettings->skgen_subdivisions[2] = SKGEN_SUB_ANGLE;

	sce->toolsettings->curve_paint_settings.curve_type = CU_BEZIER;
	sce->toolsettings->curve_paint_settings.flag |= CURVE_PAINT_FLAG_CORNERS_DETECT;
	sce->toolsettings->curve_paint_settings.error_threshold = 8;
	sce->toolsettings->curve_paint_settings.radius_max = 1.0f;
	sce->toolsettings->curve_paint_settings.corner_angle = DEG2RADF(70.0f);

	sce->toolsettings->statvis.overhang_axis = OB_NEGZ;
	sce->toolsettings->statvis.overhang_min = 0;
	sce->toolsettings->statvis.overhang_max = DEG2RADF(45.0f);
	sce->toolsettings->statvis.thickness_max = 0.1f;
	sce->toolsettings->statvis.thickness_samples = 1;
	sce->toolsettings->statvis.distort_min = DEG2RADF(5.0f);
	sce->toolsettings->statvis.distort_max = DEG2RADF(45.0f);

	sce->toolsettings->statvis.sharp_min = DEG2RADF(90.0f);
	sce->toolsettings->statvis.sharp_max = DEG2RADF(180.0f);

	sce->toolsettings->proportional_size = 1.0f;

	sce->toolsettings->imapaint.paint.flags |= PAINT_SHOW_BRUSH;
	sce->toolsettings->imapaint.normal_angle = 80;
	sce->toolsettings->imapaint.seam_bleed = 2;

	sce->physics_settings.gravity[0] = 0.0f;
	sce->physics_settings.gravity[1] = 0.0f;
	sce->physics_settings.gravity[2] = -9.81f;
	sce->physics_settings.flag = PHYS_GLOBAL_GRAVITY;

	sce->unit.scale_length = 1.0f;

	pset = &sce->toolsettings->particle;
	pset->flag = PE_KEEP_LENGTHS | PE_LOCK_FIRST | PE_DEFLECT_EMITTER | PE_AUTO_VELOCITY;
	pset->emitterdist = 0.25f;
	pset->totrekey = 5;
	pset->totaddkey = 5;
	pset->brushtype = PE_BRUSH_NONE;
	pset->draw_step = 2;
	pset->fade_frames = 2;
	pset->selectmode = SCE_SELECT_PATH;

	for (a = 0; a < ARRAY_SIZE(pset->brush); a++) {
		pset->brush[a].strength = 0.5f;
		pset->brush[a].size = 50;
		pset->brush[a].step = 10;
		pset->brush[a].count = 10;
	}
	pset->brush[PE_BRUSH_CUT].strength = 1.0f;

	sce->r.ffcodecdata.audio_mixrate = 48000;
	sce->r.ffcodecdata.audio_volume = 1.0f;
	sce->r.ffcodecdata.audio_bitrate = 192;
	sce->r.ffcodecdata.audio_channels = 2;

	BLI_strncpy(sce->r.engine, RE_engine_id_BLENDER_RENDER, sizeof(sce->r.engine));

	sce->audio.distance_model = 2.0f;
	sce->audio.doppler_factor = 1.0f;
	sce->audio.speed_of_sound = 343.3f;
	sce->audio.volume = 1.0f;

	BLI_strncpy(sce->r.pic, U.renderdir, sizeof(sce->r.pic));

	BLI_rctf_init(&sce->r.safety, 0.1f, 0.9f, 0.1f, 0.9f);
	sce->r.osa = 8;

	/* note; in header_info.c the scene copy happens..., if you add more to renderdata it has to be checked there */
	BKE_scene_add_render_layer(sce, NULL);

	/* multiview - stereo */
	BKE_scene_add_render_view(sce, STEREO_LEFT_NAME);
	srv = sce->r.views.first;
	BLI_strncpy(srv->suffix, STEREO_LEFT_SUFFIX, sizeof(srv->suffix));

	BKE_scene_add_render_view(sce, STEREO_RIGHT_NAME);
	srv = sce->r.views.last;
	BLI_strncpy(srv->suffix, STEREO_RIGHT_SUFFIX, sizeof(srv->suffix));

	/* game data */
	sce->gm.stereoflag = STEREO_NOSTEREO;
	sce->gm.stereomode = STEREO_ANAGLYPH;
	sce->gm.eyeseparation = 0.10;

	sce->gm.xplay = 640;
	sce->gm.yplay = 480;
	sce->gm.freqplay = 60;
	sce->gm.depth = 32;

	sce->gm.gravity = 9.8f;
	sce->gm.physicsEngine = WOPHY_BULLET;
<<<<<<< HEAD
	sce->gm.mode = WO_ACTIVITY_CULLING | WO_DBVT_CULLING;
=======
	sce->gm.mode = 32; //XXX ugly harcoding, still not sure we should drop mode. 32 == 1 << 5 == use_occlusion_culling
>>>>>>> 8a3b548c
	sce->gm.occlusionRes = 128;
	sce->gm.ticrate = 60;
	sce->gm.maxlogicstep = 5;
	sce->gm.physubstep = 1;
	sce->gm.maxphystep = 5;
	sce->gm.timeScale = 1.0f;
	sce->gm.lineardeactthreshold = 0.8f;
	sce->gm.angulardeactthreshold = 1.0f;
	sce->gm.deactivationtime = 0.0f;

	sce->gm.obstacleSimulation = OBSTSIMULATION_NONE;
	sce->gm.levelHeight = 2.f;

	sce->gm.recastData.cellsize = 0.3f;
	sce->gm.recastData.cellheight = 0.2f;
	sce->gm.recastData.agentmaxslope = M_PI_4;
	sce->gm.recastData.agentmaxclimb = 0.9f;
	sce->gm.recastData.agentheight = 2.0f;
	sce->gm.recastData.agentradius = 0.6f;
	sce->gm.recastData.edgemaxlen = 12.0f;
	sce->gm.recastData.edgemaxerror = 1.3f;
	sce->gm.recastData.regionminsize = 8.f;
	sce->gm.recastData.regionmergesize = 20.f;
	sce->gm.recastData.vertsperpoly = 6;
	sce->gm.recastData.detailsampledist = 6.0f;
	sce->gm.recastData.detailsamplemaxerror = 1.0f;

	sce->gm.lodflag = SCE_LOD_USE_HYST;
	sce->gm.scehysteresis = 10;

	sce->gm.exitkey = 218; // Blender key code for ESC

	sce->gm.pythonkeys[0] = LEFTCTRLKEY;
	sce->gm.pythonkeys[1] = LEFTSHIFTKEY;
	sce->gm.pythonkeys[2] = LEFTALTKEY;
	sce->gm.pythonkeys[3] = TKEY;

	BKE_sound_create_scene(sce);

	/* color management */
	colorspace_name = IMB_colormanagement_role_colorspace_name_get(COLOR_ROLE_DEFAULT_SEQUENCER);

	BKE_color_managed_display_settings_init(&sce->display_settings);
	BKE_color_managed_view_settings_init(&sce->view_settings);
	BLI_strncpy(sce->sequencer_colorspace_settings.name, colorspace_name,
	            sizeof(sce->sequencer_colorspace_settings.name));

	/* Safe Areas */
	copy_v2_fl2(sce->safe_areas.title, 3.5f / 100.0f, 3.5f / 100.0f);
	copy_v2_fl2(sce->safe_areas.action, 10.0f / 100.0f, 5.0f / 100.0f);
	copy_v2_fl2(sce->safe_areas.title_center, 17.5f / 100.0f, 5.0f / 100.0f);
	copy_v2_fl2(sce->safe_areas.action_center, 15.0f / 100.0f, 5.0f / 100.0f);

	sce->preview = NULL;

	/* GP Sculpt brushes */
	{
		GP_BrushEdit_Settings *gset = &sce->toolsettings->gp_sculpt;
		GP_EditBrush_Data *gp_brush;

		gp_brush = &gset->brush[GP_EDITBRUSH_TYPE_SMOOTH];
		gp_brush->size = 25;
		gp_brush->strength = 0.3f;
		gp_brush->flag = GP_EDITBRUSH_FLAG_USE_FALLOFF | GP_EDITBRUSH_FLAG_SMOOTH_PRESSURE;

		gp_brush = &gset->brush[GP_EDITBRUSH_TYPE_THICKNESS];
		gp_brush->size = 25;
		gp_brush->strength = 0.5f;
		gp_brush->flag = GP_EDITBRUSH_FLAG_USE_FALLOFF;

		gp_brush = &gset->brush[GP_EDITBRUSH_TYPE_STRENGTH];
		gp_brush->size = 25;
		gp_brush->strength = 0.5f;
		gp_brush->flag = GP_EDITBRUSH_FLAG_USE_FALLOFF;

		gp_brush = &gset->brush[GP_EDITBRUSH_TYPE_GRAB];
		gp_brush->size = 50;
		gp_brush->strength = 0.3f;
		gp_brush->flag = GP_EDITBRUSH_FLAG_USE_FALLOFF;

		gp_brush = &gset->brush[GP_EDITBRUSH_TYPE_PUSH];
		gp_brush->size = 25;
		gp_brush->strength = 0.3f;
		gp_brush->flag = GP_EDITBRUSH_FLAG_USE_FALLOFF;

		gp_brush = &gset->brush[GP_EDITBRUSH_TYPE_TWIST];
		gp_brush->size = 50;
		gp_brush->strength = 0.3f; // XXX?
		gp_brush->flag = GP_EDITBRUSH_FLAG_USE_FALLOFF;

		gp_brush = &gset->brush[GP_EDITBRUSH_TYPE_PINCH];
		gp_brush->size = 50;
		gp_brush->strength = 0.5f; // XXX?
		gp_brush->flag = GP_EDITBRUSH_FLAG_USE_FALLOFF;

		gp_brush = &gset->brush[GP_EDITBRUSH_TYPE_RANDOMIZE];
		gp_brush->size = 25;
		gp_brush->strength = 0.5f;
		gp_brush->flag = GP_EDITBRUSH_FLAG_USE_FALLOFF;
	}

	/* GP Stroke Placement */
	sce->toolsettings->gpencil_v3d_align = GP_PROJECT_VIEWSPACE;
	sce->toolsettings->gpencil_v2d_align = GP_PROJECT_VIEWSPACE;
	sce->toolsettings->gpencil_seq_align = GP_PROJECT_VIEWSPACE;
	sce->toolsettings->gpencil_ima_align = GP_PROJECT_VIEWSPACE;
}

Scene *BKE_scene_add(Main *bmain, const char *name)
{
	Scene *sce;

	sce = BKE_libblock_alloc(bmain, ID_SCE, name, 0);
	id_us_min(&sce->id);
	id_us_ensure_real(&sce->id);

	BKE_scene_init(sce);

	return sce;
}

Base *BKE_scene_base_find_by_name(struct Scene *scene, const char *name)
{
	Base *base;

	for (base = scene->base.first; base; base = base->next) {
		if (STREQ(base->object->id.name + 2, name)) {
			break;
		}
	}

	return base;
}

Base *BKE_scene_base_find(Scene *scene, Object *ob)
{
	return BLI_findptr(&scene->base, ob, offsetof(Base, object));
}

/**
 * Sets the active scene, mainly used when running in background mode (``--scene`` command line argument).
 * This is also called to set the scene directly, bypassing windowing code.
 * Otherwise #ED_screen_set_scene is used when changing scenes by the user.
 */
void BKE_scene_set_background(Main *bmain, Scene *scene)
{
	Scene *sce;
	Base *base;
	Object *ob;
	Group *group;
	GroupObject *go;
	int flag;

	/* check for cyclic sets, for reading old files but also for definite security (py?) */
	BKE_scene_validate_setscene(bmain, scene);

	/* can happen when switching modes in other scenes */
	if (scene->obedit && !(scene->obedit->mode & OB_MODE_EDIT))
		scene->obedit = NULL;

	/* deselect objects (for dataselect) */
	for (ob = bmain->object.first; ob; ob = ob->id.next)
		ob->flag &= ~(SELECT | OB_FROMGROUP);

	/* group flags again */
	for (group = bmain->group.first; group; group = group->id.next) {
		for (go = group->gobject.first; go; go = go->next) {
			if (go->ob) {
				go->ob->flag |= OB_FROMGROUP;
			}
		}
	}

	/* sort baselist for scene and sets */
	for (sce = scene; sce; sce = sce->set)
		DAG_scene_relations_rebuild(bmain, sce);

	/* copy layers and flags from bases to objects */
	for (base = scene->base.first; base; base = base->next) {
		ob = base->object;
		ob->lay = base->lay;

		/* group patch... */
		base->flag &= ~(OB_FROMGROUP);
		flag = ob->flag & (OB_FROMGROUP);
		base->flag |= flag;

		/* not too nice... for recovering objects with lost data */
		//if (ob->pose == NULL) base->flag &= ~OB_POSEMODE;
		ob->flag = base->flag;
	}
	/* no full animation update, this to enable render code to work (render code calls own animation updates) */
}

/* called from creator_args.c */
Scene *BKE_scene_set_name(Main *bmain, const char *name)
{
	Scene *sce = (Scene *)BKE_libblock_find_name(bmain, ID_SCE, name);
	if (sce) {
		BKE_scene_set_background(bmain, sce);
		printf("Scene switch for render: '%s' in file: '%s'\n", name, BKE_main_blendfile_path(bmain));
		return sce;
	}

	printf("Can't find scene: '%s' in file: '%s'\n", name, BKE_main_blendfile_path(bmain));
	return NULL;
}

/* Used by metaballs, return *all* objects (including duplis) existing in the scene (including scene's sets) */
int BKE_scene_base_iter_next(Main *bmain, EvaluationContext *eval_ctx, SceneBaseIter *iter,
                             Scene **scene, int val, Base **base, Object **ob)
{
	bool run_again = true;

	/* init */
	if (val == 0) {
		iter->phase = F_START;
		iter->dupob = NULL;
		iter->duplilist = NULL;
		iter->dupli_refob = NULL;
	}
	else {
		/* run_again is set when a duplilist has been ended */
		while (run_again) {
			run_again = false;

			/* the first base */
			if (iter->phase == F_START) {
				*base = (*scene)->base.first;
				if (*base) {
					*ob = (*base)->object;
					iter->phase = F_SCENE;
				}
				else {
					/* exception: empty scene */
					while ((*scene)->set) {
						(*scene) = (*scene)->set;
						if ((*scene)->base.first) {
							*base = (*scene)->base.first;
							*ob = (*base)->object;
							iter->phase = F_SCENE;
							break;
						}
					}
				}
			}
			else {
				if (*base && iter->phase != F_DUPLI) {
					*base = (*base)->next;
					if (*base) {
						*ob = (*base)->object;
					}
					else {
						if (iter->phase == F_SCENE) {
							/* (*scene) is finished, now do the set */
							while ((*scene)->set) {
								(*scene) = (*scene)->set;
								if ((*scene)->base.first) {
									*base = (*scene)->base.first;
									*ob = (*base)->object;
									break;
								}
							}
						}
					}
				}
			}

			if (*base == NULL) {
				iter->phase = F_START;
			}
			else {
				if (iter->phase != F_DUPLI) {
					if ( (*base)->object->transflag & OB_DUPLI) {
						/* groups cannot be duplicated for mballs yet,
						 * this enters eternal loop because of
						 * makeDispListMBall getting called inside of group_duplilist */
						if ((*base)->object->dup_group == NULL) {
							iter->duplilist = object_duplilist_ex(bmain, eval_ctx, (*scene), (*base)->object, false);

							iter->dupob = iter->duplilist->first;

							if (!iter->dupob) {
								free_object_duplilist(iter->duplilist);
								iter->duplilist = NULL;
							}
							iter->dupli_refob = NULL;
						}
					}
				}
				/* handle dupli's */
				if (iter->dupob) {
					(*base)->flag |= OB_FROMDUPLI;
					*ob = iter->dupob->ob;
					iter->phase = F_DUPLI;

					if (iter->dupli_refob != *ob) {
						if (iter->dupli_refob) {
							/* Restore previous object's real matrix. */
							copy_m4_m4(iter->dupli_refob->obmat, iter->omat);
						}
						/* Backup new object's real matrix. */
						iter->dupli_refob = *ob;
						copy_m4_m4(iter->omat, iter->dupli_refob->obmat);
					}
					copy_m4_m4((*ob)->obmat, iter->dupob->mat);

					iter->dupob = iter->dupob->next;
				}
				else if (iter->phase == F_DUPLI) {
					iter->phase = F_SCENE;
					(*base)->flag &= ~OB_FROMDUPLI;

					if (iter->dupli_refob) {
						/* Restore last object's real matrix. */
						copy_m4_m4(iter->dupli_refob->obmat, iter->omat);
						iter->dupli_refob = NULL;
					}

					free_object_duplilist(iter->duplilist);
					iter->duplilist = NULL;
					run_again = true;
				}
			}
		}
	}

#if 0
	if (ob && *ob) {
		printf("Scene: '%s', '%s'\n", (*scene)->id.name + 2, (*ob)->id.name + 2);
	}
#endif

	return iter->phase;
}

Object *BKE_scene_camera_find(Scene *sc)
{
	Base *base;

	for (base = sc->base.first; base; base = base->next)
		if (base->object->type == OB_CAMERA)
			return base->object;

	return NULL;
}

#ifdef DURIAN_CAMERA_SWITCH
Object *BKE_scene_camera_switch_find(Scene *scene)
{
	if (scene->r.mode & R_NO_CAMERA_SWITCH) {
		return NULL;
	}

	TimeMarker *m;
	int cfra = scene->r.cfra;
	int frame = -(MAXFRAME + 1);
	int min_frame = MAXFRAME + 1;
	Object *camera = NULL;
	Object *first_camera = NULL;

	for (m = scene->markers.first; m; m = m->next) {
		if (m->camera && (m->camera->restrictflag & OB_RESTRICT_RENDER) == 0) {
			if ((m->frame <= cfra) && (m->frame > frame)) {
				camera = m->camera;
				frame = m->frame;

				if (frame == cfra)
					break;
			}

			if (m->frame < min_frame) {
				first_camera = m->camera;
				min_frame = m->frame;
			}
		}
	}

	if (camera == NULL) {
		/* If there's no marker to the left of current frame,
		 * use camera from left-most marker to solve all sort
		 * of Schrodinger uncertainties.
		 */
		return first_camera;
	}

	return camera;
}
#endif

int BKE_scene_camera_switch_update(Scene *scene)
{
#ifdef DURIAN_CAMERA_SWITCH
	Object *camera = BKE_scene_camera_switch_find(scene);
	if (camera) {
		scene->camera = camera;
		return 1;
	}
#else
	(void)scene;
#endif
	return 0;
}

char *BKE_scene_find_marker_name(Scene *scene, int frame)
{
	ListBase *markers = &scene->markers;
	TimeMarker *m1, *m2;

	/* search through markers for match */
	for (m1 = markers->first, m2 = markers->last; m1 && m2; m1 = m1->next, m2 = m2->prev) {
		if (m1->frame == frame)
			return m1->name;

		if (m1 == m2)
			break;

		if (m2->frame == frame)
			return m2->name;
	}

	return NULL;
}

/* return the current marker for this frame,
 * we can have more than 1 marker per frame, this just returns the first :/ */
char *BKE_scene_find_last_marker_name(Scene *scene, int frame)
{
	TimeMarker *marker, *best_marker = NULL;
	int best_frame = -MAXFRAME * 2;
	for (marker = scene->markers.first; marker; marker = marker->next) {
		if (marker->frame == frame) {
			return marker->name;
		}

		if (marker->frame > best_frame && marker->frame < frame) {
			best_marker = marker;
			best_frame = marker->frame;
		}
	}

	return best_marker ? best_marker->name : NULL;
}

int BKE_scene_frame_snap_by_seconds(Scene *scene, double interval_in_seconds, int cfra)
{
	const int fps = round_db_to_int(FPS * interval_in_seconds);
	const int second_prev = cfra - mod_i(cfra, fps);
	const int second_next = second_prev + fps;
	const int delta_prev = cfra - second_prev;
	const int delta_next = second_next - cfra;
	return (delta_prev < delta_next) ? second_prev : second_next;
}


Base *BKE_scene_base_add(Scene *sce, Object *ob)
{
	Base *b = MEM_callocN(sizeof(*b), __func__);
	BLI_addhead(&sce->base, b);

	b->object = ob;
	b->flag = ob->flag;
	b->lay = ob->lay;

	return b;
}

void BKE_scene_base_unlink(Scene *sce, Base *base)
{
	/* remove rigid body constraint from world before removing object */
	if (base->object->rigidbody_constraint)
		BKE_rigidbody_remove_constraint(sce, base->object);
	/* remove rigid body object from world before removing object */
	if (base->object->rigidbody_object)
		BKE_rigidbody_remove_object(sce, base->object);

	BLI_remlink(&sce->base, base);
	if (sce->basact == base)
		sce->basact = NULL;
}

void BKE_scene_base_deselect_all(Scene *sce)
{
	Base *b;

	for (b = sce->base.first; b; b = b->next) {
		b->flag &= ~SELECT;
		b->object->flag = b->flag;
	}
}

void BKE_scene_base_select(Scene *sce, Base *selbase)
{
	selbase->flag |= SELECT;
	selbase->object->flag = selbase->flag;

	sce->basact = selbase;
}

/* checks for cycle, returns 1 if it's all OK */
bool BKE_scene_validate_setscene(Main *bmain, Scene *sce)
{
	Scene *sce_iter;
	int a, totscene;

	if (sce->set == NULL) return true;
	totscene = BLI_listbase_count(&bmain->scene);

	for (a = 0, sce_iter = sce; sce_iter->set; sce_iter = sce_iter->set, a++) {
		/* more iterations than scenes means we have a cycle */
		if (a > totscene) {
			/* the tested scene gets zero'ed, that's typically current scene */
			sce->set = NULL;
			return false;
		}
	}

	return true;
}

/* This function is needed to cope with fractional frames - including two Blender rendering features
 * mblur (motion blur that renders 'subframes' and blurs them together), and fields rendering.
 */
float BKE_scene_frame_get(const Scene *scene)
{
	return BKE_scene_frame_get_from_ctime(scene, scene->r.cfra);
}

/* This function is used to obtain arbitrary fractional frames */
float BKE_scene_frame_get_from_ctime(const Scene *scene, const float frame)
{
	float ctime = frame;
	ctime += scene->r.subframe;
	ctime *= scene->r.framelen;

	return ctime;
}

/**
 * Sets the frame int/float components.
 */
void BKE_scene_frame_set(struct Scene *scene, double cfra)
{
	double intpart;
	scene->r.subframe = modf(cfra, &intpart);
	scene->r.cfra = (int)intpart;
}

#ifdef WITH_LEGACY_DEPSGRAPH
/* drivers support/hacks
 *  - this method is called from scene_update_tagged_recursive(), so gets included in viewport + render
 *	- these are always run since the depsgraph can't handle non-object data
 *	- these happen after objects are all done so that we can read in their final transform values,
 *	  though this means that objects can't refer to scene info for guidance...
 */
static void scene_update_drivers(Main *UNUSED(bmain), Scene *scene)
{
	SceneRenderLayer *srl;
	float ctime = BKE_scene_frame_get(scene);

	/* scene itself */
	if (scene->adt && scene->adt->drivers.first) {
		BKE_animsys_evaluate_animdata(scene, &scene->id, scene->adt, ctime, ADT_RECALC_DRIVERS);
	}

	/* world */
	/* TODO: what about world textures? but then those have nodes too... */
	if (scene->world) {
		ID *wid = (ID *)scene->world;
		AnimData *adt = BKE_animdata_from_id(wid);

		if (adt && adt->drivers.first)
			BKE_animsys_evaluate_animdata(scene, wid, adt, ctime, ADT_RECALC_DRIVERS);
	}

	/* nodes */
	if (scene->nodetree) {
		ID *nid = (ID *)scene->nodetree;
		AnimData *adt = BKE_animdata_from_id(nid);

		if (adt && adt->drivers.first)
			BKE_animsys_evaluate_animdata(scene, nid, adt, ctime, ADT_RECALC_DRIVERS);
	}

	/* world nodes */
	if (scene->world && scene->world->nodetree) {
		ID *nid = (ID *)scene->world->nodetree;
		AnimData *adt = BKE_animdata_from_id(nid);

		if (adt && adt->drivers.first)
			BKE_animsys_evaluate_animdata(scene, nid, adt, ctime, ADT_RECALC_DRIVERS);
	}

	/* freestyle */
	for (srl = scene->r.layers.first; srl; srl = srl->next) {
		FreestyleConfig *config = &srl->freestyleConfig;
		FreestyleLineSet *lineset;

		for (lineset = config->linesets.first; lineset; lineset = lineset->next) {
			if (lineset->linestyle) {
				ID *lid = &lineset->linestyle->id;
				AnimData *adt = BKE_animdata_from_id(lid);

				if (adt && adt->drivers.first)
					BKE_animsys_evaluate_animdata(scene, lid, adt, ctime, ADT_RECALC_DRIVERS);
			}
		}
	}
}

/* deps hack - do extra recalcs at end */
static void scene_depsgraph_hack(Main *bmain, EvaluationContext *eval_ctx, Scene *scene, Scene *scene_parent)
{
	Base *base;

	scene->customdata_mask = scene_parent->customdata_mask;

	/* sets first, we allow per definition current scene to have
	 * dependencies on sets, but not the other way around. */
	if (scene->set)
		scene_depsgraph_hack(bmain, eval_ctx, scene->set, scene_parent);

	for (base = scene->base.first; base; base = base->next) {
		Object *ob = base->object;

		if (ob->depsflag) {
			int recalc = 0;
			// printf("depshack %s\n", ob->id.name + 2);

			if (ob->depsflag & OB_DEPS_EXTRA_OB_RECALC)
				recalc |= OB_RECALC_OB;
			if (ob->depsflag & OB_DEPS_EXTRA_DATA_RECALC)
				recalc |= OB_RECALC_DATA;

			ob->recalc |= recalc;
			BKE_object_handle_update(bmain, eval_ctx, scene_parent, ob);

			if (ob->dup_group && (ob->transflag & OB_DUPLIGROUP)) {
				GroupObject *go;

				for (go = ob->dup_group->gobject.first; go; go = go->next) {
					if (go->ob)
						go->ob->recalc |= recalc;
				}
				BKE_group_handle_recalc_and_update(bmain, eval_ctx, scene_parent, ob, ob->dup_group);
			}
		}
	}
}
#endif  /* WITH_LEGACY_DEPSGRAPH */

/* That's like really a bummer, because currently animation data for armatures
 * might want to use pose, and pose might be missing on the object.
 * This happens when changing visible layers, which leads to situations when
 * pose is missing or marked for recalc, animation will change it and then
 * object update will restore the pose.
 *
 * This could be solved by the new dependency graph, but for until then we'll
 * do an extra pass on the objects to ensure it's all fine.
 */
#define POSE_ANIMATION_WORKAROUND

#ifdef POSE_ANIMATION_WORKAROUND
static void scene_armature_depsgraph_workaround(Main *bmain)
{
	Object *ob;
	if (BLI_listbase_is_empty(&bmain->armature) || !DAG_id_type_tagged(bmain, ID_OB)) {
		return;
	}
	for (ob = bmain->object.first; ob; ob = ob->id.next) {
		if (ob->type == OB_ARMATURE && ob->adt && ob->adt->recalc & ADT_RECALC_ANIM) {
			if (ob->pose == NULL || (ob->pose->flag & POSE_RECALC)) {
				BKE_pose_rebuild(ob, ob->data);
			}
		}
	}
}
#endif

#ifdef WITH_LEGACY_DEPSGRAPH
static void scene_rebuild_rbw_recursive(Scene *scene, float ctime)
{
	if (scene->set)
		scene_rebuild_rbw_recursive(scene->set, ctime);

	if (BKE_scene_check_rigidbody_active(scene))
		BKE_rigidbody_rebuild_world(scene, ctime);
}

static void scene_do_rb_simulation_recursive(Scene *scene, float ctime)
{
	if (scene->set)
		scene_do_rb_simulation_recursive(scene->set, ctime);

	if (BKE_scene_check_rigidbody_active(scene))
		BKE_rigidbody_do_simulation(scene, ctime);
}
#endif

/* Used to visualize CPU threads activity during threaded object update,
 * would pollute STDERR with whole bunch of timing information which then
 * could be parsed and nicely visualized.
 */
#ifdef WITH_LEGACY_DEPSGRAPH
#  undef DETAILED_ANALYSIS_OUTPUT
#else
/* ALWAYS KEEY DISABLED! */
#  undef DETAILED_ANALYSIS_OUTPUT
#endif

/* Mballs evaluation uses BKE_scene_base_iter_next which calls
 * duplilist for all objects in the scene. This leads to conflict
 * accessing and writing same data from multiple threads.
 *
 * Ideally Mballs shouldn't do such an iteration and use DAG
 * queries instead. For the time being we've got new DAG
 * let's keep it simple and update mballs in a single thread.
 */
#define MBALL_SINGLETHREAD_HACK

#ifdef WITH_LEGACY_DEPSGRAPH
typedef struct StatisicsEntry {
	struct StatisicsEntry *next, *prev;
	Object *object;
	double start_time;
	double duration;
} StatisicsEntry;

typedef struct ThreadedObjectUpdateState {
	/* TODO(sergey): We might want this to be per-thread object. */
	EvaluationContext *eval_ctx;
	Main *bmain;
	Scene *scene;
	Scene *scene_parent;
	double base_time;

#ifdef MBALL_SINGLETHREAD_HACK
	bool has_mballs;
#endif

	int num_threads;

	/* Execution statistics */
	bool has_updated_objects;
	ListBase *statistics;
} ThreadedObjectUpdateState;

static void scene_update_object_add_task(void *node, void *user_data);

static void scene_update_all_bases(Main *bmain, EvaluationContext *eval_ctx, Scene *scene, Scene *scene_parent)
{
	Base *base;

	for (base = scene->base.first; base; base = base->next) {
		Object *object = base->object;

		BKE_object_handle_update_ex(bmain, eval_ctx, scene_parent, object, scene->rigidbody_world, true);

		if (object->dup_group && (object->transflag & OB_DUPLIGROUP))
			BKE_group_handle_recalc_and_update(bmain, eval_ctx, scene_parent, object, object->dup_group);

		/* always update layer, so that animating layers works (joshua july 2010) */
		/* XXX commented out, this has depsgraph issues anyway - and this breaks setting scenes
		 * (on scene-set, the base-lay is copied to ob-lay (ton nov 2012) */
		// base->lay = ob->lay;
	}
}

static void scene_update_object_func(TaskPool * __restrict pool, void *taskdata, int threadid)
{
/* Disable print for now in favor of summary statistics at the end of update. */
#define PRINT if (false) printf

	ThreadedObjectUpdateState *state = (ThreadedObjectUpdateState *) BLI_task_pool_userdata(pool);
	void *node = taskdata;
	Object *object = DAG_get_node_object(node);
	EvaluationContext *eval_ctx = state->eval_ctx;
	Main *bmain = state->bmain;
	Scene *scene = state->scene;
	Scene *scene_parent = state->scene_parent;

#ifdef MBALL_SINGLETHREAD_HACK
	if (object && object->type == OB_MBALL) {
		state->has_mballs = true;
	}
	else
#endif
	if (object) {
		double start_time = 0.0;
		bool add_to_stats = false;

		if (G.debug & G_DEBUG_DEPSGRAPH_EVAL) {
			if (object->recalc & OB_RECALC_ALL) {
				printf("Thread %d: update object %s\n", threadid, object->id.name);
			}

			start_time = PIL_check_seconds_timer();

			if (object->recalc & OB_RECALC_ALL) {
				state->has_updated_objects = true;
				add_to_stats = true;
			}
		}

		/* We only update object itself here, dupli-group will be updated
		 * separately from main thread because of we've got no idea about
		 * dependencies inside the group.
		 */
		BKE_object_handle_update_ex(bmain, eval_ctx, scene_parent, object, scene->rigidbody_world, false);

		/* Calculate statistics. */
		if (add_to_stats) {
			StatisicsEntry *entry;

			entry = MEM_mallocN(sizeof(StatisicsEntry), "update thread statistics");
			entry->object = object;
			entry->start_time = start_time;
			entry->duration = PIL_check_seconds_timer() - start_time;

			BLI_addtail(&state->statistics[threadid], entry);
		}
	}
	else {
		PRINT("Threda %d: update node %s\n", threadid,
		      DAG_get_node_name(scene, node));
	}

	/* Update will decrease child's valency and schedule child with zero valency. */
	DAG_threaded_update_handle_node_updated(node, scene_update_object_add_task, pool);

#undef PRINT
}

static void scene_update_object_add_task(void *node, void *user_data)
{
	TaskPool *task_pool = user_data;

	BLI_task_pool_push(task_pool, scene_update_object_func, node, false, TASK_PRIORITY_LOW);
}

static void print_threads_statistics(ThreadedObjectUpdateState *state)
{
	double finish_time;

	if ((G.debug & G_DEBUG_DEPSGRAPH_EVAL) == 0) {
		return;
	}

#ifdef DETAILED_ANALYSIS_OUTPUT
	if (state->has_updated_objects) {
		tot_thread = BLI_system_thread_count();

		fprintf(stderr, "objects update base time %f\n", state->base_time);

		for (i = 0; i < tot_thread; i++) {
			StatisicsEntry *entry;
			for (entry = state->statistics[i].first;
			     entry;
			     entry = entry->next)
			{
				fprintf(stderr, "thread %d object %s start_time %f duration %f\n",
				        i, entry->object->id.name + 2,
				        entry->start_time, entry->duration);
			}
			BLI_freelistN(&state->statistics[i]);
		}
	}
#else
	finish_time = PIL_check_seconds_timer();
	int total_objects = 0;

	for (int i = 0; i < state->num_threads; i++) {
		int thread_total_objects = 0;
		double thread_total_time = 0.0;
		StatisicsEntry *entry;

		if (state->has_updated_objects) {
			/* Don't pollute output if no objects were updated. */
			for (entry = state->statistics[i].first;
			     entry;
			     entry = entry->next)
			{
				thread_total_objects++;
				thread_total_time += entry->duration;
			}

			printf("Thread %d: total %d objects in %f sec.\n",
			       i,
			       thread_total_objects,
			       thread_total_time);

			for (entry = state->statistics[i].first;
			     entry;
			     entry = entry->next)
			{
				printf("  %s in %f sec\n", entry->object->id.name + 2, entry->duration);
			}

			total_objects += thread_total_objects;
		}

		BLI_freelistN(&state->statistics[i]);
	}
	if (state->has_updated_objects) {
		printf("Scene updated %d objects in %f sec\n",
		       total_objects,
		       finish_time - state->base_time);
	}
#endif
}

static bool scene_need_update_objects(Main *bmain)
{
	return
		/* Object datablocks themselves (for OB_RECALC_OB) */
		DAG_id_type_tagged(bmain, ID_OB) ||

		/* Objects data datablocks (for OB_RECALC_DATA) */
		DAG_id_type_tagged(bmain, ID_ME)  ||  /* Mesh */
		DAG_id_type_tagged(bmain, ID_CU)  ||  /* Curve */
		DAG_id_type_tagged(bmain, ID_MB)  ||  /* MetaBall */
		DAG_id_type_tagged(bmain, ID_LA)  ||  /* Lamp */
		DAG_id_type_tagged(bmain, ID_LT)  ||  /* Lattice */
		DAG_id_type_tagged(bmain, ID_CA)  ||  /* Camera */
		DAG_id_type_tagged(bmain, ID_KE)  ||  /* KE */
		DAG_id_type_tagged(bmain, ID_SPK) ||  /* Speaker */
		DAG_id_type_tagged(bmain, ID_AR);     /* Armature */
}

static void scene_update_objects(EvaluationContext *eval_ctx, Main *bmain, Scene *scene, Scene *scene_parent)
{
	TaskScheduler *task_scheduler;
	TaskPool *task_pool;
	ThreadedObjectUpdateState state;
	bool need_singlethread_pass;
	bool need_free_scheduler;

	/* Early check for whether we need to invoke all the task-based
	 * things (spawn new ppol, traverse dependency graph and so on).
	 *
	 * Basically if there's no ID datablocks tagged for update which
	 * corresponds to object->recalc flags (which are checked in
	 * BKE_object_handle_update() then we do nothing here.
	 */
	if (!scene_need_update_objects(bmain)) {
		return;
	}

	state.eval_ctx = eval_ctx;
	state.bmain = bmain;
	state.scene = scene;
	state.scene_parent = scene_parent;

	if (G.debug & G_DEBUG_DEPSGRAPH_NO_THREADS) {
		task_scheduler = BLI_task_scheduler_create(1);
		need_free_scheduler = true;
	}
	else {
		task_scheduler = BLI_task_scheduler_get();
		need_free_scheduler = false;
	}

	/* Those are only needed when blender is run with --debug argument. */
	if (G.debug & G_DEBUG_DEPSGRAPH_EVAL) {
		const int tot_thread = BLI_task_scheduler_num_threads(task_scheduler);
		state.statistics = MEM_callocN(tot_thread * sizeof(*state.statistics),
		                               "scene update objects stats");
		state.has_updated_objects = false;
		state.base_time = PIL_check_seconds_timer();
		state.num_threads = tot_thread;
	}

#ifdef MBALL_SINGLETHREAD_HACK
	state.has_mballs = false;
#endif

	task_pool = BLI_task_pool_create(task_scheduler, &state);

	DAG_threaded_update_begin(scene, scene_update_object_add_task, task_pool);
	BLI_task_pool_work_and_wait(task_pool);
	BLI_task_pool_free(task_pool);

	if (G.debug & G_DEBUG_DEPSGRAPH_EVAL) {
		print_threads_statistics(&state);
		MEM_freeN(state.statistics);
	}

	/* We do single thread pass to update all the objects which are in cyclic dependency.
	 * Such objects can not be handled by a generic DAG traverse and it's really tricky
	 * to detect whether cycle could be solved or not.
	 *
	 * In this situation we simply update all remaining objects in a single thread and
	 * it'll happen in the same exact order as it was in single-threaded DAG.
	 *
	 * We couldn't use threaded update for objects which are in cycle because they might
	 * access data of each other which is being re-evaluated.
	 *
	 * Also, as was explained above, for now we also update all the mballs in single thread.
	 *
	 *                                                                   - sergey -
	 */
	need_singlethread_pass = DAG_is_acyclic(scene) == false;
#ifdef MBALL_SINGLETHREAD_HACK
	need_singlethread_pass |= state.has_mballs;
#endif

	if (need_singlethread_pass) {
		scene_update_all_bases(bmain, eval_ctx, scene, scene_parent);
	}

	if (need_free_scheduler) {
		BLI_task_scheduler_free(task_scheduler);
	}
}

static void scene_update_tagged_recursive(EvaluationContext *eval_ctx, Main *bmain, Scene *scene, Scene *scene_parent)
{
	scene->customdata_mask = scene_parent->customdata_mask;

	/* sets first, we allow per definition current scene to have
	 * dependencies on sets, but not the other way around. */
	if (scene->set)
		scene_update_tagged_recursive(eval_ctx, bmain, scene->set, scene_parent);

	/* scene objects */
	scene_update_objects(eval_ctx, bmain, scene, scene_parent);

	/* scene drivers... */
	scene_update_drivers(bmain, scene);

	/* update masking curves */
	BKE_mask_update_scene(bmain, scene);

}
#endif  /* WITH_LEGACY_DEPSGRAPH */

static bool check_rendered_viewport_visible(Main *bmain)
{
	wmWindowManager *wm = bmain->wm.first;
	wmWindow *window;
	for (window = wm->windows.first; window != NULL; window = window->next) {
		bScreen *screen = window->screen;
		ScrArea *area;
		for (area = screen->areabase.first; area != NULL; area = area->next) {
			View3D *v3d = area->spacedata.first;
			if (area->spacetype != SPACE_VIEW3D) {
				continue;
			}
			if (v3d->drawtype == OB_RENDER) {
				return true;
			}
		}
	}
	return false;
}

static void prepare_mesh_for_viewport_render(Main *bmain, Scene *scene)
{
	/* This is needed to prepare mesh to be used by the render
	 * engine from the viewport rendering. We do loading here
	 * so all the objects which shares the same mesh datablock
	 * are nicely tagged for update and updated.
	 *
	 * This makes it so viewport render engine doesn't need to
	 * call loading of the edit data for the mesh objects.
	 */

	Object *obedit = scene->obedit;
	if (obedit) {
		Mesh *mesh = obedit->data;
		if ((obedit->type == OB_MESH) &&
		    ((obedit->id.recalc & ID_RECALC_ALL) ||
		     (mesh->id.recalc & ID_RECALC_ALL)))
		{
			if (check_rendered_viewport_visible(bmain)) {
				BMesh *bm = mesh->edit_btmesh->bm;
				BM_mesh_bm_to_me(
				        bmain, bm, mesh,
				        (&(struct BMeshToMeshParams){
				            .calc_object_remap = true,
				        }));
				DAG_id_tag_update(&mesh->id, 0);
			}
		}
	}
}

void BKE_scene_update_tagged(EvaluationContext *eval_ctx, Main *bmain, Scene *scene)
{
	Scene *sce_iter;
#ifdef WITH_LEGACY_DEPSGRAPH
	bool use_new_eval = !DEG_depsgraph_use_legacy();
#endif

	/* keep this first */
	BLI_callback_exec(bmain, &scene->id, BLI_CB_EVT_SCENE_UPDATE_PRE);

	/* (re-)build dependency graph if needed */
	for (sce_iter = scene; sce_iter; sce_iter = sce_iter->set) {
		DAG_scene_relations_update(bmain, sce_iter);
		/* Uncomment this to check if dependency graph was properly tagged for update. */
#if 0
#ifdef WITH_LEGACY_DEPSGRAPH
		if (use_new_eval)
#endif
		{
			DAG_scene_relations_validate(bmain, sce_iter);
		}
#endif
	}

	/* flush editing data if needed */
	prepare_mesh_for_viewport_render(bmain, scene);

	/* flush recalc flags to dependencies */
	DAG_ids_flush_tagged(bmain);

	/* removed calls to quick_cache, see pointcache.c */

	/* clear "LIB_TAG_DOIT" flag from all materials, to prevent infinite recursion problems later
	 * when trying to find materials with drivers that need evaluating [#32017]
	 */
	BKE_main_id_tag_idcode(bmain, ID_MA, LIB_TAG_DOIT, false);
	BKE_main_id_tag_idcode(bmain, ID_LA, LIB_TAG_DOIT, false);

	/* update all objects: drivers, matrices, displists, etc. flags set
	 * by depgraph or manual, no layer check here, gets correct flushed
	 *
	 * in the future this should handle updates for all datablocks, not
	 * only objects and scenes. - brecht */
#ifdef WITH_LEGACY_DEPSGRAPH
	if (!use_new_eval) {
		scene_update_tagged_recursive(eval_ctx, bmain, scene, scene);
	}
	else
#endif
	{
		DEG_evaluate_on_refresh(eval_ctx, scene->depsgraph, scene);
	}

	/* update sound system animation (TODO, move to depsgraph) */
	BKE_sound_update_scene(bmain, scene);

	/* extra call here to recalc scene animation (for sequencer) */
	{
		AnimData *adt = BKE_animdata_from_id(&scene->id);
		float ctime = BKE_scene_frame_get(scene);

		if (adt && (adt->recalc & ADT_RECALC_ANIM))
			BKE_animsys_evaluate_animdata(scene, &scene->id, adt, ctime, 0);
	}

	/* Extra call here to recalc material animation.
	 *
	 * Need to do this so changing material settings from the graph/dopesheet
	 * will update stuff in the viewport.
	 */
#ifdef WITH_LEGACY_DEPSGRAPH
	if (!use_new_eval && DAG_id_type_tagged(bmain, ID_MA)) {
		Material *material;
		float ctime = BKE_scene_frame_get(scene);

		for (material = bmain->mat.first;
		     material;
		     material = material->id.next)
		{
			AnimData *adt = BKE_animdata_from_id(&material->id);
			if (adt && (adt->recalc & ADT_RECALC_ANIM))
				BKE_animsys_evaluate_animdata(scene, &material->id, adt, ctime, 0);
		}
	}

	/* Also do the same for node trees. */
	if (!use_new_eval && DAG_id_type_tagged(bmain, ID_NT)) {
		float ctime = BKE_scene_frame_get(scene);

		FOREACH_NODETREE(bmain, ntree, id)
		{
			AnimData *adt = BKE_animdata_from_id(&ntree->id);
			if (adt && (adt->recalc & ADT_RECALC_ANIM))
				BKE_animsys_evaluate_animdata(scene, &ntree->id, adt, ctime, 0);
		}
		FOREACH_NODETREE_END
	}
#endif

	/* notify editors and python about recalc */
	BLI_callback_exec(bmain, &scene->id, BLI_CB_EVT_SCENE_UPDATE_POST);

	/* Inform editors about possible changes. */
	DAG_ids_check_recalc(bmain, scene, false);

	/* clear recalc flags */
	DAG_ids_clear_recalc(bmain);
}

/* applies changes right away, does all sets too */
void BKE_scene_update_for_newframe(EvaluationContext *eval_ctx, Main *bmain, Scene *sce, unsigned int lay)
{
	BKE_scene_update_for_newframe_ex(eval_ctx, bmain, sce, lay, false);
}

void BKE_scene_update_for_newframe_ex(EvaluationContext *eval_ctx, Main *bmain, Scene *sce, unsigned int lay, bool do_invisible_flush)
{
	float ctime = BKE_scene_frame_get(sce);
	Scene *sce_iter;
#ifdef DETAILED_ANALYSIS_OUTPUT
	double start_time = PIL_check_seconds_timer();
#endif
#ifdef WITH_LEGACY_DEPSGRAPH
	bool use_new_eval = !DEG_depsgraph_use_legacy();
#else
	/* TODO(sergey): Pass to evaluation routines instead of storing layer in the dependency graph? */
	(void) do_invisible_flush;
#endif

	DAG_editors_update_pre(bmain, sce, true);

	/* keep this first */
	BLI_callback_exec(bmain, &sce->id, BLI_CB_EVT_FRAME_CHANGE_PRE);
	BLI_callback_exec(bmain, &sce->id, BLI_CB_EVT_SCENE_UPDATE_PRE);

	/* update animated image textures for particles, modifiers, gpu, etc,
	 * call this at the start so modifiers with textures don't lag 1 frame */
	BKE_image_update_frame(bmain, sce->r.cfra);

#ifdef WITH_LEGACY_DEPSGRAPH
	/* rebuild rigid body worlds before doing the actual frame update
	 * this needs to be done on start frame but animation playback usually starts one frame later
	 * we need to do it here to avoid rebuilding the world on every simulation change, which can be very expensive
	 */
	if (!use_new_eval) {
		scene_rebuild_rbw_recursive(sce, ctime);
	}
#endif

	BKE_sound_set_cfra(sce->r.cfra);

	/* clear animation overrides */
	/* XXX TODO... */

	for (sce_iter = sce; sce_iter; sce_iter = sce_iter->set)
		DAG_scene_relations_update(bmain, sce_iter);

#ifdef WITH_LEGACY_DEPSGRAPH
	if (!use_new_eval) {
		/* flush recalc flags to dependencies, if we were only changing a frame
		 * this would not be necessary, but if a user or a script has modified
		 * some datablock before BKE_scene_update_tagged was called, we need the flush */
		DAG_ids_flush_tagged(bmain);

		/* Following 2 functions are recursive
		 * so don't call within 'scene_update_tagged_recursive' */
		DAG_scene_update_flags(bmain, sce, lay, true, do_invisible_flush);   // only stuff that moves or needs display still
		BKE_mask_evaluate_all_masks(bmain, ctime, true);
	}
#endif

	/* Update animated cache files for modifiers. */
	BKE_cachefile_update_frame(bmain, sce, ctime, (((double)sce->r.frs_sec) / (double)sce->r.frs_sec_base));

#ifdef POSE_ANIMATION_WORKAROUND
	scene_armature_depsgraph_workaround(bmain);
#endif

	/* All 'standard' (i.e. without any dependencies) animation is handled here,
	 * with an 'local' to 'macro' order of evaluation. This should ensure that
	 * settings stored nestled within a hierarchy (i.e. settings in a Texture block
	 * can be overridden by settings from Scene, which owns the Texture through a hierarchy
	 * such as Scene->World->MTex/Texture) can still get correctly overridden.
	 */
#ifdef WITH_LEGACY_DEPSGRAPH
	if (!use_new_eval) {
		BKE_animsys_evaluate_all_animation(bmain, sce, ctime);
		/*...done with recursive funcs */
	}
#endif

	/* clear "LIB_TAG_DOIT" flag from all materials, to prevent infinite recursion problems later
	 * when trying to find materials with drivers that need evaluating [#32017]
	 */
	BKE_main_id_tag_idcode(bmain, ID_MA, LIB_TAG_DOIT, false);
	BKE_main_id_tag_idcode(bmain, ID_LA, LIB_TAG_DOIT, false);

	/* run rigidbody sim */
	/* NOTE: current position is so that rigidbody sim affects other objects, might change in the future */
#ifdef WITH_LEGACY_DEPSGRAPH
	if (!use_new_eval) {
		scene_do_rb_simulation_recursive(sce, ctime);
	}
#endif

	/* BKE_object_handle_update() on all objects, groups and sets */
#ifdef WITH_LEGACY_DEPSGRAPH
	if (use_new_eval) {
		DEG_evaluate_on_framechange(eval_ctx, bmain, sce->depsgraph, ctime, lay);
	}
	else {
		scene_update_tagged_recursive(eval_ctx, bmain, sce, sce);
	}
#else
	DEG_evaluate_on_framechange(eval_ctx, bmain, sce->depsgraph, ctime, lay);
#endif

	/* update sound system animation (TODO, move to depsgraph) */
	BKE_sound_update_scene(bmain, sce);

#ifdef WITH_LEGACY_DEPSGRAPH
	if (!use_new_eval) {
		scene_depsgraph_hack(bmain, eval_ctx, sce, sce);
	}
#endif

	/* notify editors and python about recalc */
	BLI_callback_exec(bmain, &sce->id, BLI_CB_EVT_SCENE_UPDATE_POST);
	BLI_callback_exec(bmain, &sce->id, BLI_CB_EVT_FRAME_CHANGE_POST);

	/* Inform editors about possible changes. */
	DAG_ids_check_recalc(bmain, sce, true);

	/* clear recalc flags */
	DAG_ids_clear_recalc(bmain);

#ifdef DETAILED_ANALYSIS_OUTPUT
	fprintf(stderr, "frame update start_time %f duration %f\n", start_time, PIL_check_seconds_timer() - start_time);
#endif
}

/* return default layer, also used to patch old files */
SceneRenderLayer *BKE_scene_add_render_layer(Scene *sce, const char *name)
{
	SceneRenderLayer *srl;

	if (!name)
		name = DATA_("RenderLayer");

	srl = MEM_callocN(sizeof(SceneRenderLayer), "new render layer");
	BLI_strncpy(srl->name, name, sizeof(srl->name));
	BLI_uniquename(&sce->r.layers, srl, DATA_("RenderLayer"), '.', offsetof(SceneRenderLayer, name), sizeof(srl->name));
	BLI_addtail(&sce->r.layers, srl);

	/* note, this is also in render, pipeline.c, to make layer when scenedata doesnt have it */
	srl->lay = (1 << 20) - 1;
	srl->layflag = 0x7FFF;   /* solid ztra halo edge strand */
	srl->passflag = SCE_PASS_COMBINED | SCE_PASS_Z;
	srl->pass_alpha_threshold = 0.5f;
	BKE_freestyle_config_init(&srl->freestyleConfig);

	return srl;
}

bool BKE_scene_remove_render_layer(Main *bmain, Scene *scene, SceneRenderLayer *srl)
{
	const int act = BLI_findindex(&scene->r.layers, srl);
	Scene *sce;

	if (act == -1) {
		return false;
	}
	else if ( (scene->r.layers.first == scene->r.layers.last) &&
	          (scene->r.layers.first == srl))
	{
		/* ensure 1 layer is kept */
		return false;
	}

	BKE_freestyle_config_free(&srl->freestyleConfig);

	if (srl->prop) {
		IDP_FreeProperty(srl->prop);
		MEM_freeN(srl->prop);
	}

	BLI_remlink(&scene->r.layers, srl);
	MEM_freeN(srl);

	scene->r.actlay = 0;

	for (sce = bmain->scene.first; sce; sce = sce->id.next) {
		if (sce->nodetree) {
			bNode *node;
			for (node = sce->nodetree->nodes.first; node; node = node->next) {
				if (node->type == CMP_NODE_R_LAYERS && (Scene *)node->id == scene) {
					if (node->custom1 == act)
						node->custom1 = 0;
					else if (node->custom1 > act)
						node->custom1--;
				}
			}
		}
	}

	return true;
}

/* return default view */
SceneRenderView *BKE_scene_add_render_view(Scene *sce, const char *name)
{
	SceneRenderView *srv;

	if (!name)
		name = DATA_("RenderView");

	srv = MEM_callocN(sizeof(SceneRenderView), "new render view");
	BLI_strncpy(srv->name, name, sizeof(srv->name));
	BLI_uniquename(&sce->r.views, srv, DATA_("RenderView"), '.', offsetof(SceneRenderView, name), sizeof(srv->name));
	BLI_addtail(&sce->r.views, srv);

	return srv;
}

bool BKE_scene_remove_render_view(Scene *scene, SceneRenderView *srv)
{
	const int act = BLI_findindex(&scene->r.views, srv);

	if (act == -1) {
		return false;
	}
	else if (scene->r.views.first == scene->r.views.last) {
		/* ensure 1 view is kept */
		return false;
	}

	BLI_remlink(&scene->r.views, srv);
	MEM_freeN(srv);

	scene->r.actview = 0;

	return true;
}

/* render simplification */

int get_render_subsurf_level(const RenderData *r, int lvl, bool for_render)
{
	if (r->mode & R_SIMPLIFY) {
		if (for_render)
			return min_ii(r->simplify_subsurf_render, lvl);
		else
			return min_ii(r->simplify_subsurf, lvl);
	}
	else {
		return lvl;
	}
}

int get_render_child_particle_number(const RenderData *r, int num, bool for_render)
{
	if (r->mode & R_SIMPLIFY) {
		if (for_render)
			return (int)(r->simplify_particles_render * num);
		else
			return (int)(r->simplify_particles * num);
	}
	else {
		return num;
	}
}

int get_render_shadow_samples(const RenderData *r, int samples)
{
	if ((r->mode & R_SIMPLIFY) && samples > 0)
		return min_ii(r->simplify_shadowsamples, samples);
	else
		return samples;
}

float get_render_aosss_error(const RenderData *r, float error)
{
	if (r->mode & R_SIMPLIFY)
		return ((1.0f - r->simplify_aosss) * 10.0f + 1.0f) * error;
	else
		return error;
}

/* helper function for the SETLOOPER macro */
Base *_setlooper_base_step(Scene **sce_iter, Base *base)
{
	if (base && base->next) {
		/* common case, step to the next */
		return base->next;
	}
	else if (base == NULL && (*sce_iter)->base.first) {
		/* first time looping, return the scenes first base */
		return (Base *)(*sce_iter)->base.first;
	}
	else {
		/* reached the end, get the next base in the set */
		while ((*sce_iter = (*sce_iter)->set)) {
			base = (Base *)(*sce_iter)->base.first;
			if (base) {
				return base;
			}
		}
	}

	return NULL;
}

bool BKE_scene_use_new_shading_nodes(const Scene *scene)
{
	const RenderEngineType *type = RE_engines_find(scene->r.engine);
	return (type && type->flag & RE_USE_SHADING_NODES);
}

bool BKE_scene_use_shading_nodes_custom(Scene *scene)
{
	RenderEngineType *type = RE_engines_find(scene->r.engine);
	return (type && type->flag & RE_USE_SHADING_NODES_CUSTOM);
}

bool BKE_scene_use_world_space_shading(Scene *scene)
{
	const RenderEngineType *type = RE_engines_find(scene->r.engine);
	return ((scene->r.mode & R_USE_WS_SHADING) ||
	        (type && (type->flag & RE_USE_SHADING_NODES)));
}

bool BKE_scene_use_spherical_stereo(Scene *scene)
{
	RenderEngineType *type = RE_engines_find(scene->r.engine);
	return (type && type->flag & RE_USE_SPHERICAL_STEREO);
}

bool BKE_scene_uses_blender_internal(const  Scene *scene)
{
	return STREQ(scene->r.engine, RE_engine_id_BLENDER_RENDER);
}

bool BKE_scene_uses_blender_game(const Scene *scene)
{
	return STREQ(scene->r.engine, RE_engine_id_BLENDER_GAME);
}

void BKE_scene_base_flag_to_objects(struct Scene *scene)
{
	Base *base = scene->base.first;

	while (base) {
		base->object->flag = base->flag;
		base = base->next;
	}
}

void BKE_scene_base_flag_from_objects(struct Scene *scene)
{
	Base *base = scene->base.first;

	while (base) {
		base->flag = base->object->flag;
		base = base->next;
	}
}

void BKE_scene_disable_color_management(Scene *scene)
{
	ColorManagedDisplaySettings *display_settings = &scene->display_settings;
	ColorManagedViewSettings *view_settings = &scene->view_settings;
	const char *view;
	const char *none_display_name;

	none_display_name = IMB_colormanagement_display_get_none_name();

	BLI_strncpy(display_settings->display_device, none_display_name, sizeof(display_settings->display_device));

	view = IMB_colormanagement_view_get_default_name(display_settings->display_device);

	if (view) {
		BLI_strncpy(view_settings->view_transform, view, sizeof(view_settings->view_transform));
	}
}

bool BKE_scene_check_color_management_enabled(const Scene *scene)
{
	return !STREQ(scene->display_settings.display_device, "None");
}

bool BKE_scene_check_rigidbody_active(const Scene *scene)
{
	return scene && scene->rigidbody_world && scene->rigidbody_world->group && !(scene->rigidbody_world->flag & RBW_FLAG_MUTED);
}

int BKE_render_num_threads(const RenderData *rd)
{
	int threads;

	/* override set from command line? */
	threads = BLI_system_num_threads_override_get();

	if (threads > 0)
		return threads;

	/* fixed number of threads specified in scene? */
	if (rd->mode & R_FIXED_THREADS)
		threads = rd->threads;
	else
		threads = BLI_system_thread_count();

	return max_ii(threads, 1);
}

int BKE_scene_num_threads(const Scene *scene)
{
	return BKE_render_num_threads(&scene->r);
}

int BKE_render_preview_pixel_size(const RenderData *r)
{
	if (r->preview_pixel_size == 0) {
		return (U.pixelsize > 1.5f) ? 2 : 1;
	}
	return r->preview_pixel_size;
}

/* Apply the needed correction factor to value, based on unit_type (only length-related are affected currently)
 * and unit->scale_length.
 */
double BKE_scene_unit_scale(const UnitSettings *unit, const int unit_type, double value)
{
	if (unit->system == USER_UNIT_NONE) {
		/* Never apply scale_length when not using a unit setting! */
		return value;
	}

	switch (unit_type) {
		case B_UNIT_LENGTH:
			return value * (double)unit->scale_length;
		case B_UNIT_AREA:
			return value * pow(unit->scale_length, 2);
		case B_UNIT_VOLUME:
			return value * pow(unit->scale_length, 3);
		case B_UNIT_MASS:
			return value * pow(unit->scale_length, 3);
		case B_UNIT_CAMERA:  /* *Do not* use scene's unit scale for camera focal lens! See T42026. */
		default:
			return value;
	}
}

/******************** multiview *************************/

int BKE_scene_multiview_num_views_get(const RenderData *rd)
{
	SceneRenderView *srv;
	int totviews = 0;

	if ((rd->scemode & R_MULTIVIEW) == 0)
		return 1;

	if (rd->views_format == SCE_VIEWS_FORMAT_STEREO_3D) {
		srv = BLI_findstring(&rd->views, STEREO_LEFT_NAME, offsetof(SceneRenderView, name));
		if ((srv && srv->viewflag & SCE_VIEW_DISABLE) == 0) {
			totviews++;
		}

		srv = BLI_findstring(&rd->views, STEREO_RIGHT_NAME, offsetof(SceneRenderView, name));
		if ((srv && srv->viewflag & SCE_VIEW_DISABLE) == 0) {
			totviews++;
		}
	}
	else {
		for (srv = rd->views.first; srv; srv = srv->next) {
			if ((srv->viewflag & SCE_VIEW_DISABLE) == 0) {
				totviews++;
			}
		}
	}
	return totviews;
}

bool BKE_scene_multiview_is_stereo3d(const RenderData *rd)
{
	SceneRenderView *srv[2];

	if ((rd->scemode & R_MULTIVIEW) == 0)
		return false;

	srv[0] = (SceneRenderView *)BLI_findstring(&rd->views, STEREO_LEFT_NAME, offsetof(SceneRenderView, name));
	srv[1] = (SceneRenderView *)BLI_findstring(&rd->views, STEREO_RIGHT_NAME, offsetof(SceneRenderView, name));

	return (srv[0] && ((srv[0]->viewflag & SCE_VIEW_DISABLE) == 0) &&
	        srv[1] && ((srv[1]->viewflag & SCE_VIEW_DISABLE) == 0));
}

/* return whether to render this SceneRenderView */
bool BKE_scene_multiview_is_render_view_active(const RenderData *rd, const SceneRenderView *srv)
{
	if (srv == NULL)
		return false;

	if ((rd->scemode & R_MULTIVIEW) == 0)
		return false;

	if ((srv->viewflag & SCE_VIEW_DISABLE))
		return false;

	if (rd->views_format == SCE_VIEWS_FORMAT_MULTIVIEW)
		return true;

	/* SCE_VIEWS_SETUP_BASIC */
	if (STREQ(srv->name, STEREO_LEFT_NAME) ||
	    STREQ(srv->name, STEREO_RIGHT_NAME))
	{
		return true;
	}

	return false;
}

/* return true if viewname is the first or if the name is NULL or not found */
bool BKE_scene_multiview_is_render_view_first(const RenderData *rd, const char *viewname)
{
	SceneRenderView *srv;

	if ((rd->scemode & R_MULTIVIEW) == 0)
		return true;

	if ((!viewname) || (!viewname[0]))
		return true;

	for (srv = rd->views.first; srv; srv = srv->next) {
		if (BKE_scene_multiview_is_render_view_active(rd, srv)) {
			return STREQ(viewname, srv->name);
		}
	}

	return true;
}

/* return true if viewname is the last or if the name is NULL or not found */
bool BKE_scene_multiview_is_render_view_last(const RenderData *rd, const char *viewname)
{
	SceneRenderView *srv;

	if ((rd->scemode & R_MULTIVIEW) == 0)
		return true;

	if ((!viewname) || (!viewname[0]))
		return true;

	for (srv = rd->views.last; srv; srv = srv->prev) {
		if (BKE_scene_multiview_is_render_view_active(rd, srv)) {
			return STREQ(viewname, srv->name);
		}
	}

	return true;
}

SceneRenderView *BKE_scene_multiview_render_view_findindex(const RenderData *rd, const int view_id)
{
	SceneRenderView *srv;
	size_t nr;

	if ((rd->scemode & R_MULTIVIEW) == 0)
		return NULL;

	for (srv = rd->views.first, nr = 0; srv; srv = srv->next) {
		if (BKE_scene_multiview_is_render_view_active(rd, srv)) {
			if (nr++ == view_id)
				return srv;
		}
	}
	return srv;
}

const char *BKE_scene_multiview_render_view_name_get(const RenderData *rd, const int view_id)
{
	SceneRenderView *srv = BKE_scene_multiview_render_view_findindex(rd, view_id);

	if (srv)
		return srv->name;
	else
		return "";
}

int BKE_scene_multiview_view_id_get(const RenderData *rd, const char *viewname)
{
	SceneRenderView *srv;
	size_t nr;

	if ((!rd) || ((rd->scemode & R_MULTIVIEW) == 0))
		return 0;

	if ((!viewname) || (!viewname[0]))
		return 0;

	for (srv = rd->views.first, nr = 0; srv; srv = srv->next) {
		if (BKE_scene_multiview_is_render_view_active(rd, srv)) {
			if (STREQ(viewname, srv->name)) {
				return nr;
			}
			else {
				nr += 1;
			}
		}
	}

	return 0;
}

void BKE_scene_multiview_filepath_get(
        SceneRenderView *srv, const char *filepath,
        char *r_filepath)
{
	BLI_strncpy(r_filepath, filepath, FILE_MAX);
	BLI_path_suffix(r_filepath, FILE_MAX, srv->suffix, "");
}

/**
 * When multiview is not used the filepath is as usual (e.g., ``Image.jpg``).
 * When multiview is on, even if only one view is enabled the view is incorporated
 * into the file name (e.g., ``Image_L.jpg``). That allows for the user to re-render
 * individual views.
 */
void BKE_scene_multiview_view_filepath_get(
        const RenderData *rd, const char *filepath, const char *viewname,
        char *r_filepath)
{
	SceneRenderView *srv;
	char suffix[FILE_MAX];

	srv = BLI_findstring(&rd->views, viewname, offsetof(SceneRenderView, name));
	if (srv)
		BLI_strncpy(suffix, srv->suffix, sizeof(suffix));
	else
		BLI_strncpy(suffix, viewname, sizeof(suffix));

	BLI_strncpy(r_filepath, filepath, FILE_MAX);
	BLI_path_suffix(r_filepath, FILE_MAX, suffix, "");
}

const char *BKE_scene_multiview_view_suffix_get(const RenderData *rd, const char *viewname)
{
	SceneRenderView *srv;

	if ((viewname == NULL) || (viewname[0] == '\0'))
		return viewname;

	srv = BLI_findstring(&rd->views, viewname, offsetof(SceneRenderView, name));
	if (srv)
		return srv->suffix;
	else
		return viewname;
}

const char *BKE_scene_multiview_view_id_suffix_get(const RenderData *rd, const int view_id)
{
	if ((rd->scemode & R_MULTIVIEW) == 0) {
		return "";
	}
	else {
		const char *viewname = BKE_scene_multiview_render_view_name_get(rd, view_id);
		return BKE_scene_multiview_view_suffix_get(rd, viewname);
	}
}

void BKE_scene_multiview_view_prefix_get(Scene *scene, const char *name, char *rprefix, const char **rext)
{
	SceneRenderView *srv;
	size_t index_act;
	const char *suf_act;
	const char delims[] = {'.', '\0'};

	rprefix[0] = '\0';

	/* begin of extension */
	index_act = BLI_str_rpartition(name, delims, rext, &suf_act);
	if (*rext == NULL)
		return;
	BLI_assert(index_act > 0);
	UNUSED_VARS_NDEBUG(index_act);

	for (srv = scene->r.views.first; srv; srv = srv->next) {
		if (BKE_scene_multiview_is_render_view_active(&scene->r, srv)) {
			size_t len = strlen(srv->suffix);
			if (strlen(*rext) >= len && STREQLEN(*rext - len, srv->suffix, len)) {
				BLI_strncpy(rprefix, name, strlen(name) - strlen(*rext) - len + 1);
				break;
			}
		}
	}
}

void BKE_scene_multiview_videos_dimensions_get(
        const RenderData *rd, const size_t width, const size_t height,
        size_t *r_width, size_t *r_height)
{
	if ((rd->scemode & R_MULTIVIEW) &&
	    rd->im_format.views_format == R_IMF_VIEWS_STEREO_3D)
	{
		IMB_stereo3d_write_dimensions(
		        rd->im_format.stereo3d_format.display_mode,
		        (rd->im_format.stereo3d_format.flag & S3D_SQUEEZED_FRAME) != 0,
		        width, height,
		        r_width, r_height);
	}
	else {
		*r_width = width;
		*r_height = height;
	}
}

int BKE_scene_multiview_num_videos_get(const RenderData *rd)
{
	if (BKE_imtype_is_movie(rd->im_format.imtype) == false)
		return 0;

	if ((rd->scemode & R_MULTIVIEW) == 0)
		return 1;

	if (rd->im_format.views_format == R_IMF_VIEWS_STEREO_3D) {
		return 1;
	}
	else {
		/* R_IMF_VIEWS_INDIVIDUAL */
		return BKE_scene_multiview_num_views_get(rd);
	}
}<|MERGE_RESOLUTION|>--- conflicted
+++ resolved
@@ -758,11 +758,7 @@
 
 	sce->gm.gravity = 9.8f;
 	sce->gm.physicsEngine = WOPHY_BULLET;
-<<<<<<< HEAD
 	sce->gm.mode = WO_ACTIVITY_CULLING | WO_DBVT_CULLING;
-=======
-	sce->gm.mode = 32; //XXX ugly harcoding, still not sure we should drop mode. 32 == 1 << 5 == use_occlusion_culling
->>>>>>> 8a3b548c
 	sce->gm.occlusionRes = 128;
 	sce->gm.ticrate = 60;
 	sce->gm.maxlogicstep = 5;
