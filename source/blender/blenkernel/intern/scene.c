/*
 * ***** BEGIN GPL LICENSE BLOCK *****
 *
 * This program is free software; you can redistribute it and/or
 * modify it under the terms of the GNU General Public License
 * as published by the Free Software Foundation; either version 2
 * of the License, or (at your option) any later version.
 *
 * This program is distributed in the hope that it will be useful,
 * but WITHOUT ANY WARRANTY; without even the implied warranty of
 * MERCHANTABILITY or FITNESS FOR A PARTICULAR PURPOSE.  See the
 * GNU General Public License for more details.
 *
 * You should have received a copy of the GNU General Public License
 * along with this program; if not, write to the Free Software Foundation,
 * Inc., 51 Franklin Street, Fifth Floor, Boston, MA 02110-1301, USA.
 *
 * The Original Code is Copyright (C) 2001-2002 by NaN Holding BV.
 * All rights reserved.
 *
 * The Original Code is: all of this file.
 *
 * Contributor(s): none yet.
 *
 * ***** END GPL LICENSE BLOCK *****
 */

/** \file blender/blenkernel/intern/scene.c
 *  \ingroup bke
 */


#include <stddef.h>
#include <stdio.h>
#include <string.h>

#include "MEM_guardedalloc.h"

#include "DNA_anim_types.h"
#include "DNA_group_types.h"
#include "DNA_linestyle_types.h"
#include "DNA_mesh_types.h"
#include "DNA_node_types.h"
#include "DNA_object_types.h"
#include "DNA_rigidbody_types.h"
#include "DNA_scene_types.h"
#include "DNA_screen_types.h"
#include "DNA_sequence_types.h"
#include "DNA_space_types.h"
#include "DNA_view3d_types.h"
#include "DNA_windowmanager_types.h"
#include "DNA_workspace_types.h"
#include "DNA_gpencil_types.h"

#include "BLI_math.h"
#include "BLI_blenlib.h"
#include "BLI_utildefines.h"
#include "BLI_callbacks.h"
#include "BLI_string.h"
#include "BLI_string_utils.h"
#include "BLI_threads.h"
#include "BLI_task.h"

#include "BLT_translation.h"

#include "BKE_anim.h"
#include "BKE_animsys.h"
#include "BKE_action.h"
#include "BKE_armature.h"
#include "BKE_cachefile.h"
#include "BKE_collection.h"
#include "BKE_colortools.h"
#include "BKE_editmesh.h"
#include "BKE_fcurve.h"
#include "BKE_freestyle.h"
#include "BKE_global.h"
#include "BKE_gpencil.h"
#include "BKE_group.h"
#include "BKE_icons.h"
#include "BKE_idprop.h"
#include "BKE_image.h"
#include "BKE_layer.h"
#include "BKE_library.h"
#include "BKE_library_remap.h"
#include "BKE_linestyle.h"
#include "BKE_main.h"
#include "BKE_mask.h"
#include "BKE_node.h"
#include "BKE_object.h"
#include "BKE_paint.h"
#include "BKE_rigidbody.h"
#include "BKE_scene.h"
#include "BKE_screen.h"
#include "BKE_sequencer.h"
#include "BKE_sound.h"
#include "BKE_unit.h"
#include "BKE_workspace.h"
#include "BKE_world.h"

#include "DEG_depsgraph.h"
#include "DEG_depsgraph_build.h"
#include "DEG_depsgraph_debug.h"
#include "DEG_depsgraph_query.h"

#include "RE_engine.h"

#include "PIL_time.h"

#include "IMB_colormanagement.h"
#include "IMB_imbuf.h"

#include "bmesh.h"

<<<<<<< HEAD
const char *RE_engine_id_BLENDER_RENDER = "BLENDER_RENDER";
const char *RE_engine_id_BLENDER_GAME = "BLENDER_GAME";
=======
>>>>>>> bca7563d
const char *RE_engine_id_BLENDER_CLAY = "BLENDER_CLAY";
const char *RE_engine_id_BLENDER_EEVEE = "BLENDER_EEVEE";
const char *RE_engine_id_BLENDER_WORKBENCH = "BLENDER_WORKBENCH";
const char *RE_engine_id_CYCLES = "CYCLES";

void free_avicodecdata(AviCodecData *acd)
{
	if (acd) {
		if (acd->lpFormat) {
			MEM_freeN(acd->lpFormat);
			acd->lpFormat = NULL;
			acd->cbFormat = 0;
		}
		if (acd->lpParms) {
			MEM_freeN(acd->lpParms);
			acd->lpParms = NULL;
			acd->cbParms = 0;
		}
	}
}

static void remove_sequencer_fcurves(Scene *sce)
{
	AnimData *adt = BKE_animdata_from_id(&sce->id);

	if (adt && adt->action) {
		FCurve *fcu, *nextfcu;
		
		for (fcu = adt->action->curves.first; fcu; fcu = nextfcu) {
			nextfcu = fcu->next;
			
			if ((fcu->rna_path) && strstr(fcu->rna_path, "sequences_all")) {
				action_groups_remove_channel(adt->action, fcu);
				free_fcurve(fcu);
			}
		}
	}
}

/* flag -- copying options (see BKE_library.h's LIB_ID_COPY_... flags for more). */
ToolSettings *BKE_toolsettings_copy(ToolSettings *toolsettings, const int flag)
{
	if (toolsettings == NULL) {
		return NULL;
	}
	ToolSettings *ts = MEM_dupallocN(toolsettings);
	if (ts->vpaint) {
		ts->vpaint = MEM_dupallocN(ts->vpaint);
		BKE_paint_copy(&ts->vpaint->paint, &ts->vpaint->paint, flag);
	}
	if (ts->wpaint) {
		ts->wpaint = MEM_dupallocN(ts->wpaint);
		BKE_paint_copy(&ts->wpaint->paint, &ts->wpaint->paint, flag);
	}
	if (ts->sculpt) {
		ts->sculpt = MEM_dupallocN(ts->sculpt);
		BKE_paint_copy(&ts->sculpt->paint, &ts->sculpt->paint, flag);
	}
	if (ts->uvsculpt) {
		ts->uvsculpt = MEM_dupallocN(ts->uvsculpt);
		BKE_paint_copy(&ts->uvsculpt->paint, &ts->uvsculpt->paint, flag);
	}

	BKE_paint_copy(&ts->imapaint.paint, &ts->imapaint.paint, flag);
	ts->imapaint.paintcursor = NULL;
	ts->particle.paintcursor = NULL;
	ts->particle.scene = NULL;
	ts->particle.object = NULL;

	/* duplicate Grease Pencil Drawing Brushes */
	BLI_listbase_clear(&ts->gp_brushes);
	for (bGPDbrush *brush = toolsettings->gp_brushes.first; brush; brush = brush->next) {
		bGPDbrush *newbrush = BKE_gpencil_brush_duplicate(brush);
		BLI_addtail(&ts->gp_brushes, newbrush);
	}

	/* duplicate Grease Pencil interpolation curve */
	ts->gp_interpolate.custom_ipo = curvemapping_copy(ts->gp_interpolate.custom_ipo);
	return ts;
}

void BKE_toolsettings_free(ToolSettings *toolsettings)
{
	if (toolsettings == NULL) {
		return;
	}
	if (toolsettings->vpaint) {
		BKE_paint_free(&toolsettings->vpaint->paint);
		MEM_freeN(toolsettings->vpaint);
	}
	if (toolsettings->wpaint) {
		BKE_paint_free(&toolsettings->wpaint->paint);
		MEM_freeN(toolsettings->wpaint);
	}
	if (toolsettings->sculpt) {
		BKE_paint_free(&toolsettings->sculpt->paint);
		MEM_freeN(toolsettings->sculpt);
	}
	if (toolsettings->uvsculpt) {
		BKE_paint_free(&toolsettings->uvsculpt->paint);
		MEM_freeN(toolsettings->uvsculpt);
	}
	BKE_paint_free(&toolsettings->imapaint.paint);

	/* free Grease Pencil Drawing Brushes */
	BKE_gpencil_free_brushes(&toolsettings->gp_brushes);
	BLI_freelistN(&toolsettings->gp_brushes);

	/* free Grease Pencil interpolation curve */
	if (toolsettings->gp_interpolate.custom_ipo) {
		curvemapping_free(toolsettings->gp_interpolate.custom_ipo);
	}

	MEM_freeN(toolsettings);
}

/**
 * Only copy internal data of Scene ID from source to already allocated/initialized destination.
 * You probably nerver want to use that directly, use id_copy or BKE_id_copy_ex for typical needs.
 *
 * WARNING! This function will not handle ID user count!
 *
 * \param flag  Copying options (see BKE_library.h's LIB_ID_COPY_... flags for more).
 */
void BKE_scene_copy_data(Main *bmain, Scene *sce_dst, const Scene *sce_src, const int flag)
{
	/* We never handle usercount here for own data. */
	const int flag_subdata = flag | LIB_ID_CREATE_NO_USER_REFCOUNT;

	sce_dst->ed = NULL;
	sce_dst->depsgraph_hash = NULL;
	sce_dst->fps_info = NULL;

	/* layers and collections */
	sce_dst->collection = MEM_dupallocN(sce_src->collection);
	SceneCollection *mc_src = BKE_collection_master(&sce_src->id);
	SceneCollection *mc_dst = BKE_collection_master(&sce_dst->id);

	/* Recursively creates a new SceneCollection tree. */
	BKE_collection_copy_data(mc_dst, mc_src, flag_subdata);

	IDPropertyTemplate val = {0};
	BLI_duplicatelist(&sce_dst->view_layers, &sce_src->view_layers);
	for (ViewLayer *view_layer_src = sce_src->view_layers.first, *view_layer_dst = sce_dst->view_layers.first;
	     view_layer_src;
	     view_layer_src = view_layer_src->next, view_layer_dst = view_layer_dst->next)
	{
		BKE_view_layer_copy_data(view_layer_dst, view_layer_src, mc_dst, mc_src, flag_subdata);
	}

	sce_dst->collection_properties = IDP_New(IDP_GROUP, &val, ROOT_PROP);
	if (sce_src->collection_properties) {
		IDP_MergeGroup_ex(sce_dst->collection_properties, sce_src->collection_properties, true, flag_subdata);
	}
	sce_dst->layer_properties = IDP_New(IDP_GROUP, &val, ROOT_PROP);
	if (sce_src->layer_properties) {
		IDP_MergeGroup_ex(sce_dst->layer_properties, sce_src->layer_properties, true, flag_subdata);
	}

	BLI_duplicatelist(&(sce_dst->markers), &(sce_src->markers));
	BLI_duplicatelist(&(sce_dst->transform_spaces), &(sce_src->transform_spaces));
	BLI_duplicatelist(&(sce_dst->r.views), &(sce_src->r.views));
	BKE_keyingsets_copy(&(sce_dst->keyingsets), &(sce_src->keyingsets));

	if (sce_src->nodetree) {
		/* Note: nodetree is *not* in bmain, however this specific case is handled at lower level
		 *       (see BKE_libblock_copy_ex()). */
		BKE_id_copy_ex(bmain, (ID *)sce_src->nodetree, (ID **)&sce_dst->nodetree, flag, false);
		BKE_libblock_relink_ex(bmain, sce_dst->nodetree, (void *)(&sce_src->id), &sce_dst->id, false);
	}

	if (sce_src->rigidbody_world) {
		sce_dst->rigidbody_world = BKE_rigidbody_world_copy(sce_src->rigidbody_world, flag_subdata);
	}

	/* copy color management settings */
	BKE_color_managed_display_settings_copy(&sce_dst->display_settings, &sce_src->display_settings);
	BKE_color_managed_view_settings_copy(&sce_dst->view_settings, &sce_src->view_settings);
	BKE_color_managed_colorspace_settings_copy(&sce_dst->sequencer_colorspace_settings, &sce_src->sequencer_colorspace_settings);

	BKE_color_managed_display_settings_copy(&sce_dst->r.im_format.display_settings, &sce_src->r.im_format.display_settings);
	BKE_color_managed_view_settings_copy(&sce_dst->r.im_format.view_settings, &sce_src->r.im_format.view_settings);

	BKE_color_managed_display_settings_copy(&sce_dst->r.bake.im_format.display_settings, &sce_src->r.bake.im_format.display_settings);
	BKE_color_managed_view_settings_copy(&sce_dst->r.bake.im_format.view_settings, &sce_src->r.bake.im_format.view_settings);

	curvemapping_copy_data(&sce_dst->r.mblur_shutter_curve, &sce_src->r.mblur_shutter_curve);

	/* tool settings */
	sce_dst->toolsettings = BKE_toolsettings_copy(sce_dst->toolsettings, flag_subdata);

	/* make a private copy of the avicodecdata */
	if (sce_src->r.avicodecdata) {
		sce_dst->r.avicodecdata = MEM_dupallocN(sce_src->r.avicodecdata);
		sce_dst->r.avicodecdata->lpFormat = MEM_dupallocN(sce_dst->r.avicodecdata->lpFormat);
		sce_dst->r.avicodecdata->lpParms = MEM_dupallocN(sce_dst->r.avicodecdata->lpParms);
	}

	if (sce_src->r.ffcodecdata.properties) { /* intentionally check sce_dst not sce_src. */  /* XXX ??? comment outdated... */
		sce_dst->r.ffcodecdata.properties = IDP_CopyProperty_ex(sce_src->r.ffcodecdata.properties, flag_subdata);
	}

	/* before scene copy */
	BKE_sound_create_scene(sce_dst);

	/* Copy sequencer, this is local data! */
	if (sce_src->ed) {
		sce_dst->ed = MEM_callocN(sizeof(*sce_dst->ed), __func__);
		sce_dst->ed->seqbasep = &sce_dst->ed->seqbase;
		BKE_sequence_base_dupli_recursive(
		            sce_src, sce_dst, &sce_dst->ed->seqbase, &sce_src->ed->seqbase, SEQ_DUPE_ALL, flag_subdata);
	}

	if ((flag & LIB_ID_COPY_NO_PREVIEW) == 0) {
		BKE_previewimg_id_copy(&sce_dst->id, &sce_src->id);
	}
	else {
		sce_dst->preview = NULL;
	}
}

Scene *BKE_scene_copy(Main *bmain, Scene *sce, int type)
{
	Scene *sce_copy;

	/* TODO this should/could most likely be replaced by call to more generic code at some point...
	 * But for now, let's keep it well isolated here. */
	if (type == SCE_COPY_EMPTY) {
		ListBase rv;

		sce_copy = BKE_scene_add(bmain, sce->id.name + 2);

		rv = sce_copy->r.views;
		curvemapping_free_data(&sce_copy->r.mblur_shutter_curve);
		sce_copy->r = sce->r;
		sce_copy->active_view_layer = 0;
		sce_copy->r.views = rv;
		sce_copy->unit = sce->unit;
		sce_copy->physics_settings = sce->physics_settings;
		sce_copy->gm = sce->gm;
		sce_copy->audio = sce->audio;

		if (sce->id.properties)
			sce_copy->id.properties = IDP_CopyProperty(sce->id.properties);

		MEM_freeN(sce_copy->toolsettings);
		BKE_sound_destroy_scene(sce_copy);

		/* copy color management settings */
		BKE_color_managed_display_settings_copy(&sce_copy->display_settings, &sce->display_settings);
		BKE_color_managed_view_settings_copy(&sce_copy->view_settings, &sce->view_settings);
		BKE_color_managed_colorspace_settings_copy(&sce_copy->sequencer_colorspace_settings, &sce->sequencer_colorspace_settings);

		BKE_color_managed_display_settings_copy(&sce_copy->r.im_format.display_settings, &sce->r.im_format.display_settings);
		BKE_color_managed_view_settings_copy(&sce_copy->r.im_format.view_settings, &sce->r.im_format.view_settings);

		BKE_color_managed_display_settings_copy(&sce_copy->r.bake.im_format.display_settings, &sce->r.bake.im_format.display_settings);
		BKE_color_managed_view_settings_copy(&sce_copy->r.bake.im_format.view_settings, &sce->r.bake.im_format.view_settings);

		curvemapping_copy_data(&sce_copy->r.mblur_shutter_curve, &sce->r.mblur_shutter_curve);

		/* tool settings */
		sce_copy->toolsettings = BKE_toolsettings_copy(sce->toolsettings, 0);

		/* make a private copy of the avicodecdata */
		if (sce->r.avicodecdata) {
			sce_copy->r.avicodecdata = MEM_dupallocN(sce->r.avicodecdata);
			sce_copy->r.avicodecdata->lpFormat = MEM_dupallocN(sce_copy->r.avicodecdata->lpFormat);
			sce_copy->r.avicodecdata->lpParms = MEM_dupallocN(sce_copy->r.avicodecdata->lpParms);
		}

		if (sce->r.ffcodecdata.properties) { /* intentionally check scen not sce. */
			sce_copy->r.ffcodecdata.properties = IDP_CopyProperty(sce->r.ffcodecdata.properties);
		}

		/* before scene copy */
		BKE_sound_create_scene(sce_copy);

		/* grease pencil */
		sce_copy->gpd = NULL;

		sce_copy->preview = NULL;

		return sce_copy;
	}
	else {
		BKE_id_copy_ex(bmain, (ID *)sce, (ID **)&sce_copy, LIB_ID_COPY_ACTIONS, false);
		id_us_min(&sce_copy->id);
		id_us_ensure_real(&sce_copy->id);

		/* Extra actions, most notably SCE_FULL_COPY also duplicates several 'children' datablocks... */

		if (type == SCE_COPY_FULL) {
			/* Copy Freestyle LineStyle datablocks. */
			for (ViewLayer *view_layer_dst = sce_copy->view_layers.first; view_layer_dst; view_layer_dst = view_layer_dst->next) {
				for (FreestyleLineSet *lineset = view_layer_dst->freestyle_config.linesets.first; lineset; lineset = lineset->next) {
					if (lineset->linestyle) {
						/* XXX Not copying anim/actions here? */
						BKE_id_copy_ex(bmain, (ID *)lineset->linestyle, (ID **)&lineset->linestyle, 0, false);
					}
				}
			}

			/* Full copy of world (included animations) */
			if (sce_copy->world) {
				BKE_id_copy_ex(bmain, (ID *)sce_copy->world, (ID **)&sce_copy->world, LIB_ID_COPY_ACTIONS, false);
			}

			/* Full copy of GreasePencil. */
			/* XXX Not copying anim/actions here? */
			if (sce_copy->gpd) {
				BKE_id_copy_ex(bmain, (ID *)sce_copy->gpd, (ID **)&sce_copy->gpd, 0, false);
			}
		}
		else {
			/* Remove sequencer if not full copy */
			/* XXX Why in Hell? :/ */
			remove_sequencer_fcurves(sce_copy);
			BKE_sequencer_editing_free(sce_copy);
		}

		/* NOTE: part of SCE_COPY_LINK_DATA and SCE_COPY_FULL operations
		 * are done outside of blenkernel with ED_objects_single_users! */

		/*  camera */
		if (ELEM(type, SCE_COPY_LINK_DATA, SCE_COPY_FULL)) {
			ID_NEW_REMAP(sce_copy->camera);
		}

		return sce_copy;
	}
}

void BKE_scene_groups_relink(Scene *sce)
{
	if (sce->rigidbody_world)
		BKE_rigidbody_world_groups_relink(sce->rigidbody_world);
}

void BKE_scene_make_local(Main *bmain, Scene *sce, const bool lib_local)
{
	/* For now should work, may need more work though to support all possible corner cases
	 * (also scene_copy probably needs some love). */
	BKE_id_make_local_generic(bmain, &sce->id, true, lib_local);
}

/** Free (or release) any data used by this scene (does not free the scene itself). */
void BKE_scene_free_ex(Scene *sce, const bool do_id_user)
{
	BKE_animdata_free((ID *)sce, false);

	/* check all sequences */
	BKE_sequencer_clear_scene_in_allseqs(G.main, sce);

	BKE_sequencer_editing_free(sce);

	BKE_keyingsets_free(&sce->keyingsets);

	/* is no lib link block, but scene extension */
	if (sce->nodetree) {
		ntreeFreeTree(sce->nodetree);
		MEM_freeN(sce->nodetree);
		sce->nodetree = NULL;
	}

	if (sce->rigidbody_world) {
		BKE_rigidbody_free_world(sce->rigidbody_world);
		sce->rigidbody_world = NULL;
	}

	if (sce->r.avicodecdata) {
		free_avicodecdata(sce->r.avicodecdata);
		MEM_freeN(sce->r.avicodecdata);
		sce->r.avicodecdata = NULL;
	}
	if (sce->r.ffcodecdata.properties) {
		IDP_FreeProperty(sce->r.ffcodecdata.properties);
		MEM_freeN(sce->r.ffcodecdata.properties);
		sce->r.ffcodecdata.properties = NULL;
	}

	BLI_freelistN(&sce->markers);
	BLI_freelistN(&sce->transform_spaces);
	BLI_freelistN(&sce->r.views);
	
	BKE_toolsettings_free(sce->toolsettings);
	sce->toolsettings = NULL;
	
	BKE_scene_free_depsgraph_hash(sce);

	MEM_SAFE_FREE(sce->fps_info);

	BKE_sound_destroy_scene(sce);

	BKE_color_managed_view_settings_free(&sce->view_settings);

	BKE_previewimg_free(&sce->preview);
	curvemapping_free_data(&sce->r.mblur_shutter_curve);

	for (ViewLayer *view_layer = sce->view_layers.first, *view_layer_next; view_layer; view_layer = view_layer_next) {
		view_layer_next = view_layer->next;

		BLI_remlink(&sce->view_layers, view_layer);
		BKE_view_layer_free_ex(view_layer, do_id_user);
	}

	/* Master Collection */
	BKE_collection_master_free(&sce->id, do_id_user);
	MEM_freeN(sce->collection);
	sce->collection = NULL;

	/* LayerCollection engine settings. */
	if (sce->collection_properties) {
		IDP_FreeProperty(sce->collection_properties);
		MEM_freeN(sce->collection_properties);
		sce->collection_properties = NULL;
	}

	/* Render engine setting. */
	if (sce->layer_properties) {
		IDP_FreeProperty(sce->layer_properties);
		MEM_freeN(sce->layer_properties);
		sce->layer_properties = NULL;
	}
}

void BKE_scene_free(Scene *sce)
{
	BKE_scene_free_ex(sce, true);
}

void BKE_scene_init(Scene *sce)
{
	ParticleEditSettings *pset;
	int a;
	const char *colorspace_name;
	SceneRenderView *srv;
	CurveMapping *mblur_shutter_curve;

	BLI_assert(MEMCMP_STRUCT_OFS_IS_ZERO(sce, id));

	sce->lay = sce->layact = 1;
	
	sce->r.mode = R_OSA;
	sce->r.cfra = 1;
	sce->r.sfra = 1;
	sce->r.efra = 250;
	sce->r.frame_step = 1;
	sce->r.xsch = 1920;
	sce->r.ysch = 1080;
	sce->r.xasp = 1;
	sce->r.yasp = 1;
	sce->r.tilex = 256;
	sce->r.tiley = 256;
	sce->r.size = 50;

	sce->r.im_format.planes = R_IMF_PLANES_RGBA;
	sce->r.im_format.imtype = R_IMF_IMTYPE_PNG;
	sce->r.im_format.depth = R_IMF_CHAN_DEPTH_8;
	sce->r.im_format.quality = 90;
	sce->r.im_format.compress = 15;

	sce->r.displaymode = R_OUTPUT_AREA;
	sce->r.framapto = 100;
	sce->r.images = 100;
	sce->r.framelen = 1.0;
	sce->r.blurfac = 0.5;
	sce->r.frs_sec = 24;
	sce->r.frs_sec_base = 1;

	/* OCIO_TODO: for forwards compatibility only, so if no tonecurve are used,
	 *            images would look in the same way as in current blender
	 *
	 *            perhaps at some point should be completely deprecated?
	 */
	sce->r.color_mgt_flag |= R_COLOR_MANAGEMENT;

	sce->r.bake_mode = 0;
	sce->r.bake_filter = 16;
	sce->r.bake_flag = R_BAKE_CLEAR;
	sce->r.bake_samples = 256;
	sce->r.bake_biasdist = 0.001;

	sce->r.bake.flag = R_BAKE_CLEAR;
	sce->r.bake.pass_filter = R_BAKE_PASS_FILTER_ALL;
	sce->r.bake.width = 512;
	sce->r.bake.height = 512;
	sce->r.bake.margin = 16;
	sce->r.bake.normal_space = R_BAKE_SPACE_TANGENT;
	sce->r.bake.normal_swizzle[0] = R_BAKE_POSX;
	sce->r.bake.normal_swizzle[1] = R_BAKE_POSY;
	sce->r.bake.normal_swizzle[2] = R_BAKE_POSZ;
	BLI_strncpy(sce->r.bake.filepath, U.renderdir, sizeof(sce->r.bake.filepath));

	sce->r.bake.im_format.planes = R_IMF_PLANES_RGBA;
	sce->r.bake.im_format.imtype = R_IMF_IMTYPE_PNG;
	sce->r.bake.im_format.depth = R_IMF_CHAN_DEPTH_8;
	sce->r.bake.im_format.quality = 90;
	sce->r.bake.im_format.compress = 15;

	sce->r.scemode = R_DOCOMP | R_DOSEQ | R_EXTENSION;
	sce->r.stamp = R_STAMP_TIME | R_STAMP_FRAME | R_STAMP_DATE | R_STAMP_CAMERA | R_STAMP_SCENE | R_STAMP_FILENAME | R_STAMP_RENDERTIME | R_STAMP_MEMORY;
	sce->r.stamp_font_id = 12;
	sce->r.fg_stamp[0] = sce->r.fg_stamp[1] = sce->r.fg_stamp[2] = 0.8f;
	sce->r.fg_stamp[3] = 1.0f;
	sce->r.bg_stamp[0] = sce->r.bg_stamp[1] = sce->r.bg_stamp[2] = 0.0f;
	sce->r.bg_stamp[3] = 0.25f;

	sce->r.seq_prev_type = OB_SOLID;
	sce->r.seq_rend_type = OB_SOLID;
	sce->r.seq_flag = 0;

	sce->r.threads = 1;

	sce->r.simplify_subsurf = 6;
	sce->r.simplify_particles = 1.0f;

	sce->r.border.xmin = 0.0f;
	sce->r.border.ymin = 0.0f;
	sce->r.border.xmax = 1.0f;
	sce->r.border.ymax = 1.0f;

	sce->r.preview_start_resolution = 64;
	
	sce->r.line_thickness_mode = R_LINE_THICKNESS_ABSOLUTE;
	sce->r.unit_line_thickness = 1.0f;

	mblur_shutter_curve = &sce->r.mblur_shutter_curve;
	curvemapping_set_defaults(mblur_shutter_curve, 1, 0.0f, 0.0f, 1.0f, 1.0f);
	curvemapping_initialize(mblur_shutter_curve);
	curvemap_reset(mblur_shutter_curve->cm,
	               &mblur_shutter_curve->clipr,
	               CURVE_PRESET_MAX,
	               CURVEMAP_SLOPE_POS_NEG);

	sce->toolsettings = MEM_callocN(sizeof(struct ToolSettings), "Tool Settings Struct");
	sce->toolsettings->doublimit = 0.001;
	sce->toolsettings->vgroup_weight = 1.0f;
	sce->toolsettings->uvcalc_margin = 0.001f;
	sce->toolsettings->unwrapper = 1;
	sce->toolsettings->select_thresh = 0.01f;

	sce->toolsettings->selectmode = SCE_SELECT_VERTEX;
	sce->toolsettings->uv_selectmode = UV_SELECT_VERTEX;
	sce->toolsettings->normalsize = 0.1;
	sce->toolsettings->autokey_mode = U.autokey_mode;

	sce->toolsettings->snap_node_mode = SCE_SNAP_MODE_GRID;

	sce->toolsettings->skgen_resolution = 100;
	sce->toolsettings->skgen_threshold_internal     = 0.01f;
	sce->toolsettings->skgen_threshold_external     = 0.01f;
	sce->toolsettings->skgen_angle_limit            = 45.0f;
	sce->toolsettings->skgen_length_ratio           = 1.3f;
	sce->toolsettings->skgen_length_limit           = 1.5f;
	sce->toolsettings->skgen_correlation_limit      = 0.98f;
	sce->toolsettings->skgen_symmetry_limit         = 0.1f;
	sce->toolsettings->skgen_postpro = SKGEN_SMOOTH;
	sce->toolsettings->skgen_postpro_passes = 1;
	sce->toolsettings->skgen_options = SKGEN_FILTER_INTERNAL | SKGEN_FILTER_EXTERNAL | SKGEN_FILTER_SMART | SKGEN_HARMONIC | SKGEN_SUB_CORRELATION | SKGEN_STICK_TO_EMBEDDING;
	sce->toolsettings->skgen_subdivisions[0] = SKGEN_SUB_CORRELATION;
	sce->toolsettings->skgen_subdivisions[1] = SKGEN_SUB_LENGTH;
	sce->toolsettings->skgen_subdivisions[2] = SKGEN_SUB_ANGLE;

	sce->toolsettings->curve_paint_settings.curve_type = CU_BEZIER;
	sce->toolsettings->curve_paint_settings.flag |= CURVE_PAINT_FLAG_CORNERS_DETECT;
	sce->toolsettings->curve_paint_settings.error_threshold = 8;
	sce->toolsettings->curve_paint_settings.radius_max = 1.0f;
	sce->toolsettings->curve_paint_settings.corner_angle = DEG2RADF(70.0f);

	sce->toolsettings->statvis.overhang_axis = OB_NEGZ;
	sce->toolsettings->statvis.overhang_min = 0;
	sce->toolsettings->statvis.overhang_max = DEG2RADF(45.0f);
	sce->toolsettings->statvis.thickness_max = 0.1f;
	sce->toolsettings->statvis.thickness_samples = 1;
	sce->toolsettings->statvis.distort_min = DEG2RADF(5.0f);
	sce->toolsettings->statvis.distort_max = DEG2RADF(45.0f);

	sce->toolsettings->statvis.sharp_min = DEG2RADF(90.0f);
	sce->toolsettings->statvis.sharp_max = DEG2RADF(180.0f);

	sce->toolsettings->proportional_size = 1.0f;

	sce->toolsettings->imapaint.paint.flags |= PAINT_SHOW_BRUSH;
	sce->toolsettings->imapaint.normal_angle = 80;
	sce->toolsettings->imapaint.seam_bleed = 2;

	sce->physics_settings.gravity[0] = 0.0f;
	sce->physics_settings.gravity[1] = 0.0f;
	sce->physics_settings.gravity[2] = -9.81f;
	sce->physics_settings.flag = PHYS_GLOBAL_GRAVITY;

	sce->unit.scale_length = 1.0f;

	pset = &sce->toolsettings->particle;
	pset->flag = PE_KEEP_LENGTHS | PE_LOCK_FIRST | PE_DEFLECT_EMITTER | PE_AUTO_VELOCITY;
	pset->emitterdist = 0.25f;
	pset->totrekey = 5;
	pset->totaddkey = 5;
	pset->brushtype = PE_BRUSH_NONE;
	pset->draw_step = 2;
	pset->fade_frames = 2;
	pset->selectmode = SCE_SELECT_PATH;

	for (a = 0; a < ARRAY_SIZE(pset->brush); a++) {
		pset->brush[a].strength = 0.5f;
		pset->brush[a].size = 50;
		pset->brush[a].step = 10;
		pset->brush[a].count = 10;
	}
	pset->brush[PE_BRUSH_CUT].strength = 1.0f;

	sce->r.ffcodecdata.audio_mixrate = 48000;
	sce->r.ffcodecdata.audio_volume = 1.0f;
	sce->r.ffcodecdata.audio_bitrate = 192;
	sce->r.ffcodecdata.audio_channels = 2;

	BLI_strncpy(sce->r.engine, RE_engine_id_BLENDER_EEVEE, sizeof(sce->r.engine));

	sce->audio.distance_model = 2.0f;
	sce->audio.doppler_factor = 1.0f;
	sce->audio.speed_of_sound = 343.3f;
	sce->audio.volume = 1.0f;

	BLI_strncpy(sce->r.pic, U.renderdir, sizeof(sce->r.pic));

	BLI_rctf_init(&sce->r.safety, 0.1f, 0.9f, 0.1f, 0.9f);
	sce->r.osa = 8;

	/* note; in header_info.c the scene copy happens..., if you add more to renderdata it has to be checked there */

	/* multiview - stereo */
	BKE_scene_add_render_view(sce, STEREO_LEFT_NAME);
	srv = sce->r.views.first;
	BLI_strncpy(srv->suffix, STEREO_LEFT_SUFFIX, sizeof(srv->suffix));

	BKE_scene_add_render_view(sce, STEREO_RIGHT_NAME);
	srv = sce->r.views.last;
	BLI_strncpy(srv->suffix, STEREO_RIGHT_SUFFIX, sizeof(srv->suffix));

	/* game data */
	sce->gm.stereoflag = STEREO_NOSTEREO;
	sce->gm.stereomode = STEREO_ANAGLYPH;
	sce->gm.eyeseparation = 0.10;

	sce->gm.dome.angle = 180;
	sce->gm.dome.mode = DOME_FISHEYE;
	sce->gm.dome.res = 4;
	sce->gm.dome.resbuf = 1.0f;
	sce->gm.dome.tilt = 0;

	sce->gm.xplay = 640;
	sce->gm.yplay = 480;
	sce->gm.freqplay = 60;
	sce->gm.depth = 32;

	sce->gm.gravity = 9.8f;
	sce->gm.physicsEngine = WOPHY_BULLET;
	sce->gm.mode = 32; //XXX ugly harcoding, still not sure we should drop mode. 32 == 1 << 5 == use_occlusion_culling 
	sce->gm.occlusionRes = 128;
	sce->gm.ticrate = 60;
	sce->gm.maxlogicstep = 5;
	sce->gm.physubstep = 1;
	sce->gm.maxphystep = 5;
	sce->gm.lineardeactthreshold = 0.8f;
	sce->gm.angulardeactthreshold = 1.0f;
	sce->gm.deactivationtime = 0.0f;

	sce->gm.flag = 0;
	sce->gm.matmode = GAME_MAT_MULTITEX;

	sce->gm.obstacleSimulation = OBSTSIMULATION_NONE;
	sce->gm.levelHeight = 2.f;

	sce->gm.recastData.cellsize = 0.3f;
	sce->gm.recastData.cellheight = 0.2f;
	sce->gm.recastData.agentmaxslope = M_PI_4;
	sce->gm.recastData.agentmaxclimb = 0.9f;
	sce->gm.recastData.agentheight = 2.0f;
	sce->gm.recastData.agentradius = 0.6f;
	sce->gm.recastData.edgemaxlen = 12.0f;
	sce->gm.recastData.edgemaxerror = 1.3f;
	sce->gm.recastData.regionminsize = 8.f;
	sce->gm.recastData.regionmergesize = 20.f;
	sce->gm.recastData.vertsperpoly = 6;
	sce->gm.recastData.detailsampledist = 6.0f;
	sce->gm.recastData.detailsamplemaxerror = 1.0f;

	sce->gm.lodflag = SCE_LOD_USE_HYST;
	sce->gm.scehysteresis = 10;

	sce->gm.exitkey = 218; // Blender key code for ESC

	BKE_sound_create_scene(sce);

	/* color management */
	colorspace_name = IMB_colormanagement_role_colorspace_name_get(COLOR_ROLE_DEFAULT_SEQUENCER);

	BKE_color_managed_display_settings_init(&sce->display_settings);
	BKE_color_managed_view_settings_init(&sce->view_settings);
	BLI_strncpy(sce->sequencer_colorspace_settings.name, colorspace_name,
	            sizeof(sce->sequencer_colorspace_settings.name));

	/* Safe Areas */
	copy_v2_fl2(sce->safe_areas.title, 3.5f / 100.0f, 3.5f / 100.0f);
	copy_v2_fl2(sce->safe_areas.action, 10.0f / 100.0f, 5.0f / 100.0f);
	copy_v2_fl2(sce->safe_areas.title_center, 17.5f / 100.0f, 5.0f / 100.0f);
	copy_v2_fl2(sce->safe_areas.action_center, 15.0f / 100.0f, 5.0f / 100.0f);

	sce->preview = NULL;
	
	/* GP Sculpt brushes */
	{
		GP_BrushEdit_Settings *gset = &sce->toolsettings->gp_sculpt;
		GP_EditBrush_Data *gp_brush;
		
		gp_brush = &gset->brush[GP_EDITBRUSH_TYPE_SMOOTH];
		gp_brush->size = 25;
		gp_brush->strength = 0.3f;
		gp_brush->flag = GP_EDITBRUSH_FLAG_USE_FALLOFF | GP_EDITBRUSH_FLAG_SMOOTH_PRESSURE;
		
		gp_brush = &gset->brush[GP_EDITBRUSH_TYPE_THICKNESS];
		gp_brush->size = 25;
		gp_brush->strength = 0.5f;
		gp_brush->flag = GP_EDITBRUSH_FLAG_USE_FALLOFF;
		
		gp_brush = &gset->brush[GP_EDITBRUSH_TYPE_STRENGTH];
		gp_brush->size = 25;
		gp_brush->strength = 0.5f;
		gp_brush->flag = GP_EDITBRUSH_FLAG_USE_FALLOFF;

		gp_brush = &gset->brush[GP_EDITBRUSH_TYPE_GRAB];
		gp_brush->size = 50;
		gp_brush->strength = 0.3f;
		gp_brush->flag = GP_EDITBRUSH_FLAG_USE_FALLOFF;
		
		gp_brush = &gset->brush[GP_EDITBRUSH_TYPE_PUSH];
		gp_brush->size = 25;
		gp_brush->strength = 0.3f;
		gp_brush->flag = GP_EDITBRUSH_FLAG_USE_FALLOFF;
		
		gp_brush = &gset->brush[GP_EDITBRUSH_TYPE_TWIST];
		gp_brush->size = 50;
		gp_brush->strength = 0.3f; // XXX?
		gp_brush->flag = GP_EDITBRUSH_FLAG_USE_FALLOFF;
		
		gp_brush = &gset->brush[GP_EDITBRUSH_TYPE_PINCH];
		gp_brush->size = 50;
		gp_brush->strength = 0.5f; // XXX?
		gp_brush->flag = GP_EDITBRUSH_FLAG_USE_FALLOFF;
		
		gp_brush = &gset->brush[GP_EDITBRUSH_TYPE_RANDOMIZE];
		gp_brush->size = 25;
		gp_brush->strength = 0.5f;
		gp_brush->flag = GP_EDITBRUSH_FLAG_USE_FALLOFF;
	}
	
	/* GP Stroke Placement */
	sce->toolsettings->gpencil_v3d_align = GP_PROJECT_VIEWSPACE;
	sce->toolsettings->gpencil_v2d_align = GP_PROJECT_VIEWSPACE;
	sce->toolsettings->gpencil_seq_align = GP_PROJECT_VIEWSPACE;
	sce->toolsettings->gpencil_ima_align = GP_PROJECT_VIEWSPACE;

	sce->orientation_index_custom = -1;

	/* Master Collection */
	sce->collection = MEM_callocN(sizeof(SceneCollection), "Master Collection");
	BLI_strncpy(sce->collection->name, "Master Collection", sizeof(sce->collection->name));

	/* Engine settings */
	IDPropertyTemplate val = {0};
	sce->collection_properties = IDP_New(IDP_GROUP, &val, ROOT_PROP);
	BKE_layer_collection_engine_settings_create(sce->collection_properties);

	sce->layer_properties = IDP_New(IDP_GROUP, &val, ROOT_PROP);
	BKE_view_layer_engine_settings_create(sce->layer_properties);

	BKE_view_layer_add(sce, "View Layer");
}

Scene *BKE_scene_add(Main *bmain, const char *name)
{
	Scene *sce;

	sce = BKE_libblock_alloc(bmain, ID_SCE, name, 0);
	id_us_min(&sce->id);
	id_us_ensure_real(&sce->id);

	BKE_scene_init(sce);

	return sce;
}

/**
 * Check if there is any intance of the object in the scene
 */
bool BKE_scene_object_find(Scene *scene, Object *ob)
{
	for (ViewLayer *view_layer = scene->view_layers.first; view_layer; view_layer = view_layer->next) {
		if (BLI_findptr(&view_layer->object_bases, ob, offsetof(Base, object))) {
		    return true;
		}
	}
	return false;
}

Object *BKE_scene_object_find_by_name(Scene *scene, const char *name)
{
	for (ViewLayer *view_layer = scene->view_layers.first; view_layer; view_layer = view_layer->next) {
		for (Base *base = view_layer->object_bases.first; base; base = base->next) {
			if (STREQ(base->object->id.name + 2, name)) {
				return base->object;
			}
		}
	}
	return NULL;
}

/**
 * Sets the active scene, mainly used when running in background mode (``--scene`` command line argument).
 * This is also called to set the scene directly, bypassing windowing code.
 * Otherwise #WM_window_change_active_scene is used when changing scenes by the user.
 */
void BKE_scene_set_background(Main *bmain, Scene *scene)
{
	Object *ob;
	Group *group;
	
	/* check for cyclic sets, for reading old files but also for definite security (py?) */
	BKE_scene_validate_setscene(bmain, scene);
	
	/* deselect objects (for dataselect) */
	for (ob = bmain->object.first; ob; ob = ob->id.next)
		ob->flag &= ~(SELECT | OB_FROMGROUP);

	/* group flags again */
	for (group = bmain->group.first; group; group = group->id.next) {
		FOREACH_GROUP_OBJECT_BEGIN(group, object)
		{
			object->flag |= OB_FROMGROUP;
		}
		FOREACH_GROUP_OBJECT_END;
	}

	/* copy layers and flags from bases to objects */
	for (ViewLayer *view_layer = scene->view_layers.first; view_layer; view_layer = view_layer->next) {
		for (Base *base = view_layer->object_bases.first; base; base = base->next) {
			ob = base->object;
			/* group patch... */
			BKE_scene_object_base_flag_sync_from_base(base);
		}
	}
	/* no full animation update, this to enable render code to work (render code calls own animation updates) */
}

/* called from creator_args.c */
Scene *BKE_scene_set_name(Main *bmain, const char *name)
{
	Scene *sce = (Scene *)BKE_libblock_find_name_ex(bmain, ID_SCE, name);
	if (sce) {
		BKE_scene_set_background(bmain, sce);
		printf("Scene switch for render: '%s' in file: '%s'\n", name, bmain->name);
		return sce;
	}

	printf("Can't find scene: '%s' in file: '%s'\n", name, bmain->name);
	return NULL;
}

/* Used by metaballs, return *all* objects (including duplis) existing in the scene (including scene's sets) */
int BKE_scene_base_iter_next(
        Depsgraph *depsgraph, SceneBaseIter *iter,
        Scene **scene, int val, Base **base, Object **ob)
{
	bool run_again = true;
	
	/* init */
	if (val == 0) {
		iter->phase = F_START;
		iter->dupob = NULL;
		iter->duplilist = NULL;
		iter->dupli_refob = NULL;
	}
	else {
		/* run_again is set when a duplilist has been ended */
		while (run_again) {
			run_again = false;

			/* the first base */
			if (iter->phase == F_START) {
				ViewLayer *view_layer = (depsgraph) ?
					DEG_get_evaluated_view_layer(depsgraph) :
					BKE_view_layer_from_scene_get(*scene);
				*base = view_layer->object_bases.first;
				if (*base) {
					*ob = (*base)->object;
					iter->phase = F_SCENE;
				}
				else {
					/* exception: empty scene layer */
					while ((*scene)->set) {
						(*scene) = (*scene)->set;
						ViewLayer *view_layer_set = BKE_view_layer_from_scene_get((*scene));
						if (view_layer_set->object_bases.first) {
							*base = view_layer_set->object_bases.first;
							*ob = (*base)->object;
							iter->phase = F_SCENE;
							break;
						}
					}
				}
			}
			else {
				if (*base && iter->phase != F_DUPLI) {
					*base = (*base)->next;
					if (*base) {
						*ob = (*base)->object;
					}
					else {
						if (iter->phase == F_SCENE) {
							/* (*scene) is finished, now do the set */
							while ((*scene)->set) {
								(*scene) = (*scene)->set;
								ViewLayer *view_layer_set = BKE_view_layer_from_scene_get((*scene));
								if (view_layer_set->object_bases.first) {
									*base = view_layer_set->object_bases.first;
									*ob = (*base)->object;
									break;
								}
							}
						}
					}
				}
			}
			
			if (*base == NULL) {
				iter->phase = F_START;
			}
			else {
				if (iter->phase != F_DUPLI) {
					if (depsgraph && (*base)->object->transflag & OB_DUPLI) {
						/* groups cannot be duplicated for mballs yet, 
						 * this enters eternal loop because of 
						 * makeDispListMBall getting called inside of group_duplilist */
						if ((*base)->object->dup_group == NULL) {
							iter->duplilist = object_duplilist_ex(depsgraph, (*scene), (*base)->object, false);
							
							iter->dupob = iter->duplilist->first;

							if (!iter->dupob) {
								free_object_duplilist(iter->duplilist);
								iter->duplilist = NULL;
							}
							iter->dupli_refob = NULL;
						}
					}
				}
				/* handle dupli's */
				if (iter->dupob) {
					(*base)->flag_legacy |= OB_FROMDUPLI;
					*ob = iter->dupob->ob;
					iter->phase = F_DUPLI;

					if (iter->dupli_refob != *ob) {
						if (iter->dupli_refob) {
							/* Restore previous object's real matrix. */
							copy_m4_m4(iter->dupli_refob->obmat, iter->omat);
						}
						/* Backup new object's real matrix. */
						iter->dupli_refob = *ob;
						copy_m4_m4(iter->omat, iter->dupli_refob->obmat);
					}
					copy_m4_m4((*ob)->obmat, iter->dupob->mat);

					iter->dupob = iter->dupob->next;
				}
				else if (iter->phase == F_DUPLI) {
					iter->phase = F_SCENE;
					(*base)->flag_legacy &= ~OB_FROMDUPLI;
					
					if (iter->dupli_refob) {
						/* Restore last object's real matrix. */
						copy_m4_m4(iter->dupli_refob->obmat, iter->omat);
						iter->dupli_refob = NULL;
					}
					
					free_object_duplilist(iter->duplilist);
					iter->duplilist = NULL;
					run_again = true;
				}
			}
		}
	}

#if 0
	if (ob && *ob) {
		printf("Scene: '%s', '%s'\n", (*scene)->id.name + 2, (*ob)->id.name + 2);
	}
#endif

	return iter->phase;
}

Scene *BKE_scene_find_from_collection(const Main *bmain, const SceneCollection *scene_collection)
{
	for (Scene *scene = bmain->scene.first; scene; scene = scene->id.next) {
		for (ViewLayer *layer = scene->view_layers.first; layer; layer = layer->next) {
			if (BKE_view_layer_has_collection(layer, scene_collection)) {
				return scene;
			}
		}
	}

	return NULL;
}

#ifdef DURIAN_CAMERA_SWITCH
Object *BKE_scene_camera_switch_find(Scene *scene)
{
	if (scene->r.mode & R_NO_CAMERA_SWITCH) {
		return NULL;
	}

	TimeMarker *m;
	int cfra = scene->r.cfra;
	int frame = -(MAXFRAME + 1);
	int min_frame = MAXFRAME + 1;
	Object *camera = NULL;
	Object *first_camera = NULL;

	for (m = scene->markers.first; m; m = m->next) {
		if (m->camera && (m->camera->restrictflag & OB_RESTRICT_RENDER) == 0) {
			if ((m->frame <= cfra) && (m->frame > frame)) {
				camera = m->camera;
				frame = m->frame;

				if (frame == cfra)
					break;
			}

			if (m->frame < min_frame) {
				first_camera = m->camera;
				min_frame = m->frame;
			}
		}
	}

	if (camera == NULL) {
		/* If there's no marker to the left of current frame,
		 * use camera from left-most marker to solve all sort
		 * of Schrodinger uncertainties.
		 */
		return first_camera;
	}

	return camera;
}
#endif

int BKE_scene_camera_switch_update(Scene *scene)
{
#ifdef DURIAN_CAMERA_SWITCH
	Object *camera = BKE_scene_camera_switch_find(scene);
	if (camera) {
		scene->camera = camera;
		return 1;
	}
#else
	(void)scene;
#endif
	return 0;
}

char *BKE_scene_find_marker_name(Scene *scene, int frame)
{
	ListBase *markers = &scene->markers;
	TimeMarker *m1, *m2;

	/* search through markers for match */
	for (m1 = markers->first, m2 = markers->last; m1 && m2; m1 = m1->next, m2 = m2->prev) {
		if (m1->frame == frame)
			return m1->name;

		if (m1 == m2)
			break;

		if (m2->frame == frame)
			return m2->name;
	}

	return NULL;
}

/* return the current marker for this frame,
 * we can have more than 1 marker per frame, this just returns the first :/ */
char *BKE_scene_find_last_marker_name(Scene *scene, int frame)
{
	TimeMarker *marker, *best_marker = NULL;
	int best_frame = -MAXFRAME * 2;
	for (marker = scene->markers.first; marker; marker = marker->next) {
		if (marker->frame == frame) {
			return marker->name;
		}

		if (marker->frame > best_frame && marker->frame < frame) {
			best_marker = marker;
			best_frame = marker->frame;
		}
	}

	return best_marker ? best_marker->name : NULL;
}

void BKE_scene_remove_rigidbody_object(Scene *scene, Object *ob)
{
	/* remove rigid body constraint from world before removing object */
	if (ob->rigidbody_constraint)
		BKE_rigidbody_remove_constraint(scene, ob);
	/* remove rigid body object from world before removing object */
	if (ob->rigidbody_object)
		BKE_rigidbody_remove_object(scene, ob);
}

/* checks for cycle, returns 1 if it's all OK */
bool BKE_scene_validate_setscene(Main *bmain, Scene *sce)
{
	Scene *sce_iter;
	int a, totscene;

	if (sce->set == NULL) return true;
	totscene = BLI_listbase_count(&bmain->scene);
	
	for (a = 0, sce_iter = sce; sce_iter->set; sce_iter = sce_iter->set, a++) {
		/* more iterations than scenes means we have a cycle */
		if (a > totscene) {
			/* the tested scene gets zero'ed, that's typically current scene */
			sce->set = NULL;
			return false;
		}
	}

	return true;
}

/* This function is needed to cope with fractional frames - including two Blender rendering features
 * mblur (motion blur that renders 'subframes' and blurs them together), and fields rendering. 
 */
float BKE_scene_frame_get(const Scene *scene)
{
	return BKE_scene_frame_get_from_ctime(scene, scene->r.cfra);
}

/* This function is used to obtain arbitrary fractional frames */
float BKE_scene_frame_get_from_ctime(const Scene *scene, const float frame)
{
	float ctime = frame;
	ctime += scene->r.subframe;
	ctime *= scene->r.framelen;
	
	return ctime;
}

/**
 * Sets the frame int/float components.
 */
void BKE_scene_frame_set(struct Scene *scene, double cfra)
{
	double intpart;
	scene->r.subframe = modf(cfra, &intpart);
	scene->r.cfra = (int)intpart;
}

/* That's like really a bummer, because currently animation data for armatures
 * might want to use pose, and pose might be missing on the object.
 * This happens when changing visible layers, which leads to situations when
 * pose is missing or marked for recalc, animation will change it and then
 * object update will restore the pose.
 *
 * This could be solved by the new dependency graph, but for until then we'll
 * do an extra pass on the objects to ensure it's all fine.
 */
#define POSE_ANIMATION_WORKAROUND

#ifdef POSE_ANIMATION_WORKAROUND
static void scene_armature_depsgraph_workaround(Main *bmain)
{
	Object *ob;
	if (BLI_listbase_is_empty(&bmain->armature) || !DEG_id_type_tagged(bmain, ID_OB)) {
		return;
	}
	for (ob = bmain->object.first; ob; ob = ob->id.next) {
		if (ob->type == OB_ARMATURE && ob->adt && ob->adt->recalc & ADT_RECALC_ANIM) {
			if (ob->pose == NULL || (ob->pose->flag & POSE_RECALC)) {
				BKE_pose_rebuild(ob, ob->data);
			}
		}
	}
}
#endif

static bool check_rendered_viewport_visible(Main *bmain)
{
	wmWindowManager *wm = bmain->wm.first;
	wmWindow *window;
	for (window = wm->windows.first; window != NULL; window = window->next) {
		const bScreen *screen = BKE_workspace_active_screen_get(window->workspace_hook);
		Scene *scene = window->scene;
		RenderEngineType *type = RE_engines_find(scene->r.engine);

		if (type->draw_engine || !type->render_to_view) {
			continue;
		}

		for (ScrArea *area = screen->areabase.first; area != NULL; area = area->next) {
			View3D *v3d = area->spacedata.first;
			if (area->spacetype != SPACE_VIEW3D) {
				continue;
			}
			if (v3d->drawtype == OB_RENDER) {
				return true;
			}
		}
	}
	return false;
}

/* TODO(campbell): shouldn't we be able to use 'DEG_get_view_layer' here?
 * Currently this is NULL on load, so don't. */
static void prepare_mesh_for_viewport_render(
        Main *bmain, const ViewLayer *view_layer)
{
	/* This is needed to prepare mesh to be used by the render
	 * engine from the viewport rendering. We do loading here
	 * so all the objects which shares the same mesh datablock
	 * are nicely tagged for update and updated.
	 *
	 * This makes it so viewport render engine doesn't need to
	 * call loading of the edit data for the mesh objects.
	 */

	Object *obedit = OBEDIT_FROM_VIEW_LAYER(view_layer);
	if (obedit) {
		Mesh *mesh = obedit->data;
		if ((obedit->type == OB_MESH) &&
		    ((obedit->id.recalc & ID_RECALC_ALL) ||
		     (mesh->id.recalc & ID_RECALC_ALL)))
		{
			if (check_rendered_viewport_visible(bmain)) {
				BMesh *bm = mesh->edit_btmesh->bm;
				BM_mesh_bm_to_me(
				        bm, mesh,
				        (&(struct BMeshToMeshParams){
				            .calc_object_remap = true,
				        }));
				DEG_id_tag_update(&mesh->id, 0);
			}
		}
	}
}

/* TODO(sergey): This actually should become view_layer_graph or so.
 * Same applies to update_for_newframe.
 */
void BKE_scene_graph_update_tagged(Depsgraph *depsgraph,
                                   Main *bmain)
{
	Scene *scene = DEG_get_input_scene(depsgraph);
	ViewLayer *view_layer = DEG_get_input_view_layer(depsgraph);

	/* TODO(sergey): Some functions here are changing global state,
	 * for example, clearing update tags from bmain.
	 */
	/* (Re-)build dependency graph if needed. */
	DEG_graph_relations_update(depsgraph, bmain, scene, view_layer);
	/* Uncomment this to check if graph was properly tagged for update. */
	// DEG_debug_graph_relations_validate(depsgraph, bmain, scene);
	/* Flush editing data if needed. */
	prepare_mesh_for_viewport_render(bmain, view_layer);
	/* Flush recalc flags to dependencies. */
	DEG_graph_flush_update(bmain, depsgraph);
	/* Update all objects: drivers, matrices, displists, etc. flags set
	 * by depgraph or manual, no layer check here, gets correct flushed.
	 */
	DEG_evaluate_on_refresh(depsgraph);
	/* Update sound system animation (TODO, move to depsgraph). */
	BKE_sound_update_scene(bmain, scene);
	/* Inform editors about possible changes. */
	DEG_ids_check_recalc(bmain, depsgraph, scene, view_layer, false);
	/* Clear recalc flags. */
	DEG_ids_clear_recalc(bmain);
}

/* applies changes right away, does all sets too */
void BKE_scene_graph_update_for_newframe(Depsgraph *depsgraph,
                                         Main *bmain)
{
	Scene *scene = DEG_get_input_scene(depsgraph);
	ViewLayer *view_layer = DEG_get_input_view_layer(depsgraph);

	/* TODO(sergey): Some functions here are changing global state,
	 * for example, clearing update tags from bmain.
	 */
	const float ctime = BKE_scene_frame_get(scene);
	/* Keep this first. */
	BLI_callback_exec(bmain, &scene->id, BLI_CB_EVT_FRAME_CHANGE_PRE);
	/* Update animated image textures for particles, modifiers, gpu, etc,
	 * call this at the start so modifiers with textures don't lag 1 frame.
	 */
	BKE_image_update_frame(bmain, scene->r.cfra);
	BKE_sound_set_cfra(scene->r.cfra);
	DEG_graph_relations_update(depsgraph, bmain, scene, view_layer);
	/* Update animated cache files for modifiers.
	 *
	 * TODO(sergey): Make this a depsgraph node?
	 */
	BKE_cachefile_update_frame(bmain, scene, ctime,
	                           (((double)scene->r.frs_sec) / (double)scene->r.frs_sec_base));
#ifdef POSE_ANIMATION_WORKAROUND
	scene_armature_depsgraph_workaround(bmain);
#endif
	/* Update all objects: drivers, matrices, displists, etc. flags set
	 * by depgraph or manual, no layer check here, gets correct flushed.
	 */
	DEG_evaluate_on_framechange(bmain, depsgraph, ctime);
	/* Update sound system animation (TODO, move to depsgraph). */
	BKE_sound_update_scene(bmain, scene);
	/* Notify editors and python about recalc. */
	BLI_callback_exec(bmain, &scene->id, BLI_CB_EVT_FRAME_CHANGE_POST);
	/* Inform editors about possible changes. */
	DEG_ids_check_recalc(bmain, depsgraph, scene, view_layer, true);
	/* clear recalc flags */
	DEG_ids_clear_recalc(bmain);
}

/* return default view */
SceneRenderView *BKE_scene_add_render_view(Scene *sce, const char *name)
{
	SceneRenderView *srv;

	if (!name)
		name = DATA_("RenderView");

	srv = MEM_callocN(sizeof(SceneRenderView), "new render view");
	BLI_strncpy(srv->name, name, sizeof(srv->name));
	BLI_uniquename(&sce->r.views, srv, DATA_("RenderView"), '.', offsetof(SceneRenderView, name), sizeof(srv->name));
	BLI_addtail(&sce->r.views, srv);

	return srv;
}

bool BKE_scene_remove_render_view(Scene *scene, SceneRenderView *srv)
{
	const int act = BLI_findindex(&scene->r.views, srv);

	if (act == -1) {
		return false;
	}
	else if (scene->r.views.first == scene->r.views.last) {
		/* ensure 1 view is kept */
		return false;
	}

	BLI_remlink(&scene->r.views, srv);
	MEM_freeN(srv);

	scene->r.actview = 0;

	return true;
}

/* render simplification */

int get_render_subsurf_level(const RenderData *r, int lvl, bool for_render)
{
	if (r->mode & R_SIMPLIFY) {
		if (for_render)
			return min_ii(r->simplify_subsurf_render, lvl);
		else
			return min_ii(r->simplify_subsurf, lvl);
	}
	else {
		return lvl;
	}
}

int get_render_child_particle_number(const RenderData *r, int num, bool for_render)
{
	if (r->mode & R_SIMPLIFY) {
		if (for_render)
			return (int)(r->simplify_particles_render * num);
		else
			return (int)(r->simplify_particles * num);
	}
	else {
		return num;
	}
}

/**
  * Helper function for the SETLOOPER and SETLOOPER_VIEW_LAYER macros
  *
  * It iterates over the bases of the active layer and then the bases
  * of the active layer of the background (set) scenes recursively.
  */
Base *_setlooper_base_step(Scene **sce_iter, ViewLayer *view_layer, Base *base)
{
	if (base && base->next) {
		/* Common case, step to the next. */
		return base->next;
	}
	else if ((base == NULL) && (view_layer != NULL)) {
		/* First time looping, return the scenes first base. */
		/* For the first loop we should get the layer from workspace when available. */
		if (view_layer->object_bases.first) {
			return (Base *)view_layer->object_bases.first;
		}
		/* No base on this scene layer. */
		goto next_set;
	}
	else {
next_set:
		/* Reached the end, get the next base in the set. */
		while ((*sce_iter = (*sce_iter)->set)) {
			ViewLayer *view_layer_set = BKE_view_layer_from_scene_get((*sce_iter));
			base = (Base *)view_layer_set->object_bases.first;

			if (base) {
				return base;
			}
		}
	}

	return NULL;
}

bool BKE_scene_use_shading_nodes_custom(Scene *scene)
{
	RenderEngineType *type = RE_engines_find(scene->r.engine);
	return (type && type->flag & RE_USE_SHADING_NODES_CUSTOM);
}

bool BKE_scene_use_spherical_stereo(Scene *scene)
{
	RenderEngineType *type = RE_engines_find(scene->r.engine);
	return (type && type->flag & RE_USE_SPHERICAL_STEREO);
}

bool BKE_scene_uses_blender_eevee(const Scene *scene)
{
	return STREQ(scene->r.engine, RE_engine_id_BLENDER_EEVEE);
}

<<<<<<< HEAD
bool BKE_scene_uses_blender_game(const Scene *scene)
{
	return STREQ(scene->r.engine, RE_engine_id_BLENDER_GAME);
}

bool BKE_scene_uses_blender_eevee(const Scene *scene)
=======
bool BKE_scene_uses_cycles(const Scene *scene)
>>>>>>> bca7563d
{
	return STREQ(scene->r.engine, RE_engine_id_CYCLES);
}

void BKE_scene_base_flag_to_objects(ViewLayer *view_layer)
{
	Base *base = view_layer->object_bases.first;

	while (base) {
		BKE_scene_object_base_flag_sync_from_base(base);
		base = base->next;
	}
}

void BKE_scene_object_base_flag_sync_from_base(Base *base)
{
	Object *ob = base->object;

	/* keep the object only flags untouched */
	int flag = ob->flag & OB_FROMGROUP;

	ob->flag = base->flag;
	ob->flag |= flag;

	if ((base->flag & BASE_SELECTED) != 0) {
		ob->flag |= SELECT;
	}
	else {
		ob->flag &= ~SELECT;
	}
}

void BKE_scene_object_base_flag_sync_from_object(Base *base)
{
	Object *ob = base->object;
	base->flag = ob->flag;

	if ((ob->flag & SELECT) != 0) {
		base->flag |= BASE_SELECTED;
		BLI_assert((base->flag & BASE_SELECTABLED) != 0);
	}
	else {
		base->flag &= ~BASE_SELECTED;
	}
}

void BKE_scene_disable_color_management(Scene *scene)
{
	ColorManagedDisplaySettings *display_settings = &scene->display_settings;
	ColorManagedViewSettings *view_settings = &scene->view_settings;
	const char *view;
	const char *none_display_name;

	none_display_name = IMB_colormanagement_display_get_none_name();

	BLI_strncpy(display_settings->display_device, none_display_name, sizeof(display_settings->display_device));

	view = IMB_colormanagement_view_get_default_name(display_settings->display_device);

	if (view) {
		BLI_strncpy(view_settings->view_transform, view, sizeof(view_settings->view_transform));
	}
}

bool BKE_scene_check_color_management_enabled(const Scene *scene)
{
	return !STREQ(scene->display_settings.display_device, "None");
}

bool BKE_scene_check_rigidbody_active(const Scene *scene)
{
	return scene && scene->rigidbody_world && scene->rigidbody_world->group && !(scene->rigidbody_world->flag & RBW_FLAG_MUTED);
}

int BKE_render_num_threads(const RenderData *rd)
{
	int threads;

	/* override set from command line? */
	threads = BLI_system_num_threads_override_get();

	if (threads > 0)
		return threads;

	/* fixed number of threads specified in scene? */
	if (rd->mode & R_FIXED_THREADS)
		threads = rd->threads;
	else
		threads = BLI_system_thread_count();
	
	return max_ii(threads, 1);
}

int BKE_scene_num_threads(const Scene *scene)
{
	return BKE_render_num_threads(&scene->r);
}

int BKE_render_preview_pixel_size(const RenderData *r)
{
	if (r->preview_pixel_size == 0) {
		return (U.pixelsize > 1.5f) ? 2 : 1;
	}
	return r->preview_pixel_size;
}

/* Apply the needed correction factor to value, based on unit_type (only length-related are affected currently)
 * and unit->scale_length.
 */
double BKE_scene_unit_scale(const UnitSettings *unit, const int unit_type, double value)
{
	if (unit->system == USER_UNIT_NONE) {
		/* Never apply scale_length when not using a unit setting! */
		return value;
	}

	switch (unit_type) {
		case B_UNIT_LENGTH:
			return value * (double)unit->scale_length;
		case B_UNIT_AREA:
			return value * pow(unit->scale_length, 2);
		case B_UNIT_VOLUME:
			return value * pow(unit->scale_length, 3);
		case B_UNIT_MASS:
			return value * pow(unit->scale_length, 3);
		case B_UNIT_CAMERA:  /* *Do not* use scene's unit scale for camera focal lens! See T42026. */
		default:
			return value;
	}
}

/******************** multiview *************************/

int BKE_scene_multiview_num_views_get(const RenderData *rd)
{
	SceneRenderView *srv;
	int totviews = 0;

	if ((rd->scemode & R_MULTIVIEW) == 0)
		return 1;

	if (rd->views_format == SCE_VIEWS_FORMAT_STEREO_3D) {
		srv = BLI_findstring(&rd->views, STEREO_LEFT_NAME, offsetof(SceneRenderView, name));
		if ((srv && srv->viewflag & SCE_VIEW_DISABLE) == 0) {
			totviews++;
		}

		srv = BLI_findstring(&rd->views, STEREO_RIGHT_NAME, offsetof(SceneRenderView, name));
		if ((srv && srv->viewflag & SCE_VIEW_DISABLE) == 0) {
			totviews++;
		}
	}
	else {
		for (srv = rd->views.first; srv; srv = srv->next) {
			if ((srv->viewflag & SCE_VIEW_DISABLE) == 0) {
				totviews++;
			}
		}
	}
	return totviews;
}

bool BKE_scene_multiview_is_stereo3d(const RenderData *rd)
{
	SceneRenderView *srv[2];

	if ((rd->scemode & R_MULTIVIEW) == 0)
		return false;

	srv[0] = (SceneRenderView *)BLI_findstring(&rd->views, STEREO_LEFT_NAME, offsetof(SceneRenderView, name));
	srv[1] = (SceneRenderView *)BLI_findstring(&rd->views, STEREO_RIGHT_NAME, offsetof(SceneRenderView, name));

	return (srv[0] && ((srv[0]->viewflag & SCE_VIEW_DISABLE) == 0) &&
	        srv[1] && ((srv[1]->viewflag & SCE_VIEW_DISABLE) == 0));
}

/* return whether to render this SceneRenderView */
bool BKE_scene_multiview_is_render_view_active(const RenderData *rd, const SceneRenderView *srv)
{
	if (srv == NULL)
		return false;

	if ((rd->scemode & R_MULTIVIEW) == 0)
		return false;

	if ((srv->viewflag & SCE_VIEW_DISABLE))
		return false;

	if (rd->views_format == SCE_VIEWS_FORMAT_MULTIVIEW)
		return true;

	/* SCE_VIEWS_SETUP_BASIC */
	if (STREQ(srv->name, STEREO_LEFT_NAME) ||
	    STREQ(srv->name, STEREO_RIGHT_NAME))
	{
		return true;
	}

	return false;
}

/* return true if viewname is the first or if the name is NULL or not found */
bool BKE_scene_multiview_is_render_view_first(const RenderData *rd, const char *viewname)
{
	SceneRenderView *srv;

	if ((rd->scemode & R_MULTIVIEW) == 0)
		return true;

	if ((!viewname) || (!viewname[0]))
		return true;

	for (srv = rd->views.first; srv; srv = srv->next) {
		if (BKE_scene_multiview_is_render_view_active(rd, srv)) {
			return STREQ(viewname, srv->name);
		}
	}

	return true;
}

/* return true if viewname is the last or if the name is NULL or not found */
bool BKE_scene_multiview_is_render_view_last(const RenderData *rd, const char *viewname)
{
	SceneRenderView *srv;

	if ((rd->scemode & R_MULTIVIEW) == 0)
		return true;

	if ((!viewname) || (!viewname[0]))
		return true;

	for (srv = rd->views.last; srv; srv = srv->prev) {
		if (BKE_scene_multiview_is_render_view_active(rd, srv)) {
			return STREQ(viewname, srv->name);
		}
	}

	return true;
}

SceneRenderView *BKE_scene_multiview_render_view_findindex(const RenderData *rd, const int view_id)
{
	SceneRenderView *srv;
	size_t nr;

	if ((rd->scemode & R_MULTIVIEW) == 0)
		return NULL;

	for (srv = rd->views.first, nr = 0; srv; srv = srv->next) {
		if (BKE_scene_multiview_is_render_view_active(rd, srv)) {
			if (nr++ == view_id)
				return srv;
		}
	}
	return srv;
}

const char *BKE_scene_multiview_render_view_name_get(const RenderData *rd, const int view_id)
{
	SceneRenderView *srv = BKE_scene_multiview_render_view_findindex(rd, view_id);

	if (srv)
		return srv->name;
	else
		return "";
}

int BKE_scene_multiview_view_id_get(const RenderData *rd, const char *viewname)
{
	SceneRenderView *srv;
	size_t nr;

	if ((!rd) || ((rd->scemode & R_MULTIVIEW) == 0))
		return 0;

	if ((!viewname) || (!viewname[0]))
		return 0;

	for (srv = rd->views.first, nr = 0; srv; srv = srv->next) {
		if (BKE_scene_multiview_is_render_view_active(rd, srv)) {
			if (STREQ(viewname, srv->name)) {
				return nr;
			}
			else {
				nr += 1;
			}
		}
	}

	return 0;
}

void BKE_scene_multiview_filepath_get(
        SceneRenderView *srv, const char *filepath,
        char *r_filepath)
{
	BLI_strncpy(r_filepath, filepath, FILE_MAX);
	BLI_path_suffix(r_filepath, FILE_MAX, srv->suffix, "");
}

/**
 * When multiview is not used the filepath is as usual (e.g., ``Image.jpg``).
 * When multiview is on, even if only one view is enabled the view is incorporated
 * into the file name (e.g., ``Image_L.jpg``). That allows for the user to re-render
 * individual views.
 */
void BKE_scene_multiview_view_filepath_get(
        const RenderData *rd, const char *filepath, const char *viewname,
        char *r_filepath)
{
	SceneRenderView *srv;
	char suffix[FILE_MAX];

	srv = BLI_findstring(&rd->views, viewname, offsetof(SceneRenderView, name));
	if (srv)
		BLI_strncpy(suffix, srv->suffix, sizeof(suffix));
	else
		BLI_strncpy(suffix, viewname, sizeof(suffix));

	BLI_strncpy(r_filepath, filepath, FILE_MAX);
	BLI_path_suffix(r_filepath, FILE_MAX, suffix, "");
}

const char *BKE_scene_multiview_view_suffix_get(const RenderData *rd, const char *viewname)
{
	SceneRenderView *srv;

	if ((viewname == NULL) || (viewname[0] == '\0'))
		return viewname;

	srv = BLI_findstring(&rd->views, viewname, offsetof(SceneRenderView, name));
	if (srv)
		return srv->suffix;
	else
		return viewname;
}

const char *BKE_scene_multiview_view_id_suffix_get(const RenderData *rd, const int view_id)
{
	if ((rd->scemode & R_MULTIVIEW) == 0) {
		return "";
	}
	else {
		const char *viewname = BKE_scene_multiview_render_view_name_get(rd, view_id);
		return BKE_scene_multiview_view_suffix_get(rd, viewname);
	}
}

void BKE_scene_multiview_view_prefix_get(Scene *scene, const char *name, char *rprefix, const char **rext)
{
	SceneRenderView *srv;
	size_t index_act;
	const char *suf_act;
	const char delims[] = {'.', '\0'};

	rprefix[0] = '\0';

	/* begin of extension */
	index_act = BLI_str_rpartition(name, delims, rext, &suf_act);
	if (*rext == NULL)
		return;
	BLI_assert(index_act > 0);
	UNUSED_VARS_NDEBUG(index_act);

	for (srv = scene->r.views.first; srv; srv = srv->next) {
		if (BKE_scene_multiview_is_render_view_active(&scene->r, srv)) {
			size_t len = strlen(srv->suffix);
			if (strlen(*rext) >= len && STREQLEN(*rext - len, srv->suffix, len)) {
				BLI_strncpy(rprefix, name, strlen(name) - strlen(*rext) - len + 1);
				break;
			}
		}
	}
}

void BKE_scene_multiview_videos_dimensions_get(
        const RenderData *rd, const size_t width, const size_t height,
        size_t *r_width, size_t *r_height)
{
	if ((rd->scemode & R_MULTIVIEW) &&
	    rd->im_format.views_format == R_IMF_VIEWS_STEREO_3D)
	{
		IMB_stereo3d_write_dimensions(
		        rd->im_format.stereo3d_format.display_mode,
		        (rd->im_format.stereo3d_format.flag & S3D_SQUEEZED_FRAME) != 0,
		        width, height,
		        r_width, r_height);
	}
	else {
		*r_width = width;
		*r_height = height;
	}
}

int BKE_scene_multiview_num_videos_get(const RenderData *rd)
{
	if (BKE_imtype_is_movie(rd->im_format.imtype) == false)
		return 0;

	if ((rd->scemode & R_MULTIVIEW) == 0)
		return 1;

	if (rd->im_format.views_format == R_IMF_VIEWS_STEREO_3D) {
		return 1;
	}
	else {
		/* R_IMF_VIEWS_INDIVIDUAL */
		return BKE_scene_multiview_num_views_get(rd);
	}
}

/* Manipulation of depsgraph storage. */

/* This is a key which identifies depsgraph. */
typedef struct DepsgraphKey {
	ViewLayer *view_layer;
	/* TODO(sergey): Need to include window somehow (same layer might be in a
	 * different states in different windows).
	 */
} DepsgraphKey;

static unsigned int depsgraph_key_hash(const void *key_v)
{
	const DepsgraphKey *key = key_v;
	unsigned int hash = BLI_ghashutil_ptrhash(key->view_layer);
	/* TODO(sergey): Include hash from other fields in the key. */
	return hash;
}

static bool depsgraph_key_compare(const void *key_a_v, const void *key_b_v)
{
	const DepsgraphKey *key_a = key_a_v;
	const DepsgraphKey *key_b = key_b_v;
	/* TODO(sergey): Compare rest of  */
	return !(key_a->view_layer == key_b->view_layer);
}

static void depsgraph_key_free(void *key_v)
{
	DepsgraphKey *key = key_v;
	MEM_freeN(key);
}

static void depsgraph_key_value_free(void *value)
{
	Depsgraph *depsgraph = value;
	DEG_graph_free(depsgraph);
}

void BKE_scene_allocate_depsgraph_hash(Scene *scene)
{
	scene->depsgraph_hash = BLI_ghash_new(depsgraph_key_hash,
	                                      depsgraph_key_compare,
	                                      "Scene Depsgraph Hash");
}

void BKE_scene_ensure_depsgraph_hash(Scene *scene)
{
	if (scene->depsgraph_hash == NULL) {
		BKE_scene_allocate_depsgraph_hash(scene);
	}
}

void BKE_scene_free_depsgraph_hash(Scene *scene)
{
	if (scene->depsgraph_hash == NULL) {
		return;
	}
	BLI_ghash_free(scene->depsgraph_hash,
	               depsgraph_key_free,
	               depsgraph_key_value_free);
}

/* Query depsgraph for a specific contexts. */

Depsgraph *BKE_scene_get_depsgraph(Scene *scene,
                                   ViewLayer *view_layer,
                                   bool allocate)
{
	BLI_assert(scene != NULL);
	BLI_assert(view_layer != NULL);
	/* Make sure hash itself exists. */
	if (allocate) {
		BKE_scene_ensure_depsgraph_hash(scene);
	}
	if (scene->depsgraph_hash == NULL) {
		return NULL;
	}
	/* Either ensure item is in the hash or simply return NULL if it's not,
	 * depending on whether caller wants us to create depsgraph or not.
	 */
	DepsgraphKey key;
	key.view_layer = view_layer;
	Depsgraph *depsgraph;
	if (allocate) {
		DepsgraphKey **key_ptr;
		Depsgraph **depsgraph_ptr;
		if (!BLI_ghash_ensure_p_ex(scene->depsgraph_hash,
		                           &key,
		                           (void ***)&key_ptr,
		                           (void ***)&depsgraph_ptr))
		{
			*key_ptr = MEM_mallocN(sizeof(DepsgraphKey), __func__);
			**key_ptr = key;
			*depsgraph_ptr = DEG_graph_new(scene, view_layer, DAG_EVAL_VIEWPORT);
		}
		depsgraph = *depsgraph_ptr;
	}
	else {
		depsgraph = BLI_ghash_lookup(scene->depsgraph_hash, &key);
	}
	return depsgraph;
}

/* -------------------------------------------------------------------- */
/** \name Scene Orientation
 * \{ */

void BKE_scene_transform_orientation_remove(
        Scene *scene, TransformOrientation *orientation)
{
	const int orientation_index = BKE_scene_transform_orientation_get_index(scene, orientation);
	if (scene->orientation_index_custom == orientation_index) {
		/* could also use orientation_index-- */
		scene->orientation_type = V3D_MANIP_GLOBAL;
		scene->orientation_index_custom = -1;
	}
	BLI_freelinkN(&scene->transform_spaces, orientation);
}

TransformOrientation *BKE_scene_transform_orientation_find(
        const Scene *scene, const int index)
{
	return BLI_findlink(&scene->transform_spaces, index);
}

/**
 * \return the index that \a orientation has within \a scene's transform-orientation list or -1 if not found.
 */
int BKE_scene_transform_orientation_get_index(
        const Scene *scene, const TransformOrientation *orientation)
{
	return BLI_findindex(&scene->transform_spaces, orientation);
}

/** \} */<|MERGE_RESOLUTION|>--- conflicted
+++ resolved
@@ -111,11 +111,6 @@
 
 #include "bmesh.h"
 
-<<<<<<< HEAD
-const char *RE_engine_id_BLENDER_RENDER = "BLENDER_RENDER";
-const char *RE_engine_id_BLENDER_GAME = "BLENDER_GAME";
-=======
->>>>>>> bca7563d
 const char *RE_engine_id_BLENDER_CLAY = "BLENDER_CLAY";
 const char *RE_engine_id_BLENDER_EEVEE = "BLENDER_EEVEE";
 const char *RE_engine_id_BLENDER_WORKBENCH = "BLENDER_WORKBENCH";
@@ -355,7 +350,6 @@
 		sce_copy->r.views = rv;
 		sce_copy->unit = sce->unit;
 		sce_copy->physics_settings = sce->physics_settings;
-		sce_copy->gm = sce->gm;
 		sce_copy->audio = sce->audio;
 
 		if (sce->id.properties)
@@ -755,59 +749,6 @@
 	BKE_scene_add_render_view(sce, STEREO_RIGHT_NAME);
 	srv = sce->r.views.last;
 	BLI_strncpy(srv->suffix, STEREO_RIGHT_SUFFIX, sizeof(srv->suffix));
-
-	/* game data */
-	sce->gm.stereoflag = STEREO_NOSTEREO;
-	sce->gm.stereomode = STEREO_ANAGLYPH;
-	sce->gm.eyeseparation = 0.10;
-
-	sce->gm.dome.angle = 180;
-	sce->gm.dome.mode = DOME_FISHEYE;
-	sce->gm.dome.res = 4;
-	sce->gm.dome.resbuf = 1.0f;
-	sce->gm.dome.tilt = 0;
-
-	sce->gm.xplay = 640;
-	sce->gm.yplay = 480;
-	sce->gm.freqplay = 60;
-	sce->gm.depth = 32;
-
-	sce->gm.gravity = 9.8f;
-	sce->gm.physicsEngine = WOPHY_BULLET;
-	sce->gm.mode = 32; //XXX ugly harcoding, still not sure we should drop mode. 32 == 1 << 5 == use_occlusion_culling 
-	sce->gm.occlusionRes = 128;
-	sce->gm.ticrate = 60;
-	sce->gm.maxlogicstep = 5;
-	sce->gm.physubstep = 1;
-	sce->gm.maxphystep = 5;
-	sce->gm.lineardeactthreshold = 0.8f;
-	sce->gm.angulardeactthreshold = 1.0f;
-	sce->gm.deactivationtime = 0.0f;
-
-	sce->gm.flag = 0;
-	sce->gm.matmode = GAME_MAT_MULTITEX;
-
-	sce->gm.obstacleSimulation = OBSTSIMULATION_NONE;
-	sce->gm.levelHeight = 2.f;
-
-	sce->gm.recastData.cellsize = 0.3f;
-	sce->gm.recastData.cellheight = 0.2f;
-	sce->gm.recastData.agentmaxslope = M_PI_4;
-	sce->gm.recastData.agentmaxclimb = 0.9f;
-	sce->gm.recastData.agentheight = 2.0f;
-	sce->gm.recastData.agentradius = 0.6f;
-	sce->gm.recastData.edgemaxlen = 12.0f;
-	sce->gm.recastData.edgemaxerror = 1.3f;
-	sce->gm.recastData.regionminsize = 8.f;
-	sce->gm.recastData.regionmergesize = 20.f;
-	sce->gm.recastData.vertsperpoly = 6;
-	sce->gm.recastData.detailsampledist = 6.0f;
-	sce->gm.recastData.detailsamplemaxerror = 1.0f;
-
-	sce->gm.lodflag = SCE_LOD_USE_HYST;
-	sce->gm.scehysteresis = 10;
-
-	sce->gm.exitkey = 218; // Blender key code for ESC
 
 	BKE_sound_create_scene(sce);
 
@@ -1568,16 +1509,7 @@
 	return STREQ(scene->r.engine, RE_engine_id_BLENDER_EEVEE);
 }
 
-<<<<<<< HEAD
-bool BKE_scene_uses_blender_game(const Scene *scene)
-{
-	return STREQ(scene->r.engine, RE_engine_id_BLENDER_GAME);
-}
-
-bool BKE_scene_uses_blender_eevee(const Scene *scene)
-=======
 bool BKE_scene_uses_cycles(const Scene *scene)
->>>>>>> bca7563d
 {
 	return STREQ(scene->r.engine, RE_engine_id_CYCLES);
 }
