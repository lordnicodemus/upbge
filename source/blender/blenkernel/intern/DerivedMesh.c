--- conflicted
+++ resolved
@@ -3535,32 +3535,7 @@
 		}
 		else {
 			navmesh_intToCol(pi, col);
-<<<<<<< HEAD
-		}
-
-		immSkipAttrib(color);
-		immVertex3fv(pos, mvert[mface->v1].co);
-		immSkipAttrib(color);
-		immVertex3fv(pos, mvert[mface->v2].co);
-		immAttrib3fv(color, col);
-		immVertex3fv(pos, mvert[mface->v3].co);
-
-		if (mface->v4) {
-			/* this tess face is a quad, so draw the other triangle */
-			immSkipAttrib(color);
-			immVertex3fv(pos, mvert[mface->v1].co);
-			immSkipAttrib(color);
-			immVertex3fv(pos, mvert[mface->v3].co);
-			immAttrib3fv(color, col);
-			immVertex3fv(pos, mvert[mface->v4].co);
-		}
-	}
-	immEnd();
-	immUnbindProgram();
-}
-=======
-		}
->>>>>>> a5b3df75
+		}
 
 		immSkipAttrib(color);
 		immVertex3fv(pos, mvert[mface->v1].co);
