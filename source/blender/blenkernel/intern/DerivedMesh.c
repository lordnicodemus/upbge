--- conflicted
+++ resolved
@@ -521,7 +521,6 @@
 	}
 }
 
-<<<<<<< HEAD
 void DM_verttri_from_looptri(MVertTri *verttri, const MLoop *mloop, const MLoopTri *looptri, int looptri_num)
 {
 	int i;
@@ -702,10 +701,7 @@
 	return uv_base;
 }
 
-void DM_to_mesh(DerivedMesh *dm, Mesh *me, Object *ob, CustomDataMask mask, bool take_ownership)
-=======
 void DM_to_mesh(DerivedMesh *dm, Mesh *me, Object *ob, const CustomData_MeshMasks *mask, bool take_ownership)
->>>>>>> 65f15e97
 {
 	/* dm might depend on me, so we need to do everything with a local copy */
 	Mesh tmp = *me;
@@ -2628,7 +2624,7 @@
 
 DerivedMesh *mesh_create_derived_no_virtual(
         struct Depsgraph *depsgraph, Scene *scene, Object *ob,
-        float (*vertCos)[3], CustomDataMask dataMask)
+        float (*vertCos)[3], const CustomData_MeshMasks *dataMask)
 {
 	DerivedMesh *final;
 	
@@ -2641,26 +2637,12 @@
 
 DerivedMesh *mesh_create_derived_physics(
         struct Depsgraph *depsgraph, Scene *scene, Object *ob,
-        float (*vertCos)[3], CustomDataMask dataMask)
+        float (*vertCos)[3], const CustomData_MeshMasks *dataMask)
 {
 	DerivedMesh *final;
 	
 	mesh_calc_modifiers_dm(
 	        depsgraph, scene, ob, vertCos, -1, true, dataMask, -1, false, false,
-	        NULL, &final);
-
-	return final;
-}
-
-DerivedMesh *mesh_create_derived_no_deform_render(
-        struct Depsgraph *depsgraph, Scene *scene,
-        Object *ob, float (*vertCos)[3],
-        CustomDataMask dataMask)
-{
-	DerivedMesh *final;
-
-	mesh_calc_modifiers_dm(
-	        depsgraph, scene, ob, vertCos, 0, false, dataMask, -1, false, false,
 	        NULL, &final);
 
 	return final;
