--- conflicted
+++ resolved
@@ -105,6 +105,7 @@
 #include "depsgraph_private.h"
 #include "BKE_deform.h"
 #include "BKE_shrinkwrap.h"
+#include "BKE_simple_deform.h"
 
 #include "LOD_DependKludge.h"
 #include "LOD_decimation.h"
@@ -7797,8 +7798,6 @@
 		dag_add_relation(forest, dag_get_node(forest, smd->auxTarget), obNode, DAG_RL_OB_DATA | DAG_RL_DATA_DATA, "Shrinkwrap Modifier");
 }
 
-<<<<<<< HEAD
-=======
 /* SimpleDeform */
 static void simpledeformModifier_initData(ModifierData *md)
 {
@@ -7902,7 +7901,6 @@
 		dm->release(dm);
 }
 
->>>>>>> b542721f
 /***/
 
 static ModifierTypeInfo typeArr[NUM_MODIFIER_TYPES];
@@ -8260,8 +8258,6 @@
 		mti->deformVertsEM = shrinkwrapModifier_deformVertsEM;
 		mti->updateDepgraph = shrinkwrapModifier_updateDepgraph;
 
-<<<<<<< HEAD
-=======
 		mti = INIT_TYPE(SimpleDeform);
 		mti->type = eModifierTypeType_OnlyDeform;
 		mti->flags = eModifierTypeFlag_AcceptsMesh
@@ -8276,7 +8272,6 @@
 		mti->foreachObjectLink = simpledeformModifier_foreachObjectLink;
 		mti->updateDepgraph = simpledeformModifier_updateDepgraph;
 
->>>>>>> b542721f
 		typeArrInit = 0;
 #undef INIT_TYPE
 	}
