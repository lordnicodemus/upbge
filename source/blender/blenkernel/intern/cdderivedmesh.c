 /*
* $Id$
*
* ***** BEGIN GPL LICENSE BLOCK *****
*
* This program is free software; you can redistribute it and/or
* modify it under the terms of the GNU General Public License
* as published by the Free Software Foundation; either version 2
* of the License, or (at your option) any later version.
*
* This program is distributed in the hope that it will be useful,
* but WITHOUT ANY WARRANTY; without even the implied warranty of
* MERCHANTABILITY or FITNESS FOR A PARTICULAR PURPOSE.  See the
* GNU General Public License for more details.
*
* You should have received a copy of the GNU General Public License
* along with this program; if not, write to the Free Software  Foundation,
* Inc., 51 Franklin Street, Fifth Floor, Boston, MA 02110-1301, USA.
*
* The Original Code is Copyright (C) 2006 Blender Foundation.
* All rights reserved.
*
* The Original Code is: all of this file.
*
* Contributor(s): Ben Batt <benbatt@gmail.com>
*
* ***** END GPL LICENSE BLOCK *****
*
* Implementation of CDDerivedMesh.
*
* BKE_cdderivedmesh.h contains the function prototypes for this file.
*
*/

/** \file blender/blenkernel/intern/cdderivedmesh.c
 *  \ingroup bke
 */
 
#include "GL/glew.h"

#include "BKE_cdderivedmesh.h"
#include "BKE_global.h"
#include "BKE_mesh.h"
#include "BKE_paint.h"
#include "BKE_utildefines.h"
#include "BKE_tessmesh.h"

#include "BLI_editVert.h"
#include "BLI_scanfill.h"
#include "BLI_math.h"
#include "BLI_blenlib.h"
#include "BLI_edgehash.h"
#include "BLI_editVert.h"
#include "BLI_math.h"
#include "BLI_pbvh.h"
#include "BLI_array.h"
#include "BLI_smallhash.h"
#include "BLI_utildefines.h"

#include "BKE_cdderivedmesh.h"
#include "BKE_global.h"
#include "BKE_mesh.h"
#include "BKE_paint.h"


#include "DNA_meshdata_types.h"
#include "DNA_object_types.h"
#include "DNA_curve_types.h" /* for Curve */

#include "MEM_guardedalloc.h"

#include "GPU_buffers.h"
#include "GPU_draw.h"
#include "GPU_extensions.h"
#include "GPU_material.h"

#include <string.h>
#include <limits.h>
#include <math.h>

typedef struct {
	DerivedMesh dm;

	/* these point to data in the DerivedMesh custom data layers,
	   they are only here for efficiency and convenience **/
	MVert *mvert;
	MEdge *medge;
	MFace *mface;
	MLoop *mloop;
	MPoly *mpoly;

	/* Cached */
	struct PBVH *pbvh;
	int pbvh_draw;

	/* Mesh connectivity */
	struct ListBase *fmap;
	struct IndexNode *fmap_mem;
} CDDerivedMesh;

/**************** DerivedMesh interface functions ****************/
static int cdDM_getNumVerts(DerivedMesh *dm)
{
	return dm->numVertData;
}

static int cdDM_getNumEdges(DerivedMesh *dm)
{
	return dm->numEdgeData;
}

static int cdDM_getNumTessFaces(DerivedMesh *dm)
{
	return dm->numFaceData;
}

static int cdDM_getNumFaces(DerivedMesh *dm)
{
	return dm->numPolyData;
}

static void cdDM_getVert(DerivedMesh *dm, int index, MVert *vert_r)
{
	CDDerivedMesh *cddm = (CDDerivedMesh *)dm;
	*vert_r = cddm->mvert[index];
}

static void cdDM_getEdge(DerivedMesh *dm, int index, MEdge *edge_r)
{
	CDDerivedMesh *cddm = (CDDerivedMesh *)dm;
	*edge_r = cddm->medge[index];
}

static void cdDM_getFace(DerivedMesh *dm, int index, MFace *face_r)
{
	CDDerivedMesh *cddm = (CDDerivedMesh *)dm;
	*face_r = cddm->mface[index];
}

static void cdDM_copyVertArray(DerivedMesh *dm, MVert *vert_r)
{
	CDDerivedMesh *cddm = (CDDerivedMesh *)dm;
	memcpy(vert_r, cddm->mvert, sizeof(*vert_r) * dm->numVertData);
}

static void cdDM_copyEdgeArray(DerivedMesh *dm, MEdge *edge_r)
{
	CDDerivedMesh *cddm = (CDDerivedMesh *)dm;
	memcpy(edge_r, cddm->medge, sizeof(*edge_r) * dm->numEdgeData);
}

static void cdDM_copyFaceArray(DerivedMesh *dm, MFace *face_r)
{
	CDDerivedMesh *cddm = (CDDerivedMesh *)dm;
	memcpy(face_r, cddm->mface, sizeof(*face_r) * dm->numFaceData);
}

static void cdDM_copyLoopArray(DerivedMesh *dm, MLoop *loop_r)
{
	CDDerivedMesh *cddm = (CDDerivedMesh *)dm;
	memcpy(loop_r, cddm->mloop, sizeof(*loop_r) * dm->numLoopData);
}

static void cdDM_copyPolyArray(DerivedMesh *dm, MPoly *poly_r)
{
	CDDerivedMesh *cddm = (CDDerivedMesh *)dm;
	memcpy(poly_r, cddm->mpoly, sizeof(*poly_r) * dm->numPolyData);
}

static void cdDM_getMinMax(DerivedMesh *dm, float min_r[3], float max_r[3])
{
	CDDerivedMesh *cddm = (CDDerivedMesh*) dm;
	int i;

	if (dm->numVertData) {
		for (i=0; i<dm->numVertData; i++) {
			DO_MINMAX(cddm->mvert[i].co, min_r, max_r);
		}
	} else {
		min_r[0] = min_r[1] = min_r[2] = max_r[0] = max_r[1] = max_r[2] = 0.0;
	}
}

static void cdDM_getVertCo(DerivedMesh *dm, int index, float co_r[3])
{
	CDDerivedMesh *cddm = (CDDerivedMesh*) dm;

	VECCOPY(co_r, cddm->mvert[index].co);
}

static void cdDM_getVertCos(DerivedMesh *dm, float (*cos_r)[3])
{
	MVert *mv = CDDM_get_verts(dm);
	int i;

	for(i = 0; i < dm->numVertData; i++, mv++)
		VECCOPY(cos_r[i], mv->co);
}

static void cdDM_getVertNo(DerivedMesh *dm, int index, float no_r[3])
{
	CDDerivedMesh *cddm = (CDDerivedMesh*) dm;
	normal_short_to_float_v3(no_r, cddm->mvert[index].no);
}

static ListBase *cdDM_getFaceMap(Object *ob, DerivedMesh *dm)
{
	CDDerivedMesh *cddm = (CDDerivedMesh*) dm;

	if(!cddm->fmap && ob->type == OB_MESH) {
		Mesh *me= ob->data;

		create_vert_face_map(&cddm->fmap, &cddm->fmap_mem, me->mface,
					 me->totvert, me->totface);
	}

	return cddm->fmap;
}

static int can_pbvh_draw(Object *ob, DerivedMesh *dm)
{
	CDDerivedMesh *cddm = (CDDerivedMesh*) dm;
	Mesh *me= ob->data;
	int deformed= 0;

	/* active modifiers means extra deformation, which can't be handled correct
	   on bith of PBVH and sculpt "layer" levels, so use PBVH only for internal brush
	   stuff and show final DerivedMesh so user would see actual object shape */
	deformed|= ob->sculpt->modifiers_active;

	/* as in case with modifiers, we can't synchronize deformation made against
	   PBVH and non-locked keyblock, so also use PBVH only for brushes and
	   final DM to give final result to user */
	deformed|= ob->sculpt->kb && (ob->shapeflag&OB_SHAPE_LOCK) == 0;

	if(deformed)
		return 0;

	return cddm->mvert == me->mvert || ob->sculpt->kb;
}

static struct PBVH *cdDM_getPBVH(Object *ob, DerivedMesh *dm)
{
	CDDerivedMesh *cddm = (CDDerivedMesh*) dm;

	if(!ob) {
		cddm->pbvh= NULL;
		return NULL;
	}

	if(!ob->sculpt)
		return NULL;
	if(ob->sculpt->pbvh) {
		cddm->pbvh= ob->sculpt->pbvh;
		cddm->pbvh_draw = can_pbvh_draw(ob, dm);
	}

	/* always build pbvh from original mesh, and only use it for drawing if
	   this derivedmesh is just original mesh. it's the multires subsurf dm
	   that this is actually for, to support a pbvh on a modified mesh */
	if(!cddm->pbvh && ob->type == OB_MESH) {
		SculptSession *ss= ob->sculpt;
		Mesh *me= ob->data;
		cddm->pbvh = BLI_pbvh_new();
		cddm->pbvh_draw = can_pbvh_draw(ob, dm);
		BLI_pbvh_build_mesh(cddm->pbvh, me->mface, me->mvert,
				   me->totface, me->totvert);

		if(ss->modifiers_active && ob->derivedDeform) {
			DerivedMesh *deformdm= ob->derivedDeform;
			float (*vertCos)[3];
			int totvert;

			totvert= deformdm->getNumVerts(deformdm);
			vertCos= MEM_callocN(3*totvert*sizeof(float), "cdDM_getPBVH vertCos");
			deformdm->getVertCos(deformdm, vertCos);
			BLI_pbvh_apply_vertCos(cddm->pbvh, vertCos);
			MEM_freeN(vertCos);
		}
	}

	return cddm->pbvh;
}

/* update vertex normals so that drawing smooth faces works during sculpt
   TODO: proper fix is to support the pbvh in all drawing modes */
static void cdDM_update_normals_from_pbvh(DerivedMesh *dm)
{
	CDDerivedMesh *cddm = (CDDerivedMesh*) dm;
	float (*face_nors)[3];

	if(!cddm->pbvh || !cddm->pbvh_draw || !dm->numFaceData)
		return;

	face_nors = CustomData_get_layer(&dm->faceData, CD_NORMAL);

	BLI_pbvh_update(cddm->pbvh, PBVH_UpdateNormals, face_nors);
}

static void cdDM_drawVerts(DerivedMesh *dm)
{
	CDDerivedMesh *cddm = (CDDerivedMesh*) dm;
	MVert *mv = cddm->mvert;
	int i;

	if( GPU_buffer_legacy(dm) ) {
		glBegin(GL_POINTS);
		for(i = 0; i < dm->numVertData; i++, mv++)
			glVertex3fv(mv->co);
		glEnd();
	}
	else {	/* use OpenGL VBOs or Vertex Arrays instead for better, faster rendering */
		GPU_vertex_setup(dm);
		if( !GPU_buffer_legacy(dm) ) {
			if(dm->drawObject->tot_triangle_point)
				glDrawArrays(GL_POINTS,0, dm->drawObject->tot_triangle_point);
			else
				glDrawArrays(GL_POINTS,0, dm->drawObject->tot_loose_point);
		}
		GPU_buffer_unbind();
	}
}

static void cdDM_drawUVEdges(DerivedMesh *dm)
{
	CDDerivedMesh *cddm = (CDDerivedMesh*) dm;
	MFace *mf = cddm->mface;
	MTFace *tf = DM_get_tessface_data_layer(dm, CD_MTFACE);
	int i;

	if(mf) {
		if( GPU_buffer_legacy(dm) ) {
			glBegin(GL_LINES);
			for(i = 0; i < dm->numFaceData; i++, mf++, tf++) {
				if(!(mf->flag&ME_HIDE)) {
					glVertex2fv(tf->uv[0]);
					glVertex2fv(tf->uv[1]);

					glVertex2fv(tf->uv[1]);
					glVertex2fv(tf->uv[2]);

					if(!mf->v4) {
						glVertex2fv(tf->uv[2]);
						glVertex2fv(tf->uv[0]);
					} else {
						glVertex2fv(tf->uv[2]);
						glVertex2fv(tf->uv[3]);

						glVertex2fv(tf->uv[3]);
						glVertex2fv(tf->uv[0]);
					}
				}
			}
			glEnd();
		}
		else {
			int prevstart = 0;
			int prevdraw = 1;
			int draw = 1;
			int curpos = 0;

			GPU_uvedge_setup(dm);
			if( !GPU_buffer_legacy(dm) ) {
				for(i = 0; i < dm->numFaceData; i++, mf++) {
					if(!(mf->flag&ME_HIDE)) {
						draw = 1;
					} 
					else {
						draw = 0;
					}
					if( prevdraw != draw ) {
						if( prevdraw > 0 && (curpos-prevstart) > 0) {
							glDrawArrays(GL_LINES,prevstart,curpos-prevstart);
						}
						prevstart = curpos;
					}
					if( mf->v4 ) {
						curpos += 8;
					}
					else {
						curpos += 6;
					}
					prevdraw = draw;
				}
				if( prevdraw > 0 && (curpos-prevstart) > 0 ) {
					glDrawArrays(GL_LINES,prevstart,curpos-prevstart);
				}
			}
			GPU_buffer_unbind();
		}
	}
}

static void cdDM_drawEdges(DerivedMesh *dm, int drawLooseEdges, int drawAllEdges)
{
	CDDerivedMesh *cddm = (CDDerivedMesh*) dm;
	MVert *mvert = cddm->mvert;
	MEdge *medge = cddm->medge;
	int i;
	
	if( GPU_buffer_legacy(dm) ) {
		DEBUG_VBO( "Using legacy code. cdDM_drawEdges\n" );
		glBegin(GL_LINES);
		for(i = 0; i < dm->numEdgeData; i++, medge++) {
			if((drawAllEdges || (medge->flag&ME_EDGEDRAW))
			   && (drawLooseEdges || !(medge->flag&ME_LOOSEEDGE))) {
				glVertex3fv(mvert[medge->v1].co);
				glVertex3fv(mvert[medge->v2].co);
			}
		}
		glEnd();
	}
	else {	/* use OpenGL VBOs or Vertex Arrays instead for better, faster rendering */
		int prevstart = 0;
		int prevdraw = 1;
		int draw = 1;

		GPU_edge_setup(dm);
		if( !GPU_buffer_legacy(dm) ) {
			for(i = 0; i < dm->numEdgeData; i++, medge++) {
				if((drawAllEdges || (medge->flag&ME_EDGEDRAW))
				   && (drawLooseEdges || !(medge->flag&ME_LOOSEEDGE))) {
					draw = 1;
				} 
				else {
					draw = 0;
				}
				if( prevdraw != draw ) {
					if( prevdraw > 0 && (i-prevstart) > 0 ) {
						GPU_buffer_draw_elements( dm->drawObject->edges, GL_LINES, prevstart*2, (i-prevstart)*2  );
					}
					prevstart = i;
				}
				prevdraw = draw;
			}
			if( prevdraw > 0 && (i-prevstart) > 0 ) {
				GPU_buffer_draw_elements( dm->drawObject->edges, GL_LINES, prevstart*2, (i-prevstart)*2  );
			}
		}
		GPU_buffer_unbind();
	}
}

static void cdDM_drawLooseEdges(DerivedMesh *dm)
{
	CDDerivedMesh *cddm = (CDDerivedMesh*) dm;
	MVert *mvert = cddm->mvert;
	MEdge *medge = cddm->medge;
	int i;

	if( GPU_buffer_legacy(dm) ) {
		DEBUG_VBO( "Using legacy code. cdDM_drawLooseEdges\n" );
		glBegin(GL_LINES);
		for(i = 0; i < dm->numEdgeData; i++, medge++) {
			if(medge->flag&ME_LOOSEEDGE) {
				glVertex3fv(mvert[medge->v1].co);
				glVertex3fv(mvert[medge->v2].co);
			}
		}
		glEnd();
	}
	else {	/* use OpenGL VBOs or Vertex Arrays instead for better, faster rendering */
		int prevstart = 0;
		int prevdraw = 1;
		int draw = 1;

		GPU_edge_setup(dm);
		if( !GPU_buffer_legacy(dm) ) {
			for(i = 0; i < dm->numEdgeData; i++, medge++) {
				if(medge->flag&ME_LOOSEEDGE) {
					draw = 1;
				} 
				else {
					draw = 0;
				}
				if( prevdraw != draw ) {
					if( prevdraw > 0 && (i-prevstart) > 0) {
						GPU_buffer_draw_elements( dm->drawObject->edges, GL_LINES, prevstart*2, (i-prevstart)*2  );
					}
					prevstart = i;
				}
				prevdraw = draw;
			}
			if( prevdraw > 0 && (i-prevstart) > 0 ) {
				GPU_buffer_draw_elements( dm->drawObject->edges, GL_LINES, prevstart*2, (i-prevstart)*2  );
			}
		}
		GPU_buffer_unbind();
	}
}

static void cdDM_drawFacesSolid(DerivedMesh *dm,
				float (*partial_redraw_planes)[4],
				int UNUSED(fast), int (*setMaterial)(int, void *attribs))
{
	CDDerivedMesh *cddm = (CDDerivedMesh*) dm;
	MVert *mvert = cddm->mvert;
	MFace *mface = cddm->mface;
	float *nors= dm->getTessFaceDataArray(dm, CD_NORMAL);
	int a, glmode = -1, shademodel = -1, matnr = -1, drawCurrentMat = 1;

#define PASSVERT(index) {						\
	if(shademodel == GL_SMOOTH) {				\
		short *no = mvert[index].no;			\
		glNormal3sv(no);						\
	}											\
	glVertex3fv(mvert[index].co);	\
}

	if(cddm->pbvh && cddm->pbvh_draw) {
		if(dm->numFaceData) {
			float (*face_nors)[3] = CustomData_get_layer(&dm->faceData, CD_NORMAL);

			/* should be per face */
			if(!setMaterial(mface->mat_nr+1, NULL))
				return;

			glShadeModel((mface->flag & ME_SMOOTH)? GL_SMOOTH: GL_FLAT);
			BLI_pbvh_draw(cddm->pbvh, partial_redraw_planes, face_nors, (mface->flag & ME_SMOOTH));
			glShadeModel(GL_FLAT);
		}

		return;
	}

	if( GPU_buffer_legacy(dm) ) {
		DEBUG_VBO( "Using legacy code. cdDM_drawFacesSolid\n" );
		glBegin(glmode = GL_QUADS);
		for(a = 0; a < dm->numFaceData; a++, mface++) {
			int new_glmode, new_matnr, new_shademodel;

			new_glmode = mface->v4?GL_QUADS:GL_TRIANGLES;
			new_matnr = mface->mat_nr + 1;
			new_shademodel = (mface->flag & ME_SMOOTH)?GL_SMOOTH:GL_FLAT;
			
			if(new_glmode != glmode || new_matnr != matnr
			   || new_shademodel != shademodel) {
				glEnd();

				drawCurrentMat = setMaterial(matnr = new_matnr, NULL);

				glShadeModel(shademodel = new_shademodel);
				glBegin(glmode = new_glmode);
			} 
			
			if(drawCurrentMat) {
				if(shademodel == GL_FLAT) {
					if (nors) {
						glNormal3fv(nors);
					}
					else {
						/* TODO make this better (cache facenormals as layer?) */
						float nor[3];
						if(mface->v4) {
							normal_quad_v3( nor,mvert[mface->v1].co, mvert[mface->v2].co, mvert[mface->v3].co, mvert[mface->v4].co);
						} else {
							normal_tri_v3( nor,mvert[mface->v1].co, mvert[mface->v2].co, mvert[mface->v3].co);
						}
						glNormal3fv(nor);
					}
				}

				PASSVERT(mface->v1);
				PASSVERT(mface->v2);
				PASSVERT(mface->v3);
				if(mface->v4) {
					PASSVERT(mface->v4);
				}
			}

			if(nors) nors += 3;
		}
		glEnd();
	}
	else {	/* use OpenGL VBOs or Vertex Arrays instead for better, faster rendering */
		GPU_vertex_setup( dm );
		GPU_normal_setup( dm );
		if( !GPU_buffer_legacy(dm) ) {
			glShadeModel(GL_SMOOTH);
			for( a = 0; a < dm->drawObject->totmaterial; a++ ) {
				if( setMaterial(dm->drawObject->materials[a].mat_nr+1, NULL) )
					glDrawArrays(GL_TRIANGLES, dm->drawObject->materials[a].start,
						     dm->drawObject->materials[a].totpoint);
			}
		}
		GPU_buffer_unbind( );
	}

#undef PASSVERT
	glShadeModel(GL_FLAT);
}

static void cdDM_drawFacesColored(DerivedMesh *dm, int useTwoSided, unsigned char *col1, unsigned char *col2)
{
	CDDerivedMesh *cddm = (CDDerivedMesh*) dm;
	int a, glmode;
	unsigned char *cp1, *cp2;
	MVert *mvert = cddm->mvert;
	MFace *mface = cddm->mface;

	cp1 = col1;
	if(col2) {
		cp2 = col2;
	} else {
		cp2 = NULL;
		useTwoSided = 0;
	}

	/* there's a conflict here... twosided colors versus culling...? */
	/* defined by history, only texture faces have culling option */
	/* we need that as mesh option builtin, next to double sided lighting */
	if(col2) {
		glEnable(GL_CULL_FACE);
	}

	cdDM_update_normals_from_pbvh(dm);

	if( GPU_buffer_legacy(dm) ) {
		DEBUG_VBO( "Using legacy code. cdDM_drawFacesColored\n" );
		glShadeModel(GL_SMOOTH);
		glBegin(glmode = GL_QUADS);
		for(a = 0; a < dm->numFaceData; a++, mface++, cp1 += 16) {
			int new_glmode = mface->v4?GL_QUADS:GL_TRIANGLES;

			if(new_glmode != glmode) {
				glEnd();
				glBegin(glmode = new_glmode);
			}
				
			glColor3ubv(cp1+0);
			glVertex3fv(mvert[mface->v1].co);
			glColor3ubv(cp1+4);
			glVertex3fv(mvert[mface->v2].co);
			glColor3ubv(cp1+8);
			glVertex3fv(mvert[mface->v3].co);
			if(mface->v4) {
				glColor3ubv(cp1+12);
				glVertex3fv(mvert[mface->v4].co);
			}
				
			if(useTwoSided) {
				glColor3ubv(cp2+8);
				glVertex3fv(mvert[mface->v3].co );
				glColor3ubv(cp2+4);
				glVertex3fv(mvert[mface->v2].co );
				glColor3ubv(cp2+0);
				glVertex3fv(mvert[mface->v1].co );
				if(mface->v4) {
					glColor3ubv(cp2+12);
					glVertex3fv(mvert[mface->v4].co );
				}
			}
			if(col2) cp2 += 16;
		}
		glEnd();
	}
	else { /* use OpenGL VBOs or Vertex Arrays instead for better, faster rendering */
		GPU_color4_upload(dm,cp1);
		GPU_vertex_setup(dm);
		GPU_color_setup(dm);
		if( !GPU_buffer_legacy(dm) ) {
			glShadeModel(GL_SMOOTH);
			glDrawArrays(GL_TRIANGLES, 0, dm->drawObject->tot_triangle_point);

			if( useTwoSided ) {
				GPU_color4_upload(dm,cp2);
				GPU_color_setup(dm);
				glCullFace(GL_FRONT);
				glDrawArrays(GL_TRIANGLES, 0, dm->drawObject->tot_triangle_point);
				glCullFace(GL_BACK);
			}
		}
		GPU_buffer_unbind();
	}

	glShadeModel(GL_FLAT);
	glDisable(GL_CULL_FACE);
}

static void cdDM_drawFacesTex_common(DerivedMesh *dm,
<<<<<<< HEAD
               int (*drawParams)(MTFace *tface, int has_vcol, int matnr),
               int (*drawParamsMapped)(void *userData, int index),
               void *userData) 
=======
			   int (*drawParams)(MTFace *tface, int has_mcol, int matnr),
			   int (*drawParamsMapped)(void *userData, int index),
			   void *userData) 
>>>>>>> a043133b
{
	CDDerivedMesh *cddm = (CDDerivedMesh*) dm;
	MVert *mv = cddm->mvert;
	MFace *mf = DM_get_tessface_data_layer(dm, CD_MFACE);
	MCol *realcol = dm->getTessFaceDataArray(dm, CD_TEXTURE_MCOL);
	float *nors= dm->getTessFaceDataArray(dm, CD_NORMAL);
	MTFace *tf = DM_get_tessface_data_layer(dm, CD_MTFACE);
	int i, j, orig, *index = DM_get_tessface_data_layer(dm, CD_ORIGINDEX);
	int startFace = 0, lastFlag = 0xdeadbeef;
	MCol *mcol = dm->getTessFaceDataArray(dm, CD_WEIGHT_MCOL);
	if(!mcol)
		mcol = dm->getTessFaceDataArray(dm, CD_MCOL);

	cdDM_update_normals_from_pbvh(dm);

	if( GPU_buffer_legacy(dm) ) {
		DEBUG_VBO( "Using legacy code. cdDM_drawFacesTex_common\n" );
		for(i = 0; i < dm->numFaceData; i++, mf++) {
			MVert *mvert;
			int flag;
			unsigned char *cp = NULL;

			if(drawParams) {
<<<<<<< HEAD
				flag = drawParams(tf? &tf[i]: NULL, mcol!=NULL, mf->mat_nr);
=======
				flag = drawParams(tf? &tf[i]: NULL, (mcol != NULL), mf->mat_nr);
>>>>>>> a043133b
			}
			else {
				if(index) {
					orig = *index++;
					if(orig == ORIGINDEX_NONE)		{ if(nors) nors += 3; continue; }
					if(drawParamsMapped) flag = drawParamsMapped(userData, orig);
					else	{ if(nors) nors += 3; continue; }
				}
				else
					if(drawParamsMapped) flag = drawParamsMapped(userData, i);
					else	{ if(nors) nors += 3; continue; }
			}
			
			if(flag != 0) {
				if (flag==1 && mcol)
					cp= (unsigned char*) &mcol[i*4];

				if(!(mf->flag&ME_SMOOTH)) {
					if (nors) {
						glNormal3fv(nors);
					}
					else {
						float nor[3];
						if(mf->v4) {
							normal_quad_v3( nor,mv[mf->v1].co, mv[mf->v2].co, mv[mf->v3].co, mv[mf->v4].co);
						} else {
							normal_tri_v3( nor,mv[mf->v1].co, mv[mf->v2].co, mv[mf->v3].co);
						}
						glNormal3fv(nor);
					}
				}

				glBegin(mf->v4?GL_QUADS:GL_TRIANGLES);
				if(tf) glTexCoord2fv(tf[i].uv[0]);
				if(cp) glColor3ub(cp[3], cp[2], cp[1]);
				mvert = &mv[mf->v1];
				if(mf->flag&ME_SMOOTH) glNormal3sv(mvert->no);
				glVertex3fv(mvert->co);
					
				if(tf) glTexCoord2fv(tf[i].uv[1]);
				if(cp) glColor3ub(cp[7], cp[6], cp[5]);
				mvert = &mv[mf->v2];
				if(mf->flag&ME_SMOOTH) glNormal3sv(mvert->no);
				glVertex3fv(mvert->co);

				if(tf) glTexCoord2fv(tf[i].uv[2]);
				if(cp) glColor3ub(cp[11], cp[10], cp[9]);
				mvert = &mv[mf->v3];
				if(mf->flag&ME_SMOOTH) glNormal3sv(mvert->no);
				glVertex3fv(mvert->co);

				if(mf->v4) {
					if(tf) glTexCoord2fv(tf[i].uv[3]);
					if(cp) glColor3ub(cp[15], cp[14], cp[13]);
					mvert = &mv[mf->v4];
					if(mf->flag&ME_SMOOTH) glNormal3sv(mvert->no);
					glVertex3fv(mvert->co);
				}
				glEnd();
			}
			
			if(nors) nors += 3;
		}
	} else { /* use OpenGL VBOs or Vertex Arrays instead for better, faster rendering */
		MCol *col = realcol;
		if(!col)
			col = mcol;

		GPU_vertex_setup( dm );
		GPU_normal_setup( dm );
		GPU_uv_setup( dm );
		if( col != NULL ) {
			/*if( realcol && dm->drawObject->colType == CD_TEXTURE_MCOL )  {
				col = 0;
			} else if( mcol && dm->drawObject->colType == CD_MCOL ) {
				col = 0;
			}
			
			if( col != 0 ) {*/
				unsigned char *colors = MEM_mallocN(dm->getNumTessFaces(dm)*4*3*sizeof(unsigned char), "cdDM_drawFacesTex_common");
				for( i=0; i < dm->getNumTessFaces(dm); i++ ) {
					for( j=0; j < 4; j++ ) {
						colors[i*12+j*3] = col[i*4+j].r;
						colors[i*12+j*3+1] = col[i*4+j].g;
						colors[i*12+j*3+2] = col[i*4+j].b;
					}
				}
				GPU_color3_upload(dm,colors);
				MEM_freeN(colors);
				if(realcol)
					dm->drawObject->colType = CD_TEXTURE_MCOL;
				else if(mcol)
					dm->drawObject->colType = CD_MCOL;
			//}
			GPU_color_setup( dm );
		}

		if( !GPU_buffer_legacy(dm) ) {
			/* warning!, this logic is incorrect, see bug [#27175]
			 * firstly, there are no checks for changes in context, such as texface image.
			 * secondly, drawParams() sets the GL context, so checking if there is a change
			 * from lastFlag is too late once glDrawArrays() runs, since drawing the arrays
			 * will use the modified, OpenGL settings.
			 * 
			 * However its tricky to fix this without duplicating the internal logic
			 * of drawParams(), perhaps we need an argument like...
			 * drawParams(..., keep_gl_state_but_return_when_changed) ?.
			 *
			 * We could also just disable VBO's here, since texface may be deprecated - campbell.
			 */
			
			glShadeModel( GL_SMOOTH );
			lastFlag = 0;
			for(i = 0; i < dm->drawObject->tot_triangle_point/3; i++) {
				int actualFace = dm->drawObject->triangle_to_mface[i];
				int flag = 1;

				if(drawParams) {
<<<<<<< HEAD
					flag = drawParams(tf? &tf[actualFace]: NULL, mcol!=NULL, mf[actualFace].mat_nr);
=======
					flag = drawParams(tf? &tf[actualFace]: NULL, (mcol != NULL), mf[actualFace].mat_nr);
>>>>>>> a043133b
				}
				else {
					if(index) {
						orig = index[actualFace];
						if(orig == ORIGINDEX_NONE) continue;
						if(drawParamsMapped)
							flag = drawParamsMapped(userData, orig);
					}
					else
						if(drawParamsMapped)
							flag = drawParamsMapped(userData, actualFace);
				}
				if( flag != lastFlag ) {
					if( startFace < i ) {
						if( lastFlag != 0 ) { /* if the flag is 0 it means the face is hidden or invisible */
							if (lastFlag==1 && col)
								GPU_color_switch(1);
							else
								GPU_color_switch(0);
							glDrawArrays(GL_TRIANGLES,startFace*3,(i-startFace)*3);
						}
					}
					lastFlag = flag;
					startFace = i;
				}
			}
			if( startFace < dm->drawObject->tot_triangle_point/3 ) {
				if( lastFlag != 0 ) { /* if the flag is 0 it means the face is hidden or invisible */
					if (lastFlag==1 && col)
						GPU_color_switch(1);
					else
						GPU_color_switch(0);
					glDrawArrays(GL_TRIANGLES, startFace*3, dm->drawObject->tot_triangle_point - startFace*3);
				}
			}
		}

		GPU_buffer_unbind();
		glShadeModel( GL_FLAT );
	}
}

<<<<<<< HEAD
static void cdDM_drawFacesTex(DerivedMesh *dm, int (*setDrawOptions)(MTFace *tface, int has_vcol, int matnr))
=======
static void cdDM_drawFacesTex(DerivedMesh *dm, int (*setDrawOptions)(MTFace *tface, int has_mcol, int matnr))
>>>>>>> a043133b
{
	cdDM_drawFacesTex_common(dm, setDrawOptions, NULL, NULL);
}

static void cdDM_drawMappedFaces(DerivedMesh *dm, int (*setDrawOptions)(void *userData, int index, int *drawSmooth_r), void *userData, int useColors, int (*setMaterial)(int, void *attribs),
			int (*compareDrawOptions)(void *userData, int cur_index, int next_index))
{
	CDDerivedMesh *cddm = (CDDerivedMesh*) dm;
	MVert *mv = cddm->mvert;
	MFace *mf = cddm->mface;
	MCol *mc;
	float *nors= DM_get_tessface_data_layer(dm, CD_NORMAL);
	int i, orig, *index = DM_get_tessface_data_layer(dm, CD_ORIGINDEX);

	mc = DM_get_tessface_data_layer(dm, CD_ID_MCOL);
	if(!mc)
		mc = DM_get_tessface_data_layer(dm, CD_WEIGHT_MCOL);
	if(!mc)
		mc = DM_get_tessface_data_layer(dm, CD_MCOL);

	cdDM_update_normals_from_pbvh(dm);

	/* back-buffer always uses legacy since VBO's would need the
	 * color array temporarily overwritten for drawing, then reset. */
	if( GPU_buffer_legacy(dm) || G.f & G_BACKBUFSEL) {
		DEBUG_VBO( "Using legacy code. cdDM_drawMappedFaces\n" );
		for(i = 0; i < dm->numFaceData; i++, mf++) {
			int drawSmooth = (mf->flag & ME_SMOOTH);
			int draw= 1;

			orig= (index==NULL) ? i : *index++;
			
			if(orig == ORIGINDEX_NONE)
				draw= setMaterial(mf->mat_nr + 1, NULL);
			else if (setDrawOptions != NULL)
				draw= setDrawOptions(userData, orig, &drawSmooth);

			if(draw) {
				unsigned char *cp = NULL;

				if(useColors && mc)
					cp = (unsigned char *)&mc[i * 4];

				glShadeModel(drawSmooth?GL_SMOOTH:GL_FLAT);
				glBegin(mf->v4?GL_QUADS:GL_TRIANGLES);

				if (!drawSmooth) {
					if (nors) {
						glNormal3fv(nors);
					}
					else {
						float nor[3];
						if(mf->v4) {
							normal_quad_v3( nor,mv[mf->v1].co, mv[mf->v2].co, mv[mf->v3].co, mv[mf->v4].co);
						} else {
							normal_tri_v3( nor,mv[mf->v1].co, mv[mf->v2].co, mv[mf->v3].co);
						}
						glNormal3fv(nor);
					}

					if(cp) glColor3ub(cp[3], cp[2], cp[1]);
					glVertex3fv(mv[mf->v1].co);
					if(cp) glColor3ub(cp[7], cp[6], cp[5]);
					glVertex3fv(mv[mf->v2].co);
					if(cp) glColor3ub(cp[11], cp[10], cp[9]);
					glVertex3fv(mv[mf->v3].co);
					if(mf->v4) {
						if(cp) glColor3ub(cp[15], cp[14], cp[13]);
						glVertex3fv(mv[mf->v4].co);
					}
				} else {
					if(cp) glColor3ub(cp[3], cp[2], cp[1]);
					glNormal3sv(mv[mf->v1].no);
					glVertex3fv(mv[mf->v1].co);
					if(cp) glColor3ub(cp[7], cp[6], cp[5]);
					glNormal3sv(mv[mf->v2].no);
					glVertex3fv(mv[mf->v2].co);
					if(cp) glColor3ub(cp[11], cp[10], cp[9]);
					glNormal3sv(mv[mf->v3].no);
					glVertex3fv(mv[mf->v3].co);
					if(mf->v4) {
						if(cp) glColor3ub(cp[15], cp[14], cp[13]);
						glNormal3sv(mv[mf->v4].no);
						glVertex3fv(mv[mf->v4].co);
					}
				}

				glEnd();
			} /*else {
				printf("eek in cddm draw mapped faces!\n");
			}*/
			
			if (nors) nors += 3;
		}
	}
	else { /* use OpenGL VBOs or Vertex Arrays instead for better, faster rendering */
		int prevstart = 0;
		GPU_vertex_setup(dm);
		GPU_normal_setup(dm);
		if( useColors && mc )
			GPU_color_setup(dm);
		if( !GPU_buffer_legacy(dm) ) {
			int tottri = dm->drawObject->tot_triangle_point/3;
			glShadeModel(GL_SMOOTH);
			
			if(tottri == 0) {
				/* avoid buffer problems in following code */
			}
			if(setDrawOptions == NULL) {
				/* just draw the entire face array */
				glDrawArrays(GL_TRIANGLES, 0, (tottri-1) * 3);
			}
			else {
				/* we need to check if the next material changes */
				int next_actualFace= dm->drawObject->triangle_to_mface[0];
				
				for( i = 0; i < tottri; i++ ) {
					//int actualFace = dm->drawObject->triangle_to_mface[i];
					int actualFace = next_actualFace;
					MFace *mface= mf + actualFace;
					int drawSmooth= (mface->flag & ME_SMOOTH);
					int draw = 1;
					int flush = 0;

					if(i != tottri-1)
						next_actualFace= dm->drawObject->triangle_to_mface[i+1];

					orig= (index==NULL) ? actualFace : index[actualFace];

					if(orig == ORIGINDEX_NONE)
						draw= setMaterial(mface->mat_nr + 1, NULL);
					else if (setDrawOptions != NULL)
						draw= setDrawOptions(userData, orig, &drawSmooth);
	
					/* Goal is to draw as long of a contiguous triangle
					   array as possible, so draw when we hit either an
					   invisible triangle or at the end of the array */

					/* flush buffer if current triangle isn't drawable or it's last triangle... */
					flush= !draw || i == tottri - 1;

					/* ... or when material setting is dissferent  */
					flush|= mf[actualFace].mat_nr != mf[next_actualFace].mat_nr;

					if(!flush && compareDrawOptions) {
						int next_orig= (index==NULL) ? next_actualFace : index[next_actualFace];

						if(orig==ORIGINDEX_NONE || next_orig==ORIGINDEX_NONE) {
							flush= 1;
						} else {
							/* also compare draw options and flush buffer if they're different
							   need for face selection highlight in edit mode */
							flush|= compareDrawOptions(userData, orig, next_orig) == 0;
						}
					}

					if(flush) {
						int first= prevstart*3;
						int count= (i-prevstart+(draw ? 1 : 0))*3; /* Add one to the length if we're drawing at the end of the array */

						if(count)
							glDrawArrays(GL_TRIANGLES, first, count);

						prevstart = i + 1;
					}
				}
			}

			glShadeModel(GL_FLAT);
		}
		GPU_buffer_unbind();
	}
}

static void cdDM_drawMappedFacesTex(DerivedMesh *dm, int (*setDrawOptions)(void *userData, int index), void *userData)
{
	cdDM_drawFacesTex_common(dm, NULL, setDrawOptions, userData);
}


static void cddm_draw_attrib_vertex(DMVertexAttribs *attribs, MVert *mvert, int a, int index, int vert, int smoothnormal)
{
	int b;

	/* orco texture coordinates */
	if(attribs->totorco) {
		if(attribs->orco.glTexco)
			glTexCoord3fv(attribs->orco.array[index]);
		else
			glVertexAttrib3fvARB(attribs->orco.glIndex, attribs->orco.array[index]);
	}

	/* uv texture coordinates */
	for(b = 0; b < attribs->tottface; b++) {
		MTFace *tf = &attribs->tface[b].array[a];

		if(attribs->tface[b].glTexco)
			glTexCoord2fv(tf->uv[vert]);
		else
			glVertexAttrib2fvARB(attribs->tface[b].glIndex, tf->uv[vert]);
	}

	/* vertex colors */
	for(b = 0; b < attribs->totmcol; b++) {
		MCol *cp = &attribs->mcol[b].array[a*4 + vert];
		GLubyte col[4];
		col[0]= cp->b; col[1]= cp->g; col[2]= cp->r; col[3]= cp->a;
		glVertexAttrib4ubvARB(attribs->mcol[b].glIndex, col);
	}

	/* tangent for normal mapping */
	if(attribs->tottang) {
		float *tang = attribs->tang.array[a*4 + vert];
		glVertexAttrib4fvARB(attribs->tang.glIndex, tang);
	}

	/* vertex normal */
	if(smoothnormal)
		glNormal3sv(mvert[index].no);

	/* vertex coordinate */
	glVertex3fv(mvert[index].co);
}


static void cdDM_drawMappedFacesGLSL(DerivedMesh *dm, int (*setMaterial)(int, void *attribs), int (*setDrawOptions)(void *userData, int index), void *userData)
{
	CDDerivedMesh *cddm = (CDDerivedMesh*) dm;
	GPUVertexAttribs gattribs;
	DMVertexAttribs attribs;
	MVert *mvert = cddm->mvert;
	MFace *mface = cddm->mface;
	/* MTFace *tf = dm->getTessFaceDataArray(dm, CD_MTFACE); */ /* UNUSED */
	float (*nors)[3] = dm->getTessFaceDataArray(dm, CD_NORMAL);
	int a, b, dodraw, matnr, new_matnr;
	int orig, *index = dm->getTessFaceDataArray(dm, CD_ORIGINDEX);

	cdDM_update_normals_from_pbvh(dm);

	matnr = -1;
	dodraw = 0;

	glShadeModel(GL_SMOOTH);

	if( GPU_buffer_legacy(dm) || setDrawOptions != NULL ) {
		DEBUG_VBO( "Using legacy code. cdDM_drawMappedFacesGLSL\n" );
		memset(&attribs, 0, sizeof(attribs));

		glBegin(GL_QUADS);

		for(a = 0; a < dm->numFaceData; a++, mface++) {
			const int smoothnormal = (mface->flag & ME_SMOOTH);
			new_matnr = mface->mat_nr + 1;

			if(new_matnr != matnr) {
				glEnd();

				dodraw = setMaterial(matnr = new_matnr, &gattribs);
				if(dodraw)
					DM_vertex_attributes_from_gpu(dm, &gattribs, &attribs);

				glBegin(GL_QUADS);
			}

			if(!dodraw) {
				continue;
			}
			else if(setDrawOptions) {
				orig = (index)? index[a]: a;

				if(orig == ORIGINDEX_NONE) {
					/* since the material is set by setMaterial(), faces with no
					 * origin can be assumed to be generated by a modifier */ 
					
					/* continue */
				}
				else if(!setDrawOptions(userData, orig))
					continue;
			}

			if(!smoothnormal) {
				if(nors) {
					glNormal3fv(nors[a]);
				}
				else {
					/* TODO ideally a normal layer should always be available */
					float nor[3];
					if(mface->v4) {
						normal_quad_v3( nor,mvert[mface->v1].co, mvert[mface->v2].co, mvert[mface->v3].co, mvert[mface->v4].co);
					} else {
						normal_tri_v3( nor,mvert[mface->v1].co, mvert[mface->v2].co, mvert[mface->v3].co);
					}
					glNormal3fv(nor);
				}
			}

			cddm_draw_attrib_vertex(&attribs, mvert, a, mface->v1, 0, smoothnormal);
			cddm_draw_attrib_vertex(&attribs, mvert, a, mface->v2, 1, smoothnormal);
			cddm_draw_attrib_vertex(&attribs, mvert, a, mface->v3, 2, smoothnormal);
			if(mface->v4)
				cddm_draw_attrib_vertex(&attribs, mvert, a, mface->v4, 3, smoothnormal);
			else
				cddm_draw_attrib_vertex(&attribs, mvert, a, mface->v3, 2, smoothnormal);

		}
		glEnd();
	}
	else {
		GPUBuffer *buffer = NULL;
		char *varray = NULL;
		int numdata = 0, elementsize = 0, offset;
		int start = 0, numfaces = 0 /* , prevdraw = 0 */ /* UNUSED */, curface = 0;
		int i;

		MFace *mf = mface;
		GPUAttrib datatypes[GPU_MAX_ATTRIB]; /* TODO, messing up when switching materials many times - [#21056]*/
		memset(&attribs, 0, sizeof(attribs));

		GPU_vertex_setup(dm);
		GPU_normal_setup(dm);

		if( !GPU_buffer_legacy(dm) ) {
			for( i = 0; i < dm->drawObject->tot_triangle_point/3; i++ ) {

				a = dm->drawObject->triangle_to_mface[i];

				mface = mf + a;
				new_matnr = mface->mat_nr + 1;

				if(new_matnr != matnr ) {
					numfaces = curface - start;
					if( numfaces > 0 ) {

						if( dodraw ) {

							if( numdata != 0 ) {

								GPU_buffer_unlock(buffer);

								GPU_interleaved_attrib_setup(buffer,datatypes,numdata);
							}

							glDrawArrays(GL_TRIANGLES,start*3,numfaces*3);

							if( numdata != 0 ) {

								GPU_buffer_free(buffer);

								buffer = NULL;
							}

						}
					}
					numdata = 0;
					start = curface;
					/* prevdraw = dodraw; */ /* UNUSED */
					dodraw = setMaterial(matnr = new_matnr, &gattribs);
					if(dodraw) {
						DM_vertex_attributes_from_gpu(dm, &gattribs, &attribs);

						if(attribs.totorco) {
							datatypes[numdata].index = attribs.orco.glIndex;
							datatypes[numdata].size = 3;
							datatypes[numdata].type = GL_FLOAT;
							numdata++;
						}
						for(b = 0; b < attribs.tottface; b++) {
							datatypes[numdata].index = attribs.tface[b].glIndex;
							datatypes[numdata].size = 2;
							datatypes[numdata].type = GL_FLOAT;
							numdata++;
						}	
						for(b = 0; b < attribs.totmcol; b++) {
							datatypes[numdata].index = attribs.mcol[b].glIndex;
							datatypes[numdata].size = 4;
							datatypes[numdata].type = GL_UNSIGNED_BYTE;
							numdata++;
						}	
						if(attribs.tottang) {
							datatypes[numdata].index = attribs.tang.glIndex;
							datatypes[numdata].size = 4;
							datatypes[numdata].type = GL_FLOAT;
							numdata++;
						}
						if( numdata != 0 ) {
							elementsize = GPU_attrib_element_size( datatypes, numdata );
							buffer = GPU_buffer_alloc( elementsize*dm->drawObject->tot_triangle_point);
							if( buffer == NULL ) {
								GPU_buffer_unbind();
								dm->drawObject->legacy = 1;
								return;
							}
							varray = GPU_buffer_lock_stream(buffer);
							if( varray == NULL ) {
								GPU_buffer_unbind();
								GPU_buffer_free(buffer);
								dm->drawObject->legacy = 1;
								return;
							}
						}
						else {
							/* if the buffer was set, dont use it again.
							 * prevdraw was assumed true but didnt run so set to false - [#21036] */
							/* prevdraw= 0; */ /* UNUSED */
							buffer= NULL;
						}
					}
				}
				if(!dodraw) {
					continue;
				}

				if( numdata != 0 ) {
					offset = 0;
					if(attribs.totorco) {
						VECCOPY((float *)&varray[elementsize*curface*3],(float *)attribs.orco.array[mface->v1]);
						VECCOPY((float *)&varray[elementsize*curface*3+elementsize],(float *)attribs.orco.array[mface->v2]);
						VECCOPY((float *)&varray[elementsize*curface*3+elementsize*2],(float *)attribs.orco.array[mface->v3]);
						offset += sizeof(float)*3;
					}
					for(b = 0; b < attribs.tottface; b++) {
						MTFace *tf = &attribs.tface[b].array[a];
						VECCOPY2D((float *)&varray[elementsize*curface*3+offset],tf->uv[0]);
						VECCOPY2D((float *)&varray[elementsize*curface*3+offset+elementsize],tf->uv[1]);

						VECCOPY2D((float *)&varray[elementsize*curface*3+offset+elementsize*2],tf->uv[2]);
						offset += sizeof(float)*2;
					}
					for(b = 0; b < attribs.totmcol; b++) {
						MCol *cp = &attribs.mcol[b].array[a*4 + 0];
						GLubyte col[4];
						col[0]= cp->b; col[1]= cp->g; col[2]= cp->r; col[3]= cp->a;
						QUATCOPY((unsigned char *)&varray[elementsize*curface*3+offset], col);
						cp = &attribs.mcol[b].array[a*4 + 1];
						col[0]= cp->b; col[1]= cp->g; col[2]= cp->r; col[3]= cp->a;
						QUATCOPY((unsigned char *)&varray[elementsize*curface*3+offset+elementsize], col);
						cp = &attribs.mcol[b].array[a*4 + 2];
						col[0]= cp->b; col[1]= cp->g; col[2]= cp->r; col[3]= cp->a;
						QUATCOPY((unsigned char *)&varray[elementsize*curface*3+offset+elementsize*2], col);
						offset += sizeof(unsigned char)*4;
					}	
					if(attribs.tottang) {
						float *tang = attribs.tang.array[a*4 + 0];
						QUATCOPY((float *)&varray[elementsize*curface*3+offset], tang);
						tang = attribs.tang.array[a*4 + 1];
						QUATCOPY((float *)&varray[elementsize*curface*3+offset+elementsize], tang);
						tang = attribs.tang.array[a*4 + 2];
						QUATCOPY((float *)&varray[elementsize*curface*3+offset+elementsize*2], tang);
						offset += sizeof(float)*4;
					}
					(void)offset;
				}
				curface++;
				if(mface->v4) {
					if( numdata != 0 ) {
						offset = 0;
						if(attribs.totorco) {
							VECCOPY((float *)&varray[elementsize*curface*3],(float *)attribs.orco.array[mface->v3]);
							VECCOPY((float *)&varray[elementsize*curface*3+elementsize],(float *)attribs.orco.array[mface->v4]);
							VECCOPY((float *)&varray[elementsize*curface*3+elementsize*2],(float *)attribs.orco.array[mface->v1]);
							offset += sizeof(float)*3;
						}
						for(b = 0; b < attribs.tottface; b++) {
							MTFace *tf = &attribs.tface[b].array[a];
							VECCOPY2D((float *)&varray[elementsize*curface*3+offset],tf->uv[2]);
							VECCOPY2D((float *)&varray[elementsize*curface*3+offset+elementsize],tf->uv[3]);
							VECCOPY2D((float *)&varray[elementsize*curface*3+offset+elementsize*2],tf->uv[0]);
							offset += sizeof(float)*2;
						}
						for(b = 0; b < attribs.totmcol; b++) {
							MCol *cp = &attribs.mcol[b].array[a*4 + 2];
							GLubyte col[4];
							col[0]= cp->b; col[1]= cp->g; col[2]= cp->r; col[3]= cp->a;
							QUATCOPY((unsigned char *)&varray[elementsize*curface*3+offset], col);
							cp = &attribs.mcol[b].array[a*4 + 3];
							col[0]= cp->b; col[1]= cp->g; col[2]= cp->r; col[3]= cp->a;
							QUATCOPY((unsigned char *)&varray[elementsize*curface*3+offset+elementsize], col);
							cp = &attribs.mcol[b].array[a*4 + 0];
							col[0]= cp->b; col[1]= cp->g; col[2]= cp->r; col[3]= cp->a;
							QUATCOPY((unsigned char *)&varray[elementsize*curface*3+offset+elementsize*2], col);
							offset += sizeof(unsigned char)*4;
						}	
						if(attribs.tottang) {
							float *tang = attribs.tang.array[a*4 + 2];
							QUATCOPY((float *)&varray[elementsize*curface*3+offset], tang);
							tang = attribs.tang.array[a*4 + 3];
							QUATCOPY((float *)&varray[elementsize*curface*3+offset+elementsize], tang);
							tang = attribs.tang.array[a*4 + 0];
							QUATCOPY((float *)&varray[elementsize*curface*3+offset+elementsize*2], tang);
							offset += sizeof(float)*4;
						}
						(void)offset;
					}
					curface++;
					i++;
				}
			}
			numfaces = curface - start;
			if( numfaces > 0 ) {
				if( dodraw ) {
					if( numdata != 0 ) {
						GPU_buffer_unlock(buffer);
						GPU_interleaved_attrib_setup(buffer,datatypes,numdata);
					}
					glDrawArrays(GL_TRIANGLES,start*3,(curface-start)*3);
				}
			}
			GPU_buffer_unbind();
		}
		GPU_buffer_free(buffer);
	}

	glShadeModel(GL_FLAT);
}

static void cdDM_drawFacesGLSL(DerivedMesh *dm, int (*setMaterial)(int, void *attribs))
{
	dm->drawMappedFacesGLSL(dm, setMaterial, NULL, NULL);
}

static void cdDM_drawMappedEdges(DerivedMesh *dm, int (*setDrawOptions)(void *userData, int index), void *userData)
{
	CDDerivedMesh *cddm = (CDDerivedMesh*) dm;
	MVert *vert = cddm->mvert;
	MEdge *edge = cddm->medge;
	int i, orig, *index = DM_get_edge_data_layer(dm, CD_ORIGINDEX);

	glBegin(GL_LINES);
	for(i = 0; i < dm->numEdgeData; i++, edge++) {
		if(index) {
			orig = *index++;
			if(setDrawOptions && orig == ORIGINDEX_NONE) continue;
		}
		else
			orig = i;

		if(!setDrawOptions || setDrawOptions(userData, orig)) {
			glVertex3fv(vert[edge->v1].co);
			glVertex3fv(vert[edge->v2].co);
		}
	}
	glEnd();
}

static void cdDM_foreachMappedVert(
						   DerivedMesh *dm,
						   void (*func)(void *userData, int index, float *co,
										float *no_f, short *no_s),
						   void *userData)
{
	MVert *mv = CDDM_get_verts(dm);
	int i, orig, *index = DM_get_vert_data_layer(dm, CD_ORIGINDEX);

	for(i = 0; i < dm->numVertData; i++, mv++) {
		if(index) {
			orig = *index++;
			if(orig == ORIGINDEX_NONE) continue;
			func(userData, orig, mv->co, NULL, mv->no);
		}
		else
			func(userData, i, mv->co, NULL, mv->no);
	}
}

static void cdDM_foreachMappedEdge(
						   DerivedMesh *dm,
						   void (*func)(void *userData, int index,
										float *v0co, float *v1co),
						   void *userData)
{
	CDDerivedMesh *cddm = (CDDerivedMesh*) dm;
	MVert *mv = cddm->mvert;
	MEdge *med = cddm->medge;
	int i, orig, *index = DM_get_edge_data_layer(dm, CD_ORIGINDEX);

	for(i = 0; i < dm->numEdgeData; i++, med++) {
		if (index) {
			orig = *index++;
			if(orig == ORIGINDEX_NONE) continue;
			func(userData, orig, mv[med->v1].co, mv[med->v2].co);
		}
		else
			func(userData, i, mv[med->v1].co, mv[med->v2].co);
	}
}

static void cdDM_foreachMappedFaceCenter(
						   DerivedMesh *dm,
						   void (*func)(void *userData, int index,
										float *cent, float *no),
						   void *userData)
{
	CDDerivedMesh *cddm = (CDDerivedMesh*)dm;
	MVert *mv = cddm->mvert;
	MPoly *mf = cddm->mpoly;
	MLoop *ml = cddm->mloop;
	int i, j, orig, *index;

	index = CustomData_get_layer(&dm->polyData, CD_ORIGINDEX);
	mf = cddm->mpoly;
	for(i = 0; i < dm->numPolyData; i++, mf++) {
		float cent[3];
		float no[3];

		if (index) {
			orig = *index++;
			if(orig == ORIGINDEX_NONE) continue;
		} else
			orig = i;
		
		ml = &cddm->mloop[mf->loopstart];
		cent[0] = cent[1] = cent[2] = 0.0f;
		for (j=0; j<mf->totloop; j++, ml++) {
			add_v3_v3v3(cent, cent, mv[ml->v].co);
		}
		mul_v3_fl(cent, 1.0f / (float)j);

		ml = &cddm->mloop[mf->loopstart];
		if (j > 3) {
			normal_quad_v3(no, mv[ml->v].co, mv[(ml+1)->v].co,
				       mv[(ml+2)->v].co, mv[(ml+3)->v].co);
		} else {
			normal_tri_v3(no, mv[ml->v].co, mv[(ml+1)->v].co,
				       mv[(ml+2)->v].co);
		}

		func(userData, orig, cent, no);
	}

}

static void cdDM_recalcTesselation(DerivedMesh *dm)
{
	CDDerivedMesh *cddm = (CDDerivedMesh*)dm;

	dm->numFaceData = mesh_recalcTesselation(&dm->faceData, &dm->loopData, 
		&dm->polyData, cddm->mvert, dm->numFaceData, dm->numLoopData, 
		dm->numPolyData, 1, 0);
	
	cddm->mface = CustomData_get_layer(&dm->faceData, CD_MFACE);
}

/*ignores original poly origindex layer*/
static void cdDM_recalcTesselation2(DerivedMesh *dm)
{
	CDDerivedMesh *cddm = (CDDerivedMesh*)dm;

	dm->numFaceData = mesh_recalcTesselation(&dm->faceData, &dm->loopData, 
		&dm->polyData, cddm->mvert, dm->numFaceData, dm->numLoopData, 
		dm->numPolyData, 0, 0);
	
	cddm->mface = CustomData_get_layer(&dm->faceData, CD_MFACE);
}

void CDDM_recalc_tesselation(DerivedMesh *dm, int orig_use_polyorig)
{
	if (orig_use_polyorig)
		cdDM_recalcTesselation(dm);
	else
		cdDM_recalcTesselation2(dm);
}

static void cdDM_free_internal(CDDerivedMesh *cddm)
{
	if(cddm->fmap) MEM_freeN(cddm->fmap);
	if(cddm->fmap_mem) MEM_freeN(cddm->fmap_mem);
}

static void cdDM_release(DerivedMesh *dm)
{
	CDDerivedMesh *cddm = (CDDerivedMesh*)dm;

	if (DM_release(dm)) {
		cdDM_free_internal(cddm);
		MEM_freeN(cddm);
	}
}

int CDDM_Check(DerivedMesh *dm)
{
	return dm && dm->getMinMax == cdDM_getMinMax;
}

/**************** CDDM interface functions ****************/
static CDDerivedMesh *cdDM_create(const char *desc)
{
	CDDerivedMesh *cddm;
	DerivedMesh *dm;

	cddm = MEM_callocN(sizeof(*cddm), desc);
	dm = &cddm->dm;

	dm->getMinMax = cdDM_getMinMax;

	dm->getNumVerts = cdDM_getNumVerts;
	dm->getNumEdges = cdDM_getNumEdges;
	dm->getNumTessFaces = cdDM_getNumTessFaces;
	dm->getNumFaces = cdDM_getNumFaces;

	dm->getVert = cdDM_getVert;
	dm->getEdge = cdDM_getEdge;
	dm->getTessFace = cdDM_getFace;
	dm->copyVertArray = cdDM_copyVertArray;
	dm->copyEdgeArray = cdDM_copyEdgeArray;
	dm->copyTessFaceArray = cdDM_copyFaceArray;
	dm->copyLoopArray = cdDM_copyLoopArray;
	dm->copyPolyArray = cdDM_copyPolyArray;
	dm->getVertData = DM_get_vert_data;
	dm->getEdgeData = DM_get_edge_data;
	dm->getTessFaceData = DM_get_face_data;
	dm->getVertDataArray = DM_get_vert_data_layer;
	dm->getEdgeDataArray = DM_get_edge_data_layer;
	dm->getTessFaceDataArray = DM_get_tessface_data_layer;
	
	//doesn't work yet for all cases
	//dm->recalcTesselation = cdDM_recalcTesselation;

	dm->getVertCos = cdDM_getVertCos;
	dm->getVertCo = cdDM_getVertCo;
	dm->getVertNo = cdDM_getVertNo;

	dm->getPBVH = cdDM_getPBVH;
	dm->getFaceMap = cdDM_getFaceMap;

	dm->drawVerts = cdDM_drawVerts;

	dm->drawUVEdges = cdDM_drawUVEdges;
	dm->drawEdges = cdDM_drawEdges;
	dm->drawLooseEdges = cdDM_drawLooseEdges;
	dm->drawMappedEdges = cdDM_drawMappedEdges;

	dm->drawFacesSolid = cdDM_drawFacesSolid;
	dm->drawFacesColored = cdDM_drawFacesColored;
	dm->drawFacesTex = cdDM_drawFacesTex;
	dm->drawFacesGLSL = cdDM_drawFacesGLSL;
	dm->drawMappedFaces = cdDM_drawMappedFaces;
	dm->drawMappedFacesTex = cdDM_drawMappedFacesTex;
	dm->drawMappedFacesGLSL = cdDM_drawMappedFacesGLSL;

	dm->foreachMappedVert = cdDM_foreachMappedVert;
	dm->foreachMappedEdge = cdDM_foreachMappedEdge;
	dm->foreachMappedFaceCenter = cdDM_foreachMappedFaceCenter;

	dm->release = cdDM_release;

	return cddm;
}

DerivedMesh *CDDM_new(int numVerts, int numEdges, int numFaces, int numLoops, int numPolys)
{
	CDDerivedMesh *cddm = cdDM_create("CDDM_new dm");
	DerivedMesh *dm = &cddm->dm;

	DM_init(dm, DM_TYPE_CDDM, numVerts, numEdges, numFaces, numLoops, numPolys);

	CustomData_add_layer(&dm->vertData, CD_ORIGINDEX, CD_CALLOC, NULL, numVerts);
	CustomData_add_layer(&dm->edgeData, CD_ORIGINDEX, CD_CALLOC, NULL, numEdges);
	CustomData_add_layer(&dm->faceData, CD_ORIGINDEX, CD_CALLOC, NULL, numFaces);
	CustomData_add_layer(&dm->polyData, CD_ORIGINDEX, CD_CALLOC, NULL, numPolys);

	CustomData_add_layer(&dm->vertData, CD_MVERT, CD_CALLOC, NULL, numVerts);
	CustomData_add_layer(&dm->edgeData, CD_MEDGE, CD_CALLOC, NULL, numEdges);
	CustomData_add_layer(&dm->faceData, CD_MFACE, CD_CALLOC, NULL, numFaces);
	CustomData_add_layer(&dm->loopData, CD_MLOOP, CD_CALLOC, NULL, numLoops);
	CustomData_add_layer(&dm->polyData, CD_MPOLY, CD_CALLOC, NULL, numPolys);

	cddm->mvert = CustomData_get_layer(&dm->vertData, CD_MVERT);
	cddm->medge = CustomData_get_layer(&dm->edgeData, CD_MEDGE);
	cddm->mface = CustomData_get_layer(&dm->faceData, CD_MFACE);
	cddm->mloop = CustomData_get_layer(&dm->loopData, CD_MLOOP);
	cddm->mpoly = CustomData_get_layer(&dm->polyData, CD_MPOLY);

	return dm;
}

DerivedMesh *CDDM_from_mesh(Mesh *mesh, Object *UNUSED(ob))
{
	CDDerivedMesh *cddm = cdDM_create("CDDM_from_mesh dm");
	DerivedMesh *dm = &cddm->dm;
	CustomDataMask mask = CD_MASK_MESH & (~CD_MASK_MDISPS);
	int alloctype;

	/* this does a referenced copy, with an exception for fluidsim */

	DM_init(dm, DM_TYPE_CDDM, mesh->totvert, mesh->totedge, mesh->totface,
	            mesh->totloop, mesh->totpoly);

	dm->deformedOnly = 1;

	alloctype= CD_REFERENCE;

	CustomData_merge(&mesh->vdata, &dm->vertData, mask, alloctype,
					 mesh->totvert);
	CustomData_merge(&mesh->edata, &dm->edgeData, mask, alloctype,
					 mesh->totedge);
	CustomData_merge(&mesh->fdata, &dm->faceData, mask|CD_MASK_ORIGINDEX, alloctype,
					 mesh->totface);
	CustomData_merge(&mesh->ldata, &dm->loopData, mask, alloctype,
	                 mesh->totloop);
	CustomData_merge(&mesh->pdata, &dm->polyData, mask, alloctype,
	                 mesh->totpoly);

	cddm->mvert = CustomData_get_layer(&dm->vertData, CD_MVERT);
	cddm->medge = CustomData_get_layer(&dm->edgeData, CD_MEDGE);
	cddm->mloop = CustomData_get_layer(&dm->loopData, CD_MLOOP);
	cddm->mpoly = CustomData_get_layer(&dm->polyData, CD_MPOLY);
	cddm->mface = CustomData_get_layer(&dm->faceData, CD_MFACE);

	if (!CustomData_has_layer(&cddm->dm.faceData, CD_ORIGINDEX))
		CustomData_add_layer(&dm->faceData, CD_ORIGINDEX, CD_CALLOC, NULL, mesh->totface);

	return dm;
}

static DerivedMesh *disabled__CDDM_from_editmesh(EditMesh *em, Mesh *UNUSED(me))
{
	DerivedMesh *dm = CDDM_new(BLI_countlist(&em->verts),
	                           BLI_countlist(&em->edges),
	                           BLI_countlist(&em->faces), 0, 0);
	CDDerivedMesh *cddm = (CDDerivedMesh*)dm;
	EditVert *eve;
	EditEdge *eed;
	EditFace *efa;
	MVert *mvert = cddm->mvert;
	MEdge *medge = cddm->medge;
	MFace *mface = cddm->mface;
	int i, *index;

	dm->deformedOnly = 1;

	CustomData_merge(&em->vdata, &dm->vertData, CD_MASK_DERIVEDMESH,
					 CD_CALLOC, dm->numVertData);
	/* CustomData_merge(&em->edata, &dm->edgeData, CD_MASK_DERIVEDMESH,
					 CD_CALLOC, dm->numEdgeData); */
	CustomData_merge(&em->fdata, &dm->faceData, CD_MASK_DERIVEDMESH,
					 CD_CALLOC, dm->numFaceData);
	CustomData_merge(&em->fdata, &dm->faceData, CD_MASK_DERIVEDMESH,
	                 CD_CALLOC, dm->numFaceData);

	/* set eve->hash to vert index */
	for(i = 0, eve = em->verts.first; eve; eve = eve->next, ++i)
		eve->tmp.l = i;

	/* Need to be able to mark loose edges */
	for(eed = em->edges.first; eed; eed = eed->next) {
		eed->f2 = 0;
	}
	for(efa = em->faces.first; efa; efa = efa->next) {
		efa->e1->f2 = 1;
		efa->e2->f2 = 1;
		efa->e3->f2 = 1;
		if(efa->e4) efa->e4->f2 = 1;
	}

	index = dm->getVertDataArray(dm, CD_ORIGINDEX);
	for(i = 0, eve = em->verts.first; i < dm->numVertData;
		i++, eve = eve->next, index++) {
		MVert *mv = &mvert[i];

		VECCOPY(mv->co, eve->co);

		normal_float_to_short_v3(mv->no, eve->no);
		mv->bweight = (unsigned char) (eve->bweight * 255.0f);

		mv->flag = 0;

		*index = i;

		CustomData_from_em_block(&em->vdata, &dm->vertData, eve->data, i);
	}

	index = dm->getEdgeDataArray(dm, CD_ORIGINDEX);
	for(i = 0, eed = em->edges.first; i < dm->numEdgeData;
		i++, eed = eed->next, index++) {
		MEdge *med = &medge[i];

		med->v1 = eed->v1->tmp.l;
		med->v2 = eed->v2->tmp.l;
		med->crease = (unsigned char) (eed->crease * 255.0f);
		med->bweight = (unsigned char) (eed->bweight * 255.0f);
		med->flag = ME_EDGEDRAW|ME_EDGERENDER;
		
		if(eed->seam) med->flag |= ME_SEAM;
		if(eed->sharp) med->flag |= ME_SHARP;
		if(!eed->f2) med->flag |= ME_LOOSEEDGE;

		*index = i;

		/* CustomData_from_em_block(&em->edata, &dm->edgeData, eed->data, i); */
	}

	index = dm->getTessFaceDataArray(dm, CD_ORIGINDEX);
	for(i = 0, efa = em->faces.first; i < dm->numFaceData;
		i++, efa = efa->next, index++) {
		MFace *mf = &mface[i];

		mf->v1 = efa->v1->tmp.l;
		mf->v2 = efa->v2->tmp.l;
		mf->v3 = efa->v3->tmp.l;
		mf->v4 = efa->v4 ? efa->v4->tmp.l : 0;
		mf->mat_nr = efa->mat_nr;
		mf->flag = efa->flag;

		*index = i;

		CustomData_from_em_block(&em->fdata, &dm->faceData, efa->data, i);
		test_index_face(mf, &dm->faceData, i, efa->v4?4:3);
	}

	return dm;
}

DerivedMesh *CDDM_from_curve(Object *ob)
{
	return CDDM_from_curve_customDB(ob, &ob->disp);
}

DerivedMesh *CDDM_from_curve_customDB(Object *ob, ListBase *dispbase)
{
	DerivedMesh *dm;
	CDDerivedMesh *cddm;
	MVert *allvert;
	MEdge *alledge;
	MFace *allface;
	MLoop *allloop;
	MPoly *allpoly;
	int totvert, totedge, totface, totloop, totpoly;

	if (nurbs_to_mdata_customdb(ob, dispbase, &allvert, &totvert, &alledge,
		&totedge, &allface, &allloop, &allpoly, &totface, &totloop, &totpoly) != 0) {
		/* Error initializing mdata. This often happens when curve is empty */
		return CDDM_new(0, 0, 0, 0, 0);
	}

	dm = CDDM_new(totvert, totedge, totface, totloop, totpoly);
	dm->deformedOnly = 1;

	cddm = (CDDerivedMesh*)dm;

	memcpy(cddm->mvert, allvert, totvert*sizeof(MVert));
	memcpy(cddm->medge, alledge, totedge*sizeof(MEdge));
	memcpy(cddm->mface, allface, totface*sizeof(MFace));
	memcpy(cddm->mloop, allloop, totloop*sizeof(MLoop));
	memcpy(cddm->mpoly, allpoly, totpoly*sizeof(MPoly));

	MEM_freeN(allvert);
	MEM_freeN(alledge);
	MEM_freeN(allface);
	MEM_freeN(allloop);
	MEM_freeN(allpoly);

	return dm;
}

static void loops_to_customdata_corners(BMesh *bm, CustomData *facedata,
					  int cdindex, BMLoop *l3[3],
					  int numCol, int numTex)
{
	BMLoop *l;
	BMFace *f = l3[0]->f;
	MTFace *texface;
	MTexPoly *texpoly;
	MCol *mcol;
	MLoopCol *mloopcol;
	MLoopUV *mloopuv;
	int i, j, hasWCol = CustomData_has_layer(&bm->ldata, CD_WEIGHT_MLOOPCOL);

	for(i=0; i < numTex; i++){
		texface = CustomData_get_n(facedata, CD_MTFACE, cdindex, i);
		texpoly = CustomData_bmesh_get_n(&bm->pdata, f->head.data, CD_MTEXPOLY, i);
		
		texface->tpage = texpoly->tpage;
		texface->flag = texpoly->flag;
		texface->transp = texpoly->transp;
		texface->mode = texpoly->mode;
		texface->tile = texpoly->tile;
		texface->unwrap = texpoly->unwrap;
	
		for (j=0; j<3; j++) {
			l = l3[j];
			mloopuv = CustomData_bmesh_get_n(&bm->ldata, l->head.data, CD_MLOOPUV, i);
			texface->uv[j][0] = mloopuv->uv[0];
			texface->uv[j][1] = mloopuv->uv[1];
		}
	}

	for(i=0; i < numCol; i++){
		mcol = CustomData_get_n(facedata, CD_MCOL, cdindex, i);
		
		for (j=0; j<3; j++) {
			l = l3[j];
			mloopcol = CustomData_bmesh_get_n(&bm->ldata, l->head.data, CD_MLOOPCOL, i);
			mcol[j].r = mloopcol->r;
			mcol[j].g = mloopcol->g;
			mcol[j].b = mloopcol->b;
			mcol[j].a = mloopcol->a;
		}
	}

	if (hasWCol) {
		mcol = CustomData_get(facedata, cdindex, CD_WEIGHT_MCOL);

		for (j=0; j<3; j++) {
			l = l3[j];
			mloopcol = CustomData_bmesh_get(&bm->ldata, l->head.data, CD_WEIGHT_MLOOPCOL);
			mcol[j].r = mloopcol->r;
			mcol[j].g = mloopcol->g;
			mcol[j].b = mloopcol->b;
			mcol[j].a = mloopcol->a;
		}
	}
}

DerivedMesh *CDDM_from_BMEditMesh(BMEditMesh *em, Mesh *UNUSED(me), int use_mdisps)
{
	DerivedMesh *dm = CDDM_new(em->bm->totvert, em->bm->totedge, 
	                       em->tottri, em->bm->totloop, em->bm->totface);
	CDDerivedMesh *cddm = (CDDerivedMesh*)dm;
	BMesh *bm = em->bm;
	BMIter iter, liter;
	BMVert *eve;
	BMEdge *eed;
	BMFace *efa;
	MVert *mvert = cddm->mvert;
	MEdge *medge = cddm->medge;
	MFace *mface = cddm->mface;
	MLoop *mloop = cddm->mloop;
	MPoly *mpoly = cddm->mpoly;
	int numCol = CustomData_number_of_layers(&em->bm->ldata, CD_MLOOPCOL);
	int numTex = CustomData_number_of_layers(&em->bm->pdata, CD_MTEXPOLY);
	int i, j, *index, add_orig;
	int has_crease, has_edge_bweight, has_vert_bweight;
	int flag;
	
	has_edge_bweight = CustomData_has_layer(&em->bm->edata, CD_BWEIGHT);
	has_vert_bweight = CustomData_has_layer(&em->bm->vdata, CD_BWEIGHT);
	has_crease = CustomData_has_layer(&em->bm->edata, CD_CREASE);
	
	dm->deformedOnly = 1;
	
	/*don't add origindex layer if one already exists*/
	add_orig = !CustomData_has_layer(&em->bm->pdata, CD_ORIGINDEX);

	flag = use_mdisps ? CD_MASK_DERIVEDMESH|CD_MASK_MDISPS : CD_MASK_DERIVEDMESH;
	
	/*don't process shapekeys, we only feed them through the modifier stack as needed,
      e.g. for applying modifiers or the like*/
	flag &= ~CD_SHAPEKEY;
	CustomData_merge(&em->bm->vdata, &dm->vertData, flag,
	                 CD_CALLOC, dm->numVertData);
	CustomData_merge(&em->bm->edata, &dm->edgeData, flag,
	                 CD_CALLOC, dm->numEdgeData);
	CustomData_merge(&em->bm->ldata, &dm->loopData, flag,
	                 CD_CALLOC, dm->numLoopData);
	CustomData_merge(&em->bm->pdata, &dm->polyData, flag,
	                 CD_CALLOC, dm->numPolyData);
	
	/*add tesselation mface layers*/
	CustomData_from_bmeshpoly(&dm->faceData, &dm->polyData, &dm->loopData, em->tottri);

	/* set vert index */
	eve = BMIter_New(&iter, bm, BM_VERTS_OF_MESH, NULL);
	for (i=0; eve; eve=BMIter_Step(&iter), i++)
		BM_SetIndex(eve, i);

	index = dm->getVertDataArray(dm, CD_ORIGINDEX);

	eve = BMIter_New(&iter, bm, BM_VERTS_OF_MESH, NULL);
	for (i=0; eve; eve=BMIter_Step(&iter), i++, index++) {
		MVert *mv = &mvert[i];

		VECCOPY(mv->co, eve->co);

		BM_SetIndex(eve, i);

		mv->no[0] = eve->no[0] * 32767.0;
		mv->no[1] = eve->no[1] * 32767.0;
		mv->no[2] = eve->no[2] * 32767.0;

		mv->flag = BMFlags_To_MEFlags(eve);

		if (has_vert_bweight)
			mv->bweight = (unsigned char)(BM_GetCDf(&bm->vdata, eve, CD_BWEIGHT)*255.0f);

		if (add_orig) *index = i;

		CustomData_from_bmesh_block(&bm->vdata, &dm->vertData, eve->head.data, i);
	}

	index = dm->getEdgeDataArray(dm, CD_ORIGINDEX);
	eed = BMIter_New(&iter, bm, BM_EDGES_OF_MESH, NULL);
	for (i=0; eed; eed=BMIter_Step(&iter), i++, index++) {
		MEdge *med = &medge[i];

		BM_SetIndex(eed, i);

		med->v1 = BM_GetIndex(eed->v1);
		med->v2 = BM_GetIndex(eed->v2);
		med->flag = ME_EDGEDRAW|ME_EDGERENDER;

		if (has_crease)
			med->crease = (unsigned char)(BM_GetCDf(&bm->edata, eed, CD_CREASE)*255.0f);
		if (has_edge_bweight)
			med->bweight = (unsigned char)(BM_GetCDf(&bm->edata, eed, CD_BWEIGHT)*255.0f);
		
		med->flag = BMFlags_To_MEFlags(eed);

		CustomData_from_bmesh_block(&bm->edata, &dm->edgeData, eed->head.data, i);
		if (add_orig) *index = i;
	}

	efa = BMIter_New(&iter, bm, BM_FACES_OF_MESH, NULL);
	for (i=0; efa; i++, efa=BMIter_Step(&iter)) {
		BM_SetIndex(efa, i);
	}

	index = dm->getTessFaceDataArray(dm, CD_ORIGINDEX);
	for(i = 0; i < dm->numFaceData; i++, index++) {
		MFace *mf = &mface[i];
		BMLoop **l = em->looptris[i];
		efa = l[0]->f;

		mf->v1 = BM_GetIndex(l[0]->v);
		mf->v2 = BM_GetIndex(l[1]->v);
		mf->v3 = BM_GetIndex(l[2]->v);
		mf->v4 = 0;
		mf->mat_nr = efa->mat_nr;
		mf->flag = BMFlags_To_MEFlags(efa);
		
		*index = add_orig ? BM_GetIndex(efa) : *(int*)CustomData_bmesh_get(&bm->pdata, efa->head.data, CD_ORIGINDEX);

		loops_to_customdata_corners(bm, &dm->faceData, i, l, numCol, numTex);
		test_index_face(mf, &dm->faceData, i, 3);
	}
	
	index = CustomData_get_layer(&dm->polyData, CD_ORIGINDEX);
	j = 0;
	efa = BMIter_New(&iter, bm, BM_FACES_OF_MESH, NULL);
	for (i=0; efa; i++, efa=BMIter_Step(&iter), index++) {
		BMLoop *l;
		MPoly *mp = &mpoly[i];

		mp->totloop = efa->len;
		mp->flag = BMFlags_To_MEFlags(efa);
		mp->loopstart = j;
		mp->mat_nr = efa->mat_nr;
		
		BM_ITER(l, &liter, bm, BM_LOOPS_OF_FACE, efa) {
			mloop->v = BM_GetIndex(l->v);
			mloop->e = BM_GetIndex(l->e);
			CustomData_from_bmesh_block(&bm->ldata, &dm->loopData, l->head.data, j);

			j++;
			mloop++;
		}

		CustomData_from_bmesh_block(&bm->pdata, &dm->polyData, efa->head.data, i);

		if (add_orig) *index = i;
	}

	return dm;
}

DerivedMesh *CDDM_copy(DerivedMesh *source, int faces_from_tessfaces)
{
	CDDerivedMesh *cddm = cdDM_create("CDDM_copy cddm");
	DerivedMesh *dm = &cddm->dm;
	int numVerts = source->numVertData;
	int numEdges = source->numEdgeData;
	int numFaces = source->numFaceData;
	int numLoops = source->numLoopData;
	int numPolys = source->numPolyData;

	/* ensure these are created if they are made on demand */
	source->getVertDataArray(source, CD_ORIGINDEX);
	source->getEdgeDataArray(source, CD_ORIGINDEX);
	source->getTessFaceDataArray(source, CD_ORIGINDEX);

	/* this initializes dm, and copies all non mvert/medge/mface layers */
	DM_from_template(dm, source, DM_TYPE_CDDM, numVerts, numEdges, numFaces,
		numLoops, numPolys);
	dm->deformedOnly = source->deformedOnly;

	CustomData_copy_data(&source->vertData, &dm->vertData, 0, 0, numVerts);
	CustomData_copy_data(&source->edgeData, &dm->edgeData, 0, 0, numEdges);
	CustomData_copy_data(&source->faceData, &dm->faceData, 0, 0, numFaces);

	/* now add mvert/medge/mface layers */
	cddm->mvert = source->dupVertArray(source);
	cddm->medge = source->dupEdgeArray(source);
	cddm->mface = source->dupTessFaceArray(source);

	CustomData_add_layer(&dm->vertData, CD_MVERT, CD_ASSIGN, cddm->mvert, numVerts);
	CustomData_add_layer(&dm->edgeData, CD_MEDGE, CD_ASSIGN, cddm->medge, numEdges);
	CustomData_add_layer(&dm->faceData, CD_MFACE, CD_ASSIGN, cddm->mface, numFaces);
	
	if (!faces_from_tessfaces)
		DM_DupPolys(source, dm);
 	else
		CDDM_tessfaces_to_faces(dm);

	cddm->mloop = CustomData_get_layer(&dm->loopData, CD_MLOOP);
	cddm->mpoly = CustomData_get_layer(&dm->polyData, CD_MPOLY);
	
	cdDM_recalcTesselation((DerivedMesh *)cddm);
	
	return dm;
}

/* note, the CD_ORIGINDEX layers are all 0, so if there is a direct
 * relationship betwen mesh data this needs to be set by the caller. */
DerivedMesh *CDDM_from_template(DerivedMesh *source,
                                int numVerts, int numEdges, int numFaces,
								int numLoops, int numPolys)
{
	CDDerivedMesh *cddm = cdDM_create("CDDM_from_template dest");
	DerivedMesh *dm = &cddm->dm;

	/* ensure these are created if they are made on demand */
	source->getVertDataArray(source, CD_ORIGINDEX);
	source->getEdgeDataArray(source, CD_ORIGINDEX);
	source->getTessFaceDataArray(source, CD_ORIGINDEX);

	/* this does a copy of all non mvert/medge/mface layers */
	DM_from_template(dm, source, DM_TYPE_CDDM, numVerts, numEdges, numFaces, numLoops, numPolys);

	/* now add mvert/medge/mface layers */
	CustomData_add_layer(&dm->vertData, CD_MVERT, CD_CALLOC, NULL, numVerts);
	CustomData_add_layer(&dm->edgeData, CD_MEDGE, CD_CALLOC, NULL, numEdges);
	CustomData_add_layer(&dm->faceData, CD_MFACE, CD_CALLOC, NULL, numFaces);
	CustomData_add_layer(&dm->loopData, CD_MLOOP, CD_CALLOC, NULL, numLoops);
	CustomData_add_layer(&dm->polyData, CD_MPOLY, CD_CALLOC, NULL, numPolys);

	if(!CustomData_get_layer(&dm->vertData, CD_ORIGINDEX))
		CustomData_add_layer(&dm->vertData, CD_ORIGINDEX, CD_CALLOC, NULL, numVerts);
	if(!CustomData_get_layer(&dm->edgeData, CD_ORIGINDEX))
		CustomData_add_layer(&dm->edgeData, CD_ORIGINDEX, CD_CALLOC, NULL, numEdges);
	if(!CustomData_get_layer(&dm->faceData, CD_ORIGINDEX))
		CustomData_add_layer(&dm->faceData, CD_ORIGINDEX, CD_CALLOC, NULL, numFaces);

	cddm->mvert = CustomData_get_layer(&dm->vertData, CD_MVERT);
	cddm->medge = CustomData_get_layer(&dm->edgeData, CD_MEDGE);
	cddm->mface = CustomData_get_layer(&dm->faceData, CD_MFACE);
	cddm->mloop = CustomData_get_layer(&dm->loopData, CD_MLOOP);
	cddm->mpoly = CustomData_get_layer(&dm->polyData, CD_MPOLY);

	return dm;
}

void CDDM_apply_vert_coords(DerivedMesh *dm, float (*vertCoords)[3])
{
	CDDerivedMesh *cddm = (CDDerivedMesh*)dm;
	MVert *vert;
	int i;

	/* this will just return the pointer if it wasn't a referenced layer */
	vert = CustomData_duplicate_referenced_layer(&dm->vertData, CD_MVERT);
	cddm->mvert = vert;

	for(i = 0; i < dm->numVertData; ++i, ++vert)
		VECCOPY(vert->co, vertCoords[i]);
}

void CDDM_apply_vert_normals(DerivedMesh *dm, short (*vertNormals)[3])
{
	CDDerivedMesh *cddm = (CDDerivedMesh*)dm;
	MVert *vert;
	int i;

	/* this will just return the pointer if it wasn't a referenced layer */
	vert = CustomData_duplicate_referenced_layer(&dm->vertData, CD_MVERT);
	cddm->mvert = vert;

	for(i = 0; i < dm->numVertData; ++i, ++vert)
		copy_v3_v3_short(vert->no, vertNormals[i]);
}

void CDDM_calc_normals(DerivedMesh *dm)
{
	CDDerivedMesh *cddm = (CDDerivedMesh*)dm;
	float (*face_nors)[3] = NULL;
	
	if(dm->numVertData == 0) return;

	/* we don't want to overwrite any referenced layers */
	cddm->mvert = CustomData_duplicate_referenced_layer(&dm->vertData, CD_MVERT);
	
	/*set tesselation origindex values to map to poly indices, rather then poly
	  poly origindex values*/
	cdDM_recalcTesselation2(dm);
	
	face_nors = MEM_mallocN(sizeof(float)*3*dm->numFaceData, "face_nors");
	
	/* calculate face normals */
	mesh_calc_normals(cddm->mvert, dm->numVertData, CDDM_get_loops(dm), CDDM_get_polys(dm), 
					  dm->numLoopData, dm->numPolyData, NULL, cddm->mface, dm->numFaceData, 
					  CustomData_get_layer(&dm->faceData, CD_ORIGINDEX), face_nors);
	
	/*restore tesselation origindex indices to poly origindex indices*/
	cdDM_recalcTesselation(dm);

	CustomData_add_layer(&dm->faceData, CD_NORMAL, CD_ASSIGN, 
		face_nors, dm->numFaceData);
}

#if 1
/*merge verts
 
  vtargetmap is a table that maps vertices to target vertices.  a value of -1
  indicates a vertex is a target, and is to be kept.
  
  this frees dm, and returns a new one.
  
  this is a really horribly written function.  ger. - joeedh

 */
DerivedMesh *CDDM_merge_verts(DerivedMesh *dm, int *vtargetmap)
{
	CDDerivedMesh *cddm = (CDDerivedMesh*)dm;
	CDDerivedMesh *cddm2 = NULL;
	MVert *mv, *mvert = NULL;
	BLI_array_declare(mvert);
	MEdge *me, *medge = NULL;
	BLI_array_declare(medge);
	MPoly *mp, *mpoly = NULL;
	BLI_array_declare(mpoly);
	MLoop *ml, *mloop = NULL;
	BLI_array_declare(mloop);
	EdgeHash *ehash = BLI_edgehash_new();
	int *newv = NULL, *newe = NULL, *newl = NULL;
	int *oldv = NULL, *olde = NULL, *oldl = NULL, *oldp = NULL;
	BLI_array_declare(oldv); BLI_array_declare(olde); BLI_array_declare(oldl); BLI_array_declare(oldp);
	int i, j, c, totloop, totpoly;
	
	totloop = dm->numLoopData;
	totpoly = dm->numPolyData;
	
	newv = MEM_callocN(sizeof(int)*dm->numVertData, "newv vtable CDDM_merge_verts");
	newe = MEM_callocN(sizeof(int)*dm->numEdgeData, "newv etable CDDM_merge_verts");
	newl = MEM_callocN(sizeof(int)*totloop, "newv ltable CDDM_merge_verts");
	
	/*fill newl with destination vertex indices*/
	mv = cddm->mvert;
	c = 0;
	for (i=0; i<dm->numVertData; i++, mv++) {
		if (vtargetmap[i] == -1) {
			BLI_array_append(oldv, i);
			newv[i] = c++;
			BLI_array_append(mvert, *mv);
		}
	}
	
	/*now link target vertices to destination indices*/
	for (i=0; i<dm->numVertData; i++) {
		if (vtargetmap[i] != -1) {
			newv[i] = newv[vtargetmap[i]];
		}
	}
	
	/*find-replace merged vertices with target vertices*/	
	ml = cddm->mloop;
	c = 0;
	for (i=0; i<totloop; i++, ml++) {
		if (ml->v == -1)
			continue;
		
		if (vtargetmap[ml->v] != -1)
			ml->v = vtargetmap[ml->v];
	}
	
	/*now go through and fix edges and faces*/
	me = cddm->medge;
	c = 0;
	for (i=0; i<dm->numEdgeData; i++, me++) {
		int v1, v2;
		
		if (me->v1 == me->v2) {
			newe[i] = -1;
			continue;
		}
		
		if (vtargetmap[me->v1] != -1)
			v1 = vtargetmap[me->v1];
		else
			v1 = me->v1;
		
		if (vtargetmap[me->v2] != -1)
			v2 = vtargetmap[me->v2];
		else
			v2 = me->v2;
		
		if (BLI_edgehash_haskey(ehash, v1, v2)) {
			newe[i] = GET_INT_FROM_POINTER(BLI_edgehash_lookup(ehash, v1, v2));
		} else {
			BLI_array_append(olde, i);
			newe[i] = c;
			BLI_array_append(medge, *me);
			BLI_edgehash_insert(ehash, v1, v2, SET_INT_IN_POINTER(c));
			c++;
		}
	}
	
	mp = cddm->mpoly;
	for (i=0; i<totpoly; i++, mp++) {
		MPoly *mp2;
		
		ml = cddm->mloop + mp->loopstart;
		
		c = 0;
		for (j=0; j<mp->totloop; j++, ml++) {
			if (ml->v == -1)
				continue;
			
			me = cddm->medge + ml->e;
			if (me->v1 != me->v2) {
				BLI_array_append(oldl, j+mp->loopstart);
				BLI_array_append(mloop, *ml);
				newl[j+mp->loopstart] = BLI_array_count(mloop)-1;
				c++;
			}
		}
		
		if (!c)
			continue;
		
		mp2 = BLI_array_append(mpoly, *mp);
		mp2->totloop = c;
		mp2->loopstart = BLI_array_count(mloop) - c;
		
		BLI_array_append(oldp, i);
	}
	
	/*create new cddm*/	
	cddm2 = (CDDerivedMesh*) CDDM_from_template((DerivedMesh*)cddm, BLI_array_count(mvert), BLI_array_count(medge), 0, BLI_array_count(mloop), BLI_array_count(mpoly));
	
	/*update edge indices and copy customdata*/
	me = medge;
	for (i=0; i<cddm2->dm.numEdgeData; i++, me++) {
		if (newv[me->v1] != -1)
			me->v1 = newv[me->v1];
		if (newv[me->v2] != -1)
			me->v2 = newv[me->v2];
		
		CustomData_copy_data(&dm->edgeData, &cddm2->dm.edgeData, olde[i], i, 1);
	}
	
	/*update loop indices and copy customdata*/
	ml = mloop;
	for (i=0; i<cddm2->dm.numLoopData; i++, ml++) {
		if (newe[ml->e] != -1)
			ml->e = newe[ml->e];
		if (newv[ml->v] != -1)
			ml->v = newv[ml->v];
			
		CustomData_copy_data(&dm->loopData, &cddm2->dm.loopData, oldl[i], i, 1);
	}
	
	/*copy vertex customdata*/	
	mv = mvert;
	for (i=0; i<cddm2->dm.numVertData; i++, mv++) {
		CustomData_copy_data(&dm->vertData, &cddm2->dm.vertData, oldv[i], i, 1);
	}
	
	/*copy poly customdata*/
	mp = mpoly;
	for (i=0; i<cddm2->dm.numPolyData; i++, mp++) {
		CustomData_copy_data(&dm->polyData, &cddm2->dm.polyData, oldp[i], i, 1);
	}
	
	/*copy over data.  CustomData_add_layer can do this, need to look it up.*/
	memcpy(cddm2->mvert, mvert, sizeof(MVert)*BLI_array_count(mvert));
	memcpy(cddm2->medge, medge, sizeof(MEdge)*BLI_array_count(medge));
	memcpy(cddm2->mloop, mloop, sizeof(MLoop)*BLI_array_count(mloop));
	memcpy(cddm2->mpoly, mpoly, sizeof(MPoly)*BLI_array_count(mpoly));
	BLI_array_free(mvert); BLI_array_free(medge); BLI_array_free(mloop); BLI_array_free(mpoly);

	CDDM_recalc_tesselation((DerivedMesh*)cddm2, 1);
	
	if (newv) 
		MEM_freeN(newv); 
	if (newe)
		MEM_freeN(newe); 
	if (newl)
		MEM_freeN(newl);
	if (oldv) 
		MEM_freeN(oldv); 
	if (olde) 
		MEM_freeN(olde); 
	if (oldl) 
		MEM_freeN(oldl); 
	if (oldp) 
		MEM_freeN(oldp);
	if (ehash)
		BLI_edgehash_free(ehash, NULL);

	/*free old derivedmesh*/
	dm->needsFree = 1;
	dm->release(dm);
	
	return (DerivedMesh*)cddm2;
}
#endif

void CDDM_calc_edges(DerivedMesh *dm)
{
	CDDerivedMesh *cddm = (CDDerivedMesh*)dm;
	CustomData edgeData;
	EdgeHashIterator *ehi;
	MFace *mf = cddm->mface;
	MEdge *med;
	EdgeHash *eh = BLI_edgehash_new();
	int i, *index, numEdges, maxFaces = dm->numFaceData;

	for (i = 0; i < maxFaces; i++, mf++) {
		if (!BLI_edgehash_haskey(eh, mf->v1, mf->v2))
			BLI_edgehash_insert(eh, mf->v1, mf->v2, NULL);
		if (!BLI_edgehash_haskey(eh, mf->v2, mf->v3))
			BLI_edgehash_insert(eh, mf->v2, mf->v3, NULL);
		
		if (mf->v4) {
			if (!BLI_edgehash_haskey(eh, mf->v3, mf->v4))
				BLI_edgehash_insert(eh, mf->v3, mf->v4, NULL);
			if (!BLI_edgehash_haskey(eh, mf->v4, mf->v1))
				BLI_edgehash_insert(eh, mf->v4, mf->v1, NULL);
		} else {
			if (!BLI_edgehash_haskey(eh, mf->v3, mf->v1))
				BLI_edgehash_insert(eh, mf->v3, mf->v1, NULL);
		}
	}

	numEdges = BLI_edgehash_size(eh);

	/* write new edges into a temporary CustomData */
	memset(&edgeData, 0, sizeof(edgeData));
	CustomData_add_layer(&edgeData, CD_MEDGE, CD_CALLOC, NULL, numEdges);
	CustomData_add_layer(&edgeData, CD_ORIGINDEX, CD_CALLOC, NULL, numEdges);

	ehi = BLI_edgehashIterator_new(eh);
	med = CustomData_get_layer(&edgeData, CD_MEDGE);
	index = CustomData_get_layer(&edgeData, CD_ORIGINDEX);
	for(i = 0; !BLI_edgehashIterator_isDone(ehi);
		BLI_edgehashIterator_step(ehi), ++i, ++med, ++index) {
		BLI_edgehashIterator_getKey(ehi, (int*)&med->v1, (int*)&med->v2);

		med->flag = ME_EDGEDRAW|ME_EDGERENDER;
		*index = ORIGINDEX_NONE;
	}
	BLI_edgehashIterator_free(ehi);

	/* free old CustomData and assign new one */
	CustomData_free(&dm->edgeData, dm->numEdgeData);
	dm->edgeData = edgeData;
	dm->numEdgeData = numEdges;

	cddm->medge = CustomData_get_layer(&dm->edgeData, CD_MEDGE);

	BLI_edgehash_free(eh, NULL);
}


void CDDM_calc_edges_poly(DerivedMesh *dm)
{
	CDDerivedMesh *cddm = (CDDerivedMesh*)dm;
	CustomData edgeData;
	EdgeHashIterator *ehi;
	MPoly *mp = cddm->mpoly;
	MLoop *ml;
	MEdge *med;
	EdgeHash *eh = BLI_edgehash_new();
	int v1, v2;
	int *eindex;
	int i, j, k, *index, numEdges = cddm->dm.numEdgeData, maxFaces = dm->numPolyData;

	eindex = DM_get_edge_data_layer(dm, CD_ORIGINDEX);

	med = cddm->medge;
	if (med) {
		for (i=0; i < numEdges; i++, med++) {
			BLI_edgehash_insert(eh, med->v1, med->v2, SET_INT_IN_POINTER(i+1));
		}
	}

	for (i=0; i < maxFaces; i++, mp++) {
		ml = cddm->mloop + mp->loopstart;
		for (j=0; j<mp->totloop; j++, ml++) {
			v1 = ml->v;
			v2 = (cddm->mloop + mp->loopstart + ((j+1)%mp->totloop))->v;
			if (!BLI_edgehash_haskey(eh, v1, v2)) {
				BLI_edgehash_insert(eh, v1, v2, NULL);
			}
		}
	}

	k = numEdges;
	numEdges = BLI_edgehash_size(eh);

	/* write new edges into a temporary CustomData */
	memset(&edgeData, 0, sizeof(edgeData));
	CustomData_add_layer(&edgeData, CD_MEDGE, CD_CALLOC, NULL, numEdges);
	CustomData_add_layer(&edgeData, CD_ORIGINDEX, CD_CALLOC, NULL, numEdges);

	ehi = BLI_edgehashIterator_new(eh);
	med = CustomData_get_layer(&edgeData, CD_MEDGE);
	index = CustomData_get_layer(&edgeData, CD_ORIGINDEX);
	for(i = 0; !BLI_edgehashIterator_isDone(ehi);
	    BLI_edgehashIterator_step(ehi), ++i, ++med, ++index) {
		BLI_edgehashIterator_getKey(ehi, (int*)&med->v1, (int*)&med->v2);
		j = GET_INT_FROM_POINTER(BLI_edgehashIterator_getValue(ehi));

		med->flag = ME_EDGEDRAW|ME_EDGERENDER;
		*index = j==0 ? ORIGINDEX_NONE : eindex[j-1];

		BLI_edgehashIterator_setValue(ehi, SET_INT_IN_POINTER(i));
	}
	BLI_edgehashIterator_free(ehi);

	/* free old CustomData and assign new one */
	CustomData_free(&dm->edgeData, dm->numEdgeData);
	dm->edgeData = edgeData;
	dm->numEdgeData = numEdges;

	cddm->medge = CustomData_get_layer(&dm->edgeData, CD_MEDGE);

	mp = cddm->mpoly;
	for (i=0; i < maxFaces; i++, mp++) {
		ml = cddm->mloop + mp->loopstart;
		for (j=0; j<mp->totloop; j++, ml++) {
			v1 = ml->v;
			v2 = (cddm->mloop + mp->loopstart + ((j+1)%mp->totloop))->v;
			ml->e = GET_INT_FROM_POINTER(BLI_edgehash_lookup(eh, v1, v2));
		}
	}

	BLI_edgehash_free(eh, NULL);
}

void CDDM_lower_num_verts(DerivedMesh *dm, int numVerts)
{
	if (numVerts < dm->numVertData)
		CustomData_free_elem(&dm->vertData, numVerts, dm->numVertData-numVerts);

	dm->numVertData = numVerts;
}

void CDDM_lower_num_edges(DerivedMesh *dm, int numEdges)
{
	if (numEdges < dm->numEdgeData)
		CustomData_free_elem(&dm->edgeData, numEdges, dm->numEdgeData-numEdges);

	dm->numEdgeData = numEdges;
}

void CDDM_lower_num_faces(DerivedMesh *dm, int numFaces)
{
	if (numFaces < dm->numFaceData)
		CustomData_free_elem(&dm->faceData, numFaces, dm->numFaceData-numFaces);

	dm->numFaceData = numFaces;
}

MVert *CDDM_get_vert(DerivedMesh *dm, int index)
{
	return &((CDDerivedMesh*)dm)->mvert[index];
}

MEdge *CDDM_get_edge(DerivedMesh *dm, int index)
{
	return &((CDDerivedMesh*)dm)->medge[index];
}

MFace *CDDM_get_tessface(DerivedMesh *dm, int index)
{
	return &((CDDerivedMesh*)dm)->mface[index];
}

MVert *CDDM_get_verts(DerivedMesh *dm)
{
	return ((CDDerivedMesh*)dm)->mvert;
}

MEdge *CDDM_get_edges(DerivedMesh *dm)
{
	return ((CDDerivedMesh*)dm)->medge;
}

MFace *CDDM_get_tessfaces(DerivedMesh *dm)
{
	return ((CDDerivedMesh*)dm)->mface;
}

MLoop *CDDM_get_loops(DerivedMesh *dm)
{
	return ((CDDerivedMesh*)dm)->mloop;
}

MPoly *CDDM_get_polys(DerivedMesh *dm)
{
	return ((CDDerivedMesh*)dm)->mpoly;
}

void CDDM_tessfaces_to_faces(DerivedMesh *dm)
{
	/*converts mfaces to mpolys/mloops*/
	CDDerivedMesh *cddm = (CDDerivedMesh*)dm;
	MFace *mf;
	MEdge *me;
	MLoop *ml;
	MPoly *mp;
	EdgeHash *eh = BLI_edgehash_new();
	int i, l, totloop, *index1, *index2;
	
	/*ensure we have all the edges we need*/
	CDDM_calc_edges(dm);

	/*build edge hash*/
	me = cddm->medge;
	for (i=0; i<cddm->dm.numEdgeData; i++, me++) {
		BLI_edgehash_insert(eh, me->v1, me->v2, SET_INT_IN_POINTER(i));
	}

	mf = cddm->mface;
	totloop = 0;
	for (i=0; i<cddm->dm.numFaceData; i++, mf++) {
		totloop += mf->v4 ? 4 : 3;
	}

	CustomData_free(&cddm->dm.polyData, cddm->dm.numPolyData);
	CustomData_free(&cddm->dm.loopData, cddm->dm.numLoopData);
	
	cddm->dm.numLoopData = totloop;
	cddm->dm.numPolyData = cddm->dm.numFaceData;

	if (!totloop) return;

	cddm->mloop = MEM_callocN(sizeof(MLoop)*totloop, "cddm->mloop in CDDM_tessfaces_to_faces");
	cddm->mpoly = MEM_callocN(sizeof(MPoly)*cddm->dm.numFaceData, "cddm->mpoly in CDDM_tessfaces_to_faces");
	
	CustomData_add_layer(&cddm->dm.loopData, CD_MLOOP, CD_ASSIGN, cddm->mloop, totloop);
	CustomData_add_layer(&cddm->dm.polyData, CD_MPOLY, CD_ASSIGN, cddm->mpoly, cddm->dm.numPolyData);
	CustomData_merge(&cddm->dm.faceData, &cddm->dm.polyData, 
		CD_MASK_ORIGINDEX, CD_DUPLICATE, cddm->dm.numFaceData);

	index1 = CustomData_get_layer(&cddm->dm.faceData, CD_ORIGINDEX);
	index2 = CustomData_get_layer(&cddm->dm.polyData, CD_ORIGINDEX);

	mf = cddm->mface;
	mp = cddm->mpoly;
	ml = cddm->mloop;
	l = 0;
	for (i=0; i<cddm->dm.numFaceData; i++, mf++, mp++) {
		mp->flag = mf->flag;
		mp->loopstart = l;
		mp->mat_nr = mf->mat_nr;
		mp->totloop = mf->v4 ? 4 : 3;
		
		ml->v = mf->v1;
		ml->e = GET_INT_FROM_POINTER(BLI_edgehash_lookup(eh, mf->v1, mf->v2));
		ml++, l++;

		ml->v = mf->v2;
		ml->e = GET_INT_FROM_POINTER(BLI_edgehash_lookup(eh, mf->v2, mf->v3));
		ml++, l++;

		ml->v = mf->v3;
		ml->e = GET_INT_FROM_POINTER(BLI_edgehash_lookup(eh, mf->v3, mf->v4?mf->v4:mf->v1));
		ml++, l++;

		if (mf->v4) {
			ml->v = mf->v4;
			ml->e =	GET_INT_FROM_POINTER(BLI_edgehash_lookup(eh, mf->v4, mf->v1));
			ml++, l++;
		}

	}

	BLI_edgehash_free(eh, NULL);
}

void CDDM_set_mvert(DerivedMesh *dm, MVert *mvert)
{
	CDDerivedMesh *cddm = (CDDerivedMesh*)dm;
	
	if (!CustomData_has_layer(&dm->vertData, CD_MVERT))
		CustomData_add_layer(&dm->vertData, CD_MVERT, CD_ASSIGN, mvert, dm->numVertData);
				
	cddm->mvert = mvert;
}

void CDDM_set_medge(DerivedMesh *dm, MEdge *medge)
{
	CDDerivedMesh *cddm = (CDDerivedMesh*)dm;

	if (!CustomData_has_layer(&dm->edgeData, CD_MEDGE))
		CustomData_add_layer(&dm->edgeData, CD_MEDGE, CD_ASSIGN, medge, dm->numEdgeData);

	cddm->medge = medge;
}

void CDDM_set_mface(DerivedMesh *dm, MFace *mface)
{
	CDDerivedMesh *cddm = (CDDerivedMesh*)dm;

	if (!CustomData_has_layer(&dm->faceData, CD_MFACE))
		CustomData_add_layer(&dm->faceData, CD_MFACE, CD_ASSIGN, mface, dm->numFaceData);

	cddm->mface = mface;
}<|MERGE_RESOLUTION|>--- conflicted
+++ resolved
@@ -678,15 +678,9 @@
 }
 
 static void cdDM_drawFacesTex_common(DerivedMesh *dm,
-<<<<<<< HEAD
-               int (*drawParams)(MTFace *tface, int has_vcol, int matnr),
-               int (*drawParamsMapped)(void *userData, int index),
-               void *userData) 
-=======
 			   int (*drawParams)(MTFace *tface, int has_mcol, int matnr),
 			   int (*drawParamsMapped)(void *userData, int index),
 			   void *userData) 
->>>>>>> a043133b
 {
 	CDDerivedMesh *cddm = (CDDerivedMesh*) dm;
 	MVert *mv = cddm->mvert;
@@ -710,11 +704,7 @@
 			unsigned char *cp = NULL;
 
 			if(drawParams) {
-<<<<<<< HEAD
-				flag = drawParams(tf? &tf[i]: NULL, mcol!=NULL, mf->mat_nr);
-=======
 				flag = drawParams(tf? &tf[i]: NULL, (mcol != NULL), mf->mat_nr);
->>>>>>> a043133b
 			}
 			else {
 				if(index) {
@@ -833,11 +823,7 @@
 				int flag = 1;
 
 				if(drawParams) {
-<<<<<<< HEAD
-					flag = drawParams(tf? &tf[actualFace]: NULL, mcol!=NULL, mf[actualFace].mat_nr);
-=======
 					flag = drawParams(tf? &tf[actualFace]: NULL, (mcol != NULL), mf[actualFace].mat_nr);
->>>>>>> a043133b
 				}
 				else {
 					if(index) {
@@ -880,11 +866,7 @@
 	}
 }
 
-<<<<<<< HEAD
-static void cdDM_drawFacesTex(DerivedMesh *dm, int (*setDrawOptions)(MTFace *tface, int has_vcol, int matnr))
-=======
 static void cdDM_drawFacesTex(DerivedMesh *dm, int (*setDrawOptions)(MTFace *tface, int has_mcol, int matnr))
->>>>>>> a043133b
 {
 	cdDM_drawFacesTex_common(dm, setDrawOptions, NULL, NULL);
 }
@@ -1064,7 +1046,6 @@
 	cdDM_drawFacesTex_common(dm, NULL, setDrawOptions, userData);
 }
 
-
 static void cddm_draw_attrib_vertex(DMVertexAttribs *attribs, MVert *mvert, int a, int index, int vert, int smoothnormal)
 {
 	int b;
@@ -1104,11 +1085,10 @@
 	/* vertex normal */
 	if(smoothnormal)
 		glNormal3sv(mvert[index].no);
-
+	
 	/* vertex coordinate */
 	glVertex3fv(mvert[index].co);
 }
-
 
 static void cdDM_drawMappedFacesGLSL(DerivedMesh *dm, int (*setMaterial)(int, void *attribs), int (*setDrawOptions)(void *userData, int index), void *userData)
 {
@@ -1184,11 +1164,11 @@
 			cddm_draw_attrib_vertex(&attribs, mvert, a, mface->v1, 0, smoothnormal);
 			cddm_draw_attrib_vertex(&attribs, mvert, a, mface->v2, 1, smoothnormal);
 			cddm_draw_attrib_vertex(&attribs, mvert, a, mface->v3, 2, smoothnormal);
+
 			if(mface->v4)
 				cddm_draw_attrib_vertex(&attribs, mvert, a, mface->v4, 3, smoothnormal);
 			else
 				cddm_draw_attrib_vertex(&attribs, mvert, a, mface->v3, 2, smoothnormal);
-
 		}
 		glEnd();
 	}
@@ -1492,7 +1472,8 @@
 		if (index) {
 			orig = *index++;
 			if(orig == ORIGINDEX_NONE) continue;
-		} else
+		}
+		else
 			orig = i;
 		
 		ml = &cddm->mloop[mf->loopstart];
@@ -1507,8 +1488,7 @@
 			normal_quad_v3(no, mv[ml->v].co, mv[(ml+1)->v].co,
 				       mv[(ml+2)->v].co, mv[(ml+3)->v].co);
 		} else {
-			normal_tri_v3(no, mv[ml->v].co, mv[(ml+1)->v].co,
-				       mv[(ml+2)->v].co);
+			normal_tri_v3(no, mv[ml->v].co, mv[(ml+1)->v].co, mv[(ml+2)->v].co);
 		}
 
 		func(userData, orig, cent, no);
