/*
 * ***** BEGIN GPL LICENSE BLOCK *****
 *
 * This program is free software; you can redistribute it and/or
 * modify it under the terms of the GNU General Public License
 * as published by the Free Software Foundation; either version 2
 * of the License, or (at your option) any later version.
 *
 * This program is distributed in the hope that it will be useful,
 * but WITHOUT ANY WARRANTY; without even the implied warranty of
 * MERCHANTABILITY or FITNESS FOR A PARTICULAR PURPOSE.  See the
 * GNU General Public License for more details.
 *
 * You should have received a copy of the GNU General Public License
 * along with this program; if not, write to the Free Software  Foundation,
 * Inc., 51 Franklin Street, Fifth Floor, Boston, MA 02110-1301, USA.
 *
 * The Original Code is Copyright (C) 2006 Blender Foundation.
 * All rights reserved.
 *
 * The Original Code is: all of this file.
 *
 * Contributor(s): Ben Batt <benbatt@gmail.com>
 *
 * ***** END GPL LICENSE BLOCK *****
 *
 * Implementation of CDDerivedMesh.
 *
 * BKE_cdderivedmesh.h contains the function prototypes for this file.
 *
 */

/** \file blender/blenkernel/intern/cdderivedmesh.c
 *  \ingroup bke
 */

#include "BLI_math.h"
#include "BLI_edgehash.h"
#include "BLI_utildefines.h"
#include "BLI_stackdefines.h"

#include "BKE_pbvh.h"
#include "BKE_cdderivedmesh.h"
#include "BKE_global.h"
#include "BKE_mesh.h"
#include "BKE_mesh_mapping.h"
#include "BKE_paint.h"
#include "BKE_editmesh.h"
#include "BKE_curve.h"

#include "DNA_mesh_types.h"
#include "DNA_meshdata_types.h"
#include "DNA_object_types.h"
#include "DNA_curve_types.h" /* for Curve */

#include "MEM_guardedalloc.h"

#include "GPU_buffers.h"
#include "GPU_draw.h"
#include "GPU_glew.h"
#include "GPU_immediate.h"
#include "GPU_shader.h"
#include "GPU_basic_shader.h"

#ifdef WITH_GL_PROFILE_CORE
#  include "GPU_immediate.h"
#endif

#include <string.h>
#include <limits.h>
#include <math.h>

typedef struct {
	DerivedMesh dm;

	/* these point to data in the DerivedMesh custom data layers,
	 * they are only here for efficiency and convenience **/
	MVert *mvert;
	MEdge *medge;
	MFace *mface;
	MLoop *mloop;
	MPoly *mpoly;

	/* Cached */
	struct PBVH *pbvh;
	bool pbvh_draw;

	/* Mesh connectivity */
	MeshElemMap *pmap;
	int *pmap_mem;
} CDDerivedMesh;

/**************** DerivedMesh interface functions ****************/
static int cdDM_getNumVerts(DerivedMesh *dm)
{
	return dm->numVertData;
}

static int cdDM_getNumEdges(DerivedMesh *dm)
{
	return dm->numEdgeData;
}

static int cdDM_getNumTessFaces(DerivedMesh *dm)
{
	/* uncomment and add a breakpoint on the printf()
	 * to help debug tessfaces issues since BMESH merge. */
#if 0
	if (dm->numTessFaceData == 0 && dm->numPolyData != 0) {
		printf("%s: has no faces!, call DM_ensure_tessface() if you need them\n");
	}
#endif
	return dm->numTessFaceData;
}

static int cdDM_getNumLoops(DerivedMesh *dm)
{
	return dm->numLoopData;
}

static int cdDM_getNumPolys(DerivedMesh *dm)
{
	return dm->numPolyData;
}

static void cdDM_getVert(DerivedMesh *dm, int index, MVert *r_vert)
{
	CDDerivedMesh *cddm = (CDDerivedMesh *)dm;
	*r_vert = cddm->mvert[index];
}

static void cdDM_getEdge(DerivedMesh *dm, int index, MEdge *r_edge)
{
	CDDerivedMesh *cddm = (CDDerivedMesh *)dm;
	*r_edge = cddm->medge[index];
}

static void cdDM_getTessFace(DerivedMesh *dm, int index, MFace *r_face)
{
	CDDerivedMesh *cddm = (CDDerivedMesh *)dm;
	*r_face = cddm->mface[index];
}

static void cdDM_copyVertArray(DerivedMesh *dm, MVert *r_vert)
{
	CDDerivedMesh *cddm = (CDDerivedMesh *)dm;
	memcpy(r_vert, cddm->mvert, sizeof(*r_vert) * dm->numVertData);
}

static void cdDM_copyEdgeArray(DerivedMesh *dm, MEdge *r_edge)
{
	CDDerivedMesh *cddm = (CDDerivedMesh *)dm;
	memcpy(r_edge, cddm->medge, sizeof(*r_edge) * dm->numEdgeData);
}

static void cdDM_copyTessFaceArray(DerivedMesh *dm, MFace *r_face)
{
	CDDerivedMesh *cddm = (CDDerivedMesh *)dm;
	memcpy(r_face, cddm->mface, sizeof(*r_face) * dm->numTessFaceData);
}

static void cdDM_copyLoopArray(DerivedMesh *dm, MLoop *r_loop)
{
	CDDerivedMesh *cddm = (CDDerivedMesh *)dm;
	memcpy(r_loop, cddm->mloop, sizeof(*r_loop) * dm->numLoopData);
}

static void cdDM_copyPolyArray(DerivedMesh *dm, MPoly *r_poly)
{
	CDDerivedMesh *cddm = (CDDerivedMesh *)dm;
	memcpy(r_poly, cddm->mpoly, sizeof(*r_poly) * dm->numPolyData);
}

static void cdDM_getMinMax(DerivedMesh *dm, float r_min[3], float r_max[3])
{
	CDDerivedMesh *cddm = (CDDerivedMesh *) dm;
	int i;

	if (dm->numVertData) {
		for (i = 0; i < dm->numVertData; i++) {
			minmax_v3v3_v3(r_min, r_max, cddm->mvert[i].co);
		}
	}
	else {
		zero_v3(r_min);
		zero_v3(r_max);
	}
}

static void cdDM_getVertCo(DerivedMesh *dm, int index, float r_co[3])
{
	CDDerivedMesh *cddm = (CDDerivedMesh *) dm;

	copy_v3_v3(r_co, cddm->mvert[index].co);
}

static void cdDM_getVertCos(DerivedMesh *dm, float (*r_cos)[3])
{
	MVert *mv = CDDM_get_verts(dm);
	int i;

	for (i = 0; i < dm->numVertData; i++, mv++)
		copy_v3_v3(r_cos[i], mv->co);
}

static void cdDM_getVertNo(DerivedMesh *dm, int index, float r_no[3])
{
	CDDerivedMesh *cddm = (CDDerivedMesh *) dm;
	normal_short_to_float_v3(r_no, cddm->mvert[index].no);
}

static const MeshElemMap *cdDM_getPolyMap(Object *ob, DerivedMesh *dm)
{
	CDDerivedMesh *cddm = (CDDerivedMesh *) dm;

	if (!cddm->pmap && ob->type == OB_MESH) {
		Mesh *me = ob->data;

		BKE_mesh_vert_poly_map_create(
		        &cddm->pmap, &cddm->pmap_mem,
		        me->mpoly, me->mloop,
		        me->totvert, me->totpoly, me->totloop);
	}

	return cddm->pmap;
}

static bool check_sculpt_object_deformed(Object *object, bool for_construction)
{
	bool deformed = false;

	/* Active modifiers means extra deformation, which can't be handled correct
	 * on birth of PBVH and sculpt "layer" levels, so use PBVH only for internal brush
	 * stuff and show final DerivedMesh so user would see actual object shape.
	 */
	deformed |= object->sculpt->modifiers_active;

	if (for_construction) {
		deformed |= object->sculpt->kb != NULL;
	}
	else {
		/* As in case with modifiers, we can't synchronize deformation made against
		 * PBVH and non-locked keyblock, so also use PBVH only for brushes and
		 * final DM to give final result to user.
		 */
		deformed |= object->sculpt->kb && (object->shapeflag & OB_SHAPE_LOCK) == 0;
	}

	return deformed;
}

static bool can_pbvh_draw(Object *ob, DerivedMesh *dm)
{
	CDDerivedMesh *cddm = (CDDerivedMesh *) dm;
	Mesh *me = ob->data;
	bool deformed = check_sculpt_object_deformed(ob, false);

	if (deformed) {
		return false;
	}

	return cddm->mvert == me->mvert || ob->sculpt->kb;
}

static PBVH *cdDM_getPBVH(Object *ob, DerivedMesh *dm)
{
	CDDerivedMesh *cddm = (CDDerivedMesh *) dm;

	if (!ob) {
		cddm->pbvh = NULL;
		return NULL;
	}

	if (!ob->sculpt)
		return NULL;

	if (ob->sculpt->pbvh) {
		cddm->pbvh = ob->sculpt->pbvh;
		cddm->pbvh_draw = can_pbvh_draw(ob, dm);
	}

	/* Sculpting on a BMesh (dynamic-topology) gets a special PBVH */
	if (!cddm->pbvh && ob->sculpt->bm) {
		cddm->pbvh = BKE_pbvh_new();
		cddm->pbvh_draw = true;

		BKE_pbvh_build_bmesh(cddm->pbvh, ob->sculpt->bm,
		                     ob->sculpt->bm_smooth_shading,
		                     ob->sculpt->bm_log, ob->sculpt->cd_vert_node_offset,
		                     ob->sculpt->cd_face_node_offset);

		pbvh_show_diffuse_color_set(cddm->pbvh, ob->sculpt->show_diffuse_color);
	}
		

	/* always build pbvh from original mesh, and only use it for drawing if
	 * this derivedmesh is just original mesh. it's the multires subsurf dm
	 * that this is actually for, to support a pbvh on a modified mesh */
	if (!cddm->pbvh && ob->type == OB_MESH) {
		Mesh *me = ob->data;
		const int looptris_num = poly_to_tri_count(me->totpoly, me->totloop);
		MLoopTri *looptri;
		bool deformed;

		cddm->pbvh = BKE_pbvh_new();
		cddm->pbvh_draw = can_pbvh_draw(ob, dm);

		looptri = MEM_mallocN(sizeof(*looptri) * looptris_num, __func__);

		BKE_mesh_recalc_looptri(
		        me->mloop, me->mpoly,
		        me->mvert,
		        me->totloop, me->totpoly,
		        looptri);
		
		BKE_pbvh_build_mesh(
		        cddm->pbvh,
		        me->mpoly, me->mloop,
		        me->mvert, me->totvert, &me->vdata,
		        looptri, looptris_num);

		pbvh_show_diffuse_color_set(cddm->pbvh, ob->sculpt->show_diffuse_color);

		deformed = check_sculpt_object_deformed(ob, true);

		if (deformed && ob->derivedDeform) {
			DerivedMesh *deformdm = ob->derivedDeform;
			float (*vertCos)[3];
			int totvert;

			totvert = deformdm->getNumVerts(deformdm);
			vertCos = MEM_mallocN(totvert * sizeof(float[3]), "cdDM_getPBVH vertCos");
			deformdm->getVertCos(deformdm, vertCos);
			BKE_pbvh_apply_vertCos(cddm->pbvh, vertCos);
			MEM_freeN(vertCos);
		}
	}

	return cddm->pbvh;
}

/* update vertex normals so that drawing smooth faces works during sculpt
 * TODO: proper fix is to support the pbvh in all drawing modes */
static void cdDM_update_normals_from_pbvh(DerivedMesh *dm)
{
	CDDerivedMesh *cddm = (CDDerivedMesh *) dm;
	float (*face_nors)[3];

	/* Some callbacks do not use optimal PBVH draw, so needs all the
	 * possible data (like normals) to be copied from PBVH back to DM.
	 *
	 * This is safe to do if PBVH and DM are representing the same mesh,
	 * which could be wrong when modifiers are enabled for sculpt.
	 * So here we only doing update when there's no modifiers applied
	 * during sculpt.
	 *
	 * It's safe to do nothing if there are modifiers, because in this
	 * case modifier stack is re-constructed from scratch on every
	 * update.
	 */
	if (!cddm->pbvh_draw) {
		return;
	}

	face_nors = CustomData_get_layer(&dm->polyData, CD_NORMAL);

	BKE_pbvh_update(cddm->pbvh, PBVH_UpdateNormals, face_nors);
}

static void cdDM_drawVerts(DerivedMesh *dm)
{
	GPU_vertex_setup(dm);
	if (dm->drawObject->tot_loop_verts)
		glDrawArrays(GL_POINTS, 0, dm->drawObject->tot_loop_verts);
	else
		glDrawArrays(GL_POINTS, 0, dm->drawObject->tot_loose_point);
	GPU_buffers_unbind();
}

<<<<<<< HEAD
static void cdDM_drawEdges(DerivedMesh *dm, bool drawLooseEdges, bool drawAllEdges)
=======
static void cdDM_drawEdges(DerivedMesh *dm, bool UNUSED(drawLooseEdges), bool UNUSED(drawAllEdges))
>>>>>>> a5b3df75
{
	CDDerivedMesh *cddm = (CDDerivedMesh *) dm;

	if (cddm->pbvh && cddm->pbvh_draw &&
	    BKE_pbvh_type(cddm->pbvh) == PBVH_BMESH)
	{
		BKE_pbvh_draw(cddm->pbvh, NULL, NULL, NULL, true, false);

		return;
	}

<<<<<<< HEAD
#ifndef WITH_GL_PROFILE_CORE
	GPUDrawObject *gdo;

	GPU_edge_setup(dm);
	gdo = dm->drawObject;
	if (gdo->edges && gdo->points) {
		if (drawAllEdges && drawLooseEdges) {
			GPU_buffer_draw_elements(gdo->edges, GL_LINES, 0, gdo->totedge * 2);
		}
		else if (drawAllEdges) {
			GPU_buffer_draw_elements(gdo->edges, GL_LINES, 0, gdo->loose_edge_offset * 2);
		}
		else {
			GPU_buffer_draw_elements(gdo->edges, GL_LINES, 0, gdo->tot_edge_drawn * 2);
			GPU_buffer_draw_elements(gdo->edges, GL_LINES, gdo->loose_edge_offset * 2, dm->drawObject->tot_loose_edge_drawn * 2);
=======
	MVert *vert = cddm->mvert;
	MEdge *edge = cddm->medge;

	VertexFormat *format = immVertexFormat();
	unsigned int pos = VertexFormat_add_attrib(format, "pos", COMP_F32, 3, KEEP_FLOAT);

	/* NOTE: This is active object color, which is not really perfect.
	 * But we can't query color set by glColor() :(
	 */
	float color[4] = {1.0f, 0.667f, 0.251f, 1.0f};

	immBindBuiltinProgram(GPU_SHADER_3D_UNIFORM_COLOR);
	immUniformColor4fv(color);

	const int chunk_size = 1024;
	const int num_chunks = (dm->numEdgeData + chunk_size - 1) / chunk_size;

	for (int chunk = 0; chunk < num_chunks; ++chunk) {
		const int num_current_edges = (chunk < num_chunks - 1)
		        ? chunk_size
		        : dm->numEdgeData - chunk_size * (num_chunks - 1);
		immBeginAtMost(PRIM_LINES, num_current_edges * 2);
		for (int i = 0; i < num_current_edges; i++, edge++) {
			immVertex3fv(pos, vert[edge->v1].co);
			immVertex3fv(pos, vert[edge->v2].co);
>>>>>>> a5b3df75
		}
		immEnd();
	}
<<<<<<< HEAD
	GPU_buffers_unbind();
#else
	(void) drawLooseEdges;
	(void) drawAllEdges;

	MVert *vert = cddm->mvert;
	MEdge *edge = cddm->medge;

	VertexFormat *format = immVertexFormat();
	unsigned int pos = VertexFormat_add_attrib(format, "pos", COMP_F32, 3, KEEP_FLOAT);

	/* NOTE: This is active object color, which is not really perfect.
	 * But we can't query color set by glColor() :(
	 */
	float color[4] = {1.0f, 0.667f, 0.251f, 1.0f};

	immBindBuiltinProgram(GPU_SHADER_3D_UNIFORM_COLOR);
	immUniformColor4fv(color);

	const int chunk_size = 1024;
	const int num_chunks = (dm->numEdgeData + chunk_size - 1) / chunk_size;

	for (int chunk = 0; chunk < num_chunks; ++chunk) {
		const int num_current_edges = (chunk < num_chunks - 1)
		        ? chunk_size
		        : dm->numEdgeData - chunk_size * (num_chunks - 1);
		immBeginAtMost(PRIM_LINES, num_current_edges * 2);
		for (int i = 0; i < num_current_edges; i++, edge++) {
			immVertex3fv(pos, vert[edge->v1].co);
			immVertex3fv(pos, vert[edge->v2].co);
		}
		immEnd();
	}

	immUnbindProgram();
#endif
=======

	immUnbindProgram();
>>>>>>> a5b3df75
}

static void cdDM_drawLooseEdges(DerivedMesh *dm)
{
	int start;
	int count;

	GPU_edge_setup(dm);

	start = (dm->drawObject->loose_edge_offset * 2);
	count = (dm->drawObject->totedge - dm->drawObject->loose_edge_offset) * 2;

	if (count) {
		GPU_buffer_draw_elements(dm->drawObject->edges, GL_LINES, start, count);
	}

	GPU_buffers_unbind();
}

static void cdDM_drawFacesSolid(
        DerivedMesh *dm,
        float (*partial_redraw_planes)[4],
        bool fast, DMSetMaterial setMaterial)
{
	UNUSED_VARS(partial_redraw_planes, fast, setMaterial);
	CDDerivedMesh *cddm = (CDDerivedMesh *) dm;
	int a;

	if (cddm->pbvh) {
		if (cddm->pbvh_draw && BKE_pbvh_has_faces(cddm->pbvh)) {
			float (*face_nors)[3] = CustomData_get_layer(&dm->polyData, CD_NORMAL);

			BKE_pbvh_draw(cddm->pbvh, partial_redraw_planes, face_nors,
			              setMaterial, false, false);
			return;
		}
	}
<<<<<<< HEAD

#ifndef WITH_GL_PROFILE_CORE
	GPU_vertex_setup(dm);
	GPU_normal_setup(dm);
	GPU_triangle_setup(dm);
	for (a = 0; a < dm->drawObject->totmaterial; a++) {
		if (!setMaterial || setMaterial(dm->drawObject->materials[a].mat_nr + 1, NULL)) {
			GPU_buffer_draw_elements(
			            dm->drawObject->triangles, GL_TRIANGLES,
			            dm->drawObject->materials[a].start, dm->drawObject->materials[a].totelements);
		}
	}
#else
	(void) partial_redraw_planes;
	(void) setMaterial;

	const MVert *mvert = cddm->mvert;
	const MLoop *mloop = cddm->mloop;
	const MPoly *mpoly = cddm->mpoly;
	const int num_looptris = dm->getNumLoopTri(dm);
	const MLoopTri *looptri = dm->getLoopTriArray(dm);
	const float (*nors)[3] = dm->getPolyDataArray(dm, CD_NORMAL);
	const float (*lnors)[3] = dm->getLoopDataArray(dm, CD_NORMAL);

	VertexFormat *format = immVertexFormat();
	unsigned int pos = VertexFormat_add_attrib(format, "pos", COMP_F32, 3, KEEP_FLOAT);
	unsigned int nor = VertexFormat_add_attrib(format, "nor", COMP_F32, 3, KEEP_FLOAT);

	float color[4] = {0.8f, 0.8f, 0.8f, 1.0f};
	const float light_vec[3] = {0.0f, 0.0f, 1.0f};

	immBindBuiltinProgram(GPU_SHADER_SIMPLE_LIGHTING);
	immUniformColor4fv(color);
	immUniform3fv("light", light_vec);

	const int chunk_size = 1024;
	const int num_chunks = (num_looptris + chunk_size - 1) / chunk_size;

	for (int chunk = 0; chunk < num_chunks; ++chunk) {
		const int num_current_looptris = (chunk < num_chunks - 1)
		        ? chunk_size
		        : num_looptris - chunk_size * (num_chunks - 1);

		immBeginAtMost(PRIM_TRIANGLES, num_current_looptris * 3);

		for (a = 0; a < num_current_looptris; a++, looptri++) {
			const MPoly *mp = &mpoly[looptri->poly];
			const bool smoothnormal = (lnors != NULL) || (mp->flag & ME_SMOOTH);
			const unsigned int vtri[3] = {mloop[looptri->tri[0]].v,
			                              mloop[looptri->tri[1]].v,
			                              mloop[looptri->tri[2]].v};
			const unsigned int *ltri = looptri->tri;
			float normals[3][3];
			if (!smoothnormal) {
				if (nors != NULL) {
					copy_v3_v3(normals[0], nors[looptri->poly]);
				}
				else {
					normal_tri_v3(normals[0],
					              mvert[vtri[0]].co,
					              mvert[vtri[1]].co,
					              mvert[vtri[2]].co);
				}
				copy_v3_v3(normals[1], normals[0]);
				copy_v3_v3(normals[2], normals[0]);
			}
			else if (lnors != NULL) {
				copy_v3_v3(normals[0], lnors[ltri[0]]);
				copy_v3_v3(normals[1], lnors[ltri[1]]);
				copy_v3_v3(normals[2], lnors[ltri[2]]);
			}
			else {
				normal_short_to_float_v3(normals[0], mvert[vtri[0]].no);
				normal_short_to_float_v3(normals[1], mvert[vtri[1]].no);
				normal_short_to_float_v3(normals[2], mvert[vtri[2]].no);
			}

			immAttrib3fv(nor, normals[0]);
			immVertex3fv(pos, mvert[vtri[0]].co);
			immAttrib3fv(nor, normals[1]);
			immVertex3fv(pos, mvert[vtri[1]].co);
			immAttrib3fv(nor, normals[2]);
			immVertex3fv(pos, mvert[vtri[2]].co);
		}
		immEnd();
	}

	immUnbindProgram();
#endif
}
=======
>>>>>>> a5b3df75

	const MVert *mvert = cddm->mvert;
	const MLoop *mloop = cddm->mloop;
	const MPoly *mpoly = cddm->mpoly;
	const int num_looptris = dm->getNumLoopTri(dm);
	const MLoopTri *looptri = dm->getLoopTriArray(dm);
	const float (*nors)[3] = dm->getPolyDataArray(dm, CD_NORMAL);
	const float (*lnors)[3] = dm->getLoopDataArray(dm, CD_NORMAL);

	VertexFormat *format = immVertexFormat();
	unsigned int pos = VertexFormat_add_attrib(format, "pos", COMP_F32, 3, KEEP_FLOAT);
	unsigned int nor = VertexFormat_add_attrib(format, "nor", COMP_F32, 3, KEEP_FLOAT);

	float color[4] = {0.8f, 0.8f, 0.8f, 1.0f};
	const float light_vec[3] = {0.0f, 0.0f, 1.0f};

	immBindBuiltinProgram(GPU_SHADER_SIMPLE_LIGHTING);
	immUniformColor4fv(color);
	immUniform3fv("light", light_vec);

	const int chunk_size = 1024;
	const int num_chunks = (num_looptris + chunk_size - 1) / chunk_size;

	for (int chunk = 0; chunk < num_chunks; ++chunk) {
		const int num_current_looptris = (chunk < num_chunks - 1)
		        ? chunk_size
		        : num_looptris - chunk_size * (num_chunks - 1);

		immBeginAtMost(PRIM_TRIANGLES, num_current_looptris * 3);

		for (a = 0; a < num_current_looptris; a++, looptri++) {
			const MPoly *mp = &mpoly[looptri->poly];
			const bool smoothnormal = (lnors != NULL) || (mp->flag & ME_SMOOTH);
			const unsigned int vtri[3] = {mloop[looptri->tri[0]].v,
			                              mloop[looptri->tri[1]].v,
			                              mloop[looptri->tri[2]].v};
			const unsigned int *ltri = looptri->tri;
			float normals[3][3];
			if (!smoothnormal) {
				if (nors != NULL) {
					copy_v3_v3(normals[0], nors[looptri->poly]);
				}
				else {
					normal_tri_v3(normals[0],
					              mvert[vtri[0]].co,
					              mvert[vtri[1]].co,
					              mvert[vtri[2]].co);
				}
				copy_v3_v3(normals[1], normals[0]);
				copy_v3_v3(normals[2], normals[0]);
			}
			else if (lnors != NULL) {
				copy_v3_v3(normals[0], lnors[ltri[0]]);
				copy_v3_v3(normals[1], lnors[ltri[1]]);
				copy_v3_v3(normals[2], lnors[ltri[2]]);
			}
			else {
				normal_short_to_float_v3(normals[0], mvert[vtri[0]].no);
				normal_short_to_float_v3(normals[1], mvert[vtri[1]].no);
				normal_short_to_float_v3(normals[2], mvert[vtri[2]].no);
			}

			immAttrib3fv(nor, normals[0]);
			immVertex3fv(pos, mvert[vtri[0]].co);
			immAttrib3fv(nor, normals[1]);
			immVertex3fv(pos, mvert[vtri[1]].co);
			immAttrib3fv(nor, normals[2]);
			immVertex3fv(pos, mvert[vtri[2]].co);
		}
		immEnd();
	}

	immUnbindProgram();
}

static void cdDM_drawMappedFaces(
        DerivedMesh *dm,
        DMSetDrawOptions setDrawOptions,
        DMSetMaterial setMaterial,
        DMCompareDrawOptions compareDrawOptions,
        void *userData, DMDrawFlag flag)
{
	CDDerivedMesh *cddm = (CDDerivedMesh *) dm;
	const MPoly *mpoly = cddm->mpoly;
	const MLoopCol *mloopcol = NULL;
	const bool use_colors = (flag & DM_DRAW_USE_COLORS) != 0;
	const bool use_hide = (flag & DM_DRAW_SKIP_HIDDEN) != 0;
	int colType;
	int i, j;
	int start_element = 0, tot_element, tot_drawn;
	int totpoly;
	int tot_tri_elem;
	int mat_index;
	GPUBuffer *findex_buffer = NULL;

	const int *index_mp_to_orig  = dm->getPolyDataArray(dm, CD_ORIGINDEX);

	/* fist, setup common buffers */
	GPU_vertex_setup(dm);
	GPU_triangle_setup(dm);

	totpoly = dm->getNumPolys(dm);

	/* if we do selection, fill the selection buffer color */
	if (G.f & G_BACKBUFSEL) {
		if (!(flag & DM_DRAW_SKIP_SELECT)) {
			Mesh *me = NULL;
			BMesh *bm = NULL;
			unsigned int *fi_map;

			if (flag & DM_DRAW_SELECT_USE_EDITMODE)
				bm = userData;
			else
				me = userData;

			findex_buffer = GPU_buffer_alloc(dm->drawObject->tot_loop_verts * sizeof(int));
			fi_map = GPU_buffer_lock(findex_buffer, GPU_BINDING_ARRAY);

			if (fi_map) {
				for (i = 0; i < totpoly; i++, mpoly++) {
					int selcol = 0xFFFFFFFF;
					const int orig = (index_mp_to_orig) ? index_mp_to_orig[i] : i;
					bool is_hidden;

					if (orig != ORIGINDEX_NONE) {
						if (use_hide) {
							if (flag & DM_DRAW_SELECT_USE_EDITMODE) {
								BMFace *efa = BM_face_at_index(bm, orig);
								is_hidden = BM_elem_flag_test(efa, BM_ELEM_HIDDEN) != 0;
							}
							else {
								is_hidden = (me->mpoly[orig].flag & ME_HIDE) != 0;
							}

							if (!is_hidden) {
								GPU_select_index_get(orig + 1, &selcol);
							}
						}
						else {
							GPU_select_index_get(orig + 1, &selcol);
						}
					}

					for (j = 0; j < mpoly->totloop; j++)
						fi_map[start_element++] = selcol;
				}

				start_element = 0;
				mpoly = cddm->mpoly;

				GPU_buffer_unlock(findex_buffer, GPU_BINDING_ARRAY);
				GPU_buffer_bind_as_color(findex_buffer);
			}
		}
	}
	else {
		GPU_normal_setup(dm);

		if (use_colors) {
			colType = CD_TEXTURE_MLOOPCOL;
			mloopcol = DM_get_loop_data_layer(dm, colType);
			if (!mloopcol) {
				colType = CD_PREVIEW_MLOOPCOL;
				mloopcol = DM_get_loop_data_layer(dm, colType);
			}
			if (!mloopcol) {
				colType = CD_MLOOPCOL;
				mloopcol = DM_get_loop_data_layer(dm, colType);
			}

			if (use_colors && mloopcol) {
				GPU_color_setup(dm, colType);
			}
		}
	}

	tot_tri_elem = dm->drawObject->tot_triangle_point;

	if (tot_tri_elem == 0) {
		/* avoid buffer problems in following code */
	}
	else if (setDrawOptions == NULL) {
		/* just draw the entire face array */
		GPU_buffer_draw_elements(dm->drawObject->triangles, GL_TRIANGLES, 0, tot_tri_elem);
	}
	else {
		for (mat_index = 0; mat_index < dm->drawObject->totmaterial; mat_index++) {
			GPUBufferMaterial *bufmat = dm->drawObject->materials + mat_index;
			DMDrawOption draw_option = DM_DRAW_OPTION_NORMAL;
			int next_actualFace = bufmat->polys[0];
			totpoly = use_hide ? bufmat->totvisiblepolys : bufmat->totpolys;

			tot_element = 0;
			start_element = 0;
			tot_drawn = 0;

			if (setMaterial)
				draw_option = setMaterial(bufmat->mat_nr + 1, NULL);

			if (draw_option != DM_DRAW_OPTION_SKIP) {
				DMDrawOption last_draw_option = DM_DRAW_OPTION_NORMAL;

				for (i = 0; i < totpoly; i++) {
					int actualFace = next_actualFace;
					int flush = 0;
					int tot_tri_verts;

					draw_option = DM_DRAW_OPTION_NORMAL;

					if (i != totpoly - 1)
						next_actualFace = bufmat->polys[i + 1];

					if (setDrawOptions) {
						const int orig = (index_mp_to_orig) ? index_mp_to_orig[actualFace] : actualFace;

						if (orig != ORIGINDEX_NONE) {
							draw_option = setDrawOptions(userData, orig);
						}
					}

					/* Goal is to draw as long of a contiguous triangle
					 * array as possible, so draw when we hit either an
					 * invisible triangle or at the end of the array */

					/* flush buffer if current triangle isn't drawable or it's last triangle... */
					flush = (draw_option != last_draw_option) || (i == totpoly - 1);

					if (!flush && compareDrawOptions) {
						flush |= compareDrawOptions(userData, actualFace, next_actualFace) == 0;
					}

					tot_tri_verts = ME_POLY_TRI_TOT(&mpoly[actualFace]) * 3;
					tot_element += tot_tri_verts;

					if (flush) {
						if (draw_option != DM_DRAW_OPTION_SKIP) {
							tot_drawn += tot_tri_verts;

							if (last_draw_option != draw_option) {
								if (draw_option == DM_DRAW_OPTION_STIPPLE) {
									GPU_basic_shader_bind(GPU_SHADER_STIPPLE | GPU_SHADER_USE_COLOR);
									GPU_basic_shader_stipple(GPU_SHADER_STIPPLE_QUARTTONE);
								}
								else {
									GPU_basic_shader_bind(GPU_SHADER_USE_COLOR);
								}
							}
						}

						if (tot_drawn) {
							GPU_buffer_draw_elements(dm->drawObject->triangles, GL_TRIANGLES, bufmat->start + start_element, tot_drawn);
							tot_drawn = 0;
						}

						last_draw_option = draw_option;
						start_element = tot_element;
					}
					else {
						if (draw_option != DM_DRAW_OPTION_SKIP) {
							tot_drawn += tot_tri_verts;
						}
						else {
							start_element = tot_element;
						}
					}
				}
			}
		}
	}

	GPU_basic_shader_bind(GPU_SHADER_USE_COLOR);

	GPU_buffers_unbind();

	if (findex_buffer)
		GPU_buffer_free(findex_buffer);

}

static void cddm_draw_attrib_vertex(
        DMVertexAttribs *attribs, const MVert *mvert, int a, int index, int loop, int vert,
        const float *lnor, const bool smoothnormal)
{
	DM_draw_attrib_vertex(attribs, a, index, vert, loop);

	/* vertex normal */
	if (lnor) {
		glNormal3fv(lnor);
	}
	else if (smoothnormal) {
		glNormal3sv(mvert[index].no);
	}

	/* vertex coordinate */
	glVertex3fv(mvert[index].co);
}

typedef struct {
	DMVertexAttribs attribs;
	int numdata;

	GPUAttrib datatypes[GPU_MAX_ATTRIB]; /* TODO, messing up when switching materials many times - [#21056]*/
} GPUMaterialConv;

static void cdDM_drawMappedFacesGLSL(
        DerivedMesh *dm,
        DMSetMaterial setMaterial,
        DMSetDrawOptions setDrawOptions,
        void *userData)
{
	CDDerivedMesh *cddm = (CDDerivedMesh *) dm;
	GPUVertexAttribs gattribs;
	const MVert *mvert = cddm->mvert;
	const MPoly *mpoly = cddm->mpoly;
	const MLoop *mloop = cddm->mloop;
	const MLoopTri *lt = dm->getLoopTriArray(dm);
	const int tottri = dm->getNumLoopTri(dm);
	/* MTFace *tf = dm->getTessFaceDataArray(dm, CD_MTFACE); */ /* UNUSED */
	const float (*nors)[3] = dm->getPolyDataArray(dm, CD_NORMAL);
	const float (*lnors)[3] = dm->getLoopDataArray(dm, CD_NORMAL);
	const int totpoly = dm->getNumPolys(dm);
	const short dm_totmat = dm->totmat;
	int a, b, matnr, new_matnr;
	bool do_draw;
	int orig;

	const int *index_mp_to_orig  = dm->getPolyDataArray(dm, CD_ORIGINDEX);

	/* TODO: same as for solid draw, not entirely correct, but works fine for now,
	 *       will skip using textures (dyntopo currently destroys UV anyway) and
	 *       works fine for matcap
	 */
	if (cddm->pbvh) {
		if (cddm->pbvh_draw &&
		    BKE_pbvh_type(cddm->pbvh) == PBVH_BMESH &&
		    BKE_pbvh_has_faces(cddm->pbvh))
		{
			setMaterial(1, &gattribs);
			BKE_pbvh_draw(cddm->pbvh, NULL, NULL, NULL, false, false);
			return;
		}
		else {
			cdDM_update_normals_from_pbvh(dm);
		}
	}

	matnr = -1;
	do_draw = false;

	if (setDrawOptions != NULL) {
		DMVertexAttribs attribs;
		DEBUG_VBO("Using legacy code. cdDM_drawMappedFacesGLSL\n");
		memset(&attribs, 0, sizeof(attribs));

		glBegin(GL_TRIANGLES);

		for (a = 0; a < tottri; a++, lt++) {
			const MPoly *mp = &mpoly[lt->poly];
			const unsigned int  vtri[3] = {mloop[lt->tri[0]].v, mloop[lt->tri[1]].v, mloop[lt->tri[2]].v};
			const unsigned int *ltri = lt->tri;
			const float *ln1 = NULL, *ln2 = NULL, *ln3 = NULL;
			const bool smoothnormal = lnors || (mp->flag & ME_SMOOTH);
			new_matnr = mp->mat_nr;

			if (new_matnr != matnr) {
				glEnd();

				matnr = new_matnr;
				do_draw = setMaterial(matnr + 1, &gattribs);
				if (do_draw) {
					DM_vertex_attributes_from_gpu(dm, &gattribs, &attribs);
					DM_draw_attrib_vertex_uniforms(&attribs);
				}

				glBegin(GL_TRIANGLES);
			}

			if (!do_draw) {
				continue;
			}
			else /* if (setDrawOptions) */ {
				orig = (index_mp_to_orig) ? index_mp_to_orig[lt->poly] : lt->poly;

				if (orig == ORIGINDEX_NONE) {
					/* since the material is set by setMaterial(), faces with no
					 * origin can be assumed to be generated by a modifier */ 
					
					/* continue */
				}
				else if (setDrawOptions(userData, orig) == DM_DRAW_OPTION_SKIP)
					continue;
			}

			if (!smoothnormal) {
				if (nors) {
					glNormal3fv(nors[lt->poly]);
				}
				else {
					/* TODO ideally a normal layer should always be available */
					float nor[3];
					normal_tri_v3(nor, mvert[vtri[0]].co, mvert[vtri[1]].co, mvert[vtri[2]].co);
					glNormal3fv(nor);
				}
			}
			else if (lnors) {
				ln1 = lnors[ltri[0]];
				ln2 = lnors[ltri[1]];
				ln3 = lnors[ltri[2]];
			}
			
			cddm_draw_attrib_vertex(&attribs, mvert, a, vtri[0], ltri[0], 0, ln1, smoothnormal);
			cddm_draw_attrib_vertex(&attribs, mvert, a, vtri[1], ltri[1], 1, ln2, smoothnormal);
			cddm_draw_attrib_vertex(&attribs, mvert, a, vtri[2], ltri[2], 2, ln3, smoothnormal);
		}
		glEnd();
	}
	else {
		GPUMaterialConv *matconv;
		int offset;
		int *mat_orig_to_new;
		int tot_active_mat;
		GPUBuffer *buffer = NULL;
		unsigned char *varray;
		size_t max_element_size = 0;
		int tot_loops = 0;

		GPU_vertex_setup(dm);
		GPU_normal_setup(dm);
		GPU_triangle_setup(dm);

		tot_active_mat = dm->drawObject->totmaterial;

		matconv = MEM_callocN(sizeof(*matconv) * tot_active_mat,
		                      "cdDM_drawMappedFacesGLSL.matconv");
		mat_orig_to_new = MEM_mallocN(sizeof(*mat_orig_to_new) * dm->totmat,
		                              "cdDM_drawMappedFacesGLSL.mat_orig_to_new");

		/* part one, check what attributes are needed per material */
		for (a = 0; a < tot_active_mat; a++) {
			new_matnr = dm->drawObject->materials[a].mat_nr;

			/* map from original material index to new
			 * GPUBufferMaterial index */
			mat_orig_to_new[new_matnr] = a;
			do_draw = setMaterial(new_matnr + 1, &gattribs);

			if (do_draw) {
				int numdata = 0;
				DM_vertex_attributes_from_gpu(dm, &gattribs, &matconv[a].attribs);

				if (matconv[a].attribs.totorco && matconv[a].attribs.orco.array) {
					matconv[a].datatypes[numdata].index = matconv[a].attribs.orco.gl_index;
					matconv[a].datatypes[numdata].info_index = matconv[a].attribs.orco.gl_info_index;
					matconv[a].datatypes[numdata].size = 3;
					matconv[a].datatypes[numdata].type = GL_FLOAT;
					numdata++;
				}
				for (b = 0; b < matconv[a].attribs.tottface; b++) {
					if (matconv[a].attribs.tface[b].array) {
						matconv[a].datatypes[numdata].index = matconv[a].attribs.tface[b].gl_index;
						matconv[a].datatypes[numdata].info_index = matconv[a].attribs.tface[b].gl_info_index;
						matconv[a].datatypes[numdata].size = 2;
						matconv[a].datatypes[numdata].type = GL_FLOAT;
						numdata++;
					}
				}
				for (b = 0; b < matconv[a].attribs.totmcol; b++) {
					if (matconv[a].attribs.mcol[b].array) {
						matconv[a].datatypes[numdata].index = matconv[a].attribs.mcol[b].gl_index;
						matconv[a].datatypes[numdata].info_index = matconv[a].attribs.mcol[b].gl_info_index;
						matconv[a].datatypes[numdata].size = 4;
						matconv[a].datatypes[numdata].type = GL_UNSIGNED_BYTE;
						numdata++;
					}
				}
				for (b = 0; b < matconv[a].attribs.tottang; b++) {
					if (matconv[a].attribs.tang[b].array) {
						matconv[a].datatypes[numdata].index = matconv[a].attribs.tang[b].gl_index;
						matconv[a].datatypes[numdata].info_index = matconv[a].attribs.tang[b].gl_info_index;
						matconv[a].datatypes[numdata].size = 4;
						matconv[a].datatypes[numdata].type = GL_FLOAT;
						numdata++;
					}
				}
				if (numdata != 0) {
					matconv[a].numdata = numdata;
					max_element_size = max_ii(GPU_attrib_element_size(matconv[a].datatypes, numdata), max_element_size);
				}
			}
		}

		/* part two, generate and fill the arrays with the data */
		if (max_element_size > 0) {
			buffer = GPU_buffer_alloc(max_element_size * dm->drawObject->tot_loop_verts);

			varray = GPU_buffer_lock_stream(buffer, GPU_BINDING_ARRAY);
			if (varray == NULL) {
				GPU_buffers_unbind();
				GPU_buffer_free(buffer);
				MEM_freeN(mat_orig_to_new);
				MEM_freeN(matconv);
				fprintf(stderr, "Out of memory, can't draw object\n");
				return;
			}

			for (a = 0; a < totpoly; a++, mpoly++) {
				const short mat_nr = ME_MAT_NR_TEST(mpoly->mat_nr, dm_totmat);
				int j;
				int i = mat_orig_to_new[mat_nr];
				offset = tot_loops * max_element_size;

				if (matconv[i].numdata != 0) {
					if (matconv[i].attribs.totorco && matconv[i].attribs.orco.array) {
						for (j = 0; j < mpoly->totloop; j++)
							copy_v3_v3((float *)&varray[offset + j * max_element_size],
							           (float *)matconv[i].attribs.orco.array[mloop[mpoly->loopstart + j].v]);
						offset += sizeof(float) * 3;
					}
					for (b = 0; b < matconv[i].attribs.tottface; b++) {
						if (matconv[i].attribs.tface[b].array) {
							const MLoopUV *mloopuv = matconv[i].attribs.tface[b].array;
							for (j = 0; j < mpoly->totloop; j++)
								copy_v2_v2((float *)&varray[offset + j * max_element_size], mloopuv[mpoly->loopstart + j].uv);
							offset += sizeof(float) * 2;
						}
					}
					for (b = 0; b < matconv[i].attribs.totmcol; b++) {
						if (matconv[i].attribs.mcol[b].array) {
							const MLoopCol *mloopcol = matconv[i].attribs.mcol[b].array;
							for (j = 0; j < mpoly->totloop; j++)
								copy_v4_v4_uchar(&varray[offset + j * max_element_size], &mloopcol[mpoly->loopstart + j].r);
							offset += sizeof(unsigned char) * 4;
						}
					}
					for (b = 0; b < matconv[i].attribs.tottang; b++) {
						if (matconv[i].attribs.tottang && matconv[i].attribs.tang[b].array) {
							const float (*looptang)[4] = (const float (*)[4])matconv[i].attribs.tang[b].array;
							for (j = 0; j < mpoly->totloop; j++)
								copy_v4_v4((float *)&varray[offset + j * max_element_size], looptang[mpoly->loopstart + j]);
							offset += sizeof(float) * 4;
						}
					}
				}

				tot_loops += mpoly->totloop;
			}
			GPU_buffer_unlock(buffer, GPU_BINDING_ARRAY);
		}

		for (a = 0; a < tot_active_mat; a++) {
			new_matnr = dm->drawObject->materials[a].mat_nr;

			do_draw = setMaterial(new_matnr + 1, &gattribs);

			if (do_draw) {
				if (matconv[a].numdata) {
					GPU_interleaved_attrib_setup(buffer, matconv[a].datatypes, matconv[a].numdata, max_element_size);
				}
				GPU_buffer_draw_elements(dm->drawObject->triangles, GL_TRIANGLES,
				                         dm->drawObject->materials[a].start, dm->drawObject->materials[a].totelements);
				if (matconv[a].numdata) {
					GPU_interleaved_attrib_unbind();
				}
			}
		}

		GPU_buffers_unbind();
		if (buffer)
			GPU_buffer_free(buffer);

		MEM_freeN(mat_orig_to_new);
		MEM_freeN(matconv);
	}
}

static void cdDM_drawFacesGLSL(DerivedMesh *dm, DMSetMaterial setMaterial)
{
	dm->drawMappedFacesGLSL(dm, setMaterial, NULL, NULL);
}

static void cdDM_drawMappedFacesMat(
        DerivedMesh *dm,
        void (*setMaterial)(void *userData, int matnr, void *attribs),
        bool (*setFace)(void *userData, int index), void *userData)
{
	CDDerivedMesh *cddm = (CDDerivedMesh *) dm;
	GPUVertexAttribs gattribs;
	DMVertexAttribs attribs;
	MVert *mvert = cddm->mvert;
	const MPoly *mpoly = cddm->mpoly;
	const MLoop *mloop = cddm->mloop;
	const MLoopTri *lt = dm->getLoopTriArray(dm);
	const int tottri = dm->getNumLoopTri(dm);
	const float (*nors)[3] = dm->getPolyDataArray(dm, CD_NORMAL);
	const float (*lnors)[3] = dm->getLoopDataArray(dm, CD_NORMAL);
	int a, matnr, new_matnr;
	int orig;

	const int *index_mp_to_orig  = dm->getPolyDataArray(dm, CD_ORIGINDEX);

	/* TODO: same as for solid draw, not entirely correct, but works fine for now,
	 *       will skip using textures (dyntopo currently destroys UV anyway) and
	 *       works fine for matcap
	 */

	if (cddm->pbvh) {
		if (cddm->pbvh_draw &&
		    BKE_pbvh_type(cddm->pbvh) == PBVH_BMESH &&
		    BKE_pbvh_has_faces(cddm->pbvh))
		{
			setMaterial(userData, 1, &gattribs);
			BKE_pbvh_draw(cddm->pbvh, NULL, NULL, NULL, false, false);
			return;
		}
		else {
			cdDM_update_normals_from_pbvh(dm);
		}
	}

	matnr = -1;

	memset(&attribs, 0, sizeof(attribs));

	glBegin(GL_TRIANGLES);

	for (a = 0; a < tottri; a++, lt++) {
		const MPoly *mp = &mpoly[lt->poly];
		const unsigned int  vtri[3] = {mloop[lt->tri[0]].v, mloop[lt->tri[1]].v, mloop[lt->tri[2]].v};
		const unsigned int *ltri = lt->tri;
		const bool smoothnormal = lnors || (mp->flag & ME_SMOOTH);
		const float *ln1 = NULL, *ln2 = NULL, *ln3 = NULL;

		/* material */
		new_matnr = mp->mat_nr + 1;

		if (new_matnr != matnr) {
			glEnd();

			setMaterial(userData, matnr = new_matnr, &gattribs);
			DM_vertex_attributes_from_gpu(dm, &gattribs, &attribs);
			DM_draw_attrib_vertex_uniforms(&attribs);

			glBegin(GL_TRIANGLES);
		}

		/* skipping faces */
		if (setFace) {
			orig = (index_mp_to_orig) ? index_mp_to_orig[lt->poly] : lt->poly;

			if (orig != ORIGINDEX_NONE && !setFace(userData, orig))
				continue;
		}

		/* smooth normal */
		if (!smoothnormal) {
			if (nors) {
				glNormal3fv(nors[lt->poly]);
			}
			else {
				/* TODO ideally a normal layer should always be available */
				float nor[3];
				normal_tri_v3(nor, mvert[vtri[0]].co, mvert[vtri[1]].co, mvert[vtri[2]].co);
				glNormal3fv(nor);
			}
		}
		else if (lnors) {
			ln1 = lnors[ltri[0]];
			ln2 = lnors[ltri[1]];
			ln3 = lnors[ltri[2]];
		}

		/* vertices */
		cddm_draw_attrib_vertex(&attribs, mvert, a, vtri[0], ltri[0], 0, ln1, smoothnormal);
		cddm_draw_attrib_vertex(&attribs, mvert, a, vtri[1], ltri[1], 1, ln2, smoothnormal);
		cddm_draw_attrib_vertex(&attribs, mvert, a, vtri[2], ltri[2], 2, ln3, smoothnormal);
	}
	glEnd();
}

static void cdDM_drawMappedEdges(DerivedMesh *dm, DMSetDrawOptions setDrawOptions, void *userData)
{
	CDDerivedMesh *cddm = (CDDerivedMesh *) dm;
	MVert *vert = cddm->mvert;
	MEdge *edge = cddm->medge;
	int i, orig, *index = DM_get_edge_data_layer(dm, CD_ORIGINDEX);

	glBegin(GL_LINES);
	for (i = 0; i < dm->numEdgeData; i++, edge++) {
		if (index) {
			orig = *index++;
			if (setDrawOptions && orig == ORIGINDEX_NONE) continue;
		}
		else
			orig = i;

		if (!setDrawOptions || (setDrawOptions(userData, orig) != DM_DRAW_OPTION_SKIP)) {
			glVertex3fv(vert[edge->v1].co);
			glVertex3fv(vert[edge->v2].co);
		}
	}
	glEnd();
}

typedef struct FaceCount {
	unsigned int i_visible;
	unsigned int i_hidden;
	unsigned int i_tri_visible;
	unsigned int i_tri_hidden;
} FaceCount;

static void cdDM_buffer_copy_triangles(
        DerivedMesh *dm, unsigned int *varray,
        const int *mat_orig_to_new)
{
	GPUBufferMaterial *gpumat, *gpumaterials = dm->drawObject->materials;
	int i, j, start;

	const int gpu_totmat = dm->drawObject->totmaterial;
	const short dm_totmat = dm->totmat;
	const MPoly *mpoly = dm->getPolyArray(dm);
	const MLoopTri *lt = dm->getLoopTriArray(dm);
	const int totpoly = dm->getNumPolys(dm);

	FaceCount *fc = MEM_mallocN(sizeof(*fc) * gpu_totmat, "gpumaterial.facecount");

	for (i = 0; i < gpu_totmat; i++) {
		fc[i].i_visible = 0;
		fc[i].i_tri_visible = 0;
		fc[i].i_hidden = gpumaterials[i].totpolys - 1;
		fc[i].i_tri_hidden = gpumaterials[i].totelements - 1;
	}

	for (i = 0; i < totpoly; i++) {
		const short mat_nr = ME_MAT_NR_TEST(mpoly[i].mat_nr, dm_totmat);
		int tottri = ME_POLY_TRI_TOT(&mpoly[i]);
		int mati = mat_orig_to_new[mat_nr];
		gpumat = gpumaterials + mati;

		if (mpoly[i].flag & ME_HIDE) {
			for (j = 0; j < tottri; j++, lt++) {
				start = gpumat->start + fc[mati].i_tri_hidden;
				/* v1 v2 v3 */
				varray[start--] = lt->tri[2];
				varray[start--] = lt->tri[1];
				varray[start--] = lt->tri[0];
				fc[mati].i_tri_hidden -= 3;
			}
			gpumat->polys[fc[mati].i_hidden--] = i;
		}
		else {
			for (j = 0; j < tottri; j++, lt++) {
				start = gpumat->start + fc[mati].i_tri_visible;
				/* v1 v2 v3 */
				varray[start++] = lt->tri[0];
				varray[start++] = lt->tri[1];
				varray[start++] = lt->tri[2];
				fc[mati].i_tri_visible += 3;
			}
			gpumat->polys[fc[mati].i_visible++] = i;
		}
	}

	/* set the visible polygons */
	for (i = 0; i < gpu_totmat; i++) {
		gpumaterials[i].totvisiblepolys = fc[i].i_visible;
	}

	MEM_freeN(fc);
}

static void cdDM_buffer_copy_vertex(
        DerivedMesh *dm, float *varray)
{
	const MVert *mvert;
	const MPoly *mpoly;
	const MLoop *mloop;

	int i, j, start, totpoly;

	mvert = dm->getVertArray(dm);
	mpoly = dm->getPolyArray(dm);
	mloop = dm->getLoopArray(dm);
	totpoly = dm->getNumPolys(dm);

	start = 0;

	for (i = 0; i < totpoly; i++, mpoly++) {
		for (j = 0; j < mpoly->totloop; j++) {
			copy_v3_v3(&varray[start], mvert[mloop[mpoly->loopstart + j].v].co);
			start += 3;
		}
	}

	/* copy loose points */
	j = dm->drawObject->tot_loop_verts * 3;
	for (i = 0; i < dm->drawObject->totvert; i++) {
		if (dm->drawObject->vert_points[i].point_index >= dm->drawObject->tot_loop_verts) {
			copy_v3_v3(&varray[j], mvert[i].co);
			j += 3;
		}
	}
}

static void cdDM_buffer_copy_normal(
        DerivedMesh *dm, short *varray)
{
	CDDerivedMesh *cddm = (CDDerivedMesh *)dm;
	int i, j, totpoly;
	int start;

	const float (*nors)[3] = dm->getPolyDataArray(dm, CD_NORMAL);
	const float (*lnors)[3] = dm->getLoopDataArray(dm, CD_NORMAL);

	const MVert *mvert;
	const MPoly *mpoly;
	const MLoop *mloop;

	mvert = dm->getVertArray(dm);
	mpoly = dm->getPolyArray(dm);
	mloop = dm->getLoopArray(dm);
	totpoly = dm->getNumPolys(dm);

	/* we are in sculpt mode, disable loop normals (since they won't get updated) */
	if (cddm->pbvh)
		lnors = NULL;

	start = 0;
	for (i = 0; i < totpoly; i++, mpoly++) {
		const bool smoothnormal = (mpoly->flag & ME_SMOOTH) != 0;

		if (lnors) {
			/* Copy loop normals */
			for (j = 0; j < mpoly->totloop; j++, start += 4) {
				normal_float_to_short_v3(&varray[start], lnors[mpoly->loopstart + j]);
			}
		}
		else if (smoothnormal) {
			/* Copy vertex normal */
			for (j = 0; j < mpoly->totloop; j++, start += 4) {
				copy_v3_v3_short(&varray[start], mvert[mloop[mpoly->loopstart + j].v].no);
			}
		}
		else {
			/* Copy cached OR calculated face normal */
			short f_no_s[3];

			if (nors) {
				normal_float_to_short_v3(f_no_s, nors[i]);
			}
			else {
				float f_no[3];
				BKE_mesh_calc_poly_normal(mpoly, &mloop[mpoly->loopstart], mvert, f_no);
				normal_float_to_short_v3(f_no_s, f_no);
			}

			for (j = 0; j < mpoly->totloop; j++, start += 4) {
				copy_v3_v3_short(&varray[start], f_no_s);
			}
		}
	}
}

static void cdDM_buffer_copy_uv(
        DerivedMesh *dm, float *varray)
{
	int i, j, totpoly;
	int start;

	const MPoly *mpoly;
	const MLoopUV *mloopuv;

	if ((mloopuv = DM_get_loop_data_layer(dm, CD_MLOOPUV)) == NULL) {
		return;
	}

	mpoly = dm->getPolyArray(dm);
	totpoly = dm->getNumPolys(dm);

	start = 0;
	for (i = 0; i < totpoly; i++, mpoly++) {
		for (j = 0; j < mpoly->totloop; j++) {
			copy_v2_v2(&varray[start], mloopuv[mpoly->loopstart + j].uv);
			start += 2;
		}
	}
}

static void cdDM_buffer_copy_uv_texpaint(
        DerivedMesh *dm, float *varray)
{
	int i, j, totpoly;
	int start;

	const MPoly *mpoly;

	int totmaterial = dm->totmat;
	const MLoopUV **uv_base;
	const MLoopUV  *uv_stencil_base;
	int stencil;

	totpoly = dm->getNumPolys(dm);

	/* should have been checked for before, reassert */
	BLI_assert(DM_get_loop_data_layer(dm, CD_MLOOPUV));
	uv_base = MEM_mallocN(totmaterial * sizeof(*uv_base), "texslots");

	for (i = 0; i < totmaterial; i++) {
		uv_base[i] = DM_paint_uvlayer_active_get(dm, i);
	}

	stencil = CustomData_get_stencil_layer(&dm->loopData, CD_MLOOPUV);
	uv_stencil_base = CustomData_get_layer_n(&dm->loopData, CD_MLOOPUV, stencil);

	mpoly = dm->getPolyArray(dm);
	start = 0;

	for (i = 0; i < totpoly; i++, mpoly++) {
		int mat_i = mpoly->mat_nr;

		for (j = 0; j < mpoly->totloop; j++) {
			copy_v2_v2(&varray[start], uv_base[mat_i][mpoly->loopstart + j].uv);
			copy_v2_v2(&varray[start + 2], uv_stencil_base[mpoly->loopstart + j].uv);
			start += 4;
		}
	}

	MEM_freeN((void *)uv_base);
}

/* treat varray_ as an array of MCol, four MCol's per face */
static void cdDM_buffer_copy_mcol(
        DerivedMesh *dm, unsigned char *varray,
        const void *user_data)
{
	int i, j, totpoly;
	int start;

	const MLoopCol *mloopcol = user_data;
	const MPoly *mpoly = dm->getPolyArray(dm);

	totpoly = dm->getNumPolys(dm);

	start = 0;

	for (i = 0; i < totpoly; i++, mpoly++) {
		for (j = 0; j < mpoly->totloop; j++) {
			copy_v3_v3_uchar(&varray[start], &mloopcol[mpoly->loopstart + j].r);
			start += 3;
		}
	}
}

static void cdDM_buffer_copy_edge(
        DerivedMesh *dm, unsigned int *varray)
{
	MEdge *medge, *medge_base;
	int i, totedge, iloose, inorm, iloosehidden, inormhidden;
	int tot_loose_hidden = 0, tot_loose = 0;
	int tot_hidden = 0, tot = 0;

	medge_base = medge = dm->getEdgeArray(dm);
	totedge = dm->getNumEdges(dm);

	for (i = 0; i < totedge; i++, medge++) {
		if (medge->flag & ME_EDGEDRAW) {
			if (medge->flag & ME_LOOSEEDGE) tot_loose++;
			else tot++;
		}
		else {
			if (medge->flag & ME_LOOSEEDGE) tot_loose_hidden++;
			else tot_hidden++;
		}
	}

	inorm = 0;
	inormhidden = tot;
	iloose = tot + tot_hidden;
	iloosehidden = iloose + tot_loose;

	medge = medge_base;
	for (i = 0; i < totedge; i++, medge++) {
		if (medge->flag & ME_EDGEDRAW) {
			if (medge->flag & ME_LOOSEEDGE) {
				varray[iloose * 2] = dm->drawObject->vert_points[medge->v1].point_index;
				varray[iloose * 2 + 1] = dm->drawObject->vert_points[medge->v2].point_index;
				iloose++;
			}
			else {
				varray[inorm * 2] = dm->drawObject->vert_points[medge->v1].point_index;
				varray[inorm * 2 + 1] = dm->drawObject->vert_points[medge->v2].point_index;
				inorm++;
			}
		}
		else {
			if (medge->flag & ME_LOOSEEDGE) {
				varray[iloosehidden * 2] = dm->drawObject->vert_points[medge->v1].point_index;
				varray[iloosehidden * 2 + 1] = dm->drawObject->vert_points[medge->v2].point_index;
				iloosehidden++;
			}
			else {
				varray[inormhidden * 2] = dm->drawObject->vert_points[medge->v1].point_index;
				varray[inormhidden * 2 + 1] = dm->drawObject->vert_points[medge->v2].point_index;
				inormhidden++;
			}
		}
	}

	dm->drawObject->tot_loose_edge_drawn = tot_loose;
	dm->drawObject->loose_edge_offset = tot + tot_hidden;
	dm->drawObject->tot_edge_drawn = tot;
}

static void cdDM_buffer_copy_uvedge(
        DerivedMesh *dm, float *varray)
{
	int i, j, totpoly;
	int start;
	const MLoopUV *mloopuv;
	const MPoly *mpoly = dm->getPolyArray(dm);

	if ((mloopuv = DM_get_loop_data_layer(dm, CD_MLOOPUV)) == NULL) {
		return;
	}

	totpoly = dm->getNumPolys(dm);
	start = 0;

	for (i = 0; i < totpoly; i++, mpoly++) {
		for (j = 0; j < mpoly->totloop; j++) {
			copy_v2_v2(&varray[start], mloopuv[mpoly->loopstart + j].uv);
			copy_v2_v2(&varray[start + 2], mloopuv[mpoly->loopstart + (j + 1) % mpoly->totloop].uv);
			start += 4;
		}
	}
}

static void cdDM_copy_gpu_data(
        DerivedMesh *dm, int type, void *varray_p,
        const int *mat_orig_to_new, const void *user_data)
{
	/* 'varray_p' cast is redundant but include for self-documentation */
	switch (type) {
		case GPU_BUFFER_VERTEX:
			cdDM_buffer_copy_vertex(dm, (float *)varray_p);
			break;
		case GPU_BUFFER_NORMAL:
			cdDM_buffer_copy_normal(dm, (short *)varray_p);
			break;
		case GPU_BUFFER_COLOR:
			cdDM_buffer_copy_mcol(dm, (unsigned char *)varray_p, user_data);
			break;
		case GPU_BUFFER_UV:
			cdDM_buffer_copy_uv(dm, (float *)varray_p);
			break;
		case GPU_BUFFER_UV_TEXPAINT:
			cdDM_buffer_copy_uv_texpaint(dm, (float *)varray_p);
			break;
		case GPU_BUFFER_EDGE:
			cdDM_buffer_copy_edge(dm, (unsigned int *)varray_p);
			break;
		case GPU_BUFFER_UVEDGE:
			cdDM_buffer_copy_uvedge(dm, (float *)varray_p);
			break;
		case GPU_BUFFER_TRIANGLES:
			cdDM_buffer_copy_triangles(dm, (unsigned int *)varray_p, mat_orig_to_new);
			break;
		default:
			break;
	}
}

/* add a new point to the list of points related to a particular
 * vertex */
#ifdef USE_GPU_POINT_LINK

static void cdDM_drawobject_add_vert_point(GPUDrawObject *gdo, int vert_index, int point_index)
{
	GPUVertPointLink *lnk;

	lnk = &gdo->vert_points[vert_index];

	/* if first link is in use, add a new link at the end */
	if (lnk->point_index != -1) {
		/* get last link */
		for (; lnk->next; lnk = lnk->next) ;

		/* add a new link from the pool */
		lnk = lnk->next = &gdo->vert_points_mem[gdo->vert_points_usage];
		gdo->vert_points_usage++;
	}

	lnk->point_index = point_index;
}

#else

static void cdDM_drawobject_add_vert_point(GPUDrawObject *gdo, int vert_index, int point_index)
{
	GPUVertPointLink *lnk;
	lnk = &gdo->vert_points[vert_index];
	if (lnk->point_index == -1) {
		lnk->point_index = point_index;
	}
}

#endif  /* USE_GPU_POINT_LINK */

/* for each vertex, build a list of points related to it; these lists
 * are stored in an array sized to the number of vertices */
static void cdDM_drawobject_init_vert_points(
        GPUDrawObject *gdo,
        const MPoly *mpoly, const MLoop *mloop,
        int tot_poly)
{
	int i;
	int tot_loops = 0;

	/* allocate the array and space for links */
	gdo->vert_points = MEM_mallocN(sizeof(GPUVertPointLink) * gdo->totvert,
	                               "GPUDrawObject.vert_points");
#ifdef USE_GPU_POINT_LINK
	gdo->vert_points_mem = MEM_callocN(sizeof(GPUVertPointLink) * gdo->totvert,
	                                   "GPUDrawObject.vert_points_mem");
	gdo->vert_points_usage = 0;
#endif

	/* -1 indicates the link is not yet used */
	for (i = 0; i < gdo->totvert; i++) {
#ifdef USE_GPU_POINT_LINK
		gdo->vert_points[i].link = NULL;
#endif
		gdo->vert_points[i].point_index = -1;
	}

	for (i = 0; i < tot_poly; i++) {
		int j;
		const MPoly *mp = &mpoly[i];

		/* assign unique indices to vertices of the mesh */
		for (j = 0; j < mp->totloop; j++) {
			cdDM_drawobject_add_vert_point(gdo, mloop[mp->loopstart + j].v, tot_loops + j);
		}
		tot_loops += mp->totloop;
	}

	/* map any unused vertices to loose points */
	for (i = 0; i < gdo->totvert; i++) {
		if (gdo->vert_points[i].point_index == -1) {
			gdo->vert_points[i].point_index = gdo->tot_loop_verts + gdo->tot_loose_point;
			gdo->tot_loose_point++;
		}
	}
}

/* see GPUDrawObject's structure definition for a description of the
 * data being initialized here */
static GPUDrawObject *cdDM_GPUobject_new(DerivedMesh *dm)
{
	GPUDrawObject *gdo;
	const MPoly *mpoly;
	const MLoop *mloop;
	const short dm_totmat = dm->totmat;
	GPUBufferMaterial *mat_info;
	int i, totloops, totpolys;

	/* object contains at least one material (default included) so zero means uninitialized dm */
	BLI_assert(dm_totmat != 0);

	mpoly = dm->getPolyArray(dm);
	mloop = dm->getLoopArray(dm);

	totpolys = dm->getNumPolys(dm);
	totloops = dm->getNumLoops(dm);

	/* get the number of points used by each material, treating
	 * each quad as two triangles */
	mat_info = MEM_callocN(sizeof(*mat_info) * dm_totmat, "GPU_drawobject_new.mat_orig_to_new");

	for (i = 0; i < totpolys; i++) {
		const short mat_nr = ME_MAT_NR_TEST(mpoly[i].mat_nr, dm_totmat);
		mat_info[mat_nr].totpolys++;
		mat_info[mat_nr].totelements += 3 * ME_POLY_TRI_TOT(&mpoly[i]);
		mat_info[mat_nr].totloops += mpoly[i].totloop;
	}
	/* create the GPUDrawObject */
	gdo = MEM_callocN(sizeof(GPUDrawObject), "GPUDrawObject");
	gdo->totvert = dm->getNumVerts(dm);
	gdo->totedge = dm->getNumEdges(dm);

	GPU_buffer_material_finalize(gdo, mat_info, dm_totmat);

	gdo->tot_loop_verts = totloops;

	/* store total number of points used for triangles */
	gdo->tot_triangle_point = poly_to_tri_count(totpolys, totloops) * 3;

	cdDM_drawobject_init_vert_points(gdo, mpoly, mloop, totpolys);

	return gdo;
}

static void cdDM_foreachMappedVert(
        DerivedMesh *dm,
        void (*func)(void *userData, int index, const float co[3], const float no_f[3], const short no_s[3]),
        void *userData,
        DMForeachFlag flag)
{
	MVert *mv = CDDM_get_verts(dm);
	const int *index = DM_get_vert_data_layer(dm, CD_ORIGINDEX);
	int i;

	if (index) {
		for (i = 0; i < dm->numVertData; i++, mv++) {
			const short *no = (flag & DM_FOREACH_USE_NORMAL) ? mv->no : NULL;
			const int orig = *index++;
			if (orig == ORIGINDEX_NONE) continue;
			func(userData, orig, mv->co, NULL, no);
		}
	}
	else {
		for (i = 0; i < dm->numVertData; i++, mv++) {
			const short *no = (flag & DM_FOREACH_USE_NORMAL) ? mv->no : NULL;
			func(userData, i, mv->co, NULL, no);
		}
	}
}

static void cdDM_foreachMappedEdge(
        DerivedMesh *dm,
        void (*func)(void *userData, int index, const float v0co[3], const float v1co[3]),
        void *userData)
{
	CDDerivedMesh *cddm = (CDDerivedMesh *) dm;
	MVert *mv = cddm->mvert;
	MEdge *med = cddm->medge;
	int i, orig, *index = DM_get_edge_data_layer(dm, CD_ORIGINDEX);

	for (i = 0; i < dm->numEdgeData; i++, med++) {
		if (index) {
			orig = *index++;
			if (orig == ORIGINDEX_NONE) continue;
			func(userData, orig, mv[med->v1].co, mv[med->v2].co);
		}
		else
			func(userData, i, mv[med->v1].co, mv[med->v2].co);
	}
}

static void cdDM_foreachMappedLoop(
        DerivedMesh *dm,
        void (*func)(void *userData, int vertex_index, int face_index, const float co[3], const float no[3]),
        void *userData,
        DMForeachFlag flag)
{
	/* We can't use dm->getLoopDataLayout(dm) here, we want to always access dm->loopData, EditDerivedBMesh would
	 * return loop data from bmesh itself. */
	const float (*lnors)[3] = (flag & DM_FOREACH_USE_NORMAL) ? DM_get_loop_data_layer(dm, CD_NORMAL) : NULL;

	const MVert *mv = CDDM_get_verts(dm);
	const MLoop *ml = CDDM_get_loops(dm);
	const MPoly *mp = CDDM_get_polys(dm);
	const int *v_index = DM_get_vert_data_layer(dm, CD_ORIGINDEX);
	const int *f_index = DM_get_poly_data_layer(dm, CD_ORIGINDEX);
	int p_idx, i;

	for (p_idx = 0; p_idx < dm->numPolyData; ++p_idx, ++mp) {
		for (i = 0; i < mp->totloop; ++i, ++ml) {
			const int v_idx = v_index ? v_index[ml->v] : ml->v;
			const int f_idx = f_index ? f_index[p_idx] : p_idx;
			const float *no = lnors ? *lnors++ : NULL;
			if (!ELEM(ORIGINDEX_NONE, v_idx, f_idx)) {
				func(userData, v_idx, f_idx, mv[ml->v].co, no);
			}
		}
	}
}

static void cdDM_foreachMappedFaceCenter(
        DerivedMesh *dm,
        void (*func)(void *userData, int index, const float cent[3], const float no[3]),
        void *userData,
        DMForeachFlag flag)
{
	CDDerivedMesh *cddm = (CDDerivedMesh *)dm;
	MVert *mvert = cddm->mvert;
	MPoly *mp;
	MLoop *ml;
	int i, orig, *index;

	index = CustomData_get_layer(&dm->polyData, CD_ORIGINDEX);
	mp = cddm->mpoly;
	for (i = 0; i < dm->numPolyData; i++, mp++) {
		float cent[3];
		float *no, _no[3];

		if (index) {
			orig = *index++;
			if (orig == ORIGINDEX_NONE) continue;
		}
		else {
			orig = i;
		}
		
		ml = &cddm->mloop[mp->loopstart];
		BKE_mesh_calc_poly_center(mp, ml, mvert, cent);

		if (flag & DM_FOREACH_USE_NORMAL) {
			BKE_mesh_calc_poly_normal(mp, ml, mvert, (no = _no));
		}
		else {
			no = NULL;
		}

		func(userData, orig, cent, no);
	}

}

void CDDM_recalc_tessellation_ex(DerivedMesh *dm, const bool do_face_nor_cpy)
{
	CDDerivedMesh *cddm = (CDDerivedMesh *)dm;

	dm->numTessFaceData = BKE_mesh_recalc_tessellation(
	        &dm->faceData, &dm->loopData, &dm->polyData,
	        cddm->mvert,
	        dm->numTessFaceData, dm->numLoopData, dm->numPolyData,
	        do_face_nor_cpy);

	cddm->mface = CustomData_get_layer(&dm->faceData, CD_MFACE);

	/* Tessellation recreated faceData, and the active layer indices need to get re-propagated
	 * from loops and polys to faces */
	CustomData_bmesh_update_active_layers(&dm->faceData, &dm->loopData);
}

void CDDM_recalc_tessellation(DerivedMesh *dm)
{
	CDDM_recalc_tessellation_ex(dm, true);
}

void CDDM_recalc_looptri(DerivedMesh *dm)
{
	CDDerivedMesh *cddm = (CDDerivedMesh *)dm;
	const unsigned int totpoly = dm->numPolyData;
	const unsigned int totloop = dm->numLoopData;

	DM_ensure_looptri_data(dm);

	BKE_mesh_recalc_looptri(
	        cddm->mloop, cddm->mpoly,
	        cddm->mvert,
	        totloop, totpoly,
	        cddm->dm.looptris.array);
}

static const MLoopTri *cdDM_getLoopTriArray(DerivedMesh *dm)
{
	if (dm->looptris.array) {
		BLI_assert(poly_to_tri_count(dm->numPolyData, dm->numLoopData) == dm->looptris.num);
	}
	else {
		dm->recalcLoopTri(dm);

		/* ccdm is an exception here, that recalcLoopTri will fill in the array too  */
	}
	return dm->looptris.array;
}

static void cdDM_free_internal(CDDerivedMesh *cddm)
{
	if (cddm->pmap) MEM_freeN(cddm->pmap);
	if (cddm->pmap_mem) MEM_freeN(cddm->pmap_mem);
}

static void cdDM_release(DerivedMesh *dm)
{
	CDDerivedMesh *cddm = (CDDerivedMesh *)dm;

	if (DM_release(dm)) {
		cdDM_free_internal(cddm);
		MEM_freeN(cddm);
	}
}

/**************** CDDM interface functions ****************/
static CDDerivedMesh *cdDM_create(const char *desc)
{
	CDDerivedMesh *cddm;
	DerivedMesh *dm;

	cddm = MEM_callocN(sizeof(*cddm), desc);
	dm = &cddm->dm;

	dm->getMinMax = cdDM_getMinMax;

	dm->getNumVerts = cdDM_getNumVerts;
	dm->getNumEdges = cdDM_getNumEdges;
	dm->getNumTessFaces = cdDM_getNumTessFaces;
	dm->getNumLoops = cdDM_getNumLoops;
	dm->getNumPolys = cdDM_getNumPolys;

	dm->getVert = cdDM_getVert;
	dm->getEdge = cdDM_getEdge;
	dm->getTessFace = cdDM_getTessFace;

	dm->copyVertArray = cdDM_copyVertArray;
	dm->copyEdgeArray = cdDM_copyEdgeArray;
	dm->copyTessFaceArray = cdDM_copyTessFaceArray;
	dm->copyLoopArray = cdDM_copyLoopArray;
	dm->copyPolyArray = cdDM_copyPolyArray;

	dm->getVertData = DM_get_vert_data;
	dm->getEdgeData = DM_get_edge_data;
	dm->getTessFaceData = DM_get_tessface_data;
	dm->getVertDataArray = DM_get_vert_data_layer;
	dm->getEdgeDataArray = DM_get_edge_data_layer;
	dm->getTessFaceDataArray = DM_get_tessface_data_layer;

	dm->getLoopTriArray = cdDM_getLoopTriArray;

	dm->calcNormals = CDDM_calc_normals;
	dm->calcLoopNormals = CDDM_calc_loop_normals;
	dm->calcLoopNormalsSpaceArray = CDDM_calc_loop_normals_spacearr;
	dm->calcLoopTangents = DM_calc_loop_tangents;
	dm->recalcTessellation = CDDM_recalc_tessellation;
	dm->recalcLoopTri = CDDM_recalc_looptri;

	dm->getVertCos = cdDM_getVertCos;
	dm->getVertCo = cdDM_getVertCo;
	dm->getVertNo = cdDM_getVertNo;

	dm->getPBVH = cdDM_getPBVH;
	dm->getPolyMap = cdDM_getPolyMap;

	dm->drawVerts = cdDM_drawVerts;

	dm->drawEdges = cdDM_drawEdges;
	dm->drawLooseEdges = cdDM_drawLooseEdges;
	dm->drawMappedEdges = cdDM_drawMappedEdges;

	dm->drawFacesSolid = cdDM_drawFacesSolid;
	dm->drawFacesGLSL = cdDM_drawFacesGLSL;
	dm->drawMappedFaces = cdDM_drawMappedFaces;
	dm->drawMappedFacesGLSL = cdDM_drawMappedFacesGLSL;
	dm->drawMappedFacesMat = cdDM_drawMappedFacesMat;

	dm->gpuObjectNew = cdDM_GPUobject_new;
	dm->copy_gpu_data = cdDM_copy_gpu_data;

	dm->foreachMappedVert = cdDM_foreachMappedVert;
	dm->foreachMappedEdge = cdDM_foreachMappedEdge;
	dm->foreachMappedLoop = cdDM_foreachMappedLoop;
	dm->foreachMappedFaceCenter = cdDM_foreachMappedFaceCenter;

	dm->release = cdDM_release;

	return cddm;
}

DerivedMesh *CDDM_new(int numVerts, int numEdges, int numTessFaces, int numLoops, int numPolys)
{
	CDDerivedMesh *cddm = cdDM_create("CDDM_new dm");
	DerivedMesh *dm = &cddm->dm;

	DM_init(dm, DM_TYPE_CDDM, numVerts, numEdges, numTessFaces, numLoops, numPolys);

	CustomData_add_layer(&dm->vertData, CD_ORIGINDEX, CD_CALLOC, NULL, numVerts);
	CustomData_add_layer(&dm->edgeData, CD_ORIGINDEX, CD_CALLOC, NULL, numEdges);
	CustomData_add_layer(&dm->faceData, CD_ORIGINDEX, CD_CALLOC, NULL, numTessFaces);
	CustomData_add_layer(&dm->polyData, CD_ORIGINDEX, CD_CALLOC, NULL, numPolys);

	CustomData_add_layer(&dm->vertData, CD_MVERT, CD_CALLOC, NULL, numVerts);
	CustomData_add_layer(&dm->edgeData, CD_MEDGE, CD_CALLOC, NULL, numEdges);
	CustomData_add_layer(&dm->faceData, CD_MFACE, CD_CALLOC, NULL, numTessFaces);
	CustomData_add_layer(&dm->loopData, CD_MLOOP, CD_CALLOC, NULL, numLoops);
	CustomData_add_layer(&dm->polyData, CD_MPOLY, CD_CALLOC, NULL, numPolys);

	cddm->mvert = CustomData_get_layer(&dm->vertData, CD_MVERT);
	cddm->medge = CustomData_get_layer(&dm->edgeData, CD_MEDGE);
	cddm->mface = CustomData_get_layer(&dm->faceData, CD_MFACE);
	cddm->mloop = CustomData_get_layer(&dm->loopData, CD_MLOOP);
	cddm->mpoly = CustomData_get_layer(&dm->polyData, CD_MPOLY);

	return dm;
}

DerivedMesh *CDDM_from_mesh(Mesh *mesh)
{
	CDDerivedMesh *cddm = cdDM_create(__func__);
	DerivedMesh *dm = &cddm->dm;
	CustomDataMask mask = CD_MASK_MESH & (~CD_MASK_MDISPS);
	int alloctype;

	/* this does a referenced copy, with an exception for fluidsim */

	DM_init(dm, DM_TYPE_CDDM, mesh->totvert, mesh->totedge, 0 /* mesh->totface */,
	        mesh->totloop, mesh->totpoly);

	dm->deformedOnly = 1;
	dm->cd_flag = mesh->cd_flag;

	alloctype = CD_REFERENCE;

	CustomData_merge(&mesh->vdata, &dm->vertData, mask, alloctype,
	                 mesh->totvert);
	CustomData_merge(&mesh->edata, &dm->edgeData, mask, alloctype,
	                 mesh->totedge);
	CustomData_merge(&mesh->fdata, &dm->faceData, mask | CD_MASK_ORIGINDEX, alloctype,
	                 0 /* mesh->totface */);
	CustomData_merge(&mesh->ldata, &dm->loopData, mask, alloctype,
	                 mesh->totloop);
	CustomData_merge(&mesh->pdata, &dm->polyData, mask, alloctype,
	                 mesh->totpoly);

	cddm->mvert = CustomData_get_layer(&dm->vertData, CD_MVERT);
	cddm->medge = CustomData_get_layer(&dm->edgeData, CD_MEDGE);
	cddm->mloop = CustomData_get_layer(&dm->loopData, CD_MLOOP);
	cddm->mpoly = CustomData_get_layer(&dm->polyData, CD_MPOLY);
#if 0
	cddm->mface = CustomData_get_layer(&dm->faceData, CD_MFACE);
#else
	cddm->mface = NULL;
#endif

	/* commented since even when CD_ORIGINDEX was first added this line fails
	 * on the default cube, (after editmode toggle too) - campbell */
#if 0
	BLI_assert(CustomData_has_layer(&cddm->dm.faceData, CD_ORIGINDEX));
#endif

	return dm;
}

DerivedMesh *CDDM_from_curve(Object *ob)
{
	ListBase disp = {NULL, NULL};

	if (ob->curve_cache) {
		disp = ob->curve_cache->disp;
	}

	return CDDM_from_curve_displist(ob, &disp);
}

DerivedMesh *CDDM_from_curve_displist(Object *ob, ListBase *dispbase)
{
	Curve *cu = (Curve *) ob->data;
	DerivedMesh *dm;
	CDDerivedMesh *cddm;
	MVert *allvert;
	MEdge *alledge;
	MLoop *allloop;
	MPoly *allpoly;
	MLoopUV *alluv = NULL;
	int totvert, totedge, totloop, totpoly;
	bool use_orco_uv = (cu->flag & CU_UV_ORCO) != 0;

	if (BKE_mesh_nurbs_displist_to_mdata(
	        ob, dispbase, &allvert, &totvert, &alledge,
	        &totedge, &allloop, &allpoly, (use_orco_uv) ? &alluv : NULL,
	        &totloop, &totpoly) != 0)
	{
		/* Error initializing mdata. This often happens when curve is empty */
		return CDDM_new(0, 0, 0, 0, 0);
	}

	dm = CDDM_new(totvert, totedge, 0, totloop, totpoly);
	dm->deformedOnly = 1;
	dm->dirty |= DM_DIRTY_NORMALS;

	cddm = (CDDerivedMesh *)dm;

	memcpy(cddm->mvert, allvert, totvert * sizeof(MVert));
	memcpy(cddm->medge, alledge, totedge * sizeof(MEdge));
	memcpy(cddm->mloop, allloop, totloop * sizeof(MLoop));
	memcpy(cddm->mpoly, allpoly, totpoly * sizeof(MPoly));

	if (alluv) {
		const char *uvname = "Orco";
		CustomData_add_layer_named(&cddm->dm.loopData, CD_MLOOPUV, CD_ASSIGN, alluv, totloop, uvname);
	}

	MEM_freeN(allvert);
	MEM_freeN(alledge);
	MEM_freeN(allloop);
	MEM_freeN(allpoly);

	return dm;
}

static void loops_to_customdata_corners(
        BMesh *bm, CustomData *facedata,
        int cdindex, const BMLoop *l3[3],
        int numCol, int numUV)
{
	const BMLoop *l;
//	BMFace *f = l3[0]->f;
	MTFace *texface;
	MCol *mcol;
	MLoopCol *mloopcol;
	MLoopUV *mloopuv;
	int i, j, hasPCol = CustomData_has_layer(&bm->ldata, CD_PREVIEW_MLOOPCOL);

	for (i = 0; i < numUV; i++) {
		texface = CustomData_get_n(facedata, CD_MTFACE, cdindex, i);
	
		for (j = 0; j < 3; j++) {
			l = l3[j];
			mloopuv = CustomData_bmesh_get_n(&bm->ldata, l->head.data, CD_MLOOPUV, i);
			copy_v2_v2(texface->uv[j], mloopuv->uv);
		}
	}

	for (i = 0; i < numCol; i++) {
		mcol = CustomData_get_n(facedata, CD_MCOL, cdindex, i);
		
		for (j = 0; j < 3; j++) {
			l = l3[j];
			mloopcol = CustomData_bmesh_get_n(&bm->ldata, l->head.data, CD_MLOOPCOL, i);
			MESH_MLOOPCOL_TO_MCOL(mloopcol, &mcol[j]);
		}
	}

	if (hasPCol) {
		mcol = CustomData_get(facedata, cdindex, CD_PREVIEW_MCOL);

		for (j = 0; j < 3; j++) {
			l = l3[j];
			mloopcol = CustomData_bmesh_get(&bm->ldata, l->head.data, CD_PREVIEW_MLOOPCOL);
			MESH_MLOOPCOL_TO_MCOL(mloopcol, &mcol[j]);
		}
	}
}

/* used for both editbmesh and bmesh */
static DerivedMesh *cddm_from_bmesh_ex(
        struct BMesh *bm, const bool use_mdisps,
        /* EditBMesh vars for use_tessface */
        const bool use_tessface,
        const int em_tottri, const BMLoop *(*em_looptris)[3])
{
	DerivedMesh *dm = CDDM_new(bm->totvert,
	                           bm->totedge,
	                           use_tessface ? em_tottri : 0,
	                           bm->totloop,
	                           bm->totface);

	CDDerivedMesh *cddm = (CDDerivedMesh *)dm;
	BMIter iter;
	BMVert *eve;
	BMEdge *eed;
	BMFace *efa;
	MVert *mvert = cddm->mvert;
	MEdge *medge = cddm->medge;
	MFace *mface = cddm->mface;
	MLoop *mloop = cddm->mloop;
	MPoly *mpoly = cddm->mpoly;
	int numCol = CustomData_number_of_layers(&bm->ldata, CD_MLOOPCOL);
	int numUV  = CustomData_number_of_layers(&bm->ldata, CD_MLOOPUV);
	int *index, add_orig;
	CustomDataMask mask;
	unsigned int i, j;
	
	const int cd_vert_bweight_offset = CustomData_get_offset(&bm->vdata, CD_BWEIGHT);
	const int cd_edge_bweight_offset = CustomData_get_offset(&bm->edata, CD_BWEIGHT);
	const int cd_edge_crease_offset  = CustomData_get_offset(&bm->edata, CD_CREASE);
	
	dm->deformedOnly = 1;
	
	/* don't add origindex layer if one already exists */
	add_orig = !CustomData_has_layer(&bm->pdata, CD_ORIGINDEX);

	mask = use_mdisps ? CD_MASK_DERIVEDMESH | CD_MASK_MDISPS : CD_MASK_DERIVEDMESH;
	
	/* don't process shapekeys, we only feed them through the modifier stack as needed,
	 * e.g. for applying modifiers or the like*/
	mask &= ~CD_MASK_SHAPEKEY;
	CustomData_merge(&bm->vdata, &dm->vertData, mask,
	                 CD_CALLOC, dm->numVertData);
	CustomData_merge(&bm->edata, &dm->edgeData, mask,
	                 CD_CALLOC, dm->numEdgeData);
	CustomData_merge(&bm->ldata, &dm->loopData, mask,
	                 CD_CALLOC, dm->numLoopData);
	CustomData_merge(&bm->pdata, &dm->polyData, mask,
	                 CD_CALLOC, dm->numPolyData);

	/* add tessellation mface layers */
	if (use_tessface) {
		CustomData_from_bmeshpoly(&dm->faceData, &dm->loopData, em_tottri);
	}

	index = dm->getVertDataArray(dm, CD_ORIGINDEX);

	BM_ITER_MESH_INDEX (eve, &iter, bm, BM_VERTS_OF_MESH, i) {
		MVert *mv = &mvert[i];

		copy_v3_v3(mv->co, eve->co);

		BM_elem_index_set(eve, i); /* set_inline */

		normal_float_to_short_v3(mv->no, eve->no);

		mv->flag = BM_vert_flag_to_mflag(eve);

		if (cd_vert_bweight_offset != -1) mv->bweight = BM_ELEM_CD_GET_FLOAT_AS_UCHAR(eve, cd_vert_bweight_offset);

		if (add_orig) *index++ = i;

		CustomData_from_bmesh_block(&bm->vdata, &dm->vertData, eve->head.data, i);
	}
	bm->elem_index_dirty &= ~BM_VERT;

	index = dm->getEdgeDataArray(dm, CD_ORIGINDEX);
	BM_ITER_MESH_INDEX (eed, &iter, bm, BM_EDGES_OF_MESH, i) {
		MEdge *med = &medge[i];

		BM_elem_index_set(eed, i); /* set_inline */

		med->v1 = BM_elem_index_get(eed->v1);
		med->v2 = BM_elem_index_get(eed->v2);

		med->flag = BM_edge_flag_to_mflag(eed);

		/* handle this differently to editmode switching,
		 * only enable draw for single user edges rather then calculating angle */
		if ((med->flag & ME_EDGEDRAW) == 0) {
			if (eed->l && eed->l == eed->l->radial_next) {
				med->flag |= ME_EDGEDRAW;
			}
		}

		if (cd_edge_crease_offset  != -1) med->crease  = BM_ELEM_CD_GET_FLOAT_AS_UCHAR(eed, cd_edge_crease_offset);
		if (cd_edge_bweight_offset != -1) med->bweight = BM_ELEM_CD_GET_FLOAT_AS_UCHAR(eed, cd_edge_bweight_offset);

		CustomData_from_bmesh_block(&bm->edata, &dm->edgeData, eed->head.data, i);
		if (add_orig) *index++ = i;
	}
	bm->elem_index_dirty &= ~BM_EDGE;

	/* avoid this where possiblem, takes extra memory */
	if (use_tessface) {

		BM_mesh_elem_index_ensure(bm, BM_FACE);

		index = dm->getTessFaceDataArray(dm, CD_ORIGINDEX);
		for (i = 0; i < dm->numTessFaceData; i++) {
			MFace *mf = &mface[i];
			const BMLoop **l = em_looptris[i];
			efa = l[0]->f;

			mf->v1 = BM_elem_index_get(l[0]->v);
			mf->v2 = BM_elem_index_get(l[1]->v);
			mf->v3 = BM_elem_index_get(l[2]->v);
			mf->v4 = 0;
			mf->mat_nr = efa->mat_nr;
			mf->flag = BM_face_flag_to_mflag(efa);

			/* map mfaces to polygons in the same cddm intentionally */
			*index++ = BM_elem_index_get(efa);

			loops_to_customdata_corners(bm, &dm->faceData, i, l, numCol, numUV);
			test_index_face(mf, &dm->faceData, i, 3);
		}
	}
	
	index = CustomData_get_layer(&dm->polyData, CD_ORIGINDEX);
	j = 0;
	BM_ITER_MESH_INDEX (efa, &iter, bm, BM_FACES_OF_MESH, i) {
		BMLoop *l_iter;
		BMLoop *l_first;
		MPoly *mp = &mpoly[i];

		BM_elem_index_set(efa, i); /* set_inline */

		mp->totloop = efa->len;
		mp->flag = BM_face_flag_to_mflag(efa);
		mp->loopstart = j;
		mp->mat_nr = efa->mat_nr;

		l_iter = l_first = BM_FACE_FIRST_LOOP(efa);
		do {
			mloop->v = BM_elem_index_get(l_iter->v);
			mloop->e = BM_elem_index_get(l_iter->e);
			CustomData_from_bmesh_block(&bm->ldata, &dm->loopData, l_iter->head.data, j);

			BM_elem_index_set(l_iter, j); /* set_inline */

			j++;
			mloop++;
		} while ((l_iter = l_iter->next) != l_first);

		CustomData_from_bmesh_block(&bm->pdata, &dm->polyData, efa->head.data, i);

		if (add_orig) *index++ = i;
	}
	bm->elem_index_dirty &= ~(BM_FACE | BM_LOOP);

	dm->cd_flag = BM_mesh_cd_flag_from_bmesh(bm);

	return dm;
}

struct DerivedMesh *CDDM_from_bmesh(struct BMesh *bm, const bool use_mdisps)
{
	return cddm_from_bmesh_ex(
	        bm, use_mdisps, false,
	        /* these vars are for editmesh only */
	        0, NULL);
}

DerivedMesh *CDDM_from_editbmesh(BMEditMesh *em, const bool use_mdisps, const bool use_tessface)
{
	return cddm_from_bmesh_ex(
	        em->bm, use_mdisps,
	        /* editmesh */
	        use_tessface, em->tottri, (const BMLoop *(*)[3])em->looptris);
}

static DerivedMesh *cddm_copy_ex(DerivedMesh *source,
                                 const bool need_tessface_data,
                                 const bool faces_from_tessfaces)
{
	const bool copy_tessface_data = (faces_from_tessfaces || need_tessface_data);
	CDDerivedMesh *cddm = cdDM_create("CDDM_copy cddm");
	DerivedMesh *dm = &cddm->dm;
	int numVerts = source->numVertData;
	int numEdges = source->numEdgeData;
	int numTessFaces = copy_tessface_data ? source->numTessFaceData : 0;
	int numLoops = source->numLoopData;
	int numPolys = source->numPolyData;

	/* NOTE: Don't copy tessellation faces if not requested explicitly. */

	/* ensure these are created if they are made on demand */
	source->getVertDataArray(source, CD_ORIGINDEX);
	source->getEdgeDataArray(source, CD_ORIGINDEX);
	source->getPolyDataArray(source, CD_ORIGINDEX);
	if (copy_tessface_data) {
		source->getTessFaceDataArray(source, CD_ORIGINDEX);
	}

	/* this initializes dm, and copies all non mvert/medge/mface layers */
	DM_from_template(dm, source, DM_TYPE_CDDM, numVerts, numEdges, numTessFaces,
	                 numLoops, numPolys);
	dm->deformedOnly = source->deformedOnly;
	dm->cd_flag = source->cd_flag;
	dm->dirty = source->dirty;

	/* Tessellation data is never copied, so tag it here.
	 * Only tag dirty layers if we really ignored tessellation faces.
	 */
	if (!copy_tessface_data) {
		dm->dirty |= DM_DIRTY_TESS_CDLAYERS;
	}

	CustomData_copy_data(&source->vertData, &dm->vertData, 0, 0, numVerts);
	CustomData_copy_data(&source->edgeData, &dm->edgeData, 0, 0, numEdges);
	if (copy_tessface_data) {
		CustomData_copy_data(&source->faceData, &dm->faceData, 0, 0, numTessFaces);
	}

	/* now add mvert/medge/mface layers */
	cddm->mvert = source->dupVertArray(source);
	cddm->medge = source->dupEdgeArray(source);

	CustomData_add_layer(&dm->vertData, CD_MVERT, CD_ASSIGN, cddm->mvert, numVerts);
	CustomData_add_layer(&dm->edgeData, CD_MEDGE, CD_ASSIGN, cddm->medge, numEdges);

	if (faces_from_tessfaces || copy_tessface_data) {
		cddm->mface = source->dupTessFaceArray(source);
		CustomData_add_layer(&dm->faceData, CD_MFACE, CD_ASSIGN, cddm->mface, numTessFaces);
	}

	if (!faces_from_tessfaces) {
		DM_DupPolys(source, dm);
	}
	else {
		CDDM_tessfaces_to_faces(dm);
	}

	cddm->mloop = CustomData_get_layer(&dm->loopData, CD_MLOOP);
	cddm->mpoly = CustomData_get_layer(&dm->polyData, CD_MPOLY);

	return dm;
}

DerivedMesh *CDDM_copy(DerivedMesh *source)
{
	return cddm_copy_ex(source, false, false);
}

DerivedMesh *CDDM_copy_from_tessface(DerivedMesh *source)
{
	return cddm_copy_ex(source, false, true);
}

DerivedMesh *CDDM_copy_with_tessface(DerivedMesh *source)
{
	return cddm_copy_ex(source, true, false);
}

/* note, the CD_ORIGINDEX layers are all 0, so if there is a direct
 * relationship between mesh data this needs to be set by the caller. */
DerivedMesh *CDDM_from_template_ex(
        DerivedMesh *source,
        int numVerts, int numEdges, int numTessFaces,
        int numLoops, int numPolys,
        CustomDataMask mask)
{
	CDDerivedMesh *cddm = cdDM_create("CDDM_from_template dest");
	DerivedMesh *dm = &cddm->dm;

	/* ensure these are created if they are made on demand */
	source->getVertDataArray(source, CD_ORIGINDEX);
	source->getEdgeDataArray(source, CD_ORIGINDEX);
	source->getTessFaceDataArray(source, CD_ORIGINDEX);
	source->getPolyDataArray(source, CD_ORIGINDEX);

	/* this does a copy of all non mvert/medge/mface layers */
	DM_from_template_ex(
	        dm, source, DM_TYPE_CDDM,
	        numVerts, numEdges, numTessFaces,
	        numLoops, numPolys,
	        mask);

	/* now add mvert/medge/mface layers */
	CustomData_add_layer(&dm->vertData, CD_MVERT, CD_CALLOC, NULL, numVerts);
	CustomData_add_layer(&dm->edgeData, CD_MEDGE, CD_CALLOC, NULL, numEdges);
	CustomData_add_layer(&dm->faceData, CD_MFACE, CD_CALLOC, NULL, numTessFaces);
	CustomData_add_layer(&dm->loopData, CD_MLOOP, CD_CALLOC, NULL, numLoops);
	CustomData_add_layer(&dm->polyData, CD_MPOLY, CD_CALLOC, NULL, numPolys);

	if (!CustomData_get_layer(&dm->vertData, CD_ORIGINDEX))
		CustomData_add_layer(&dm->vertData, CD_ORIGINDEX, CD_CALLOC, NULL, numVerts);
	if (!CustomData_get_layer(&dm->edgeData, CD_ORIGINDEX))
		CustomData_add_layer(&dm->edgeData, CD_ORIGINDEX, CD_CALLOC, NULL, numEdges);
	if (!CustomData_get_layer(&dm->faceData, CD_ORIGINDEX))
		CustomData_add_layer(&dm->faceData, CD_ORIGINDEX, CD_CALLOC, NULL, numTessFaces);

	cddm->mvert = CustomData_get_layer(&dm->vertData, CD_MVERT);
	cddm->medge = CustomData_get_layer(&dm->edgeData, CD_MEDGE);
	cddm->mface = CustomData_get_layer(&dm->faceData, CD_MFACE);
	cddm->mloop = CustomData_get_layer(&dm->loopData, CD_MLOOP);
	cddm->mpoly = CustomData_get_layer(&dm->polyData, CD_MPOLY);

	return dm;
}
DerivedMesh *CDDM_from_template(
        DerivedMesh *source,
        int numVerts, int numEdges, int numTessFaces,
        int numLoops, int numPolys)
{
	return CDDM_from_template_ex(
	        source, numVerts, numEdges, numTessFaces,
	        numLoops, numPolys,
	        CD_MASK_DERIVEDMESH);
}

void CDDM_apply_vert_coords(DerivedMesh *dm, float (*vertCoords)[3])
{
	CDDerivedMesh *cddm = (CDDerivedMesh *)dm;
	MVert *vert;
	int i;

	/* this will just return the pointer if it wasn't a referenced layer */
	vert = CustomData_duplicate_referenced_layer(&dm->vertData, CD_MVERT, dm->numVertData);
	cddm->mvert = vert;

	for (i = 0; i < dm->numVertData; ++i, ++vert)
		copy_v3_v3(vert->co, vertCoords[i]);

	cddm->dm.dirty |= DM_DIRTY_NORMALS;
}

void CDDM_apply_vert_normals(DerivedMesh *dm, short (*vertNormals)[3])
{
	CDDerivedMesh *cddm = (CDDerivedMesh *)dm;
	MVert *vert;
	int i;

	/* this will just return the pointer if it wasn't a referenced layer */
	vert = CustomData_duplicate_referenced_layer(&dm->vertData, CD_MVERT, dm->numVertData);
	cddm->mvert = vert;

	for (i = 0; i < dm->numVertData; ++i, ++vert)
		copy_v3_v3_short(vert->no, vertNormals[i]);

	cddm->dm.dirty &= ~DM_DIRTY_NORMALS;
}

void CDDM_calc_normals_mapping_ex(DerivedMesh *dm, const bool only_face_normals)
{
	CDDerivedMesh *cddm = (CDDerivedMesh *)dm;
	float (*face_nors)[3] = NULL;

	if (dm->numVertData == 0) {
		cddm->dm.dirty &= ~DM_DIRTY_NORMALS;
		return;
	}

	/* now we skip calculating vertex normals for referenced layer,
	 * no need to duplicate verts.
	 * WATCH THIS, bmesh only change!,
	 * need to take care of the side effects here - campbell */
#if 0
	/* we don't want to overwrite any referenced layers */
	cddm->mvert = CustomData_duplicate_referenced_layer(&dm->vertData, CD_MVERT, dm->numVertData);
#endif

#if 0
	if (dm->numTessFaceData == 0) {
		/* No tessellation on this mesh yet, need to calculate one.
		 *
		 * Important not to update face normals from polys since it
		 * interferes with assigning the new normal layer in the following code.
		 */
		CDDM_recalc_tessellation_ex(dm, false);
	}
	else {
		/* A tessellation already exists, it should always have a CD_ORIGINDEX */
		BLI_assert(CustomData_has_layer(&dm->faceData, CD_ORIGINDEX));
		CustomData_free_layers(&dm->faceData, CD_NORMAL, dm->numTessFaceData);
	}
#endif

	face_nors = MEM_mallocN(sizeof(*face_nors) * dm->numPolyData, "face_nors");

	/* calculate face normals */
	BKE_mesh_calc_normals_poly(
	        cddm->mvert, NULL, dm->numVertData, CDDM_get_loops(dm), CDDM_get_polys(dm),
	        dm->numLoopData, dm->numPolyData, face_nors,
	        only_face_normals);

	CustomData_add_layer(&dm->polyData, CD_NORMAL, CD_ASSIGN, face_nors, dm->numPolyData);

	cddm->dm.dirty &= ~DM_DIRTY_NORMALS;
}

void CDDM_calc_normals_mapping(DerivedMesh *dm)
{
	/* use this to skip calculating normals on original vert's, this may need to be changed */
	const bool only_face_normals = CustomData_is_referenced_layer(&dm->vertData, CD_MVERT);

	CDDM_calc_normals_mapping_ex(dm, only_face_normals);
}

#if 0
/* bmesh note: this matches what we have in trunk */
void CDDM_calc_normals(DerivedMesh *dm)
{
	CDDerivedMesh *cddm = (CDDerivedMesh *)dm;
	float (*poly_nors)[3];

	if (dm->numVertData == 0) return;

	/* we don't want to overwrite any referenced layers */
	cddm->mvert = CustomData_duplicate_referenced_layer(&dm->vertData, CD_MVERT, dm->numVertData);

	/* fill in if it exists */
	poly_nors = CustomData_get_layer(&dm->polyData, CD_NORMAL);
	if (!poly_nors) {
		poly_nors = CustomData_add_layer(&dm->polyData, CD_NORMAL, CD_CALLOC, NULL, dm->numPolyData);
	}

	BKE_mesh_calc_normals_poly(cddm->mvert, dm->numVertData, CDDM_get_loops(dm), CDDM_get_polys(dm),
	                               dm->numLoopData, dm->numPolyData, poly_nors, false);

	cddm->dm.dirty &= ~DM_DIRTY_NORMALS;
}
#else

/* poly normal layer is now only for final display */
void CDDM_calc_normals(DerivedMesh *dm)
{
	CDDerivedMesh *cddm = (CDDerivedMesh *)dm;

	/* we don't want to overwrite any referenced layers */
	cddm->mvert = CustomData_duplicate_referenced_layer(&dm->vertData, CD_MVERT, dm->numVertData);

	BKE_mesh_calc_normals_poly(cddm->mvert, NULL, dm->numVertData, CDDM_get_loops(dm), CDDM_get_polys(dm),
	                           dm->numLoopData, dm->numPolyData, NULL, false);

	cddm->dm.dirty &= ~DM_DIRTY_NORMALS;
}

#endif

void CDDM_calc_loop_normals(DerivedMesh *dm, const bool use_split_normals, const float split_angle)
{
	CDDM_calc_loop_normals_spacearr(dm, use_split_normals, split_angle, NULL);
}

/* #define DEBUG_CLNORS */
#ifdef DEBUG_CLNORS
#  include "BLI_linklist.h"
#endif

void CDDM_calc_loop_normals_spacearr(
        DerivedMesh *dm, const bool use_split_normals, const float split_angle, MLoopNorSpaceArray *r_lnors_spacearr)
{
	MVert *mverts = dm->getVertArray(dm);
	MEdge *medges = dm->getEdgeArray(dm);
	MLoop *mloops = dm->getLoopArray(dm);
	MPoly *mpolys = dm->getPolyArray(dm);

	CustomData *ldata, *pdata;

	float (*lnors)[3];
	short (*clnor_data)[2];
	float (*pnors)[3];

	const int numVerts = dm->getNumVerts(dm);
	const int numEdges = dm->getNumEdges(dm);
	const int numLoops = dm->getNumLoops(dm);
	const int numPolys = dm->getNumPolys(dm);

	ldata = dm->getLoopDataLayout(dm);
	if (CustomData_has_layer(ldata, CD_NORMAL)) {
		lnors = CustomData_get_layer(ldata, CD_NORMAL);
	}
	else {
		lnors = CustomData_add_layer(ldata, CD_NORMAL, CD_CALLOC, NULL, numLoops);
	}

	/* Compute poly (always needed) and vert normals. */
	/* Note we can't use DM_ensure_normals, since it won't keep computed poly nors... */
	pdata = dm->getPolyDataLayout(dm);
	pnors = CustomData_get_layer(pdata, CD_NORMAL);
	if (!pnors) {
		pnors = CustomData_add_layer(pdata, CD_NORMAL, CD_CALLOC, NULL, numPolys);
	}
	BKE_mesh_calc_normals_poly(mverts, NULL, numVerts, mloops, mpolys, numLoops, numPolys, pnors,
	                           (dm->dirty & DM_DIRTY_NORMALS) ? false : true);

	dm->dirty &= ~DM_DIRTY_NORMALS;

	clnor_data = CustomData_get_layer(ldata, CD_CUSTOMLOOPNORMAL);

	BKE_mesh_normals_loop_split(mverts, numVerts, medges, numEdges, mloops, lnors, numLoops,
	                            mpolys, (const float (*)[3])pnors, numPolys,
	                            use_split_normals, split_angle,
	                            r_lnors_spacearr, clnor_data, NULL);
#ifdef DEBUG_CLNORS
	if (r_lnors_spacearr) {
		int i;
		for (i = 0; i < numLoops; i++) {
			if (r_lnors_spacearr->lspacearr[i]->ref_alpha != 0.0f) {
				LinkNode *loops = r_lnors_spacearr->lspacearr[i]->loops;
				printf("Loop %d uses lnor space %p:\n", i, r_lnors_spacearr->lspacearr[i]);
				print_v3("\tfinal lnor", lnors[i]);
				print_v3("\tauto lnor", r_lnors_spacearr->lspacearr[i]->vec_lnor);
				print_v3("\tref_vec", r_lnors_spacearr->lspacearr[i]->vec_ref);
				printf("\talpha: %f\n\tbeta: %f\n\tloops: %p\n", r_lnors_spacearr->lspacearr[i]->ref_alpha,
				       r_lnors_spacearr->lspacearr[i]->ref_beta, r_lnors_spacearr->lspacearr[i]->loops);
				printf("\t\t(shared with loops");
				while (loops) {
					printf(" %d", GET_INT_FROM_POINTER(loops->link));
					loops = loops->next;
				}
				printf(")\n");
			}
			else {
				printf("Loop %d has no lnor space\n", i);
			}
		}
	}
#endif
}


void CDDM_calc_normals_tessface(DerivedMesh *dm)
{
	CDDerivedMesh *cddm = (CDDerivedMesh *)dm;
	float (*face_nors)[3];

	if (dm->numVertData == 0) return;

	/* we don't want to overwrite any referenced layers */
	cddm->mvert = CustomData_duplicate_referenced_layer(&dm->vertData, CD_MVERT, dm->numVertData);

	/* fill in if it exists */
	face_nors = CustomData_get_layer(&dm->faceData, CD_NORMAL);
	if (!face_nors) {
		face_nors = CustomData_add_layer(&dm->faceData, CD_NORMAL, CD_CALLOC, NULL, dm->numTessFaceData);
	}

	BKE_mesh_calc_normals_tessface(cddm->mvert, dm->numVertData,
	                               cddm->mface, dm->numTessFaceData, face_nors);

	cddm->dm.dirty &= ~DM_DIRTY_NORMALS;
}

#if 1

/**
 * Poly compare with vtargetmap
 * Function used by #CDDM_merge_verts.
 * The function compares poly_source after applying vtargetmap, with poly_target.
 * The two polys are identical if they share the same vertices in the same order, or in reverse order,
 * but starting position loopstart may be different.
 * The function is called with direct_reverse=1 for same order (i.e. same normal),
 * and may be called again with direct_reverse=-1 for reverse order.
 * \return 1 if polys are identical,  0 if polys are different.
 */
static int cddm_poly_compare(
        MLoop *mloop_array,
        MPoly *mpoly_source, MPoly *mpoly_target,
        const int *vtargetmap, const int direct_reverse)
{
	int vert_source, first_vert_source, vert_target;
	int i_loop_source;
	int i_loop_target, i_loop_target_start, i_loop_target_offset, i_loop_target_adjusted;
	bool compare_completed = false;
	bool same_loops = false;

	MLoop *mloop_source, *mloop_target;

	BLI_assert(direct_reverse == 1 || direct_reverse == -1);

	i_loop_source = 0;
	mloop_source = mloop_array + mpoly_source->loopstart;
	vert_source = mloop_source->v;

	if (vtargetmap[vert_source] != -1) {
		vert_source = vtargetmap[vert_source];
	}
	else {
		/* All source loop vertices should be mapped */
		BLI_assert(false);
	}

	/* Find same vertex within mpoly_target's loops */
	mloop_target = mloop_array + mpoly_target->loopstart;
	for (i_loop_target = 0; i_loop_target < mpoly_target->totloop; i_loop_target++, mloop_target++) {
		if (mloop_target->v == vert_source) {
			break;
		}
	}

	/* If same vertex not found, then polys cannot be equal */
	if (i_loop_target >= mpoly_target->totloop) {
		return false;
	}

	/* Now mloop_source and m_loop_target have one identical vertex */
	/* mloop_source is at position 0, while m_loop_target has advanced to find identical vertex */
	/* Go around the loop and check that all vertices match in same order */
	/* Skipping source loops when consecutive source vertices are mapped to same target vertex */

	i_loop_target_start = i_loop_target;
	i_loop_target_offset = 0;
	first_vert_source = vert_source;

	compare_completed = false;
	same_loops = false;

	while (!compare_completed) {

		vert_target = mloop_target->v;

		/* First advance i_loop_source, until it points to different vertex, after mapping applied */
		do {
			i_loop_source++;

			if (i_loop_source == mpoly_source->totloop) {
				/* End of loops for source, must match end of loop for target.  */
				if (i_loop_target_offset == mpoly_target->totloop - 1) {
					compare_completed = true;
					same_loops = true;
					break;  /* Polys are identical */
				}
				else {
					compare_completed = true;
					same_loops = false;
					break;  /* Polys are different */
				}
			}

			mloop_source++;
			vert_source = mloop_source->v;

			if (vtargetmap[vert_source] != -1) {
				vert_source = vtargetmap[vert_source];
			}
			else {
				/* All source loop vertices should be mapped */
				BLI_assert(false);
			}

		} while (vert_source == vert_target);

		if (compare_completed) {
			break;
		}

		/* Now advance i_loop_target as well */
		i_loop_target_offset++;

		if (i_loop_target_offset == mpoly_target->totloop) {
			/* End of loops for target only, that means no match */
			/* except if all remaining source vertices are mapped to first target */
			for (; i_loop_source < mpoly_source->totloop; i_loop_source++, mloop_source++) {
				vert_source = vtargetmap[mloop_source->v];
				if (vert_source != first_vert_source) {
					compare_completed = true;
					same_loops = false;
					break;
				}
			}
			if (!compare_completed) {
				same_loops = true;
			}
			break;
		}

		/* Adjust i_loop_target for cycling around and for direct/reverse order defined by delta = +1 or -1 */
		i_loop_target_adjusted = (i_loop_target_start + direct_reverse * i_loop_target_offset) % mpoly_target->totloop;
		if (i_loop_target_adjusted < 0) {
			i_loop_target_adjusted += mpoly_target->totloop;
		}
		mloop_target = mloop_array + mpoly_target->loopstart + i_loop_target_adjusted;
		vert_target = mloop_target->v;

		if (vert_target != vert_source) {
			same_loops = false;  /* Polys are different */
			break;
		}
	}
	return same_loops;
}

/* Utility stuff for using GHash with polys */

typedef struct PolyKey {
	int poly_index;   /* index of the MPoly within the derived mesh */
	int totloops;     /* number of loops in the poly */
	unsigned int hash_sum;  /* Sum of all vertices indices */
	unsigned int hash_xor;  /* Xor of all vertices indices */
} PolyKey;


static unsigned int poly_gset_hash_fn(const void *key)
{
	const PolyKey *pk = key;
	return pk->hash_sum;
}

static bool poly_gset_compare_fn(const void *k1, const void *k2)
{
	const PolyKey *pk1 = k1;
	const PolyKey *pk2 = k2;
	if ((pk1->hash_sum == pk2->hash_sum) &&
	    (pk1->hash_xor == pk2->hash_xor) &&
	    (pk1->totloops == pk2->totloops))
	{
		/* Equality - note that this does not mean equality of polys */
		return false;
	}
	else {
		return true;
	}
}

/**
 * Merge Verts
 *
 * This frees dm, and returns a new one.
 *
 * \param vtargetmap  The table that maps vertices to target vertices.  a value of -1
 * indicates a vertex is a target, and is to be kept.
 * This array is aligned with 'dm->numVertData'
 * \warning \a vtergatmap must **not** contain any chained mapping (v1 -> v2 -> v3 etc.), this is not supported
 * and will likely generate corrupted geometry.
 *
 * \param tot_vtargetmap  The number of non '-1' values in vtargetmap. (not the size)
 *
 * \param merge_mode enum with two modes.
 * - #CDDM_MERGE_VERTS_DUMP_IF_MAPPED
 * When called by the Mirror Modifier,
 * In this mode it skips any faces that have all vertices merged (to avoid creating pairs
 * of faces sharing the same set of vertices)
 * - #CDDM_MERGE_VERTS_DUMP_IF_EQUAL
 * When called by the Array Modifier,
 * In this mode, faces where all vertices are merged are double-checked,
 * to see whether all target vertices actually make up a poly already.
 * Indeed it could be that all of a poly's vertices are merged,
 * but merged to vertices that do not make up a single poly,
 * in which case the original poly should not be dumped.
 * Actually this later behavior could apply to the Mirror Modifier as well, but the additional checks are
 * costly and not necessary in the case of mirror, because each vertex is only merged to its own mirror.
 *
 * \note #CDDM_recalc_tessellation has to run on the returned DM if you want to access tessfaces.
 */
DerivedMesh *CDDM_merge_verts(DerivedMesh *dm, const int *vtargetmap, const int tot_vtargetmap, const int merge_mode)
{
// #define USE_LOOPS
	CDDerivedMesh *cddm = (CDDerivedMesh *)dm;
	CDDerivedMesh *cddm2 = NULL;

	const int totvert = dm->numVertData;
	const int totedge = dm->numEdgeData;
	const int totloop = dm->numLoopData;
	const int totpoly = dm->numPolyData;

	const int totvert_final = totvert - tot_vtargetmap;

	MVert *mv, *mvert = MEM_mallocN(sizeof(*mvert) * totvert_final, __func__);
	int *oldv         = MEM_mallocN(sizeof(*oldv)  * totvert_final, __func__);
	int *newv         = MEM_mallocN(sizeof(*newv)  * totvert, __func__);
	STACK_DECLARE(mvert);
	STACK_DECLARE(oldv);

	/* Note: create (totedge + totloop) elements because partially invalid polys due to merge may require
	 * generating new edges, and while in 99% cases we'll still end with less final edges than totedge,
	 * cases can be forged that would end requiring more... */
	MEdge *med, *medge = MEM_mallocN(sizeof(*medge) * (totedge + totloop), __func__);
	int *olde          = MEM_mallocN(sizeof(*olde)  * (totedge + totloop), __func__);
	int *newe          = MEM_mallocN(sizeof(*newe)  * (totedge + totloop), __func__);
	STACK_DECLARE(medge);
	STACK_DECLARE(olde);

	MLoop *ml, *mloop = MEM_mallocN(sizeof(*mloop) * totloop, __func__);
	int *oldl         = MEM_mallocN(sizeof(*oldl)  * totloop, __func__);
#ifdef USE_LOOPS
	int newl          = MEM_mallocN(sizeof(*newl)  * totloop, __func__);
#endif
	STACK_DECLARE(mloop);
	STACK_DECLARE(oldl);

	MPoly *mp, *mpoly = MEM_mallocN(sizeof(*medge) * totpoly, __func__);
	int *oldp         = MEM_mallocN(sizeof(*oldp)  * totpoly, __func__);
	STACK_DECLARE(mpoly);
	STACK_DECLARE(oldp);

	EdgeHash *ehash = BLI_edgehash_new_ex(__func__, totedge);

	int i, j, c;

	PolyKey *poly_keys;
	GSet *poly_gset = NULL;

	STACK_INIT(oldv, totvert_final);
	STACK_INIT(olde, totedge);
	STACK_INIT(oldl, totloop);
	STACK_INIT(oldp, totpoly);

	STACK_INIT(mvert, totvert_final);
	STACK_INIT(medge, totedge);
	STACK_INIT(mloop, totloop);
	STACK_INIT(mpoly, totpoly);

	/* fill newv with destination vertex indices */
	mv = cddm->mvert;
	c = 0;
	for (i = 0; i < totvert; i++, mv++) {
		if (vtargetmap[i] == -1) {
			STACK_PUSH(oldv, i);
			STACK_PUSH(mvert, *mv);
			newv[i] = c++;
		}
		else {
			/* dummy value */
			newv[i] = 0;
		}
	}
	
	/* now link target vertices to destination indices */
	for (i = 0; i < totvert; i++) {
		if (vtargetmap[i] != -1) {
			newv[i] = newv[vtargetmap[i]];
		}
	}

	/* Don't remap vertices in cddm->mloop, because we need to know the original
	 * indices in order to skip faces with all vertices merged.
	 * The "update loop indices..." section further down remaps vertices in mloop.
	 */

	/* now go through and fix edges and faces */
	med = cddm->medge;
	c = 0;
	for (i = 0; i < totedge; i++, med++) {
		const unsigned int v1 = (vtargetmap[med->v1] != -1) ? vtargetmap[med->v1] : med->v1;
		const unsigned int v2 = (vtargetmap[med->v2] != -1) ? vtargetmap[med->v2] : med->v2;
		if (LIKELY(v1 != v2)) {
			void **val_p;

			if (BLI_edgehash_ensure_p(ehash, v1, v2, &val_p)) {
				newe[i] = GET_INT_FROM_POINTER(*val_p);
			}
			else {
				STACK_PUSH(olde, i);
				STACK_PUSH(medge, *med);
				newe[i] = c;
				*val_p = SET_INT_IN_POINTER(c);
				c++;
			}
		}
		else {
			newe[i] = -1;
		}
	}
	
	if (merge_mode == CDDM_MERGE_VERTS_DUMP_IF_EQUAL) {
		/* In this mode, we need to determine,  whenever a poly' vertices are all mapped */
		/* if the targets already make up a poly, in which case the new poly is dropped */
		/* This poly equality check is rather complex.   We use a BLI_ghash to speed it up with a first level check */
		PolyKey *mpgh;
		poly_keys = MEM_mallocN(sizeof(PolyKey) * totpoly, __func__);
		poly_gset = BLI_gset_new_ex(poly_gset_hash_fn, poly_gset_compare_fn, __func__, totpoly);
		/* Duplicates allowed because our compare function is not pure equality */
		BLI_gset_flag_set(poly_gset, GHASH_FLAG_ALLOW_DUPES);

		mp = cddm->mpoly;
		mpgh = poly_keys;
		for (i = 0; i < totpoly; i++, mp++, mpgh++) {
			mpgh->poly_index = i;
			mpgh->totloops = mp->totloop;
			ml = cddm->mloop + mp->loopstart;
			mpgh->hash_sum = mpgh->hash_xor = 0;
			for (j = 0; j < mp->totloop; j++, ml++) {
				mpgh->hash_sum += ml->v;
				mpgh->hash_xor ^= ml->v;
			}
			BLI_gset_insert(poly_gset, mpgh);
		}

		if (cddm->pmap) {
			MEM_freeN(cddm->pmap);
			MEM_freeN(cddm->pmap_mem);
		}
		/* Can we optimise by reusing an old pmap ?  How do we know an old pmap is stale ?  */
		/* When called by MOD_array.c, the cddm has just been created, so it has no valid pmap.   */
		BKE_mesh_vert_poly_map_create(&cddm->pmap, &cddm->pmap_mem,
		                              cddm->mpoly, cddm->mloop,
		                              totvert, totpoly, totloop);
	}  /* done preparing for fast poly compare */


	mp = cddm->mpoly;
	mv = cddm->mvert;
	for (i = 0; i < totpoly; i++, mp++) {
		MPoly *mp_new;
		
		ml = cddm->mloop + mp->loopstart;

		/* check faces with all vertices merged */
		bool all_vertices_merged = true;

		for (j = 0; j < mp->totloop; j++, ml++) {
			if (vtargetmap[ml->v] == -1) {
				all_vertices_merged = false;
				/* This will be used to check for poly using several time the same vert. */
				mv[ml->v].flag &= ~ME_VERT_TMP_TAG;
			}
			else {
				/* This will be used to check for poly using several time the same vert. */
				mv[vtargetmap[ml->v]].flag &= ~ME_VERT_TMP_TAG;
			}
		}

		if (UNLIKELY(all_vertices_merged)) {
			if (merge_mode == CDDM_MERGE_VERTS_DUMP_IF_MAPPED) {
				/* In this mode, all vertices merged is enough to dump face */
				continue;
			}
			else if (merge_mode == CDDM_MERGE_VERTS_DUMP_IF_EQUAL) {
				/* Additional condition for face dump:  target vertices must make up an identical face */
				/* The test has 2 steps:  (1) first step is fast ghash lookup, but not failproof       */
				/*                        (2) second step is thorough but more costly poly compare     */
				int i_poly, v_target;
				bool found = false;
				PolyKey pkey;

				/* Use poly_gset for fast (although not 100% certain) identification of same poly */
				/* First, make up a poly_summary structure */
				ml = cddm->mloop + mp->loopstart;
				pkey.hash_sum = pkey.hash_xor = 0;
				pkey.totloops = 0;
				for (j = 0; j < mp->totloop; j++, ml++) {
					v_target = vtargetmap[ml->v];   /* Cannot be -1, they are all mapped */
					pkey.hash_sum += v_target;
					pkey.hash_xor ^= v_target;
					pkey.totloops++;
				}
				if (BLI_gset_haskey(poly_gset, &pkey)) {

					/* There might be a poly that matches this one.
					 * We could just leave it there and say there is, and do a "continue".
					 * ... but we are checking whether there is an exact poly match.
					 * It's not so costly in terms of CPU since it's very rare, just a lot of complex code.
					 */

					/* Consider current loop again */
					ml = cddm->mloop + mp->loopstart;
					/* Consider the target of the loop's first vert */
					v_target = vtargetmap[ml->v];
					/* Now see if v_target belongs to a poly that shares all vertices with source poly,
					 * in same order, or reverse order */

					for (i_poly = 0; i_poly < cddm->pmap[v_target].count; i_poly++) {
						MPoly *target_poly = cddm->mpoly + *(cddm->pmap[v_target].indices + i_poly);

						if (cddm_poly_compare(cddm->mloop, mp, target_poly, vtargetmap, +1) ||
							cddm_poly_compare(cddm->mloop, mp, target_poly, vtargetmap, -1))
						{
							found = true;
							break;
						}
					}
					if (found) {
						/* Current poly's vertices are mapped to a poly that is strictly identical */
						/* Current poly is dumped */
						continue;
					}
				}
			}
		}


		/* Here either the poly's vertices were not all merged
		 * or they were all merged, but targets do not make up an identical poly,
		 * the poly is retained.
		 */
		ml = cddm->mloop + mp->loopstart;

		c = 0;
		MLoop *last_valid_ml = NULL;
		MLoop *first_valid_ml = NULL;
		bool need_edge_from_last_valid_ml = false;
		bool need_edge_to_first_valid_ml = false;
		int created_edges = 0;
		for (j = 0; j < mp->totloop; j++, ml++) {
			const uint mlv = (vtargetmap[ml->v] != -1) ? vtargetmap[ml->v] : ml->v;
#ifndef NDEBUG
			{
				MLoop *next_ml = cddm->mloop + mp->loopstart + ((j + 1) % mp->totloop);
				uint next_mlv = (vtargetmap[next_ml->v] != -1) ? vtargetmap[next_ml->v] : next_ml->v;
				med = cddm->medge + ml->e;
				uint v1 = (vtargetmap[med->v1] != -1) ? vtargetmap[med->v1] : med->v1;
				uint v2 = (vtargetmap[med->v2] != -1) ? vtargetmap[med->v2] : med->v2;
				BLI_assert((mlv == v1 && next_mlv == v2) || (mlv == v2 && next_mlv == v1));
			}
#endif
			/* A loop is only valid if its matching edge is, and it's not reusing a vertex already used by this poly. */
			if (LIKELY((newe[ml->e] != -1) && ((mv[mlv].flag & ME_VERT_TMP_TAG) == 0))) {
				mv[mlv].flag |= ME_VERT_TMP_TAG;

				if (UNLIKELY(last_valid_ml != NULL && need_edge_from_last_valid_ml)) {
					/* We need to create a new edge between last valid loop and this one! */
					void **val_p;

					uint v1 = (vtargetmap[last_valid_ml->v] != -1) ? vtargetmap[last_valid_ml->v] : last_valid_ml->v;
					uint v2 = mlv;
					BLI_assert(v1 != v2);
					if (BLI_edgehash_ensure_p(ehash, v1, v2, &val_p)) {
						last_valid_ml->e = GET_INT_FROM_POINTER(*val_p);
					}
					else {
						const int new_eidx = STACK_SIZE(medge);
						STACK_PUSH(olde, olde[last_valid_ml->e]);
						STACK_PUSH(medge, cddm->medge[last_valid_ml->e]);
						medge[new_eidx].v1 = last_valid_ml->v;
						medge[new_eidx].v2 = ml->v;
						/* DO NOT change newe mapping, could break actual values due to some deleted original edges. */
						*val_p = SET_INT_IN_POINTER(new_eidx);
						created_edges++;

						last_valid_ml->e = new_eidx;
					}
					need_edge_from_last_valid_ml = false;
				}

#ifdef USE_LOOPS
				newl[j + mp->loopstart] = STACK_SIZE(mloop);
#endif
				STACK_PUSH(oldl, j + mp->loopstart);
				last_valid_ml = STACK_PUSH_RET_PTR(mloop);
				*last_valid_ml = *ml;
				if (first_valid_ml == NULL) {
					first_valid_ml = last_valid_ml;
				}
				c++;

				/* We absolutely HAVE to handle edge index remapping here, otherwise potential newly created edges
				 * in that part of code make remapping later totally unreliable. */
				BLI_assert(newe[ml->e] != -1);
				last_valid_ml->e = newe[ml->e];
			}
			else {
				if (last_valid_ml != NULL) {
					need_edge_from_last_valid_ml = true;
				}
				else {
					need_edge_to_first_valid_ml = true;
				}
			}
		}
		if (UNLIKELY(last_valid_ml != NULL && !ELEM(first_valid_ml, NULL, last_valid_ml) &&
		             (need_edge_to_first_valid_ml || need_edge_from_last_valid_ml)))
		{
			/* We need to create a new edge between last valid loop and first valid one! */
			void **val_p;

			uint v1 = (vtargetmap[last_valid_ml->v] != -1) ? vtargetmap[last_valid_ml->v] : last_valid_ml->v;
			uint v2 = (vtargetmap[first_valid_ml->v] != -1) ? vtargetmap[first_valid_ml->v] : first_valid_ml->v;
			BLI_assert(v1 != v2);
			if (BLI_edgehash_ensure_p(ehash, v1, v2, &val_p)) {
				last_valid_ml->e = GET_INT_FROM_POINTER(*val_p);
			}
			else {
				const int new_eidx = STACK_SIZE(medge);
				STACK_PUSH(olde, olde[last_valid_ml->e]);
				STACK_PUSH(medge, cddm->medge[last_valid_ml->e]);
				medge[new_eidx].v1 = last_valid_ml->v;
				medge[new_eidx].v2 = first_valid_ml->v;
				/* DO NOT change newe mapping, could break actual values due to some deleted original edges. */
				*val_p = SET_INT_IN_POINTER(new_eidx);
				created_edges++;

				last_valid_ml->e = new_eidx;
			}
			need_edge_to_first_valid_ml = need_edge_from_last_valid_ml = false;
		}

		if (UNLIKELY(c == 0)) {
			BLI_assert(created_edges == 0);
			continue;
		}
		else if (UNLIKELY(c < 3)) {
			STACK_DISCARD(oldl, c);
			STACK_DISCARD(mloop, c);
			if (created_edges > 0) {
				for (j = STACK_SIZE(medge) - created_edges; j < STACK_SIZE(medge); j++) {
					BLI_edgehash_remove(ehash, medge[j].v1, medge[j].v2, NULL);
				}
				STACK_DISCARD(olde, created_edges);
				STACK_DISCARD(medge, created_edges);
			}
			continue;
		}

		mp_new = STACK_PUSH_RET_PTR(mpoly);
		*mp_new = *mp;
		mp_new->totloop = c;
		BLI_assert(mp_new->totloop >= 3);
		mp_new->loopstart = STACK_SIZE(mloop) - c;
		
		STACK_PUSH(oldp, i);
	}  /* end of the loop that tests polys   */


	if (poly_gset) {
		// printf("hash quality %.6f\n", BLI_gset_calc_quality(poly_gset));

		BLI_gset_free(poly_gset, NULL);
		MEM_freeN(poly_keys);
	}
	
	/*create new cddm*/
	cddm2 = (CDDerivedMesh *)CDDM_from_template(
	        (DerivedMesh *)cddm, STACK_SIZE(mvert), STACK_SIZE(medge), 0, STACK_SIZE(mloop), STACK_SIZE(mpoly));
	
	/*update edge indices and copy customdata*/
	med = medge;
	for (i = 0; i < cddm2->dm.numEdgeData; i++, med++) {
		BLI_assert(newv[med->v1] != -1);
		med->v1 = newv[med->v1];
		BLI_assert(newv[med->v2] != -1);
		med->v2 = newv[med->v2];

		/* Can happen in case vtargetmap contains some double chains, we do not support that. */
		BLI_assert(med->v1 != med->v2);

		CustomData_copy_data(&dm->edgeData, &cddm2->dm.edgeData, olde[i], i, 1);
	}
	
	/*update loop indices and copy customdata*/
	ml = mloop;
	for (i = 0; i < cddm2->dm.numLoopData; i++, ml++) {
		/* Edge remapping has already be done in main loop handling part above. */
		BLI_assert(newv[ml->v] != -1);
		ml->v = newv[ml->v];

		CustomData_copy_data(&dm->loopData, &cddm2->dm.loopData, oldl[i], i, 1);
	}
	
	/*copy vertex customdata*/
	mv = mvert;
	for (i = 0; i < cddm2->dm.numVertData; i++, mv++) {
		CustomData_copy_data(&dm->vertData, &cddm2->dm.vertData, oldv[i], i, 1);
	}
	
	/*copy poly customdata*/
	mp = mpoly;
	for (i = 0; i < cddm2->dm.numPolyData; i++, mp++) {
		CustomData_copy_data(&dm->polyData, &cddm2->dm.polyData, oldp[i], i, 1);
	}
	
	/*copy over data.  CustomData_add_layer can do this, need to look it up.*/
	memcpy(cddm2->mvert, mvert, sizeof(MVert) * STACK_SIZE(mvert));
	memcpy(cddm2->medge, medge, sizeof(MEdge) * STACK_SIZE(medge));
	memcpy(cddm2->mloop, mloop, sizeof(MLoop) * STACK_SIZE(mloop));
	memcpy(cddm2->mpoly, mpoly, sizeof(MPoly) * STACK_SIZE(mpoly));

	MEM_freeN(mvert);
	MEM_freeN(medge);
	MEM_freeN(mloop);
	MEM_freeN(mpoly);

	MEM_freeN(newv);
	MEM_freeN(newe);
#ifdef USE_LOOPS
	MEM_freeN(newl);
#endif

	MEM_freeN(oldv);
	MEM_freeN(olde);
	MEM_freeN(oldl);
	MEM_freeN(oldp);

	BLI_edgehash_free(ehash, NULL);

	/*free old derivedmesh*/
	dm->needsFree = 1;
	dm->release(dm);
	
	return (DerivedMesh *)cddm2;
}
#endif

void CDDM_calc_edges_tessface(DerivedMesh *dm)
{
	CDDerivedMesh *cddm = (CDDerivedMesh *)dm;
	CustomData edgeData;
	EdgeSetIterator *ehi;
	MFace *mf = cddm->mface;
	MEdge *med;
	EdgeSet *eh;
	int i, *index, numEdges, numFaces = dm->numTessFaceData;

	eh = BLI_edgeset_new_ex(__func__, BLI_EDGEHASH_SIZE_GUESS_FROM_POLYS(numFaces));

	for (i = 0; i < numFaces; i++, mf++) {
		BLI_edgeset_add(eh, mf->v1, mf->v2);
		BLI_edgeset_add(eh, mf->v2, mf->v3);
		
		if (mf->v4) {
			BLI_edgeset_add(eh, mf->v3, mf->v4);
			BLI_edgeset_add(eh, mf->v4, mf->v1);
		}
		else {
			BLI_edgeset_add(eh, mf->v3, mf->v1);
		}
	}

	numEdges = BLI_edgeset_size(eh);

	/* write new edges into a temporary CustomData */
	CustomData_reset(&edgeData);
	CustomData_add_layer(&edgeData, CD_MEDGE, CD_CALLOC, NULL, numEdges);
	CustomData_add_layer(&edgeData, CD_ORIGINDEX, CD_CALLOC, NULL, numEdges);

	med = CustomData_get_layer(&edgeData, CD_MEDGE);
	index = CustomData_get_layer(&edgeData, CD_ORIGINDEX);

	for (ehi = BLI_edgesetIterator_new(eh), i = 0;
	     BLI_edgesetIterator_isDone(ehi) == false;
	     BLI_edgesetIterator_step(ehi), i++, med++, index++)
	{
		BLI_edgesetIterator_getKey(ehi, &med->v1, &med->v2);

		med->flag = ME_EDGEDRAW | ME_EDGERENDER;
		*index = ORIGINDEX_NONE;
	}
	BLI_edgesetIterator_free(ehi);

	/* free old CustomData and assign new one */
	CustomData_free(&dm->edgeData, dm->numEdgeData);
	dm->edgeData = edgeData;
	dm->numEdgeData = numEdges;

	cddm->medge = CustomData_get_layer(&dm->edgeData, CD_MEDGE);

	BLI_edgeset_free(eh);
}

/* warning, this uses existing edges but CDDM_calc_edges_tessface() doesn't */
void CDDM_calc_edges(DerivedMesh *dm)
{
	CDDerivedMesh *cddm = (CDDerivedMesh *)dm;
	CustomData edgeData;
	EdgeHashIterator *ehi;
	MPoly *mp = cddm->mpoly;
	MLoop *ml;
	MEdge *med, *origmed;
	EdgeHash *eh;
	unsigned int eh_reserve;
	int v1, v2;
	const int *eindex;
	int i, j, *index;
	const int numFaces = dm->numPolyData;
	const int numLoops = dm->numLoopData;
	int numEdges = dm->numEdgeData;

	eindex = DM_get_edge_data_layer(dm, CD_ORIGINDEX);
	med = cddm->medge;

	eh_reserve = max_ii(med ? numEdges : 0, BLI_EDGEHASH_SIZE_GUESS_FROM_LOOPS(numLoops));
	eh = BLI_edgehash_new_ex(__func__, eh_reserve);
	if (med) {
		for (i = 0; i < numEdges; i++, med++) {
			BLI_edgehash_insert(eh, med->v1, med->v2, SET_INT_IN_POINTER(i + 1));
		}
	}

	for (i = 0; i < numFaces; i++, mp++) {
		ml = cddm->mloop + mp->loopstart;
		for (j = 0; j < mp->totloop; j++, ml++) {
			v1 = ml->v;
			v2 = ME_POLY_LOOP_NEXT(cddm->mloop, mp, j)->v;
			BLI_edgehash_reinsert(eh, v1, v2, NULL);
		}
	}

	numEdges = BLI_edgehash_size(eh);

	/* write new edges into a temporary CustomData */
	CustomData_reset(&edgeData);
	CustomData_add_layer(&edgeData, CD_MEDGE, CD_CALLOC, NULL, numEdges);
	CustomData_add_layer(&edgeData, CD_ORIGINDEX, CD_CALLOC, NULL, numEdges);

	origmed = cddm->medge;
	med = CustomData_get_layer(&edgeData, CD_MEDGE);
	index = CustomData_get_layer(&edgeData, CD_ORIGINDEX);

	for (ehi = BLI_edgehashIterator_new(eh), i = 0;
	     BLI_edgehashIterator_isDone(ehi) == false;
	     BLI_edgehashIterator_step(ehi), ++i, ++med, ++index)
	{
		BLI_edgehashIterator_getKey(ehi, &med->v1, &med->v2);
		j = GET_INT_FROM_POINTER(BLI_edgehashIterator_getValue(ehi));

		if (j == 0 || !eindex) {
			med->flag = ME_EDGEDRAW | ME_EDGERENDER;
			*index = ORIGINDEX_NONE;
		}
		else {
			med->flag = ME_EDGEDRAW | ME_EDGERENDER | origmed[j - 1].flag;
			*index = eindex[j - 1];
		}

		BLI_edgehashIterator_setValue(ehi, SET_INT_IN_POINTER(i));
	}
	BLI_edgehashIterator_free(ehi);

	/* free old CustomData and assign new one */
	CustomData_free(&dm->edgeData, dm->numEdgeData);
	dm->edgeData = edgeData;
	dm->numEdgeData = numEdges;

	cddm->medge = CustomData_get_layer(&dm->edgeData, CD_MEDGE);

	mp = cddm->mpoly;
	for (i = 0; i < numFaces; i++, mp++) {
		ml = cddm->mloop + mp->loopstart;
		for (j = 0; j < mp->totloop; j++, ml++) {
			v1 = ml->v;
			v2 = ME_POLY_LOOP_NEXT(cddm->mloop, mp, j)->v;
			ml->e = GET_INT_FROM_POINTER(BLI_edgehash_lookup(eh, v1, v2));
		}
	}

	BLI_edgehash_free(eh, NULL);
}

void CDDM_lower_num_verts(DerivedMesh *dm, int numVerts)
{
	BLI_assert(numVerts >= 0);
	if (numVerts < dm->numVertData)
		CustomData_free_elem(&dm->vertData, numVerts, dm->numVertData - numVerts);

	dm->numVertData = numVerts;
}

void CDDM_lower_num_edges(DerivedMesh *dm, int numEdges)
{
	BLI_assert(numEdges >= 0);
	if (numEdges < dm->numEdgeData)
		CustomData_free_elem(&dm->edgeData, numEdges, dm->numEdgeData - numEdges);

	dm->numEdgeData = numEdges;
}

void CDDM_lower_num_tessfaces(DerivedMesh *dm, int numTessFaces)
{
	BLI_assert(numTessFaces >= 0);
	if (numTessFaces < dm->numTessFaceData)
		CustomData_free_elem(&dm->faceData, numTessFaces, dm->numTessFaceData - numTessFaces);

	dm->numTessFaceData = numTessFaces;
}

void CDDM_lower_num_loops(DerivedMesh *dm, int numLoops)
{
	BLI_assert(numLoops >= 0);
	if (numLoops < dm->numLoopData)
		CustomData_free_elem(&dm->loopData, numLoops, dm->numLoopData - numLoops);

	dm->numLoopData = numLoops;
}

void CDDM_lower_num_polys(DerivedMesh *dm, int numPolys)
{
	BLI_assert(numPolys >= 0);
	if (numPolys < dm->numPolyData)
		CustomData_free_elem(&dm->polyData, numPolys, dm->numPolyData - numPolys);

	dm->numPolyData = numPolys;
}

/* mesh element access functions */

MVert *CDDM_get_vert(DerivedMesh *dm, int index)
{
	return &((CDDerivedMesh *)dm)->mvert[index];
}

MEdge *CDDM_get_edge(DerivedMesh *dm, int index)
{
	return &((CDDerivedMesh *)dm)->medge[index];
}

MFace *CDDM_get_tessface(DerivedMesh *dm, int index)
{
	return &((CDDerivedMesh *)dm)->mface[index];
}

MLoop *CDDM_get_loop(DerivedMesh *dm, int index)
{
	return &((CDDerivedMesh *)dm)->mloop[index];
}

MPoly *CDDM_get_poly(DerivedMesh *dm, int index)
{
	return &((CDDerivedMesh *)dm)->mpoly[index];
}

/* array access functions */

MVert *CDDM_get_verts(DerivedMesh *dm)
{
	return ((CDDerivedMesh *)dm)->mvert;
}

MEdge *CDDM_get_edges(DerivedMesh *dm)
{
	return ((CDDerivedMesh *)dm)->medge;
}

MFace *CDDM_get_tessfaces(DerivedMesh *dm)
{
	return ((CDDerivedMesh *)dm)->mface;
}

MLoop *CDDM_get_loops(DerivedMesh *dm)
{
	return ((CDDerivedMesh *)dm)->mloop;
}

MPoly *CDDM_get_polys(DerivedMesh *dm)
{
	return ((CDDerivedMesh *)dm)->mpoly;
}

void CDDM_tessfaces_to_faces(DerivedMesh *dm)
{
	/* converts mfaces to mpolys/mloops */
	CDDerivedMesh *cddm = (CDDerivedMesh *)dm;

	BKE_mesh_convert_mfaces_to_mpolys_ex(
	        NULL, &cddm->dm.faceData, &cddm->dm.loopData, &cddm->dm.polyData,
	        cddm->dm.numEdgeData, cddm->dm.numTessFaceData,
	        cddm->dm.numLoopData, cddm->dm.numPolyData,
	        cddm->medge, cddm->mface,
	        &cddm->dm.numLoopData, &cddm->dm.numPolyData,
	        &cddm->mloop, &cddm->mpoly);
}

void CDDM_set_mvert(DerivedMesh *dm, MVert *mvert)
{
	CDDerivedMesh *cddm = (CDDerivedMesh *)dm;
	
	if (!CustomData_has_layer(&dm->vertData, CD_MVERT))
		CustomData_add_layer(&dm->vertData, CD_MVERT, CD_ASSIGN, mvert, dm->numVertData);

	cddm->mvert = mvert;
}

void CDDM_set_medge(DerivedMesh *dm, MEdge *medge)
{
	CDDerivedMesh *cddm = (CDDerivedMesh *)dm;

	if (!CustomData_has_layer(&dm->edgeData, CD_MEDGE))
		CustomData_add_layer(&dm->edgeData, CD_MEDGE, CD_ASSIGN, medge, dm->numEdgeData);

	cddm->medge = medge;
}

void CDDM_set_mface(DerivedMesh *dm, MFace *mface)
{
	CDDerivedMesh *cddm = (CDDerivedMesh *)dm;

	if (!CustomData_has_layer(&dm->faceData, CD_MFACE))
		CustomData_add_layer(&dm->faceData, CD_MFACE, CD_ASSIGN, mface, dm->numTessFaceData);

	cddm->mface = mface;
}

void CDDM_set_mloop(DerivedMesh *dm, MLoop *mloop)
{
	CDDerivedMesh *cddm = (CDDerivedMesh *)dm;

	if (!CustomData_has_layer(&dm->loopData, CD_MLOOP))
		CustomData_add_layer(&dm->loopData, CD_MLOOP, CD_ASSIGN, mloop, dm->numLoopData);

	cddm->mloop = mloop;
}

void CDDM_set_mpoly(DerivedMesh *dm, MPoly *mpoly)
{
	CDDerivedMesh *cddm = (CDDerivedMesh *)dm;

	if (!CustomData_has_layer(&dm->polyData, CD_MPOLY))
		CustomData_add_layer(&dm->polyData, CD_MPOLY, CD_ASSIGN, mpoly, dm->numPolyData);

	cddm->mpoly = mpoly;
}<|MERGE_RESOLUTION|>--- conflicted
+++ resolved
@@ -62,10 +62,6 @@
 #include "GPU_shader.h"
 #include "GPU_basic_shader.h"
 
-#ifdef WITH_GL_PROFILE_CORE
-#  include "GPU_immediate.h"
-#endif
-
 #include <string.h>
 #include <limits.h>
 #include <math.h>
@@ -377,11 +373,7 @@
 	GPU_buffers_unbind();
 }
 
-<<<<<<< HEAD
-static void cdDM_drawEdges(DerivedMesh *dm, bool drawLooseEdges, bool drawAllEdges)
-=======
 static void cdDM_drawEdges(DerivedMesh *dm, bool UNUSED(drawLooseEdges), bool UNUSED(drawAllEdges))
->>>>>>> a5b3df75
 {
 	CDDerivedMesh *cddm = (CDDerivedMesh *) dm;
 
@@ -393,23 +385,6 @@
 		return;
 	}
 
-<<<<<<< HEAD
-#ifndef WITH_GL_PROFILE_CORE
-	GPUDrawObject *gdo;
-
-	GPU_edge_setup(dm);
-	gdo = dm->drawObject;
-	if (gdo->edges && gdo->points) {
-		if (drawAllEdges && drawLooseEdges) {
-			GPU_buffer_draw_elements(gdo->edges, GL_LINES, 0, gdo->totedge * 2);
-		}
-		else if (drawAllEdges) {
-			GPU_buffer_draw_elements(gdo->edges, GL_LINES, 0, gdo->loose_edge_offset * 2);
-		}
-		else {
-			GPU_buffer_draw_elements(gdo->edges, GL_LINES, 0, gdo->tot_edge_drawn * 2);
-			GPU_buffer_draw_elements(gdo->edges, GL_LINES, gdo->loose_edge_offset * 2, dm->drawObject->tot_loose_edge_drawn * 2);
-=======
 	MVert *vert = cddm->mvert;
 	MEdge *edge = cddm->medge;
 
@@ -435,51 +410,11 @@
 		for (int i = 0; i < num_current_edges; i++, edge++) {
 			immVertex3fv(pos, vert[edge->v1].co);
 			immVertex3fv(pos, vert[edge->v2].co);
->>>>>>> a5b3df75
 		}
 		immEnd();
 	}
-<<<<<<< HEAD
-	GPU_buffers_unbind();
-#else
-	(void) drawLooseEdges;
-	(void) drawAllEdges;
-
-	MVert *vert = cddm->mvert;
-	MEdge *edge = cddm->medge;
-
-	VertexFormat *format = immVertexFormat();
-	unsigned int pos = VertexFormat_add_attrib(format, "pos", COMP_F32, 3, KEEP_FLOAT);
-
-	/* NOTE: This is active object color, which is not really perfect.
-	 * But we can't query color set by glColor() :(
-	 */
-	float color[4] = {1.0f, 0.667f, 0.251f, 1.0f};
-
-	immBindBuiltinProgram(GPU_SHADER_3D_UNIFORM_COLOR);
-	immUniformColor4fv(color);
-
-	const int chunk_size = 1024;
-	const int num_chunks = (dm->numEdgeData + chunk_size - 1) / chunk_size;
-
-	for (int chunk = 0; chunk < num_chunks; ++chunk) {
-		const int num_current_edges = (chunk < num_chunks - 1)
-		        ? chunk_size
-		        : dm->numEdgeData - chunk_size * (num_chunks - 1);
-		immBeginAtMost(PRIM_LINES, num_current_edges * 2);
-		for (int i = 0; i < num_current_edges; i++, edge++) {
-			immVertex3fv(pos, vert[edge->v1].co);
-			immVertex3fv(pos, vert[edge->v2].co);
-		}
-		immEnd();
-	}
 
 	immUnbindProgram();
-#endif
-=======
-
-	immUnbindProgram();
->>>>>>> a5b3df75
 }
 
 static void cdDM_drawLooseEdges(DerivedMesh *dm)
@@ -517,99 +452,6 @@
 			return;
 		}
 	}
-<<<<<<< HEAD
-
-#ifndef WITH_GL_PROFILE_CORE
-	GPU_vertex_setup(dm);
-	GPU_normal_setup(dm);
-	GPU_triangle_setup(dm);
-	for (a = 0; a < dm->drawObject->totmaterial; a++) {
-		if (!setMaterial || setMaterial(dm->drawObject->materials[a].mat_nr + 1, NULL)) {
-			GPU_buffer_draw_elements(
-			            dm->drawObject->triangles, GL_TRIANGLES,
-			            dm->drawObject->materials[a].start, dm->drawObject->materials[a].totelements);
-		}
-	}
-#else
-	(void) partial_redraw_planes;
-	(void) setMaterial;
-
-	const MVert *mvert = cddm->mvert;
-	const MLoop *mloop = cddm->mloop;
-	const MPoly *mpoly = cddm->mpoly;
-	const int num_looptris = dm->getNumLoopTri(dm);
-	const MLoopTri *looptri = dm->getLoopTriArray(dm);
-	const float (*nors)[3] = dm->getPolyDataArray(dm, CD_NORMAL);
-	const float (*lnors)[3] = dm->getLoopDataArray(dm, CD_NORMAL);
-
-	VertexFormat *format = immVertexFormat();
-	unsigned int pos = VertexFormat_add_attrib(format, "pos", COMP_F32, 3, KEEP_FLOAT);
-	unsigned int nor = VertexFormat_add_attrib(format, "nor", COMP_F32, 3, KEEP_FLOAT);
-
-	float color[4] = {0.8f, 0.8f, 0.8f, 1.0f};
-	const float light_vec[3] = {0.0f, 0.0f, 1.0f};
-
-	immBindBuiltinProgram(GPU_SHADER_SIMPLE_LIGHTING);
-	immUniformColor4fv(color);
-	immUniform3fv("light", light_vec);
-
-	const int chunk_size = 1024;
-	const int num_chunks = (num_looptris + chunk_size - 1) / chunk_size;
-
-	for (int chunk = 0; chunk < num_chunks; ++chunk) {
-		const int num_current_looptris = (chunk < num_chunks - 1)
-		        ? chunk_size
-		        : num_looptris - chunk_size * (num_chunks - 1);
-
-		immBeginAtMost(PRIM_TRIANGLES, num_current_looptris * 3);
-
-		for (a = 0; a < num_current_looptris; a++, looptri++) {
-			const MPoly *mp = &mpoly[looptri->poly];
-			const bool smoothnormal = (lnors != NULL) || (mp->flag & ME_SMOOTH);
-			const unsigned int vtri[3] = {mloop[looptri->tri[0]].v,
-			                              mloop[looptri->tri[1]].v,
-			                              mloop[looptri->tri[2]].v};
-			const unsigned int *ltri = looptri->tri;
-			float normals[3][3];
-			if (!smoothnormal) {
-				if (nors != NULL) {
-					copy_v3_v3(normals[0], nors[looptri->poly]);
-				}
-				else {
-					normal_tri_v3(normals[0],
-					              mvert[vtri[0]].co,
-					              mvert[vtri[1]].co,
-					              mvert[vtri[2]].co);
-				}
-				copy_v3_v3(normals[1], normals[0]);
-				copy_v3_v3(normals[2], normals[0]);
-			}
-			else if (lnors != NULL) {
-				copy_v3_v3(normals[0], lnors[ltri[0]]);
-				copy_v3_v3(normals[1], lnors[ltri[1]]);
-				copy_v3_v3(normals[2], lnors[ltri[2]]);
-			}
-			else {
-				normal_short_to_float_v3(normals[0], mvert[vtri[0]].no);
-				normal_short_to_float_v3(normals[1], mvert[vtri[1]].no);
-				normal_short_to_float_v3(normals[2], mvert[vtri[2]].no);
-			}
-
-			immAttrib3fv(nor, normals[0]);
-			immVertex3fv(pos, mvert[vtri[0]].co);
-			immAttrib3fv(nor, normals[1]);
-			immVertex3fv(pos, mvert[vtri[1]].co);
-			immAttrib3fv(nor, normals[2]);
-			immVertex3fv(pos, mvert[vtri[2]].co);
-		}
-		immEnd();
-	}
-
-	immUnbindProgram();
-#endif
-}
-=======
->>>>>>> a5b3df75
 
 	const MVert *mvert = cddm->mvert;
 	const MLoop *mloop = cddm->mloop;
