--- conflicted
+++ resolved
@@ -287,14 +287,10 @@
 		man->nodetree = ntreeLocalize(ma->nodetree);
 	
 	BLI_listbase_clear(&man->gpumaterial);
-<<<<<<< HEAD
+
+	/* TODO Duplicate Engine Settings and set runtime to NULL */
 	BLI_listbase_clear(&man->gpumaterialinstancing);
 
-=======
-
-	/* TODO Duplicate Engine Settings and set runtime to NULL */
-	
->>>>>>> 41c4c3f8
 	return man;
 }
 
