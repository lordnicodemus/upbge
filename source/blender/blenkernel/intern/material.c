--- conflicted
+++ resolved
@@ -121,48 +121,6 @@
 	ma->pr_lamp = 3;         /* two lamps, is bits */
 	ma->pr_type = MA_SPHERE;
 
-<<<<<<< HEAD
-	ma->sss_radius[0] = 1.0f;
-	ma->sss_radius[1] = 1.0f;
-	ma->sss_radius[2] = 1.0f;
-	ma->sss_col[0] = 1.0f;
-	ma->sss_col[1] = 1.0f;
-	ma->sss_col[2] = 1.0f;
-	ma->sss_error = 0.05f;
-	ma->sss_scale = 0.1f;
-	ma->sss_ior = 1.3f;
-	ma->sss_colfac = 1.0f;
-	ma->sss_texfac = 0.0f;
-	ma->sss_front = 1.0f;
-	ma->sss_back = 1.0f;
-
-	ma->vol.density = 1.0f;
-	ma->vol.emission = 0.0f;
-	ma->vol.scattering = 1.0f;
-	ma->vol.reflection = 1.0f;
-	ma->vol.transmission_col[0] = ma->vol.transmission_col[1] = ma->vol.transmission_col[2] = 1.0f;
-	ma->vol.reflection_col[0] = ma->vol.reflection_col[1] = ma->vol.reflection_col[2] = 1.0f;
-	ma->vol.emission_col[0] = ma->vol.emission_col[1] = ma->vol.emission_col[2] = 1.0f;
-	ma->vol.density_scale = 1.0f;
-	ma->vol.depth_cutoff = 0.01f;
-	ma->vol.stepsize_type = MA_VOL_STEP_RANDOMIZED;
-	ma->vol.stepsize = 0.2f;
-	ma->vol.shade_type = MA_VOL_SHADE_SHADED;
-	ma->vol.shadeflag |= MA_VOL_PRECACHESHADING;
-	ma->vol.precache_resolution = 50;
-	ma->vol.ms_spread = 0.2f;
-	ma->vol.ms_diff = 1.f;
-	ma->vol.ms_intensity = 1.f;
-	
-	ma->game.flag = GEMAT_BACKCULL;
-	ma->game.alpha_blend = 0;
-	ma->game.face_orientation = 0;
-	
-	ma->mode = MA_TRACEBLE | MA_SHADBUF | MA_SHADOW | MA_RAYBIAS | MA_TANGENT_STR | MA_ZTRANSP;
-	ma->mode2 = MA_CASTSHADOW;
-	ma->shade_flag = MA_APPROX_OCCLUSION;
-=======
->>>>>>> bca7563d
 	ma->preview = NULL;
 
 	ma->alpha_threshold = 0.5f;
