--- conflicted
+++ resolved
@@ -257,8 +257,6 @@
 
 	/* TODO Duplicate Engine Settings and set runtime to NULL */
 
-	/* TODO Duplicate Engine Settings and set runtime to NULL */
-
 	BKE_id_copy_ensure_local(bmain, &ma->id, &man->id);
 
 	return man;
@@ -292,12 +290,8 @@
 	BLI_listbase_clear(&man->gpumaterial);
 
 	/* TODO Duplicate Engine Settings and set runtime to NULL */
-<<<<<<< HEAD
 	BLI_listbase_clear(&man->gpumaterialinstancing);
 
-=======
-	
->>>>>>> a5b3df75
 	return man;
 }
 
@@ -1780,156 +1774,7 @@
 	ma->nodetree = ntreeCopyTree_ex(matcopybuf.nodetree, G.main, false);
 }
 
-<<<<<<< HEAD
-
-/*********************** texface to material convert functions **********************/
-/* encode all the TF information into a single int */
-static int encode_tfaceflag(MTFace *tf, int convertall)
-{
-	/* calculate the flag */
-	int flag = tf->mode;
-
-	/* options that change the material offline render */
-	if (!convertall) {
-		flag &= ~TF_OBCOL;
-	}
-
-	/* clean flags that are not being converted */
-	flag &= ~TF_TEX;
-	flag &= ~TF_SHAREDVERT;
-	flag &= ~TF_SHAREDCOL;
-	flag &= ~TF_CONVERTED;
-
-	/* light tface flag is ignored in GLSL mode */
-	flag &= ~TF_LIGHT;
-	
-	/* 15 is how big the flag can be - hardcoded here and in decode_tfaceflag() */
-	flag |= tf->transp << 15;
-	
-	/* increase 1 so flag 0 is different than no flag yet */
-	return flag + 1;
-}
-
-/* set the material options based in the tface flag */
-static void decode_tfaceflag(Material *ma, int flag, int convertall)
-{
-	int alphablend;
-	GameSettings *game = &ma->game;
-
-	/* flag is shifted in 1 to make 0 != no flag yet (see encode_tfaceflag) */
-	flag -= 1;
-
-	alphablend = flag >> 15;  /* encoded in the encode_tfaceflag function */
-	(*game).flag = 0;
-	
-	/* General Material Options */
-	if ((flag & TF_DYNAMIC) == 0) (*game).flag    |= GEMAT_NOPHYSICS;
-	
-	/* Material Offline Rendering Properties */
-	if (convertall) {
-		if (flag & TF_OBCOL) ma->shade_flag |= MA_OBCOLOR;
-	}
-	
-	/* Special Face Properties */
-	if ((flag & TF_TWOSIDE) == 0) (*game).flag |= GEMAT_BACKCULL;
-	if (flag & TF_INVISIBLE) (*game).flag |= GEMAT_INVISIBLE;
-
-	/* Face Orientation */
-	if (flag & TF_BILLBOARD) (*game).face_orientation |= GEMAT_HALO;
-	else if (flag & TF_BILLBOARD2) (*game).face_orientation |= GEMAT_BILLBOARD;
-	else if (flag & TF_SHADOW) (*game).face_orientation |= GEMAT_SHADOW;
-	
-	/* Alpha Blend */
-	if (flag & TF_ALPHASORT && ELEM(alphablend, TF_ALPHA, TF_ADD)) (*game).alpha_blend = GEMAT_ALPHA_SORT;
-	else if (alphablend & TF_ALPHA) (*game).alpha_blend = GEMAT_ALPHA;
-	else if (alphablend & TF_ADD) (*game).alpha_blend = GEMAT_ADD;
-	else if (alphablend & TF_CLIP) (*game).alpha_blend = GEMAT_CLIP;
-}
-
-/* boolean check to see if the mesh needs a material */
-static int check_tfaceneedmaterial(int flag)
-{
-	/* check if the flags we have are not deprecated != than default material options
-	 * also if only flags are visible and collision see if all objects using this mesh have this option in physics */
-
-	/* flag is shifted in 1 to make 0 != no flag yet (see encode_tfaceflag) */
-	flag -= 1;
-
-	/* deprecated flags */
-	flag &= ~TF_OBCOL;
-	flag &= ~TF_SHAREDVERT;
-	flag &= ~TF_SHAREDCOL;
-
-	/* light tface flag is ignored in GLSL mode */
-	flag &= ~TF_LIGHT;
-	
-	/* automatic detected if tex image has alpha */
-	flag &= ~(TF_ALPHA << 15);
-	/* automatic detected if using texture */
-	flag &= ~TF_TEX;
-
-	/* settings for the default NoMaterial */
-	if (flag == TF_DYNAMIC)
-		return 0;
-
-	else
-		return 1;
-}
-
-/* return number of digits of an integer */
-/* XXX to be optmized or replaced by an equivalent blender internal function */
-static int integer_getdigits(int number)
-{
-	int i = 0;
-	if (number == 0) return 1;
-
-	while (number != 0) {
-		number = (int)(number / 10);
-		i++;
-	}
-	return i;
-}
-
-static void calculate_tface_materialname(char *matname, char *newname, int flag)
-{
-	/* if flag has only light and collision and material matches those values
-	 * you can do strcpy(name, mat_name);
-	 * otherwise do: */
-	int digits = integer_getdigits(flag);
-	/* clamp the old name, remove the MA prefix and add the .TF.flag suffix
-	 * e.g. matname = "MALoooooooooooooongName"; newname = "Loooooooooooooon.TF.2" */
-	BLI_snprintf(newname, MAX_ID_NAME, "%.*s.TF.%0*d", MAX_ID_NAME - (digits + 5), matname, digits, flag);
-}
-
-/* returns -1 if no match */
-static short mesh_getmaterialnumber(Mesh *me, Material *ma)
-{
-	short a;
-
-	for (a = 0; a < me->totcol; a++) {
-		if (me->mat[a] == ma) {
-			return a;
-		}
-	}
-
-	return -1;
-}
-
-/* append material */
-static short mesh_addmaterial(Mesh *me, Material *ma)
-{
-	BKE_material_append_id(G.main, &me->id, NULL);
-	me->mat[me->totcol - 1] = ma;
-
-	id_us_plus(&ma->id);
-
-	return me->totcol - 1;
-}
-
-static void set_facetexture_flags(Material *ma, Image *image)
-=======
 struct Image *BKE_object_material_edit_image_get(Object *ob, short mat_nr)
->>>>>>> a5b3df75
 {
 	Material *ma = give_current_material(ob, mat_nr + 1);
 	return ma ? ma->edit_image : NULL;
