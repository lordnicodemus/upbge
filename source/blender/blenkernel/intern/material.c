/*
 * ***** BEGIN GPL LICENSE BLOCK *****
 *
 * This program is free software; you can redistribute it and/or
 * modify it under the terms of the GNU General Public License
 * as published by the Free Software Foundation; either version 2
 * of the License, or (at your option) any later version.
 *
 * This program is distributed in the hope that it will be useful,
 * but WITHOUT ANY WARRANTY; without even the implied warranty of
 * MERCHANTABILITY or FITNESS FOR A PARTICULAR PURPOSE.  See the
 * GNU General Public License for more details.
 *
 * You should have received a copy of the GNU General Public License
 * along with this program; if not, write to the Free Software Foundation,
 * Inc., 51 Franklin Street, Fifth Floor, Boston, MA 02110-1301, USA.
 *
 * The Original Code is Copyright (C) 2001-2002 by NaN Holding BV.
 * All rights reserved.
 *
 * The Original Code is: all of this file.
 *
 * Contributor(s): none yet.
 *
 * ***** END GPL LICENSE BLOCK *****
 */

/** \file blender/blenkernel/intern/material.c
 *  \ingroup bke
 */


#include <string.h>
#include <math.h>
#include <stddef.h>

#include "MEM_guardedalloc.h"

#include "DNA_anim_types.h"
#include "DNA_curve_types.h"
#include "DNA_group_types.h"
#include "DNA_material_types.h"
#include "DNA_mesh_types.h"
#include "DNA_meshdata_types.h"
#include "DNA_customdata_types.h"
#include "DNA_ID.h"
#include "DNA_meta_types.h"
#include "DNA_node_types.h"
#include "DNA_object_types.h"
#include "DNA_scene_types.h"

#include "BLI_math.h"		
#include "BLI_listbase.h"		
#include "BLI_utildefines.h"
#include "BLI_string.h"
#include "BLI_array_utils.h"

#include "BKE_animsys.h"
#include "BKE_displist.h"
#include "BKE_global.h"
#include "BKE_icons.h"
#include "BKE_image.h"
#include "BKE_library.h"
#include "BKE_library_query.h"
#include "BKE_library_remap.h"
#include "BKE_main.h"
#include "BKE_material.h"
#include "BKE_mesh.h"
#include "BKE_scene.h"
#include "BKE_node.h"
#include "BKE_curve.h"
#include "BKE_editmesh.h"
#include "BKE_font.h"

#include "GPU_material.h"

/* used in UI and render */
Material defmaterial;

/* called on startup, creator.c */
void init_def_material(void)
{
	BKE_material_init(&defmaterial);
}

/** Free (or release) any data used by this material (does not free the material itself). */
void BKE_material_free(Material *ma)
{
	int a;

	BKE_animdata_free((ID *)ma, false);
	
	for (a = 0; a < MAX_MTEX; a++) {
		MEM_SAFE_FREE(ma->mtex[a]);
	}
	
	MEM_SAFE_FREE(ma->ramp_col);
	MEM_SAFE_FREE(ma->ramp_spec);
	
	/* is no lib link block, but material extension */
	if (ma->nodetree) {
		ntreeFreeTree(ma->nodetree);
		MEM_freeN(ma->nodetree);
		ma->nodetree = NULL;
	}

	MEM_SAFE_FREE(ma->texpaintslot);

	GPU_material_free(&ma->gpumaterial);
	GPU_material_free(&ma->gpumaterialinstancing);

	BKE_icon_id_delete((ID *)ma);
	BKE_previewimg_free(&ma->preview);
}

void BKE_material_init(Material *ma)
{
	BLI_assert(MEMCMP_STRUCT_OFS_IS_ZERO(ma, id));

	ma->r = ma->g = ma->b = ma->ref = 0.8;
	ma->specr = ma->specg = ma->specb = 1.0;
	ma->mirr = ma->mirg = ma->mirb = 1.0;
	ma->spectra = 1.0;
	ma->amb = 1.0;
	ma->alpha = 1.0;
	ma->spec = ma->hasize = 0.5;
	ma->har = 50;
	ma->starc = ma->ringc = 4;
	ma->linec = 12;
	ma->flarec = 1;
	ma->flaresize = ma->subsize = 1.0;
	ma->flareboost = 1;
	ma->seed2 = 6;
	ma->friction = 0.5;
	ma->refrac = 4.0;
	ma->roughness = 0.5;
	ma->param[0] = 0.5;
	ma->param[1] = 0.1;
	ma->param[2] = 0.5;
	ma->param[3] = 0.1;
	ma->rms = 0.1;
	ma->darkness = 1.0;

	ma->strand_sta = ma->strand_end = 1.0f;

	ma->ang = 1.0;
	ma->ray_depth = 2;
	ma->ray_depth_tra = 2;
	ma->fresnel_mir = 0.0;
	ma->fresnel_tra = 0.0;
	ma->fresnel_tra_i = 1.25;
	ma->fresnel_mir_i = 1.25;
	ma->tx_limit = 0.0;
	ma->tx_falloff = 1.0;
	ma->shad_alpha = 1.0f;
	ma->vcol_alpha = 0;
	
	ma->gloss_mir = ma->gloss_tra = 1.0;
	ma->samp_gloss_mir = ma->samp_gloss_tra = 18;
	ma->adapt_thresh_mir = ma->adapt_thresh_tra = 0.005;
	ma->dist_mir = 0.0;
	ma->fadeto_mir = MA_RAYMIR_FADETOSKY;
	
	ma->rampfac_col = 1.0;
	ma->rampfac_spec = 1.0;
	ma->pr_lamp = 3;         /* two lamps, is bits */
	ma->pr_type = MA_SPHERE;

	ma->sss_radius[0] = 1.0f;
	ma->sss_radius[1] = 1.0f;
	ma->sss_radius[2] = 1.0f;
	ma->sss_col[0] = 1.0f;
	ma->sss_col[1] = 1.0f;
	ma->sss_col[2] = 1.0f;
	ma->sss_error = 0.05f;
	ma->sss_scale = 0.1f;
	ma->sss_ior = 1.3f;
	ma->sss_colfac = 1.0f;
	ma->sss_texfac = 0.0f;
	ma->sss_front = 1.0f;
	ma->sss_back = 1.0f;

	ma->vol.density = 1.0f;
	ma->vol.emission = 0.0f;
	ma->vol.scattering = 1.0f;
	ma->vol.reflection = 1.0f;
	ma->vol.transmission_col[0] = ma->vol.transmission_col[1] = ma->vol.transmission_col[2] = 1.0f;
	ma->vol.reflection_col[0] = ma->vol.reflection_col[1] = ma->vol.reflection_col[2] = 1.0f;
	ma->vol.emission_col[0] = ma->vol.emission_col[1] = ma->vol.emission_col[2] = 1.0f;
	ma->vol.density_scale = 1.0f;
	ma->vol.depth_cutoff = 0.01f;
	ma->vol.stepsize_type = MA_VOL_STEP_RANDOMIZED;
	ma->vol.stepsize = 0.2f;
	ma->vol.shade_type = MA_VOL_SHADE_SHADED;
	ma->vol.shadeflag |= MA_VOL_PRECACHESHADING;
	ma->vol.precache_resolution = 50;
	ma->vol.ms_spread = 0.2f;
	ma->vol.ms_diff = 1.f;
	ma->vol.ms_intensity = 1.f;
	
	ma->game.flag = GEMAT_BACKCULL;
	ma->game.alpha_blend = 0;
	ma->game.face_orientation = 0;
	
	ma->mode = MA_TRACEBLE | MA_SHADBUF | MA_SHADOW | MA_RAYBIAS | MA_TANGENT_STR | MA_ZTRANSP;
	ma->mode2 = MA_CASTSHADOW;
	ma->shade_flag = MA_APPROX_OCCLUSION;
	ma->preview = NULL;

	ma->constflag = MA_CONSTANT_MATERIAL | MA_CONSTANT_LAMP | MA_CONSTANT_TEXTURE | MA_CONSTANT_WORLD | MA_CONSTANT_MIST;
}

Material *BKE_material_add(Main *bmain, const char *name)
{
	Material *ma;

	ma = BKE_libblock_alloc(bmain, ID_MA, name);
	
	BKE_material_init(ma);
	
	return ma;
}

/* XXX keep synced with next function */
Material *BKE_material_copy(Main *bmain, Material *ma)
{
	Material *man;
	int a;
	
	man = BKE_libblock_copy(bmain, &ma->id);
	
	id_lib_extern((ID *)man->group);
	
	for (a = 0; a < MAX_MTEX; a++) {
		if (ma->mtex[a]) {
			man->mtex[a] = MEM_mallocN(sizeof(MTex), "copymaterial");
			memcpy(man->mtex[a], ma->mtex[a], sizeof(MTex));
			id_us_plus((ID *)man->mtex[a]->tex);
		}
	}
	
	if (ma->ramp_col) man->ramp_col = MEM_dupallocN(ma->ramp_col);
	if (ma->ramp_spec) man->ramp_spec = MEM_dupallocN(ma->ramp_spec);
	
	if (ma->nodetree) {
		man->nodetree = ntreeCopyTree(bmain, ma->nodetree);
	}

	BKE_previewimg_id_copy(&man->id, &ma->id);

	BLI_listbase_clear(&man->gpumaterial);
<<<<<<< HEAD
	BLI_listbase_clear(&man->gpumaterialinstancing);
	
	if (ID_IS_LINKED_DATABLOCK(ma)) {
		BKE_id_lib_local_paths(bmain, ma->id.lib, &man->id);
	}
=======

	BKE_id_copy_ensure_local(bmain, &ma->id, &man->id);
>>>>>>> 4d79fa83

	return man;
}

/* XXX (see above) material copy without adding to main dbase */
Material *localize_material(Material *ma)
{
	Material *man;
	int a;
	
	man = BKE_libblock_copy_nolib(&ma->id, false);

	/* no increment for texture ID users, in previewrender.c it prevents decrement */
	for (a = 0; a < MAX_MTEX; a++) {
		if (ma->mtex[a]) {
			man->mtex[a] = MEM_mallocN(sizeof(MTex), "copymaterial");
			memcpy(man->mtex[a], ma->mtex[a], sizeof(MTex));
		}
	}
	
	if (ma->ramp_col) man->ramp_col = MEM_dupallocN(ma->ramp_col);
	if (ma->ramp_spec) man->ramp_spec = MEM_dupallocN(ma->ramp_spec);

	man->texpaintslot = NULL;
	man->preview = NULL;
	
	if (ma->nodetree)
		man->nodetree = ntreeLocalize(ma->nodetree);
	
	BLI_listbase_clear(&man->gpumaterial);
	BLI_listbase_clear(&man->gpumaterialinstancing);

	return man;
}

void BKE_material_make_local(Main *bmain, Material *ma, const bool lib_local)
{
	BKE_id_make_local_generic(bmain, &ma->id, true, lib_local);
}

Material ***give_matarar(Object *ob)
{
	Mesh *me;
	Curve *cu;
	MetaBall *mb;
	
	if (ob->type == OB_MESH) {
		me = ob->data;
		return &(me->mat);
	}
	else if (ELEM(ob->type, OB_CURVE, OB_FONT, OB_SURF)) {
		cu = ob->data;
		return &(cu->mat);
	}
	else if (ob->type == OB_MBALL) {
		mb = ob->data;
		return &(mb->mat);
	}
	return NULL;
}

short *give_totcolp(Object *ob)
{
	Mesh *me;
	Curve *cu;
	MetaBall *mb;
	
	if (ob->type == OB_MESH) {
		me = ob->data;
		return &(me->totcol);
	}
	else if (ELEM(ob->type, OB_CURVE, OB_FONT, OB_SURF)) {
		cu = ob->data;
		return &(cu->totcol);
	}
	else if (ob->type == OB_MBALL) {
		mb = ob->data;
		return &(mb->totcol);
	}
	return NULL;
}

/* same as above but for ID's */
Material ***give_matarar_id(ID *id)
{
	/* ensure we don't try get materials from non-obdata */
	BLI_assert(OB_DATA_SUPPORT_ID(GS(id->name)));

	switch (GS(id->name)) {
		case ID_ME:
			return &(((Mesh *)id)->mat);
		case ID_CU:
			return &(((Curve *)id)->mat);
		case ID_MB:
			return &(((MetaBall *)id)->mat);
	}
	return NULL;
}

short *give_totcolp_id(ID *id)
{
	/* ensure we don't try get materials from non-obdata */
	BLI_assert(OB_DATA_SUPPORT_ID(GS(id->name)));

	switch (GS(id->name)) {
		case ID_ME:
			return &(((Mesh *)id)->totcol);
		case ID_CU:
			return &(((Curve *)id)->totcol);
		case ID_MB:
			return &(((MetaBall *)id)->totcol);
	}
	return NULL;
}

static void material_data_index_remove_id(ID *id, short index)
{
	/* ensure we don't try get materials from non-obdata */
	BLI_assert(OB_DATA_SUPPORT_ID(GS(id->name)));

	switch (GS(id->name)) {
		case ID_ME:
			BKE_mesh_material_index_remove((Mesh *)id, index);
			break;
		case ID_CU:
			BKE_curve_material_index_remove((Curve *)id, index);
			break;
		case ID_MB:
			/* meta-elems don't have materials atm */
			break;
	}
}

static void material_data_index_clear_id(ID *id)
{
	/* ensure we don't try get materials from non-obdata */
	BLI_assert(OB_DATA_SUPPORT_ID(GS(id->name)));

	switch (GS(id->name)) {
		case ID_ME:
			BKE_mesh_material_index_clear((Mesh *)id);
			break;
		case ID_CU:
			BKE_curve_material_index_clear((Curve *)id);
			break;
		case ID_MB:
			/* meta-elems don't have materials atm */
			break;
	}
}

void BKE_material_resize_id(struct ID *id, short totcol, bool do_id_user)
{
	Material ***matar = give_matarar_id(id);
	short *totcolp = give_totcolp_id(id);

	if (matar == NULL) {
		return;
	}

	if (do_id_user && totcol < (*totcolp)) {
		short i;
		for (i = totcol; i < (*totcolp); i++) {
			id_us_min((ID *)(*matar)[i]);
		}
	}

	if (totcol == 0) {
		if (*totcolp) {
			MEM_freeN(*matar);
			*matar = NULL;
		}
	}
	else {
		*matar = MEM_recallocN(*matar, sizeof(void *) * totcol);
	}
	*totcolp = totcol;
}

void BKE_material_append_id(ID *id, Material *ma)
{
	Material ***matar;
	if ((matar = give_matarar_id(id))) {
		short *totcol = give_totcolp_id(id);
		Material **mat = MEM_callocN(sizeof(void *) * ((*totcol) + 1), "newmatar");
		if (*totcol) memcpy(mat, *matar, sizeof(void *) * (*totcol));
		if (*matar) MEM_freeN(*matar);

		*matar = mat;
		(*matar)[(*totcol)++] = ma;

		id_us_plus((ID *)ma);
		test_all_objects_materials(G.main, id);
	}
}

Material *BKE_material_pop_id(ID *id, int index_i, bool update_data)
{
	short index = (short)index_i;
	Material *ret = NULL;
	Material ***matar;
	if ((matar = give_matarar_id(id))) {
		short *totcol = give_totcolp_id(id);
		if (index >= 0 && index < (*totcol)) {
			ret = (*matar)[index];
			id_us_min((ID *)ret);

			if (*totcol <= 1) {
				*totcol = 0;
				MEM_freeN(*matar);
				*matar = NULL;
			}
			else {
				if (index + 1 != (*totcol))
					memmove((*matar) + index, (*matar) + (index + 1), sizeof(void *) * ((*totcol) - (index + 1)));

				(*totcol)--;
				*matar = MEM_reallocN(*matar, sizeof(void *) * (*totcol));
				test_all_objects_materials(G.main, id);
			}

			if (update_data) {
				/* decrease mat_nr index */
				material_data_index_remove_id(id, index);
			}
		}
	}
	
	return ret;
}

void BKE_material_clear_id(struct ID *id, bool update_data)
{
	Material ***matar;
	if ((matar = give_matarar_id(id))) {
		short *totcol = give_totcolp_id(id);

		while ((*totcol)--) {
			id_us_min((ID *)((*matar)[*totcol]));
		}
		*totcol = 0;
		if (*matar) {
			MEM_freeN(*matar);
			*matar = NULL;
		}

		if (update_data) {
			/* decrease mat_nr index */
			material_data_index_clear_id(id);
		}
	}
}

Material *give_current_material(Object *ob, short act)
{
	Material ***matarar, *ma;
	const short *totcolp;

	if (ob == NULL) return NULL;
	
	/* if object cannot have material, (totcolp == NULL) */
	totcolp = give_totcolp(ob);
	if (totcolp == NULL || ob->totcol == 0) return NULL;

	/* return NULL for invalid 'act', can happen for mesh face indices */
	if (act > ob->totcol)
		return NULL;
	else if (act <= 0) {
		if (act < 0) {
			printf("Negative material index!\n");
		}
		return NULL;
	}

	if (ob->matbits && ob->matbits[act - 1]) {    /* in object */
		ma = ob->mat[act - 1];
	}
	else {                              /* in data */

		/* check for inconsistency */
		if (*totcolp < ob->totcol)
			ob->totcol = *totcolp;
		if (act > ob->totcol) act = ob->totcol;

		matarar = give_matarar(ob);
		
		if (matarar && *matarar) ma = (*matarar)[act - 1];
		else ma = NULL;
		
	}
	
	return ma;
}

Material *give_node_material(Material *ma)
{
	if (ma && ma->use_nodes && ma->nodetree) {
		bNode *node = nodeGetActiveID(ma->nodetree, ID_MA);

		if (node)
			return (Material *)node->id;
	}

	return NULL;
}

void BKE_material_resize_object(Object *ob, const short totcol, bool do_id_user)
{
	Material **newmatar;
	char *newmatbits;

	if (do_id_user && totcol < ob->totcol) {
		short i;
		for (i = totcol; i < ob->totcol; i++) {
			id_us_min((ID *)ob->mat[i]);
		}
	}

	if (totcol == 0) {
		if (ob->totcol) {
			MEM_freeN(ob->mat);
			MEM_freeN(ob->matbits);
			ob->mat = NULL;
			ob->matbits = NULL;
		}
	}
	else if (ob->totcol < totcol) {
		newmatar = MEM_callocN(sizeof(void *) * totcol, "newmatar");
		newmatbits = MEM_callocN(sizeof(char) * totcol, "newmatbits");
		if (ob->totcol) {
			memcpy(newmatar, ob->mat, sizeof(void *) * ob->totcol);
			memcpy(newmatbits, ob->matbits, sizeof(char) * ob->totcol);
			MEM_freeN(ob->mat);
			MEM_freeN(ob->matbits);
		}
		ob->mat = newmatar;
		ob->matbits = newmatbits;
	}
	/* XXX, why not realloc on shrink? - campbell */

	ob->totcol = totcol;
	if (ob->totcol && ob->actcol == 0) ob->actcol = 1;
	if (ob->actcol > ob->totcol) ob->actcol = ob->totcol;
}

void test_object_materials(Object *ob, ID *id)
{
	/* make the ob mat-array same size as 'ob->data' mat-array */
	const short *totcol;

	if (id == NULL || (totcol = give_totcolp_id(id)) == NULL) {
		return;
	}

	BKE_material_resize_object(ob, *totcol, false);
}

void test_all_objects_materials(Main *bmain, ID *id)
{
	/* make the ob mat-array same size as 'ob->data' mat-array */
	Object *ob;
	const short *totcol;

	if (id == NULL || (totcol = give_totcolp_id(id)) == NULL) {
		return;
	}

	BKE_main_lock(bmain);
	for (ob = bmain->object.first; ob; ob = ob->id.next) {
		if (ob->data == id) {
			BKE_material_resize_object(ob, *totcol, false);
		}
	}
	BKE_main_unlock(bmain);
}

void assign_material_id(ID *id, Material *ma, short act)
{
	Material *mao, **matar, ***matarar;
	short *totcolp;

	if (act > MAXMAT) return;
	if (act < 1) act = 1;

	/* this is needed for Python overrides,
	 * we just have to take care that the UI can't do this */
#if 0
	/* prevent crashing when using accidentally */
	BLI_assert(id->lib == NULL);
	if (id->lib) return;
#endif

	/* test arraylens */

	totcolp = give_totcolp_id(id);
	matarar = give_matarar_id(id);

	if (totcolp == NULL || matarar == NULL) return;

	if (act > *totcolp) {
		matar = MEM_callocN(sizeof(void *) * act, "matarray1");

		if (*totcolp) {
			memcpy(matar, *matarar, sizeof(void *) * (*totcolp));
			MEM_freeN(*matarar);
		}

		*matarar = matar;
		*totcolp = act;
	}

	/* in data */
	mao = (*matarar)[act - 1];
	if (mao)
		id_us_min(&mao->id);
	(*matarar)[act - 1] = ma;

	if (ma)
		id_us_plus(&ma->id);

	test_all_objects_materials(G.main, id);
}

void assign_material(Object *ob, Material *ma, short act, int assign_type)
{
	Material *mao, **matar, ***matarar;
	short *totcolp;
	char bit = 0;

	if (act > MAXMAT) return;
	if (act < 1) act = 1;
	
	/* prevent crashing when using accidentally */
	BLI_assert(!ID_IS_LINKED_DATABLOCK(ob));
	if (ID_IS_LINKED_DATABLOCK(ob)) return;
	
	/* test arraylens */
	
	totcolp = give_totcolp(ob);
	matarar = give_matarar(ob);
	
	if (totcolp == NULL || matarar == NULL) return;
	
	if (act > *totcolp) {
		matar = MEM_callocN(sizeof(void *) * act, "matarray1");

		if (*totcolp) {
			memcpy(matar, *matarar, sizeof(void *) * (*totcolp));
			MEM_freeN(*matarar);
		}

		*matarar = matar;
		*totcolp = act;
	}

	if (act > ob->totcol) {
		/* Need more space in the material arrays */
		ob->mat = MEM_recallocN_id(ob->mat, sizeof(void *) * act, "matarray2");
		ob->matbits = MEM_recallocN_id(ob->matbits, sizeof(char) * act, "matbits1");
		ob->totcol = act;
	}

	/* Determine the object/mesh linking */
	if (assign_type == BKE_MAT_ASSIGN_EXISTING) {
		/* keep existing option (avoid confusion in scripts),
		 * intentionally ignore userpref (default to obdata). */
		bit = ob->matbits[act - 1];
	}
	else if (assign_type == BKE_MAT_ASSIGN_USERPREF && ob->totcol && ob->actcol) {
		/* copy from previous material */
		bit = ob->matbits[ob->actcol - 1];
	}
	else {
		switch (assign_type) {
			case BKE_MAT_ASSIGN_OBDATA:
				bit = 0;
				break;
			case BKE_MAT_ASSIGN_OBJECT:
				bit = 1;
				break;
			case BKE_MAT_ASSIGN_USERPREF:
			default:
				bit = (U.flag & USER_MAT_ON_OB) ? 1 : 0;
				break;
		}
	}
	
	/* do it */

	ob->matbits[act - 1] = bit;
	if (bit == 1) {   /* in object */
		mao = ob->mat[act - 1];
		if (mao)
			id_us_min(&mao->id);
		ob->mat[act - 1] = ma;
		test_object_materials(ob, ob->data);
	}
	else {  /* in data */
		mao = (*matarar)[act - 1];
		if (mao)
			id_us_min(&mao->id);
		(*matarar)[act - 1] = ma;
		test_all_objects_materials(G.main, ob->data);  /* Data may be used by several objects... */
	}

	if (ma)
		id_us_plus(&ma->id);
}


void BKE_material_remap_object(Object *ob, const unsigned int *remap)
{
	Material ***matar = give_matarar(ob);
	const short *totcol_p = give_totcolp(ob);

	BLI_array_permute(ob->mat, ob->totcol, remap);

	if (ob->matbits) {
		BLI_array_permute(ob->matbits, ob->totcol, remap);
	}

	if (matar) {
		BLI_array_permute(*matar, *totcol_p, remap);
	}

	if (ob->type == OB_MESH) {
		BKE_mesh_material_remap(ob->data, remap, ob->totcol);
	}
	else if (ELEM(ob->type, OB_CURVE, OB_SURF, OB_FONT)) {
		BKE_curve_material_remap(ob->data, remap, ob->totcol);
	}
	else {
		/* add support for this object data! */
		BLI_assert(matar == NULL);
	}
}

/**
 * Calculate a material remapping from \a ob_src to \a ob_dst.
 *
 * \param remap_src_to_dst: An array the size of `ob_src->totcol`
 * where index values are filled in which map to \a ob_dst materials.
 */
void BKE_material_remap_object_calc(
        Object *ob_dst, Object *ob_src,
        short *remap_src_to_dst)
{
	if (ob_src->totcol == 0) {
		return;
	}

	GHash *gh_mat_map = BLI_ghash_ptr_new_ex(__func__, ob_src->totcol);

	for (int i = 0; i < ob_dst->totcol; i++) {
		Material *ma_src = give_current_material(ob_dst, i + 1);
		BLI_ghash_reinsert(gh_mat_map, ma_src, SET_INT_IN_POINTER(i), NULL, NULL);
	}

	/* setup default mapping (when materials don't match) */
	{
		int i = 0;
		if (ob_dst->totcol >= ob_src->totcol) {
			for (; i < ob_src->totcol; i++) {
				remap_src_to_dst[i] = i;
			}
		}
		else {
			for (; i < ob_dst->totcol; i++) {
				remap_src_to_dst[i] = i;
			}
			for (; i < ob_src->totcol; i++) {
				remap_src_to_dst[i] = 0;
			}
		}
	}

	for (int i = 0; i < ob_src->totcol; i++) {
		Material *ma_src = give_current_material(ob_src, i + 1);

		if ((i < ob_dst->totcol) && (ma_src == give_current_material(ob_dst, i + 1))) {
			/* when objects have exact matching materials - keep existing index */
		}
		else {
			void **index_src_p = BLI_ghash_lookup_p(gh_mat_map, ma_src);
			if (index_src_p) {
				remap_src_to_dst[i] = GET_INT_FROM_POINTER(*index_src_p);
			}
		}
	}

	BLI_ghash_free(gh_mat_map, NULL, NULL);
}


/* XXX - this calls many more update calls per object then are needed, could be optimized */
void assign_matarar(struct Object *ob, struct Material ***matar, short totcol)
{
	int actcol_orig = ob->actcol;
	short i;

	while ((ob->totcol > totcol) &&
	       BKE_object_material_slot_remove(ob))
	{
		/* pass */
	}

	/* now we have the right number of slots */
	for (i = 0; i < totcol; i++)
		assign_material(ob, (*matar)[i], i + 1, BKE_MAT_ASSIGN_USERPREF);

	if (actcol_orig > ob->totcol)
		actcol_orig = ob->totcol;

	ob->actcol = actcol_orig;
}


short BKE_object_material_slot_find_index(Object *ob, Material *ma)
{
	Material ***matarar;
	short a, *totcolp;
	
	if (ma == NULL) return 0;
	
	totcolp = give_totcolp(ob);
	matarar = give_matarar(ob);
	
	if (totcolp == NULL || matarar == NULL) return 0;
	
	for (a = 0; a < *totcolp; a++)
		if ((*matarar)[a] == ma)
			break;
	if (a < *totcolp)
		return a + 1;
	return 0;
}

bool BKE_object_material_slot_add(Object *ob)
{
	if (ob == NULL) return false;
	if (ob->totcol >= MAXMAT) return false;
	
	assign_material(ob, NULL, ob->totcol + 1, BKE_MAT_ASSIGN_USERPREF);
	ob->actcol = ob->totcol;
	return true;
}

static void do_init_render_material(Material *ma, int r_mode, float *amb)
{
	MTex *mtex;
	int a, needuv = 0, needtang = 0;
	
	if (ma->flarec == 0) ma->flarec = 1;

	/* add all texcoflags from mtex, texco and mapto were cleared in advance */
	for (a = 0; a < MAX_MTEX; a++) {
		
		/* separate tex switching */
		if (ma->septex & (1 << a)) continue;

		mtex = ma->mtex[a];
		if (mtex && mtex->tex && (mtex->tex->type | (mtex->tex->use_nodes && mtex->tex->nodetree) )) {
			
			ma->texco |= mtex->texco;
			ma->mapto |= mtex->mapto;

			/* always get derivatives for these textures */
			if (ELEM(mtex->tex->type, TEX_IMAGE, TEX_ENVMAP)) ma->texco |= TEXCO_OSA;
			else if (mtex->texflag & (MTEX_COMPAT_BUMP | MTEX_3TAP_BUMP | MTEX_5TAP_BUMP | MTEX_BICUBIC_BUMP)) ma->texco |= TEXCO_OSA;
			
			if (ma->texco & (TEXCO_ORCO | TEXCO_REFL | TEXCO_NORM | TEXCO_STRAND | TEXCO_STRESS)) needuv = 1;
			else if (ma->texco & (TEXCO_GLOB | TEXCO_UV | TEXCO_OBJECT | TEXCO_SPEED)) needuv = 1;
			else if (ma->texco & (TEXCO_LAVECTOR | TEXCO_VIEW)) needuv = 1;

			if ((ma->mapto & MAP_NORM) && (mtex->normapspace == MTEX_NSPACE_TANGENT))
				needtang = 1;
		}
	}

	if (needtang) ma->mode |= MA_NORMAP_TANG;
	else ma->mode &= ~MA_NORMAP_TANG;
	
	if (ma->mode & (MA_VERTEXCOL | MA_VERTEXCOLP | MA_FACETEXTURE)) {
		needuv = 1;
		if (r_mode & R_OSA) ma->texco |= TEXCO_OSA;     /* for texfaces */
	}
	if (needuv) ma->texco |= NEED_UV;
	
	/* since the raytracer doesnt recalc O structs for each ray, we have to preset them all */
	if (r_mode & R_RAYTRACE) {
		if ((ma->mode & (MA_RAYMIRROR | MA_SHADOW_TRA)) || ((ma->mode & MA_TRANSP) && (ma->mode & MA_RAYTRANSP))) {
			ma->texco |= NEED_UV | TEXCO_ORCO | TEXCO_REFL | TEXCO_NORM;
			if (r_mode & R_OSA) ma->texco |= TEXCO_OSA;
		}
	}
	
	if (amb) {
		ma->ambr = ma->amb * amb[0];
		ma->ambg = ma->amb * amb[1];
		ma->ambb = ma->amb * amb[2];
	}

	/* local group override */
	if ((ma->shade_flag & MA_GROUP_LOCAL) && ma->id.lib && ma->group && ma->group->id.lib) {
		Group *group;

		for (group = G.main->group.first; group; group = group->id.next) {
			if (!ID_IS_LINKED_DATABLOCK(group) && STREQ(group->id.name, ma->group->id.name)) {
				ma->group = group;
			}
		}
	}
}

static void init_render_nodetree(bNodeTree *ntree, Material *basemat, int r_mode, float *amb)
{
	bNode *node;

	/* parses the geom+tex nodes */
	ntreeShaderGetTexcoMode(ntree, r_mode, &basemat->texco, &basemat->mode_l);
	for (node = ntree->nodes.first; node; node = node->next) {
		if (node->id) {
			if (GS(node->id->name) == ID_MA) {
				Material *ma = (Material *)node->id;
				if (ma != basemat) {
					do_init_render_material(ma, r_mode, amb);
					basemat->texco |= ma->texco;
				}

				basemat->mode_l |= ma->mode & ~(MA_MODE_PIPELINE | MA_SHLESS);
				basemat->mode2_l |= ma->mode2 & ~MA_MODE2_PIPELINE;
				/* basemat only considered shadeless if all node materials are too */
				if (!(ma->mode & MA_SHLESS))
					basemat->mode_l &= ~MA_SHLESS;

				if (ma->strand_surfnor > 0.0f)
					basemat->mode_l |= MA_STR_SURFDIFF;
			}
			else if (node->type == NODE_GROUP)
				init_render_nodetree((bNodeTree *)node->id, basemat, r_mode, amb);
		}
		else if (node->typeinfo->type == SH_NODE_NORMAL_MAP) {
			basemat->mode2_l |= MA_TANGENT_CONCRETE;
			NodeShaderNormalMap *nm = node->storage;
			bool taken_into_account = false;
			for (int i = 0; i < basemat->nmap_tangent_names_count; i++) {
				if (STREQ(basemat->nmap_tangent_names[i], nm->uv_map)) {
					taken_into_account = true;
					break;
				}
			}
			if (!taken_into_account) {
				BLI_assert(basemat->nmap_tangent_names_count < MAX_MTFACE + 1);
				strcpy(basemat->nmap_tangent_names[basemat->nmap_tangent_names_count++], nm->uv_map);
			}
		}
	}
}

void init_render_material(Material *mat, int r_mode, float *amb)
{
	
	do_init_render_material(mat, r_mode, amb);
	
	if (mat->nodetree && mat->use_nodes) {
		/* mode_l will take the pipeline options from the main material, and the or-ed
		 * result of non-pipeline options from the nodes. shadeless is an exception,
		 * mode_l will have it set when all node materials are shadeless. */
		mat->mode_l = (mat->mode & MA_MODE_PIPELINE) | MA_SHLESS;
		mat->mode2_l = mat->mode2 & MA_MODE2_PIPELINE;
		mat->nmap_tangent_names_count = 0;
		init_render_nodetree(mat->nodetree, mat, r_mode, amb);
		
		if (!mat->nodetree->execdata)
			mat->nodetree->execdata = ntreeShaderBeginExecTree(mat->nodetree);
	}
	else {
		mat->mode_l = mat->mode;
		mat->mode2_l = mat->mode2;

		if (mat->strand_surfnor > 0.0f)
			mat->mode_l |= MA_STR_SURFDIFF;
	}
}

void init_render_materials(Main *bmain, int r_mode, float *amb, bool do_default_material)
{
	Material *ma;
	
	/* clear these flags before going over materials, to make sure they
	 * are cleared only once, otherwise node materials contained in other
	 * node materials can go wrong */
	for (ma = bmain->mat.first; ma; ma = ma->id.next) {
		if (ma->id.us) {
			ma->texco = 0;
			ma->mapto = 0;
		}
	}

	/* two steps, first initialize, then or the flags for layers */
	for (ma = bmain->mat.first; ma; ma = ma->id.next) {
		/* is_used flag comes back in convertblender.c */
		ma->flag &= ~MA_IS_USED;
		if (ma->id.us) 
			init_render_material(ma, r_mode, amb);
	}

	if (do_default_material) {
		init_render_material(&defmaterial, r_mode, amb);
	}
}

/* only needed for nodes now */
void end_render_material(Material *mat)
{
	if (mat && mat->nodetree && mat->use_nodes) {
		if (mat->nodetree->execdata)
			ntreeShaderEndExecTree(mat->nodetree->execdata);
	}
}

void end_render_materials(Main *bmain)
{
	Material *ma;
	for (ma = bmain->mat.first; ma; ma = ma->id.next)
		if (ma->id.us) 
			end_render_material(ma);
}

static bool material_in_nodetree(bNodeTree *ntree, Material *mat)
{
	bNode *node;

	for (node = ntree->nodes.first; node; node = node->next) {
		if (node->id) {
			if (GS(node->id->name) == ID_MA) {
				if (node->id == (ID *)mat) {
					return true;
				}
			}
			else if (node->type == NODE_GROUP) {
				if (material_in_nodetree((bNodeTree *)node->id, mat)) {
					return true;
				}
			}
		}
	}

	return false;
}

bool material_in_material(Material *parmat, Material *mat)
{
	if (parmat == mat)
		return true;
	else if (parmat->nodetree && parmat->use_nodes)
		return material_in_nodetree(parmat->nodetree, mat);
	else
		return false;
}


/* ****************** */

/* Update drivers for materials in a nodetree */
static void material_node_drivers_update(Scene *scene, bNodeTree *ntree, float ctime)
{
	bNode *node;

	/* nodetree itself */
	if (ntree->adt && ntree->adt->drivers.first) {
		BKE_animsys_evaluate_animdata(scene, &ntree->id, ntree->adt, ctime, ADT_RECALC_DRIVERS);
	}
	
	/* nodes */
	for (node = ntree->nodes.first; node; node = node->next) {
		if (node->id) {
			if (GS(node->id->name) == ID_MA) {
				material_drivers_update(scene, (Material *)node->id, ctime);
			}
			else if (node->type == NODE_GROUP) {
				material_node_drivers_update(scene, (bNodeTree *)node->id, ctime);
			}
		}
	}
}

/* Calculate all drivers for materials 
 * FIXME: this is really a terrible method which may result in some things being calculated
 * multiple times. However, without proper despgraph support for these things, we are forced
 * into this sort of thing...
 */
void material_drivers_update(Scene *scene, Material *ma, float ctime)
{
	//if (G.f & G_DEBUG)
	//	printf("material_drivers_update(%s, %s)\n", scene->id.name, ma->id.name);
	
	/* Prevent infinite recursion by checking (and tagging the material) as having been visited already
	 * (see BKE_scene_update_tagged()). This assumes ma->id.tag & LIB_TAG_DOIT isn't set by anything else
	 * in the meantime... [#32017]
	 */
	if (ma->id.tag & LIB_TAG_DOIT)
		return;

	ma->id.tag |= LIB_TAG_DOIT;
	
	/* material itself */
	if (ma->adt && ma->adt->drivers.first) {
		BKE_animsys_evaluate_animdata(scene, &ma->id, ma->adt, ctime, ADT_RECALC_DRIVERS);
	}
	
	/* nodes */
	if (ma->nodetree) {
		material_node_drivers_update(scene, ma->nodetree, ctime);
	}

	ma->id.tag &= ~LIB_TAG_DOIT;
}

bool BKE_object_material_slot_remove(Object *ob)
{
	Material *mao, ***matarar;
	Object *obt;
	short *totcolp;
	short a, actcol;
	
	if (ob == NULL || ob->totcol == 0) {
		return false;
	}

	/* this should never happen and used to crash */
	if (ob->actcol <= 0) {
		printf("%s: invalid material index %d, report a bug!\n", __func__, ob->actcol);
		BLI_assert(0);
		return false;
	}

	/* take a mesh/curve/mball as starting point, remove 1 index,
	 * AND with all objects that share the ob->data
	 * 
	 * after that check indices in mesh/curve/mball!!!
	 */
	
	totcolp = give_totcolp(ob);
	matarar = give_matarar(ob);

	if (ELEM(NULL, matarar, *matarar)) {
		return false;
	}

	/* can happen on face selection in editmode */
	if (ob->actcol > ob->totcol) {
		ob->actcol = ob->totcol;
	}
	
	/* we delete the actcol */
	mao = (*matarar)[ob->actcol - 1];
	if (mao)
		id_us_min(&mao->id);
	
	for (a = ob->actcol; a < ob->totcol; a++)
		(*matarar)[a - 1] = (*matarar)[a];
	(*totcolp)--;
	
	if (*totcolp == 0) {
		MEM_freeN(*matarar);
		*matarar = NULL;
	}
	
	actcol = ob->actcol;
	obt = G.main->object.first;
	while (obt) {
	
		if (obt->data == ob->data) {
			
			/* WATCH IT: do not use actcol from ob or from obt (can become zero) */
			mao = obt->mat[actcol - 1];
			if (mao)
				id_us_min(&mao->id);
		
			for (a = actcol; a < obt->totcol; a++) {
				obt->mat[a - 1] = obt->mat[a];
				obt->matbits[a - 1] = obt->matbits[a];
			}
			obt->totcol--;
			if (obt->actcol > obt->totcol) obt->actcol = obt->totcol;
			
			if (obt->totcol == 0) {
				MEM_freeN(obt->mat);
				MEM_freeN(obt->matbits);
				obt->mat = NULL;
				obt->matbits = NULL;
			}
		}
		obt = obt->id.next;
	}

	/* check indices from mesh */
	if (ELEM(ob->type, OB_MESH, OB_CURVE, OB_SURF, OB_FONT)) {
		material_data_index_remove_id((ID *)ob->data, actcol - 1);
		if (ob->curve_cache) {
			BKE_displist_free(&ob->curve_cache->disp);
		}
	}

	return true;
}

static bool get_mtex_slot_valid_texpaint(struct MTex *mtex)
{
	return (mtex && (mtex->texco == TEXCO_UV) &&
	        mtex->tex && (mtex->tex->type == TEX_IMAGE) &&
	        mtex->tex->ima);
}

static bNode *nodetree_uv_node_recursive(bNode *node)
{
	bNode *inode;
	bNodeSocket *sock;
	
	for (sock = node->inputs.first; sock; sock = sock->next) {
		if (sock->link) {
			inode = sock->link->fromnode;
			if (inode->typeinfo->nclass == NODE_CLASS_INPUT && inode->typeinfo->type == SH_NODE_UVMAP) {
				return inode;
			}
			else {
				return nodetree_uv_node_recursive(inode);
			}
		}
	}
	
	return NULL;
}

void BKE_texpaint_slot_refresh_cache(Scene *scene, Material *ma)
{
	MTex **mtex;
	short count = 0;
	short index = 0, i;

	bool use_nodes = BKE_scene_use_new_shading_nodes(scene);
	bool is_bi = BKE_scene_uses_blender_internal(scene) || BKE_scene_uses_blender_game(scene);
	
	if (!ma)
		return;

	if (ma->texpaintslot) {
		MEM_freeN(ma->texpaintslot);
		ma->tot_slots = 0;
		ma->texpaintslot = NULL;
	}

	if (scene->toolsettings->imapaint.mode == IMAGEPAINT_MODE_IMAGE) {
		ma->paint_active_slot = 0;
		ma->paint_clone_slot = 0;
		return;
	}
	
	if (use_nodes || ma->use_nodes) {
		bNode *node, *active_node;

		if (!(ma->nodetree)) {
			ma->paint_active_slot = 0;
			ma->paint_clone_slot = 0;
			return;
		}

		for (node = ma->nodetree->nodes.first; node; node = node->next) {
			if (node->typeinfo->nclass == NODE_CLASS_TEXTURE && node->typeinfo->type == SH_NODE_TEX_IMAGE && node->id)
				count++;
		}

		if (count == 0) {
			ma->paint_active_slot = 0;
			ma->paint_clone_slot = 0;
			return;
		}
		ma->texpaintslot = MEM_callocN(sizeof(*ma->texpaintslot) * count, "texpaint_slots");

		active_node = nodeGetActiveTexture(ma->nodetree);

		for (node = ma->nodetree->nodes.first; node; node = node->next) {
			if (node->typeinfo->nclass == NODE_CLASS_TEXTURE && node->typeinfo->type == SH_NODE_TEX_IMAGE && node->id) {
				if (active_node == node)
					ma->paint_active_slot = index;
				ma->texpaintslot[index].ima = (Image *)node->id;
				
				/* for new renderer, we need to traverse the treeback in search of a UV node */
				if (use_nodes) {
					bNode *uvnode = nodetree_uv_node_recursive(node);
					
					if (uvnode) {
						NodeShaderUVMap *storage = (NodeShaderUVMap *)uvnode->storage;
						ma->texpaintslot[index].uvname = storage->uv_map;
						/* set a value to index so UI knows that we have a valid pointer for the mesh */
						ma->texpaintslot[index].index = 0;
					}
					else {
						/* just invalidate the index here so UV map does not get displayed on the UI */
						ma->texpaintslot[index].index = -1;
					}
				}
				else {
					ma->texpaintslot[index].index = -1;
				}
				index++;
			}
		}
	}
	else if (is_bi) {
		for (mtex = ma->mtex, i = 0; i < MAX_MTEX; i++, mtex++) {
			if (get_mtex_slot_valid_texpaint(*mtex)) {
				count++;
			}
		}

		if (count == 0) {
			ma->paint_active_slot = 0;
			ma->paint_clone_slot = 0;
			return;
		}

		ma->texpaintslot = MEM_callocN(sizeof(*ma->texpaintslot) * count, "texpaint_slots");

		for (mtex = ma->mtex, i = 0; i < MAX_MTEX; i++, mtex++) {
			if (get_mtex_slot_valid_texpaint(*mtex)) {
				ma->texpaintslot[index].ima = (*mtex)->tex->ima;
				ma->texpaintslot[index].uvname = (*mtex)->uvname;
				ma->texpaintslot[index].index = i;
				
				index++;
			}
		}
	}
	else {
		ma->paint_active_slot = 0;
		ma->paint_clone_slot = 0;
		return;
	}	


	ma->tot_slots = count;
	
	
	if (ma->paint_active_slot >= count) {
		ma->paint_active_slot = count - 1;
	}

	if (ma->paint_clone_slot >= count) {
		ma->paint_clone_slot = count - 1;
	}

	return;
}

void BKE_texpaint_slots_refresh_object(Scene *scene, struct Object *ob)
{
	int i;

	for (i = 1; i < ob->totcol + 1; i++) {
		Material *ma = give_current_material(ob, i);
		BKE_texpaint_slot_refresh_cache(scene, ma);
	}
}


/* r_col = current value, col = new value, (fac == 0) is no change */
void ramp_blend(int type, float r_col[3], const float fac, const float col[3])
{
	float tmp, facm = 1.0f - fac;
	
	switch (type) {
		case MA_RAMP_BLEND:
			r_col[0] = facm * (r_col[0]) + fac * col[0];
			r_col[1] = facm * (r_col[1]) + fac * col[1];
			r_col[2] = facm * (r_col[2]) + fac * col[2];
			break;
		case MA_RAMP_ADD:
			r_col[0] += fac * col[0];
			r_col[1] += fac * col[1];
			r_col[2] += fac * col[2];
			break;
		case MA_RAMP_MULT:
			r_col[0] *= (facm + fac * col[0]);
			r_col[1] *= (facm + fac * col[1]);
			r_col[2] *= (facm + fac * col[2]);
			break;
		case MA_RAMP_SCREEN:
			r_col[0] = 1.0f - (facm + fac * (1.0f - col[0])) * (1.0f - r_col[0]);
			r_col[1] = 1.0f - (facm + fac * (1.0f - col[1])) * (1.0f - r_col[1]);
			r_col[2] = 1.0f - (facm + fac * (1.0f - col[2])) * (1.0f - r_col[2]);
			break;
		case MA_RAMP_OVERLAY:
			if (r_col[0] < 0.5f)
				r_col[0] *= (facm + 2.0f * fac * col[0]);
			else
				r_col[0] = 1.0f - (facm + 2.0f * fac * (1.0f - col[0])) * (1.0f - r_col[0]);
			if (r_col[1] < 0.5f)
				r_col[1] *= (facm + 2.0f * fac * col[1]);
			else
				r_col[1] = 1.0f - (facm + 2.0f * fac * (1.0f - col[1])) * (1.0f - r_col[1]);
			if (r_col[2] < 0.5f)
				r_col[2] *= (facm + 2.0f * fac * col[2]);
			else
				r_col[2] = 1.0f - (facm + 2.0f * fac * (1.0f - col[2])) * (1.0f - r_col[2]);
			break;
		case MA_RAMP_SUB:
			r_col[0] -= fac * col[0];
			r_col[1] -= fac * col[1];
			r_col[2] -= fac * col[2];
			break;
		case MA_RAMP_DIV:
			if (col[0] != 0.0f)
				r_col[0] = facm * (r_col[0]) + fac * (r_col[0]) / col[0];
			if (col[1] != 0.0f)
				r_col[1] = facm * (r_col[1]) + fac * (r_col[1]) / col[1];
			if (col[2] != 0.0f)
				r_col[2] = facm * (r_col[2]) + fac * (r_col[2]) / col[2];
			break;
		case MA_RAMP_DIFF:
			r_col[0] = facm * (r_col[0]) + fac * fabsf(r_col[0] - col[0]);
			r_col[1] = facm * (r_col[1]) + fac * fabsf(r_col[1] - col[1]);
			r_col[2] = facm * (r_col[2]) + fac * fabsf(r_col[2] - col[2]);
			break;
		case MA_RAMP_DARK:
			r_col[0] = min_ff(r_col[0], col[0]) * fac + r_col[0] * facm;
			r_col[1] = min_ff(r_col[1], col[1]) * fac + r_col[1] * facm;
			r_col[2] = min_ff(r_col[2], col[2]) * fac + r_col[2] * facm;
			break;
		case MA_RAMP_LIGHT:
			tmp = fac * col[0];
			if (tmp > r_col[0]) r_col[0] = tmp;
			tmp = fac * col[1];
			if (tmp > r_col[1]) r_col[1] = tmp;
			tmp = fac * col[2];
			if (tmp > r_col[2]) r_col[2] = tmp;
			break;
		case MA_RAMP_DODGE:
			if (r_col[0] != 0.0f) {
				tmp = 1.0f - fac * col[0];
				if (tmp <= 0.0f)
					r_col[0] = 1.0f;
				else if ((tmp = (r_col[0]) / tmp) > 1.0f)
					r_col[0] = 1.0f;
				else
					r_col[0] = tmp;
			}
			if (r_col[1] != 0.0f) {
				tmp = 1.0f - fac * col[1];
				if (tmp <= 0.0f)
					r_col[1] = 1.0f;
				else if ((tmp = (r_col[1]) / tmp) > 1.0f)
					r_col[1] = 1.0f;
				else
					r_col[1] = tmp;
			}
			if (r_col[2] != 0.0f) {
				tmp = 1.0f - fac * col[2];
				if (tmp <= 0.0f)
					r_col[2] = 1.0f;
				else if ((tmp = (r_col[2]) / tmp) > 1.0f)
					r_col[2] = 1.0f;
				else
					r_col[2] = tmp;
			}
			break;
		case MA_RAMP_BURN:
			tmp = facm + fac * col[0];

			if (tmp <= 0.0f)
				r_col[0] = 0.0f;
			else if ((tmp = (1.0f - (1.0f - (r_col[0])) / tmp)) < 0.0f)
				r_col[0] = 0.0f;
			else if (tmp > 1.0f)
				r_col[0] = 1.0f;
			else
				r_col[0] = tmp;

			tmp = facm + fac * col[1];
			if (tmp <= 0.0f)
				r_col[1] = 0.0f;
			else if ((tmp = (1.0f - (1.0f - (r_col[1])) / tmp)) < 0.0f)
				r_col[1] = 0.0f;
			else if (tmp > 1.0f)
				r_col[1] = 1.0f;
			else
				r_col[1] = tmp;

			tmp = facm + fac * col[2];
			if (tmp <= 0.0f)
				r_col[2] = 0.0f;
			else if ((tmp = (1.0f - (1.0f - (r_col[2])) / tmp)) < 0.0f)
				r_col[2] = 0.0f;
			else if (tmp > 1.0f)
				r_col[2] = 1.0f;
			else
				r_col[2] = tmp;
			break;
		case MA_RAMP_HUE:
		{
			float rH, rS, rV;
			float colH, colS, colV;
			float tmpr, tmpg, tmpb;
			rgb_to_hsv(col[0], col[1], col[2], &colH, &colS, &colV);
			if (colS != 0) {
				rgb_to_hsv(r_col[0], r_col[1], r_col[2], &rH, &rS, &rV);
				hsv_to_rgb(colH, rS, rV, &tmpr, &tmpg, &tmpb);
				r_col[0] = facm * (r_col[0]) + fac * tmpr;
				r_col[1] = facm * (r_col[1]) + fac * tmpg;
				r_col[2] = facm * (r_col[2]) + fac * tmpb;
			}
			break;
		}
		case MA_RAMP_SAT:
		{
			float rH, rS, rV;
			float colH, colS, colV;
			rgb_to_hsv(r_col[0], r_col[1], r_col[2], &rH, &rS, &rV);
			if (rS != 0) {
				rgb_to_hsv(col[0], col[1], col[2], &colH, &colS, &colV);
				hsv_to_rgb(rH, (facm * rS + fac * colS), rV, r_col + 0, r_col + 1, r_col + 2);
			}
			break;
		}
		case MA_RAMP_VAL:
		{
			float rH, rS, rV;
			float colH, colS, colV;
			rgb_to_hsv(r_col[0], r_col[1], r_col[2], &rH, &rS, &rV);
			rgb_to_hsv(col[0], col[1], col[2], &colH, &colS, &colV);
			hsv_to_rgb(rH, rS, (facm * rV + fac * colV), r_col + 0, r_col + 1, r_col + 2);
			break;
		}
		case MA_RAMP_COLOR:
		{
			float rH, rS, rV;
			float colH, colS, colV;
			float tmpr, tmpg, tmpb;
			rgb_to_hsv(col[0], col[1], col[2], &colH, &colS, &colV);
			if (colS != 0) {
				rgb_to_hsv(r_col[0], r_col[1], r_col[2], &rH, &rS, &rV);
				hsv_to_rgb(colH, colS, rV, &tmpr, &tmpg, &tmpb);
				r_col[0] = facm * (r_col[0]) + fac * tmpr;
				r_col[1] = facm * (r_col[1]) + fac * tmpg;
				r_col[2] = facm * (r_col[2]) + fac * tmpb;
			}
			break;
		}
		case MA_RAMP_SOFT:
		{
			float scr, scg, scb;

			/* first calculate non-fac based Screen mix */
			scr = 1.0f - (1.0f - col[0]) * (1.0f - r_col[0]);
			scg = 1.0f - (1.0f - col[1]) * (1.0f - r_col[1]);
			scb = 1.0f - (1.0f - col[2]) * (1.0f - r_col[2]);

			r_col[0] = facm * (r_col[0]) + fac * (((1.0f - r_col[0]) * col[0] * (r_col[0])) + (r_col[0] * scr));
			r_col[1] = facm * (r_col[1]) + fac * (((1.0f - r_col[1]) * col[1] * (r_col[1])) + (r_col[1] * scg));
			r_col[2] = facm * (r_col[2]) + fac * (((1.0f - r_col[2]) * col[2] * (r_col[2])) + (r_col[2] * scb));
			break;
		}
		case MA_RAMP_LINEAR:
			if (col[0] > 0.5f)
				r_col[0] = r_col[0] + fac * (2.0f * (col[0] - 0.5f));
			else
				r_col[0] = r_col[0] + fac * (2.0f * (col[0]) - 1.0f);
			if (col[1] > 0.5f)
				r_col[1] = r_col[1] + fac * (2.0f * (col[1] - 0.5f));
			else
				r_col[1] = r_col[1] + fac * (2.0f * (col[1]) - 1.0f);
			if (col[2] > 0.5f)
				r_col[2] = r_col[2] + fac * (2.0f * (col[2] - 0.5f));
			else
				r_col[2] = r_col[2] + fac * (2.0f * (col[2]) - 1.0f);
			break;
	}
}

/**
 * \brief copy/paste buffer, if we had a proper py api that would be better
 * \note matcopybuf.nodetree does _NOT_ use ID's
 * \todo matcopybuf.nodetree's  node->id's are NOT validated, this will crash!
 */
static Material matcopybuf;
static short matcopied = 0;

void clear_matcopybuf(void)
{
	memset(&matcopybuf, 0, sizeof(Material));
	matcopied = 0;
}

void free_matcopybuf(void)
{
	int a;

	for (a = 0; a < MAX_MTEX; a++) {
		if (matcopybuf.mtex[a]) {
			MEM_freeN(matcopybuf.mtex[a]);
			matcopybuf.mtex[a] = NULL;
		}
	}

	if (matcopybuf.ramp_col) MEM_freeN(matcopybuf.ramp_col);
	if (matcopybuf.ramp_spec) MEM_freeN(matcopybuf.ramp_spec);

	matcopybuf.ramp_col = NULL;
	matcopybuf.ramp_spec = NULL;

	if (matcopybuf.nodetree) {
		ntreeFreeTree(matcopybuf.nodetree);
		MEM_freeN(matcopybuf.nodetree);
		matcopybuf.nodetree = NULL;
	}

	matcopied = 0;
}

void copy_matcopybuf(Material *ma)
{
	int a;
	MTex *mtex;

	if (matcopied)
		free_matcopybuf();

	memcpy(&matcopybuf, ma, sizeof(Material));
	if (matcopybuf.ramp_col) matcopybuf.ramp_col = MEM_dupallocN(matcopybuf.ramp_col);
	if (matcopybuf.ramp_spec) matcopybuf.ramp_spec = MEM_dupallocN(matcopybuf.ramp_spec);

	for (a = 0; a < MAX_MTEX; a++) {
		mtex = matcopybuf.mtex[a];
		if (mtex) {
			matcopybuf.mtex[a] = MEM_dupallocN(mtex);
		}
	}
	matcopybuf.nodetree = ntreeCopyTree_ex(ma->nodetree, G.main, false);
	matcopybuf.preview = NULL;
	BLI_listbase_clear(&matcopybuf.gpumaterial);
	matcopied = 1;
}

void paste_matcopybuf(Material *ma)
{
	int a;
	MTex *mtex;
	ID id;

	if (matcopied == 0)
		return;
	/* free current mat */
	if (ma->ramp_col) MEM_freeN(ma->ramp_col);
	if (ma->ramp_spec) MEM_freeN(ma->ramp_spec);
	for (a = 0; a < MAX_MTEX; a++) {
		mtex = ma->mtex[a];
		if (mtex && mtex->tex)
			id_us_min(&mtex->tex->id);
		if (mtex)
			MEM_freeN(mtex);
	}

	if (ma->nodetree) {
		ntreeFreeTree(ma->nodetree);
		MEM_freeN(ma->nodetree);
	}

	GPU_material_free(&ma->gpumaterial);

	id = (ma->id);
	memcpy(ma, &matcopybuf, sizeof(Material));
	(ma->id) = id;

	if (matcopybuf.ramp_col) ma->ramp_col = MEM_dupallocN(matcopybuf.ramp_col);
	if (matcopybuf.ramp_spec) ma->ramp_spec = MEM_dupallocN(matcopybuf.ramp_spec);

	for (a = 0; a < MAX_MTEX; a++) {
		mtex = ma->mtex[a];
		if (mtex) {
			ma->mtex[a] = MEM_dupallocN(mtex);
			if (mtex->tex) {
				/* first check this is in main (we may have loaded another file) [#35500] */
				if (BLI_findindex(&G.main->tex, mtex->tex) != -1) {
					id_us_plus((ID *)mtex->tex);
				}
				else {
					ma->mtex[a]->tex = NULL;
				}
			}
		}
	}

	ma->nodetree = ntreeCopyTree_ex(matcopybuf.nodetree, G.main, false);
}


/*********************** texface to material convert functions **********************/
/* encode all the TF information into a single int */
static int encode_tfaceflag(MTFace *tf, int convertall)
{
	/* calculate the flag */
	int flag = tf->mode;

	/* options that change the material offline render */
	if (!convertall) {
		flag &= ~TF_OBCOL;
	}

	/* clean flags that are not being converted */
	flag &= ~TF_TEX;
	flag &= ~TF_SHAREDVERT;
	flag &= ~TF_SHAREDCOL;
	flag &= ~TF_CONVERTED;

	/* light tface flag is ignored in GLSL mode */
	flag &= ~TF_LIGHT;
	
	/* 15 is how big the flag can be - hardcoded here and in decode_tfaceflag() */
	flag |= tf->transp << 15;
	
	/* increase 1 so flag 0 is different than no flag yet */
	return flag + 1;
}

/* set the material options based in the tface flag */
static void decode_tfaceflag(Material *ma, int flag, int convertall)
{
	int alphablend;
	GameSettings *game = &ma->game;

	/* flag is shifted in 1 to make 0 != no flag yet (see encode_tfaceflag) */
	flag -= 1;

	alphablend = flag >> 15;  /* encoded in the encode_tfaceflag function */
	(*game).flag = 0;
	
	/* General Material Options */
	if ((flag & TF_DYNAMIC) == 0) (*game).flag    |= GEMAT_NOPHYSICS;
	
	/* Material Offline Rendering Properties */
	if (convertall) {
		if (flag & TF_OBCOL) ma->shade_flag |= MA_OBCOLOR;
	}
	
	/* Special Face Properties */
	if ((flag & TF_TWOSIDE) == 0) (*game).flag |= GEMAT_BACKCULL;
	if (flag & TF_INVISIBLE) (*game).flag |= GEMAT_INVISIBLE;

	/* Face Orientation */
	if (flag & TF_BILLBOARD) (*game).face_orientation |= GEMAT_HALO;
	else if (flag & TF_BILLBOARD2) (*game).face_orientation |= GEMAT_BILLBOARD;
	else if (flag & TF_SHADOW) (*game).face_orientation |= GEMAT_SHADOW;
	
	/* Alpha Blend */
	if (flag & TF_ALPHASORT && ELEM(alphablend, TF_ALPHA, TF_ADD)) (*game).alpha_blend = GEMAT_ALPHA_SORT;
	else if (alphablend & TF_ALPHA) (*game).alpha_blend = GEMAT_ALPHA;
	else if (alphablend & TF_ADD) (*game).alpha_blend = GEMAT_ADD;
	else if (alphablend & TF_CLIP) (*game).alpha_blend = GEMAT_CLIP;
}

/* boolean check to see if the mesh needs a material */
static int check_tfaceneedmaterial(int flag)
{
	/* check if the flags we have are not deprecated != than default material options
	 * also if only flags are visible and collision see if all objects using this mesh have this option in physics */

	/* flag is shifted in 1 to make 0 != no flag yet (see encode_tfaceflag) */
	flag -= 1;

	/* deprecated flags */
	flag &= ~TF_OBCOL;
	flag &= ~TF_SHAREDVERT;
	flag &= ~TF_SHAREDCOL;

	/* light tface flag is ignored in GLSL mode */
	flag &= ~TF_LIGHT;
	
	/* automatic detected if tex image has alpha */
	flag &= ~(TF_ALPHA << 15);
	/* automatic detected if using texture */
	flag &= ~TF_TEX;

	/* settings for the default NoMaterial */
	if (flag == TF_DYNAMIC)
		return 0;

	else
		return 1;
}

/* return number of digits of an integer */
/* XXX to be optmized or replaced by an equivalent blender internal function */
static int integer_getdigits(int number)
{
	int i = 0;
	if (number == 0) return 1;

	while (number != 0) {
		number = (int)(number / 10);
		i++;
	}
	return i;
}

static void calculate_tface_materialname(char *matname, char *newname, int flag)
{
	/* if flag has only light and collision and material matches those values
	 * you can do strcpy(name, mat_name);
	 * otherwise do: */
	int digits = integer_getdigits(flag);
	/* clamp the old name, remove the MA prefix and add the .TF.flag suffix
	 * e.g. matname = "MALoooooooooooooongName"; newname = "Loooooooooooooon.TF.2" */
	BLI_snprintf(newname, MAX_ID_NAME, "%.*s.TF.%0*d", MAX_ID_NAME - (digits + 5), matname, digits, flag);
}

/* returns -1 if no match */
static short mesh_getmaterialnumber(Mesh *me, Material *ma)
{
	short a;

	for (a = 0; a < me->totcol; a++) {
		if (me->mat[a] == ma) {
			return a;
		}
	}

	return -1;
}

/* append material */
static short mesh_addmaterial(Mesh *me, Material *ma)
{
	BKE_material_append_id(&me->id, NULL);
	me->mat[me->totcol - 1] = ma;

	id_us_plus(&ma->id);

	return me->totcol - 1;
}

static void set_facetexture_flags(Material *ma, Image *image)
{
	if (image) {
		ma->mode |= MA_FACETEXTURE;
		/* we could check if the texture has alpha, but then more meshes sharing the same
		 * material may need it. Let's make it simple. */
		if (BKE_image_has_alpha(image))
			ma->mode |= MA_FACETEXTURE_ALPHA;
	}
}

/* returns material number */
static short convert_tfacenomaterial(Main *main, Mesh *me, MTFace *tf, int flag)
{
	Material *ma;
	char idname[MAX_ID_NAME];
	short mat_nr = -1;
	
	/* new material, the name uses the flag*/
	BLI_snprintf(idname, sizeof(idname), "MAMaterial.TF.%0*d", integer_getdigits(flag), flag);

	if ((ma = BLI_findstring(&main->mat, idname + 2, offsetof(ID, name) + 2))) {
		mat_nr = mesh_getmaterialnumber(me, ma);
		/* assign the material to the mesh */
		if (mat_nr == -1) mat_nr = mesh_addmaterial(me, ma);

		/* if needed set "Face Textures [Alpha]" Material options */
		set_facetexture_flags(ma, tf->tpage);
	}
	/* create a new material */
	else {
		ma = BKE_material_add(main, idname + 2);

		if (ma) {
			printf("TexFace Convert: Material \"%s\" created.\n", idname + 2);
			mat_nr = mesh_addmaterial(me, ma);
			
			/* if needed set "Face Textures [Alpha]" Material options */
			set_facetexture_flags(ma, tf->tpage);

			decode_tfaceflag(ma, flag, 1);
			/* the final decoding will happen after, outside the main loop
			 * for now store the flag into the material and change light/tex/collision
			 * store the flag as a negative number */
			ma->game.flag = -flag;
			id_us_min((ID *)ma);
		}
		else {
			printf("Error: Unable to create Material \"%s\" for Mesh \"%s\".", idname + 2, me->id.name + 2);
		}
	}

	/* set as converted, no need to go bad to this face */
	tf->mode |= TF_CONVERTED;
	return mat_nr;
}

/* Function to fully convert materials */
static void convert_tfacematerial(Main *main, Material *ma)
{
	Mesh *me;
	Material *mat_new;
	MFace *mf;
	MTFace *tf;
	int flag, index;
	int a;
	short mat_nr;
	CustomDataLayer *cdl;
	char idname[MAX_ID_NAME];

	for (me = main->mesh.first; me; me = me->id.next) {
		/* check if this mesh uses this material */
		for (a = 0; a < me->totcol; a++)
			if (me->mat[a] == ma) break;
			
		/* no material found */
		if (a == me->totcol) continue;

		/* get the active tface layer */
		index = CustomData_get_active_layer_index(&me->fdata, CD_MTFACE);
		cdl = (index == -1) ? NULL : &me->fdata.layers[index];
		if (!cdl) continue;

		/* loop over all the faces and stop at the ones that use the material*/
		for (a = 0, mf = me->mface; a < me->totface; a++, mf++) {
			if (me->mat[mf->mat_nr] != ma) continue;

			/* texface data for this face */
			tf = ((MTFace *)cdl->data) + a;
			flag = encode_tfaceflag(tf, 1);

			/* the name of the new material */
			calculate_tface_materialname(ma->id.name, (char *)&idname, flag);

			if ((mat_new = BLI_findstring(&main->mat, idname + 2, offsetof(ID, name) + 2))) {
				/* material already existent, see if the mesh has it */
				mat_nr = mesh_getmaterialnumber(me, mat_new);
				/* material is not in the mesh, add it */
				if (mat_nr == -1) mat_nr = mesh_addmaterial(me, mat_new);
			}
			/* create a new material */
			else {
				mat_new = BKE_material_copy(main, ma);
				if (mat_new) {
					/* rename the material*/
					BLI_strncpy(mat_new->id.name, idname, sizeof(mat_new->id.name));
					id_us_min((ID *)mat_new);

					mat_nr = mesh_addmaterial(me, mat_new);
					decode_tfaceflag(mat_new, flag, 1);
				}
				else {
					printf("Error: Unable to create Material \"%s\" for Mesh \"%s.", idname + 2, me->id.name + 2);
					mat_nr = mf->mat_nr;
					continue;
				}
			}
			
			/* if the material has a texture but no texture channel
			 * set "Face Textures [Alpha]" Material options 
			 * actually we need to run it always, because of old behavior
			 * of using face texture if any texture channel was present (multitex) */
			//if ((!mat_new->mtex[0]) && (!mat_new->mtex[0]->tex))
			set_facetexture_flags(mat_new, tf->tpage);

			/* set the material number to the face*/
			mf->mat_nr = mat_nr;
		}
		/* remove material from mesh */
		for (a = 0; a < me->totcol; ) {
			if (me->mat[a] == ma) {
				BKE_material_pop_id(&me->id, a, true);
			}
			else {
				a++;
			}
		}
	}
}


#define MAT_BGE_DISPUTED -99999

int do_version_tface(Main *main)
{
	Mesh *me;
	Material *ma;
	MFace *mf;
	MTFace *tf;
	CustomDataLayer *cdl;
	int a;
	int flag;
	int index;
	
	/* Operator in help menu has been removed for 2.7x */
	int fileload = 1;

	/* sometimes mesh has no materials but will need a new one. In those
	 * cases we need to ignore the mf->mat_nr and only look at the face
	 * mode because it can be zero as uninitialized or the 1st created material
	 */
	int nomaterialslots;

	/* alert to user to check the console */
	int nowarning = 1;

	/* mark all the materials to conversion with a flag
	 * if there is tface create a complete flag for that storing in flag
	 * if there is tface and flag > 0: creates a new flag based on this face
	 * if flags are different set flag to -1  
	 */
	
	/* 1st part: marking mesh materials to update */
	for (me = main->mesh.first; me; me = me->id.next) {
		if (ID_IS_LINKED_DATABLOCK(me)) continue;

		/* get the active tface layer */
		index = CustomData_get_active_layer_index(&me->fdata, CD_MTFACE);
		cdl = (index == -1) ? NULL : &me->fdata.layers[index];
		if (!cdl) continue;

		nomaterialslots = (me->totcol == 0 ? 1 : 0);
		
		/* loop over all the faces*/
		for (a = 0, mf = me->mface; a < me->totface; a++, mf++) {
			/* texface data for this face */
			tf = ((MTFace *)cdl->data) + a;

			/* conversion should happen only once */
			if (fileload)
				tf->mode &= ~TF_CONVERTED;
			else {
				if ((tf->mode & TF_CONVERTED)) continue;
				else tf->mode |= TF_CONVERTED;
			}
			
			/* no material slots */
			if (nomaterialslots) {
				flag = encode_tfaceflag(tf, 1);
				
				/* create/find a new material and assign to the face */
				if (check_tfaceneedmaterial(flag)) {
					mf->mat_nr = convert_tfacenomaterial(main, me, tf, flag);
				}
				/* else mark them as no-material to be reverted to 0 later */
				else {
					mf->mat_nr = -1;
				}
			}
			else if (mf->mat_nr < me->totcol) {
				ma = me->mat[mf->mat_nr];
				
				/* no material create one if necessary */
				if (!ma) {
					/* find a new material and assign to the face */
					flag = encode_tfaceflag(tf, 1);

					/* create/find a new material and assign to the face */
					if (check_tfaceneedmaterial(flag))
						mf->mat_nr = convert_tfacenomaterial(main, me, tf, flag);

					continue;
				}

				/* we can't read from this if it comes from a library,
				 * at doversion time: direct_link might not have happened on it,
				 * so ma->mtex is not pointing to valid memory yet.
				 * later we could, but it's better not */
				else if (ID_IS_LINKED_DATABLOCK(ma))
					continue;
				
				/* material already marked as disputed */
				else if (ma->game.flag == MAT_BGE_DISPUTED)
					continue;

				/* found a material */
				else {
					flag = encode_tfaceflag(tf, ((fileload) ? 0 : 1));

					/* first time changing this material */
					if (ma->game.flag == 0)
						ma->game.flag = -flag;
			
					/* mark material as disputed */
					else if (ma->game.flag != -flag) {
						ma->game.flag = MAT_BGE_DISPUTED;
						continue;
					}
			
					/* material ok so far */
					else {
						ma->game.flag = -flag;
						
						/* some people uses multitexture with TexFace by creating a texture
						 * channel which not necessarily the tf->tpage image. But the game engine
						 * was enabling it. Now it's required to set "Face Texture [Alpha] in the
						 * material settings. */
						if (!fileload)
							set_facetexture_flags(ma, tf->tpage);
					}
				}
			}
			else {
				continue;
			}
		}

		/* if we didn't have material slot and now we do, we need to
		 * make sure the materials are correct */
		if (nomaterialslots) {
			if (me->totcol > 0) {
				for (a = 0, mf = me->mface; a < me->totface; a++, mf++) {
					if (mf->mat_nr == -1) {
						/* texface data for this face */
						tf = ((MTFace *)cdl->data) + a;
						mf->mat_nr = convert_tfacenomaterial(main, me, tf, encode_tfaceflag(tf, 1));
					}
				}
			}
			else {
				for (a = 0, mf = me->mface; a < me->totface; a++, mf++) {
					mf->mat_nr = 0;
				}
			}
		}

	}
	
	/* 2nd part - conversion */
	/* skip library files */

	/* we shouldn't loop through the materials created in the loop. make the loop stop at its original length) */
	for (ma = main->mat.first, a = 0; ma; ma = ma->id.next, a++) {
		if (ID_IS_LINKED_DATABLOCK(ma)) continue;

		/* disputed material */
		if (ma->game.flag == MAT_BGE_DISPUTED) {
			ma->game.flag = 0;
			if (fileload) {
				printf("Warning: material \"%s\" skipped.\n", ma->id.name + 2);
				nowarning = 0;
			}
			else {
				convert_tfacematerial(main, ma);
			}
			continue;
		}
	
		/* no conflicts in this material - 90% of cases
		 * convert from tface system to material */
		else if (ma->game.flag < 0) {
			decode_tfaceflag(ma, -(ma->game.flag), 1);

			/* material is good make sure all faces using
			 * this material are set to converted */
			if (fileload) {
				for (me = main->mesh.first; me; me = me->id.next) {
					/* check if this mesh uses this material */
					for (a = 0; a < me->totcol; a++)
						if (me->mat[a] == ma) break;
						
					/* no material found */
					if (a == me->totcol) continue;
			
					/* get the active tface layer */
					index = CustomData_get_active_layer_index(&me->fdata, CD_MTFACE);
					cdl = (index == -1) ? NULL : &me->fdata.layers[index];
					if (!cdl) continue;
			
					/* loop over all the faces and stop at the ones that use the material*/
					for (a = 0, mf = me->mface; a < me->totface; a++, mf++) {
						if (me->mat[mf->mat_nr] == ma) {
							/* texface data for this face */
							tf = ((MTFace *)cdl->data) + a;
							tf->mode |= TF_CONVERTED;
						}
					}
				}
			}
		}
		/* material is not used by faces with texface
		 * set the default flag - do it only once */
		else {
			if (fileload) {
				ma->game.flag = GEMAT_BACKCULL;
			}
		}
	}

	return nowarning;
}
<|MERGE_RESOLUTION|>--- conflicted
+++ resolved
@@ -249,16 +249,9 @@
 	BKE_previewimg_id_copy(&man->id, &ma->id);
 
 	BLI_listbase_clear(&man->gpumaterial);
-<<<<<<< HEAD
 	BLI_listbase_clear(&man->gpumaterialinstancing);
-	
-	if (ID_IS_LINKED_DATABLOCK(ma)) {
-		BKE_id_lib_local_paths(bmain, ma->id.lib, &man->id);
-	}
-=======
 
 	BKE_id_copy_ensure_local(bmain, &ma->id, &man->id);
->>>>>>> 4d79fa83
 
 	return man;
 }
