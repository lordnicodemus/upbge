--- conflicted
+++ resolved
@@ -443,7 +443,6 @@
 #ifdef DEBUG_PRINT
     printf("\tchecking id %s (%p, %p)\n", id->name, id, id->lib);
 #endif
-<<<<<<< HEAD
 		r_id_remap_data->id = id;
 		libblock_remap_data_preprocess(r_id_remap_data);
 		BKE_library_foreach_ID_link(NULL, id, foreach_libblock_remap_callback, (void *)r_id_remap_data, foreach_id_flags);
@@ -485,49 +484,6 @@
 		new_id->tag &= ~LIB_TAG_INDIRECT;
 		new_id->tag |= LIB_TAG_EXTERN;
 	}
-=======
-    r_id_remap_data->id = id;
-    libblock_remap_data_preprocess(r_id_remap_data);
-    BKE_library_foreach_ID_link(
-        NULL, id, foreach_libblock_remap_callback, (void *)r_id_remap_data, foreach_id_flags);
-  }
-  else {
-    /* Note that this is a very 'brute force' approach, maybe we could use some depsgraph to only process
-     * objects actually using given old_id... sounds rather unlikely currently, though, so this will do for now. */
-    ID *id_curr;
-
-    FOREACH_MAIN_ID_BEGIN (bmain, id_curr) {
-      if (BKE_library_id_can_use_idtype(id_curr, GS(old_id->name))) {
-        /* Note that we cannot skip indirect usages of old_id here (if requested), we still need to check it for
-         * the user count handling...
-         * XXX No more true (except for debug usage of those skipping counters). */
-        r_id_remap_data->id = id_curr;
-        libblock_remap_data_preprocess(r_id_remap_data);
-        BKE_library_foreach_ID_link(NULL,
-                                    id_curr,
-                                    foreach_libblock_remap_callback,
-                                    (void *)r_id_remap_data,
-                                    foreach_id_flags);
-      }
-    }
-    FOREACH_MAIN_ID_END;
-  }
-
-  /* XXX We may not want to always 'transfer' fakeuser from old to new id... Think for now it's desired behavior
-   *     though, we can always add an option (flag) to control this later if needed. */
-  if (old_id && (old_id->flag & LIB_FAKEUSER)) {
-    id_fake_user_clear(old_id);
-    id_fake_user_set(new_id);
-  }
-
-  id_us_clear_real(old_id);
-
-  if (new_id && (new_id->tag & LIB_TAG_INDIRECT) &&
-      (r_id_remap_data->status & ID_REMAP_IS_LINKED_DIRECT)) {
-    new_id->tag &= ~LIB_TAG_INDIRECT;
-    new_id->tag |= LIB_TAG_EXTERN;
-  }
->>>>>>> c8fc23fd
 
 #ifdef DEBUG_PRINT
   printf("%s: %d occurrences skipped (%d direct and %d indirect ones)\n",
