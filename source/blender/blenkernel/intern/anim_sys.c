/*
 * ***** BEGIN GPL LICENSE BLOCK *****
 *
 * This program is free software; you can redistribute it and/or
 * modify it under the terms of the GNU General Public License
 * as published by the Free Software Foundation; either version 2
 * of the License, or (at your option) any later version.
 *
 * This program is distributed in the hope that it will be useful,
 * but WITHOUT ANY WARRANTY; without even the implied warranty of
 * MERCHANTABILITY or FITNESS FOR A PARTICULAR PURPOSE.  See the
 * GNU General Public License for more details.
 *
 * You should have received a copy of the GNU General Public License
 * along with this program; if not, write to the Free Software Foundation,
 * Inc., 51 Franklin Street, Fifth Floor, Boston, MA 02110-1301, USA.
 *
 * The Original Code is Copyright (C) 2009 Blender Foundation, Joshua Leung
 * All rights reserved.
 *
 * The Original Code is: all of this file.
 *
 * Contributor(s): Joshua Leung (full recode)
 *
 * ***** END GPL LICENSE BLOCK *****
 */

/** \file blender/blenkernel/intern/anim_sys.c
 *  \ingroup bke
 */


#include <stdio.h>
#include <string.h>
#include <stddef.h>
#include <float.h>
#include <math.h>

#include "MEM_guardedalloc.h"

#include "BLI_utildefines.h"
#include "BLI_blenlib.h"
#include "BLI_alloca.h"
#include "BLI_dynstr.h"
#include "BLI_listbase.h"
#include "BLI_string_utils.h"

#include "BLT_translation.h"

#include "DNA_anim_types.h"
#include "DNA_lamp_types.h"
#include "DNA_material_types.h"
#include "DNA_object_types.h"
#include "DNA_scene_types.h"
#include "DNA_screen_types.h"
#include "DNA_space_types.h"
#include "DNA_texture_types.h"
#include "DNA_world_types.h"

#include "BKE_action.h"
#include "BKE_animsys.h"
#include "BKE_context.h"
#include "BKE_fcurve.h"
#include "BKE_global.h"
#include "BKE_library.h"
#include "BKE_main.h"
#include "BKE_material.h"
#include "BKE_nla.h"
#include "BKE_report.h"
#include "BKE_texture.h"

#include "DEG_depsgraph.h"
#include "DEG_depsgraph_query.h"

#include "RNA_access.h"

#include "nla_private.h"

#include "atomic_ops.h"

/* ***************************************** */
/* AnimData API */

/* Getter/Setter -------------------------------------------- */

/* Check if ID can have AnimData */
bool id_type_can_have_animdata(const short id_type)
{
	/* Only some ID-blocks have this info for now */
	/* TODO: finish adding this for the other blocktypes */
	switch (id_type) {
		/* has AnimData */
		case ID_OB:
		case ID_ME: case ID_MB: case ID_CU: case ID_AR: case ID_LT:
		case ID_KE:
		case ID_PA:
		case ID_MA: case ID_TE: case ID_NT:
		case ID_LA: case ID_CA: case ID_WO:
		case ID_LS:
		case ID_LP:
		case ID_SPK:
		case ID_SCE:
		case ID_MC:
		case ID_MSK:
		case ID_GD:
		case ID_CF:
			return true;

		/* no AnimData */
		default:
			return false;
	}
}

bool id_can_have_animdata(const ID *id)
{
	/* sanity check */
	if (id == NULL)
		return false;

	return id_type_can_have_animdata(GS(id->name));
}

/* Get AnimData from the given ID-block. In order for this to work, we assume that
 * the AnimData pointer is stored immediately after the given ID-block in the struct,
 * as per IdAdtTemplate.
 */
AnimData *BKE_animdata_from_id(ID *id)
{
	/* only some ID-blocks have this info for now, so we cast the
	 * types that do to be of type IdAdtTemplate, and extract the
	 * AnimData that way
	 */
	if (id_can_have_animdata(id)) {
		IdAdtTemplate *iat = (IdAdtTemplate *)id;
		return iat->adt;
	}
	else
		return NULL;
}

/* Add AnimData to the given ID-block. In order for this to work, we assume that
 * the AnimData pointer is stored immediately after the given ID-block in the struct,
 * as per IdAdtTemplate. Also note that
 */
AnimData *BKE_animdata_add_id(ID *id)
{
	/* Only some ID-blocks have this info for now, so we cast the
	 * types that do to be of type IdAdtTemplate, and add the AnimData
	 * to it using the template
	 */
	if (id_can_have_animdata(id)) {
		IdAdtTemplate *iat = (IdAdtTemplate *)id;

		/* check if there's already AnimData, in which case, don't add */
		if (iat->adt == NULL) {
			AnimData *adt;

			/* add animdata */
			adt = iat->adt = MEM_callocN(sizeof(AnimData), "AnimData");

			/* set default settings */
			adt->act_influence = 1.0f;
		}

		return iat->adt;
	}
	else
		return NULL;
}

/* Action Setter --------------------------------------- */

/* Called when user tries to change the active action of an AnimData block (via RNA, Outliner, etc.) */
bool BKE_animdata_set_action(ReportList *reports, ID *id, bAction *act)
{
	AnimData *adt = BKE_animdata_from_id(id);
	bool ok = false;

	/* animdata validity check */
	if (adt == NULL) {
		BKE_report(reports, RPT_WARNING, "No AnimData to set action on");
		return ok;
	}

	/* active action is only editable when it is not a tweaking strip
	 * see rna_AnimData_action_editable() in rna_animation.c
	 */
	if ((adt->flag & ADT_NLA_EDIT_ON) || (adt->actstrip) || (adt->tmpact)) {
		/* cannot remove, otherwise things turn to custard */
		BKE_report(reports, RPT_ERROR, "Cannot change action, as it is still being edited in NLA");
		return ok;
	}

	/* manage usercount for current action */
	if (adt->action)
		id_us_min((ID *)adt->action);

	/* assume that AnimData's action can in fact be edited... */
	if (act) {
		/* action must have same type as owner */
		if (ELEM(act->idroot, 0, GS(id->name))) {
			/* can set */
			adt->action = act;
			id_us_plus((ID *)adt->action);
			ok = true;
		}
		else {
			/* cannot set */
			BKE_reportf(reports, RPT_ERROR,
			            "Could not set action '%s' onto ID '%s', as it does not have suitably rooted paths "
			            "for this purpose", act->id.name + 2, id->name);
			/* ok = false; */
		}
	}
	else {
		/* just clearing the action... */
		adt->action = NULL;
		ok = true;
	}

	return ok;
}

/* Freeing -------------------------------------------- */

/* Free AnimData used by the nominated ID-block, and clear ID-block's AnimData pointer */
void BKE_animdata_free(ID *id, const bool do_id_user)
{
	/* Only some ID-blocks have this info for now, so we cast the
	 * types that do to be of type IdAdtTemplate
	 */
	if (id_can_have_animdata(id)) {
		IdAdtTemplate *iat = (IdAdtTemplate *)id;
		AnimData *adt = iat->adt;

		/* check if there's any AnimData to start with */
		if (adt) {
			if (do_id_user) {
				/* unlink action (don't free, as it's in its own list) */
				if (adt->action)
					id_us_min(&adt->action->id);
				/* same goes for the temporarily displaced action */
				if (adt->tmpact)
					id_us_min(&adt->tmpact->id);
			}

			/* free nla data */
			BKE_nla_tracks_free(&adt->nla_tracks, do_id_user);

			/* free drivers - stored as a list of F-Curves */
			free_fcurves(&adt->drivers);

			/* free driver array cache */
			MEM_SAFE_FREE(adt->driver_array);

			/* free overrides */
			/* TODO... */

			/* free animdata now */
			MEM_freeN(adt);
			iat->adt = NULL;
		}
	}
}

/* Copying -------------------------------------------- */

/**
 * Make a copy of the given AnimData - to be used when copying datablocks.
 * \param flag Control ID pointers management, see LIB_ID_CREATE_.../LIB_ID_COPY_... flags in BKE_library.h
 * \return The copied animdata.
 */
AnimData *BKE_animdata_copy(Main *bmain, AnimData *adt, const int flag)
{
	AnimData *dadt;

	const bool do_action = (flag & LIB_ID_COPY_ACTIONS) != 0 && (flag & LIB_ID_CREATE_NO_MAIN) == 0;
	const bool do_id_user = (flag & LIB_ID_CREATE_NO_USER_REFCOUNT) == 0;

	/* sanity check before duplicating struct */
	if (adt == NULL)
		return NULL;
	dadt = MEM_dupallocN(adt);

	/* make a copy of action - at worst, user has to delete copies... */
	if (do_action) {
		BLI_assert(bmain != NULL);
		BKE_id_copy_ex(bmain, (ID *)dadt->action, (ID **)&dadt->action, 0, false);
		BKE_id_copy_ex(bmain, (ID *)dadt->tmpact, (ID **)&dadt->tmpact, 0, false);
	}
	else if (do_id_user) {
		id_us_plus((ID *)dadt->action);
		id_us_plus((ID *)dadt->tmpact);
	}

	/* duplicate NLA data */
	BKE_nla_tracks_copy(bmain, &dadt->nla_tracks, &adt->nla_tracks, flag);

	/* duplicate drivers (F-Curves) */
	copy_fcurves(&dadt->drivers, &adt->drivers);
	dadt->driver_array = NULL;

	/* don't copy overrides */
	BLI_listbase_clear(&dadt->overrides);

	/* return */
	return dadt;
}

/**
 * \param flag Control ID pointers management, see LIB_ID_CREATE_.../LIB_ID_COPY_... flags in BKE_library.h
 * \return true is succesfully copied.
 */
bool BKE_animdata_copy_id(Main *bmain, ID *id_to, ID *id_from, const int flag)
{
	AnimData *adt;

	if ((id_to && id_from) && (GS(id_to->name) != GS(id_from->name)))
		return false;

	BKE_animdata_free(id_to, (flag & LIB_ID_CREATE_NO_USER_REFCOUNT) == 0);

	adt = BKE_animdata_from_id(id_from);
	if (adt) {
		IdAdtTemplate *iat = (IdAdtTemplate *)id_to;
		iat->adt = BKE_animdata_copy(bmain, adt, flag);
	}

	return true;
}

void BKE_animdata_copy_id_action(Main *bmain, ID *id, const bool set_newid)
{
	AnimData *adt = BKE_animdata_from_id(id);
	if (adt) {
		if (adt->action) {
			id_us_min((ID *)adt->action);
			adt->action = set_newid ? ID_NEW_SET(adt->action, BKE_action_copy(bmain, adt->action)) :
			                          BKE_action_copy(bmain, adt->action);
		}
		if (adt->tmpact) {
			id_us_min((ID *)adt->tmpact);
			adt->tmpact = set_newid ? ID_NEW_SET(adt->tmpact, BKE_action_copy(bmain, adt->tmpact)) :
			                          BKE_action_copy(bmain, adt->tmpact);
		}
	}
}

/* Merge copies of the data from the src AnimData into the destination AnimData */
void BKE_animdata_merge_copy(
        Main *bmain, ID *dst_id, ID *src_id,
        eAnimData_MergeCopy_Modes action_mode, bool fix_drivers)
{
	AnimData *src = BKE_animdata_from_id(src_id);
	AnimData *dst = BKE_animdata_from_id(dst_id);

	/* sanity checks */
	if (ELEM(NULL, dst, src))
		return;

	// TODO: we must unset all "tweakmode" flags
	if ((src->flag & ADT_NLA_EDIT_ON) || (dst->flag & ADT_NLA_EDIT_ON)) {
		printf("ERROR: Merging AnimData blocks while editing NLA is dangerous as it may cause data corruption\n");
		return;
	}

	/* handle actions... */
	if (action_mode == ADT_MERGECOPY_SRC_COPY) {
		/* make a copy of the actions */
		dst->action = BKE_action_copy(bmain, src->action);
		dst->tmpact = BKE_action_copy(bmain, src->tmpact);
	}
	else if (action_mode == ADT_MERGECOPY_SRC_REF) {
		/* make a reference to it */
		dst->action = src->action;
		id_us_plus((ID *)dst->action);

		dst->tmpact = src->tmpact;
		id_us_plus((ID *)dst->tmpact);
	}

	/* duplicate NLA data */
	if (src->nla_tracks.first) {
		ListBase tracks = {NULL, NULL};

		BKE_nla_tracks_copy(bmain, &tracks, &src->nla_tracks, 0);
		BLI_movelisttolist(&dst->nla_tracks, &tracks);
	}

	/* duplicate drivers (F-Curves) */
	if (src->drivers.first) {
		ListBase drivers = {NULL, NULL};

		copy_fcurves(&drivers, &src->drivers);

		/* Fix up all driver targets using the old target id
		 * - This assumes that the src ID is being merged into the dst ID
		 */
		if (fix_drivers) {
			FCurve *fcu;

			for (fcu = drivers.first; fcu; fcu = fcu->next) {
				ChannelDriver *driver = fcu->driver;
				DriverVar *dvar;

				for (dvar = driver->variables.first; dvar; dvar = dvar->next) {
					DRIVER_TARGETS_USED_LOOPER(dvar)
					{
						if (dtar->id == src_id) {
							dtar->id = dst_id;
						}
					}
					DRIVER_TARGETS_LOOPER_END
				}
			}
		}

		BLI_movelisttolist(&dst->drivers, &drivers);
	}
}

/* Sub-ID Regrouping ------------------------------------------- */

/**
 * Helper heuristic for determining if a path is compatible with the basepath
 *
 * \param path Full RNA-path from some data (usually an F-Curve) to compare
 * \param basepath Shorter path fragment to look for
 * \return Whether there is a match
 */
static bool animpath_matches_basepath(const char path[], const char basepath[])
{
	/* we need start of path to be basepath */
	return (path && basepath) && STRPREFIX(path, basepath);
}

/* Move F-Curves in src action to dst action, setting up all the necessary groups
 * for this to happen, but only if the F-Curves being moved have the appropriate
 * "base path".
 * - This is used when data moves from one datablock to another, causing the
 *   F-Curves to need to be moved over too
 */
void action_move_fcurves_by_basepath(bAction *srcAct, bAction *dstAct, const char basepath[])
{
	FCurve *fcu, *fcn = NULL;

	/* sanity checks */
	if (ELEM(NULL, srcAct, dstAct, basepath)) {
		if (G.debug & G_DEBUG) {
			printf("ERROR: action_partition_fcurves_by_basepath(%p, %p, %p) has insufficient info to work with\n",
			       (void *)srcAct, (void *)dstAct, (void *)basepath);
		}
		return;
	}

	/* clear 'temp' flags on all groups in src, as we'll be needing them later
	 * to identify groups that we've managed to empty out here
	 */
	action_groups_clear_tempflags(srcAct);

	/* iterate over all src F-Curves, moving over the ones that need to be moved */
	for (fcu = srcAct->curves.first; fcu; fcu = fcn) {
		/* store next pointer in case we move stuff */
		fcn = fcu->next;

		/* should F-Curve be moved over?
		 * - we only need the start of the path to match basepath
		 */
		if (animpath_matches_basepath(fcu->rna_path, basepath)) {
			bActionGroup *agrp = NULL;

			/* if grouped... */
			if (fcu->grp) {
				/* make sure there will be a matching group on the other side for the migrants */
				agrp = BKE_action_group_find_name(dstAct, fcu->grp->name);

				if (agrp == NULL) {
					/* add a new one with a similar name (usually will be the same though) */
					agrp = action_groups_add_new(dstAct, fcu->grp->name);
				}

				/* old groups should be tagged with 'temp' flags so they can be removed later
				 * if we remove everything from them
				 */
				fcu->grp->flag |= AGRP_TEMP;
			}

			/* perform the migration now */
			action_groups_remove_channel(srcAct, fcu);

			if (agrp)
				action_groups_add_channel(dstAct, agrp, fcu);
			else
				BLI_addtail(&dstAct->curves, fcu);
		}
	}

	/* cleanup groups (if present) */
	if (srcAct->groups.first) {
		bActionGroup *agrp, *grp = NULL;

		for (agrp = srcAct->groups.first; agrp; agrp = grp) {
			grp = agrp->next;

			/* only tagged groups need to be considered - clearing these tags or removing them */
			if (agrp->flag & AGRP_TEMP) {
				/* if group is empty and tagged, then we can remove as this operation
				 * moved out all the channels that were formerly here
				 */
				if (BLI_listbase_is_empty(&agrp->channels))
					BLI_freelinkN(&srcAct->groups, agrp);
				else
					agrp->flag &= ~AGRP_TEMP;
			}
		}
	}
}

/* Transfer the animation data from srcID to dstID where the srcID
 * animation data is based off "basepath", creating new AnimData and
 * associated data as necessary
 */
void BKE_animdata_separate_by_basepath(
        Main *bmain, ID *srcID, ID *dstID, ListBase *basepaths)
{
	AnimData *srcAdt = NULL, *dstAdt = NULL;
	LinkData *ld;

	/* sanity checks */
	if (ELEM(NULL, srcID, dstID)) {
		if (G.debug & G_DEBUG)
			printf("ERROR: no source or destination ID to separate AnimData with\n");
		return;
	}

	/* get animdata from src, and create for destination (if needed) */
	srcAdt = BKE_animdata_from_id(srcID);
	dstAdt = BKE_animdata_add_id(dstID);

	if (ELEM(NULL, srcAdt, dstAdt)) {
		if (G.debug & G_DEBUG)
			printf("ERROR: no AnimData for this pair of ID's\n");
		return;
	}

	/* active action */
	if (srcAdt->action) {
		/* set up an action if necessary, and name it in a similar way so that it can be easily found again */
		if (dstAdt->action == NULL) {
			dstAdt->action = BKE_action_add(bmain, srcAdt->action->id.name + 2);
		}
		else if (dstAdt->action == srcAdt->action) {
			printf("Argh! Source and Destination share animation! ('%s' and '%s' both use '%s') Making new empty action\n",
			       srcID->name, dstID->name, srcAdt->action->id.name);

			/* TODO: review this... */
			id_us_min(&dstAdt->action->id);
			dstAdt->action = BKE_action_add(bmain, dstAdt->action->id.name + 2);
		}

		/* loop over base paths, trying to fix for each one... */
		for (ld = basepaths->first; ld; ld = ld->next) {
			const char *basepath = (const char *)ld->data;
			action_move_fcurves_by_basepath(srcAdt->action, dstAdt->action, basepath);
		}
	}

	/* drivers */
	if (srcAdt->drivers.first) {
		FCurve *fcu, *fcn = NULL;

		/* check each driver against all the base paths to see if any should go */
		for (fcu = srcAdt->drivers.first; fcu; fcu = fcn) {
			fcn = fcu->next;

			/* try each basepath in turn, but stop on the first one which works */
			for (ld = basepaths->first; ld; ld = ld->next) {
				const char *basepath = (const char *)ld->data;

				if (animpath_matches_basepath(fcu->rna_path, basepath)) {
					/* just need to change lists */
					BLI_remlink(&srcAdt->drivers, fcu);
					BLI_addtail(&dstAdt->drivers, fcu);

					/* TODO: add depsgraph flushing calls? */

					/* can stop now, as moved already */
					break;
				}
			}
		}
	}
}

/**
 * Temporary wrapper for driver operators for buttons to make it easier to create
 * such drivers by rerouting all paths through the active object instead so that
 * they will get picked up by the dependency system.
 *
 * \param C Context pointer - for getting active data
 * \param[in,out] ptr RNA pointer for property's datablock. May be modified as result of path remapping.
 * \param prop RNA definition of property to add for
 * \return MEM_alloc'd string representing the path to the property from the given #PointerRNA
 */
char *BKE_animdata_driver_path_hack(bContext *C, PointerRNA *ptr, PropertyRNA *prop, char *base_path)
{
	ID *id = (ID *)ptr->id.data;
	ScrArea *sa = CTX_wm_area(C);

	/* get standard path which may be extended */
	char *basepath = base_path ? base_path : RNA_path_from_ID_to_property(ptr, prop);
	char *path = basepath; /* in case no remapping is needed */

	/* Remapping will only be performed in the Properties Editor, as only this
	 * restricts the subspace of options to the 'active' data (a manageable state)
	 */
	/* TODO: watch out for pinned context? */
	if ((sa) && (sa->spacetype == SPACE_BUTS)) {
		Object *ob = CTX_data_active_object(C);

		if (ob && id) {
			/* TODO: after material textures were removed, this function serves
			 * no purpose anymore, but could be used again so was not removed. */

			/* fix RNA pointer, as we've now changed the ID root by changing the paths */
			if (basepath != path) {
				/* rebase provided pointer so that it starts from object... */
				RNA_pointer_create(&ob->id, ptr->type, ptr->data, ptr);
			}
		}
	}

	/* the path should now have been corrected for use */
	return path;
}

/* Path Validation -------------------------------------------- */

/* Check if a given RNA Path is valid, by tracing it from the given ID, and seeing if we can resolve it */
static bool check_rna_path_is_valid(ID *owner_id, const char *path)
{
	PointerRNA id_ptr, ptr;
	PropertyRNA *prop = NULL;

	/* make initial RNA pointer to start resolving from */
	RNA_id_pointer_create(owner_id, &id_ptr);

	/* try to resolve */
	return RNA_path_resolve_property(&id_ptr, path, &ptr, &prop);
}

/* Check if some given RNA Path needs fixing - free the given path and set a new one as appropriate
 * NOTE: we assume that oldName and newName have [" "] padding around them
 */
static char *rna_path_rename_fix(ID *owner_id, const char *prefix, const char *oldName, const char *newName, char *oldpath, bool verify_paths)
{
	char *prefixPtr = strstr(oldpath, prefix);
	char *oldNamePtr = strstr(oldpath, oldName);
	int prefixLen = strlen(prefix);
	int oldNameLen = strlen(oldName);

	/* only start fixing the path if the prefix and oldName feature in the path,
	 * and prefix occurs immediately before oldName
	 */
	if ( (prefixPtr && oldNamePtr) && (prefixPtr + prefixLen == oldNamePtr) ) {
		/* if we haven't aren't able to resolve the path now, try again after fixing it */
		if (!verify_paths || check_rna_path_is_valid(owner_id, oldpath) == 0) {
			DynStr *ds = BLI_dynstr_new();
			const char *postfixPtr = oldNamePtr + oldNameLen;
			char *newPath = NULL;

			/* add the part of the string that goes up to the start of the prefix */
			if (prefixPtr > oldpath) {
				BLI_dynstr_nappend(ds, oldpath, prefixPtr - oldpath);
			}

			/* add the prefix */
			BLI_dynstr_append(ds, prefix);

			/* add the new name (complete with brackets) */
			BLI_dynstr_append(ds, newName);

			/* add the postfix */
			BLI_dynstr_append(ds, postfixPtr);

			/* create new path, and cleanup old data */
			newPath = BLI_dynstr_get_cstring(ds);
			BLI_dynstr_free(ds);

			/* check if the new path will solve our problems */
			/* TODO: will need to check whether this step really helps in practice */
			if (!verify_paths || check_rna_path_is_valid(owner_id, newPath)) {
				/* free the old path, and return the new one, since we've solved the issues */
				MEM_freeN(oldpath);
				return newPath;
			}
			else {
				/* still couldn't resolve the path... so, might as well just leave it alone */
				MEM_freeN(newPath);
			}
		}
	}

	/* the old path doesn't need to be changed */
	return oldpath;
}

/* Check RNA-Paths for a list of F-Curves */
static void fcurves_path_rename_fix(ID *owner_id, const char *prefix, const char *oldName, const char *newName,
                                    const char *oldKey, const char *newKey, ListBase *curves, bool verify_paths)
{
	FCurve *fcu;

	/* we need to check every curve... */
	for (fcu = curves->first; fcu; fcu = fcu->next) {
		if (fcu->rna_path) {
			const char *old_path = fcu->rna_path;

			/* firstly, handle the F-Curve's own path */
			fcu->rna_path = rna_path_rename_fix(owner_id, prefix, oldKey, newKey, fcu->rna_path, verify_paths);

			/* if path changed and the F-Curve is grouped, check if its group also needs renaming
			 * (i.e. F-Curve is first of a bone's F-Curves; hence renaming this should also trigger rename)
			 */
			if (fcu->rna_path != old_path) {
				bActionGroup *agrp = fcu->grp;

				if ((agrp) && STREQ(oldName, agrp->name)) {
					BLI_strncpy(agrp->name, newName, sizeof(agrp->name));
				}
			}
		}
	}
}

/* Check RNA-Paths for a list of Drivers */
static void drivers_path_rename_fix(ID *owner_id, ID *ref_id, const char *prefix, const char *oldName, const char *newName,
                                    const char *oldKey, const char *newKey, ListBase *curves, bool verify_paths)
{
	FCurve *fcu;

	/* we need to check every curve - drivers are F-Curves too! */
	for (fcu = curves->first; fcu; fcu = fcu->next) {
		/* firstly, handle the F-Curve's own path */
		if (fcu->rna_path)
			fcu->rna_path = rna_path_rename_fix(owner_id, prefix, oldKey, newKey, fcu->rna_path, verify_paths);

		/* driver? */
		if (fcu->driver) {
			ChannelDriver *driver = fcu->driver;
			DriverVar *dvar;

			/* driver variables */
			for (dvar = driver->variables.first; dvar; dvar = dvar->next) {
				/* only change the used targets, since the others will need fixing manually anyway */
				DRIVER_TARGETS_USED_LOOPER(dvar)
				{
					/* rename RNA path */
					if (dtar->rna_path && dtar->id)
						dtar->rna_path = rna_path_rename_fix(dtar->id, prefix, oldKey, newKey, dtar->rna_path, verify_paths);

					/* also fix the bone-name (if applicable) */
					if (strstr(prefix, "bones")) {
						if ( ((dtar->id) && (GS(dtar->id->name) == ID_OB) && (!ref_id || ((Object *)(dtar->id))->data == ref_id)) &&
						     (dtar->pchan_name[0]) && STREQ(oldName, dtar->pchan_name) )
						{
							BLI_strncpy(dtar->pchan_name, newName, sizeof(dtar->pchan_name));
						}
					}
				}
				DRIVER_TARGETS_LOOPER_END
			}
		}
	}
}

/* Fix all RNA-Paths for Actions linked to NLA Strips */
static void nlastrips_path_rename_fix(ID *owner_id, const char *prefix, const char *oldName, const char *newName,
                                      const char *oldKey, const char *newKey, ListBase *strips, bool verify_paths)
{
	NlaStrip *strip;

	/* recursively check strips, fixing only actions... */
	for (strip = strips->first; strip; strip = strip->next) {
		/* fix strip's action */
		if (strip->act)
			fcurves_path_rename_fix(owner_id, prefix, oldName, newName, oldKey, newKey, &strip->act->curves, verify_paths);
		/* ignore own F-Curves, since those are local...  */

		/* check sub-strips (if metas) */
		nlastrips_path_rename_fix(owner_id, prefix, oldName, newName, oldKey, newKey, &strip->strips, verify_paths);
	}
}

/* Rename Sub-ID Entities in RNA Paths ----------------------- */

/* Fix up the given RNA-Path
 *
 * This is just an external wrapper for the RNA-Path fixing function,
 * with input validity checks on top of the basic method.
 *
 * NOTE: it is assumed that the structure we're replacing is <prefix><["><name><"]>
 *       i.e. pose.bones["Bone"]
 */
char *BKE_animsys_fix_rna_path_rename(ID *owner_id, char *old_path, const char *prefix, const char *oldName,
                                      const char *newName, int oldSubscript, int newSubscript, bool verify_paths)
{
	char *oldN, *newN;
	char *result;

	/* if no action, no need to proceed */
	if (ELEM(NULL, owner_id, old_path)) {
		if (G.debug & G_DEBUG) printf("%s: early abort\n", __func__);
		return old_path;
	}

	/* Name sanitation logic - copied from BKE_animdata_fix_paths_rename() */
	if ((oldName != NULL) && (newName != NULL)) {
		/* pad the names with [" "] so that only exact matches are made */
		const size_t name_old_len = strlen(oldName);
		const size_t name_new_len = strlen(newName);
		char *name_old_esc = BLI_array_alloca(name_old_esc, (name_old_len * 2) + 1);
		char *name_new_esc = BLI_array_alloca(name_new_esc, (name_new_len * 2) + 1);

		BLI_strescape(name_old_esc, oldName, (name_old_len * 2) + 1);
		BLI_strescape(name_new_esc, newName, (name_new_len * 2) + 1);
		oldN = BLI_sprintfN("[\"%s\"]", name_old_esc);
		newN = BLI_sprintfN("[\"%s\"]", name_new_esc);
	}
	else {
		oldN = BLI_sprintfN("[%d]", oldSubscript);
		newN = BLI_sprintfN("[%d]", newSubscript);
	}

	/* fix given path */
	if (G.debug & G_DEBUG) printf("%s | %s  | oldpath = %p ", oldN, newN, old_path);
	result = rna_path_rename_fix(owner_id, prefix, oldN, newN, old_path, verify_paths);
	if (G.debug & G_DEBUG) printf("path rename result = %p\n", result);

	/* free the temp names */
	MEM_freeN(oldN);
	MEM_freeN(newN);

	/* return the resulting path - may be the same path again if nothing changed */
	return result;
}

/* Fix all RNA_Paths in the given Action, relative to the given ID block
 *
 * This is just an external wrapper for the F-Curve fixing function,
 * with input validity checks on top of the basic method.
 *
 * NOTE: it is assumed that the structure we're replacing is <prefix><["><name><"]>
 *       i.e. pose.bones["Bone"]
 */
void BKE_action_fix_paths_rename(ID *owner_id, bAction *act, const char *prefix, const char *oldName,
                                 const char *newName, int oldSubscript, int newSubscript, bool verify_paths)
{
	char *oldN, *newN;

	/* if no action, no need to proceed */
	if (ELEM(NULL, owner_id, act))
		return;

	/* Name sanitation logic - copied from BKE_animdata_fix_paths_rename() */
	if ((oldName != NULL) && (newName != NULL)) {
		/* pad the names with [" "] so that only exact matches are made */
		const size_t name_old_len = strlen(oldName);
		const size_t name_new_len = strlen(newName);
		char *name_old_esc = BLI_array_alloca(name_old_esc, (name_old_len * 2) + 1);
		char *name_new_esc = BLI_array_alloca(name_new_esc, (name_new_len * 2) + 1);

		BLI_strescape(name_old_esc, oldName, (name_old_len * 2) + 1);
		BLI_strescape(name_new_esc, newName, (name_new_len * 2) + 1);
		oldN = BLI_sprintfN("[\"%s\"]", name_old_esc);
		newN = BLI_sprintfN("[\"%s\"]", name_new_esc);
	}
	else {
		oldN = BLI_sprintfN("[%d]", oldSubscript);
		newN = BLI_sprintfN("[%d]", newSubscript);
	}

	/* fix paths in action */
	fcurves_path_rename_fix(owner_id, prefix, oldName, newName, oldN, newN, &act->curves, verify_paths);

	/* free the temp names */
	MEM_freeN(oldN);
	MEM_freeN(newN);
}

/* Fix all RNA-Paths in the AnimData block used by the given ID block
 * NOTE: it is assumed that the structure we're replacing is <prefix><["><name><"]>
 *       i.e. pose.bones["Bone"]
 */
void BKE_animdata_fix_paths_rename(ID *owner_id, AnimData *adt, ID *ref_id, const char *prefix, const char *oldName,
                                   const char *newName, int oldSubscript, int newSubscript, bool verify_paths)
{
	NlaTrack *nlt;
	char *oldN, *newN;

	/* if no AnimData, no need to proceed */
	if (ELEM(NULL, owner_id, adt))
		return;

	/* Name sanitation logic - shared with BKE_action_fix_paths_rename() */
	if ((oldName != NULL) && (newName != NULL)) {
		/* pad the names with [" "] so that only exact matches are made */
		const size_t name_old_len = strlen(oldName);
		const size_t name_new_len = strlen(newName);
		char *name_old_esc = BLI_array_alloca(name_old_esc, (name_old_len * 2) + 1);
		char *name_new_esc = BLI_array_alloca(name_new_esc, (name_new_len * 2) + 1);

		BLI_strescape(name_old_esc, oldName, (name_old_len * 2) + 1);
		BLI_strescape(name_new_esc, newName, (name_new_len * 2) + 1);
		oldN = BLI_sprintfN("[\"%s\"]", name_old_esc);
		newN = BLI_sprintfN("[\"%s\"]", name_new_esc);
	}
	else {
		oldN = BLI_sprintfN("[%d]", oldSubscript);
		newN = BLI_sprintfN("[%d]", newSubscript);
	}

	/* Active action and temp action */
	if (adt->action)
		fcurves_path_rename_fix(owner_id, prefix, oldName, newName, oldN, newN, &adt->action->curves, verify_paths);
	if (adt->tmpact)
		fcurves_path_rename_fix(owner_id, prefix, oldName, newName, oldN, newN, &adt->tmpact->curves, verify_paths);

	/* Drivers - Drivers are really F-Curves */
	drivers_path_rename_fix(owner_id, ref_id, prefix, oldName, newName, oldN, newN, &adt->drivers, verify_paths);

	/* NLA Data - Animation Data for Strips */
	for (nlt = adt->nla_tracks.first; nlt; nlt = nlt->next)
		nlastrips_path_rename_fix(owner_id, prefix, oldName, newName, oldN, newN, &nlt->strips, verify_paths);

	/* free the temp names */
	MEM_freeN(oldN);
	MEM_freeN(newN);
}

/* Remove FCurves with Prefix  -------------------------------------- */

/* Check RNA-Paths for a list of F-Curves */
static void fcurves_path_remove_fix(const char *prefix, ListBase *curves)
{
	FCurve *fcu, *fcn;
	if (!prefix) return;

	/* we need to check every curve... */
	for (fcu = curves->first; fcu; fcu = fcn) {
		fcn = fcu->next;

		if (fcu->rna_path) {
			if (STRPREFIX(fcu->rna_path, prefix)) {
				BLI_remlink(curves, fcu);
				free_fcurve(fcu);
			}
		}
	}
}

/* Check RNA-Paths for a list of F-Curves */
static void nlastrips_path_remove_fix(const char *prefix, ListBase *strips)
{
	NlaStrip *strip;

	/* recursively check strips, fixing only actions... */
	for (strip = strips->first; strip; strip = strip->next) {
		/* fix strip's action */
		if (strip->act)
			fcurves_path_remove_fix(prefix, &strip->act->curves);

		/* check sub-strips (if metas) */
		nlastrips_path_remove_fix(prefix, &strip->strips);
	}
}

void BKE_animdata_fix_paths_remove(ID *id, const char *prefix)
{
	/* Only some ID-blocks have this info for now, so we cast the
	 * types that do to be of type IdAdtTemplate
	 */
	NlaTrack *nlt;

	if (id_can_have_animdata(id)) {
		IdAdtTemplate *iat = (IdAdtTemplate *)id;
		AnimData *adt = iat->adt;

		/* check if there's any AnimData to start with */
		if (adt) {
			/* free fcurves */
			if (adt->action)
				fcurves_path_remove_fix(prefix, &adt->action->curves);

			if (adt->tmpact)
				fcurves_path_remove_fix(prefix, &adt->tmpact->curves);

			/* free drivers - stored as a list of F-Curves */
			fcurves_path_remove_fix(prefix, &adt->drivers);

			/* NLA Data - Animation Data for Strips */
			for (nlt = adt->nla_tracks.first; nlt; nlt = nlt->next)
				nlastrips_path_remove_fix(prefix, &nlt->strips);
		}
	}
}


/* Apply Op to All FCurves in Database --------------------------- */

/* "User-Data" wrapper used by BKE_fcurves_main_cb() */
typedef struct AllFCurvesCbWrapper {
	ID_FCurve_Edit_Callback func;  /* Operation to apply on F-Curve */
	void *user_data;               /* Custom data for that operation */
} AllFCurvesCbWrapper;

/* Helper for adt_apply_all_fcurves_cb() - Apply wrapped operator to list of F-Curves */
static void fcurves_apply_cb(ID *id, ListBase *fcurves, ID_FCurve_Edit_Callback func, void *user_data)
{
	FCurve *fcu;

	for (fcu = fcurves->first; fcu; fcu = fcu->next) {
		func(id, fcu, user_data);
	}
}

/* Helper for adt_apply_all_fcurves_cb() - Recursively go through each NLA strip */
static void nlastrips_apply_all_curves_cb(ID *id, ListBase *strips, AllFCurvesCbWrapper *wrapper)
{
	NlaStrip *strip;

	for (strip = strips->first; strip; strip = strip->next) {
		/* fix strip's action */
		if (strip->act) {
			fcurves_apply_cb(id, &strip->act->curves, wrapper->func, wrapper->user_data);
		}

		/* check sub-strips (if metas) */
		nlastrips_apply_all_curves_cb(id, &strip->strips, wrapper);
	}
}

/* Helper for BKE_fcurves_main_cb() - Dispatch wrapped operator to all F-Curves */
static void adt_apply_all_fcurves_cb(ID *id, AnimData *adt, void *wrapper_data)
{
	AllFCurvesCbWrapper *wrapper = wrapper_data;
	NlaTrack *nlt;

	if (adt->action) {
		fcurves_apply_cb(id, &adt->action->curves, wrapper->func, wrapper->user_data);
	}

	if (adt->tmpact) {
		fcurves_apply_cb(id, &adt->tmpact->curves, wrapper->func, wrapper->user_data);
	}

	/* free drivers - stored as a list of F-Curves */
	fcurves_apply_cb(id, &adt->drivers, wrapper->func, wrapper->user_data);

	/* NLA Data - Animation Data for Strips */
	for (nlt = adt->nla_tracks.first; nlt; nlt = nlt->next) {
		nlastrips_apply_all_curves_cb(id, &nlt->strips, wrapper);
	}
}

/* apply the given callback function on all F-Curves attached to data in main database */
void BKE_fcurves_main_cb(Main *bmain, ID_FCurve_Edit_Callback func, void *user_data)
{
	/* Wrap F-Curve operation stuff to pass to the general AnimData-level func */
	AllFCurvesCbWrapper wrapper = {func, user_data};

	/* Use the AnimData-based function so that we don't have to reimplement all that stuff */
	BKE_animdata_main_cb(bmain, adt_apply_all_fcurves_cb, &wrapper);
}


/* Whole Database Ops -------------------------------------------- */

/* apply the given callback function on all data in main database */
void BKE_animdata_main_cb(Main *bmain, ID_AnimData_Edit_Callback func, void *user_data)
{
	ID *id;

	/* standard data version */
#define ANIMDATA_IDS_CB(first) \
	for (id = first; id; id = id->next) { \
		AnimData *adt = BKE_animdata_from_id(id); \
		if (adt) func(id, adt, user_data); \
	} (void)0

	/* "embedded" nodetree cases (i.e. scene/material/texture->nodetree) */
#define ANIMDATA_NODETREE_IDS_CB(first, NtId_Type) \
	for (id = first; id; id = id->next) { \
		AnimData *adt = BKE_animdata_from_id(id); \
		NtId_Type *ntp = (NtId_Type *)id; \
		if (ntp->nodetree) { \
			AnimData *adt2 = BKE_animdata_from_id((ID *)ntp->nodetree); \
			if (adt2) func(id, adt2, user_data); \
		} \
		if (adt) func(id, adt, user_data); \
	} (void)0

	/* nodes */
	ANIMDATA_IDS_CB(bmain->nodetree.first);

	/* textures */
	ANIMDATA_NODETREE_IDS_CB(bmain->tex.first, Tex);

	/* lamps */
	ANIMDATA_NODETREE_IDS_CB(bmain->lamp.first, Lamp);

	/* materials */
	ANIMDATA_NODETREE_IDS_CB(bmain->mat.first, Material);

	/* cameras */
	ANIMDATA_IDS_CB(bmain->camera.first);

	/* shapekeys */
	ANIMDATA_IDS_CB(bmain->key.first);

	/* metaballs */
	ANIMDATA_IDS_CB(bmain->mball.first);

	/* curves */
	ANIMDATA_IDS_CB(bmain->curve.first);

	/* armatures */
	ANIMDATA_IDS_CB(bmain->armature.first);

	/* lattices */
	ANIMDATA_IDS_CB(bmain->latt.first);

	/* meshes */
	ANIMDATA_IDS_CB(bmain->mesh.first);

	/* particles */
	ANIMDATA_IDS_CB(bmain->particle.first);

	/* speakers */
	ANIMDATA_IDS_CB(bmain->speaker.first);

	/* movie clips */
	ANIMDATA_IDS_CB(bmain->movieclip.first);

	/* objects */
	ANIMDATA_IDS_CB(bmain->object.first);

	/* masks */
	ANIMDATA_IDS_CB(bmain->mask.first);

	/* worlds */
	ANIMDATA_NODETREE_IDS_CB(bmain->world.first, World);

	/* scenes */
	ANIMDATA_NODETREE_IDS_CB(bmain->scene.first, Scene);

	/* line styles */
	ANIMDATA_IDS_CB(bmain->linestyle.first);

	/* grease pencil */
	ANIMDATA_IDS_CB(bmain->gpencil.first);

	/* palettes */
	ANIMDATA_IDS_CB(bmain->palettes.first);

	/* cache files */
	ANIMDATA_IDS_CB(bmain->cachefiles.first);
}

/* Fix all RNA-Paths throughout the database (directly access the Global.main version)
 * NOTE: it is assumed that the structure we're replacing is <prefix><["><name><"]>
 *      i.e. pose.bones["Bone"]
 */
/* TODO: use BKE_animdata_main_cb for looping over all data  */
void BKE_animdata_fix_paths_rename_all(ID *ref_id, const char *prefix, const char *oldName, const char *newName)
{
	Main *bmain = G.main;  /* XXX UGLY! */
	ID *id;

	/* macro for less typing
	 * - whether animdata exists is checked for by the main renaming callback, though taking
	 *   this outside of the function may make things slightly faster?
	 */
#define RENAMEFIX_ANIM_IDS(first) \
	for (id = first; id; id = id->next) { \
		AnimData *adt = BKE_animdata_from_id(id); \
		BKE_animdata_fix_paths_rename(id, adt, ref_id, prefix, oldName, newName, 0, 0, 1); \
	} (void)0

	/* another version of this macro for nodetrees */
#define RENAMEFIX_ANIM_NODETREE_IDS(first, NtId_Type) \
	for (id = first; id; id = id->next) { \
		AnimData *adt = BKE_animdata_from_id(id); \
		NtId_Type *ntp = (NtId_Type *)id; \
		if (ntp->nodetree) { \
			AnimData *adt2 = BKE_animdata_from_id((ID *)ntp->nodetree); \
			BKE_animdata_fix_paths_rename((ID *)ntp->nodetree, adt2, ref_id, prefix, oldName, newName, 0, 0, 1); \
		} \
		BKE_animdata_fix_paths_rename(id, adt, ref_id, prefix, oldName, newName, 0, 0, 1); \
	} (void)0

	/* nodes */
	RENAMEFIX_ANIM_IDS(bmain->nodetree.first);

	/* textures */
	RENAMEFIX_ANIM_NODETREE_IDS(bmain->tex.first, Tex);

	/* lamps */
	RENAMEFIX_ANIM_NODETREE_IDS(bmain->lamp.first, Lamp);

	/* materials */
	RENAMEFIX_ANIM_NODETREE_IDS(bmain->mat.first, Material);

	/* cameras */
	RENAMEFIX_ANIM_IDS(bmain->camera.first);

	/* shapekeys */
	RENAMEFIX_ANIM_IDS(bmain->key.first);

	/* metaballs */
	RENAMEFIX_ANIM_IDS(bmain->mball.first);

	/* curves */
	RENAMEFIX_ANIM_IDS(bmain->curve.first);

	/* armatures */
	RENAMEFIX_ANIM_IDS(bmain->armature.first);

	/* lattices */
	RENAMEFIX_ANIM_IDS(bmain->latt.first);

	/* meshes */
	RENAMEFIX_ANIM_IDS(bmain->mesh.first);

	/* particles */
	RENAMEFIX_ANIM_IDS(bmain->particle.first);

	/* speakers */
	RENAMEFIX_ANIM_IDS(bmain->speaker.first);

	/* movie clips */
	RENAMEFIX_ANIM_IDS(bmain->movieclip.first);

	/* objects */
	RENAMEFIX_ANIM_IDS(bmain->object.first);

	/* masks */
	RENAMEFIX_ANIM_IDS(bmain->mask.first);

	/* worlds */
	RENAMEFIX_ANIM_NODETREE_IDS(bmain->world.first, World);

	/* linestyles */
	RENAMEFIX_ANIM_IDS(bmain->linestyle.first);

	/* grease pencil */
	RENAMEFIX_ANIM_IDS(bmain->gpencil.first);

	/* cache files */
	RENAMEFIX_ANIM_IDS(bmain->cachefiles.first);

	/* scenes */
	RENAMEFIX_ANIM_NODETREE_IDS(bmain->scene.first, Scene);
}

/* *********************************** */
/* KeyingSet API */

/* Finding Tools --------------------------- */

/* Find the first path that matches the given criteria */
/* TODO: do we want some method to perform partial matches too? */
KS_Path *BKE_keyingset_find_path(KeyingSet *ks, ID *id, const char group_name[], const char rna_path[], int array_index, int UNUSED(group_mode))
{
	KS_Path *ksp;

	/* sanity checks */
	if (ELEM(NULL, ks, rna_path, id))
		return NULL;

	/* loop over paths in the current KeyingSet, finding the first one where all settings match
	 * (i.e. the first one where none of the checks fail and equal 0)
	 */
	for (ksp = ks->paths.first; ksp; ksp = ksp->next) {
		short eq_id = 1, eq_path = 1, eq_index = 1, eq_group = 1;

		/* id */
		if (id != ksp->id)
			eq_id = 0;

		/* path */
		if ((ksp->rna_path == NULL) || !STREQ(rna_path, ksp->rna_path))
			eq_path = 0;

		/* index - need to compare whole-array setting too... */
		if (ksp->array_index != array_index)
			eq_index = 0;

		/* group */
		if (group_name) {
			/* FIXME: these checks need to be coded... for now, it's not too important though */
		}

		/* if all aspects are ok, return */
		if (eq_id && eq_path && eq_index && eq_group)
			return ksp;
	}

	/* none found */
	return NULL;
}

/* Defining Tools --------------------------- */

/* Used to create a new 'custom' KeyingSet for the user, that will be automatically added to the stack */
KeyingSet *BKE_keyingset_add(ListBase *list, const char idname[], const char name[], short flag, short keyingflag)
{
	KeyingSet *ks;

	/* allocate new KeyingSet */
	ks = MEM_callocN(sizeof(KeyingSet), "KeyingSet");

	BLI_strncpy(ks->idname, (idname) ? idname : (name) ? name     : DATA_("KeyingSet"),  sizeof(ks->idname));
	BLI_strncpy(ks->name,   (name) ? name     : (idname) ? idname : DATA_("Keying Set"), sizeof(ks->name));

	ks->flag = flag;
	ks->keyingflag = keyingflag;
	ks->keyingoverride = keyingflag; /* NOTE: assume that if one is set one way, the other should be too, so that it'll work */

	/* add KeyingSet to list */
	BLI_addtail(list, ks);

	/* Make sure KeyingSet has a unique idname */
	BLI_uniquename(list, ks, DATA_("KeyingSet"), '.', offsetof(KeyingSet, idname), sizeof(ks->idname));

	/* Make sure KeyingSet has a unique label (this helps with identification) */
	BLI_uniquename(list, ks, DATA_("Keying Set"), '.', offsetof(KeyingSet, name), sizeof(ks->name));

	/* return new KeyingSet for further editing */
	return ks;
}

/* Add a path to a KeyingSet. Nothing is returned for now...
 * Checks are performed to ensure that destination is appropriate for the KeyingSet in question
 */
KS_Path *BKE_keyingset_add_path(KeyingSet *ks, ID *id, const char group_name[], const char rna_path[], int array_index, short flag, short groupmode)
{
	KS_Path *ksp;

	/* sanity checks */
	if (ELEM(NULL, ks, rna_path)) {
		printf("ERROR: no Keying Set and/or RNA Path to add path with\n");
		return NULL;
	}

	/* ID is required for all types of KeyingSets */
	if (id == NULL) {
		printf("ERROR: No ID provided for Keying Set Path\n");
		return NULL;
	}

	/* don't add if there is already a matching KS_Path in the KeyingSet */
	if (BKE_keyingset_find_path(ks, id, group_name, rna_path, array_index, groupmode)) {
		if (G.debug & G_DEBUG)
			printf("ERROR: destination already exists in Keying Set\n");
		return NULL;
	}

	/* allocate a new KeyingSet Path */
	ksp = MEM_callocN(sizeof(KS_Path), "KeyingSet Path");

	/* just store absolute info */
	ksp->id = id;
	if (group_name)
		BLI_strncpy(ksp->group, group_name, sizeof(ksp->group));
	else
		ksp->group[0] = '\0';

	/* store additional info for relative paths (just in case user makes the set relative) */
	if (id)
		ksp->idtype = GS(id->name);

	/* just copy path info */
	/* TODO: should array index be checked too? */
	ksp->rna_path = BLI_strdup(rna_path);
	ksp->array_index = array_index;

	/* store flags */
	ksp->flag = flag;
	ksp->groupmode = groupmode;

	/* add KeyingSet path to KeyingSet */
	BLI_addtail(&ks->paths, ksp);

	/* return this path */
	return ksp;
}

/* Free the given Keying Set path */
void BKE_keyingset_free_path(KeyingSet *ks, KS_Path *ksp)
{
	/* sanity check */
	if (ELEM(NULL, ks, ksp))
		return;

	/* free RNA-path info */
	if (ksp->rna_path)
		MEM_freeN(ksp->rna_path);

	/* free path itself */
	BLI_freelinkN(&ks->paths, ksp);
}

/* Copy all KeyingSets in the given list */
void BKE_keyingsets_copy(ListBase *newlist, const ListBase *list)
{
	KeyingSet *ksn;
	KS_Path *kspn;

	BLI_duplicatelist(newlist, list);

	for (ksn = newlist->first; ksn; ksn = ksn->next) {
		BLI_duplicatelist(&ksn->paths, &ksn->paths);

		for (kspn = ksn->paths.first; kspn; kspn = kspn->next)
			kspn->rna_path = MEM_dupallocN(kspn->rna_path);
	}
}

/* Freeing Tools --------------------------- */

/* Free data for KeyingSet but not set itself */
void BKE_keyingset_free(KeyingSet *ks)
{
	KS_Path *ksp, *kspn;

	/* sanity check */
	if (ks == NULL)
		return;

	/* free each path as we go to avoid looping twice */
	for (ksp = ks->paths.first; ksp; ksp = kspn) {
		kspn = ksp->next;
		BKE_keyingset_free_path(ks, ksp);
	}
}

/* Free all the KeyingSets in the given list */
void BKE_keyingsets_free(ListBase *list)
{
	KeyingSet *ks, *ksn;

	/* sanity check */
	if (list == NULL)
		return;

	/* loop over KeyingSets freeing them
	 * - BKE_keyingset_free() doesn't free the set itself, but it frees its sub-data
	 */
	for (ks = list->first; ks; ks = ksn) {
		ksn = ks->next;
		BKE_keyingset_free(ks);
		BLI_freelinkN(list, ks);
	}
}

/* ***************************************** */
/* Evaluation Data-Setting Backend */

<<<<<<< HEAD
=======
/* Retrieve string to act as RNA-path, adjusted using mapping-table if provided
 * It returns whether the string needs to be freed (i.e. if it was a temp remapped one)
 * // FIXME: maybe it would be faster if we didn't have to alloc/free strings like this all the time, but for now it's safer
 *
 * - remap: remapping table to use
 * - path: original path string (as stored in F-Curve data)
 * - dst: destination string to write data to
 */
static bool animsys_remap_path(AnimMapper *UNUSED(remap), char *path, char **dst)
{
	/* is there a valid remapping table to use? */
#if 0
	if (remap) {
		/* find a matching entry... to use to remap */
		/* ...TODO... */
	}
#endif

	/* nothing suitable found, so just set dst to look at path (i.e. no alloc/free needed) */
	*dst = path;
	return false;
}

>>>>>>> d7f55c4f
static bool animsys_store_rna_setting(
        PointerRNA *ptr,
        /* typically 'fcu->rna_path', 'fcu->array_index' */
        const char *rna_path, const int array_index,
        PathResolvedRNA *r_result)
{
	bool success = false;
	const char *path = rna_path;

	/* write value to setting */
	if (path) {
		/* get property to write to */
		if (RNA_path_resolve_property(ptr, path, &r_result->ptr, &r_result->prop)) {
			if ((ptr->id.data == NULL) || RNA_property_animateable(&r_result->ptr, r_result->prop)) {
				int array_len = RNA_property_array_length(&r_result->ptr, r_result->prop);

				if (array_len && array_index >= array_len) {
					if (G.debug & G_DEBUG) {
						printf("Animato: Invalid array index. ID = '%s',  '%s[%d]', array length is %d\n",
						       (ptr->id.data) ? (((ID *)ptr->id.data)->name + 2) : "<No ID>",
						       path, array_index, array_len - 1);
					}
				}
				else {
					r_result->prop_index = array_len ? array_index : -1;
					success = true;
				}
			}
		}
		else {
			/* failed to get path */
			/* XXX don't tag as failed yet though, as there are some legit situations (Action Constraint)
			 * where some channels will not exist, but shouldn't lock up Action */
			if (G.debug & G_DEBUG) {
				printf("Animato: Invalid path. ID = '%s',  '%s[%d]'\n",
				       (ptr->id.data) ? (((ID *)ptr->id.data)->name + 2) : "<No ID>",
				       path, array_index);
			}
		}
	}

	return success;
}


/* less than 1.0 evaluates to false, use epsilon to avoid float error */
#define ANIMSYS_FLOAT_AS_BOOL(value) ((value) > ((1.0f - FLT_EPSILON)))

static bool animsys_read_rna_setting(PathResolvedRNA *anim_rna, float *r_value)
{
	PropertyRNA *prop = anim_rna->prop;
	PointerRNA *ptr = &anim_rna->ptr;
	int array_index = anim_rna->prop_index;
	float orig_value;

	/* caller must ensure this is animatable */
	BLI_assert(RNA_property_animateable(ptr, prop) || ptr->id.data == NULL);

	switch (RNA_property_type(prop)) {
		case PROP_BOOLEAN:
		{
			if (array_index != -1) {
				const int orig_value_coerce = RNA_property_boolean_get_index(ptr, prop, array_index);
				orig_value = (float)orig_value_coerce;
			}
			else {
				const int orig_value_coerce = RNA_property_boolean_get(ptr, prop);
				orig_value = (float)orig_value_coerce;
			}
			break;
		}
		case PROP_INT:
		{
			if (array_index != -1) {
				const int orig_value_coerce = RNA_property_int_get_index(ptr, prop, array_index);
				orig_value = (float)orig_value_coerce;
			}
			else {
				const int orig_value_coerce = RNA_property_int_get(ptr, prop);
				orig_value = (float)orig_value_coerce;
			}
			break;
		}
		case PROP_FLOAT:
		{
			if (array_index != -1) {
				const float orig_value_coerce = RNA_property_float_get_index(ptr, prop, array_index);
				orig_value = (float)orig_value_coerce;
			}
			else {
				const float orig_value_coerce = RNA_property_float_get(ptr, prop);
				orig_value = (float)orig_value_coerce;
			}
			break;
		}
		case PROP_ENUM:
		{
			const int orig_value_coerce = RNA_property_enum_get(ptr, prop);
			orig_value = (float)orig_value_coerce;
			break;
		}
		default:
			/* nothing can be done here... so it is unsuccessful? */
			return false;
	}

	if (r_value != NULL) {
		*r_value = orig_value;
	}

	/* successful */
	return true;
}

/* Write the given value to a setting using RNA, and return success */
static bool animsys_write_rna_setting(PathResolvedRNA *anim_rna, const float value)
{
	PropertyRNA *prop = anim_rna->prop;
	PointerRNA *ptr = &anim_rna->ptr;
	int array_index = anim_rna->prop_index;

	/* caller must ensure this is animatable */
	BLI_assert(RNA_property_animateable(ptr, prop) || ptr->id.data == NULL);

	/* Check whether value is new. Otherwise we skip all the updates. */
	float old_value;
	if (!animsys_read_rna_setting(anim_rna, &old_value)) {
		return false;
	}
	if (old_value == value) {
		return true;
	}

	switch (RNA_property_type(prop)) {
		case PROP_BOOLEAN:
		{
			const int value_coerce = ANIMSYS_FLOAT_AS_BOOL(value);
			if (array_index != -1) {
				RNA_property_boolean_set_index(ptr, prop, array_index, value_coerce);
			}
			else {
				RNA_property_boolean_set(ptr, prop, value_coerce);
			}
			break;
		}
		case PROP_INT:
		{
			int value_coerce = (int)value;
			RNA_property_int_clamp(ptr, prop, &value_coerce);
			if (array_index != -1) {
				RNA_property_int_set_index(ptr, prop, array_index, value_coerce);
			}
			else {
				RNA_property_int_set(ptr, prop, value_coerce);
			}
			break;
		}
		case PROP_FLOAT:
		{
			float value_coerce = value;
			RNA_property_float_clamp(ptr, prop, &value_coerce);
			if (array_index != -1) {
				RNA_property_float_set_index(ptr, prop, array_index, value_coerce);
			}
			else {
				RNA_property_float_set(ptr, prop, value_coerce);
			}
			break;
		}
		case PROP_ENUM:
		{
			const int value_coerce = (int)value;
			RNA_property_enum_set(ptr, prop, value_coerce);
			break;
		}
		default:
			/* nothing can be done here... so it is unsuccessful? */
			return false;
	}

	/* successful */
	return true;
}

/* Simple replacement based data-setting of the FCurve using RNA */
bool BKE_animsys_execute_fcurve(PointerRNA *ptr, FCurve *fcu, float curval)
{
	PathResolvedRNA anim_rna;
	bool ok = false;

	if (animsys_store_rna_setting(ptr, fcu->rna_path, fcu->array_index, &anim_rna)) {
		ok = animsys_write_rna_setting(&anim_rna, curval);
	}

	/* return whether we were successful */
	return ok;
}

static void animsys_write_orig_anim_rna(
        PointerRNA *ptr,
        const char *rna_path,
        int array_index,
        float value)
{
	/* Pointer is expected to be an ID pointer, if it's not -- we are doomed.
	 *
	 * NOTE: It is possible to have animation data on NLA strip, see T57360.
	 * TODO(sergey): Find solution for those cases.
	 */
	if (ptr->id.data == NULL) {
		return;
	}
	PointerRNA orig_ptr = *ptr;
	orig_ptr.id.data = ((ID *)orig_ptr.id.data)->orig_id;
	orig_ptr.data = orig_ptr.id.data;
	PathResolvedRNA orig_anim_rna;
	/* TODO(sergey): Is there a faster way to get anim_rna of original ID? */
	if (animsys_store_rna_setting(&orig_ptr, rna_path, array_index, &orig_anim_rna)) {
		animsys_write_rna_setting(&orig_anim_rna, value);
	}
}

/* Evaluate all the F-Curves in the given list
 * This performs a set of standard checks. If extra checks are required, separate code should be used
 */
static void animsys_evaluate_fcurves(
        Depsgraph *depsgraph, PointerRNA *ptr, ListBase *list, float ctime)
{
	const bool is_active_depsgraph = DEG_is_active(depsgraph);
	/* Calculate then execute each curve. */
	for (FCurve *fcu = list->first; fcu; fcu = fcu->next) {
		/* Check if this F-Curve doesn't belong to a muted group. */
		if ((fcu->grp != NULL) && (fcu->grp->flag & AGRP_MUTED)) {
			continue;
		}
		/* Check if this curve should be skipped. */
		if ((fcu->flag & (FCURVE_MUTED | FCURVE_DISABLED))) {
			continue;
		}
		PathResolvedRNA anim_rna;
		if (animsys_store_rna_setting(ptr, fcu->rna_path, fcu->array_index, &anim_rna)) {
			const float curval = calculate_fcurve(&anim_rna, fcu, ctime);
			animsys_write_rna_setting(&anim_rna, curval);
			if (is_active_depsgraph) {
				animsys_write_orig_anim_rna(ptr, fcu->rna_path, fcu->array_index, curval);
			}
		}
	}
}

/* ***************************************** */
/* Driver Evaluation */

/* Evaluate Drivers */
static void animsys_evaluate_drivers(PointerRNA *ptr, AnimData *adt, float ctime)
{
	FCurve *fcu;

	/* drivers are stored as F-Curves, but we cannot use the standard code, as we need to check if
	 * the depsgraph requested that this driver be evaluated...
	 */
	for (fcu = adt->drivers.first; fcu; fcu = fcu->next) {
		ChannelDriver *driver = fcu->driver;
		bool ok = false;

		/* check if this driver's curve should be skipped */
		if ((fcu->flag & (FCURVE_MUTED | FCURVE_DISABLED)) == 0) {
			/* check if driver itself is tagged for recalculation */
			/* XXX driver recalc flag is not set yet by depsgraph! */
			if ((driver) && !(driver->flag & DRIVER_FLAG_INVALID) /*&& (driver->flag & DRIVER_FLAG_RECALC)*/) {
				/* evaluate this using values set already in other places
				 * NOTE: for 'layering' option later on, we should check if we should remove old value before adding
				 *       new to only be done when drivers only changed */

				PathResolvedRNA anim_rna;
				if (animsys_store_rna_setting(ptr, fcu->rna_path, fcu->array_index, &anim_rna)) {
					const float curval = calculate_fcurve(&anim_rna, fcu, ctime);
					ok = animsys_write_rna_setting(&anim_rna, curval);
				}

				/* clear recalc flag */
				driver->flag &= ~DRIVER_FLAG_RECALC;

				/* set error-flag if evaluation failed */
				if (ok == 0)
					driver->flag |= DRIVER_FLAG_INVALID;
			}
		}
	}
}

/* ***************************************** */
/* Actions Evaluation */

/* strictly not necessary for actual "evaluation", but it is a useful safety check
 * to reduce the amount of times that users end up having to "revive" wrongly-assigned
 * actions
 */
static void action_idcode_patch_check(ID *id, bAction *act)
{
	int idcode = 0;

	/* just in case */
	if (ELEM(NULL, id, act))
		return;
	else
		idcode = GS(id->name);

	/* the actual checks... hopefully not too much of a performance hit in the long run... */
	if (act->idroot == 0) {
		/* use the current root if not set already (i.e. newly created actions and actions from 2.50-2.57 builds)
		 * - this has problems if there are 2 users, and the first one encountered is the invalid one
		 *   in which case, the user will need to manually fix this (?)
		 */
		act->idroot = idcode;
	}
	else if (act->idroot != idcode) {
		/* only report this error if debug mode is enabled (to save performance everywhere else) */
		if (G.debug & G_DEBUG) {
			printf("AnimSys Safety Check Failed: Action '%s' is not meant to be used from ID-Blocks of type %d such as '%s'\n",
			       act->id.name + 2, idcode, id->name);
		}
	}
}

/* ----------------------------------------- */

/* Evaluate Action Group */
void animsys_evaluate_action_group(PointerRNA *ptr, bAction *act, bActionGroup *agrp, float ctime)
{
	FCurve *fcu;

	/* check if mapper is appropriate for use here (we set to NULL if it's inappropriate) */
	if (ELEM(NULL, act, agrp)) return;

	action_idcode_patch_check(ptr->id.data, act);

	/* if group is muted, don't evaluated any of the F-Curve */
	if (agrp->flag & AGRP_MUTED)
		return;

	/* calculate then execute each curve */
	for (fcu = agrp->channels.first; (fcu) && (fcu->grp == agrp); fcu = fcu->next) {
		/* check if this curve should be skipped */
		if ((fcu->flag & (FCURVE_MUTED | FCURVE_DISABLED)) == 0) {
			PathResolvedRNA anim_rna;
			if (animsys_store_rna_setting(ptr, fcu->rna_path, fcu->array_index, &anim_rna)) {
				const float curval = calculate_fcurve(&anim_rna, fcu, ctime);
				animsys_write_rna_setting(&anim_rna, curval);
			}
		}
	}
}

/* Evaluate Action (F-Curve Bag) */
static void animsys_evaluate_action_ex(
        Depsgraph *depsgraph, PointerRNA *ptr, bAction *act, float ctime)
{
	/* check if mapper is appropriate for use here (we set to NULL if it's inappropriate) */
	if (act == NULL) return;

	action_idcode_patch_check(ptr->id.data, act);

	/* calculate then execute each curve */
	animsys_evaluate_fcurves(depsgraph, ptr, &act->curves, ctime);
}

void animsys_evaluate_action(Depsgraph *depsgraph, PointerRNA *ptr, bAction *act, float ctime)
{
	animsys_evaluate_action_ex(depsgraph, ptr, act, ctime);
}

/* ***************************************** */
/* NLA System - Evaluation */

/* calculate influence of strip based for given frame based on blendin/out values */
static float nlastrip_get_influence(NlaStrip *strip, float cframe)
{
	/* sanity checks - normalize the blendin/out values? */
	strip->blendin = fabsf(strip->blendin);
	strip->blendout = fabsf(strip->blendout);

	/* result depends on where frame is in respect to blendin/out values */
	if (IS_EQF(strip->blendin, 0.0f) == false && (cframe <= (strip->start + strip->blendin))) {
		/* there is some blend-in */
		return fabsf(cframe - strip->start) / (strip->blendin);
	}
	else if (IS_EQF(strip->blendout, 0.0f) == false && (cframe >= (strip->end - strip->blendout))) {
		/* there is some blend-out */
		return fabsf(strip->end - cframe) / (strip->blendout);
	}
	else {
		/* in the middle of the strip, we should be full strength */
		return 1.0f;
	}
}

/* evaluate the evaluation time and influence for the strip, storing the results in the strip */
static void nlastrip_evaluate_controls(Depsgraph *depsgraph, NlaStrip *strip, float ctime)
{
	/* now strip's evaluate F-Curves for these settings (if applicable) */
	if (strip->fcurves.first) {
		PointerRNA strip_ptr;

		/* create RNA-pointer needed to set values */
		RNA_pointer_create(NULL, &RNA_NlaStrip, strip, &strip_ptr);

		/* execute these settings as per normal */
		animsys_evaluate_fcurves(depsgraph, &strip_ptr, &strip->fcurves, ctime);
	}

	/* analytically generate values for influence and time (if applicable)
	 * - we do this after the F-Curves have been evaluated to override the effects of those
	 *   in case the override has been turned off.
	 */
	if ((strip->flag & NLASTRIP_FLAG_USR_TIME) == 0)
		strip->strip_time = nlastrip_get_frame(strip, ctime, NLATIME_CONVERT_EVAL);
	if ((strip->flag & NLASTRIP_FLAG_USR_INFLUENCE) == 0)
		strip->influence = nlastrip_get_influence(strip, ctime);

	/* if user can control the evaluation time (using F-Curves), consider the option which allows this time to be clamped
	 * to lie within extents of the action-clip, so that a steady changing rate of progress through several cycles of the clip
	 * can be achieved easily
	 */
	/* NOTE: if we add any more of these special cases, we better group them up nicely... */
	if ((strip->flag & NLASTRIP_FLAG_USR_TIME) && (strip->flag & NLASTRIP_FLAG_USR_TIME_CYCLIC))
		strip->strip_time = fmod(strip->strip_time - strip->actstart, strip->actend - strip->actstart);
}

/* gets the strip active at the current time for a list of strips for evaluation purposes */
NlaEvalStrip *nlastrips_ctime_get_strip(Depsgraph *depsgraph, ListBase *list, ListBase *strips, short index, float ctime)
{
	NlaStrip *strip, *estrip = NULL;
	NlaEvalStrip *nes;
	short side = 0;

	/* loop over strips, checking if they fall within the range */
	for (strip = strips->first; strip; strip = strip->next) {
		/* check if current time occurs within this strip  */
		if (IN_RANGE_INCL(ctime, strip->start, strip->end)) {
			/* this strip is active, so try to use it */
			estrip = strip;
			side = NES_TIME_WITHIN;
			break;
		}

		/* if time occurred before current strip... */
		if (ctime < strip->start) {
			if (strip == strips->first) {
				/* before first strip - only try to use it if it extends backwards in time too */
				if (strip->extendmode == NLASTRIP_EXTEND_HOLD)
					estrip = strip;

				/* side is 'before' regardless of whether there's a useful strip */
				side = NES_TIME_BEFORE;
			}
			else {
				/* before next strip - previous strip has ended, but next hasn't begun,
				 * so blending mode depends on whether strip is being held or not...
				 * - only occurs when no transition strip added, otherwise the transition would have
				 *   been picked up above...
				 */
				strip = strip->prev;

				if (strip->extendmode != NLASTRIP_EXTEND_NOTHING)
					estrip = strip;
				side = NES_TIME_AFTER;
			}
			break;
		}

		/* if time occurred after current strip... */
		if (ctime > strip->end) {
			/* only if this is the last strip should we do anything, and only if that is being held */
			if (strip == strips->last) {
				if (strip->extendmode != NLASTRIP_EXTEND_NOTHING)
					estrip = strip;

				side = NES_TIME_AFTER;
				break;
			}

			/* otherwise, skip... as the 'before' case will catch it more elegantly! */
		}
	}

	/* check if a valid strip was found
	 * - must not be muted (i.e. will have contribution
	 */
	if ((estrip == NULL) || (estrip->flag & NLASTRIP_FLAG_MUTED))
		return NULL;

	/* if ctime was not within the boundaries of the strip, clamp! */
	switch (side) {
		case NES_TIME_BEFORE: /* extend first frame only */
			ctime = estrip->start;
			break;
		case NES_TIME_AFTER: /* extend last frame only */
			ctime = estrip->end;
			break;
	}

	/* evaluate strip's evaluation controls
	 * - skip if no influence (i.e. same effect as muting the strip)
	 * - negative influence is not supported yet... how would that be defined?
	 */
	/* TODO: this sounds a bit hacky having a few isolated F-Curves stuck on some data it operates on... */
	nlastrip_evaluate_controls(depsgraph, estrip, ctime);
	if (estrip->influence <= 0.0f)
		return NULL;

	/* check if strip has valid data to evaluate,
	 * and/or perform any additional type-specific actions
	 */
	switch (estrip->type) {
		case NLASTRIP_TYPE_CLIP:
			/* clip must have some action to evaluate */
			if (estrip->act == NULL)
				return NULL;
			break;
		case NLASTRIP_TYPE_TRANSITION:
			/* there must be strips to transition from and to (i.e. prev and next required) */
			if (ELEM(NULL, estrip->prev, estrip->next))
				return NULL;

			/* evaluate controls for the relevant extents of the bordering strips... */
			nlastrip_evaluate_controls(depsgraph, estrip->prev, estrip->start);
			nlastrip_evaluate_controls(depsgraph, estrip->next, estrip->end);
			break;
	}

	/* add to list of strips we need to evaluate */
	nes = MEM_callocN(sizeof(NlaEvalStrip), "NlaEvalStrip");

	nes->strip = estrip;
	nes->strip_mode = side;
	nes->track_index = index;
	nes->strip_time = estrip->strip_time;

	if (list)
		BLI_addtail(list, nes);

	return nes;
}

/* ---------------------- */

/* find an NlaEvalChannel that matches the given criteria
 * - ptr and prop are the RNA data to find a match for
 */
static NlaEvalChannel *nlaevalchan_find_match(ListBase *channels, const PathResolvedRNA *prna)
{
	NlaEvalChannel *nec;

	/* sanity check */
	if (channels == NULL)
		return NULL;

	/* loop through existing channels, checking for a channel which affects the same property */
	for (nec = channels->first; nec; nec = nec->next) {
		/* - comparing the PointerRNA's is done by comparing the pointers
		 *   to the actual struct the property resides in, since that all the
		 *   other data stored in PointerRNA cannot allow us to definitively
		 *   identify the data
		 */
		if ((nec->rna.ptr.data == prna->ptr.data) && (nec->rna.prop == prna->prop) && ELEM(nec->rna.prop_index, -1, prna->prop_index))
			return nec;
	}

	/* not found */
	return NULL;
}

/* initialise default value for NlaEvalChannel, so that it doesn't blend things wrong */
static float nlaevalchan_init_value(PathResolvedRNA *rna)
{
	PointerRNA *ptr = &rna->ptr;
	PropertyRNA *prop = rna->prop;
	int index = rna->prop_index;

	/* NOTE: while this doesn't work for all RNA properties as default values aren't in fact
	 * set properly for most of them, at least the common ones (which also happen to get used
	 * in NLA strips a lot, e.g. scale) are set correctly.
	 */
	switch (RNA_property_type(prop)) {
		case PROP_BOOLEAN:
			if (RNA_property_array_check(prop))
				return (float)RNA_property_boolean_get_default_index(ptr, prop, index);
			else
				return (float)RNA_property_boolean_get_default(ptr, prop);
		case PROP_INT:
			if (RNA_property_array_check(prop))
				return (float)RNA_property_int_get_default_index(ptr, prop, index);
			else
				return (float)RNA_property_int_get_default(ptr, prop);
		case PROP_FLOAT:
			if (RNA_property_array_check(prop))
				return RNA_property_float_get_default_index(ptr, prop, index);
			else
				return RNA_property_float_get_default(ptr, prop);
		case PROP_ENUM:
			return (float)RNA_property_enum_get_default(ptr, prop);
		default:
			return 0.0f;
	}
}

/* verify that an appropriate NlaEvalChannel for this F-Curve exists */
static NlaEvalChannel *nlaevalchan_verify(PointerRNA *ptr, ListBase *channels, FCurve *fcu, bool *newChan)
{
	NlaEvalChannel *nec;
	PathResolvedRNA rna;

	/* sanity checks */
	if (channels == NULL)
		return NULL;

	/* get RNA pointer+property info from F-Curve for more convenient handling */
	if (!animsys_store_rna_setting(ptr, fcu->rna_path, fcu->array_index, &rna)) {
		return NULL;
	}

	/* try to find a match */
	nec = nlaevalchan_find_match(channels, &rna);

	/* allocate a new struct for this if none found */
	if (nec == NULL) {
		nec = MEM_callocN(sizeof(NlaEvalChannel), "NlaEvalChannel");
		BLI_addtail(channels, nec);

		/* store property links for writing to the property later */
		nec->rna = rna;

		/* store parameters for use with write_orig_anim_rna */
		nec->rna_path = fcu->rna_path;

		/* initialise value using default value of property [#35856] */
		nec->value = nlaevalchan_init_value(&rna);
		*newChan = true;
	}
	else
		*newChan = false;

	/* we can now return */
	return nec;
}

/* accumulate (i.e. blend) the given value on to the channel it affects */
static void nlaevalchan_accumulate(NlaEvalChannel *nec, NlaEvalStrip *nes, float value, bool newChan)
{
	NlaStrip *strip = nes->strip;
	short blendmode = strip->blendmode;
	float inf = strip->influence;

	/* for replace blend mode, and if this is the first strip,
	 * just replace the value regardless of the influence */
	if (newChan && blendmode == NLASTRIP_MODE_REPLACE) {
		nec->value = value;
		return;
	}

	/* if this is being performed as part of transition evaluation, incorporate
	 * an additional weighting factor for the influence
	 */
	if (nes->strip_mode == NES_TIME_TRANSITION_END)
		inf *= nes->strip_time;

	/* optimisation: no need to try applying if there is no influence */
	if (IS_EQF(inf, 0.0f)) return;

	/* perform blending */
	switch (blendmode) {
		case NLASTRIP_MODE_ADD:
			/* simply add the scaled value on to the stack */
			nec->value += (value * inf);
			break;

		case NLASTRIP_MODE_SUBTRACT:
			/* simply subtract the scaled value from the stack */
			nec->value -= (value * inf);
			break;

		case NLASTRIP_MODE_MULTIPLY:
			/* multiply the scaled value with the stack */
			/* Formula Used:
			 *     result = fac * (a * b) + (1 - fac) * a
			 */
			nec->value = inf * (nec->value * value)  +   (1 - inf) * nec->value;
			break;

		case NLASTRIP_MODE_REPLACE:
		default: /* TODO: do we really want to blend by default? it seems more uses might prefer add... */
			/* do linear interpolation
			 * - the influence of the accumulated data (elsewhere, that is called dstweight)
			 *   is 1 - influence, since the strip's influence is srcweight
			 */
			nec->value = nec->value * (1.0f - inf)   +   (value * inf);
			break;
	}
}

/* accumulate the results of a temporary buffer with the results of the full-buffer */
static void nlaevalchan_buffers_accumulate(ListBase *channels, ListBase *tmp_buffer, NlaEvalStrip *nes)
{
	NlaEvalChannel *nec, *necn, *necd;

	/* optimize - abort if no channels */
	if (BLI_listbase_is_empty(tmp_buffer))
		return;

	/* accumulate results in tmp_channels buffer to the accumulation buffer */
	for (nec = tmp_buffer->first; nec; nec = necn) {
		/* get pointer to next channel in case we remove the current channel from the temp-buffer */
		necn = nec->next;

		/* try to find an existing matching channel for this setting in the accumulation buffer */
		necd = nlaevalchan_find_match(channels, &nec->rna);

		/* if there was a matching channel already in the buffer, accumulate to it,
		 * otherwise, add the current channel to the buffer for efficiency
		 */
		if (necd)
			nlaevalchan_accumulate(necd, nes, 0, nec->value);
		else {
			BLI_remlink(tmp_buffer, nec);
			BLI_addtail(channels, nec);
		}
	}

	/* free temp-channels that haven't been assimilated into the buffer */
	BLI_freelistN(tmp_buffer);
}

/* ---------------------- */
/* F-Modifier stack joining/separation utilities - should we generalise these for BLI_listbase.h interface? */

/* Temporarily join two lists of modifiers together, storing the result in a third list */
static void nlaeval_fmodifiers_join_stacks(ListBase *result, ListBase *list1, ListBase *list2)
{
	FModifier *fcm1, *fcm2;

	/* if list1 is invalid...  */
	if (ELEM(NULL, list1, list1->first)) {
		if (list2 && list2->first) {
			result->first = list2->first;
			result->last = list2->last;
		}
	}
	/* if list 2 is invalid... */
	else if (ELEM(NULL, list2, list2->first)) {
		result->first = list1->first;
		result->last = list1->last;
	}
	else {
		/* list1 should be added first, and list2 second, with the endpoints of these being the endpoints for result
		 * - the original lists must be left unchanged though, as we need that fact for restoring
		 */
		result->first = list1->first;
		result->last = list2->last;

		fcm1 = list1->last;
		fcm2 = list2->first;

		fcm1->next = fcm2;
		fcm2->prev = fcm1;
	}
}

/* Split two temporary lists of modifiers */
static void nlaeval_fmodifiers_split_stacks(ListBase *list1, ListBase *list2)
{
	FModifier *fcm1, *fcm2;

	/* if list1/2 is invalid... just skip */
	if (ELEM(NULL, list1, list2))
		return;
	if (ELEM(NULL, list1->first, list2->first))
		return;

	/* get endpoints */
	fcm1 = list1->last;
	fcm2 = list2->first;

	/* clear their links */
	fcm1->next = NULL;
	fcm2->prev = NULL;
}

/* ---------------------- */

/* evaluate action-clip strip */
static void nlastrip_evaluate_actionclip(PointerRNA *ptr, ListBase *channels, ListBase *modifiers, NlaEvalStrip *nes)
{
	FModifierStackStorage *storage;
	ListBase tmp_modifiers = {NULL, NULL};
	NlaStrip *strip = nes->strip;
	FCurve *fcu;
	float evaltime;

	/* sanity checks for action */
	if (strip == NULL)
		return;

	if (strip->act == NULL) {
		printf("NLA-Strip Eval Error: Strip '%s' has no Action\n", strip->name);
		return;
	}

	action_idcode_patch_check(ptr->id.data, strip->act);

	/* join this strip's modifiers to the parent's modifiers (own modifiers first) */
	nlaeval_fmodifiers_join_stacks(&tmp_modifiers, &strip->modifiers, modifiers);

	/* evaluate strip's modifiers which modify time to evaluate the base curves at */
	storage = evaluate_fmodifiers_storage_new(&tmp_modifiers);
	evaltime = evaluate_time_fmodifiers(storage, &tmp_modifiers, NULL, 0.0f, strip->strip_time);

	/* evaluate all the F-Curves in the action, saving the relevant pointers to data that will need to be used */
	for (fcu = strip->act->curves.first; fcu; fcu = fcu->next) {
		NlaEvalChannel *nec;
		float value = 0.0f;
		bool newChan;

		/* check if this curve should be skipped */
		if (fcu->flag & (FCURVE_MUTED | FCURVE_DISABLED))
			continue;
		if ((fcu->grp) && (fcu->grp->flag & AGRP_MUTED))
			continue;

		/* evaluate the F-Curve's value for the time given in the strip
		 * NOTE: we use the modified time here, since strip's F-Curve Modifiers are applied on top of this
		 */
		value = evaluate_fcurve(fcu, evaltime);

		/* apply strip's F-Curve Modifiers on this value
		 * NOTE: we apply the strip's original evaluation time not the modified one (as per standard F-Curve eval)
		 */
		evaluate_value_fmodifiers(storage, &tmp_modifiers, fcu, &value, strip->strip_time);


		/* get an NLA evaluation channel to work with, and accumulate the evaluated value with the value(s)
		 * stored in this channel if it has been used already
		 */
		nec = nlaevalchan_verify(ptr, channels, fcu, &newChan);
		if (nec)
			nlaevalchan_accumulate(nec, nes, value, newChan);
	}

	/* free temporary storage */
	evaluate_fmodifiers_storage_free(storage);

	/* unlink this strip's modifiers from the parent's modifiers again */
	nlaeval_fmodifiers_split_stacks(&strip->modifiers, modifiers);
}

/* evaluate transition strip */
static void nlastrip_evaluate_transition(
        Depsgraph *depsgraph, PointerRNA *ptr, ListBase *channels, ListBase *modifiers, NlaEvalStrip *nes)
{
	ListBase tmp_channels = {NULL, NULL};
	ListBase tmp_modifiers = {NULL, NULL};
	NlaEvalStrip tmp_nes;
	NlaStrip *s1, *s2;

	/* join this strip's modifiers to the parent's modifiers (own modifiers first) */
	nlaeval_fmodifiers_join_stacks(&tmp_modifiers, &nes->strip->modifiers, modifiers);

	/* get the two strips to operate on
	 * - we use the endpoints of the strips directly flanking our strip
	 *   using these as the endpoints of the transition (destination and source)
	 * - these should have already been determined to be valid...
	 * - if this strip is being played in reverse, we need to swap these endpoints
	 *   otherwise they will be interpolated wrong
	 */
	if (nes->strip->flag & NLASTRIP_FLAG_REVERSE) {
		s1 = nes->strip->next;
		s2 = nes->strip->prev;
	}
	else {
		s1 = nes->strip->prev;
		s2 = nes->strip->next;
	}

	/* prepare template for 'evaluation strip'
	 * - based on the transition strip's evaluation strip data
	 * - strip_mode is NES_TIME_TRANSITION_* based on which endpoint
	 * - strip_time is the 'normalized' (i.e. in-strip) time for evaluation,
	 *   which doubles up as an additional weighting factor for the strip influences
	 *   which allows us to appear to be 'interpolating' between the two extremes
	 */
	tmp_nes = *nes;

	/* evaluate these strips into a temp-buffer (tmp_channels) */
	/* FIXME: modifier evaluation here needs some work... */
	/* first strip */
	tmp_nes.strip_mode = NES_TIME_TRANSITION_START;
	tmp_nes.strip = s1;
	nlastrip_evaluate(depsgraph, ptr, &tmp_channels, &tmp_modifiers, &tmp_nes);

	/* second strip */
	tmp_nes.strip_mode = NES_TIME_TRANSITION_END;
	tmp_nes.strip = s2;
	nlastrip_evaluate(depsgraph, ptr, &tmp_channels, &tmp_modifiers, &tmp_nes);


	/* accumulate temp-buffer and full-buffer, using the 'real' strip */
	nlaevalchan_buffers_accumulate(channels, &tmp_channels, nes);

	/* unlink this strip's modifiers from the parent's modifiers again */
	nlaeval_fmodifiers_split_stacks(&nes->strip->modifiers, modifiers);
}

/* evaluate meta-strip */
static void nlastrip_evaluate_meta(
        Depsgraph *depsgraph, PointerRNA *ptr, ListBase *channels, ListBase *modifiers, NlaEvalStrip *nes)
{
	ListBase tmp_modifiers = {NULL, NULL};
	NlaStrip *strip = nes->strip;
	NlaEvalStrip *tmp_nes;
	float evaltime;

	/* meta-strip was calculated normally to have some time to be evaluated at
	 * and here we 'look inside' the meta strip, treating it as a decorated window to
	 * it's child strips, which get evaluated as if they were some tracks on a strip
	 * (but with some extra modifiers to apply).
	 *
	 * NOTE: keep this in sync with animsys_evaluate_nla()
	 */

	/* join this strip's modifiers to the parent's modifiers (own modifiers first) */
	nlaeval_fmodifiers_join_stacks(&tmp_modifiers, &strip->modifiers, modifiers);

	/* find the child-strip to evaluate */
	evaltime = (nes->strip_time * (strip->end - strip->start)) + strip->start;
	tmp_nes = nlastrips_ctime_get_strip(depsgraph, NULL, &strip->strips, -1, evaltime);

	/* directly evaluate child strip into accumulation buffer...
	 * - there's no need to use a temporary buffer (as it causes issues [T40082])
	 */
	if (tmp_nes) {
		nlastrip_evaluate(depsgraph, ptr, channels, &tmp_modifiers, tmp_nes);

		/* free temp eval-strip */
		MEM_freeN(tmp_nes);
	}

	/* unlink this strip's modifiers from the parent's modifiers again */
	nlaeval_fmodifiers_split_stacks(&strip->modifiers, modifiers);
}

/* evaluates the given evaluation strip */
void nlastrip_evaluate(Depsgraph *depsgraph, PointerRNA *ptr, ListBase *channels, ListBase *modifiers, NlaEvalStrip *nes)
{
	NlaStrip *strip = nes->strip;

	/* to prevent potential infinite recursion problems (i.e. transition strip, beside meta strip containing a transition
	 * several levels deep inside it), we tag the current strip as being evaluated, and clear this when we leave
	 */
	/* TODO: be careful with this flag, since some edit tools may be running and have set this while animplayback was running */
	if (strip->flag & NLASTRIP_FLAG_EDIT_TOUCHED)
		return;
	strip->flag |= NLASTRIP_FLAG_EDIT_TOUCHED;

	/* actions to take depend on the type of strip */
	switch (strip->type) {
		case NLASTRIP_TYPE_CLIP: /* action-clip */
			nlastrip_evaluate_actionclip(ptr, channels, modifiers, nes);
			break;
		case NLASTRIP_TYPE_TRANSITION: /* transition */
			nlastrip_evaluate_transition(depsgraph, ptr, channels, modifiers, nes);
			break;
		case NLASTRIP_TYPE_META: /* meta */
			nlastrip_evaluate_meta(depsgraph, ptr, channels, modifiers, nes);
			break;

		default: /* do nothing */
			break;
	}

	/* clear temp recursion safe-check */
	strip->flag &= ~NLASTRIP_FLAG_EDIT_TOUCHED;
}

/* write the accumulated settings to */
void nladata_flush_channels(Depsgraph *depsgraph, PointerRNA *ptr, ListBase *channels)
{
	NlaEvalChannel *nec;

	/* sanity checks */
	if (channels == NULL)
		return;

	const bool is_active_depsgraph = DEG_is_active(depsgraph);

	/* for each channel with accumulated values, write its value on the property it affects */
	for (nec = channels->first; nec; nec = nec->next) {
		animsys_write_rna_setting(&nec->rna, nec->value);
		if (is_active_depsgraph) {
			animsys_write_orig_anim_rna(ptr, nec->rna_path, nec->rna.prop_index, nec->value);
		}
	}
}

/* ---------------------- */

/**
 * NLA Evaluation function - values are calculated and stored in temporary "NlaEvalChannels"
 *
 * \note This is exported so that keyframing code can use this for make use of it for anim layers support
 *
 * \param[out] echannels Evaluation channels with calculated values
 */
static void animsys_evaluate_nla(Depsgraph *depsgraph, ListBase *echannels, PointerRNA *ptr, AnimData *adt, float ctime)
{
	NlaTrack *nlt;
	short track_index = 0;
	bool has_strips = false;

	ListBase estrips = {NULL, NULL};
	NlaEvalStrip *nes;

	NlaStrip dummy_strip = {NULL}; /* dummy strip for active action */


	/* 1. get the stack of strips to evaluate at current time (influence calculated here) */
	for (nlt = adt->nla_tracks.first; nlt; nlt = nlt->next, track_index++) {
		/* stop here if tweaking is on and this strip is the tweaking track (it will be the first one that's 'disabled')... */
		if ((adt->flag & ADT_NLA_EDIT_ON) && (nlt->flag & NLATRACK_DISABLED))
			break;

		/* solo and muting are mutually exclusive... */
		if (adt->flag & ADT_NLA_SOLO_TRACK) {
			/* skip if there is a solo track, but this isn't it */
			if ((nlt->flag & NLATRACK_SOLO) == 0)
				continue;
			/* else - mute doesn't matter */
		}
		else {
			/* no solo tracks - skip track if muted */
			if (nlt->flag & NLATRACK_MUTED)
				continue;
		}

		/* if this track has strips (but maybe they won't be suitable), set has_strips
		 * - used for mainly for still allowing normal action evaluation...
		 */
		if (nlt->strips.first)
			has_strips = true;

		/* otherwise, get strip to evaluate for this channel */
		nes = nlastrips_ctime_get_strip(depsgraph, &estrips, &nlt->strips, track_index, ctime);
		if (nes) nes->track = nlt;
	}

	/* add 'active' Action (may be tweaking track) as last strip to evaluate in NLA stack
	 * - only do this if we're not exclusively evaluating the 'solo' NLA-track
	 * - however, if the 'solo' track houses the current 'tweaking' strip,
	 *   then we should allow this to play, otherwise nothing happens
	 */
	if ((adt->action) && ((adt->flag & ADT_NLA_SOLO_TRACK) == 0 || (adt->flag & ADT_NLA_EDIT_ON))) {
		/* if there are strips, evaluate action as per NLA rules */
		if ((has_strips) || (adt->actstrip)) {
			/* make dummy NLA strip, and add that to the stack */
			ListBase dummy_trackslist;

			dummy_trackslist.first = dummy_trackslist.last = &dummy_strip;

			if ((nlt) && !(adt->flag & ADT_NLA_EDIT_NOMAP)) {
				/* edit active action in-place according to its active strip, so copy the data  */
				memcpy(&dummy_strip, adt->actstrip, sizeof(NlaStrip));
				dummy_strip.next = dummy_strip.prev = NULL;
			}
			else {
				/* set settings of dummy NLA strip from AnimData settings */
				dummy_strip.act = adt->action;

				/* action range is calculated taking F-Modifiers into account (which making new strips doesn't do due to the troublesome nature of that) */
				calc_action_range(dummy_strip.act, &dummy_strip.actstart, &dummy_strip.actend, 1);
				dummy_strip.start = dummy_strip.actstart;
				dummy_strip.end = (IS_EQF(dummy_strip.actstart, dummy_strip.actend)) ?  (dummy_strip.actstart + 1.0f) : (dummy_strip.actend);

				dummy_strip.blendmode = adt->act_blendmode;
				dummy_strip.extendmode = adt->act_extendmode;
				dummy_strip.influence = adt->act_influence;

				/* NOTE: must set this, or else the default setting overrides, and this setting doesn't work */
				dummy_strip.flag |= NLASTRIP_FLAG_USR_INFLUENCE;
			}

			/* add this to our list of evaluation strips */
			nlastrips_ctime_get_strip(depsgraph, &estrips, &dummy_trackslist, -1, ctime);
		}
		else {
			/* special case - evaluate as if there isn't any NLA data */
			/* TODO: this is really just a stop-gap measure... */
			if (G.debug & G_DEBUG) printf("NLA Eval: Stopgap for active action on NLA Stack - no strips case\n");

			animsys_evaluate_action(depsgraph, ptr, adt->action, ctime);
			BLI_freelistN(&estrips);
			return;
		}
	}

	/* only continue if there are strips to evaluate */
	if (BLI_listbase_is_empty(&estrips))
		return;


	/* 2. for each strip, evaluate then accumulate on top of existing channels, but don't set values yet */
	for (nes = estrips.first; nes; nes = nes->next)
		nlastrip_evaluate(depsgraph, ptr, echannels, NULL, nes);

	/* 3. free temporary evaluation data that's not used elsewhere */
	BLI_freelistN(&estrips);
}

/* NLA Evaluation function (mostly for use through do_animdata)
 * - All channels that will be affected are not cleared anymore. Instead, we just evaluate into
 *   some temp channels, where values can be accumulated in one go.
 */
static void animsys_calculate_nla(Depsgraph *depsgraph, PointerRNA *ptr, AnimData *adt, float ctime)
{
	ListBase echannels = {NULL, NULL};

	/* TODO: need to zero out all channels used, otherwise we have problems with threadsafety
	 * and also when the user jumps between different times instead of moving sequentially... */

	/* evaluate the NLA stack, obtaining a set of values to flush */
	animsys_evaluate_nla(depsgraph, &echannels, ptr, adt, ctime);

	/* flush effects of accumulating channels in NLA to the actual data they affect */
	nladata_flush_channels(depsgraph, ptr, &echannels);

	/* free temp data */
	BLI_freelistN(&echannels);
}

/* ***************************************** */
/* Overrides System - Public API */

/* Evaluate Overrides */
static void animsys_evaluate_overrides(PointerRNA *ptr, AnimData *adt)
{
	AnimOverride *aor;

	/* for each override, simply execute... */
	for (aor = adt->overrides.first; aor; aor = aor->next) {
		PathResolvedRNA anim_rna;
		if (animsys_store_rna_setting(ptr, aor->rna_path, aor->array_index, &anim_rna)) {
			animsys_write_rna_setting(&anim_rna, aor->value);
		}
	}
}

/* ***************************************** */
/* Evaluation System - Public API */

/* Overview of how this system works:
 * 1) Depsgraph sorts data as necessary, so that data is in an order that means
 *     that all dependencies are resolved before dependents.
 * 2) All normal animation is evaluated, so that drivers have some basis values to
 *    work with
 *    a.  NLA stacks are done first, as the Active Actions act as 'tweaking' tracks
 *        which modify the effects of the NLA-stacks
 *    b.  Active Action is evaluated as per normal, on top of the results of the NLA tracks
 *
 * --------------< often in a separate phase... >------------------
 *
 * 3) Drivers/expressions are evaluated on top of this, in an order where dependencies are
 *    resolved nicely.
 *    Note: it may be necessary to have some tools to handle the cases where some higher-level
 *          drivers are added and cause some problematic dependencies that didn't exist in the local levels...
 *
 * --------------< always executed >------------------
 *
 * Maintenance of editability of settings (XXX):
 *  In order to ensure that settings that are animated can still be manipulated in the UI without requiring
 *  that keyframes are added to prevent these values from being overwritten, we use 'overrides'.
 *
 * Unresolved things:
 * - Handling of multi-user settings (i.e. time-offset, group-instancing) -> big cache grids or nodal system? but stored where?
 * - Multiple-block dependencies (i.e. drivers for settings are in both local and higher levels) -> split into separate lists?
 *
 * Current Status:
 * - Currently (as of September 2009), overrides we haven't needed to (fully) implement overrides.
 *   However, the code for this is relatively harmless, so is left in the code for now.
 */

/* Evaluation loop for evaluation animation data
 *
 * This assumes that the animation-data provided belongs to the ID block in question,
 * and that the flags for which parts of the anim-data settings need to be recalculated
 * have been set already by the depsgraph. Now, we use the recalc
 */
void BKE_animsys_evaluate_animdata(Depsgraph *depsgraph, Scene *scene, ID *id, AnimData *adt, float ctime, short recalc)
{
	PointerRNA id_ptr;

	/* sanity checks */
	if (ELEM(NULL, id, adt))
		return;

	/* get pointer to ID-block for RNA to use */
	RNA_id_pointer_create(id, &id_ptr);

	/* recalculate keyframe data:
	 * - NLA before Active Action, as Active Action behaves as 'tweaking track'
	 *   that overrides 'rough' work in NLA
	 */
	/* TODO: need to double check that this all works correctly */
	if ((recalc & ADT_RECALC_ANIM) || (adt->recalc & ADT_RECALC_ANIM)) {
		/* evaluate NLA data */
		if ((adt->nla_tracks.first) && !(adt->flag & ADT_NLA_EVAL_OFF)) {
			/* evaluate NLA-stack
			 * - active action is evaluated as part of the NLA stack as the last item
			 */
			animsys_calculate_nla(depsgraph, &id_ptr, adt, ctime);
		}
		/* evaluate Active Action only */
		else if (adt->action)
			animsys_evaluate_action_ex(depsgraph, &id_ptr, adt->action, ctime);

		/* reset tag */
		adt->recalc &= ~ADT_RECALC_ANIM;
	}

	/* recalculate drivers
	 * - Drivers need to be evaluated afterwards, as they can either override
	 *   or be layered on top of existing animation data.
	 * - Drivers should be in the appropriate order to be evaluated without problems...
	 */
	if ((recalc & ADT_RECALC_DRIVERS)
	    /* XXX for now, don't check yet, as depsgraph hasn't been updated */
	    /* && (adt->recalc & ADT_RECALC_DRIVERS)*/)
	{
		animsys_evaluate_drivers(&id_ptr, adt, ctime);
	}

	/* always execute 'overrides'
	 * - Overrides allow editing, by overwriting the value(s) set from animation-data, with the
	 *   value last set by the user (and not keyframed yet).
	 * - Overrides are cleared upon frame change and/or keyframing
	 * - It is best that we execute this every time, so that no errors are likely to occur.
	 */
	animsys_evaluate_overrides(&id_ptr, adt);

	/* execute and clear all cached property update functions */
	if (scene) {
		Main *bmain = G.main; // xxx - to get passed in!
		RNA_property_update_cache_flush(bmain, scene);
		RNA_property_update_cache_free();
	}

	/* clear recalc flag now */
	adt->recalc = 0;
}

/* Evaluation of all ID-blocks with Animation Data blocks - Animation Data Only
 *
 * This will evaluate only the animation info available in the animation data-blocks
 * encountered. In order to enforce the system by which some settings controlled by a
 * 'local' (i.e. belonging in the nearest ID-block that setting is related to, not a
 * standard 'root') block are overridden by a larger 'user'
 */
void BKE_animsys_evaluate_all_animation(Main *main, Depsgraph *depsgraph, Scene *scene, float ctime)
{
	ID *id;

	if (G.debug & G_DEBUG)
		printf("Evaluate all animation - %f\n", ctime);

	/* macros for less typing
	 * - only evaluate animation data for id if it has users (and not just fake ones)
	 * - whether animdata exists is checked for by the evaluation function, though taking
	 *   this outside of the function may make things slightly faster?
	 */
#define EVAL_ANIM_IDS(first, aflag) \
	for (id = first; id; id = id->next) { \
		if (ID_REAL_USERS(id) > 0) { \
			AnimData *adt = BKE_animdata_from_id(id); \
			BKE_animsys_evaluate_animdata(depsgraph, scene, id, adt, ctime, aflag); \
		} \
	} (void)0

	/* another macro for the "embedded" nodetree cases
	 * - this is like EVAL_ANIM_IDS, but this handles the case "embedded nodetrees"
	 *   (i.e. scene/material/texture->nodetree) which we need a special exception
	 *   for, otherwise they'd get skipped
	 * - ntp = "node tree parent" = datablock where node tree stuff resides
	 */
#define EVAL_ANIM_NODETREE_IDS(first, NtId_Type, aflag) \
	for (id = first; id; id = id->next) { \
		if (ID_REAL_USERS(id) > 0) { \
			AnimData *adt = BKE_animdata_from_id(id); \
			NtId_Type *ntp = (NtId_Type *)id; \
			if (ntp->nodetree) { \
				AnimData *adt2 = BKE_animdata_from_id((ID *)ntp->nodetree); \
				BKE_animsys_evaluate_animdata(depsgraph, scene, (ID *)ntp->nodetree, adt2, ctime, ADT_RECALC_ANIM); \
			} \
			BKE_animsys_evaluate_animdata(depsgraph, scene, id, adt, ctime, aflag); \
		} \
	} (void)0

	/* optimization:
	 * when there are no actions, don't go over database and loop over heaps of datablocks,
	 * which should ultimately be empty, since it is not possible for now to have any animation
	 * without some actions, and drivers wouldn't get affected by any state changes
	 *
	 * however, if there are some curves, we will need to make sure that their 'ctime' property gets
	 * set correctly, so this optimization must be skipped in that case...
	 */
	if (BLI_listbase_is_empty(&main->action) && BLI_listbase_is_empty(&main->curve)) {
		if (G.debug & G_DEBUG)
			printf("\tNo Actions, so no animation needs to be evaluated...\n");

		return;
	}

	/* nodes */
	EVAL_ANIM_IDS(main->nodetree.first, ADT_RECALC_ANIM);

	/* textures */
	EVAL_ANIM_NODETREE_IDS(main->tex.first, Tex, ADT_RECALC_ANIM);

	/* lamps */
	EVAL_ANIM_NODETREE_IDS(main->lamp.first, Lamp, ADT_RECALC_ANIM);

	/* materials */
	EVAL_ANIM_NODETREE_IDS(main->mat.first, Material, ADT_RECALC_ANIM);

	/* cameras */
	EVAL_ANIM_IDS(main->camera.first, ADT_RECALC_ANIM);

	/* shapekeys */
	EVAL_ANIM_IDS(main->key.first, ADT_RECALC_ANIM);

	/* metaballs */
	EVAL_ANIM_IDS(main->mball.first, ADT_RECALC_ANIM);

	/* curves */
	EVAL_ANIM_IDS(main->curve.first, ADT_RECALC_ANIM);

	/* armatures */
	EVAL_ANIM_IDS(main->armature.first, ADT_RECALC_ANIM);

	/* lattices */
	EVAL_ANIM_IDS(main->latt.first, ADT_RECALC_ANIM);

	/* meshes */
	EVAL_ANIM_IDS(main->mesh.first, ADT_RECALC_ANIM);

	/* particles */
	EVAL_ANIM_IDS(main->particle.first, ADT_RECALC_ANIM);

	/* speakers */
	EVAL_ANIM_IDS(main->speaker.first, ADT_RECALC_ANIM);

	/* movie clips */
	EVAL_ANIM_IDS(main->movieclip.first, ADT_RECALC_ANIM);

	/* linestyles */
	EVAL_ANIM_IDS(main->linestyle.first, ADT_RECALC_ANIM);

	/* grease pencil */
	EVAL_ANIM_IDS(main->gpencil.first, ADT_RECALC_ANIM);

	/* palettes */
	EVAL_ANIM_IDS(main->palettes.first, ADT_RECALC_ANIM);

	/* cache files */
	EVAL_ANIM_IDS(main->cachefiles.first, ADT_RECALC_ANIM);

	/* objects */
	/* ADT_RECALC_ANIM doesn't need to be supplied here, since object AnimData gets
	 * this tagged by Depsgraph on framechange. This optimization means that objects
	 * linked from other (not-visible) scenes will not need their data calculated.
	 */
	EVAL_ANIM_IDS(main->object.first, 0);

	/* masks */
	EVAL_ANIM_IDS(main->mask.first, ADT_RECALC_ANIM);

	/* worlds */
	EVAL_ANIM_NODETREE_IDS(main->world.first, World, ADT_RECALC_ANIM);

	/* scenes */
	EVAL_ANIM_NODETREE_IDS(main->scene.first, Scene, ADT_RECALC_ANIM);
}

/* ***************************************** */

/* ************** */
/* Evaluation API */

void BKE_animsys_eval_animdata(Depsgraph *depsgraph, ID *id)
{
	float ctime = DEG_get_ctime(depsgraph);
	AnimData *adt = BKE_animdata_from_id(id);
	Scene *scene = NULL; /* XXX: this is only needed for flushing RNA updates,
	                      * which should get handled as part of the dependency graph instead...
	                      */
	DEG_debug_print_eval_time(depsgraph, __func__, id->name, id, ctime);
	short recalc = ADT_RECALC_ANIM;
	BKE_animsys_evaluate_animdata(depsgraph, scene, id, adt, ctime, recalc);
}

void BKE_animsys_update_driver_array(ID *id)
{
	AnimData *adt = BKE_animdata_from_id(id);

	/* Runtime driver map to avoid O(n^2) lookups in BKE_animsys_eval_driver.
	 * Ideally the depsgraph could pass a pointer to the COW driver directly,
	 * but this is difficult in the current design. */
	if (adt && adt->drivers.first) {
		BLI_assert(!adt->driver_array);

		int num_drivers = BLI_listbase_count(&adt->drivers);
		adt->driver_array = MEM_mallocN(sizeof(FCurve *) * num_drivers, "adt->driver_array");

		int driver_index = 0;
		for (FCurve *fcu = adt->drivers.first; fcu; fcu = fcu->next) {
			adt->driver_array[driver_index++] = fcu;
		}
	}
}

void BKE_animsys_eval_driver(Depsgraph *depsgraph,
                             ID *id,
                             int driver_index,
                             ChannelDriver *driver_orig)
{
	/* TODO(sergey): De-duplicate with BKE animsys. */
	PointerRNA id_ptr;
	bool ok = false;

	/* Lookup driver, accelerated with driver array map. */
	const AnimData *adt = BKE_animdata_from_id(id);
	FCurve *fcu;

	if (adt->driver_array) {
		fcu = adt->driver_array[driver_index];
	}
	else {
		fcu = BLI_findlink(&adt->drivers, driver_index);
	}

	DEG_debug_print_eval_subdata_index(
	        depsgraph, __func__, id->name, id, "fcu", fcu->rna_path, fcu, fcu->array_index);

	RNA_id_pointer_create(id, &id_ptr);

	/* check if this driver's curve should be skipped */
	if ((fcu->flag & (FCURVE_MUTED | FCURVE_DISABLED)) == 0) {
		/* check if driver itself is tagged for recalculation */
		/* XXX driver recalc flag is not set yet by depsgraph! */
		if ((driver_orig) && !(driver_orig->flag & DRIVER_FLAG_INVALID) /*&& (driver_orig->flag & DRIVER_FLAG_RECALC)*/) {
			/* evaluate this using values set already in other places
			 * NOTE: for 'layering' option later on, we should check if we should remove old value before adding
			 *       new to only be done when drivers only changed */
			//printf("\told val = %f\n", fcu->curval);

			PathResolvedRNA anim_rna;
			if (animsys_store_rna_setting(&id_ptr, fcu->rna_path, fcu->array_index, &anim_rna)) {
				const float ctime = DEG_get_ctime(depsgraph);
				const float curval = evaluate_fcurve_driver(&anim_rna, fcu, driver_orig, ctime);
				ok = animsys_write_rna_setting(&anim_rna, curval);
				if (ok && DEG_is_active(depsgraph)) {
					animsys_write_orig_anim_rna(&id_ptr, fcu->rna_path, fcu->array_index, curval);
				}
			}

			//printf("\tnew val = %f\n", fcu->curval);

			/* clear recalc flag */
			driver_orig->flag &= ~DRIVER_FLAG_RECALC;

			/* set error-flag if evaluation failed */
			if (ok == 0) {
				printf("invalid driver - %s[%d]\n", fcu->rna_path, fcu->array_index);
				driver_orig->flag |= DRIVER_FLAG_INVALID;
			}
		}
	}
}<|MERGE_RESOLUTION|>--- conflicted
+++ resolved
@@ -1468,32 +1468,6 @@
 /* ***************************************** */
 /* Evaluation Data-Setting Backend */
 
-<<<<<<< HEAD
-=======
-/* Retrieve string to act as RNA-path, adjusted using mapping-table if provided
- * It returns whether the string needs to be freed (i.e. if it was a temp remapped one)
- * // FIXME: maybe it would be faster if we didn't have to alloc/free strings like this all the time, but for now it's safer
- *
- * - remap: remapping table to use
- * - path: original path string (as stored in F-Curve data)
- * - dst: destination string to write data to
- */
-static bool animsys_remap_path(AnimMapper *UNUSED(remap), char *path, char **dst)
-{
-	/* is there a valid remapping table to use? */
-#if 0
-	if (remap) {
-		/* find a matching entry... to use to remap */
-		/* ...TODO... */
-	}
-#endif
-
-	/* nothing suitable found, so just set dst to look at path (i.e. no alloc/free needed) */
-	*dst = path;
-	return false;
-}
-
->>>>>>> d7f55c4f
 static bool animsys_store_rna_setting(
         PointerRNA *ptr,
         /* typically 'fcu->rna_path', 'fcu->array_index' */
