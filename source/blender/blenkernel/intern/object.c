/*
 * ***** BEGIN GPL LICENSE BLOCK *****
 *
 * This program is free software; you can redistribute it and/or
 * modify it under the terms of the GNU General Public License
 * as published by the Free Software Foundation; either version 2
 * of the License, or (at your option) any later version.
 *
 * This program is distributed in the hope that it will be useful,
 * but WITHOUT ANY WARRANTY; without even the implied warranty of
 * MERCHANTABILITY or FITNESS FOR A PARTICULAR PURPOSE.  See the
 * GNU General Public License for more details.
 *
 * You should have received a copy of the GNU General Public License
 * along with this program; if not, write to the Free Software Foundation,
 * Inc., 51 Franklin Street, Fifth Floor, Boston, MA 02110-1301, USA.
 *
 * The Original Code is Copyright (C) 2001-2002 by NaN Holding BV.
 * All rights reserved.
 *
 * The Original Code is: all of this file.
 *
 * Contributor(s): none yet.
 *
 * ***** END GPL LICENSE BLOCK *****
 */

/** \file blender/blenkernel/intern/object.c
 *  \ingroup bke
 */


#include <string.h>
#include <math.h>
#include <stdio.h>

#include "MEM_guardedalloc.h"

#include "DNA_anim_types.h"
#include "DNA_armature_types.h"
#include "DNA_camera_types.h"
#include "DNA_constraint_types.h"
#include "DNA_gpencil_types.h"
#include "DNA_group_types.h"
#include "DNA_key_types.h"
#include "DNA_lamp_types.h"
#include "DNA_lattice_types.h"
#include "DNA_material_types.h"
#include "DNA_meta_types.h"
#include "DNA_mesh_types.h"
#include "DNA_meshdata_types.h"
#include "DNA_movieclip_types.h"
#include "DNA_scene_types.h"
#include "DNA_screen_types.h"
#include "DNA_sequence_types.h"
#include "DNA_smoke_types.h"
#include "DNA_space_types.h"
#include "DNA_view3d_types.h"
#include "DNA_world_types.h"
#include "DNA_object_types.h"
#include "DNA_probe_types.h"
#include "DNA_property_types.h"
#include "DNA_rigidbody_types.h"

#include "BLI_blenlib.h"
#include "BLI_math.h"
#include "BLI_threads.h"
#include "BLI_utildefines.h"
#include "BLI_linklist.h"
#include "BLI_kdtree.h"

#include "BLT_translation.h"

#include "BKE_pbvh.h"
#include "BKE_main.h"
#include "BKE_global.h"
#include "BKE_idprop.h"
#include "BKE_armature.h"
#include "BKE_action.h"
#include "BKE_bullet.h"
#include "BKE_deform.h"
#include "BKE_DerivedMesh.h"
#include "BKE_animsys.h"
#include "BKE_anim.h"
#include "BKE_constraint.h"
#include "BKE_curve.h"
#include "BKE_displist.h"
#include "BKE_effect.h"
#include "BKE_fcurve.h"
#include "BKE_group.h"
#include "BKE_icons.h"
#include "BKE_key.h"
#include "BKE_lamp.h"
#include "BKE_layer.h"
#include "BKE_lattice.h"
#include "BKE_library.h"
#include "BKE_library_query.h"
#include "BKE_library_remap.h"
#include "BKE_linestyle.h"
#include "BKE_mesh.h"
#include "BKE_editmesh.h"
#include "BKE_mball.h"
#include "BKE_modifier.h"
#include "BKE_multires.h"
#include "BKE_node.h"
#include "BKE_object.h"
#include "BKE_object_facemap.h"
#include "BKE_paint.h"
#include "BKE_particle.h"
#include "BKE_pointcache.h"
#include "BKE_probe.h"
#include "BKE_property.h"
#include "BKE_rigidbody.h"
#include "BKE_sca.h"
#include "BKE_scene.h"
#include "BKE_sequencer.h"
#include "BKE_speaker.h"
#include "BKE_softbody.h"
#include "BKE_subsurf.h"
#include "BKE_material.h"
#include "BKE_camera.h"
#include "BKE_image.h"
#include "BKE_python_component.h"

#include "DEG_depsgraph.h"

#include "DRW_engine.h"

#include "DEG_depsgraph.h"

#include "DRW_engine.h"

#ifdef WITH_MOD_FLUID
#include "LBM_fluidsim.h"
#endif

#ifdef WITH_PYTHON
#include "BPY_extern.h"
#endif

#include "CCGSubSurf.h"
#include "atomic_ops.h"

#include "GPU_lamp.h"

/* Vertex parent modifies original BMesh which is not safe for threading.
 * Ideally such a modification should be handled as a separate DAG update
 * callback for mesh datablock, but for until it is actually supported use
 * simpler solution with a mutex lock.
 *                                               - sergey -
 */
#define VPARENT_THREADING_HACK

#ifdef VPARENT_THREADING_HACK
static ThreadMutex vparent_lock = BLI_MUTEX_INITIALIZER;
#endif

void BKE_object_workob_clear(Object *workob)
{
	memset(workob, 0, sizeof(Object));
	
	workob->size[0] = workob->size[1] = workob->size[2] = 1.0f;
	workob->dscale[0] = workob->dscale[1] = workob->dscale[2] = 1.0f;
	workob->rotmode = ROT_MODE_EUL;
}

void BKE_object_update_base_layer(struct Scene *scene, Object *ob)
{
	BaseLegacy *base = scene->base.first;

	while (base) {
		if (base->object == ob) base->lay = ob->lay;
		base = base->next;
	}
}

void BKE_object_free_particlesystems(Object *ob)
{
	ParticleSystem *psys;

	while ((psys = BLI_pophead(&ob->particlesystem))) {
		psys_free(ob, psys);
	}
}

void BKE_object_free_softbody(Object *ob)
{
	if (ob->soft) {
		sbFree(ob->soft);
		ob->soft = NULL;
	}
}

void BKE_object_free_bulletsoftbody(Object *ob)
{
	if (ob->bsoft) {
		bsbFree(ob->bsoft);
		ob->bsoft = NULL;
	}
}

void BKE_object_free_curve_cache(Object *ob)
{
	if (ob->curve_cache) {
		BKE_displist_free(&ob->curve_cache->disp);
		BKE_curve_bevelList_free(&ob->curve_cache->bev);
		if (ob->curve_cache->path) {
			free_path(ob->curve_cache->path);
		}
		BKE_nurbList_free(&ob->curve_cache->deformed_nurbs);
		MEM_freeN(ob->curve_cache);
		ob->curve_cache = NULL;
	}
}

void BKE_object_free_modifiers(Object *ob)
{
	ModifierData *md;

	while ((md = BLI_pophead(&ob->modifiers))) {
		modifier_free(md);
	}

	/* particle modifiers were freed, so free the particlesystems as well */
	BKE_object_free_particlesystems(ob);

	/* same for softbody */
	BKE_object_free_softbody(ob);

	/* modifiers may have stored data in the DM cache */
	BKE_object_free_derived_caches(ob);
}

void BKE_object_modifier_hook_reset(Object *ob, HookModifierData *hmd)
{
	/* reset functionality */
	if (hmd->object) {
		bPoseChannel *pchan = BKE_pose_channel_find_name(hmd->object->pose, hmd->subtarget);

		if (hmd->subtarget[0] && pchan) {
			float imat[4][4], mat[4][4];

			/* calculate the world-space matrix for the pose-channel target first, then carry on as usual */
			mul_m4_m4m4(mat, hmd->object->obmat, pchan->pose_mat);

			invert_m4_m4(imat, mat);
			mul_m4_m4m4(hmd->parentinv, imat, ob->obmat);
		}
		else {
			invert_m4_m4(hmd->object->imat, hmd->object->obmat);
			mul_m4_m4m4(hmd->parentinv, hmd->object->imat, ob->obmat);
		}
	}
}

bool BKE_object_support_modifier_type_check(Object *ob, int modifier_type)
{
	const ModifierTypeInfo *mti;

	mti = modifierType_getInfo(modifier_type);

	/* only geometry objects should be able to get modifiers [#25291] */
	if (!ELEM(ob->type, OB_MESH, OB_CURVE, OB_SURF, OB_FONT, OB_LATTICE)) {
		return false;
	}

	if (ob->type == OB_LATTICE && (mti->flags & eModifierTypeFlag_AcceptsLattice) == 0) {
		return false;
	}

	if (!((mti->flags & eModifierTypeFlag_AcceptsCVs) ||
	      (ob->type == OB_MESH && (mti->flags & eModifierTypeFlag_AcceptsMesh))))
	{
		return false;
	}

	return true;
}

void BKE_object_link_modifiers(struct Object *ob_dst, const struct Object *ob_src)
{
	ModifierData *md;
	BKE_object_free_modifiers(ob_dst);

	if (!ELEM(ob_dst->type, OB_MESH, OB_CURVE, OB_SURF, OB_FONT, OB_LATTICE)) {
		/* only objects listed above can have modifiers and linking them to objects
		 * which doesn't have modifiers stack is quite silly */
		return;
	}

	for (md = ob_src->modifiers.first; md; md = md->next) {
		ModifierData *nmd = NULL;

		if (ELEM(md->type,
		         eModifierType_Hook,
		         eModifierType_Collision))
		{
			continue;
		}

		if (!BKE_object_support_modifier_type_check(ob_dst, md->type))
			continue;

		switch (md->type) {
			case eModifierType_Softbody:
				BKE_object_copy_softbody(ob_dst, ob_src);
				break;
			case eModifierType_Skin:
				/* ensure skin-node customdata exists */
				BKE_mesh_ensure_skin_customdata(ob_dst->data);
				break;
		}

		nmd = modifier_new(md->type);
		BLI_strncpy(nmd->name, md->name, sizeof(nmd->name));

		if (md->type == eModifierType_Multires) {
			/* Has to be done after mod creation, but *before* we actually copy its settings! */
			multiresModifier_sync_levels_ex(ob_dst, (MultiresModifierData *)md, (MultiresModifierData *)nmd);
		}

		modifier_copyData(md, nmd);
		BLI_addtail(&ob_dst->modifiers, nmd);
		modifier_unique_name(&ob_dst->modifiers, nmd);
	}

	BKE_object_copy_particlesystems(ob_dst, ob_src);

	/* TODO: smoke?, cloth? */
}

/* free data derived from mesh, called when mesh changes or is freed */
void BKE_object_free_derived_caches(Object *ob)
{
	/* Also serves as signal to remake texspace.
	 *
	 * NOTE: This function can be called from threads on different objects
	 * sharing same data datablock. So we need to ensure atomic nature of
	 * data modification here.
	 */
	if (ob->type == OB_MESH) {
		Mesh *me = ob->data;

		if (me && me->bb) {
			atomic_fetch_and_or_uint32((uint*)&me->bb->flag, BOUNDBOX_DIRTY);
		}
	}
	else if (ELEM(ob->type, OB_SURF, OB_CURVE, OB_FONT)) {
		Curve *cu = ob->data;

		if (cu && cu->bb) {
			atomic_fetch_and_or_uint32((uint*)&cu->bb->flag, BOUNDBOX_DIRTY);
		}
	}

	if (ob->bb) {
		MEM_freeN(ob->bb);
		ob->bb = NULL;
	}

	if (ob->derivedFinal) {
		ob->derivedFinal->needsFree = 1;
		ob->derivedFinal->release(ob->derivedFinal);
		ob->derivedFinal = NULL;
	}
	if (ob->derivedDeform) {
		ob->derivedDeform->needsFree = 1;
		ob->derivedDeform->release(ob->derivedDeform);
		ob->derivedDeform = NULL;
	}
	
	BKE_object_free_curve_cache(ob);
}

void BKE_object_free_caches(Object *object)
{
	ModifierData *md;
	short update_flag = 0;

	/* Free particle system caches holding paths. */
	if (object->particlesystem.first) {
		ParticleSystem *psys;
		for (psys = object->particlesystem.first;
		     psys != NULL;
		     psys = psys->next)
		{
			psys_free_path_cache(psys, psys->edit);
			update_flag |= PSYS_RECALC_REDO;
		}
	}

	/* Free memory used by cached derived meshes in the particle system modifiers. */
	for (md = object->modifiers.first; md != NULL; md = md->next) {
		if (md->type == eModifierType_ParticleSystem) {
			ParticleSystemModifierData *psmd = (ParticleSystemModifierData *) md;
			if (psmd->dm_final != NULL) {
				psmd->dm_final->needsFree = 1;
				psmd->dm_final->release(psmd->dm_final);
				psmd->dm_final = NULL;
				if (psmd->dm_deformed != NULL) {
					psmd->dm_deformed->needsFree = 1;
					psmd->dm_deformed->release(psmd->dm_deformed);
					psmd->dm_deformed = NULL;
				}
				psmd->flag |= eParticleSystemFlag_file_loaded;
				update_flag |= OB_RECALC_DATA;
			}
		}
	}

	/* Tag object for update, so once memory critical operation is over and
	 * scene update routines are back to it's business the object will be
	 * guaranteed to be in a known state.
	 */
	if (update_flag != 0) {
		DEG_id_tag_update(&object->id, update_flag);
	}
}

/** Free (or release) any data used by this object (does not free the object itself). */
void BKE_object_free(Object *ob)
{
	BKE_animdata_free((ID *)ob, false);

	BKE_object_free_modifiers(ob);

	MEM_SAFE_FREE(ob->mat);
	MEM_SAFE_FREE(ob->matbits);
	MEM_SAFE_FREE(ob->iuser);
	MEM_SAFE_FREE(ob->bb);

	BLI_freelistN(&ob->defbase);
	BLI_freelistN(&ob->fmaps);
	if (ob->pose) {
		BKE_pose_free_ex(ob->pose, false);
		ob->pose = NULL;
	}
	if (ob->mpath) {
		animviz_free_motionpath(ob->mpath);
		ob->mpath = NULL;
	}
	BKE_bproperty_free_list(&ob->prop);

	free_sensors(&ob->sensors);
	free_controllers(&ob->controllers);
	free_actuators(&ob->actuators);
	BKE_python_component_free_list(&ob->components);
	
	BKE_constraints_free_ex(&ob->constraints, false);
	
	free_partdeflect(ob->pd);
	BKE_rigidbody_free_object(ob);
	BKE_rigidbody_free_constraint(ob);

	if (ob->soft) {
		sbFree(ob->soft);
		ob->soft = NULL;
	}
	if (ob->bsoft) {
		bsbFree(ob->bsoft);
		ob->bsoft = NULL;
	}
	GPU_lamp_free(ob);

<<<<<<< HEAD
	DRW_object_engine_data_free(ob);
=======
	for (ObjectEngineData *oed = ob->drawdata.first; oed; oed = oed->next) {
		if (oed->storage) {
			if (oed->free) {
				oed->free(oed->storage);
			}
			MEM_freeN(oed->storage);
		}
	}
	BLI_freelistN(&ob->drawdata);

	ob->deg_update_flag = 0;
>>>>>>> a5b3df75

	BKE_sculptsession_free(ob);

	BLI_freelistN(&ob->pc_ids);

	BLI_freelistN(&ob->lodlevels);

	/* Free runtime curves data. */
	if (ob->curve_cache) {
		BKE_curve_bevelList_free(&ob->curve_cache->bev);
		if (ob->curve_cache->path)
			free_path(ob->curve_cache->path);
		MEM_freeN(ob->curve_cache);
		ob->curve_cache = NULL;
	}

	BKE_previewimg_free(&ob->preview);

	/* don't free, let the base free it */
	ob->base_collection_properties = NULL;
}

/* actual check for internal data, not context or flags */
bool BKE_object_is_in_editmode(Object *ob)
{
	if (ob->data == NULL)
		return false;
	
	if (ob->type == OB_MESH) {
		Mesh *me = ob->data;
		if (me->edit_btmesh)
			return true;
	}
	else if (ob->type == OB_ARMATURE) {
		bArmature *arm = ob->data;
		
		if (arm->edbo)
			return true;
	}
	else if (ob->type == OB_FONT) {
		Curve *cu = ob->data;
		
		if (cu->editfont)
			return true;
	}
	else if (ob->type == OB_MBALL) {
		MetaBall *mb = ob->data;
		
		if (mb->editelems)
			return true;
	}
	else if (ob->type == OB_LATTICE) {
		Lattice *lt = ob->data;
		
		if (lt->editlatt)
			return true;
	}
	else if (ob->type == OB_SURF || ob->type == OB_CURVE) {
		Curve *cu = ob->data;

		if (cu->editnurb)
			return true;
	}
	return false;
}

bool BKE_object_is_in_editmode_vgroup(Object *ob)
{
	return (OB_TYPE_SUPPORT_VGROUP(ob->type) &&
	        BKE_object_is_in_editmode(ob));
}

bool BKE_object_is_in_wpaint_select_vert(Object *ob)
{
	if (ob->type == OB_MESH) {
		Mesh *me = ob->data;
		return ((ob->mode & OB_MODE_WEIGHT_PAINT) &&
		        (me->edit_btmesh == NULL) &&
		        (ME_EDIT_PAINT_SEL_MODE(me) == SCE_SELECT_VERTEX));
	}

	return false;
}

bool BKE_object_exists_check(Object *obtest)
{
	Object *ob;
	
	if (obtest == NULL) return false;
	
	ob = G.main->object.first;
	while (ob) {
		if (ob == obtest) return true;
		ob = ob->id.next;
	}
	return false;
}

/* *************************************************** */

static const char *get_obdata_defname(int type)
{
	switch (type) {
		case OB_MESH: return DATA_("Mesh");
		case OB_CURVE: return DATA_("Curve");
		case OB_SURF: return DATA_("Surf");
		case OB_FONT: return DATA_("Text");
		case OB_MBALL: return DATA_("Mball");
		case OB_CAMERA: return DATA_("Camera");
		case OB_LAMP: return DATA_("Lamp");
		case OB_LATTICE: return DATA_("Lattice");
		case OB_ARMATURE: return DATA_("Armature");
		case OB_SPEAKER: return DATA_("Speaker");
		case OB_EMPTY: return DATA_("Empty");
		default:
			printf("get_obdata_defname: Internal error, bad type: %d\n", type);
			return DATA_("Empty");
	}
}

void *BKE_object_obdata_add_from_type(Main *bmain, int type, const char *name)
{
	if (name == NULL) {
		name = get_obdata_defname(type);
	}

	switch (type) {
		case OB_MESH:      return BKE_mesh_add(bmain, name);
		case OB_CURVE:     return BKE_curve_add(bmain, name, OB_CURVE);
		case OB_SURF:      return BKE_curve_add(bmain, name, OB_SURF);
		case OB_FONT:      return BKE_curve_add(bmain, name, OB_FONT);
		case OB_MBALL:     return BKE_mball_add(bmain, name);
		case OB_CAMERA:    return BKE_camera_add(bmain, name);
		case OB_LAMP:      return BKE_lamp_add(bmain, name);
		case OB_LATTICE:   return BKE_lattice_add(bmain, name);
		case OB_ARMATURE:  return BKE_armature_add(bmain, name);
		case OB_SPEAKER:   return BKE_speaker_add(bmain, name);
		case OB_PROBE:     return BKE_probe_add(bmain, name);
		case OB_EMPTY:     return NULL;
		default:
			printf("%s: Internal error, bad type: %d\n", __func__, type);
			return NULL;
	}
}

void BKE_object_init(Object *ob)
{
	/* BLI_assert(MEMCMP_STRUCT_OFS_IS_ZERO(ob, id)); */  /* ob->type is already initialized... */

	ob->col[0] = ob->col[1] = ob->col[2] = 1.0;
	ob->col[3] = 1.0;
	
	ob->size[0] = ob->size[1] = ob->size[2] = 1.0;
	ob->dscale[0] = ob->dscale[1] = ob->dscale[2] = 1.0;
	
	/* objects should default to having Euler XYZ rotations, 
	 * but rotations default to quaternions 
	 */
	ob->rotmode = ROT_MODE_EUL;

	unit_axis_angle(ob->rotAxis, &ob->rotAngle);
	unit_axis_angle(ob->drotAxis, &ob->drotAngle);

	unit_qt(ob->quat);
	unit_qt(ob->dquat);

	/* rotation locks should be 4D for 4 component rotations by default... */
	ob->protectflag = OB_LOCK_ROT4D;
	
	unit_m4(ob->constinv);
	unit_m4(ob->parentinv);
	unit_m4(ob->obmat);
	ob->dt = OB_TEXTURE;
	ob->empty_drawtype = OB_PLAINAXES;
	ob->empty_drawsize = 1.0;

	if (ELEM(ob->type, OB_LAMP, OB_CAMERA, OB_SPEAKER)) {
		ob->trackflag = OB_NEGZ;
		ob->upflag = OB_POSY;
	}
	else {
		ob->trackflag = OB_POSY;
		ob->upflag = OB_POSZ;
	}
	
	ob->dupon = 1; ob->dupoff = 0;
	ob->dupsta = 1; ob->dupend = 100;
	ob->dupfacesca = 1.0;

	/* Game engine defaults*/
	ob->mass = ob->inertia = 1.0f;
	ob->formfactor = 0.4f;
	ob->damping = 0.04f;
	ob->rdamping = 0.1f;
	ob->anisotropicFriction[0] = 1.0f;
	ob->anisotropicFriction[1] = 1.0f;
	ob->anisotropicFriction[2] = 1.0f;
	ob->gameflag = OB_PROP | OB_COLLISION;
	ob->gameflag2 = 0;
	ob->margin = 0.04f;
	ob->friction = 0.5;
	ob->init_state = 1;
	ob->state = 1;
	ob->obstacleRad = 1.0f;
	ob->step_height = 0.15f;
	ob->jump_speed = 10.0f;
	ob->fall_speed = 55.0f;
	ob->max_jumps = 1;
	ob->col_group = 0x01;
	ob->col_mask = 0xffff;
	ob->lodfactor = 1.0f;
	ob->preview = NULL;

	/* NT fluid sim defaults */
	ob->fluidsimSettings = NULL;

	BLI_listbase_clear(&ob->pc_ids);
	
	/* Animation Visualization defaults */
	animviz_settings_init(&ob->avs);
}

/* more general add: creates minimum required data, but without vertices etc. */
Object *BKE_object_add_only_object(Main *bmain, int type, const char *name)
{
	Object *ob;

	if (!name)
		name = get_obdata_defname(type);

	ob = BKE_libblock_alloc(bmain, ID_OB, name);

	/* default object vars */
	ob->type = type;

	BKE_object_init(ob);

	return ob;
}

/* general add: to scene, with layer from area and default name */
/* creates minimum required data, but without vertices etc. */
Object *BKE_object_add(
        Main *bmain, Scene *scene, SceneLayer *sl,
        int type, const char *name)
{
	Object *ob;
	Base *base;
	LayerCollection *lc;

	ob = BKE_object_add_only_object(bmain, type, name);

	ob->data = BKE_object_obdata_add_from_type(bmain, type, name);

<<<<<<< HEAD
	lc = BKE_layer_collection_active(sl);

	if (lc == NULL) {
		BLI_assert(BLI_listbase_count_ex(&sl->layer_collections, 1) == 0);
		/* when there is no collection linked to this SceneLayer, create one */
		SceneCollection *sc = BKE_collection_add(scene, NULL, NULL);
		lc = BKE_collection_link(sl, sc);
	}

	BKE_collection_object_add(scene, lc->scene_collection, ob);

=======
	lc = BKE_layer_collection_get_active_ensure(scene, sl);

	BKE_collection_object_add(scene, lc->scene_collection, ob);

>>>>>>> a5b3df75
	base = BKE_scene_layer_base_find(sl, ob);
	BKE_scene_layer_base_deselect_all(sl);
	BKE_scene_layer_base_select(sl, base);

	DEG_id_tag_update_ex(bmain, &ob->id, OB_RECALC_OB | OB_RECALC_DATA | OB_RECALC_TIME);
	return ob;
}


#ifdef WITH_GAMEENGINE

void BKE_object_lod_add(Object *ob)
{
	LodLevel *lod = MEM_callocN(sizeof(LodLevel), "LoD Level");
	LodLevel *last = ob->lodlevels.last;

	/* If the lod list is empty, initialize it with the base lod level */
	if (!last) {
		LodLevel *base = MEM_callocN(sizeof(LodLevel), "Base LoD Level");
		BLI_addtail(&ob->lodlevels, base);
		base->flags = OB_LOD_USE_MESH | OB_LOD_USE_MAT;
		base->source = ob;
		base->obhysteresis = 10;
		last = ob->currentlod = base;
	}
	
	lod->distance = last->distance + 25.0f;
	lod->obhysteresis = 10;
	lod->flags = OB_LOD_USE_MESH | OB_LOD_USE_MAT;

	BLI_addtail(&ob->lodlevels, lod);
}

static int lod_cmp(const void *a, const void *b)
{
	const LodLevel *loda = a;
	const LodLevel *lodb = b;

	if (loda->distance < lodb->distance) return -1;
	return loda->distance > lodb->distance;
}

void BKE_object_lod_sort(Object *ob)
{
	BLI_listbase_sort(&ob->lodlevels, lod_cmp);
}

bool BKE_object_lod_remove(Object *ob, int level)
{
	LodLevel *rem;

	if (level < 1 || level > BLI_listbase_count(&ob->lodlevels) - 1)
		return false;

	rem = BLI_findlink(&ob->lodlevels, level);

	if (rem == ob->currentlod) {
		ob->currentlod = rem->prev;
	}

	BLI_remlink(&ob->lodlevels, rem);
	MEM_freeN(rem);

	/* If there are no user defined lods, remove the base lod as well */
	if (BLI_listbase_is_single(&ob->lodlevels)) {
		LodLevel *base = ob->lodlevels.first;
		BLI_remlink(&ob->lodlevels, base);
		MEM_freeN(base);
		ob->currentlod = NULL;
	}

	return true;
}

static LodLevel *lod_level_select(Object *ob, const float camera_position[3])
{
	LodLevel *current = ob->currentlod;
	float dist_sq;

	if (!current) return NULL;

	dist_sq = len_squared_v3v3(ob->obmat[3], camera_position);

	if (dist_sq < SQUARE(current->distance)) {
		/* check for higher LoD */
		while (current->prev && dist_sq < SQUARE(current->distance)) {
			current = current->prev;
		}
	}
	else {
		/* check for lower LoD */
		while (current->next && dist_sq > SQUARE(current->next->distance)) {
			current = current->next;
		}
	}

	return current;
}

bool BKE_object_lod_is_usable(Object *ob, SceneLayer *sl)
{
	bool active = (sl) ? ob == OBACT_NEW : false;
	return (ob->mode == OB_MODE_OBJECT || !active);
}

void BKE_object_lod_update(Object *ob, const float camera_position[3])
{
	LodLevel *cur_level = ob->currentlod;
	LodLevel *new_level = lod_level_select(ob, camera_position);

	if (new_level != cur_level) {
		ob->currentlod = new_level;
	}
}

static Object *lod_ob_get(Object *ob, SceneLayer *sl, int flag)
{
	LodLevel *current = ob->currentlod;

	if (!current || !BKE_object_lod_is_usable(ob, sl))
		return ob;

	while (current->prev && (!(current->flags & flag) || !current->source || current->source->type != OB_MESH)) {
		current = current->prev;
	}

	return current->source;
}

struct Object *BKE_object_lod_meshob_get(Object *ob, SceneLayer *sl)
{
	return lod_ob_get(ob, sl, OB_LOD_USE_MESH);
}

struct Object *BKE_object_lod_matob_get(Object *ob, SceneLayer *sl)
{
	return lod_ob_get(ob, sl, OB_LOD_USE_MAT);
}

#endif  /* WITH_GAMEENGINE */


SoftBody *copy_softbody(const SoftBody *sb, bool copy_caches)
{
	SoftBody *sbn;
	
	if (sb == NULL) return(NULL);
	
	sbn = MEM_dupallocN(sb);

	if (copy_caches == false) {
		sbn->totspring = sbn->totpoint = 0;
		sbn->bpoint = NULL;
		sbn->bspring = NULL;
	}
	else {
		sbn->totspring = sb->totspring;
		sbn->totpoint = sb->totpoint;

		if (sbn->bpoint) {
			int i;

			sbn->bpoint = MEM_dupallocN(sbn->bpoint);

			for (i = 0; i < sbn->totpoint; i++) {
				if (sbn->bpoint[i].springs)
					sbn->bpoint[i].springs = MEM_dupallocN(sbn->bpoint[i].springs);
			}
		}

		if (sb->bspring)
			sbn->bspring = MEM_dupallocN(sb->bspring);
	}
	
	sbn->keys = NULL;
	sbn->totkey = sbn->totpointkey = 0;
	
	sbn->scratch = NULL;

	sbn->pointcache = BKE_ptcache_copy_list(&sbn->ptcaches, &sb->ptcaches, copy_caches);

	if (sb->effector_weights)
		sbn->effector_weights = MEM_dupallocN(sb->effector_weights);

	return sbn;
}

BulletSoftBody *copy_bulletsoftbody(BulletSoftBody *bsb)
{
	BulletSoftBody *bsbn;

	if (bsb == NULL)
		return NULL;
	bsbn = MEM_dupallocN(bsb);
	/* no pointer in this structure yet */
	return bsbn;
}

ParticleSystem *BKE_object_copy_particlesystem(ParticleSystem *psys)
{
	ParticleSystem *psysn;
	ParticleData *pa;
	int p;

	psysn = MEM_dupallocN(psys);
	psysn->particles = MEM_dupallocN(psys->particles);
	psysn->child = MEM_dupallocN(psys->child);

	if (psys->part->type == PART_HAIR) {
		for (p = 0, pa = psysn->particles; p < psysn->totpart; p++, pa++)
			pa->hair = MEM_dupallocN(pa->hair);
	}

	if (psysn->particles && (psysn->particles->keys || psysn->particles->boid)) {
		ParticleKey *key = psysn->particles->keys;
		BoidParticle *boid = psysn->particles->boid;

		if (key)
			key = MEM_dupallocN(key);
		
		if (boid)
			boid = MEM_dupallocN(boid);
		
		for (p = 0, pa = psysn->particles; p < psysn->totpart; p++, pa++) {
			if (boid)
				pa->boid = boid++;
			if (key) {
				pa->keys = key;
				key += pa->totkey;
			}
		}
	}

	if (psys->clmd) {
		psysn->clmd = (ClothModifierData *)modifier_new(eModifierType_Cloth);
		modifier_copyData((ModifierData *)psys->clmd, (ModifierData *)psysn->clmd);
		psys->hair_in_dm = psys->hair_out_dm = NULL;
	}

	BLI_duplicatelist(&psysn->targets, &psys->targets);

	psysn->pathcache = NULL;
	psysn->childcache = NULL;
	psysn->edit = NULL;
	psysn->pdd = NULL;
	psysn->effectors = NULL;
	psysn->tree = NULL;
	psysn->bvhtree = NULL;
	psysn->batch_cache = NULL;
	
	BLI_listbase_clear(&psysn->pathcachebufs);
	BLI_listbase_clear(&psysn->childcachebufs);
	psysn->renderdata = NULL;
	
	psysn->pointcache = BKE_ptcache_copy_list(&psysn->ptcaches, &psys->ptcaches, false);

	/* XXX - from reading existing code this seems correct but intended usage of
	 * pointcache should /w cloth should be added in 'ParticleSystem' - campbell */
	if (psysn->clmd) {
		psysn->clmd->point_cache = psysn->pointcache;
	}

	id_us_plus((ID *)psysn->part);

	return psysn;
}

void BKE_object_copy_particlesystems(Object *ob_dst, const Object *ob_src)
{
	ParticleSystem *psys, *npsys;
	ModifierData *md;

	if (ob_dst->type != OB_MESH) {
		/* currently only mesh objects can have soft body */
		return;
	}

	BLI_listbase_clear(&ob_dst->particlesystem);
	for (psys = ob_src->particlesystem.first; psys; psys = psys->next) {
		npsys = BKE_object_copy_particlesystem(psys);

		BLI_addtail(&ob_dst->particlesystem, npsys);

		/* need to update particle modifiers too */
		for (md = ob_dst->modifiers.first; md; md = md->next) {
			if (md->type == eModifierType_ParticleSystem) {
				ParticleSystemModifierData *psmd = (ParticleSystemModifierData *)md;
				if (psmd->psys == psys)
					psmd->psys = npsys;
			}
			else if (md->type == eModifierType_DynamicPaint) {
				DynamicPaintModifierData *pmd = (DynamicPaintModifierData *)md;
				if (pmd->brush) {
					if (pmd->brush->psys == psys) {
						pmd->brush->psys = npsys;
					}
				}
			}
			else if (md->type == eModifierType_Smoke) {
				SmokeModifierData *smd = (SmokeModifierData *) md;
				
				if (smd->type == MOD_SMOKE_TYPE_FLOW) {
					if (smd->flow) {
						if (smd->flow->psys == psys)
							smd->flow->psys = npsys;
					}
				}
			}
		}
	}
}

void BKE_object_copy_softbody(Object *ob_dst, const Object *ob_src)
{
	if (ob_src->soft) {
		ob_dst->softflag = ob_src->softflag;
		ob_dst->soft = copy_softbody(ob_src->soft, false);
	}
}

static void copy_object_pose(Object *obn, Object *ob)
{
	bPoseChannel *chan;
	
	/* note: need to clear obn->pose pointer first, so that BKE_pose_copy_data works (otherwise there's a crash) */
	obn->pose = NULL;
	BKE_pose_copy_data(&obn->pose, ob->pose, 1);    /* 1 = copy constraints */

	for (chan = obn->pose->chanbase.first; chan; chan = chan->next) {
		bConstraint *con;
		
		chan->flag &= ~(POSE_LOC | POSE_ROT | POSE_SIZE);
		
		for (con = chan->constraints.first; con; con = con->next) {
			const bConstraintTypeInfo *cti = BKE_constraint_typeinfo_get(con);
			ListBase targets = {NULL, NULL};
			bConstraintTarget *ct;
			
			if (cti && cti->get_constraint_targets) {
				cti->get_constraint_targets(con, &targets);
				
				for (ct = targets.first; ct; ct = ct->next) {
					if (ct->tar == ob)
						ct->tar = obn;
				}
				
				if (cti->flush_constraint_targets)
					cti->flush_constraint_targets(con, &targets, 0);
			}
		}
	}
}

static void copy_object_lod(Object *obn, Object *ob)
{
	BLI_duplicatelist(&obn->lodlevels, &ob->lodlevels);

	if (obn->lodlevels.first)
		((LodLevel *)obn->lodlevels.first)->source = obn;

	obn->currentlod = (LodLevel *)obn->lodlevels.first;
}

bool BKE_object_pose_context_check(Object *ob)
{
	if ((ob) &&
	    (ob->type == OB_ARMATURE) &&
	    (ob->pose) &&
	    (ob->mode & OB_MODE_POSE))
	{
		return true;
	}
	else {
		return false;
	}
}

Object *BKE_object_pose_armature_get(Object *ob)
{
	if (ob == NULL)
		return NULL;

	if (BKE_object_pose_context_check(ob))
		return ob;

	ob = modifiers_isDeformedByArmature(ob);

	if (BKE_object_pose_context_check(ob))
		return ob;

	return NULL;
}

void BKE_object_transform_copy(Object *ob_tar, const Object *ob_src)
{
	copy_v3_v3(ob_tar->loc, ob_src->loc);
	copy_v3_v3(ob_tar->rot, ob_src->rot);
	copy_v3_v3(ob_tar->quat, ob_src->quat);
	copy_v3_v3(ob_tar->rotAxis, ob_src->rotAxis);
	ob_tar->rotAngle = ob_src->rotAngle;
	ob_tar->rotmode = ob_src->rotmode;
	copy_v3_v3(ob_tar->size, ob_src->size);
}

Object *BKE_object_copy_ex(Main *bmain, Object *ob, bool copy_caches)
{
	Object *obn;
	ModifierData *md;
	int a;

	obn = BKE_libblock_copy(bmain, &ob->id);
	
	if (ob->totcol) {
		obn->mat = MEM_dupallocN(ob->mat);
		obn->matbits = MEM_dupallocN(ob->matbits);
		obn->totcol = ob->totcol;
	}

	if (ob->iuser) obn->iuser = MEM_dupallocN(ob->iuser);
	
	if (ob->bb) obn->bb = MEM_dupallocN(ob->bb);
	obn->flag &= ~OB_FROMGROUP;
	
	BLI_listbase_clear(&obn->modifiers);
	
	for (md = ob->modifiers.first; md; md = md->next) {
		ModifierData *nmd = modifier_new(md->type);
		BLI_strncpy(nmd->name, md->name, sizeof(nmd->name));
		modifier_copyData(md, nmd);
		BLI_addtail(&obn->modifiers, nmd);
	}

	BLI_listbase_clear(&obn->prop);
	BKE_bproperty_copy_list(&obn->prop, &ob->prop);

	BKE_sca_logic_copy(obn, ob);
	BKE_python_component_copy_list(&obn->components, &ob->components);

	if (ob->pose) {
		copy_object_pose(obn, ob);
		/* backwards compat... non-armatures can get poses in older files? */
		if (ob->type == OB_ARMATURE)
			BKE_pose_rebuild(obn, obn->data);
	}
	defgroup_copy_list(&obn->defbase, &ob->defbase);
	BKE_object_facemap_copy_list(&obn->fmaps, &ob->fmaps);
	BKE_constraints_copy(&obn->constraints, &ob->constraints, true);

	obn->mode = OB_MODE_OBJECT;
	obn->sculpt = NULL;

	/* increase user numbers */
	id_us_plus((ID *)obn->data);
	id_us_plus((ID *)obn->poselib);
	id_us_plus((ID *)obn->gpd);
	id_us_plus((ID *)obn->dup_group);

	for (a = 0; a < obn->totcol; a++) id_us_plus((ID *)obn->mat[a]);
	
	if (ob->pd) {
		obn->pd = MEM_dupallocN(ob->pd);
		if (obn->pd->tex)
			id_us_plus(&(obn->pd->tex->id));
		if (obn->pd->rng)
			obn->pd->rng = MEM_dupallocN(ob->pd->rng);
	}
	obn->soft = copy_softbody(ob->soft, copy_caches);
	obn->bsoft = copy_bulletsoftbody(ob->bsoft);
	obn->rigidbody_object = BKE_rigidbody_copy_object(ob);
	obn->rigidbody_constraint = BKE_rigidbody_copy_constraint(ob);

	BKE_object_copy_particlesystems(obn, ob);
	
	obn->derivedDeform = NULL;
	obn->derivedFinal = NULL;

	BLI_listbase_clear(&obn->gpulamp);
	BLI_listbase_clear(&obn->pc_ids);
	BLI_listbase_clear(&obn->drawdata);

	obn->mpath = NULL;

	copy_object_lod(obn, ob);
	
	/* Copy runtime surve data. */
	obn->curve_cache = NULL;

	BKE_id_copy_ensure_local(bmain, &ob->id, &obn->id);

	/* Do not copy object's preview (mostly due to the fact renderers create temp copy of objects). */
	obn->preview = NULL;

	return obn;
}

/* copy objects, will re-initialize cached simulation data */
Object *BKE_object_copy(Main *bmain, Object *ob)
{
	return BKE_object_copy_ex(bmain, ob, false);
}

void BKE_object_make_local_ex(Main *bmain, Object *ob, const bool lib_local, const bool clear_proxy)
{
	bool is_local = false, is_lib = false;

	/* - only lib users: do nothing (unless force_local is set)
	 * - only local users: set flag
	 * - mixed: make copy
	 * In case we make a whole lib's content local, we always want to localize, and we skip remapping (done later).
	 */

	if (!ID_IS_LINKED_DATABLOCK(ob)) {
		return;
	}

	BKE_library_ID_test_usages(bmain, ob, &is_local, &is_lib);

	if (lib_local || is_local) {
		if (!is_lib) {
			id_clear_lib_data(bmain, &ob->id);
			BKE_id_expand_local(bmain, &ob->id);
			if (clear_proxy) {
				if (ob->proxy_from != NULL) {
					ob->proxy_from->proxy = NULL;
					ob->proxy_from->proxy_group = NULL;
				}
				ob->proxy = ob->proxy_from = ob->proxy_group = NULL;
			}
		}
		else {
			Object *ob_new = BKE_object_copy(bmain, ob);

			ob_new->id.us = 0;
			ob_new->proxy = ob_new->proxy_from = ob_new->proxy_group = NULL;

			/* setting newid is mandatory for complex make_lib_local logic... */
			ID_NEW_SET(ob, ob_new);

			if (!lib_local) {
				BKE_libblock_remap(bmain, ob, ob_new, ID_REMAP_SKIP_INDIRECT_USAGE);
			}
		}
	}
}

void BKE_object_make_local(Main *bmain, Object *ob, const bool lib_local)
{
	BKE_object_make_local_ex(bmain, ob, lib_local, true);
}

/* Returns true if the Object is from an external blend file (libdata) */
bool BKE_object_is_libdata(Object *ob)
{
	return (ob && ID_IS_LINKED_DATABLOCK(ob));
}

/* Returns true if the Object data is from an external blend file (libdata) */
bool BKE_object_obdata_is_libdata(Object *ob)
{
	/* Linked objects with local obdata are forbidden! */
	BLI_assert(!ob || !ob->data || (ID_IS_LINKED_DATABLOCK(ob) ? ID_IS_LINKED_DATABLOCK(ob->data) : true));
	return (ob && ob->data && ID_IS_LINKED_DATABLOCK(ob->data));
}

/* *************** PROXY **************** */

/* when you make proxy, ensure the exposed layers are extern */
static void armature_set_id_extern(Object *ob)
{
	bArmature *arm = ob->data;
	bPoseChannel *pchan;
	unsigned int lay = arm->layer_protected;
	
	for (pchan = ob->pose->chanbase.first; pchan; pchan = pchan->next) {
		if (!(pchan->bone->layer & lay)) {
			id_lib_extern((ID *)pchan->custom);
		}
	}
}

void BKE_object_copy_proxy_drivers(Object *ob, Object *target)
{
	if ((target->adt) && (target->adt->drivers.first)) {
		FCurve *fcu;
		
		/* add new animdata block */
		if (!ob->adt)
			ob->adt = BKE_animdata_add_id(&ob->id);
		
		/* make a copy of all the drivers (for now), then correct any links that need fixing */
		free_fcurves(&ob->adt->drivers);
		copy_fcurves(&ob->adt->drivers, &target->adt->drivers);
		
		for (fcu = ob->adt->drivers.first; fcu; fcu = fcu->next) {
			ChannelDriver *driver = fcu->driver;
			DriverVar *dvar;
			
			for (dvar = driver->variables.first; dvar; dvar = dvar->next) {
				/* all drivers */
				DRIVER_TARGETS_LOOPER(dvar) 
				{
					if (dtar->id) {
						if ((Object *)dtar->id == target)
							dtar->id = (ID *)ob;
						else {
							/* only on local objects because this causes indirect links
							 * 'a -> b -> c', blend to point directly to a.blend
							 * when a.blend has a proxy thats linked into c.blend  */
							if (!ID_IS_LINKED_DATABLOCK(ob))
								id_lib_extern((ID *)dtar->id);
						}
					}
				}
				DRIVER_TARGETS_LOOPER_END
			}
		}
	}
}

/* proxy rule: lib_object->proxy_from == the one we borrow from, set temporally while object_update */
/*             local_object->proxy == pointer to library object, saved in files and read */
/*             local_object->proxy_group == pointer to group dupli-object, saved in files and read */

void BKE_object_make_proxy(Object *ob, Object *target, Object *gob)
{
	/* paranoia checks */
	if (ID_IS_LINKED_DATABLOCK(ob) || !ID_IS_LINKED_DATABLOCK(target)) {
		printf("cannot make proxy\n");
		return;
	}
	
	ob->proxy = target;
	ob->proxy_group = gob;
	id_lib_extern(&target->id);
	
	DEG_id_tag_update(&ob->id, OB_RECALC_OB | OB_RECALC_DATA | OB_RECALC_TIME);
	DEG_id_tag_update(&target->id, OB_RECALC_OB | OB_RECALC_DATA | OB_RECALC_TIME);
	
	/* copy transform
	 * - gob means this proxy comes from a group, just apply the matrix
	 *   so the object wont move from its dupli-transform.
	 *
	 * - no gob means this is being made from a linked object,
	 *   this is closer to making a copy of the object - in-place. */
	if (gob) {
		ob->rotmode = target->rotmode;
		mul_m4_m4m4(ob->obmat, gob->obmat, target->obmat);
		if (gob->dup_group) { /* should always be true */
			float tvec[3];
			mul_v3_mat3_m4v3(tvec, ob->obmat, gob->dup_group->dupli_ofs);
			sub_v3_v3(ob->obmat[3], tvec);
		}
		BKE_object_apply_mat4(ob, ob->obmat, false, true);
	}
	else {
		BKE_object_transform_copy(ob, target);
		ob->parent = target->parent; /* libdata */
		copy_m4_m4(ob->parentinv, target->parentinv);
	}
	
	/* copy animdata stuff - drivers only for now... */
	BKE_object_copy_proxy_drivers(ob, target);

	/* skip constraints? */
	/* FIXME: this is considered by many as a bug */
	
	/* set object type and link to data */
	ob->type = target->type;
	ob->data = target->data;
	id_us_plus((ID *)ob->data);     /* ensures lib data becomes LIB_TAG_EXTERN */

	/* copy vertex groups */
	defgroup_copy_list(&ob->defbase, &target->defbase);

	/* copy material and index information */
	ob->actcol = ob->totcol = 0;
	if (ob->mat) MEM_freeN(ob->mat);
	if (ob->matbits) MEM_freeN(ob->matbits);
	ob->mat = NULL;
	ob->matbits = NULL;
	if ((target->totcol) && (target->mat) && OB_TYPE_SUPPORT_MATERIAL(ob->type)) {
		int i;
		
		ob->actcol = target->actcol;
		ob->totcol = target->totcol;
		
		ob->mat = MEM_dupallocN(target->mat);
		ob->matbits = MEM_dupallocN(target->matbits);
		for (i = 0; i < target->totcol; i++) {
			/* don't need to run test_object_materials since we know this object is new and not used elsewhere */
			id_us_plus((ID *)ob->mat[i]); 
		}
	}
	
	/* type conversions */
	if (target->type == OB_ARMATURE) {
		copy_object_pose(ob, target);   /* data copy, object pointers in constraints */
		BKE_pose_rest(ob->pose);            /* clear all transforms in channels */
		BKE_pose_rebuild(ob, ob->data); /* set all internal links */
		
		armature_set_id_extern(ob);
	}
	else if (target->type == OB_EMPTY) {
		ob->empty_drawtype = target->empty_drawtype;
		ob->empty_drawsize = target->empty_drawsize;
	}

	/* copy IDProperties */
	if (ob->id.properties) {
		IDP_FreeProperty(ob->id.properties);
		MEM_freeN(ob->id.properties);
		ob->id.properties = NULL;
	}
	if (target->id.properties) {
		ob->id.properties = IDP_CopyProperty(target->id.properties);
	}

	/* copy drawtype info */
	ob->dt = target->dt;
}

/**
 * Use with newly created objects to set their size
 * (used to apply scene-scale).
 */
void BKE_object_obdata_size_init(struct Object *ob, const float size)
{
	/* apply radius as a scale to types that support it */
	switch (ob->type) {
		case OB_EMPTY:
		{
			ob->empty_drawsize *= size;
			break;
		}
		case OB_FONT:
		{
			Curve *cu = ob->data;
			cu->fsize *= size;
			break;
		}
		case OB_CAMERA:
		{
			Camera *cam = ob->data;
			cam->drawsize *= size;
			break;
		}
		case OB_LAMP:
		{
			Lamp *lamp = ob->data;
			lamp->dist *= size;
			lamp->area_size  *= size;
			lamp->area_sizey *= size;
			lamp->area_sizez *= size;
			break;
		}
		/* Only lattice (not mesh, curve, mball...),
		 * because its got data when newly added */
		case OB_LATTICE:
		{
			struct Lattice *lt = ob->data;
			float mat[4][4];

			unit_m4(mat);
			scale_m4_fl(mat, size);

			BKE_lattice_transform(lt, (float (*)[4])mat, false);
			break;
		}
	}
}

/* *************** CALC ****************** */

void BKE_object_scale_to_mat3(Object *ob, float mat[3][3])
{
	float vec[3];
	mul_v3_v3v3(vec, ob->size, ob->dscale);
	size_to_mat3(mat, vec);
}

void BKE_object_rot_to_mat3(Object *ob, float mat[3][3], bool use_drot)
{
	float rmat[3][3], dmat[3][3];
	
	/* 'dmat' is the delta-rotation matrix, which will get (pre)multiplied
	 * with the rotation matrix to yield the appropriate rotation
	 */

	/* rotations may either be quats, eulers (with various rotation orders), or axis-angle */
	if (ob->rotmode > 0) {
		/* euler rotations (will cause gimble lock, but this can be alleviated a bit with rotation orders) */
		eulO_to_mat3(rmat, ob->rot, ob->rotmode);
		eulO_to_mat3(dmat, ob->drot, ob->rotmode);
	}
	else if (ob->rotmode == ROT_MODE_AXISANGLE) {
		/* axis-angle - not really that great for 3D-changing orientations */
		axis_angle_to_mat3(rmat, ob->rotAxis, ob->rotAngle);
		axis_angle_to_mat3(dmat, ob->drotAxis, ob->drotAngle);
	}
	else {
		/* quats are normalized before use to eliminate scaling issues */
		float tquat[4];
		
		normalize_qt_qt(tquat, ob->quat);
		quat_to_mat3(rmat, tquat);
		
		normalize_qt_qt(tquat, ob->dquat);
		quat_to_mat3(dmat, tquat);
	}
	
	/* combine these rotations */
	if (use_drot)
		mul_m3_m3m3(mat, dmat, rmat);
	else
		copy_m3_m3(mat, rmat);
}

void BKE_object_mat3_to_rot(Object *ob, float mat[3][3], bool use_compat)
{
	BLI_ASSERT_UNIT_M3(mat);

	switch (ob->rotmode) {
		case ROT_MODE_QUAT:
		{
			float dquat[4];
			mat3_normalized_to_quat(ob->quat, mat);
			normalize_qt_qt(dquat, ob->dquat);
			invert_qt_normalized(dquat);
			mul_qt_qtqt(ob->quat, dquat, ob->quat);
			break;
		}
		case ROT_MODE_AXISANGLE:
		{
			float quat[4];
			float dquat[4];

			/* without drot we could apply 'mat' directly */
			mat3_normalized_to_quat(quat, mat);
			axis_angle_to_quat(dquat, ob->drotAxis, ob->drotAngle);
			invert_qt_normalized(dquat);
			mul_qt_qtqt(quat, dquat, quat);
			quat_to_axis_angle(ob->rotAxis, &ob->rotAngle, quat);
			break;
		}
		default: /* euler */
		{
			float quat[4];
			float dquat[4];

			/* without drot we could apply 'mat' directly */
			mat3_normalized_to_quat(quat, mat);
			eulO_to_quat(dquat, ob->drot, ob->rotmode);
			invert_qt_normalized(dquat);
			mul_qt_qtqt(quat, dquat, quat);
			/* end drot correction */

			if (use_compat) quat_to_compatible_eulO(ob->rot, ob->rot, ob->rotmode, quat);
			else            quat_to_eulO(ob->rot, ob->rotmode, quat);
			break;
		}
	}
}

void BKE_object_tfm_protected_backup(const Object *ob,
                                     ObjectTfmProtectedChannels *obtfm)
{

#define TFMCPY(_v) (obtfm->_v = ob->_v)
#define TFMCPY3D(_v) copy_v3_v3(obtfm->_v, ob->_v)
#define TFMCPY4D(_v) copy_v4_v4(obtfm->_v, ob->_v)

	TFMCPY3D(loc);
	TFMCPY3D(dloc);
	TFMCPY3D(size);
	TFMCPY3D(dscale);
	TFMCPY3D(rot);
	TFMCPY3D(drot);
	TFMCPY4D(quat);
	TFMCPY4D(dquat);
	TFMCPY3D(rotAxis);
	TFMCPY3D(drotAxis);
	TFMCPY(rotAngle);
	TFMCPY(drotAngle);

#undef TFMCPY
#undef TFMCPY3D
#undef TFMCPY4D

}

void BKE_object_tfm_protected_restore(Object *ob,
                                      const ObjectTfmProtectedChannels *obtfm,
                                      const short protectflag)
{
	unsigned int i;

	for (i = 0; i < 3; i++) {
		if (protectflag & (OB_LOCK_LOCX << i)) {
			ob->loc[i] =  obtfm->loc[i];
			ob->dloc[i] = obtfm->dloc[i];
		}

		if (protectflag & (OB_LOCK_SCALEX << i)) {
			ob->size[i] =  obtfm->size[i];
			ob->dscale[i] = obtfm->dscale[i];
		}

		if (protectflag & (OB_LOCK_ROTX << i)) {
			ob->rot[i] =  obtfm->rot[i];
			ob->drot[i] = obtfm->drot[i];

			ob->quat[i + 1] =  obtfm->quat[i + 1];
			ob->dquat[i + 1] = obtfm->dquat[i + 1];

			ob->rotAxis[i] =  obtfm->rotAxis[i];
			ob->drotAxis[i] = obtfm->drotAxis[i];
		}
	}

	if ((protectflag & OB_LOCK_ROT4D) && (protectflag & OB_LOCK_ROTW)) {
		ob->quat[0] =  obtfm->quat[0];
		ob->dquat[0] = obtfm->dquat[0];

		ob->rotAngle =  obtfm->rotAngle;
		ob->drotAngle = obtfm->drotAngle;
	}
}

void BKE_object_to_mat3(Object *ob, float mat[3][3]) /* no parent */
{
	float smat[3][3];
	float rmat[3][3];
	/*float q1[4];*/
	
	/* size */
	BKE_object_scale_to_mat3(ob, smat);

	/* rot */
	BKE_object_rot_to_mat3(ob, rmat, true);
	mul_m3_m3m3(mat, rmat, smat);
}

void BKE_object_to_mat4(Object *ob, float mat[4][4])
{
	float tmat[3][3];
	
	BKE_object_to_mat3(ob, tmat);
	
	copy_m4_m3(mat, tmat);

	add_v3_v3v3(mat[3], ob->loc, ob->dloc);
}

void BKE_object_matrix_local_get(struct Object *ob, float mat[4][4])
{
	if (ob->parent) {
		float par_imat[4][4];

		BKE_object_get_parent_matrix(NULL, ob, ob->parent, par_imat);
		invert_m4(par_imat);
		mul_m4_m4m4(mat, par_imat, ob->obmat);
	}
	else {
		copy_m4_m4(mat, ob->obmat);
	}
}

/* extern */
int enable_cu_speed = 1;

/**
 * \param scene: Used when curve cache needs to be calculated, or for dupli-frame time.
 * \return success if \a mat is set.
 */
static bool ob_parcurve(Scene *scene, Object *ob, Object *par, float mat[4][4])
{
	Curve *cu = par->data;
	float vec[4], dir[3], quat[4], radius, ctime;

	/* only happens on reload file, but violates depsgraph still... fix! */
	if (par->curve_cache == NULL) {
		if (scene == NULL) {
			return false;
		}
		BKE_displist_make_curveTypes(scene, par, 0);
	}

	if (par->curve_cache->path == NULL) {
		return false;
	}

	/* catch exceptions: curve paths used as a duplicator */
	if (enable_cu_speed) {
		/* ctime is now a proper var setting of Curve which gets set by Animato like any other var that's animated,
		 * but this will only work if it actually is animated... 
		 *
		 * we divide the curvetime calculated in the previous step by the length of the path, to get a time
		 * factor, which then gets clamped to lie within 0.0 - 1.0 range
		 */
		if (cu->pathlen) {
			ctime = cu->ctime / cu->pathlen;
		}
		else {
			ctime = cu->ctime;
		}

		CLAMP(ctime, 0.0f, 1.0f);
	}
	else {
		/* For dupli-frames only */
		if (scene == NULL) {
			return false;
		}

		ctime = BKE_scene_frame_get(scene);
		if (cu->pathlen) {
			ctime /= cu->pathlen;
		}
		
		CLAMP(ctime, 0.0f, 1.0f);
	}
	
	unit_m4(mat);

	/* vec: 4 items! */
	if (where_on_path(par, ctime, vec, dir, (cu->flag & CU_FOLLOW) ? quat : NULL, &radius, NULL)) {

		if (cu->flag & CU_FOLLOW) {
#if 0
			float si, q[4];
			vec_to_quat(quat, dir, ob->trackflag, ob->upflag);
			
			/* the tilt */
			normalize_v3(dir);
			q[0] = cosf(0.5 * vec[3]);
			si = sinf(0.5 * vec[3]);
			q[1] = -si * dir[0];
			q[2] = -si * dir[1];
			q[3] = -si * dir[2];
			mul_qt_qtqt(quat, q, quat);
#else
			quat_apply_track(quat, ob->trackflag, ob->upflag);
#endif
			normalize_qt(quat);
			quat_to_mat4(mat, quat);
		}
		
		if (cu->flag & CU_PATH_RADIUS) {
			float tmat[4][4], rmat[4][4];
			scale_m4_fl(tmat, radius);
			mul_m4_m4m4(rmat, tmat, mat);
			copy_m4_m4(mat, rmat);
		}

		copy_v3_v3(mat[3], vec);
		
	}

	return true;
}

static void ob_parbone(Object *ob, Object *par, float mat[4][4])
{	
	bPoseChannel *pchan;
	float vec[3];
	
	if (par->type != OB_ARMATURE) {
		unit_m4(mat);
		return;
	}
	
	/* Make sure the bone is still valid */
	pchan = BKE_pose_channel_find_name(par->pose, ob->parsubstr);
	if (!pchan || !pchan->bone) {
		printf("Object %s with Bone parent: bone %s doesn't exist\n", ob->id.name + 2, ob->parsubstr);
		unit_m4(mat);
		return;
	}

	/* get bone transform */
	if (pchan->bone->flag & BONE_RELATIVE_PARENTING) {
		/* the new option uses the root - expected bahaviour, but differs from old... */
		/* XXX check on version patching? */
		copy_m4_m4(mat, pchan->chan_mat);
	}
	else {
		copy_m4_m4(mat, pchan->pose_mat);

		/* but for backwards compatibility, the child has to move to the tail */
		copy_v3_v3(vec, mat[1]);
		mul_v3_fl(vec, pchan->bone->length);
		add_v3_v3(mat[3], vec);
	}
}

static void give_parvert(Object *par, int nr, float vec[3])
{
	zero_v3(vec);
	
	if (par->type == OB_MESH) {
		Mesh *me = par->data;
		BMEditMesh *em = me->edit_btmesh;
		DerivedMesh *dm;

		dm = (em) ? em->derivedFinal : par->derivedFinal;
			
		if (dm) {
			int count = 0;
			int numVerts = dm->getNumVerts(dm);

			if (nr < numVerts) {
				bool use_special_ss_case = false;

				if (dm->type == DM_TYPE_CCGDM) {
					ModifierData *md;
					VirtualModifierData virtualModifierData;
					use_special_ss_case = true;
					for (md = modifiers_getVirtualModifierList(par, &virtualModifierData);
					     md != NULL;
					     md = md->next)
					{
						const ModifierTypeInfo *mti = modifierType_getInfo(md->type);
						/* TODO(sergey): Check for disabled modifiers. */
						if (mti->type != eModifierTypeType_OnlyDeform && md->next != NULL) {
							use_special_ss_case = false;
							break;
						}
					}
				}

				if (!use_special_ss_case) {
					/* avoid dm->getVertDataArray() since it allocates arrays in the dm (not thread safe) */
					if (em && dm->type == DM_TYPE_EDITBMESH) {
						if (em->bm->elem_table_dirty & BM_VERT) {
#ifdef VPARENT_THREADING_HACK
							BLI_mutex_lock(&vparent_lock);
							if (em->bm->elem_table_dirty & BM_VERT) {
								BM_mesh_elem_table_ensure(em->bm, BM_VERT);
							}
							BLI_mutex_unlock(&vparent_lock);
#else
							BLI_assert(!"Not safe for threading");
							BM_mesh_elem_table_ensure(em->bm, BM_VERT);
#endif
						}
					}
				}

				if (use_special_ss_case) {
					/* Special case if the last modifier is SS and no constructive modifier are in front of it. */
					CCGDerivedMesh *ccgdm = (CCGDerivedMesh *)dm;
					CCGVert *ccg_vert = ccgSubSurf_getVert(ccgdm->ss, SET_INT_IN_POINTER(nr));
					/* In case we deleted some verts, nr may refer to inexistent one now, see T42557. */
					if (ccg_vert) {
						float *co = ccgSubSurf_getVertData(ccgdm->ss, ccg_vert);
						add_v3_v3(vec, co);
						count++;
					}
				}
				else if (CustomData_has_layer(&dm->vertData, CD_ORIGINDEX) &&
				         !(em && dm->type == DM_TYPE_EDITBMESH))
				{
					int i;

					/* Get the average of all verts with (original index == nr). */
					for (i = 0; i < numVerts; i++) {
						const int *index = dm->getVertData(dm, i, CD_ORIGINDEX);
						if (*index == nr) {
							float co[3];
							dm->getVertCo(dm, i, co);
							add_v3_v3(vec, co);
							count++;
						}
					}
				}
				else {
					if (nr < numVerts) {
						float co[3];
						dm->getVertCo(dm, nr, co);
						add_v3_v3(vec, co);
						count++;
					}
				}
			}

			if (count == 0) {
				/* keep as 0, 0, 0 */
			}
			else if (count > 0) {
				mul_v3_fl(vec, 1.0f / count);
			}
			else {
				/* use first index if its out of range */
				dm->getVertCo(dm, 0, vec);
			}
		}
		else {
			fprintf(stderr,
			        "%s: DerivedMesh is needed to solve parenting, "
			        "object position can be wrong now\n", __func__);
		}
	}
	else if (ELEM(par->type, OB_CURVE, OB_SURF)) {
		ListBase *nurb;

		/* Unless there's some weird depsgraph failure the cache should exist. */
		BLI_assert(par->curve_cache != NULL);

		if (par->curve_cache->deformed_nurbs.first != NULL) {
			nurb = &par->curve_cache->deformed_nurbs;
		}
		else {
			Curve *cu = par->data;
			nurb = BKE_curve_nurbs_get(cu);
		}

		BKE_nurbList_index_get_co(nurb, nr, vec);
	}
	else if (par->type == OB_LATTICE) {
		Lattice *latt  = par->data;
		DispList *dl   = par->curve_cache ? BKE_displist_find(&par->curve_cache->disp, DL_VERTS) : NULL;
		float (*co)[3] = dl ? (float (*)[3])dl->verts : NULL;
		int tot;

		if (latt->editlatt) latt = latt->editlatt->latt;

		tot = latt->pntsu * latt->pntsv * latt->pntsw;

		/* ensure dl is correct size */
		BLI_assert(dl == NULL || dl->nr == tot);

		if (nr < tot) {
			if (co) {
				copy_v3_v3(vec, co[nr]);
			}
			else {
				copy_v3_v3(vec, latt->def[nr].vec);
			}
		}
	}
}

static void ob_parvert3(Object *ob, Object *par, float mat[4][4])
{

	/* in local ob space */
	if (OB_TYPE_SUPPORT_PARVERT(par->type)) {
		float cmat[3][3], v1[3], v2[3], v3[3], q[4];

		give_parvert(par, ob->par1, v1);
		give_parvert(par, ob->par2, v2);
		give_parvert(par, ob->par3, v3);

		tri_to_quat(q, v1, v2, v3);
		quat_to_mat3(cmat, q);
		copy_m4_m3(mat, cmat);

		mid_v3_v3v3v3(mat[3], v1, v2, v3);
	}
	else {
		unit_m4(mat);
	}
}


void BKE_object_get_parent_matrix(Scene *scene, Object *ob, Object *par, float parentmat[4][4])
{
	float tmat[4][4];
	float vec[3];
	bool ok;

	switch (ob->partype & PARTYPE) {
		case PAROBJECT:
			ok = 0;
			if (par->type == OB_CURVE) {
				if ((((Curve *)par->data)->flag & CU_PATH) &&
				    (ob_parcurve(scene, ob, par, tmat)))
				{
					ok = 1;
				}
			}
			
			if (ok) mul_m4_m4m4(parentmat, par->obmat, tmat);
			else copy_m4_m4(parentmat, par->obmat);
			
			break;
		case PARBONE:
			ob_parbone(ob, par, tmat);
			mul_m4_m4m4(parentmat, par->obmat, tmat);
			break;
		
		case PARVERT1:
			unit_m4(parentmat);
			give_parvert(par, ob->par1, vec);
			mul_v3_m4v3(parentmat[3], par->obmat, vec);
			break;
		case PARVERT3:
			ob_parvert3(ob, par, tmat);
			
			mul_m4_m4m4(parentmat, par->obmat, tmat);
			break;
		
		case PARSKEL:
			copy_m4_m4(parentmat, par->obmat);
			break;
	}

}

/**
 * \param r_originmat  Optional matrix that stores the space the object is in (without its own matrix applied)
 */
static void solve_parenting(Scene *scene, Object *ob, Object *par, float obmat[4][4], float slowmat[4][4],
                            float r_originmat[3][3], const bool set_origin)
{
	float totmat[4][4];
	float tmat[4][4];
	float locmat[4][4];
	
	BKE_object_to_mat4(ob, locmat);
	
	if (ob->partype & PARSLOW) copy_m4_m4(slowmat, obmat);

	BKE_object_get_parent_matrix(scene, ob, par, totmat);
	
	/* total */
	mul_m4_m4m4(tmat, totmat, ob->parentinv);
	mul_m4_m4m4(obmat, tmat, locmat);
	
	if (r_originmat) {
		/* usable originmat */
		copy_m3_m4(r_originmat, tmat);
	}
	
	/* origin, for help line */
	if (set_origin) {
		if ((ob->partype & PARTYPE) == PARSKEL) {
			copy_v3_v3(ob->orig, par->obmat[3]);
		}
		else {
			copy_v3_v3(ob->orig, totmat[3]);
		}
	}
}

static bool where_is_object_parslow(Object *ob, float obmat[4][4], float slowmat[4][4])
{
	float *fp1, *fp2;
	float fac1, fac2;
	int a;

	/* include framerate */
	fac1 = (1.0f / (1.0f + fabsf(ob->sf)));
	if (fac1 >= 1.0f) return false;
	fac2 = 1.0f - fac1;

	fp1 = obmat[0];
	fp2 = slowmat[0];
	for (a = 0; a < 16; a++, fp1++, fp2++) {
		fp1[0] = fac1 * fp1[0] + fac2 * fp2[0];
	}

	return true;
}

/* note, scene is the active scene while actual_scene is the scene the object resides in */
void BKE_object_where_is_calc_time_ex(Scene *scene, Object *ob, float ctime,
                                      RigidBodyWorld *rbw, float r_originmat[3][3])
{
	if (ob == NULL) return;
	
	/* execute drivers only, as animation has already been done */
	BKE_animsys_evaluate_animdata(scene, &ob->id, ob->adt, ctime, ADT_RECALC_DRIVERS);
	
	if (ob->parent) {
		Object *par = ob->parent;
		float slowmat[4][4];
		
		/* calculate parent matrix */
		solve_parenting(scene, ob, par, ob->obmat, slowmat, r_originmat, true);
		
		/* "slow parent" is definitely not threadsafe, and may also give bad results jumping around 
		 * An old-fashioned hack which probably doesn't really cut it anymore
		 */
		if (ob->partype & PARSLOW) {
			if (!where_is_object_parslow(ob, ob->obmat, slowmat))
				return;
		}
	}
	else {
		BKE_object_to_mat4(ob, ob->obmat);
	}

	/* try to fall back to the scene rigid body world if none given */
	rbw = rbw ? rbw : scene->rigidbody_world;
	/* read values pushed into RBO from sim/cache... */
	BKE_rigidbody_sync_transforms(rbw, ob, ctime);
	
	/* solve constraints */
	if (ob->constraints.first && !(ob->transflag & OB_NO_CONSTRAINTS)) {
		bConstraintOb *cob;
		cob = BKE_constraints_make_evalob(scene, ob, NULL, CONSTRAINT_OBTYPE_OBJECT);
		BKE_constraints_solve(&ob->constraints, cob, ctime);
		BKE_constraints_clear_evalob(cob);
	}
	
	/* set negative scale flag in object */
	if (is_negative_m4(ob->obmat)) ob->transflag |= OB_NEG_SCALE;
	else ob->transflag &= ~OB_NEG_SCALE;
}

void BKE_object_where_is_calc_time(Scene *scene, Object *ob, float ctime)
{
	BKE_object_where_is_calc_time_ex(scene, ob, ctime, NULL, NULL);
}

/* get object transformation matrix without recalculating dependencies and
 * constraints -- assume dependencies are already solved by depsgraph.
 * no changes to object and it's parent would be done.
 * used for bundles orientation in 3d space relative to parented blender camera */
void BKE_object_where_is_calc_mat4(Scene *scene, Object *ob, float obmat[4][4])
{

	if (ob->parent) {
		float slowmat[4][4];

		Object *par = ob->parent;
		
		solve_parenting(scene, ob, par, obmat, slowmat, NULL, false);
		
		if (ob->partype & PARSLOW)
			where_is_object_parslow(ob, obmat, slowmat);
	}
	else {
		BKE_object_to_mat4(ob, obmat);
	}
}

void BKE_object_where_is_calc_ex(Scene *scene, RigidBodyWorld *rbw, Object *ob, float r_originmat[3][3])
{
	BKE_object_where_is_calc_time_ex(scene, ob, BKE_scene_frame_get(scene), rbw, r_originmat);
}
void BKE_object_where_is_calc(Scene *scene, Object *ob)
{
	BKE_object_where_is_calc_time_ex(scene, ob, BKE_scene_frame_get(scene), NULL, NULL);
}

/* for calculation of the inverse parent transform, only used for editor */
void BKE_object_workob_calc_parent(Scene *scene, Object *ob, Object *workob)
{
	BKE_object_workob_clear(workob);
	
	unit_m4(workob->obmat);
	unit_m4(workob->parentinv);
	unit_m4(workob->constinv);
	workob->parent = ob->parent;

	workob->trackflag = ob->trackflag;
	workob->upflag = ob->upflag;
	
	workob->partype = ob->partype;
	workob->par1 = ob->par1;
	workob->par2 = ob->par2;
	workob->par3 = ob->par3;

	workob->constraints.first = ob->constraints.first;
	workob->constraints.last = ob->constraints.last;

	BLI_strncpy(workob->parsubstr, ob->parsubstr, sizeof(workob->parsubstr));

	BKE_object_where_is_calc(scene, workob);
}

/* see BKE_pchan_apply_mat4() for the equivalent 'pchan' function */
void BKE_object_apply_mat4(Object *ob, float mat[4][4], const bool use_compat, const bool use_parent)
{
	float rot[3][3];

	if (use_parent && ob->parent) {
		float rmat[4][4], diff_mat[4][4], imat[4][4], parent_mat[4][4];

		BKE_object_get_parent_matrix(NULL, ob, ob->parent, parent_mat);

		mul_m4_m4m4(diff_mat, parent_mat, ob->parentinv);
		invert_m4_m4(imat, diff_mat);
		mul_m4_m4m4(rmat, imat, mat); /* get the parent relative matrix */

		/* same as below, use rmat rather than mat */
		mat4_to_loc_rot_size(ob->loc, rot, ob->size, rmat);
	}
	else {
		mat4_to_loc_rot_size(ob->loc, rot, ob->size, mat);
	}

	BKE_object_mat3_to_rot(ob, rot, use_compat);

	sub_v3_v3(ob->loc, ob->dloc);

	if (ob->dscale[0] != 0.0f) ob->size[0] /= ob->dscale[0];
	if (ob->dscale[1] != 0.0f) ob->size[1] /= ob->dscale[1];
	if (ob->dscale[2] != 0.0f) ob->size[2] /= ob->dscale[2];

	/* BKE_object_mat3_to_rot handles delta rotations */
}

BoundBox *BKE_boundbox_alloc_unit(void)
{
	BoundBox *bb;
	const float min[3] = {-1.0f, -1.0f, -1.0f}, max[3] = {-1.0f, -1.0f, -1.0f};

	bb = MEM_callocN(sizeof(BoundBox), "OB-BoundBox");
	BKE_boundbox_init_from_minmax(bb, min, max);
	
	return bb;
}

void BKE_boundbox_init_from_minmax(BoundBox *bb, const float min[3], const float max[3])
{
	bb->vec[0][0] = bb->vec[1][0] = bb->vec[2][0] = bb->vec[3][0] = min[0];
	bb->vec[4][0] = bb->vec[5][0] = bb->vec[6][0] = bb->vec[7][0] = max[0];
	
	bb->vec[0][1] = bb->vec[1][1] = bb->vec[4][1] = bb->vec[5][1] = min[1];
	bb->vec[2][1] = bb->vec[3][1] = bb->vec[6][1] = bb->vec[7][1] = max[1];

	bb->vec[0][2] = bb->vec[3][2] = bb->vec[4][2] = bb->vec[7][2] = min[2];
	bb->vec[1][2] = bb->vec[2][2] = bb->vec[5][2] = bb->vec[6][2] = max[2];
}

void BKE_boundbox_calc_center_aabb(const BoundBox *bb, float r_cent[3])
{
	r_cent[0] = 0.5f * (bb->vec[0][0] + bb->vec[4][0]);
	r_cent[1] = 0.5f * (bb->vec[0][1] + bb->vec[2][1]);
	r_cent[2] = 0.5f * (bb->vec[0][2] + bb->vec[1][2]);
}

void BKE_boundbox_calc_size_aabb(const BoundBox *bb, float r_size[3])
{
	r_size[0] = 0.5f * fabsf(bb->vec[0][0] - bb->vec[4][0]);
	r_size[1] = 0.5f * fabsf(bb->vec[0][1] - bb->vec[2][1]);
	r_size[2] = 0.5f * fabsf(bb->vec[0][2] - bb->vec[1][2]);
}

void BKE_boundbox_minmax(const BoundBox *bb, float obmat[4][4], float r_min[3], float r_max[3])
{
	int i;
	for (i = 0; i < 8; i++) {
		float vec[3];
		mul_v3_m4v3(vec, obmat, bb->vec[i]);
		minmax_v3v3_v3(r_min, r_max, vec);
	}
}

BoundBox *BKE_object_boundbox_get(Object *ob)
{
	BoundBox *bb = NULL;
	
	if (ob->type == OB_MESH) {
		bb = BKE_mesh_boundbox_get(ob);
	}
	else if (ELEM(ob->type, OB_CURVE, OB_SURF, OB_FONT)) {
		bb = BKE_curve_boundbox_get(ob);
	}
	else if (ob->type == OB_MBALL) {
		bb = ob->bb;
	}
	else if (ob->type == OB_LATTICE) {
		bb = BKE_lattice_boundbox_get(ob);
	}
	else if (ob->type == OB_ARMATURE) {
		bb = BKE_armature_boundbox_get(ob);
	}
	return bb;
}

/* used to temporally disable/enable boundbox */
void BKE_object_boundbox_flag(Object *ob, int flag, const bool set)
{
	BoundBox *bb = BKE_object_boundbox_get(ob);
	if (bb) {
		if (set) bb->flag |= flag;
		else bb->flag &= ~flag;
	}
}

void BKE_object_dimensions_get(Object *ob, float vec[3])
{
	BoundBox *bb = NULL;
	
	bb = BKE_object_boundbox_get(ob);
	if (bb) {
		float scale[3];
		
		mat4_to_size(scale, ob->obmat);
		
		vec[0] = fabsf(scale[0]) * (bb->vec[4][0] - bb->vec[0][0]);
		vec[1] = fabsf(scale[1]) * (bb->vec[2][1] - bb->vec[0][1]);
		vec[2] = fabsf(scale[2]) * (bb->vec[1][2] - bb->vec[0][2]);
	}
	else {
		zero_v3(vec);
	}
}

void BKE_object_dimensions_set(Object *ob, const float value[3])
{
	BoundBox *bb = NULL;
	
	bb = BKE_object_boundbox_get(ob);
	if (bb) {
		float scale[3], len[3];
		
		mat4_to_size(scale, ob->obmat);
		
		len[0] = bb->vec[4][0] - bb->vec[0][0];
		len[1] = bb->vec[2][1] - bb->vec[0][1];
		len[2] = bb->vec[1][2] - bb->vec[0][2];
		
		if (len[0] > 0.f) ob->size[0] = value[0] / len[0];
		if (len[1] > 0.f) ob->size[1] = value[1] / len[1];
		if (len[2] > 0.f) ob->size[2] = value[2] / len[2];
	}
}

void BKE_object_minmax(Object *ob, float min_r[3], float max_r[3], const bool use_hidden)
{
	BoundBox bb;
	float vec[3];
	bool changed = false;
	
	switch (ob->type) {
		case OB_CURVE:
		case OB_FONT:
		case OB_SURF:
		{
			bb = *BKE_curve_boundbox_get(ob);
			BKE_boundbox_minmax(&bb, ob->obmat, min_r, max_r);
			changed = true;
			break;
		}
		case OB_LATTICE:
		{
			Lattice *lt = ob->data;
			BPoint *bp = lt->def;
			int u, v, w;

			for (w = 0; w < lt->pntsw; w++) {
				for (v = 0; v < lt->pntsv; v++) {
					for (u = 0; u < lt->pntsu; u++, bp++) {
						mul_v3_m4v3(vec, ob->obmat, bp->vec);
						minmax_v3v3_v3(min_r, max_r, vec);
					}
				}
			}
			changed = true;
			break;
		}
		case OB_ARMATURE:
		{
			changed = BKE_pose_minmax(ob, min_r, max_r, use_hidden, false);
			break;
		}
		case OB_MESH:
		{
			Mesh *me = BKE_mesh_from_object(ob);

			if (me) {
				bb = *BKE_mesh_boundbox_get(ob);
				BKE_boundbox_minmax(&bb, ob->obmat, min_r, max_r);
				changed = true;
			}
			break;
		}
		case OB_MBALL:
		{
			float ob_min[3], ob_max[3];

			changed = BKE_mball_minmax_ex(ob->data, ob_min, ob_max, ob->obmat, 0);
			if (changed) {
				minmax_v3v3_v3(min_r, max_r, ob_min);
				minmax_v3v3_v3(min_r, max_r, ob_max);
			}
			break;
		}
	}

	if (changed == false) {
		float size[3];

		copy_v3_v3(size, ob->size);
		if (ob->type == OB_EMPTY) {
			mul_v3_fl(size, ob->empty_drawsize);
		}

		minmax_v3v3_v3(min_r, max_r, ob->obmat[3]);

		copy_v3_v3(vec, ob->obmat[3]);
		add_v3_v3(vec, size);
		minmax_v3v3_v3(min_r, max_r, vec);

		copy_v3_v3(vec, ob->obmat[3]);
		sub_v3_v3(vec, size);
		minmax_v3v3_v3(min_r, max_r, vec);
	}
}

void BKE_object_empty_draw_type_set(Object *ob, const int value)
{
	ob->empty_drawtype = value;

	if (ob->type == OB_EMPTY && ob->empty_drawtype == OB_EMPTY_IMAGE) {
		if (!ob->iuser) {
			ob->iuser = MEM_callocN(sizeof(ImageUser), "image user");
			ob->iuser->ok = 1;
			ob->iuser->frames = 100;
			ob->iuser->sfra = 1;
			ob->iuser->fie_ima = 2;
		}
	}
	else {
		if (ob->iuser) {
			MEM_freeN(ob->iuser);
			ob->iuser = NULL;
		}
	}
}

bool BKE_object_minmax_dupli(Scene *scene, Object *ob, float r_min[3], float r_max[3], const bool use_hidden)
{
	bool ok = false;
	if ((ob->transflag & OB_DUPLI) == 0) {
		return ok;
	}
	else {
		ListBase *lb;
		DupliObject *dob;
		lb = object_duplilist(G.main->eval_ctx, scene, ob);
		for (dob = lb->first; dob; dob = dob->next) {
			if ((use_hidden == false) && (dob->no_draw != 0)) {
				/* pass */
			}
			else {
				BoundBox *bb = BKE_object_boundbox_get(dob->ob);

				if (bb) {
					int i;
					for (i = 0; i < 8; i++) {
						float vec[3];
						mul_v3_m4v3(vec, dob->mat, bb->vec[i]);
						minmax_v3v3_v3(r_min, r_max, vec);
					}

					ok = true;
				}
			}
		}
		free_object_duplilist(lb);  /* does restore */
	}

	return ok;
}

void BKE_object_foreach_display_point(
        Object *ob, float obmat[4][4],
        void (*func_cb)(const float[3], void *), void *user_data)
{
	float co[3];

	if (ob->derivedFinal) {
		DerivedMesh *dm = ob->derivedFinal;
		MVert *mv = dm->getVertArray(dm);
		int totvert = dm->getNumVerts(dm);
		int i;

		for (i = 0; i < totvert; i++, mv++) {
			mul_v3_m4v3(co, obmat, mv->co);
			func_cb(co, user_data);
		}
	}
	else if (ob->curve_cache && ob->curve_cache->disp.first) {
		DispList *dl;

		for (dl = ob->curve_cache->disp.first; dl; dl = dl->next) {
			const float *v3 = dl->verts;
			int totvert = dl->nr;
			int i;

			for (i = 0; i < totvert; i++, v3 += 3) {
				mul_v3_m4v3(co, obmat, v3);
				func_cb(co, user_data);
			}
		}
	}
}

void BKE_scene_foreach_display_point(
        Scene *scene, SceneLayer *sl,
        void (*func_cb)(const float[3], void *), void *user_data)
{
	Base *base;
	Object *ob;

	for (base = FIRSTBASE_NEW; base; base = base->next) {
		if (((base->flag & BASE_VISIBLED) != 0) && ((base->flag & BASE_SELECTED) != 0)) {
			ob = base->object;

			if ((ob->transflag & OB_DUPLI) == 0) {
				BKE_object_foreach_display_point(ob, ob->obmat, func_cb, user_data);
			}
			else {
				ListBase *lb;
				DupliObject *dob;

				lb = object_duplilist(G.main->eval_ctx, scene, ob);
				for (dob = lb->first; dob; dob = dob->next) {
					if (dob->no_draw == 0) {
						BKE_object_foreach_display_point(dob->ob, dob->mat, func_cb, user_data);
					}
				}
				free_object_duplilist(lb);  /* does restore */
			}
		}
	}
}

/* copied from DNA_object_types.h */
typedef struct ObTfmBack {
	float loc[3], dloc[3], orig[3];
	float size[3], dscale[3];   /* scale and delta scale */
	float rot[3], drot[3];      /* euler rotation */
	float quat[4], dquat[4];    /* quaternion rotation */
	float rotAxis[3], drotAxis[3];  /* axis angle rotation - axis part */
	float rotAngle, drotAngle;  /* axis angle rotation - angle part */
	float obmat[4][4];      /* final worldspace matrix with constraints & animsys applied */
	float parentinv[4][4]; /* inverse result of parent, so that object doesn't 'stick' to parent */
	float constinv[4][4]; /* inverse result of constraints. doesn't include effect of parent or object local transform */
	float imat[4][4];   /* inverse matrix of 'obmat' for during render, old game engine, temporally: ipokeys of transform  */
} ObTfmBack;

void *BKE_object_tfm_backup(Object *ob)
{
	ObTfmBack *obtfm = MEM_mallocN(sizeof(ObTfmBack), "ObTfmBack");
	copy_v3_v3(obtfm->loc, ob->loc);
	copy_v3_v3(obtfm->dloc, ob->dloc);
	copy_v3_v3(obtfm->orig, ob->orig);
	copy_v3_v3(obtfm->size, ob->size);
	copy_v3_v3(obtfm->dscale, ob->dscale);
	copy_v3_v3(obtfm->rot, ob->rot);
	copy_v3_v3(obtfm->drot, ob->drot);
	copy_qt_qt(obtfm->quat, ob->quat);
	copy_qt_qt(obtfm->dquat, ob->dquat);
	copy_v3_v3(obtfm->rotAxis, ob->rotAxis);
	copy_v3_v3(obtfm->drotAxis, ob->drotAxis);
	obtfm->rotAngle = ob->rotAngle;
	obtfm->drotAngle = ob->drotAngle;
	copy_m4_m4(obtfm->obmat, ob->obmat);
	copy_m4_m4(obtfm->parentinv, ob->parentinv);
	copy_m4_m4(obtfm->constinv, ob->constinv);
	copy_m4_m4(obtfm->imat, ob->imat);

	return (void *)obtfm;
}

void BKE_object_tfm_restore(Object *ob, void *obtfm_pt)
{
	ObTfmBack *obtfm = (ObTfmBack *)obtfm_pt;
	copy_v3_v3(ob->loc, obtfm->loc);
	copy_v3_v3(ob->dloc, obtfm->dloc);
	copy_v3_v3(ob->orig, obtfm->orig);
	copy_v3_v3(ob->size, obtfm->size);
	copy_v3_v3(ob->dscale, obtfm->dscale);
	copy_v3_v3(ob->rot, obtfm->rot);
	copy_v3_v3(ob->drot, obtfm->drot);
	copy_qt_qt(ob->quat, obtfm->quat);
	copy_qt_qt(ob->dquat, obtfm->dquat);
	copy_v3_v3(ob->rotAxis, obtfm->rotAxis);
	copy_v3_v3(ob->drotAxis, obtfm->drotAxis);
	ob->rotAngle = obtfm->rotAngle;
	ob->drotAngle = obtfm->drotAngle;
	copy_m4_m4(ob->obmat, obtfm->obmat);
	copy_m4_m4(ob->parentinv, obtfm->parentinv);
	copy_m4_m4(ob->constinv, obtfm->constinv);
	copy_m4_m4(ob->imat, obtfm->imat);
}

bool BKE_object_parent_loop_check(const Object *par, const Object *ob)
{
	/* test if 'ob' is a parent somewhere in par's parents */
	if (par == NULL) return false;
	if (ob == par) return true;
	return BKE_object_parent_loop_check(par->parent, ob);
}

/* proxy rule: lib_object->proxy_from == the one we borrow from, only set temporal and cleared here */
/*           local_object->proxy      == pointer to library object, saved in files and read */

/* function below is polluted with proxy exceptions, cleanup will follow! */

/* the main object update call, for object matrix, constraints, keys and displist (modifiers) */
/* requires flags to be set! */
/* Ideally we shouldn't have to pass the rigid body world, but need bigger restructuring to avoid id */
void BKE_object_handle_update_ex(EvaluationContext *eval_ctx,
                                 Scene *scene, Object *ob,
                                 RigidBodyWorld *rbw,
                                 const bool do_proxy_update)
{
	if (ob->recalc & OB_RECALC_ALL) {
		/* speed optimization for animation lookups */
		if (ob->pose) {
			BKE_pose_channels_hash_make(ob->pose);
			if (ob->pose->flag & POSE_CONSTRAINTS_NEED_UPDATE_FLAGS) {
				BKE_pose_update_constraint_flags(ob->pose);
			}
		}

		if (ob->recalc & OB_RECALC_DATA) {
			if (ob->type == OB_ARMATURE) {
				/* this happens for reading old files and to match library armatures
				 * with poses we do it ahead of BKE_object_where_is_calc to ensure animation
				 * is evaluated on the rebuilt pose, otherwise we get incorrect poses
				 * on file load */
				if (ob->pose == NULL || (ob->pose->flag & POSE_RECALC))
					BKE_pose_rebuild(ob, ob->data);
			}
		}

		/* XXX new animsys warning: depsgraph tag OB_RECALC_DATA should not skip drivers, 
		 * which is only in BKE_object_where_is_calc now */
		/* XXX: should this case be OB_RECALC_OB instead? */
		if (ob->recalc & OB_RECALC_ALL) {
			
			if (G.debug & G_DEBUG_DEPSGRAPH)
				printf("recalcob %s\n", ob->id.name + 2);
			
			/* handle proxy copy for target */
			if (ID_IS_LINKED_DATABLOCK(ob) && ob->proxy_from) {
				// printf("ob proxy copy, lib ob %s proxy %s\n", ob->id.name, ob->proxy_from->id.name);
				if (ob->proxy_from->proxy_group) { /* transform proxy into group space */
					Object *obg = ob->proxy_from->proxy_group;
					float imat[4][4];
					invert_m4_m4(imat, obg->obmat);
					mul_m4_m4m4(ob->obmat, imat, ob->proxy_from->obmat);
					if (obg->dup_group) { /* should always be true */
						add_v3_v3(ob->obmat[3], obg->dup_group->dupli_ofs);
					}
				}
				else
					copy_m4_m4(ob->obmat, ob->proxy_from->obmat);
			}
			else
				BKE_object_where_is_calc_ex(scene, rbw, ob, NULL);
		}
		
		if (ob->recalc & OB_RECALC_DATA) {
			BKE_object_handle_data_update(eval_ctx, scene, ob);
		}

		ob->recalc &= ~OB_RECALC_ALL;
	}

	/* the case when this is a group proxy, object_update is called in group.c */
	if (ob->proxy) {
		/* set pointer in library proxy target, for copying, but restore it */
		ob->proxy->proxy_from = ob;
		// printf("set proxy pointer for later group stuff %s\n", ob->id.name);

		/* the no-group proxy case, we call update */
		if (ob->proxy_group == NULL) {
			if (do_proxy_update) {
				// printf("call update, lib ob %s proxy %s\n", ob->proxy->id.name, ob->id.name);
				BKE_object_handle_update(eval_ctx, scene, ob->proxy);
			}
		}
	}
}
/* WARNING: "scene" here may not be the scene object actually resides in. 
 * When dealing with background-sets, "scene" is actually the active scene.
 * e.g. "scene" <-- set 1 <-- set 2 ("ob" lives here) <-- set 3 <-- ... <-- set n
 * rigid bodies depend on their world so use BKE_object_handle_update_ex() to also pass along the corrent rigid body world
 */
void BKE_object_handle_update(EvaluationContext *eval_ctx, Scene *scene, Object *ob)
{
	BKE_object_handle_update_ex(eval_ctx, scene, ob, NULL, true);
}

void BKE_object_sculpt_modifiers_changed(Object *ob)
{
	SculptSession *ss = ob->sculpt;

	if (ss) {
		if (!ss->cache) {
			/* we free pbvh on changes, except during sculpt since it can't deal with
			 * changing PVBH node organization, we hope topology does not change in
			 * the meantime .. weak */
			if (ss->pbvh) {
				BKE_pbvh_free(ss->pbvh);
				ss->pbvh = NULL;
			}

			BKE_sculptsession_free_deformMats(ob->sculpt);
		}
		else {
			PBVHNode **nodes;
			int n, totnode;

			BKE_pbvh_search_gather(ss->pbvh, NULL, NULL, &nodes, &totnode);

			for (n = 0; n < totnode; n++)
				BKE_pbvh_node_mark_update(nodes[n]);

			MEM_freeN(nodes);
		}
	}
}

int BKE_object_obdata_texspace_get(Object *ob, short **r_texflag, float **r_loc, float **r_size, float **r_rot)
{
	
	if (ob->data == NULL)
		return 0;
	
	switch (GS(((ID *)ob->data)->name)) {
		case ID_ME:
		{
			BKE_mesh_texspace_get_reference((Mesh *)ob->data, r_texflag, r_loc, r_rot, r_size);
			break;
		}
		case ID_CU:
		{
			Curve *cu = ob->data;
			if (cu->bb == NULL || (cu->bb->flag & BOUNDBOX_DIRTY)) {
				BKE_curve_texspace_calc(cu);
			}
			if (r_texflag) *r_texflag = &cu->texflag;
			if (r_loc) *r_loc = cu->loc;
			if (r_size) *r_size = cu->size;
			if (r_rot) *r_rot = cu->rot;
			break;
		}
		case ID_MB:
		{
			MetaBall *mb = ob->data;
			if (r_texflag) *r_texflag = &mb->texflag;
			if (r_loc) *r_loc = mb->loc;
			if (r_size) *r_size = mb->size;
			if (r_rot) *r_rot = mb->rot;
			break;
		}
		default:
			return 0;
	}
	return 1;
}

static int pc_cmp(const void *a, const void *b)
{
	const LinkData *ad = a, *bd = b;
	if (GET_INT_FROM_POINTER(ad->data) > GET_INT_FROM_POINTER(bd->data))
		return 1;
	else return 0;
}

int BKE_object_insert_ptcache(Object *ob) 
{
	LinkData *link = NULL;
	int i = 0;

	BLI_listbase_sort(&ob->pc_ids, pc_cmp);

	for (link = ob->pc_ids.first, i = 0; link; link = link->next, i++) {
		int index = GET_INT_FROM_POINTER(link->data);

		if (i < index)
			break;
	}

	link = MEM_callocN(sizeof(LinkData), "PCLink");
	link->data = SET_INT_IN_POINTER(i);
	BLI_addtail(&ob->pc_ids, link);

	return i;
}

static int pc_findindex(ListBase *listbase, int index)
{
	LinkData *link = NULL;
	int number = 0;
	
	if (listbase == NULL) return -1;
	
	link = listbase->first;
	while (link) {
		if (GET_INT_FROM_POINTER(link->data) == index)
			return number;
		
		number++;
		link = link->next;
	}
	
	return -1;
}

void BKE_object_delete_ptcache(Object *ob, int index)
{
	int list_index = pc_findindex(&ob->pc_ids, index);
	LinkData *link = BLI_findlink(&ob->pc_ids, list_index);
	BLI_freelinkN(&ob->pc_ids, link);
}

/* shape key utility function */

/************************* Mesh ************************/
static KeyBlock *insert_meshkey(Object *ob, const char *name, const bool from_mix)
{
	Mesh *me = ob->data;
	Key *key = me->key;
	KeyBlock *kb;
	int newkey = 0;

	if (key == NULL) {
		key = me->key = BKE_key_add((ID *)me);
		key->type = KEY_RELATIVE;
		newkey = 1;
	}

	if (newkey || from_mix == false) {
		/* create from mesh */
		kb = BKE_keyblock_add_ctime(key, name, false);
		BKE_keyblock_convert_from_mesh(me, kb);
	}
	else {
		/* copy from current values */
		int totelem;
		float *data = BKE_key_evaluate_object(ob, &totelem);

		/* create new block with prepared data */
		kb = BKE_keyblock_add_ctime(key, name, false);
		kb->data = data;
		kb->totelem = totelem;
	}

	return kb;
}
/************************* Lattice ************************/
static KeyBlock *insert_lattkey(Object *ob, const char *name, const bool from_mix)
{
	Lattice *lt = ob->data;
	Key *key = lt->key;
	KeyBlock *kb;
	int newkey = 0;

	if (key == NULL) {
		key = lt->key = BKE_key_add((ID *)lt);
		key->type = KEY_RELATIVE;
		newkey = 1;
	}

	if (newkey || from_mix == false) {
		kb = BKE_keyblock_add_ctime(key, name, false);
		if (!newkey) {
			KeyBlock *basekb = (KeyBlock *)key->block.first;
			kb->data = MEM_dupallocN(basekb->data);
			kb->totelem = basekb->totelem;
		}
		else {
			BKE_keyblock_convert_from_lattice(lt, kb);
		}
	}
	else {
		/* copy from current values */
		int totelem;
		float *data = BKE_key_evaluate_object(ob, &totelem);

		/* create new block with prepared data */
		kb = BKE_keyblock_add_ctime(key, name, false);
		kb->totelem = totelem;
		kb->data = data;
	}

	return kb;
}
/************************* Curve ************************/
static KeyBlock *insert_curvekey(Object *ob, const char *name, const bool from_mix)
{
	Curve *cu = ob->data;
	Key *key = cu->key;
	KeyBlock *kb;
	ListBase *lb = BKE_curve_nurbs_get(cu);
	int newkey = 0;

	if (key == NULL) {
		key = cu->key = BKE_key_add((ID *)cu);
		key->type = KEY_RELATIVE;
		newkey = 1;
	}

	if (newkey || from_mix == false) {
		/* create from curve */
		kb = BKE_keyblock_add_ctime(key, name, false);
		if (!newkey) {
			KeyBlock *basekb = (KeyBlock *)key->block.first;
			kb->data = MEM_dupallocN(basekb->data);
			kb->totelem = basekb->totelem;
		}
		else {
			BKE_keyblock_convert_from_curve(cu, kb, lb);
		}
	}
	else {
		/* copy from current values */
		int totelem;
		float *data = BKE_key_evaluate_object(ob, &totelem);

		/* create new block with prepared data */
		kb = BKE_keyblock_add_ctime(key, name, false);
		kb->totelem = totelem;
		kb->data = data;
	}

	return kb;
}

KeyBlock *BKE_object_shapekey_insert(Object *ob, const char *name, const bool from_mix)
{	
	switch (ob->type) {
		case OB_MESH:
			return insert_meshkey(ob, name, from_mix);
		case OB_CURVE:
		case OB_SURF:
			return insert_curvekey(ob, name, from_mix);
		case OB_LATTICE:
			return insert_lattkey(ob, name, from_mix);
		default:
			return NULL;
	}

}

bool BKE_object_shapekey_free(Main *bmain, Object *ob)
{
	Key **key_p, *key;

	key_p = BKE_key_from_object_p(ob);
	if (ELEM(NULL, key_p, *key_p)) {
		return false;
	}

	key = *key_p;
	*key_p = NULL;

	BKE_libblock_free_us(bmain, key);

	return false;
}

bool BKE_object_shapekey_remove(Main *bmain, Object *ob, KeyBlock *kb)
{
	KeyBlock *rkb;
	Key *key = BKE_key_from_object(ob);
	short kb_index;

	if (key == NULL) {
		return false;
	}

	kb_index = BLI_findindex(&key->block, kb);
	BLI_assert(kb_index != -1);

	for (rkb = key->block.first; rkb; rkb = rkb->next) {
		if (rkb->relative == kb_index) {
			/* remap to the 'Basis' */
			rkb->relative = 0;
		}
		else if (rkb->relative >= kb_index) {
			/* Fix positional shift of the keys when kb is deleted from the list */
			rkb->relative -= 1;
		}
	}

	BLI_remlink(&key->block, kb);
	key->totkey--;
	if (key->refkey == kb) {
		key->refkey = key->block.first;

		if (key->refkey) {
			/* apply new basis key on original data */
			switch (ob->type) {
				case OB_MESH:
					BKE_keyblock_convert_to_mesh(key->refkey, ob->data);
					break;
				case OB_CURVE:
				case OB_SURF:
					BKE_keyblock_convert_to_curve(key->refkey, ob->data, BKE_curve_nurbs_get(ob->data));
					break;
				case OB_LATTICE:
					BKE_keyblock_convert_to_lattice(key->refkey, ob->data);
					break;
			}
		}
	}

	if (kb->data) {
		MEM_freeN(kb->data);
	}
	MEM_freeN(kb);

	if (ob->shapenr > 1) {
		ob->shapenr--;
	}

	if (key->totkey == 0) {
		BKE_object_shapekey_free(bmain, ob);
	}

	return true;
}

bool BKE_object_flag_test_recursive(const Object *ob, short flag)
{
	if (ob->flag & flag) {
		return true;
	}
	else if (ob->parent) {
		return BKE_object_flag_test_recursive(ob->parent, flag);
	}
	else {
		return false;
	}
}

bool BKE_object_is_child_recursive(Object *ob_parent, Object *ob_child)
{
	for (ob_child = ob_child->parent; ob_child; ob_child = ob_child->parent) {
		if (ob_child == ob_parent) {
			return true;
		}
	}
	return false;
}

/* most important if this is modified it should _always_ return True, in certain
 * cases false positives are hard to avoid (shape keys for example) */
int BKE_object_is_modified(Scene *scene, Object *ob)
{
	int flag = 0;

	if (BKE_key_from_object(ob)) {
		flag |= eModifierMode_Render | eModifierMode_Realtime;
	}
	else {
		ModifierData *md;
		VirtualModifierData virtualModifierData;
		/* cloth */
		for (md = modifiers_getVirtualModifierList(ob, &virtualModifierData);
		     md && (flag != (eModifierMode_Render | eModifierMode_Realtime));
		     md = md->next)
		{
			if ((flag & eModifierMode_Render) == 0 && modifier_isEnabled(scene, md, eModifierMode_Render))
				flag |= eModifierMode_Render;

			if ((flag & eModifierMode_Realtime) == 0 && modifier_isEnabled(scene, md, eModifierMode_Realtime))
				flag |= eModifierMode_Realtime;
		}
	}

	return flag;
}

/* Check of objects moves in time. */
/* NOTE: This function is currently optimized for usage in combination
 * with mti->canDeform, so modifiers can quickly check if their target
 * objects moves (causing deformation motion blur) or not.
 *
 * This makes it possible to give some degree of false-positives here,
 * but it's currently an acceptable tradeoff between complexity and check
 * speed. In combination with checks of modifier stack and real life usage
 * percentage of false-positives shouldn't be that hight.
 */
static bool object_moves_in_time(Object *object)
{
	AnimData *adt = object->adt;
	if (adt != NULL) {
		/* If object has any sort of animation data assume it is moving. */
		if (adt->action != NULL ||
		    !BLI_listbase_is_empty(&adt->nla_tracks) ||
		    !BLI_listbase_is_empty(&adt->drivers) ||
		    !BLI_listbase_is_empty(&adt->overrides))
		{
			return true;
		}
	}
	if (!BLI_listbase_is_empty(&object->constraints)) {
		return true;
	}
	if (object->parent != NULL) {
		/* TODO(sergey): Do recursive check here? */
		return true;
	}
	return false;
}

static bool object_deforms_in_time(Object *object)
{
	if (BKE_key_from_object(object) != NULL) {
		return true;
	}
	if (!BLI_listbase_is_empty(&object->modifiers)) {
		return true;
	}
	return object_moves_in_time(object);
}

static bool constructive_modifier_is_deform_modified(ModifierData *md)
{
	/* TODO(sergey): Consider generalizing this a bit so all modifier logic
	 * is concentrated in MOD_{modifier}.c file,
	 */
	if (md->type == eModifierType_Array) {
		ArrayModifierData *amd = (ArrayModifierData *)md;
		/* TODO(sergey): Check if curve is deformed. */
		return (amd->start_cap != NULL && object_moves_in_time(amd->start_cap)) ||
		       (amd->end_cap != NULL && object_moves_in_time(amd->end_cap)) ||
		       (amd->curve_ob != NULL && object_moves_in_time(amd->curve_ob)) ||
		       (amd->offset_ob != NULL && object_moves_in_time(amd->offset_ob));
	}
	else if (md->type == eModifierType_Mirror) {
		MirrorModifierData *mmd = (MirrorModifierData *)md;
		return mmd->mirror_ob != NULL && object_moves_in_time(mmd->mirror_ob);
	}
	else if (md->type == eModifierType_Screw) {
		ScrewModifierData *smd = (ScrewModifierData *)md;
		return smd->ob_axis != NULL && object_moves_in_time(smd->ob_axis);
	}
	else if (md->type == eModifierType_MeshSequenceCache) {
		/* NOTE: Not ideal because it's unknown whether topology changes or not.
		 * This will be detected later, so by assuming it's only deformation
		 * going on here we allow to bake deform-only mesh to Alembic and have
		 * proper motion blur after that.
		 */
		return true;
	}
	return false;
}

static bool modifiers_has_animation_check(Object *ob)
{
	/* TODO(sergey): This is a bit code duplication with depsgraph, but
	 * would be nicer to solve this as a part of new dependency graph
	 * work, so we avoid conflicts and so.
	 */
	if (ob->adt != NULL) {
		AnimData *adt = ob->adt;
		FCurve *fcu;
		if (adt->action != NULL) {
			for (fcu = adt->action->curves.first; fcu; fcu = fcu->next) {
				if (fcu->rna_path && strstr(fcu->rna_path, "modifiers[")) {
					return true;
				}
			}
		}
		for (fcu = adt->drivers.first; fcu; fcu = fcu->next) {
			if (fcu->rna_path && strstr(fcu->rna_path, "modifiers[")) {
				return true;
			}
		}
	}
	return false;
}

/* test if object is affected by deforming modifiers (for motion blur). again
 * most important is to avoid false positives, this is to skip computations
 * and we can still if there was actual deformation afterwards */
int BKE_object_is_deform_modified(Scene *scene, Object *ob)
{
	ModifierData *md;
	VirtualModifierData virtualModifierData;
	int flag = 0;
	const bool is_modifier_animated = modifiers_has_animation_check(ob);

	if (BKE_key_from_object(ob)) {
		flag |= eModifierMode_Realtime | eModifierMode_Render;
	}

	if (ob->type == OB_CURVE) {
		Curve *cu = (Curve *)ob->data;
		if (cu->taperobj != NULL && object_deforms_in_time(cu->taperobj)) {
			flag |= eModifierMode_Realtime | eModifierMode_Render;
		}
	}

	/* cloth */
	for (md = modifiers_getVirtualModifierList(ob, &virtualModifierData);
	     md && (flag != (eModifierMode_Render | eModifierMode_Realtime));
	     md = md->next)
	{
		const ModifierTypeInfo *mti = modifierType_getInfo(md->type);
		bool can_deform = mti->type == eModifierTypeType_OnlyDeform ||
		                  is_modifier_animated;

		if (!can_deform) {
			can_deform = constructive_modifier_is_deform_modified(md);
		}

		if (can_deform) {
			if (!(flag & eModifierMode_Render) && modifier_isEnabled(scene, md, eModifierMode_Render))
				flag |= eModifierMode_Render;

			if (!(flag & eModifierMode_Realtime) && modifier_isEnabled(scene, md, eModifierMode_Realtime))
				flag |= eModifierMode_Realtime;
		}
	}

	return flag;
}

/* See if an object is using an animated modifier */
bool BKE_object_is_animated(Scene *scene, Object *ob)
{
	ModifierData *md;
	VirtualModifierData virtualModifierData;

	for (md = modifiers_getVirtualModifierList(ob, &virtualModifierData); md; md = md->next)
		if (modifier_dependsOnTime(md) &&
		    (modifier_isEnabled(scene, md, eModifierMode_Realtime) ||
		     modifier_isEnabled(scene, md, eModifierMode_Render)))
		{
			return true;
		}
	return false;
}

MovieClip *BKE_object_movieclip_get(Scene *scene, Object *ob, bool use_default)
{
	MovieClip *clip = use_default ? scene->clip : NULL;
	bConstraint *con = ob->constraints.first, *scon = NULL;

	while (con) {
		if (con->type == CONSTRAINT_TYPE_CAMERASOLVER) {
			if (scon == NULL || (scon->flag & CONSTRAINT_OFF))
				scon = con;
		}

		con = con->next;
	}

	if (scon) {
		bCameraSolverConstraint *solver = scon->data;
		if ((solver->flag & CAMERASOLVER_ACTIVECLIP) == 0)
			clip = solver->clip;
		else
			clip = scene->clip;
	}

	return clip;
}


/*
 * Find an associated Armature object
 */
static Object *obrel_armature_find(Object *ob)
{
	Object *ob_arm = NULL;

	if (ob->parent && ob->partype == PARSKEL && ob->parent->type == OB_ARMATURE) {
		ob_arm = ob->parent;
	}
	else {
		ModifierData *mod;
		for (mod = (ModifierData *)ob->modifiers.first; mod; mod = mod->next) {
			if (mod->type == eModifierType_Armature) {
				ob_arm = ((ArmatureModifierData *)mod)->object;
			}
		}
	}

	return ob_arm;
}

static bool obrel_list_test(Object *ob)
{
	return ob && !(ob->id.tag & LIB_TAG_DOIT);
}

static void obrel_list_add(LinkNode **links, Object *ob)
{
	BLI_linklist_prepend(links, ob);
	ob->id.tag |= LIB_TAG_DOIT;
}

/*
 * Iterates over all objects of the given scene layer.
 * Depending on the eObjectSet flag:
 * collect either OB_SET_ALL, OB_SET_VISIBLE or OB_SET_SELECTED objects.
 * If OB_SET_VISIBLE or OB_SET_SELECTED are collected, 
 * then also add related objects according to the given includeFilters.
 */
LinkNode *BKE_object_relational_superset(struct SceneLayer *scene_layer, eObjectSet objectSet, eObRelationTypes includeFilter)
{
	LinkNode *links = NULL;

	Base *base;

	/* Remove markers from all objects */
	for (base = scene_layer->object_bases.first; base; base = base->next) {
		base->object->id.tag &= ~LIB_TAG_DOIT;
	}

	/* iterate over all selected and visible objects */
	for (base = scene_layer->object_bases.first; base; base = base->next) {
		if (objectSet == OB_SET_ALL) {
			/* as we get all anyways just add it */
			Object *ob = base->object;
			obrel_list_add(&links, ob);
		}
		else {
			if ((objectSet == OB_SET_SELECTED && TESTBASELIB_BGMODE_NEW(base)) ||
			    (objectSet == OB_SET_VISIBLE  && BASE_EDITABLE_BGMODE_NEW(base)))
			{
				Object *ob = base->object;

				if (obrel_list_test(ob))
					obrel_list_add(&links, ob);

				/* parent relationship */
				if (includeFilter & (OB_REL_PARENT | OB_REL_PARENT_RECURSIVE)) {
					Object *parent = ob->parent;
					if (obrel_list_test(parent)) {

						obrel_list_add(&links, parent);

						/* recursive parent relationship */
						if (includeFilter & OB_REL_PARENT_RECURSIVE) {
							parent = parent->parent;
							while (obrel_list_test(parent)) {

								obrel_list_add(&links, parent);
								parent = parent->parent;
							}
						}
					}
				}

				/* child relationship */
				if (includeFilter & (OB_REL_CHILDREN | OB_REL_CHILDREN_RECURSIVE)) {
					Base *local_base;
					for (local_base = scene_layer->object_bases.first; local_base; local_base = local_base->next) {
						if (BASE_EDITABLE_BGMODE_NEW(local_base)) {

							Object *child = local_base->object;
							if (obrel_list_test(child)) {
								if ((includeFilter & OB_REL_CHILDREN_RECURSIVE && BKE_object_is_child_recursive(ob, child)) ||
								    (includeFilter & OB_REL_CHILDREN && child->parent && child->parent == ob))
								{
									obrel_list_add(&links, child);
								}
							}
						}
					}
				}


				/* include related armatures */
				if (includeFilter & OB_REL_MOD_ARMATURE) {
					Object *arm = obrel_armature_find(ob);
					if (obrel_list_test(arm)) {
						obrel_list_add(&links, arm);
					}
				}

			}
		}
	}

	return links;
}

/**
 * return all groups this object is apart of, caller must free.
 */
struct LinkNode *BKE_object_groups(Object *ob)
{
	LinkNode *group_linknode = NULL;
	Group *group = NULL;
	while ((group = BKE_group_object_find(group, ob))) {
		BLI_linklist_prepend(&group_linknode, group);
	}

	return group_linknode;
}

void BKE_object_groups_clear(Object *ob)
{
	Group *group = NULL;
	while ((group = BKE_group_object_find(group, ob))) {
		BKE_group_object_unlink(group, ob);
	}
}

/**
 * Return a KDTree from the deformed object (in worldspace)
 *
 * \note Only mesh objects currently support deforming, others are TODO.
 *
 * \param ob
 * \param r_tot
 * \return The kdtree or NULL if it can't be created.
 */
KDTree *BKE_object_as_kdtree(Object *ob, int *r_tot)
{
	KDTree *tree = NULL;
	unsigned int tot = 0;

	switch (ob->type) {
		case OB_MESH:
		{
			Mesh *me = ob->data;
			unsigned int i;

			DerivedMesh *dm = ob->derivedDeform ? ob->derivedDeform : ob->derivedFinal;
			const int *index;

			if (dm && (index = CustomData_get_layer(&dm->vertData, CD_ORIGINDEX))) {
				MVert *mvert = dm->getVertArray(dm);
				unsigned int totvert = dm->getNumVerts(dm);

				/* tree over-allocs in case where some verts have ORIGINDEX_NONE */
				tot = 0;
				tree = BLI_kdtree_new(totvert);

				/* we don't how how many verts from the DM we can use */
				for (i = 0; i < totvert; i++) {
					if (index[i] != ORIGINDEX_NONE) {
						float co[3];
						mul_v3_m4v3(co, ob->obmat, mvert[i].co);
						BLI_kdtree_insert(tree, index[i], co);
						tot++;
					}
				}
			}
			else {
				MVert *mvert = me->mvert;

				tot = me->totvert;
				tree = BLI_kdtree_new(tot);

				for (i = 0; i < tot; i++) {
					float co[3];
					mul_v3_m4v3(co, ob->obmat, mvert[i].co);
					BLI_kdtree_insert(tree, i, co);
				}
			}

			BLI_kdtree_balance(tree);
			break;
		}
		case OB_CURVE:
		case OB_SURF:
		{
			/* TODO: take deformation into account */
			Curve *cu = ob->data;
			unsigned int i, a;

			Nurb *nu;

			tot = BKE_nurbList_verts_count_without_handles(&cu->nurb);
			tree = BLI_kdtree_new(tot);
			i = 0;

			nu = cu->nurb.first;
			while (nu) {
				if (nu->bezt) {
					BezTriple *bezt;

					bezt = nu->bezt;
					a = nu->pntsu;
					while (a--) {
						float co[3];
						mul_v3_m4v3(co, ob->obmat, bezt->vec[1]);
						BLI_kdtree_insert(tree, i++, co);
						bezt++;
					}
				}
				else {
					BPoint *bp;

					bp = nu->bp;
					a = nu->pntsu * nu->pntsv;
					while (a--) {
						float co[3];
						mul_v3_m4v3(co, ob->obmat, bp->vec);
						BLI_kdtree_insert(tree, i++, co);
						bp++;
					}
				}
				nu = nu->next;
			}

			BLI_kdtree_balance(tree);
			break;
		}
		case OB_LATTICE:
		{
			/* TODO: take deformation into account */
			Lattice *lt = ob->data;
			BPoint *bp;
			unsigned int i;

			tot = lt->pntsu * lt->pntsv * lt->pntsw;
			tree = BLI_kdtree_new(tot);
			i = 0;

			for (bp = lt->def; i < tot; bp++) {
				float co[3];
				mul_v3_m4v3(co, ob->obmat, bp->vec);
				BLI_kdtree_insert(tree, i++, co);
			}

			BLI_kdtree_balance(tree);
			break;
		}
	}

	*r_tot = tot;
	return tree;
}

bool BKE_object_modifier_use_time(Object *ob, ModifierData *md)
{
	if (modifier_dependsOnTime(md)) {
		return true;
	}

	/* Check whether modifier is animated. */
	/* TODO: this should be handled as part of build_animdata() -- Aligorith */
	if (ob->adt) {
		AnimData *adt = ob->adt;
		FCurve *fcu;

		char pattern[MAX_NAME + 16];
		BLI_snprintf(pattern, sizeof(pattern), "modifiers[\"%s\"]", md->name);

		/* action - check for F-Curves with paths containing 'modifiers[' */
		if (adt->action) {
			for (fcu = (FCurve *)adt->action->curves.first;
			     fcu != NULL;
			     fcu = (FCurve *)fcu->next)
			{
				if (fcu->rna_path && strstr(fcu->rna_path, pattern))
					return true;
			}
		}

		/* This here allows modifier properties to get driven and still update properly
		 *
		 * Workaround to get [#26764] (e.g. subsurf levels not updating when animated/driven)
		 * working, without the updating problems ([#28525] [#28690] [#28774] [#28777]) caused
		 * by the RNA updates cache introduced in r.38649
		 */
		for (fcu = (FCurve *)adt->drivers.first;
		     fcu != NULL;
		     fcu = (FCurve *)fcu->next)
		{
			if (fcu->rna_path && strstr(fcu->rna_path, pattern))
				return true;
		}

		/* XXX: also, should check NLA strips, though for now assume that nobody uses
		 * that and we can omit that for performance reasons... */
	}

	return false;
}

/* set "ignore cache" flag for all caches on this object */
static void object_cacheIgnoreClear(Object *ob, int state)
{
	ListBase pidlist;
	PTCacheID *pid;
	BKE_ptcache_ids_from_object(&pidlist, ob, NULL, 0);

	for (pid = pidlist.first; pid; pid = pid->next) {
		if (pid->cache) {
			if (state)
				pid->cache->flag |= PTCACHE_IGNORE_CLEAR;
			else
				pid->cache->flag &= ~PTCACHE_IGNORE_CLEAR;
		}
	}

	BLI_freelistN(&pidlist);
}

/* Note: this function should eventually be replaced by depsgraph functionality.
 * Avoid calling this in new code unless there is a very good reason for it!
 */
bool BKE_object_modifier_update_subframe(Scene *scene, Object *ob, bool update_mesh,
                                         int parent_recursion, float frame,
                                         int type)
{
	ModifierData *md = modifiers_findByType(ob, (ModifierType)type);
	bConstraint *con;

	if (type == eModifierType_DynamicPaint) {
		DynamicPaintModifierData *pmd = (DynamicPaintModifierData *)md;

		/* if other is dynamic paint canvas, don't update */
		if (pmd && pmd->canvas)
			return true;
	}
	else if (type == eModifierType_Smoke) {
		SmokeModifierData *smd = (SmokeModifierData *)md;

		if (smd && (smd->type & MOD_SMOKE_TYPE_DOMAIN) != 0)
			return true;
	}

	/* if object has parents, update them too */
	if (parent_recursion) {
		int recursion = parent_recursion - 1;
		bool no_update = false;
		if (ob->parent) no_update |= BKE_object_modifier_update_subframe(scene, ob->parent, 0, recursion, frame, type);
		if (ob->track) no_update |= BKE_object_modifier_update_subframe(scene, ob->track, 0, recursion, frame, type);

		/* skip subframe if object is parented
		 *  to vertex of a dynamic paint canvas */
		if (no_update && (ob->partype == PARVERT1 || ob->partype == PARVERT3))
			return false;

		/* also update constraint targets */
		for (con = ob->constraints.first; con; con = con->next) {
			const bConstraintTypeInfo *cti = BKE_constraint_typeinfo_get(con);
			ListBase targets = {NULL, NULL};

			if (cti && cti->get_constraint_targets) {
				bConstraintTarget *ct;
				cti->get_constraint_targets(con, &targets);
				for (ct = targets.first; ct; ct = ct->next) {
					if (ct->tar)
						BKE_object_modifier_update_subframe(scene, ct->tar, 0, recursion, frame, type);
				}
				/* free temp targets */
				if (cti->flush_constraint_targets)
					cti->flush_constraint_targets(con, &targets, 0);
			}
		}
	}

	/* was originally OB_RECALC_ALL - TODO - which flags are really needed??? */
	ob->recalc |= OB_RECALC_OB | OB_RECALC_DATA | OB_RECALC_TIME;
	BKE_animsys_evaluate_animdata(scene, &ob->id, ob->adt, frame, ADT_RECALC_ANIM);
	if (update_mesh) {
		/* ignore cache clear during subframe updates
		 *  to not mess up cache validity */
		object_cacheIgnoreClear(ob, 1);
		BKE_object_handle_update(G.main->eval_ctx, scene, ob);
		object_cacheIgnoreClear(ob, 0);
	}
	else
		BKE_object_where_is_calc_time(scene, ob, frame);

	/* for curve following objects, parented curve has to be updated too */
	if (ob->type == OB_CURVE) {
		Curve *cu = ob->data;
		BKE_animsys_evaluate_animdata(scene, &cu->id, cu->adt, frame, ADT_RECALC_ANIM);
	}
	/* and armatures... */
	if (ob->type == OB_ARMATURE) {
		bArmature *arm = ob->data;
		BKE_animsys_evaluate_animdata(scene, &arm->id, arm->adt, frame, ADT_RECALC_ANIM);
		BKE_pose_where_is(scene, ob);
	}

	return false;
}<|MERGE_RESOLUTION|>--- conflicted
+++ resolved
@@ -126,10 +126,6 @@
 
 #include "DRW_engine.h"
 
-#include "DEG_depsgraph.h"
-
-#include "DRW_engine.h"
-
 #ifdef WITH_MOD_FLUID
 #include "LBM_fluidsim.h"
 #endif
@@ -462,9 +458,6 @@
 	}
 	GPU_lamp_free(ob);
 
-<<<<<<< HEAD
-	DRW_object_engine_data_free(ob);
-=======
 	for (ObjectEngineData *oed = ob->drawdata.first; oed; oed = oed->next) {
 		if (oed->storage) {
 			if (oed->free) {
@@ -476,7 +469,6 @@
 	BLI_freelistN(&ob->drawdata);
 
 	ob->deg_update_flag = 0;
->>>>>>> a5b3df75
 
 	BKE_sculptsession_free(ob);
 
@@ -731,24 +723,10 @@
 
 	ob->data = BKE_object_obdata_add_from_type(bmain, type, name);
 
-<<<<<<< HEAD
-	lc = BKE_layer_collection_active(sl);
-
-	if (lc == NULL) {
-		BLI_assert(BLI_listbase_count_ex(&sl->layer_collections, 1) == 0);
-		/* when there is no collection linked to this SceneLayer, create one */
-		SceneCollection *sc = BKE_collection_add(scene, NULL, NULL);
-		lc = BKE_collection_link(sl, sc);
-	}
+	lc = BKE_layer_collection_get_active_ensure(scene, sl);
 
 	BKE_collection_object_add(scene, lc->scene_collection, ob);
 
-=======
-	lc = BKE_layer_collection_get_active_ensure(scene, sl);
-
-	BKE_collection_object_add(scene, lc->scene_collection, ob);
-
->>>>>>> a5b3df75
 	base = BKE_scene_layer_base_find(sl, ob);
 	BKE_scene_layer_base_deselect_all(sl);
 	BKE_scene_layer_base_select(sl, base);
