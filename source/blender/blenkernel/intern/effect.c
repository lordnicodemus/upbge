--- conflicted
+++ resolved
@@ -101,9 +101,6 @@
 
 //XXX #include "BIF_screen.h"
 
-<<<<<<< HEAD
-PartDeflect *object_add_collision_fields(void)
-=======
 EffectorWeights *BKE_add_effector_weights(Group *group)
 {
 	EffectorWeights *weights = MEM_callocN(sizeof(EffectorWeights), "EffectorWeights");
@@ -119,23 +116,17 @@
 	return weights;
 }
 PartDeflect *object_add_collision_fields(int type)
->>>>>>> 16c1a294
 {
 	PartDeflect *pd;
 
 	pd= MEM_callocN(sizeof(PartDeflect), "PartDeflect");
 
-<<<<<<< HEAD
-=======
 	pd->forcefield = type;
->>>>>>> 16c1a294
 	pd->pdef_sbdamp = 0.1f;
 	pd->pdef_sbift  = 0.2f;
 	pd->pdef_sboft  = 0.02f;
 	pd->seed = ((unsigned int)(ceil(PIL_check_seconds_timer()))+1) % 128;
 	pd->f_strength = 1.0f;
-<<<<<<< HEAD
-=======
 	pd->f_damp = 1.0f;
 	pd->f_size = 1.0f;
 
@@ -150,7 +141,6 @@
 			break;
 	}
 	pd->flag = PFIELD_DO_LOCATION|PFIELD_DO_ROTATION;
->>>>>>> 16c1a294
 
 	return pd;
 }
@@ -209,24 +199,6 @@
 	if(pd->tex)
 		pd->tex->id.us--;
 
-<<<<<<< HEAD
-static void add_to_effectorcache(ListBase *lb, Scene *scene, Object *ob, Object *obsrc)
-{
-	pEffectorCache *ec;
-	PartDeflect *pd= ob->pd;
-			
-	if(pd->forcefield == PFIELD_GUIDE) {
-		if(ob->type==OB_CURVE && obsrc->type==OB_MESH) {	/* guides only do mesh particles */
-			Curve *cu= ob->data;
-			if(cu->flag & CU_PATH) {
-				if(cu->path==NULL || cu->path->data==NULL)
-					makeDispListCurveTypes(scene, ob, 0);
-				if(cu->path && cu->path->data) {
-					ec= MEM_callocN(sizeof(pEffectorCache), "effector cache");
-					ec->ob= ob;
-					BLI_addtail(lb, ec);
-				}
-=======
 	if(pd->rng)
 		rng_free(pd->rng);
 
@@ -251,7 +223,6 @@
 				where_on_path(eff->ob, 0.0, eff->guide_loc, eff->guide_dir, NULL, &eff->guide_radius);
 				Mat4MulVecfl(eff->ob->obmat, eff->guide_loc);
 				Mat4Mul3Vecfl(eff->ob->obmat, eff->guide_dir);
->>>>>>> 16c1a294
 			}
 		}
 	}
@@ -319,11 +290,7 @@
 }
 
 /* returns ListBase handle with objects taking part in the effecting */
-<<<<<<< HEAD
-ListBase *pdInitEffectors(Scene *scene, Object *obsrc, Group *group)
-=======
 ListBase *pdInitEffectors(Scene *scene, Object *ob_src, ParticleSystem *psys_src, EffectorWeights *weights)
->>>>>>> 16c1a294
 {
 	Base *base;
 	unsigned int layer= ob_src->lay;
@@ -332,11 +299,6 @@
 	if(weights->group) {
 		GroupObject *go;
 		
-<<<<<<< HEAD
-		for(go= group->gobject.first; go; go= go->next) {
-			if( (go->ob->lay & layer) && go->ob->pd && go->ob!=obsrc) {
-				add_to_effectorcache(&listb, scene, go->ob, obsrc);
-=======
 		for(go= weights->group->gobject.first; go; go= go->next) {
 			if( (go->ob->lay & layer) ) {
 				if( go->ob->pd && go->ob->pd->forcefield )
@@ -348,16 +310,11 @@
 					for( ; psys; psys=psys->next )
 						add_particles_to_effectors(&effectors, scene, weights, go->ob, psys, psys_src);
 				}
->>>>>>> 16c1a294
 			}
 		}
 	}
 	else {
 		for(base = scene->base.first; base; base= base->next) {
-<<<<<<< HEAD
-			if( (base->lay & layer) && base->object->pd && base->object!=obsrc) {
-				add_to_effectorcache(&listb, scene, base->object, obsrc);
-=======
 			if( (base->lay & layer) ) {
 				if( base->object->pd && base->object->pd->forcefield )
 				add_object_to_effectors(&effectors, scene, weights, base->object, ob_src);
@@ -368,7 +325,6 @@
 					for( ; psys; psys=psys->next )
 						add_particles_to_effectors(&effectors, scene, weights, base->object, psys, psys_src);
 				}
->>>>>>> 16c1a294
 			}
 		}
 	}
@@ -460,22 +416,12 @@
 }
 
 // get visibility of a wind ray
-<<<<<<< HEAD
-static float eff_calc_visibility(Scene *scene, Object *ob, float *co, float *dir)
-=======
 static float eff_calc_visibility(ListBase *colliders, EffectorCache *eff, EffectorData *efd, EffectedPoint *point)
->>>>>>> 16c1a294
 {
 	ListBase *colls = colliders;
 	ColliderCache *col;
 	float norm[3], len = 0.0;
-<<<<<<< HEAD
-	float visibility = 1.0;
-	
-	collobjs = get_collisionobjects(scene, ob, &numcollobj);
-=======
 	float visibility = 1.0, absorption = 0.0;
->>>>>>> 16c1a294
 	
 	if(!(eff->pd->flag & PFIELD_VISIBILITY))
 		return visibility;
@@ -608,24 +554,9 @@
 	return falloff;
 }
 
-<<<<<<< HEAD
-void do_physical_effector(Scene *scene, Object *ob, float *opco, short type, float force_val, float distance, float falloff, float size, float damp, float *eff_velocity, float *vec_to_part, float *velocity, float *field, int planar, struct RNG *rng, float noise_factor, float charge, float pa_size)
-{
-	float mag_vec[3]={0,0,0};
-	float temp[3], temp2[3];
-	float eff_vel[3];
-	float noise = 0, visibility;
-	
-	// calculate visibility
-	visibility = eff_calc_visibility(scene, ob, opco, vec_to_part);
-	if(visibility <= 0.0)
-		return;
-	falloff *= visibility;
-=======
 int closest_point_on_surface(SurfaceModifierData *surmd, float *co, float *surface_co, float *surface_nor, float *surface_vel)
 {
 	BVHTreeNearest nearest;
->>>>>>> 16c1a294
 
 	nearest.index = -1;
 	nearest.dist = FLT_MAX;
@@ -1001,9 +932,6 @@
 		if(ELEM(pd->forcefield, PFIELD_HARMONIC, PFIELD_DRAG)==0 && pd->f_flow != 0.0f) {
 			VECADDFAC(total_force, total_force, point->vel, -pd->f_flow * efd->falloff);
 		}
-		case PFIELD_BOID:
-			/* Boid field is handled completely in boids code. */
-			break;
 	}
 
 	if(pd->flag & PFIELD_DO_ROTATION && point->ave && point->rot) {
@@ -1032,11 +960,7 @@
 	guide		= old speed of particle
 
 */
-<<<<<<< HEAD
-void pdDoEffectors(Scene *scene, ListBase *lb, float *opco, float *force, float *speed, float cur_time, float loc_time, unsigned int flags)
-=======
 void pdDoEffectors(ListBase *effectors, ListBase *colliders, EffectorWeights *weights, EffectedPoint *point, float *force, float *impulse)
->>>>>>> 16c1a294
 {
 /*
 	Modifies the force on a particle according to its
@@ -1060,33 +984,6 @@
 	
 	if(effectors) for(eff = effectors->first; eff; eff=eff->next) {
 		/* object effectors were fully checked to be OK to evaluate! */
-<<<<<<< HEAD
-		ob= ec->ob;
-		pd= ob->pd;
-			
-		/* Get IPO force strength and fall off values here */
-		where_is_object_time(scene, ob, cur_time);
-			
-		/* use center of object for distance calculus */
-		VecSubf(vec_to_part, opco, ob->obmat[3]);
-		distance = VecLength(vec_to_part);
-
-		falloff=effector_falloff(pd,ob->obmat[2],vec_to_part);		
-		
-		if(falloff<=0.0f)
-			;	/* don't do anything */
-		else {
-			float field[3]={0,0,0}, tmp[3];
-			VECCOPY(field, force);
-			do_physical_effector(scene, ob, opco, pd->forcefield,pd->f_strength,distance,
-								falloff, pd->f_dist, pd->f_damp, ob->obmat[2], vec_to_part,
-								speed,force, pd->flag&PFIELD_PLANAR, pd->rng, pd->f_noise, 0.0f, 0.0f);
-			
-			// for softbody backward compatibility
-			if(flags & PE_WIND_AS_SPEED){
-				VECSUB(tmp, force, field);
-				VECSUB(speed, speed, tmp);
-=======
 
 		get_effector_tot(eff, &efd, point, &tot, &p);
 
@@ -1117,7 +1014,6 @@
 			else if(eff->flag & PE_VELOCITY_TO_IMPULSE && impulse) {
 				/* special case for harmonic effector */
 				VECADD(impulse, impulse, efd.vel);
->>>>>>> 16c1a294
 			}
 		}
 	}
