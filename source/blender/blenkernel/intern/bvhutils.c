--- conflicted
+++ resolved
@@ -499,14 +499,9 @@
   data->nearest_callback = NULL;
   data->raycast_callback = mesh_verts_spherecast;
 
-<<<<<<< HEAD
 	data->vert = vert;
 	data->vert_allocated = vert_allocated;
 	//data->face = DM_get_tessface_array(dm, &data->face_allocated);  /* XXX WHY???? */
-=======
-  data->vert = vert;
-  data->vert_allocated = vert_allocated;
->>>>>>> c8fc23fd
 }
 
 /* Builds a bvh tree where nodes are the vertices of the given em */
