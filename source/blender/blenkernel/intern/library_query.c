/*
 * ***** BEGIN GPL LICENSE BLOCK *****
 *
 * This program is free software; you can redistribute it and/or
 * modify it under the terms of the GNU General Public License
 * as published by the Free Software Foundation; either version 2
 * of the License, or (at your option) any later version.
 *
 * This program is distributed in the hope that it will be useful,
 * but WITHOUT ANY WARRANTY; without even the implied warranty of
 * MERCHANTABILITY or FITNESS FOR A PARTICULAR PURPOSE.  See the
 * GNU General Public License for more details.
 *
 * You should have received a copy of the GNU General Public License
 * along with this program; if not, write to the Free Software Foundation,
 * Inc., 51 Franklin Street, Fifth Floor, Boston, MA 02110-1301, USA.
 *
 * The Original Code is Copyright (C) 2014 by Blender Foundation.
 * All rights reserved.
 *
 * Contributor(s): Sergey Sharybin.
 *
 * ***** END GPL LICENSE BLOCK *****
 */

/** \file blender/blenkernel/intern/library_query.c
 *  \ingroup bke
 */

#include <stdlib.h>

#include "MEM_guardedalloc.h"

#include "DNA_actuator_types.h"
#include "DNA_anim_types.h"
#include "DNA_armature_types.h"
#include "DNA_brush_types.h"
#include "DNA_camera_types.h"
#include "DNA_collection_types.h"
#include "DNA_constraint_types.h"
#include "DNA_controller_types.h"
#include "DNA_gpencil_types.h"
#include "DNA_key_types.h"
#include "DNA_lamp_types.h"
#include "DNA_lattice_types.h"
#include "DNA_linestyle_types.h"
#include "DNA_material_types.h"
#include "DNA_mesh_types.h"
#include "DNA_meshdata_types.h"
#include "DNA_meta_types.h"
#include "DNA_movieclip_types.h"
#include "DNA_mask_types.h"
#include "DNA_node_types.h"
#include "DNA_object_force_types.h"
#include "DNA_lightprobe_types.h"
#include "DNA_rigidbody_types.h"
#include "DNA_scene_types.h"
#include "DNA_sensor_types.h"
#include "DNA_sequence_types.h"
#include "DNA_screen_types.h"
#include "DNA_speaker_types.h"
#include "DNA_sound_types.h"
#include "DNA_text_types.h"
#include "DNA_vfont_types.h"
#include "DNA_windowmanager_types.h"
#include "DNA_workspace_types.h"
#include "DNA_world_types.h"

#include "BLI_utildefines.h"
#include "BLI_listbase.h"
#include "BLI_ghash.h"
#include "BLI_linklist_stack.h"

#include "BKE_animsys.h"
#include "BKE_collection.h"
#include "BKE_constraint.h"
#include "BKE_fcurve.h"
#include "BKE_gpencil_modifier.h"
#include "BKE_idprop.h"
#include "BKE_library.h"
#include "BKE_library_query.h"
#include "BKE_main.h"
#include "BKE_modifier.h"
#include "BKE_node.h"
#include "BKE_particle.h"
#include "BKE_rigidbody.h"
#include "BKE_sca.h"
#include "BKE_sequencer.h"
#include "BKE_tracking.h"
#include "BKE_workspace.h"


#define FOREACH_FINALIZE _finalize
#define FOREACH_FINALIZE_VOID \
	if (0) { goto FOREACH_FINALIZE; } \
	FOREACH_FINALIZE: ((void)0)

#define FOREACH_CALLBACK_INVOKE_ID_PP(_data, id_pp, _cb_flag) \
	CHECK_TYPE(id_pp, ID **); \
	if (!((_data)->status & IDWALK_STOP)) { \
		const int _flag = (_data)->flag; \
		ID *old_id = *(id_pp); \
		const int callback_return = (_data)->callback((_data)->user_data, (_data)->self_id, id_pp, _cb_flag | (_data)->cb_flag); \
		if (_flag & IDWALK_READONLY) { \
			BLI_assert(*(id_pp) == old_id); \
		} \
		if (old_id && (_flag & IDWALK_RECURSE)) { \
			if (!BLI_gset_haskey((_data)->ids_handled, old_id)) { \
				BLI_gset_add((_data)->ids_handled, old_id); \
				if (!(callback_return & IDWALK_RET_STOP_RECURSION)) { \
					BLI_LINKSTACK_PUSH((_data)->ids_todo, old_id); \
				} \
			} \
		} \
		if (callback_return & IDWALK_RET_STOP_ITER) { \
			(_data)->status |= IDWALK_STOP; \
			goto FOREACH_FINALIZE; \
		} \
	} \
	else { \
		goto FOREACH_FINALIZE; \
	} ((void)0)

#define FOREACH_CALLBACK_INVOKE_ID(_data, id, cb_flag) \
	{ \
		CHECK_TYPE_ANY(id, ID *, void *); \
		FOREACH_CALLBACK_INVOKE_ID_PP(_data, (ID **)&(id), cb_flag); \
	} ((void)0)

#define FOREACH_CALLBACK_INVOKE(_data, id_super, cb_flag) \
	{ \
		CHECK_TYPE(&((id_super)->id), ID *); \
		FOREACH_CALLBACK_INVOKE_ID_PP(_data, (ID **)&(id_super), cb_flag); \
	} ((void)0)

/* status */
enum {
	IDWALK_STOP     = 1 << 0,
};

typedef struct LibraryForeachIDData {
	ID *self_id;
	int flag;
	int cb_flag;
	LibraryIDLinkCallback callback;
	void *user_data;
	int status;

	/* To handle recursion. */
	GSet *ids_handled;  /* All IDs that are either already done, or still in ids_todo stack. */
	BLI_LINKSTACK_DECLARE(ids_todo, ID *);
} LibraryForeachIDData;

static void library_foreach_idproperty_ID_link(LibraryForeachIDData *data, IDProperty *prop, int flag)
{
	if (!prop)
		return;

	switch (prop->type) {
		case IDP_GROUP:
		{
			for (IDProperty *loop = prop->data.group.first; loop; loop = loop->next) {
				library_foreach_idproperty_ID_link(data, loop, flag);
			}
			break;
		}
		case IDP_IDPARRAY:
		{
			IDProperty *loop = IDP_Array(prop);
			for (int i = 0; i < prop->len; i++) {
				library_foreach_idproperty_ID_link(data, &loop[i], flag);
			}
			break;
		}
		case IDP_ID:
			FOREACH_CALLBACK_INVOKE_ID(data, prop->data.pointer, flag);
			break;
		default:
			break;  /* Nothing to do here with other types of IDProperties... */
	}

	FOREACH_FINALIZE_VOID;
}

static void library_foreach_rigidbodyworldSceneLooper(
        struct RigidBodyWorld *UNUSED(rbw), ID **id_pointer, void *user_data, int cb_flag)
{
	LibraryForeachIDData *data = (LibraryForeachIDData *) user_data;
	FOREACH_CALLBACK_INVOKE_ID_PP(data, id_pointer, cb_flag);

	FOREACH_FINALIZE_VOID;
}

static void library_foreach_modifiersForeachIDLink(
        void *user_data, Object *UNUSED(object), ID **id_pointer, int cb_flag)
{
	LibraryForeachIDData *data = (LibraryForeachIDData *) user_data;
	FOREACH_CALLBACK_INVOKE_ID_PP(data, id_pointer, cb_flag);

	FOREACH_FINALIZE_VOID;
}

static void library_foreach_gpencil_modifiersForeachIDLink(
        void *user_data, Object *UNUSED(object), ID **id_pointer, int cb_flag)
{
	LibraryForeachIDData *data = (LibraryForeachIDData *) user_data;
	FOREACH_CALLBACK_INVOKE_ID_PP(data, id_pointer, cb_flag);

	FOREACH_FINALIZE_VOID;
}

static void library_foreach_constraintObjectLooper(bConstraint *UNUSED(con), ID **id_pointer,
                                                   bool is_reference, void *user_data)
{
	LibraryForeachIDData *data = (LibraryForeachIDData *) user_data;
	const int cb_flag = is_reference ? IDWALK_CB_USER : IDWALK_CB_NOP;
	FOREACH_CALLBACK_INVOKE_ID_PP(data, id_pointer, cb_flag);

	FOREACH_FINALIZE_VOID;
}

static void library_foreach_particlesystemsObjectLooper(
        ParticleSystem *UNUSED(psys), ID **id_pointer, void *user_data, int cb_flag)
{
	LibraryForeachIDData *data = (LibraryForeachIDData *) user_data;
	FOREACH_CALLBACK_INVOKE_ID_PP(data, id_pointer, cb_flag);

	FOREACH_FINALIZE_VOID;
}

static void library_foreach_sensorsObjectLooper(
        bSensor *UNUSED(sensor), ID **id_pointer, void *user_data, int cb_flag)
{
	LibraryForeachIDData *data = (LibraryForeachIDData *) user_data;
	FOREACH_CALLBACK_INVOKE_ID_PP(data, id_pointer, cb_flag);

	FOREACH_FINALIZE_VOID;
}

static void library_foreach_controllersObjectLooper(
        bController *UNUSED(controller), ID **id_pointer, void *user_data, int cb_flag)
{
	LibraryForeachIDData *data = (LibraryForeachIDData *) user_data;
	FOREACH_CALLBACK_INVOKE_ID_PP(data, id_pointer, cb_flag);

	FOREACH_FINALIZE_VOID;
}

static void library_foreach_actuatorsObjectLooper(
        bActuator *UNUSED(actuator), ID **id_pointer, void *user_data, int cb_flag)
{
	LibraryForeachIDData *data = (LibraryForeachIDData *) user_data;
	FOREACH_CALLBACK_INVOKE_ID_PP(data, id_pointer, cb_flag);

	FOREACH_FINALIZE_VOID;
}

static void library_foreach_nla_strip(LibraryForeachIDData *data, NlaStrip *strip)
{
	NlaStrip *substrip;

	FOREACH_CALLBACK_INVOKE(data, strip->act, IDWALK_CB_USER);

	for (substrip = strip->strips.first; substrip; substrip = substrip->next) {
		library_foreach_nla_strip(data, substrip);
	}

	FOREACH_FINALIZE_VOID;
}

static void library_foreach_animationData(LibraryForeachIDData *data, AnimData *adt)
{
	FCurve *fcu;
	NlaTrack *nla_track;
	NlaStrip *nla_strip;

	for (fcu = adt->drivers.first; fcu; fcu = fcu->next) {
		ChannelDriver *driver = fcu->driver;
		DriverVar *dvar;

		for (dvar = driver->variables.first; dvar; dvar = dvar->next) {
			/* only used targets */
			DRIVER_TARGETS_USED_LOOPER(dvar)
			{
				FOREACH_CALLBACK_INVOKE_ID(data, dtar->id, IDWALK_CB_NOP);
			}
			DRIVER_TARGETS_LOOPER_END
		}
	}

	FOREACH_CALLBACK_INVOKE(data, adt->action, IDWALK_CB_USER);
	FOREACH_CALLBACK_INVOKE(data, adt->tmpact, IDWALK_CB_USER);

	for (nla_track = adt->nla_tracks.first; nla_track; nla_track = nla_track->next) {
		for (nla_strip = nla_track->strips.first; nla_strip; nla_strip = nla_strip->next) {
			library_foreach_nla_strip(data, nla_strip);
		}
	}

	FOREACH_FINALIZE_VOID;
}

static void library_foreach_mtex(LibraryForeachIDData *data, MTex *mtex)
{
	FOREACH_CALLBACK_INVOKE(data, mtex->object, IDWALK_CB_NOP);
	FOREACH_CALLBACK_INVOKE(data, mtex->tex, IDWALK_CB_USER);

	FOREACH_FINALIZE_VOID;
}

static void library_foreach_paint(LibraryForeachIDData *data, Paint *paint)
{
	FOREACH_CALLBACK_INVOKE(data, paint->brush, IDWALK_CB_USER);
	FOREACH_CALLBACK_INVOKE(data, paint->palette, IDWALK_CB_USER);

	FOREACH_FINALIZE_VOID;
}

static void library_foreach_bone(LibraryForeachIDData *data, Bone *bone)
{
	library_foreach_idproperty_ID_link(data, bone->prop, IDWALK_CB_USER);

	for (Bone *curbone = bone->childbase.first; curbone; curbone = curbone->next) {
		library_foreach_bone(data, curbone);
	}

	FOREACH_FINALIZE_VOID;
}

static void library_foreach_layer_collection(LibraryForeachIDData *data, ListBase *lb)
{
	for (LayerCollection *lc = lb->first; lc; lc = lc->next) {
		FOREACH_CALLBACK_INVOKE(data, lc->collection, IDWALK_CB_NOP);
		library_foreach_layer_collection(data, &lc->layer_collections);
	}

	FOREACH_FINALIZE_VOID;
}

static void library_foreach_ID_as_subdata_link(
        ID **id_pp, LibraryIDLinkCallback callback, void *user_data, int flag, LibraryForeachIDData *data)
{
	/* Needed e.g. for callbacks handling relationships... This call shall be absolutely readonly. */
	ID *id = *id_pp;
	FOREACH_CALLBACK_INVOKE_ID_PP(data, id_pp, IDWALK_CB_PRIVATE);
	BLI_assert(id == *id_pp);

	if (flag & IDWALK_RECURSE) {
		/* Defer handling into main loop, recursively calling BKE_library_foreach_ID_link in IDWALK_RECURSE case is
		 * troublesome, see T49553. */
		if (!BLI_gset_haskey(data->ids_handled, id)) {
			BLI_gset_add(data->ids_handled, id);
			BLI_LINKSTACK_PUSH(data->ids_todo, id);
		}
	}
	else {
		BKE_library_foreach_ID_link(NULL, id, callback, user_data, flag);
	}

	FOREACH_FINALIZE_VOID;
}

/**
 * Loop over all of the ID's this datablock links to.
 *
 * \note: May be extended to be recursive in the future.
 */
void BKE_library_foreach_ID_link(Main *bmain, ID *id, LibraryIDLinkCallback callback, void *user_data, int flag)
{
	LibraryForeachIDData data;
	int i;

	if (flag & IDWALK_RECURSE) {
		/* For now, recusion implies read-only. */
		flag |= IDWALK_READONLY;

		data.ids_handled = BLI_gset_new(BLI_ghashutil_ptrhash, BLI_ghashutil_ptrcmp, __func__);
		BLI_LINKSTACK_INIT(data.ids_todo);

		BLI_gset_add(data.ids_handled, id);
	}
	else {
		data.ids_handled = NULL;
	}
	data.flag = flag;
	data.status = 0;
	data.callback = callback;
	data.user_data = user_data;

#define CALLBACK_INVOKE_ID(check_id, cb_flag) \
	FOREACH_CALLBACK_INVOKE_ID(&data, check_id, cb_flag)

#define CALLBACK_INVOKE(check_id_super, cb_flag) \
	FOREACH_CALLBACK_INVOKE(&data, check_id_super, cb_flag)

	for (; id != NULL; id = (flag & IDWALK_RECURSE) ? BLI_LINKSTACK_POP(data.ids_todo) : NULL) {
		data.self_id = id;
		data.cb_flag = ID_IS_LINKED(id) ? IDWALK_CB_INDIRECT_USAGE : 0;

		if (bmain != NULL && bmain->relations != NULL && (flag & IDWALK_READONLY)) {
			/* Note that this is minor optimization, even in worst cases (like id being an object with lots of
			 * drivers and constraints and modifiers, or material etc. with huge node tree),
			 * but we might as well use it (Main->relations is always assumed valid, it's responsibility of code
			 * creating it to free it, especially if/when it starts modifying Main database). */
			MainIDRelationsEntry *entry = BLI_ghash_lookup(bmain->relations->id_user_to_used, id);
			for (; entry != NULL; entry = entry->next) {
				FOREACH_CALLBACK_INVOKE_ID_PP(&data, entry->id_pointer, entry->usage_flag);
			}
			continue;
		}

		if (id->override_static != NULL) {
			CALLBACK_INVOKE_ID(id->override_static->reference, IDWALK_CB_USER | IDWALK_CB_STATIC_OVERRIDE_REFERENCE);
			CALLBACK_INVOKE_ID(id->override_static->storage, IDWALK_CB_USER | IDWALK_CB_STATIC_OVERRIDE_REFERENCE);
		}

		library_foreach_idproperty_ID_link(&data, id->properties, IDWALK_CB_USER);

		AnimData *adt = BKE_animdata_from_id(id);
		if (adt) {
			library_foreach_animationData(&data, adt);
		}

		switch ((ID_Type)GS(id->name)) {
			case ID_LI:
			{
				Library *lib = (Library *) id;
				CALLBACK_INVOKE(lib->parent, IDWALK_CB_NOP);
				break;
			}
			case ID_SCE:
			{
				Scene *scene = (Scene *) id;
				ToolSettings *toolsett = scene->toolsettings;

				CALLBACK_INVOKE(scene->camera, IDWALK_CB_NOP);
				CALLBACK_INVOKE(scene->world, IDWALK_CB_USER);
				CALLBACK_INVOKE(scene->set, IDWALK_CB_NOP);
				CALLBACK_INVOKE(scene->clip, IDWALK_CB_USER);
				if (scene->nodetree) {
					/* nodetree **are owned by IDs**, treat them as mere sub-data and not real ID! */
					library_foreach_ID_as_subdata_link((ID **)&scene->nodetree, callback, user_data, flag, &data);
				}
				if (scene->ed) {
					Sequence *seq;
					SEQP_BEGIN(scene->ed, seq)
					{
						CALLBACK_INVOKE(seq->scene, IDWALK_CB_NOP);
						CALLBACK_INVOKE(seq->scene_camera, IDWALK_CB_NOP);
						CALLBACK_INVOKE(seq->clip, IDWALK_CB_USER);
						CALLBACK_INVOKE(seq->mask, IDWALK_CB_USER);
						CALLBACK_INVOKE(seq->sound, IDWALK_CB_USER);
						library_foreach_idproperty_ID_link(&data, seq->prop, IDWALK_CB_USER);
						for (SequenceModifierData *smd = seq->modifiers.first; smd; smd = smd->next) {
							CALLBACK_INVOKE(smd->mask_id, IDWALK_CB_USER);
						}
					}
					SEQ_END
				}


				for (CollectionObject *cob = scene->master_collection->gobject.first; cob; cob = cob->next) {
					CALLBACK_INVOKE(cob->ob, IDWALK_CB_USER);
				}
				for (CollectionChild *child = scene->master_collection->children.first; child; child = child->next) {
					CALLBACK_INVOKE(child->collection, IDWALK_CB_USER);
				}

				ViewLayer *view_layer;
				for (view_layer = scene->view_layers.first; view_layer; view_layer = view_layer->next) {
					for (Base *base = view_layer->object_bases.first; base; base = base->next) {
						CALLBACK_INVOKE(base->object, IDWALK_CB_NOP);
					}

					library_foreach_layer_collection(&data, &view_layer->layer_collections);

					for (FreestyleModuleConfig  *fmc = view_layer->freestyle_config.modules.first; fmc; fmc = fmc->next) {
						if (fmc->script) {
							CALLBACK_INVOKE(fmc->script, IDWALK_CB_NOP);
						}
					}

					for (FreestyleLineSet *fls = view_layer->freestyle_config.linesets.first; fls; fls = fls->next) {
						if (fls->group) {
							CALLBACK_INVOKE(fls->group, IDWALK_CB_USER);
						}

						if (fls->linestyle) {
							CALLBACK_INVOKE(fls->linestyle, IDWALK_CB_USER);
						}
					}
				}

				for (TimeMarker *marker = scene->markers.first; marker; marker = marker->next) {
					CALLBACK_INVOKE(marker->camera, IDWALK_CB_NOP);
				}

				if (toolsett) {
					CALLBACK_INVOKE(toolsett->particle.scene, IDWALK_CB_NOP);
					CALLBACK_INVOKE(toolsett->particle.object, IDWALK_CB_NOP);
					CALLBACK_INVOKE(toolsett->particle.shape_object, IDWALK_CB_NOP);

					library_foreach_paint(&data, &toolsett->imapaint.paint);
					CALLBACK_INVOKE(toolsett->imapaint.stencil, IDWALK_CB_USER);
					CALLBACK_INVOKE(toolsett->imapaint.clone, IDWALK_CB_USER);
					CALLBACK_INVOKE(toolsett->imapaint.canvas, IDWALK_CB_USER);

					if (toolsett->vpaint) {
						library_foreach_paint(&data, &toolsett->vpaint->paint);
					}
					if (toolsett->wpaint) {
						library_foreach_paint(&data, &toolsett->wpaint->paint);
					}
					if (toolsett->sculpt) {
						library_foreach_paint(&data, &toolsett->sculpt->paint);
						CALLBACK_INVOKE(toolsett->sculpt->gravity_object, IDWALK_CB_NOP);
					}
					if (toolsett->uvsculpt) {
						library_foreach_paint(&data, &toolsett->uvsculpt->paint);
					}
					if (toolsett->gp_paint) {
						library_foreach_paint(&data, &toolsett->gp_paint->paint);
					}
				}

				if (scene->rigidbody_world) {
					BKE_rigidbody_world_id_loop(scene->rigidbody_world, library_foreach_rigidbodyworldSceneLooper, &data);
				}

				CALLBACK_INVOKE(scene->gm.dome.warptext, IDWALK_CB_NOP);

				break;
			}

			case ID_OB:
			{
				Object *object = (Object *) id;
				ParticleSystem *psys;

				/* Object is special, proxies make things hard... */
				const int data_cb_flag = data.cb_flag;
				const int proxy_cb_flag = ((data.flag & IDWALK_NO_INDIRECT_PROXY_DATA_USAGE) == 0 && (object->proxy || object->proxy_group)) ?
				                              IDWALK_CB_INDIRECT_USAGE : 0;

				/* object data special case */
				data.cb_flag |= proxy_cb_flag;
				if (object->type == OB_EMPTY) {
					/* empty can have NULL or Image */
					CALLBACK_INVOKE_ID(object->data, IDWALK_CB_USER);
				}
				else {
					/* when set, this can't be NULL */
					if (object->data) {
						CALLBACK_INVOKE_ID(object->data, IDWALK_CB_USER | IDWALK_CB_NEVER_NULL);
					}
				}
				data.cb_flag = data_cb_flag;

				CALLBACK_INVOKE(object->parent, IDWALK_CB_NOP);
				CALLBACK_INVOKE(object->track, IDWALK_CB_NOP);
				/* object->proxy is refcounted, but not object->proxy_group... *sigh* */
				CALLBACK_INVOKE(object->proxy, IDWALK_CB_USER);
				CALLBACK_INVOKE(object->proxy_group, IDWALK_CB_NOP);

				/* Special case!
				 * Since this field is set/owned by 'user' of this ID (and not ID itself), it is only indirect usage
				 * if proxy object is linked... Twisted. */
				if (object->proxy_from) {
					data.cb_flag = ID_IS_LINKED(object->proxy_from) ? IDWALK_CB_INDIRECT_USAGE : 0;
				}
				CALLBACK_INVOKE(object->proxy_from, IDWALK_CB_LOOPBACK);
				data.cb_flag = data_cb_flag;

				CALLBACK_INVOKE(object->poselib, IDWALK_CB_USER);

				data.cb_flag |= proxy_cb_flag;
				for (i = 0; i < object->totcol; i++) {
					CALLBACK_INVOKE(object->mat[i], IDWALK_CB_USER);
				}
				data.cb_flag = data_cb_flag;

				CALLBACK_INVOKE(object->gpd, IDWALK_CB_USER);
				CALLBACK_INVOKE(object->dup_group, IDWALK_CB_USER);

				if (object->pd) {
					CALLBACK_INVOKE(object->pd->tex, IDWALK_CB_USER);
					CALLBACK_INVOKE(object->pd->f_source, IDWALK_CB_NOP);
				}
				/* Note that ob->effect is deprecated, so no need to handle it here. */

				if (object->pose) {
					bPoseChannel *pchan;

					data.cb_flag |= proxy_cb_flag;
					for (pchan = object->pose->chanbase.first; pchan; pchan = pchan->next) {
						library_foreach_idproperty_ID_link(&data, pchan->prop, IDWALK_CB_USER);
						CALLBACK_INVOKE(pchan->custom, IDWALK_CB_USER);
						BKE_constraints_id_loop(&pchan->constraints, library_foreach_constraintObjectLooper, &data);
					}
					data.cb_flag = data_cb_flag;
				}

				if (object->rigidbody_constraint) {
					CALLBACK_INVOKE(object->rigidbody_constraint->ob1, IDWALK_CB_NOP);
					CALLBACK_INVOKE(object->rigidbody_constraint->ob2, IDWALK_CB_NOP);
				}

				if (object->lodlevels.first) {
					LodLevel *level;
					for (level = object->lodlevels.first; level; level = level->next) {
						CALLBACK_INVOKE(level->source, IDWALK_CB_NOP);
					}
				}

				modifiers_foreachIDLink(object, library_foreach_modifiersForeachIDLink, &data);
				BKE_gpencil_modifiers_foreachIDLink(object, library_foreach_gpencil_modifiersForeachIDLink, &data);
				BKE_constraints_id_loop(&object->constraints, library_foreach_constraintObjectLooper, &data);

				for (psys = object->particlesystem.first; psys; psys = psys->next) {
					BKE_particlesystem_id_loop(psys, library_foreach_particlesystemsObjectLooper, &data);
				}

				if (object->soft) {
					CALLBACK_INVOKE(object->soft->collision_group, IDWALK_CB_NOP);

					if (object->soft->effector_weights) {
						CALLBACK_INVOKE(object->soft->effector_weights->group, IDWALK_CB_NOP);
					}
				}

				BKE_sca_sensors_id_loop(&object->sensors, library_foreach_sensorsObjectLooper, &data);
				BKE_sca_controllers_id_loop(&object->controllers, library_foreach_controllersObjectLooper, &data);
				BKE_sca_actuators_id_loop(&object->actuators, library_foreach_actuatorsObjectLooper, &data);
				break;
			}

			case ID_AR:
			{
				bArmature *arm = (bArmature *)id;

				for (Bone *bone = arm->bonebase.first; bone; bone = bone->next) {
					library_foreach_bone(&data, bone);
				}
				break;
			}

			case ID_ME:
			{
				Mesh *mesh = (Mesh *) id;
				CALLBACK_INVOKE(mesh->texcomesh, IDWALK_CB_USER);
				CALLBACK_INVOKE(mesh->key, IDWALK_CB_USER);
				for (i = 0; i < mesh->totcol; i++) {
					CALLBACK_INVOKE(mesh->mat[i], IDWALK_CB_USER);
				}
				break;
			}

			case ID_CU:
			{
				Curve *curve = (Curve *) id;
				CALLBACK_INVOKE(curve->bevobj, IDWALK_CB_NOP);
				CALLBACK_INVOKE(curve->taperobj, IDWALK_CB_NOP);
				CALLBACK_INVOKE(curve->textoncurve, IDWALK_CB_NOP);
				CALLBACK_INVOKE(curve->key, IDWALK_CB_USER);
				for (i = 0; i < curve->totcol; i++) {
					CALLBACK_INVOKE(curve->mat[i], IDWALK_CB_USER);
				}
				CALLBACK_INVOKE(curve->vfont, IDWALK_CB_USER);
				CALLBACK_INVOKE(curve->vfontb, IDWALK_CB_USER);
				CALLBACK_INVOKE(curve->vfonti, IDWALK_CB_USER);
				CALLBACK_INVOKE(curve->vfontbi, IDWALK_CB_USER);
				break;
			}

			case ID_MB:
			{
				MetaBall *metaball = (MetaBall *) id;
				for (i = 0; i < metaball->totcol; i++) {
					CALLBACK_INVOKE(metaball->mat[i], IDWALK_CB_USER);
				}
				break;
			}

			case ID_MA:
			{
				Material *material = (Material *) id;
				if (material->nodetree) {
					/* nodetree **are owned by IDs**, treat them as mere sub-data and not real ID! */
					library_foreach_ID_as_subdata_link((ID **)&material->nodetree, callback, user_data, flag, &data);
				}
				if (material->texpaintslot != NULL) {
					CALLBACK_INVOKE(material->texpaintslot->ima, IDWALK_CB_NOP);
				}
				if (material->gp_style != NULL) {
					CALLBACK_INVOKE(material->gp_style->sima, IDWALK_CB_USER);
					CALLBACK_INVOKE(material->gp_style->ima, IDWALK_CB_USER);
				}
				break;
			}

			case ID_TE:
			{
				Tex *texture = (Tex *) id;
				if (texture->nodetree) {
					/* nodetree **are owned by IDs**, treat them as mere sub-data and not real ID! */
					library_foreach_ID_as_subdata_link((ID **)&texture->nodetree, callback, user_data, flag, &data);
				}
				CALLBACK_INVOKE(texture->ima, IDWALK_CB_USER);
				break;
			}

			case ID_LT:
			{
				Lattice *lattice = (Lattice *) id;
				CALLBACK_INVOKE(lattice->key, IDWALK_CB_USER);
				break;
			}

			case ID_LA:
			{
				Lamp *lamp = (Lamp *) id;
				if (lamp->nodetree) {
					/* nodetree **are owned by IDs**, treat them as mere sub-data and not real ID! */
					library_foreach_ID_as_subdata_link((ID **)&lamp->nodetree, callback, user_data, flag, &data);
				}
				break;
			}

			case ID_CA:
			{
				Camera *camera = (Camera *) id;
				CALLBACK_INVOKE(camera->dof_ob, IDWALK_CB_NOP);
				for (CameraBGImage *bgpic = camera->bg_images.first; bgpic; bgpic = bgpic->next) {
					if (bgpic->source == CAM_BGIMG_SOURCE_IMAGE) {
						CALLBACK_INVOKE(bgpic->ima, IDWALK_CB_USER);
					}
					else if (bgpic->source == CAM_BGIMG_SOURCE_MOVIE) {
						CALLBACK_INVOKE(bgpic->clip, IDWALK_CB_USER);
					}
				}

				break;
			}

			case ID_KE:
			{
				Key *key = (Key *) id;
				CALLBACK_INVOKE_ID(key->from, IDWALK_CB_LOOPBACK);
				break;
			}

			case ID_WO:
			{
				World *world = (World *) id;
				if (world->nodetree) {
					/* nodetree **are owned by IDs**, treat them as mere sub-data and not real ID! */
					library_foreach_ID_as_subdata_link((ID **)&world->nodetree, callback, user_data, flag, &data);
				}
				break;
			}

			case ID_SPK:
			{
				Speaker *speaker = (Speaker *) id;
				CALLBACK_INVOKE(speaker->sound, IDWALK_CB_USER);
				break;
			}

			case ID_LP:
			{
				LightProbe *probe = (LightProbe *) id;
				CALLBACK_INVOKE(probe->image, IDWALK_CB_USER);
				CALLBACK_INVOKE(probe->visibility_grp, IDWALK_CB_NOP);
				break;
			}

			case ID_GR:
			{
				Collection *collection = (Collection *) id;
				for (CollectionObject *cob = collection->gobject.first; cob; cob = cob->next) {
					CALLBACK_INVOKE(cob->ob, IDWALK_CB_USER);
				}
				for (CollectionChild *child = collection->children.first; child; child = child->next) {
					CALLBACK_INVOKE(child->collection, IDWALK_CB_USER);
				}
				break;
			}

			case ID_NT:
			{
				bNodeTree *ntree = (bNodeTree *) id;
				bNode *node;
				bNodeSocket *sock;

				CALLBACK_INVOKE(ntree->gpd, IDWALK_CB_USER);

				for (node = ntree->nodes.first; node; node = node->next) {
					CALLBACK_INVOKE_ID(node->id, IDWALK_CB_USER);

					library_foreach_idproperty_ID_link(&data, node->prop, IDWALK_CB_USER);
					for (sock = node->inputs.first; sock; sock = sock->next) {
						library_foreach_idproperty_ID_link(&data, sock->prop, IDWALK_CB_USER);
					}
					for (sock = node->outputs.first; sock; sock = sock->next) {
						library_foreach_idproperty_ID_link(&data, sock->prop, IDWALK_CB_USER);
					}
				}

				for (sock = ntree->inputs.first; sock; sock = sock->next) {
					library_foreach_idproperty_ID_link(&data, sock->prop, IDWALK_CB_USER);
				}
				for (sock = ntree->outputs.first; sock; sock = sock->next) {
					library_foreach_idproperty_ID_link(&data, sock->prop, IDWALK_CB_USER);
				}
				break;
			}

			case ID_BR:
			{
				Brush *brush = (Brush *) id;
				CALLBACK_INVOKE(brush->toggle_brush, IDWALK_CB_NOP);
				CALLBACK_INVOKE(brush->clone.image, IDWALK_CB_NOP);
				CALLBACK_INVOKE(brush->paint_curve, IDWALK_CB_USER);
				if (brush->gpencil_settings) {
					CALLBACK_INVOKE(brush->gpencil_settings->material, IDWALK_CB_USER);
				}
				library_foreach_mtex(&data, &brush->mtex);
				library_foreach_mtex(&data, &brush->mask_mtex);
				break;
			}

			case ID_PA:
			{
				ParticleSettings *psett = (ParticleSettings *) id;
				CALLBACK_INVOKE(psett->dup_group, IDWALK_CB_NOP);
				CALLBACK_INVOKE(psett->dup_ob, IDWALK_CB_NOP);
				CALLBACK_INVOKE(psett->bb_ob, IDWALK_CB_NOP);
				CALLBACK_INVOKE(psett->collision_group, IDWALK_CB_NOP);

				for (i = 0; i < MAX_MTEX; i++) {
					if (psett->mtex[i]) {
						library_foreach_mtex(&data, psett->mtex[i]);
					}
				}

				if (psett->effector_weights) {
					CALLBACK_INVOKE(psett->effector_weights->group, IDWALK_CB_NOP);
				}

				if (psett->pd) {
					CALLBACK_INVOKE(psett->pd->tex, IDWALK_CB_USER);
					CALLBACK_INVOKE(psett->pd->f_source, IDWALK_CB_NOP);
				}
				if (psett->pd2) {
					CALLBACK_INVOKE(psett->pd2->tex, IDWALK_CB_USER);
					CALLBACK_INVOKE(psett->pd2->f_source, IDWALK_CB_NOP);
				}

				if (psett->boids) {
					BoidState *state;
					BoidRule *rule;

					for (state = psett->boids->states.first; state; state = state->next) {
						for (rule = state->rules.first; rule; rule = rule->next) {
							if (rule->type == eBoidRuleType_Avoid) {
								BoidRuleGoalAvoid *gabr = (BoidRuleGoalAvoid *)rule;
								CALLBACK_INVOKE(gabr->ob, IDWALK_CB_NOP);
							}
							else if (rule->type == eBoidRuleType_FollowLeader) {
								BoidRuleFollowLeader *flbr = (BoidRuleFollowLeader *)rule;
								CALLBACK_INVOKE(flbr->ob, IDWALK_CB_NOP);
							}
						}
					}
				}

				for (ParticleDupliWeight *dw = psett->dupliweights.first; dw; dw = dw->next) {
					CALLBACK_INVOKE(dw->ob, IDWALK_CB_NOP);
				}
				break;
			}

			case ID_MC:
			{
				MovieClip *clip = (MovieClip *) id;
				MovieTracking *tracking = &clip->tracking;
				MovieTrackingObject *object;
				MovieTrackingTrack *track;
				MovieTrackingPlaneTrack *plane_track;

				CALLBACK_INVOKE(clip->gpd, IDWALK_CB_USER);

				for (track = tracking->tracks.first; track; track = track->next) {
					CALLBACK_INVOKE(track->gpd, IDWALK_CB_USER);
				}
				for (object = tracking->objects.first; object; object = object->next) {
					for (track = object->tracks.first; track; track = track->next) {
						CALLBACK_INVOKE(track->gpd, IDWALK_CB_USER);
					}
				}

				for (plane_track = tracking->plane_tracks.first; plane_track; plane_track = plane_track->next) {
					CALLBACK_INVOKE(plane_track->image, IDWALK_CB_USER);
				}
				break;
			}

			case ID_MSK:
			{
				Mask *mask = (Mask *) id;
				MaskLayer *mask_layer;
				for (mask_layer = mask->masklayers.first; mask_layer; mask_layer = mask_layer->next) {
					MaskSpline *mask_spline;

					for (mask_spline = mask_layer->splines.first; mask_spline; mask_spline = mask_spline->next) {
						for (i = 0; i < mask_spline->tot_point; i++) {
							MaskSplinePoint *point = &mask_spline->points[i];
							CALLBACK_INVOKE_ID(point->parent.id, IDWALK_CB_USER);
						}
					}
				}
				break;
			}

			case ID_LS:
			{
				FreestyleLineStyle *linestyle = (FreestyleLineStyle *) id;
				LineStyleModifier *lsm;
				for (i = 0; i < MAX_MTEX; i++) {
					if (linestyle->mtex[i]) {
						library_foreach_mtex(&data, linestyle->mtex[i]);
					}
				}
				if (linestyle->nodetree) {
					/* nodetree **are owned by IDs**, treat them as mere sub-data and not real ID! */
					library_foreach_ID_as_subdata_link((ID **)&linestyle->nodetree, callback, user_data, flag, &data);
				}

				for (lsm = linestyle->color_modifiers.first; lsm; lsm = lsm->next) {
					if (lsm->type == LS_MODIFIER_DISTANCE_FROM_OBJECT) {
						LineStyleColorModifier_DistanceFromObject *p = (LineStyleColorModifier_DistanceFromObject *)lsm;
						if (p->target) {
							CALLBACK_INVOKE(p->target, IDWALK_CB_NOP);
						}
					}
				}
				for (lsm = linestyle->alpha_modifiers.first; lsm; lsm = lsm->next) {
					if (lsm->type == LS_MODIFIER_DISTANCE_FROM_OBJECT) {
						LineStyleAlphaModifier_DistanceFromObject *p = (LineStyleAlphaModifier_DistanceFromObject *)lsm;
						if (p->target) {
							CALLBACK_INVOKE(p->target, IDWALK_CB_NOP);
						}
					}
				}
				for (lsm = linestyle->thickness_modifiers.first; lsm; lsm = lsm->next) {
					if (lsm->type == LS_MODIFIER_DISTANCE_FROM_OBJECT) {
						LineStyleThicknessModifier_DistanceFromObject *p = (LineStyleThicknessModifier_DistanceFromObject *)lsm;
						if (p->target) {
							CALLBACK_INVOKE(p->target, IDWALK_CB_NOP);
						}
					}
				}
				break;
			}
			case ID_AC:
			{
				bAction *act = (bAction *) id;

				for (TimeMarker *marker = act->markers.first; marker; marker = marker->next) {
					CALLBACK_INVOKE(marker->camera, IDWALK_CB_NOP);
				}
				break;
			}

			case ID_WM:
			{
				wmWindowManager *wm = (wmWindowManager *)id;

				for (wmWindow *win = wm->windows.first; win; win = win->next) {
					ID *workspace = (ID *)BKE_workspace_active_get(win->workspace_hook);

					CALLBACK_INVOKE(win->scene, IDWALK_CB_USER_ONE);

					CALLBACK_INVOKE_ID(workspace, IDWALK_CB_NOP);
					/* allow callback to set a different workspace */
					BKE_workspace_active_set(win->workspace_hook, (WorkSpace *)workspace);
				}
				break;
			}

			case ID_WS:
			{
				WorkSpace *workspace = (WorkSpace *)id;
				ListBase *layouts = BKE_workspace_layouts_get(workspace);

				for (WorkSpaceLayout *layout = layouts->first; layout; layout = layout->next) {
					bScreen *screen = BKE_workspace_layout_screen_get(layout);

					/* CALLBACK_INVOKE expects an actual pointer, not a variable holding the pointer.
					 * However we can't access layout->screen here since we are outside the workspace project. */
					CALLBACK_INVOKE(screen, IDWALK_CB_USER);
					/* allow callback to set a different screen */
					BKE_workspace_layout_screen_set(layout, screen);
				}
				break;
			}
			case ID_GD:
			{
				bGPdata *gpencil = (bGPdata *) id;
				/* materials */
				for (i = 0; i < gpencil->totcol; i++) {
					CALLBACK_INVOKE(gpencil->mat[i], IDWALK_CB_USER);
				}

				for (bGPDlayer *gplayer = gpencil->layers.first; gplayer != NULL; gplayer = gplayer->next) {
					CALLBACK_INVOKE(gplayer->parent, IDWALK_CB_NOP);
				}

				break;
			}

			/* Nothing needed for those... */
			case ID_SCR:
			case ID_IM:
			case ID_VF:
			case ID_TXT:
			case ID_SO:
			case ID_PAL:
			case ID_PC:
			case ID_CF:
				break;

			/* Deprecated. */
			case ID_IP:
				break;

		}
	}

FOREACH_FINALIZE:
	if (data.ids_handled) {
		BLI_gset_free(data.ids_handled, NULL);
		BLI_LINKSTACK_FREE(data.ids_todo);
	}

#undef CALLBACK_INVOKE_ID
#undef CALLBACK_INVOKE
}

#undef FOREACH_CALLBACK_INVOKE_ID
#undef FOREACH_CALLBACK_INVOKE

/**
 * re-usable function, use when replacing ID's
 */
void BKE_library_update_ID_link_user(ID *id_dst, ID *id_src, const int cb_flag)
{
	if (cb_flag & IDWALK_CB_USER) {
		id_us_min(id_src);
		id_us_plus(id_dst);
	}
	else if (cb_flag & IDWALK_CB_USER_ONE) {
		id_us_ensure_real(id_dst);
	}
}

/**
 * Say whether given \a id_type_owner can use (in any way) a datablock of \a id_type_used.
 *
 * This is a 'simplified' abstract version of #BKE_library_foreach_ID_link() above, quite useful to reduce
 * useless iterations in some cases.
 */
/* XXX This has to be fully rethink, basing check on ID type is not really working anymore (and even worth once
 *     IDProps will support ID pointers), we'll have to do some quick checks on IDs themselves... */
bool BKE_library_id_can_use_idtype(ID *id_owner, const short id_type_used)
{
	/* any type of ID can be used in custom props. */
	if (id_owner->properties) {
		return true;
	}

	const short id_type_owner = GS(id_owner->name);

	/* IDProps of armature bones and nodes, and bNode->id can use virtually any type of ID. */
	if (ELEM(id_type_owner, ID_NT, ID_AR)) {
		return true;
	}

	if (ntreeFromID(id_owner)) {
		return true;
	}

	if (BKE_animdata_from_id(id_owner)) {
		return true;  /* AnimationData can use virtually any kind of datablocks, through drivers especially. */
	}

	switch ((ID_Type)id_type_owner) {
		case ID_LI:
			return ELEM(id_type_used, ID_LI);
		case ID_SCE:
			return (ELEM(id_type_used, ID_OB, ID_WO, ID_SCE, ID_MC, ID_MA, ID_GR, ID_TXT,
			                           ID_LS, ID_MSK, ID_SO, ID_GD, ID_BR, ID_PAL, ID_IM, ID_NT));
		case ID_OB:
<<<<<<< HEAD
			/* Could be the following, but simpler to just always say 'yes' here. */
#if 0
			return ELEM(id_type_used, ID_ME, ID_CU, ID_MB, ID_LT, ID_SPK, ID_AR, ID_LA, ID_CA,  /* obdata */
			                          ID_OB, ID_MA, ID_GD, ID_GR, ID_TE, ID_PA, ID_TXT, ID_SO, ID_MC, ID_IM, ID_AC
			                          /* + constraints, modifiers and game logic ID types... */);
#else
=======
			/* Could be more specific, but simpler to just always say 'yes' here. */
>>>>>>> ce0a4684
			return true;
		case ID_ME:
			return ELEM(id_type_used, ID_ME, ID_KE, ID_MA, ID_IM);
		case ID_CU:
			return ELEM(id_type_used, ID_OB, ID_KE, ID_MA, ID_VF);
		case ID_MB:
			return ELEM(id_type_used, ID_MA);
		case ID_MA:
			return (ELEM(id_type_used, ID_TE, ID_GR));
		case ID_TE:
			return (ELEM(id_type_used, ID_IM, ID_OB));
		case ID_LT:
			return ELEM(id_type_used, ID_KE);
		case ID_LA:
			return (ELEM(id_type_used, ID_TE));
		case ID_CA:
			return ELEM(id_type_used, ID_OB);
		case ID_KE:
			return ELEM(id_type_used, ID_ME, ID_CU, ID_LT);  /* Warning! key->from, could be more types in future? */
		case ID_SCR:
			return ELEM(id_type_used, ID_SCE);
		case ID_WO:
			return (ELEM(id_type_used, ID_TE));
		case ID_SPK:
			return ELEM(id_type_used, ID_SO);
		case ID_GR:
			return ELEM(id_type_used, ID_OB, ID_GR);
		case ID_NT:
			/* Could be more specific, but node.id has no type restriction... */
			return true;
		case ID_BR:
			return ELEM(id_type_used, ID_BR, ID_IM, ID_PC, ID_TE, ID_MA);
		case ID_PA:
			return ELEM(id_type_used, ID_OB, ID_GR, ID_TE);
		case ID_MC:
			return ELEM(id_type_used, ID_GD, ID_IM);
		case ID_MSK:
			return ELEM(id_type_used, ID_MC);  /* WARNING! mask->parent.id, not typed. */
		case ID_LS:
			return (ELEM(id_type_used, ID_TE, ID_OB));
		case ID_LP:
			return ELEM(id_type_used, ID_IM);
		case ID_GD:
			return ELEM(id_type_used, ID_MA);
		case ID_WS:
			return ELEM(id_type_used, ID_SCR, ID_SCE);
		case ID_IM:
		case ID_VF:
		case ID_TXT:
		case ID_SO:
		case ID_AR:
		case ID_AC:
		case ID_WM:
		case ID_PAL:
		case ID_PC:
		case ID_CF:
			/* Those types never use/reference other IDs... */
			return false;
		case ID_IP:
			/* Deprecated... */
			return false;
	}
	return false;
}


/* ***** ID users iterator. ***** */
typedef struct IDUsersIter {
	ID *id;

	ListBase *lb_array[MAX_LIBARRAY];
	int lb_idx;

	ID *curr_id;
	int count_direct, count_indirect;  /* Set by callback. */
} IDUsersIter;

static int foreach_libblock_id_users_callback(void *user_data, ID *UNUSED(self_id), ID **id_p, int cb_flag)
{
	IDUsersIter *iter = user_data;

	if (*id_p) {
		/* 'Loopback' ID pointers (the ugly 'from' ones, Object->proxy_from and Key->from).
		 * Those are not actually ID usage, we can ignore them here.
		 */
		if (cb_flag & IDWALK_CB_LOOPBACK) {
			return IDWALK_RET_NOP;
		}

		if (*id_p == iter->id) {
#if 0
			printf("%s uses %s (refcounted: %d, userone: %d, used_one: %d, used_one_active: %d, indirect_usage: %d)\n",
				   iter->curr_id->name, iter->id->name, (cb_flag & IDWALK_USER) ? 1 : 0, (cb_flag & IDWALK_USER_ONE) ? 1 : 0,
				   (iter->id->tag & LIB_TAG_EXTRAUSER) ? 1 : 0, (iter->id->tag & LIB_TAG_EXTRAUSER_SET) ? 1 : 0,
				   (cb_flag & IDWALK_INDIRECT_USAGE) ? 1 : 0);
#endif
			if (cb_flag & IDWALK_CB_INDIRECT_USAGE) {
				iter->count_indirect++;
			}
			else {
				iter->count_direct++;
			}
		}
	}

	return IDWALK_RET_NOP;
}

/**
 * Return the number of times given \a id_user uses/references \a id_used.
 *
 * \note This only checks for pointer references of an ID, shallow usages (like e.g. by RNA paths, as done
 *       for FCurves) are not detected at all.
 *
 * \param id_user the ID which is supposed to use (reference) \a id_used.
 * \param id_used the ID which is supposed to be used (referenced) by \a id_user.
 * \return the number of direct usages/references of \a id_used by \a id_user.
 */
int BKE_library_ID_use_ID(ID *id_user, ID *id_used)
{
	IDUsersIter iter;

	/* We do not care about iter.lb_array/lb_idx here... */
	iter.id = id_used;
	iter.curr_id = id_user;
	iter.count_direct = iter.count_indirect = 0;

	BKE_library_foreach_ID_link(NULL, iter.curr_id, foreach_libblock_id_users_callback, (void *)&iter, IDWALK_READONLY);

	return iter.count_direct + iter.count_indirect;
}

static bool library_ID_is_used(Main *bmain, void *idv, const bool check_linked)
{
	IDUsersIter iter;
	ListBase *lb_array[MAX_LIBARRAY];
	ID *id = idv;
	int i = set_listbasepointers(bmain, lb_array);
	bool is_defined = false;

	iter.id = id;
	iter.count_direct = iter.count_indirect = 0;
	while (i-- && !is_defined) {
		ID *id_curr = lb_array[i]->first;

		if (!id_curr || !BKE_library_id_can_use_idtype(id_curr, GS(id->name))) {
			continue;
		}

		for (; id_curr && !is_defined; id_curr = id_curr->next) {
			if (id_curr == id) {
				/* We are not interested in self-usages (mostly from drivers or bone constraints...). */
				continue;
			}
			iter.curr_id = id_curr;
			BKE_library_foreach_ID_link(
			            bmain, id_curr, foreach_libblock_id_users_callback, &iter, IDWALK_READONLY);

			is_defined = ((check_linked ? iter.count_indirect : iter.count_direct) != 0);
		}
	}

	return is_defined;
}

/**
 * Check whether given ID is used locally (i.e. by another non-linked ID).
 */
bool BKE_library_ID_is_locally_used(Main *bmain, void *idv)
{
	return library_ID_is_used(bmain, idv, false);
}

/**
 * Check whether given ID is used indirectly (i.e. by another linked ID).
 */
bool BKE_library_ID_is_indirectly_used(Main *bmain, void *idv)
{
	return library_ID_is_used(bmain, idv, true);
}

/**
 * Combine \a BKE_library_ID_is_locally_used() and \a BKE_library_ID_is_indirectly_used() in a single call.
 */
void BKE_library_ID_test_usages(Main *bmain, void *idv, bool *is_used_local, bool *is_used_linked)
{
	IDUsersIter iter;
	ListBase *lb_array[MAX_LIBARRAY];
	ID *id = idv;
	int i = set_listbasepointers(bmain, lb_array);
	bool is_defined = false;

	iter.id = id;
	iter.count_direct = iter.count_indirect = 0;
	while (i-- && !is_defined) {
		ID *id_curr = lb_array[i]->first;

		if (!id_curr || !BKE_library_id_can_use_idtype(id_curr, GS(id->name))) {
			continue;
		}

		for (; id_curr && !is_defined; id_curr = id_curr->next) {
			if (id_curr == id) {
				/* We are not interested in self-usages (mostly from drivers or bone constraints...). */
				continue;
			}
			iter.curr_id = id_curr;
			BKE_library_foreach_ID_link(bmain, id_curr, foreach_libblock_id_users_callback, &iter, IDWALK_READONLY);

			is_defined = (iter.count_direct != 0 && iter.count_indirect != 0);
		}
	}

	*is_used_local = (iter.count_direct != 0);
	*is_used_linked = (iter.count_indirect != 0);
}

/* ***** IDs usages.checking/tagging. ***** */
static int foreach_libblock_used_linked_data_tag_clear_cb(
        void *user_data, ID *self_id, ID **id_p, int UNUSED(cb_flag))
{
	bool *is_changed = user_data;

	if (*id_p) {
		/* XXX This is actually some kind of hack...
		 * Issue is, shapekeys' 'from' ID pointer is not actually ID usage.
		 * Maybe we should even nuke it from BKE_library_foreach_ID_link, not 100% sure yet...
		 */
		if ((GS(self_id->name) == ID_KE) && (((Key *)self_id)->from == *id_p)) {
			return IDWALK_RET_NOP;
		}
		/* XXX another hack, for similar reasons as above one. */
		if ((GS(self_id->name) == ID_OB) && (((Object *)self_id)->proxy_from == (Object *)*id_p)) {
			return IDWALK_RET_NOP;
		}

		/* If checked id is used by an assumed used ID, then it is also used and not part of any linked archipelago. */
		if (!(self_id->tag & LIB_TAG_DOIT) && ((*id_p)->tag & LIB_TAG_DOIT)) {
			(*id_p)->tag &= ~LIB_TAG_DOIT;
			*is_changed = true;
		}
	}

	return IDWALK_RET_NOP;
}

/**
 * Detect orphaned linked data blocks (i.e. linked data not used (directly or indirectly) in any way by any local data),
 * including complex cases like 'linked archipelagoes', i.e. linked datablocks that use each other in loops,
 * which prevents their deletion by 'basic' usage checks...
 *
 * \param do_init_tag if \a true, all linked data are checked, if \a false, only linked datablocks already tagged with
 *                    LIB_TAG_DOIT are checked.
 */
void BKE_library_unused_linked_data_set_tag(Main *bmain, const bool do_init_tag)
{
	ListBase *lb_array[MAX_LIBARRAY];

	if (do_init_tag) {
		int i = set_listbasepointers(bmain, lb_array);

		while (i--) {
			for (ID *id = lb_array[i]->first; id; id = id->next) {
				if (id->lib && (id->tag & LIB_TAG_INDIRECT) != 0) {
					id->tag |= LIB_TAG_DOIT;
				}
				else {
					id->tag &= ~LIB_TAG_DOIT;
				}
			}
		}
	}

	bool do_loop = true;
	while (do_loop) {
		int i = set_listbasepointers(bmain, lb_array);
		do_loop = false;

		while (i--) {
			for (ID *id = lb_array[i]->first; id; id = id->next) {
				if (id->tag & LIB_TAG_DOIT) {
					/* Unused ID (so far), no need to check it further. */
					continue;
				}
				BKE_library_foreach_ID_link(
				            bmain, id, foreach_libblock_used_linked_data_tag_clear_cb, &do_loop, IDWALK_READONLY);
			}
		}
	}
}

/**
 * Untag linked data blocks used by other untagged linked datablocks.
 * Used to detect datablocks that we can forcefully make local (instead of copying them to later get rid of original):
 * All datablocks we want to make local are tagged by caller, after this function has ran caller knows datablocks still
 * tagged can directly be made local, since they are only used by other datablocks that will also be made fully local.
 */
void BKE_library_indirectly_used_data_tag_clear(Main *bmain)
{
	ListBase *lb_array[MAX_LIBARRAY];

	bool do_loop = true;
	while (do_loop) {
		int i = set_listbasepointers(bmain, lb_array);
		do_loop = false;

		while (i--) {
			for (ID *id = lb_array[i]->first; id; id = id->next) {
				if (id->lib == NULL || id->tag & LIB_TAG_DOIT) {
					/* Local or non-indirectly-used ID (so far), no need to check it further. */
					continue;
				}
				BKE_library_foreach_ID_link(
				            bmain, id, foreach_libblock_used_linked_data_tag_clear_cb, &do_loop, IDWALK_READONLY);
			}
		}
	}
}<|MERGE_RESOLUTION|>--- conflicted
+++ resolved
@@ -1101,16 +1101,7 @@
 			return (ELEM(id_type_used, ID_OB, ID_WO, ID_SCE, ID_MC, ID_MA, ID_GR, ID_TXT,
 			                           ID_LS, ID_MSK, ID_SO, ID_GD, ID_BR, ID_PAL, ID_IM, ID_NT));
 		case ID_OB:
-<<<<<<< HEAD
-			/* Could be the following, but simpler to just always say 'yes' here. */
-#if 0
-			return ELEM(id_type_used, ID_ME, ID_CU, ID_MB, ID_LT, ID_SPK, ID_AR, ID_LA, ID_CA,  /* obdata */
-			                          ID_OB, ID_MA, ID_GD, ID_GR, ID_TE, ID_PA, ID_TXT, ID_SO, ID_MC, ID_IM, ID_AC
-			                          /* + constraints, modifiers and game logic ID types... */);
-#else
-=======
 			/* Could be more specific, but simpler to just always say 'yes' here. */
->>>>>>> ce0a4684
 			return true;
 		case ID_ME:
 			return ELEM(id_type_used, ID_ME, ID_KE, ID_MA, ID_IM);
