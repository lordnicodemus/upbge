/*
 * ***** BEGIN GPL LICENSE BLOCK *****
 *
 * This program is free software; you can redistribute it and/or
 * modify it under the terms of the GNU General Public License
 * as published by the Free Software Foundation; either version 2
 * of the License, or (at your option) any later version.
 *
 * This program is distributed in the hope that it will be useful,
 * but WITHOUT ANY WARRANTY; without even the implied warranty of
 * MERCHANTABILITY or FITNESS FOR A PARTICULAR PURPOSE.  See the
 * GNU General Public License for more details.
 *
 * You should have received a copy of the GNU General Public License
 * along with this program; if not, write to the Free Software Foundation,
 * Inc., 51 Franklin Street, Fifth Floor, Boston, MA 02110-1301, USA.
 *
 * The Original Code is Copyright (C) 2014 by Blender Foundation.
 * All rights reserved.
 *
 * Contributor(s): Sergey Sharybin.
 *
 * ***** END GPL LICENSE BLOCK *****
 */

/** \file blender/blenkernel/intern/library_query.c
 *  \ingroup bke
 */

#include <stdlib.h>

#include "MEM_guardedalloc.h"

#include "DNA_actuator_types.h"
#include "DNA_anim_types.h"
#include "DNA_brush_types.h"
#include "DNA_camera_types.h"
#include "DNA_constraint_types.h"
#include "DNA_controller_types.h"
#include "DNA_group_types.h"
#include "DNA_gpencil_types.h"
#include "DNA_key_types.h"
#include "DNA_lamp_types.h"
#include "DNA_lattice_types.h"
#include "DNA_linestyle_types.h"
#include "DNA_material_types.h"
#include "DNA_mesh_types.h"
#include "DNA_meshdata_types.h"
#include "DNA_meta_types.h"
#include "DNA_movieclip_types.h"
#include "DNA_mask_types.h"
#include "DNA_node_types.h"
#include "DNA_object_force.h"
#include "DNA_rigidbody_types.h"
#include "DNA_scene_types.h"
#include "DNA_sensor_types.h"
#include "DNA_sequence_types.h"
#include "DNA_screen_types.h"
#include "DNA_speaker_types.h"
#include "DNA_sound_types.h"
#include "DNA_text_types.h"
#include "DNA_vfont_types.h"
#include "DNA_world_types.h"

#include "BLI_utildefines.h"
#include "BLI_listbase.h"
#include "BLI_ghash.h"
#include "BLI_linklist_stack.h"

#include "BKE_animsys.h"
#include "BKE_constraint.h"
#include "BKE_fcurve.h"
#include "BKE_library.h"
#include "BKE_library_query.h"
#include "BKE_main.h"
#include "BKE_modifier.h"
#include "BKE_particle.h"
#include "BKE_rigidbody.h"
#include "BKE_sca.h"
#include "BKE_sequencer.h"
#include "BKE_tracking.h"


#define FOREACH_FINALIZE _finalize
#define FOREACH_FINALIZE_VOID FOREACH_FINALIZE: (void)0

#define FOREACH_CALLBACK_INVOKE_ID_PP(_data, id_pp, _cb_flag) \
	CHECK_TYPE(id_pp, ID **); \
	if (!((_data)->status & IDWALK_STOP)) { \
		const int _flag = (_data)->flag; \
		ID *old_id = *(id_pp); \
		const int callback_return = (_data)->callback((_data)->user_data, (_data)->self_id, id_pp, _cb_flag | (_data)->cb_flag); \
		if (_flag & IDWALK_READONLY) { \
			BLI_assert(*(id_pp) == old_id); \
		} \
		if (old_id && (_flag & IDWALK_RECURSE)) { \
			if (!BLI_gset_haskey((_data)->ids_handled, old_id)) { \
				BLI_gset_add((_data)->ids_handled, old_id); \
				if (!(callback_return & IDWALK_RET_STOP_RECURSION)) { \
					BLI_LINKSTACK_PUSH((_data)->ids_todo, old_id); \
				} \
			} \
		} \
		if (callback_return & IDWALK_RET_STOP_ITER) { \
			(_data)->status |= IDWALK_STOP; \
			goto FOREACH_FINALIZE; \
		} \
	} \
	else { \
		goto FOREACH_FINALIZE; \
	} ((void)0)

#define FOREACH_CALLBACK_INVOKE_ID(_data, id, cb_flag) \
	{ \
		CHECK_TYPE_ANY(id, ID *, void *); \
		FOREACH_CALLBACK_INVOKE_ID_PP(_data, (ID **)&(id), cb_flag); \
	} ((void)0)

#define FOREACH_CALLBACK_INVOKE(_data, id_super, cb_flag) \
	{ \
		CHECK_TYPE(&((id_super)->id), ID *); \
		FOREACH_CALLBACK_INVOKE_ID_PP(_data, (ID **)&(id_super), cb_flag); \
	} ((void)0)

/* status */
enum {
	IDWALK_STOP     = 1 << 0,
};

typedef struct LibraryForeachIDData {
	ID *self_id;
	int flag;
	int cb_flag;
	LibraryIDLinkCallback callback;
	void *user_data;
	int status;

	/* To handle recursion. */
	GSet *ids_handled;  /* All IDs that are either already done, or still in ids_todo stack. */
	BLI_LINKSTACK_DECLARE(ids_todo, ID *);
} LibraryForeachIDData;

static void library_foreach_rigidbodyworldSceneLooper(
        struct RigidBodyWorld *UNUSED(rbw), ID **id_pointer, void *user_data, int cb_flag)
{
	LibraryForeachIDData *data = (LibraryForeachIDData *) user_data;
	FOREACH_CALLBACK_INVOKE_ID_PP(data, id_pointer, cb_flag);

	FOREACH_FINALIZE_VOID;
}

static void library_foreach_modifiersForeachIDLink(
        void *user_data, Object *UNUSED(object), ID **id_pointer, int cb_flag)
{
	LibraryForeachIDData *data = (LibraryForeachIDData *) user_data;
	FOREACH_CALLBACK_INVOKE_ID_PP(data, id_pointer, cb_flag);

	FOREACH_FINALIZE_VOID;
}

static void library_foreach_constraintObjectLooper(bConstraint *UNUSED(con), ID **id_pointer,
                                                   bool is_reference, void *user_data)
{
	LibraryForeachIDData *data = (LibraryForeachIDData *) user_data;
	const int cb_flag = is_reference ? IDWALK_CB_USER : IDWALK_CB_NOP;
	FOREACH_CALLBACK_INVOKE_ID_PP(data, id_pointer, cb_flag);

	FOREACH_FINALIZE_VOID;
}

static void library_foreach_particlesystemsObjectLooper(
        ParticleSystem *UNUSED(psys), ID **id_pointer, void *user_data, int cb_flag)
{
	LibraryForeachIDData *data = (LibraryForeachIDData *) user_data;
	FOREACH_CALLBACK_INVOKE_ID_PP(data, id_pointer, cb_flag);

	FOREACH_FINALIZE_VOID;
}

static void library_foreach_sensorsObjectLooper(
        bSensor *UNUSED(sensor), ID **id_pointer, void *user_data, int cb_flag)
{
	LibraryForeachIDData *data = (LibraryForeachIDData *) user_data;
	FOREACH_CALLBACK_INVOKE_ID_PP(data, id_pointer, cb_flag);

	FOREACH_FINALIZE_VOID;
}

static void library_foreach_controllersObjectLooper(
        bController *UNUSED(controller), ID **id_pointer, void *user_data, int cb_flag)
{
	LibraryForeachIDData *data = (LibraryForeachIDData *) user_data;
	FOREACH_CALLBACK_INVOKE_ID_PP(data, id_pointer, cb_flag);

	FOREACH_FINALIZE_VOID;
}

static void library_foreach_actuatorsObjectLooper(
        bActuator *UNUSED(actuator), ID **id_pointer, void *user_data, int cb_flag)
{
	LibraryForeachIDData *data = (LibraryForeachIDData *) user_data;
	FOREACH_CALLBACK_INVOKE_ID_PP(data, id_pointer, cb_flag);

	FOREACH_FINALIZE_VOID;
}

static void library_foreach_nla_strip(LibraryForeachIDData *data, NlaStrip *strip)
{
	NlaStrip *substrip;

	FOREACH_CALLBACK_INVOKE(data, strip->act, IDWALK_CB_USER);

	for (substrip = strip->strips.first; substrip; substrip = substrip->next) {
		library_foreach_nla_strip(data, substrip);
	}

	FOREACH_FINALIZE_VOID;
}

static void library_foreach_animationData(LibraryForeachIDData *data, AnimData *adt)
{
	FCurve *fcu;
	NlaTrack *nla_track;
	NlaStrip *nla_strip;

	for (fcu = adt->drivers.first; fcu; fcu = fcu->next) {
		ChannelDriver *driver = fcu->driver;
		DriverVar *dvar;

		for (dvar = driver->variables.first; dvar; dvar = dvar->next) {
			/* only used targets */
			DRIVER_TARGETS_USED_LOOPER(dvar)
			{
				FOREACH_CALLBACK_INVOKE_ID(data, dtar->id, IDWALK_CB_NOP);
			}
			DRIVER_TARGETS_LOOPER_END
		}
	}

	FOREACH_CALLBACK_INVOKE(data, adt->action, IDWALK_CB_USER);
	FOREACH_CALLBACK_INVOKE(data, adt->tmpact, IDWALK_CB_USER);

	for (nla_track = adt->nla_tracks.first; nla_track; nla_track = nla_track->next) {
		for (nla_strip = nla_track->strips.first; nla_strip; nla_strip = nla_strip->next) {
			library_foreach_nla_strip(data, nla_strip);
		}
	}

	FOREACH_FINALIZE_VOID;
}

static void library_foreach_mtex(LibraryForeachIDData *data, MTex *mtex)
{
	FOREACH_CALLBACK_INVOKE(data, mtex->object, IDWALK_CB_NOP);
	FOREACH_CALLBACK_INVOKE(data, mtex->tex, IDWALK_CB_USER);

	FOREACH_FINALIZE_VOID;
}

static void library_foreach_paint(LibraryForeachIDData *data, Paint *paint)
{
	FOREACH_CALLBACK_INVOKE(data, paint->brush, IDWALK_CB_USER);
	FOREACH_CALLBACK_INVOKE(data, paint->palette, IDWALK_CB_USER);

	FOREACH_FINALIZE_VOID;
}

static void library_foreach_ID_as_subdata_link(
        ID **id_pp, LibraryIDLinkCallback callback, void *user_data, int flag, LibraryForeachIDData *data)
{
	/* Needed e.g. for callbacks handling relationships... This call shall be absolutely readonly. */
	ID *id = *id_pp;
	FOREACH_CALLBACK_INVOKE_ID_PP(data, id_pp, IDWALK_CB_PRIVATE);
	BLI_assert(id == *id_pp);

	if (flag & IDWALK_RECURSE) {
		/* Defer handling into main loop, recursively calling BKE_library_foreach_ID_link in IDWALK_RECURSE case is
		 * troublesome, see T49553. */
		if (!BLI_gset_haskey(data->ids_handled, id)) {
			BLI_gset_add(data->ids_handled, id);
			BLI_LINKSTACK_PUSH(data->ids_todo, id);
		}
	}
	else {
		BKE_library_foreach_ID_link(NULL, id, callback, user_data, flag);
	}

	FOREACH_FINALIZE_VOID;
}

/**
 * Loop over all of the ID's this datablock links to.
 *
 * \note: May be extended to be recursive in the future.
 */
void BKE_library_foreach_ID_link(Main *bmain, ID *id, LibraryIDLinkCallback callback, void *user_data, int flag)
{
	LibraryForeachIDData data;
	int i;

	if (flag & IDWALK_RECURSE) {
		/* For now, recusion implies read-only. */
		flag |= IDWALK_READONLY;

		data.ids_handled = BLI_gset_new(BLI_ghashutil_ptrhash, BLI_ghashutil_ptrcmp, __func__);
		BLI_LINKSTACK_INIT(data.ids_todo);

		BLI_gset_add(data.ids_handled, id);
	}
	else {
		data.ids_handled = NULL;
	}
	data.flag = flag;
	data.status = 0;
	data.callback = callback;
	data.user_data = user_data;

#define CALLBACK_INVOKE_ID(check_id, cb_flag) \
	FOREACH_CALLBACK_INVOKE_ID(&data, check_id, cb_flag)

#define CALLBACK_INVOKE(check_id_super, cb_flag) \
	FOREACH_CALLBACK_INVOKE(&data, check_id_super, cb_flag)

	for (; id != NULL; id = (flag & IDWALK_RECURSE) ? BLI_LINKSTACK_POP(data.ids_todo) : NULL) {
		data.self_id = id;
		data.cb_flag = ID_IS_LINKED_DATABLOCK(id) ? IDWALK_CB_INDIRECT_USAGE : 0;

		if (bmain != NULL && bmain->relations != NULL && (flag & IDWALK_READONLY)) {
			/* Note that this is minor optimization, even in worst cases (like id being an object with lots of
			 * drivers and constraints and modifiers, or material etc. with huge node tree),
			 * but we might as well use it (Main->relations is always assumed valid, it's responsability of code
			 * creating it to free it, especially if/when it starts modifying Main database). */
			MainIDRelationsEntry *entry = BLI_ghash_lookup(bmain->relations->id_user_to_used, id);
			for (; entry != NULL; entry = entry->next) {
				FOREACH_CALLBACK_INVOKE_ID_PP(&data, entry->id_pointer, entry->usage_flag);
			}
			continue;
		}

		AnimData *adt = BKE_animdata_from_id(id);
		if (adt) {
			library_foreach_animationData(&data, adt);
		}

		switch ((ID_Type)GS(id->name)) {
			case ID_LI:
			{
				Library *lib = (Library *) id;
				CALLBACK_INVOKE(lib->parent, IDWALK_CB_NOP);
				break;
			}
			case ID_SCE:
			{
				Scene *scene = (Scene *) id;
				ToolSettings *toolsett = scene->toolsettings;
				SceneRenderLayer *srl;
				Base *base;

				CALLBACK_INVOKE(scene->camera, IDWALK_CB_NOP);
				CALLBACK_INVOKE(scene->world, IDWALK_CB_USER);
				CALLBACK_INVOKE(scene->set, IDWALK_CB_NOP);
				CALLBACK_INVOKE(scene->clip, IDWALK_CB_USER);
				if (scene->nodetree) {
					/* nodetree **are owned by IDs**, treat them as mere sub-data and not real ID! */
					library_foreach_ID_as_subdata_link((ID **)&scene->nodetree, callback, user_data, flag, &data);
				}
				/* DO NOT handle scene->basact here, it's doubling with the loop over whole scene->base later,
				 * since basact is just a pointer to one of those items. */
				CALLBACK_INVOKE(scene->obedit, IDWALK_CB_NOP);

				for (srl = scene->r.layers.first; srl; srl = srl->next) {
					FreestyleModuleConfig *fmc;
					FreestyleLineSet *fls;

					if (srl->mat_override) {
						CALLBACK_INVOKE(srl->mat_override, IDWALK_CB_USER);
					}
					if (srl->light_override) {
						CALLBACK_INVOKE(srl->light_override, IDWALK_CB_USER);
					}
					for (fmc = srl->freestyleConfig.modules.first; fmc; fmc = fmc->next) {
						if (fmc->script) {
							CALLBACK_INVOKE(fmc->script, IDWALK_CB_NOP);
						}
					}
					for (fls = srl->freestyleConfig.linesets.first; fls; fls = fls->next) {
						if (fls->group) {
							CALLBACK_INVOKE(fls->group, IDWALK_CB_USER);
						}
						if (fls->linestyle) {
							CALLBACK_INVOKE(fls->linestyle, IDWALK_CB_USER);
						}
					}
				}

				if (scene->ed) {
					Sequence *seq;
					SEQP_BEGIN(scene->ed, seq)
					{
						CALLBACK_INVOKE(seq->scene, IDWALK_CB_NOP);
						CALLBACK_INVOKE(seq->scene_camera, IDWALK_CB_NOP);
						CALLBACK_INVOKE(seq->clip, IDWALK_CB_USER);
						CALLBACK_INVOKE(seq->mask, IDWALK_CB_USER);
						CALLBACK_INVOKE(seq->sound, IDWALK_CB_USER);
						for (SequenceModifierData *smd = seq->modifiers.first; smd; smd = smd->next) {
							CALLBACK_INVOKE(smd->mask_id, IDWALK_CB_USER);
						}
					}
					SEQ_END
				}

				CALLBACK_INVOKE(scene->gpd, IDWALK_CB_USER);

				for (base = scene->base.first; base; base = base->next) {
					CALLBACK_INVOKE(base->object, IDWALK_CB_USER);
				}

				for (TimeMarker *marker = scene->markers.first; marker; marker = marker->next) {
					CALLBACK_INVOKE(marker->camera, IDWALK_CB_NOP);
				}

				if (toolsett) {
					CALLBACK_INVOKE(toolsett->skgen_template, IDWALK_CB_NOP);

					CALLBACK_INVOKE(toolsett->particle.scene, IDWALK_CB_NOP);
					CALLBACK_INVOKE(toolsett->particle.object, IDWALK_CB_NOP);
					CALLBACK_INVOKE(toolsett->particle.shape_object, IDWALK_CB_NOP);

					library_foreach_paint(&data, &toolsett->imapaint.paint);
					CALLBACK_INVOKE(toolsett->imapaint.stencil, IDWALK_CB_USER);
					CALLBACK_INVOKE(toolsett->imapaint.clone, IDWALK_CB_USER);
					CALLBACK_INVOKE(toolsett->imapaint.canvas, IDWALK_CB_USER);

					if (toolsett->vpaint) {
						library_foreach_paint(&data, &toolsett->vpaint->paint);
					}
					if (toolsett->wpaint) {
						library_foreach_paint(&data, &toolsett->wpaint->paint);
					}
					if (toolsett->sculpt) {
						library_foreach_paint(&data, &toolsett->sculpt->paint);
						CALLBACK_INVOKE(toolsett->sculpt->gravity_object, IDWALK_CB_NOP);
					}
					if (toolsett->uvsculpt) {
						library_foreach_paint(&data, &toolsett->uvsculpt->paint);
					}
				}

				if (scene->rigidbody_world) {
					BKE_rigidbody_world_id_loop(scene->rigidbody_world, library_foreach_rigidbodyworldSceneLooper, &data);
				}

<<<<<<< HEAD
=======
				CALLBACK_INVOKE(scene->gm.dome.warptext, IDWALK_CB_NOP);

>>>>>>> da08aa4b
				break;
			}

			case ID_OB:
			{
				Object *object = (Object *) id;
				ParticleSystem *psys;

				/* Object is special, proxies make things hard... */
				const int data_cb_flag = data.cb_flag;
				const int proxy_cb_flag = (object->proxy || object->proxy_group) ? IDWALK_CB_INDIRECT_USAGE : 0;

				/* object data special case */
				data.cb_flag |= proxy_cb_flag;
				if (object->type == OB_EMPTY) {
					/* empty can have NULL or Image */
					CALLBACK_INVOKE_ID(object->data, IDWALK_CB_USER);
				}
				else {
					/* when set, this can't be NULL */
					if (object->data) {
						CALLBACK_INVOKE_ID(object->data, IDWALK_CB_USER | IDWALK_CB_NEVER_NULL);
					}
				}
				data.cb_flag = data_cb_flag;

				CALLBACK_INVOKE(object->parent, IDWALK_CB_NOP);
				CALLBACK_INVOKE(object->track, IDWALK_CB_NOP);
				/* object->proxy is refcounted, but not object->proxy_group... *sigh* */
				CALLBACK_INVOKE(object->proxy, IDWALK_CB_USER);
				CALLBACK_INVOKE(object->proxy_group, IDWALK_CB_NOP);

				/* Special case!
				 * Since this field is set/owned by 'user' of this ID (and not ID itself), it is only indirect usage
				 * if proxy object is linked... Twisted. */
				if (object->proxy_from) {
					data.cb_flag = ID_IS_LINKED_DATABLOCK(object->proxy_from) ? IDWALK_CB_INDIRECT_USAGE : 0;
				}
				CALLBACK_INVOKE(object->proxy_from, IDWALK_CB_NOP);
				data.cb_flag = data_cb_flag;

				CALLBACK_INVOKE(object->poselib, IDWALK_CB_USER);

				data.cb_flag |= proxy_cb_flag;
				for (i = 0; i < object->totcol; i++) {
					CALLBACK_INVOKE(object->mat[i], IDWALK_CB_USER);
				}
				data.cb_flag = data_cb_flag;

				CALLBACK_INVOKE(object->gpd, IDWALK_CB_USER);
				CALLBACK_INVOKE(object->dup_group, IDWALK_CB_USER);

				if (object->pd) {
					CALLBACK_INVOKE(object->pd->tex, IDWALK_CB_USER);
					CALLBACK_INVOKE(object->pd->f_source, IDWALK_CB_NOP);
				}
				/* Note that ob->effect is deprecated, so no need to handle it here. */

				if (object->pose) {
					bPoseChannel *pchan;

					data.cb_flag |= proxy_cb_flag;
					for (pchan = object->pose->chanbase.first; pchan; pchan = pchan->next) {
						CALLBACK_INVOKE(pchan->custom, IDWALK_CB_USER);
						BKE_constraints_id_loop(&pchan->constraints, library_foreach_constraintObjectLooper, &data);
					}
					data.cb_flag = data_cb_flag;
				}

				if (object->rigidbody_constraint) {
					CALLBACK_INVOKE(object->rigidbody_constraint->ob1, IDWALK_CB_NOP);
					CALLBACK_INVOKE(object->rigidbody_constraint->ob2, IDWALK_CB_NOP);
				}

				if (object->lodlevels.first) {
					LodLevel *level;
					for (level = object->lodlevels.first; level; level = level->next) {
						CALLBACK_INVOKE(level->source, IDWALK_CB_NOP);
					}
				}

				modifiers_foreachIDLink(object, library_foreach_modifiersForeachIDLink, &data);
				BKE_constraints_id_loop(&object->constraints, library_foreach_constraintObjectLooper, &data);

				for (psys = object->particlesystem.first; psys; psys = psys->next) {
					BKE_particlesystem_id_loop(psys, library_foreach_particlesystemsObjectLooper, &data);
				}

				if (object->soft) {
					CALLBACK_INVOKE(object->soft->collision_group, IDWALK_CB_NOP);

					if (object->soft->effector_weights) {
						CALLBACK_INVOKE(object->soft->effector_weights->group, IDWALK_CB_NOP);
					}
				}

				BKE_sca_sensors_id_loop(&object->sensors, library_foreach_sensorsObjectLooper, &data);
				BKE_sca_controllers_id_loop(&object->controllers, library_foreach_controllersObjectLooper, &data);
				BKE_sca_actuators_id_loop(&object->actuators, library_foreach_actuatorsObjectLooper, &data);
				break;
			}

			case ID_ME:
			{
				Mesh *mesh = (Mesh *) id;
				CALLBACK_INVOKE(mesh->texcomesh, IDWALK_CB_USER);
				CALLBACK_INVOKE(mesh->key, IDWALK_CB_USER);
				for (i = 0; i < mesh->totcol; i++) {
					CALLBACK_INVOKE(mesh->mat[i], IDWALK_CB_USER);
				}

				/* XXX Really not happy with this - probably texface should rather use some kind of
				 * 'texture slots' and just set indices in each poly/face item - would also save some memory.
				 * Maybe a nice TODO for blender2.8? */
				if (mesh->mtface || mesh->mtpoly) {
					for (i = 0; i < mesh->pdata.totlayer; i++) {
						if (mesh->pdata.layers[i].type == CD_MTEXPOLY) {
							MTexPoly *txface = (MTexPoly *)mesh->pdata.layers[i].data;

							for (int j = 0; j < mesh->totpoly; j++, txface++) {
								CALLBACK_INVOKE(txface->tpage, IDWALK_CB_USER_ONE);
							}
						}
					}

					for (i = 0; i < mesh->fdata.totlayer; i++) {
						if (mesh->fdata.layers[i].type == CD_MTFACE) {
							MTFace *tface = (MTFace *)mesh->fdata.layers[i].data;

							for (int j = 0; j < mesh->totface; j++, tface++) {
								CALLBACK_INVOKE(tface->tpage, IDWALK_CB_USER_ONE);
							}
						}
					}
				}
				break;
			}

			case ID_CU:
			{
				Curve *curve = (Curve *) id;
				CALLBACK_INVOKE(curve->bevobj, IDWALK_CB_NOP);
				CALLBACK_INVOKE(curve->taperobj, IDWALK_CB_NOP);
				CALLBACK_INVOKE(curve->textoncurve, IDWALK_CB_NOP);
				CALLBACK_INVOKE(curve->key, IDWALK_CB_USER);
				for (i = 0; i < curve->totcol; i++) {
					CALLBACK_INVOKE(curve->mat[i], IDWALK_CB_USER);
				}
				CALLBACK_INVOKE(curve->vfont, IDWALK_CB_USER);
				CALLBACK_INVOKE(curve->vfontb, IDWALK_CB_USER);
				CALLBACK_INVOKE(curve->vfonti, IDWALK_CB_USER);
				CALLBACK_INVOKE(curve->vfontbi, IDWALK_CB_USER);
				break;
			}

			case ID_MB:
			{
				MetaBall *metaball = (MetaBall *) id;
				for (i = 0; i < metaball->totcol; i++) {
					CALLBACK_INVOKE(metaball->mat[i], IDWALK_CB_USER);
				}
				break;
			}

			case ID_MA:
			{
				Material *material = (Material *) id;
				for (i = 0; i < MAX_MTEX; i++) {
					if (material->mtex[i]) {
						library_foreach_mtex(&data, material->mtex[i]);
					}
				}
				if (material->nodetree) {
					/* nodetree **are owned by IDs**, treat them as mere sub-data and not real ID! */
					library_foreach_ID_as_subdata_link((ID **)&material->nodetree, callback, user_data, flag, &data);
				}
				CALLBACK_INVOKE(material->group, IDWALK_CB_USER);
				break;
			}

			case ID_TE:
			{
				Tex *texture = (Tex *) id;
				if (texture->nodetree) {
					/* nodetree **are owned by IDs**, treat them as mere sub-data and not real ID! */
					library_foreach_ID_as_subdata_link((ID **)&texture->nodetree, callback, user_data, flag, &data);
				}
				CALLBACK_INVOKE(texture->ima, IDWALK_CB_USER);
				if (texture->env) {
					CALLBACK_INVOKE(texture->env->object, IDWALK_CB_NOP);
					CALLBACK_INVOKE(texture->env->ima, IDWALK_CB_USER);
				}
				if (texture->pd)
					CALLBACK_INVOKE(texture->pd->object, IDWALK_CB_NOP);
				if (texture->vd)
					CALLBACK_INVOKE(texture->vd->object, IDWALK_CB_NOP);
				if (texture->ot)
					CALLBACK_INVOKE(texture->ot->object, IDWALK_CB_NOP);
				break;
			}

			case ID_LT:
			{
				Lattice *lattice = (Lattice *) id;
				CALLBACK_INVOKE(lattice->key, IDWALK_CB_USER);
				break;
			}

			case ID_LA:
			{
				Lamp *lamp = (Lamp *) id;
				for (i = 0; i < MAX_MTEX; i++) {
					if (lamp->mtex[i]) {
						library_foreach_mtex(&data, lamp->mtex[i]);
					}
				}
				if (lamp->nodetree) {
					/* nodetree **are owned by IDs**, treat them as mere sub-data and not real ID! */
					library_foreach_ID_as_subdata_link((ID **)&lamp->nodetree, callback, user_data, flag, &data);
				}
				break;
			}

			case ID_CA:
			{
				Camera *camera = (Camera *) id;
				CALLBACK_INVOKE(camera->dof_ob, IDWALK_CB_NOP);
				break;
			}

			case ID_KE:
			{
				/* XXX Only ID pointer from shapekeys is the 'from' one, which is not actually ID usage.
				 * Maybe we should even nuke it from here, not 100% sure yet...
				 * (see also foreach_libblock_id_users_callback).
				 */
				Key *key = (Key *) id;
				CALLBACK_INVOKE_ID(key->from, IDWALK_CB_NOP);
				break;
			}

			case ID_SCR:
			{
				bScreen *screen = (bScreen *) id;
				CALLBACK_INVOKE(screen->scene, IDWALK_CB_USER_ONE);
				break;
			}

			case ID_WO:
			{
				World *world = (World *) id;
				for (i = 0; i < MAX_MTEX; i++) {
					if (world->mtex[i]) {
						library_foreach_mtex(&data, world->mtex[i]);
					}
				}
				if (world->nodetree) {
					/* nodetree **are owned by IDs**, treat them as mere sub-data and not real ID! */
					library_foreach_ID_as_subdata_link((ID **)&world->nodetree, callback, user_data, flag, &data);
				}
				break;
			}

			case ID_SPK:
			{
				Speaker *speaker = (Speaker *) id;
				CALLBACK_INVOKE(speaker->sound, IDWALK_CB_USER);
				break;
			}

			case ID_GR:
			{
				Group *group = (Group *) id;
				GroupObject *gob;
				for (gob = group->gobject.first; gob; gob = gob->next) {
					CALLBACK_INVOKE(gob->ob, IDWALK_CB_USER_ONE);
				}
				break;
			}

			case ID_NT:
			{
				bNodeTree *ntree = (bNodeTree *) id;
				bNode *node;
				CALLBACK_INVOKE(ntree->gpd, IDWALK_CB_USER);
				for (node = ntree->nodes.first; node; node = node->next) {
					CALLBACK_INVOKE_ID(node->id, IDWALK_CB_USER);
				}
				break;
			}

			case ID_BR:
			{
				Brush *brush = (Brush *) id;
				CALLBACK_INVOKE(brush->toggle_brush, IDWALK_CB_NOP);
				CALLBACK_INVOKE(brush->clone.image, IDWALK_CB_NOP);
				CALLBACK_INVOKE(brush->paint_curve, IDWALK_CB_USER);
				library_foreach_mtex(&data, &brush->mtex);
				library_foreach_mtex(&data, &brush->mask_mtex);
				break;
			}

			case ID_PA:
			{
				ParticleSettings *psett = (ParticleSettings *) id;
				CALLBACK_INVOKE(psett->dup_group, IDWALK_CB_NOP);
				CALLBACK_INVOKE(psett->dup_ob, IDWALK_CB_NOP);
				CALLBACK_INVOKE(psett->bb_ob, IDWALK_CB_NOP);
				CALLBACK_INVOKE(psett->collision_group, IDWALK_CB_NOP);

				for (i = 0; i < MAX_MTEX; i++) {
					if (psett->mtex[i]) {
						library_foreach_mtex(&data, psett->mtex[i]);
					}
				}

				if (psett->effector_weights) {
					CALLBACK_INVOKE(psett->effector_weights->group, IDWALK_CB_NOP);
				}

				if (psett->pd) {
					CALLBACK_INVOKE(psett->pd->tex, IDWALK_CB_USER);
					CALLBACK_INVOKE(psett->pd->f_source, IDWALK_CB_NOP);
				}
				if (psett->pd2) {
					CALLBACK_INVOKE(psett->pd2->tex, IDWALK_CB_USER);
					CALLBACK_INVOKE(psett->pd2->f_source, IDWALK_CB_NOP);
				}

				if (psett->boids) {
					BoidState *state;
					BoidRule *rule;

					for (state = psett->boids->states.first; state; state = state->next) {
						for (rule = state->rules.first; rule; rule = rule->next) {
							if (rule->type == eBoidRuleType_Avoid) {
								BoidRuleGoalAvoid *gabr = (BoidRuleGoalAvoid *)rule;
								CALLBACK_INVOKE(gabr->ob, IDWALK_CB_NOP);
							}
							else if (rule->type == eBoidRuleType_FollowLeader) {
								BoidRuleFollowLeader *flbr = (BoidRuleFollowLeader *)rule;
								CALLBACK_INVOKE(flbr->ob, IDWALK_CB_NOP);
							}
						}
					}
				}
				break;
			}

			case ID_MC:
			{
				MovieClip *clip = (MovieClip *) id;
				MovieTracking *tracking = &clip->tracking;
				MovieTrackingObject *object;
				MovieTrackingTrack *track;
				MovieTrackingPlaneTrack *plane_track;

				CALLBACK_INVOKE(clip->gpd, IDWALK_CB_USER);

				for (track = tracking->tracks.first; track; track = track->next) {
					CALLBACK_INVOKE(track->gpd, IDWALK_CB_USER);
				}
				for (object = tracking->objects.first; object; object = object->next) {
					for (track = object->tracks.first; track; track = track->next) {
						CALLBACK_INVOKE(track->gpd, IDWALK_CB_USER);
					}
				}

				for (plane_track = tracking->plane_tracks.first; plane_track; plane_track = plane_track->next) {
					CALLBACK_INVOKE(plane_track->image, IDWALK_CB_USER);
				}
				break;
			}

			case ID_MSK:
			{
				Mask *mask = (Mask *) id;
				MaskLayer *mask_layer;
				for (mask_layer = mask->masklayers.first; mask_layer; mask_layer = mask_layer->next) {
					MaskSpline *mask_spline;

					for (mask_spline = mask_layer->splines.first; mask_spline; mask_spline = mask_spline->next) {
						for (i = 0; i < mask_spline->tot_point; i++) {
							MaskSplinePoint *point = &mask_spline->points[i];
							CALLBACK_INVOKE_ID(point->parent.id, IDWALK_CB_USER);
						}
					}
				}
				break;
			}

			case ID_LS:
			{
				FreestyleLineStyle *linestyle = (FreestyleLineStyle *) id;
				LineStyleModifier *lsm;
				for (i = 0; i < MAX_MTEX; i++) {
					if (linestyle->mtex[i]) {
						library_foreach_mtex(&data, linestyle->mtex[i]);
					}
				}
				if (linestyle->nodetree) {
					/* nodetree **are owned by IDs**, treat them as mere sub-data and not real ID! */
					library_foreach_ID_as_subdata_link((ID **)&linestyle->nodetree, callback, user_data, flag, &data);
				}

				for (lsm = linestyle->color_modifiers.first; lsm; lsm = lsm->next) {
					if (lsm->type == LS_MODIFIER_DISTANCE_FROM_OBJECT) {
						LineStyleColorModifier_DistanceFromObject *p = (LineStyleColorModifier_DistanceFromObject *)lsm;
						if (p->target) {
							CALLBACK_INVOKE(p->target, IDWALK_CB_NOP);
						}
					}
				}
				for (lsm = linestyle->alpha_modifiers.first; lsm; lsm = lsm->next) {
					if (lsm->type == LS_MODIFIER_DISTANCE_FROM_OBJECT) {
						LineStyleAlphaModifier_DistanceFromObject *p = (LineStyleAlphaModifier_DistanceFromObject *)lsm;
						if (p->target) {
							CALLBACK_INVOKE(p->target, IDWALK_CB_NOP);
						}
					}
				}
				for (lsm = linestyle->thickness_modifiers.first; lsm; lsm = lsm->next) {
					if (lsm->type == LS_MODIFIER_DISTANCE_FROM_OBJECT) {
						LineStyleThicknessModifier_DistanceFromObject *p = (LineStyleThicknessModifier_DistanceFromObject *)lsm;
						if (p->target) {
							CALLBACK_INVOKE(p->target, IDWALK_CB_NOP);
						}
					}
				}
				break;
			}
			case ID_AC:
			{
				bAction *act = (bAction *) id;

				for (TimeMarker *marker = act->markers.first; marker; marker = marker->next) {
					CALLBACK_INVOKE(marker->camera, IDWALK_CB_NOP);
				}
				break;
			}

			/* Nothing needed for those... */
			case ID_IM:
			case ID_VF:
			case ID_TXT:
			case ID_SO:
			case ID_AR:
			case ID_GD:
			case ID_WM:
			case ID_PAL:
			case ID_PC:
			case ID_CF:
				break;

			/* Deprecated. */
			case ID_IP:
				break;

		}
	}

FOREACH_FINALIZE:
	if (data.ids_handled) {
		BLI_gset_free(data.ids_handled, NULL);
		BLI_LINKSTACK_FREE(data.ids_todo);
	}

#undef CALLBACK_INVOKE_ID
#undef CALLBACK_INVOKE
}

#undef FOREACH_CALLBACK_INVOKE_ID
#undef FOREACH_CALLBACK_INVOKE

/**
 * re-usable function, use when replacing ID's
 */
void BKE_library_update_ID_link_user(ID *id_dst, ID *id_src, const int cb_flag)
{
	if (cb_flag & IDWALK_CB_USER) {
		id_us_min(id_src);
		id_us_plus(id_dst);
	}
	else if (cb_flag & IDWALK_CB_USER_ONE) {
		id_us_ensure_real(id_dst);
	}
}

/**
 * Say whether given \a id_type_owner can use (in any way) a datablock of \a id_type_used.
 *
 * This is a 'simplified' abstract version of #BKE_library_foreach_ID_link() above, quite useful to reduce
 * useless iterations in some cases.
 */
/* XXX This has to be fully rethink, basing check on ID type is not really working anymore (and even worth once
 *     IDProps will support ID pointers), we'll have to do some quick checks on IDs themselves... */
bool BKE_library_idtype_can_use_idtype(const short id_type_owner, const short id_type_used)
{
	if (id_type_can_have_animdata(id_type_owner)) {
		return true;  /* AnimationData can use virtually any kind of datablocks, through drivers especially. */
	}

	switch ((ID_Type)id_type_owner) {
		case ID_LI:
			return ELEM(id_type_used, ID_LI);
		case ID_SCE:
			return (ELEM(id_type_used, ID_OB, ID_WO, ID_SCE, ID_MC, ID_MA, ID_GR, ID_TXT,
			                           ID_LS, ID_MSK, ID_SO, ID_GD, ID_BR, ID_PAL, ID_IM, ID_NT) ||
			        BKE_library_idtype_can_use_idtype(ID_NT, id_type_used));
		case ID_OB:
			/* Could be the following, but simpler to just always say 'yes' here. */
#if 0
			return ELEM(id_type_used, ID_ME, ID_CU, ID_MB, ID_LT, ID_SPK, ID_AR, ID_LA, ID_CA,  /* obdata */
			                          ID_OB, ID_MA, ID_GD, ID_GR, ID_TE, ID_PA, ID_TXT, ID_SO, ID_MC, ID_IM, ID_AC
			                          /* + constraints, modifiers and game logic ID types... */);
#else
			return true;
#endif
		case ID_ME:
			return ELEM(id_type_used, ID_ME, ID_KE, ID_MA);
		case ID_CU:
			return ELEM(id_type_used, ID_OB, ID_KE, ID_MA, ID_VF);
		case ID_MB:
			return ELEM(id_type_used, ID_MA);
		case ID_MA:
			return (ELEM(id_type_used, ID_TE, ID_GR) || BKE_library_idtype_can_use_idtype(ID_NT, id_type_used));
		case ID_TE:
			return (ELEM(id_type_used, ID_IM, ID_OB) || BKE_library_idtype_can_use_idtype(ID_NT, id_type_used));
		case ID_LT:
			return ELEM(id_type_used, ID_KE);
		case ID_LA:
			return (ELEM(id_type_used, ID_TE) || BKE_library_idtype_can_use_idtype(ID_NT, id_type_used));
		case ID_CA:
			return ELEM(id_type_used, ID_OB);
		case ID_KE:
			return ELEM(id_type_used, ID_ME, ID_CU, ID_LT);  /* Warning! key->from, could be more types in future? */
		case ID_SCR:
			return ELEM(id_type_used, ID_SCE);
		case ID_WO:
			return (ELEM(id_type_used, ID_TE) || BKE_library_idtype_can_use_idtype(ID_NT, id_type_used));
		case ID_SPK:
			return ELEM(id_type_used, ID_SO);
		case ID_GR:
			return ELEM(id_type_used, ID_OB);
		case ID_NT:
			/* Could be the following, but node.id has no type restriction... */
#if 0
			return ELEM(id_type_used, ID_GD /* + node.id types... */);
#else
			return true;
#endif
		case ID_BR:
			return ELEM(id_type_used, ID_BR, ID_IM, ID_PC, ID_TE);
		case ID_PA:
			return ELEM(id_type_used, ID_OB, ID_GR, ID_TE);
		case ID_MC:
			return ELEM(id_type_used, ID_GD, ID_IM);
		case ID_MSK:
			return ELEM(id_type_used, ID_MC);  /* WARNING! mask->parent.id, not typed. */
		case ID_LS:
			return (ELEM(id_type_used, ID_TE, ID_OB) || BKE_library_idtype_can_use_idtype(ID_NT, id_type_used));
		case ID_IM:
		case ID_VF:
		case ID_TXT:
		case ID_SO:
		case ID_AR:
		case ID_AC:
		case ID_GD:
		case ID_WM:
		case ID_PAL:
		case ID_PC:
		case ID_CF:
			/* Those types never use/reference other IDs... */
			return false;
		case ID_IP:
			/* Deprecated... */
			return false;
	}
	return false;
}


/* ***** ID users iterator. ***** */
typedef struct IDUsersIter {
	ID *id;

	ListBase *lb_array[MAX_LIBARRAY];
	int lb_idx;

	ID *curr_id;
	int count_direct, count_indirect;  /* Set by callback. */
} IDUsersIter;

static int foreach_libblock_id_users_callback(void *user_data, ID *self_id, ID **id_p, int cb_flag)
{
	IDUsersIter *iter = user_data;

	if (*id_p) {
		/* XXX This is actually some kind of hack...
		 * Issue is, shapekeys' 'from' ID pointer is not actually ID usage.
		 * Maybe we should even nuke it from BKE_library_foreach_ID_link, not 100% sure yet...
		 */
		if ((GS(self_id->name) == ID_KE) && (((Key *)self_id)->from == *id_p)) {
			return IDWALK_RET_NOP;
		}
		/* XXX another hack, for similar reasons as above one. */
		if ((GS(self_id->name) == ID_OB) && (((Object *)self_id)->proxy_from == (Object *)*id_p)) {
			return IDWALK_RET_NOP;
		}

		if (*id_p == iter->id) {
#if 0
			printf("%s uses %s (refcounted: %d, userone: %d, used_one: %d, used_one_active: %d, indirect_usage: %d)\n",
				   iter->curr_id->name, iter->id->name, (cb_flag & IDWALK_USER) ? 1 : 0, (cb_flag & IDWALK_USER_ONE) ? 1 : 0,
				   (iter->id->tag & LIB_TAG_EXTRAUSER) ? 1 : 0, (iter->id->tag & LIB_TAG_EXTRAUSER_SET) ? 1 : 0,
				   (cb_flag & IDWALK_INDIRECT_USAGE) ? 1 : 0);
#endif
			if (cb_flag & IDWALK_CB_INDIRECT_USAGE) {
				iter->count_indirect++;
			}
			else {
				iter->count_direct++;
			}
		}
	}

	return IDWALK_RET_NOP;
}

/**
 * Return the number of times given \a id_user uses/references \a id_used.
 *
 * \note This only checks for pointer references of an ID, shallow usages (like e.g. by RNA paths, as done
 *       for FCurves) are not detected at all.
 *
 * \param id_user the ID which is supposed to use (reference) \a id_used.
 * \param id_used the ID which is supposed to be used (referenced) by \a id_user.
 * \return the number of direct usages/references of \a id_used by \a id_user.
 */
int BKE_library_ID_use_ID(ID *id_user, ID *id_used)
{
	IDUsersIter iter;

	/* We do not care about iter.lb_array/lb_idx here... */
	iter.id = id_used;
	iter.curr_id = id_user;
	iter.count_direct = iter.count_indirect = 0;

	BKE_library_foreach_ID_link(NULL, iter.curr_id, foreach_libblock_id_users_callback, (void *)&iter, IDWALK_READONLY);

	return iter.count_direct + iter.count_indirect;
}

static bool library_ID_is_used(Main *bmain, void *idv, const bool check_linked)
{
	IDUsersIter iter;
	ListBase *lb_array[MAX_LIBARRAY];
	ID *id = idv;
	int i = set_listbasepointers(bmain, lb_array);
	bool is_defined = false;

	iter.id = id;
	iter.count_direct = iter.count_indirect = 0;
	while (i-- && !is_defined) {
		ID *id_curr = lb_array[i]->first;

		if (!id_curr || !BKE_library_idtype_can_use_idtype(GS(id_curr->name), GS(id->name))) {
			continue;
		}

		for (; id_curr && !is_defined; id_curr = id_curr->next) {
			if (id_curr == id) {
				/* We are not interested in self-usages (mostly from drivers or bone constraints...). */
				continue;
			}
			iter.curr_id = id_curr;
			BKE_library_foreach_ID_link(
			            bmain, id_curr, foreach_libblock_id_users_callback, &iter, IDWALK_READONLY);

			is_defined = ((check_linked ? iter.count_indirect : iter.count_direct) != 0);
		}
	}

	return is_defined;
}

/**
 * Check whether given ID is used locally (i.e. by another non-linked ID).
 */
bool BKE_library_ID_is_locally_used(Main *bmain, void *idv)
{
	return library_ID_is_used(bmain, idv, false);
}

/**
 * Check whether given ID is used indirectly (i.e. by another linked ID).
 */
bool BKE_library_ID_is_indirectly_used(Main *bmain, void *idv)
{
	return library_ID_is_used(bmain, idv, true);
}

/**
 * Combine \a BKE_library_ID_is_locally_used() and \a BKE_library_ID_is_indirectly_used() in a single call.
 */
void BKE_library_ID_test_usages(Main *bmain, void *idv, bool *is_used_local, bool *is_used_linked)
{
	IDUsersIter iter;
	ListBase *lb_array[MAX_LIBARRAY];
	ID *id = idv;
	int i = set_listbasepointers(bmain, lb_array);
	bool is_defined = false;

	iter.id = id;
	iter.count_direct = iter.count_indirect = 0;
	while (i-- && !is_defined) {
		ID *id_curr = lb_array[i]->first;

		if (!id_curr || !BKE_library_idtype_can_use_idtype(GS(id_curr->name), GS(id->name))) {
			continue;
		}

		for (; id_curr && !is_defined; id_curr = id_curr->next) {
			if (id_curr == id) {
				/* We are not interested in self-usages (mostly from drivers or bone constraints...). */
				continue;
			}
			iter.curr_id = id_curr;
			BKE_library_foreach_ID_link(bmain, id_curr, foreach_libblock_id_users_callback, &iter, IDWALK_READONLY);

			is_defined = (iter.count_direct != 0 && iter.count_indirect != 0);
		}
	}

	*is_used_local = (iter.count_direct != 0);
	*is_used_linked = (iter.count_indirect != 0);
}

/* ***** IDs usages.checking/tagging. ***** */
static int foreach_libblock_used_linked_data_tag_clear_cb(
        void *user_data, ID *self_id, ID **id_p, int UNUSED(cb_flag))
{
	bool *is_changed = user_data;

	if (*id_p) {
		/* XXX This is actually some kind of hack...
		 * Issue is, shapekeys' 'from' ID pointer is not actually ID usage.
		 * Maybe we should even nuke it from BKE_library_foreach_ID_link, not 100% sure yet...
		 */
		if ((GS(self_id->name) == ID_KE) && (((Key *)self_id)->from == *id_p)) {
			return IDWALK_RET_NOP;
		}
		/* XXX another hack, for similar reasons as above one. */
		if ((GS(self_id->name) == ID_OB) && (((Object *)self_id)->proxy_from == (Object *)*id_p)) {
			return IDWALK_RET_NOP;
		}

		/* If checked id is used by an assumed used ID, then it is also used and not part of any linked archipelago. */
		if (!(self_id->tag & LIB_TAG_DOIT) && ((*id_p)->tag & LIB_TAG_DOIT)) {
			(*id_p)->tag &= ~LIB_TAG_DOIT;
			*is_changed = true;
		}
	}

	return IDWALK_RET_NOP;
}

/**
 * Detect orphaned linked data blocks (i.e. linked data not used (directly or indirectly) in any way by any local data),
 * including complex cases like 'linked archipelagoes', i.e. linked datablocks that use each other in loops,
 * which prevents their deletion by 'basic' usage checks...
 *
 * \param do_init_tag if \a true, all linked data are checked, if \a false, only linked datablocks already tagged with
 *                    LIB_TAG_DOIT are checked.
 */
void BKE_library_unused_linked_data_set_tag(Main *bmain, const bool do_init_tag)
{
	ListBase *lb_array[MAX_LIBARRAY];

	if (do_init_tag) {
		int i = set_listbasepointers(bmain, lb_array);

		while (i--) {
			for (ID *id = lb_array[i]->first; id; id = id->next) {
				if (id->lib && (id->tag & LIB_TAG_INDIRECT) != 0) {
					id->tag |= LIB_TAG_DOIT;
				}
				else {
					id->tag &= ~LIB_TAG_DOIT;
				}
			}
		}
	}

	bool do_loop = true;
	while (do_loop) {
		int i = set_listbasepointers(bmain, lb_array);
		do_loop = false;

		while (i--) {
			for (ID *id = lb_array[i]->first; id; id = id->next) {
				if (id->tag & LIB_TAG_DOIT) {
					/* Unused ID (so far), no need to check it further. */
					continue;
				}
				BKE_library_foreach_ID_link(
				            bmain, id, foreach_libblock_used_linked_data_tag_clear_cb, &do_loop, IDWALK_READONLY);
			}
		}
	}
}

/**
 * Untag linked data blocks used by other untagged linked datablocks.
 * Used to detect datablocks that we can forcefully make local (instead of copying them to later get rid of original):
 * All datablocks we want to make local are tagged by caller, after this function has ran caller knows datablocks still
 * tagged can directly be made local, since they are only used by other datablocks that will also be made fully local.
 */
void BKE_library_indirectly_used_data_tag_clear(Main *bmain)
{
	ListBase *lb_array[MAX_LIBARRAY];

	bool do_loop = true;
	while (do_loop) {
		int i = set_listbasepointers(bmain, lb_array);
		do_loop = false;

		while (i--) {
			for (ID *id = lb_array[i]->first; id; id = id->next) {
				if (id->lib == NULL || id->tag & LIB_TAG_DOIT) {
					/* Local or non-indirectly-used ID (so far), no need to check it further. */
					continue;
				}
				BKE_library_foreach_ID_link(
				            bmain, id, foreach_libblock_used_linked_data_tag_clear_cb, &do_loop, IDWALK_READONLY);
			}
		}
	}
}<|MERGE_RESOLUTION|>--- conflicted
+++ resolved
@@ -450,11 +450,6 @@
 					BKE_rigidbody_world_id_loop(scene->rigidbody_world, library_foreach_rigidbodyworldSceneLooper, &data);
 				}
 
-<<<<<<< HEAD
-=======
-				CALLBACK_INVOKE(scene->gm.dome.warptext, IDWALK_CB_NOP);
-
->>>>>>> da08aa4b
 				break;
 			}
 
