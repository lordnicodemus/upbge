/*
 * This program is free software; you can redistribute it and/or
 * modify it under the terms of the GNU General Public License
 * as published by the Free Software Foundation; either version 2
 * of the License, or (at your option) any later version.
 *
 * This program is distributed in the hope that it will be useful,
 * but WITHOUT ANY WARRANTY; without even the implied warranty of
 * MERCHANTABILITY or FITNESS FOR A PARTICULAR PURPOSE.  See the
 * GNU General Public License for more details.
 *
 * You should have received a copy of the GNU General Public License
 * along with this program; if not, write to the Free Software Foundation,
 * Inc., 51 Franklin Street, Fifth Floor, Boston, MA 02110-1301, USA.
 *
 * The Original Code is Copyright (C) 2014 by Blender Foundation.
 * All rights reserved.
 */

/** \file
 * \ingroup bke
 */

#include <stdlib.h>

#include "MEM_guardedalloc.h"

#include "DNA_actuator_types.h"
#include "DNA_anim_types.h"
#include "DNA_armature_types.h"
#include "DNA_brush_types.h"
#include "DNA_camera_types.h"
#include "DNA_collection_types.h"
#include "DNA_constraint_types.h"
#include "DNA_controller_types.h"
#include "DNA_gpencil_types.h"
#include "DNA_key_types.h"
#include "DNA_light_types.h"
#include "DNA_lattice_types.h"
#include "DNA_linestyle_types.h"
#include "DNA_material_types.h"
#include "DNA_mesh_types.h"
#include "DNA_meshdata_types.h"
#include "DNA_meta_types.h"
#include "DNA_movieclip_types.h"
#include "DNA_mask_types.h"
#include "DNA_node_types.h"
#include "DNA_object_force_types.h"
#include "DNA_lightprobe_types.h"
#include "DNA_rigidbody_types.h"
#include "DNA_scene_types.h"
#include "DNA_sensor_types.h"
#include "DNA_sequence_types.h"
#include "DNA_screen_types.h"
#include "DNA_speaker_types.h"
#include "DNA_sound_types.h"
#include "DNA_text_types.h"
#include "DNA_vfont_types.h"
#include "DNA_windowmanager_types.h"
#include "DNA_workspace_types.h"
#include "DNA_world_types.h"

#include "BLI_utildefines.h"
#include "BLI_ghash.h"
#include "BLI_linklist_stack.h"

#include "BKE_animsys.h"
#include "BKE_collection.h"
#include "BKE_constraint.h"
#include "BKE_fcurve.h"
#include "BKE_gpencil_modifier.h"
#include "BKE_idprop.h"
#include "BKE_library.h"
#include "BKE_library_query.h"
#include "BKE_main.h"
#include "BKE_modifier.h"
#include "BKE_node.h"
#include "BKE_particle.h"
#include "BKE_rigidbody.h"
#include "BKE_sca.h"
#include "BKE_sequencer.h"
#include "BKE_shader_fx.h"
#include "BKE_tracking.h"
#include "BKE_workspace.h"

#define FOREACH_FINALIZE _finalize
#define FOREACH_FINALIZE_VOID \
  if (0) { \
    goto FOREACH_FINALIZE; \
  } \
  FOREACH_FINALIZE: \
  ((void)0)

#define FOREACH_CALLBACK_INVOKE_ID_PP(_data, id_pp, _cb_flag) \
  CHECK_TYPE(id_pp, ID **); \
  if (!((_data)->status & IDWALK_STOP)) { \
    const int _flag = (_data)->flag; \
    ID *old_id = *(id_pp); \
    const int callback_return = (_data)->callback((_data)->user_data, \
                                                  (_data)->self_id, \
                                                  id_pp, \
                                                  (_cb_flag | (_data)->cb_flag) & \
                                                      ~(_data)->cb_flag_clear); \
    if (_flag & IDWALK_READONLY) { \
      BLI_assert(*(id_pp) == old_id); \
    } \
    if (old_id && (_flag & IDWALK_RECURSE)) { \
      if (BLI_gset_add((_data)->ids_handled, old_id)) { \
        if (!(callback_return & IDWALK_RET_STOP_RECURSION)) { \
          BLI_LINKSTACK_PUSH((_data)->ids_todo, old_id); \
        } \
      } \
    } \
    if (callback_return & IDWALK_RET_STOP_ITER) { \
      (_data)->status |= IDWALK_STOP; \
      goto FOREACH_FINALIZE; \
    } \
  } \
  else { \
    goto FOREACH_FINALIZE; \
  } \
  ((void)0)

#define FOREACH_CALLBACK_INVOKE_ID(_data, id, cb_flag) \
  { \
    CHECK_TYPE_ANY(id, ID *, void *); \
    FOREACH_CALLBACK_INVOKE_ID_PP(_data, (ID **)&(id), cb_flag); \
  } \
  ((void)0)

#define FOREACH_CALLBACK_INVOKE(_data, id_super, cb_flag) \
  { \
    CHECK_TYPE(&((id_super)->id), ID *); \
    FOREACH_CALLBACK_INVOKE_ID_PP(_data, (ID **)&(id_super), cb_flag); \
  } \
  ((void)0)

/* status */
enum {
  IDWALK_STOP = 1 << 0,
};

typedef struct LibraryForeachIDData {
  ID *self_id;
  int flag;
  int cb_flag;
  int cb_flag_clear;
  LibraryIDLinkCallback callback;
  void *user_data;
  int status;

  /* To handle recursion. */
  GSet *ids_handled; /* All IDs that are either already done, or still in ids_todo stack. */
  BLI_LINKSTACK_DECLARE(ids_todo, ID *);
} LibraryForeachIDData;

static void library_foreach_ID_link(Main *bmain,
                                    ID *id,
                                    LibraryIDLinkCallback callback,
                                    void *user_data,
                                    int flag,
                                    LibraryForeachIDData *inherit_data);

static void library_foreach_idproperty_ID_link(LibraryForeachIDData *data,
                                               IDProperty *prop,
                                               int flag)
{
  if (!prop)
    return;

  switch (prop->type) {
    case IDP_GROUP: {
      for (IDProperty *loop = prop->data.group.first; loop; loop = loop->next) {
        library_foreach_idproperty_ID_link(data, loop, flag);
      }
      break;
    }
    case IDP_IDPARRAY: {
      IDProperty *loop = IDP_Array(prop);
      for (int i = 0; i < prop->len; i++) {
        library_foreach_idproperty_ID_link(data, &loop[i], flag);
      }
      break;
    }
    case IDP_ID:
      FOREACH_CALLBACK_INVOKE_ID(data, prop->data.pointer, flag);
      break;
    default:
      break; /* Nothing to do here with other types of IDProperties... */
  }

  FOREACH_FINALIZE_VOID;
}

static void library_foreach_rigidbodyworldSceneLooper(struct RigidBodyWorld *UNUSED(rbw),
                                                      ID **id_pointer,
                                                      void *user_data,
                                                      int cb_flag)
{
  LibraryForeachIDData *data = (LibraryForeachIDData *)user_data;
  FOREACH_CALLBACK_INVOKE_ID_PP(data, id_pointer, cb_flag);

  FOREACH_FINALIZE_VOID;
}

static void library_foreach_modifiersForeachIDLink(void *user_data,
                                                   Object *UNUSED(object),
                                                   ID **id_pointer,
                                                   int cb_flag)
{
  LibraryForeachIDData *data = (LibraryForeachIDData *)user_data;
  FOREACH_CALLBACK_INVOKE_ID_PP(data, id_pointer, cb_flag);

  FOREACH_FINALIZE_VOID;
}

static void library_foreach_gpencil_modifiersForeachIDLink(void *user_data,
                                                           Object *UNUSED(object),
                                                           ID **id_pointer,
                                                           int cb_flag)
{
  LibraryForeachIDData *data = (LibraryForeachIDData *)user_data;
  FOREACH_CALLBACK_INVOKE_ID_PP(data, id_pointer, cb_flag);

  FOREACH_FINALIZE_VOID;
}

static void library_foreach_shaderfxForeachIDLink(void *user_data,
                                                  Object *UNUSED(object),
                                                  ID **id_pointer,
                                                  int cb_flag)
{
  LibraryForeachIDData *data = (LibraryForeachIDData *)user_data;
  FOREACH_CALLBACK_INVOKE_ID_PP(data, id_pointer, cb_flag);

  FOREACH_FINALIZE_VOID;
}

static void library_foreach_constraintObjectLooper(bConstraint *UNUSED(con),
                                                   ID **id_pointer,
                                                   bool is_reference,
                                                   void *user_data)
{
  LibraryForeachIDData *data = (LibraryForeachIDData *)user_data;
  const int cb_flag = is_reference ? IDWALK_CB_USER : IDWALK_CB_NOP;
  FOREACH_CALLBACK_INVOKE_ID_PP(data, id_pointer, cb_flag);

  FOREACH_FINALIZE_VOID;
}

static void library_foreach_particlesystemsObjectLooper(ParticleSystem *UNUSED(psys),
                                                        ID **id_pointer,
                                                        void *user_data,
                                                        int cb_flag)
{
  LibraryForeachIDData *data = (LibraryForeachIDData *)user_data;
  FOREACH_CALLBACK_INVOKE_ID_PP(data, id_pointer, cb_flag);

  FOREACH_FINALIZE_VOID;
}

static void library_foreach_sensorsObjectLooper(
        bSensor *UNUSED(sensor), ID **id_pointer, void *user_data, int cb_flag)
{
	LibraryForeachIDData *data = (LibraryForeachIDData *) user_data;
	FOREACH_CALLBACK_INVOKE_ID_PP(data, id_pointer, cb_flag);

	FOREACH_FINALIZE_VOID;
}

static void library_foreach_controllersObjectLooper(
        bController *UNUSED(controller), ID **id_pointer, void *user_data, int cb_flag)
{
	LibraryForeachIDData *data = (LibraryForeachIDData *) user_data;
	FOREACH_CALLBACK_INVOKE_ID_PP(data, id_pointer, cb_flag);

	FOREACH_FINALIZE_VOID;
}

static void library_foreach_actuatorsObjectLooper(
        bActuator *UNUSED(actuator), ID **id_pointer, void *user_data, int cb_flag)
{
	LibraryForeachIDData *data = (LibraryForeachIDData *) user_data;
	FOREACH_CALLBACK_INVOKE_ID_PP(data, id_pointer, cb_flag);

	FOREACH_FINALIZE_VOID;
}

static void library_foreach_nla_strip(LibraryForeachIDData *data, NlaStrip *strip)
{
  NlaStrip *substrip;

  FOREACH_CALLBACK_INVOKE(data, strip->act, IDWALK_CB_USER);

  for (substrip = strip->strips.first; substrip; substrip = substrip->next) {
    library_foreach_nla_strip(data, substrip);
  }

  FOREACH_FINALIZE_VOID;
}

static void library_foreach_animationData(LibraryForeachIDData *data, AnimData *adt)
{
  FCurve *fcu;
  NlaTrack *nla_track;
  NlaStrip *nla_strip;

  for (fcu = adt->drivers.first; fcu; fcu = fcu->next) {
    ChannelDriver *driver = fcu->driver;
    DriverVar *dvar;

    for (dvar = driver->variables.first; dvar; dvar = dvar->next) {
      /* only used targets */
      DRIVER_TARGETS_USED_LOOPER_BEGIN (dvar) {
        FOREACH_CALLBACK_INVOKE_ID(data, dtar->id, IDWALK_CB_NOP);
      }
      DRIVER_TARGETS_LOOPER_END;
    }
  }

  FOREACH_CALLBACK_INVOKE(data, adt->action, IDWALK_CB_USER);
  FOREACH_CALLBACK_INVOKE(data, adt->tmpact, IDWALK_CB_USER);

  for (nla_track = adt->nla_tracks.first; nla_track; nla_track = nla_track->next) {
    for (nla_strip = nla_track->strips.first; nla_strip; nla_strip = nla_strip->next) {
      library_foreach_nla_strip(data, nla_strip);
    }
  }

  FOREACH_FINALIZE_VOID;
}

static void library_foreach_mtex(LibraryForeachIDData *data, MTex *mtex)
{
  FOREACH_CALLBACK_INVOKE(data, mtex->object, IDWALK_CB_NOP);
  FOREACH_CALLBACK_INVOKE(data, mtex->tex, IDWALK_CB_USER);

  FOREACH_FINALIZE_VOID;
}

static void library_foreach_paint(LibraryForeachIDData *data, Paint *paint)
{
  FOREACH_CALLBACK_INVOKE(data, paint->brush, IDWALK_CB_USER);
  for (int i = 0; i < paint->tool_slots_len; i++) {
    FOREACH_CALLBACK_INVOKE(data, paint->tool_slots[i].brush, IDWALK_CB_USER);
  }
  FOREACH_CALLBACK_INVOKE(data, paint->palette, IDWALK_CB_USER);

  FOREACH_FINALIZE_VOID;
}

static void library_foreach_bone(LibraryForeachIDData *data, Bone *bone)
{
  library_foreach_idproperty_ID_link(data, bone->prop, IDWALK_CB_USER);

  for (Bone *curbone = bone->childbase.first; curbone; curbone = curbone->next) {
    library_foreach_bone(data, curbone);
  }

  FOREACH_FINALIZE_VOID;
}

static void library_foreach_layer_collection(LibraryForeachIDData *data, ListBase *lb)
{
  for (LayerCollection *lc = lb->first; lc; lc = lc->next) {
    FOREACH_CALLBACK_INVOKE(data, lc->collection, IDWALK_CB_NOP);
    library_foreach_layer_collection(data, &lc->layer_collections);
  }

  FOREACH_FINALIZE_VOID;
}

static void library_foreach_ID_as_subdata_link(ID **id_pp,
                                               LibraryIDLinkCallback callback,
                                               void *user_data,
                                               int flag,
                                               LibraryForeachIDData *data)
{
  /* Needed e.g. for callbacks handling relationships... This call shall be absolutely readonly. */
  ID *id = *id_pp;
  FOREACH_CALLBACK_INVOKE_ID_PP(data, id_pp, IDWALK_CB_PRIVATE);
  BLI_assert(id == *id_pp);

  if (flag & IDWALK_RECURSE) {
    /* Defer handling into main loop, recursively calling BKE_library_foreach_ID_link in IDWALK_RECURSE case is
     * troublesome, see T49553. */
    if (BLI_gset_add(data->ids_handled, id)) {
      BLI_LINKSTACK_PUSH(data->ids_todo, id);
    }
  }
  else {
    library_foreach_ID_link(NULL, id, callback, user_data, flag, data);
  }

  FOREACH_FINALIZE_VOID;
}

static void library_foreach_ID_link(Main *bmain,
                                    ID *id,
                                    LibraryIDLinkCallback callback,
                                    void *user_data,
                                    int flag,
                                    LibraryForeachIDData *inherit_data)
{
  LibraryForeachIDData data;
  int i;

  if (flag & IDWALK_RECURSE) {
    /* For now, recusion implies read-only. */
    flag |= IDWALK_READONLY;

    data.ids_handled = BLI_gset_new(BLI_ghashutil_ptrhash, BLI_ghashutil_ptrcmp, __func__);
    BLI_LINKSTACK_INIT(data.ids_todo);

    BLI_gset_add(data.ids_handled, id);
  }
  else {
    data.ids_handled = NULL;
  }
  data.flag = flag;
  data.status = 0;
  data.callback = callback;
  data.user_data = user_data;

#define CALLBACK_INVOKE_ID(check_id, cb_flag) FOREACH_CALLBACK_INVOKE_ID(&data, check_id, cb_flag)

#define CALLBACK_INVOKE(check_id_super, cb_flag) \
<<<<<<< HEAD
	FOREACH_CALLBACK_INVOKE(&data, check_id_super, cb_flag)

	for (; id != NULL; id = (flag & IDWALK_RECURSE) ? BLI_LINKSTACK_POP(data.ids_todo) : NULL) {
		data.self_id = id;

		/* inherit_data is non-NULL when this function is called for some sub-data ID
		 * (like root nodetree of a material).
		 * In that case, we do not want to generate those 'generic flags' from our current sub-data ID (the node tree),
		 * but re-use those generated for the 'owner' ID (the material)... */
		if (inherit_data == NULL) {
			data.cb_flag = ID_IS_LINKED(id) ? IDWALK_CB_INDIRECT_USAGE : 0;
			/* When an ID is not in Main database, it should never refcount IDs it is using.
			 * Exceptions: NodeTrees (yeeahhh!) directly used by Materials. */
			data.cb_flag_clear = (id->tag & LIB_TAG_NO_MAIN) ? IDWALK_CB_USER | IDWALK_CB_USER_ONE : 0;
		}
		else {
			data.cb_flag = inherit_data->cb_flag;
			data.cb_flag_clear = inherit_data->cb_flag_clear;
		}

		if (bmain != NULL && bmain->relations != NULL && (flag & IDWALK_READONLY)) {
			/* Note that this is minor optimization, even in worst cases (like id being an object with lots of
			 * drivers and constraints and modifiers, or material etc. with huge node tree),
			 * but we might as well use it (Main->relations is always assumed valid, it's responsibility of code
			 * creating it to free it, especially if/when it starts modifying Main database). */
			MainIDRelationsEntry *entry = BLI_ghash_lookup(bmain->relations->id_user_to_used, id);
			for (; entry != NULL; entry = entry->next) {
				FOREACH_CALLBACK_INVOKE_ID_PP(&data, entry->id_pointer, entry->usage_flag);
			}
			continue;
		}

		if (id->override_static != NULL) {
			CALLBACK_INVOKE_ID(id->override_static->reference, IDWALK_CB_USER | IDWALK_CB_STATIC_OVERRIDE_REFERENCE);
			CALLBACK_INVOKE_ID(id->override_static->storage, IDWALK_CB_USER | IDWALK_CB_STATIC_OVERRIDE_REFERENCE);
		}

		library_foreach_idproperty_ID_link(&data, id->properties, IDWALK_CB_USER);

		AnimData *adt = BKE_animdata_from_id(id);
		if (adt) {
			library_foreach_animationData(&data, adt);
		}

		switch ((ID_Type)GS(id->name)) {
			case ID_LI:
			{
				Library *lib = (Library *) id;
				CALLBACK_INVOKE(lib->parent, IDWALK_CB_NEVER_SELF);
				break;
			}
			case ID_SCE:
			{
				Scene *scene = (Scene *) id;
				ToolSettings *toolsett = scene->toolsettings;

				CALLBACK_INVOKE(scene->camera, IDWALK_CB_NOP);
				CALLBACK_INVOKE(scene->world, IDWALK_CB_USER);
				CALLBACK_INVOKE(scene->set, IDWALK_CB_NEVER_SELF);
				CALLBACK_INVOKE(scene->clip, IDWALK_CB_USER);
				CALLBACK_INVOKE(scene->r.bake.cage_object, IDWALK_CB_NOP);
				if (scene->nodetree) {
					/* nodetree **are owned by IDs**, treat them as mere sub-data and not real ID! */
					library_foreach_ID_as_subdata_link((ID **)&scene->nodetree, callback, user_data, flag, &data);
				}
				if (scene->ed) {
					Sequence *seq;
					SEQP_BEGIN(scene->ed, seq)
					{
						CALLBACK_INVOKE(seq->scene, IDWALK_CB_NEVER_SELF);
						CALLBACK_INVOKE(seq->scene_camera, IDWALK_CB_NOP);
						CALLBACK_INVOKE(seq->clip, IDWALK_CB_USER);
						CALLBACK_INVOKE(seq->mask, IDWALK_CB_USER);
						CALLBACK_INVOKE(seq->sound, IDWALK_CB_USER);
						library_foreach_idproperty_ID_link(&data, seq->prop, IDWALK_CB_USER);
						for (SequenceModifierData *smd = seq->modifiers.first; smd; smd = smd->next) {
							CALLBACK_INVOKE(smd->mask_id, IDWALK_CB_USER);
						}

						if (seq->type == SEQ_TYPE_TEXT && seq->effectdata) {
							TextVars *text_data = seq->effectdata;
							CALLBACK_INVOKE(text_data->text_font, IDWALK_CB_USER);
						}
					} SEQ_END;
				}


				for (CollectionObject *cob = scene->master_collection->gobject.first; cob; cob = cob->next) {
					CALLBACK_INVOKE(cob->ob, IDWALK_CB_USER);
				}
				for (CollectionChild *child = scene->master_collection->children.first; child; child = child->next) {
					CALLBACK_INVOKE(child->collection, IDWALK_CB_USER);
				}

				ViewLayer *view_layer;
				for (view_layer = scene->view_layers.first; view_layer; view_layer = view_layer->next) {
					CALLBACK_INVOKE(view_layer->mat_override, IDWALK_CB_USER);

					for (Base *base = view_layer->object_bases.first; base; base = base->next) {
						CALLBACK_INVOKE(base->object, IDWALK_CB_NOP);
					}

					library_foreach_layer_collection(&data, &view_layer->layer_collections);

					for (FreestyleModuleConfig  *fmc = view_layer->freestyle_config.modules.first; fmc; fmc = fmc->next) {
						if (fmc->script) {
							CALLBACK_INVOKE(fmc->script, IDWALK_CB_NOP);
						}
					}

					for (FreestyleLineSet *fls = view_layer->freestyle_config.linesets.first; fls; fls = fls->next) {
						if (fls->group) {
							CALLBACK_INVOKE(fls->group, IDWALK_CB_USER);
						}

						if (fls->linestyle) {
							CALLBACK_INVOKE(fls->linestyle, IDWALK_CB_USER);
						}
					}
				}

				for (TimeMarker *marker = scene->markers.first; marker; marker = marker->next) {
					CALLBACK_INVOKE(marker->camera, IDWALK_CB_NOP);
				}

				if (toolsett) {
					CALLBACK_INVOKE(toolsett->particle.scene, IDWALK_CB_NOP);
					CALLBACK_INVOKE(toolsett->particle.object, IDWALK_CB_NOP);
					CALLBACK_INVOKE(toolsett->particle.shape_object, IDWALK_CB_NOP);

					library_foreach_paint(&data, &toolsett->imapaint.paint);
					CALLBACK_INVOKE(toolsett->imapaint.stencil, IDWALK_CB_USER);
					CALLBACK_INVOKE(toolsett->imapaint.clone, IDWALK_CB_USER);
					CALLBACK_INVOKE(toolsett->imapaint.canvas, IDWALK_CB_USER);

					if (toolsett->vpaint) {
						library_foreach_paint(&data, &toolsett->vpaint->paint);
					}
					if (toolsett->wpaint) {
						library_foreach_paint(&data, &toolsett->wpaint->paint);
					}
					if (toolsett->sculpt) {
						library_foreach_paint(&data, &toolsett->sculpt->paint);
						CALLBACK_INVOKE(toolsett->sculpt->gravity_object, IDWALK_CB_NOP);
					}
					if (toolsett->uvsculpt) {
						library_foreach_paint(&data, &toolsett->uvsculpt->paint);
					}
					if (toolsett->gp_paint) {
						library_foreach_paint(&data, &toolsett->gp_paint->paint);
					}

					CALLBACK_INVOKE(toolsett->gp_sculpt.guide.reference_object, IDWALK_CB_NOP);

				}

				if (scene->rigidbody_world) {
					BKE_rigidbody_world_id_loop(scene->rigidbody_world, library_foreach_rigidbodyworldSceneLooper, &data);
				}

				break;
			}

			case ID_OB:
			{
				Object *object = (Object *) id;
				ParticleSystem *psys;

				/* Object is special, proxies make things hard... */
				const int data_cb_flag = data.cb_flag;
				const int proxy_cb_flag = ((data.flag & IDWALK_NO_INDIRECT_PROXY_DATA_USAGE) == 0 && (object->proxy || object->proxy_group)) ?
				                              IDWALK_CB_INDIRECT_USAGE : 0;

				/* object data special case */
				data.cb_flag |= proxy_cb_flag;
				if (object->type == OB_EMPTY) {
					/* empty can have NULL or Image */
					CALLBACK_INVOKE_ID(object->data, IDWALK_CB_USER);
				}
				else {
					/* when set, this can't be NULL */
					if (object->data) {
						CALLBACK_INVOKE_ID(object->data, IDWALK_CB_USER | IDWALK_CB_NEVER_NULL);
					}
				}
				data.cb_flag = data_cb_flag;

				CALLBACK_INVOKE(object->parent, IDWALK_CB_NEVER_SELF);
				CALLBACK_INVOKE(object->track, IDWALK_CB_NEVER_SELF);
				/* object->proxy is refcounted, but not object->proxy_group... *sigh* */
				CALLBACK_INVOKE(object->proxy, IDWALK_CB_NEVER_SELF);
				CALLBACK_INVOKE(object->proxy_group, IDWALK_CB_NOP);

				/* Special case!
				 * Since this field is set/owned by 'user' of this ID (and not ID itself), it is only indirect usage
				 * if proxy object is linked... Twisted. */
				if (object->proxy_from) {
					data.cb_flag = ID_IS_LINKED(object->proxy_from) ? IDWALK_CB_INDIRECT_USAGE : 0;
				}
				CALLBACK_INVOKE(object->proxy_from, IDWALK_CB_LOOPBACK | IDWALK_CB_NEVER_SELF);
				data.cb_flag = data_cb_flag;

				CALLBACK_INVOKE(object->poselib, IDWALK_CB_USER);

				data.cb_flag |= proxy_cb_flag;
				for (i = 0; i < object->totcol; i++) {
					CALLBACK_INVOKE(object->mat[i], IDWALK_CB_USER);
				}
				data.cb_flag = data_cb_flag;

				/* Note that ob->gpd is deprecated, so no need to handle it here. */
				CALLBACK_INVOKE(object->instance_collection, IDWALK_CB_USER);

				if (object->pd) {
					CALLBACK_INVOKE(object->pd->tex, IDWALK_CB_USER);
					CALLBACK_INVOKE(object->pd->f_source, IDWALK_CB_NOP);
				}
				/* Note that ob->effect is deprecated, so no need to handle it here. */

				if (object->pose) {
					bPoseChannel *pchan;

					data.cb_flag |= proxy_cb_flag;
					for (pchan = object->pose->chanbase.first; pchan; pchan = pchan->next) {
						library_foreach_idproperty_ID_link(&data, pchan->prop, IDWALK_CB_USER);
						CALLBACK_INVOKE(pchan->custom, IDWALK_CB_USER);
						BKE_constraints_id_loop(&pchan->constraints, library_foreach_constraintObjectLooper, &data);
					}
					data.cb_flag = data_cb_flag;
				}

				if (object->rigidbody_constraint) {
					CALLBACK_INVOKE(object->rigidbody_constraint->ob1, IDWALK_CB_NEVER_SELF);
					CALLBACK_INVOKE(object->rigidbody_constraint->ob2, IDWALK_CB_NEVER_SELF);
				}

				modifiers_foreachIDLink(object, library_foreach_modifiersForeachIDLink, &data);
				BKE_gpencil_modifiers_foreachIDLink(object, library_foreach_gpencil_modifiersForeachIDLink, &data);
				BKE_constraints_id_loop(&object->constraints, library_foreach_constraintObjectLooper, &data);
				BKE_shaderfx_foreachIDLink(object, library_foreach_shaderfxForeachIDLink, &data);

				for (psys = object->particlesystem.first; psys; psys = psys->next) {
					BKE_particlesystem_id_loop(psys, library_foreach_particlesystemsObjectLooper, &data);
				}

				if (object->soft) {
					CALLBACK_INVOKE(object->soft->collision_group, IDWALK_CB_NOP);

					if (object->soft->effector_weights) {
						CALLBACK_INVOKE(object->soft->effector_weights->group, IDWALK_CB_NOP);
					}
				}

				BKE_sca_sensors_id_loop(&object->sensors, library_foreach_sensorsObjectLooper, &data);
				BKE_sca_controllers_id_loop(&object->controllers, library_foreach_controllersObjectLooper, &data);
				BKE_sca_actuators_id_loop(&object->actuators, library_foreach_actuatorsObjectLooper, &data);
				break;
			}

			case ID_AR:
			{
				bArmature *arm = (bArmature *)id;

				for (Bone *bone = arm->bonebase.first; bone; bone = bone->next) {
					library_foreach_bone(&data, bone);
				}
				break;
			}

			case ID_ME:
			{
				Mesh *mesh = (Mesh *) id;
				CALLBACK_INVOKE(mesh->texcomesh, IDWALK_CB_NEVER_SELF);
				CALLBACK_INVOKE(mesh->key, IDWALK_CB_USER);
				for (i = 0; i < mesh->totcol; i++) {
					CALLBACK_INVOKE(mesh->mat[i], IDWALK_CB_USER);
				}
				break;
			}

			case ID_CU:
			{
				Curve *curve = (Curve *) id;
				CALLBACK_INVOKE(curve->bevobj, IDWALK_CB_NOP);
				CALLBACK_INVOKE(curve->taperobj, IDWALK_CB_NOP);
				CALLBACK_INVOKE(curve->textoncurve, IDWALK_CB_NOP);
				CALLBACK_INVOKE(curve->key, IDWALK_CB_USER);
				for (i = 0; i < curve->totcol; i++) {
					CALLBACK_INVOKE(curve->mat[i], IDWALK_CB_USER);
				}
				CALLBACK_INVOKE(curve->vfont, IDWALK_CB_USER);
				CALLBACK_INVOKE(curve->vfontb, IDWALK_CB_USER);
				CALLBACK_INVOKE(curve->vfonti, IDWALK_CB_USER);
				CALLBACK_INVOKE(curve->vfontbi, IDWALK_CB_USER);
				break;
			}

			case ID_MB:
			{
				MetaBall *metaball = (MetaBall *) id;
				for (i = 0; i < metaball->totcol; i++) {
					CALLBACK_INVOKE(metaball->mat[i], IDWALK_CB_USER);
				}
				break;
			}

			case ID_MA:
			{
				Material *material = (Material *) id;
				if (material->nodetree) {
					/* nodetree **are owned by IDs**, treat them as mere sub-data and not real ID! */
					library_foreach_ID_as_subdata_link((ID **)&material->nodetree, callback, user_data, flag, &data);
				}
				if (material->texpaintslot != NULL) {
					CALLBACK_INVOKE(material->texpaintslot->ima, IDWALK_CB_NOP);
				}
				if (material->gp_style != NULL) {
					CALLBACK_INVOKE(material->gp_style->sima, IDWALK_CB_USER);
					CALLBACK_INVOKE(material->gp_style->ima, IDWALK_CB_USER);
				}
				break;
			}

			case ID_TE:
			{
				Tex *texture = (Tex *) id;
				if (texture->nodetree) {
					/* nodetree **are owned by IDs**, treat them as mere sub-data and not real ID! */
					library_foreach_ID_as_subdata_link((ID **)&texture->nodetree, callback, user_data, flag, &data);
				}
				CALLBACK_INVOKE(texture->ima, IDWALK_CB_USER);
				break;
			}

			case ID_LT:
			{
				Lattice *lattice = (Lattice *) id;
				CALLBACK_INVOKE(lattice->key, IDWALK_CB_USER);
				break;
			}

			case ID_LA:
			{
				Light *lamp = (Light *) id;
				if (lamp->nodetree) {
					/* nodetree **are owned by IDs**, treat them as mere sub-data and not real ID! */
					library_foreach_ID_as_subdata_link((ID **)&lamp->nodetree, callback, user_data, flag, &data);
				}
				break;
			}

			case ID_CA:
			{
				Camera *camera = (Camera *) id;
				CALLBACK_INVOKE(camera->dof_ob, IDWALK_CB_NOP);
				for (CameraBGImage *bgpic = camera->bg_images.first; bgpic; bgpic = bgpic->next) {
					if (bgpic->source == CAM_BGIMG_SOURCE_IMAGE) {
						CALLBACK_INVOKE(bgpic->ima, IDWALK_CB_USER);
					}
					else if (bgpic->source == CAM_BGIMG_SOURCE_MOVIE) {
						CALLBACK_INVOKE(bgpic->clip, IDWALK_CB_USER);
					}
				}

				break;
			}

			case ID_KE:
			{
				Key *key = (Key *) id;
				CALLBACK_INVOKE_ID(key->from, IDWALK_CB_LOOPBACK);
				break;
			}

			case ID_WO:
			{
				World *world = (World *) id;
				if (world->nodetree) {
					/* nodetree **are owned by IDs**, treat them as mere sub-data and not real ID! */
					library_foreach_ID_as_subdata_link((ID **)&world->nodetree, callback, user_data, flag, &data);
				}
				break;
			}

			case ID_SPK:
			{
				Speaker *speaker = (Speaker *) id;
				CALLBACK_INVOKE(speaker->sound, IDWALK_CB_USER);
				break;
			}

			case ID_LP:
			{
				LightProbe *probe = (LightProbe *) id;
				CALLBACK_INVOKE(probe->image, IDWALK_CB_USER);
				CALLBACK_INVOKE(probe->visibility_grp, IDWALK_CB_NOP);
				break;
			}

			case ID_GR:
			{
				Collection *collection = (Collection *) id;
				for (CollectionObject *cob = collection->gobject.first; cob; cob = cob->next) {
					CALLBACK_INVOKE(cob->ob, IDWALK_CB_USER);
				}
				for (CollectionChild *child = collection->children.first; child; child = child->next) {
					CALLBACK_INVOKE(child->collection, IDWALK_CB_NEVER_SELF | IDWALK_CB_USER);
				}
				for (CollectionParent *parent = collection->parents.first; parent; parent = parent->next) {
					CALLBACK_INVOKE(parent->collection, IDWALK_CB_NEVER_SELF | IDWALK_CB_LOOPBACK);
				}
				break;
			}

			case ID_NT:
			{
				bNodeTree *ntree = (bNodeTree *) id;
				bNode *node;
				bNodeSocket *sock;

				CALLBACK_INVOKE(ntree->gpd, IDWALK_CB_USER);

				for (node = ntree->nodes.first; node; node = node->next) {
					CALLBACK_INVOKE_ID(node->id, IDWALK_CB_USER);

					library_foreach_idproperty_ID_link(&data, node->prop, IDWALK_CB_USER);
					for (sock = node->inputs.first; sock; sock = sock->next) {
						library_foreach_idproperty_ID_link(&data, sock->prop, IDWALK_CB_USER);
					}
					for (sock = node->outputs.first; sock; sock = sock->next) {
						library_foreach_idproperty_ID_link(&data, sock->prop, IDWALK_CB_USER);
					}
				}

				for (sock = ntree->inputs.first; sock; sock = sock->next) {
					library_foreach_idproperty_ID_link(&data, sock->prop, IDWALK_CB_USER);
				}
				for (sock = ntree->outputs.first; sock; sock = sock->next) {
					library_foreach_idproperty_ID_link(&data, sock->prop, IDWALK_CB_USER);
				}
				break;
			}

			case ID_BR:
			{
				Brush *brush = (Brush *) id;
				CALLBACK_INVOKE(brush->toggle_brush, IDWALK_CB_NOP);
				CALLBACK_INVOKE(brush->clone.image, IDWALK_CB_NOP);
				CALLBACK_INVOKE(brush->paint_curve, IDWALK_CB_USER);
				if (brush->gpencil_settings) {
					CALLBACK_INVOKE(brush->gpencil_settings->material, IDWALK_CB_USER);
				}
				library_foreach_mtex(&data, &brush->mtex);
				library_foreach_mtex(&data, &brush->mask_mtex);
				break;
			}

			case ID_PA:
			{
				ParticleSettings *psett = (ParticleSettings *) id;
				CALLBACK_INVOKE(psett->instance_collection, IDWALK_CB_USER);
				CALLBACK_INVOKE(psett->instance_object, IDWALK_CB_NOP);
				CALLBACK_INVOKE(psett->bb_ob, IDWALK_CB_NOP);
				CALLBACK_INVOKE(psett->collision_group, IDWALK_CB_NOP);

				for (i = 0; i < MAX_MTEX; i++) {
					if (psett->mtex[i]) {
						library_foreach_mtex(&data, psett->mtex[i]);
					}
				}

				if (psett->effector_weights) {
					CALLBACK_INVOKE(psett->effector_weights->group, IDWALK_CB_NOP);
				}

				if (psett->pd) {
					CALLBACK_INVOKE(psett->pd->tex, IDWALK_CB_USER);
					CALLBACK_INVOKE(psett->pd->f_source, IDWALK_CB_NOP);
				}
				if (psett->pd2) {
					CALLBACK_INVOKE(psett->pd2->tex, IDWALK_CB_USER);
					CALLBACK_INVOKE(psett->pd2->f_source, IDWALK_CB_NOP);
				}

				if (psett->boids) {
					BoidState *state;
					BoidRule *rule;

					for (state = psett->boids->states.first; state; state = state->next) {
						for (rule = state->rules.first; rule; rule = rule->next) {
							if (rule->type == eBoidRuleType_Avoid) {
								BoidRuleGoalAvoid *gabr = (BoidRuleGoalAvoid *)rule;
								CALLBACK_INVOKE(gabr->ob, IDWALK_CB_NOP);
							}
							else if (rule->type == eBoidRuleType_FollowLeader) {
								BoidRuleFollowLeader *flbr = (BoidRuleFollowLeader *)rule;
								CALLBACK_INVOKE(flbr->ob, IDWALK_CB_NOP);
							}
						}
					}
				}

				for (ParticleDupliWeight *dw = psett->instance_weights.first; dw; dw = dw->next) {
					CALLBACK_INVOKE(dw->ob, IDWALK_CB_NOP);
				}
				break;
			}

			case ID_MC:
			{
				MovieClip *clip = (MovieClip *) id;
				MovieTracking *tracking = &clip->tracking;
				MovieTrackingObject *object;
				MovieTrackingTrack *track;
				MovieTrackingPlaneTrack *plane_track;

				CALLBACK_INVOKE(clip->gpd, IDWALK_CB_USER);

				for (track = tracking->tracks.first; track; track = track->next) {
					CALLBACK_INVOKE(track->gpd, IDWALK_CB_USER);
				}
				for (object = tracking->objects.first; object; object = object->next) {
					for (track = object->tracks.first; track; track = track->next) {
						CALLBACK_INVOKE(track->gpd, IDWALK_CB_USER);
					}
				}

				for (plane_track = tracking->plane_tracks.first; plane_track; plane_track = plane_track->next) {
					CALLBACK_INVOKE(plane_track->image, IDWALK_CB_USER);
				}
				break;
			}

			case ID_MSK:
			{
				Mask *mask = (Mask *) id;
				MaskLayer *mask_layer;
				for (mask_layer = mask->masklayers.first; mask_layer; mask_layer = mask_layer->next) {
					MaskSpline *mask_spline;

					for (mask_spline = mask_layer->splines.first; mask_spline; mask_spline = mask_spline->next) {
						for (i = 0; i < mask_spline->tot_point; i++) {
							MaskSplinePoint *point = &mask_spline->points[i];
							CALLBACK_INVOKE_ID(point->parent.id, IDWALK_CB_USER);
						}
					}
				}
				break;
			}

			case ID_LS:
			{
				FreestyleLineStyle *linestyle = (FreestyleLineStyle *) id;
				LineStyleModifier *lsm;
				for (i = 0; i < MAX_MTEX; i++) {
					if (linestyle->mtex[i]) {
						library_foreach_mtex(&data, linestyle->mtex[i]);
					}
				}
				if (linestyle->nodetree) {
					/* nodetree **are owned by IDs**, treat them as mere sub-data and not real ID! */
					library_foreach_ID_as_subdata_link((ID **)&linestyle->nodetree, callback, user_data, flag, &data);
				}

				for (lsm = linestyle->color_modifiers.first; lsm; lsm = lsm->next) {
					if (lsm->type == LS_MODIFIER_DISTANCE_FROM_OBJECT) {
						LineStyleColorModifier_DistanceFromObject *p = (LineStyleColorModifier_DistanceFromObject *)lsm;
						if (p->target) {
							CALLBACK_INVOKE(p->target, IDWALK_CB_NOP);
						}
					}
				}
				for (lsm = linestyle->alpha_modifiers.first; lsm; lsm = lsm->next) {
					if (lsm->type == LS_MODIFIER_DISTANCE_FROM_OBJECT) {
						LineStyleAlphaModifier_DistanceFromObject *p = (LineStyleAlphaModifier_DistanceFromObject *)lsm;
						if (p->target) {
							CALLBACK_INVOKE(p->target, IDWALK_CB_NOP);
						}
					}
				}
				for (lsm = linestyle->thickness_modifiers.first; lsm; lsm = lsm->next) {
					if (lsm->type == LS_MODIFIER_DISTANCE_FROM_OBJECT) {
						LineStyleThicknessModifier_DistanceFromObject *p = (LineStyleThicknessModifier_DistanceFromObject *)lsm;
						if (p->target) {
							CALLBACK_INVOKE(p->target, IDWALK_CB_NOP);
						}
					}
				}
				break;
			}
			case ID_AC:
			{
				bAction *act = (bAction *) id;

				for (TimeMarker *marker = act->markers.first; marker; marker = marker->next) {
					CALLBACK_INVOKE(marker->camera, IDWALK_CB_NOP);
				}
				break;
			}

			case ID_WM:
			{
				wmWindowManager *wm = (wmWindowManager *)id;

				for (wmWindow *win = wm->windows.first; win; win = win->next) {
					ID *workspace = (ID *)BKE_workspace_active_get(win->workspace_hook);

					CALLBACK_INVOKE(win->scene, IDWALK_CB_USER_ONE);

					CALLBACK_INVOKE_ID(workspace, IDWALK_CB_NOP);
					/* allow callback to set a different workspace */
					BKE_workspace_active_set(win->workspace_hook, (WorkSpace *)workspace);
				}
				break;
			}

			case ID_WS:
			{
				WorkSpace *workspace = (WorkSpace *)id;
				ListBase *layouts = BKE_workspace_layouts_get(workspace);

				for (WorkSpaceLayout *layout = layouts->first; layout; layout = layout->next) {
					bScreen *screen = BKE_workspace_layout_screen_get(layout);

					/* CALLBACK_INVOKE expects an actual pointer, not a variable holding the pointer.
					 * However we can't access layout->screen here since we are outside the workspace project. */
					CALLBACK_INVOKE(screen, IDWALK_CB_USER);
					/* allow callback to set a different screen */
					BKE_workspace_layout_screen_set(layout, screen);
				}
				break;
			}
			case ID_GD:
			{
				bGPdata *gpencil = (bGPdata *) id;
				/* materials */
				for (i = 0; i < gpencil->totcol; i++) {
					CALLBACK_INVOKE(gpencil->mat[i], IDWALK_CB_USER);
				}

				for (bGPDlayer *gplayer = gpencil->layers.first; gplayer != NULL; gplayer = gplayer->next) {
					CALLBACK_INVOKE(gplayer->parent, IDWALK_CB_NOP);
				}

				break;
			}

			/* Nothing needed for those... */
			case ID_SCR:
			case ID_IM:
			case ID_VF:
			case ID_TXT:
			case ID_SO:
			case ID_PAL:
			case ID_PC:
			case ID_CF:
				break;

			/* Deprecated. */
			case ID_IP:
				break;

		}
	}
=======
  FOREACH_CALLBACK_INVOKE(&data, check_id_super, cb_flag)

  for (; id != NULL; id = (flag & IDWALK_RECURSE) ? BLI_LINKSTACK_POP(data.ids_todo) : NULL) {
    data.self_id = id;

    /* inherit_data is non-NULL when this function is called for some sub-data ID
     * (like root nodetree of a material).
     * In that case, we do not want to generate those 'generic flags' from our current sub-data ID (the node tree),
     * but re-use those generated for the 'owner' ID (the material)... */
    if (inherit_data == NULL) {
      data.cb_flag = ID_IS_LINKED(id) ? IDWALK_CB_INDIRECT_USAGE : 0;
      /* When an ID is not in Main database, it should never refcount IDs it is using.
       * Exceptions: NodeTrees (yeeahhh!) directly used by Materials. */
      data.cb_flag_clear = (id->tag & LIB_TAG_NO_MAIN) ? IDWALK_CB_USER | IDWALK_CB_USER_ONE : 0;
    }
    else {
      data.cb_flag = inherit_data->cb_flag;
      data.cb_flag_clear = inherit_data->cb_flag_clear;
    }

    if (bmain != NULL && bmain->relations != NULL && (flag & IDWALK_READONLY)) {
      /* Note that this is minor optimization, even in worst cases (like id being an object with lots of
       * drivers and constraints and modifiers, or material etc. with huge node tree),
       * but we might as well use it (Main->relations is always assumed valid, it's responsibility of code
       * creating it to free it, especially if/when it starts modifying Main database). */
      MainIDRelationsEntry *entry = BLI_ghash_lookup(bmain->relations->id_user_to_used, id);
      for (; entry != NULL; entry = entry->next) {
        FOREACH_CALLBACK_INVOKE_ID_PP(&data, entry->id_pointer, entry->usage_flag);
      }
      continue;
    }

    if (id->override_static != NULL) {
      CALLBACK_INVOKE_ID(id->override_static->reference,
                         IDWALK_CB_USER | IDWALK_CB_STATIC_OVERRIDE_REFERENCE);
      CALLBACK_INVOKE_ID(id->override_static->storage,
                         IDWALK_CB_USER | IDWALK_CB_STATIC_OVERRIDE_REFERENCE);
    }

    library_foreach_idproperty_ID_link(&data, id->properties, IDWALK_CB_USER);

    AnimData *adt = BKE_animdata_from_id(id);
    if (adt) {
      library_foreach_animationData(&data, adt);
    }

    switch ((ID_Type)GS(id->name)) {
      case ID_LI: {
        Library *lib = (Library *)id;
        CALLBACK_INVOKE(lib->parent, IDWALK_CB_NEVER_SELF);
        break;
      }
      case ID_SCE: {
        Scene *scene = (Scene *)id;
        ToolSettings *toolsett = scene->toolsettings;

        CALLBACK_INVOKE(scene->camera, IDWALK_CB_NOP);
        CALLBACK_INVOKE(scene->world, IDWALK_CB_USER);
        CALLBACK_INVOKE(scene->set, IDWALK_CB_NEVER_SELF);
        CALLBACK_INVOKE(scene->clip, IDWALK_CB_USER);
        CALLBACK_INVOKE(scene->r.bake.cage_object, IDWALK_CB_NOP);
        if (scene->nodetree) {
          /* nodetree **are owned by IDs**, treat them as mere sub-data and not real ID! */
          library_foreach_ID_as_subdata_link(
              (ID **)&scene->nodetree, callback, user_data, flag, &data);
        }
        if (scene->ed) {
          Sequence *seq;
          SEQP_BEGIN (scene->ed, seq) {
            CALLBACK_INVOKE(seq->scene, IDWALK_CB_NEVER_SELF);
            CALLBACK_INVOKE(seq->scene_camera, IDWALK_CB_NOP);
            CALLBACK_INVOKE(seq->clip, IDWALK_CB_USER);
            CALLBACK_INVOKE(seq->mask, IDWALK_CB_USER);
            CALLBACK_INVOKE(seq->sound, IDWALK_CB_USER);
            library_foreach_idproperty_ID_link(&data, seq->prop, IDWALK_CB_USER);
            for (SequenceModifierData *smd = seq->modifiers.first; smd; smd = smd->next) {
              CALLBACK_INVOKE(smd->mask_id, IDWALK_CB_USER);
            }

            if (seq->type == SEQ_TYPE_TEXT && seq->effectdata) {
              TextVars *text_data = seq->effectdata;
              CALLBACK_INVOKE(text_data->text_font, IDWALK_CB_USER);
            }
          }
          SEQ_END;
        }

        for (CollectionObject *cob = scene->master_collection->gobject.first; cob;
             cob = cob->next) {
          CALLBACK_INVOKE(cob->ob, IDWALK_CB_USER);
        }
        for (CollectionChild *child = scene->master_collection->children.first; child;
             child = child->next) {
          CALLBACK_INVOKE(child->collection, IDWALK_CB_USER);
        }

        ViewLayer *view_layer;
        for (view_layer = scene->view_layers.first; view_layer; view_layer = view_layer->next) {
          CALLBACK_INVOKE(view_layer->mat_override, IDWALK_CB_USER);

          for (Base *base = view_layer->object_bases.first; base; base = base->next) {
            CALLBACK_INVOKE(base->object, IDWALK_CB_NOP);
          }

          library_foreach_layer_collection(&data, &view_layer->layer_collections);

          for (FreestyleModuleConfig *fmc = view_layer->freestyle_config.modules.first; fmc;
               fmc = fmc->next) {
            if (fmc->script) {
              CALLBACK_INVOKE(fmc->script, IDWALK_CB_NOP);
            }
          }

          for (FreestyleLineSet *fls = view_layer->freestyle_config.linesets.first; fls;
               fls = fls->next) {
            if (fls->group) {
              CALLBACK_INVOKE(fls->group, IDWALK_CB_USER);
            }

            if (fls->linestyle) {
              CALLBACK_INVOKE(fls->linestyle, IDWALK_CB_USER);
            }
          }
        }

        for (TimeMarker *marker = scene->markers.first; marker; marker = marker->next) {
          CALLBACK_INVOKE(marker->camera, IDWALK_CB_NOP);
        }

        if (toolsett) {
          CALLBACK_INVOKE(toolsett->particle.scene, IDWALK_CB_NOP);
          CALLBACK_INVOKE(toolsett->particle.object, IDWALK_CB_NOP);
          CALLBACK_INVOKE(toolsett->particle.shape_object, IDWALK_CB_NOP);

          library_foreach_paint(&data, &toolsett->imapaint.paint);
          CALLBACK_INVOKE(toolsett->imapaint.stencil, IDWALK_CB_USER);
          CALLBACK_INVOKE(toolsett->imapaint.clone, IDWALK_CB_USER);
          CALLBACK_INVOKE(toolsett->imapaint.canvas, IDWALK_CB_USER);

          if (toolsett->vpaint) {
            library_foreach_paint(&data, &toolsett->vpaint->paint);
          }
          if (toolsett->wpaint) {
            library_foreach_paint(&data, &toolsett->wpaint->paint);
          }
          if (toolsett->sculpt) {
            library_foreach_paint(&data, &toolsett->sculpt->paint);
            CALLBACK_INVOKE(toolsett->sculpt->gravity_object, IDWALK_CB_NOP);
          }
          if (toolsett->uvsculpt) {
            library_foreach_paint(&data, &toolsett->uvsculpt->paint);
          }
          if (toolsett->gp_paint) {
            library_foreach_paint(&data, &toolsett->gp_paint->paint);
          }

          CALLBACK_INVOKE(toolsett->gp_sculpt.guide.reference_object, IDWALK_CB_NOP);
        }

        if (scene->rigidbody_world) {
          BKE_rigidbody_world_id_loop(
              scene->rigidbody_world, library_foreach_rigidbodyworldSceneLooper, &data);
        }

        break;
      }

      case ID_OB: {
        Object *object = (Object *)id;
        ParticleSystem *psys;

        /* Object is special, proxies make things hard... */
        const int data_cb_flag = data.cb_flag;
        const int proxy_cb_flag = ((data.flag & IDWALK_NO_INDIRECT_PROXY_DATA_USAGE) == 0 &&
                                   (object->proxy || object->proxy_group)) ?
                                      IDWALK_CB_INDIRECT_USAGE :
                                      0;

        /* object data special case */
        data.cb_flag |= proxy_cb_flag;
        if (object->type == OB_EMPTY) {
          /* empty can have NULL or Image */
          CALLBACK_INVOKE_ID(object->data, IDWALK_CB_USER);
        }
        else {
          /* when set, this can't be NULL */
          if (object->data) {
            CALLBACK_INVOKE_ID(object->data, IDWALK_CB_USER | IDWALK_CB_NEVER_NULL);
          }
        }
        data.cb_flag = data_cb_flag;

        CALLBACK_INVOKE(object->parent, IDWALK_CB_NEVER_SELF);
        CALLBACK_INVOKE(object->track, IDWALK_CB_NEVER_SELF);
        /* object->proxy is refcounted, but not object->proxy_group... *sigh* */
        CALLBACK_INVOKE(object->proxy, IDWALK_CB_NEVER_SELF);
        CALLBACK_INVOKE(object->proxy_group, IDWALK_CB_NOP);

        /* Special case!
         * Since this field is set/owned by 'user' of this ID (and not ID itself), it is only indirect usage
         * if proxy object is linked... Twisted. */
        if (object->proxy_from) {
          data.cb_flag = ID_IS_LINKED(object->proxy_from) ? IDWALK_CB_INDIRECT_USAGE : 0;
        }
        CALLBACK_INVOKE(object->proxy_from, IDWALK_CB_LOOPBACK | IDWALK_CB_NEVER_SELF);
        data.cb_flag = data_cb_flag;

        CALLBACK_INVOKE(object->poselib, IDWALK_CB_USER);

        data.cb_flag |= proxy_cb_flag;
        for (i = 0; i < object->totcol; i++) {
          CALLBACK_INVOKE(object->mat[i], IDWALK_CB_USER);
        }
        data.cb_flag = data_cb_flag;

        /* Note that ob->gpd is deprecated, so no need to handle it here. */
        CALLBACK_INVOKE(object->instance_collection, IDWALK_CB_USER);

        if (object->pd) {
          CALLBACK_INVOKE(object->pd->tex, IDWALK_CB_USER);
          CALLBACK_INVOKE(object->pd->f_source, IDWALK_CB_NOP);
        }
        /* Note that ob->effect is deprecated, so no need to handle it here. */

        if (object->pose) {
          bPoseChannel *pchan;

          data.cb_flag |= proxy_cb_flag;
          for (pchan = object->pose->chanbase.first; pchan; pchan = pchan->next) {
            library_foreach_idproperty_ID_link(&data, pchan->prop, IDWALK_CB_USER);
            CALLBACK_INVOKE(pchan->custom, IDWALK_CB_USER);
            BKE_constraints_id_loop(
                &pchan->constraints, library_foreach_constraintObjectLooper, &data);
          }
          data.cb_flag = data_cb_flag;
        }

        if (object->rigidbody_constraint) {
          CALLBACK_INVOKE(object->rigidbody_constraint->ob1, IDWALK_CB_NEVER_SELF);
          CALLBACK_INVOKE(object->rigidbody_constraint->ob2, IDWALK_CB_NEVER_SELF);
        }

        if (object->lodlevels.first) {
          LodLevel *level;
          for (level = object->lodlevels.first; level; level = level->next) {
            CALLBACK_INVOKE(level->source, IDWALK_CB_NEVER_SELF);
          }
        }

        modifiers_foreachIDLink(object, library_foreach_modifiersForeachIDLink, &data);
        BKE_gpencil_modifiers_foreachIDLink(
            object, library_foreach_gpencil_modifiersForeachIDLink, &data);
        BKE_constraints_id_loop(
            &object->constraints, library_foreach_constraintObjectLooper, &data);
        BKE_shaderfx_foreachIDLink(object, library_foreach_shaderfxForeachIDLink, &data);

        for (psys = object->particlesystem.first; psys; psys = psys->next) {
          BKE_particlesystem_id_loop(psys, library_foreach_particlesystemsObjectLooper, &data);
        }

        if (object->soft) {
          CALLBACK_INVOKE(object->soft->collision_group, IDWALK_CB_NOP);

          if (object->soft->effector_weights) {
            CALLBACK_INVOKE(object->soft->effector_weights->group, IDWALK_CB_NOP);
          }
        }
        break;
      }

      case ID_AR: {
        bArmature *arm = (bArmature *)id;

        for (Bone *bone = arm->bonebase.first; bone; bone = bone->next) {
          library_foreach_bone(&data, bone);
        }
        break;
      }

      case ID_ME: {
        Mesh *mesh = (Mesh *)id;
        CALLBACK_INVOKE(mesh->texcomesh, IDWALK_CB_NEVER_SELF);
        CALLBACK_INVOKE(mesh->key, IDWALK_CB_USER);
        for (i = 0; i < mesh->totcol; i++) {
          CALLBACK_INVOKE(mesh->mat[i], IDWALK_CB_USER);
        }
        break;
      }

      case ID_CU: {
        Curve *curve = (Curve *)id;
        CALLBACK_INVOKE(curve->bevobj, IDWALK_CB_NOP);
        CALLBACK_INVOKE(curve->taperobj, IDWALK_CB_NOP);
        CALLBACK_INVOKE(curve->textoncurve, IDWALK_CB_NOP);
        CALLBACK_INVOKE(curve->key, IDWALK_CB_USER);
        for (i = 0; i < curve->totcol; i++) {
          CALLBACK_INVOKE(curve->mat[i], IDWALK_CB_USER);
        }
        CALLBACK_INVOKE(curve->vfont, IDWALK_CB_USER);
        CALLBACK_INVOKE(curve->vfontb, IDWALK_CB_USER);
        CALLBACK_INVOKE(curve->vfonti, IDWALK_CB_USER);
        CALLBACK_INVOKE(curve->vfontbi, IDWALK_CB_USER);
        break;
      }

      case ID_MB: {
        MetaBall *metaball = (MetaBall *)id;
        for (i = 0; i < metaball->totcol; i++) {
          CALLBACK_INVOKE(metaball->mat[i], IDWALK_CB_USER);
        }
        break;
      }

      case ID_MA: {
        Material *material = (Material *)id;
        if (material->nodetree) {
          /* nodetree **are owned by IDs**, treat them as mere sub-data and not real ID! */
          library_foreach_ID_as_subdata_link(
              (ID **)&material->nodetree, callback, user_data, flag, &data);
        }
        if (material->texpaintslot != NULL) {
          CALLBACK_INVOKE(material->texpaintslot->ima, IDWALK_CB_NOP);
        }
        if (material->gp_style != NULL) {
          CALLBACK_INVOKE(material->gp_style->sima, IDWALK_CB_USER);
          CALLBACK_INVOKE(material->gp_style->ima, IDWALK_CB_USER);
        }
        break;
      }

      case ID_TE: {
        Tex *texture = (Tex *)id;
        if (texture->nodetree) {
          /* nodetree **are owned by IDs**, treat them as mere sub-data and not real ID! */
          library_foreach_ID_as_subdata_link(
              (ID **)&texture->nodetree, callback, user_data, flag, &data);
        }
        CALLBACK_INVOKE(texture->ima, IDWALK_CB_USER);
        break;
      }

      case ID_LT: {
        Lattice *lattice = (Lattice *)id;
        CALLBACK_INVOKE(lattice->key, IDWALK_CB_USER);
        break;
      }

      case ID_LA: {
        Light *lamp = (Light *)id;
        if (lamp->nodetree) {
          /* nodetree **are owned by IDs**, treat them as mere sub-data and not real ID! */
          library_foreach_ID_as_subdata_link(
              (ID **)&lamp->nodetree, callback, user_data, flag, &data);
        }
        break;
      }

      case ID_CA: {
        Camera *camera = (Camera *)id;
        CALLBACK_INVOKE(camera->dof_ob, IDWALK_CB_NOP);
        for (CameraBGImage *bgpic = camera->bg_images.first; bgpic; bgpic = bgpic->next) {
          if (bgpic->source == CAM_BGIMG_SOURCE_IMAGE) {
            CALLBACK_INVOKE(bgpic->ima, IDWALK_CB_USER);
          }
          else if (bgpic->source == CAM_BGIMG_SOURCE_MOVIE) {
            CALLBACK_INVOKE(bgpic->clip, IDWALK_CB_USER);
          }
        }

        break;
      }

      case ID_KE: {
        Key *key = (Key *)id;
        CALLBACK_INVOKE_ID(key->from, IDWALK_CB_LOOPBACK);
        break;
      }

      case ID_WO: {
        World *world = (World *)id;
        if (world->nodetree) {
          /* nodetree **are owned by IDs**, treat them as mere sub-data and not real ID! */
          library_foreach_ID_as_subdata_link(
              (ID **)&world->nodetree, callback, user_data, flag, &data);
        }
        break;
      }

      case ID_SPK: {
        Speaker *speaker = (Speaker *)id;
        CALLBACK_INVOKE(speaker->sound, IDWALK_CB_USER);
        break;
      }

      case ID_LP: {
        LightProbe *probe = (LightProbe *)id;
        CALLBACK_INVOKE(probe->image, IDWALK_CB_USER);
        CALLBACK_INVOKE(probe->visibility_grp, IDWALK_CB_NOP);
        break;
      }

      case ID_GR: {
        Collection *collection = (Collection *)id;
        for (CollectionObject *cob = collection->gobject.first; cob; cob = cob->next) {
          CALLBACK_INVOKE(cob->ob, IDWALK_CB_USER);
        }
        for (CollectionChild *child = collection->children.first; child; child = child->next) {
          CALLBACK_INVOKE(child->collection, IDWALK_CB_NEVER_SELF | IDWALK_CB_USER);
        }
        for (CollectionParent *parent = collection->parents.first; parent; parent = parent->next) {
          CALLBACK_INVOKE(parent->collection, IDWALK_CB_NEVER_SELF | IDWALK_CB_LOOPBACK);
        }
        break;
      }

      case ID_NT: {
        bNodeTree *ntree = (bNodeTree *)id;
        bNode *node;
        bNodeSocket *sock;

        CALLBACK_INVOKE(ntree->gpd, IDWALK_CB_USER);

        for (node = ntree->nodes.first; node; node = node->next) {
          CALLBACK_INVOKE_ID(node->id, IDWALK_CB_USER);

          library_foreach_idproperty_ID_link(&data, node->prop, IDWALK_CB_USER);
          for (sock = node->inputs.first; sock; sock = sock->next) {
            library_foreach_idproperty_ID_link(&data, sock->prop, IDWALK_CB_USER);
          }
          for (sock = node->outputs.first; sock; sock = sock->next) {
            library_foreach_idproperty_ID_link(&data, sock->prop, IDWALK_CB_USER);
          }
        }

        for (sock = ntree->inputs.first; sock; sock = sock->next) {
          library_foreach_idproperty_ID_link(&data, sock->prop, IDWALK_CB_USER);
        }
        for (sock = ntree->outputs.first; sock; sock = sock->next) {
          library_foreach_idproperty_ID_link(&data, sock->prop, IDWALK_CB_USER);
        }
        break;
      }

      case ID_BR: {
        Brush *brush = (Brush *)id;
        CALLBACK_INVOKE(brush->toggle_brush, IDWALK_CB_NOP);
        CALLBACK_INVOKE(brush->clone.image, IDWALK_CB_NOP);
        CALLBACK_INVOKE(brush->paint_curve, IDWALK_CB_USER);
        if (brush->gpencil_settings) {
          CALLBACK_INVOKE(brush->gpencil_settings->material, IDWALK_CB_USER);
        }
        library_foreach_mtex(&data, &brush->mtex);
        library_foreach_mtex(&data, &brush->mask_mtex);
        break;
      }

      case ID_PA: {
        ParticleSettings *psett = (ParticleSettings *)id;
        CALLBACK_INVOKE(psett->instance_collection, IDWALK_CB_USER);
        CALLBACK_INVOKE(psett->instance_object, IDWALK_CB_NOP);
        CALLBACK_INVOKE(psett->bb_ob, IDWALK_CB_NOP);
        CALLBACK_INVOKE(psett->collision_group, IDWALK_CB_NOP);

        for (i = 0; i < MAX_MTEX; i++) {
          if (psett->mtex[i]) {
            library_foreach_mtex(&data, psett->mtex[i]);
          }
        }

        if (psett->effector_weights) {
          CALLBACK_INVOKE(psett->effector_weights->group, IDWALK_CB_NOP);
        }

        if (psett->pd) {
          CALLBACK_INVOKE(psett->pd->tex, IDWALK_CB_USER);
          CALLBACK_INVOKE(psett->pd->f_source, IDWALK_CB_NOP);
        }
        if (psett->pd2) {
          CALLBACK_INVOKE(psett->pd2->tex, IDWALK_CB_USER);
          CALLBACK_INVOKE(psett->pd2->f_source, IDWALK_CB_NOP);
        }

        if (psett->boids) {
          BoidState *state;
          BoidRule *rule;

          for (state = psett->boids->states.first; state; state = state->next) {
            for (rule = state->rules.first; rule; rule = rule->next) {
              if (rule->type == eBoidRuleType_Avoid) {
                BoidRuleGoalAvoid *gabr = (BoidRuleGoalAvoid *)rule;
                CALLBACK_INVOKE(gabr->ob, IDWALK_CB_NOP);
              }
              else if (rule->type == eBoidRuleType_FollowLeader) {
                BoidRuleFollowLeader *flbr = (BoidRuleFollowLeader *)rule;
                CALLBACK_INVOKE(flbr->ob, IDWALK_CB_NOP);
              }
            }
          }
        }

        for (ParticleDupliWeight *dw = psett->instance_weights.first; dw; dw = dw->next) {
          CALLBACK_INVOKE(dw->ob, IDWALK_CB_NOP);
        }
        break;
      }

      case ID_MC: {
        MovieClip *clip = (MovieClip *)id;
        MovieTracking *tracking = &clip->tracking;
        MovieTrackingObject *object;
        MovieTrackingTrack *track;
        MovieTrackingPlaneTrack *plane_track;

        CALLBACK_INVOKE(clip->gpd, IDWALK_CB_USER);

        for (track = tracking->tracks.first; track; track = track->next) {
          CALLBACK_INVOKE(track->gpd, IDWALK_CB_USER);
        }
        for (object = tracking->objects.first; object; object = object->next) {
          for (track = object->tracks.first; track; track = track->next) {
            CALLBACK_INVOKE(track->gpd, IDWALK_CB_USER);
          }
        }

        for (plane_track = tracking->plane_tracks.first; plane_track;
             plane_track = plane_track->next) {
          CALLBACK_INVOKE(plane_track->image, IDWALK_CB_USER);
        }
        break;
      }

      case ID_MSK: {
        Mask *mask = (Mask *)id;
        MaskLayer *mask_layer;
        for (mask_layer = mask->masklayers.first; mask_layer; mask_layer = mask_layer->next) {
          MaskSpline *mask_spline;

          for (mask_spline = mask_layer->splines.first; mask_spline;
               mask_spline = mask_spline->next) {
            for (i = 0; i < mask_spline->tot_point; i++) {
              MaskSplinePoint *point = &mask_spline->points[i];
              CALLBACK_INVOKE_ID(point->parent.id, IDWALK_CB_USER);
            }
          }
        }
        break;
      }

      case ID_LS: {
        FreestyleLineStyle *linestyle = (FreestyleLineStyle *)id;
        LineStyleModifier *lsm;
        for (i = 0; i < MAX_MTEX; i++) {
          if (linestyle->mtex[i]) {
            library_foreach_mtex(&data, linestyle->mtex[i]);
          }
        }
        if (linestyle->nodetree) {
          /* nodetree **are owned by IDs**, treat them as mere sub-data and not real ID! */
          library_foreach_ID_as_subdata_link(
              (ID **)&linestyle->nodetree, callback, user_data, flag, &data);
        }

        for (lsm = linestyle->color_modifiers.first; lsm; lsm = lsm->next) {
          if (lsm->type == LS_MODIFIER_DISTANCE_FROM_OBJECT) {
            LineStyleColorModifier_DistanceFromObject *p =
                (LineStyleColorModifier_DistanceFromObject *)lsm;
            if (p->target) {
              CALLBACK_INVOKE(p->target, IDWALK_CB_NOP);
            }
          }
        }
        for (lsm = linestyle->alpha_modifiers.first; lsm; lsm = lsm->next) {
          if (lsm->type == LS_MODIFIER_DISTANCE_FROM_OBJECT) {
            LineStyleAlphaModifier_DistanceFromObject *p =
                (LineStyleAlphaModifier_DistanceFromObject *)lsm;
            if (p->target) {
              CALLBACK_INVOKE(p->target, IDWALK_CB_NOP);
            }
          }
        }
        for (lsm = linestyle->thickness_modifiers.first; lsm; lsm = lsm->next) {
          if (lsm->type == LS_MODIFIER_DISTANCE_FROM_OBJECT) {
            LineStyleThicknessModifier_DistanceFromObject *p =
                (LineStyleThicknessModifier_DistanceFromObject *)lsm;
            if (p->target) {
              CALLBACK_INVOKE(p->target, IDWALK_CB_NOP);
            }
          }
        }
        break;
      }
      case ID_AC: {
        bAction *act = (bAction *)id;

        for (TimeMarker *marker = act->markers.first; marker; marker = marker->next) {
          CALLBACK_INVOKE(marker->camera, IDWALK_CB_NOP);
        }
        break;
      }

      case ID_WM: {
        wmWindowManager *wm = (wmWindowManager *)id;

        for (wmWindow *win = wm->windows.first; win; win = win->next) {
          ID *workspace = (ID *)BKE_workspace_active_get(win->workspace_hook);

          CALLBACK_INVOKE(win->scene, IDWALK_CB_USER_ONE);

          CALLBACK_INVOKE_ID(workspace, IDWALK_CB_NOP);
          /* allow callback to set a different workspace */
          BKE_workspace_active_set(win->workspace_hook, (WorkSpace *)workspace);
        }
        break;
      }

      case ID_WS: {
        WorkSpace *workspace = (WorkSpace *)id;
        ListBase *layouts = BKE_workspace_layouts_get(workspace);

        for (WorkSpaceLayout *layout = layouts->first; layout; layout = layout->next) {
          bScreen *screen = BKE_workspace_layout_screen_get(layout);

          /* CALLBACK_INVOKE expects an actual pointer, not a variable holding the pointer.
           * However we can't access layout->screen here since we are outside the workspace project. */
          CALLBACK_INVOKE(screen, IDWALK_CB_USER);
          /* allow callback to set a different screen */
          BKE_workspace_layout_screen_set(layout, screen);
        }
        break;
      }
      case ID_GD: {
        bGPdata *gpencil = (bGPdata *)id;
        /* materials */
        for (i = 0; i < gpencil->totcol; i++) {
          CALLBACK_INVOKE(gpencil->mat[i], IDWALK_CB_USER);
        }

        for (bGPDlayer *gplayer = gpencil->layers.first; gplayer != NULL;
             gplayer = gplayer->next) {
          CALLBACK_INVOKE(gplayer->parent, IDWALK_CB_NOP);
        }

        break;
      }

      /* Nothing needed for those... */
      case ID_SCR:
      case ID_IM:
      case ID_VF:
      case ID_TXT:
      case ID_SO:
      case ID_PAL:
      case ID_PC:
      case ID_CF:
        break;

      /* Deprecated. */
      case ID_IP:
        break;
    }
  }
>>>>>>> c8fc23fd

FOREACH_FINALIZE:
  if (data.ids_handled) {
    BLI_gset_free(data.ids_handled, NULL);
    BLI_LINKSTACK_FREE(data.ids_todo);
  }

#undef CALLBACK_INVOKE_ID
#undef CALLBACK_INVOKE
}

#undef FOREACH_CALLBACK_INVOKE_ID
#undef FOREACH_CALLBACK_INVOKE

/**
 * Loop over all of the ID's this datablock links to.
 */
void BKE_library_foreach_ID_link(
    Main *bmain, ID *id, LibraryIDLinkCallback callback, void *user_data, int flag)
{
  library_foreach_ID_link(bmain, id, callback, user_data, flag, NULL);
}

/**
 * re-usable function, use when replacing ID's
 */
void BKE_library_update_ID_link_user(ID *id_dst, ID *id_src, const int cb_flag)
{
  if (cb_flag & IDWALK_CB_USER) {
    id_us_min(id_src);
    id_us_plus(id_dst);
  }
  else if (cb_flag & IDWALK_CB_USER_ONE) {
    id_us_ensure_real(id_dst);
  }
}

/**
 * Say whether given \a id_type_owner can use (in any way) a datablock of \a id_type_used.
 *
 * This is a 'simplified' abstract version of #BKE_library_foreach_ID_link() above, quite useful to reduce
 * useless iterations in some cases.
 */
/* XXX This has to be fully rethink, basing check on ID type is not really working anymore (and even worth once
 *     IDProps will support ID pointers), we'll have to do some quick checks on IDs themselves... */
bool BKE_library_id_can_use_idtype(ID *id_owner, const short id_type_used)
{
  /* any type of ID can be used in custom props. */
  if (id_owner->properties) {
    return true;
  }

  const short id_type_owner = GS(id_owner->name);

  /* IDProps of armature bones and nodes, and bNode->id can use virtually any type of ID. */
  if (ELEM(id_type_owner, ID_NT, ID_AR)) {
    return true;
  }

  if (ntreeFromID(id_owner)) {
    return true;
  }

  if (BKE_animdata_from_id(id_owner)) {
    return true; /* AnimationData can use virtually any kind of datablocks, through drivers especially. */
  }

  switch ((ID_Type)id_type_owner) {
    case ID_LI:
      return ELEM(id_type_used, ID_LI);
    case ID_SCE:
      return (ELEM(id_type_used,
                   ID_OB,
                   ID_WO,
                   ID_SCE,
                   ID_MC,
                   ID_MA,
                   ID_GR,
                   ID_TXT,
                   ID_LS,
                   ID_MSK,
                   ID_SO,
                   ID_GD,
                   ID_BR,
                   ID_PAL,
                   ID_IM,
                   ID_NT));
    case ID_OB:
      /* Could be more specific, but simpler to just always say 'yes' here. */
      return true;
    case ID_ME:
      return ELEM(id_type_used, ID_ME, ID_KE, ID_MA, ID_IM);
    case ID_CU:
      return ELEM(id_type_used, ID_OB, ID_KE, ID_MA, ID_VF);
    case ID_MB:
      return ELEM(id_type_used, ID_MA);
    case ID_MA:
      return (ELEM(id_type_used, ID_TE, ID_GR));
    case ID_TE:
      return (ELEM(id_type_used, ID_IM, ID_OB));
    case ID_LT:
      return ELEM(id_type_used, ID_KE);
    case ID_LA:
      return (ELEM(id_type_used, ID_TE));
    case ID_CA:
      return ELEM(id_type_used, ID_OB);
    case ID_KE:
      return ELEM(id_type_used,
                  ID_ME,
                  ID_CU,
                  ID_LT); /* Warning! key->from, could be more types in future? */
    case ID_SCR:
      return ELEM(id_type_used, ID_SCE);
    case ID_WO:
      return (ELEM(id_type_used, ID_TE));
    case ID_SPK:
      return ELEM(id_type_used, ID_SO);
    case ID_GR:
      return ELEM(id_type_used, ID_OB, ID_GR);
    case ID_NT:
      /* Could be more specific, but node.id has no type restriction... */
      return true;
    case ID_BR:
      return ELEM(id_type_used, ID_BR, ID_IM, ID_PC, ID_TE, ID_MA);
    case ID_PA:
      return ELEM(id_type_used, ID_OB, ID_GR, ID_TE);
    case ID_MC:
      return ELEM(id_type_used, ID_GD, ID_IM);
    case ID_MSK:
      return ELEM(id_type_used, ID_MC); /* WARNING! mask->parent.id, not typed. */
    case ID_LS:
      return (ELEM(id_type_used, ID_TE, ID_OB));
    case ID_LP:
      return ELEM(id_type_used, ID_IM);
    case ID_GD:
      return ELEM(id_type_used, ID_MA);
    case ID_WS:
      return ELEM(id_type_used, ID_SCR, ID_SCE);
    case ID_IM:
    case ID_VF:
    case ID_TXT:
    case ID_SO:
    case ID_AR:
    case ID_AC:
    case ID_WM:
    case ID_PAL:
    case ID_PC:
    case ID_CF:
      /* Those types never use/reference other IDs... */
      return false;
    case ID_IP:
      /* Deprecated... */
      return false;
  }
  return false;
}

/* ***** ID users iterator. ***** */
typedef struct IDUsersIter {
  ID *id;

  ListBase *lb_array[MAX_LIBARRAY];
  int lb_idx;

  ID *curr_id;
  int count_direct, count_indirect; /* Set by callback. */
} IDUsersIter;

static int foreach_libblock_id_users_callback(void *user_data,
                                              ID *UNUSED(self_id),
                                              ID **id_p,
                                              int cb_flag)
{
  IDUsersIter *iter = user_data;

  if (*id_p) {
    /* 'Loopback' ID pointers (the ugly 'from' ones, Object->proxy_from and Key->from).
     * Those are not actually ID usage, we can ignore them here.
     */
    if (cb_flag & IDWALK_CB_LOOPBACK) {
      return IDWALK_RET_NOP;
    }

    if (*id_p == iter->id) {
#if 0
      printf(
          "%s uses %s (refcounted: %d, userone: %d, used_one: %d, used_one_active: %d, "
          "indirect_usage: %d)\n",
          iter->curr_id->name,
          iter->id->name,
          (cb_flag & IDWALK_USER) ? 1 : 0,
          (cb_flag & IDWALK_USER_ONE) ? 1 : 0,
          (iter->id->tag & LIB_TAG_EXTRAUSER) ? 1 : 0,
          (iter->id->tag & LIB_TAG_EXTRAUSER_SET) ? 1 : 0,
          (cb_flag & IDWALK_INDIRECT_USAGE) ? 1 : 0);
#endif
      if (cb_flag & IDWALK_CB_INDIRECT_USAGE) {
        iter->count_indirect++;
      }
      else {
        iter->count_direct++;
      }
    }
  }

  return IDWALK_RET_NOP;
}

/**
 * Return the number of times given \a id_user uses/references \a id_used.
 *
 * \note This only checks for pointer references of an ID, shallow usages (like e.g. by RNA paths, as done
 *       for FCurves) are not detected at all.
 *
 * \param id_user: the ID which is supposed to use (reference) \a id_used.
 * \param id_used: the ID which is supposed to be used (referenced) by \a id_user.
 * \return the number of direct usages/references of \a id_used by \a id_user.
 */
int BKE_library_ID_use_ID(ID *id_user, ID *id_used)
{
  IDUsersIter iter;

  /* We do not care about iter.lb_array/lb_idx here... */
  iter.id = id_used;
  iter.curr_id = id_user;
  iter.count_direct = iter.count_indirect = 0;

  BKE_library_foreach_ID_link(
      NULL, iter.curr_id, foreach_libblock_id_users_callback, (void *)&iter, IDWALK_READONLY);

  return iter.count_direct + iter.count_indirect;
}

static bool library_ID_is_used(Main *bmain, void *idv, const bool check_linked)
{
  IDUsersIter iter;
  ListBase *lb_array[MAX_LIBARRAY];
  ID *id = idv;
  int i = set_listbasepointers(bmain, lb_array);
  bool is_defined = false;

  iter.id = id;
  iter.count_direct = iter.count_indirect = 0;
  while (i-- && !is_defined) {
    ID *id_curr = lb_array[i]->first;

    if (!id_curr || !BKE_library_id_can_use_idtype(id_curr, GS(id->name))) {
      continue;
    }

    for (; id_curr && !is_defined; id_curr = id_curr->next) {
      if (id_curr == id) {
        /* We are not interested in self-usages (mostly from drivers or bone constraints...). */
        continue;
      }
      iter.curr_id = id_curr;
      BKE_library_foreach_ID_link(
          bmain, id_curr, foreach_libblock_id_users_callback, &iter, IDWALK_READONLY);

      is_defined = ((check_linked ? iter.count_indirect : iter.count_direct) != 0);
    }
  }

  return is_defined;
}

/**
 * Check whether given ID is used locally (i.e. by another non-linked ID).
 */
bool BKE_library_ID_is_locally_used(Main *bmain, void *idv)
{
  return library_ID_is_used(bmain, idv, false);
}

/**
 * Check whether given ID is used indirectly (i.e. by another linked ID).
 */
bool BKE_library_ID_is_indirectly_used(Main *bmain, void *idv)
{
  return library_ID_is_used(bmain, idv, true);
}

/**
 * Combine #BKE_library_ID_is_locally_used() and #BKE_library_ID_is_indirectly_used() in a single call.
 */
void BKE_library_ID_test_usages(Main *bmain, void *idv, bool *is_used_local, bool *is_used_linked)
{
  IDUsersIter iter;
  ListBase *lb_array[MAX_LIBARRAY];
  ID *id = idv;
  int i = set_listbasepointers(bmain, lb_array);
  bool is_defined = false;

  iter.id = id;
  iter.count_direct = iter.count_indirect = 0;
  while (i-- && !is_defined) {
    ID *id_curr = lb_array[i]->first;

    if (!id_curr || !BKE_library_id_can_use_idtype(id_curr, GS(id->name))) {
      continue;
    }

    for (; id_curr && !is_defined; id_curr = id_curr->next) {
      if (id_curr == id) {
        /* We are not interested in self-usages (mostly from drivers or bone constraints...). */
        continue;
      }
      iter.curr_id = id_curr;
      BKE_library_foreach_ID_link(
          bmain, id_curr, foreach_libblock_id_users_callback, &iter, IDWALK_READONLY);

      is_defined = (iter.count_direct != 0 && iter.count_indirect != 0);
    }
  }

  *is_used_local = (iter.count_direct != 0);
  *is_used_linked = (iter.count_indirect != 0);
}

/* ***** IDs usages.checking/tagging. ***** */
static int foreach_libblock_used_linked_data_tag_clear_cb(void *user_data,
                                                          ID *self_id,
                                                          ID **id_p,
                                                          int cb_flag)
{
  bool *is_changed = user_data;

  if (*id_p) {
    /* The infamous 'from' pointers (Key.from, Object.proxy_from, ...).
     * those are not actually ID usage, so we ignore them here. */
    if (cb_flag & IDWALK_CB_LOOPBACK) {
      return IDWALK_RET_NOP;
    }

    /* If checked id is used by an assumed used ID, then it is also used and not part of any linked archipelago. */
    if (!(self_id->tag & LIB_TAG_DOIT) && ((*id_p)->tag & LIB_TAG_DOIT)) {
      (*id_p)->tag &= ~LIB_TAG_DOIT;
      *is_changed = true;
    }
  }

  return IDWALK_RET_NOP;
}

/**
 * Detect orphaned linked data blocks (i.e. linked data not used (directly or indirectly) in any way by any local data),
 * including complex cases like 'linked archipelagoes', i.e. linked datablocks that use each other in loops,
 * which prevents their deletion by 'basic' usage checks...
 *
 * \param do_init_tag: if \a true, all linked data are checked, if \a false, only linked datablocks already tagged with
 *                    LIB_TAG_DOIT are checked.
 */
void BKE_library_unused_linked_data_set_tag(Main *bmain, const bool do_init_tag)
{
  ID *id;

  if (do_init_tag) {
    FOREACH_MAIN_ID_BEGIN (bmain, id) {
      if (id->lib && (id->tag & LIB_TAG_INDIRECT) != 0) {
        id->tag |= LIB_TAG_DOIT;
      }
      else {
        id->tag &= ~LIB_TAG_DOIT;
      }
    }
    FOREACH_MAIN_ID_END;
  }

  for (bool do_loop = true; do_loop;) {
    do_loop = false;
    FOREACH_MAIN_ID_BEGIN (bmain, id) {
      /* We only want to check that ID if it is currently known as used... */
      if ((id->tag & LIB_TAG_DOIT) == 0) {
        BKE_library_foreach_ID_link(
            bmain, id, foreach_libblock_used_linked_data_tag_clear_cb, &do_loop, IDWALK_READONLY);
      }
    }
    FOREACH_MAIN_ID_END;
  }
}

/**
 * Untag linked data blocks used by other untagged linked datablocks.
 * Used to detect datablocks that we can forcefully make local (instead of copying them to later get rid of original):
 * All datablocks we want to make local are tagged by caller, after this function has ran caller knows datablocks still
 * tagged can directly be made local, since they are only used by other datablocks that will also be made fully local.
 */
void BKE_library_indirectly_used_data_tag_clear(Main *bmain)
{
  ListBase *lb_array[MAX_LIBARRAY];

  bool do_loop = true;
  while (do_loop) {
    int i = set_listbasepointers(bmain, lb_array);
    do_loop = false;

    while (i--) {
      for (ID *id = lb_array[i]->first; id; id = id->next) {
        if (id->lib == NULL || id->tag & LIB_TAG_DOIT) {
          /* Local or non-indirectly-used ID (so far), no need to check it further. */
          continue;
        }
        BKE_library_foreach_ID_link(
            bmain, id, foreach_libblock_used_linked_data_tag_clear_cb, &do_loop, IDWALK_READONLY);
      }
    }
  }
}<|MERGE_RESOLUTION|>--- conflicted
+++ resolved
@@ -425,7 +425,6 @@
 #define CALLBACK_INVOKE_ID(check_id, cb_flag) FOREACH_CALLBACK_INVOKE_ID(&data, check_id, cb_flag)
 
 #define CALLBACK_INVOKE(check_id_super, cb_flag) \
-<<<<<<< HEAD
 	FOREACH_CALLBACK_INVOKE(&data, check_id_super, cb_flag)
 
 	for (; id != NULL; id = (flag & IDWALK_RECURSE) ? BLI_LINKSTACK_POP(data.ids_todo) : NULL) {
@@ -1090,669 +1089,6 @@
 
 		}
 	}
-=======
-  FOREACH_CALLBACK_INVOKE(&data, check_id_super, cb_flag)
-
-  for (; id != NULL; id = (flag & IDWALK_RECURSE) ? BLI_LINKSTACK_POP(data.ids_todo) : NULL) {
-    data.self_id = id;
-
-    /* inherit_data is non-NULL when this function is called for some sub-data ID
-     * (like root nodetree of a material).
-     * In that case, we do not want to generate those 'generic flags' from our current sub-data ID (the node tree),
-     * but re-use those generated for the 'owner' ID (the material)... */
-    if (inherit_data == NULL) {
-      data.cb_flag = ID_IS_LINKED(id) ? IDWALK_CB_INDIRECT_USAGE : 0;
-      /* When an ID is not in Main database, it should never refcount IDs it is using.
-       * Exceptions: NodeTrees (yeeahhh!) directly used by Materials. */
-      data.cb_flag_clear = (id->tag & LIB_TAG_NO_MAIN) ? IDWALK_CB_USER | IDWALK_CB_USER_ONE : 0;
-    }
-    else {
-      data.cb_flag = inherit_data->cb_flag;
-      data.cb_flag_clear = inherit_data->cb_flag_clear;
-    }
-
-    if (bmain != NULL && bmain->relations != NULL && (flag & IDWALK_READONLY)) {
-      /* Note that this is minor optimization, even in worst cases (like id being an object with lots of
-       * drivers and constraints and modifiers, or material etc. with huge node tree),
-       * but we might as well use it (Main->relations is always assumed valid, it's responsibility of code
-       * creating it to free it, especially if/when it starts modifying Main database). */
-      MainIDRelationsEntry *entry = BLI_ghash_lookup(bmain->relations->id_user_to_used, id);
-      for (; entry != NULL; entry = entry->next) {
-        FOREACH_CALLBACK_INVOKE_ID_PP(&data, entry->id_pointer, entry->usage_flag);
-      }
-      continue;
-    }
-
-    if (id->override_static != NULL) {
-      CALLBACK_INVOKE_ID(id->override_static->reference,
-                         IDWALK_CB_USER | IDWALK_CB_STATIC_OVERRIDE_REFERENCE);
-      CALLBACK_INVOKE_ID(id->override_static->storage,
-                         IDWALK_CB_USER | IDWALK_CB_STATIC_OVERRIDE_REFERENCE);
-    }
-
-    library_foreach_idproperty_ID_link(&data, id->properties, IDWALK_CB_USER);
-
-    AnimData *adt = BKE_animdata_from_id(id);
-    if (adt) {
-      library_foreach_animationData(&data, adt);
-    }
-
-    switch ((ID_Type)GS(id->name)) {
-      case ID_LI: {
-        Library *lib = (Library *)id;
-        CALLBACK_INVOKE(lib->parent, IDWALK_CB_NEVER_SELF);
-        break;
-      }
-      case ID_SCE: {
-        Scene *scene = (Scene *)id;
-        ToolSettings *toolsett = scene->toolsettings;
-
-        CALLBACK_INVOKE(scene->camera, IDWALK_CB_NOP);
-        CALLBACK_INVOKE(scene->world, IDWALK_CB_USER);
-        CALLBACK_INVOKE(scene->set, IDWALK_CB_NEVER_SELF);
-        CALLBACK_INVOKE(scene->clip, IDWALK_CB_USER);
-        CALLBACK_INVOKE(scene->r.bake.cage_object, IDWALK_CB_NOP);
-        if (scene->nodetree) {
-          /* nodetree **are owned by IDs**, treat them as mere sub-data and not real ID! */
-          library_foreach_ID_as_subdata_link(
-              (ID **)&scene->nodetree, callback, user_data, flag, &data);
-        }
-        if (scene->ed) {
-          Sequence *seq;
-          SEQP_BEGIN (scene->ed, seq) {
-            CALLBACK_INVOKE(seq->scene, IDWALK_CB_NEVER_SELF);
-            CALLBACK_INVOKE(seq->scene_camera, IDWALK_CB_NOP);
-            CALLBACK_INVOKE(seq->clip, IDWALK_CB_USER);
-            CALLBACK_INVOKE(seq->mask, IDWALK_CB_USER);
-            CALLBACK_INVOKE(seq->sound, IDWALK_CB_USER);
-            library_foreach_idproperty_ID_link(&data, seq->prop, IDWALK_CB_USER);
-            for (SequenceModifierData *smd = seq->modifiers.first; smd; smd = smd->next) {
-              CALLBACK_INVOKE(smd->mask_id, IDWALK_CB_USER);
-            }
-
-            if (seq->type == SEQ_TYPE_TEXT && seq->effectdata) {
-              TextVars *text_data = seq->effectdata;
-              CALLBACK_INVOKE(text_data->text_font, IDWALK_CB_USER);
-            }
-          }
-          SEQ_END;
-        }
-
-        for (CollectionObject *cob = scene->master_collection->gobject.first; cob;
-             cob = cob->next) {
-          CALLBACK_INVOKE(cob->ob, IDWALK_CB_USER);
-        }
-        for (CollectionChild *child = scene->master_collection->children.first; child;
-             child = child->next) {
-          CALLBACK_INVOKE(child->collection, IDWALK_CB_USER);
-        }
-
-        ViewLayer *view_layer;
-        for (view_layer = scene->view_layers.first; view_layer; view_layer = view_layer->next) {
-          CALLBACK_INVOKE(view_layer->mat_override, IDWALK_CB_USER);
-
-          for (Base *base = view_layer->object_bases.first; base; base = base->next) {
-            CALLBACK_INVOKE(base->object, IDWALK_CB_NOP);
-          }
-
-          library_foreach_layer_collection(&data, &view_layer->layer_collections);
-
-          for (FreestyleModuleConfig *fmc = view_layer->freestyle_config.modules.first; fmc;
-               fmc = fmc->next) {
-            if (fmc->script) {
-              CALLBACK_INVOKE(fmc->script, IDWALK_CB_NOP);
-            }
-          }
-
-          for (FreestyleLineSet *fls = view_layer->freestyle_config.linesets.first; fls;
-               fls = fls->next) {
-            if (fls->group) {
-              CALLBACK_INVOKE(fls->group, IDWALK_CB_USER);
-            }
-
-            if (fls->linestyle) {
-              CALLBACK_INVOKE(fls->linestyle, IDWALK_CB_USER);
-            }
-          }
-        }
-
-        for (TimeMarker *marker = scene->markers.first; marker; marker = marker->next) {
-          CALLBACK_INVOKE(marker->camera, IDWALK_CB_NOP);
-        }
-
-        if (toolsett) {
-          CALLBACK_INVOKE(toolsett->particle.scene, IDWALK_CB_NOP);
-          CALLBACK_INVOKE(toolsett->particle.object, IDWALK_CB_NOP);
-          CALLBACK_INVOKE(toolsett->particle.shape_object, IDWALK_CB_NOP);
-
-          library_foreach_paint(&data, &toolsett->imapaint.paint);
-          CALLBACK_INVOKE(toolsett->imapaint.stencil, IDWALK_CB_USER);
-          CALLBACK_INVOKE(toolsett->imapaint.clone, IDWALK_CB_USER);
-          CALLBACK_INVOKE(toolsett->imapaint.canvas, IDWALK_CB_USER);
-
-          if (toolsett->vpaint) {
-            library_foreach_paint(&data, &toolsett->vpaint->paint);
-          }
-          if (toolsett->wpaint) {
-            library_foreach_paint(&data, &toolsett->wpaint->paint);
-          }
-          if (toolsett->sculpt) {
-            library_foreach_paint(&data, &toolsett->sculpt->paint);
-            CALLBACK_INVOKE(toolsett->sculpt->gravity_object, IDWALK_CB_NOP);
-          }
-          if (toolsett->uvsculpt) {
-            library_foreach_paint(&data, &toolsett->uvsculpt->paint);
-          }
-          if (toolsett->gp_paint) {
-            library_foreach_paint(&data, &toolsett->gp_paint->paint);
-          }
-
-          CALLBACK_INVOKE(toolsett->gp_sculpt.guide.reference_object, IDWALK_CB_NOP);
-        }
-
-        if (scene->rigidbody_world) {
-          BKE_rigidbody_world_id_loop(
-              scene->rigidbody_world, library_foreach_rigidbodyworldSceneLooper, &data);
-        }
-
-        break;
-      }
-
-      case ID_OB: {
-        Object *object = (Object *)id;
-        ParticleSystem *psys;
-
-        /* Object is special, proxies make things hard... */
-        const int data_cb_flag = data.cb_flag;
-        const int proxy_cb_flag = ((data.flag & IDWALK_NO_INDIRECT_PROXY_DATA_USAGE) == 0 &&
-                                   (object->proxy || object->proxy_group)) ?
-                                      IDWALK_CB_INDIRECT_USAGE :
-                                      0;
-
-        /* object data special case */
-        data.cb_flag |= proxy_cb_flag;
-        if (object->type == OB_EMPTY) {
-          /* empty can have NULL or Image */
-          CALLBACK_INVOKE_ID(object->data, IDWALK_CB_USER);
-        }
-        else {
-          /* when set, this can't be NULL */
-          if (object->data) {
-            CALLBACK_INVOKE_ID(object->data, IDWALK_CB_USER | IDWALK_CB_NEVER_NULL);
-          }
-        }
-        data.cb_flag = data_cb_flag;
-
-        CALLBACK_INVOKE(object->parent, IDWALK_CB_NEVER_SELF);
-        CALLBACK_INVOKE(object->track, IDWALK_CB_NEVER_SELF);
-        /* object->proxy is refcounted, but not object->proxy_group... *sigh* */
-        CALLBACK_INVOKE(object->proxy, IDWALK_CB_NEVER_SELF);
-        CALLBACK_INVOKE(object->proxy_group, IDWALK_CB_NOP);
-
-        /* Special case!
-         * Since this field is set/owned by 'user' of this ID (and not ID itself), it is only indirect usage
-         * if proxy object is linked... Twisted. */
-        if (object->proxy_from) {
-          data.cb_flag = ID_IS_LINKED(object->proxy_from) ? IDWALK_CB_INDIRECT_USAGE : 0;
-        }
-        CALLBACK_INVOKE(object->proxy_from, IDWALK_CB_LOOPBACK | IDWALK_CB_NEVER_SELF);
-        data.cb_flag = data_cb_flag;
-
-        CALLBACK_INVOKE(object->poselib, IDWALK_CB_USER);
-
-        data.cb_flag |= proxy_cb_flag;
-        for (i = 0; i < object->totcol; i++) {
-          CALLBACK_INVOKE(object->mat[i], IDWALK_CB_USER);
-        }
-        data.cb_flag = data_cb_flag;
-
-        /* Note that ob->gpd is deprecated, so no need to handle it here. */
-        CALLBACK_INVOKE(object->instance_collection, IDWALK_CB_USER);
-
-        if (object->pd) {
-          CALLBACK_INVOKE(object->pd->tex, IDWALK_CB_USER);
-          CALLBACK_INVOKE(object->pd->f_source, IDWALK_CB_NOP);
-        }
-        /* Note that ob->effect is deprecated, so no need to handle it here. */
-
-        if (object->pose) {
-          bPoseChannel *pchan;
-
-          data.cb_flag |= proxy_cb_flag;
-          for (pchan = object->pose->chanbase.first; pchan; pchan = pchan->next) {
-            library_foreach_idproperty_ID_link(&data, pchan->prop, IDWALK_CB_USER);
-            CALLBACK_INVOKE(pchan->custom, IDWALK_CB_USER);
-            BKE_constraints_id_loop(
-                &pchan->constraints, library_foreach_constraintObjectLooper, &data);
-          }
-          data.cb_flag = data_cb_flag;
-        }
-
-        if (object->rigidbody_constraint) {
-          CALLBACK_INVOKE(object->rigidbody_constraint->ob1, IDWALK_CB_NEVER_SELF);
-          CALLBACK_INVOKE(object->rigidbody_constraint->ob2, IDWALK_CB_NEVER_SELF);
-        }
-
-        if (object->lodlevels.first) {
-          LodLevel *level;
-          for (level = object->lodlevels.first; level; level = level->next) {
-            CALLBACK_INVOKE(level->source, IDWALK_CB_NEVER_SELF);
-          }
-        }
-
-        modifiers_foreachIDLink(object, library_foreach_modifiersForeachIDLink, &data);
-        BKE_gpencil_modifiers_foreachIDLink(
-            object, library_foreach_gpencil_modifiersForeachIDLink, &data);
-        BKE_constraints_id_loop(
-            &object->constraints, library_foreach_constraintObjectLooper, &data);
-        BKE_shaderfx_foreachIDLink(object, library_foreach_shaderfxForeachIDLink, &data);
-
-        for (psys = object->particlesystem.first; psys; psys = psys->next) {
-          BKE_particlesystem_id_loop(psys, library_foreach_particlesystemsObjectLooper, &data);
-        }
-
-        if (object->soft) {
-          CALLBACK_INVOKE(object->soft->collision_group, IDWALK_CB_NOP);
-
-          if (object->soft->effector_weights) {
-            CALLBACK_INVOKE(object->soft->effector_weights->group, IDWALK_CB_NOP);
-          }
-        }
-        break;
-      }
-
-      case ID_AR: {
-        bArmature *arm = (bArmature *)id;
-
-        for (Bone *bone = arm->bonebase.first; bone; bone = bone->next) {
-          library_foreach_bone(&data, bone);
-        }
-        break;
-      }
-
-      case ID_ME: {
-        Mesh *mesh = (Mesh *)id;
-        CALLBACK_INVOKE(mesh->texcomesh, IDWALK_CB_NEVER_SELF);
-        CALLBACK_INVOKE(mesh->key, IDWALK_CB_USER);
-        for (i = 0; i < mesh->totcol; i++) {
-          CALLBACK_INVOKE(mesh->mat[i], IDWALK_CB_USER);
-        }
-        break;
-      }
-
-      case ID_CU: {
-        Curve *curve = (Curve *)id;
-        CALLBACK_INVOKE(curve->bevobj, IDWALK_CB_NOP);
-        CALLBACK_INVOKE(curve->taperobj, IDWALK_CB_NOP);
-        CALLBACK_INVOKE(curve->textoncurve, IDWALK_CB_NOP);
-        CALLBACK_INVOKE(curve->key, IDWALK_CB_USER);
-        for (i = 0; i < curve->totcol; i++) {
-          CALLBACK_INVOKE(curve->mat[i], IDWALK_CB_USER);
-        }
-        CALLBACK_INVOKE(curve->vfont, IDWALK_CB_USER);
-        CALLBACK_INVOKE(curve->vfontb, IDWALK_CB_USER);
-        CALLBACK_INVOKE(curve->vfonti, IDWALK_CB_USER);
-        CALLBACK_INVOKE(curve->vfontbi, IDWALK_CB_USER);
-        break;
-      }
-
-      case ID_MB: {
-        MetaBall *metaball = (MetaBall *)id;
-        for (i = 0; i < metaball->totcol; i++) {
-          CALLBACK_INVOKE(metaball->mat[i], IDWALK_CB_USER);
-        }
-        break;
-      }
-
-      case ID_MA: {
-        Material *material = (Material *)id;
-        if (material->nodetree) {
-          /* nodetree **are owned by IDs**, treat them as mere sub-data and not real ID! */
-          library_foreach_ID_as_subdata_link(
-              (ID **)&material->nodetree, callback, user_data, flag, &data);
-        }
-        if (material->texpaintslot != NULL) {
-          CALLBACK_INVOKE(material->texpaintslot->ima, IDWALK_CB_NOP);
-        }
-        if (material->gp_style != NULL) {
-          CALLBACK_INVOKE(material->gp_style->sima, IDWALK_CB_USER);
-          CALLBACK_INVOKE(material->gp_style->ima, IDWALK_CB_USER);
-        }
-        break;
-      }
-
-      case ID_TE: {
-        Tex *texture = (Tex *)id;
-        if (texture->nodetree) {
-          /* nodetree **are owned by IDs**, treat them as mere sub-data and not real ID! */
-          library_foreach_ID_as_subdata_link(
-              (ID **)&texture->nodetree, callback, user_data, flag, &data);
-        }
-        CALLBACK_INVOKE(texture->ima, IDWALK_CB_USER);
-        break;
-      }
-
-      case ID_LT: {
-        Lattice *lattice = (Lattice *)id;
-        CALLBACK_INVOKE(lattice->key, IDWALK_CB_USER);
-        break;
-      }
-
-      case ID_LA: {
-        Light *lamp = (Light *)id;
-        if (lamp->nodetree) {
-          /* nodetree **are owned by IDs**, treat them as mere sub-data and not real ID! */
-          library_foreach_ID_as_subdata_link(
-              (ID **)&lamp->nodetree, callback, user_data, flag, &data);
-        }
-        break;
-      }
-
-      case ID_CA: {
-        Camera *camera = (Camera *)id;
-        CALLBACK_INVOKE(camera->dof_ob, IDWALK_CB_NOP);
-        for (CameraBGImage *bgpic = camera->bg_images.first; bgpic; bgpic = bgpic->next) {
-          if (bgpic->source == CAM_BGIMG_SOURCE_IMAGE) {
-            CALLBACK_INVOKE(bgpic->ima, IDWALK_CB_USER);
-          }
-          else if (bgpic->source == CAM_BGIMG_SOURCE_MOVIE) {
-            CALLBACK_INVOKE(bgpic->clip, IDWALK_CB_USER);
-          }
-        }
-
-        break;
-      }
-
-      case ID_KE: {
-        Key *key = (Key *)id;
-        CALLBACK_INVOKE_ID(key->from, IDWALK_CB_LOOPBACK);
-        break;
-      }
-
-      case ID_WO: {
-        World *world = (World *)id;
-        if (world->nodetree) {
-          /* nodetree **are owned by IDs**, treat them as mere sub-data and not real ID! */
-          library_foreach_ID_as_subdata_link(
-              (ID **)&world->nodetree, callback, user_data, flag, &data);
-        }
-        break;
-      }
-
-      case ID_SPK: {
-        Speaker *speaker = (Speaker *)id;
-        CALLBACK_INVOKE(speaker->sound, IDWALK_CB_USER);
-        break;
-      }
-
-      case ID_LP: {
-        LightProbe *probe = (LightProbe *)id;
-        CALLBACK_INVOKE(probe->image, IDWALK_CB_USER);
-        CALLBACK_INVOKE(probe->visibility_grp, IDWALK_CB_NOP);
-        break;
-      }
-
-      case ID_GR: {
-        Collection *collection = (Collection *)id;
-        for (CollectionObject *cob = collection->gobject.first; cob; cob = cob->next) {
-          CALLBACK_INVOKE(cob->ob, IDWALK_CB_USER);
-        }
-        for (CollectionChild *child = collection->children.first; child; child = child->next) {
-          CALLBACK_INVOKE(child->collection, IDWALK_CB_NEVER_SELF | IDWALK_CB_USER);
-        }
-        for (CollectionParent *parent = collection->parents.first; parent; parent = parent->next) {
-          CALLBACK_INVOKE(parent->collection, IDWALK_CB_NEVER_SELF | IDWALK_CB_LOOPBACK);
-        }
-        break;
-      }
-
-      case ID_NT: {
-        bNodeTree *ntree = (bNodeTree *)id;
-        bNode *node;
-        bNodeSocket *sock;
-
-        CALLBACK_INVOKE(ntree->gpd, IDWALK_CB_USER);
-
-        for (node = ntree->nodes.first; node; node = node->next) {
-          CALLBACK_INVOKE_ID(node->id, IDWALK_CB_USER);
-
-          library_foreach_idproperty_ID_link(&data, node->prop, IDWALK_CB_USER);
-          for (sock = node->inputs.first; sock; sock = sock->next) {
-            library_foreach_idproperty_ID_link(&data, sock->prop, IDWALK_CB_USER);
-          }
-          for (sock = node->outputs.first; sock; sock = sock->next) {
-            library_foreach_idproperty_ID_link(&data, sock->prop, IDWALK_CB_USER);
-          }
-        }
-
-        for (sock = ntree->inputs.first; sock; sock = sock->next) {
-          library_foreach_idproperty_ID_link(&data, sock->prop, IDWALK_CB_USER);
-        }
-        for (sock = ntree->outputs.first; sock; sock = sock->next) {
-          library_foreach_idproperty_ID_link(&data, sock->prop, IDWALK_CB_USER);
-        }
-        break;
-      }
-
-      case ID_BR: {
-        Brush *brush = (Brush *)id;
-        CALLBACK_INVOKE(brush->toggle_brush, IDWALK_CB_NOP);
-        CALLBACK_INVOKE(brush->clone.image, IDWALK_CB_NOP);
-        CALLBACK_INVOKE(brush->paint_curve, IDWALK_CB_USER);
-        if (brush->gpencil_settings) {
-          CALLBACK_INVOKE(brush->gpencil_settings->material, IDWALK_CB_USER);
-        }
-        library_foreach_mtex(&data, &brush->mtex);
-        library_foreach_mtex(&data, &brush->mask_mtex);
-        break;
-      }
-
-      case ID_PA: {
-        ParticleSettings *psett = (ParticleSettings *)id;
-        CALLBACK_INVOKE(psett->instance_collection, IDWALK_CB_USER);
-        CALLBACK_INVOKE(psett->instance_object, IDWALK_CB_NOP);
-        CALLBACK_INVOKE(psett->bb_ob, IDWALK_CB_NOP);
-        CALLBACK_INVOKE(psett->collision_group, IDWALK_CB_NOP);
-
-        for (i = 0; i < MAX_MTEX; i++) {
-          if (psett->mtex[i]) {
-            library_foreach_mtex(&data, psett->mtex[i]);
-          }
-        }
-
-        if (psett->effector_weights) {
-          CALLBACK_INVOKE(psett->effector_weights->group, IDWALK_CB_NOP);
-        }
-
-        if (psett->pd) {
-          CALLBACK_INVOKE(psett->pd->tex, IDWALK_CB_USER);
-          CALLBACK_INVOKE(psett->pd->f_source, IDWALK_CB_NOP);
-        }
-        if (psett->pd2) {
-          CALLBACK_INVOKE(psett->pd2->tex, IDWALK_CB_USER);
-          CALLBACK_INVOKE(psett->pd2->f_source, IDWALK_CB_NOP);
-        }
-
-        if (psett->boids) {
-          BoidState *state;
-          BoidRule *rule;
-
-          for (state = psett->boids->states.first; state; state = state->next) {
-            for (rule = state->rules.first; rule; rule = rule->next) {
-              if (rule->type == eBoidRuleType_Avoid) {
-                BoidRuleGoalAvoid *gabr = (BoidRuleGoalAvoid *)rule;
-                CALLBACK_INVOKE(gabr->ob, IDWALK_CB_NOP);
-              }
-              else if (rule->type == eBoidRuleType_FollowLeader) {
-                BoidRuleFollowLeader *flbr = (BoidRuleFollowLeader *)rule;
-                CALLBACK_INVOKE(flbr->ob, IDWALK_CB_NOP);
-              }
-            }
-          }
-        }
-
-        for (ParticleDupliWeight *dw = psett->instance_weights.first; dw; dw = dw->next) {
-          CALLBACK_INVOKE(dw->ob, IDWALK_CB_NOP);
-        }
-        break;
-      }
-
-      case ID_MC: {
-        MovieClip *clip = (MovieClip *)id;
-        MovieTracking *tracking = &clip->tracking;
-        MovieTrackingObject *object;
-        MovieTrackingTrack *track;
-        MovieTrackingPlaneTrack *plane_track;
-
-        CALLBACK_INVOKE(clip->gpd, IDWALK_CB_USER);
-
-        for (track = tracking->tracks.first; track; track = track->next) {
-          CALLBACK_INVOKE(track->gpd, IDWALK_CB_USER);
-        }
-        for (object = tracking->objects.first; object; object = object->next) {
-          for (track = object->tracks.first; track; track = track->next) {
-            CALLBACK_INVOKE(track->gpd, IDWALK_CB_USER);
-          }
-        }
-
-        for (plane_track = tracking->plane_tracks.first; plane_track;
-             plane_track = plane_track->next) {
-          CALLBACK_INVOKE(plane_track->image, IDWALK_CB_USER);
-        }
-        break;
-      }
-
-      case ID_MSK: {
-        Mask *mask = (Mask *)id;
-        MaskLayer *mask_layer;
-        for (mask_layer = mask->masklayers.first; mask_layer; mask_layer = mask_layer->next) {
-          MaskSpline *mask_spline;
-
-          for (mask_spline = mask_layer->splines.first; mask_spline;
-               mask_spline = mask_spline->next) {
-            for (i = 0; i < mask_spline->tot_point; i++) {
-              MaskSplinePoint *point = &mask_spline->points[i];
-              CALLBACK_INVOKE_ID(point->parent.id, IDWALK_CB_USER);
-            }
-          }
-        }
-        break;
-      }
-
-      case ID_LS: {
-        FreestyleLineStyle *linestyle = (FreestyleLineStyle *)id;
-        LineStyleModifier *lsm;
-        for (i = 0; i < MAX_MTEX; i++) {
-          if (linestyle->mtex[i]) {
-            library_foreach_mtex(&data, linestyle->mtex[i]);
-          }
-        }
-        if (linestyle->nodetree) {
-          /* nodetree **are owned by IDs**, treat them as mere sub-data and not real ID! */
-          library_foreach_ID_as_subdata_link(
-              (ID **)&linestyle->nodetree, callback, user_data, flag, &data);
-        }
-
-        for (lsm = linestyle->color_modifiers.first; lsm; lsm = lsm->next) {
-          if (lsm->type == LS_MODIFIER_DISTANCE_FROM_OBJECT) {
-            LineStyleColorModifier_DistanceFromObject *p =
-                (LineStyleColorModifier_DistanceFromObject *)lsm;
-            if (p->target) {
-              CALLBACK_INVOKE(p->target, IDWALK_CB_NOP);
-            }
-          }
-        }
-        for (lsm = linestyle->alpha_modifiers.first; lsm; lsm = lsm->next) {
-          if (lsm->type == LS_MODIFIER_DISTANCE_FROM_OBJECT) {
-            LineStyleAlphaModifier_DistanceFromObject *p =
-                (LineStyleAlphaModifier_DistanceFromObject *)lsm;
-            if (p->target) {
-              CALLBACK_INVOKE(p->target, IDWALK_CB_NOP);
-            }
-          }
-        }
-        for (lsm = linestyle->thickness_modifiers.first; lsm; lsm = lsm->next) {
-          if (lsm->type == LS_MODIFIER_DISTANCE_FROM_OBJECT) {
-            LineStyleThicknessModifier_DistanceFromObject *p =
-                (LineStyleThicknessModifier_DistanceFromObject *)lsm;
-            if (p->target) {
-              CALLBACK_INVOKE(p->target, IDWALK_CB_NOP);
-            }
-          }
-        }
-        break;
-      }
-      case ID_AC: {
-        bAction *act = (bAction *)id;
-
-        for (TimeMarker *marker = act->markers.first; marker; marker = marker->next) {
-          CALLBACK_INVOKE(marker->camera, IDWALK_CB_NOP);
-        }
-        break;
-      }
-
-      case ID_WM: {
-        wmWindowManager *wm = (wmWindowManager *)id;
-
-        for (wmWindow *win = wm->windows.first; win; win = win->next) {
-          ID *workspace = (ID *)BKE_workspace_active_get(win->workspace_hook);
-
-          CALLBACK_INVOKE(win->scene, IDWALK_CB_USER_ONE);
-
-          CALLBACK_INVOKE_ID(workspace, IDWALK_CB_NOP);
-          /* allow callback to set a different workspace */
-          BKE_workspace_active_set(win->workspace_hook, (WorkSpace *)workspace);
-        }
-        break;
-      }
-
-      case ID_WS: {
-        WorkSpace *workspace = (WorkSpace *)id;
-        ListBase *layouts = BKE_workspace_layouts_get(workspace);
-
-        for (WorkSpaceLayout *layout = layouts->first; layout; layout = layout->next) {
-          bScreen *screen = BKE_workspace_layout_screen_get(layout);
-
-          /* CALLBACK_INVOKE expects an actual pointer, not a variable holding the pointer.
-           * However we can't access layout->screen here since we are outside the workspace project. */
-          CALLBACK_INVOKE(screen, IDWALK_CB_USER);
-          /* allow callback to set a different screen */
-          BKE_workspace_layout_screen_set(layout, screen);
-        }
-        break;
-      }
-      case ID_GD: {
-        bGPdata *gpencil = (bGPdata *)id;
-        /* materials */
-        for (i = 0; i < gpencil->totcol; i++) {
-          CALLBACK_INVOKE(gpencil->mat[i], IDWALK_CB_USER);
-        }
-
-        for (bGPDlayer *gplayer = gpencil->layers.first; gplayer != NULL;
-             gplayer = gplayer->next) {
-          CALLBACK_INVOKE(gplayer->parent, IDWALK_CB_NOP);
-        }
-
-        break;
-      }
-
-      /* Nothing needed for those... */
-      case ID_SCR:
-      case ID_IM:
-      case ID_VF:
-      case ID_TXT:
-      case ID_SO:
-      case ID_PAL:
-      case ID_PC:
-      case ID_CF:
-        break;
-
-      /* Deprecated. */
-      case ID_IP:
-        break;
-    }
-  }
->>>>>>> c8fc23fd
 
 FOREACH_FINALIZE:
   if (data.ids_handled) {
