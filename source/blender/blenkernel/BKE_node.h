--- conflicted
+++ resolved
@@ -797,12 +797,8 @@
 #define SH_NODE_TEX_POINTDENSITY		192
 #define SH_NODE_BSDF_PRINCIPLED         193
 #define SH_NODE_EEVEE_SPECULAR			195
-<<<<<<< HEAD
-#define SH_NODE_OUTPUT_EEVEE_MATERIAL	196
 #define SH_NODE_OBJECT			197
 #define SH_NODE_TIME			198
-=======
->>>>>>> 76444a13
 
 /* custom defines options for Material node */
 #define SH_NODE_MAT_DIFF   1
