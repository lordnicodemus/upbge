--- conflicted
+++ resolved
@@ -785,12 +785,9 @@
 #define SH_NODE_OUTPUT_LINESTYLE		190
 #define SH_NODE_UVALONGSTROKE			191
 #define SH_NODE_TEX_POINTDENSITY		192
-<<<<<<< HEAD
-#define SH_NODE_OBJECT					193
-#define SH_NODE_TIME					194
-=======
 #define SH_NODE_BSDF_PRINCIPLED         193
->>>>>>> a00f5433
+#define SH_NODE_OBJECT			194
+#define SH_NODE_TIME			195
 
 /* custom defines options for Material node */
 #define SH_NODE_MAT_DIFF   1
