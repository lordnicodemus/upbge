--- conflicted
+++ resolved
@@ -30,33 +30,17 @@
  *
  * \note Use #STRINGIFY() rather than defining with quotes.
  */
-<<<<<<< HEAD
-#define BLENDER_VERSION 290
-#define BLENDER_SUBVERSION 4
-/** Several breakages with 280, e.g. collections vs layers. */
-#define BLENDER_MINVERSION 280
-#define BLENDER_MINSUBVERSION 0
-
-/** Used by packaging tools. */
-/** Can be left blank, otherwise a,b,c... etc with no quotes. */
-#define BLENDER_VERSION_CHAR
-/** alpha/beta/rc/release, docs use this. */
-#define BLENDER_VERSION_CYCLE alpha
-/** Optionally set to 1,2,... for example to get alpha1 or rc2. */
-#define BLENDER_VERSION_CYCLE_NUMBER
-=======
 
 /* Blender major and minor version. */
-#define BLENDER_VERSION 283
+#define BLENDER_VERSION 290
 /* Blender patch version for bugfix releases. */
 #define BLENDER_VERSION_PATCH 0
 /** Blender release cycle stage: alpha/beta/rc/release. */
-#define BLENDER_VERSION_CYCLE beta
->>>>>>> a86b5df0
+#define BLENDER_VERSION_CYCLE alpha
 
 /* Blender file format version. */
 #define BLENDER_FILE_VERSION BLENDER_VERSION
-#define BLENDER_FILE_SUBVERSION 17
+#define BLENDER_FILE_SUBVERSION 4
 
 /* Minimum Blender version that supports reading file written with the current
  * version. Older Blender versions will test this and show a warning if the file
