/*
 * This program is free software; you can redistribute it and/or
 * modify it under the terms of the GNU General Public License
 * as published by the Free Software Foundation; either version 2
 * of the License, or (at your option) any later version.
 *
 * This program is distributed in the hope that it will be useful,
 * but WITHOUT ANY WARRANTY; without even the implied warranty of
 * MERCHANTABILITY or FITNESS FOR A PARTICULAR PURPOSE.  See the
 * GNU General Public License for more details.
 *
 * You should have received a copy of the GNU General Public License
 * along with this program; if not, write to the Free Software Foundation,
 * Inc., 51 Franklin Street, Fifth Floor, Boston, MA 02110-1301, USA.
 */
#ifndef __BKE_BLENDER_VERSION_H__
#define __BKE_BLENDER_VERSION_H__

#ifdef __cplusplus
extern "C" {
#endif

/** \file
 * \ingroup bke
 */

/**
 * The lines below use regex from scripts to extract their values,
 * Keep this in mind when modifying this file and keep this comment above the defines.
 *
 * \note Use #STRINGIFY() rather than defining with quotes.
 */

/* Blender major and minor version. */
#define BLENDER_VERSION 290
<<<<<<< HEAD
#define BLENDER_SUBVERSION 4
/** Several breakages with 280, e.g. collections vs layers. */
#define BLENDER_MINVERSION 280
#define BLENDER_MINSUBVERSION 0

#define UPBGE_VERSION 3
#define UPBGE_SUBVERSION 0

/** Used by packaging tools. */
/** Can be left blank, otherwise a,b,c... etc with no quotes. */
#define BLENDER_VERSION_CHAR
/** alpha/beta/rc/release, docs use this. */
=======
/* Blender patch version for bugfix releases. */
#define BLENDER_VERSION_PATCH 0
/** Blender release cycle stage: alpha/beta/rc/release. */
>>>>>>> ba711824
#define BLENDER_VERSION_CYCLE alpha

<<<<<<< HEAD
#define UPBGE_VERSION_CHAR
/** alpha/beta/rc/release, docs use this. */
#define UPBGE_VERSION_CYCLE alpha

/** Defined in from blender.c */
extern char versionstr[];
extern char upbge_versionstr[];
=======
/* Blender file format version. */
#define BLENDER_FILE_VERSION BLENDER_VERSION
#define BLENDER_FILE_SUBVERSION 4

/* Minimum Blender version that supports reading file written with the current
 * version. Older Blender versions will test this and show a warning if the file
 * was written with too new a version. */
#define BLENDER_FILE_MIN_VERSION 280
#define BLENDER_FILE_MIN_SUBVERSION 0

/** User readable version string. */
const char *BKE_blender_version_string(void);
>>>>>>> ba711824

#ifdef __cplusplus
}
#endif

#endif /* __BKE_BLENDER_VERSION_H__ */<|MERGE_RESOLUTION|>--- conflicted
+++ resolved
@@ -33,38 +33,24 @@
 
 /* Blender major and minor version. */
 #define BLENDER_VERSION 290
-<<<<<<< HEAD
-#define BLENDER_SUBVERSION 4
-/** Several breakages with 280, e.g. collections vs layers. */
-#define BLENDER_MINVERSION 280
-#define BLENDER_MINSUBVERSION 0
+#define UPBGE_VERSION 30
 
-#define UPBGE_VERSION 3
-#define UPBGE_SUBVERSION 0
-
-/** Used by packaging tools. */
-/** Can be left blank, otherwise a,b,c... etc with no quotes. */
-#define BLENDER_VERSION_CHAR
-/** alpha/beta/rc/release, docs use this. */
-=======
 /* Blender patch version for bugfix releases. */
 #define BLENDER_VERSION_PATCH 0
 /** Blender release cycle stage: alpha/beta/rc/release. */
->>>>>>> ba711824
 #define BLENDER_VERSION_CYCLE alpha
 
-<<<<<<< HEAD
-#define UPBGE_VERSION_CHAR
+#define UPBGE_VERSION_PATCH 0
 /** alpha/beta/rc/release, docs use this. */
 #define UPBGE_VERSION_CYCLE alpha
 
-/** Defined in from blender.c */
-extern char versionstr[];
-extern char upbge_versionstr[];
-=======
 /* Blender file format version. */
 #define BLENDER_FILE_VERSION BLENDER_VERSION
 #define BLENDER_FILE_SUBVERSION 4
+
+/* UPBGE file format version. */
+#define UPBGE_FILE_VERSION UPBGE_VERSION
+#define UPBGE_FILE_SUBVERSION 0
 
 /* Minimum Blender version that supports reading file written with the current
  * version. Older Blender versions will test this and show a warning if the file
@@ -74,7 +60,7 @@
 
 /** User readable version string. */
 const char *BKE_blender_version_string(void);
->>>>>>> ba711824
+const char *BKE_upbge_version_string(void);
 
 #ifdef __cplusplus
 }
