/*
 * ***** BEGIN GPL LICENSE BLOCK *****
 *
 * This program is free software; you can redistribute it and/or
 * modify it under the terms of the GNU General Public License
 * as published by the Free Software Foundation; either version 2
 * of the License, or (at your option) any later version.
 *
 * This program is distributed in the hope that it will be useful,
 * but WITHOUT ANY WARRANTY; without even the implied warranty of
 * MERCHANTABILITY or FITNESS FOR A PARTICULAR PURPOSE.  See the
 * GNU General Public License for more details.
 *
 * You should have received a copy of the GNU General Public License
 * along with this program; if not, write to the Free Software Foundation,
 * Inc., 51 Franklin Street, Fifth Floor, Boston, MA 02110-1301, USA.
 *
 * ***** END GPL LICENSE BLOCK *****
 */
#ifndef __BKE_BLENDER_VERSION_H__
#define __BKE_BLENDER_VERSION_H__

/** \file BKE_blender_version.h
 *  \ingroup bke
 */

/* these lines are grep'd, watch out for our not-so-awesome regex
 * and keep comment above the defines.
 * Use STRINGIFY() rather than defining with quotes */
#define BLENDER_VERSION         280
<<<<<<< HEAD
#define BLENDER_SUBVERSION      0
=======
#define BLENDER_SUBVERSION      1
>>>>>>> a5b3df75
/* Several breakages with 270, e.g. constraint deg vs rad */
#define BLENDER_MINVERSION      270
#define BLENDER_MINSUBVERSION   6

/* used by packaging tools */
/* can be left blank, otherwise a,b,c... etc with no quotes */
#define BLENDER_VERSION_CHAR
/* alpha/beta/rc/release, docs use this */
#define BLENDER_VERSION_CYCLE   alpha

extern char versionstr[]; /* from blender.c */

#endif  /* __BKE_BLENDER_VERSION_H__ */<|MERGE_RESOLUTION|>--- conflicted
+++ resolved
@@ -28,11 +28,7 @@
  * and keep comment above the defines.
  * Use STRINGIFY() rather than defining with quotes */
 #define BLENDER_VERSION         280
-<<<<<<< HEAD
-#define BLENDER_SUBVERSION      0
-=======
 #define BLENDER_SUBVERSION      1
->>>>>>> a5b3df75
 /* Several breakages with 270, e.g. constraint deg vs rad */
 #define BLENDER_MINVERSION      270
 #define BLENDER_MINSUBVERSION   6
