--- conflicted
+++ resolved
@@ -1118,7 +1118,6 @@
 static IK_Scene *convert_tree(
     struct Depsgraph *depsgraph, Scene *blscene, Object *ob, bPoseChannel *pchan, float ctime)
 {
-<<<<<<< HEAD
 	PoseTree *tree = (PoseTree *)pchan->iktree.first;
 	PoseTarget *target;
 	bKinematicConstraint *condata;
@@ -1587,471 +1586,6 @@
 		ikscene = NULL;
 	}
 	return ikscene;
-=======
-  PoseTree *tree = (PoseTree *)pchan->iktree.first;
-  PoseTarget *target;
-  bKinematicConstraint *condata;
-  bConstraint *polarcon;
-  bItasc *ikparam;
-  iTaSC::Armature *arm;
-  iTaSC::Scene *scene;
-  IK_Scene *ikscene;
-  IK_Channel *ikchan;
-  KDL::Frame initPose;
-  Bone *bone;
-  int a, numtarget;
-  unsigned int t;
-  float length;
-  bool ret = true;
-  double *rot;
-  float start[3];
-
-  if (tree->totchannel == 0)
-    return NULL;
-
-  ikscene = new IK_Scene;
-  ikscene->blscene = blscene;
-  ikscene->bldepsgraph = depsgraph;
-  arm = new iTaSC::Armature();
-  scene = new iTaSC::Scene();
-  ikscene->channels = new IK_Channel[tree->totchannel];
-  ikscene->numchan = tree->totchannel;
-  ikscene->armature = arm;
-  ikscene->scene = scene;
-  ikparam = (bItasc *)ob->pose->ikparam;
-
-  if (!ikparam) {
-    // you must have our own copy
-    ikparam = &DefIKParam;
-  }
-
-  if (ikparam->flag & ITASC_SIMULATION)
-    // no cache in animation mode
-    ikscene->cache = new iTaSC::Cache();
-
-  switch (ikparam->solver) {
-    case ITASC_SOLVER_SDLS:
-      ikscene->solver = new iTaSC::WSDLSSolver();
-      break;
-    case ITASC_SOLVER_DLS:
-      ikscene->solver = new iTaSC::WDLSSolver();
-      break;
-    default:
-      delete ikscene;
-      return NULL;
-  }
-  ikscene->blArmature = ob;
-  // assume uniform scaling and take Y scale as general scale for the armature
-  ikscene->blScale = len_v3(ob->obmat[1]);
-  ikscene->blInvScale = (ikscene->blScale < KDL::epsilon) ? 0.0f : 1.0f / ikscene->blScale;
-
-  std::string joint;
-  std::string root("root");
-  std::string parent;
-  std::vector<double> weights;
-  double weight[3];
-  // build the array of joints corresponding to the IK chain
-  convert_channels(depsgraph, ikscene, tree, ctime);
-  // in Blender, the rest pose is always 0 for joints
-  BKE_pose_rest(ikscene);
-  rot = ikscene->jointArray(0);
-
-  for (a = 0, ikchan = ikscene->channels; a < tree->totchannel; ++a, ++ikchan) {
-    pchan = ikchan->pchan;
-    bone = pchan->bone;
-
-    KDL::Frame tip(iTaSC::F_identity);
-    // compute the position and rotation of the head from previous segment
-    Vector3 *fl = bone->bone_mat;
-    KDL::Rotation brot(
-        fl[0][0], fl[1][0], fl[2][0], fl[0][1], fl[1][1], fl[2][1], fl[0][2], fl[1][2], fl[2][2]);
-    // if the bone is disconnected, the head is movable in pose mode
-    // take that into account by using pose matrix instead of bone
-    // Note that pose is expressed in armature space, convert to previous bone space
-    {
-      float R_parmat[3][3];
-      float iR_parmat[3][3];
-      if (pchan->parent)
-        copy_m3_m4(R_parmat, pchan->parent->pose_mat);
-      else
-        unit_m3(R_parmat);
-      if (pchan->parent)
-        sub_v3_v3v3(start, pchan->pose_head, pchan->parent->pose_tail);
-      else
-        start[0] = start[1] = start[2] = 0.0f;
-      invert_m3_m3(iR_parmat, R_parmat);
-      normalize_m3(iR_parmat);
-      mul_m3_v3(iR_parmat, start);
-    }
-    KDL::Vector bpos(start[0], start[1], start[2]);
-    bpos *= ikscene->blScale;
-    KDL::Frame head(brot, bpos);
-
-    // rest pose length of the bone taking scaling into account
-    length = bone->length * ikscene->blScale;
-    parent = (a > 0) ? ikscene->channels[tree->parent[a]].tail : root;
-    // first the fixed segment to the bone head
-    if (!(ikchan->pchan->bone->flag & BONE_CONNECTED) || head.M.GetRot().Norm() > KDL::epsilon) {
-      joint = bone->name;
-      joint += ":H";
-      ret = arm->addSegment(joint, parent, KDL::Joint::None, 0.0, head);
-      parent = joint;
-    }
-    if (!(ikchan->jointType & IK_TRANSY)) {
-      // fixed length, put it in tip
-      tip.p[1] = length;
-    }
-    joint = bone->name;
-    weight[0] = (1.0 - pchan->stiffness[0]);
-    weight[1] = (1.0 - pchan->stiffness[1]);
-    weight[2] = (1.0 - pchan->stiffness[2]);
-    switch (ikchan->jointType & ~IK_TRANSY) {
-      case 0:
-        // fixed bone
-        joint += ":F";
-        ret = arm->addSegment(joint, parent, KDL::Joint::None, 0.0, tip);
-        break;
-      case IK_XDOF:
-        // RX only, get the X rotation
-        joint += ":RX";
-        ret = arm->addSegment(joint, parent, KDL::Joint::RotX, rot[0], tip);
-        weights.push_back(weight[0]);
-        break;
-      case IK_YDOF:
-        // RY only, get the Y rotation
-        joint += ":RY";
-        ret = arm->addSegment(joint, parent, KDL::Joint::RotY, rot[0], tip);
-        weights.push_back(weight[1]);
-        break;
-      case IK_ZDOF:
-        // RZ only, get the Zz rotation
-        joint += ":RZ";
-        ret = arm->addSegment(joint, parent, KDL::Joint::RotZ, rot[0], tip);
-        weights.push_back(weight[2]);
-        break;
-      case IK_XDOF | IK_YDOF:
-        joint += ":RX";
-        ret = arm->addSegment(joint, parent, KDL::Joint::RotX, rot[0]);
-        weights.push_back(weight[0]);
-        if (ret) {
-          parent = joint;
-          joint = bone->name;
-          joint += ":RY";
-          ret = arm->addSegment(joint, parent, KDL::Joint::RotY, rot[1], tip);
-          weights.push_back(weight[1]);
-        }
-        break;
-      case IK_SWING:
-        joint += ":SW";
-        ret = arm->addSegment(joint, parent, KDL::Joint::Swing, rot[0], tip);
-        weights.push_back(weight[0]);
-        weights.push_back(weight[2]);
-        break;
-      case IK_YDOF | IK_ZDOF:
-        // RZ+RY
-        joint += ":RZ";
-        ret = arm->addSegment(joint, parent, KDL::Joint::RotZ, rot[0]);
-        weights.push_back(weight[2]);
-        if (ret) {
-          parent = joint;
-          joint = bone->name;
-          joint += ":RY";
-          ret = arm->addSegment(joint, parent, KDL::Joint::RotY, rot[1], tip);
-          weights.push_back(weight[1]);
-        }
-        break;
-      case IK_SWING | IK_YDOF:
-        // decompose in a Swing+RotY joint
-        joint += ":SW";
-        ret = arm->addSegment(joint, parent, KDL::Joint::Swing, rot[0]);
-        weights.push_back(weight[0]);
-        weights.push_back(weight[2]);
-        if (ret) {
-          parent = joint;
-          joint = bone->name;
-          joint += ":RY";
-          ret = arm->addSegment(joint, parent, KDL::Joint::RotY, rot[2], tip);
-          weights.push_back(weight[1]);
-        }
-        break;
-      case IK_REVOLUTE:
-        joint += ":SJ";
-        ret = arm->addSegment(joint, parent, KDL::Joint::Sphere, rot[0], tip);
-        weights.push_back(weight[0]);
-        weights.push_back(weight[1]);
-        weights.push_back(weight[2]);
-        break;
-    }
-    if (ret && (ikchan->jointType & IK_TRANSY)) {
-      parent = joint;
-      joint = bone->name;
-      joint += ":TY";
-      ret = arm->addSegment(joint, parent, KDL::Joint::TransY, rot[ikchan->ndof - 1]);
-      const float ikstretch = pchan->ikstretch * pchan->ikstretch;
-      /* why invert twice here? */
-      weight[1] = (1.0 - min_ff(1.0 - ikstretch, 1.0f - 0.001f));
-      weights.push_back(weight[1]);
-    }
-    if (!ret)
-      // error making the armature??
-      break;
-    // joint points to the segment that correspond to the bone per say
-    ikchan->tail = joint;
-    ikchan->head = parent;
-    // in case of error
-    ret = false;
-    if ((ikchan->jointType & IK_XDOF) && (pchan->ikflag & (BONE_IK_XLIMIT | BONE_IK_ROTCTL))) {
-      joint = bone->name;
-      joint += ":RX";
-      if (pchan->ikflag & BONE_IK_XLIMIT) {
-        if (arm->addLimitConstraint(joint, 0, pchan->limitmin[0], pchan->limitmax[0]) < 0)
-          break;
-      }
-      if (pchan->ikflag & BONE_IK_ROTCTL) {
-        if (arm->addConstraint(joint, joint_callback, ikchan, false, false) < 0)
-          break;
-      }
-    }
-    if ((ikchan->jointType & IK_YDOF) && (pchan->ikflag & (BONE_IK_YLIMIT | BONE_IK_ROTCTL))) {
-      joint = bone->name;
-      joint += ":RY";
-      if (pchan->ikflag & BONE_IK_YLIMIT) {
-        if (arm->addLimitConstraint(joint, 0, pchan->limitmin[1], pchan->limitmax[1]) < 0)
-          break;
-      }
-      if (pchan->ikflag & BONE_IK_ROTCTL) {
-        if (arm->addConstraint(joint, joint_callback, ikchan, false, false) < 0)
-          break;
-      }
-    }
-    if ((ikchan->jointType & IK_ZDOF) && (pchan->ikflag & (BONE_IK_ZLIMIT | BONE_IK_ROTCTL))) {
-      joint = bone->name;
-      joint += ":RZ";
-      if (pchan->ikflag & BONE_IK_ZLIMIT) {
-        if (arm->addLimitConstraint(joint, 0, pchan->limitmin[2], pchan->limitmax[2]) < 0)
-          break;
-      }
-      if (pchan->ikflag & BONE_IK_ROTCTL) {
-        if (arm->addConstraint(joint, joint_callback, ikchan, false, false) < 0)
-          break;
-      }
-    }
-    if ((ikchan->jointType & IK_SWING) &&
-        (pchan->ikflag & (BONE_IK_XLIMIT | BONE_IK_ZLIMIT | BONE_IK_ROTCTL))) {
-      joint = bone->name;
-      joint += ":SW";
-      if (pchan->ikflag & BONE_IK_XLIMIT) {
-        if (arm->addLimitConstraint(joint, 0, pchan->limitmin[0], pchan->limitmax[0]) < 0)
-          break;
-      }
-      if (pchan->ikflag & BONE_IK_ZLIMIT) {
-        if (arm->addLimitConstraint(joint, 1, pchan->limitmin[2], pchan->limitmax[2]) < 0)
-          break;
-      }
-      if (pchan->ikflag & BONE_IK_ROTCTL) {
-        if (arm->addConstraint(joint, joint_callback, ikchan, false, false) < 0)
-          break;
-      }
-    }
-    if ((ikchan->jointType & IK_REVOLUTE) && (pchan->ikflag & BONE_IK_ROTCTL)) {
-      joint = bone->name;
-      joint += ":SJ";
-      if (arm->addConstraint(joint, joint_callback, ikchan, false, false) < 0)
-        break;
-    }
-    //  no error, so restore
-    ret = true;
-    rot += ikchan->ndof;
-  }
-  if (!ret) {
-    delete ikscene;
-    return NULL;
-  }
-  // for each target, we need to add an end effector in the armature
-  for (numtarget = 0, polarcon = NULL, ret = true, target = (PoseTarget *)tree->targets.first;
-       target;
-       target = (PoseTarget *)target->next) {
-    condata = (bKinematicConstraint *)target->con->data;
-    pchan = tree->pchan[target->tip];
-
-    if (is_cartesian_constraint(target->con)) {
-      // add the end effector
-      IK_Target *iktarget = new IK_Target();
-      ikscene->targets.push_back(iktarget);
-      iktarget->ee = arm->addEndEffector(ikscene->channels[target->tip].tail);
-      if (iktarget->ee == -1) {
-        ret = false;
-        break;
-      }
-      // initialize all the fields that we can set at this time
-      iktarget->blenderConstraint = target->con;
-      iktarget->channel = target->tip;
-      iktarget->simulation = (ikparam->flag & ITASC_SIMULATION);
-      iktarget->rootChannel = ikscene->channels[0].pchan;
-      iktarget->owner = ob;
-      iktarget->targetName = pchan->bone->name;
-      iktarget->targetName += ":T:";
-      iktarget->targetName += target->con->name;
-      iktarget->constraintName = pchan->bone->name;
-      iktarget->constraintName += ":C:";
-      iktarget->constraintName += target->con->name;
-      numtarget++;
-      if (condata->poletar)
-        // this constraint has a polar target
-        polarcon = target->con;
-    }
-  }
-  // deal with polar target if any
-  if (numtarget == 1 && polarcon) {
-    ikscene->polarConstraint = polarcon;
-  }
-  // we can now add the armature
-  // the armature is based on a moving frame.
-  // initialize with the correct position in case there is no cache
-  base_callback(iTaSC::Timestamp(), iTaSC::F_identity, initPose, ikscene);
-  ikscene->base = new iTaSC::MovingFrame(initPose);
-  ikscene->base->setCallback(base_callback, ikscene);
-  std::string armname;
-  armname = ob->id.name;
-  armname += ":B";
-  ret = scene->addObject(armname, ikscene->base);
-  armname = ob->id.name;
-  armname += ":AR";
-  if (ret)
-    ret = scene->addObject(armname, ikscene->armature, ikscene->base);
-  if (!ret) {
-    delete ikscene;
-    return NULL;
-  }
-  // set the weight
-  e_matrix &Wq = arm->getWq();
-  assert(Wq.cols() == (int)weights.size());
-  for (int q = 0; q < Wq.cols(); q++)
-    Wq(q, q) = weights[q];
-  // get the inverse rest pose frame of the base to compute relative rest pose of end effectors
-  // this is needed to handle the enforce parameter
-  // ikscene->pchan[0] is the root channel of the tree
-  // if it has no parent, then it's just the identify Frame
-  float invBaseFrame[4][4];
-  pchan = ikscene->channels[0].pchan;
-  if (pchan->parent) {
-    // it has a parent, get the pose matrix from it
-    float baseFrame[4][4];
-    pchan = pchan->parent;
-    copy_m4_m4(baseFrame, pchan->bone->arm_mat);
-    // move to the tail and scale to get rest pose of armature base
-    copy_v3_v3(baseFrame[3], pchan->bone->arm_tail);
-    invert_m4_m4(invBaseFrame, baseFrame);
-  }
-  else {
-    unit_m4(invBaseFrame);
-  }
-  // finally add the constraint
-  for (t = 0; t < ikscene->targets.size(); t++) {
-    IK_Target *iktarget = ikscene->targets[t];
-    iktarget->blscene = blscene;
-    iktarget->bldepsgraph = depsgraph;
-    condata = (bKinematicConstraint *)iktarget->blenderConstraint->data;
-    pchan = tree->pchan[iktarget->channel];
-    unsigned int controltype, bonecnt;
-    double bonelen;
-    float mat[4][4];
-
-    // add the end effector
-    // estimate the average bone length, used to clamp feedback error
-    for (bonecnt = 0, bonelen = 0.f, a = iktarget->channel; a >= 0; a = tree->parent[a], bonecnt++)
-      bonelen += ikscene->blScale * tree->pchan[a]->bone->length;
-    bonelen /= bonecnt;
-
-    // store the rest pose of the end effector to compute enforce target
-    copy_m4_m4(mat, pchan->bone->arm_mat);
-    copy_v3_v3(mat[3], pchan->bone->arm_tail);
-    // get the rest pose relative to the armature base
-    mul_m4_m4m4(iktarget->eeRest, invBaseFrame, mat);
-    iktarget->eeBlend = (!ikscene->polarConstraint && condata->type == CONSTRAINT_IK_COPYPOSE) ?
-                            true :
-                            false;
-    // use target_callback to make sure the initPose includes enforce coefficient
-    target_callback(iTaSC::Timestamp(), iTaSC::F_identity, initPose, iktarget);
-    iktarget->target = new iTaSC::MovingFrame(initPose);
-    iktarget->target->setCallback(target_callback, iktarget);
-    ret = scene->addObject(iktarget->targetName, iktarget->target);
-    if (!ret)
-      break;
-
-    switch (condata->type) {
-      case CONSTRAINT_IK_COPYPOSE:
-        controltype = 0;
-        if (condata->flag & CONSTRAINT_IK_ROT) {
-          if (!(condata->flag & CONSTRAINT_IK_NO_ROT_X))
-            controltype |= iTaSC::CopyPose::CTL_ROTATIONX;
-          if (!(condata->flag & CONSTRAINT_IK_NO_ROT_Y))
-            controltype |= iTaSC::CopyPose::CTL_ROTATIONY;
-          if (!(condata->flag & CONSTRAINT_IK_NO_ROT_Z))
-            controltype |= iTaSC::CopyPose::CTL_ROTATIONZ;
-        }
-        if (condata->flag & CONSTRAINT_IK_POS) {
-          if (!(condata->flag & CONSTRAINT_IK_NO_POS_X))
-            controltype |= iTaSC::CopyPose::CTL_POSITIONX;
-          if (!(condata->flag & CONSTRAINT_IK_NO_POS_Y))
-            controltype |= iTaSC::CopyPose::CTL_POSITIONY;
-          if (!(condata->flag & CONSTRAINT_IK_NO_POS_Z))
-            controltype |= iTaSC::CopyPose::CTL_POSITIONZ;
-        }
-        if (controltype) {
-          iktarget->constraint = new iTaSC::CopyPose(controltype, controltype, bonelen);
-          // set the gain
-          if (controltype & iTaSC::CopyPose::CTL_POSITION)
-            iktarget->constraint->setControlParameter(
-                iTaSC::CopyPose::ID_POSITION, iTaSC::ACT_ALPHA, condata->weight);
-          if (controltype & iTaSC::CopyPose::CTL_ROTATION)
-            iktarget->constraint->setControlParameter(
-                iTaSC::CopyPose::ID_ROTATION, iTaSC::ACT_ALPHA, condata->orientweight);
-          iktarget->constraint->registerCallback(copypose_callback, iktarget);
-          iktarget->errorCallback = copypose_error;
-          iktarget->controlType = controltype;
-          // add the constraint
-          if (condata->flag & CONSTRAINT_IK_TARGETAXIS)
-            ret = scene->addConstraintSet(iktarget->constraintName,
-                                          iktarget->constraint,
-                                          iktarget->targetName,
-                                          armname,
-                                          "",
-                                          ikscene->channels[iktarget->channel].tail);
-          else
-            ret = scene->addConstraintSet(iktarget->constraintName,
-                                          iktarget->constraint,
-                                          armname,
-                                          iktarget->targetName,
-                                          ikscene->channels[iktarget->channel].tail);
-        }
-        break;
-      case CONSTRAINT_IK_DISTANCE:
-        iktarget->constraint = new iTaSC::Distance(bonelen);
-        iktarget->constraint->setControlParameter(
-            iTaSC::Distance::ID_DISTANCE, iTaSC::ACT_VALUE, condata->dist);
-        iktarget->constraint->registerCallback(distance_callback, iktarget);
-        iktarget->errorCallback = distance_error;
-        // we can update the weight on each substep
-        iktarget->constraint->substep(true);
-        // add the constraint
-        ret = scene->addConstraintSet(iktarget->constraintName,
-                                      iktarget->constraint,
-                                      armname,
-                                      iktarget->targetName,
-                                      ikscene->channels[iktarget->channel].tail);
-        break;
-    }
-    if (!ret)
-      break;
-  }
-  if (!ret || !scene->addCache(ikscene->cache) || !scene->addSolver(ikscene->solver) ||
-      !scene->initialize()) {
-    delete ikscene;
-    ikscene = NULL;
-  }
-  return ikscene;
->>>>>>> c8fc23fd
 }
 
 static void create_scene(struct Depsgraph *depsgraph, Scene *scene, Object *ob, float ctime)
@@ -2313,7 +1847,6 @@
                         bPoseChannel *pchan_root,
                         float ctime)
 {
-<<<<<<< HEAD
 	if (ob->pose->ikdata) {
 		IK_Data *ikdata = (IK_Data *)ob->pose->ikdata;
 		bItasc *ikparam = (bItasc *) ob->pose->ikparam;
@@ -2334,23 +1867,6 @@
 			}
 		}
 	}
-=======
-  if (ob->pose->ikdata) {
-    IK_Data *ikdata = (IK_Data *)ob->pose->ikdata;
-    bItasc *ikparam = (bItasc *)ob->pose->ikparam;
-    // we need default parameters
-    if (!ikparam)
-      ikparam = &DefIKParam;
-
-    for (IK_Scene *ikscene = ikdata->first; ikscene; ikscene = ikscene->next) {
-      if (ikscene->channels[0].pchan == pchan_root) {
-        float timestep = scene->r.frs_sec_base / scene->r.frs_sec;
-        execute_scene(depsgraph, scene, ikscene, ikparam, ctime, timestep);
-        break;
-      }
-    }
-  }
->>>>>>> c8fc23fd
 }
 
 void itasc_release_tree(struct Scene *scene, struct Object *ob, float ctime)
