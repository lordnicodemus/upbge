/*
 * ***** BEGIN GPL LICENSE BLOCK *****
 *
 * This program is free software; you can redistribute it and/or
 * modify it under the terms of the GNU General Public License
 * as published by the Free Software Foundation; either version 2
 * of the License, or (at your option) any later version.
 *
 * This program is distributed in the hope that it will be useful,
 * but WITHOUT ANY WARRANTY; without even the implied warranty of
 * MERCHANTABILITY or FITNESS FOR A PARTICULAR PURPOSE.  See the
 * GNU General Public License for more details.
 *
 * You should have received a copy of the GNU General Public License
 * along with this program; if not, write to the Free Software Foundation,
 * Inc., 51 Franklin Street, Fifth Floor, Boston, MA 02110-1301, USA.
 *
 * Contributor(s): Esteban Tovagliari, Cedric Paille, Kevin Dietrich
 *
 * ***** END GPL LICENSE BLOCK *****
 */

#ifndef __ABC_EXPORTER_H__
#define __ABC_EXPORTER_H__

#include <Alembic/Abc/All.h>
#include <map>
#include <set>
#include <vector>

#include "abc_util.h"

class AbcObjectWriter;
class AbcTransformWriter;
class ArchiveWriter;

struct EvaluationContext;
struct Main;
struct Object;
struct Scene;
struct SceneLayer;
struct Base;

struct ExportSettings {
	ExportSettings();

	Scene *scene;
	SceneLayer *sl;  // Scene layer to export; all its objects will be exported, unless selected_only=true
	SimpleLogger logger;

	bool selected_only;
	bool visible_layers_only;
	bool renderable_only;

	double frame_start, frame_end;
	double frame_samples_xform;
	double frame_samples_shape;
	double shutter_open;
	double shutter_close;
	float global_scale;

	bool flatten_hierarchy;

	bool export_normals;
	bool export_uvs;
	bool export_vcols;
	bool export_face_sets;
	bool export_vweigths;
	bool export_hair;
	bool export_particles;

	bool apply_subdiv;
	bool use_subdiv_schema;
	bool export_child_hairs;
	bool export_ogawa;
	bool pack_uv;
	bool triangulate;

	int quad_method;
	int ngon_method;

	bool do_convert_axis;
	float convert_matrix[3][3];
};

class AbcExporter {
	Main *m_bmain;
	ExportSettings &m_settings;

	const char *m_filename;

	unsigned int m_trans_sampling_index, m_shape_sampling_index;

	EvaluationContext *m_eval_ctx;
	Scene *m_scene;

	ArchiveWriter *m_writer;

	/* mapping from name to transform writer */
	typedef std::map<std::string, AbcTransformWriter *> m_xforms_type;
	m_xforms_type m_xforms;

	std::vector<AbcObjectWriter *> m_shapes;

public:
<<<<<<< HEAD
	AbcExporter(EvaluationContext *eval_ctx, Scene *scene, const char *filename, ExportSettings &settings);
=======
	AbcExporter(Main *bmain, Scene *scene, const char *filename, ExportSettings &settings);
>>>>>>> 89eb05a8
	~AbcExporter();

	void operator()(Main *bmain, float &progress, bool &was_canceled);

protected:
	void getShutterSamples(unsigned int nr_of_samples,
	                       bool time_relative,
	                       std::vector<double> &samples);
	void getFrameSet(unsigned int nr_of_samples, std::set<double> &frames);

private:
	Alembic::Abc::TimeSamplingPtr createTimeSampling(double step);

	void createTransformWritersHierarchy(EvaluationContext *eval_ctx);
	AbcTransformWriter * createTransformWriter(EvaluationContext *eval_ctx, Object *ob,  Object *parent, Object *dupliObParent);
	void exploreTransform(EvaluationContext *eval_ctx, Base *ob_base, Object *parent, Object *dupliObParent);
	void exploreObject(EvaluationContext *eval_ctx, Base *ob_base, Object *dupliObParent);
	void createShapeWriters(EvaluationContext *eval_ctx);
	void createShapeWriter(Base *ob_base, Object *dupliObParent);
	void createParticleSystemsWriters(Object *ob, AbcTransformWriter *xform);

	AbcTransformWriter *getXForm(const std::string &name);

	void setCurrentFrame(Main *bmain, double t);
};

#endif  /* __ABC_EXPORTER_H__ */<|MERGE_RESOLUTION|>--- conflicted
+++ resolved
@@ -103,11 +103,7 @@
 	std::vector<AbcObjectWriter *> m_shapes;
 
 public:
-<<<<<<< HEAD
-	AbcExporter(EvaluationContext *eval_ctx, Scene *scene, const char *filename, ExportSettings &settings);
-=======
-	AbcExporter(Main *bmain, Scene *scene, const char *filename, ExportSettings &settings);
->>>>>>> 89eb05a8
+	AbcExporter(Main *bmain, EvaluationContext *eval_ctx, Scene *scene, const char *filename, ExportSettings &settings);
 	~AbcExporter();
 
 	void operator()(Main *bmain, float &progress, bool &was_canceled);
