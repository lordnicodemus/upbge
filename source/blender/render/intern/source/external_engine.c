/*
 * ***** BEGIN GPL LICENSE BLOCK *****
 *
 * This program is free software; you can redistribute it and/or
 * modify it under the terms of the GNU General Public License
 * as published by the Free Software Foundation; either version 2
 * of the License, or (at your option) any later version. 
 *
 * This program is distributed in the hope that it will be useful,
 * but WITHOUT ANY WARRANTY; without even the implied warranty of
 * MERCHANTABILITY or FITNESS FOR A PARTICULAR PURPOSE.  See the
 * GNU General Public License for more details.
 *
 * You should have received a copy of the GNU General Public License
 * along with this program; if not, write to the Free Software Foundation,
 * Inc., 51 Franklin Street, Fifth Floor, Boston, MA 02110-1301, USA.
 *
 * The Original Code is Copyright (C) 2006 Blender Foundation.
 * All rights reserved.
 *
 * The Original Code is: all of this file.
 *
 * Contributor(s): none yet.
 *
 * ***** END GPL LICENSE BLOCK *****
 */

/** \file blender/render/intern/source/external_engine.c
 *  \ingroup render
 */

#include <stddef.h>
#include <stdlib.h>
#include <string.h>

#include "MEM_guardedalloc.h"

#include "BLF_translation.h"

#include "BLI_listbase.h"
#include "BLI_string.h"
#include "BLI_utildefines.h"

#include "BKE_global.h"
#include "BKE_report.h"
#include "BKE_scene.h"

#include "IMB_imbuf.h"
#include "IMB_imbuf_types.h"

#ifdef WITH_PYTHON
#include "BPY_extern.h"
#endif

#include "RE_engine.h"
#include "RE_pipeline.h"

#include "initrender.h"
#include "render_types.h"
#include "render_result.h"

/* Render Engine Types */

static RenderEngineType internal_render_type = {
	NULL, NULL,
	"BLENDER_RENDER", N_("Blender Render"), RE_INTERNAL,
	NULL, NULL, NULL, NULL,
	{NULL, NULL, NULL}
};

#ifdef WITH_GAMEENGINE

static RenderEngineType internal_game_type = {
	NULL, NULL,
	"BLENDER_GAME", N_("Blender Game"), RE_INTERNAL | RE_GAME,
	NULL, NULL, NULL, NULL,
	{NULL, NULL, NULL}
};

#endif

ListBase R_engines = {NULL, NULL};

void RE_engines_init(void)
{
	BLI_addtail(&R_engines, &internal_render_type);
#ifdef WITH_GAMEENGINE
	BLI_addtail(&R_engines, &internal_game_type);
#endif
}

void RE_engines_exit(void)
{
	RenderEngineType *type, *next;

	for (type = R_engines.first; type; type = next) {
		next = type->next;

		BLI_remlink(&R_engines, type);

		if (!(type->flag & RE_INTERNAL)) {
			if (type->ext.free)
				type->ext.free(type->ext.data);

			MEM_freeN(type);
		}
	}
}

RenderEngineType *RE_engines_find(const char *idname)
{
	RenderEngineType *type;
	
	type = BLI_findstring(&R_engines, idname, offsetof(RenderEngineType, idname));
	if (!type)
		type = &internal_render_type;

	return type;
}

int RE_engine_is_external(Render *re)
{
	RenderEngineType *type = RE_engines_find(re->r.engine);
	return (type && type->render);
}

/* Create, Free */

RenderEngine *RE_engine_create(RenderEngineType *type)
{
	RenderEngine *engine = MEM_callocN(sizeof(RenderEngine), "RenderEngine");
	engine->type = type;

	return engine;
}

void RE_engine_free(RenderEngine *engine)
{
#ifdef WITH_PYTHON
	if (engine->py_instance) {
		BPY_DECREF(engine->py_instance);
	}
#endif

	if (engine->text)
		MEM_freeN(engine->text);

	MEM_freeN(engine);
}

/* Render Results */

RenderResult *RE_engine_begin_result(RenderEngine *engine, int x, int y, int w, int h, const char *layername)
{
	Render *re = engine->re;
	RenderResult *result;
	rcti disprect;

	/* ensure the coordinates are within the right limits */
	CLAMP(x, 0, re->result->rectx);
	CLAMP(y, 0, re->result->recty);
	CLAMP(w, 0, re->result->rectx);
	CLAMP(h, 0, re->result->recty);

	if (x + w > re->result->rectx)
		w = re->result->rectx - x;
	if (y + h > re->result->recty)
		h = re->result->recty - y;

	/* allocate a render result */
	disprect.xmin = x;
	disprect.xmax = x + w;
	disprect.ymin = y;
	disprect.ymax = y + h;

<<<<<<< HEAD
	result = render_result_new(re, &disprect, 0, RR_USE_MEM, layername);

	/* todo: make this thread safe */
	BLI_addtail(&engine->fullresult, result);
	
	result->tilerect.xmin += re->disprect.xmin;
	result->tilerect.xmax += re->disprect.xmin;
	result->tilerect.ymin += re->disprect.ymin;
	result->tilerect.ymax += re->disprect.ymin;
=======
	result = render_result_new(re, &disprect, 0, RR_USE_MEM);

	/* can be NULL if we CLAMP the width or height to 0 */
	if (result) {
		BLI_addtail(&engine->fullresult, result);

		result->tilerect.xmin += re->disprect.xmin;
		result->tilerect.xmax += re->disprect.xmin;
		result->tilerect.ymin += re->disprect.ymin;
		result->tilerect.ymax += re->disprect.ymin;
	}
>>>>>>> 5f792b08

	return result;
}

void RE_engine_update_result(RenderEngine *engine, RenderResult *result)
{
	Render *re = engine->re;

	if (result) {
		result->renlay = result->layers.first; // weak, draws first layer always
		re->display_draw(re->ddh, result, NULL);
	}
}

void RE_engine_end_result(RenderEngine *engine, RenderResult *result, int cancel)
{
	Render *re = engine->re;
	RenderPart *pa;

	if (!result)
		return;

	/* merge. on break, don't merge in result for preview renders, looks nicer */
	if (!cancel) {
		/* for exr tile render, detect tiles that are done */
		for (pa = re->parts.first; pa; pa = pa->next) {
			if (result->tilerect.xmin == pa->disprect.xmin &&
			   result->tilerect.ymin == pa->disprect.ymin &&
			   result->tilerect.xmax == pa->disprect.xmax &&
			   result->tilerect.ymax == pa->disprect.ymax) {
				pa->ready = 1;
			}
		}

		if (re->result->do_exr_tile)
			render_result_exr_file_merge(re->result, result);
		else if (!(re->test_break(re->tbh) && (re->r.scemode & R_PREVIEWBUTS)))
			render_result_merge(re->result, result);

		/* draw */
		if (!re->test_break(re->tbh)) {
			result->renlay = result->layers.first; // weak, draws first layer always
			re->display_draw(re->ddh, result, NULL);
		}
	}

	/* free */
	render_result_free_list(&engine->fullresult, result);
}

/* Cancel */

int RE_engine_test_break(RenderEngine *engine)
{
	Render *re = engine->re;

	if (re)
		return re->test_break(re->tbh);
	
	return 0;
}

/* Statistics */

void RE_engine_update_stats(RenderEngine *engine, const char *stats, const char *info)
{
	Render *re = engine->re;

	/* stats draw callback */
	if (re) {
		re->i.statstr = stats;
		re->i.infostr = info;
		re->stats_draw(re->sdh, &re->i);
		re->i.infostr = NULL;
		re->i.statstr = NULL;
	}

	/* set engine text */
	if (engine->text) {
		MEM_freeN(engine->text);
		engine->text = NULL;
	}

	if (stats && stats[0] && info && info[0])
		engine->text = BLI_sprintfN("%s | %s", stats, info);
	else if (info && info[0])
		engine->text = BLI_strdup(info);
	else if (stats && stats[0])
		engine->text = BLI_strdup(stats);
}

void RE_engine_update_progress(RenderEngine *engine, float progress)
{
	Render *re = engine->re;

	if (re) {
		CLAMP(progress, 0.0f, 1.0f);
		re->progress(re->prh, progress);
	}
}

void RE_engine_report(RenderEngine *engine, int type, const char *msg)
{
	BKE_report(engine->re->reports, type, msg);
}

/* Render */

int RE_engine_render(Render *re, int do_all)
{
	RenderEngineType *type = RE_engines_find(re->r.engine);
	RenderEngine *engine;

	/* verify if we can render */
	if (!type->render)
		return 0;
	if ((re->r.scemode & R_PREVIEWBUTS) && !(type->flag & RE_USE_PREVIEW))
		return 0;
	if (do_all && !(type->flag & RE_USE_POSTPROCESS))
		return 0;
	if (!do_all && (type->flag & RE_USE_POSTPROCESS))
		return 0;

	/* create render result */
	BLI_rw_mutex_lock(&re->resultmutex, THREAD_LOCK_WRITE);
	if (re->result == NULL || !(re->r.scemode & R_PREVIEWBUTS)) {
		int savebuffers;

		if (re->result)
			render_result_free(re->result);

		savebuffers = (re->r.scemode & R_EXR_TILE_FILE) ? RR_USE_EXR : RR_USE_MEM;
		re->result = render_result_new(re, &re->disprect, 0, savebuffers, RR_ALL_LAYERS);
	}
	BLI_rw_mutex_unlock(&re->resultmutex);

	if (re->result == NULL)
		return 1;

	/* set render info */
	re->i.cfra = re->scene->r.cfra;
	BLI_strncpy(re->i.scenename, re->scene->id.name + 2, sizeof(re->i.scenename));
	re->i.totface = re->i.totvert = re->i.totstrand = re->i.totlamp = re->i.tothalo = 0;

	/* render */
	engine = RE_engine_create(type);
	engine->re = re;

	if (re->flag & R_ANIMATION)
		engine->flag |= RE_ENGINE_ANIMATION;
	if (re->r.scemode & R_PREVIEWBUTS)
		engine->flag |= RE_ENGINE_PREVIEW;
	engine->camera_override = re->camera_override;

	if ((re->r.scemode & (R_NO_FRAME_UPDATE | R_PREVIEWBUTS)) == 0)
		BKE_scene_update_for_newframe(re->main, re->scene, re->lay);

	initparts(re, FALSE);
	engine->tile_x = re->partx;
	engine->tile_y = re->party;

	if (re->result->do_exr_tile)
		render_result_exr_file_begin(re);

	if (type->update)
		type->update(engine, re->main, re->scene);
	
	if (type->render)
		type->render(engine, re->scene);

	if (re->result->do_exr_tile) {
		BLI_rw_mutex_lock(&re->resultmutex, THREAD_LOCK_WRITE);
		render_result_exr_file_end(re);
		BLI_rw_mutex_unlock(&re->resultmutex);
	}

	engine->tile_x = 0;
	engine->tile_y = 0;
	freeparts(re);

	render_result_free_list(&engine->fullresult, engine->fullresult.first);

	RE_engine_free(engine);

	if (BKE_reports_contain(re->reports, RPT_ERROR))
		G.afbreek = 1;
	
	return 1;
}
<|MERGE_RESOLUTION|>--- conflicted
+++ resolved
@@ -173,18 +173,9 @@
 	disprect.ymin = y;
 	disprect.ymax = y + h;
 
-<<<<<<< HEAD
 	result = render_result_new(re, &disprect, 0, RR_USE_MEM, layername);
 
 	/* todo: make this thread safe */
-	BLI_addtail(&engine->fullresult, result);
-	
-	result->tilerect.xmin += re->disprect.xmin;
-	result->tilerect.xmax += re->disprect.xmin;
-	result->tilerect.ymin += re->disprect.ymin;
-	result->tilerect.ymax += re->disprect.ymin;
-=======
-	result = render_result_new(re, &disprect, 0, RR_USE_MEM);
 
 	/* can be NULL if we CLAMP the width or height to 0 */
 	if (result) {
@@ -195,7 +186,6 @@
 		result->tilerect.ymin += re->disprect.ymin;
 		result->tilerect.ymax += re->disprect.ymin;
 	}
->>>>>>> 5f792b08
 
 	return result;
 }
