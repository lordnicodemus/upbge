--- conflicted
+++ resolved
@@ -639,19 +639,8 @@
 {
 	int scemode = rd->scemode;
 
-<<<<<<< HEAD
-	if (!STREQ(engine_id, RE_engine_id_BLENDER_RENDER) &&
-	    !STREQ(engine_id, RE_engine_id_BLENDER_GAME))
-	{
-		scemode &= ~R_FULL_SAMPLE;
-	}
-
-	if ((rd->mode & R_OSA) == 0)
-		scemode &= ~R_FULL_SAMPLE;
-=======
 	/* not supported by any current renderer */
 	scemode &= ~R_FULL_SAMPLE;
->>>>>>> bca7563d
 
 #ifdef WITH_OPENEXR
 	if (scemode & R_FULL_SAMPLE)
