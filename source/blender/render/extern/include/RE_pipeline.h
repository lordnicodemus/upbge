/*
 * $Id$
 *
 * ***** BEGIN GPL LICENSE BLOCK *****
 *
 * This program is free software; you can redistribute it and/or
 * modify it under the terms of the GNU General Public License
 * as published by the Free Software Foundation; either version 2
 * of the License, or (at your option) any later version. 
 *
 * This program is distributed in the hope that it will be useful,
 * but WITHOUT ANY WARRANTY; without even the implied warranty of
 * MERCHANTABILITY or FITNESS FOR A PARTICULAR PURPOSE.  See the
 * GNU General Public License for more details.
 *
 * You should have received a copy of the GNU General Public License
 * along with this program; if not, write to the Free Software Foundation,
 * Inc., 51 Franklin Street, Fifth Floor, Boston, MA 02110-1301, USA.
 *
 * The Original Code is Copyright (C) 2006 Blender Foundation.
 * All rights reserved.
 *
 * The Original Code is: all of this file.
 *
 * Contributor(s): none yet.
 *
 * ***** END GPL LICENSE BLOCK *****
 */

/** \file RE_pipeline.h
 *  \ingroup render
 */

#ifndef RE_PIPELINE_H
#define RE_PIPELINE_H

#include "DNA_listBase.h"
#include "DNA_vec_types.h"
#include "RNA_types.h"

struct bNodeTree;
struct Image;
struct Main;
struct NodeBlurData;
struct Object;
struct RenderData;
struct RenderEngine;
struct RenderEngineType;
struct RenderResult;
struct ReportList;
struct ReportList;
struct Scene;
struct SceneRenderLayer;

/* ~~~~~~~~~~~~~~~~~~~~~~~~~~~~~~~~~~~~~~~~~~~~~~~~~~~~~~~~~~ */
/* this include is what is exposed of render to outside world */
/* ~~~~~~~~~~~~~~~~~~~~~~~~~~~~~~~~~~~~~~~~~~~~~~~~~~~~~~~~~~ */


#define RE_MAXNAME	32

/* only used as handle */
typedef struct Render Render;

/* Render Result usage:

- render engine allocates/frees and delivers raw floating point rects
- right now it's full rects, but might become tiles or file 
- the display client has to allocate display rects, sort out what to display, 
  and how it's converted
*/

typedef struct RenderPass {
	struct RenderPass *next, *prev;
	int passtype, channels;
	char name[16];		/* amount defined in openexr_multi.h */
	char chan_id[8];	/* amount defined in openexr_multi.h */
	float *rect;
	int rectx, recty;
} RenderPass;

/* a renderlayer is a full image, but with all passes and samples */
/* size of the rects is defined in RenderResult */
/* after render, the Combined pass is in rectf, for renderlayers read from files it is a real pass */
typedef struct RenderLayer {
	struct RenderLayer *next, *prev;
	
	/* copy of RenderData */
	char name[RE_MAXNAME];		
	unsigned int lay, lay_zmask;
	int layflag, passflag, pass_xor;		
	
	struct Material *mat_override;
	struct Group *light_override;
	
	float *rectf;		/* 4 float, standard rgba buffer (read not above!) */
	float *acolrect;	/* 4 float, optional transparent buffer, needs storage for display updates */
	float *scolrect;	/* 4 float, optional strand buffer, needs storage for display updates */
	int rectx, recty;
	
	ListBase passes;
	
} RenderLayer;

typedef struct RenderResult {
	struct RenderResult *next, *prev;
	
	/* target image size */
	int rectx, recty;
	short crop, sample_nr;
	
	/* optional, 32 bits version of picture, used for ogl render and image curves */
	int *rect32;
	/* if this exists, a copy of one of layers, or result of composited layers */
	float *rectf;
	/* if this exists, a copy of one of layers, or result of composited layers */
	float *rectz;
	
	/* coordinates within final image (after cropping) */
	rcti tilerect;
	/* offset to apply to get a border render in full image */
	int xof, yof;
	
	/* the main buffers */
	ListBase layers;
	
	/* allowing live updates: */
	volatile rcti renrect;
	volatile RenderLayer *renlay;
	
	/* optional saved endresult on disk */
	void *exrhandle;
	
	/* for render results in Image, verify validity for sequences */
	int framenr;

	/* for acquire image, to indicate if it there is a combined layer */
	int have_combined;

	/* render info text */
	char *text;
	
} RenderResult;


typedef struct RenderStats {
	int cfra;
	int totface, totvert, totstrand, tothalo, totlamp, totpart;
	short curfield, curblur, curpart, partsdone, convertdone, curfsa;
	double starttime, lastframetime;
	const char *infostr, *statstr;
	char scenename[32];
	
} RenderStats;

/* *********************** API ******************** */

/* the name is used as identifier, so elsewhere in blender the result can retrieved */
/* calling a new render with same name, frees automatic existing render */
struct Render *RE_NewRender (const char *name);
struct Render *RE_GetRender(const char *name);

/* returns 1 while render is working (or renders called from within render) */
int RE_RenderInProgress(struct Render *re);

/* assign default dummy callbacks */
void RE_InitRenderCB(struct Render *re);

/* use free render as signal to do everything over (previews) */
void RE_FreeRender (struct Render *re);
/* only called on exit */
void RE_FreeAllRender (void);

/* get results and statistics */
void RE_FreeRenderResult(struct RenderResult *rr);
struct RenderResult *RE_AcquireResultRead(struct Render *re);
struct RenderResult *RE_AcquireResultWrite(struct Render *re);
void RE_ReleaseResult(struct Render *re);
void RE_AcquireResultImage(struct Render *re, struct RenderResult *rr);
void RE_ReleaseResultImage(struct Render *re);
void RE_SwapResult(struct Render *re, struct RenderResult **rr);
struct RenderStats *RE_GetStats(struct Render *re);
void RE_ResultGet32(struct Render *re, unsigned int *rect);
struct RenderLayer *RE_GetRenderLayer(struct RenderResult *rr, const char *name);
float *RE_RenderLayerGetPass(struct RenderLayer *rl, int passtype);

/* obligatory initialize call, disprect is optional */
void RE_InitState (struct Render *re, struct Render *source, struct RenderData *rd, struct SceneRenderLayer *srl, int winx, int winy, rcti *disprect);

/* use this to change disprect of active render */
void RE_SetDispRect (struct Render *re, rcti *disprect);

/* set up the viewplane/perspective matrix, three choices */
struct Object *RE_GetCamera(struct Render *re); /* return camera override if set */
void RE_SetCamera(struct Render *re, struct Object *camera);
void RE_SetWindow (struct Render *re, rctf *viewplane, float clipsta, float clipend);
void RE_SetOrtho (struct Render *re, rctf *viewplane, float clipsta, float clipend);
void RE_SetPixelSize(struct Render *re, float pixsize);

/* option to set viewmatrix before making dbase */
void RE_SetView (struct Render *re, float mat[][4]);

/* make or free the dbase */
void RE_Database_FromScene(struct Render *re, struct Main *bmain, struct Scene *scene, unsigned int lay, int use_camera_view);
void RE_Database_Free (struct Render *re);

/* project dbase again, when viewplane/perspective changed */
void RE_DataBase_ApplyWindow(struct Render *re);

/* override the scene setting for amount threads, commandline */
void RE_set_max_threads(int threads);

/* set the render threads based on the commandline and autothreads setting */
void RE_init_threadcount(Render *re);

/* the main processor, assumes all was set OK! */
void RE_TileProcessor(struct Render *re);

/* only RE_NewRender() needed, main Blender render calls */
void RE_BlenderFrame(struct Render *re, struct Main *bmain, struct Scene *scene, struct SceneRenderLayer *srl, struct Object *camera_override, unsigned int lay, int frame, const short write_still);
<<<<<<< HEAD
void RE_BlenderAnim(struct Render *re, struct Main *bmain, struct Scene *scene, struct Object *camera_override, unsigned int lay, int sfra, int efra, int tfra, struct ReportList *reports);
void RE_RenderFreestyleStrokes(struct Render *re, struct Main *bmain, struct Scene *scene);
=======
void RE_BlenderAnim(struct Render *re, struct Main *bmain, struct Scene *scene, struct Object *camera_override, unsigned int lay, int sfra, int efra, int tfra);

/* error reporting */
void RE_SetReports(struct Render *re, struct ReportList *reports);
>>>>>>> 76e91d7a

/* main preview render call */
void RE_PreviewRender(struct Render *re, struct Main *bmain, struct Scene *scene);

void RE_ReadRenderResult(struct Scene *scene, struct Scene *scenode);
void RE_WriteRenderResult(RenderResult *rr, const char *filename, int compress);
struct RenderResult *RE_MultilayerConvert(void *exrhandle, int rectx, int recty);

/* do a full sample buffer compo */
void RE_MergeFullSample(struct Render *re, struct Main *bmain, struct Scene *sce, struct bNodeTree *ntree);

/* ancient stars function... go away! */
void RE_make_stars(struct Render *re, struct Scene *scenev3d, void (*initfunc)(void),
				   void (*vertexfunc)(float*),  void (*termfunc)(void));

/* display and event callbacks */
void RE_display_init_cb	(struct Render *re, void *handle, void (*f)(void *handle, RenderResult *rr));
void RE_display_clear_cb(struct Render *re, void *handle, void (*f)(void *handle, RenderResult *rr));
void RE_display_draw_cb	(struct Render *re, void *handle, void (*f)(void *handle, RenderResult *rr, volatile struct rcti *rect));
void RE_stats_draw_cb	(struct Render *re, void *handle, void (*f)(void *handle, RenderStats *rs));
void RE_progress_cb	(struct Render *re, void *handle, void (*f)(void *handle, float));
void RE_draw_lock_cb		(struct Render *re, void *handle, void (*f)(void *handle, int));
void RE_test_break_cb	(struct Render *re, void *handle, int (*f)(void *handle));

/* should move to kernel once... still unsure on how/where */
float RE_filter_value(int type, float x);
/* vector blur zbuffer method */
void RE_zbuf_accumulate_vecblur(struct NodeBlurData *nbd, int xsize, int ysize, float *newrect, float *imgrect, float *vecbufrect, float *zbufrect);

/* shaded view or baking options */
#define RE_BAKE_LIGHT				0	/* not listed in rna_scene.c -> can't be enabled! */
#define RE_BAKE_ALL					1
#define RE_BAKE_AO					2
#define RE_BAKE_NORMALS				3
#define RE_BAKE_TEXTURE				4
#define RE_BAKE_DISPLACEMENT		5
#define RE_BAKE_SHADOW				6
#define RE_BAKE_SPEC_COLOR			7
#define RE_BAKE_SPEC_INTENSITY		8
#define RE_BAKE_MIRROR_COLOR		9
#define RE_BAKE_MIRROR_INTENSITY	10
#define RE_BAKE_ALPHA				11
#define RE_BAKE_EMIT				12

void RE_Database_Baking(struct Render *re, struct Main *bmain, struct Scene *scene, unsigned int lay, const int type, struct Object *actob);

void RE_DataBase_GetView(struct Render *re, float mat[][4]);
void RE_GetCameraWindow(struct Render *re, struct Object *camera, int frame, float mat[][4]);
struct Scene *RE_GetScene(struct Render *re);

/* External Engine */

#define RE_INTERNAL			1
#define RE_GAME				2
#define RE_DO_PREVIEW		4
#define RE_DO_ALL			8

extern ListBase R_engines;

typedef struct RenderEngineType {
	struct RenderEngineType *next, *prev;

	/* type info */
	char idname[64]; // best keep the same size as BKE_ST_MAXNAME
	char name[64];
	int flag;

	void (*render)(struct RenderEngine *engine, struct Scene *scene);

	/* RNA integration */
	ExtensionRNA ext;
} RenderEngineType;

typedef struct RenderEngine {
	RenderEngineType *type;
	struct Render *re;
	ListBase fullresult;
} RenderEngine;

void RE_layer_load_from_file(RenderLayer *layer, struct ReportList *reports, const char *filename, int x, int y);
void RE_result_load_from_file(RenderResult *result, struct ReportList *reports, const char *filename);

struct RenderResult *RE_engine_begin_result(RenderEngine *engine, int x, int y, int w, int h);
void RE_engine_update_result(RenderEngine *engine, struct RenderResult *result);
void RE_engine_end_result(RenderEngine *engine, struct RenderResult *result);

int RE_engine_test_break(RenderEngine *engine);
void RE_engine_update_stats(RenderEngine *engine, const char *stats, const char *info);
void RE_engine_report(RenderEngine *engine, int type, const char *msg);

void RE_engines_init(void);
void RE_engines_exit(void);

int RE_is_rendering_allowed(struct Scene *scene, struct Object *camera_override, struct ReportList *reports);

#endif /* RE_PIPELINE_H */
<|MERGE_RESOLUTION|>--- conflicted
+++ resolved
@@ -218,15 +218,11 @@
 
 /* only RE_NewRender() needed, main Blender render calls */
 void RE_BlenderFrame(struct Render *re, struct Main *bmain, struct Scene *scene, struct SceneRenderLayer *srl, struct Object *camera_override, unsigned int lay, int frame, const short write_still);
-<<<<<<< HEAD
-void RE_BlenderAnim(struct Render *re, struct Main *bmain, struct Scene *scene, struct Object *camera_override, unsigned int lay, int sfra, int efra, int tfra, struct ReportList *reports);
+void RE_BlenderAnim(struct Render *re, struct Main *bmain, struct Scene *scene, struct Object *camera_override, unsigned int lay, int sfra, int efra, int tfra);
 void RE_RenderFreestyleStrokes(struct Render *re, struct Main *bmain, struct Scene *scene);
-=======
-void RE_BlenderAnim(struct Render *re, struct Main *bmain, struct Scene *scene, struct Object *camera_override, unsigned int lay, int sfra, int efra, int tfra);
 
 /* error reporting */
 void RE_SetReports(struct Render *re, struct ReportList *reports);
->>>>>>> 76e91d7a
 
 /* main preview render call */
 void RE_PreviewRender(struct Render *re, struct Main *bmain, struct Scene *scene);
