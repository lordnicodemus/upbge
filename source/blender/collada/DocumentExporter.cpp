--- conflicted
+++ resolved
@@ -287,11 +287,7 @@
 	// <library_geometries>
 	if (bc_has_object_type(export_set, OB_MESH)) {
 		GeometryExporter ge(writer, this->export_settings);
-<<<<<<< HEAD
-		ge.exportGeom(depsgraph, sce);
-=======
-		ge.exportGeom(bmain, sce);
->>>>>>> fd190699
+		ge.exportGeom(bmain, depsgraph, sce);
 	}
 
 	// <library_controllers>
@@ -299,11 +295,7 @@
 	ControllerExporter controller_exporter(writer, this->export_settings);
 	if (bc_has_object_type(export_set, OB_ARMATURE) || this->export_settings->include_shapekeys)
 	{
-<<<<<<< HEAD
-		controller_exporter.export_controllers(depsgraph, sce);
-=======
-		controller_exporter.export_controllers(bmain, sce);
->>>>>>> fd190699
+		controller_exporter.export_controllers(bmain, depsgraph, sce);
 	}
 
 	// <library_visual_scenes>
@@ -312,13 +304,8 @@
 
 	if (this->export_settings->include_animations) {
 		// <library_animations>
-<<<<<<< HEAD
 		AnimationExporter ae(depsgraph, writer, this->export_settings);
-		ae.exportAnimations(sce);
-=======
-		AnimationExporter ae(writer, this->export_settings);
 		ae.exportAnimations(bmain, sce);
->>>>>>> fd190699
 	}
 	se.exportScene(C, depsgraph, sce);
 
