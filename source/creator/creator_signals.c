--- conflicted
+++ resolved
@@ -60,7 +60,6 @@
 #  include "BKE_main.h"
 #  include "BKE_report.h"
 
-<<<<<<< HEAD
 
 /* for passing information between creator and gameengine */
 #ifdef WITH_GAMEENGINE
@@ -70,9 +69,6 @@
 #endif
 
 #include <signal.h>
-=======
-#  include <signal.h>
->>>>>>> c8fc23fd
 
 #  include "creator_intern.h" /* own include */
 
