/*
 * This program is free software; you can redistribute it and/or
 * modify it under the terms of the GNU General Public License
 * as published by the Free Software Foundation; either version 2
 * of the License, or (at your option) any later version.
 *
 * This program is distributed in the hope that it will be useful,
 * but WITHOUT ANY WARRANTY; without even the implied warranty of
 * MERCHANTABILITY or FITNESS FOR A PARTICULAR PURPOSE.  See the
 * GNU General Public License for more details.
 *
 * You should have received a copy of the GNU General Public License
 * along with this program; if not, write to the Free Software Foundation,
 * Inc., 51 Franklin Street, Fifth Floor, Boston, MA 02110-1301, USA.
 *
 * The Original Code is Copyright (C) 2001-2002 by NaN Holding BV.
 * All rights reserved.
 */

/** \file
 * \ingroup creator
 */

#include <stdlib.h>
#include <string.h>

#ifdef WIN32
#  include <windows.h>
#  include "utfconv.h"
#endif

#if defined(WITH_TBB_MALLOC) && defined(_MSC_VER) && defined(NDEBUG)
#  pragma comment(lib, "tbbmalloc_proxy.lib")
#  pragma comment(linker, "/include:__TBB_malloc_proxy")
#endif

#include "MEM_guardedalloc.h"

#include "CLG_log.h"

#include "DNA_genfile.h"

#include "BLI_args.h"
#include "BLI_threads.h"
#include "BLI_utildefines.h"
#include "BLI_string.h"
#include "BLI_system.h"

/* mostly init functions */
#include "BKE_appdir.h"
#include "BKE_blender.h"
#include "BKE_brush.h"
#include "BKE_cachefile.h"
#include "BKE_callbacks.h"
#include "BKE_context.h"
#include "BKE_font.h"
#include "BKE_global.h"
#include "BKE_idtype.h"
#include "BKE_material.h"
#include "BKE_modifier.h"
#include "BKE_gpencil_modifier.h"
#include "BKE_node.h"
#include "BKE_shader_fx.h"
#include "BKE_sound.h"
#include "BKE_image.h"
#include "BKE_particle.h"

#include "DEG_depsgraph.h"

#include "IMB_imbuf.h" /* for IMB_init */

#include "RE_engine.h"
#include "RE_render_ext.h"

#include "ED_datafiles.h"

#include "WM_api.h"
#include "WM_toolsystem.h"

#include "RNA_define.h"

#ifdef WITH_FREESTYLE
#  include "FRS_freestyle.h"
#endif

/* for passing information between creator and gameengine */
#ifdef WITH_GAMEENGINE
#  include "LA_SystemCommandLine.h"
#else /* dummy */
#  define SYS_SystemHandle int
#endif

#include <signal.h>

#ifdef __FreeBSD__
#  include <floatingpoint.h>
#endif

#ifdef WITH_BINRELOC
#  include "binreloc.h"
#endif

#ifdef WITH_LIBMV
#  include "libmv-capi.h"
#endif

#ifdef WITH_CYCLES_LOGGING
#  include "CCL_api.h"
#endif

#ifdef WITH_SDL_DYNLOAD
#  include "sdlew.h"
#endif

#include "creator_intern.h" /* own include */

/*  Local Function prototypes */
#ifdef WITH_PYTHON_MODULE
int main_python_enter(int argc, const char **argv);
void main_python_exit(void);
#endif

#ifdef WITH_USD
/**
 * Workaround to make it possible to pass a path at runtime to USD.
 *
 * USD requires some JSON files, and it uses a static constructor to determine the possible
 * file-system paths to find those files. This made it impossible for Blender to pass a path to the
 * USD library at runtime, as the constructor would run before Blender's main() function. We have
 * patched USD (see usd.diff) to avoid that particular static constructor, and have an
 * initialization function instead.
 *
 * This function is implemented in the USD source code, pxr/base/lib/plug/initConfig.cpp.
 */
void usd_initialise_plugin_path(const char *datafiles_usd_path);
#endif

/* written to by 'creator_args.c' */
struct ApplicationState app_state = {
    .signal =
        {
            .use_crash_handler = true,
            .use_abort_handler = true,
        },
    .exit_code_on_error =
        {
            .python = 0,
        },
};

/* -------------------------------------------------------------------- */
/** \name Application Level Callbacks
 *
 * Initialize callbacks for the modules that need them.
 *
 * \{ */

static void callback_mem_error(const char *errorStr)
{
  fputs(errorStr, stderr);
  fflush(stderr);
}

static void main_callback_setup(void)
{
  /* Error output from the alloc routines: */
  MEM_set_error_callback(callback_mem_error);
}

/* free data on early exit (if Python calls 'sys.exit()' while parsing args for eg). */
struct CreatorAtExitData {
  bArgs *ba;
#ifdef WIN32
  const char **argv;
  int argv_num;
#endif
};

static void callback_main_atexit(void *user_data)
{
  struct CreatorAtExitData *app_init_data = user_data;

  if (app_init_data->ba) {
    BLI_argsFree(app_init_data->ba);
    app_init_data->ba = NULL;
  }

#ifdef WIN32
  if (app_init_data->argv) {
    while (app_init_data->argv_num) {
      free((void *)app_init_data->argv[--app_init_data->argv_num]);
    }
    free((void *)app_init_data->argv);
    app_init_data->argv = NULL;
  }
#endif
}

static void callback_clg_fatal(void *fp)
{
  BLI_system_backtrace(fp);
}

/** \} */

/* -------------------------------------------------------------------- */
/** \name Main Function
 * \{ */

#ifdef WITH_PYTHON_MODULE
/* allow python module to call main */
#  define main main_python_enter
static void *evil_C = NULL;

#  ifdef __APPLE__
/* environ is not available in mac shared libraries */
#    include <crt_externs.h>
char **environ = NULL;
#  endif
#endif

/**
 * Blender's main function responsibilities are:
 * - setup subsystems.
 * - handle arguments.
 * - run #WM_main() event loop,
 *   or exit immediately when running in background-mode.
 */
int main(int argc,
#ifdef WIN32
         const char **UNUSED(argv_c)
#else
         const char **argv
#endif
)
{
  bContext *C;
  SYS_SystemHandle syshandle;

#ifndef WITH_PYTHON_MODULE
  bArgs *ba;
#endif

#ifdef WIN32
  char **argv;
  int argv_num;
#endif

  /* --- end declarations --- */

  /* ensure we free data on early-exit */
  struct CreatorAtExitData app_init_data = {NULL};
  BKE_blender_atexit_register(callback_main_atexit, &app_init_data);

  /* Unbuffered stdout makes stdout and stderr better synchronized, and helps
   * when stepping through code in a debugger (prints are immediately
   * visible). */
  setvbuf(stdout, NULL, _IONBF, 0);

#ifdef WIN32
  /* We delay loading of openmp so we can set the policy here. */
#  if defined(_MSC_VER)
  _putenv_s("OMP_WAIT_POLICY", "PASSIVE");
#  endif

  /* Win32 Unicode Args */
  /* NOTE: cannot use guardedalloc malloc here, as it's not yet initialized
   *       (it depends on the args passed in, which is what we're getting here!)
   */
  {
    wchar_t **argv_16 = CommandLineToArgvW(GetCommandLineW(), &argc);
    argv = malloc(argc * sizeof(char *));
    for (argv_num = 0; argv_num < argc; argv_num++) {
      argv[argv_num] = alloc_utf_8_from_16(argv_16[argv_num], 0);
    }
    LocalFree(argv_16);

    /* free on early-exit */
    app_init_data.argv = argv;
    app_init_data.argv_num = argv_num;
  }
#endif /* WIN32 */

  /* NOTE: Special exception for guarded allocator type switch:
   *       we need to perform switch from lock-free to fully
   *       guarded allocator before any allocation happened.
   */
  {
    int i;
    for (i = 0; i < argc; i++) {
      if (STR_ELEM(argv[i], "-d", "--debug", "--debug-memory", "--debug-all")) {
        printf("Switching to fully guarded memory allocator.\n");
        MEM_use_guarded_allocator();
        break;
      }
      else if (STREQ(argv[i], "--")) {
        break;
      }
    }
  }

#ifdef BUILD_DATE
  {
    time_t temp_time = build_commit_timestamp;
    struct tm *tm = gmtime(&temp_time);
    if (LIKELY(tm)) {
      strftime(build_commit_date, sizeof(build_commit_date), "%Y-%m-%d", tm);
      strftime(build_commit_time, sizeof(build_commit_time), "%H:%M", tm);
    }
    else {
      const char *unknown = "date-unknown";
      BLI_strncpy(build_commit_date, unknown, sizeof(build_commit_date));
      BLI_strncpy(build_commit_time, unknown, sizeof(build_commit_time));
    }
  }
#endif

#ifdef WITH_SDL_DYNLOAD
  sdlewInit();
#endif

  /* Initialize logging */
  CLG_init();
  CLG_fatal_fn_set(callback_clg_fatal);

  C = CTX_create();

#ifdef WITH_PYTHON_MODULE
#  ifdef __APPLE__
  environ = *_NSGetEnviron();
#  endif

#  undef main
  evil_C = C;
#endif

#ifdef WITH_BINRELOC
  br_init(NULL);
#endif

#ifdef WITH_LIBMV
  libmv_initLogging(argv[0]);
#elif defined(WITH_CYCLES_LOGGING)
  CCL_init_logging(argv[0]);
#endif

  main_callback_setup();

#if defined(__APPLE__) && !defined(WITH_PYTHON_MODULE)
  /* patch to ignore argument finder gives us (pid?) */
  if (argc == 2 && STREQLEN(argv[1], "-psn_", 5)) {
    extern int GHOST_HACK_getFirstFile(char buf[]);
    static char firstfilebuf[512];

    argc = 1;

    if (GHOST_HACK_getFirstFile(firstfilebuf)) {
      argc = 2;
      argv[1] = firstfilebuf;
    }
  }
#endif

#ifdef __FreeBSD__
  fpsetmask(0);
#endif

  /* initialize path to executable */
  BKE_appdir_program_path_init(argv[0]);

  BLI_threadapi_init();
  BLI_thread_put_process_on_fast_node();

  DNA_sdna_current_init();

  BKE_blender_globals_init(); /* blender.c */

  BKE_idtype_init();
  IMB_init();
  BKE_cachefiles_init();
  BKE_images_init();
  BKE_modifier_init();
  BKE_gpencil_modifier_init();
  BKE_shaderfx_init();
  DEG_register_node_types();

  BKE_brush_system_init();
  RE_texture_rng_init();

  BKE_callback_global_init();

<<<<<<< HEAD
#ifdef WITH_GAMEENGINE
  syshandle = SYS_GetSystem();
#else
  syshandle = 0;
#endif

  /* first test for background */
=======
  /* First test for background-mode (#Global.background) */
>>>>>>> bc6bbe5f
#ifndef WITH_PYTHON_MODULE
  ba = BLI_argsInit(argc, (const char **)argv); /* skip binary path */

  /* Ensure we free on early exit. */
  app_init_data.ba = ba;

  main_args_setup(C, ba, &syshandle);

  BLI_argsParse(ba, 1, NULL, NULL);

  main_signal_setup();

#else
<<<<<<< HEAD
  G.factory_startup = true; /* using preferences or user startup makes no sense for py-as-module */
  (void)syshandle;
=======
  /* Using preferences or user startup makes no sense for #WITH_PYTHON_MODULE. */
  G.factory_startup = true;
>>>>>>> bc6bbe5f
#endif

#ifdef WITH_FFMPEG
  IMB_ffmpeg_init();
#endif

  /* After level 1 arguments, this is so #WM_main_playanim skips #RNA_init. */
  RNA_init();

  RE_engines_init();
  init_nodesystem();
  psys_init_rng();
  /* end second init */

#if defined(WITH_PYTHON_MODULE) || defined(WITH_HEADLESS)
  /* Python module mode ALWAYS runs in background-mode (for now). */
  G.background = true;
#else
  if (G.background) {
    main_signal_setup_background();
  }
#endif

  /* Background render uses this font too. */
  BKE_vfont_builtin_register(datatoc_bfont_pfb, datatoc_bfont_pfb_size);

  /* Initialize ffmpeg if built in, also needed for background-mode if videos are
   * rendered via ffmpeg. */
  BKE_sound_init_once();

  BKE_materials_init();

#ifdef WITH_USD
  /* Tell USD which directory to search for its JSON files. If 'datafiles/usd'
   * does not exist, the USD library will not be able to read or write any files. */
  usd_initialise_plugin_path(BKE_appdir_folder_id(BLENDER_DATAFILES, "usd"));
#endif

  if (G.background == 0) {
#ifndef WITH_PYTHON_MODULE
    BLI_argsParse(ba, 2, NULL, NULL);
    BLI_argsParse(ba, 3, NULL, NULL);
#endif
    WM_init(C, argc, (const char **)argv);

    /* This is properly initialized with user-preferences,
     * but this is default.
     * Call after loading the #BLENDER_STARTUP_FILE so we can read #U.tempdir */
    BKE_tempdir_init(U.tempdir);
  }
  else {
#ifndef WITH_PYTHON_MODULE
    BLI_argsParse(ba, 3, NULL, NULL);
#endif

    WM_init(C, argc, (const char **)argv);

    /* Don't use user preferences #U.tempdir */
    BKE_tempdir_init(NULL);
  }
#ifdef WITH_PYTHON
  /**
   * \note the #U.pythondir string is NULL until #WM_init() is executed,
   * so we provide the BPY_ function below to append the user defined
   * python-dir to Python's `sys.path` at this point.  Simply putting
   * #WM_init() before #BPY_python_start() crashes Blender at startup.
   */

  /* TODO - U.pythondir */
#else
  printf(
      "\n* WARNING * - Blender compiled without Python!\n"
      "this is not intended for typical usage\n\n");
#endif

  CTX_py_init_set(C, true);
  WM_keyconfig_init(C);

#ifdef WITH_FREESTYLE
  /* Initialize Freestyle. */
  FRS_initialize();
  FRS_set_context(C);
#endif

  /* OK we are ready for it */
#ifndef WITH_PYTHON_MODULE
  main_args_setup_post(C, ba);
#endif

  /* Explicitly free data allocated for argument parsing:
   * - 'ba'
   * - 'argv' on WIN32.
   */
  callback_main_atexit(&app_init_data);
  BKE_blender_atexit_unregister(callback_main_atexit, &app_init_data);

  /* Paranoid, avoid accidental re-use. */
#ifndef WITH_PYTHON_MODULE
  ba = NULL;
  (void)ba;
#endif

#ifdef WIN32
  argv = NULL;
  (void)argv;
#endif

#ifdef WITH_PYTHON_MODULE
  /* Keep blender in background-mode running. */
  return 0;
#endif

  if (G.background) {
    /* Using window-manager API in background-mode is a bit odd, but works fine. */
    WM_exit(C);
  }
  else {
    if (G.fileflags & G_FILE_AUTOPLAY) {
      if (G.f & G_FLAG_SCRIPT_AUTOEXEC) {
        if (WM_init_game(C)) {
          return 0;
        }
      }
      else {
        if (!(G.f & G_FLAG_SCRIPT_AUTOEXEC_FAIL_QUIET)) {
          G.f |= G_FLAG_SCRIPT_AUTOEXEC_FAIL;
          BLI_snprintf(G.autoexec_fail, sizeof(G.autoexec_fail), "Game AutoStart");
        }
      }
    }

    if (!G.file_loaded) {
      WM_init_splash(C);
    }
  }

  WM_main(C);

  return 0;
} /* end of int main(argc, argv) */

#ifdef WITH_PYTHON_MODULE
void main_python_exit(void)
{
  WM_exit_ex((bContext *)evil_C, true);
  evil_C = NULL;
}
#endif

/** \} */<|MERGE_RESOLUTION|>--- conflicted
+++ resolved
@@ -389,17 +389,13 @@
 
   BKE_callback_global_init();
 
-<<<<<<< HEAD
 #ifdef WITH_GAMEENGINE
   syshandle = SYS_GetSystem();
 #else
   syshandle = 0;
 #endif
 
-  /* first test for background */
-=======
   /* First test for background-mode (#Global.background) */
->>>>>>> bc6bbe5f
 #ifndef WITH_PYTHON_MODULE
   ba = BLI_argsInit(argc, (const char **)argv); /* skip binary path */
 
@@ -413,13 +409,9 @@
   main_signal_setup();
 
 #else
-<<<<<<< HEAD
-  G.factory_startup = true; /* using preferences or user startup makes no sense for py-as-module */
-  (void)syshandle;
-=======
   /* Using preferences or user startup makes no sense for #WITH_PYTHON_MODULE. */
   G.factory_startup = true;
->>>>>>> bc6bbe5f
+  (void)syshandle;
 #endif
 
 #ifdef WITH_FFMPEG
