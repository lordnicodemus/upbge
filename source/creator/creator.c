--- conflicted
+++ resolved
@@ -415,13 +415,8 @@
 	main_signal_setup();
 
 #else
-<<<<<<< HEAD
 	G.factory_startup = true;  /* using preferences or user startup makes no sense for py-as-module */
 	(void)syshandle;
-=======
-	/* using preferences or user startup makes no sense for py-as-module */
-	G.factory_startup = true;
->>>>>>> e4c78436
 #endif
 
 #ifdef WITH_FFMPEG
