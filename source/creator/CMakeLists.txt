--- conflicted
+++ resolved
@@ -883,7 +883,6 @@
   endif()
 elseif(APPLE)
 
-<<<<<<< HEAD
 	# handy install macro to exclude files, we use \$ escape for the "to"
 	# argument when calling so ${BUILD_TYPE} does not get expanded
 	macro(install_dir from to)
@@ -1039,116 +1038,6 @@
 			DESTINATION ${TARGETDIR_VER}/python/lib/python${PYTHON_VERSION}/site-packages
 		)
 	endif()
-=======
-  # handy install macro to exclude files, we use \$ escape for the "to"
-  # argument when calling so ${BUILD_TYPE} does not get expanded
-  macro(install_dir from to)
-    install(
-      DIRECTORY ${from}
-      DESTINATION ${to}
-      PATTERN ".git" EXCLUDE
-      PATTERN ".svn" EXCLUDE
-      PATTERN "*.pyc" EXCLUDE
-      PATTERN "*.pyo" EXCLUDE
-      PATTERN "*.orig" EXCLUDE
-      PATTERN "*.rej" EXCLUDE
-      PATTERN "__pycache__" EXCLUDE
-      PATTERN "__MACOSX" EXCLUDE
-      PATTERN ".DS_Store" EXCLUDE
-      PATTERN "config-${PYTHON_VERSION}m/*.a" EXCLUDE  # static lib
-      PATTERN "lib2to3" EXCLUDE                   # ./lib2to3
-      PATTERN "tkinter" EXCLUDE                   # ./tkinter
-      PATTERN "lib-dynload/_tkinter.*" EXCLUDE    # ./lib-dynload/_tkinter.co
-      PATTERN "idlelib" EXCLUDE                   # ./idlelib
-      PATTERN "test" EXCLUDE                      # ./test
-      PATTERN "turtledemo" EXCLUDE                # ./turtledemo
-      PATTERN "turtle.py" EXCLUDE                 # ./turtle.py
-    )
-  endmacro()
-
-  set(OSX_APP_SOURCEDIR ${CMAKE_SOURCE_DIR}/release/darwin/blender.app)
-
-  # setup Info.plist
-  execute_process(COMMAND date "+%Y-%m-%d"
-                  OUTPUT_VARIABLE BLENDER_DATE
-                  OUTPUT_STRIP_TRAILING_WHITESPACE)
-
-  set_target_properties(blender PROPERTIES
-    MACOSX_BUNDLE_INFO_PLIST ${OSX_APP_SOURCEDIR}/Contents/Info.plist
-    MACOSX_BUNDLE_SHORT_VERSION_STRING "${BLENDER_VERSION}${BLENDER_VERSION_CHAR}"
-    MACOSX_BUNDLE_LONG_VERSION_STRING "${BLENDER_VERSION}${BLENDER_VERSION_CHAR} ${BLENDER_DATE}")
-
-  # Gather the date in finder-style
-  execute_process(COMMAND date "+%m/%d/%Y/%H:%M"
-  OUTPUT_VARIABLE SETFILE_DATE
-  OUTPUT_STRIP_TRAILING_WHITESPACE)
-
-  # Give the bundle actual creation/modification date
-  execute_process(COMMAND SetFile -d ${SETFILE_DATE} -m ${SETFILE_DATE}
-                  ${EXECUTABLE_OUTPUT_PATH}/blender.app)
-
-  install(
-    TARGETS blender
-    DESTINATION "."
-  )
-
-  # install release and app files
-  set(BLENDER_TEXT_FILES_DESTINATION ".")
-
-  install(
-    FILES ${OSX_APP_SOURCEDIR}/Contents/PkgInfo
-    DESTINATION blender.app/Contents
-  )
-
-  install_dir(
-    ${OSX_APP_SOURCEDIR}/Contents/Resources
-    blender.app/Contents/
-  )
-
-  if(WITH_OPENMP AND OPENMP_CUSTOM)
-    install(
-      FILES ${LIBDIR}/openmp/lib/libomp.dylib
-      DESTINATION blender.app/Contents/Resources/lib
-    )
-  endif()
-
-  if(WITH_LLVM AND NOT LLVM_STATIC)
-    install(
-      FILES ${LIBDIR}/llvm/lib/libLLVM-3.4.dylib
-      DESTINATION blender.app/Contents/MacOS
-    )
-  endif()
-
-  # python
-  if(WITH_PYTHON AND NOT WITH_PYTHON_MODULE AND NOT WITH_PYTHON_FRAMEWORK)
-    # Copy the python libs into the install directory
-    install_dir(
-      ${PYTHON_LIBPATH}
-      ${TARGETDIR_VER}/python/lib
-    )
-
-    install(DIRECTORY ${LIBDIR}/python/bin
-      DESTINATION ${TARGETDIR_VER}/python
-      USE_SOURCE_PERMISSIONS
-    )
-
-    # Needed for distutils/pip
-    # get the last part of the include dir, will be 'python{version}{abiflag}',
-    get_filename_component(_py_inc_suffix ${PYTHON_INCLUDE_DIR} NAME)
-    install(
-      FILES ${PYTHON_INCLUDE_DIR}/pyconfig.h
-      DESTINATION ${TARGETDIR_VER}/python/include/${_py_inc_suffix}
-    )
-    unset(_py_inc_suffix)
-  endif()
-
-  if(WITH_DRACO)
-    install(
-      PROGRAMS $<TARGET_FILE:extern_draco>
-      DESTINATION ${TARGETDIR_VER}/python/lib/python${PYTHON_VERSION}/site-packages
-    )
-  endif()
->>>>>>> c8fc23fd
 endif()
 
 # -----------------------------------------------------------------------------
