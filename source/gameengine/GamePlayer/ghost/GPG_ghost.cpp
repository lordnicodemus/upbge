--- conflicted
+++ resolved
@@ -406,11 +406,8 @@
 	}
 }
 
-<<<<<<< HEAD
-#endif
-
-int main(int argc, char** argv)
-=======
+#endif
+
 int main(
 	int argc,
 #ifdef WIN32
@@ -419,7 +416,6 @@
 	char **argv
 #endif
 	)
->>>>>>> b90cc984
 {
 	int i;
 	int argc_py_clamped= argc; /* use this so python args can be added after ' - ' */
