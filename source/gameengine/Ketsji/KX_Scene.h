--- conflicted
+++ resolved
@@ -154,13 +154,10 @@
 	GPUTexture *m_probeTex;
 	int m_probeCount;
 	float m_probeLodMax;
-<<<<<<< HEAD
-	EEVEE_SceneLayerData m_layerData;
-=======
 	// irradiance grid
 	GPUTexture *m_irradianceTex;
 	int m_irradianceCount;
->>>>>>> 06112400
+	EEVEE_SceneLayerData m_layerData;
 
 
 	KX_TextureRendererManager *m_rendererManager;
@@ -351,13 +348,10 @@
 	GPUTexture *GetProbeTex();
 	int GetProbeCount();
 	float GetProbeLodMax();
-<<<<<<< HEAD
-	EEVEE_SceneLayerData& GetSceneLayerData();
-=======
 	// irradiance grid
 	GPUTexture *GetIrradianceTex();
 	int GetIrradianceCount();
->>>>>>> 06112400
+	EEVEE_SceneLayerData& GetSceneLayerData();
 
 	KX_Scene(SCA_IInputDevice *inputDevice,
 		const std::string& scenename,
