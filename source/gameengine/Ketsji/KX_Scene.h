/*
 * This program is free software; you can redistribute it and/or
 * modify it under the terms of the GNU General Public License
 * as published by the Free Software Foundation; either version 2
 * of the License, or (at your option) any later version.
 *
 * This program is distributed in the hope that it will be useful,
 * but WITHOUT ANY WARRANTY; without even the implied warranty of
 * MERCHANTABILITY or FITNESS FOR A PARTICULAR PURPOSE.  See the
 * GNU General Public License for more details.
 *
 * You should have received a copy of the GNU General Public License
 * along with this program; if not, write to the Free Software Foundation,
 * Inc., 51 Franklin Street, Fifth Floor, Boston, MA 02110-1301, USA.
 *
 * The Original Code is Copyright (C) 2001-2002 by NaN Holding BV.
 * All rights reserved.
 */

/** \file KX_Scene.h
 *  \ingroup ketsji
 */

#ifndef __KX_SCENE_H__
#define __KX_SCENE_H__


#include "KX_PhysicsEngineEnums.h"
#include "KX_TextureRendererManager.h" // For KX_TextureRendererManager::RendererCategory.
#include "KX_PythonComponentManager.h"
#include "KX_KetsjiEngine.h" // For KX_DebugOption.

#include "SG_Scene.h"
#include "SG_Frustum.h"
#include "SCA_IScene.h"

#include "RAS_Rasterizer.h" // For RAS_Rasterizer::DrawType.
#include "RAS_DebugDraw.h"
#include "RAS_FramingManager.h"
#include "RAS_Rect.h"

#include "EXP_PyObjectPlus.h"
#include "EXP_Value.h"

<<<<<<< HEAD
#include <set>
=======
/**
 * \section Forward declarations
 */
struct Scene;
>>>>>>> 3b86c992

template <class T>
class EXP_ListValue;
class EXP_Value;
class SCA_LogicManager;
class SCA_KeyboardManager;
class SCA_TimeEventManager;
class SCA_MouseManager;
class SCA_IInputDevice;
class SCA_JoystickManager;
class KX_NetworkMessageScene;
class KX_NetworkMessageManager;
class KX_2DFilterManager;
class KX_ObstacleSimulation;
class KX_WorldInfo;
class KX_Camera;
class KX_FontObject;
class KX_GameObject;
class KX_LightObject;
struct KX_ClientObjectInfo;
class BL_SceneConverter;
class SG_Node;
class PHY_IPhysicsEnvironment;
class RAS_Mesh;
class RAS_BoundingBoxManager;
class RAS_BucketManager;
class RAS_MaterialBucket;
class RAS_IMaterial;
class RAS_Rasterizer;
class RAS_OffScreen;
class RAS_2DFilterManager;

struct Scene;
struct TaskPool;

class KX_Scene : public EXP_Value, public SCA_IScene, public SG_Scene
{
public:
	enum DrawingCallbackType {
		PRE_DRAW = 0,
		POST_DRAW,
		PRE_DRAW_SETUP,
		MAX_DRAW_CALLBACK
	};

	struct AnimationPoolData
	{
		double curtime;
	};

	static SG_Callbacks m_callbacks;

private:
	Py_Header

#ifdef WITH_PYTHON
	PyObject *m_attrDict;
	PyObject *m_removeCallbacks;
	PyObject *m_drawCallbacks[MAX_DRAW_CALLBACK];
#endif

	struct CullingInfo
	{
		int m_layer;
		std::vector<KX_GameObject *>& m_objects;

		CullingInfo(int layer, std::vector<KX_GameObject *>& objects)
			:m_layer(layer),
			m_objects(objects)
		{
		}
	};

	KX_TextureRendererManager *m_rendererManager;
	RAS_BucketManager *m_bucketmanager;

	/// Manager used to update all the mesh bounding box.
	RAS_BoundingBoxManager *m_boundingBoxManager;

	std::vector<KX_GameObject *> m_tempObjectList;

	/**
	 * The list of objects which have been removed during the
	 * course of one frame. They are actually destroyed in
	 * LogicEndFrame() via a call to RemoveObject().
	 */
	std::vector<KX_GameObject *> m_euthanasyobjects;

	EXP_ListValue<KX_GameObject> *m_objectlist;
	EXP_ListValue<KX_LightObject> *m_lightlist;
	/// All objects that are not in the active layer.
	EXP_ListValue<KX_GameObject> *m_inactivelist;
	/// All animated objects, no need of EXP_ListValue because the list isn't exposed in python.
	std::vector<KX_GameObject *> m_animatedlist;

	/// The list of cameras for this scene.
	EXP_ListValue<KX_Camera> *m_cameralist;
	/// The list of fonts for this scene.
	EXP_ListValue<KX_FontObject> *m_fontlist;

	/// Various SCA managers used by the scene
	SCA_LogicManager *m_logicmgr;
	SCA_KeyboardManager *m_keyboardmgr;
	SCA_MouseManager *m_mousemgr;
	SCA_TimeEventManager *m_timemgr;

	KX_PythonComponentManager m_componentManager;

	/// Physics engine abstraction.
	PHY_IPhysicsEnvironment *m_physicsEnvironment;

	/// The name of the scene.
	std::string m_sceneName;

	/// Stores the world-settings for a scene.
	KX_WorldInfo *m_worldinfo;

	/// Network scene.
	KX_NetworkMessageScene *m_networkScene;

	/// The active camera for the scene.
	KX_Camera *m_activeCamera;
	/// The active camera for scene culling.
	KX_Camera *m_overrideCullingCamera;

	/**
	 * Another temporary variable outstaying its welcome
	 * used in AddReplicaObject to map game objects to their
	 * replicas so pointers can be updated.
	 */
	std::map<SCA_IObject *, SCA_IObject *> m_map_gameobject_to_replica;

	/**
	 * Another temporary variable outstaying its welcome
	 * used in AddReplicaObject to keep a record of all added
	 * objects. Logic can only be updated when all objects
	 * have been updated. This stores a list of the new objects.
	 */
	std::vector<KX_GameObject *> m_logicHierarchicalGameObjects;

	/**
	 * This temporary variable will contain the list of
	 * object that can be added during group instantiation.
	 * objects outside this list will not be added (can
	 * happen with children that are outside the group).
	 * Used in AddReplicaObject. If the list is empty, it
	 * means don't care.
	 */
	std::set<KX_GameObject *> m_groupGameObjects;

	/// The execution priority of replicated object actuators.
	int m_ueberExecutionPriority;

	/**
	 * Activity 'bubble' settings :
	 * Suspend (freeze) the entire scene.
	 */
	bool m_suspend;
	double m_suspendedDelta;

	/// Toggle to enable or disable object activity culling.
	bool m_activityCulling;

	/// Toggle to enable or disable culling via DBVT broadphase of Bullet.
	bool m_dbvtCulling;

	/// Occlusion culling resolution.
	int m_dbvtOcclusionRes;

	/// The framing settings used by this scene
	RAS_FrameSettings m_frameSettings;

	/**
	 * This scenes viewport into the game engine
	 * canvas.Maintained externally, initially [0,0] -> [0,0]
	 */
	RAS_Rect m_viewport;

	/// Debug drawing registering.
	RAS_DebugDraw m_debugDraw;

	/// Visibility testing functions.
	static void PhysicsCullingCallback(KX_ClientObjectInfo *objectInfo, void *cullingInfo);

	Scene *m_blenderScene;

	KX_2DFilterManager *m_filterManager;

	KX_ObstacleSimulation *m_obstacleSimulation;

	AnimationPoolData m_animationPoolData;
	TaskPool *m_animationPool;
	double m_previousAnimTime;

	/// LOD Hysteresis settings.
	bool m_isActivedHysteresis;
	int m_lodHysteresisValue;

	void RemoveNodeDestructObject(KX_GameObject *gameobj);
	void RemoveObject(KX_GameObject *gameobj);
	void RemoveDupliGroup(KX_GameObject *gameobj);
	bool NewRemoveObject(KX_GameObject *gameobj);

public:
	KX_Scene(SCA_IInputDevice *inputDevice,
	         const std::string& scenename,
	         Scene *scene,
			 KX_NetworkMessageManager *messageManager);
	virtual ~KX_Scene();

	RAS_BucketManager *GetBucketManager() const;
	KX_TextureRendererManager *GetTextureRendererManager() const;
	RAS_BoundingBoxManager *GetBoundingBoxManager() const;
	void RenderBuckets(const std::vector<KX_GameObject *>& objects, RAS_Rasterizer::DrawType drawingMode,
			const mt::mat3x4& cameratransform, unsigned short viewportIndex,
			RAS_Rasterizer *rasty, RAS_OffScreen *offScreen);

	/// Update lights settings.
	void UpdateLights(RAS_Rasterizer *rasty);
	/// Return list of shadow schedulers.
	std::vector<KX_TextureRenderSchedule> ScheduleShadowsRender();
	/// Return list of texture renderer schedules.
	std::vector<KX_TextureRenderSchedule> ScheduleTexturesRender(RAS_Rasterizer *rasty, const KX_SceneRenderSchedule& sceneData);

	virtual SG_Object *ReplicateNodeObject(SG_Node *node, SG_Object *origObject);
	virtual void DestructNodeObject(SG_Node *node, SG_Object *object);

	void DupliGroupRecurse(KX_GameObject *groupobj, int level);
	bool IsObjectInGroup(KX_GameObject *gameobj) const;
	void AddObjectDebugProperties(KX_GameObject *gameobj);
	KX_GameObject *AddReplicaObject(KX_GameObject *gameobj, KX_GameObject *locationobj, float lifespan = 0.0f);
	KX_GameObject *AddNodeReplicaObject(SG_Node *node, KX_GameObject *gameobj);

	/// Add an object to remove.
	void DelayedRemoveObject(KX_GameObject *gameobj);
	/// Effectivly remove object added with DelayedRemoveObject
	void RemoveEuthanasyObjects();

	void AddAnimatedObject(KX_GameObject *gameobj);

	/**
	 * \section Logic stuff
	 * Initiate an update of the logic system.
	 */
	void LogicBeginFrame(double curtime, double framestep);
	void LogicUpdateFrame(double curtime);
	void UpdateAnimations(double curtime, bool restrict);

	void LogicEndFrame();

	EXP_ListValue<KX_GameObject> *GetObjectList() const;
	EXP_ListValue<KX_GameObject> *GetInactiveList() const;
	EXP_ListValue<KX_LightObject> *GetLightList() const;
	EXP_ListValue<KX_Camera> *GetCameraList() const;
	EXP_ListValue<KX_FontObject> *GetFontList() const;

	SCA_LogicManager *GetLogicManager() const;
	SCA_TimeEventManager *GetTimeEventManager() const;
	KX_PythonComponentManager& GetPythonComponentManager();

	/// Return the currently active camera.
	KX_Camera *GetActiveCamera();

	/**
	 * Set this camera to be the active camera in the scene. If the
	 * camera is not present in the camera list, it will be added
	 */
	void SetActiveCamera(KX_Camera *camera);

	KX_Camera *GetOverrideCullingCamera() const;
	void SetOverrideCullingCamera(KX_Camera *cam);

	/**
	 * Move this camera to the end of the list so that it is rendered last.
	 * If the camera is not on the list, it will be added
	 */
	void SetCameraOnTop(KX_Camera *camera);

	/// Set the framing options for this scene.
	void SetFramingType(const RAS_FrameSettings& frameSettings);

	/**
	 * Return a const reference to the framing
	 * type set by the above call.
	 * The contents are not guaranteed to be sensible
	 * if you don't call the above function.
	 */
	const RAS_FrameSettings &GetFramingType() const;

	/**
	 * \section Accessors to different scenes of this scene
	 */
	void SetNetworkMessageScene(KX_NetworkMessageScene *netScene);
	KX_NetworkMessageScene *GetNetworkMessageScene() const;

	void SetWorldInfo(KX_WorldInfo *wi);
	KX_WorldInfo *GetWorldInfo() const;

	std::vector<KX_GameObject *> CalculateVisibleMeshes(KX_Camera *cam, RAS_Rasterizer::StereoEye eye, int layer);
	std::vector<KX_GameObject *> CalculateVisibleMeshes(bool frustumCulling, const SG_Frustum& frustum, int layer);
	std::vector<KX_GameObject *> CalculateVisibleMeshes(const SG_Frustum& frustum, int layer);

	RAS_DebugDraw& GetDebugDraw();
	/// \section Debug draw.
	void DrawDebug(const std::vector<KX_GameObject *>& objects,
			KX_DebugOption showBoundingBox, KX_DebugOption showArmatures);
	void RenderDebugProperties(RAS_DebugDraw& debugDraw, int xindent, int ysize, int& xcoord, int& ycoord, unsigned short propsMax);
	void FlushDebugDraw(RAS_Rasterizer *rasty, RAS_ICanvas *canvas);

	/// Replicate the logic bricks associated to this object.
	void ReplicateLogic(KX_GameObject *newobj);

	// Suspend the entire scene.
	void Suspend();

	// Resume a suspended scene.
	void Resume();

	/// Update the mesh for objects based on level of detail settings
	void UpdateObjectLods(KX_Camera *cam, const std::vector<KX_GameObject *>& objects);
	void UpdateObjectLods(const mt::vec3& camPos, float lodFactor, const std::vector<KX_GameObject *>& objects);

	// LoD Hysteresis functions
	void SetLodHysteresis(bool active);
	bool IsActivedLodHysteresis() const;
	void SetLodHysteresisValue(int hysteresisvalue);
	int GetLodHysteresisValue() const;

	/// Update the activity culling of objects in this scene, if needed.
	void UpdateObjectActivity();
	/// Enable/disable activity culling.
	void SetActivityCulling(bool b);

	bool IsSuspended() const;

	/// Use of DBVT tree for camera culling
	void SetDbvtCulling(bool b);
	bool GetDbvtCulling() const;
	void SetDbvtOcclusionRes(int i);
	int GetDbvtOcclusionRes() const;

	void SetSceneConverter(BL_SceneConverter *sceneConverter);

	PHY_IPhysicsEnvironment *GetPhysicsEnvironment() const;
	void SetPhysicsEnvironment(PHY_IPhysicsEnvironment *physEnv);

	void SetGravity(const mt::vec3& gravity);
	mt::vec3 GetGravity() const;

	/**
	 * Sets the difference between the local time of the scene (when it
	 * was running and not suspended) and the "curtime"
	 */
	void SetSuspendedDelta(double suspendeddelta);
	/**
	 * Returns the difference between the local time of the scene (when it
	 * was running and not suspended) and the "curtime"
	 */
	double GetSuspendedDelta() const;

	/// Returns the Blender scene this was made from.
	Scene *GetBlenderScene() const;

	bool MergeScene(KX_Scene *other);

	/// 2D Filters.
	KX_2DFilterManager *Get2DFilterManager() const;
	RAS_OffScreen *Render2DFilters(RAS_Rasterizer *rasty, RAS_ICanvas *canvas, RAS_OffScreen *inputofs, RAS_OffScreen *targetofs);

	KX_ObstacleSimulation *GetObstacleSimulation();
	void SetObstacleSimulation(KX_ObstacleSimulation *obstacleSimulation);

	virtual std::string GetName();
	virtual void SetName(const std::string& name);

#ifdef WITH_PYTHON

	EXP_PYMETHOD_DOC(KX_Scene, addObject);
	EXP_PYMETHOD_DOC(KX_Scene, end);
	EXP_PYMETHOD_DOC(KX_Scene, restart);
	EXP_PYMETHOD_DOC(KX_Scene, replace);
	EXP_PYMETHOD_DOC(KX_Scene, suspend);
	EXP_PYMETHOD_DOC(KX_Scene, resume);
	EXP_PYMETHOD_DOC(KX_Scene, get);
	EXP_PYMETHOD_DOC(KX_Scene, drawObstacleSimulation);

	// Attributes.
	static PyObject *pyattr_get_name(EXP_PyObjectPlus *self_v, const EXP_PYATTRIBUTE_DEF *attrdef);
	static PyObject *pyattr_get_objects(EXP_PyObjectPlus *self_v, const EXP_PYATTRIBUTE_DEF *attrdef);
	static PyObject *pyattr_get_objects_inactive(EXP_PyObjectPlus *self_v, const EXP_PYATTRIBUTE_DEF *attrdef);
	static PyObject *pyattr_get_lights(EXP_PyObjectPlus *self_v, const EXP_PYATTRIBUTE_DEF *attrdef);
	static PyObject *pyattr_get_texts(EXP_PyObjectPlus *self_v, const EXP_PYATTRIBUTE_DEF *attrdef);
	static PyObject *pyattr_get_cameras(EXP_PyObjectPlus *self_v, const EXP_PYATTRIBUTE_DEF *attrdef);
	static PyObject *pyattr_get_filter_manager(EXP_PyObjectPlus *self_v, const EXP_PYATTRIBUTE_DEF *attrdef);
	static PyObject *pyattr_get_world(EXP_PyObjectPlus *self_v, const EXP_PYATTRIBUTE_DEF *attrdef);
	static PyObject *pyattr_get_active_camera(EXP_PyObjectPlus *self_v, const EXP_PYATTRIBUTE_DEF *attrdef);
	static int pyattr_set_active_camera(EXP_PyObjectPlus *self_v, const EXP_PYATTRIBUTE_DEF *attrdef, PyObject *value);
	static PyObject *pyattr_get_overrideCullingCamera(EXP_PyObjectPlus *self_v, const EXP_PYATTRIBUTE_DEF *attrdef);
	static int pyattr_set_overrideCullingCamera(EXP_PyObjectPlus *self_v, const EXP_PYATTRIBUTE_DEF *attrdef, PyObject *value);
	static PyObject *pyattr_get_drawing_callback(EXP_PyObjectPlus *self_v, const EXP_PYATTRIBUTE_DEF *attrdef);
	static int pyattr_set_drawing_callback(EXP_PyObjectPlus *self_v, const EXP_PYATTRIBUTE_DEF *attrdef, PyObject *value);
	static PyObject *pyattr_get_remove_callback(EXP_PyObjectPlus *self_v, const EXP_PYATTRIBUTE_DEF *attrdef);
	static int pyattr_set_remove_callback(EXP_PyObjectPlus *self_v, const EXP_PYATTRIBUTE_DEF *attrdef, PyObject *value);
	static PyObject *pyattr_get_gravity(EXP_PyObjectPlus *self_v, const EXP_PYATTRIBUTE_DEF *attrdef);
	static int pyattr_set_gravity(EXP_PyObjectPlus *self_v, const EXP_PYATTRIBUTE_DEF *attrdef, PyObject *value);

	// getitem/setitem
	static PyMappingMethods Mapping;
	static PySequenceMethods Sequence;

	/// Run the registered python drawing functions.
	void RunDrawingCallbacks(DrawingCallbackType callbackType, KX_Camera *camera);

	// Run the registered python callbacks when the scene is removed.
	void RunOnRemoveCallbacks();
#endif
};

#ifdef WITH_PYTHON
bool ConvertPythonToScene(PyObject *value, KX_Scene **scene, bool py_none_ok, const char *error_prefix);
#endif

#endif  // __KX_SCENE_H__<|MERGE_RESOLUTION|>--- conflicted
+++ resolved
@@ -42,14 +42,7 @@
 #include "EXP_PyObjectPlus.h"
 #include "EXP_Value.h"
 
-<<<<<<< HEAD
 #include <set>
-=======
-/**
- * \section Forward declarations
- */
-struct Scene;
->>>>>>> 3b86c992
 
 template <class T>
 class EXP_ListValue;
