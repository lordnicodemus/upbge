--- conflicted
+++ resolved
@@ -69,56 +69,6 @@
 #include "KX_NavMeshObject.h"
 
 #define DEFAULT_LOGIC_TIC_RATE 60.0
-<<<<<<< HEAD
-=======
-//#define DEFAULT_PHYSICS_TIC_RATE 60.0
-
-const char KX_KetsjiEngine::m_profileLabels[tc_numCategories][15] = {
-	"Physics:",		// tc_physics
-	"Logic:",		// tc_logic
-	"Animations:",	// tc_animations
-	"Network:",		// tc_network
-	"Scenegraph:",	// tc_scenegraph
-	"Rasterizer:",	// tc_rasterizer
-	"Services:",	// tc_services
-	"Overhead:",	// tc_overhead
-	"Outside:",		// tc_outside
-	"GPU Latency:"	// tc_latency
-};
-
-double KX_KetsjiEngine::m_ticrate = DEFAULT_LOGIC_TIC_RATE;
-int	   KX_KetsjiEngine::m_maxLogicFrame = 5;
-int	   KX_KetsjiEngine::m_maxPhysicsFrame = 5;
-double KX_KetsjiEngine::m_anim_framerate = 25.0;
-double KX_KetsjiEngine::m_suspendedtime = 0.0;
-double KX_KetsjiEngine::m_suspendeddelta = 0.0;
-double KX_KetsjiEngine::m_average_framerate = 0.0;
-bool   KX_KetsjiEngine::m_restrict_anim_fps = false;
-short  KX_KetsjiEngine::m_exitkey = 130; // ESC Key
-bool   KX_KetsjiEngine::m_doRender = true;
-
-/**
- * Constructor of the Ketsji Engine
- */
-KX_KetsjiEngine::KX_KetsjiEngine(KX_ISystem* system)
-	:	m_canvas(NULL),
-	m_rasterizer(NULL),
-	m_kxsystem(system),
-	m_sceneconverter(NULL),
-	m_networkdevice(NULL),
-#ifdef WITH_PYTHON
-	m_pythondictionary(NULL),
-#endif
-	m_keyboarddevice(NULL),
-	m_mousedevice(NULL),
-
-	m_bInitialized(false),
-	m_activecam(0),
-	m_bFixedTime(false),
-	m_useExternalClock(false),
-
-	m_firstframe(true),
->>>>>>> 054dbb83
 
 KX_ExitInfo::KX_ExitInfo()
 	:m_code(NO_REQUEST)
