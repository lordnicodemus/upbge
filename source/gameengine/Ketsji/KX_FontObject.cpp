/*
 * ***** BEGIN GPL LICENSE BLOCK *****
 *
 * This program is free software; you can redistribute it and/or
 * modify it under the terms of the GNU General Public License
 * as published by the Free Software Foundation; either version 2
 * of the License, or (at your option) any later version.
 *
 * This program is distributed in the hope that it will be useful,
 * but WITHOUT ANY WARRANTY; without even the implied warranty of
 * MERCHANTABILITY or FITNESS FOR A PARTICULAR PURPOSE.  See the
 * GNU General Public License for more details.
 *
 * You should have received a copy of the GNU General Public License
 * along with this program; if not, write to the Free Software Foundation,
 * Inc., 51 Franklin Street, Fifth Floor, Boston, MA 02110-1301, USA.
 *
 * The Original Code is Copyright (C) 2001-2002 by NaN Holding BV.
 * All rights reserved.
 *
 * The Original Code is: all of this file.
 *
 * Contributor(s): none yet.
 *
 * ***** END GPL LICENSE BLOCK *****
 */

/** \file gameengine/Ketsji/KX_FontObject.cpp
 *  \ingroup ketsji
 */

#include "KX_FontObject.h"
#include "DNA_curve_types.h"
#include "DNA_vfont_types.h"
#include "KX_Scene.h"
#include "KX_Globals.h"
#include "KX_PythonInit.h"
#include "KX_PyMath.h"
#include "BLI_math.h"
#include "EXP_StringValue.h"
#include "RAS_Rasterizer.h"
#include "RAS_BucketManager.h"
#include "RAS_MaterialBucket.h"
#include "RAS_BoundingBox.h"
#include "RAS_TextUser.h"

/* paths needed for font load */
#include "BLI_blenlib.h"
#include "BKE_global.h"
#include "BKE_font.h"
#include "BKE_main.h"
#include "DNA_packedFile_types.h"

extern "C" {
#include "BLF_api.h"
}

#include "CM_Message.h"

#define BGE_FONT_RES 100

/* proptotype */
int GetFontId(VFont *font);

static std::vector<std::string> split_string(std::string str)
{
	std::vector<std::string> text = std::vector<std::string>();

	// Split the string upon new lines
	int begin = 0, end = 0;
	while (end < str.size()) {
		if (str[end] == '\n') {
			text.push_back(str.substr(begin, end - begin));
			begin = end + 1;
		}
		end++;
	}
	// Now grab the last line
	text.push_back(str.substr(begin, end - begin));

	return text;
}

KX_FontObject::KX_FontObject(void *sgReplicationInfo,
                             SG_Callbacks callbacks,
                             RAS_Rasterizer *rasterizer,
							 RAS_BoundingBoxManager *boundingBoxManager,
                             Object *ob,
                             bool do_color_management)
	:KX_GameObject(sgReplicationInfo, callbacks),
	m_object(ob),
	m_dpi(72),
	m_resolution(1.0f),
	m_rasterizer(rasterizer),
	m_do_color_management(do_color_management)
{
	Curve *text = static_cast<Curve *> (ob->data);
	m_fsize = text->fsize;
	m_line_spacing = text->linedist;
	m_offset = MT_Vector3(text->xof, text->yof, 0.0f);

	m_fontid = GetFontId(text->vfont);

	m_boundingBox = new RAS_BoundingBox(boundingBoxManager);

	SetText(text->str);
}

KX_FontObject::~KX_FontObject()
{
	//remove font from the scene list
	//it's handled in KX_Scene::NewRemoveObject
}

CValue *KX_FontObject::GetReplica()
{
	KX_FontObject *replica = new KX_FontObject(*this);
	replica->ProcessReplica();
	return replica;
}

void KX_FontObject::ProcessReplica()
{
	KX_GameObject::ProcessReplica();

	m_boundingBox = m_boundingBox->GetReplica();
}

void KX_FontObject::AddMeshUser()
{
	m_meshUser = new RAS_TextUser(m_pClient_info, m_boundingBox);

	// Make sure the mesh user get the matrix even if the object doesn't move.
	NodeGetWorldTransform().getValue(m_meshUser->GetMatrix());

	RAS_BucketManager *bucketManager = GetScene()->GetBucketManager();
	RAS_DisplayArrayBucket *arrayBucket = bucketManager->GetTextDisplayArrayBucket();

	RAS_MeshSlot *ms = new RAS_MeshSlot(m_meshUser, arrayBucket);
	m_meshUser->AddMeshSlot(ms);
}

void KX_FontObject::UpdateBuckets()
{
	// Update datas and add mesh slot to be rendered only if the object is not culled.
	if (m_pSGNode->IsDirty(SG_Node::DIRTY_RENDER)) {
		NodeGetWorldTransform().getValue(m_meshUser->GetMatrix());
		m_pSGNode->ClearDirty(SG_Node::DIRTY_RENDER);
	}

	// Font Objects don't use the glsl shader, this color management code is copied from gpu_shader_material.glsl
	float color[4];
	if (m_do_color_management) {
		linearrgb_to_srgb_v4(color, m_objectColor.getValue());
	}
	else {
		m_objectColor.getValue(color);
	}

	// HARDCODED MULTIPLICATION FACTOR - this will affect the render resolution directly
	const float RES = BGE_FONT_RES * m_resolution;

	const float size = fabs(m_fsize * NodeGetWorldScaling()[0] * RES);
	const float aspect = m_fsize / size;

	// Account for offset
	MT_Vector3 offset = NodeGetWorldOrientation() * m_offset * NodeGetWorldScaling();
	// Orient the spacing vector
	MT_Vector3 spacing = NodeGetWorldOrientation() * MT_Vector3(0.0f, m_fsize * m_line_spacing, 0.0f) * NodeGetWorldScaling()[1];

	RAS_TextUser *textUser = (RAS_TextUser *)m_meshUser;

	textUser->SetColor(MT_Vector4(color));
	textUser->SetFrontFace(!m_bIsNegativeScaling);
	textUser->SetFontId(m_fontid);
	textUser->SetSize(size);
	textUser->SetDpi(m_dpi);
	textUser->SetAspect(aspect);
	textUser->SetOffset(offset);
	textUser->SetSpacing(spacing);
	textUser->SetTexts(m_texts);
	textUser->ActivateMeshSlots();
}

void KX_FontObject::SetText(const std::string& text)
{
	m_text = text;
	m_texts = split_string(text);

	MT_Vector2 min;
	MT_Vector2 max;
	GetTextAabb(min, max);
	m_boundingBox->SetAabb(MT_Vector3(min.x(), min.y(), 0.0f), MT_Vector3(max.x(), max.y(), 0.0f));
}

void KX_FontObject::UpdateTextFromProperty()
{
	// Allow for some logic brick control
	CValue *prop = GetProperty("Text");
	if (prop && prop->GetText() != m_text) {
		SetText(prop->GetText());
	}
}

const MT_Vector2 KX_FontObject::GetTextDimensions()
{
	MT_Vector2 min;
	MT_Vector2 max;
	GetTextAabb(min, max);

	// Scale the width and height by the object's scale
	const MT_Vector3& scale = NodeGetLocalScaling();

	return MT_Vector2((max.x() - min.x()) * fabs(scale.x()), (max.y() - min.y()) * fabs(scale.y()));
}

void KX_FontObject::GetTextAabb(MT_Vector2& min, MT_Vector2& max)
{
	const float RES = BGE_FONT_RES * m_resolution;

	const float size = m_fsize * RES;
	const float aspect = m_fsize / size;
	const float lineSpacing = m_line_spacing / aspect;

	BLF_size(m_fontid, size, m_dpi);

	for (unsigned short i = 0, size = m_texts.size(); i < size; ++i) {
		rctf box;
		const std::string& text = m_texts[i];
		BLF_boundbox(m_fontid, text.c_str(), text.size(), &box);
		if (i == 0) {
			min.x() = box.xmin;
			min.y() = box.ymin;
			max.x() = box.xmax;
			max.y() = box.ymax;
		}
		else {
			min.x() = std::min(min.x(), box.xmin);
			min.y() = std::min(min.y(), box.ymin - lineSpacing * i);
			max.x() = std::max(max.x(), box.xmax);
			max.y() = std::max(max.y(), box.ymax - lineSpacing * i);
		}
	}

	min *= aspect;
	max *= aspect;
}

int GetFontId(VFont *vfont)
{
	PackedFile *packedfile = nullptr;
	int fontid = -1;

	if (vfont->packedfile) {
		packedfile = vfont->packedfile;
		fontid = BLF_load_mem(vfont->name, (unsigned char *)packedfile->data, packedfile->size);

		if (fontid == -1) {
			CM_Error("packed font \"" << vfont->name << "\" could not be loaded");
			fontid = BLF_load("default");
		}
		return fontid;
	}

	// once we have packed working we can load the builtin font
	if (BKE_vfont_is_builtin(vfont)) {
		fontid = BLF_load("default");
		return fontid;
	}

	// convert from relative to absolute
	char expanded[FILE_MAX];
	BLI_strncpy(expanded, vfont->name, FILE_MAX);

	char libpath[FILE_MAX];
	// Use library path if available and ensure it is absolute.
	if (vfont->id.lib) {
		BLI_strncpy(libpath, vfont->id.lib->name, FILE_MAX);
		BLI_path_abs(libpath, KX_GetMainPath().c_str());
	}
	else {
		BLI_strncpy(libpath, KX_GetMainPath().c_str(), FILE_MAX);
	}
	BLI_path_abs(expanded, libpath);

	fontid = BLF_load(expanded);

	// fallback
	if (fontid == -1) {
		fontid = BLF_load("default");
		CM_Warning("failed loading font \"" << vfont->name << "\"");
	}

	return fontid;
}

#ifdef WITH_PYTHON

/* ------------------------------------------------------------------------- */
/* Python Integration Hooks					                                 */
/* ------------------------------------------------------------------------- */

PyTypeObject KX_FontObject::Type = {
	PyVarObject_HEAD_INIT(nullptr, 0)
	"KX_FontObject",
	sizeof(PyObjectPlus_Proxy),
	0,
	py_base_dealloc,
	0,
	0,
	0,
	0,
	py_base_repr,
	0,
	&KX_GameObject::Sequence,
	&KX_GameObject::Mapping,
	0, 0, 0,
	nullptr,
	nullptr,
	0,
	Py_TPFLAGS_DEFAULT | Py_TPFLAGS_BASETYPE,
	0, 0, 0, 0, 0, 0, 0,
	Methods,
	0,
	0,
	&KX_GameObject::Type,
	0, 0, 0, 0, 0, 0,
	py_base_new
};

PyMethodDef KX_FontObject::Methods[] = {
	{nullptr, nullptr} //Sentinel
};

PyAttributeDef KX_FontObject::Attributes[] = {
	KX_PYATTRIBUTE_RW_FUNCTION("text", KX_FontObject, pyattr_get_text, pyattr_set_text),
	KX_PYATTRIBUTE_RO_FUNCTION("dimensions", KX_FontObject, pyattr_get_dimensions),
	KX_PYATTRIBUTE_FLOAT_RW("size", 0.0001f, 40.0f, KX_FontObject, m_fsize),
	KX_PYATTRIBUTE_FLOAT_RW("resolution", 0.1f, 50.0f, KX_FontObject, m_resolution),
	/* KX_PYATTRIBUTE_INT_RW("dpi", 0, 10000, false, KX_FontObject, m_dpi), */// no real need for expose this I think
	KX_PYATTRIBUTE_NULL    //Sentinel
};

PyObject *KX_FontObject::pyattr_get_text(PyObjectPlus *self_v, const KX_PYATTRIBUTE_DEF *attrdef)
{
	KX_FontObject *self = static_cast<KX_FontObject *>(self_v);
	return PyUnicode_FromStdString(self->m_text);
}

int KX_FontObject::pyattr_set_text(PyObjectPlus *self_v, const KX_PYATTRIBUTE_DEF *attrdef, PyObject *value)
{
	KX_FontObject *self = static_cast<KX_FontObject *>(self_v);
	if (!PyUnicode_Check(value))
		return PY_SET_ATTR_FAIL;
<<<<<<< HEAD
	char *chars = _PyUnicode_AsString(value);
=======
	const char *chars = _PyUnicode_AsString(value);
>>>>>>> d0344d7b

	/* Allow for some logic brick control */
	CValue *tprop = self->GetProperty("Text");
	if (tprop) {
		CValue *newstringprop = new CStringValue(std::string(chars), "Text");
		self->SetProperty("Text", newstringprop);
		newstringprop->Release();
	}
	else {
		self->SetText(std::string(chars));
	}

	return PY_SET_ATTR_SUCCESS;
}

PyObject *KX_FontObject::pyattr_get_dimensions(PyObjectPlus *self_v, const KX_PYATTRIBUTE_DEF *attrdef)
{
	KX_FontObject *self = static_cast<KX_FontObject *>(self_v);
	return PyObjectFrom(self->GetTextDimensions());
}

#endif // WITH_PYTHON<|MERGE_RESOLUTION|>--- conflicted
+++ resolved
@@ -352,11 +352,7 @@
 	KX_FontObject *self = static_cast<KX_FontObject *>(self_v);
 	if (!PyUnicode_Check(value))
 		return PY_SET_ATTR_FAIL;
-<<<<<<< HEAD
-	char *chars = _PyUnicode_AsString(value);
-=======
 	const char *chars = _PyUnicode_AsString(value);
->>>>>>> d0344d7b
 
 	/* Allow for some logic brick control */
 	CValue *tprop = self->GetProperty("Text");
