/*
 * ***** BEGIN GPL LICENSE BLOCK *****
 *
 * This program is free software; you can redistribute it and/or
 * modify it under the terms of the GNU General Public License
 * as published by the Free Software Foundation; either version 2
 * of the License, or (at your option) any later version.
 *
 * This program is distributed in the hope that it will be useful,
 * but WITHOUT ANY WARRANTY; without even the implied warranty of
 * MERCHANTABILITY or FITNESS FOR A PARTICULAR PURPOSE.  See the
 * GNU General Public License for more details.
 *
 * You should have received a copy of the GNU General Public License
 * along with this program; if not, write to the Free Software Foundation,
 * Inc., 51 Franklin Street, Fifth Floor, Boston, MA 02110-1301, USA.
 *
 * The Original Code is Copyright (C) 2001-2002 by NaN Holding BV.
 * All rights reserved.
 *
 * The Original Code is: all of this file.
 *
 * Contributor(s): none yet.
 *
 * ***** END GPL LICENSE BLOCK *****
 * Ketsji scene. Holds references to all scene data.
 */

/** \file gameengine/Ketsji/KX_Scene.cpp
 *  \ingroup ketsji
 */


#ifdef _MSC_VER
#  pragma warning (disable:4786)
#endif

#include "KX_Scene.h"
#include "KX_Globals.h"
#include "BLI_utildefines.h"
#include "KX_KetsjiEngine.h"
#include "KX_BlenderMaterial.h"
#include "KX_TextMaterial.h"
#include "KX_FontObject.h"
#include "RAS_IPolygonMaterial.h"
#include "EXP_ListValue.h"
#include "SCA_LogicManager.h"
#include "SCA_TimeEventManager.h"
#include "SCA_2DFilterActuator.h"
#include "SCA_PythonController.h"
#include "KX_CollisionEventManager.h"
#include "SCA_KeyboardManager.h"
#include "SCA_MouseManager.h"
#include "SCA_ActuatorEventManager.h"
#include "SCA_BasicEventManager.h"
#include "KX_Camera.h"
#include "SCA_JoystickManager.h"
#include "KX_PyMath.h"
#include "RAS_MeshObject.h"
#include "SCA_IScene.h"
#include "KX_LodManager.h"
#include "KX_CullingHandler.h"

#include "RAS_Rasterizer.h"
#include "RAS_ICanvas.h"
#include "RAS_2DFilterData.h"
#include "RAS_2DFilter.h"
#include "KX_2DFilterManager.h"
#include "RAS_BoundingBoxManager.h"
#include "RAS_BucketManager.h"
#include "RAS_ILightObject.h"

#include "GPU_framebuffer.h"

#include "EXP_FloatValue.h"
#include "SCA_IController.h"
#include "SCA_IActuator.h"
#include "SG_Node.h"
#include "SG_Controller.h"
#include "SG_Node.h"
#include "DNA_group_types.h"
#include "DNA_scene_types.h"
#include "DNA_property_types.h"
#include "DNA_lightprobe_types.h"

#include "GPU_texture.h"

#include "KX_SG_NodeRelationships.h"

#include "KX_NetworkMessageScene.h"
#include "PHY_IPhysicsEnvironment.h"
#include "PHY_IGraphicController.h"
#include "PHY_IPhysicsController.h"
#include "KX_BlenderConverter.h"
#include "KX_MotionState.h"

#include "BL_ModifierDeformer.h"
#include "BL_ShapeDeformer.h"
#include "BL_DeformableGameObject.h"
#include "KX_ObstacleSimulation.h"

#ifdef WITH_BULLET
#  include "KX_SoftBodyDeformer.h"
#endif

#ifdef WITH_PYTHON
#  include "EXP_PythonCallBack.h"
#endif

#include "KX_Light.h"

#include "BLI_math.h"
#include "BLI_task.h"

#include "CM_Message.h"

/**************************EEVEE INTEGRATION*****************************/
extern "C" {
#  include "BKE_camera.h"
#  include "BKE_layer.h"
#  include "BKE_main.h"
#  include "BKE_object.h"
#  include "BLI_rand.h"
#  include "DRW_engine.h"
#  include "DRW_render.h"
#  include "MEM_guardedalloc.h"
}
/*********************END OF EEVEE INTEGRATION***************************/

static void *KX_SceneReplicationFunc(SG_Node* node,void* gameobj,void* scene)
{
	KX_GameObject* replica = ((KX_Scene*)scene)->AddNodeReplicaObject(node,(KX_GameObject*)gameobj);

	if (replica)
		replica->Release();

	return (void*)replica;
}

static void *KX_SceneDestructionFunc(SG_Node* node,void* gameobj,void* scene)
{
	((KX_Scene*)scene)->RemoveNodeDestructObject(node,(KX_GameObject*)gameobj);

	return nullptr;
};

bool KX_Scene::KX_ScenegraphUpdateFunc(SG_Node* node,void* gameobj,void* scene)
{
	return node->Schedule(((KX_Scene*)scene)->m_sghead);
}

bool KX_Scene::KX_ScenegraphRescheduleFunc(SG_Node* node,void* gameobj,void* scene)
{
	return node->Reschedule(((KX_Scene*)scene)->m_sghead);
}

SG_Callbacks KX_Scene::m_callbacks = SG_Callbacks(
	KX_SceneReplicationFunc,
	KX_SceneDestructionFunc,
	KX_GameObject::UpdateTransformFunc,
	KX_Scene::KX_ScenegraphUpdateFunc,
	KX_Scene::KX_ScenegraphRescheduleFunc);

KX_Scene::KX_Scene(SCA_IInputDevice *inputDevice,
				   const std::string& sceneName,
				   Scene *scene,
    class RAS_ICanvas* canvas,
	KX_NetworkMessageManager *messageManager) :
	CValue(),
	m_keyboardmgr(nullptr),
	m_mousemgr(nullptr),
	m_physicsEnvironment(0),
	m_sceneName(sceneName),
	m_active_camera(nullptr),
	m_overrideCullingCamera(nullptr),
	m_ueberExecutionPriority(0),
	m_suspendeddelta(0.0),
	m_blenderScene(scene),
	m_isActivedHysteresis(false),
	m_lodHysteresisValue(0),
	m_dofInitialized(false),
	m_doingProbeUpdate(false),
	m_doingTAA(false),
	m_taaInitialized(false)
{

	m_dbvt_culling = false;
	m_dbvt_occlusion_res = 0;
	m_activity_culling = false;
	m_suspend = false;
	m_objectlist = new CListValue<KX_GameObject>();
	m_parentlist = new CListValue<KX_GameObject>();
	m_lightlist = new CListValue<KX_LightObject>();
	m_inactivelist = new CListValue<KX_GameObject>();
	m_cameralist = new CListValue<KX_Camera>();
	m_fontlist = new CListValue<KX_FontObject>();

	m_filterManager = new KX_2DFilterManager();
	m_logicmgr = new SCA_LogicManager();
	
	m_timemgr = new SCA_TimeEventManager(m_logicmgr);
	m_keyboardmgr = new SCA_KeyboardManager(m_logicmgr, inputDevice);
	m_mousemgr = new SCA_MouseManager(m_logicmgr,inputDevice);
	
	SCA_ActuatorEventManager* actmgr = new SCA_ActuatorEventManager(m_logicmgr);
	SCA_BasicEventManager* basicmgr = new SCA_BasicEventManager(m_logicmgr);

	m_logicmgr->RegisterEventManager(actmgr);
	m_logicmgr->RegisterEventManager(m_keyboardmgr);
	m_logicmgr->RegisterEventManager(m_mousemgr);
	m_logicmgr->RegisterEventManager(m_timemgr);
	m_logicmgr->RegisterEventManager(basicmgr);

	SCA_JoystickManager *joymgr = new SCA_JoystickManager(m_logicmgr);
	m_logicmgr->RegisterEventManager(joymgr);

	m_networkScene = new KX_NetworkMessageScene(messageManager);
	
	m_rootnode = nullptr;

	KX_TextMaterial *textMaterial = new KX_TextMaterial();
	m_bucketmanager=new RAS_BucketManager(textMaterial);
	m_boundingBoxManager = new RAS_BoundingBoxManager();
	
	bool showObstacleSimulation = (scene->gm.flag & GAME_SHOW_OBSTACLE_SIMULATION) != 0;
	switch (scene->gm.obstacleSimulation)
	{
	case OBSTSIMULATION_TOI_rays:
		m_obstacleSimulation = new KX_ObstacleSimulationTOI_rays((MT_Scalar)scene->gm.levelHeight, showObstacleSimulation);
		break;
	case OBSTSIMULATION_TOI_cells:
		m_obstacleSimulation = new KX_ObstacleSimulationTOI_cells((MT_Scalar)scene->gm.levelHeight, showObstacleSimulation);
		break;
	default:
		m_obstacleSimulation = nullptr;
	}

	m_animationPool = BLI_task_pool_create(KX_GetActiveEngine()->GetTaskScheduler(), &m_animationPoolData);

	/*************************************************EEVEE INTEGRATION***********************************************************/
	ViewLayer *view_layer = BKE_view_layer_from_scene_get(m_blenderScene);
	m_idProperty = BKE_view_layer_engine_evaluated_get(view_layer, COLLECTION_MODE_NONE, RE_engine_id_BLENDER_EEVEE);

	EEVEE_PassList *psl = EEVEE_engine_data_get()->psl;

	InitScenePasses(psl);

	m_staticObjects = {};
	m_staticObjectsInsideFrustum = {};
	/******************************************************************************************************************************/

#ifdef WITH_PYTHON
	m_attr_dict = nullptr;

	for (unsigned short i = 0; i < MAX_DRAW_CALLBACK; ++i) {
		m_drawCallbacks[i] = nullptr;
	}
#endif
}



KX_Scene::~KX_Scene()
{
	// The release of debug properties used to be in SCA_IScene::~SCA_IScene
	// It's still there but we remove all properties here otherwise some
	// reference might be hanging and causing late release of objects
	RemoveAllDebugProperties();

	while (GetRootParentList()->GetCount() > 0) 
	{
		KX_GameObject* parentobj = GetRootParentList()->GetValue(0);
		this->RemoveObject(parentobj);
	}

	if (m_obstacleSimulation)
		delete m_obstacleSimulation;

	if (m_animationPool) {
		BLI_task_pool_free(m_animationPool);
	}

	if (m_objectlist)
		m_objectlist->Release();

	if (m_parentlist)
		m_parentlist->Release();
	
	if (m_inactivelist)
		m_inactivelist->Release();

	if (m_lightlist)
		m_lightlist->Release();

	if (m_cameralist) {
		m_cameralist->Release();
	}

	if (m_fontlist) {
		m_fontlist->Release();
	}

	if (m_filterManager) {
		delete m_filterManager;
	}

	if (m_logicmgr)
		delete m_logicmgr;

	if (m_physicsEnvironment)
		delete m_physicsEnvironment;

	if (m_networkScene)
		delete m_networkScene;

	if (m_bucketmanager)
	{
		delete m_bucketmanager;
	}

	if (m_boundingBoxManager) {
		delete m_boundingBoxManager;
	}

#ifdef WITH_PYTHON
	if (m_attr_dict) {
		PyDict_Clear(m_attr_dict);
		/* Py_CLEAR: Py_DECREF's and nullptr's */
		Py_CLEAR(m_attr_dict);
	}

	/* these may be nullptr but the macro checks */
	for (unsigned short i = 0; i < MAX_DRAW_CALLBACK; ++i) {
		Py_CLEAR(m_drawCallbacks[i]);
	}
#endif
}

/*******************EEVEE INTEGRATION******************/

void KX_Scene::InitScenePasses(EEVEE_PassList *psl)
{
	/* MATERIALS PASSES */

	// Default materials passes
	for (int i = 0; i < VAR_MAT_MAX; ++i) {
		if (psl->default_pass[i]) {
			DRWPass *defPass = psl->default_pass[i];
			m_materialPasses.push_back(defPass);
		}
	}

	m_materialPasses.push_back(psl->material_pass);
	m_materialPasses.push_back(psl->transparent_pass);
	m_materialPasses.push_back(psl->depth_pass);
	m_materialPasses.push_back(psl->depth_pass_clip);
	m_materialPasses.push_back(psl->depth_pass_cull);
	m_materialPasses.push_back(psl->depth_pass_clip_cull);
	m_materialPasses.push_back(psl->refract_depth_pass);
	m_materialPasses.push_back(psl->refract_depth_pass_clip);
	m_materialPasses.push_back(psl->refract_depth_pass_cull);
	m_materialPasses.push_back(psl->refract_depth_pass_clip_cull);
	m_materialPasses.push_back(psl->sss_pass);
	/* END OF MATERIALS PASSES */
}

std::vector<DRWPass *>KX_Scene::GetMaterialPasses()
{
	return m_materialPasses;
}

void KX_Scene::AppendProbeList(KX_GameObject *probe)
{
	m_lightProbes.push_back(probe);
}

std::vector<KX_GameObject *>KX_Scene::GetProbeList()
{
	return m_lightProbes;
}

/******************End of EEVEE INTEGRATION****************************/

std::string KX_Scene::GetName()
{
	return m_sceneName;
}

/// Set the name of the value
void KX_Scene::SetName(const std::string& name)
{
	m_sceneName = name;
}

RAS_BucketManager* KX_Scene::GetBucketManager() const
{
	return m_bucketmanager;
}

RAS_BoundingBoxManager *KX_Scene::GetBoundingBoxManager() const
{
	return m_boundingBoxManager;
}

CListValue<KX_GameObject> *KX_Scene::GetObjectList() const
{
	return m_objectlist;
}

CListValue<KX_GameObject> *KX_Scene::GetRootParentList() const
{
	return m_parentlist;
}

CListValue<KX_GameObject> *KX_Scene::GetInactiveList() const
{
	return m_inactivelist;
}

CListValue<KX_LightObject> *KX_Scene::GetLightList() const
{
	return m_lightlist;
}

SCA_LogicManager* KX_Scene::GetLogicManager() const
{
	return m_logicmgr;
}

SCA_TimeEventManager* KX_Scene::GetTimeEventManager() const
{
	return m_timemgr;
}

CListValue<KX_Camera> *KX_Scene::GetCameraList() const
{
	return m_cameralist;
}

CListValue<KX_FontObject> *KX_Scene::GetFontList() const
{
	return m_fontlist;
}

void KX_Scene::SetFramingType(RAS_FrameSettings & frame_settings)
{
	m_frame_settings = frame_settings;
};

/**
 * Return a const reference to the framing 
 * type set by the above call.
 * The contents are not guaranteed to be sensible
 * if you don't call the above function.
 */
const RAS_FrameSettings& KX_Scene::GetFramingType() const 
{
	return m_frame_settings;
}

void KX_Scene::SetWorldInfo(class KX_WorldInfo* worldinfo)
{
	m_worldinfo = worldinfo;
}



class KX_WorldInfo* KX_Scene::GetWorldInfo()
{
	return m_worldinfo;
}

void KX_Scene::Suspend()
{
	m_suspend = true;
}

void KX_Scene::Resume()
{
	m_suspend = false;
}

void KX_Scene::SetActivityCulling(bool b)
{
	m_activity_culling = b;
}

bool KX_Scene::IsSuspended()
{
	return m_suspend;
}

void KX_Scene::AddObjectDebugProperties(class KX_GameObject* gameobj)
{
	Object* blenderobject = gameobj->GetBlenderObject();
	if (!blenderobject) {
		return;
	}

	bProperty* prop = (bProperty*)blenderobject->prop.first;

	while (prop) {
		if (prop->flag & PROP_DEBUG)
			AddDebugProperty(gameobj, prop->name);
		prop = prop->next;
	}	

	if (blenderobject->scaflag & OB_DEBUGSTATE)
		AddDebugProperty(gameobj, "__state__");
}

void KX_Scene::RemoveNodeDestructObject(SG_Node* node, KX_GameObject *gameobj)
{
	if (NewRemoveObject(gameobj)) {
		// object is not yet deleted because a reference is hanging somewhere.
		// This should not happen anymore since we use proxy object for Python.
		CM_Error("zombie object! name=" << gameobj->GetName());
		BLI_assert(false);
	}
	if (node)
		delete node;
}

KX_GameObject* KX_Scene::AddNodeReplicaObject(SG_Node* node, KX_GameObject *gameobj)
{
	// for group duplication, limit the duplication of the hierarchy to the
	// objects that are part of the group. 
	if (!IsObjectInGroup(gameobj))
		return nullptr;
	
	KX_GameObject* newobj = (KX_GameObject*)gameobj->GetReplica();
	m_map_gameobject_to_replica[gameobj] = newobj;

	// also register 'timers' (time properties) of the replica
	int numprops = newobj->GetPropertyCount();

	for (int i = 0; i < numprops; i++)
	{
		CValue* prop = newobj->GetProperty(i);

		if (prop->GetProperty("timer"))
			this->m_timemgr->AddTimeProperty(prop);
	}

	if (node)
	{
		newobj->SetSGNode(node);
	}
	else
	{
		m_rootnode = new SG_Node(newobj,this,KX_Scene::m_callbacks);
	
		// this fixes part of the scaling-added object bug
		SG_Node* orgnode = gameobj->GetSGNode();
		m_rootnode->SetLocalScale(orgnode->GetLocalScale());
		m_rootnode->SetLocalPosition(orgnode->GetLocalPosition());
		m_rootnode->SetLocalOrientation(orgnode->GetLocalOrientation());

		// define the relationship between this node and it's parent.
		KX_NormalParentRelation * parent_relation = 
			KX_NormalParentRelation::New();
		m_rootnode->SetParentRelation(parent_relation);

		newobj->SetSGNode(m_rootnode);
	}
	
	SG_Node* replicanode = newobj->GetSGNode();
//	SG_Node* rootnode = (replicanode == m_rootnode ? nullptr : m_rootnode);

	// Add the object in the obstacle simulation if needed.
	if (m_obstacleSimulation && gameobj->GetBlenderObject()->gameflag & OB_HASOBSTACLE) {
		m_obstacleSimulation->AddObstacleForObj(newobj);
	}

	replicanode->SetSGClientObject(newobj);

	// this is the list of object that are send to the graphics pipeline
	m_objectlist->Add(CM_AddRef(newobj));
	switch (newobj->GetGameObjectType()) {
		case SCA_IObject::OBJ_LIGHT:
		{
			m_lightlist->Add(CM_AddRef(static_cast<KX_LightObject *>(newobj)));
			break;
		}
		case SCA_IObject::OBJ_TEXT:
		{
			m_fontlist->Add(CM_AddRef(static_cast<KX_FontObject *>(newobj)));
			break;
		}
		case SCA_IObject::OBJ_CAMERA:
		{
			m_cameralist->Add(CM_AddRef(static_cast<KX_Camera *>(newobj)));
			break;
		}
		case SCA_IObject::OBJ_ARMATURE:
		{
			AddAnimatedObject(newobj);
			break;
		}
	}
	newobj->AddMeshUser();

	// logic cannot be replicated, until the whole hierarchy is replicated.
	m_logicHierarchicalGameObjects.push_back(newobj);
	//replicate controllers of this node
	SGControllerList	scenegraphcontrollers = gameobj->GetSGNode()->GetSGControllerList();
	replicanode->RemoveAllControllers();
	SGControllerList::iterator cit;
	//int numcont = scenegraphcontrollers.size();
	
	for (cit = scenegraphcontrollers.begin();!(cit==scenegraphcontrollers.end());++cit)
	{
		// controller replication is quite complicated
		// only replicate ipo controller for now

		SG_Controller* replicacontroller = (*cit)->GetReplica(replicanode);
		if (replicacontroller)
		{
			replicacontroller->SetNode(replicanode);
			replicanode->AddSGController(replicacontroller);
		}
	}
	// replicate graphic controller
	if (gameobj->GetGraphicController())
	{
		PHY_IMotionState* motionstate = new KX_MotionState(newobj->GetSGNode());
		PHY_IGraphicController* newctrl = gameobj->GetGraphicController()->GetReplica(motionstate);
		newctrl->SetNewClientInfo(newobj->getClientInfo());
		newobj->SetGraphicController(newctrl);
	}

	// replicate physics controller
	if (gameobj->GetPhysicsController())
	{
		PHY_IMotionState* motionstate = new KX_MotionState(newobj->GetSGNode());
		PHY_IPhysicsController* newctrl = gameobj->GetPhysicsController()->GetReplica();

		KX_GameObject *parent = newobj->GetParent();
		PHY_IPhysicsController* parentctrl = (parent) ? parent->GetPhysicsController() : nullptr;

		newctrl->SetNewClientInfo(newobj->getClientInfo());
		newobj->SetPhysicsController(newctrl);
		newctrl->PostProcessReplica(motionstate, parentctrl);

		// Child objects must be static
		if (parent)
			newctrl->SuspendDynamics();
	}

	// Always make sure that the bounding box is valid.
	newobj->UpdateBounds(true);

	return newobj;
}

// before calling this method KX_Scene::ReplicateLogic(), make sure to
// have called 'GameObject::ReParentLogic' for each object this
// hierarchy that's because first ALL bricks must exist in the new
// replica of the hierarchy in order to make cross-links work properly
// !
// It is VERY important that the order of sensors and actuators in
// the replicated object is preserved: it is used to reconnect the logic.
// This method is more robust then using the bricks name in case of complex 
// group replication. The replication of logic bricks is done in 
// SCA_IObject::ReParentLogic(), make sure it preserves the order of the bricks.
void KX_Scene::ReplicateLogic(KX_GameObject* newobj)
{
	/* add properties to debug list, for added objects and DupliGroups */
	if (KX_GetActiveEngine()->GetFlag(KX_KetsjiEngine::AUTO_ADD_DEBUG_PROPERTIES)) {
		AddObjectDebugProperties(newobj);
	}
	// also relink the controller to sensors/actuators
	SCA_ControllerList& controllers = newobj->GetControllers();
	//SCA_SensorList&     sensors     = newobj->GetSensors();
	//SCA_ActuatorList&   actuators   = newobj->GetActuators();

	for (SCA_ControllerList::iterator itc = controllers.begin(); !(itc==controllers.end());itc++)
	{
		SCA_IController* cont = (*itc);
		cont->SetUeberExecutePriority(m_ueberExecutionPriority);
		std::vector<SCA_ISensor*> linkedsensors = cont->GetLinkedSensors();
		std::vector<SCA_IActuator*> linkedactuators = cont->GetLinkedActuators();

		// disconnect the sensors and actuators
		// do it directly on the list at this controller is not connected to anything at this stage
		cont->GetLinkedSensors().clear();
		cont->GetLinkedActuators().clear();
		
		// now relink each sensor
		for (std::vector<SCA_ISensor*>::iterator its = linkedsensors.begin();!(its==linkedsensors.end());its++)
		{
			SCA_ISensor* oldsensor = (*its);
			SCA_IObject* oldsensorobj = oldsensor->GetParent();
			// the original owner of the sensor has been replicated?
			SCA_IObject* newsensorobj = m_map_gameobject_to_replica[oldsensorobj];

			if (!newsensorobj)
			{
				// no, then the sensor points outside the hierarchy, keep it the same
				if (m_objectlist->SearchValue(static_cast<KX_GameObject *>(oldsensorobj)))
					// only replicate links that points to active objects
					m_logicmgr->RegisterToSensor(cont,oldsensor);
			}
			else
			{
				// yes, then the new sensor has the same position
				SCA_SensorList& sensorlist = oldsensorobj->GetSensors();
				SCA_SensorList::iterator sit;
				SCA_ISensor* newsensor = nullptr;
				int sensorpos;

				for (sensorpos=0, sit=sensorlist.begin(); sit!=sensorlist.end(); sit++, sensorpos++)
				{
					if ((*sit) == oldsensor) 
					{
						newsensor = newsensorobj->GetSensors().at(sensorpos);
						break;
					}
				}
				BLI_assert(newsensor != nullptr);
				m_logicmgr->RegisterToSensor(cont,newsensor);
			}
		}
		
		// now relink each actuator
		for (std::vector<SCA_IActuator*>::iterator ita = linkedactuators.begin();!(ita==linkedactuators.end());ita++)
		{
			SCA_IActuator* oldactuator = (*ita);
			SCA_IObject* oldactuatorobj = oldactuator->GetParent();
			SCA_IObject* newactuatorobj = m_map_gameobject_to_replica[oldactuatorobj];

			if (!newactuatorobj)
			{
				// no, then the sensor points outside the hierarchy, keep it the same
				if (m_objectlist->SearchValue(static_cast<KX_GameObject *>(oldactuatorobj)))
					// only replicate links that points to active objects
					m_logicmgr->RegisterToActuator(cont,oldactuator);
			}
			else
			{
				// yes, then the new sensor has the same position
				SCA_ActuatorList& actuatorlist = oldactuatorobj->GetActuators();
				SCA_ActuatorList::iterator ait;
				SCA_IActuator* newactuator = nullptr;
				int actuatorpos;

				for (actuatorpos=0, ait=actuatorlist.begin(); ait!=actuatorlist.end(); ait++, actuatorpos++)
				{
					if ((*ait) == oldactuator) 
					{
						newactuator = newactuatorobj->GetActuators().at(actuatorpos);
						break;
					}
				}
				BLI_assert(newactuator != nullptr);
				m_logicmgr->RegisterToActuator(cont,newactuator);
				newactuator->SetUeberExecutePriority(m_ueberExecutionPriority);
			}
		}
	}
	// ready to set initial state
	newobj->ResetState();
}

void KX_Scene::DupliGroupRecurse(KX_GameObject *groupobj, int level)
{
	KX_GameObject* replica;
	KX_GameObject* gameobj;
	Object* blgroupobj = groupobj->GetBlenderObject();
	Group* group;
	GroupObject *go;
	std::vector<KX_GameObject*> duplilist;

	if (!groupobj->GetSGNode() ||
		!groupobj->IsDupliGroup() ||
		level>MAX_DUPLI_RECUR)
		return;

	// we will add one group at a time
	m_logicHierarchicalGameObjects.clear();
	m_map_gameobject_to_replica.clear();
	m_ueberExecutionPriority++;
	// for groups will do something special: 
	// we will force the creation of objects to those in the group only
	// Again, this is match what Blender is doing (it doesn't care of parent relationship)
	m_groupGameObjects.clear();

	group = blgroupobj->dup_group;
<<<<<<< HEAD
	for (go=(GroupObject*)group->gobject.first; go; go=(GroupObject*)go->next) 
=======
	FOREACH_GROUP_BASE_BEGIN(group, base)
>>>>>>> 3a566687
	{
		Object* blenderobj = go->ob;
		if (blgroupobj == blenderobj)
			// this check is also in group_duplilist()
			continue;

		gameobj = (KX_GameObject*)m_logicmgr->FindGameObjByBlendObj(blenderobj);
		if (gameobj == nullptr) 
		{
			// this object has not been converted!!!
			// Should not happen as dupli group are created automatically 
			continue;
		}

		gameobj->SetBlenderGroupObject(blgroupobj);

		if ((blenderobj->lay & group->layer)==0)
		{
			// object is not visible in the 3D view, will not be instantiated
			continue;
		}
		m_groupGameObjects.insert(gameobj);
	}
<<<<<<< HEAD
=======
	FOREACH_GROUP_BASE_END;

	set<CValue*>::iterator oit;
	for (oit=m_groupGameObjects.begin(); oit != m_groupGameObjects.end(); oit++)
	{
		gameobj = (KX_GameObject*)(*oit);
>>>>>>> 3a566687

	for (KX_GameObject *gameobj : m_groupGameObjects) {
		KX_GameObject *parent = gameobj->GetParent();
		if (parent != nullptr)
		{
			// this object is not a top parent. Either it is the child of another
			// object in the group and it will be added automatically when the parent
			// is added. Or it is the child of an object outside the group and the group
			// is inconsistent, skip it anyway
			continue;
		}
		replica = (KX_GameObject*) AddNodeReplicaObject(nullptr,gameobj);
		// add to 'rootparent' list (this is the list of top hierarchy objects, updated each frame)
		m_parentlist->Add(CM_AddRef(replica));

		// recurse replication into children nodes
		NodeList& children = gameobj->GetSGNode()->GetSGChildren();

		replica->GetSGNode()->ClearSGChildren();
		for (NodeList::iterator childit = children.begin();!(childit==children.end());++childit)
		{
			SG_Node* orgnode = (*childit);
			SG_Node* childreplicanode = orgnode->GetSGReplica();
			if (childreplicanode)
				replica->GetSGNode()->AddChild(childreplicanode);
		}
		// don't replicate logic now: we assume that the objects in the group can have
		// logic relationship, even outside parent relationship
		// In order to match 3D view, the position of groupobj is used as a 
		// transformation matrix instead of the new position. This means that 
		// the group reference point is 0,0,0

		// get the rootnode's scale
		MT_Vector3 newscale = groupobj->NodeGetWorldScaling();
		// set the replica's relative scale with the rootnode's scale
		replica->NodeSetRelativeScale(newscale);

		MT_Vector3 offset(group->dupli_ofs);
		MT_Vector3 newpos = groupobj->NodeGetWorldPosition() + 
			newscale*(groupobj->NodeGetWorldOrientation() * (gameobj->NodeGetWorldPosition()-offset));
		replica->NodeSetLocalPosition(newpos);
		// set the orientation after position for softbody!
		MT_Matrix3x3 newori = groupobj->NodeGetWorldOrientation() * gameobj->NodeGetWorldOrientation();
		replica->NodeSetLocalOrientation(newori);
		// update scenegraph for entire tree of children
		replica->GetSGNode()->UpdateWorldData(0);
		// we can now add the graphic controller to the physic engine
		replica->ActivateGraphicController(true);

		// done with replica
		replica->Release();
	}

	// the logic must be replicated first because we need
	// the new logic bricks before relinking
	for (KX_GameObject *gameobj : m_logicHierarchicalGameObjects) {
		gameobj->ReParentLogic();
	}
	
	//	relink any pointers as necessary, sort of a temporary solution
	for (KX_GameObject *gameobj : m_logicHierarchicalGameObjects) {
		// this will also relink the actuator to objects within the hierarchy
		gameobj->Relink(m_map_gameobject_to_replica);
		// add the object in the layer of the parent
		gameobj->SetLayer(groupobj->GetLayer());
	}

	// replicate crosslinks etc. between logic bricks
	for (KX_GameObject *gameobj : m_logicHierarchicalGameObjects) {
		ReplicateLogic(gameobj);
	}
	
	// now look if object in the hierarchy have dupli group and recurse
	for (KX_GameObject *gameobj : m_logicHierarchicalGameObjects) {
		/* Replicate all constraints. */
		if (gameobj->GetPhysicsController()) {
			gameobj->GetPhysicsController()->ReplicateConstraints(gameobj, m_logicHierarchicalGameObjects);
			gameobj->ClearConstraints();
		}

		if (gameobj != groupobj && gameobj->IsDupliGroup())
			// can't instantiate group immediately as it destroys m_logicHierarchicalGameObjects
			duplilist.push_back(gameobj);

		if (gameobj->GetBlenderGroupObject() == blgroupobj) {
			// set references for dupli-group
			// groupobj holds a list of all objects, that belongs to this group
			groupobj->AddInstanceObjects(gameobj);

			// every object gets the reference to its dupli-group object
			gameobj->SetDupliGroupObject(groupobj);
		}
	}

	for (KX_GameObject *gameobj : duplilist) {
		DupliGroupRecurse(gameobj, level+1);
	}
}


KX_GameObject *KX_Scene::AddReplicaObject(KX_GameObject *originalobject, KX_GameObject *referenceobject, float lifespan)
{
	m_logicHierarchicalGameObjects.clear();
	m_map_gameobject_to_replica.clear();
	m_groupGameObjects.clear();

	KX_GameObject* originalobj = (KX_GameObject*) originalobject;
	KX_GameObject* referenceobj = (KX_GameObject*) referenceobject;

	m_ueberExecutionPriority++;

	// lets create a replica
	KX_GameObject* replica = (KX_GameObject*) AddNodeReplicaObject(nullptr,originalobj);

	// add a timebomb to this object
	// lifespan of zero means 'this object lives forever'
	if (lifespan > 0.0f)
	{
		// for now, convert between so called frames and realtime
		m_tempObjectList.push_back(replica);
		// this convert the life from frames to sort-of seconds, hard coded 0.02 that assumes we have 50 frames per second
		// if you change this value, make sure you change it in KX_GameObject::pyattr_get_life property too
		CValue *fval = new CFloatValue(lifespan*0.02f);
		replica->SetProperty("::timebomb",fval);
		fval->Release();
	}

	// add to 'rootparent' list (this is the list of top hierarchy objects, updated each frame)
	m_parentlist->Add(CM_AddRef(replica));

	// recurse replication into children nodes

	NodeList& children = originalobj->GetSGNode()->GetSGChildren();

	replica->GetSGNode()->ClearSGChildren();
	for (NodeList::iterator childit = children.begin();!(childit==children.end());++childit)
	{
		SG_Node* orgnode = (*childit);
		SG_Node* childreplicanode = orgnode->GetSGReplica();
		if (childreplicanode)
			replica->GetSGNode()->AddChild(childreplicanode);
	}

	if (referenceobj) {
		// At this stage all the objects in the hierarchy have been duplicated,
		// we can update the scenegraph, we need it for the duplication of logic
		MT_Vector3 newpos = referenceobj->NodeGetWorldPosition();
		replica->NodeSetLocalPosition(newpos);

		MT_Matrix3x3 newori = referenceobj->NodeGetWorldOrientation();
		replica->NodeSetLocalOrientation(newori);

		// get the rootnode's scale
		MT_Vector3 newscale = referenceobj->GetSGNode()->GetRootSGParent()->GetLocalScale();
		// set the replica's relative scale with the rootnode's scale
		replica->NodeSetRelativeScale(newscale);
	}

	replica->GetSGNode()->UpdateWorldData(0);
	// the size is correct, we can add the graphic controller to the physic engine
	replica->ActivateGraphicController(true);

	// now replicate logic
	for (KX_GameObject *gameobj : m_logicHierarchicalGameObjects) {
		gameobj->ReParentLogic();
	}
	
	//	relink any pointers as necessary, sort of a temporary solution
	for (KX_GameObject *gameobj : m_logicHierarchicalGameObjects) {
		// this will also relink the actuators in the hierarchy
		gameobj->Relink(m_map_gameobject_to_replica);
		if (referenceobj) {
			// add the object in the layer of the reference object
			gameobj->SetLayer(referenceobj->GetLayer());
		}
		else {
			// We don't know what layer set, so we set all visible layers in the blender scene.
			gameobj->SetLayer(m_blenderScene->lay);
		}
	}

	// replicate crosslinks etc. between logic bricks
	for (KX_GameObject *gameobj : m_logicHierarchicalGameObjects) {
		ReplicateLogic(gameobj);
	}
	
	// check if there are objects with dupligroup in the hierarchy
	std::vector<KX_GameObject*> duplilist;
	for (KX_GameObject *gameobj : m_logicHierarchicalGameObjects) {
		if (gameobj->IsDupliGroup())
		{
			// separate list as m_logicHierarchicalGameObjects is also used by DupliGroupRecurse()
			duplilist.push_back(gameobj);
		}
	}
	for (KX_GameObject *gameobj : duplilist) {
		DupliGroupRecurse(gameobj, 0);
	}

	/* This is to duplicate gaiwan batches and add it to eevee psl
	 * Only useful if we choose to draw the scene with eevee render.
	 * I think in this case we'd need to remove graphic controller.
	 */
	if (replica->GetMaterialBatches().size() > 0) {
		float obmat[4][4];
		replica->NodeGetWorldTransform().getValue(&obmat[0][0]);
		replica->DuplicateMaterialBatches();
		replica->AddNewMaterialBatchesToPasses(obmat);
	}

	//	don't release replica here because we are returning it, not done with it...
	return replica;
}



void KX_Scene::RemoveObject(KX_GameObject *gameobj)
{
	// Discard geometry (gameobj gaiwan batches)
	gameobj->DiscardMaterialBatches();
	// disconnect child from parent
	SG_Node* node = gameobj->GetSGNode();

	if (node)
	{
		node->DisconnectFromParent();

		// recursively destruct
		node->Destruct();
	}
}

void KX_Scene::RemoveDupliGroup(KX_GameObject *gameobj)
{
	if (gameobj->IsDupliGroup()) {
		for (KX_GameObject *instance : gameobj->GetInstanceObjects()) {
			DelayedRemoveObject(instance);
		}
	}
}

void KX_Scene::DelayedRemoveObject(KX_GameObject *gameobj)
{
	RemoveDupliGroup(gameobj);

	if (std::find(m_euthanasyobjects.begin(), m_euthanasyobjects.end(), gameobj) == m_euthanasyobjects.end()) {
		m_euthanasyobjects.push_back(gameobj);
	}
}

bool KX_Scene::NewRemoveObject(KX_GameObject *gameobj)
{
	/* remove property from debug list */
	RemoveObjectDebugProperties(gameobj);

	/* Invalidate the python reference, since the object may exist in script lists
	 * its possible that it wont be automatically invalidated, so do it manually here,
	 * 
	 * if for some reason the object is added back into the scene python can always get a new Proxy
	 */
	gameobj->InvalidateProxy();

	// keep the blender->game object association up to date
	// note that all the replicas of an object will have the same
	// blender object, that's why we need to check the game object
	// as only the deletion of the original object must be recorded
	if (gameobj->GetBlenderObject()) {
		// In some case the game object can contains a nullptr blender object e.g default camera.
		m_logicmgr->UnregisterGameObj(gameobj->GetBlenderObject(), gameobj);
	}

	// remove all sensors/controllers/actuators from logicsystem...
	
	SCA_SensorList& sensors = gameobj->GetSensors();
	for (SCA_SensorList::iterator its = sensors.begin();
		 !(its==sensors.end());its++)
	{
		m_logicmgr->RemoveSensor(*its);
	}

	SCA_ControllerList& controllers = gameobj->GetControllers();
	for (SCA_ControllerList::iterator itc = controllers.begin();
		 !(itc==controllers.end());itc++)
	{
		m_logicmgr->RemoveController(*itc);
		(*itc)->ReParent(nullptr);
	}

	SCA_ActuatorList& actuators = gameobj->GetActuators();
	for (SCA_ActuatorList::iterator ita = actuators.begin();
		 !(ita==actuators.end());ita++)
	{
		m_logicmgr->RemoveActuator(*ita);
	}
	// the sensors/controllers/actuators must also be released, this is done in ~SCA_IObject

	// now remove the timer properties from the time manager
	int numprops = gameobj->GetPropertyCount();

	for (int i = 0; i < numprops; i++)
	{
		CValue* propval = gameobj->GetProperty(i);
		if (propval->GetProperty("timer"))
		{
			m_timemgr->RemoveTimeProperty(propval);
		}
	}

	// if the object is the dupligroup proxy, you have to cleanup all m_pDupliGroupObject's in all
	// instances refering to this group
	if (gameobj->GetInstanceObjects()) {
		for (KX_GameObject *instance : gameobj->GetInstanceObjects()) {
			instance->RemoveDupliGroupObject();
		}
	}

	// if this object was part of a group, make sure to remove it from that group's instance list
	KX_GameObject *group = gameobj->GetDupliGroupObject();
	if (group)
		group->RemoveInstanceObject(gameobj);

	if (m_obstacleSimulation) {
		m_obstacleSimulation->DestroyObstacleForObj(gameobj);
	}

	gameobj->RemoveMeshes();

	bool ret = true;
	if (gameobj->GetGameObjectType()==SCA_IObject::OBJ_LIGHT && m_lightlist->RemoveValue(static_cast<KX_LightObject *>(gameobj)))
		ret = (gameobj->Release() != nullptr);
	if (m_objectlist->RemoveValue(gameobj))
		ret = (gameobj->Release() != nullptr);
	if (m_parentlist->RemoveValue(gameobj))
		ret = (gameobj->Release() != nullptr);
	if (m_inactivelist->RemoveValue(gameobj))
		ret = (gameobj->Release() != nullptr);
	if (m_fontlist->RemoveValue(static_cast<KX_FontObject *>(gameobj))) {
		ret = (gameobj->Release() != nullptr);
	}
	if (m_cameralist->RemoveValue(static_cast<KX_Camera *>(gameobj))) {
		ret = (gameobj->Release() != nullptr);
	}

	/* Warning 'gameobj' maye be freed now, only compare, don't access */

	const std::vector<KX_GameObject *>::const_iterator animit = std::find(m_animatedlist.begin(), m_animatedlist.end(), gameobj);
	if (animit != m_animatedlist.end()) {
		m_animatedlist.erase(animit);
	}

	if (gameobj == m_active_camera)
	{
		//no AddRef done on m_active_camera so no Release
		//m_active_camera->Release();
		m_active_camera = nullptr;
	}

	if (gameobj == m_overrideCullingCamera) {
		m_overrideCullingCamera = nullptr;
	}

	// return value will be 0 if the object is actually deleted (all reference gone)
	
	return ret;
}



void KX_Scene::ReplaceMesh(KX_GameObject *gameobj, RAS_MeshObject *mesh, bool use_gfx, bool use_phys)
{
	if (!gameobj) {
		CM_FunctionWarning("invalid object, doing nothing");
		return;
	}

	if (use_gfx && mesh != nullptr)
	{
	gameobj->RemoveMeshes();
	gameobj->AddMesh(mesh);
	
	if (gameobj->IsDeformable())
	{
		BL_DeformableGameObject* newobj = static_cast<BL_DeformableGameObject*>( gameobj );
		
		if (newobj->GetDeformer())
		{
			delete newobj->GetDeformer();
			newobj->SetDeformer(nullptr);
		}

		if (mesh->GetMesh()) 
		{
			// we must create a new deformer but which one?
			KX_GameObject* parentobj = newobj->GetParent();
			// this always return the original game object (also for replicate)
			Object* blendobj = newobj->GetBlenderObject();
			// object that owns the new mesh
			Object* oldblendobj = static_cast<struct Object*>(m_logicmgr->FindBlendObjByGameMeshName(mesh->GetName()));
			Mesh* blendmesh = mesh->GetMesh();

			bool bHasModifier = BL_ModifierDeformer::HasCompatibleDeformer(blendobj);
			bool bHasShapeKey = blendmesh->key != nullptr && blendmesh->key->type==KEY_RELATIVE;
			bool bHasDvert = blendmesh->dvert != nullptr;
			bool bHasArmature = 
				BL_ModifierDeformer::HasArmatureDeformer(blendobj) &&
				parentobj &&								// current parent is armature
				parentobj->GetGameObjectType() == SCA_IObject::OBJ_ARMATURE &&
				oldblendobj &&								// needed for mesh deform
				blendobj->parent &&							// original object had armature (not sure this test is needed)
				blendobj->parent->type == OB_ARMATURE &&
				blendmesh->dvert!=nullptr;						// mesh has vertex group
#ifdef WITH_BULLET
			bool bHasSoftBody = (!parentobj && (blendobj->gameflag & OB_SOFT_BODY));
#endif
			
			if (oldblendobj==nullptr) {
				if (bHasModifier || bHasShapeKey || bHasDvert || bHasArmature) {
					CM_FunctionWarning("new mesh is not used in an object from the current scene, you will get incorrect behavior");
					bHasShapeKey= bHasDvert= bHasArmature=bHasModifier= false;
				}
			}
			
			if (bHasModifier)
			{
				BL_ModifierDeformer* modifierDeformer;
				if (bHasShapeKey || bHasArmature)
				{
					modifierDeformer = new BL_ModifierDeformer(
						newobj,
						m_blenderScene,
						oldblendobj, blendobj,
						mesh,
						true,
						static_cast<BL_ArmatureObject*>( parentobj->AddRef() )
					);
					modifierDeformer->LoadShapeDrivers(parentobj);
				}
				else
				{
					modifierDeformer = new BL_ModifierDeformer(
						newobj,
						m_blenderScene,
						oldblendobj, blendobj,
						mesh,
						false,
						nullptr
					);
				}
				newobj->SetDeformer(modifierDeformer);
			}
			else if (bHasShapeKey) {
				BL_ShapeDeformer* shapeDeformer;
				if (bHasArmature) 
				{
					shapeDeformer = new BL_ShapeDeformer(
						newobj,
						oldblendobj, blendobj,
						mesh,
						true,
						true,
						static_cast<BL_ArmatureObject*>( parentobj->AddRef() )
					);
					shapeDeformer->LoadShapeDrivers(parentobj);
				}
				else
				{
					shapeDeformer = new BL_ShapeDeformer(
						newobj,
						oldblendobj, blendobj,
						mesh,
						false,
						true,
						nullptr
					);
				}
				newobj->SetDeformer( shapeDeformer);
			}
			else if (bHasArmature) 
			{
				BL_SkinDeformer* skinDeformer = new BL_SkinDeformer(
					newobj,
					oldblendobj, blendobj,
					mesh,
					true,
					true,
					static_cast<BL_ArmatureObject*>( parentobj->AddRef() )
				);
				newobj->SetDeformer(skinDeformer);
			}
			else if (bHasDvert)
			{
				BL_MeshDeformer* meshdeformer = new BL_MeshDeformer(
					newobj, oldblendobj, mesh
				);
				newobj->SetDeformer(meshdeformer);
			}
#ifdef WITH_BULLET
			else if (bHasSoftBody)
			{
				KX_SoftBodyDeformer *softdeformer = new KX_SoftBodyDeformer(mesh, newobj);
				newobj->SetDeformer(softdeformer);
			}
#endif
		}
	}

	gameobj->AddMeshUser();
	}

	if (use_phys) { /* update the new assigned mesh with the physics mesh */
		if (gameobj->GetPhysicsController())
			gameobj->GetPhysicsController()->ReinstancePhysicsShape(nullptr, use_gfx?nullptr:mesh);
	}
	// Always make sure that the bounding box is updated to the new mesh.
	gameobj->UpdateBounds(true);
}


KX_Camera* KX_Scene::GetActiveCamera()
{
	// nullptr if not defined
	return m_active_camera;
}

void KX_Scene::SetActiveCamera(KX_Camera* cam)
{
	m_active_camera = cam;
}

KX_Camera *KX_Scene::GetOverrideCullingCamera() const
{
	return m_overrideCullingCamera;
}

void KX_Scene::SetOverrideCullingCamera(KX_Camera *cam)
{
	m_overrideCullingCamera = cam;
}

void KX_Scene::SetCameraOnTop(KX_Camera* cam)
{
	// no release and addref just change camera place
	m_cameralist->RemoveValue(cam);
	m_cameralist->Add(cam);
}

void KX_Scene::PhysicsCullingCallback(KX_ClientObjectInfo *objectInfo, void *cullingInfo)
{
	CullingInfo *info = static_cast<CullingInfo *>(cullingInfo);
	KX_GameObject* gameobj = objectInfo->m_gameobject;
	if (!gameobj->GetVisible() || !gameobj->UseCulling()) {
		// ideally, invisible objects should be removed from the culling tree temporarily
		return;
	}
	if (info->m_layer && !(gameobj->GetLayer() & info->m_layer)) {
		// used for shadow: object is not in shadow layer
		return;
	}

	// make object visible
	gameobj->SetCulled(false);
	info->m_nodes.push_back(gameobj->GetCullingNode());
}

void KX_Scene::CalculateVisibleMeshes(KX_CullingNodeList& nodes, KX_Camera *cam, int layer)
{
	if (!cam->GetFrustumCulling()) {
		for (KX_GameObject *gameobj : m_objectlist) {
			KX_CullingNode *node = gameobj->GetCullingNode();
			nodes.push_back(gameobj->GetCullingNode());
			node->SetCulled(false);
		}
		return;
	}

	CalculateVisibleMeshes(nodes, cam->GetFrustum(), layer);
}

void KX_Scene::CalculateVisibleMeshes(KX_CullingNodeList& nodes, const SG_Frustum& frustum, int layer)
{
	m_boundingBoxManager->Update(false);

	bool dbvt_culling = false;
	if (m_dbvt_culling) {
		for (KX_GameObject *gameobj : m_objectlist) {
			gameobj->SetCulled(true);
			/* Reset KX_GameObject m_culled to true before doing culling
			 * since DBVT culling will only set it to false.
			 */
			if (gameobj->GetDeformer()) {
				/** Update all the deformer, not only per material.
				 * One of the side effect is to clear some flags about AABB calculation.
				 * like in KX_SoftBodyDeformer.
				 */
				gameobj->GetDeformer()->UpdateBuckets();
			}
			// Update the object bounding volume box.
			gameobj->UpdateBounds(false);
		}

		// test culling through Bullet
		// get the clip planes
		const std::array<MT_Vector4, 6>& planes = frustum.GetPlanes();
		const MT_Matrix4x4& matrix = frustum.GetMatrix();
		int viewport[4];
		KX_GetActiveEngine()->GetCanvas()->GetViewportArea().Pack(viewport);

		CullingInfo info(layer, nodes);

		dbvt_culling = m_physicsEnvironment->CullingTest(PhysicsCullingCallback, &info, planes, m_dbvt_occlusion_res, viewport, matrix);
	}
	if (!dbvt_culling) {
		KX_CullingHandler handler(nodes, frustum);
		for (KX_GameObject *gameobj : m_objectlist) {
			if (gameobj->UseCulling() && gameobj->GetVisible() && (layer == 0 || gameobj->GetLayer() & layer)) {
				if (gameobj->GetDeformer()) {
					/** Update all the deformer, not only per material.
					 * One of the side effect is to clear some flags about AABB calculation.
					 * like in KX_SoftBodyDeformer.
					 */
					gameobj->GetDeformer()->UpdateBuckets();
				}
				// Update the object bounding volume box.
				gameobj->UpdateBounds(false);

				handler.Process(gameobj->GetCullingNode());
			}
		}
	}

	m_boundingBoxManager->ClearModified();
}

void KX_Scene::DrawDebug(RAS_DebugDraw& debugDraw, const KX_CullingNodeList& nodes)
{
	const KX_DebugOption showBoundingBox = KX_GetActiveEngine()->GetShowBoundingBox();
	if (showBoundingBox != KX_DebugOption::DISABLE) {
		for (KX_GameObject *gameobj : m_objectlist) {
			const MT_Vector3& scale = gameobj->NodeGetWorldScaling();
			const MT_Vector3& position = gameobj->NodeGetWorldPosition();
			const MT_Matrix3x3& orientation = gameobj->NodeGetWorldOrientation();
			const SG_BBox& box = gameobj->GetCullingNode()->GetAabb();
			const MT_Vector3& center = box.GetCenter();

			debugDraw.DrawAabb(position, orientation, box.GetMin() * scale, box.GetMax() * scale,
				MT_Vector4(1.0f, 0.0f, 1.0f, 1.0f));

			// Render center in red, green and blue.
			debugDraw.DrawLine(orientation * center * scale + position,
				orientation * (center + MT_Vector3(1.0f, 0.0f, 0.0f)) * scale + position,
				MT_Vector4(1.0f, 0.0f, 0.0f, 1.0f));
			debugDraw.DrawLine(orientation * center * scale + position,
				orientation * (center + MT_Vector3(0.0f, 1.0f, 0.0f)) * scale  + position,
				MT_Vector4(0.0f, 1.0f, 0.0f, 1.0f));
			debugDraw.DrawLine(orientation * center * scale + position,
				orientation * (center + MT_Vector3(0.0f, 0.0f, 1.0f)) * scale  + position,
				MT_Vector4(0.0f, 0.0f, 1.0f, 1.0f));
		}
	}

	const KX_DebugOption showArmatures = KX_GetActiveEngine()->GetShowArmatures();
	if (showArmatures != KX_DebugOption::DISABLE) {
		// The side effect of a armature is that it was added in the animated object list.
		for (KX_GameObject *gameobj : m_animatedlist) {
			if (gameobj->GetGameObjectType() == SCA_IObject::OBJ_ARMATURE) {
				BL_ArmatureObject *armature = (BL_ArmatureObject *)gameobj;
				if (showArmatures == KX_DebugOption::FORCE || armature->GetDrawDebug()) {
					armature->DrawDebug(debugDraw);
				}
			}
		}
	}
}

void KX_Scene::RenderDebugProperties(RAS_DebugDraw& debugDraw, int xindent, int ysize, int& xcoord, int& ycoord, unsigned short propsMax)
{
	static const MT_Vector4 white(1.0f, 1.0f, 1.0f, 1.0f);

	// The 'normal' debug props.
	const std::vector<SCA_DebugProp>& debugproplist = GetDebugProperties();

	unsigned short numprop = debugproplist.size();
	if (numprop > propsMax) {
		numprop = propsMax;
	}

	for (unsigned i = 0; i < numprop; ++i) {
		const SCA_DebugProp& debugProp = debugproplist[i];
		SCA_IObject *gameobj = debugProp.m_obj;
		const std::string objname = gameobj->GetName();
		const std::string& propname = debugProp.m_name;
		if (propname == "__state__") {
			// reserve name for object state
			unsigned int state = gameobj->GetState();
			std::string debugtxt = objname + "." + propname + " = ";
			bool first = true;
			for (int statenum = 1; state; state >>= 1, statenum++) {
				if (state & 1) {
					if (!first) {
						debugtxt += ",";
					}
					debugtxt += std::to_string(statenum);
					first = false;
				}
			}
			debugDraw.RenderText2D(debugtxt, MT_Vector2(xcoord + xindent, ycoord), white);
			ycoord += ysize;
		}
		else {
			CValue *propval = gameobj->GetProperty(propname);
			if (propval) {
				const std::string text = propval->GetText();
				const std::string debugtxt = objname + ": '" + propname + "' = " + text;
				debugDraw.RenderText2D(debugtxt, MT_Vector2(xcoord + xindent, ycoord), white);
				ycoord += ysize;
			}
		}
	}
}

// logic stuff
void KX_Scene::LogicBeginFrame(double curtime, double framestep)
{
	// have a look at temp objects ...
	for (std::vector<KX_GameObject *>::iterator it = m_tempObjectList.begin(); it != m_tempObjectList.end();) {
		KX_GameObject *gameobj = *it;
		CFloatValue* propval = (CFloatValue *)gameobj->GetProperty("::timebomb");
		
		if (propval)
		{
			float timeleft = propval->GetNumber() - framestep;
			
			if (timeleft > 0)
			{
				propval->SetFloat(timeleft);
				++it;
			}
			else
			{
				// remove obj
				DelayedRemoveObject(gameobj);
				it = m_tempObjectList.erase(it);
			}
		}
		else
		{
			// all object is the tempObjectList should have a clock
			BLI_assert(false);
		}
	}
	m_logicmgr->BeginFrame(curtime, framestep);
}

void KX_Scene::AddAnimatedObject(KX_GameObject *gameobj)
{
	const std::vector<KX_GameObject *>::const_iterator it = std::find(m_animatedlist.begin(), m_animatedlist.end(), gameobj);
	if (it == m_animatedlist.end()) {
		m_animatedlist.push_back(gameobj);
	}
}

static void update_anim_thread_func(TaskPool *pool, void *taskdata, int UNUSED(threadid))
{
	KX_GameObject *gameobj, *parent;
	CListValue<KX_GameObject> *children;
	bool needs_update;
	KX_Scene::AnimationPoolData *data = (KX_Scene::AnimationPoolData *)BLI_task_pool_userdata(pool);
	double curtime = data->curtime;

	gameobj = (KX_GameObject*)taskdata;

	// Non-armature updates are fast enough, so just update them
	needs_update = gameobj->GetGameObjectType() != SCA_IObject::OBJ_ARMATURE;

	if (!needs_update) {
		// If we got here, we're looking to update an armature, so check its children meshes
		// to see if we need to bother with a more expensive pose update
		children = gameobj->GetChildren();

		bool has_mesh = false, has_non_mesh = false;

		// Check for meshes that haven't been culled
		for (KX_GameObject *child : children) {
			if (!child->GetCulled()) {
				needs_update = true;
				break;
			}

			if (child->GetMeshCount() == 0)
				has_non_mesh = true;
			else
				has_mesh = true;
		}

		// If we didn't find a non-culled mesh, check to see
		// if we even have any meshes, and update if this
		// armature has only non-mesh children.
		if (!needs_update && !has_mesh && has_non_mesh)
			needs_update = true;

		children->Release();
	}

	// If the object is a culled armature, then we manage only the animation time and end of its animations.
	gameobj->UpdateActionManager(curtime, needs_update);

	if (needs_update) {
		children = gameobj->GetChildren();
		parent = gameobj->GetParent();

		// Only do deformers here if they are not parented to an armature, otherwise the armature will
		// handle updating its children
		if (gameobj->GetDeformer() && (!parent || parent->GetGameObjectType() != SCA_IObject::OBJ_ARMATURE))
			gameobj->GetDeformer()->Update();

		for (KX_GameObject *child : children) {
			if (child->GetDeformer()) {
				child->GetDeformer()->Update();
			}
		}

		children->Release();
	}
}

void KX_Scene::UpdateAnimations(double curtime)
{
	m_animationPoolData.curtime = curtime;

	for (KX_GameObject *gameobj : m_animatedlist) {
		BLI_task_pool_push(m_animationPool, update_anim_thread_func, gameobj, false, TASK_PRIORITY_LOW);
	}

	BLI_task_pool_work_and_wait(m_animationPool);
}

void KX_Scene::LogicUpdateFrame(double curtime)
{
	/* Update object components, we copy the object pointer in a second list to make sure that we iterate on a list
	 * which will not be modified, indeed components can add objects in theirs initialization.
	 */

	std::vector<KX_GameObject *> objects;
	for (KX_GameObject *gameobj : m_objectlist) {
		objects.push_back(gameobj);
	}

	m_logicmgr->UpdateFrame(curtime);
}

void KX_Scene::LogicEndFrame()
{
	m_logicmgr->EndFrame();

	for (KX_GameObject *gameobj : m_euthanasyobjects) {
		RemoveObject(gameobj);
	}
	m_euthanasyobjects.clear();

	//prepare obstacle simulation for new frame
	if (m_obstacleSimulation)
		m_obstacleSimulation->UpdateObstacles();

	for (KX_FontObject *font : m_fontlist) {
		font->UpdateTextFromProperty();
	}
}



/**
 * UpdateParents: SceneGraph transformation update.
 */
void KX_Scene::UpdateParents(double curtime)
{
	// we use the SG dynamic list
	SG_Node* node;

	while ((node = SG_Node::GetNextScheduled(m_sghead)) != nullptr)
	{
		node->UpdateWorldData(curtime);
	}

	// the list must be empty here
	BLI_assert(m_sghead.Empty());
	// some nodes may be ready for reschedule, move them to schedule list for next time
	while ((node = SG_Node::GetNextRescheduled(m_sghead)) != nullptr)
	{
		node->Schedule(m_sghead);
	}
}


RAS_MaterialBucket* KX_Scene::FindBucket(class RAS_IPolyMaterial* polymat, bool &bucketCreated)
{
	return m_bucketmanager->FindBucket(polymat, bucketCreated);
}

/***********************************************EEVEE INTEGRATION****************************************************/

/**********************EEVEE SCENE DRAWING*****************************/
/* EEVEE's render main loop (see eevee_engine.c) */
void KX_Scene::EEVEE_draw_scene()
{
	EEVEE_Data *vedata = EEVEE_engine_data_get();
	EEVEE_PassList *psl = ((EEVEE_Data *)vedata)->psl;
	EEVEE_StorageList *stl = ((EEVEE_Data *)vedata)->stl;
	EEVEE_FramebufferList *fbl = ((EEVEE_Data *)vedata)->fbl;
	EEVEE_ViewLayerData *sldata = EEVEE_view_layer_data_ensure();

	/* Default framebuffer and texture */
	DefaultTextureList *dtxl = DRW_viewport_texture_list_get();

	/* Number of iteration: needed for all temporal effect (SSR, TAA)
	* when using opengl render. */
	int loop_ct = DRW_state_is_image_render() ? 4 : 1;

	static float rand = 0.0f;

	/* XXX temp for denoising render. TODO plug number of samples here */
	if (DRW_state_is_image_render()) {
		rand += 1.0f / 16.0f;
		rand = rand - floorf(rand);

		/* Set jitter offset */
		EEVEE_update_util_texture(rand);
	}
	else if (((stl->effects->enabled_effects & EFFECT_TAA) != 0) && (stl->effects->taa_current_sample > 1)) {
		double r;
		BLI_halton_1D(2, 0.0, stl->effects->taa_current_sample - 1, &r);

		/* Set jitter offset */
		/* PERF This is killing perf ! */
		EEVEE_update_util_texture((float)r);
	}

	while (loop_ct--) {

		/* Refresh Probes */
		DRW_stats_group_start("Probes Refresh");

		//TEMP
		EEVEE_lightprobes_render_planars(sldata, vedata);

		EEVEE_lightprobes_refresh(sldata, vedata);
		DRW_stats_group_end();

		/* Refresh shadows */
		DRW_stats_group_start("Shadows");
		EEVEE_draw_shadows(sldata, psl);
		DRW_stats_group_end();

		/* Attach depth to the hdr buffer and bind it */
		DRW_framebuffer_texture_detach(dtxl->depth);
		DRW_framebuffer_texture_attach(fbl->main, dtxl->depth, 0, 0);
		DRW_framebuffer_bind(fbl->main);
		DRW_framebuffer_clear(false, true, true, NULL, 1.0f);

		if ((((stl->effects->enabled_effects & EFFECT_TAA) != 0) && stl->effects->taa_current_sample > 1) || m_doingProbeUpdate) {
			DRW_viewport_matrix_override_set(stl->effects->overide_persmat, DRW_MAT_PERS);
			DRW_viewport_matrix_override_set(stl->effects->overide_persinv, DRW_MAT_PERSINV);
			DRW_viewport_matrix_override_set(stl->effects->overide_winmat, DRW_MAT_WIN);
			DRW_viewport_matrix_override_set(stl->effects->overide_wininv, DRW_MAT_WININV);
		}

		/* Depth prepass */
		DRW_stats_group_start("Prepass");
		DRW_draw_pass(psl->depth_pass);
		DRW_draw_pass(psl->depth_pass_cull);
		DRW_stats_group_end();

		/* Create minmax texture */
		DRW_stats_group_start("Main MinMax buffer");
		EEVEE_create_minmax_buffer(vedata, dtxl->depth, -1);
		DRW_stats_group_end();

		EEVEE_occlusion_compute(sldata, vedata);
		EEVEE_volumes_compute(sldata, vedata);

		/* Shading pass */
		DRW_stats_group_start("Shading");
		DRW_draw_pass(psl->background_pass);
		EEVEE_draw_default_passes(psl);
		DRW_draw_pass(psl->material_pass);
		EEVEE_subsurface_data_render(sldata, vedata);
		DRW_stats_group_end();

		/* Effects pre-transparency */
		EEVEE_subsurface_compute(sldata, vedata);
		EEVEE_reflection_compute(sldata, vedata);
		EEVEE_occlusion_draw_debug(sldata, vedata);
		DRW_draw_pass(psl->probe_display);
		EEVEE_refraction_compute(sldata, vedata);

		/* Opaque refraction */
		DRW_stats_group_start("Opaque Refraction");
		DRW_draw_pass(psl->refract_depth_pass);
		DRW_draw_pass(psl->refract_depth_pass_cull);
		DRW_draw_pass(psl->refract_pass);
		DRW_stats_group_end();

		/* Volumetrics Resolve Opaque */
		EEVEE_volumes_resolve(sldata, vedata);

		/* Transparent */
		DRW_pass_sort_shgroup_z(psl->transparent_pass);
		DRW_draw_pass(psl->transparent_pass);

		/* Post Process */
		DRW_stats_group_start("Post FX");
		EEVEE_draw_effects(vedata);
		DRW_stats_group_end();

		if (stl->effects->taa_current_sample > 1 || m_doingProbeUpdate) {
			DRW_viewport_matrix_override_unset(DRW_MAT_PERS);
			DRW_viewport_matrix_override_unset(DRW_MAT_PERSINV);
			DRW_viewport_matrix_override_unset(DRW_MAT_WIN);
			DRW_viewport_matrix_override_unset(DRW_MAT_WININV);
		}
	}

	EEVEE_volumes_free_smoke_textures();

	stl->g_data->view_updated = false;
}
/*************************End of EEVEE SCENE DRAWING*********************/

/*****************************TAA UTILS**********************************/
/* Utils for TAA to check if nothing is moving inside view frustum (or anywhere when using probes) */
void KX_Scene::AppendToStaticObjects(KX_GameObject *gameobj)
{
	m_staticObjects.push_back(gameobj);
}

void KX_Scene::AppendToStaticObjectsInsideFrustum(KX_GameObject *gameobj)
{
	m_staticObjectsInsideFrustum.push_back(gameobj);
}

bool KX_Scene::ComputeTAA(const KX_CullingNodeList& nodes)
{
	if (m_lightProbes.size() > 0) {
		if (m_staticObjects.size() != GetObjectList()->GetCount()) {
			return false;
		}
	}
	if (m_staticObjectsInsideFrustum.size() != nodes.size()) {
		return false;
	}
	return true;
}
/************************End of TAA UTILS**************************/

/***********************EEVEE SHADOWS******************************/

/* Shadows utils */
enum LightShadowType {
	SHADOW_CUBE = 0,
	SHADOW_CASCADE
};

typedef struct ShadowCaster {
	struct ShadowCaster *next, *prev;
	void *ob;
	bool prune;
} ShadowCaster;

/* Used for checking if object is inside the shadow volume. */
static bool cube_bbox_intersect(const float cube_center[3], float cube_half_dim, const BoundBox *bb, float(*obmat)[4])
{
	float min[3], max[4], tmp[4][4];
	unit_m4(tmp);
	translate_m4(tmp, -cube_center[0], -cube_center[1], -cube_center[2]);
	mul_m4_m4m4(tmp, tmp, obmat);

	/* Just simple AABB intersection test in world space. */
	INIT_MINMAX(min, max);
	for (int i = 0; i < 8; ++i) {
		float vec[3];
		copy_v3_v3(vec, bb->vec[i]);
		mul_m4_v3(tmp, vec);
		minmax_v3v3_v3(min, max, vec);
	}

	float threshold = cube_half_dim / 10.0f;
	if (MAX3(min[0], min[1], min[2]) > cube_half_dim + threshold) {
		return false;
	}
	if (MIN3(max[0], max[1], max[2]) < -cube_half_dim - threshold) {
		return false;
	}

	return true;
}

static ShadowCaster *search_object_in_list(ListBase *list, Object *ob)
{
	for (ShadowCaster *ldata = (ShadowCaster *)list->first; ldata; ldata = ldata->next) {
		if (ldata->ob == ob)
			return ldata;
	}

	return NULL;
}

static void light_tag_shadow_update(KX_LightObject *light, KX_GameObject *gameobj)
{
	Object *oblamp = light->GetBlenderObject();
	Lamp *la = (Lamp *)oblamp->data;
	Object *ob = gameobj->GetBlenderObject();
	EEVEE_LampEngineData *led = EEVEE_lamp_data_get(oblamp);

	bool is_inside_range = cube_bbox_intersect(oblamp->obmat[3], la->clipend, BKE_object_boundbox_get(ob), ob->obmat);

	if (is_inside_range) {
		if (gameobj->NeedShadowUpdate()) {
			led->need_update = true;
		}
	}
	else {
		led->need_update = false;
	}
}

/* End of Shadows utils */

/* Update shadows (update light position and tag shadow cubes for update (led->needs_update) */
void KX_Scene::UpdateShadows(RAS_Rasterizer *rasty)
{
	CListValue<KX_LightObject> *lightlist = GetLightList();

	rasty->SetAuxilaryClientInfo(this);
	EEVEE_ViewLayerData *sldata = EEVEE_view_layer_data_get();
	EEVEE_PassList *psl = EEVEE_engine_data_get()->psl;
	EEVEE_LampsInfo *linfo = sldata->lamps;

	for (KX_LightObject *light : lightlist) {
		if (!light->GetVisible()) {
			continue;
		}

		RAS_ILightObject *raslight = light->GetLightData();
		Object *ob = light->GetBlenderObject();
		EEVEE_LampEngineData *led = EEVEE_lamp_data_get(ob);
		Lamp *la = (Lamp *)ob->data;
		LightShadowType shadowtype = la->type != LA_SUN ? SHADOW_CUBE : SHADOW_CASCADE;

		if (raslight->NeedShadowUpdate()) {

			if (shadowtype == SHADOW_CUBE) {
				for (KX_GameObject *gameob : GetObjectList()) {
					Object *blenob = gameob->GetBlenderObject();
					if (blenob && blenob->type == OB_MESH) {
						light_tag_shadow_update(light, gameob);
					}
				}
			}
		}
	}
	EEVEE_lights_cache_finish(sldata);
}

/***********************End of EEVEE SHADOWS*****************************/

/****************************PROBES**************************************/
void KX_Scene::UpdateProbes()
{
	if (m_lightProbes.size() == 0) {
		return;
	}

	m_doingProbeUpdate = true;

	EEVEE_ViewLayerData *sldata = EEVEE_view_layer_data_get();
	EEVEE_Data *vedata = EEVEE_engine_data_get();

	EEVEE_lightprobes_cache_init(sldata, vedata);
	for (KX_GameObject *kxprobe : GetProbeList()) {
		EEVEE_lightprobes_cache_add(sldata, kxprobe->GetBlenderObject());
	}

	EEVEE_lightprobes_cache_finish(sldata, vedata);
}
/*********************End of PROBES**************************************/

/********************EEVEE'S POST PROCESSING*****************************/

void KX_Scene::EeveePostProcessingHackBegin(const KX_CullingNodeList& nodes)
{
	EEVEE_Data *vedata = EEVEE_engine_data_get();
	EEVEE_EffectsInfo *effects = vedata->stl->effects;
	EEVEE_StorageList *stl = vedata->stl;
	ViewLayer *view_layer = BKE_view_layer_from_scene_get(GetBlenderScene());
	IDProperty *props = BKE_view_layer_engine_evaluated_get(view_layer, COLLECTION_MODE_NONE, RE_engine_id_BLENDER_EEVEE);
	KX_Camera *cam = GetActiveCamera();

	/* Update TAA when the view is not moving and nothing in the view frustum is moving */
	if (effects->enabled_effects & EFFECT_TAA) {

		const float *viewport_size = DRW_viewport_size_get();
		float persmat[4][4], viewmat[4][4];

		/* Until we support reprojection, we need to make sure
		* that the history buffer contains correct information. */
		bool view_is_valid = stl->g_data->valid_double_buffer;

		view_is_valid = view_is_valid && (stl->g_data->view_updated == false);

		effects->taa_total_sample = BKE_collection_engine_property_value_get_int(props, "taa_samples");
		MAX2(effects->taa_total_sample, 0);

		DRW_viewport_matrix_get(persmat, DRW_MAT_PERS);
		DRW_viewport_matrix_get(viewmat, DRW_MAT_VIEW);
		DRW_viewport_matrix_get(effects->overide_winmat, DRW_MAT_WIN);

		bool view_not_changed = compare_m4m4(persmat, effects->prev_drw_persmat, FLT_MIN);

		view_is_valid = view_is_valid && view_not_changed;
		copy_m4_m4(effects->prev_drw_persmat, persmat);

		/* Prevent ghosting from probe data. */
		view_is_valid = view_is_valid && (effects->prev_drw_support == DRW_state_draw_support());
		effects->prev_drw_support = DRW_state_draw_support();

		view_is_valid = view_is_valid && ComputeTAA(nodes);

		if (view_is_valid || !m_taaInitialized) {

			m_taaInitialized = true;

			effects->taa_current_sample += 1;

			if (effects->taa_current_sample < 50) {
				effects->taa_alpha = 1.0f / (float)(effects->taa_current_sample);
			}

			double ht_point[2];
			double ht_offset[2] = { 0.0, 0.0 };
			unsigned int ht_primes[2] = { 2, 3 };

			BLI_halton_2D(ht_primes, ht_offset, effects->taa_current_sample - 1, ht_point);

			window_translate_m4(
				effects->overide_winmat, persmat,
				((float)(ht_point[0]) * 2.0f - 1.0f) / viewport_size[0],
				((float)(ht_point[1]) * 2.0f - 1.0f) / viewport_size[1]);

			mul_m4_m4m4(effects->overide_persmat, effects->overide_winmat, viewmat);
			invert_m4_m4(effects->overide_persinv, effects->overide_persmat);
			invert_m4_m4(effects->overide_wininv, effects->overide_winmat);

			DRW_viewport_matrix_override_set(effects->overide_persmat, DRW_MAT_PERS);
			DRW_viewport_matrix_override_set(effects->overide_persinv, DRW_MAT_PERSINV);
			DRW_viewport_matrix_override_set(effects->overide_winmat, DRW_MAT_WIN);
			DRW_viewport_matrix_override_set(effects->overide_wininv, DRW_MAT_WININV);

			m_doingTAA = true;
		}
		else if (!view_is_valid && m_doingProbeUpdate) {

			effects->taa_current_sample = 1;

			mul_m4_m4m4(effects->overide_persmat, effects->overide_winmat, viewmat);
			invert_m4_m4(effects->overide_persinv, effects->overide_persmat);
			invert_m4_m4(effects->overide_wininv, effects->overide_winmat);

			DRW_viewport_matrix_override_set(effects->overide_persmat, DRW_MAT_PERS);
			DRW_viewport_matrix_override_set(effects->overide_persinv, DRW_MAT_PERSINV);
			DRW_viewport_matrix_override_set(effects->overide_winmat, DRW_MAT_WIN);
			DRW_viewport_matrix_override_set(effects->overide_wininv, DRW_MAT_WININV);

			m_doingTAA = false;
		}

		else {
			effects->taa_current_sample = 1;

			m_doingTAA = false;
		}
	}

	if (effects->enabled_effects & EFFECT_VOLUMETRIC) {

		EEVEE_VolumetricsInfo *volumetrics = EEVEE_view_layer_data_get()->volumetrics;

		/* Temporal Super sampling jitter */
		double ht_point[3];
		double ht_offset[3] = { 0.0, 0.0 };
		unsigned int ht_primes[3] = { 3, 7, 2 };
		unsigned int current_sample = 0;

		/* If TAA is in use do not use the history buffer. */
		bool do_taa = ((effects->enabled_effects & EFFECT_TAA) != 0) && m_doingTAA;

		if (do_taa) {
			volumetrics->history_alpha = 0.0f;
			current_sample = effects->taa_current_sample - 1;
			effects->volume_current_sample = -1;
		}
		else {
			const unsigned int max_sample = (ht_primes[0] * ht_primes[1] * ht_primes[2]);
			current_sample = effects->volume_current_sample = max_sample; // Too much flickering in bge here if we keep eevee's code
																		  // eevee_volumes line 234

			if (current_sample != max_sample - 1) {
				DRW_viewport_request_redraw();
			}
		}
		BLI_halton_3D(ht_primes, ht_offset, current_sample, ht_point);

		volumetrics->jitter[0] = (float)ht_point[0];
		volumetrics->jitter[1] = (float)ht_point[1];
		volumetrics->jitter[2] = (float)ht_point[2];
	}

	if (effects->enabled_effects & EFFECT_DOF && !m_dofInitialized) {
		/* Depth Of Field */
		KX_Camera *cam = GetActiveCamera();
		float sensorSize = cam->GetCameraData()->m_sensor_x;
		/* Only update params that needs to be updated */
		float scaleCamera = 0.001f;
		float sensorScaled = scaleCamera * sensorSize;
		effects->dof_params[2] = (KX_GetActiveEngine()->GetCanvas()->GetWidth() + 1) / (1.0f * sensorScaled);
		m_dofInitialized = true;
	}

	/* Hack for motion blur */
	if (effects->enabled_effects & EFFECT_MOTION_BLUR) {
		float shutter = BKE_collection_engine_property_value_get_float(m_idProperty, "motion_blur_shutter");
		float camToWorld[4][4];
		GetActiveCamera()->GetCameraToWorld().getValue(&camToWorld[0][0]);
		camToWorld[3][0] *= shutter;
		camToWorld[3][1] *= shutter;
		camToWorld[3][2] *= shutter;
		copy_m4_m4(effects->current_ndc_to_world, camToWorld);
	}
}

void KX_Scene::EeveePostProcessingHackEnd()
{
	EEVEE_Data *vedata = EEVEE_engine_data_get();
	EEVEE_EffectsInfo *effects = vedata->stl->effects;
	KX_Camera *cam = GetActiveCamera();

	/* Hack for motion blur */
	if (effects->enabled_effects & EFFECT_MOTION_BLUR) {
		float shutter = BKE_collection_engine_property_value_get_float(m_idProperty, "motion_blur_shutter");
		float worldToCam[4][4];
		cam->GetWorldToCamera().getValue(&worldToCam[0][0]);
		worldToCam[3][0] *= shutter;
		worldToCam[3][1] *= shutter;
		worldToCam[3][2] *= shutter;
		copy_m4_m4(effects->past_world_to_ndc, worldToCam);
	}

	/* Hack for SSR : See eevee_screen_raytrace line 155 */
	if (effects->enabled_effects & EFFECT_SSR) {
		/* Reattach textures to the right buffer (because we are alternating between buffers) */
		/* TODO multiple FBO per texture!!!! */
		DRW_framebuffer_texture_detach(vedata->txl->ssr_specrough_input);
		DRW_framebuffer_texture_attach(vedata->fbl->main, vedata->txl->ssr_normal_input, 1, 0);
		DRW_framebuffer_texture_attach(vedata->fbl->main, vedata->txl->ssr_specrough_input, 2, 0);
	}
}

/******************End of EEVEE'S POST PROCESSING***************************/

/****ACTIVITY CULLING, CULLING, MATRIX UPDATE, CALL RENDER MAINLOOP*********/
void KX_Scene::RenderBucketsNew(const KX_CullingNodeList& nodes, RAS_Rasterizer *rasty)
{
	/* Update blenderobjects matrix as we use it for eevee's shadows */
	for (KX_GameObject *gameobj : GetObjectList()) {
		gameobj->UpdateBlenderObjectMatrix(nullptr);
		gameobj->TagForUpdate();
		if (gameobj->GetCulled()) {
			gameobj->DiscardMaterialBatches();
			gameobj->m_wasculled = true; // TODO: replace with functions getter/setter
		}
		else {
			if (gameobj->m_wasculled) {
				float obmat[4][4];
				gameobj->NodeGetWorldTransform().getValue(&obmat[0][0]);
				gameobj->RestoreMaterialBatches(obmat);
				gameobj->m_wasculled = false;
			}
		}
	}

	UpdateShadows(rasty);

	/* Update of eevee's post processing before scene rendering */
	EeveePostProcessingHackBegin(nodes);

	UpdateProbes();

	m_staticObjects.clear();
	m_staticObjectsInsideFrustum.clear();

	/* Start Drawing */
	DRW_state_reset();
	EEVEE_draw_scene();
	DRW_state_reset();

	/* Update of eevee's post processing before after rendering */
	EeveePostProcessingHackEnd();

	KX_BlenderMaterial::EndFrame(rasty);
}

/**End of ACTIVITY CULLING, CULLING, MATRIX UPDATE, CALL RENDER MAINLOOP**/

/*************************************End of EEVEE INTEGRATION*********************************************/

void KX_Scene::UpdateObjectLods(KX_Camera *cam, const KX_CullingNodeList& nodes)
{
	const MT_Vector3& cam_pos = cam->NodeGetWorldPosition();
	const float lodfactor = cam->GetLodDistanceFactor();

	for (KX_CullingNode *node : nodes) {
		node->GetObject()->UpdateLod(cam_pos, lodfactor);
	}
}

void KX_Scene::SetLodHysteresis(bool active)
{
	m_isActivedHysteresis = active;
}

bool KX_Scene::IsActivedLodHysteresis(void)
{
	return m_isActivedHysteresis;
}

void KX_Scene::SetLodHysteresisValue(int hysteresisvalue)
{
	m_lodHysteresisValue = hysteresisvalue;
}

int KX_Scene::GetLodHysteresisValue(void)
{
	return m_lodHysteresisValue;
}

void KX_Scene::UpdateObjectActivity(void) 
{
	if (m_activity_culling) {
		/* determine the activity criterium and set objects accordingly */
		MT_Vector3 camloc = GetActiveCamera()->NodeGetWorldPosition(); //GetCameraLocation();

		for (KX_GameObject *ob : *m_objectlist) {
			if (!ob->GetIgnoreActivityCulling()) {
				/* Simple test: more than 10 away from the camera, count
				 * Manhattan distance. */
				MT_Vector3 obpos = ob->NodeGetWorldPosition();
				
				if ((fabsf(camloc[0] - obpos[0]) > m_activity_box_radius) ||
				    (fabsf(camloc[1] - obpos[1]) > m_activity_box_radius) ||
				    (fabsf(camloc[2] - obpos[2]) > m_activity_box_radius) )
				{
					ob->Suspend();
				}
				else {
					ob->Resume();
				}
			}
		}
	}
}

void KX_Scene::SetActivityCullingRadius(float f)
{
	if (f < 0.5f)
		f = 0.5f;
	m_activity_box_radius = f;
}

KX_NetworkMessageScene* KX_Scene::GetNetworkMessageScene()
{
	return m_networkScene;
}

void KX_Scene::SetNetworkMessageScene(KX_NetworkMessageScene *newScene)
{
	m_networkScene = newScene;
}

void	KX_Scene::SetGravity(const MT_Vector3& gravity)
{
	GetPhysicsEnvironment()->SetGravity(gravity[0],gravity[1],gravity[2]);
}

MT_Vector3 KX_Scene::GetGravity()
{
	MT_Vector3 gravity;

	GetPhysicsEnvironment()->GetGravity(gravity);

	return gravity;
}

void KX_Scene::SetPhysicsEnvironment(class PHY_IPhysicsEnvironment* physEnv)
{
	m_physicsEnvironment = physEnv;
	if (m_physicsEnvironment) {
		KX_CollisionEventManager* collisionmgr = new KX_CollisionEventManager(m_logicmgr, physEnv);
		m_logicmgr->RegisterEventManager(collisionmgr);
	}
}
 
void KX_Scene::SetSuspendedDelta(double suspendeddelta)
{
	m_suspendeddelta = suspendeddelta;
}
double KX_Scene::GetSuspendedDelta() const
{
	return m_suspendeddelta;
}

short KX_Scene::GetAnimationFPS()
{
	return m_blenderScene->r.frs_sec;
}

static void MergeScene_LogicBrick(SCA_ILogicBrick* brick, KX_Scene *from, KX_Scene *to)
{
	SCA_LogicManager *logicmgr= to->GetLogicManager();

	brick->Replace_IScene(to);
	brick->Replace_NetworkScene(to->GetNetworkMessageScene());
	brick->SetLogicManager(to->GetLogicManager());

	// If we end up replacing a KX_CollisionEventManager, we need to make sure
	// physics controllers are properly in place. In other words, do this
	// after merging physics controllers!
	SCA_ISensor *sensor=  dynamic_cast<class SCA_ISensor *>(brick);
	if (sensor) {
		sensor->Replace_EventManager(logicmgr);
	}

	SCA_2DFilterActuator *filter_actuator = dynamic_cast<class SCA_2DFilterActuator*>(brick);
	if (filter_actuator) {
		filter_actuator->SetScene(to, to->Get2DFilterManager());
	}
}

static void MergeScene_GameObject(KX_GameObject* gameobj, KX_Scene *to, KX_Scene *from)
{
	{
		SCA_ActuatorList& actuators= gameobj->GetActuators();
		SCA_ActuatorList::iterator ita;

		for (ita = actuators.begin(); !(ita==actuators.end()); ++ita)
		{
			MergeScene_LogicBrick(*ita, from, to);
		}
	}


	{
		SCA_SensorList& sensors= gameobj->GetSensors();
		SCA_SensorList::iterator its;

		for (its = sensors.begin(); !(its==sensors.end()); ++its)
		{
			MergeScene_LogicBrick(*its, from, to);
		}
	}

	{
		SCA_ControllerList& controllers= gameobj->GetControllers();
		SCA_ControllerList::iterator itc;

		for (itc = controllers.begin(); !(itc==controllers.end()); ++itc)
		{
			SCA_IController *cont= *itc;
			MergeScene_LogicBrick(cont, from, to);
		}
	}

	/* graphics controller */
	PHY_IController *ctrl = gameobj->GetGraphicController();
	if (ctrl) {
		/* SHOULD update the m_cullingTree */
		ctrl->SetPhysicsEnvironment(to->GetPhysicsEnvironment());
	}

	ctrl = gameobj->GetPhysicsController();
	if (ctrl) {
		ctrl->SetPhysicsEnvironment(to->GetPhysicsEnvironment());
	}

	/* SG_Node can hold a scene reference */
	SG_Node *sg= gameobj->GetSGNode();
	if (sg) {
		if (sg->GetSGClientInfo() == from) {
			sg->SetSGClientInfo(to);

			/* Make sure to grab the children too since they might not be tied to a game object */
			NodeList children = sg->GetSGChildren();
			for (int i=0; i<children.size(); i++)
					children[i]->SetSGClientInfo(to);
		}
	}

	// All armatures should be in the animated object list to be umpdated.
	if (gameobj->GetGameObjectType() == SCA_IObject::OBJ_ARMATURE)
		to->AddAnimatedObject(gameobj);

	/* Add the object to the scene's logic manager */
	to->GetLogicManager()->RegisterGameObjectName(gameobj->GetName(), gameobj);
	to->GetLogicManager()->RegisterGameObj(gameobj->GetBlenderObject(), gameobj);

	for (int i = 0; i < gameobj->GetMeshCount(); ++i) {
		RAS_MeshObject *meshobj = gameobj->GetMesh(i);
		// Register the mesh object by name and blender object.
		to->GetLogicManager()->RegisterGameMeshName(meshobj->GetName(), gameobj->GetBlenderObject());
		to->GetLogicManager()->RegisterMeshName(meshobj->GetName(), meshobj);
	}
}

bool KX_Scene::MergeScene(KX_Scene *other)
{
	PHY_IPhysicsEnvironment *env = this->GetPhysicsEnvironment();
	PHY_IPhysicsEnvironment *env_other = other->GetPhysicsEnvironment();

	if ((env==nullptr) != (env_other==nullptr)) /* TODO - even when both scenes have NONE physics, the other is loaded with bullet enabled, ??? */
	{
		CM_FunctionError("physics scenes type differ, aborting\n\tsource " << (int)(env!=nullptr) << ", target " << (int)(env_other!=nullptr));
		return false;
	}

	GetBucketManager()->MergeBucketManager(other->GetBucketManager());
	GetBoundingBoxManager()->Merge(other->GetBoundingBoxManager());

	/* active + inactive == all ??? - lets hope so */
	for (KX_GameObject *gameobj : *other->GetObjectList()) {
		MergeScene_GameObject(gameobj, this, other);

		/* add properties to debug list for LibLoad objects */
		if (KX_GetActiveEngine()->GetFlag(KX_KetsjiEngine::AUTO_ADD_DEBUG_PROPERTIES)) {
			AddObjectDebugProperties(gameobj);
		}
	}

	for (KX_GameObject *gameobj : *other->GetInactiveList()) {
		MergeScene_GameObject(gameobj, this, other);
	}

	if (env) {
		env->MergeEnvironment(env_other);
		CListValue<KX_GameObject> *otherObjects = other->GetObjectList();

		// List of all physics objects to merge (needed by ReplicateConstraints).
		std::vector<KX_GameObject *> physicsObjects;
		for (KX_GameObject *gameobj : *otherObjects) {
			if (gameobj->GetPhysicsController()) {
				physicsObjects.push_back(gameobj);
			}
		}

		for (unsigned int i = 0; i < physicsObjects.size(); ++i) {
			KX_GameObject *gameobj = physicsObjects[i];
			// Replicate all constraints in the right physics environment.
			gameobj->GetPhysicsController()->ReplicateConstraints(gameobj, physicsObjects);
			gameobj->ClearConstraints();
		}
	}


	GetObjectList()->MergeList(other->GetObjectList());
	other->GetObjectList()->ReleaseAndRemoveAll();

	GetInactiveList()->MergeList(other->GetInactiveList());
	other->GetInactiveList()->ReleaseAndRemoveAll();

	GetRootParentList()->MergeList(other->GetRootParentList());
	other->GetRootParentList()->ReleaseAndRemoveAll();

	GetLightList()->MergeList(other->GetLightList());
	other->GetLightList()->ReleaseAndRemoveAll();

	GetCameraList()->MergeList(other->GetCameraList());
	other->GetCameraList()->ReleaseAndRemoveAll();

	GetFontList()->MergeList(other->GetFontList());
	other->GetFontList()->ReleaseAndRemoveAll();

	/* move materials across, assume they both use the same scene-converters
	 * Do this after lights are merged so materials can use the lights in shaders
	 */
	KX_GetActiveEngine()->GetConverter()->MergeScene(this, other);

	/* merge logic */
	{
		SCA_LogicManager *logicmgr=			GetLogicManager();
		SCA_LogicManager *logicmgr_other=	other->GetLogicManager();

		std::vector<class SCA_EventManager*>evtmgrs= logicmgr->GetEventManagers();
		//vector<class SCA_EventManager*>evtmgrs_others= logicmgr_other->GetEventManagers();

		//SCA_EventManager *evtmgr;
		SCA_EventManager *evtmgr_other;

		for (unsigned int i= 0; i < evtmgrs.size(); i++) {
			evtmgr_other= logicmgr_other->FindEventManager(evtmgrs[i]->GetType());

			if (evtmgr_other) /* unlikely but possible one scene has a joystick and not the other */
				evtmgr_other->Replace_LogicManager(logicmgr);

			/* when merging objects sensors are moved across into the new manager, don't need to do this here */
		}

		/* grab any timer properties from the other scene */
		SCA_TimeEventManager *timemgr=		GetTimeEventManager();
		SCA_TimeEventManager *timemgr_other=	other->GetTimeEventManager();
		std::vector<CValue*> times = timemgr_other->GetTimeValues();

		for (unsigned int i= 0; i < times.size(); i++) {
			timemgr->AddTimeProperty(times[i]);
		}
		
	}
	return true;
}

RAS_2DFilterManager *KX_Scene::Get2DFilterManager() const
{
	return m_filterManager;
}

RAS_FrameBuffer *KX_Scene::Render2DFilters(RAS_Rasterizer *rasty, RAS_ICanvas *canvas, RAS_FrameBuffer *inputfb, RAS_FrameBuffer *targetfb)
{
	return m_filterManager->RenderFilters(rasty, canvas, inputfb, targetfb, this);
}

#ifdef WITH_PYTHON

void KX_Scene::RunDrawingCallbacks(DrawingCallbackType callbackType, KX_Camera *camera)
{
	PyObject *list = m_drawCallbacks[callbackType];
	if (!list || PyList_GET_SIZE(list) == 0) {
		return;
	}

	if (camera) {
		PyObject *args[1] = {camera->GetProxy()};
		RunPythonCallBackList(list, args, 0, 1);
	}
	else {
		RunPythonCallBackList(list, nullptr, 0, 0);
	}
}

//----------------------------------------------------------------------------
//Python

PyTypeObject KX_Scene::Type = {
	PyVarObject_HEAD_INIT(nullptr, 0)
	"KX_Scene",
	sizeof(PyObjectPlus_Proxy),
	0,
	py_base_dealloc,
	0,
	0,
	0,
	0,
	py_base_repr,
	0,
	&Sequence,
	&Mapping,
	0,0,0,0,0,0,
	Py_TPFLAGS_DEFAULT | Py_TPFLAGS_BASETYPE,
	0,0,0,0,0,0,0,
	Methods,
	0,
	0,
	&CValue::Type,
	0,0,0,0,0,0,
	py_base_new
};

PyMethodDef KX_Scene::Methods[] = {
	KX_PYMETHODTABLE(KX_Scene, addObject),
	KX_PYMETHODTABLE(KX_Scene, end),
	KX_PYMETHODTABLE(KX_Scene, restart),
	KX_PYMETHODTABLE(KX_Scene, replace),
	KX_PYMETHODTABLE(KX_Scene, suspend),
	KX_PYMETHODTABLE(KX_Scene, resume),
	KX_PYMETHODTABLE(KX_Scene, drawObstacleSimulation),

	
	/* dict style access */
	KX_PYMETHODTABLE(KX_Scene, get),
	
	{nullptr,nullptr} //Sentinel
};
static PyObject *Map_GetItem(PyObject *self_v, PyObject *item)
{
	KX_Scene* self = static_cast<KX_Scene*>BGE_PROXY_REF(self_v);
	const char *attr_str= _PyUnicode_AsString(item);
	PyObject *pyconvert;
	
	if (self == nullptr) {
		PyErr_SetString(PyExc_SystemError, "val = scene[key]: KX_Scene, " BGE_PROXY_ERROR_MSG);
		return nullptr;
	}

	if (!self->m_attr_dict)
		self->m_attr_dict = PyDict_New();
	
	if (self->m_attr_dict && (pyconvert=PyDict_GetItem(self->m_attr_dict, item))) {
		
		if (attr_str)
			PyErr_Clear();
		Py_INCREF(pyconvert);
		return pyconvert;
	}
	else {
		if (attr_str)	PyErr_Format(PyExc_KeyError, "value = scene[key]: KX_Scene, key \"%s\" does not exist", attr_str);
		else			PyErr_SetString(PyExc_KeyError, "value = scene[key]: KX_Scene, key does not exist");
		return nullptr;
	}
		
}

static int Map_SetItem(PyObject *self_v, PyObject *key, PyObject *val)
{
	KX_Scene* self = static_cast<KX_Scene*>BGE_PROXY_REF(self_v);
	const char *attr_str= _PyUnicode_AsString(key);
	if (attr_str==nullptr)
		PyErr_Clear();
	
	if (self == nullptr) {
		PyErr_SetString(PyExc_SystemError, "scene[key] = value: KX_Scene, " BGE_PROXY_ERROR_MSG);
		return -1;
	}

	if (!self->m_attr_dict)
		self->m_attr_dict = PyDict_New();

	if (val==nullptr) { /* del ob["key"] */
		int del= 0;
		
		if (self->m_attr_dict)
			del |= (PyDict_DelItem(self->m_attr_dict, key)==0) ? 1:0;
		
		if (del==0) {
			if (attr_str)	PyErr_Format(PyExc_KeyError, "scene[key] = value: KX_Scene, key \"%s\" could not be set", attr_str);
			else			PyErr_SetString(PyExc_KeyError, "del scene[key]: KX_Scene, key could not be deleted");
			return -1;
		}
		else if (self->m_attr_dict) {
			PyErr_Clear(); /* PyDict_DelItem sets an error when it fails */
		}
	}
	else { /* ob["key"] = value */
		int set = 0;

		if (self->m_attr_dict==nullptr) /* lazy init */
			self->m_attr_dict= PyDict_New();
		
		
		if (PyDict_SetItem(self->m_attr_dict, key, val)==0)
			set= 1;
		else
			PyErr_SetString(PyExc_KeyError, "scene[key] = value: KX_Scene, key not be added to internal dictionary");
	
		if (set==0)
			return -1; /* pythons error value */
		
	}
	
	return 0; /* success */
}

static int Seq_Contains(PyObject *self_v, PyObject *value)
{
	KX_Scene* self = static_cast<KX_Scene*>BGE_PROXY_REF(self_v);
	
	if (self == nullptr) {
		PyErr_SetString(PyExc_SystemError, "val in scene: KX_Scene, " BGE_PROXY_ERROR_MSG);
		return -1;
	}

	if (!self->m_attr_dict)
		self->m_attr_dict = PyDict_New();

	if (self->m_attr_dict && PyDict_GetItem(self->m_attr_dict, value))
		return 1;
	
	return 0;
}

PyMappingMethods KX_Scene::Mapping = {
	(lenfunc)nullptr,                  /* inquiry mp_length */
	(binaryfunc)Map_GetItem,        /* binaryfunc mp_subscript */
	(objobjargproc)Map_SetItem,     /* objobjargproc mp_ass_subscript */
};

PySequenceMethods KX_Scene::Sequence = {
	nullptr,                       /* Cant set the len otherwise it can evaluate as false */
	nullptr,                       /* sq_concat */
	nullptr,                       /* sq_repeat */
	nullptr,                       /* sq_item */
	nullptr,                       /* sq_slice */
	nullptr,                       /* sq_ass_item */
	nullptr,                       /* sq_ass_slice */
	(objobjproc)Seq_Contains,   /* sq_contains */
	(binaryfunc) nullptr,          /* sq_inplace_concat */
	(ssizeargfunc) nullptr,        /* sq_inplace_repeat */
};

PyObject *KX_Scene::pyattr_get_name(PyObjectPlus *self_v, const KX_PYATTRIBUTE_DEF *attrdef)
{
	KX_Scene* self = static_cast<KX_Scene*>(self_v);
	return PyUnicode_FromStdString(self->GetName());
}

PyObject *KX_Scene::pyattr_get_objects(PyObjectPlus *self_v, const KX_PYATTRIBUTE_DEF *attrdef)
{
	KX_Scene* self = static_cast<KX_Scene*>(self_v);
	return self->GetObjectList()->GetProxy();
}

PyObject *KX_Scene::pyattr_get_objects_inactive(PyObjectPlus *self_v, const KX_PYATTRIBUTE_DEF *attrdef)
{
	KX_Scene* self = static_cast<KX_Scene*>(self_v);
	return self->GetInactiveList()->GetProxy();
}

PyObject *KX_Scene::pyattr_get_lights(PyObjectPlus *self_v, const KX_PYATTRIBUTE_DEF *attrdef)
{
	KX_Scene* self = static_cast<KX_Scene*>(self_v);
	return self->GetLightList()->GetProxy();
}

PyObject *KX_Scene::pyattr_get_filter_manager(PyObjectPlus *self_v, const KX_PYATTRIBUTE_DEF *attrdef)
{
	KX_Scene *self = static_cast<KX_Scene*>(self_v);
	KX_2DFilterManager *filterManager = (KX_2DFilterManager *)self->Get2DFilterManager();

	return filterManager->GetProxy();
}

PyObject *KX_Scene::pyattr_get_world(PyObjectPlus *self_v, const KX_PYATTRIBUTE_DEF *attrdef)
{
	KX_Scene* self = static_cast<KX_Scene*>(self_v);
	KX_WorldInfo *world = self->GetWorldInfo();

	if (world->GetName() != "") {
		return world->GetProxy();
	}
	else {
		Py_RETURN_NONE;
	}
}

PyObject *KX_Scene::pyattr_get_texts(PyObjectPlus *self_v, const KX_PYATTRIBUTE_DEF *attrdef)
{
	KX_Scene *self = static_cast<KX_Scene *>(self_v);
	return self->GetFontList()->GetProxy();
}

PyObject *KX_Scene::pyattr_get_cameras(PyObjectPlus *self_v, const KX_PYATTRIBUTE_DEF *attrdef)
{
	KX_Scene *self = static_cast<KX_Scene *>(self_v);
	return self->GetCameraList()->GetProxy();
}

PyObject *KX_Scene::pyattr_get_active_camera(PyObjectPlus *self_v, const KX_PYATTRIBUTE_DEF *attrdef)
{
	KX_Scene* self = static_cast<KX_Scene*>(self_v);
	KX_Camera* cam= self->GetActiveCamera();
	if (cam)
		return self->GetActiveCamera()->GetProxy();
	else
		Py_RETURN_NONE;
}

int KX_Scene::pyattr_set_active_camera(PyObjectPlus *self_v, const KX_PYATTRIBUTE_DEF *attrdef, PyObject *value)
{
	KX_Scene* self = static_cast<KX_Scene*>(self_v);
	KX_Camera *camOb;
	
	if (!ConvertPythonToCamera(self, value, &camOb, false, "scene.active_camera = value: KX_Scene"))
		return PY_SET_ATTR_FAIL;
	
	self->SetActiveCamera(camOb);
	return PY_SET_ATTR_SUCCESS;
}

PyObject *KX_Scene::pyattr_get_overrideCullingCamera(PyObjectPlus *self_v, const KX_PYATTRIBUTE_DEF *attrdef)
{
	KX_Scene *self = static_cast<KX_Scene*>(self_v);
	KX_Camera *cam = self->GetOverrideCullingCamera();
	return (cam) ? cam->GetProxy() : Py_None;
}

int KX_Scene::pyattr_set_overrideCullingCamera(PyObjectPlus *self_v, const KX_PYATTRIBUTE_DEF *attrdef, PyObject *value)
{
	KX_Scene *self = static_cast<KX_Scene*>(self_v);
	KX_Camera *cam;

	if (!ConvertPythonToCamera(self, value, &cam, true, "scene.active_camera = value: KX_Scene")) {
		return PY_SET_ATTR_FAIL;
	}

	self->SetOverrideCullingCamera(cam);
	return PY_SET_ATTR_SUCCESS;
}

static std::map<const std::string, KX_Scene::DrawingCallbackType> callbacksTable = {
	{"pre_draw", KX_Scene::PRE_DRAW},
	{"pre_draw_setup", KX_Scene::PRE_DRAW_SETUP},
	{"post_draw", KX_Scene::POST_DRAW}
};

PyObject *KX_Scene::pyattr_get_drawing_callback(PyObjectPlus *self_v, const KX_PYATTRIBUTE_DEF *attrdef)
{
	KX_Scene *self = static_cast<KX_Scene *>(self_v);

	const DrawingCallbackType type = callbacksTable[attrdef->m_name];
	if (!self->m_drawCallbacks[type]) {
		self->m_drawCallbacks[type] = PyList_New(0);
	}

	Py_INCREF(self->m_drawCallbacks[type]);

	return self->m_drawCallbacks[type];
}

int KX_Scene::pyattr_set_drawing_callback(PyObjectPlus *self_v, const KX_PYATTRIBUTE_DEF *attrdef, PyObject *value)
{
	KX_Scene *self = static_cast<KX_Scene *>(self_v);

	if (!PyList_CheckExact(value)) {
		PyErr_SetString(PyExc_ValueError, "Expected a list");
		return PY_SET_ATTR_FAIL;
	}

	const DrawingCallbackType type = callbacksTable[attrdef->m_name];

	Py_XDECREF(self->m_drawCallbacks[type]);

	Py_INCREF(value);
	self->m_drawCallbacks[type] = value;

	return PY_SET_ATTR_SUCCESS;
}

PyObject *KX_Scene::pyattr_get_gravity(PyObjectPlus *self_v, const KX_PYATTRIBUTE_DEF *attrdef)
{
	KX_Scene* self = static_cast<KX_Scene*>(self_v);

	return PyObjectFrom(self->GetGravity());
}

int KX_Scene::pyattr_set_gravity(PyObjectPlus *self_v, const KX_PYATTRIBUTE_DEF *attrdef, PyObject *value)
{
	KX_Scene* self = static_cast<KX_Scene*>(self_v);

	MT_Vector3 vec;
	if (!PyVecTo(value, vec))
		return PY_SET_ATTR_FAIL;

	self->SetGravity(vec);
	return PY_SET_ATTR_SUCCESS;
}

PyAttributeDef KX_Scene::Attributes[] = {
	KX_PYATTRIBUTE_RO_FUNCTION("name",				KX_Scene, pyattr_get_name),
	KX_PYATTRIBUTE_RO_FUNCTION("objects",			KX_Scene, pyattr_get_objects),
	KX_PYATTRIBUTE_RO_FUNCTION("objectsInactive",	KX_Scene, pyattr_get_objects_inactive),
	KX_PYATTRIBUTE_RO_FUNCTION("lights",			KX_Scene, pyattr_get_lights),
	KX_PYATTRIBUTE_RO_FUNCTION("texts",				KX_Scene, pyattr_get_texts),
	KX_PYATTRIBUTE_RO_FUNCTION("cameras",			KX_Scene, pyattr_get_cameras),
	KX_PYATTRIBUTE_RO_FUNCTION("filterManager",		KX_Scene, pyattr_get_filter_manager),
	KX_PYATTRIBUTE_RO_FUNCTION("world",				KX_Scene, pyattr_get_world),
	KX_PYATTRIBUTE_RW_FUNCTION("active_camera",		KX_Scene, pyattr_get_active_camera, pyattr_set_active_camera),
	KX_PYATTRIBUTE_RW_FUNCTION("overrideCullingCamera",KX_Scene, pyattr_get_overrideCullingCamera, pyattr_set_overrideCullingCamera),
	KX_PYATTRIBUTE_RW_FUNCTION("pre_draw",			KX_Scene, pyattr_get_drawing_callback, pyattr_set_drawing_callback),
	KX_PYATTRIBUTE_RW_FUNCTION("post_draw",			KX_Scene, pyattr_get_drawing_callback, pyattr_set_drawing_callback),
	KX_PYATTRIBUTE_RW_FUNCTION("pre_draw_setup",	KX_Scene, pyattr_get_drawing_callback, pyattr_set_drawing_callback),
	KX_PYATTRIBUTE_RW_FUNCTION("gravity",			KX_Scene, pyattr_get_gravity, pyattr_set_gravity),
	KX_PYATTRIBUTE_BOOL_RO("suspended",				KX_Scene, m_suspend),
	KX_PYATTRIBUTE_BOOL_RO("activity_culling",		KX_Scene, m_activity_culling),
	KX_PYATTRIBUTE_FLOAT_RW("activity_culling_radius", 0.5f, FLT_MAX, KX_Scene, m_activity_box_radius),
	KX_PYATTRIBUTE_BOOL_RO("dbvt_culling",			KX_Scene, m_dbvt_culling),
	KX_PYATTRIBUTE_NULL	//Sentinel
};

KX_PYMETHODDEF_DOC(KX_Scene, addObject,
"addObject(object, other, time=0)\n"
"Returns the added object.\n")
{
	PyObject *pyob, *pyreference = Py_None;
	KX_GameObject *ob, *reference;

	float time = 0.0f;

	if (!PyArg_ParseTuple(args, "O|Of:addObject", &pyob, &pyreference, &time))
		return nullptr;

	if (!ConvertPythonToGameObject(m_logicmgr, pyob, &ob, false, "scene.addObject(object, reference, time): KX_Scene (first argument)") ||
		!ConvertPythonToGameObject(m_logicmgr, pyreference, &reference, true, "scene.addObject(object, reference, time): KX_Scene (second argument)"))
		return nullptr;

	if (!m_inactivelist->SearchValue(ob)) {
		PyErr_Format(PyExc_ValueError, "scene.addObject(object, reference, time): KX_Scene (first argument): object must be in an inactive layer");
		return nullptr;
	}
	KX_GameObject *replica = AddReplicaObject(ob, reference, time);

	// release here because AddReplicaObject AddRef's
	// the object is added to the scene so we don't want python to own a reference
	replica->Release();
	return replica->GetProxy();
}

KX_PYMETHODDEF_DOC(KX_Scene, end,
"end()\n"
"Removes this scene from the game.\n")
{
	
	KX_GetActiveEngine()->RemoveScene(m_sceneName);
	
	Py_RETURN_NONE;
}

KX_PYMETHODDEF_DOC(KX_Scene, restart,
				   "restart()\n"
				   "Restarts this scene.\n")
{
	KX_GetActiveEngine()->ReplaceScene(m_sceneName, m_sceneName);
	
	Py_RETURN_NONE;
}

KX_PYMETHODDEF_DOC(KX_Scene, replace,
				   "replace(newScene)\n"
                   "Replaces this scene with another one.\n"
                   "Return True if the new scene exists and scheduled for replacement, False otherwise.\n")
{
	char* name;
	
	if (!PyArg_ParseTuple(args, "s:replace", &name))
		return nullptr;
	
    if (KX_GetActiveEngine()->ReplaceScene(m_sceneName, name))
        Py_RETURN_TRUE;
	
    Py_RETURN_FALSE;
}

KX_PYMETHODDEF_DOC(KX_Scene, suspend,
					"suspend()\n"
					"Suspends this scene.\n")
{
	Suspend();
	
	Py_RETURN_NONE;
}

KX_PYMETHODDEF_DOC(KX_Scene, resume,
					"resume()\n"
					"Resumes this scene.\n")
{
	Resume();
	
	Py_RETURN_NONE;
}

KX_PYMETHODDEF_DOC(KX_Scene, drawObstacleSimulation,
				   "drawObstacleSimulation()\n"
				   "Draw debug visualization of obstacle simulation.\n")
{
	if (GetObstacleSimulation())
		GetObstacleSimulation()->DrawObstacles();

	Py_RETURN_NONE;
}

/* Matches python dict.get(key, [default]) */
KX_PYMETHODDEF_DOC(KX_Scene, get, "")
{
	PyObject *key;
	PyObject *def = Py_None;
	PyObject *ret;

	if (!PyArg_ParseTuple(args, "O|O:get", &key, &def))
		return nullptr;
	
	if (m_attr_dict && (ret=PyDict_GetItem(m_attr_dict, key))) {
		Py_INCREF(ret);
		return ret;
	}
	
	Py_INCREF(def);
	return def;
}

bool ConvertPythonToScene(PyObject *value, KX_Scene **scene, bool py_none_ok, const char *error_prefix)
{
	if (value == nullptr) {
		PyErr_Format(PyExc_TypeError, "%s, python pointer nullptr, should never happen", error_prefix);
		*scene = nullptr;
		return false;
	}

	if (value == Py_None) {
		*scene = nullptr;

		if (py_none_ok) {
			return true;
		}
		else {
			PyErr_Format(PyExc_TypeError, "%s, expected KX_Scene or a KX_Scene name, None is invalid", error_prefix);
			return false;
		}
	}

	if (PyUnicode_Check(value)) {
		*scene = (KX_Scene *)KX_GetActiveEngine()->CurrentScenes()->FindValue(std::string(_PyUnicode_AsString(value)));

		if (*scene) {
			return true;
		}
		else {
			PyErr_Format(PyExc_ValueError, "%s, requested name \"%s\" did not match any in game", error_prefix, _PyUnicode_AsString(value));
			return false;
		}
	}

	if (PyObject_TypeCheck(value, &KX_Scene::Type)) {
		*scene = static_cast<KX_Scene *>BGE_PROXY_REF(value);

		// Sets the error.
		if (*scene == nullptr) {
			PyErr_Format(PyExc_SystemError, "%s, " BGE_PROXY_ERROR_MSG, error_prefix);
			return false;
		}

		return true;
	}

	*scene = nullptr;

	if (py_none_ok) {
		PyErr_Format(PyExc_TypeError, "%s, expect a KX_Scene, a string or None", error_prefix);
	}
	else {
		PyErr_Format(PyExc_TypeError, "%s, expect a KX_Scene or a string", error_prefix);
	}

	return false;
}

#endif // WITH_PYTHON<|MERGE_RESOLUTION|>--- conflicted
+++ resolved
@@ -786,11 +786,7 @@
 	m_groupGameObjects.clear();
 
 	group = blgroupobj->dup_group;
-<<<<<<< HEAD
-	for (go=(GroupObject*)group->gobject.first; go; go=(GroupObject*)go->next) 
-=======
-	FOREACH_GROUP_BASE_BEGIN(group, base)
->>>>>>> 3a566687
+	FOREACH_GROUP_BASE(group, base)
 	{
 		Object* blenderobj = go->ob;
 		if (blgroupobj == blenderobj)
@@ -814,15 +810,7 @@
 		}
 		m_groupGameObjects.insert(gameobj);
 	}
-<<<<<<< HEAD
-=======
-	FOREACH_GROUP_BASE_END;
-
-	set<CValue*>::iterator oit;
-	for (oit=m_groupGameObjects.begin(); oit != m_groupGameObjects.end(); oit++)
-	{
-		gameobj = (KX_GameObject*)(*oit);
->>>>>>> 3a566687
+	FOREACH_GROUP_BASE_END
 
 	for (KX_GameObject *gameobj : m_groupGameObjects) {
 		KX_GameObject *parent = gameobj->GetParent();
