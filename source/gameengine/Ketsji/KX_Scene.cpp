--- conflicted
+++ resolved
@@ -1895,12 +1895,8 @@
 	SCA_LogicManager *logicmgr= to->GetLogicManager();
 
 	brick->Replace_IScene(to);
-<<<<<<< HEAD
 	brick->Replace_NetworkScene(to->GetNetworkMessageScene());
-=======
-	brick->Replace_NetworkScene(to->GetNetworkScene());
 	brick->SetLogicManager(to->GetLogicManager());
->>>>>>> facc127e
 
 	// If we end up replacing a KX_TouchEventManager, we need to make sure
 	// physics controllers are properly in place. In other words, do this
