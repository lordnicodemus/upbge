--- conflicted
+++ resolved
@@ -1767,17 +1767,10 @@
 	const MT_Vector3& cam_pos = m_active_camera->NodeGetWorldPosition();
 	const float lodfactor = m_active_camera->GetLodDistanceFactor();
 
-<<<<<<< HEAD
 	for (CListValue::iterator it = m_objectlist->GetBegin(), end = m_objectlist->GetEnd(); it != end; ++it) {
 		KX_GameObject *gameobj = (KX_GameObject *)*it;
 		if (!gameobj->GetCulled()) {
 			gameobj->UpdateLod(cam_pos, lodfactor);
-=======
-	for (int i = 0; i < this->GetObjectList()->GetCount(); i++) {
-		gameobj = (KX_GameObject*) GetObjectList()->GetValue(i);
-		if (!gameobj->GetCulled()) {
-			gameobj->UpdateLod(cam_pos);
->>>>>>> b27322e7
 		}
 	}
 }
