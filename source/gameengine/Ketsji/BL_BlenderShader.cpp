/*
 * ***** BEGIN GPL LICENSE BLOCK *****
 *
 * This program is free software; you can redistribute it and/or
 * modify it under the terms of the GNU General Public License
 * as published by the Free Software Foundation; either version 2
 * of the License, or (at your option) any later version.
 *
 * This program is distributed in the hope that it will be useful,
 * but WITHOUT ANY WARRANTY; without even the implied warranty of
 * MERCHANTABILITY or FITNESS FOR A PARTICULAR PURPOSE.  See the
 * GNU General Public License for more details.
 *
 * You should have received a copy of the GNU General Public License
 * along with this program; if not, write to the Free Software Foundation,
 * Inc., 51 Franklin Street, Fifth Floor, Boston, MA 02110-1301, USA.
 *
 * ***** END GPL LICENSE BLOCK *****
 */

/** \file gameengine/Ketsji/BL_BlenderShader.cpp
 *  \ingroup ketsji
 */

#include "DNA_material_types.h"
#include "DNA_scene_types.h"

#include "BKE_DerivedMesh.h"

#include "GPU_material.h"
#include "GPU_shader.h"
#include "GPU_extensions.h"

#include "BL_BlenderShader.h"

#include "RAS_BucketManager.h"
#include "RAS_MeshObject.h"
#include "RAS_MeshUser.h"
#include "RAS_Rasterizer.h"

#include "KX_Scene.h"

extern "C" {
#include "BLI_dynstr.h"
}

extern "C" {
	extern char datatoc_default_frag_glsl[];
	extern char datatoc_default_world_frag_glsl[];
	extern char datatoc_ltc_lib_glsl[];
	extern char datatoc_bsdf_lut_frag_glsl[];
	extern char datatoc_bsdf_common_lib_glsl[];
	extern char datatoc_bsdf_direct_lib_glsl[];
	extern char datatoc_bsdf_sampling_lib_glsl[];
	extern char datatoc_lit_surface_frag_glsl[];
	extern char datatoc_lit_surface_vert_glsl[];
	extern char datatoc_shadow_frag_glsl[];
	extern char datatoc_shadow_geom_glsl[];
	extern char datatoc_shadow_vert_glsl[];
	extern char datatoc_probe_filter_frag_glsl[];
	extern char datatoc_probe_sh_frag_glsl[];
	extern char datatoc_probe_geom_glsl[];
	extern char datatoc_probe_vert_glsl[];
	extern char datatoc_background_vert_glsl[];
}

BL_BlenderShader::BL_BlenderShader(KX_Scene *scene, struct Material *ma, int lightlayer)
	:m_blenderScene(scene->GetBlenderScene()),
	m_mat(ma),
	m_lightLayer(lightlayer),
	m_alphaBlend(GPU_BLEND_SOLID),
	m_gpuMat(nullptr)
{
	ReloadMaterial();
}

BL_BlenderShader::~BL_BlenderShader()
{
	if (m_gpuMat) {
		GPU_material_unbind(m_gpuMat);
	}
}

const RAS_Rasterizer::AttribLayerList BL_BlenderShader::GetAttribLayers(const RAS_MeshObject::LayersInfo& layersInfo) const
{
	RAS_Rasterizer::AttribLayerList attribLayers;
	GPUVertexAttribs attribs;
	GPU_material_vertex_attributes(m_gpuMat, &attribs);

	for (unsigned int i = 0; i < attribs.totlayer; ++i) {
		if (attribs.layer[i].type == CD_MTFACE || attribs.layer[i].type == CD_MCOL) {
			const char *attribname = attribs.layer[i].name;
			if (strlen(attribname) == 0) {
				// The color or uv layer is not specified, then use the active color or uv layer.
				if (attribs.layer[i].type == CD_MTFACE) {
					attribLayers[attribs.layer[i].glindex] = layersInfo.activeUv;
				}
				else {
					attribLayers[attribs.layer[i].glindex] = layersInfo.activeColor;
				}
				continue;
			}

			for (RAS_MeshObject::LayerList::const_iterator it = layersInfo.layers.begin(), end = layersInfo.layers.end();
			     it != end; ++it) {
				const RAS_MeshObject::Layer& layer = *it;
				bool found = false;
				if (attribs.layer[i].type == CD_MTFACE && layer.face && layer.name == attribname) {
					found = true;
				}
				else if (attribs.layer[i].type == CD_MCOL && layer.color && layer.name == attribname) {
					found = true;
				}
				if (found) {
					attribLayers[attribs.layer[i].glindex] = layer.index;
					break;
				}
			}
		}
	}

	return attribLayers;
}

bool BL_BlenderShader::Ok() const
{
	return (m_gpuMat != nullptr);
}

void BL_BlenderShader::ReloadMaterial()
{
<<<<<<< HEAD
	/* Create shaders library */
	char *fraglib;
	DynStr *ds_frag = BLI_dynstr_new();
	BLI_dynstr_append(ds_frag, datatoc_bsdf_common_lib_glsl);
	BLI_dynstr_append(ds_frag, datatoc_ltc_lib_glsl);
	BLI_dynstr_append(ds_frag, datatoc_bsdf_direct_lib_glsl);
	BLI_dynstr_append(ds_frag, datatoc_lit_surface_frag_glsl);
	fraglib = BLI_dynstr_get_cstring(ds_frag);
	BLI_dynstr_free(ds_frag);

	/* Get the material from eevee */
	m_gpuMat = (m_mat) ? GPU_material_from_eevee(m_blenderScene, m_mat, datatoc_lit_surface_vert_glsl, NULL, fraglib,
		"#define PROBE_CAPTURE\n"
		"#define MAX_LIGHT 128\n"
		"#define MAX_SHADOW_CUBE 42\n"
		"#define MAX_SHADOW_MAP 64\n"
		"#define MAX_SHADOW_CASCADE 8\n"
		"#define MAX_CASCADE_NUM 4\n",
		UseInstancing()) : nullptr;
=======
	m_gpuMat = (m_mat) ? GPU_material_from_blender(m_blenderScene, m_mat, false, UseInstancing()) : nullptr;
	ParseAttribs();
>>>>>>> db6637c4
}

void BL_BlenderShader::SetProg(bool enable, double time, RAS_Rasterizer *rasty)
{
	if (Ok()) {
		if (enable) {
			BLI_assert(rasty != nullptr); // XXX Kinda hacky, but SetProg() should always have the rasterizer if enable is true

			float viewmat[4][4], viewinvmat[4][4];
			const MT_Matrix4x4& view = rasty->GetViewMatrix();
			const MT_Matrix4x4& viewinv = rasty->GetViewInvMatrix();
			view.getValue((float *)viewmat);
			viewinv.getValue((float *)viewinvmat);

			GPU_material_bind(m_gpuMat, m_lightLayer, m_blenderScene->lay, time, 1, viewmat, viewinvmat, nullptr, false);
		}
		else {
			GPU_material_unbind(m_gpuMat);
		}
	}
}

void BL_BlenderShader::ParseAttribs()
{
	if (!Ok()) {
		return;
	}

	GPUVertexAttribs attribs;
	GPU_material_vertex_attributes(m_gpuMat, &attribs);

	m_attribs.clear();

	for (unsigned short i = 0; i < attribs.totlayer; ++i) {
		const int type = attribs.layer[i].type;
		const int glindex = attribs.layer[i].glindex;
		if (type == CD_MTFACE) {
			m_attribs.emplace_back(glindex, RAS_Rasterizer::RAS_TEXCO_UV);
		}
		else if (type == CD_TANGENT) {
			m_attribs.emplace_back(glindex, RAS_Rasterizer::RAS_TEXTANGENT);
		}
		else if (type == CD_ORCO) {
			m_attribs.emplace_back(glindex, RAS_Rasterizer::RAS_TEXCO_ORCO);
		}
		else if (type == CD_NORMAL) {
			m_attribs.emplace_back(glindex, RAS_Rasterizer::RAS_TEXCO_NORM);
		}
		else if (type == CD_MCOL) {
			m_attribs.emplace_back(glindex, RAS_Rasterizer::RAS_TEXCO_VCOL);
		}
	}
}

void BL_BlenderShader::SetAttribs(RAS_Rasterizer *ras)
{
	if (!Ok()) {
		return;
	}

	ras->ClearTexCoords();
	ras->SetAttribs(m_attribs);
}

void BL_BlenderShader::Update(RAS_MeshSlot *ms, RAS_Rasterizer *rasty)
{
	if (!m_gpuMat || !GPU_material_bound(m_gpuMat)) {
		return;
	}

	ms->SetGpuMat(m_gpuMat);

	float viewmat[4][4];
	float *obcol = (float *)ms->m_meshUser->GetColor().getValue();

	rasty->GetViewMatrix().getValue((float *)viewmat);
	float auto_bump_scale = ms->m_pDerivedMesh != 0 ? ms->m_pDerivedMesh->auto_bump_scale : 1.0f;
	GPU_material_bind_uniforms(m_gpuMat, (float(*)[4])ms->m_meshUser->GetMatrix(), viewmat, obcol, auto_bump_scale, nullptr, nullptr);

	m_alphaBlend = GPU_material_alpha_blend(m_gpuMat, obcol);
}

bool BL_BlenderShader::UseInstancing() const
{
	return (GPU_instanced_drawing_support() && (m_mat->shade_flag & MA_INSTANCING));
}

void BL_BlenderShader::ActivateInstancing(void *matrixoffset, void *positionoffset, void *coloroffset, unsigned int stride)
{
	if (Ok()) {
		GPU_material_bind_instancing_attrib(m_gpuMat, matrixoffset, positionoffset, coloroffset, stride);
	}
}

void BL_BlenderShader::DesactivateInstancing()
{
	if (Ok()) {
		GPU_material_unbind_instancing_attrib(m_gpuMat);
	}
}

int BL_BlenderShader::GetAlphaBlend()
{
	return m_alphaBlend;
}<|MERGE_RESOLUTION|>--- conflicted
+++ resolved
@@ -129,7 +129,6 @@
 
 void BL_BlenderShader::ReloadMaterial()
 {
-<<<<<<< HEAD
 	/* Create shaders library */
 	char *fraglib;
 	DynStr *ds_frag = BLI_dynstr_new();
@@ -149,10 +148,7 @@
 		"#define MAX_SHADOW_CASCADE 8\n"
 		"#define MAX_CASCADE_NUM 4\n",
 		UseInstancing()) : nullptr;
-=======
-	m_gpuMat = (m_mat) ? GPU_material_from_blender(m_blenderScene, m_mat, false, UseInstancing()) : nullptr;
 	ParseAttribs();
->>>>>>> db6637c4
 }
 
 void BL_BlenderShader::SetProg(bool enable, double time, RAS_Rasterizer *rasty)
