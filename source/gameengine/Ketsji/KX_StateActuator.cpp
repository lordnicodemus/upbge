--- conflicted
+++ resolved
@@ -138,10 +138,6 @@
 
 /* Integration hooks ------------------------------------------------------- */
 PyTypeObject KX_StateActuator::Type = {
-<<<<<<< HEAD
-	PyObject_HEAD_INIT(NULL)
-	0,
-=======
 #if (PY_VERSION_HEX >= 0x02060000)
 	PyVarObject_HEAD_INIT(NULL, 0)
 #else
@@ -149,7 +145,6 @@
 	PyObject_HEAD_INIT( NULL )  /* required py macro */
 	0,                          /* ob_size */
 #endif
->>>>>>> fba6a993
 	"KX_StateActuator",
 	sizeof(PyObjectPlus_Proxy),
 	0,
@@ -195,15 +190,11 @@
 PyObject* KX_StateActuator::py_getattro(PyObject *attr)
 {
 	py_getattro_up(SCA_IActuator);
-<<<<<<< HEAD
-};
-=======
 }
 
 PyObject* KX_StateActuator::py_getattro_dict() {
 	py_getattro_dict_up(SCA_IActuator);
 }
->>>>>>> fba6a993
 
 int KX_StateActuator::py_setattro(PyObject *attr, PyObject* value)
 {
