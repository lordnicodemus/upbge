/*
 * This program is free software; you can redistribute it and/or
 * modify it under the terms of the GNU General Public License
 * as published by the Free Software Foundation; either version 2
 * of the License, or (at your option) any later version.
 *
 * This program is distributed in the hope that it will be useful,
 * but WITHOUT ANY WARRANTY; without even the implied warranty of
 * MERCHANTABILITY or FITNESS FOR A PARTICULAR PURPOSE.  See the
 * GNU General Public License for more details.
 *
 * You should have received a copy of the GNU General Public License
 * along with this program; if not, write to the Free Software Foundation,
 * Inc., 51 Franklin Street, Fifth Floor, Boston, MA 02110-1301, USA.
 *
 * The Original Code is Copyright (C) 2001-2002 by NaN Holding BV.
 * All rights reserved.
 * Blender's Ketsji startpoint
 */

/** \file gameengine/BlenderRoutines/BL_KetsjiEmbedStart.cpp
 *  \ingroup blroutines
 */

#ifdef _MSC_VER
/* don't show stl-warnings */
#  pragma warning (disable:4786)
#endif

#include "KX_PythonInit.h"
#include "KX_Globals.h"

#include "GHOST_ISystem.h"

#include "LA_BlenderLauncher.h"

#include "CM_Message.h"

extern "C" {
#  include "DNA_scene_types.h"

#  include "BKE_global.h"
#  include "BKE_report.h"
#  include "BKE_main.h"
#  include "BKE_context.h"
#  include "BKE_sound.h"

#  include "BLI_blenlib.h"
#  include "BLO_readfile.h"

#  include "WM_api.h"
#  include "wm_cursors.h"

void StartKetsjiShell(struct bContext *C, struct ARegion *ar, rcti *cam_frame, int always_use_expand_framing);
}

static BlendFileData *load_game_data(const char *filename)
{
	ReportList reports;
	BlendFileData *bfd;

	BKE_reports_init(&reports, RPT_STORE);
<<<<<<< HEAD
	bfd = BLO_read_from_file(filename, &reports, BLO_READ_SKIP_USERDEF);
=======
	bfd= BLO_read_from_file(filename, BLO_READ_SKIP_USERDEF, &reports);

>>>>>>> 054dbb83

	if (!bfd) {
		CM_Error("loading " << filename << " failed: ");
		BKE_reports_print(&reports, RPT_ERROR);
	}

	BKE_reports_clear(&reports);

	return bfd;
}


extern "C" void StartKetsjiShell(struct bContext *C, struct ARegion *ar, rcti *cam_frame, int always_use_expand_framing)
{
	/* context values */
	Scene *startscene = CTX_data_scene(C);
	Main *maggie1 = CTX_data_main(C);

	KX_ExitInfo exitInfo;
	Main *blenderdata = maggie1;

	char *startscenename = startscene->id.name + 2;
	char pathname[FILE_MAXDIR + FILE_MAXFILE];
	char prevPathName[FILE_MAXDIR + FILE_MAXFILE];
	BlendFileData *bfd = nullptr;

	BLI_strncpy(pathname, blenderdata->name, sizeof(pathname));
	BLI_strncpy(prevPathName, G.main->name, sizeof(prevPathName));

	KX_SetOrigPath(std::string(blenderdata->name));

#ifdef WITH_PYTHON

	// Acquire Python's GIL (global interpreter lock)
	// so we can safely run Python code and API calls
	PyGILState_STATE gilstate = PyGILState_Ensure();

	PyObject *globalDict = PyDict_New();

#endif

	GlobalSettings gs;
	gs.glslflag = startscene->gm.flag;

	do {
		// if we got an exitcode 3 (KX_ExitInfo::START_OTHER_GAME) load a different file
		if (ELEM(exitInfo.m_code, KX_ExitInfo::START_OTHER_GAME, KX_ExitInfo::RESTART_GAME)) {
			exitInfo.m_code = KX_ExitInfo::NO_REQUEST;
			if (bfd) {
				BLO_blendfiledata_free(bfd);
			}

			char basedpath[FILE_MAX];
			// base the actuator filename with respect
			// to the original file working directory

			if (!exitInfo.m_fileName.empty()) {
				BLI_strncpy(basedpath, exitInfo.m_fileName.c_str(), sizeof(basedpath));
			}

			// load relative to the last loaded file, this used to be relative
			// to the first file but that makes no sense, relative paths in
			// blend files should be relative to that file, not some other file
			// that happened to be loaded first
			BLI_path_abs(basedpath, pathname);
			bfd = load_game_data(basedpath);

			// if it wasn't loaded, try it forced relative
			if (!bfd) {
				// just add "//" in front of it
				char temppath[FILE_MAX] = "//";
				BLI_strncpy(temppath + 2, basedpath, FILE_MAX - 2);

				BLI_path_abs(temppath, pathname);
				bfd = load_game_data(temppath);
			}

			// if we got a loaded blendfile, proceed
			if (bfd) {
				blenderdata = bfd->main;
				startscenename = bfd->curscene->id.name + 2;

				if (blenderdata) {
					BLI_strncpy(pathname, blenderdata->name, sizeof(pathname));
					// Change G.main path to ensure loading of data using relative paths.
					BLI_strncpy(G.main->name, pathname, sizeof(G.main->name));
				}
			}
			// else forget it, we can't find it
			else {
				exitInfo.m_code = KX_ExitInfo::QUIT_GAME;
			}
		}

		Scene *scene = bfd ? bfd->curscene : (Scene *)BLI_findstring(&blenderdata->scene, startscenename, offsetof(ID, name) + 2);

		RAS_Rasterizer::StereoMode stereoMode = RAS_Rasterizer::RAS_STEREO_NOSTEREO;
		if (scene) {
			// Quad buffered needs a special window.
			if (scene->gm.stereoflag == STEREO_ENABLED) {
				if (scene->gm.stereomode != RAS_Rasterizer::RAS_STEREO_QUADBUFFERED) {
					switch (scene->gm.stereomode) {
						case STEREO_QUADBUFFERED:
						{
							stereoMode = RAS_Rasterizer::RAS_STEREO_QUADBUFFERED;
							break;
						}
						case STEREO_ABOVEBELOW:
						{
							stereoMode = RAS_Rasterizer::RAS_STEREO_ABOVEBELOW;
							break;
						}
						case STEREO_INTERLACED:
						{
							stereoMode = RAS_Rasterizer::RAS_STEREO_INTERLACED;
							break;
						}
						case STEREO_ANAGLYPH:
						{
							stereoMode = RAS_Rasterizer::RAS_STEREO_ANAGLYPH;
							break;
						}
						case STEREO_SIDEBYSIDE:
						{
							stereoMode = RAS_Rasterizer::RAS_STEREO_SIDEBYSIDE;
							break;
						}
						case STEREO_VINTERLACE:
						{
							stereoMode = RAS_Rasterizer::RAS_STEREO_VINTERLACE;
							break;
						}
						case STEREO_3DTVTOPBOTTOM:
						{
							stereoMode = RAS_Rasterizer::RAS_STEREO_3DTVTOPBOTTOM;
							break;
						}
					}
				}
			}
		}

		GHOST_ISystem *system = GHOST_ISystem::getSystem();
		LA_BlenderLauncher launcher = LA_BlenderLauncher(system, blenderdata, scene, &gs, stereoMode, 0, nullptr, C, cam_frame, ar, always_use_expand_framing);
#ifdef WITH_PYTHON
		launcher.SetPythonGlobalDict(globalDict);
#endif  // WITH_PYTHON

		launcher.InitEngine();

		CM_Message(std::endl << "Blender Game Engine Started");
		exitInfo = launcher.EngineMainLoop();
		CM_Message("Blender Game Engine Finished");

		gs = *launcher.GetGlobalSettings();

		launcher.ExitEngine();

	} while (ELEM(exitInfo.m_code, KX_ExitInfo::RESTART_GAME, KX_ExitInfo::START_OTHER_GAME));

	// Restore cursor.
	wmWindow *win = CTX_wm_window(C);
	WM_cursor_set(win, CURSOR_STD);

	if (bfd) {
		BLO_blendfiledata_free(bfd);
	}

#ifdef WITH_PYTHON

	PyDict_Clear(globalDict);
	Py_DECREF(globalDict);

	// Release Python's GIL
	PyGILState_Release(gilstate);
#endif

	// Restore G.main path.
	BLI_strncpy(G.main->name, prevPathName, sizeof(G.main->name));
}<|MERGE_RESOLUTION|>--- conflicted
+++ resolved
@@ -60,12 +60,8 @@
 	BlendFileData *bfd;
 
 	BKE_reports_init(&reports, RPT_STORE);
-<<<<<<< HEAD
-	bfd = BLO_read_from_file(filename, &reports, BLO_READ_SKIP_USERDEF);
-=======
 	bfd= BLO_read_from_file(filename, BLO_READ_SKIP_USERDEF, &reports);
 
->>>>>>> 054dbb83
 
 	if (!bfd) {
 		CM_Error("loading " << filename << " failed: ");
