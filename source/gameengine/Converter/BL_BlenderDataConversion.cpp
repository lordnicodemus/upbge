--- conflicted
+++ resolved
@@ -363,21 +363,6 @@
 	return out_color.integer;
 }
 
-static void SetDefaultLightMode(Depsgraph *depsgraph)
-{
-	default_light_mode = false;
-
-	DEG_OBJECT_ITER(depsgraph, blenderobject)
-	{
-		if (blenderobject->type == OB_LAMP)
-		{
-			default_light_mode = true;
-			return;
-		}
-	}
-	DEG_OBJECT_ITER_END
-}
-
 static void GetRGB(
         MFace* mface,
 		const RAS_MeshObject::LayerList& layers,
@@ -436,7 +421,6 @@
 	int lightlayer,
 	KX_Scene *scene)
 {
-<<<<<<< HEAD
 	std::string name = mat->id.name;
 	// Always ensure that the name of a material start with "MA" prefix due to video texture name check.
 	if (name.empty()) {
@@ -444,309 +428,10 @@
 	}
 
 	KX_BlenderMaterial *kx_blmat = new KX_BlenderMaterial(scene, mat, name, (mat ? &mat->game : nullptr), lightlayer);
-=======
-	material->Initialize();
-	int texalpha = 0;
-	const bool validmat  = (mat != NULL);
-	const bool validface = (tface != NULL);
-	const bool use_vcol  = GetMaterialUseVColor(mat, glslmat);
-	
-	material->IdMode = DEFAULT_BLENDER;
-	material->glslmat = (validmat) ? glslmat: false;
-	material->materialindex = mface->mat_nr;
-
-	// --------------------------------
-	if (validmat) {
-
-		// use lighting?
-		material->ras_mode |= (mat->mode & MA_SHLESS) ? 0 : USE_LIGHT;
-		material->ras_mode |= (mat->game.flag & GEMAT_BACKCULL) ? 0 : TWOSIDED;
-
-		// cast shadows?
-		material->ras_mode |= ((mat->mode2 & MA_CASTSHADOW) && (mat->mode & MA_SHADBUF)) ? CAST_SHADOW : 0;
-
-		// only shadows?
-		material->ras_mode |= (mat->mode & MA_ONLYCAST) ? ONLY_SHADOW : 0;
-
-		MTex *mttmp = NULL;
-		int valid_index = 0;
-
-		/* In Multitexture use the face texture if and only if
-		 * it is set in the buttons
-		 * In GLSL is not working yet :/ 3.2011 */
-
-		// foreach MTex
-		for (int i = 0; i < MAXTEX; i++) {
-			// use face tex
-			if (i == 0) {
-#if 0
-				Image *tmp = (Image *)(tface->tpage);
-#else
-				/* weak but better then nothing */
-				Image *tmp = mat ? mat->edit_image : NULL;
-#endif
-
-				if (tmp) {
-					material->img[i] = tmp;
-					material->texname[i] = material->img[i]->id.name;
-					material->flag[i] |= MIPMAP;
-
-					material->flag[i] |= (mat->game.alpha_blend & GEMAT_ALPHA_SORT) ? USEALPHA : 0;
-					material->flag[i] |= (mat->game.alpha_blend & GEMAT_ALPHA) ? USEALPHA : 0;
-					material->flag[i] |= (mat->game.alpha_blend & GEMAT_ADD) ? CALCALPHA : 0;
-
-					if (material->img[i]->flag & IMA_REFLECT) {
-						material->mapping[i].mapping |= USEREFL;
-					}
-					else {
-						mttmp = getMTexFromMaterial(mat, i);
-						if (mttmp && (mttmp->texco & TEXCO_UV)) {
-							/* string may be "" but thats detected as empty after */
-							material->mapping[i].uvCoName = mttmp->uvname;
-						}
-						material->mapping[i].mapping |= USEUV;
-					}
-
-					valid_index++;
-				}
-				else {
-					material->img[i] = 0;
-					material->texname[i] = "";
-				}
-				continue;
-			}
-
-			mttmp = getMTexFromMaterial(mat, i);
-			if (mttmp) {
-				if (mttmp->tex) {
-					if (mttmp->tex->type == TEX_IMAGE) {
-						material->mtexname[i] = mttmp->tex->id.name;
-						material->img[i] = mttmp->tex->ima;
-						if (material->img[i]) {
-
-							material->texname[i] = material->img[i]->id.name;
-							material->flag[i] |= (mttmp->tex->imaflag &TEX_MIPMAP) ? MIPMAP : 0;
-							if (material->img[i] && (material->img[i]->flag & IMA_IGNORE_ALPHA) == 0) {
-								material->flag[i] |= USEALPHA;
-							}
-							if (mttmp->tex->imaflag & TEX_CALCALPHA) {
-								material->flag[i] |= CALCALPHA;
-							}
-							else if (mttmp->tex->flag & TEX_NEGALPHA) {
-								material->flag[i] |= USENEGALPHA;
-							}
-
-							material->color_blend[i] = mttmp->colfac;
-							material->flag[i] |= (mttmp->mapto & MAP_ALPHA) ? TEXALPHA : 0;
-							material->flag[i] |= (mttmp->texflag & MTEX_NEGATIVE) ? TEXNEG : 0;
-
-							if (!glslmat && (material->flag[i] & TEXALPHA)) {
-								texalpha = 1;
-							}
-						}
-					}
-					else if (mttmp->tex->type == TEX_ENVMAP) {
-						if (mttmp->tex->env->stype == ENV_LOAD) {
-							material->mtexname[i] = mttmp->tex->id.name;
-							EnvMap *env = mttmp->tex->env;
-							env->ima = mttmp->tex->ima;
-							material->cubemap[i] = env;
-
-							if (material->cubemap[i]) {
-								if (!material->cubemap[i]->cube[0]) {
-									BL_Texture::SplitEnvMap(material->cubemap[i]);
-								}
-
-								material->texname[i] = material->cubemap[i]->ima->id.name;
-								material->mapping[i].mapping |= USEENV;
-							}
-						}
-					}
-#if 0				/* this flag isn't used anymore */
-					material->flag[i] |= (BKE_animdata_from_id(mat->id) != NULL) ? HASIPO : 0;
-#endif
-					/// --------------------------------
-					// mapping methods
-					if (mat->septex & (1 << i)) {
-						// If this texture slot isn't in use, set it to disabled to prevent multi-uv problems
-						material->mapping[i].mapping = DISABLE;
-					} 
-					else {
-						material->mapping[i].mapping |= (mttmp->texco & TEXCO_REFL) ? USEREFL : 0;
-
-						if (mttmp->texco & TEXCO_OBJECT) {
-							material->mapping[i].mapping |= USEOBJ;
-							if (mttmp->object) {
-								material->mapping[i].objconame = mttmp->object->id.name;
-							}
-						}
-						else if (mttmp->texco & TEXCO_REFL) {
-							material->mapping[i].mapping |= USEREFL;
-						}
-						else if (mttmp->texco & (TEXCO_ORCO | TEXCO_GLOB)) {
-							material->mapping[i].mapping |= USEORCO;
-						}
-						else if (mttmp->texco & TEXCO_UV) {
-							/* string may be "" but thats detected as empty after */
-							material->mapping[i].uvCoName = mttmp->uvname;
-							material->mapping[i].mapping |= USEUV;
-						}
-						else if (mttmp->texco & TEXCO_NORM) {
-							material->mapping[i].mapping |= USENORM;
-						}
-						else if (mttmp->texco & TEXCO_TANGENT) {
-							material->mapping[i].mapping |= USETANG;
-						}
-						else {
-							material->mapping[i].mapping |= DISABLE;
-						}
-
-						material->mapping[i].scale[0] = mttmp->size[0];
-						material->mapping[i].scale[1] = mttmp->size[1];
-						material->mapping[i].scale[2] = mttmp->size[2];
-						material->mapping[i].offsets[0] = mttmp->ofs[0];
-						material->mapping[i].offsets[1] = mttmp->ofs[1];
-						material->mapping[i].offsets[2] = mttmp->ofs[2];
-
-						material->mapping[i].projplane[0] = mttmp->projx;
-						material->mapping[i].projplane[1] = mttmp->projy;
-						material->mapping[i].projplane[2] = mttmp->projz;
-					}
-					/// --------------------------------
-					
-					switch (mttmp->blendtype) {
-					case MTEX_BLEND:
-						material->blend_mode[i] = BLEND_MIX;
-						break;
-					case MTEX_MUL:
-						material->blend_mode[i] = BLEND_MUL;
-						break;
-					case MTEX_ADD:
-						material->blend_mode[i] = BLEND_ADD;
-						break;
-					case MTEX_SUB:
-						material->blend_mode[i] = BLEND_SUB;
-						break;
-					case MTEX_SCREEN:
-						material->blend_mode[i] = BLEND_SCR;
-						break;
-					}
-					valid_index++;
-				}
-			}
-		}
-
-		// above one tex the switches here
-		// are not used
-		switch (valid_index) {
-		case 0:
-			material->IdMode = DEFAULT_BLENDER;
-			break;
-		case 1:
-			material->IdMode = ONETEX;
-			break;
-		default:
-			material->IdMode = GREATERTHAN2;
-			break;
-		}
-		material->SetUsers(mat->id.us);
-
-		material->num_enabled = valid_index;
-
-		material->speccolor[0] = mat->specr;
-		material->speccolor[1] = mat->specg;
-		material->speccolor[2] = mat->specb;
-		material->hard = (float)mat->har / 4.0f;
-		material->matcolor[0] = mat->r;
-		material->matcolor[1] = mat->g;
-		material->matcolor[2] = mat->b;
-		material->matcolor[3] = mat->alpha;
-		material->alpha = mat->alpha;
-		material->emit = mat->emit;
-		material->spec_f = mat->spec;
-		material->ref = mat->ref;
-		material->amb = mat->amb;
-
-		material->ras_mode |= (mat->material_type == MA_TYPE_WIRE) ? WIRE : 0;
-	}
-	else { // No Material
-		int valid = 0;
-
-		// check for tface tex to fallback on
-		if (validface) {
-#if 0
-			material->img[0] = (Image *)(tface->tpage);
-#else
-			material->img[0] = mat ? mat->edit_image : NULL;
-#endif
-			// ------------------------
-			if (material->img[0]) {
-				material->texname[0] = material->img[0]->id.name;
-				material->mapping[0].mapping |= ((material->img[0]->flag & IMA_REFLECT) != 0) ? USEREFL : 0;
-
-				/* see if depth of the image is 32bits */
-				if (BKE_image_has_alpha(material->img[0])) {
-					material->flag[0] |= USEALPHA;
-					material->alphablend = GEMAT_ALPHA;
-				}
-				else {
-					material->alphablend = GEMAT_SOLID;
-				}
-				valid++;
-			}
-		}
-		else {
-			material->alphablend = GEMAT_SOLID;
-		}
-
-		material->SetUsers(-1);
-		material->num_enabled = valid;
-		material->IdMode = TEXFACE;
-		material->speccolor[0] = 1.0f;
-		material->speccolor[1] = 1.0f;
-		material->speccolor[2] = 1.0f;
-		material->hard = 35.0f;
-		material->matcolor[0] = 0.5f;
-		material->matcolor[1] = 0.5f;
-		material->matcolor[2] = 0.5f;
-		material->spec_f = 0.5f;
-		material->ref = 0.8f;
-
-		// No material - old default TexFace properties
-		material->ras_mode |= USE_LIGHT;
-	}
-
-	/* No material, what to do? let's see what is in the UV and set the material accordingly
-	 * light and visible is always on */
-	if (validface) {
-		/* nop */
-	}
-	else {
-		// nothing at all
-		material->alphablend = GEMAT_SOLID;
-		material->tile = 0;
-	}
-
-	if (validmat && validface) {
-		material->alphablend = mat->game.alpha_blend;
-	}
-
-	// with ztransp enabled, enforce alpha blending mode
-	if (validmat && (mat->mode & MA_TRANSP) && (mat->mode & MA_ZTRANSP) && (material->alphablend == GEMAT_SOLID)) {
-		material->alphablend = GEMAT_ALPHA;
-	}
-
-	// always zsort alpha + add
-	if ((ELEM(material->alphablend, GEMAT_ALPHA, GEMAT_ALPHA_SORT, GEMAT_ADD) || texalpha) && (material->alphablend != GEMAT_CLIP)) {
-		material->ras_mode |= ALPHA;
-		material->ras_mode |= (mat && (mat->game.alpha_blend & GEMAT_ALPHA_SORT)) ? ZSORT : 0;
-	}
->>>>>>> a5b3df75
 
 	return kx_blmat;
 }
 
-<<<<<<< HEAD
 /// Convert uv and color layers for a given vertex and material.
 static void uvsRgbFromMesh(Material *ma, MFace *mface, MTFace *tface, const RAS_MeshObject::LayerList& layers,
 	unsigned int rgb[4][RAS_ITexVert::MAX_UNIT], MT_Vector2 uvs[4][RAS_ITexVert::MAX_UNIT])
@@ -756,51 +441,18 @@
 
 		GetUVs(layers, mface, tface, uvs);
 	}
-=======
-	if (validmat) {
-		material->matname =(mat->id.name);
-	}
-	material->material = mat;
-	return true;
->>>>>>> a5b3df75
 }
 
 static RAS_MaterialBucket *material_from_mesh(Material *ma, int lightlayer, KX_Scene *scene, KX_BlenderSceneConverter& converter)
 {
 	KX_BlenderMaterial* mat = converter.FindMaterial(ma);
 
-<<<<<<< HEAD
 	if (!mat) {
 		mat = ConvertMaterial(ma, lightlayer, scene);
 		// this is needed to free up memory afterwards.
 		converter.RegisterMaterial(mat, ma);
 	}
 
-=======
-		ConvertMaterial(bl_mat, ma, tface, tfaceName, mface, mcol,
-			converter->GetGLSLMaterials());
-
-		if (ma)
-			converter->CacheBlenderMaterial(scene, ma, bl_mat);
-	}
-
-	const bool use_vcol = GetMaterialUseVColor(ma, bl_mat->glslmat);
-	GetRGB(use_vcol, mface, mcol, ma, rgb);
-
-	GetUVs(bl_mat, layers, mface, tface, uvs);
-
-	/* then the KX_BlenderMaterial */
-	if (polymat == NULL)
-	{
-		kx_blmat = new KX_BlenderMaterial();
-
-		kx_blmat->Initialize(scene, bl_mat, (ma?&ma->game:NULL), lightlayer);
-		polymat = static_cast<RAS_IPolyMaterial*>(kx_blmat);
-		if (ma)
-			converter->CachePolyMaterial(scene, ma, polymat);
-	}
-	
->>>>>>> a5b3df75
 	// see if a bucket was reused or a new one was created
 	// this way only one KX_BlenderMaterial object has to exist per bucket
 	bool bucketCreated;
@@ -1864,15 +1516,13 @@
 		logicmgr->RegisterActionName(curAct->id.name + 2, curAct);
 	}
 
-	SetDefaultLightMode(depsgraph);
-
 	blenderSceneSetBackground(blenderscene);
 
 	// Let's support scene set.
 	// Beware of name conflict in linked data, it will not crash but will create confusion
 	// in Python scripting and in certain actuators (replace mesh). Linked scene *should* have
 	// no conflicting name for Object, Object data and Action.
-	DEG_OBJECT_ITER(depsgraph, blenderobject)
+	DEG_OBJECT_ITER(depsgraph, blenderobject, DEG_OBJECT_ITER_FLAG_ALL)
 	{
 		allblobj.insert(blenderobject);
 
