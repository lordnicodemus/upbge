--- conflicted
+++ resolved
@@ -142,7 +142,7 @@
 #include "DNA_key_types.h"
 #include "DNA_armature_types.h"
 #include "DNA_action_types.h"
-#include "DNA_object_force_types.h"
+#include "DNA_object_force.h"
 #include "DNA_constraint_types.h"
 #include "DNA_layer_types.h"
 
@@ -1032,32 +1032,10 @@
 		gameobj->AddMesh(meshobj);
 
 		// gather levels of detail
-<<<<<<< HEAD
 		KX_LodManager *lodManager = lodmanager_from_blenderobject(ob, kxscene, rasty, converter, libloading);
 		gameobj->SetLodManager(lodManager);
 		if (lodManager) {
 			lodManager->Release();
-=======
-		if (BLI_listbase_count_at_most(&ob->lodlevels, 2) > 1) {
-			LodLevel *lod = ((LodLevel*)ob->lodlevels.first)->next;
-			Mesh* lodmesh = mesh;
-			Object* lodmatob = ob;
-			gameobj->AddLodMesh(meshobj);
-			for (; lod; lod = lod->next) {
-				if (!lod->source || lod->source->type != OB_MESH) continue;
-				if (lod->flags & OB_LOD_USE_MESH) {
-					lodmesh = static_cast<Mesh*>(lod->source->data);
-				}
-				if (lod->flags & OB_LOD_USE_MAT) {
-					lodmatob = lod->source;
-				}
-				gameobj->AddLodMesh(BL_ConvertMesh(lodmesh, lodmatob, kxscene, converter, libloading));
-			}
-			if (blenderscene->gm.lodflag & SCE_LOD_USE_HYST) {
-				kxscene->SetLodHysteresis(true);
-				kxscene->SetLodHysteresisValue(blenderscene->gm.scehysteresis);
-			}
->>>>>>> 3a566687
 		}
 
 		// for all objects: check whether they want to
@@ -1176,7 +1154,6 @@
 	SG_Node* m_gamechildnode;
 };
 
-#if 0
 static bPoseChannel *get_active_posechannel2(Object *ob)
 {
 	bArmature *arm= (bArmature*)ob->data;
@@ -1190,7 +1167,6 @@
 	
 	return nullptr;
 }
-#endif
 
 static ListBase *get_active_constraints2(Object *ob)
 {
@@ -1198,7 +1174,6 @@
 		return nullptr;
 
   // XXX - shouldnt we care about the pose data and not the mode???
-#if 0
 	if (ob->mode & OB_MODE_POSE) { 
 		bPoseChannel *pchan;
 
@@ -1206,11 +1181,8 @@
 		if (pchan)
 			return &pchan->constraints;
 	}
-	else
-#endif
-	{
+	else 
 		return &ob->constraints;
-	}
 
 	return nullptr;
 }
@@ -1535,12 +1507,7 @@
 			for (git=tempglist.begin(); git!=tempglist.end(); git++)
 			{
 				Group* group = *git;
-<<<<<<< HEAD
-				GroupObject* go;
-				for (go=(GroupObject*)group->gobject.first; go; go=(GroupObject*)go->next)
-=======
-				FOREACH_GROUP_OBJECT_BEGIN(group, blenderobject)
->>>>>>> 3a566687
+				FOREACH_GROUP_OBJECT(group, blenderobject)
 				{
 					Object* blenderobject = go->ob;
 					if (converter.FindGameObject(blenderobject) == nullptr)
@@ -1577,10 +1544,7 @@
 						}
 					}
 				}
-<<<<<<< HEAD
-=======
-				FOREACH_GROUP_OBJECT_END;
->>>>>>> 3a566687
+				FOREACH_GROUP_OBJECT_END
 			}
 		}
 	}
