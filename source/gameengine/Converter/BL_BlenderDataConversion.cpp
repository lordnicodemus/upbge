--- conflicted
+++ resolved
@@ -1695,16 +1695,12 @@
   }
 
   // We check for spawn instance tag to remove duplicated gameobj
-<<<<<<< HEAD
-  for (KX_GameObject *gameobj : spawnlist) { // TODO: is it necessary to clear spawnlist?
+  for (KX_GameObject *gameobj : spawnlist) {
     if (single_object) {
       if (gameobj->GetBlenderObject() != single_object) {
         continue;
       }
     }
-=======
-  for (KX_GameObject *gameobj : spawnlist) {
->>>>>>> bc2df142
     kxscene->RemoveObjectSpawn(gameobj);
   }
   spawnlist.clear();
