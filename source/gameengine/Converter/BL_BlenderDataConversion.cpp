/*
 * ***** BEGIN GPL LICENSE BLOCK *****
 *
 * This program is free software; you can redistribute it and/or
 * modify it under the terms of the GNU General Public License
 * as published by the Free Software Foundation; either version 2
 * of the License, or (at your option) any later version.
 *
 * This program is distributed in the hope that it will be useful,
 * but WITHOUT ANY WARRANTY; without even the implied warranty of
 * MERCHANTABILITY or FITNESS FOR A PARTICULAR PURPOSE.  See the
 * GNU General Public License for more details.
 *
 * You should have received a copy of the GNU General Public License
 * along with this program; if not, write to the Free Software Foundation,
 * Inc., 51 Franklin Street, Fifth Floor, Boston, MA 02110-1301, USA.
 *
 * The Original Code is Copyright (C) 2001-2002 by NaN Holding BV.
 * All rights reserved.
 *
 * The Original Code is: all of this file.
 *
 * Contributor(s): none yet.
 *
 * ***** END GPL LICENSE BLOCK *****
 * Convert blender data to ketsji
 */

/** \file gameengine/Converter/BL_BlenderDataConversion.cpp
 *  \ingroup bgeconv
 */

#ifdef _MSC_VER
#  pragma warning (disable:4786)
#endif

/* Since threaded object update we've disabled in-place
 * curve evaluation (in cases when applying curve modifier
 * with target curve non-evaluated yet).
 *
 * This requires game engine to take care of DAG and object
 * evaluation (currently it's designed to export only objects
 * it able to render).
 *
 * This workaround will make sure that curve_cache for curves
 * is up-to-date.
 */
#define THREADED_DAG_WORKAROUND

#include <math.h>
#include <vector>
#include <algorithm>

#include "BL_BlenderDataConversion.h"

#include "MT_Transform.h"
#include "MT_MinMax.h"

#include "PHY_Pro.h"
#include "PHY_IPhysicsEnvironment.h"

#include "RAS_MeshObject.h"
#include "RAS_IRasterizer.h"
#include "RAS_ILightObject.h"

#include "KX_ConvertActuators.h"
#include "KX_ConvertControllers.h"
#include "KX_ConvertSensors.h"
#include "SCA_LogicManager.h"
#include "SCA_TimeEventManager.h"

#include "KX_ClientObjectInfo.h"
#include "KX_Scene.h"
#include "KX_GameObject.h"
#include "KX_Light.h"
#include "KX_Camera.h"
#include "KX_EmptyObject.h"
#include "KX_FontObject.h"

#include "RAS_ICanvas.h"
#include "RAS_Polygon.h"
#include "RAS_TexVert.h"
#include "RAS_BucketManager.h"
#include "RAS_IPolygonMaterial.h"
#include "BL_Material.h"
#include "KX_BlenderMaterial.h"
#include "BL_Texture.h"

#include "BKE_main.h"
#include "BKE_global.h"
#include "BKE_object.h"
#include "BL_ModifierDeformer.h"
#include "BL_ShapeDeformer.h"
#include "BL_SkinDeformer.h"
#include "BL_MeshDeformer.h"
#include "KX_SoftBodyDeformer.h"
#include "BLI_utildefines.h"
#include "BLI_listbase.h"

#include "KX_WorldInfo.h"

#include "KX_KetsjiEngine.h"
#include "KX_BlenderSceneConverter.h"

/* This little block needed for linking to Blender... */
#ifdef WIN32
#include "BLI_winstuff.h"
#endif

/* This list includes only data type definitions */
#include "DNA_object_types.h"
#include "DNA_material_types.h"
#include "DNA_texture_types.h"
#include "DNA_image_types.h"
#include "DNA_lamp_types.h"
#include "DNA_group_types.h"
#include "DNA_scene_types.h"
#include "DNA_camera_types.h"
#include "DNA_property_types.h"
#include "DNA_text_types.h"
#include "DNA_sensor_types.h"
#include "DNA_controller_types.h"
#include "DNA_actuator_types.h"
#include "DNA_mesh_types.h"
#include "DNA_meshdata_types.h"
#include "DNA_view3d_types.h"
#include "DNA_world_types.h"
#include "DNA_sound_types.h"
#include "DNA_key_types.h"
#include "DNA_armature_types.h"
#include "DNA_action_types.h"
#include "DNA_object_force.h"
#include "DNA_constraint_types.h"

#include "MEM_guardedalloc.h"

#include "BKE_key.h"
#include "BKE_mesh.h"

#include "BLI_math.h"

extern "C" {
#include "BKE_scene.h"
#include "BKE_customdata.h"
#include "BKE_cdderivedmesh.h"
#include "BKE_DerivedMesh.h"
#include "BKE_material.h" /* give_current_material */
#include "BKE_image.h"
#include "IMB_imbuf_types.h"
#include "BKE_displist.h"

extern Material defmaterial;	/* material.c */
}

/* end of blender include block */

#include "KX_BlenderInputDevice.h"
#include "KX_ConvertProperties.h"

#include "SG_Node.h"
#include "SG_BBox.h"
#include "KX_SG_NodeRelationships.h"
#include "KX_SG_BoneParentNodeRelationship.h"

#ifdef WITH_BULLET
#include "CcdPhysicsEnvironment.h"
#include "CcdGraphicController.h"
#endif

#include "KX_MotionState.h"

#include "BL_ArmatureObject.h"
#include "BL_DeformableGameObject.h"

#include "KX_NavMeshObject.h"
#include "KX_ObstacleSimulation.h"

#include "BLI_threads.h"


static bool default_light_mode = 0;

static std::map<int, SCA_IInputDevice::KX_EnumInputs> create_translate_table()
{
	std::map<int, SCA_IInputDevice::KX_EnumInputs> m;
		
	/* The reverse table. In order to not confuse ourselves, we      */
	/* immediately convert all events that come in to KX codes.      */
	m[LEFTMOUSE			] =	SCA_IInputDevice::KX_LEFTMOUSE;
	m[MIDDLEMOUSE		] =	SCA_IInputDevice::KX_MIDDLEMOUSE;
	m[RIGHTMOUSE		] =	SCA_IInputDevice::KX_RIGHTMOUSE;
	m[WHEELUPMOUSE		] =	SCA_IInputDevice::KX_WHEELUPMOUSE;
	m[WHEELDOWNMOUSE	] =	SCA_IInputDevice::KX_WHEELDOWNMOUSE;
	m[MOUSEX			] = SCA_IInputDevice::KX_MOUSEX;
	m[MOUSEY			] =	SCA_IInputDevice::KX_MOUSEY;
		
	// TIMERS                                                                                                  
		
	m[TIMER0			] = SCA_IInputDevice::KX_TIMER0;                  
	m[TIMER1			] = SCA_IInputDevice::KX_TIMER1;                  
	m[TIMER2			] = SCA_IInputDevice::KX_TIMER2;                  
		
	// SYSTEM                                                                                                  
		
#if 0
	/* **** XXX **** */
	m[KEYBD				] = SCA_IInputDevice::KX_KEYBD;                  
	m[RAWKEYBD			] = SCA_IInputDevice::KX_RAWKEYBD;                  
	m[REDRAW			] = SCA_IInputDevice::KX_REDRAW;                  
	m[INPUTCHANGE		] = SCA_IInputDevice::KX_INPUTCHANGE;                  
	m[QFULL				] = SCA_IInputDevice::KX_QFULL;                  
	m[WINFREEZE			] = SCA_IInputDevice::KX_WINFREEZE;                  
	m[WINTHAW			] = SCA_IInputDevice::KX_WINTHAW;                  
	m[WINCLOSE			] = SCA_IInputDevice::KX_WINCLOSE;                  
	m[WINQUIT			] = SCA_IInputDevice::KX_WINQUIT;                  
	m[Q_FIRSTTIME		] = SCA_IInputDevice::KX_Q_FIRSTTIME;                  
	/* **** XXX **** */
#endif
		
	// standard keyboard                                                                                       
		
	m[AKEY				] = SCA_IInputDevice::KX_AKEY;                  
	m[BKEY				] = SCA_IInputDevice::KX_BKEY;                  
	m[CKEY				] = SCA_IInputDevice::KX_CKEY;                  
	m[DKEY				] = SCA_IInputDevice::KX_DKEY;                  
	m[EKEY				] = SCA_IInputDevice::KX_EKEY;                  
	m[FKEY				] = SCA_IInputDevice::KX_FKEY;                  
	m[GKEY				] = SCA_IInputDevice::KX_GKEY;                  
<<<<<<< HEAD
//XXX clean up
#ifdef WIN32
#undef HKEY
#define HKEY	'h'
#endif
	m[HKEY				] = SCA_IInputDevice::KX_HKEY;                  


=======
	m[HKEY				] = SCA_IInputDevice::KX_HKEY;                  
>>>>>>> ba98b681
	m[IKEY				] = SCA_IInputDevice::KX_IKEY;                  
	m[JKEY				] = SCA_IInputDevice::KX_JKEY;                  
	m[KKEY				] = SCA_IInputDevice::KX_KKEY;                  
	m[LKEY				] = SCA_IInputDevice::KX_LKEY;                  
	m[MKEY				] = SCA_IInputDevice::KX_MKEY;                  
	m[NKEY				] = SCA_IInputDevice::KX_NKEY;                  
	m[OKEY				] = SCA_IInputDevice::KX_OKEY;                  
	m[PKEY				] = SCA_IInputDevice::KX_PKEY;                  
	m[QKEY				] = SCA_IInputDevice::KX_QKEY;                  
	m[RKEY				] = SCA_IInputDevice::KX_RKEY;                  
	m[SKEY				] = SCA_IInputDevice::KX_SKEY;                  
	m[TKEY				] = SCA_IInputDevice::KX_TKEY;                  
	m[UKEY				] = SCA_IInputDevice::KX_UKEY;                  
	m[VKEY				] = SCA_IInputDevice::KX_VKEY;                  
	m[WKEY				] = SCA_IInputDevice::KX_WKEY;                  
	m[XKEY				] = SCA_IInputDevice::KX_XKEY;                  
	m[YKEY				] = SCA_IInputDevice::KX_YKEY;                  
	m[ZKEY				] = SCA_IInputDevice::KX_ZKEY;                  
		
	m[ZEROKEY			] = SCA_IInputDevice::KX_ZEROKEY;                  
	m[ONEKEY			] = SCA_IInputDevice::KX_ONEKEY;                  
	m[TWOKEY			] = SCA_IInputDevice::KX_TWOKEY;                  
	m[THREEKEY			] = SCA_IInputDevice::KX_THREEKEY;                  
	m[FOURKEY			] = SCA_IInputDevice::KX_FOURKEY;                  
	m[FIVEKEY			] = SCA_IInputDevice::KX_FIVEKEY;                  
	m[SIXKEY			] = SCA_IInputDevice::KX_SIXKEY;                  
	m[SEVENKEY			] = SCA_IInputDevice::KX_SEVENKEY;                  
	m[EIGHTKEY			] = SCA_IInputDevice::KX_EIGHTKEY;                  
	m[NINEKEY			] = SCA_IInputDevice::KX_NINEKEY;                  
		
	m[CAPSLOCKKEY		] = SCA_IInputDevice::KX_CAPSLOCKKEY;                  
		
	m[LEFTCTRLKEY		] = SCA_IInputDevice::KX_LEFTCTRLKEY;                  
	m[LEFTALTKEY		] = SCA_IInputDevice::KX_LEFTALTKEY;                  
	m[RIGHTALTKEY		] = SCA_IInputDevice::KX_RIGHTALTKEY;                  
	m[RIGHTCTRLKEY		] = SCA_IInputDevice::KX_RIGHTCTRLKEY;                  
	m[RIGHTSHIFTKEY		] = SCA_IInputDevice::KX_RIGHTSHIFTKEY;                  
	m[LEFTSHIFTKEY		] = SCA_IInputDevice::KX_LEFTSHIFTKEY;                  
		
	m[ESCKEY			] = SCA_IInputDevice::KX_ESCKEY;                  
	m[TABKEY			] = SCA_IInputDevice::KX_TABKEY;                  
	m[RETKEY			] = SCA_IInputDevice::KX_RETKEY;                  
	m[SPACEKEY			] = SCA_IInputDevice::KX_SPACEKEY;                  
	m[LINEFEEDKEY		] = SCA_IInputDevice::KX_LINEFEEDKEY;                  
	m[BACKSPACEKEY		] = SCA_IInputDevice::KX_BACKSPACEKEY;                  
	m[DELKEY			] = SCA_IInputDevice::KX_DELKEY;                  
	m[SEMICOLONKEY		] = SCA_IInputDevice::KX_SEMICOLONKEY;                  
	m[PERIODKEY			] = SCA_IInputDevice::KX_PERIODKEY;                  
	m[COMMAKEY			] = SCA_IInputDevice::KX_COMMAKEY;                  
	m[QUOTEKEY			] = SCA_IInputDevice::KX_QUOTEKEY;                  
	m[ACCENTGRAVEKEY	] = SCA_IInputDevice::KX_ACCENTGRAVEKEY;                  
	m[MINUSKEY			] = SCA_IInputDevice::KX_MINUSKEY;                  
	m[SLASHKEY			] = SCA_IInputDevice::KX_SLASHKEY;                  
	m[BACKSLASHKEY		] = SCA_IInputDevice::KX_BACKSLASHKEY;                  
	m[EQUALKEY			] = SCA_IInputDevice::KX_EQUALKEY;                  
	m[LEFTBRACKETKEY	] = SCA_IInputDevice::KX_LEFTBRACKETKEY;                  
	m[RIGHTBRACKETKEY	] = SCA_IInputDevice::KX_RIGHTBRACKETKEY;                  
		
	m[LEFTARROWKEY		] = SCA_IInputDevice::KX_LEFTARROWKEY;                  
	m[DOWNARROWKEY		] = SCA_IInputDevice::KX_DOWNARROWKEY;                  
	m[RIGHTARROWKEY		] = SCA_IInputDevice::KX_RIGHTARROWKEY;                  
	m[UPARROWKEY		] = SCA_IInputDevice::KX_UPARROWKEY;                  
		
	m[PAD2				] = SCA_IInputDevice::KX_PAD2;                  
	m[PAD4				] = SCA_IInputDevice::KX_PAD4;                  
	m[PAD6				] = SCA_IInputDevice::KX_PAD6;                  
	m[PAD8				] = SCA_IInputDevice::KX_PAD8;                  
		
	m[PAD1				] = SCA_IInputDevice::KX_PAD1;                  
	m[PAD3				] = SCA_IInputDevice::KX_PAD3;                  
	m[PAD5				] = SCA_IInputDevice::KX_PAD5;                  
	m[PAD7				] = SCA_IInputDevice::KX_PAD7;                  
	m[PAD9				] = SCA_IInputDevice::KX_PAD9;                  
		
	m[PADPERIOD			] = SCA_IInputDevice::KX_PADPERIOD;                  
	m[PADSLASHKEY		] = SCA_IInputDevice::KX_PADSLASHKEY;                  
	m[PADASTERKEY		] = SCA_IInputDevice::KX_PADASTERKEY;                  
		
	m[PAD0				] = SCA_IInputDevice::KX_PAD0;                  
	m[PADMINUS			] = SCA_IInputDevice::KX_PADMINUS;                  
	m[PADENTER			] = SCA_IInputDevice::KX_PADENTER;                  
	m[PADPLUSKEY		] = SCA_IInputDevice::KX_PADPLUSKEY;                  
		
		
	m[F1KEY				] = SCA_IInputDevice::KX_F1KEY;                  
	m[F2KEY				] = SCA_IInputDevice::KX_F2KEY;                  
	m[F3KEY				] = SCA_IInputDevice::KX_F3KEY;                  
	m[F4KEY				] = SCA_IInputDevice::KX_F4KEY;                  
	m[F5KEY				] = SCA_IInputDevice::KX_F5KEY;                  
	m[F6KEY				] = SCA_IInputDevice::KX_F6KEY;                  
	m[F7KEY				] = SCA_IInputDevice::KX_F7KEY;                  
	m[F8KEY				] = SCA_IInputDevice::KX_F8KEY;                  
	m[F9KEY				] = SCA_IInputDevice::KX_F9KEY;                  
	m[F10KEY			] = SCA_IInputDevice::KX_F10KEY;                  
	m[F11KEY			] = SCA_IInputDevice::KX_F11KEY;                  
	m[F12KEY			] = SCA_IInputDevice::KX_F12KEY;
	m[F13KEY			] = SCA_IInputDevice::KX_F13KEY;
	m[F14KEY			] = SCA_IInputDevice::KX_F14KEY;
	m[F15KEY			] = SCA_IInputDevice::KX_F15KEY;
	m[F16KEY			] = SCA_IInputDevice::KX_F16KEY;
	m[F17KEY			] = SCA_IInputDevice::KX_F17KEY;
	m[F18KEY			] = SCA_IInputDevice::KX_F18KEY;
	m[F19KEY			] = SCA_IInputDevice::KX_F19KEY;

	m[OSKEY				] = SCA_IInputDevice::KX_OSKEY;

	m[PAUSEKEY			] = SCA_IInputDevice::KX_PAUSEKEY;                  
	m[INSERTKEY			] = SCA_IInputDevice::KX_INSERTKEY;                  
	m[HOMEKEY			] = SCA_IInputDevice::KX_HOMEKEY;                  
	m[PAGEUPKEY			] = SCA_IInputDevice::KX_PAGEUPKEY;                  
	m[PAGEDOWNKEY		] = SCA_IInputDevice::KX_PAGEDOWNKEY;                  
	m[ENDKEY			] = SCA_IInputDevice::KX_ENDKEY;

	return m;
}

static std::map<int, SCA_IInputDevice::KX_EnumInputs> gReverseKeyTranslateTable = create_translate_table();

SCA_IInputDevice::KX_EnumInputs ConvertKeyCode(int key_code)
{
	return gReverseKeyTranslateTable[key_code];
}

static unsigned int KX_rgbaint2uint_new(unsigned int icol)
{
	union
	{
		unsigned int integer;
		unsigned char cp[4];
	} out_color, in_color;
	
	in_color.integer = icol;
	out_color.cp[0] = in_color.cp[3]; // red
	out_color.cp[1] = in_color.cp[2]; // green
	out_color.cp[2] = in_color.cp[1]; // blue
	out_color.cp[3] = in_color.cp[0]; // alpha
	
	return out_color.integer;
}

/* Now the real converting starts... */
static unsigned int KX_Mcol2uint_new(MCol col)
{
	/* color has to be converted without endian sensitivity. So no shifting! */
	union
	{
		MCol col;
		unsigned int integer;
		unsigned char cp[4];
	} out_color, in_color;

	in_color.col = col;
	out_color.cp[0] = in_color.cp[3]; // red
	out_color.cp[1] = in_color.cp[2]; // green
	out_color.cp[2] = in_color.cp[1]; // blue
	out_color.cp[3] = in_color.cp[0]; // alpha
	
	return out_color.integer;
}

static void SetDefaultLightMode(Scene* scene)
{
	default_light_mode = false;
	Scene *sce_iter;
	Base *base;

	for (SETLOOPER(scene, sce_iter, base))
	{
		if (base->object->type == OB_LAMP)
		{
			default_light_mode = true;
			return;
		}
	}
}

static void GetRGB(
        MFace* mface,
        MCol* mmcol,
        Material *mat,
        unsigned int c[4])
{
	unsigned int color = 0xFFFFFFFFL;
	if (mmcol) {
		c[0] = KX_Mcol2uint_new(mmcol[0]);
		c[1] = KX_Mcol2uint_new(mmcol[1]);
		c[2] = KX_Mcol2uint_new(mmcol[2]);
		if (mface->v4)
			c[3] = KX_Mcol2uint_new(mmcol[3]);
	}
	else { // backup white
		c[0] = KX_rgbaint2uint_new(color);
		c[1] = KX_rgbaint2uint_new(color);
		c[2] = KX_rgbaint2uint_new(color);
		if (mface->v4)
			c[3] = KX_rgbaint2uint_new( color );
	}
}

typedef struct MTF_localLayer {
	MTFace *face;
	const char *name;
} MTF_localLayer;

static void GetUVs(BL_Material *material, MTF_localLayer *layers, MFace *mface, MTFace *tface, MT_Point2 uvs[4][MAXTEX])
{
	if (tface) {
		uvs[0][0].setValue(tface->uv[0]);
		uvs[1][0].setValue(tface->uv[1]);
		uvs[2][0].setValue(tface->uv[2]);

		if (mface->v4)
			uvs[3][0].setValue(tface->uv[3]);
	}
	else {
		uvs[0][0] = uvs[1][0] = uvs[2][0] = uvs[3][0] = MT_Point2(0.0f, 0.0f);
	}

	for (int lay = 0; lay < MAX_MTFACE; ++lay) {
		MTF_localLayer& layer = layers[lay];
		if (!layer.face) {
			break;
		}

		uvs[0][lay].setValue(layer.face->uv[0]);
		uvs[1][lay].setValue(layer.face->uv[1]);
		uvs[2][lay].setValue(layer.face->uv[2]);

		if (mface->v4) {
			uvs[3][lay].setValue(layer.face->uv[3]);
		}
		else {
			uvs[3][lay].setValue(0.0f, 0.0f);
		}
	}
}

// ------------------------------------
static bool ConvertMaterial(
	BL_Material *material,
	Material *mat,
	MTFace *tface,
	const char *tfaceName,
	MFace *mface,
	MCol *mmcol,
	MTF_localLayer *layers)
{
	material->Initialize();
	int texalpha = 0;
	const bool validmat  = (mat != NULL);
	const bool validface = (tface != NULL);

	material->IdMode = DEFAULT_BLENDER;
	material->materialindex = mface ? mface->mat_nr : 0;

	// --------------------------------
	if (validmat) {

		// use lighting?
		material->ras_mode |= (mat->mode & MA_SHLESS) ? 0 : USE_LIGHT;
		material->ras_mode |= (mat->game.flag & GEMAT_BACKCULL) ? 0 : TWOSIDED;

		// cast shadows?
		material->ras_mode |= ((mat->mode2 & MA_CASTSHADOW) && (mat->mode & MA_SHADBUF)) ? CAST_SHADOW : 0;

		// only shadows?
		material->ras_mode |= (mat->mode & MA_ONLYCAST) ? ONLY_SHADOW : 0;

		MTex *mttmp = NULL;
		int valid_index = 0;

		// foreach MTex
		for (int i = 0; i < MAXTEX; i++) {
			// Store the uv name for later find the UV layer cooresponding to the attrib name. See BL_BlenderShader::ParseAttribs.
			material->uvsName[i] = layers[i].name;

			mttmp = getMTexFromMaterial(mat, i);
			if (mttmp) {
				if (mttmp->tex) {
					if (mttmp->tex->type == TEX_IMAGE) {
						material->mtexname[i] = mttmp->tex->id.name;
						material->img[i] = mttmp->tex->ima;
						if (material->img[i]) {

							material->texname[i] = material->img[i]->id.name;
							material->flag[i] |= (mttmp->tex->imaflag &TEX_MIPMAP) ? MIPMAP : 0;
							if (material->img[i] && (material->img[i]->flag & IMA_IGNORE_ALPHA) == 0) {
								material->flag[i] |= USEALPHA;
							}
							if (mttmp->tex->imaflag & TEX_CALCALPHA) {
								material->flag[i] |= CALCALPHA;
							}
							else if (mttmp->tex->flag & TEX_NEGALPHA) {
								material->flag[i] |= USENEGALPHA;
							}

							material->color_blend[i] = mttmp->colfac;
							material->flag[i] |= (mttmp->mapto & MAP_ALPHA) ? TEXALPHA : 0;
							material->flag[i] |= (mttmp->texflag & MTEX_NEGATIVE) ? TEXNEG : 0;
						}
					}
					else if (mttmp->tex->type == TEX_ENVMAP) {
						if (mttmp->tex->env->stype == ENV_LOAD) {
							material->mtexname[i] = mttmp->tex->id.name;
							EnvMap *env = mttmp->tex->env;
							env->ima = mttmp->tex->ima;
							material->cubemap[i] = env;

							if (material->cubemap[i]) {
								if (!material->cubemap[i]->cube[0]) {
									BL_Texture::SplitEnvMap(material->cubemap[i]);
								}

								material->texname[i] = material->cubemap[i]->ima->id.name;
								material->mapping[i].mapping |= USEENV;
							}
						}
					}
#if 0				/* this flag isn't used anymore */
					material->flag[i] |= (BKE_animdata_from_id(mat->id) != NULL) ? HASIPO : 0;
#endif
					/// --------------------------------
					// mapping methods
					if (mat->septex & (1 << i)) {
						// If this texture slot isn't in use, set it to disabled to prevent multi-uv problems
						material->mapping[i].mapping = DISABLE;
					} 
					else {
						material->mapping[i].mapping |= (mttmp->texco & TEXCO_REFL) ? USEREFL : 0;

						if (mttmp->texco & TEXCO_OBJECT) {
							material->mapping[i].mapping |= USEOBJ;
							if (mttmp->object) {
								material->mapping[i].objconame = mttmp->object->id.name;
							}
						}
						else if (mttmp->texco & TEXCO_REFL) {
							material->mapping[i].mapping |= USEREFL;
						}
						else if (mttmp->texco & (TEXCO_ORCO | TEXCO_GLOB)) {
							material->mapping[i].mapping |= USEORCO;
						}
						else if (mttmp->texco & TEXCO_UV) {
							material->mapping[i].mapping |= USEUV;
						}
						else if (mttmp->texco & TEXCO_NORM) {
							material->mapping[i].mapping |= USENORM;
						}
						else if (mttmp->texco & TEXCO_TANGENT) {
							material->mapping[i].mapping |= USETANG;
						}
						else {
							material->mapping[i].mapping |= DISABLE;
						}

						material->mapping[i].scale[0] = mttmp->size[0];
						material->mapping[i].scale[1] = mttmp->size[1];
						material->mapping[i].scale[2] = mttmp->size[2];
						material->mapping[i].offsets[0] = mttmp->ofs[0];
						material->mapping[i].offsets[1] = mttmp->ofs[1];
						material->mapping[i].offsets[2] = mttmp->ofs[2];

						material->mapping[i].projplane[0] = mttmp->projx;
						material->mapping[i].projplane[1] = mttmp->projy;
						material->mapping[i].projplane[2] = mttmp->projz;
					}
					/// --------------------------------
					
					switch (mttmp->blendtype) {
					case MTEX_BLEND:
						material->blend_mode[i] = BLEND_MIX;
						break;
					case MTEX_MUL:
						material->blend_mode[i] = BLEND_MUL;
						break;
					case MTEX_ADD:
						material->blend_mode[i] = BLEND_ADD;
						break;
					case MTEX_SUB:
						material->blend_mode[i] = BLEND_SUB;
						break;
					case MTEX_SCREEN:
						material->blend_mode[i] = BLEND_SCR;
						break;
					}
					valid_index++;
				}
			}
		}

		// above one tex the switches here
		// are not used
		switch (valid_index) {
		case 0:
			material->IdMode = DEFAULT_BLENDER;
			break;
		case 1:
			material->IdMode = ONETEX;
			break;
		default:
			material->IdMode = GREATERTHAN2;
			break;
		}
		material->SetUsers(mat->id.us);

		material->num_enabled = valid_index;

		material->speccolor[0] = mat->specr;
		material->speccolor[1] = mat->specg;
		material->speccolor[2] = mat->specb;
		material->hard = (float)mat->har / 4.0f;
		material->matcolor[0] = mat->r;
		material->matcolor[1] = mat->g;
		material->matcolor[2] = mat->b;
		material->matcolor[3] = mat->alpha;
		material->alpha = mat->alpha;
		material->emit = mat->emit;
		material->spec_f = mat->spec;
		material->ref = mat->ref;
		material->amb = mat->amb;

		material->ras_mode |= (mat->material_type == MA_TYPE_WIRE) ? WIRE : 0;
	}
	else { // No Material
		int valid = 0;

		// check for tface tex to fallback on
		if (validface) {
			material->img[0] = (Image *)(tface->tpage);
			// ------------------------
			if (material->img[0]) {
				material->texname[0] = material->img[0]->id.name;
				material->mapping[0].mapping |= ((material->img[0]->flag & IMA_REFLECT) != 0) ? USEREFL : 0;

				/* see if depth of the image is 32bits */
				if (BKE_image_has_alpha(material->img[0])) {
					material->flag[0] |= USEALPHA;
					material->alphablend = GEMAT_ALPHA;
				}
				else {
					material->alphablend = GEMAT_SOLID;
				}
				valid++;
			}
		}
		else {
			material->alphablend = GEMAT_SOLID;
		}

		material->SetUsers(-1);
		material->num_enabled = valid;
		material->IdMode = TEXFACE;
		material->speccolor[0] = 1.0f;
		material->speccolor[1] = 1.0f;
		material->speccolor[2] = 1.0f;
		material->hard = 35.0f;
		material->matcolor[0] = 0.5f;
		material->matcolor[1] = 0.5f;
		material->matcolor[2] = 0.5f;
		material->spec_f = 0.5f;
		material->ref = 0.8f;

		// No material - old default TexFace properties
		material->ras_mode |= USE_LIGHT;
	}

	/* No material, what to do? let's see what is in the UV and set the material accordingly
	 * light and visible is always on */
	if (validface) {
		material->tile = tface->tile;
	}
	else {
		// nothing at all
		material->alphablend = GEMAT_SOLID;
		material->tile = 0;
	}

	if (validmat && validface) {
		material->alphablend = mat->game.alpha_blend;
	}

	// with ztransp enabled, enforce alpha blending mode
	if (validmat && (mat->mode & MA_TRANSP) && (mat->mode & MA_ZTRANSP) && (material->alphablend == GEMAT_SOLID)) {
		material->alphablend = GEMAT_ALPHA;
	}

	// always zsort alpha + add
	if ((ELEM(material->alphablend, GEMAT_ALPHA, GEMAT_ALPHA_SORT, GEMAT_ADD) || texalpha) && (material->alphablend != GEMAT_CLIP)) {
		material->ras_mode |= ALPHA;
		material->ras_mode |= (mat && (mat->game.alpha_blend & GEMAT_ALPHA_SORT)) ? ZSORT : 0;
	}

	// XXX The RGB values here were meant to be temporary storage for the conversion process,
	// but fonts now make use of them too, so we leave them in for now.
	unsigned int rgb[4];
	if (mface) {
		GetRGB(mface, mmcol, mat, rgb);
	}

	if (validmat) {
		material->matname =(mat->id.name);
	}

	if (tface) {
		ME_MTEXFACE_CPY(&material->mtexpoly, tface);
	}
	else {
		memset(&material->mtexpoly, 0, sizeof(material->mtexpoly));
	}
	material->material = mat;
	return true;
}

static RAS_MaterialBucket *material_from_mesh(Material *ma, MFace *mface, MTFace *tface, MCol *mcol, MTF_localLayer *layers, int lightlayer, unsigned int *rgb, MT_Point2 uvs[4][RAS_TexVert::MAX_UNIT], const char *tfaceName, KX_Scene* scene, KX_BlenderSceneConverter *converter)
{
	RAS_IPolyMaterial* polymat = converter->FindCachedPolyMaterial(scene, ma);
	BL_Material* bl_mat = converter->FindCachedBlenderMaterial(scene, ma);
	KX_BlenderMaterial* kx_blmat = NULL;

	/* first is the BL_Material */
	if (!bl_mat)
	{
		bl_mat = new BL_Material();

		ConvertMaterial(bl_mat, ma, tface, tfaceName, mface, mcol, layers);

		converter->CacheBlenderMaterial(scene, ma, bl_mat);
	}

	if (mface) {
		GetRGB(mface, mcol, ma, rgb);

		GetUVs(bl_mat, layers, mface, tface, uvs);
	}

	/* then the KX_BlenderMaterial */
	if (polymat == NULL)
	{
		kx_blmat = new KX_BlenderMaterial();

		kx_blmat->Initialize(scene, bl_mat, (ma?&ma->game:NULL), lightlayer);
		polymat = static_cast<RAS_IPolyMaterial*>(kx_blmat);
		converter->CachePolyMaterial(scene, ma, polymat);
	}
	
	// see if a bucket was reused or a new one was created
	// this way only one KX_BlenderMaterial object has to exist per bucket
	bool bucketCreated; 
	RAS_MaterialBucket* bucket = scene->FindBucket(polymat, bucketCreated);

	// this is needed to free up memory afterwards.
	// the converter will also prevent duplicates from being registered,
	// so just register everything.
	converter->RegisterPolyMaterial(polymat);
	converter->RegisterBlenderMaterial(bl_mat);

	return bucket;
}

/* blenderobj can be NULL, make sure its checked for */
RAS_MeshObject* BL_ConvertMesh(Mesh* mesh, Object* blenderobj, KX_Scene* scene, KX_BlenderSceneConverter *converter, bool libloading)
{
	RAS_MeshObject *meshobj;
	int lightlayer = blenderobj ? blenderobj->lay:(1<<20)-1; // all layers if no object.

	// Without checking names, we get some reuse we don't want that can cause
	// problems with material LoDs.
	if (blenderobj && ((meshobj = converter->FindGameMesh(mesh/*, ob->lay*/)) != NULL)) {
		const char *bge_name = meshobj->GetName().ReadPtr();
		const char *blender_name = ((ID *)blenderobj->data)->name + 2;
		if (STREQ(bge_name, blender_name)) {
			return meshobj;
		}
	}

	// Get DerivedMesh data
	DerivedMesh *dm = CDDM_from_mesh(mesh);
	DM_ensure_tessface(dm);

	MVert *mvert = dm->getVertArray(dm);
	int totvert = dm->getNumVerts(dm);

	MFace *mface = dm->getTessFaceArray(dm);
	MTFace *tface = static_cast<MTFace*>(dm->getTessFaceDataArray(dm, CD_MTFACE));
	MCol *mcol = static_cast<MCol*>(dm->getTessFaceDataArray(dm, CD_MCOL));
	MPoly *mpolyarray = (MPoly *)dm->getPolyArray(dm);
	MLoop *mlooparray = (MLoop *)dm->getLoopArray(dm);
	MEdge *medgearray = (MEdge *)dm->getEdgeArray(dm);
	int *mfaceTompoly = (int *)dm->getTessFaceDataArray(dm, CD_ORIGINDEX);
	float (*tangent)[4] = NULL;
	int totface = dm->getNumTessFaces(dm);
	const char *tfaceName = "";

	/* needs to be rewritten for loopdata */
	if (tface) {
		if (CustomData_get_layer_index(&dm->faceData, CD_TANGENT) == -1) {
			bool generate_data = false;
			if (CustomData_get_layer_index(&dm->loopData, CD_TANGENT) == -1) {
				DM_calc_loop_tangents(dm);
				generate_data = true;
			}
			DM_generate_tangent_tessface_data(dm, generate_data);
		}
		tangent = (float(*)[4])dm->getTessFaceDataArray(dm, CD_TANGENT);
	}

	meshobj = new RAS_MeshObject(mesh);

	// Extract avaiable layers
	MTF_localLayer *layers =  new MTF_localLayer[MAX_MTFACE];
	for (int lay=0; lay<MAX_MTFACE; lay++) {
		layers[lay].face = 0;
		layers[lay].name = "";
	}

	int validLayers = 0;
	for (int i=0; i<dm->faceData.totlayer; i++)
	{
		if (dm->faceData.layers[i].type == CD_MTFACE)
		{
			if (validLayers >= MAX_MTFACE) {
				printf("%s: corrupted mesh %s - too many CD_MTFACE layers\n", __func__, mesh->id.name);
				break;
			}

			layers[validLayers].face = (MTFace*)(dm->faceData.layers[i].data);
			layers[validLayers].name = dm->faceData.layers[i].name;
			if (tface == layers[validLayers].face)
				tfaceName = layers[validLayers].name;
			validLayers++;
		}
	}

	meshobj->SetName(mesh->id.name + 2);
	meshobj->m_sharedvertex_map.resize(totvert);

	Material* ma = 0;
	MT_Point2 uvs[4][RAS_TexVert::MAX_UNIT];
	unsigned int rgb[4] = {0};

	MT_Point3 pt[4];
	MT_Vector3 no[4];
	MT_Vector4 tan[4];

	/* ugh, if there is a less annoying way to do this please use that.
	 * since these are converted from floats to floats, theres no real
	 * advantage to use MT_ types - campbell */
	for (unsigned int i = 0; i < 4; i++) {
		const float zero_vec[4] = {0.0f};
		pt[i].setValue(zero_vec);
		no[i].setValue(zero_vec);
		tan[i].setValue(zero_vec);
	}

	/* we need to manually initialize the uvs (MoTo doesn't do that) [#34550] */
	for (unsigned int i = 0; i < RAS_TexVert::MAX_UNIT; i++) {
		uvs[0][i] = uvs[1][i] = uvs[2][i] = uvs[3][i] = MT_Point2(0.f, 0.f);
	}

	if (totface == 0) {
		ma = mesh->mat ? mesh->mat[0] : NULL;
		// Check for blender material
		if (!ma) {
			ma = &defmaterial;
		}

		RAS_MaterialBucket *bucket = material_from_mesh(ma, mface, tface, mcol, layers, lightlayer, rgb, uvs, tfaceName, scene, converter);
		meshobj->AddMaterial(bucket, 0);
	}

	for (int f=0;f<totface;f++,mface++)
	{
		/* get coordinates, normals and tangents */
		pt[0].setValue(mvert[mface->v1].co);
		pt[1].setValue(mvert[mface->v2].co);
		pt[2].setValue(mvert[mface->v3].co);
		if (mface->v4) pt[3].setValue(mvert[mface->v4].co);

		if (mface->flag & ME_SMOOTH) {
			float n0[3], n1[3], n2[3], n3[3];

			normal_short_to_float_v3(n0, mvert[mface->v1].no);
			normal_short_to_float_v3(n1, mvert[mface->v2].no);
			normal_short_to_float_v3(n2, mvert[mface->v3].no);
			no[0] = n0;
			no[1] = n1;
			no[2] = n2;

			if (mface->v4) {
				normal_short_to_float_v3(n3, mvert[mface->v4].no);
				no[3] = n3;
			}
		}
		else {
			float fno[3];

			if (mface->v4)
				normal_quad_v3(fno,mvert[mface->v1].co, mvert[mface->v2].co, mvert[mface->v3].co, mvert[mface->v4].co);
			else
				normal_tri_v3(fno,mvert[mface->v1].co, mvert[mface->v2].co, mvert[mface->v3].co);

			no[0] = no[1] = no[2] = no[3] = MT_Vector3(fno);
		}

		if (tangent) {
			tan[0] = tangent[f*4 + 0];
			tan[1] = tangent[f*4 + 1];
			tan[2] = tangent[f*4 + 2];

			if (mface->v4)
				tan[3] = tangent[f*4 + 3];
		}
		if (blenderobj)
			ma = give_current_material(blenderobj, mface->mat_nr+1);
		else
			ma = mesh->mat ? mesh->mat[mface->mat_nr]:NULL;

		// Check for blender material
		if (ma == NULL) {
			ma= &defmaterial;
		}

		{

			RAS_MaterialBucket* bucket = material_from_mesh(ma, mface, tface, mcol, layers, lightlayer, rgb, uvs, tfaceName, scene, converter);
			meshobj->AddMaterial(bucket, mface->mat_nr);

			// set render flags
			bool visible = ((ma->game.flag & GEMAT_INVISIBLE)==0);
			bool twoside = ((ma->game.flag  & GEMAT_BACKCULL)==0);
			bool collider = ((ma->game.flag & GEMAT_NOPHYSICS)==0);

			/* mark face as flat, so vertices are split */
			bool flat = (mface->flag & ME_SMOOTH) == 0;
				
			int nverts = (mface->v4)? 4: 3;

			unsigned int indices[4]; // all indices of the poly, can be a tri or quad.
			indices[0] = meshobj->AddVertex(bucket, 0, pt[0], uvs[0], tan[0], rgb[0], no[0], flat, mface->v1);
			indices[1] = meshobj->AddVertex(bucket, 1, pt[1], uvs[1], tan[1], rgb[1], no[1], flat, mface->v2);
			indices[2] = meshobj->AddVertex(bucket, 2, pt[2], uvs[2], tan[2], rgb[2], no[2], flat, mface->v3);

			if (nverts == 4) {
				indices[3] = meshobj->AddVertex(bucket, 3, pt[3], uvs[3], tan[3], rgb[3], no[3], flat, mface->v4);
			}

			if (bucket->IsWire() && visible) {
				// The fourth value can be uninitialized.
				unsigned int mfaceindices[4] = {mface->v1, mface->v2, mface->v3, mface->v4};
				MPoly *mpoly = mpolyarray + mfaceTompoly[f];
				unsigned int lpstart = mpoly->loopstart;
				unsigned int totlp = mpoly->totloop;
				// Iterate on all edges (=loops) of the MPoly which contains the current MFace.
				for (unsigned int i = lpstart; i < lpstart + totlp; ++i) {
					MLoop *mloop = mlooparray + i;
					// Get the edge.
					MEdge *medge = medgearray + mloop->e;
					// Iterate on all MFace vertices index.
					for (unsigned short j = (nverts - 1), k = 0; k < nverts; j = k++) {
						// If 2 vertices are the same as an edge, we add a line in the mesh.
						if (ELEM(medge->v1, mfaceindices[j], mfaceindices[k]) &&
							ELEM(medge->v2, mfaceindices[j], mfaceindices[k])) {
							meshobj->AddLine(bucket, indices[j], indices[k]);
							break;
						}
					}
				}
			}
			meshobj->AddPolygon(bucket, nverts, indices, visible, collider, twoside);
		}

		if (tface) 
			tface++;
		if (mcol)
			mcol+=4;

		for (int lay=0; lay<MAX_MTFACE; lay++)
		{
			MTF_localLayer &layer = layers[lay];
			if (layer.face == 0) break;

			layer.face++;
		}
	}
	// keep meshobj->m_sharedvertex_map for reinstance phys mesh.
	// 2.49a and before it did: meshobj->m_sharedvertex_map.clear();
	// but this didnt save much ram. - Campbell
	meshobj->EndConversion();

	// pre calculate texture generation
	// However, we want to delay this if we're libloading so we can make sure we have the right scene.
	if (!libloading) {
		for (list<RAS_MeshMaterial>::iterator mit = meshobj->GetFirstMaterial();
			mit != meshobj->GetLastMaterial(); ++ mit) {
			mit->m_bucket->GetPolyMaterial()->OnConstruction();
		}
	}

	if (layers)
		delete []layers;
	
	dm->release(dm);

	converter->RegisterGameMesh(meshobj, mesh);
	return meshobj;
}

	
	
static PHY_MaterialProps *CreateMaterialFromBlenderObject(struct Object* blenderobject)
{
	PHY_MaterialProps *materialProps = new PHY_MaterialProps;
	
	MT_assert(materialProps && "Create physics material properties failed");
		
	Material* blendermat = give_current_material(blenderobject, 1);
		
	if (blendermat)
	{
		MT_assert(0.0f <= blendermat->reflect && blendermat->reflect <= 1.0f);
	
		materialProps->m_restitution = blendermat->reflect;
		materialProps->m_friction = blendermat->friction;
		materialProps->m_fh_spring = blendermat->fh;
		materialProps->m_fh_damping = blendermat->xyfrict;
		materialProps->m_fh_distance = blendermat->fhdist;
		materialProps->m_fh_normal = (blendermat->dynamode & MA_FH_NOR) != 0;
	}
	else {
		//give some defaults
		materialProps->m_restitution = 0.f;
		materialProps->m_friction = 0.5;
		materialProps->m_fh_spring = 0.f;
		materialProps->m_fh_damping = 0.f;
		materialProps->m_fh_distance = 0.f;
		materialProps->m_fh_normal = false;

	}
	
	return materialProps;
}

static PHY_ShapeProps *CreateShapePropsFromBlenderObject(struct Object* blenderobject)
{
	PHY_ShapeProps *shapeProps = new PHY_ShapeProps;
	
	MT_assert(shapeProps);
		
	shapeProps->m_mass = blenderobject->mass;
	
//  This needs to be fixed in blender. For now, we use:
	
// in Blender, inertia stands for the size value which is equivalent to
// the sphere radius
	shapeProps->m_inertia = blenderobject->formfactor;
	
	MT_assert(0.0f <= blenderobject->damping && blenderobject->damping <= 1.0f);
	MT_assert(0.0f <= blenderobject->rdamping && blenderobject->rdamping <= 1.0f);
	
	shapeProps->m_lin_drag = 1.0f - blenderobject->damping;
	shapeProps->m_ang_drag = 1.0f - blenderobject->rdamping;
	
	shapeProps->m_friction_scaling[0] = blenderobject->anisotropicFriction[0]; 
	shapeProps->m_friction_scaling[1] = blenderobject->anisotropicFriction[1];
	shapeProps->m_friction_scaling[2] = blenderobject->anisotropicFriction[2];
	shapeProps->m_do_anisotropic = ((blenderobject->gameflag & OB_ANISOTROPIC_FRICTION) != 0);
	
	shapeProps->m_do_fh     = (blenderobject->gameflag & OB_DO_FH) != 0; 
	shapeProps->m_do_rot_fh = (blenderobject->gameflag & OB_ROT_FH) != 0;
	
//	velocity clamping XXX
	shapeProps->m_clamp_vel_min = blenderobject->min_vel;
	shapeProps->m_clamp_vel_max = blenderobject->max_vel;
	shapeProps->m_clamp_angvel_min = blenderobject->min_angvel;
	shapeProps->m_clamp_angvel_max = blenderobject->max_angvel;

//  Character physics properties
	shapeProps->m_step_height = blenderobject->step_height;
	shapeProps->m_jump_speed = blenderobject->jump_speed;
	shapeProps->m_fall_speed = blenderobject->fall_speed;
	shapeProps->m_max_jumps = blenderobject->max_jumps;

	return shapeProps;
}

//////////////////////////////////////////////////////


static void BL_CreateGraphicObjectNew(KX_GameObject* gameobj,
                                      KX_Scene* kxscene,
                                      bool isActive,
                                      e_PhysicsEngine physics_engine)
{
	if (gameobj->GetMeshCount() > 0)
	{
		switch (physics_engine)
		{
#ifdef WITH_BULLET
		case UseBullet:
			{
				CcdPhysicsEnvironment* env = (CcdPhysicsEnvironment*)kxscene->GetPhysicsEnvironment();
				assert(env);
				PHY_IMotionState* motionstate = new KX_MotionState(gameobj->GetSGNode());
				CcdGraphicController* ctrl = new CcdGraphicController(env, motionstate);
				gameobj->SetGraphicController(ctrl);
				ctrl->SetNewClientInfo(gameobj->getClientInfo());
				if (isActive) {
					// add first, this will create the proxy handle, only if the object is visible
					if (gameobj->GetVisible())
						env->AddCcdGraphicController(ctrl);
				}
			}
			break;
#endif
		default:
			break;
		}
	}
}

static void BL_CreatePhysicsObjectNew(KX_GameObject* gameobj,
                                      struct Object* blenderobject,
                                      RAS_MeshObject* meshobj,
                                      KX_Scene* kxscene,
                                      int activeLayerBitInfo,
                                      KX_BlenderSceneConverter *converter,
                                      bool processCompoundChildren
                                      )

{
	//SYS_SystemHandle syshandle = SYS_GetSystem(); /*unused*/
	//int userigidbody = SYS_GetCommandLineInt(syshandle,"norigidbody",0);
	//bool bRigidBody = (userigidbody == 0);

	// object has physics representation?
	if (!(blenderobject->gameflag & OB_COLLISION)) {
		// Respond to all collisions so that Near sensors work on No Collision
		// objects.
		gameobj->SetUserCollisionGroup(0xffff);
		gameobj->SetUserCollisionMask(0xffff);
		return;
	}

	gameobj->SetUserCollisionGroup(blenderobject->col_group);
	gameobj->SetUserCollisionMask(blenderobject->col_mask);

	// get Root Parent of blenderobject
	struct Object* parent= blenderobject->parent;
	while (parent && parent->parent) {
		parent= parent->parent;
	}

	bool isCompoundChild = false;
	bool hasCompoundChildren = !parent && (blenderobject->gameflag & OB_CHILD) && !(blenderobject->gameflag & OB_SOFT_BODY);

	/* When the parent is not OB_DYNAMIC and has no OB_COLLISION then it gets no bullet controller
	 * and cant be apart of the parents compound shape, same goes for OB_SOFT_BODY */
	if (parent && (parent->gameflag & (OB_DYNAMIC | OB_COLLISION))) {
		if( (parent->gameflag & OB_CHILD)!=0 && (blenderobject->gameflag & OB_CHILD) && !(parent->gameflag & OB_SOFT_BODY)) {
			isCompoundChild = true;
		}
	}
	if (processCompoundChildren != isCompoundChild)
		return;


	PHY_ShapeProps* shapeprops =
			CreateShapePropsFromBlenderObject(blenderobject);

	
	PHY_MaterialProps* smmaterial = 
		CreateMaterialFromBlenderObject(blenderobject);

	DerivedMesh* dm = NULL;
	if (gameobj->GetDeformer())
		dm = gameobj->GetDeformer()->GetPhysicsMesh();

	class PHY_IMotionState* motionstate = new KX_MotionState(gameobj->GetSGNode());

	kxscene->GetPhysicsEnvironment()->ConvertObject(gameobj, meshobj, dm, kxscene, shapeprops, smmaterial, motionstate, activeLayerBitInfo, isCompoundChild, hasCompoundChildren);

	bool isActor = (blenderobject->gameflag & OB_ACTOR)!=0;
	bool isSensor = (blenderobject->gameflag & OB_SENSOR) != 0;
	gameobj->getClientInfo()->m_type =
		(isSensor) ? ((isActor) ? KX_ClientObjectInfo::OBACTORSENSOR : KX_ClientObjectInfo::OBSENSOR) :
		(isActor) ? KX_ClientObjectInfo::ACTOR : KX_ClientObjectInfo::STATIC;

	// should we record animation for this object?
	if ((blenderobject->gameflag & OB_RECORD_ANIMATION) != 0)
		gameobj->SetRecordAnimation(true);

	delete shapeprops;
	delete smmaterial;
	if (dm) {
		dm->needsFree = 1;
		dm->release(dm);
	}
}





static KX_LightObject *gamelight_from_blamp(Object *ob, Lamp *la, unsigned int layerflag, KX_Scene *kxscene, RAS_IRasterizer *rasterizer, KX_BlenderSceneConverter *converter)
{
	RAS_ILightObject *lightobj = rasterizer->CreateLight();
	KX_LightObject *gamelight;
	
	lightobj->m_att1 = la->att1;
	lightobj->m_att2 = (la->mode & LA_QUAD) ? la->att2 : 0.0f;
	lightobj->m_color[0] = la->r;
	lightobj->m_color[1] = la->g;
	lightobj->m_color[2] = la->b;
	lightobj->m_distance = la->dist;
	lightobj->m_energy = la->energy;
	lightobj->m_shadowclipstart = la->clipsta;
	lightobj->m_shadowclipend = la->clipend;
	lightobj->m_shadowbias = la->bias;
	lightobj->m_shadowbleedbias = la->bleedbias;
	lightobj->m_shadowmaptype = la->shadowmap_type;
	lightobj->m_shadowfrustumsize = la->shadow_frustum_size;
	lightobj->m_shadowcolor[0] = la->shdwr;
	lightobj->m_shadowcolor[1] = la->shdwg;
	lightobj->m_shadowcolor[2] = la->shdwb;
	lightobj->m_layer = layerflag;
	lightobj->m_spotblend = la->spotblend;
	lightobj->m_spotsize = la->spotsize;
	lightobj->m_staticShadow = la->mode & LA_STATIC_SHADOW;
	// Set to true to make at least one shadow render in static mode.
	lightobj->m_requestShadowUpdate = true;

	lightobj->m_nodiffuse = (la->mode & LA_NO_DIFF) != 0;
	lightobj->m_nospecular = (la->mode & LA_NO_SPEC) != 0;

	if (la->type==LA_SUN) {
		lightobj->m_type = RAS_ILightObject::LIGHT_SUN;
	} else if (la->type==LA_SPOT) {
		lightobj->m_type = RAS_ILightObject::LIGHT_SPOT;
	} else {
		lightobj->m_type = RAS_ILightObject::LIGHT_NORMAL;
	}

	gamelight = new KX_LightObject(kxscene, KX_Scene::m_callbacks, rasterizer, lightobj);

	return gamelight;
}

static KX_Camera *gamecamera_from_bcamera(Object *ob, KX_Scene *kxscene, KX_BlenderSceneConverter *converter)
{
	Camera* ca = static_cast<Camera*>(ob->data);
	RAS_CameraData camdata(ca->lens, ca->ortho_scale, ca->sensor_x, ca->sensor_y, ca->sensor_fit, ca->shiftx, ca->shifty, ca->clipsta, ca->clipend, ca->type == CAM_PERSP, ca->YF_dofdist);
	KX_Camera *gamecamera;
	
	gamecamera= new KX_Camera(kxscene, KX_Scene::m_callbacks, camdata);
	gamecamera->SetName(ca->id.name + 2);
	
	return gamecamera;
}

static KX_GameObject *gameobject_from_blenderobject(
								Object *ob, 
								KX_Scene *kxscene, 
								RAS_IRasterizer *rendertools,
								KX_BlenderSceneConverter *converter,
								bool libloading) 
{
	KX_GameObject *gameobj = NULL;
	Scene *blenderscene = kxscene->GetBlenderScene();
	
	switch (ob->type) {
	case OB_LAMP:
	{
		KX_LightObject* gamelight = gamelight_from_blamp(ob, static_cast<Lamp*>(ob->data), ob->lay, kxscene, rendertools, converter);
		gameobj = gamelight;
		
		if (blenderscene->lay & ob->lay)
		{
			gamelight->AddRef();
			kxscene->GetLightList()->Add(gamelight);
		}

		break;
	}
	
	case OB_CAMERA:
	{
		KX_Camera* gamecamera = gamecamera_from_bcamera(ob, kxscene, converter);
		gameobj = gamecamera;
		
		//don't add a reference: the camera list in kxscene->m_cameras is not released at the end
		//gamecamera->AddRef();
		kxscene->AddCamera(gamecamera);
		
		break;
	}
	
	case OB_MESH:
	{
		Mesh* mesh = static_cast<Mesh*>(ob->data);
		RAS_MeshObject* meshobj = BL_ConvertMesh(mesh,ob,kxscene,converter, libloading);
		
		// needed for python scripting
		kxscene->GetLogicManager()->RegisterMeshName(meshobj->GetName(),meshobj);

		if (ob->gameflag & OB_NAVMESH)
		{
			gameobj = new KX_NavMeshObject(kxscene,KX_Scene::m_callbacks);
			gameobj->AddMesh(meshobj);
			break;
		}

		gameobj = new BL_DeformableGameObject(ob,kxscene,KX_Scene::m_callbacks);
	
		// set transformation
		gameobj->AddMesh(meshobj);

		// gather levels of detail
		if (BLI_listbase_count_ex(&ob->lodlevels, 2) > 1) {
			LodLevel *lod = ((LodLevel*)ob->lodlevels.first)->next;
			Mesh* lodmesh = mesh;
			Object* lodmatob = ob;
			gameobj->AddLodMesh(meshobj);
			for (; lod; lod = lod->next) {
				if (!lod->source || lod->source->type != OB_MESH) continue;
				if (lod->flags & OB_LOD_USE_MESH) {
					lodmesh = static_cast<Mesh*>(lod->source->data);
				}
				if (lod->flags & OB_LOD_USE_MAT) {
					lodmatob = lod->source;
				}
				gameobj->AddLodMesh(BL_ConvertMesh(lodmesh, lodmatob, kxscene, converter, libloading));
			}
			if (blenderscene->gm.lodflag & SCE_LOD_USE_HYST) {
				kxscene->SetLodHysteresis(true);
				kxscene->SetLodHysteresisValue(blenderscene->gm.scehysteresis);
			}
		}
	
		// for all objects: check whether they want to
		// respond to updates
		bool ignoreActivityCulling =  
			((ob->gameflag2 & OB_NEVER_DO_ACTIVITY_CULLING)!=0);
		gameobj->SetIgnoreActivityCulling(ignoreActivityCulling);
		gameobj->SetOccluder((ob->gameflag & OB_OCCLUDER) != 0, false);

		// two options exists for deform: shape keys and armature
		// only support relative shape key
		bool bHasShapeKey = mesh->key != NULL && mesh->key->type==KEY_RELATIVE;
		bool bHasDvert = mesh->dvert != NULL && ob->defbase.first;
		bool bHasArmature = (BL_ModifierDeformer::HasArmatureDeformer(ob) && ob->parent && ob->parent->type == OB_ARMATURE && bHasDvert);
		bool bHasModifier = BL_ModifierDeformer::HasCompatibleDeformer(ob);
#ifdef WITH_BULLET
		bool bHasSoftBody = (!ob->parent && (ob->gameflag & OB_SOFT_BODY));
#endif
		if (bHasModifier) {
			BL_ModifierDeformer *dcont = new BL_ModifierDeformer((BL_DeformableGameObject *)gameobj,
																kxscene->GetBlenderScene(), ob,	meshobj);
			((BL_DeformableGameObject*)gameobj)->SetDeformer(dcont);
		} else if (bHasShapeKey) {
			// not that we can have shape keys without dvert! 
			BL_ShapeDeformer *dcont = new BL_ShapeDeformer((BL_DeformableGameObject*)gameobj, 
															ob, meshobj);
			((BL_DeformableGameObject*)gameobj)->SetDeformer(dcont);
		} else if (bHasArmature) {
			BL_SkinDeformer *dcont = new BL_SkinDeformer((BL_DeformableGameObject*)gameobj,
															ob, meshobj);
			((BL_DeformableGameObject*)gameobj)->SetDeformer(dcont);
		} else if (bHasDvert) {
			// this case correspond to a mesh that can potentially deform but not with the
			// object to which it is attached for the moment. A skin mesh was created in
			// BL_ConvertMesh() so must create a deformer too!
			BL_MeshDeformer *dcont = new BL_MeshDeformer((BL_DeformableGameObject*)gameobj,
														  ob, meshobj);
			((BL_DeformableGameObject*)gameobj)->SetDeformer(dcont);
#ifdef WITH_BULLET
		} else if (bHasSoftBody) {
			KX_SoftBodyDeformer *dcont = new KX_SoftBodyDeformer(meshobj, (BL_DeformableGameObject*)gameobj);
			((BL_DeformableGameObject*)gameobj)->SetDeformer(dcont);
#endif
		}
		break;
	}
	
	case OB_ARMATURE:
	{
		bArmature *arm = (bArmature*)ob->data;
		gameobj = new BL_ArmatureObject(
			kxscene,
			KX_Scene::m_callbacks,
			ob,
			kxscene->GetBlenderScene(), // handle
			arm->gevertdeformer
		);
		/* Get the current pose from the armature object and apply it as the rest pose */
		break;
	}
	
	case OB_EMPTY:
	{
		gameobj = new KX_EmptyObject(kxscene,KX_Scene::m_callbacks);
		// set transformation
		break;
	}

	case OB_FONT:
	{
		bool do_color_management = BKE_scene_check_color_management_enabled(blenderscene);
		/* font objects have no bounding box */
		gameobj = new KX_FontObject(kxscene,KX_Scene::m_callbacks, rendertools, ob, do_color_management);

		/* add to the list only the visible fonts */
		if ((ob->lay & kxscene->GetBlenderScene()->lay) != 0)
			kxscene->AddFont(static_cast<KX_FontObject*>(gameobj));
		break;
	}

#ifdef THREADED_DAG_WORKAROUND
	case OB_CURVE:
	{
		if (ob->curve_cache == NULL) {
			BKE_displist_make_curveTypes(blenderscene, ob, false);
		}
	}
#endif

	}
	if (gameobj) 
	{
		gameobj->SetLayer(ob->lay);
		gameobj->SetBlenderObject(ob);
		gameobj->SetObjectColor(ob->col);
		/* set the visibility state based on the objects render option in the outliner */
		if (ob->restrictflag & OB_RESTRICT_RENDER) gameobj->SetVisible(0, 0);
	}
	return gameobj;
}

struct parentChildLink {
	struct Object* m_blenderchild;
	SG_Node* m_gamechildnode;
};

static bPoseChannel *get_active_posechannel2(Object *ob)
{
	bArmature *arm= (bArmature*)ob->data;
	bPoseChannel *pchan;
	
	/* find active */
	for (pchan= (bPoseChannel *)ob->pose->chanbase.first; pchan; pchan= pchan->next) {
		if (pchan->bone && (pchan->bone == arm->act_bone) && (pchan->bone->layer & arm->layer))
			return pchan;
	}
	
	return NULL;
}

static ListBase *get_active_constraints2(Object *ob)
{
	if (!ob)
		return NULL;

  // XXX - shouldnt we care about the pose data and not the mode???
	if (ob->mode & OB_MODE_POSE) { 
		bPoseChannel *pchan;

		pchan = get_active_posechannel2(ob);
		if (pchan)
			return &pchan->constraints;
	}
	else 
		return &ob->constraints;

	return NULL;
}

static void UNUSED_FUNCTION(print_active_constraints2)(Object *ob) //not used, use to debug
{
	bConstraint* curcon;
	ListBase* conlist = get_active_constraints2(ob);

	if (conlist) {
		for (curcon = (bConstraint *)conlist->first; curcon; curcon = (bConstraint *)curcon->next) {
			printf("%i\n",curcon->type);
		}
	}
}

// Copy base layer to object layer like in BKE_scene_set_background
static void blenderSceneSetBackground(Scene *blenderscene)
{
	Scene *it;
	Base *base;

	for (SETLOOPER(blenderscene, it, base)) {
		base->object->lay = base->lay;
		base->object->flag = base->flag;
	}
}

static KX_GameObject* getGameOb(STR_String busc,CListValue* sumolist)
{

	for (int j=0;j<sumolist->GetCount();j++)
	{
		KX_GameObject* gameobje = (KX_GameObject*) sumolist->GetValue(j);
		if (gameobje->GetName()==busc)
			return gameobje;
	}
	
	return 0;

}

/* helper for BL_ConvertBlenderObjects, avoids code duplication
 * note: all var names match args are passed from the caller */
static void bl_ConvertBlenderObject_Single(
        KX_BlenderSceneConverter *converter,
       Object *blenderobject,
        vector<parentChildLink> &vec_parent_child,
        CListValue* logicbrick_conversionlist,
        CListValue* objectlist, CListValue* inactivelist, CListValue*	sumolist,
        KX_Scene* kxscene, KX_GameObject* gameobj,
        SCA_LogicManager* logicmgr, SCA_TimeEventManager* timemgr,
        bool isInActiveLayer
        )
{
	MT_Point3 pos(
		blenderobject->loc[0]+blenderobject->dloc[0],
		blenderobject->loc[1]+blenderobject->dloc[1],
		blenderobject->loc[2]+blenderobject->dloc[2]
	);

	MT_Matrix3x3 rotation;
	float rotmat[3][3];
	BKE_object_rot_to_mat3(blenderobject, rotmat, false);
	rotation.setValue3x3((float*)rotmat);

	MT_Vector3 scale(blenderobject->size);

	gameobj->NodeSetLocalPosition(pos);
	gameobj->NodeSetLocalOrientation(rotation);
	gameobj->NodeSetLocalScale(scale);
	gameobj->NodeUpdateGS(0);

	sumolist->Add(gameobj->AddRef());

	BL_ConvertProperties(blenderobject,gameobj,timemgr,kxscene,isInActiveLayer);

	gameobj->SetName(blenderobject->id.name + 2);

	// update children/parent hierarchy
	if (blenderobject->parent != 0)
	{
		// blender has an additional 'parentinverse' offset in each object
		SG_Callbacks callback(NULL,NULL,NULL,KX_Scene::KX_ScenegraphUpdateFunc,KX_Scene::KX_ScenegraphRescheduleFunc);
		SG_Node* parentinversenode = new SG_Node(NULL,kxscene,callback);

		// define a normal parent relationship for this node.
		KX_NormalParentRelation * parent_relation = KX_NormalParentRelation::New();
		parentinversenode->SetParentRelation(parent_relation);

		parentChildLink pclink;
		pclink.m_blenderchild = blenderobject;
		pclink.m_gamechildnode = parentinversenode;
		vec_parent_child.push_back(pclink);

		float* fl = (float*) blenderobject->parentinv;
		MT_Transform parinvtrans(fl);
		parentinversenode->SetLocalPosition(parinvtrans.getOrigin());
		// problem here: the parent inverse transform combines scaling and rotation
		// in the basis but the scenegraph needs separate rotation and scaling.
		// This is not important for OpenGL (it uses 4x4 matrix) but it is important
		// for the physic engine that needs a separate scaling
		//parentinversenode->SetLocalOrientation(parinvtrans.getBasis());

		// Extract the rotation and the scaling from the basis
		MT_Matrix3x3 ori(parinvtrans.getBasis());
		MT_Vector3 x(ori.getColumn(0));
		MT_Vector3 y(ori.getColumn(1));
		MT_Vector3 z(ori.getColumn(2));
		MT_Vector3 parscale(x.length(), y.length(), z.length());
		if (!MT_fuzzyZero(parscale[0]))
			x /= parscale[0];
		if (!MT_fuzzyZero(parscale[1]))
			y /= parscale[1];
		if (!MT_fuzzyZero(parscale[2]))
			z /= parscale[2];
		ori.setColumn(0, x);
		ori.setColumn(1, y);
		ori.setColumn(2, z);
		parentinversenode->SetLocalOrientation(ori);
		parentinversenode->SetLocalScale(parscale);

		parentinversenode->AddChild(gameobj->GetSGNode());
	}

	// needed for python scripting
	logicmgr->RegisterGameObjectName(gameobj->GetName(),gameobj);

	// needed for group duplication
	logicmgr->RegisterGameObj(blenderobject, gameobj);
	for (int i = 0; i < gameobj->GetMeshCount(); i++)
		logicmgr->RegisterGameMeshName(gameobj->GetMesh(i)->GetName(), blenderobject);

	converter->RegisterGameObject(gameobj, blenderobject);
	// this was put in rapidly, needs to be looked at more closely
	// only draw/use objects in active 'blender' layers

	logicbrick_conversionlist->Add(gameobj->AddRef());

	if (isInActiveLayer)
	{
		objectlist->Add(gameobj->AddRef());
		//tf.Add(gameobj->GetSGNode());

		gameobj->NodeUpdateGS(0);
		gameobj->AddMeshUser();
	}
	else
	{
		//we must store this object otherwise it will be deleted
		//at the end of this function if it is not a root object
		inactivelist->Add(gameobj->AddRef());
	}
}


// convert blender objects into ketsji gameobjects
void BL_ConvertBlenderObjects(struct Main* maggie,
							  KX_Scene* kxscene,
							  KX_KetsjiEngine* ketsjiEngine,
							  e_PhysicsEngine	physics_engine,
							  RAS_IRasterizer* rendertools,
							  RAS_ICanvas* canvas,
							  KX_BlenderSceneConverter* converter,
							  bool alwaysUseExpandFraming,
							  bool libloading
							  )
{

#define BL_CONVERTBLENDEROBJECT_SINGLE                                 \
	bl_ConvertBlenderObject_Single(converter,                          \
	                               blenderobject,                      \
	                               vec_parent_child,                   \
	                               logicbrick_conversionlist,          \
	                               objectlist, inactivelist, sumolist, \
	                               kxscene, gameobj,                   \
	                               logicmgr, timemgr,                  \
	                               isInActiveLayer                     \
	                               )



	Scene *blenderscene = kxscene->GetBlenderScene();
	// for SETLOOPER
	Scene *sce_iter;
	Base *base;

	// Get the frame settings of the canvas.
	// Get the aspect ratio of the canvas as designed by the user.

	RAS_FrameSettings::RAS_FrameType frame_type;
	int aspect_width;
	int aspect_height;
	set<Group*> grouplist;	// list of groups to be converted
	set<Object*> allblobj;	// all objects converted
	set<Object*> groupobj;	// objects from groups (never in active layer)

	// This is bad, but we use this to make sure the first time this is called
	// is not in a separate thread.
	BL_Texture::GetMaxUnits();

	/* We have to ensure that group definitions are only converted once
	 * push all converted group members to this set.
	 * This will happen when a group instance is made from a linked group instance
	 * and both are on the active layer. */
	CListValue *convertedlist = new CListValue();

	if (alwaysUseExpandFraming) {
		frame_type = RAS_FrameSettings::e_frame_extend;
		aspect_width = canvas->GetWidth();
		aspect_height = canvas->GetHeight();
	} else {
		if (blenderscene->gm.framing.type == SCE_GAMEFRAMING_BARS) {
			frame_type = RAS_FrameSettings::e_frame_bars;
		} else if (blenderscene->gm.framing.type == SCE_GAMEFRAMING_EXTEND) {
			frame_type = RAS_FrameSettings::e_frame_extend;
		} else {
			frame_type = RAS_FrameSettings::e_frame_scale;
		}
		
		aspect_width  = (int)(blenderscene->r.xsch * blenderscene->r.xasp);
		aspect_height = (int)(blenderscene->r.ysch * blenderscene->r.yasp);
	}
	
	RAS_FrameSettings frame_settings(
		frame_type,
		blenderscene->gm.framing.col[0],
		blenderscene->gm.framing.col[1],
		blenderscene->gm.framing.col[2],
		aspect_width,
		aspect_height
	);
	kxscene->SetFramingType(frame_settings);

	kxscene->SetGravity(MT_Vector3(0,0, -blenderscene->gm.gravity));
	
	/* set activity culling parameters */
	kxscene->SetActivityCulling( (blenderscene->gm.mode & WO_ACTIVITY_CULLING) != 0);
	kxscene->SetActivityCullingRadius(blenderscene->gm.activityBoxRadius);
	kxscene->SetDbvtCulling((blenderscene->gm.mode & WO_DBVT_CULLING) != 0);
	
	// no occlusion culling by default
	kxscene->SetDbvtOcclusionRes(0);

	int activeLayerBitInfo = blenderscene->lay;
	
	// list of all object converted, active and inactive
	CListValue*	sumolist = new CListValue();
	
	vector<parentChildLink> vec_parent_child;
	
	CListValue* objectlist = kxscene->GetObjectList();
	CListValue* inactivelist = kxscene->GetInactiveList();
	CListValue* parentlist = kxscene->GetRootParentList();
	
	SCA_LogicManager* logicmgr = kxscene->GetLogicManager();
	SCA_TimeEventManager* timemgr = kxscene->GetTimeEventManager();
	
	CListValue* logicbrick_conversionlist = new CListValue();

	// Convert actions to actionmap
	bAction *curAct;
	for (curAct = (bAction*)maggie->action.first; curAct; curAct=(bAction*)curAct->id.next)
	{
		logicmgr->RegisterActionName(curAct->id.name + 2, curAct);
	}

	SetDefaultLightMode(blenderscene);

	blenderSceneSetBackground(blenderscene);

	// Let's support scene set.
	// Beware of name conflict in linked data, it will not crash but will create confusion
	// in Python scripting and in certain actuators (replace mesh). Linked scene *should* have
	// no conflicting name for Object, Object data and Action.
	for (SETLOOPER(blenderscene, sce_iter, base))
	{
		Object* blenderobject = base->object;
		allblobj.insert(blenderobject);

		KX_GameObject* gameobj = gameobject_from_blenderobject(
										base->object, 
										kxscene, 
										rendertools, 
										converter,
										libloading);

		bool isInActiveLayer = (blenderobject->lay & activeLayerBitInfo) !=0;
		if (gameobj)
		{
			/* macro calls object conversion funcs */
			BL_CONVERTBLENDEROBJECT_SINGLE;

			if (gameobj->IsDupliGroup()) {
				grouplist.insert(blenderobject->dup_group);
			}

			/* Note about memory leak issues:
			 * When a CValue derived class is created, m_refcount is initialized to 1
			 * so the class must be released after being used to make sure that it won't
			 * hang in memory. If the object needs to be stored for a long time,
			 * use AddRef() so that this Release() does not free the object.
			 * Make sure that for any AddRef() there is a Release()!!!!
			 * Do the same for any object derived from CValue, CExpression and NG_NetworkMessage
			 */
			gameobj->Release();
		}
	}

	if (!grouplist.empty())
	{
		// now convert the group referenced by dupli group object
		// keep track of all groups already converted
		set<Group*> allgrouplist = grouplist;
		set<Group*> tempglist;
		// recurse
		while (!grouplist.empty())
		{
			set<Group*>::iterator git;
			tempglist.clear();
			tempglist.swap(grouplist);
			for (git=tempglist.begin(); git!=tempglist.end(); git++)
			{
				Group* group = *git;
				GroupObject* go;
				for (go=(GroupObject*)group->gobject.first; go; go=(GroupObject*)go->next)
				{
					Object* blenderobject = go->ob;
					if (converter->FindGameObject(blenderobject) == NULL)
					{
						allblobj.insert(blenderobject);
						groupobj.insert(blenderobject);
						KX_GameObject* gameobj = gameobject_from_blenderobject(
														blenderobject, 
														kxscene, 
														rendertools, 
														converter,
														libloading);

						bool isInActiveLayer = false;
						if (gameobj) {
							/* Insert object to the constraint game object list
							 * so we can check later if there is a instance in the scene or
							 * an instance and its actual group definition. */
							convertedlist->Add((KX_GameObject*)gameobj->AddRef());

							/* macro calls object conversion funcs */
							BL_CONVERTBLENDEROBJECT_SINGLE;

							if (gameobj->IsDupliGroup())
							{
								if (allgrouplist.insert(blenderobject->dup_group).second)
								{
									grouplist.insert(blenderobject->dup_group);
								}
							}

							/* see comment above re: mem leaks */
							gameobj->Release();
						}
					}
				}
			}
		}
	}

	// non-camera objects not supported as camera currently
	if (blenderscene->camera && blenderscene->camera->type == OB_CAMERA) {
		KX_Camera *gamecamera= (KX_Camera*) converter->FindGameObject(blenderscene->camera);
		
		if (gamecamera)
			kxscene->SetActiveCamera(gamecamera);
	}

	//	Set up armatures
	set<Object*>::iterator oit;
	for (oit=allblobj.begin(); oit!=allblobj.end(); oit++)
	{
		Object* blenderobj = *oit;
		if (blenderobj->type==OB_MESH) {
			Mesh *me = (Mesh*)blenderobj->data;
	
			if (me->dvert) {
				BL_DeformableGameObject *obj = (BL_DeformableGameObject*)converter->FindGameObject(blenderobj);

				if (obj && BL_ModifierDeformer::HasArmatureDeformer(blenderobj) && blenderobj->parent && blenderobj->parent->type==OB_ARMATURE) {
					KX_GameObject *par = converter->FindGameObject(blenderobj->parent);
					if (par && obj->GetDeformer())
						((BL_SkinDeformer*)obj->GetDeformer())->SetArmature((BL_ArmatureObject*) par);
				}
			}
		}
	}
	
	// create hierarchy information
	int i;
	vector<parentChildLink>::iterator pcit;
	
	for (pcit = vec_parent_child.begin();!(pcit==vec_parent_child.end());++pcit)
	{
	
		struct Object* blenderchild = pcit->m_blenderchild;
		struct Object* blenderparent = blenderchild->parent;
		KX_GameObject* parentobj = converter->FindGameObject(blenderparent);
		KX_GameObject* childobj = converter->FindGameObject(blenderchild);

		assert(childobj);

		if (!parentobj || objectlist->SearchValue(childobj) != objectlist->SearchValue(parentobj))
		{
			// special case: the parent and child object are not in the same layer. 
			// This weird situation is used in Apricot for test purposes.
			// Resolve it by not converting the child
			childobj->GetSGNode()->DisconnectFromParent();
			delete pcit->m_gamechildnode;
			// Now destroy the child object but also all its descendent that may already be linked
			// Remove the child reference in the local list!
			// Note: there may be descendents already if the children of the child were processed
			//       by this loop before the child. In that case, we must remove the children also
			CListValue* childrenlist = childobj->GetChildrenRecursive();
			// The returned list by GetChildrenRecursive is not owned by anyone and must not own items, so no AddRef().
			childrenlist->Add(childobj);
			for ( i=0;i<childrenlist->GetCount();i++)
			{
				KX_GameObject* obj = static_cast<KX_GameObject*>(childrenlist->GetValue(i));
				if (sumolist->RemoveValue(obj))
					obj->Release();
				if (logicbrick_conversionlist->RemoveValue(obj))
					obj->Release();
				if (convertedlist->RemoveValue(obj)) {
					obj->Release();
				}
			}
			childrenlist->Release();
			
			// now destroy recursively
			converter->UnregisterGameObject(childobj); // removing objects during conversion make sure this runs too
			kxscene->RemoveObject(childobj);
			
			continue;
		}

		switch (blenderchild->partype)
		{
			case PARVERT1:
			{
				// creat a new vertex parent relationship for this node.
				KX_VertexParentRelation * vertex_parent_relation = KX_VertexParentRelation::New();
				pcit->m_gamechildnode->SetParentRelation(vertex_parent_relation);
				break;
			}
			case PARSLOW:
			{
				// creat a new slow parent relationship for this node.
				KX_SlowParentRelation * slow_parent_relation = KX_SlowParentRelation::New(blenderchild->sf);
				pcit->m_gamechildnode->SetParentRelation(slow_parent_relation);
				break;
			}
			case PARBONE:
			{
				// parent this to a bone
				Bone *parent_bone = BKE_armature_find_bone_name(BKE_armature_from_object(blenderchild->parent),
				                                                blenderchild->parsubstr);

				if (parent_bone) {
					KX_BoneParentRelation *bone_parent_relation = KX_BoneParentRelation::New(parent_bone);
					pcit->m_gamechildnode->SetParentRelation(bone_parent_relation);
				}
			
				break;
			}
			case PARSKEL: // skinned - ignore
				break;
			case PAROBJECT:
			case PARVERT3:
			default:
				// unhandled
				break;
		}
	
		parentobj->	GetSGNode()->AddChild(pcit->m_gamechildnode);
	}
	vec_parent_child.clear();
	
	// find 'root' parents (object that has not parents in SceneGraph)
	for (i=0;i<sumolist->GetCount();++i)
	{
		KX_GameObject* gameobj = (KX_GameObject*) sumolist->GetValue(i);
		if (gameobj->GetSGNode()->GetSGParent() == 0)
		{
			parentlist->Add(gameobj->AddRef());
			gameobj->NodeUpdateGS(0);
		}
	}

	// create graphic controller for culling
	if (kxscene->GetDbvtCulling())
	{
		bool occlusion = false;
		for (i=0; i<sumolist->GetCount();i++)
		{
			KX_GameObject* gameobj = (KX_GameObject*) sumolist->GetValue(i);
			if (gameobj->GetMeshCount() > 0) 
			{
				bool isactive = objectlist->SearchValue(gameobj);
				BL_CreateGraphicObjectNew(gameobj, kxscene, isactive, physics_engine);
				if (gameobj->GetOccluder())
					occlusion = true;
			}
		}
		if (occlusion)
			kxscene->SetDbvtOcclusionRes(blenderscene->gm.occlusionRes);
	}
	if (blenderscene->world)
		kxscene->GetPhysicsEnvironment()->SetNumTimeSubSteps(blenderscene->gm.physubstep);

	// now that the scenegraph is complete, let's instantiate the deformers.
	// We need that to create reusable derived mesh and physic shapes
	for (i=0;i<sumolist->GetCount();++i)
	{
		KX_GameObject* gameobj = (KX_GameObject*) sumolist->GetValue(i);
		if (gameobj->GetDeformer())
			gameobj->GetDeformer()->UpdateBuckets();
	}

	// Set up armature constraints and shapekey drivers
	for (i=0;i<sumolist->GetCount();++i)
	{
		KX_GameObject* gameobj = (KX_GameObject*) sumolist->GetValue(i);
		if (gameobj->GetGameObjectType() == SCA_IObject::OBJ_ARMATURE)
		{
			BL_ArmatureObject *armobj = (BL_ArmatureObject*)gameobj;
			armobj->LoadConstraints(converter);

			CListValue *children = armobj->GetChildren();
			for (int j=0; j<children->GetCount();++j)
			{
				BL_ShapeDeformer *deform = dynamic_cast<BL_ShapeDeformer*>(((KX_GameObject*)children->GetValue(j))->GetDeformer());
				if (deform)
					deform->LoadShapeDrivers(armobj);
			}

			children->Release();
		}
	}

	bool processCompoundChildren = false;
	// create physics information
	for (i=0;i<sumolist->GetCount();i++)
	{
		KX_GameObject* gameobj = (KX_GameObject*) sumolist->GetValue(i);
		struct Object* blenderobject = gameobj->GetBlenderObject();
		int nummeshes = gameobj->GetMeshCount();
		RAS_MeshObject* meshobj = 0;
		if (nummeshes > 0)
		{
			meshobj = gameobj->GetMesh(0);
		}
		int layerMask = (groupobj.find(blenderobject) == groupobj.end()) ? activeLayerBitInfo : 0;
		BL_CreatePhysicsObjectNew(gameobj,blenderobject,meshobj,kxscene,layerMask,converter,processCompoundChildren);
	}

	processCompoundChildren = true;
	// create physics information
	for (i=0;i<sumolist->GetCount();i++)
	{
		KX_GameObject* gameobj = (KX_GameObject*) sumolist->GetValue(i);
		struct Object* blenderobject = gameobj->GetBlenderObject();
		int nummeshes = gameobj->GetMeshCount();
		RAS_MeshObject* meshobj = 0;
		if (nummeshes > 0)
		{
			meshobj = gameobj->GetMesh(0);
		}
		int layerMask = (groupobj.find(blenderobject) == groupobj.end()) ? activeLayerBitInfo : 0;
		BL_CreatePhysicsObjectNew(gameobj,blenderobject,meshobj,kxscene,layerMask,converter,processCompoundChildren);
	}

	// Create and set bounding volume.
	for (i = 0; i < sumolist->GetCount(); ++i) {
		KX_GameObject *gameobj = (KX_GameObject *)sumolist->GetValue(i);
		Object *blenderobject = gameobj->GetBlenderObject();
		Mesh *predifinedBoundMesh = blenderobject->gamePredefinedBound;

		if (predifinedBoundMesh) {
			RAS_MeshObject *meshobj = converter->FindGameMesh(predifinedBoundMesh);
			// In case of mesh taken in a other scene.
			if (!meshobj) {
				continue;
			}

			gameobj->SetAutoUpdateBounds(false);

			// AABB Box : min/max.
			MT_Point3 aabbMin;
			MT_Point3 aabbMax;
			// Get the AABB.
			meshobj->GetAabb(aabbMin, aabbMax);
			gameobj->SetBoundsAabb(aabbMin, aabbMax);
		}
		else if (gameobj->GetMeshCount() > 0) {
			// The object allow AABB auto update only if there's no predefined bound.
			gameobj->SetAutoUpdateBounds(true);

			gameobj->UpdateBounds(true);
		}
	}

	// create physics joints
	for (i=0;i<sumolist->GetCount();i++)
	{
		PHY_IPhysicsEnvironment *physEnv = kxscene->GetPhysicsEnvironment();
		KX_GameObject *gameobj = (KX_GameObject *)sumolist->GetValue(i);
		struct Object *blenderobject = gameobj->GetBlenderObject();
		ListBase *conlist = get_active_constraints2(blenderobject);
		bConstraint *curcon;

		if (!conlist)
			continue;

		for (curcon = (bConstraint *)conlist->first; curcon; curcon = (bConstraint *)curcon->next) {
			if (curcon->type != CONSTRAINT_TYPE_RIGIDBODYJOINT)
				continue;

			bRigidBodyJointConstraint *dat = (bRigidBodyJointConstraint *)curcon->data;
					
			/* Skip if no target or a child object is selected or constraints are deactivated */
			if (!dat->tar || dat->child || (curcon->flag & CONSTRAINT_OFF))
				continue;

			/* Store constraints of grouped and instanced objects for all layers */
			gameobj->AddConstraint(dat);

			/** if it's during libload we only add constraints in the object but
			 * doesn't create it. Constraint will be replicated later in scene->MergeScene
			 */
			if (libloading)
				continue;

			/* Skipped already converted constraints. 
			 * This will happen when a group instance is made from a linked group instance
			 * and both are on the active layer. */
			if (convertedlist->FindValue(gameobj->GetName())) {
				continue;
			}

			KX_GameObject *gotar = getGameOb(dat->tar->id.name + 2, sumolist);

			if (gotar && (gotar->GetLayer()&activeLayerBitInfo) && gotar->GetPhysicsController() &&
				(gameobj->GetLayer()&activeLayerBitInfo) && gameobj->GetPhysicsController())
			{
				physEnv->SetupObjectConstraints(gameobj, gotar, dat);
			}
		}
	}

	/* cleanup converted set of group objects */
	convertedlist->Release();
	sumolist->Release();

	// convert world
	KX_WorldInfo* worldinfo = new KX_WorldInfo(blenderscene, blenderscene->world);
	converter->RegisterWorldInfo(worldinfo);
	kxscene->SetWorldInfo(worldinfo);

	//create object representations for obstacle simulation
	KX_ObstacleSimulation* obssimulation = kxscene->GetObstacleSimulation();
	if (obssimulation)
	{
		for ( i=0;i<objectlist->GetCount();i++)
		{
			KX_GameObject* gameobj = static_cast<KX_GameObject*>(objectlist->GetValue(i));
			struct Object* blenderobject = gameobj->GetBlenderObject();
			if (blenderobject->gameflag & OB_HASOBSTACLE)
			{
				obssimulation->AddObstacleForObj(gameobj);
			}
		}
	}

	//process navigation mesh objects
	for ( i=0; i<objectlist->GetCount();i++)
	{
		KX_GameObject* gameobj = static_cast<KX_GameObject*>(objectlist->GetValue(i));
		struct Object* blenderobject = gameobj->GetBlenderObject();
		if (blenderobject->type==OB_MESH && (blenderobject->gameflag & OB_NAVMESH))
		{
			KX_NavMeshObject* navmesh = static_cast<KX_NavMeshObject*>(gameobj);
			navmesh->SetVisible(0, true);
			navmesh->BuildNavMesh();
			if (obssimulation)
				obssimulation->AddObstaclesForNavMesh(navmesh);
		}
	}
	for ( i=0; i<inactivelist->GetCount();i++)
	{
		KX_GameObject* gameobj = static_cast<KX_GameObject*>(inactivelist->GetValue(i));
		struct Object* blenderobject = gameobj->GetBlenderObject();
		if (blenderobject->type==OB_MESH && (blenderobject->gameflag & OB_NAVMESH))
		{
			KX_NavMeshObject* navmesh = static_cast<KX_NavMeshObject*>(gameobj);
			navmesh->SetVisible(0, true);
		}
	}

	// convert logic bricks, sensors, controllers and actuators
	for (i=0;i<logicbrick_conversionlist->GetCount();i++)
	{
		KX_GameObject* gameobj = static_cast<KX_GameObject*>(logicbrick_conversionlist->GetValue(i));
		struct Object* blenderobj = gameobj->GetBlenderObject();
		int layerMask = (groupobj.find(blenderobj) == groupobj.end()) ? activeLayerBitInfo : 0;
		bool isInActiveLayer = (blenderobj->lay & layerMask)!=0;
		BL_ConvertActuators(maggie->name, blenderobj,gameobj,logicmgr,kxscene,ketsjiEngine,layerMask,isInActiveLayer,converter);
	}
	for ( i=0;i<logicbrick_conversionlist->GetCount();i++)
	{
		KX_GameObject* gameobj = static_cast<KX_GameObject*>(logicbrick_conversionlist->GetValue(i));
		struct Object* blenderobj = gameobj->GetBlenderObject();
		int layerMask = (groupobj.find(blenderobj) == groupobj.end()) ? activeLayerBitInfo : 0;
		bool isInActiveLayer = (blenderobj->lay & layerMask)!=0;
		BL_ConvertControllers(blenderobj,gameobj,logicmgr, layerMask,isInActiveLayer,converter, libloading);
	}
	for ( i=0;i<logicbrick_conversionlist->GetCount();i++)
	{
		KX_GameObject* gameobj = static_cast<KX_GameObject*>(logicbrick_conversionlist->GetValue(i));
		struct Object* blenderobj = gameobj->GetBlenderObject();
		int layerMask = (groupobj.find(blenderobj) == groupobj.end()) ? activeLayerBitInfo : 0;
		bool isInActiveLayer = (blenderobj->lay & layerMask)!=0;
		BL_ConvertSensors(blenderobj,gameobj,logicmgr,kxscene,ketsjiEngine,layerMask,isInActiveLayer,canvas,converter);
		// set the init state to all objects
		gameobj->SetInitState((blenderobj->init_state)?blenderobj->init_state:blenderobj->state);
	}
	// apply the initial state to controllers, only on the active objects as this registers the sensors
	for ( i=0;i<objectlist->GetCount();i++)
	{
		KX_GameObject* gameobj = static_cast<KX_GameObject*>(objectlist->GetValue(i));
		gameobj->ResetState();
	}

	logicbrick_conversionlist->Release();
	
	// Calculate the scene btree -
	// too slow - commented out.
	//kxscene->SetNodeTree(tf.MakeTree());

	// instantiate dupli group, we will loop trough the object
	// that are in active layers. Note that duplicating group
	// has the effect of adding objects at the end of objectlist.
	// Only loop through the first part of the list.
	int objcount = objectlist->GetCount();
	for (i=0;i<objcount;i++)
	{
		KX_GameObject* gameobj = (KX_GameObject*) objectlist->GetValue(i);
		if (gameobj->IsDupliGroup())
		{
			kxscene->DupliGroupRecurse(gameobj, 0);
		}
	}

	KX_Camera *activecam = kxscene->GetActiveCamera();
	MT_Scalar distance = (activecam)? activecam->GetCameraFar() - activecam->GetCameraNear(): 100.0f;
	RAS_BucketManager *bucketmanager = kxscene->GetBucketManager();
	bucketmanager->OptimizeBuckets(distance);
}
<|MERGE_RESOLUTION|>--- conflicted
+++ resolved
@@ -226,18 +226,7 @@
 	m[EKEY				] = SCA_IInputDevice::KX_EKEY;                  
 	m[FKEY				] = SCA_IInputDevice::KX_FKEY;                  
 	m[GKEY				] = SCA_IInputDevice::KX_GKEY;                  
-<<<<<<< HEAD
-//XXX clean up
-#ifdef WIN32
-#undef HKEY
-#define HKEY	'h'
-#endif
 	m[HKEY				] = SCA_IInputDevice::KX_HKEY;                  
-
-
-=======
-	m[HKEY				] = SCA_IInputDevice::KX_HKEY;                  
->>>>>>> ba98b681
 	m[IKEY				] = SCA_IInputDevice::KX_IKEY;                  
 	m[JKEY				] = SCA_IInputDevice::KX_JKEY;                  
 	m[KKEY				] = SCA_IInputDevice::KX_KKEY;                  
