/*
 * This program is free software; you can redistribute it and/or
 * modify it under the terms of the GNU General Public License
 * as published by the Free Software Foundation; either version 2
 * of the License, or (at your option) any later version.
 *
 * This program is distributed in the hope that it will be useful,
 * but WITHOUT ANY WARRANTY; without even the implied warranty of
 * MERCHANTABILITY or FITNESS FOR A PARTICULAR PURPOSE.  See the
 * GNU General Public License for more details.
 *
 * You should have received a copy of the GNU General Public License
 * along with this program; if not, write to the Free Software Foundation,
 * Inc., 51 Franklin Street, Fifth Floor, Boston, MA 02110-1301, USA.
 *
 * The Original Code is Copyright (C) 2001-2002 by NaN Holding BV.
 * All rights reserved.
 */

/** \file BL_ArmatureObject.h
 *  \ingroup bgeconv
 */

#ifndef __BL_ARMATUREOBJECT_H__
#define __BL_ARMATUREOBJECT_H__

#include "KX_GameObject.h"
#include "BL_ArmatureConstraint.h"
#include "BL_ArmatureChannel.h"

<<<<<<< HEAD
struct bArmature;
struct Bone;
struct bPose;
=======
#include "SG_IObject.h"
#include <vector>
#include <algorithm>

struct Bone;
struct bArmature;
>>>>>>> 3b86c992
struct bConstraint;
struct Object;
class RAS_DebugDraw;

class BL_ArmatureObject : public KX_GameObject
{
	Py_Header

protected:
	/// List element: BL_ArmatureConstraint.
	EXP_ListValue<BL_ArmatureConstraint> *m_controlledConstraints;
	/// List element: BL_ArmatureChannel.
	EXP_ListValue<BL_ArmatureChannel> *m_poseChannels;
	Object *m_objArma;
	Object *m_origObjArma;
	// Need for BKE_pose_where_is.
	Scene *m_scene;
	double m_lastframe;
	size_t m_constraintNumber;
	size_t m_channelNumber;
	/// Store the original armature object matrix.
	float m_obmat[4][4];
	/// Set to true to allow draw debug info for one frame, reset in DrawDebugArmature.
	bool m_drawDebug;

	double m_lastapplyframe;

public:
	BL_ArmatureObject(Object *armature, Scene *scene);
	virtual ~BL_ArmatureObject();

	virtual EXP_Value *GetReplica();
	virtual void ProcessReplica();
	virtual int GetGameObjectType() const;
	virtual void ReParentLogic();
	virtual void Relink(std::map<SCA_IObject *, SCA_IObject *>& obj_map);
	virtual bool UnlinkObject(SCA_IObject *clientobj);

	double GetLastFrame();

	void GetPose(bPose **pose) const;
	/// Never edit this, only for accessing names.
	bPose *GetPose() const;
	void ApplyPose();
	void SetPoseByAction(bAction *action, float localtime);
	void BlendInPose(bPose *blend_pose, float weight, short mode);

	bool UpdateTimestep(double curtime);

	Object *GetArmatureObject();
	Object *GetOrigArmatureObject();
	int GetVertDeformType() const;
	bool GetDrawDebug() const;
	void DrawDebug(RAS_DebugDraw& debugDraw);

	// for constraint python API
	void LoadConstraints(BL_SceneConverter& converter);
	size_t GetConstraintNumber() const;
	BL_ArmatureConstraint *GetConstraint(const std::string& posechannel, const std::string& constraint);
	BL_ArmatureConstraint *GetConstraint(const std::string& posechannelconstraint);
	BL_ArmatureConstraint *GetConstraint(int index);

	// for pose channel python API
	void LoadChannels();
	size_t GetChannelNumber() const;
	BL_ArmatureChannel *GetChannel(bPoseChannel *channel);
	BL_ArmatureChannel *GetChannel(const std::string& channel);
	BL_ArmatureChannel *GetChannel(int index);

	/// Retrieve the pose transform for the specified bone.
	/// Returns true on success.
	bool GetBoneTransform(Bone *bone, mt::mat3x4& trans);

	/// Returns the bone length.  The end of the bone is in the local y direction.
	float GetBoneLength(Bone *bone) const;

#ifdef WITH_PYTHON

	// PYTHON
	static PyObject *pyattr_get_constraints(EXP_PyObjectPlus *self_v, const EXP_PYATTRIBUTE_DEF *attrdef);
	static PyObject *pyattr_get_channels(EXP_PyObjectPlus *self_v, const EXP_PYATTRIBUTE_DEF *attrdef);
	EXP_PYMETHOD_DOC_NOARGS(BL_ArmatureObject, update);
	EXP_PYMETHOD_DOC_NOARGS(BL_ArmatureObject, draw);

#endif  /* WITH_PYTHON */
};

#endif  /* __BL_ARMATUREOBJECT_H__ */<|MERGE_RESOLUTION|>--- conflicted
+++ resolved
@@ -28,18 +28,9 @@
 #include "BL_ArmatureConstraint.h"
 #include "BL_ArmatureChannel.h"
 
-<<<<<<< HEAD
 struct bArmature;
 struct Bone;
 struct bPose;
-=======
-#include "SG_IObject.h"
-#include <vector>
-#include <algorithm>
-
-struct Bone;
-struct bArmature;
->>>>>>> 3b86c992
 struct bConstraint;
 struct Object;
 class RAS_DebugDraw;
