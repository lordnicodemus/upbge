--- conflicted
+++ resolved
@@ -42,10 +42,7 @@
 #include "RAS_IPolygonMaterial.h"
 #include "RAS_DisplayArray.h"
 #include "RAS_MeshObject.h"
-<<<<<<< HEAD
-=======
 #include "RAS_MeshUser.h"
->>>>>>> 4299351b
 #include "RAS_BoundingBox.h"
 
 //#include "BL_ArmatureController.h"
@@ -310,12 +307,6 @@
 		return;
 	}
 
-<<<<<<< HEAD
-	RAS_MeshMaterial *mmat;
-	RAS_MeshSlot *slot;
-	size_t nmat, imat;
-=======
->>>>>>> 4299351b
 	bool first = true;
 	if (m_transverts) {
 		// AABB Box : min/max.
@@ -325,19 +316,8 @@
 		// the vertex cache is unique to this deformer, no need to update it
 		// if it wasn't updated! We must update all the materials at once
 		// because we will not get here again for the other material
-<<<<<<< HEAD
-		nmat = m_mesh->NumMaterials();
-		for (imat = 0; imat < nmat; imat++) {
-			mmat = m_mesh->GetMeshMaterial(imat);
-			slot = mmat->m_slots[(void *)m_gameobj->getClientInfo()];
-			if (!slot) {
-				continue;
-			}
-
-=======
 		RAS_MeshUser *meshUser = m_gameobj->GetMeshUser();
 		for (RAS_MeshSlot *slot : meshUser->GetMeshSlots()) {
->>>>>>> 4299351b
 			RAS_IDisplayArray *array = slot->GetDisplayArray();
 
 			// for each vertex
