--- conflicted
+++ resolved
@@ -49,42 +49,17 @@
 }
 
 void CcdGraphicController::SetLocalAabb(const MT_Vector3& aabbMin, const MT_Vector3& aabbMax)
-<<<<<<< HEAD
-{
-	m_localAabbMin.setValue(aabbMin[0], aabbMin[1], aabbMin[2]);
-	m_localAabbMax.setValue(aabbMax[0], aabbMax[1], aabbMax[2]);
-	SetGraphicTransform();
-}
-
-void CcdGraphicController::SetLocalAabb(const float *aabbMin, const float *aabbMax)
-{
-	m_localAabbMin.setValue(aabbMin[0], aabbMin[1], aabbMin[2]);
-	m_localAabbMax.setValue(aabbMax[0], aabbMax[1], aabbMax[2]);
-=======
 {
 	m_localAabbMin = ToBullet(aabbMin);
 	m_localAabbMax = ToBullet(aabbMax);
->>>>>>> 4299351b
 	SetGraphicTransform();
 }
 
 void CcdGraphicController::GetAabb(btVector3& aabbMin, btVector3& aabbMax)
 {
-<<<<<<< HEAD
-	btVector3 pos;
-	btVector3 scale;
-	float ori[12];
-	m_motionState->GetWorldPosition(pos.m_floats[0], pos.m_floats[1], pos.m_floats[2]);
-	m_motionState->GetWorldScaling(scale.m_floats[0], scale.m_floats[1], scale.m_floats[2]);
-	m_motionState->GetWorldOrientation(ori);
-	btMatrix3x3 rot(ori[0], ori[4], ori[8],
-	                ori[1], ori[5], ori[9],
-	                ori[2], ori[6], ori[10]);
-=======
 	const btVector3 pos = ToBullet(m_motionState->GetWorldPosition());
 	const btVector3 scale = ToBullet(m_motionState->GetWorldScaling());
 	const btMatrix3x3 rot = ToBullet(m_motionState->GetWorldOrientation());
->>>>>>> 4299351b
 
 	btVector3 localAabbMin = m_localAabbMin;
 	btVector3 localAabbMax = m_localAabbMax;
