--- conflicted
+++ resolved
@@ -1836,16 +1836,9 @@
 		KX_ClientObjectInfo *info = (KX_ClientObjectInfo *)ctrl->GetNewClientInfo();
 		if (m_ocb) {
 			// means we are doing occlusion culling. Check if this object is an occluders
-<<<<<<< HEAD
 			KX_GameObject *gameobj = KX_GameObject::GetClientObject(info);
 			if (gameobj && gameobj->GetOccluder()) {
-				double *fl = gameobj->GetOpenGLMatrixPtr()->getPointer();
-=======
-			KX_GameObject* gameobj = KX_GameObject::GetClientObject(info);
-			if (gameobj && gameobj->GetOccluder())
-			{
 				float *fl = gameobj->GetOpenGLMatrixPtr()->getPointer();
->>>>>>> 46218dc9
 				// this will create the occlusion buffer if not already done
 				// and compute the transformation from model local space to clip space
 				m_ocb->SetModelMatrix(fl);
@@ -1884,11 +1877,7 @@
 };
 
 static OcclusionBuffer gOcb;
-<<<<<<< HEAD
-bool CcdPhysicsEnvironment::CullingTest(PHY_CullingCallback callback, void *userData, MT_Vector4 *planes, int nplanes, int occlusionRes, const int *viewport, double modelview[16], double projection[16])
-=======
-bool CcdPhysicsEnvironment::CullingTest(PHY_CullingCallback callback, void* userData, MT_Vector4 *planes, int nplanes, int occlusionRes, const int *viewport, float modelview[16], float projection[16])
->>>>>>> 46218dc9
+bool CcdPhysicsEnvironment::CullingTest(PHY_CullingCallback callback, void *userData, MT_Vector4 *planes, int nplanes, int occlusionRes, const int *viewport, float modelview[16], float projection[16])
 {
 	if (!m_cullingTree)
 		return false;
