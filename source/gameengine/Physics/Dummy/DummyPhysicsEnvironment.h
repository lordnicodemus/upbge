--- conflicted
+++ resolved
@@ -80,16 +80,11 @@
 		return NULL;
 	}
 
-<<<<<<< HEAD
 	virtual PHY_IPhysicsController *RayTest(PHY_IRayCastFilterCallback &filterCallback, float fromX, float fromY, float fromZ, float toX, float toY, float toZ);
-	virtual bool CullingTest(PHY_CullingCallback callback, void *userData, class MT_Vector4 *planes, int nplanes, int occlusionRes, const int *viewport, double modelview[16], double projection[16]) {
+	virtual bool CullingTest(PHY_CullingCallback callback, void *userData, class MT_Vector4 *planes, int nplanes, int occlusionRes, const int *viewport, float modelview[16], float projection[16])
+	{
 		return false;
 	}
-=======
-	virtual PHY_IPhysicsController* RayTest(PHY_IRayCastFilterCallback &filterCallback, float fromX,float fromY,float fromZ, float toX,float toY,float toZ);
-	virtual bool CullingTest(PHY_CullingCallback callback, void* userData, class MT_Vector4* planes, int nplanes, int occlusionRes, const int *viewport, float modelview[16], float projection[16]) { return false; }
-
->>>>>>> 46218dc9
 
 	//gamelogic callbacks
 	virtual void AddSensor(PHY_IPhysicsController *ctrl)
