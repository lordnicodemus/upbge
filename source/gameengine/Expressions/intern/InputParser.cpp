/** \file gameengine/Expressions/InputParser.cpp
 *  \ingroup expressions
 */
// Parser.cpp: implementation of the EXP_Parser class.
/*
 * Copyright (c) 1996-2000 Erwin Coumans <coockie@acm.org>
 *
 * Permission to use, copy, modify, distribute and sell this software
 * and its documentation for any purpose is hereby granted without fee,
 * provided that the above copyright notice appear in all copies and
 * that both that copyright notice and this permission notice appear
 * in supporting documentation.  Erwin Coumans makes no
 * representations about the suitability of this software for any
 * purpose.  It is provided "as is" without express or implied warranty.
 */

#include <stdlib.h>

#include "BLI_utildefines.h"

#include "EXP_Value.h"
#include "EXP_InputParser.h"
#include "EXP_ErrorValue.h"
#include "EXP_IntValue.h"
#include "EXP_StringValue.h"
#include "EXP_FloatValue.h"
#include "EXP_BoolValue.h"
#include "EXP_EmptyValue.h"
#include "EXP_ConstExpr.h"
#include "EXP_Operator2Expr.h"
#include "EXP_Operator1Expr.h"
#include "EXP_IdentifierExpr.h"

#include "CM_Message.h"

#include <boost/format.hpp>
#include <boost/algorithm/string.hpp>

// this is disable at the moment, I expected a memleak from it, but the error-cleanup was the reason
// well, looks we don't need it anyway, until maybe the Curved Surfaces are integrated into CSG
// cool things like (IF(LOD==1,CCurvedValue,IF(LOD==2,CCurvedValue2)) etc...
#include "EXP_IfExpr.h"

#if defined(WIN32) || defined(WIN64)
#define strcasecmp  _stricmp

#ifndef strtoll
#define strtoll     _strtoi64
#endif

#endif /* Def WIN32 or Def WIN64 */

#define NUM_PRIORITY 6

EXP_Parser::EXP_Parser() :m_identifierContext(nullptr)
{
}

EXP_Parser::~EXP_Parser()
{
	if (m_identifierContext) {
		m_identifierContext->Release();
	}
}

void EXP_Parser::ScanError(const std::string& str)
{
	/* Sets the global variable errmsg to an errormessage with
	 * contents str, appending if it already exists.
	 */
	if (errmsg) {
		errmsg = new EXP_Operator2Expr(VALUE_ADD_OPERATOR, errmsg, Error(str));
	}
	else {
		errmsg = Error(str);
	}

	sym = errorsym;
}

EXP_Expression *EXP_Parser::Error(const std::string& str)
{
	// Makes and returns a new EXP_ConstExpr filled with an EXP_ErrorValue with string str.
	return new EXP_ConstExpr(new EXP_ErrorValue(str));
}

void EXP_Parser::NextCh()
{
	/* Sets the global variable ch to the next character, if it exists
	 * and increases the global variable chcount
	 */
	++chcount;

	if (chcount < text.size()) {
		ch = text[chcount];
	}
	else {
		ch = 0x00;
	}
}

void EXP_Parser::TermChar(char c)
{
	/* Generates an error if the next char isn't the specified char c,
	 * otherwise, skip the char.
	 */
	if (ch == c) {
		NextCh();
	}
	else {
		CM_Warning(c << " expected. Continuing without it.");
	}
}

void EXP_Parser::DigRep()
{
	// Changes the current character to the first character that isn't a decimal.
	while ((ch >= '0') && (ch <= '9')) {
		NextCh();
	}
}

void EXP_Parser::CharRep()
{
	// Changes the current character to the first character that isn't an alphanumeric character.
	while (((ch >= '0') && (ch <= '9'))
	       || ((ch >= 'a') && (ch <= 'z'))
	       || ((ch >= 'A') && (ch <= 'Z'))
	       || (ch == '.') || (ch == '_'))
	{
		NextCh();
	}
}

void EXP_Parser::GrabString(int start)
{
	/* Puts part of the input string into the global variable
	 * const_as_string, from position start, to position chchount.
	 */
	const_as_string = text.substr(start, chcount - start);
}

void EXP_Parser::GrabRealString(int start)
{
	/* Works like GrabString but converting \\n to \n
	 * puts part of the input string into the global variable
	 * const_as_string, from position start, to position chchount.
	 */

	const_as_string = std::string();
	for (int i = start; i < chcount; i++) {
		char tmpch = text[i];
		if ((tmpch == '\\') && (text[i + 1] == 'n')) {
			tmpch = '\n';
			i++;
		}
		const_as_string += tmpch;
	}
}

void EXP_Parser::NextSym()
{
	/* Sets the global variable sym to the next symbol, and
	 * if it is an operator
	 * sets the global variable opkind to the kind of operator
	 * if it is a constant
	 * sets the global variable constkind to the kind of operator
	 * if it is a reference to a cell
	 * sets the global variable cellcoord to the kind of operator
	 */

	errmsg = nullptr;
	while (ch == ' ' || ch == 0x9) {
		NextCh();
	}

	switch (ch) {
		case '(':
		{
			sym = lbracksym; NextCh();
			break;
		}
		case ')':
		{
			sym = rbracksym; NextCh();
			break;
		}
		case ',':
		{
			sym = commasym; NextCh();
			break;
		}
		case '%':
		{
			sym = opsym; opkind = OPmodulus; NextCh();
			break;
		}
		case '+':
		{
			sym = opsym; opkind = OPplus; NextCh();
			break;
		}
		case '-':
		{
			sym = opsym; opkind = OPminus; NextCh();
			break;
		}
		case '*':
		{
			sym = opsym; opkind = OPtimes; NextCh();
			break;
		}
		case '/':
		{
			sym = opsym; opkind = OPdivide; NextCh();
			break;
		}
		case '&':
		{
			sym = opsym; opkind = OPand; NextCh(); TermChar('&');
			break;
		}
		case '|':
		{
			sym = opsym; opkind = OPor; NextCh(); TermChar('|');
			break;
		}
		case '=':
		{
			sym = opsym; opkind = OPequal; NextCh(); TermChar('=');
			break;
		}
		case '!':
		{
			sym = opsym;
			NextCh();
			if (ch == '=') {
				opkind = OPunequal;
				NextCh();
			}
			else {
				opkind = OPnot;
			}
			break;
		}
		case '>':
		{
			sym = opsym;
			NextCh();
			if (ch == '=') {
				opkind = OPgreaterequal;
				NextCh();
			}
			else {
				opkind = OPgreater;
			}
			break;
		}
		case '<':
		{
			sym = opsym;
			NextCh();
			if (ch == '=') {
				opkind = OPlessequal;
				NextCh();
			}
			else {
				opkind = OPless;
			}
			break;
		}
		case '\"':
		{
			sym = constsym;
			constkind = stringtype;
			NextCh();
			int start = chcount;
			while ((ch != '\"') && (ch != 0x0)) {
				NextCh();
			}
			GrabRealString(start);
			TermChar('\"'); // check for eol before '\"'
			break;
		}
		case 0x0:
		{
			sym = eolsym;
			break;
		}
		default:
		{
			int start = chcount;
			DigRep();
			if ((start != chcount) || (ch == '.')) { // number
				sym = constsym;
				if (ch == '.') {
					constkind = floattype;
					NextCh();
					DigRep();
				}
				else {
					constkind = inttype;
				}
				if ((ch == 'e') || (ch == 'E')) {
					constkind = floattype;
					NextCh();
					if ((ch == '+') || (ch == '-')) {
						NextCh();
					}
					int mark = chcount;
					DigRep();
					if (mark == chcount) {
						ScanError("Number expected after 'E'");
						return;
					}
				}
				GrabString(start);
			}
			else if (((ch >= 'a') && (ch <= 'z'))
			         || ((ch >= 'A') && (ch <= 'Z'))) {
				start = chcount;
				CharRep();
				GrabString(start);
				if (boost::iequals(const_as_string, "SUM")) {
					sym = sumsym;
				}
				else if (boost::iequals(const_as_string, "NOT")) {
					sym = opsym;
					opkind = OPnot;
				}
				else if (boost::iequals(const_as_string, "AND")) {
					sym = opsym; opkind = OPand;
				}
				else if (boost::iequals(const_as_string, "OR")) {
					sym = opsym; opkind = OPor;
				}
				else if (boost::iequals(const_as_string, "IF")) {
					sym = ifsym;
				}
				else if (boost::iequals(const_as_string, "WHOMADE")) {
					sym = whocodedsym;
				}
				else if (boost::iequals(const_as_string, "FALSE")) {
					sym = constsym; constkind = booltype; boolvalue = false;
				}
				else if (boost::iequals(const_as_string, "TRUE")) {
					sym = constsym; constkind = booltype; boolvalue = true;
				}
				else {
					sym = idsym;
				}
			}
			else {
				std::string str = (boost::format("Unexpected character '%c'") % ch).str();
				NextCh();
				ScanError(str);
				return;
			}
		}
	}
}

const std::string EXP_Parser::Symbol2Str(int s)
{
	// Returns a string representation of of symbol s, for use in Term when generating an error.
	switch (s) {
		case errorsym:
		{
			return "error";
		}
		case lbracksym:
		{
			return "(";
		}
		case rbracksym:
		{
			return ")";
		}
		case commasym:
		{
			return ",";
		}
		case opsym:
		{
			return "operator";
		}
		case constsym:
		{
			return "constant";
		}
		case sumsym:
		{
			return "SUM";
		}
		case ifsym:
		{
			return "IF";
		}
		case whocodedsym:
		{
			return "WHOMADE";
		}
		case eolsym:
		{
			return "end of line";
		}
		case idsym:
		{
			return "identifier";
		}
	}
	return "unknown"; // should not happen
}

void EXP_Parser::Term(int s)
{
	/* Generates an error if the next symbol isn't the specified symbol s
	 * otherwise, skip the symbol.
	 */
	if (s == sym) {
		NextSym();
	}
	else {
		CM_Warning(Symbol2Str(s) << "expected. Continuing without it.");
	}
}

int EXP_Parser::Priority(int optorkind)
{
	// Returns the priority of an operator higher number means higher priority.
	switch (optorkind) {
		case OPor:
		{ return 1;}
		case OPand:
		{ return 2;}
		case OPgreater:
		case OPless:
		case OPgreaterequal:
		case OPlessequal:
		case OPequal:
		case OPunequal:
		{ return 3;}
		case OPplus:
		case OPminus:
		{ return 4;}
		case OPmodulus:
		case OPtimes:
		case OPdivide: return 5;
	}
	BLI_assert(false);
	return 0; // should not happen
}

EXP_Expression *EXP_Parser::Ex(int i)
{
<<<<<<< HEAD
	/* Parses an expression in the imput, starting at priority i, and
	 * returns an EXP_Expression, containing the parsed input.
	 */
	EXP_Expression *e1 = nullptr, *e2 = nullptr;
=======
	// parses an expression in the input, starting at priority i, and
	// returns an CExpression, containing the parsed input
	CExpression *e1 = NULL, *e2 = NULL;
	int opkind2;
>>>>>>> 054dbb83

	if (i < NUM_PRIORITY) {
		e1 = Ex(i + 1);
		while ((sym == opsym) && (Priority(opkind) == i)) {
			int opkind2 = opkind;
			NextSym();
			e2 = Ex(i + 1);
			switch (opkind2) {
				case OPmodulus:
				{ e1 = new EXP_Operator2Expr(VALUE_MOD_OPERATOR, e1, e2);}
				break;
				case OPplus:
				{ e1 = new EXP_Operator2Expr(VALUE_ADD_OPERATOR, e1, e2);}
				break;
				case OPminus:
				{ e1 = new EXP_Operator2Expr(VALUE_SUB_OPERATOR, e1, e2);}
				break;
				case OPtimes:
				{ e1 = new EXP_Operator2Expr(VALUE_MUL_OPERATOR, e1, e2);}
				break;
				case OPdivide:
				{ e1 = new EXP_Operator2Expr(VALUE_DIV_OPERATOR, e1, e2);}
				break;
				case OPand:
				{ e1 = new EXP_Operator2Expr(VALUE_AND_OPERATOR, e1, e2);}
				break;
				case OPor:
				{ e1 = new EXP_Operator2Expr(VALUE_OR_OPERATOR, e1, e2);}
				break;
				case OPequal:
				{ e1 = new EXP_Operator2Expr(VALUE_EQL_OPERATOR, e1, e2);}
				break;
				case OPunequal:
				{ e1 = new EXP_Operator2Expr(VALUE_NEQ_OPERATOR, e1, e2);}
				break;
				case OPgreater:
				{ e1 = new EXP_Operator2Expr(VALUE_GRE_OPERATOR, e1, e2);}
				break;
				case OPless:
				{ e1 = new EXP_Operator2Expr(VALUE_LES_OPERATOR, e1, e2);}
				break;
				case OPgreaterequal:
				{ e1 = new EXP_Operator2Expr(VALUE_GEQ_OPERATOR, e1, e2);}
				break;
				case OPlessequal:
				{ e1 = new EXP_Operator2Expr(VALUE_LEQ_OPERATOR, e1, e2);}
				break;
				default:
				{ BLI_assert(false);}
				break;                             // should not happen
			}
		}
	}
	else if (i == NUM_PRIORITY) {
		if ((sym == opsym)
		    && ((opkind == OPminus) || (opkind == OPnot) || (opkind == OPplus))
		    ) {
			NextSym();
			switch (opkind) {
				/* +1 is also a valid number! */
				case OPplus:
				{ e1 = new EXP_Operator1Expr(VALUE_POS_OPERATOR, Ex(NUM_PRIORITY));}
				break;
				case OPminus:
				{ e1 = new EXP_Operator1Expr(VALUE_NEG_OPERATOR, Ex(NUM_PRIORITY));}
				break;
				case OPnot:
				{ e1 = new EXP_Operator1Expr(VALUE_NOT_OPERATOR, Ex(NUM_PRIORITY));}
				break;
				default:
				{
					// should not happen
					e1 = Error("operator +, - or ! expected");
				}
			}
		}
		else {
			switch (sym) {
				case constsym:
				{
					switch (constkind) {
						case booltype:
						{
							e1 = new EXP_ConstExpr(new EXP_BoolValue(boolvalue));
							break;
						}
						case inttype:
						{
							cInt temp;
							temp = std::stol(const_as_string, nullptr, 10); /* atoi is for int only */
							e1 = new EXP_ConstExpr(new EXP_IntValue(temp));
							break;
						}
						case floattype:
						{
							double temp;
							temp = std::stof(const_as_string);
							e1 = new EXP_ConstExpr(new EXP_FloatValue(temp));
							break;
						}
						case stringtype:
						{
							e1 = new EXP_ConstExpr(new EXP_StringValue(const_as_string, ""));
							break;
						}
						default:
						{
							BLI_assert(false);
							break;
						}
					}
					NextSym();
					break;
				}
				case lbracksym:
				{
					NextSym();
					e1 = Ex(1);
					Term(rbracksym);
					break;
				}
				case ifsym:
				{
					EXP_Expression *e3;
					NextSym();
					Term(lbracksym);
					e1 = Ex(1);
					Term(commasym);
					e2 = Ex(1);
					if (sym == commasym) {
						NextSym();
						e3 = Ex(1);
					}
					else {
						e3 = new EXP_ConstExpr(new EXP_EmptyValue());
					}
					Term(rbracksym);
					e1 = new EXP_IfExpr(e1, e2, e3);
					break;
				}
				case idsym:
				{
					e1 = new EXP_IdentifierExpr(const_as_string, m_identifierContext);
					NextSym();

					break;
				}
				case errorsym:
				{
					BLI_assert(!e1);
					std::string errtext = "[no info]";
					if (errmsg) {
						EXP_Value *errmsgval = errmsg->Calculate();
						errtext = errmsgval->GetText();
						errmsgval->Release();

						//e1 = Error(errmsg->Calculate()->GetText());//new EXP_ConstExpr(errmsg->Calculate());

						if (!(errmsg->Release())) {
							errmsg = nullptr;
						}
						else {
							// does this happen ?
							BLI_assert("does this happen");
						}
					}
					e1 = Error(errtext);

					break;
				}
				default:
					NextSym();
					//return Error("Expression expected");
					BLI_assert(!e1);
					e1 = Error("Expression expected");
			}
		}
	}
	return e1;
}

EXP_Expression *EXP_Parser::Expr()
{
<<<<<<< HEAD
	// parses an expression in the imput, and
	// returns an EXP_Expression, containing the parsed input
=======
	// parses an expression in the input, and
	// returns an CExpression, containing the parsed input
>>>>>>> 054dbb83
	return Ex(1);
}

EXP_Expression *EXP_Parser::ProcessText(const std::string& intext)
{

	// and parses the string in intext and returns it.


	EXP_Expression *expr;
	text = intext;


	chcount = 0;
	if (text.empty()) {
		return nullptr;
	}

	ch = text[0];
	/* if (ch != '=') {
	 * expr = new EXP_ConstExpr(new EXP_StringValue(text));
	 * *dependent = deplist;
	 * return expr;
	 * } else
	 */
	//	NextCh();
	NextSym();
	expr = Expr();
	if (sym != eolsym) {
		EXP_Expression *oldexpr = expr;
		expr = new EXP_Operator2Expr(VALUE_ADD_OPERATOR,
		                             oldexpr, Error("Extra characters after expression"));//new EXP_ConstExpr(new EXP_ErrorValue("Extra characters after expression")));
	}
	if (errmsg) {
		errmsg->Release();
	}

	return expr;
}

void EXP_Parser::SetContext(EXP_Value *context)
{
	if (m_identifierContext) {
		m_identifierContext->Release();
	}
	m_identifierContext = context;
}<|MERGE_RESOLUTION|>--- conflicted
+++ resolved
@@ -453,17 +453,10 @@
 
 EXP_Expression *EXP_Parser::Ex(int i)
 {
-<<<<<<< HEAD
 	/* Parses an expression in the imput, starting at priority i, and
 	 * returns an EXP_Expression, containing the parsed input.
 	 */
 	EXP_Expression *e1 = nullptr, *e2 = nullptr;
-=======
-	// parses an expression in the input, starting at priority i, and
-	// returns an CExpression, containing the parsed input
-	CExpression *e1 = NULL, *e2 = NULL;
-	int opkind2;
->>>>>>> 054dbb83
 
 	if (i < NUM_PRIORITY) {
 		e1 = Ex(i + 1);
@@ -647,13 +640,8 @@
 
 EXP_Expression *EXP_Parser::Expr()
 {
-<<<<<<< HEAD
 	// parses an expression in the imput, and
 	// returns an EXP_Expression, containing the parsed input
-=======
-	// parses an expression in the input, and
-	// returns an CExpression, containing the parsed input
->>>>>>> 054dbb83
 	return Ex(1);
 }
 
