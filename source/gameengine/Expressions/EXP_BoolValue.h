--- conflicted
+++ resolved
@@ -20,12 +20,7 @@
 
 #include "EXP_Value.h"
 
-<<<<<<< HEAD
 /** Smart Boolean Value class.
-=======
-/**
- * Smart Boolean Value class.
->>>>>>> 054dbb83
  * Is used by parser when an expression tree is build containing booleans.
  */
 class EXP_BoolValue : public EXP_PropValue
