--- conflicted
+++ resolved
@@ -846,20 +846,6 @@
 	m_impl->DrawDerivedMesh(ms, m_drawingmode);
 }
 
-<<<<<<< HEAD
-void RAS_Rasterizer::SetProjectionMatrix(const MT_Matrix4x4 & mat)
-{
-	SetMatrixMode(RAS_PROJECTION);
-	float matrix[16];
-	/* Get into argument. Looks a bit dodgy, but it's ok. */
-	mat.getValue(matrix);
-	LoadMatrix(matrix);
-
-	m_camortho = (mat[3][3] != 0.0f);
-}
-
-=======
->>>>>>> 8898edb3
 MT_Matrix4x4 RAS_Rasterizer::GetFrustumMatrix(
 	StereoEye eye,
     float left,
