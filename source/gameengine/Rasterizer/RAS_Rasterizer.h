/*
 * ***** BEGIN GPL LICENSE BLOCK *****
 *
 * This program is free software; you can redistribute it and/or
 * modify it under the terms of the GNU General Public License
 * as published by the Free Software Foundation; either version 2
 * of the License, or (at your option) any later version.
 *
 * This program is distributed in the hope that it will be useful,
 * but WITHOUT ANY WARRANTY; without even the implied warranty of
 * MERCHANTABILITY or FITNESS FOR A PARTICULAR PURPOSE.  See the
 * GNU General Public License for more details.
 *
 * You should have received a copy of the GNU General Public License
 * along with this program; if not, write to the Free Software Foundation,
 * Inc., 51 Franklin Street, Fifth Floor, Boston, MA 02110-1301, USA.
 *
 * The Original Code is Copyright (C) 2001-2002 by NaN Holding BV.
 * All rights reserved.
 *
 * The Original Code is: all of this file.
 *
 * Contributor(s): none yet.
 *
 * ***** END GPL LICENSE BLOCK *****
 */

/** \file RAS_Rasterizer.h
 *  \ingroup bgerast
 */

#ifndef __RAS_RASTERIZER_H__
#define __RAS_RASTERIZER_H__

#ifdef _MSC_VER
#  pragma warning (disable:4786)
#endif

#include "MT_Matrix4x4.h"

#include "RAS_DebugDraw.h"
#include "RAS_Rect.h"

#include <string>
#include <map>
#include <unordered_map>
#include <vector>
#include <memory>

class RAS_OpenGLRasterizer;
class RAS_OpenGLLight;
class RAS_StorageVBO;
class RAS_IStorageInfo;
class RAS_ICanvas;
class RAS_OffScreen;
class RAS_MeshSlot;
class RAS_IDisplayArray;
class RAS_ILightObject;
class SCA_IScene;
class RAS_ISync;
struct KX_ClientObjectInfo;
class KX_RayCast;

struct GPUShader;
struct GPUViewport;

/**
 * 3D rendering device context interface. 
 */
class RAS_Rasterizer
{
public:
	/**
	 * Drawing types
	 */
	enum DrawType {
		RAS_WIREFRAME = 0,
		RAS_SOLID,
		RAS_TEXTURED,
		RAS_RENDERER,
		RAS_SHADOW,
		RAS_DRAW_MAX,
	};

	/**
	 * Valid SetDepthMask parameters
	 */
	enum DepthMask {
		RAS_DEPTHMASK_ENABLED = 1,
		RAS_DEPTHMASK_DISABLED,
	};

	/**
	 */
	enum {
		RAS_BACKCULL = 16, // GEMAT_BACKCULL
	};

	/**
	 * Stereo mode types
	 */
	enum StereoMode {
		RAS_STEREO_NOSTEREO = 1,
		// WARNING: Not yet supported.
		RAS_STEREO_QUADBUFFERED,
		RAS_STEREO_ABOVEBELOW,
		RAS_STEREO_INTERLACED,
		RAS_STEREO_ANAGLYPH,
		RAS_STEREO_SIDEBYSIDE,
		RAS_STEREO_VINTERLACE,
		RAS_STEREO_3DTVTOPBOTTOM,

		RAS_STEREO_MAXSTEREO
	};

	/**
	 * Texture gen modes.
	 */
	enum TexCoGen {
		RAS_TEXCO_GEN,      /* < GPU will generate texture coordinates */
		RAS_TEXCO_ORCO,     /* < Vertex coordinates (object space) */
		RAS_TEXCO_GLOB,     /* < Vertex coordinates (world space) */
		RAS_TEXCO_UV,       /* < UV coordinates */
		RAS_TEXCO_OBJECT,   /* < Use another object's position as coordinates */
		RAS_TEXCO_LAVECTOR, /* < Light vector as coordinates */
		RAS_TEXCO_VIEW,     /* < View vector as coordinates */
		RAS_TEXCO_STICKY,   /* < Sticky coordinates */
		RAS_TEXCO_WINDOW,   /* < Window coordinates */
		RAS_TEXCO_NORM,     /* < Normal coordinates */
		RAS_TEXTANGENT,     /* < */
		RAS_TEXCO_VCOL,     /* < Vertex Color */
		RAS_TEXCO_DISABLE,  /* < Disable this texture unit (cached) */
	};

	typedef std::vector<std::pair<int, TexCoGen> > TexCoGenList;
	typedef std::map<unsigned short, unsigned short> AttribLayerList;

	/**
	 * Render pass identifiers for stereo.
	 */
	enum StereoEye {
		RAS_STEREO_LEFTEYE = 0,
		RAS_STEREO_RIGHTEYE,
	};

	/**
	 * Mipmap options
	 */
	enum MipmapOption {
		RAS_MIPMAP_NONE,
		RAS_MIPMAP_NEAREST,
		RAS_MIPMAP_LINEAR,

		RAS_MIPMAP_MAX,  /* Should always be last */
	};

	/**
	 * Override shaders
	 */
	enum OverrideShaderType {
		RAS_OVERRIDE_SHADER_NONE,
		RAS_OVERRIDE_SHADER_BLACK,
		RAS_OVERRIDE_SHADER_BLACK_INSTANCING,
		RAS_OVERRIDE_SHADER_SHADOW_VARIANCE,
		RAS_OVERRIDE_SHADER_SHADOW_VARIANCE_INSTANCING,
	};

	enum ShadowType {
		RAS_SHADOW_NONE,
		RAS_SHADOW_SIMPLE,
		RAS_SHADOW_VARIANCE,
	};

	enum EnableBit {
		RAS_DEPTH_TEST = 0,
		RAS_ALPHA_TEST,
		RAS_SCISSOR_TEST,
		RAS_TEXTURE_2D,
		RAS_TEXTURE_CUBE_MAP,
		RAS_BLEND,
		RAS_COLOR_MATERIAL,
		RAS_CULL_FACE,
		RAS_FOG,
		RAS_LIGHTING,
		RAS_MULTISAMPLE,
		RAS_POLYGON_STIPPLE,
		RAS_POLYGON_OFFSET_FILL,
		RAS_POLYGON_OFFSET_LINE
	};

	enum DepthFunc {
		RAS_NEVER = 0,
		RAS_LEQUAL,
		RAS_LESS,
		RAS_ALWAYS,
		RAS_GEQUAL,
		RAS_GREATER,
		RAS_NOTEQUAL,
		RAS_EQUAL
	};

	enum BlendFunc {
		RAS_ZERO = 0,
		RAS_ONE,
		RAS_SRC_COLOR,
		RAS_ONE_MINUS_SRC_COLOR,
		RAS_DST_COLOR,
		RAS_ONE_MINUS_DST_COLOR,
		RAS_SRC_ALPHA,
		RAS_ONE_MINUS_SRC_ALPHA,
		RAS_DST_ALPHA,
		RAS_ONE_MINUS_DST_ALPHA,
		RAS_SRC_ALPHA_SATURATE
	};

	enum MatrixMode {
		RAS_PROJECTION = 0,
		RAS_MODELVIEW,
		RAS_TEXTURE,
		RAS_MATRIX_MODE_MAX
	};

	enum ClearBit {
		RAS_COLOR_BUFFER_BIT = 0x2,
		RAS_DEPTH_BUFFER_BIT = 0x4,
		RAS_STENCIL_BUFFER_BIT = 0x8
	};

	enum OffScreenType {
		RAS_OFFSCREEN_FILTER0,
		RAS_OFFSCREEN_FILTER1,
		RAS_OFFSCREEN_EYE_LEFT0,
		RAS_OFFSCREEN_EYE_RIGHT0,
		RAS_OFFSCREEN_EYE_LEFT1,
		RAS_OFFSCREEN_EYE_RIGHT1,
		RAS_OFFSCREEN_BLIT_DEPTH,

		RAS_OFFSCREEN_CUSTOM,

		RAS_OFFSCREEN_MAX,
	};

	enum HdrType {
		RAS_HDR_NONE = 0,
		RAS_HDR_HALF_FLOAT,
		RAS_HDR_FULL_FLOAT,
		RAS_HDR_MAX
	};

	/** Return the output frame buffer normally used for the input frame buffer
	 * index in case of filters render.
	 * \param index The input frame buffer, can be a non-filter frame buffer.
	 * \return The output filter frame buffer.
	 */
	static OffScreenType NextFilterOffScreen(OffScreenType index);

	/** Return the output frame buffer normally used for the input frame buffer
	 * index in case of simple render.
	 * \param index The input render frame buffer, can be a eye frame buffer.
	 * \return The output render frame buffer.
	 */
	static OffScreenType NextRenderOffScreen(OffScreenType index);

	struct StorageAttribs
	{
		TexCoGenList attribs;
		TexCoGenList texcos;
		AttribLayerList layers;
	};

private:
	class OffScreens
	{
	private:
		std::unique_ptr<RAS_OffScreen> m_offScreens[RAS_OFFSCREEN_MAX];
		unsigned int m_width;
		unsigned int m_height;
		int m_samples;
		HdrType m_hdr;

	public:
		OffScreens();
		~OffScreens();

		void Update(RAS_ICanvas *canvas);
		RAS_OffScreen *GetOffScreen(RAS_Rasterizer::OffScreenType type);
	};

	// All info used to compute the ray cast transform matrix.
	struct RayCastTranform
	{
		/// The object scale.
		MT_Vector3 scale;
		/// The original object matrix.
		float *origmat;
		/// The output matrix.
		float *mat;
	};

	// We store each debug shape by scene.
	std::map<SCA_IScene *, RAS_DebugDraw> m_debugDraws;

	/* fogging vars */
	bool m_fogenabled;

	double m_time;
	MT_Vector3 m_ambient;
	MT_Matrix4x4 m_viewmatrix;
	MT_Matrix4x4 m_viewinvmatrix;
	MT_Vector3 m_campos;
	bool m_camortho;
	bool m_camnegscale;

	StereoMode m_stereomode;
	StereoEye m_curreye;
	float m_eyeseparation;
	float m_focallength;
	bool m_setfocallength;
	int m_noOfScanlines;

	/* motion blur */
	unsigned short m_motionblur;
	float m_motionblurvalue;

	/* Render tools */
	void *m_clientobject;
	void *m_auxilaryClientInfo;
	std::vector<RAS_OpenGLLight *> m_lights;
	int m_lastlightlayer;
	bool m_lastlighting;
	void *m_lastauxinfo;
	unsigned int m_numgllights;

	/// Class used to manage off screens used by the rasterizer.
	OffScreens m_offScreens;

	DrawType m_drawingmode;
	ShadowType m_shadowMode;

	StorageAttribs m_storageAttribs;

	bool m_invertFrontFace;
	bool m_last_frontface;

	OverrideShaderType m_overrideShader;

	GPUViewport *m_viewport;

	std::unique_ptr<RAS_StorageVBO> m_storage;
	std::unique_ptr<RAS_OpenGLRasterizer> m_impl;

	/// Return GPUShader coresponding to the override shader enumeration.
	GPUShader *GetOverrideGPUShader(OverrideShaderType type);

	/*void EnableLights();
	void DisableLights();*/

public:
	RAS_Rasterizer();
	virtual ~RAS_Rasterizer();

	/**
	 * Enable capability
	 * \param bit Enable bit
	 */
	void Enable(EnableBit bit);

	/**
	 * Disable capability
	 * \param bit Enable bit
	 */
	void Disable(EnableBit bit);

	/**
	 * Set the value for Depth Buffer comparisons
	 * \param func Depth comparison function
	 */
	void SetDepthFunc(DepthFunc func);

	/** 
	 * Set the blending equation.
	 * \param src The src value.
	 * \param dst The destination value.
	 */
	void SetBlendFunc(BlendFunc src, BlendFunc dst);

	/**
	 * Takes a screenshot
	 */
	unsigned int *MakeScreenshot(int x, int y, int width, int height);

	/**
	 * SetDepthMask enables or disables writing a fragment's depth value
	 * to the Z buffer.
	 */
	void SetDepthMask(DepthMask depthmask);

	/**
	 * Init initializes the renderer.
	 */
	void Init();

	/**
	 * Exit cleans up the renderer.
	 */
	void Exit();

	/**
	 * BeginFrame is called at the start of each frame.
	 */
	void BeginFrame(double time);

	/**
	 * EndFrame is called at the end of each frame.
	 */
	void EndFrame();

	/**
	 * Clears a specified set of buffers
	 * \param clearbit What buffers to clear (separated by bitwise OR)
	 */
	void Clear(int clearbit);

	/**
	 * Set background color
	 */
	void SetClearColor(float r, float g, float b, float a=1.0f);

	/**
	 * Set background depth
	 */
	void SetClearDepth(float d);

	/**
	 * Set background color mask.
	 */
	void SetColorMask(bool r, bool g, bool b, bool a);

	/**
	 * Draw screen overlay plane with basic uv coordinates.
	 */
	void DrawOverlayPlane();

	/// Update dimensions of all off screens.
	void UpdateOffScreens(RAS_ICanvas *canvas);

	/** Return the corresponding off screen to off screen type.
	 * \param type The off screen type to return.
	 */
	RAS_OffScreen *GetOffScreen(OffScreenType type);

	/** Draw off screen without set viewport.
	 * Used to copy the frame buffer object to another.
	 * \param srcindex The input off screen index.
	 * \param dstindex The output off screen index.
	 */
	void DrawOffScreen(RAS_OffScreen *srcOffScreen, RAS_OffScreen *dstOffScreen);

	/** Draw off screen at the given index to screen.
	 * \param canvas The canvas containing the screen viewport.
	 * \param index The off screen index to read from.
	 */
	void DrawOffScreen(RAS_ICanvas *canvas, RAS_OffScreen *offScreen);

	/** Draw each stereo off screen to screen.
	 * \param canvas The canvas containing the screen viewport.
	 * \param lefteyeindex The left off screen index.
	 * \param righteyeindex The right off screen index.
	 */
	void DrawStereoOffScreen(RAS_ICanvas *canvas, RAS_OffScreen *leftOffScreen, RAS_OffScreen *rightOffScreen);

	void BindViewport(RAS_ICanvas *canvas);
	void UnbindViewport(RAS_ICanvas *canvas);

	/**
	 * GetRenderArea computes the render area from the 2d canvas.
	 */
	RAS_Rect GetRenderArea(RAS_ICanvas *canvas, StereoEye eye);

	// Stereo Functions
	/**
	 * SetStereoMode will set the stereo mode
	 */
	void SetStereoMode(const StereoMode stereomode);

	/**
	 * Stereo can be used to query if the rasterizer is in stereo mode.
	 * \return true if stereo mode is enabled.
	 */
	bool Stereo();
	StereoMode GetStereoMode();

	/**
	 * Sets which eye buffer subsequent primitives will be rendered to.
	 */
	void SetEye(const StereoEye eye);
	StereoEye GetEye();

	/**
	 * Sets the distance between eyes for stereo mode.
	 */
	void SetEyeSeparation(const float eyeseparation);
	float GetEyeSeparation();

	/**
	 * Sets the focal length for stereo mode.
	 */
	void SetFocalLength(const float focallength);
	float GetFocalLength();

	/**
	 * Create a sync object
	 * For use with offscreen render
	 */
	RAS_ISync *CreateSync(int type);

	/** Create display array storage info for drawing (mainly VBO).
	 * \param array The display array to use vertex and index data from.
	 * \param instancing True if the storage is used for instancing draw.
	 */
	RAS_IStorageInfo *GetStorageInfo(RAS_IDisplayArray *array, bool instancing);

	// Drawing Functions
	/// Set all pre-render attributes for given mesh storage info.
	void BindPrimitives(RAS_IStorageInfo *storageInfo);
	/// Unset all pre-render attributes for given mesh storage info.
	void UnbindPrimitives(RAS_IStorageInfo *storageInfo);
	/// Renders mesh storage info using instancing draw call.
	void IndexPrimitives(RAS_IStorageInfo *storageInfo);

	/** Renders mesh storage info using instancing draw call.
	 * \param numslots Number of instances to draw.
	 */
	void IndexPrimitivesInstancing(RAS_IStorageInfo *storageInfo, unsigned int numslots);

	/** Renders mesh storage info using multi draw call.
	 * \param indices List of indices arrays data.
	 * \param counts List of indices arrays size.
	 */
	void IndexPrimitivesBatching(RAS_IStorageInfo *storageInfo, const std::vector<void *>& indices, const std::vector<int>& counts);
	/// Render primitives using a derived mesh drawing.
	void IndexPrimitivesDerivedMesh(RAS_MeshSlot *ms);
	/// Render text mesh slot using BLF functions.
	void IndexPrimitivesText(RAS_MeshSlot *ms);
 
<<<<<<< HEAD
	/* This one should become our final version, methinks. */
	/**
	 * Set the projection matrix for the rasterizer. This projects
	 * from camera coordinates to window coordinates.
	 * \param mat The projection matrix.
	 */
	void SetProjectionMatrix(const MT_Matrix4x4 &mat);

=======
>>>>>>> 8898edb3
	/// Get the modelview matrix according to the stereo settings.
	MT_Matrix4x4 GetViewMatrix(StereoEye eye, const MT_Transform &camtrans, bool perspective);
	/**
	 * Sets the modelview matrix.
	 */
	void SetMatrix(const MT_Matrix4x4 &viewmat, const MT_Matrix4x4& projmat, const MT_Vector3 &pos, const MT_Vector3 &scale);

	/**
	 * Get/Set viewport area
	 */
	void SetViewport(int x, int y, int width, int height);

	/**
	 * Set scissor mask
	 */
	void SetScissor(int x, int y, int width, int height);

	/**
	 */
	const MT_Vector3& GetCameraPosition();
	bool GetCameraOrtho();

	/**
	 * Fog
	 */
	/*void SetFog(short type, float start, float dist, float intensity, const MT_Vector3& color);
	void DisplayFog();
	void EnableFog(bool enable);*/
	
	/**
	 * \param drawingmode = RAS_WIREFRAME, RAS_SOLID, RAS_SHADOW or RAS_TEXTURED.
	 */
	void SetDrawingMode(DrawType drawingmode);

	/**
	 * \return the current drawing mode: RAS_WIREFRAME, RAS_SOLID RAS_SHADOW or RAS_TEXTURED.
	 */
	DrawType GetDrawingMode();

	/// \param shadowmode = RAS_SHADOW_SIMPLE, RAS_SHADOW_VARIANCE.
	void SetShadowMode(ShadowType shadowmode);

	/// \return the current drawing mode: RAS_SHADOW_SIMPLE, RAS_SHADOW_VARIANCE.
	ShadowType GetShadowMode();

	/**
	 * Sets face culling
	 */
	void SetCullFace(bool enable);

	/// Set and enable clip plane.
	//void EnableClipPlane(unsigned short index, const MT_Vector4& plane);
	/// Disable clip plane
	//void DisableClipPlane(unsigned short index);

	/**
	 * Sets wireframe mode.
	 */
	void SetLines(bool enable);

	/**
	 */
	double GetTime();

	/**
	 * Generates a projection matrix from the specified frustum.
	 * \param left the left clipping plane
	 * \param right the right clipping plane
	 * \param bottom the bottom clipping plane
	 * \param top the top clipping plane
	 * \param frustnear the near clipping plane
	 * \param frustfar the far clipping plane
	 * \return a 4x4 matrix representing the projection transform.
	 */
	MT_Matrix4x4 GetFrustumMatrix(
			StereoEye eye,
	        float left, float right, float bottom, float top,
	        float frustnear, float frustfar,
	        float focallength = 0.0f, bool perspective = true);

	/**
	 * Generates a orthographic projection matrix from the specified frustum.
	 * \param left the left clipping plane
	 * \param right the right clipping plane
	 * \param bottom the bottom clipping plane
	 * \param top the top clipping plane
	 * \param frustnear the near clipping plane
	 * \param frustfar the far clipping plane
	 * \return a 4x4 matrix representing the projection transform.
	 */
	MT_Matrix4x4 GetOrthoMatrix(
	        float left, float right, float bottom, float top,
	        float frustnear, float frustfar);

	///**
	// * Sets the specular color component of the lighting equation.
	// */
	//void SetSpecularity(float specX, float specY, float specZ, float specval);
	//
	///**
	// * Sets the specular exponent component of the lighting equation.
	// */
	//void SetShinyness(float shiny);

	///**
	// * Sets the diffuse color component of the lighting equation.
	// */
	//void SetDiffuse(float difX,float difY, float difZ, float diffuse);

	///**
	// * Sets the emissive color component of the lighting equation.
	// */ 
	//void SetEmissive(float eX, float eY, float eZ, float e);
	//
	void SetAmbientColor(const MT_Vector3& color);
	//void SetAmbient(float factor);

	/**
	 * Sets a polygon offset.  z depth will be: z1 = mult*z0 + add
	 */
	void	SetPolygonOffset(float mult, float add);

	RAS_DebugDraw& GetDebugDraw(SCA_IScene *scene);
	void FlushDebugDraw(SCA_IScene *scene, RAS_ICanvas *canvas);

	/// Clear the material texture coordinates list used by storages.
	void ClearTexCoords();
	/// Clear the material attributes list used by storages.
	void ClearAttribs();
	/// Clear the material attribut layers list used with material attributes by storages.
	void ClearAttribLayers();
	/// Set the material texture coordinates list used by storages.
	void SetTexCoords(const TexCoGenList& texcos);
	/// Set the material attributes list used by storages.
	void SetAttribs(const TexCoGenList& attribs);
	/// Set the material attribut layers used with material attributes by storages.
	void SetAttribLayers(const RAS_Rasterizer::AttribLayerList& layers);

	const MT_Matrix4x4 &GetViewMatrix() const;
	const MT_Matrix4x4 &GetViewInvMatrix() const;

	/*void EnableMotionBlur(float motionblurvalue);
	void DisableMotionBlur();
	void SetMotionBlur(unsigned short state);*/

	void SetAlphaBlend(int alphablend);
	void SetFrontFace(bool ccw);

	void SetInvertFrontFace(bool invert);

	void SetAnisotropicFiltering(short level);
	short GetAnisotropicFiltering();

	void SetMipmapping(MipmapOption val);
	MipmapOption GetMipmapping();

	void SetOverrideShader(OverrideShaderType type);
	OverrideShaderType GetOverrideShader();
	void ActivateOverrideShaderInstancing(void *matrixoffset, void *positionoffset, unsigned int stride);
	void DesactivateOverrideShaderInstancing();

	/// \see KX_RayCast
	bool RayHit(KX_ClientObjectInfo *client, KX_RayCast *result, RayCastTranform *raytransform);
	/// \see KX_RayCast
	bool NeedRayCast(KX_ClientObjectInfo *info, void *data);

	/**
	 * Render Tools
	 */
	void GetTransform(float *origmat, int objectdrawmode, float mat[16]);

	void DisableForText();
	/**
	 * Renders 3D text string using BFL.
	 * \param fontid	The id of the font.
	 * \param text		The string to render.
	 * \param size		The size of the text.
	 * \param dpi		The resolution of the text.
	 * \param color		The color of the object.
	 * \param mat		The Matrix of the text object.
	 * \param aspect	A scaling factor to compensate for the size.
	 */
	void RenderText3D(
	        int fontid, const std::string& text, int size, int dpi,
	        const float color[4], const float mat[16], float aspect);

	void ProcessLighting(bool uselights, const MT_Transform &trans, GPUShader *shader);

	void PushMatrix();
	void PopMatrix();
	void MultMatrix(const float mat[16]);
	void SetMatrixMode(MatrixMode mode);
	void LoadMatrix(const float mat[16]);
	void LoadIdentity();

	RAS_ILightObject *CreateLight();

	void AddLight(RAS_ILightObject *lightobject);

	void RemoveLight(RAS_ILightObject *lightobject);

	/** Set the current off screen depth to the global depth texture used by materials.
	 * In case of mutlisample off screen a blit to RAS_OFFSCREEN_BLIT_DEPTH is procceed.
	 */
	void UpdateGlobalDepthTexture(RAS_OffScreen *offScreen);
	/// Set the global depth texture to an empty texture.
	void ResetGlobalDepthTexture();

	//void MotionBlur();

	void SetClientObject(void *obj);

	void SetAuxilaryClientInfo(void *inf);

	/**
	 * Prints information about what the hardware supports.
	 */
	void PrintHardwareInfo();
};

#endif  /* __RAS_RASTERIZER_H__ */<|MERGE_RESOLUTION|>--- conflicted
+++ resolved
@@ -543,17 +543,6 @@
 	/// Render text mesh slot using BLF functions.
 	void IndexPrimitivesText(RAS_MeshSlot *ms);
  
-<<<<<<< HEAD
-	/* This one should become our final version, methinks. */
-	/**
-	 * Set the projection matrix for the rasterizer. This projects
-	 * from camera coordinates to window coordinates.
-	 * \param mat The projection matrix.
-	 */
-	void SetProjectionMatrix(const MT_Matrix4x4 &mat);
-
-=======
->>>>>>> 8898edb3
 	/// Get the modelview matrix according to the stereo settings.
 	MT_Matrix4x4 GetViewMatrix(StereoEye eye, const MT_Transform &camtrans, bool perspective);
 	/**
