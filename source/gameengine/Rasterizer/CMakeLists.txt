# ***** BEGIN GPL LICENSE BLOCK *****
#
# This program is free software; you can redistribute it and/or
# modify it under the terms of the GNU General Public License
# as published by the Free Software Foundation; either version 2
# of the License, or (at your option) any later version.
#
# This program is distributed in the hope that it will be useful,
# but WITHOUT ANY WARRANTY; without even the implied warranty of
# MERCHANTABILITY or FITNESS FOR A PARTICULAR PURPOSE.  See the
# GNU General Public License for more details.
#
# You should have received a copy of the GNU General Public License
# along with this program; if not, write to the Free Software Foundation,
# Inc., 51 Franklin Street, Fifth Floor, Boston, MA 02110-1301, USA.
#
# The Original Code is Copyright (C) 2006, Blender Foundation
# All rights reserved.
#
# The Original Code is: all of this file.
#
# Contributor(s): Jacques Beaurain.
#
# ***** END GPL LICENSE BLOCK *****

set(INC
	.
	../Expressions
	../Ketsji
	../SceneGraph
	../GameLogic
	../../blender/makesdna
	../../blender/blenlib
	../../blender/blenkernel
	../../blender/imbuf
	../../../intern/glew-mx
	../../../intern/guardedalloc
	../../../intern/string
)

set(INC_SYS
	../../../intern/moto/include
	${GLEW_INCLUDE_PATH}
	${PYTHON_INCLUDE_DIRS}
	${BOOST_INCLUDE_DIR}
)

set(SRC
	RAS_2DFilterManager.cpp
	RAS_BucketManager.cpp
	RAS_DisplayArray.cpp
	RAS_DisplayArrayBucket.cpp
	RAS_FramingManager.cpp
	RAS_IPolygonMaterial.cpp
	RAS_InstancingBuffer.cpp
	RAS_MaterialBucket.cpp
	RAS_MeshObject.cpp
	RAS_MeshSlot.cpp
	RAS_MeshUser.cpp
	RAS_Polygon.cpp
	RAS_Shader.cpp
	RAS_Texture.cpp
	RAS_TexVert.cpp
	RAS_ICanvas.cpp
	RAS_2DFilterData.cpp
	RAS_2DFilter.cpp
 
	RAS_2DFilterData.h
	RAS_2DFilter.h
	RAS_2DFilterManager.h
	RAS_BucketManager.h
	RAS_CameraData.h
	RAS_Deformer.h
	RAS_DisplayArray.h
	RAS_DisplayArrayBucket.h
	RAS_FramingManager.h
	RAS_ICanvas.h
	RAS_IPolygonMaterial.h
	RAS_IRasterizer.h
	RAS_IStorage.h
	RAS_ILightObject.h
<<<<<<< HEAD
	RAS_InstancingBuffer.h
=======
	RAS_IOffScreen.h
	RAS_ISync.h
>>>>>>> b27322e7
	RAS_MaterialBucket.h
	RAS_MeshMaterial.h
	RAS_MeshObject.h
	RAS_MeshSlot.h
	RAS_MeshUser.h
	RAS_Polygon.h
	RAS_Rect.h
	RAS_Shader.h
	RAS_Texture.h
	RAS_TexVert.h
	RAS_OpenGLFilters/RAS_Blur2DFilter.h
	RAS_OpenGLFilters/RAS_Dilation2DFilter.h
	RAS_OpenGLFilters/RAS_Erosion2DFilter.h
	RAS_OpenGLFilters/RAS_GrayScale2DFilter.h
	RAS_OpenGLFilters/RAS_Invert2DFilter.h
	RAS_OpenGLFilters/RAS_Laplacian2DFilter.h
	RAS_OpenGLFilters/RAS_Prewitt2DFilter.h
	RAS_OpenGLFilters/RAS_Sepia2DFilter.h
	RAS_OpenGLFilters/RAS_Sharpen2DFilter.h
	RAS_OpenGLFilters/RAS_Sobel2DFilter.h
	RAS_OpenGLFilters/RAS_VertexShader2DFilter.h
)

add_definitions(${GL_DEFINITIONS})

blender_add_lib(ge_rasterizer "${SRC}" "${INC}" "${INC_SYS}")<|MERGE_RESOLUTION|>--- conflicted
+++ resolved
@@ -79,12 +79,9 @@
 	RAS_IRasterizer.h
 	RAS_IStorage.h
 	RAS_ILightObject.h
-<<<<<<< HEAD
 	RAS_InstancingBuffer.h
-=======
 	RAS_IOffScreen.h
 	RAS_ISync.h
->>>>>>> b27322e7
 	RAS_MaterialBucket.h
 	RAS_MeshMaterial.h
 	RAS_MeshObject.h
