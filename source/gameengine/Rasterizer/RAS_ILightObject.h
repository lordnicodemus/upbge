--- conflicted
+++ resolved
@@ -85,12 +85,9 @@
 	virtual RAS_ILightObject* Clone() = 0;
 
 	virtual bool HasShadowBuffer() = 0;
-<<<<<<< HEAD
 	virtual bool NeedShadowUpdate() = 0;
-=======
 	virtual int GetShadowBindCode() = 0;
 	virtual MT_Matrix4x4 GetShadowMatrix() = 0;
->>>>>>> aeaa0ce3
 	virtual int GetShadowLayer() = 0;
 	virtual void BindShadowBuffer(RAS_ICanvas *canvas, KX_Camera *cam, MT_Transform& camtrans) = 0;
 	virtual void UnbindShadowBuffer() = 0;
