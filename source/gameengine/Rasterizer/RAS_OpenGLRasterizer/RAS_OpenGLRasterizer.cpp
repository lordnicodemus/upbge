--- conflicted
+++ resolved
@@ -173,144 +173,9 @@
 	glBindVertexArray(0);
 }
 
-<<<<<<< HEAD
 RAS_OpenGLRasterizer::RAS_OpenGLRasterizer(RAS_Rasterizer *rasterizer)
 	:m_rasterizer(rasterizer),
 	m_currentMatrixMode(RAS_Rasterizer::RAS_MODELVIEW)
-=======
-extern "C" {
-#  include "BLF_api.h"
-#  include "BKE_DerivedMesh.h"
-}
-
-#include "MEM_guardedalloc.h"
-
-#include "CM_Message.h"
-
-#include <cstring> // For memcpy.
-
-// WARNING: Always respect the order from RAS_Rasterizer::EnableBit.
-static const int openGLEnableBitEnums[] = {
-	GL_DEPTH_TEST, // RAS_DEPTH_TEST
-	GL_ALPHA_TEST, // RAS_ALPHA_TEST
-	GL_SCISSOR_TEST, // RAS_SCISSOR_TEST
-	GL_TEXTURE_2D, // RAS_TEXTURE_2D
-	GL_TEXTURE_CUBE_MAP_ARB, // RAS_TEXTURE_CUBE_MAP
-	GL_BLEND, // RAS_BLEND
-	GL_COLOR_MATERIAL, // RAS_COLOR_MATERIAL
-	GL_CULL_FACE, // RAS_CULL_FACE
-	GL_FOG, // RAS_FOG
-	GL_LIGHTING, // RAS_LIGHTING
-	GL_MULTISAMPLE_ARB, // RAS_MULTISAMPLE
-	GL_POLYGON_STIPPLE, // RAS_POLYGON_STIPPLE
-	GL_POLYGON_OFFSET_FILL, // RAS_POLYGON_OFFSET_FILL
-	GL_POLYGON_OFFSET_LINE, // RAS_POLYGON_OFFSET_LINE
-	GL_TEXTURE_GEN_S, // RAS_TEXTURE_GEN_S
-	GL_TEXTURE_GEN_T, // RAS_TEXTURE_GEN_T
-	GL_TEXTURE_GEN_R, // RAS_TEXTURE_GEN_R
-	GL_TEXTURE_GEN_Q // RAS_TEXTURE_GEN_Q
-};
-
-// WARNING: Always respect the order from RAS_Rasterizer::DepthFunc.
-static const int openGLDepthFuncEnums[] = {
-	GL_NEVER, // RAS_NEVER
-	GL_LEQUAL, // RAS_LEQUAL
-	GL_LESS, // RAS_LESS
-	GL_ALWAYS, // RAS_ALWAYS
-	GL_GEQUAL, // RAS_GEQUAL
-	GL_GREATER, // RAS_GREATER
-	GL_NOTEQUAL, // RAS_NOTEQUAL
-	GL_EQUAL // RAS_EQUAL
-};
-
-// WARNING: Always respect the order from RAS_Rasterizer::MatrixMode.
-static const int openGLMatrixModeEnums[] = {
-	GL_PROJECTION, // RAS_PROJECTION
-	GL_MODELVIEW, // RAS_MODELVIEW
-	GL_TEXTURE // RAS_TEXTURE
-};
-
-// WARNING: Always respect the order from RAS_Rasterizer::BlendFunc.
-static const int openGLBlendFuncEnums[] = {
-	GL_ZERO, // RAS_ZERO,
-	GL_ONE, // RAS_ONE,
-	GL_SRC_COLOR, // RAS_SRC_COLOR,
-	GL_ONE_MINUS_SRC_COLOR, // RAS_ONE_MINUS_SRC_COLOR,
-	GL_DST_COLOR, // RAS_DST_COLOR,
-	GL_ONE_MINUS_DST_COLOR, // RAS_ONE_MINUS_DST_COLOR,
-	GL_SRC_ALPHA, // RAS_SRC_ALPHA,
-	GL_ONE_MINUS_SRC_ALPHA, // RAS_ONE_MINUS_SRC_ALPHA,
-	GL_DST_ALPHA, // RAS_DST_ALPHA,
-	GL_ONE_MINUS_DST_ALPHA, // RAS_ONE_MINUS_DST_ALPHA,
-	GL_SRC_ALPHA_SATURATE // RAS_SRC_ALPHA_SATURATE
-};
-
-RAS_OpenGLRasterizer::ScreenPlane::ScreenPlane()
-{
-	// Generate the VBO and IBO for screen overlay plane.
-	glGenBuffersARB(1, &m_vbo);
-	glGenBuffersARB(1, &m_ibo);
-
-	// Vertexes for screen plane, it contains the vertex position (3 floats) and the vertex uv after (2 floats, total size = 5 floats).
-	static const float vertices[] = {
-		//   3f position   |   2f UV
-		-1.0f, -1.0f, 1.0f, 0.0f, 0.0f,
-		-1.0f,  1.0f, 1.0f, 0.0f, 1.0f,
-		 1.0f,  1.0f, 1.0f, 1.0f, 1.0f,
-		 1.0f, -1.0f, 1.0f, 1.0f, 0.0f
-	};
-	// Indices for screen plane.
-	static const GLubyte indices[] = {3, 2, 1, 0};
-
-	// Send indices in the sreen plane IBO.
-	glBindBufferARB(GL_ELEMENT_ARRAY_BUFFER_ARB, m_ibo);
-	glBufferData(GL_ELEMENT_ARRAY_BUFFER, sizeof(indices), indices, GL_STATIC_DRAW);
-
-	// Send vertexes in the screen plane VBO.
-	glBindBufferARB(GL_ARRAY_BUFFER_ARB, m_vbo);
-	glBufferData(GL_ARRAY_BUFFER, sizeof(vertices), vertices, GL_STATIC_DRAW);
-
-	// Unbind modified VBOs
-	glBindBufferARB(GL_ARRAY_BUFFER_ARB, 0);
-	glBindBufferARB(GL_ELEMENT_ARRAY_BUFFER_ARB, 0);
-}
-
-RAS_OpenGLRasterizer::ScreenPlane::~ScreenPlane()
-{
-	// Delete screen overlay plane VBO/IBO
-	glDeleteBuffersARB(1, &m_vbo);
-	glDeleteBuffersARB(1, &m_ibo);
-}
-
-inline void RAS_OpenGLRasterizer::ScreenPlane::Render()
-{
-	// Bind screen plane VBO/IBO
-	glBindBufferARB(GL_ARRAY_BUFFER_ARB, m_vbo);
-	glBindBufferARB(GL_ELEMENT_ARRAY_BUFFER_ARB, m_ibo);
-
-	// Enable vertex/uv pointer.
-	glEnableClientState(GL_VERTEX_ARRAY);
-	glEnableClientState(GL_TEXTURE_COORD_ARRAY);
-
-	// Bind vertex/uv pointer with VBO offset. (position = 0, uv = 3*float, stride = 5*float).
-	glVertexPointer(3, GL_FLOAT, sizeof(float) * 5, 0);
-	glTexCoordPointer(2, GL_FLOAT, sizeof(float) * 5, ((char *)nullptr) + sizeof(float) * 3);
-
-	// Draw in traignel fan mode to reduce IBO size.
-	glDrawElements(GL_TRIANGLE_FAN, 4, GL_UNSIGNED_BYTE, 0);
-
-	// Disable vertex/uv pointer.
-	glDisableClientState(GL_VERTEX_ARRAY);
-	glDisableClientState(GL_TEXTURE_COORD_ARRAY);
-
-	// Unbind screen plane VBO/IBO.
-	glBindBufferARB(GL_ARRAY_BUFFER_ARB, 0);
-	glBindBufferARB(GL_ELEMENT_ARRAY_BUFFER_ARB, 0);
-}
-
-RAS_OpenGLRasterizer::RAS_OpenGLRasterizer(RAS_Rasterizer *rasterizer)
-	:m_rasterizer(rasterizer)
->>>>>>> 53542446
 {
 }
 
@@ -327,7 +192,6 @@
 		return 8;
 	}
 	return numlights;
-<<<<<<< HEAD
 }
 
 void RAS_OpenGLRasterizer::Enable(RAS_Rasterizer::EnableBit bit)
@@ -402,6 +266,7 @@
 	unsigned int *pixeldata = nullptr;
 
 	if (width && height) {
+		pixeldata = (unsigned int *)malloc(sizeof(unsigned int) * width * height);
 		glReadPixels(x, y, width, height, GL_RGBA, GL_UNSIGNED_BYTE, pixeldata);
 	}
 
@@ -421,102 +286,6 @@
 	if (clearbit & RAS_Rasterizer::RAS_STENCIL_BUFFER_BIT) {
 		glclearbit |= GL_STENCIL_BUFFER_BIT;
 	}
-=======
-}
-
-void RAS_OpenGLRasterizer::Enable(RAS_Rasterizer::EnableBit bit)
-{
-	glEnable(openGLEnableBitEnums[bit]);
-}
-
-void RAS_OpenGLRasterizer::Disable(RAS_Rasterizer::EnableBit bit)
-{
-	glDisable(openGLEnableBitEnums[bit]);
-}
-
-void RAS_OpenGLRasterizer::EnableLight(unsigned short count)
-{
-	glDisable((GLenum)(GL_LIGHT0 + count));
-}
-
-void RAS_OpenGLRasterizer::DisableLight(unsigned short count)
-{
-	glDisable((GLenum)(GL_LIGHT0 + count));
-}
-
-void RAS_OpenGLRasterizer::SetDepthFunc(RAS_Rasterizer::DepthFunc func)
-{
-	glDepthFunc(openGLDepthFuncEnums[func]);
-}
-
-void RAS_OpenGLRasterizer::SetBlendFunc(RAS_Rasterizer::BlendFunc src, RAS_Rasterizer::BlendFunc dst)
-{
-	glBlendFunc(openGLBlendFuncEnums[src], openGLBlendFuncEnums[dst]);
-}
-
-void RAS_OpenGLRasterizer::Init()
-{
-	glShadeModel(GL_SMOOTH);
-}
-
-void RAS_OpenGLRasterizer::SetAmbient(const MT_Vector3& amb, float factor)
-{
-	float ambient[] = {amb.x() * factor, amb.y() * factor, amb.z() * factor, 1.0f};
-	glLightModelfv(GL_LIGHT_MODEL_AMBIENT, ambient);
-}
-
-void RAS_OpenGLRasterizer::SetFog(short type, float start, float dist, float intensity, const MT_Vector3& color)
-{
-	float params[4] = {color[0], color[1], color[2], 1.0f};
-	glFogi(GL_FOG_MODE, GL_LINEAR);
-	glFogf(GL_FOG_DENSITY, intensity / 10.0f);
-	glFogf(GL_FOG_START, start);
-	glFogf(GL_FOG_END, start + dist);
-	glFogfv(GL_FOG_COLOR, params);
-}
-
-void RAS_OpenGLRasterizer::Exit()
-{
-	if (GLEW_EXT_separate_specular_color || GLEW_VERSION_1_2)
-		glLightModeli(GL_LIGHT_MODEL_COLOR_CONTROL, GL_SINGLE_COLOR);
-}
-
-void RAS_OpenGLRasterizer::BeginFrame()
-{
-	glShadeModel(GL_SMOOTH);
-}
-
-void RAS_OpenGLRasterizer::SetDepthMask(RAS_Rasterizer::DepthMask depthmask)
-{
-	glDepthMask(depthmask == RAS_Rasterizer::RAS_DEPTHMASK_DISABLED ? GL_FALSE : GL_TRUE);
-}
-
-unsigned int *RAS_OpenGLRasterizer::MakeScreenshot(int x, int y, int width, int height)
-{
-	unsigned int *pixeldata = nullptr;
-
-	if (width && height) {
-		pixeldata = (unsigned int *)malloc(sizeof(unsigned int) * width * height);
-		glReadPixels(x, y, width, height, GL_RGBA, GL_UNSIGNED_BYTE, pixeldata);
-	}
-
-	return pixeldata;
-}
-
-void RAS_OpenGLRasterizer::Clear(int clearbit)
-{
-	GLbitfield glclearbit = 0;
-
-	if (clearbit & RAS_Rasterizer::RAS_COLOR_BUFFER_BIT) {
-		glclearbit |= GL_COLOR_BUFFER_BIT;
-	}
-	if (clearbit & RAS_Rasterizer::RAS_DEPTH_BUFFER_BIT) {
-		glclearbit |= GL_DEPTH_BUFFER_BIT;
-	}
-	if (clearbit & RAS_Rasterizer::RAS_STENCIL_BUFFER_BIT) {
-		glclearbit |= GL_STENCIL_BUFFER_BIT;
-	}
->>>>>>> 53542446
 
 	glClear(glclearbit);
 }
@@ -527,7 +296,6 @@
 }
 
 void RAS_OpenGLRasterizer::SetClearDepth(float d)
-<<<<<<< HEAD
 {
 	glClearDepth(d);
 }
@@ -539,19 +307,6 @@
 
 void RAS_OpenGLRasterizer::DrawOverlayPlane()
 {
-=======
-{
-	glClearDepth(d);
-}
-
-void RAS_OpenGLRasterizer::SetColorMask(bool r, bool g, bool b, bool a)
-{
-	glColorMask(r ? GL_TRUE : GL_FALSE, g ? GL_TRUE : GL_FALSE, b ? GL_TRUE : GL_FALSE, a ? GL_TRUE : GL_FALSE);
-}
-
-void RAS_OpenGLRasterizer::DrawOverlayPlane()
-{
->>>>>>> 53542446
 	m_screenPlane.Render();
 }
 
@@ -606,21 +361,8 @@
 		else {
 			memset(&current_gpu_attribs, 0, sizeof(current_gpu_attribs));
 		}
-<<<<<<< HEAD
-=======
-	}
-
-	// DM draw can mess up blending mode, restore at the end
-	int current_blend_mode = GPU_get_material_alpha_blend();
-
-	if (wireframe) {
-		glColor4f(0.0f, 0.0f, 0.0f, 1.0f);
->>>>>>> 53542446
-	}
-	ms->m_pDerivedMesh->drawFacesGLSL(ms->m_pDerivedMesh, CheckMaterialDM);
-	GPU_set_material_alpha_blend(current_blend_mode);
-
-<<<<<<< HEAD
+	}
+
 	// DM draw can mess up blending mode, restore at the end
 	int current_blend_mode = GPU_get_material_alpha_blend();
 
@@ -638,21 +380,6 @@
 void RAS_OpenGLRasterizer::SetViewport(int x, int y, int width, int height)
 {
 	glViewport(x, y, width, height);
-=======
-	if (bucket->IsWire()) {
-		SetLines(false);
-	}
-}
-
-void RAS_OpenGLRasterizer::SetViewport(int x, int y, int width, int height)
-{
-	glViewport(x, y, width, height);
-}
-
-void RAS_OpenGLRasterizer::GetViewport(int *rect)
-{
-	glGetIntegerv(GL_VIEWPORT, rect);
->>>>>>> 53542446
 }
 
 void RAS_OpenGLRasterizer::SetScissor(int x, int y, int width, int height)
@@ -670,7 +397,6 @@
 	}
 }
 
-<<<<<<< HEAD
 //void RAS_OpenGLRasterizer::SetSpecularity(float specX,
 //                                          float specY,
 //                                          float specZ,
@@ -697,39 +423,10 @@
 //	GLfloat mat_emit[] = {eX, eY, eZ, e};
 //	glMaterialfv(GL_FRONT_AND_BACK, GL_EMISSION, mat_emit);
 //}
-=======
-void RAS_OpenGLRasterizer::SetSpecularity(float specX,
-                                          float specY,
-                                          float specZ,
-                                          float specval)
-{
-	GLfloat mat_specular[] = {specX, specY, specZ, specval};
-	glMaterialfv(GL_FRONT_AND_BACK, GL_SPECULAR, mat_specular);
-}
-
-void RAS_OpenGLRasterizer::SetShinyness(float shiny)
-{
-	GLfloat mat_shininess[] = { shiny };
-	glMaterialfv(GL_FRONT_AND_BACK, GL_SHININESS, mat_shininess);
-}
-
-void RAS_OpenGLRasterizer::SetDiffuse(float difX, float difY, float difZ, float diffuse)
-{
-	GLfloat mat_diffuse[] = {difX, difY, difZ, diffuse};
-	glMaterialfv(GL_FRONT_AND_BACK, GL_DIFFUSE, mat_diffuse);
-}
-
-void RAS_OpenGLRasterizer::SetEmissive(float eX, float eY, float eZ, float e)
-{
-	GLfloat mat_emit[] = {eX, eY, eZ, e};
-	glMaterialfv(GL_FRONT_AND_BACK, GL_EMISSION, mat_emit);
-}
->>>>>>> 53542446
 
 void RAS_OpenGLRasterizer::SetPolygonOffset(float mult, float add)
 {
 	glPolygonOffset(mult, add);
-<<<<<<< HEAD
 }
 
 //void RAS_OpenGLRasterizer::EnableClipPlane(unsigned short index, const MT_Vector4& plane)
@@ -743,21 +440,6 @@
 //{
 //	glDisable(GL_CLIP_PLANE0 + index);
 //}
-=======
-}
-
-void RAS_OpenGLRasterizer::EnableClipPlane(unsigned short index, const MT_Vector4& plane)
-{
-	double planev[4] = {plane.x(), plane.y(), plane.z(), plane.w()};
-	glClipPlane(GL_CLIP_PLANE0 + index, planev);
-	glEnable(GL_CLIP_PLANE0 + index);
-}
-
-void RAS_OpenGLRasterizer::DisableClipPlane(unsigned short index)
-{
-	glDisable(GL_CLIP_PLANE0 + index);
-}
->>>>>>> 53542446
 
 void RAS_OpenGLRasterizer::SetFrontFace(bool ccw)
 {
@@ -769,7 +451,6 @@
 	}
 }
 
-<<<<<<< HEAD
 //void RAS_OpenGLRasterizer::EnableLights()
 //{
 //	glColorMaterial(GL_FRONT_AND_BACK, GL_AMBIENT_AND_DIFFUSE);
@@ -782,31 +463,13 @@
 	for (int i = 0; i < RAS_Texture::MaxUnits; i++) {
 		glActiveTexture(GL_TEXTURE0 + i);
 
-=======
-void RAS_OpenGLRasterizer::EnableLights()
-{
-	glColorMaterial(GL_FRONT_AND_BACK, GL_AMBIENT_AND_DIFFUSE);
-	glLightModeli(GL_LIGHT_MODEL_TWO_SIDE, GL_TRUE);
-	glLightModeli(GL_LIGHT_MODEL_LOCAL_VIEWER, (m_rasterizer->GetCameraOrtho()) ? GL_FALSE : GL_TRUE);
-}
-
-void RAS_OpenGLRasterizer::DisableForText()
-{
-	for (int i = 0; i < RAS_Texture::MaxUnits; i++) {
-		glActiveTextureARB(GL_TEXTURE0_ARB + i);
-
->>>>>>> 53542446
 		if (GLEW_ARB_texture_cube_map) {
 			Disable(RAS_Rasterizer::RAS_TEXTURE_CUBE_MAP);
 		}
 		Disable(RAS_Rasterizer::RAS_TEXTURE_2D);
 	}
 
-<<<<<<< HEAD
 	glActiveTexture(GL_TEXTURE0);
-=======
-	glActiveTextureARB(GL_TEXTURE0_ARB);
->>>>>>> 53542446
 }
 
 void RAS_OpenGLRasterizer::RenderText3D(
@@ -832,56 +495,24 @@
 	BLF_size(fontid, size, dpi);
 	BLF_position(fontid, 0, 0, 0);
 	BLF_draw(fontid, text.c_str(), text.size());
-<<<<<<< HEAD
 
 	BLF_disable(fontid, BLF_MATRIX | BLF_ASPECT);
 
 	m_rasterizer->SetAlphaBlend(GPU_BLEND_SOLID);
-=======
-
-	BLF_disable(fontid, BLF_MATRIX | BLF_ASPECT);
-
-	m_rasterizer->SetAlphaBlend(GPU_BLEND_SOLID);
 }
 
 void RAS_OpenGLRasterizer::PushMatrix()
 {
-	glPushMatrix();
-}
-
-void RAS_OpenGLRasterizer::PopMatrix()
-{
-	glPopMatrix();
-}
-
-void RAS_OpenGLRasterizer::SetMatrixMode(RAS_Rasterizer::MatrixMode mode)
-{
-	glMatrixMode(openGLMatrixModeEnums[mode]);
-}
-
-void RAS_OpenGLRasterizer::MultMatrix(const float mat[16])
-{
-	glMultMatrixf(mat);
->>>>>>> 53542446
-}
-
-void RAS_OpenGLRasterizer::LoadMatrix(const float mat[16])
-{
-<<<<<<< HEAD
 	if (m_currentMatrixMode == RAS_Rasterizer::RAS_MODELVIEW) {
 		gpuPushMatrix();
 	}
 	else if (m_currentMatrixMode == RAS_Rasterizer::RAS_PROJECTION) {
 		gpuPushProjectionMatrix();
 	}
-=======
-	glLoadMatrixf(mat);
->>>>>>> 53542446
-}
-
-void RAS_OpenGLRasterizer::LoadIdentity()
-{
-<<<<<<< HEAD
+}
+
+void RAS_OpenGLRasterizer::PopMatrix()
+{
 	if (m_currentMatrixMode == RAS_Rasterizer::RAS_MODELVIEW) {
 		gpuPopMatrix();
 	}
@@ -937,28 +568,6 @@
 //	}
 //}
 
-=======
-	glLoadIdentity();
-}
-
-void RAS_OpenGLRasterizer::MotionBlur(unsigned short state, float value)
-{
-	if (state) {
-		if (state == 1) {
-			// bugfix:load color buffer into accum buffer for the first time(state=1)
-			glAccum(GL_LOAD, 1.0f);
-			m_rasterizer->SetMotionBlur(2);
-		}
-		else if (value >= 0.0f && value <= 1.0f) {
-			glAccum(GL_MULT, value);
-			glAccum(GL_ACCUM, 1.0f - value);
-			glAccum(GL_RETURN, 1.0f);
-			glFlush();
-		}
-	}
-}
-
->>>>>>> 53542446
 void RAS_OpenGLRasterizer::PrintHardwareInfo()
 {
 	CM_Message("GL_VENDOR: " << glGetString(GL_VENDOR));
