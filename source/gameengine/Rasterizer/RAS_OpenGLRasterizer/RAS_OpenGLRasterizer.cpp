--- conflicted
+++ resolved
@@ -435,18 +435,10 @@
 		}
 		MT_Scalar rad = debugShapes[i].m_param2.x();
 		int n = (int)debugShapes[i].m_param2.y();
-<<<<<<< HEAD
 		for (int j = 0; j < n; j++) {
 			MT_Scalar theta = j * M_PI * 2 / n;
-			MT_Vector3 pos(cos(theta) * rad, sin(theta) * rad, 0.0f);
+			MT_Vector3 pos(cosf(theta) * rad, sinf(theta) * rad, 0.0f);
 			pos = pos * tr;
-=======
-		for (int j = 0; j<n; j++)
-		{
-			MT_Scalar theta = j*(float)M_PI*2/n;
-			MT_Vector3 pos(cosf(theta) * rad, sinf(theta) * rad, 0.0f);
-			pos = pos*tr;
->>>>>>> 88191f7f
 			pos += debugShapes[i].m_pos;
 			const MT_Scalar *posPtr = &pos.x();
 			glVertex3fv(posPtr);
@@ -1505,13 +1497,8 @@
 }
 
 void RAS_OpenGLRasterizer::RenderText3D(
-<<<<<<< HEAD
-    int fontid, const char *text, int size, int dpi,
-    const float color[4], const double mat[16], float aspect)
-=======
         int fontid, const char *text, int size, int dpi,
         const float color[4], const float mat[16], float aspect)
->>>>>>> 88191f7f
 {
 	/* gl prepping */
 	DisableForText();
