/*
 * ***** BEGIN GPL LICENSE BLOCK *****
 *
 * This program is free software; you can redistribute it and/or
 * modify it under the terms of the GNU General Public License
 * as published by the Free Software Foundation; either version 2
 * of the License, or (at your option) any later version.
 *
 * This program is distributed in the hope that it will be useful,
 * but WITHOUT ANY WARRANTY; without even the implied warranty of
 * MERCHANTABILITY or FITNESS FOR A PARTICULAR PURPOSE.  See the
 * GNU General Public License for more details.
 *
 * You should have received a copy of the GNU General Public License
 * along with this program; if not, write to the Free Software Foundation,
 * Inc., 51 Franklin Street, Fifth Floor, Boston, MA 02110-1301, USA.
 *
 * The Original Code is Copyright (C) 2001-2002 by NaN Holding BV.
 * All rights reserved.
 *
 * The Original Code is: all of this file.
 *
 * Contributor(s): none yet.
 *
 * ***** END GPL LICENSE BLOCK *****
 */

/** \file gameengine/Rasterizer/RAS_OpenGLRasterizer/RAS_OpenGLRasterizer.cpp
 *  \ingroup bgerastogl
 */

#include "RAS_OpenGLRasterizer.h"
#include "RAS_IPolygonMaterial.h"

#include "GPU_glew.h"

#include "RAS_MeshUser.h"

#include "GPU_draw.h"
#include "GPU_extensions.h"
#include "GPU_material.h"
#include "GPU_shader.h"

extern "C" {
#  include "BLF_api.h"
#  include "BKE_DerivedMesh.h"
}

#include "MEM_guardedalloc.h"

#include "CM_Message.h"

// WARNING: Always respect the order from RAS_Rasterizer::EnableBit.
static const int openGLEnableBitEnums[] = {
	GL_DEPTH_TEST, // RAS_DEPTH_TEST
	GL_ALPHA_TEST, // RAS_ALPHA_TEST
	GL_SCISSOR_TEST, // RAS_SCISSOR_TEST
	GL_TEXTURE_2D, // RAS_TEXTURE_2D
	GL_TEXTURE_CUBE_MAP_ARB, // RAS_TEXTURE_CUBE_MAP
	GL_BLEND, // RAS_BLEND
	GL_COLOR_MATERIAL, // RAS_COLOR_MATERIAL
	GL_CULL_FACE, // RAS_CULL_FACE
	GL_FOG, // RAS_FOG
	GL_LIGHTING, // RAS_LIGHTING
	GL_MULTISAMPLE_ARB, // RAS_MULTISAMPLE
	GL_POLYGON_STIPPLE, // RAS_POLYGON_STIPPLE
	GL_POLYGON_OFFSET_FILL, // RAS_POLYGON_OFFSET_FILL
	GL_POLYGON_OFFSET_LINE, // RAS_POLYGON_OFFSET_LINE
	GL_TEXTURE_GEN_S, // RAS_TEXTURE_GEN_S
	GL_TEXTURE_GEN_T, // RAS_TEXTURE_GEN_T
	GL_TEXTURE_GEN_R, // RAS_TEXTURE_GEN_R
	GL_TEXTURE_GEN_Q // RAS_TEXTURE_GEN_Q
};

// WARNING: Always respect the order from RAS_Rasterizer::DepthFunc.
static const int openGLDepthFuncEnums[] = {
	GL_NEVER, // RAS_NEVER
	GL_LEQUAL, // RAS_LEQUAL
	GL_LESS, // RAS_LESS
	GL_ALWAYS, // RAS_ALWAYS
	GL_GEQUAL, // RAS_GEQUAL
	GL_GREATER, // RAS_GREATER
	GL_NOTEQUAL, // RAS_NOTEQUAL
	GL_EQUAL // RAS_EQUAL
};

// WARNING: Always respect the order from RAS_Rasterizer::MatrixMode.
static const int openGLMatrixModeEnums[] = {
	GL_PROJECTION, // RAS_PROJECTION
	GL_MODELVIEW, // RAS_MODELVIEW
	GL_TEXTURE // RAS_TEXTURE
};

// WARNING: Always respect the order from RAS_Rasterizer::BlendFunc.
static const int openGLBlendFuncEnums[] = {
	GL_ZERO, // RAS_ZERO,
	GL_ONE, // RAS_ONE,
	GL_SRC_COLOR, // RAS_SRC_COLOR,
	GL_ONE_MINUS_SRC_COLOR, // RAS_ONE_MINUS_SRC_COLOR,
	GL_DST_COLOR, // RAS_DST_COLOR,
	GL_ONE_MINUS_DST_COLOR, // RAS_ONE_MINUS_DST_COLOR,
	GL_SRC_ALPHA, // RAS_SRC_ALPHA,
	GL_ONE_MINUS_SRC_ALPHA, // RAS_ONE_MINUS_SRC_ALPHA,
	GL_DST_ALPHA, // RAS_DST_ALPHA,
	GL_ONE_MINUS_DST_ALPHA, // RAS_ONE_MINUS_DST_ALPHA,
	GL_SRC_ALPHA_SATURATE // RAS_SRC_ALPHA_SATURATE
};

RAS_OpenGLRasterizer::ScreenPlane::ScreenPlane()
{
	// Generate the VBO and IBO for screen overlay plane.
	glGenBuffersARB(1, &m_vbo);
	glGenBuffersARB(1, &m_ibo);

	// Vertexes for screen plane, it contains the vertex position (3 floats) and the vertex uv after (2 floats, total size = 5 floats).
	static const float vertices[] = {
		//   3f position   |   2f UV
		-1.0f, -1.0f, 1.0f, 0.0f, 0.0f,
		-1.0f,  1.0f, 1.0f, 0.0f, 1.0f,
		 1.0f,  1.0f, 1.0f, 1.0f, 1.0f,
		 1.0f, -1.0f, 1.0f, 1.0f, 0.0f
	};
	// Indices for screen plane.
	static const GLubyte indices[] = {3, 2, 1, 0};

	// Send indices in the sreen plane IBO.
	glBindBufferARB(GL_ELEMENT_ARRAY_BUFFER_ARB, m_ibo);
	glBufferData(GL_ELEMENT_ARRAY_BUFFER, sizeof(indices), indices, GL_STATIC_DRAW);

	// Send vertexes in the screen plane VBO.
	glBindBufferARB(GL_ARRAY_BUFFER_ARB, m_vbo);
	glBufferData(GL_ARRAY_BUFFER, sizeof(vertices), vertices, GL_STATIC_DRAW);

	// Unbind modified VBOs
	glBindBufferARB(GL_ARRAY_BUFFER_ARB, 0);
	glBindBufferARB(GL_ELEMENT_ARRAY_BUFFER_ARB, 0);
}

RAS_OpenGLRasterizer::ScreenPlane::~ScreenPlane()
{
	// Delete screen overlay plane VBO/IBO
	glDeleteBuffersARB(1, &m_vbo);
	glDeleteBuffersARB(1, &m_ibo);
}

inline void RAS_OpenGLRasterizer::ScreenPlane::Render()
{
	// Bind screen plane VBO/IBO
	glBindBufferARB(GL_ARRAY_BUFFER_ARB, m_vbo);
	glBindBufferARB(GL_ELEMENT_ARRAY_BUFFER_ARB, m_ibo);

	// Enable vertex/uv pointer.
	glEnableClientState(GL_VERTEX_ARRAY);
	glEnableClientState(GL_TEXTURE_COORD_ARRAY);

	// Bind vertex/uv pointer with VBO offset. (position = 0, uv = 3*float, stride = 5*float).
	glVertexPointer(3, GL_FLOAT, sizeof(float) * 5, 0);
	glTexCoordPointer(2, GL_FLOAT, sizeof(float) * 5, ((char *)nullptr) + sizeof(float) * 3);

	// Draw in traignel fan mode to reduce IBO size.
	glDrawElements(GL_TRIANGLE_FAN, 4, GL_UNSIGNED_BYTE, 0);

	// Disable vertex/uv pointer.
	glDisableClientState(GL_VERTEX_ARRAY);
	glDisableClientState(GL_TEXTURE_COORD_ARRAY);

	// Unbind screen plane VBO/IBO.
	glBindBufferARB(GL_ARRAY_BUFFER_ARB, 0);
	glBindBufferARB(GL_ELEMENT_ARRAY_BUFFER_ARB, 0);
}

RAS_OpenGLRasterizer::RAS_OpenGLRasterizer(RAS_Rasterizer *rasterizer)
	:m_rasterizer(rasterizer)
{
}

RAS_OpenGLRasterizer::~RAS_OpenGLRasterizer()
{
}

unsigned short RAS_OpenGLRasterizer::GetNumLights() const
{
	int numlights = 0;
	glGetIntegerv(GL_MAX_LIGHTS, (GLint *)&numlights);

	if (numlights > 8) {
		return 8;
	}
	return numlights;
}

void RAS_OpenGLRasterizer::Enable(RAS_Rasterizer::EnableBit bit)
{
	glEnable(openGLEnableBitEnums[bit]);
}

void RAS_OpenGLRasterizer::Disable(RAS_Rasterizer::EnableBit bit)
{
	glDisable(openGLEnableBitEnums[bit]);
}

void RAS_OpenGLRasterizer::EnableLight(unsigned short count)
{
	glDisable((GLenum)(GL_LIGHT0 + count));
}

void RAS_OpenGLRasterizer::DisableLight(unsigned short count)
{
	glDisable((GLenum)(GL_LIGHT0 + count));
}

void RAS_OpenGLRasterizer::SetDepthFunc(RAS_Rasterizer::DepthFunc func)
{
	glDepthFunc(openGLDepthFuncEnums[func]);
}

void RAS_OpenGLRasterizer::SetBlendFunc(RAS_Rasterizer::BlendFunc src, RAS_Rasterizer::BlendFunc dst)
{
	glBlendFunc(openGLBlendFuncEnums[src], openGLBlendFuncEnums[dst]);
}

void RAS_OpenGLRasterizer::Init()
{
	glShadeModel(GL_SMOOTH);
}

void RAS_OpenGLRasterizer::SetAmbient(const MT_Vector3& amb, float factor)
{
	float ambient[] = {amb.x() * factor, amb.y() * factor, amb.z() * factor, 1.0f};
	glLightModelfv(GL_LIGHT_MODEL_AMBIENT, ambient);
}

void RAS_OpenGLRasterizer::SetFog(short type, float start, float dist, float intensity, const MT_Vector3& color)
{
	float params[4] = {color[0], color[1], color[2], 1.0f};
	glFogi(GL_FOG_MODE, GL_LINEAR);
	glFogf(GL_FOG_DENSITY, intensity / 10.0f);
	glFogf(GL_FOG_START, start);
	glFogf(GL_FOG_END, start + dist);
	glFogfv(GL_FOG_COLOR, params);
}

void RAS_OpenGLRasterizer::Exit()
{
	if (GLEW_EXT_separate_specular_color || GLEW_VERSION_1_2)
		glLightModeli(GL_LIGHT_MODEL_COLOR_CONTROL, GL_SINGLE_COLOR);
}

void RAS_OpenGLRasterizer::BeginFrame()
{
	glShadeModel(GL_SMOOTH);
}

void RAS_OpenGLRasterizer::SetDepthMask(RAS_Rasterizer::DepthMask depthmask)
{
	glDepthMask(depthmask == RAS_Rasterizer::RAS_DEPTHMASK_DISABLED ? GL_FALSE : GL_TRUE);
}

unsigned int *RAS_OpenGLRasterizer::MakeScreenshot(int x, int y, int width, int height)
{
	unsigned int *pixeldata = nullptr;

	if (width && height) {
		pixeldata = (unsigned int*) malloc(sizeof(unsigned int) * width * height);
		glReadBuffer(GL_FRONT);
		glReadPixels(x, y, width, height, GL_RGBA, GL_UNSIGNED_BYTE, pixeldata);
		glFinish();
		glReadBuffer(GL_BACK);
	}

	return pixeldata;
}

void RAS_OpenGLRasterizer::Clear(int clearbit)
{
	GLbitfield glclearbit = 0;

	if (clearbit & RAS_Rasterizer::RAS_COLOR_BUFFER_BIT) {
		glclearbit |= GL_COLOR_BUFFER_BIT;
	}
	if (clearbit & RAS_Rasterizer::RAS_DEPTH_BUFFER_BIT) {
		glclearbit |= GL_DEPTH_BUFFER_BIT;
	}
	if (clearbit & RAS_Rasterizer::RAS_STENCIL_BUFFER_BIT) {
		glclearbit |= GL_STENCIL_BUFFER_BIT;
	}

	glClear(glclearbit);
}

void RAS_OpenGLRasterizer::SetClearColor(float r, float g, float b, float a)
{
	glClearColor(r, g, b, a);
}

void RAS_OpenGLRasterizer::SetClearDepth(float d)
{
	glClearDepth(d);
}

void RAS_OpenGLRasterizer::SetColorMask(bool r, bool g, bool b, bool a)
{
	glColorMask(r ? GL_TRUE : GL_FALSE, g ? GL_TRUE : GL_FALSE, b ? GL_TRUE : GL_FALSE, a ? GL_TRUE : GL_FALSE);
}

void RAS_OpenGLRasterizer::DrawOverlayPlane()
{
	m_screenPlane.Render();
}

// Code for hooking into Blender's mesh drawing for derived meshes.
// If/when we use more of Blender's drawing code, we may be able to
// clean this up
static bool current_wireframe;
static RAS_MaterialBucket *current_bucket;
static RAS_IPolyMaterial *current_polymat;
static RAS_MeshSlot *current_ms;
static RAS_MeshObject *current_mesh;
static int current_blmat_nr;
static GPUVertexAttribs current_gpu_attribs;
static Image *current_image;
static int CheckMaterialDM(int matnr, void *attribs)
{
	// only draw the current material
	if (matnr != current_blmat_nr)
		return 0;
	GPUVertexAttribs *gattribs = (GPUVertexAttribs *)attribs;
	if (gattribs)
		memcpy(gattribs, &current_gpu_attribs, sizeof(GPUVertexAttribs));
	return 1;
}

static DMDrawOption CheckTexDM(MTexPoly *mtexpoly, const bool has_mcol, int matnr)
{

	// index is the original face index, retrieve the polygon
	if (matnr == current_blmat_nr &&
		(mtexpoly == nullptr || mtexpoly->tpage == current_image)) {
		// must handle color.
		if (current_wireframe)
			return DM_DRAW_OPTION_NO_MCOL;
		if (current_polymat->UsesObjectColor()) {
			const MT_Vector4& rgba = current_ms->m_meshUser->GetColor();
			glColor4d(rgba[0], rgba[1], rgba[2], rgba[3]);
			// don't use mcol
			return DM_DRAW_OPTION_NO_MCOL;
		}
		if (!has_mcol) {
			// we have to set the color from the material
			unsigned char rgba[4];
			current_polymat->GetRGBAColor(rgba);
			glColor4ubv((const GLubyte *)rgba);
			return DM_DRAW_OPTION_NORMAL;
		}
		return DM_DRAW_OPTION_NORMAL;
	}
	return DM_DRAW_OPTION_SKIP;
}

void RAS_OpenGLRasterizer::DrawDerivedMesh(RAS_MeshSlot *ms, RAS_Rasterizer::DrawType drawingmode)
{
	// mesh data is in derived mesh
	current_bucket = ms->m_bucket;
	current_polymat = current_bucket->GetPolyMaterial();
	current_ms = ms;
	current_mesh = ms->m_mesh;
	current_wireframe = drawingmode <= RAS_Rasterizer::RAS_WIREFRAME;
	// MCol *mcol = (MCol*)ms->m_pDerivedMesh->getFaceDataArray(ms->m_pDerivedMesh, CD_MCOL); /* UNUSED */

	// handle two-side
	if (current_polymat->GetDrawingMode() & RAS_Rasterizer::RAS_BACKCULL)
		m_rasterizer->SetCullFace(true);
	else
		m_rasterizer->SetCullFace(false);

	if (current_bucket->IsWire()) {
		SetLines(true);
	}

	bool wireframe = (drawingmode == RAS_Rasterizer::RAS_WIREFRAME);
	if (current_polymat->GetFlag() & RAS_BLENDERGLSL) {
		// GetMaterialIndex return the original mface material index,
		// increment by 1 to match what derived mesh is doing
		current_blmat_nr = current_ms->m_meshMaterial->m_index + 1;
		// For GLSL we need to retrieve the GPU material attribute
		Material* blmat = current_polymat->GetBlenderMaterial();
		Scene* blscene = current_polymat->GetBlenderScene();
		if (!current_wireframe && blscene && blmat)
			GPU_material_vertex_attributes(GPU_material_from_blender(blscene, blmat, false, current_polymat->UseInstancing()), &current_gpu_attribs);
		else
			memset(&current_gpu_attribs, 0, sizeof(current_gpu_attribs));
		// DM draw can mess up blending mode, restore at the end
		int current_blend_mode = GPU_get_material_alpha_blend();

		if (wireframe) {
			glColor4f(0.0f, 0.0f, 0.0f, 1.0f);
		}
		ms->m_pDerivedMesh->drawFacesGLSL(ms->m_pDerivedMesh, CheckMaterialDM);
		GPU_set_material_alpha_blend(current_blend_mode);
	} else {
		//ms->m_pDerivedMesh->drawMappedFacesTex(ms->m_pDerivedMesh, CheckTexfaceDM, mcol);
		current_blmat_nr = current_ms->m_meshMaterial->m_index;
		current_image = current_polymat->GetBlenderImage();

		if (wireframe) {
			glColor4f(0.0f, 0.0f, 0.0f, 1.0f);
		}
		ms->m_pDerivedMesh->drawFacesTex(ms->m_pDerivedMesh, CheckTexDM, nullptr, nullptr, DM_DRAW_USE_ACTIVE_UV);
	}

<<<<<<< HEAD
	if (current_bucket->IsWire()) {
		SetLines(false);
=======
	bool negX = (scale[0] < 0.0f);
	bool negY = (scale[1] < 0.0f);
	bool negZ = (scale[2] < 0.0f);
	if (negX || negY || negZ) {
		m_viewmatrix.tscale((negX)?-1.0f:1.0f, (negY)?-1.0f:1.0f, (negZ)?-1.0f:1.0f, 1.0);
>>>>>>> 37bc3850
	}
}

void RAS_OpenGLRasterizer::SetViewport(int x, int y, int width, int height)
{
	glViewport(x, y, width, height);
}

void RAS_OpenGLRasterizer::GetViewport(int *rect)
{
	glGetIntegerv(GL_VIEWPORT, rect);
}

void RAS_OpenGLRasterizer::SetScissor(int x, int y, int width, int height)
{
	glScissor(x, y, width, height);
}

void RAS_OpenGLRasterizer::SetLines(bool enable)
{
	if (enable) {
		glPolygonMode(GL_FRONT_AND_BACK, GL_LINE);
	}
	else {
		glPolygonMode(GL_FRONT_AND_BACK, GL_FILL);
	}
}

void RAS_OpenGLRasterizer::SetSpecularity(float specX,
                                          float specY,
                                          float specZ,
                                          float specval)
{
	GLfloat mat_specular[] = {specX, specY, specZ, specval};
	glMaterialfv(GL_FRONT_AND_BACK, GL_SPECULAR, mat_specular);
}

void RAS_OpenGLRasterizer::SetShinyness(float shiny)
{
	GLfloat mat_shininess[] = { shiny };
	glMaterialfv(GL_FRONT_AND_BACK, GL_SHININESS, mat_shininess);
}

void RAS_OpenGLRasterizer::SetDiffuse(float difX, float difY, float difZ, float diffuse)
{
	GLfloat mat_diffuse[] = {difX, difY, difZ, diffuse};
	glMaterialfv(GL_FRONT_AND_BACK, GL_DIFFUSE, mat_diffuse);
}

void RAS_OpenGLRasterizer::SetEmissive(float eX, float eY, float eZ, float e)
{
	GLfloat mat_emit[] = {eX, eY, eZ, e};
	glMaterialfv(GL_FRONT_AND_BACK, GL_EMISSION, mat_emit);
}

void RAS_OpenGLRasterizer::SetPolygonOffset(float mult, float add)
{
	glPolygonOffset(mult, add);
}

void RAS_OpenGLRasterizer::EnableClipPlane(unsigned short index, const MT_Vector4& plane)
{
	double planev[4] = {plane.x(), plane.y(), plane.z(), plane.w()};
	glClipPlane(GL_CLIP_PLANE0 + index, planev);
	glEnable(GL_CLIP_PLANE0 + index);
}

void RAS_OpenGLRasterizer::DisableClipPlane(unsigned short index)
{
	glDisable(GL_CLIP_PLANE0 + index);
}

void RAS_OpenGLRasterizer::SetFrontFace(bool ccw)
{
	if (ccw) {
		glFrontFace(GL_CCW);
	}
	else {
		glFrontFace(GL_CW);
	}
}

void RAS_OpenGLRasterizer::EnableLights()
{
	glColorMaterial(GL_FRONT_AND_BACK, GL_AMBIENT_AND_DIFFUSE);
	glLightModeli(GL_LIGHT_MODEL_TWO_SIDE, GL_TRUE);
	glLightModeli(GL_LIGHT_MODEL_LOCAL_VIEWER, (m_rasterizer->GetCameraOrtho()) ? GL_FALSE : GL_TRUE);
}

void RAS_OpenGLRasterizer::DisableForText()
{
	for (int i = 0; i < RAS_Texture::MaxUnits; i++) {
		glActiveTextureARB(GL_TEXTURE0_ARB + i);

		if (GLEW_ARB_texture_cube_map) {
			Disable(RAS_Rasterizer::RAS_TEXTURE_CUBE_MAP);
		}
		Disable(RAS_Rasterizer::RAS_TEXTURE_2D);
	}

	glActiveTextureARB(GL_TEXTURE0_ARB);
}

void RAS_OpenGLRasterizer::RenderText3D(
        int fontid, const std::string& text, int size, int dpi,
        const float color[4], const float mat[16], float aspect)
{
	/* gl prepping */
	m_rasterizer->DisableForText();
	SetFrontFace(true);

	/* the actual drawing */
	glColor4fv(color);

	/* multiply the text matrix by the object matrix */
	BLF_enable(fontid, BLF_MATRIX | BLF_ASPECT);
	BLF_matrix(fontid, mat);

	/* aspect is the inverse scale that allows you to increase
	 * your resolution without sizing the final text size
	 * the bigger the size, the smaller the aspect */
	BLF_aspect(fontid, aspect, aspect, aspect);

	BLF_size(fontid, size, dpi);
	BLF_position(fontid, 0, 0, 0);
	BLF_draw(fontid, text.c_str(), text.size());

	BLF_disable(fontid, BLF_MATRIX | BLF_ASPECT);

	m_rasterizer->SetAlphaBlend(GPU_BLEND_SOLID);
}

void RAS_OpenGLRasterizer::PushMatrix()
{
	glPushMatrix();
}

void RAS_OpenGLRasterizer::PopMatrix()
{
	glPopMatrix();
}

void RAS_OpenGLRasterizer::SetMatrixMode(RAS_Rasterizer::MatrixMode mode)
{
	glMatrixMode(openGLMatrixModeEnums[mode]);
}

void RAS_OpenGLRasterizer::MultMatrix(const float mat[16])
{
	glMultMatrixf(mat);
}

void RAS_OpenGLRasterizer::LoadMatrix(const float mat[16])
{
	glLoadMatrixf(mat);
}

void RAS_OpenGLRasterizer::LoadIdentity()
{
	glLoadIdentity();
}

void RAS_OpenGLRasterizer::MotionBlur(unsigned short state, float value)
{
	if (state) {
		if (state == 1) {
			// bugfix:load color buffer into accum buffer for the first time(state=1)
			glAccum(GL_LOAD, 1.0f);
			m_rasterizer->SetMotionBlur(2);
		}
		else if (value >= 0.0f && value <= 1.0f) {
			glAccum(GL_MULT, value);
			glAccum(GL_ACCUM, 1.0f - value);
			glAccum(GL_RETURN, 1.0f);
			glFlush();
		}
	}
}

void RAS_OpenGLRasterizer::PrintHardwareInfo()
{
	CM_Message("GL_VENDOR: " << glGetString(GL_VENDOR));
	CM_Message("GL_RENDERER: " << glGetString(GL_RENDERER));
	CM_Message("GL_VERSION:  " << glGetString(GL_VERSION));
	bool support=0;
	CM_Message("Supported Extensions...");
	CM_Message(" GL_ARB_shader_objects supported?       "<< (GLEW_ARB_shader_objects?"yes.":"no."));
	CM_Message(" GL_ARB_geometry_shader4 supported?     "<< (GLEW_ARB_geometry_shader4 ? "yes." : "no."));

	support= GLEW_ARB_vertex_shader;
	CM_Message(" GL_ARB_vertex_shader supported?        "<< (support?"yes.":"no."));
	if (support) {
		CM_Message(" ----------Details----------");
		int max=0;
		glGetIntegerv(GL_MAX_VERTEX_UNIFORM_COMPONENTS_ARB, (GLint*)&max);
		CM_Message("  Max uniform components." << max);

		glGetIntegerv(GL_MAX_VARYING_FLOATS_ARB, (GLint*)&max);
		CM_Message("  Max varying floats." << max);

		glGetIntegerv(GL_MAX_VERTEX_TEXTURE_IMAGE_UNITS_ARB, (GLint*)&max);
		CM_Message("  Max vertex texture units." << max);

		glGetIntegerv(GL_MAX_VERTEX_ATTRIBS_ARB, (GLint*)&max);
		CM_Message("  Max vertex attribs." << max);

		glGetIntegerv(GL_MAX_COMBINED_TEXTURE_IMAGE_UNITS_ARB, (GLint*)&max);
		CM_Message("  Max combined texture units." << max);
		CM_Message("");
	}

	support=GLEW_ARB_fragment_shader;
	CM_Message(" GL_ARB_fragment_shader supported?      "<< (support?"yes.":"no."));
	if (support) {
		CM_Message(" ----------Details----------");
		int max=0;
		glGetIntegerv(GL_MAX_FRAGMENT_UNIFORM_COMPONENTS_ARB, (GLint*)&max);
		CM_Message("  Max uniform components." << max);
		CM_Message("");
	}

	support = GLEW_ARB_texture_cube_map;
	CM_Message(" GL_ARB_texture_cube_map supported?     "<< (support?"yes.":"no."));
	if (support) {
		CM_Message(" ----------Details----------");
		int size=0;
		glGetIntegerv(GL_MAX_CUBE_MAP_TEXTURE_SIZE_ARB, (GLint*)&size);
		CM_Message("  Max cubemap size." << size);
		CM_Message("");
	}

	support = GLEW_ARB_multitexture;
	CM_Message(" GL_ARB_multitexture supported?         "<< (support?"yes.":"no."));
	if (support) {
		CM_Message(" ----------Details----------");
		int units=0;
		glGetIntegerv(GL_MAX_TEXTURE_UNITS_ARB, (GLint*)&units);
		CM_Message("  Max texture units available.  " << units);
		CM_Message("");
	}

	CM_Message(" GL_ARB_texture_env_combine supported?  "<< (GLEW_ARB_texture_env_combine?"yes.":"no."));

	CM_Message(" GL_ARB_texture_non_power_of_two supported?  " << (GPU_full_non_power_of_two_support()?"yes.":"no."));

	CM_Message(" GL_ARB_draw_instanced supported?  "<< (GLEW_ARB_draw_instanced?"yes.":"no."));
}<|MERGE_RESOLUTION|>--- conflicted
+++ resolved
@@ -408,16 +408,8 @@
 		ms->m_pDerivedMesh->drawFacesTex(ms->m_pDerivedMesh, CheckTexDM, nullptr, nullptr, DM_DRAW_USE_ACTIVE_UV);
 	}
 
-<<<<<<< HEAD
 	if (current_bucket->IsWire()) {
 		SetLines(false);
-=======
-	bool negX = (scale[0] < 0.0f);
-	bool negY = (scale[1] < 0.0f);
-	bool negZ = (scale[2] < 0.0f);
-	if (negX || negY || negZ) {
-		m_viewmatrix.tscale((negX)?-1.0f:1.0f, (negY)?-1.0f:1.0f, (negZ)?-1.0f:1.0f, 1.0);
->>>>>>> 37bc3850
 	}
 }
 
