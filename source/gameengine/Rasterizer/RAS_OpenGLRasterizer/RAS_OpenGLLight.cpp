--- conflicted
+++ resolved
@@ -156,27 +156,13 @@
 	//glLightfv((GLenum)(GL_LIGHT0 +//0 slot), GL_SPECULAR, vec);
 	//glEnable((GLenum)(GL_LIGHT0 +//0 slot));
 
-<<<<<<< HEAD
-	const MT_Matrix4x4 worldmatrix = kxlight->NodeGetWorldTransform().toMatrix();
-
-	vec[0] = worldmatrix[0][3];
-	vec[1] = worldmatrix[1][3];
-	vec[2] = worldmatrix[2][3];
-	vec[3] = 1.0f;
-=======
 	GPULamp *lamp = GetGPULamp();
 	KX_LightObject *kxlight = (KX_LightObject *)m_light;
 	EEVEE_Light *lightsData = KX_GetActiveScene()->GetEeveeLightsData();
 	Lamp *la = (Lamp *)kxlight->GetBlenderObject()->data;
 	float obmat[4][4];
-	// lights don't get their openGL matrix updated, do it now
-	if (kxlight->GetSGNode()->IsDirty())
-		kxlight->GetOpenGLMatrix();
-	float *dobmat = kxlight->GetOpenGLMatrixPtr()->getPointer();
-
-	for (int i = 0; i < 4; i++)
-		for (int j = 0; j < 4; j++, dobmat++)
-			obmat[i][j] = (float)*dobmat;
+	const MT_Transform trans = kxlight->NodeGetWorldTransform();
+	trans.getValue(&obmat[0][0]);
 	int hide = kxlight->GetVisible() ? 0 : 1;
 	GPU_lamp_update(lamp, m_layer, hide, obmat);
 
@@ -191,7 +177,6 @@
 
 	/* Influence Radius */
 	lightsData[slot].dist = la->dist;
->>>>>>> 8898edb3
 
 	/* Vectors */
 	normalize_m4_m4_ex(mat, obmat, scale);
@@ -199,36 +184,6 @@
 	normalize_v3(lightsData[slot].forwardvec);
 	negate_v3(lightsData[slot].forwardvec);
 
-<<<<<<< HEAD
-		vec[0] = worldmatrix[0][2];
-		vec[1] = worldmatrix[1][2];
-		vec[2] = worldmatrix[2][2];
-		//vec[0] = base->object->obmat[2][0];
-		//vec[1] = base->object->obmat[2][1];
-		//vec[2] = base->object->obmat[2][2];
-		vec[3] = 0.0f;
-		glLightfv((GLenum)(GL_LIGHT0 + slot), GL_POSITION, vec);
-	}
-	else {
-		//vec[3] = 1.0;
-		glLightfv((GLenum)(GL_LIGHT0 + slot), GL_POSITION, vec);
-		glLightf((GLenum)(GL_LIGHT0 + slot), GL_CONSTANT_ATTENUATION, 1.0f);
-		glLightf((GLenum)(GL_LIGHT0 + slot), GL_LINEAR_ATTENUATION, m_att1 / m_distance);
-		// without this next line it looks backward compatible.
-		//attennuation still is acceptable
-		glLightf((GLenum)(GL_LIGHT0 + slot), GL_QUADRATIC_ATTENUATION, m_att2 / (m_distance * m_distance));
-
-		if (m_type == RAS_ILightObject::LIGHT_SPOT) {
-			vec[0] = -worldmatrix[0][2];
-			vec[1] = -worldmatrix[1][2];
-			vec[2] = -worldmatrix[2][2];
-			//vec[0] = -base->object->obmat[2][0];
-			//vec[1] = -base->object->obmat[2][1];
-			//vec[2] = -base->object->obmat[2][2];
-			glLightfv((GLenum)(GL_LIGHT0 + slot), GL_SPOT_DIRECTION, vec);
-			glLightf((GLenum)(GL_LIGHT0 + slot), GL_SPOT_CUTOFF, m_spotsize / 2.0f);
-			glLightf((GLenum)(GL_LIGHT0 + slot), GL_SPOT_EXPONENT, 128.0f * m_spotblend);
-=======
 	copy_v3_v3(lightsData[slot].rightvec, mat[0]);
 	normalize_v3(lightsData[slot].rightvec);
 
@@ -247,7 +202,6 @@
 		lightsData[slot].sizex = max_ff(0.0001f, la->area_size * scale[0] * 0.5f);
 		if (la->area_shape == LA_AREA_RECT) {
 			lightsData[slot].sizey = max_ff(0.0001f, la->area_sizey * scale[1] * 0.5f);
->>>>>>> 8898edb3
 		}
 		else {
 			lightsData[slot].sizey = max_ff(0.0001f, la->area_size * scale[1] * 0.5f);
@@ -423,7 +377,6 @@
 
 void RAS_OpenGLLight::Update()
 {
-<<<<<<< HEAD
 	GPULamp *lamp;
 	KX_LightObject *kxlight = (KX_LightObject *)m_light;
 
@@ -439,6 +392,4 @@
 		GPU_lamp_update_distance(lamp, m_distance, m_att1, m_att2, m_coeff_const, m_coeff_lin, m_coeff_quad);
 		GPU_lamp_update_spot(lamp, m_spotsize, m_spotblend);
 	}
-=======
->>>>>>> 8898edb3
-}
+}
