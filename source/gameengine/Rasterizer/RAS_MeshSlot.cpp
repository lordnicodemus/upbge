/*
 * ***** BEGIN GPL LICENSE BLOCK *****
 *
 * This program is free software; you can redistribute it and/or
 * modify it under the terms of the GNU General Public License
 * as published by the Free Software Foundation; either version 2
 * of the License, or (at your option) any later version.
 *
 * This program is distributed in the hope that it will be useful,
 * but WITHOUT ANY WARRANTY; without even the implied warranty of
 * MERCHANTABILITY or FITNESS FOR A PARTICULAR PURPOSE.  See the
 * GNU General Public License for more details.
 *
 * You should have received a copy of the GNU General Public License
 * along with this program; if not, write to the Free Software Foundation,
 * Inc., 51 Franklin Street, Fifth Floor, Boston, MA 02110-1301, USA.
 *
 * The Original Code is Copyright (C) 2001-2002 by NaN Holding BV.
 * All rights reserved.
 *
 * The Original Code is: all of this file.
 *
 * Contributor(s): none yet.
 *
 * ***** END GPL LICENSE BLOCK *****
 */

/** \file gameengine/Rasterizer/RAS_MeshSlot.cpp
 *  \ingroup bgerast
 */

#include "RAS_MeshSlot.h"
#include "RAS_MeshUser.h"
#include "RAS_IPolygonMaterial.h"
#include "RAS_TexVert.h"
#include "RAS_MeshObject.h"
#include "RAS_IStorageInfo.h"
#include "GPU_material.h"
#include "GPU_shader.h"
#include "GPU_texture.h"
#include "DNA_scene_types.h"

#include "KX_Globals.h"
#include "KX_Scene.h"
#include "KX_Camera.h"

extern "C" {
#  include "../gpu/intern/gpu_codegen.h"
}

#ifdef _MSC_VER
#  pragma warning (disable:4786)
#endif

#ifdef WIN32
#  include <windows.h>
#endif // WIN32

static RAS_DummyNodeData dummyNodeData;

// mesh slot
RAS_MeshSlot::RAS_MeshSlot(RAS_MeshObject *mesh, RAS_MeshUser *meshUser, RAS_DisplayArrayBucket *arrayBucket)
	:m_node(this, &dummyNodeData, std::mem_fn(&RAS_MeshSlot::RunNode), nullptr),
	m_displayArrayBucket(arrayBucket),
	m_mesh(mesh),
	m_pDerivedMesh(nullptr),
	m_meshUser(meshUser),
	m_batchPartIndex(-1)
{
}

RAS_MeshSlot::~RAS_MeshSlot()
{
}

void RAS_MeshSlot::SetDisplayArrayBucket(RAS_DisplayArrayBucket *arrayBucket)
{
	m_displayArrayBucket = arrayBucket;
}

void RAS_MeshSlot::GenerateTree(RAS_DisplayArrayUpwardNode& root, RAS_UpwardTreeLeafs& leafs)
{
	m_node.SetParent(&root);
	leafs.push_back(&m_node);
}

void RAS_MeshSlot::RunNode(const RAS_MeshSlotNodeTuple& tuple)
{
	RAS_ManagerNodeData *managerData = tuple.m_managerData;
	RAS_MaterialNodeData *materialData = tuple.m_materialData;
	RAS_DisplayArrayNodeData *displayArrayData = tuple.m_displayArrayData;
	RAS_Rasterizer *rasty = managerData->m_rasty;
	rasty->SetClientObject(m_meshUser->GetClientObject());
	rasty->SetFrontFace(m_meshUser->GetFrontFace());


	if (!managerData->m_shaderOverride) {
<<<<<<< HEAD
		materialData->m_material->ActivateMeshSlot(this, rasty); // TODO sent the matrix with billboard/ray transform
	}
=======
		rasty->ProcessLighting(materialData->m_useLighting, managerData->m_trans);
		materialData->m_material->ActivateMeshSlot(this, rasty);
>>>>>>> d404760e

		RAS_IStorageInfo *storage = displayArrayData->m_storageInfo;
		if (materialData->m_zsort && storage) {
			m_mesh->SortPolygons(displayArrayData->m_array, managerData->m_trans * MT_Transform(m_meshUser->GetMatrix()),
								 storage->GetIndexMap());
			storage->FlushIndexMap();
		}
	}

	rasty->PushMatrix();

	if (materialData->m_text) {
		rasty->IndexPrimitivesText(this);
	}
	else {
		if (displayArrayData->m_applyMatrix) {
			float mat[16];
			rasty->GetTransform(m_meshUser->GetMatrix(), materialData->m_drawingMode, mat);
			rasty->MultMatrix(mat);
		}

		if (m_pDerivedMesh) {
			rasty->IndexPrimitivesDerivedMesh(this);
		}
		else {
			rasty->IndexPrimitives(displayArrayData->m_storageInfo);
		}
	}
	rasty->PopMatrix();
}<|MERGE_RESOLUTION|>--- conflicted
+++ resolved
@@ -95,13 +95,7 @@
 
 
 	if (!managerData->m_shaderOverride) {
-<<<<<<< HEAD
 		materialData->m_material->ActivateMeshSlot(this, rasty); // TODO sent the matrix with billboard/ray transform
-	}
-=======
-		rasty->ProcessLighting(materialData->m_useLighting, managerData->m_trans);
-		materialData->m_material->ActivateMeshSlot(this, rasty);
->>>>>>> d404760e
 
 		RAS_IStorageInfo *storage = displayArrayData->m_storageInfo;
 		if (materialData->m_zsort && storage) {
