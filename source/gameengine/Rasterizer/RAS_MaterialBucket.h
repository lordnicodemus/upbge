/*
 * ***** BEGIN GPL LICENSE BLOCK *****
 *
 * This program is free software; you can redistribute it and/or
 * modify it under the terms of the GNU General Public License
 * as published by the Free Software Foundation; either version 2
 * of the License, or (at your option) any later version.
 *
 * This program is distributed in the hope that it will be useful,
 * but WITHOUT ANY WARRANTY; without even the implied warranty of
 * MERCHANTABILITY or FITNESS FOR A PARTICULAR PURPOSE.  See the
 * GNU General Public License for more details.
 *
 * You should have received a copy of the GNU General Public License
 * along with this program; if not, write to the Free Software Foundation,
 * Inc., 51 Franklin Street, Fifth Floor, Boston, MA 02110-1301, USA.
 *
 * The Original Code is Copyright (C) 2001-2002 by NaN Holding BV.
 * All rights reserved.
 *
 * The Original Code is: all of this file.
 *
 * Contributor(s): none yet.
 *
 * ***** END GPL LICENSE BLOCK *****
 */

/** \file RAS_MaterialBucket.h
 *  \ingroup bgerast
 */

#ifndef __RAS_MATERIALBUCKET_H__
#define __RAS_MATERIALBUCKET_H__

#include "RAS_TexVert.h"
#include "CTR_Map.h"
#include "SG_QList.h"

#include "MT_Transform.h"
#include "MT_Matrix4x4.h"

#include <vector>
#include <set>
#include <list>

class RAS_MaterialBucket;
struct DerivedMesh;
class CTR_HashedPtr;
class RAS_Deformer;
class RAS_IPolyMaterial;
class RAS_IRasterizer;
class RAS_MeshObject;

using namespace std;

// Display List Slot
class KX_ListSlot
{
protected:
	int m_refcount;
public:
	KX_ListSlot()
	{
		m_refcount = 1;
	}
	virtual ~KX_ListSlot()
	{
	}
	virtual int Release()
	{
		if (--m_refcount > 0)
			return m_refcount;
		delete this;
		return 0;
	}
	virtual KX_ListSlot *AddRef()
	{
		m_refcount++;
		return this;
	}
	virtual void SetModified(bool mod) = 0;
};

// An array with data used for OpenGL drawing
class RAS_DisplayArray
{
public:
	vector<RAS_TexVert> m_vertex;
	vector<unsigned short> m_index;

	// Number of RAS_MeshSlot using this array
	int m_users;

	enum {BUCKET_MAX_INDEX = 65535};
	enum {BUCKET_MAX_VERTEX = 65535};
};

// Entry of a RAS_MeshObject into RAS_MaterialBucket
typedef std::vector<RAS_DisplayArray *>  RAS_DisplayArrayList;

// The QList is used to link the mesh slots to the object
// The DList is used to link the visible mesh slots to the material bucket
class RAS_MeshSlot : public SG_QList
{
	friend class RAS_ListRasterizer;
private:
	RAS_DisplayArray *m_displayArray;

public:
	// for rendering
<<<<<<< HEAD
	RAS_MaterialBucket *m_bucket;
	RAS_MeshObject *m_mesh;
	void *m_clientObj;
	RAS_Deformer *m_pDeformer;
	DerivedMesh *m_pDerivedMesh;
	double *m_OpenGLMatrix;
=======
	RAS_MaterialBucket*		m_bucket;
	RAS_MeshObject*			m_mesh;
	void*					m_clientObj;
	RAS_Deformer*			m_pDeformer;
	DerivedMesh*			m_pDerivedMesh;
	float*					m_OpenGLMatrix;
>>>>>>> 46218dc9
	// visibility
	bool m_bVisible;
	bool m_bCulled;
	// object color
	bool m_bObjectColor;
	MT_Vector4 m_RGBAcolor;
	// display lists
	KX_ListSlot *m_DisplayList;
	bool m_bDisplayList;
	// joined mesh slots
	RAS_MeshSlot *m_joinSlot;
	MT_Matrix4x4 m_joinInvTransform;
	list<RAS_MeshSlot *> m_joinedSlots;

	RAS_MeshSlot();
	RAS_MeshSlot(const RAS_MeshSlot& slot);
	virtual ~RAS_MeshSlot();

	void init(RAS_MaterialBucket *bucket);

	RAS_DisplayArray *GetDisplayArray();
	void SetDeformer(RAS_Deformer *deformer);

	int AddVertex(const RAS_TexVert& tv);
	void AddPolygonVertex(int offset);

	// optimization
	bool Split(bool force = false);
	bool Join(RAS_MeshSlot *target, MT_Scalar distance);
	bool Equals(RAS_MeshSlot *target);
#ifdef USE_SPLIT
	bool IsCulled();
#else
	bool IsCulled()
	{
		return m_bCulled;
	}
#endif
	void SetCulled(bool culled)
	{
		m_bCulled = culled;
	}

#ifdef WITH_CXX_GUARDEDALLOC
	MEM_CXX_CLASS_ALLOC_FUNCS("GE:RAS_MeshSlot")
#endif
};

// Used by RAS_MeshObject, to point to it's slots in a bucket
class RAS_MeshMaterial
{
public:
	RAS_MeshSlot *m_baseslot;
	RAS_MaterialBucket *m_bucket;
	/// The material index position in the mesh.
	unsigned int m_index;

	/// the KX_GameObject is used as a key here
	CTR_Map<CTR_HashedPtr, RAS_MeshSlot *> m_slots;

#ifdef WITH_CXX_GUARDEDALLOC
	MEM_CXX_CLASS_ALLOC_FUNCS("GE:RAS_MeshMaterial")
#endif
};

/* Contains a list of display arrays with the same material,
 * and a mesh slot for each mesh that uses display arrays in
 * this bucket */

class RAS_MaterialBucket
{
public:
	RAS_MaterialBucket(RAS_IPolyMaterial *mat);
	virtual ~RAS_MaterialBucket();

	// Material Properties
	RAS_IPolyMaterial *GetPolyMaterial() const;
	bool IsAlpha() const;
	bool IsZSort() const;

	// Rendering
	bool ActivateMaterial(const MT_Transform& cameratrans, RAS_IRasterizer *rasty);
	void RenderMeshSlot(const MT_Transform& cameratrans, RAS_IRasterizer *rasty, RAS_MeshSlot& ms);

	// Mesh Slot Access
	list<RAS_MeshSlot>::iterator msBegin();
	list<RAS_MeshSlot>::iterator msEnd();

	RAS_MeshSlot *AddMesh();
	RAS_MeshSlot *CopyMesh(RAS_MeshSlot *ms);
	void RemoveMesh(RAS_MeshSlot *ms);
	void Optimize(MT_Scalar distance);
	void ActivateMesh(RAS_MeshSlot *slot)
	{
		m_activeMeshSlotsHead.AddBack(slot);
	}
	SG_DList& GetActiveMeshSlots()
	{
		return m_activeMeshSlotsHead;
	}
	RAS_MeshSlot *GetNextActiveMeshSlot()
	{
		return (RAS_MeshSlot *)m_activeMeshSlotsHead.Remove();
	}

private:
	list<RAS_MeshSlot> m_meshSlots; // all the mesh slots
	RAS_IPolyMaterial *m_material;
	SG_DList m_activeMeshSlotsHead; // only those which must be rendered

#ifdef WITH_CXX_GUARDEDALLOC
	MEM_CXX_CLASS_ALLOC_FUNCS("GE:RAS_MaterialBucket")
#endif
};

#endif  // __RAS_MATERIAL_BUCKET<|MERGE_RESOLUTION|>--- conflicted
+++ resolved
@@ -108,21 +108,12 @@
 
 public:
 	// for rendering
-<<<<<<< HEAD
 	RAS_MaterialBucket *m_bucket;
 	RAS_MeshObject *m_mesh;
 	void *m_clientObj;
 	RAS_Deformer *m_pDeformer;
 	DerivedMesh *m_pDerivedMesh;
-	double *m_OpenGLMatrix;
-=======
-	RAS_MaterialBucket*		m_bucket;
-	RAS_MeshObject*			m_mesh;
-	void*					m_clientObj;
-	RAS_Deformer*			m_pDeformer;
-	DerivedMesh*			m_pDerivedMesh;
-	float*					m_OpenGLMatrix;
->>>>>>> 46218dc9
+	float *m_OpenGLMatrix;
 	// visibility
 	bool m_bVisible;
 	bool m_bCulled;
