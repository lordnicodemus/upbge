--- conflicted
+++ resolved
@@ -115,7 +115,6 @@
 PyObject *SCA_PythonKeyboard::pyattr_get_events(void *self_v, const KX_PYATTRIBUTE_DEF *attrdef)
 {
 	SCA_PythonKeyboard* self = static_cast<SCA_PythonKeyboard*>(self_v);
-<<<<<<< HEAD
 
 	ShowDeprecationWarning("keyboard.events", "keyboard.inputs");
 
@@ -130,53 +129,55 @@
 			event = input.m_status[input.m_status.size() - 1];
 		}
 
-		PyDict_SetItem(self->m_event_dict, PyLong_FromLong(i), PyLong_FromLong(event));
-	}
-	Py_INCREF(self->m_event_dict);
-	return self->m_event_dict;
-}
-
-PyObject *SCA_PythonKeyboard::pyattr_get_inputs(void *self_v, const KX_PYATTRIBUTE_DEF *attrdef)
-{
-	SCA_PythonKeyboard* self = static_cast<SCA_PythonKeyboard*>(self_v);
-
-	for (int i=SCA_IInputDevice::BEGINKEY; i<=SCA_IInputDevice::ENDKEY; i++)
-	{
-		SCA_InputEvent& input = self->m_keyboard->GetInput((SCA_IInputDevice::SCA_EnumInputs)i);
-
-		PyDict_SetItem(self->m_event_dict, PyLong_FromLong(i), input.GetProxy());
-	}
-	Py_INCREF(self->m_event_dict);
-	return self->m_event_dict;
-}
-
-PyObject *SCA_PythonKeyboard::pyattr_get_active_inputs(void *self_v, const KX_PYATTRIBUTE_DEF *attrdef)
-{
-	SCA_PythonKeyboard* self = static_cast<SCA_PythonKeyboard*>(self_v);
-
-	ShowDeprecationWarning("keyboard.active_events", "keyboard.activeInputs");
-
-	PyDict_Clear(self->m_event_dict);
-
-	for (int i=SCA_IInputDevice::BEGINKEY; i<=SCA_IInputDevice::ENDKEY; i++)
-	{
-		SCA_InputEvent& input = self->m_keyboard->GetInput((SCA_IInputDevice::SCA_EnumInputs)i);
-
-		if (input.Find(SCA_InputEvent::ACTIVE)) {
-			PyDict_SetItem(self->m_event_dict, PyLong_FromLong(i), input.GetProxy());
-		}
-=======
-	
-	for (int i = SCA_IInputDevice::KX_BEGINKEY; i <= SCA_IInputDevice::KX_ENDKEY; i++) {
-		const SCA_InputEvent & inevent = self->m_keyboard->GetEventValue((SCA_IInputDevice::KX_EnumInputs)i);
-		PyObject *key   = PyLong_FromLong(i);
-		PyObject *value = PyLong_FromLong(inevent.m_status);
+		PyObject *key = PyLong_FromLong(i);
+		PyObject *value = PyLong_FromLong(event);
 
 		PyDict_SetItem(self->m_event_dict, key, value);
 
 		Py_DECREF(key);
 		Py_DECREF(value);
->>>>>>> 4d79fa83
+	}
+	Py_INCREF(self->m_event_dict);
+	return self->m_event_dict;
+}
+
+PyObject *SCA_PythonKeyboard::pyattr_get_inputs(void *self_v, const KX_PYATTRIBUTE_DEF *attrdef)
+{
+	SCA_PythonKeyboard* self = static_cast<SCA_PythonKeyboard*>(self_v);
+
+	for (int i=SCA_IInputDevice::BEGINKEY; i<=SCA_IInputDevice::ENDKEY; i++)
+	{
+		SCA_InputEvent& input = self->m_keyboard->GetInput((SCA_IInputDevice::SCA_EnumInputs)i);
+
+		PyObject *key = PyLong_FromLong(i);
+
+		PyDict_SetItem(self->m_event_dict, key, input.GetProxy());
+
+		Py_DECREF(key);
+	}
+	Py_INCREF(self->m_event_dict);
+	return self->m_event_dict;
+}
+
+PyObject *SCA_PythonKeyboard::pyattr_get_active_inputs(void *self_v, const KX_PYATTRIBUTE_DEF *attrdef)
+{
+	SCA_PythonKeyboard* self = static_cast<SCA_PythonKeyboard*>(self_v);
+
+	ShowDeprecationWarning("keyboard.active_events", "keyboard.activeInputs");
+
+	PyDict_Clear(self->m_event_dict);
+
+	for (int i=SCA_IInputDevice::BEGINKEY; i<=SCA_IInputDevice::ENDKEY; i++)
+	{
+		SCA_InputEvent& input = self->m_keyboard->GetInput((SCA_IInputDevice::SCA_EnumInputs)i);
+
+		if (input.Find(SCA_InputEvent::ACTIVE)) {
+			PyObject *key = PyLong_FromLong(i);
+
+			PyDict_SetItem(self->m_event_dict, key, input.GetProxy());
+
+			Py_DECREF(key);
+		}
 	}
 	Py_INCREF(self->m_event_dict);
 	return self->m_event_dict;
@@ -187,7 +188,6 @@
 	SCA_PythonKeyboard* self = static_cast<SCA_PythonKeyboard*>(self_v);
 
 	PyDict_Clear(self->m_event_dict);
-<<<<<<< HEAD
 
 	for (int i=SCA_IInputDevice::BEGINKEY; i<=SCA_IInputDevice::ENDKEY; i++)
 	{
@@ -202,21 +202,13 @@
 				event = input.m_status[input.m_status.size() - 1];
 			}
 
-			PyDict_SetItem(self->m_event_dict, PyLong_FromLong(i), PyLong_FromLong(event));
-=======
-	
-	for (int i = SCA_IInputDevice::KX_BEGINKEY; i <= SCA_IInputDevice::KX_ENDKEY; i++) {
-		const SCA_InputEvent & inevent = self->m_keyboard->GetEventValue((SCA_IInputDevice::KX_EnumInputs)i);
-		
-		if (inevent.m_status != SCA_InputEvent::KX_NO_INPUTSTATUS) {
-			PyObject *key   = PyLong_FromLong(i);
-			PyObject *value = PyLong_FromLong(inevent.m_status);
+			PyObject *key = PyLong_FromLong(i);
+			PyObject *value = PyLong_FromLong(event);
 
 			PyDict_SetItem(self->m_event_dict, key, value);
 
 			Py_DECREF(key);
 			Py_DECREF(value);
->>>>>>> 4d79fa83
 		}
 	}
 	Py_INCREF(self->m_event_dict);
