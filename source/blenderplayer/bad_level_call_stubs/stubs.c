--- conflicted
+++ resolved
@@ -150,7 +150,6 @@
 #include "../../intern/elbeem/extern/elbeem.h"
 #include "../blender/blenkernel/BKE_modifier.h"
 #include "../blender/blenkernel/BKE_paint.h"
-#include "../blender/blenkernel/BKE_paint.h"
 #include "../blender/collada/collada.h"
 #include "../blender/compositor/COM_compositor.h"
 #include "../blender/editors/include/BIF_glutil.h"
@@ -548,20 +547,19 @@
 int ED_view3d_scene_layer_set(int lay, const int *values, int *active) RET_ZERO
 void ED_view3d_quadview_update(struct ScrArea *sa, struct ARegion *ar, bool do_clip) RET_NONE
 void ED_view3d_from_m4(float mat[4][4], float ofs[3], float quat[4], float *dist) RET_NONE
-<<<<<<< HEAD
 eV3DProjStatus ED_view3d_project_short_ex(const struct ARegion *ar, float perspmat[4][4], const bool is_local,
                                           const float co[3], short r_co[2], const eV3DProjTest flag) RET_ZERO
-struct BGpic *ED_view3D_background_image_new(struct View3D *v3d) RET_NULL
-void ED_view3D_background_image_remove(struct View3D *v3d, struct BGpic *bgpic) RET_NONE
-void ED_view3D_background_image_clear(struct View3D *v3d) RET_NONE
-=======
->>>>>>> fcbb8e71
 void ED_view3d_update_viewmat(const struct EvaluationContext *eval_ctx, struct Scene *scene, struct View3D *v3d, struct ARegion *ar, float viewmat[4][4], float winmat[4][4], const struct rcti *rect) RET_NONE
 float ED_view3d_grid_scale(struct Scene *scene, struct View3D *v3d, const char **grid_unit) RET_ZERO
 void ED_view3d_shade_update(struct Main *bmain, struct Scene *scene, struct View3D *v3d, struct ScrArea *sa) RET_NONE
+void ED_view3d_clipping_calc_from_boundbox(float clip[6][4], const struct BoundBox *clipbb, const bool is_flip) RET_NONE
+void ED_view3d_clipping_calc(struct BoundBox *bb, float planes[4][4],
+	const struct ARegion *ar, const struct Object *ob, const struct rcti *rect) RET_NONE
 void ED_view3d_clipping_disable(void) RET_NONE
 void ED_view3d_clipping_enable(void) RET_NONE
+void ED_view3d_init_mats_rv3d(struct Object *ob, struct RegionView3D *rv3d) RET_NONE
 void ED_region_info_draw_multiline(struct ARegion *ar, const char *text_array[], float fill_color[4], const bool full_redraw) RET_NONE
+void view3d_draw_bgpic_test(Scene *scene, ARegion *ar, View3D *v3d, const bool do_foreground, const bool do_camera_frame) RET_NONE
 void view3d_draw_region_info(const struct bContext *C, struct ARegion *ar, const int offset);
 void view3d_draw_region_info(const struct bContext *C, struct ARegion *ar, const int offset) RET_NONE
 void ED_node_shader_default(const struct bContext *C, struct ID *id) RET_NONE
