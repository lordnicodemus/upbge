/*
 * Copyright 2011-2013 Blender Foundation
 *
 * Licensed under the Apache License, Version 2.0 (the "License");
 * you may not use this file except in compliance with the License.
 * You may obtain a copy of the License at
 *
 * http://www.apache.org/licenses/LICENSE-2.0
 *
 * Unless required by applicable law or agreed to in writing, software
 * distributed under the License is distributed on an "AS IS" BASIS,
 * WITHOUT WARRANTIES OR CONDITIONS OF ANY KIND, either express or implied.
 * See the License for the specific language governing permissions and
 * limitations under the License.
 */

#include "render/background.h"
#include "render/camera.h"
#include "render/film.h"
#include "render/graph.h"
#include "render/integrator.h"
#include "render/light.h"
#include "render/mesh.h"
#include "render/nodes.h"
#include "render/object.h"
#include "render/scene.h"
#include "render/shader.h"
#include "render/curves.h"

#include "device/device.h"

#include "blender/blender_sync.h"
#include "blender/blender_session.h"
#include "blender/blender_util.h"

#include "util/util_debug.h"
#include "util/util_foreach.h"
#include "util/util_opengl.h"
#include "util/util_hash.h"

CCL_NAMESPACE_BEGIN

static const char *cryptomatte_prefix = "Crypto";

/* Constructor */

BlenderSync::BlenderSync(BL::RenderEngine& b_engine,
                         BL::BlendData& b_data,
                         BL::Scene& b_scene,
                         Scene *scene,
                         bool preview,
                         Progress &progress)
: b_engine(b_engine),
  b_data(b_data),
  b_scene(b_scene),
  shader_map(&scene->shaders),
  object_map(&scene->objects),
  mesh_map(&scene->meshes),
  light_map(&scene->lights),
  particle_system_map(&scene->particle_systems),
  world_map(NULL),
  world_recalc(false),
  scene(scene),
  preview(preview),
  experimental(false),
  dicing_rate(1.0f),
  max_subdivisions(12),
  progress(progress)
{
	PointerRNA cscene = RNA_pointer_get(&b_scene.ptr, "cycles");
	dicing_rate = preview ? RNA_float_get(&cscene, "preview_dicing_rate") : RNA_float_get(&cscene, "dicing_rate");
	max_subdivisions = RNA_int_get(&cscene, "max_subdivisions");
}

BlenderSync::~BlenderSync()
{
}

/* Sync */

void BlenderSync::sync_recalc(BL::Depsgraph& b_depsgraph)
{
	/* Sync recalc flags from blender to cycles. Actual update is done separate,
	 * so we can do it later on if doing it immediate is not suitable. */

	bool has_updated_objects = b_depsgraph.id_type_updated(BL::DriverTarget::id_type_OBJECT);
	bool dicing_prop_changed = false;

	if(experimental) {
		PointerRNA cscene = RNA_pointer_get(&b_scene.ptr, "cycles");

		float updated_dicing_rate = preview ? RNA_float_get(&cscene, "preview_dicing_rate")
		                                    : RNA_float_get(&cscene, "dicing_rate");

		if(dicing_rate != updated_dicing_rate) {
			dicing_rate = updated_dicing_rate;
			dicing_prop_changed = true;
		}

		int updated_max_subdivisions = RNA_int_get(&cscene, "max_subdivisions");

		if(max_subdivisions != updated_max_subdivisions) {
			max_subdivisions = updated_max_subdivisions;
			dicing_prop_changed = true;
		}
	}

	/* Iterate over all IDs in this depsgraph. */
	BL::Depsgraph::updates_iterator b_update;
	for(b_depsgraph.updates.begin(b_update); b_update != b_depsgraph.updates.end(); ++b_update) {
		BL::ID b_id(b_update->id());

		/* Material */
		if(b_id.is_a(&RNA_Material)) {
			BL::Material b_mat(b_id);
			shader_map.set_recalc(b_mat);
		}
		/* Light */
		else if(b_id.is_a(&RNA_Light)) {
			BL::Light b_light(b_id);
			shader_map.set_recalc(b_light);
		}
		/* Object */
		else if(b_id.is_a(&RNA_Object)) {
			BL::Object b_ob(b_id);
			const bool updated_geometry = b_update->is_updated_geometry();

			if(b_update->is_updated_transform()) {
				object_map.set_recalc(b_ob);
				light_map.set_recalc(b_ob);
			}

			if(object_is_mesh(b_ob)) {
				if(updated_geometry ||
				   (dicing_prop_changed && object_subdivision_type(b_ob, preview, experimental) != Mesh::SUBDIVISION_NONE))
				{
					BL::ID key = BKE_object_is_modified(b_ob)? b_ob: b_ob.data();
					mesh_map.set_recalc(key);
				}
			}
			else if(object_is_light(b_ob)) {
				if(updated_geometry) {
					light_map.set_recalc(b_ob);
				}
			}

			if(updated_geometry) {
				BL::Object::particle_systems_iterator b_psys;
				for(b_ob.particle_systems.begin(b_psys); b_psys != b_ob.particle_systems.end(); ++b_psys)
					particle_system_map.set_recalc(b_ob);
			}
		}
		/* Mesh */
		else if(b_id.is_a(&RNA_Mesh)) {
			BL::Mesh b_mesh(b_id);
			mesh_map.set_recalc(b_mesh);
		}
		/* World */
		else if(b_id.is_a(&RNA_World)) {
			BL::World b_world(b_id);
			if(world_map == b_world.ptr.data) {
				world_recalc = true;
			}
		}
	}

	/* Updates shader with object dependency if objects changed. */
	if(has_updated_objects) {
		if(scene->default_background->has_object_dependency) {
			world_recalc = true;
		}

		foreach(Shader *shader, scene->shaders) {
			if(shader->has_object_dependency) {
				shader->need_sync_object = true;
			}
		}
	}
}

void BlenderSync::sync_data(BL::RenderSettings& b_render,
                            BL::Depsgraph& b_depsgraph,
                            BL::SpaceView3D& b_v3d,
                            BL::Object& b_override,
                            int width, int height,
                            void **python_thread_state)
{
	BL::ViewLayer b_view_layer = b_depsgraph.view_layer_eval();

	sync_view_layer(b_v3d, b_view_layer);
	sync_integrator();
	sync_film();
	sync_shaders(b_depsgraph);
	sync_images();
	sync_curve_settings();

	mesh_synced.clear(); /* use for objects and motion sync */

	if(scene->need_motion() == Scene::MOTION_PASS ||
	   scene->need_motion() == Scene::MOTION_NONE ||
	   scene->camera->motion_position == Camera::MOTION_POSITION_CENTER)
	{
		sync_objects(b_depsgraph);
	}
	sync_motion(b_render,
	            b_depsgraph,
	            b_override,
	            width, height,
	            python_thread_state);

	mesh_synced.clear();

	free_data_after_sync(b_depsgraph);
}

/* Integrator */

void BlenderSync::sync_integrator()
{
	BL::RenderSettings r = b_scene.render();
	PointerRNA cscene = RNA_pointer_get(&b_scene.ptr, "cycles");

	experimental = (get_enum(cscene, "feature_set") != 0);

	Integrator *integrator = scene->integrator;
	Integrator previntegrator = *integrator;

	integrator->max_bounce = get_int(cscene, "max_bounces");

	integrator->max_diffuse_bounce = get_int(cscene, "diffuse_bounces");
	integrator->max_glossy_bounce = get_int(cscene, "glossy_bounces");
	integrator->max_transmission_bounce = get_int(cscene, "transmission_bounces");
	integrator->max_volume_bounce = get_int(cscene, "volume_bounces");

	integrator->transparent_max_bounce = get_int(cscene, "transparent_max_bounces");

	integrator->volume_max_steps = get_int(cscene, "volume_max_steps");
	integrator->volume_step_size = get_float(cscene, "volume_step_size");

	integrator->caustics_reflective = get_boolean(cscene, "caustics_reflective");
	integrator->caustics_refractive = get_boolean(cscene, "caustics_refractive");
	integrator->filter_glossy = get_float(cscene, "blur_glossy");

	integrator->seed = get_int(cscene, "seed");
	if(get_boolean(cscene, "use_animated_seed")) {
		integrator->seed = hash_int_2d(b_scene.frame_current(),
		                               get_int(cscene, "seed"));
		if(b_scene.frame_subframe() != 0.0f) {
			/* TODO(sergey): Ideally should be some sort of hash_merge,
			 * but this is good enough for now.
			 */
			integrator->seed += hash_int_2d((int)(b_scene.frame_subframe() * (float)INT_MAX),
			                                get_int(cscene, "seed"));
		}
	}

	integrator->sampling_pattern = (SamplingPattern)get_enum(
	        cscene,
	        "sampling_pattern",
	        SAMPLING_NUM_PATTERNS,
	        SAMPLING_PATTERN_SOBOL);

	integrator->sample_clamp_direct = get_float(cscene, "sample_clamp_direct");
	integrator->sample_clamp_indirect = get_float(cscene, "sample_clamp_indirect");
	if(!preview) {
		if(integrator->motion_blur != r.use_motion_blur()) {
			scene->object_manager->tag_update(scene);
			scene->camera->tag_update();
		}

		integrator->motion_blur = r.use_motion_blur();
	}

	integrator->method = (Integrator::Method)get_enum(cscene,
	                                                  "progressive",
	                                                  Integrator::NUM_METHODS,
	                                                  Integrator::PATH);

	integrator->sample_all_lights_direct = get_boolean(cscene, "sample_all_lights_direct");
	integrator->sample_all_lights_indirect = get_boolean(cscene, "sample_all_lights_indirect");
	integrator->light_sampling_threshold = get_float(cscene, "light_sampling_threshold");

	int diffuse_samples = get_int(cscene, "diffuse_samples");
	int glossy_samples = get_int(cscene, "glossy_samples");
	int transmission_samples = get_int(cscene, "transmission_samples");
	int ao_samples = get_int(cscene, "ao_samples");
	int mesh_light_samples = get_int(cscene, "mesh_light_samples");
	int subsurface_samples = get_int(cscene, "subsurface_samples");
	int volume_samples = get_int(cscene, "volume_samples");

	if(get_boolean(cscene, "use_square_samples")) {
		integrator->diffuse_samples = diffuse_samples * diffuse_samples;
		integrator->glossy_samples = glossy_samples * glossy_samples;
		integrator->transmission_samples = transmission_samples * transmission_samples;
		integrator->ao_samples = ao_samples * ao_samples;
		integrator->mesh_light_samples = mesh_light_samples * mesh_light_samples;
		integrator->subsurface_samples = subsurface_samples * subsurface_samples;
		integrator->volume_samples = volume_samples * volume_samples;
	}
	else {
		integrator->diffuse_samples = diffuse_samples;
		integrator->glossy_samples = glossy_samples;
		integrator->transmission_samples = transmission_samples;
		integrator->ao_samples = ao_samples;
		integrator->mesh_light_samples = mesh_light_samples;
		integrator->subsurface_samples = subsurface_samples;
		integrator->volume_samples = volume_samples;
	}

	if(b_scene.render().use_simplify()) {
		if(preview) {
			integrator->ao_bounces = get_int(cscene, "ao_bounces");
		}
		else {
			integrator->ao_bounces = get_int(cscene, "ao_bounces_render");
		}
	}
	else {
		integrator->ao_bounces = 0;
	}

	if(integrator->modified(previntegrator))
		integrator->tag_update(scene);
}

/* Film */

void BlenderSync::sync_film()
{
	PointerRNA cscene = RNA_pointer_get(&b_scene.ptr, "cycles");

	Film *film = scene->film;
	Film prevfilm = *film;

	film->exposure = get_float(cscene, "film_exposure");
	film->filter_type = (FilterType)get_enum(cscene,
	                                         "pixel_filter_type",
	                                         FILTER_NUM_TYPES,
	                                         FILTER_BLACKMAN_HARRIS);
	film->filter_width = (film->filter_type == FILTER_BOX)? 1.0f: get_float(cscene, "filter_width");

	if(b_scene.world()) {
		BL::WorldMistSettings b_mist = b_scene.world().mist_settings();

		film->mist_start = b_mist.start();
		film->mist_depth = b_mist.depth();

		switch(b_mist.falloff()) {
			case BL::WorldMistSettings::falloff_QUADRATIC:
				film->mist_falloff = 2.0f;
				break;
			case BL::WorldMistSettings::falloff_LINEAR:
				film->mist_falloff = 1.0f;
				break;
			case BL::WorldMistSettings::falloff_INVERSE_QUADRATIC:
				film->mist_falloff = 0.5f;
				break;
		}
	}

	if(film->modified(prevfilm))
		film->tag_update(scene);
}

/* Render Layer */

void BlenderSync::sync_view_layer(BL::SpaceView3D& /*b_v3d*/, BL::ViewLayer& b_view_layer)
{
	/* render layer */
	view_layer.name = b_view_layer.name();
	view_layer.use_background_shader = b_view_layer.use_sky();
	view_layer.use_background_ao = b_view_layer.use_ao();
	view_layer.use_surfaces = b_view_layer.use_solid();
	view_layer.use_hair = b_view_layer.use_strand();

	/* Material override. */
	view_layer.material_override = b_view_layer.material_override();

	/* Sample override. */
	PointerRNA cscene = RNA_pointer_get(&b_scene.ptr, "cycles");
	int use_layer_samples = get_enum(cscene, "use_layer_samples");

	view_layer.bound_samples = (use_layer_samples == 1);
	view_layer.samples = 0;

	if(use_layer_samples != 2) {
		int samples = b_view_layer.samples();
		if(get_boolean(cscene, "use_square_samples"))
			view_layer.samples = samples * samples;
		else
			view_layer.samples = samples;
	}

}

/* Images */
void BlenderSync::sync_images()
{
	/* Sync is a convention for this API, but currently it frees unused buffers. */

	const bool is_interface_locked = b_engine.render() &&
	                                 b_engine.render().use_lock_interface();
	if(is_interface_locked == false && BlenderSession::headless == false) {
		/* If interface is not locked, it's possible image is needed for
		 * the display.
		 */
		return;
	}
	/* Free buffers used by images which are not needed for render. */
	BL::BlendData::images_iterator b_image;
	for(b_data.images.begin(b_image);
	    b_image != b_data.images.end();
	    ++b_image)
	{
		/* TODO(sergey): Consider making it an utility function to check
		 * whether image is considered builtin.
		 */
		const bool is_builtin = b_image->packed_file() ||
		                        b_image->source() == BL::Image::source_GENERATED ||
		                        b_image->source() == BL::Image::source_MOVIE ||
		                        b_engine.is_preview();
		if(is_builtin == false) {
			b_image->buffers_free();
		}
		/* TODO(sergey): Free builtin images not used by any shader. */
	}
}

/* Passes */
PassType BlenderSync::get_pass_type(BL::RenderPass& b_pass)
{
	string name = b_pass.name();
#define MAP_PASS(passname, passtype) if(name == passname) return passtype;
	/* NOTE: Keep in sync with defined names from DNA_scene_types.h */
	MAP_PASS("Combined", PASS_COMBINED);
	MAP_PASS("Depth", PASS_DEPTH);
	MAP_PASS("Mist", PASS_MIST);
	MAP_PASS("Normal", PASS_NORMAL);
	MAP_PASS("IndexOB", PASS_OBJECT_ID);
	MAP_PASS("UV", PASS_UV);
	MAP_PASS("Vector", PASS_MOTION);
	MAP_PASS("IndexMA", PASS_MATERIAL_ID);

	MAP_PASS("DiffDir", PASS_DIFFUSE_DIRECT);
	MAP_PASS("GlossDir", PASS_GLOSSY_DIRECT);
	MAP_PASS("TransDir", PASS_TRANSMISSION_DIRECT);
	MAP_PASS("SubsurfaceDir", PASS_SUBSURFACE_DIRECT);
	MAP_PASS("VolumeDir", PASS_VOLUME_DIRECT);

	MAP_PASS("DiffInd", PASS_DIFFUSE_INDIRECT);
	MAP_PASS("GlossInd", PASS_GLOSSY_INDIRECT);
	MAP_PASS("TransInd", PASS_TRANSMISSION_INDIRECT);
	MAP_PASS("SubsurfaceInd", PASS_SUBSURFACE_INDIRECT);
	MAP_PASS("VolumeInd", PASS_VOLUME_INDIRECT);

	MAP_PASS("DiffCol", PASS_DIFFUSE_COLOR);
	MAP_PASS("GlossCol", PASS_GLOSSY_COLOR);
	MAP_PASS("TransCol", PASS_TRANSMISSION_COLOR);
	MAP_PASS("SubsurfaceCol", PASS_SUBSURFACE_COLOR);

	MAP_PASS("Emit", PASS_EMISSION);
	MAP_PASS("Env", PASS_BACKGROUND);
	MAP_PASS("AO", PASS_AO);
	MAP_PASS("Shadow", PASS_SHADOW);

#ifdef __KERNEL_DEBUG__
	MAP_PASS("Debug BVH Traversed Nodes", PASS_BVH_TRAVERSED_NODES);
	MAP_PASS("Debug BVH Traversed Instances", PASS_BVH_TRAVERSED_INSTANCES);
	MAP_PASS("Debug BVH Intersections", PASS_BVH_INTERSECTIONS);
	MAP_PASS("Debug Ray Bounces", PASS_RAY_BOUNCES);
#endif
	MAP_PASS("Debug Render Time", PASS_RENDER_TIME);
	if(string_startswith(name, cryptomatte_prefix)) {
		return PASS_CRYPTOMATTE;
	}
#undef MAP_PASS

	return PASS_NONE;
}

int BlenderSync::get_denoising_pass(BL::RenderPass& b_pass)
{
	string name = b_pass.name();

	if(name == "Noisy Image") return DENOISING_PASS_PREFILTERED_COLOR;

	if(name.substr(0, 10) != "Denoising ") {
		return -1;
	}
	name = name.substr(10);

#define MAP_PASS(passname, offset) if(name == passname) return offset;
	MAP_PASS("Normal", DENOISING_PASS_PREFILTERED_NORMAL);
	MAP_PASS("Albedo", DENOISING_PASS_PREFILTERED_ALBEDO);
	MAP_PASS("Depth", DENOISING_PASS_PREFILTERED_DEPTH);
	MAP_PASS("Shadowing", DENOISING_PASS_PREFILTERED_SHADOWING);
	MAP_PASS("Variance", DENOISING_PASS_PREFILTERED_VARIANCE);
	MAP_PASS("Intensity", DENOISING_PASS_PREFILTERED_INTENSITY);
	MAP_PASS("Clean", DENOISING_PASS_CLEAN);
#undef MAP_PASS

	return -1;
}

vector<Pass> BlenderSync::sync_render_passes(BL::RenderLayer& b_rlay,
                                             BL::ViewLayer& b_view_layer,
                                             const SessionParams &session_params)
{
	vector<Pass> passes;
	Pass::add(PASS_COMBINED, passes);

	if(!session_params.device.advanced_shading) {
		return passes;
	}

	/* loop over passes */
	BL::RenderLayer::passes_iterator b_pass_iter;

	for(b_rlay.passes.begin(b_pass_iter); b_pass_iter != b_rlay.passes.end(); ++b_pass_iter) {
		BL::RenderPass b_pass(*b_pass_iter);
		PassType pass_type = get_pass_type(b_pass);

		if(pass_type == PASS_MOTION && scene->integrator->motion_blur)
			continue;
		if(pass_type != PASS_NONE)
			Pass::add(pass_type, passes);
	}

<<<<<<< HEAD
	PointerRNA crp = RNA_pointer_get(&b_view_layer.ptr, "cycles");
	bool use_denoising = get_boolean(crp, "use_denoising");
	bool store_denoising_passes = get_boolean(crp, "denoising_store_passes");
=======
	PointerRNA crp = RNA_pointer_get(&b_srlay.ptr, "cycles");
	bool full_denoising = get_boolean(crp, "use_denoising");
	bool write_denoising_passes = get_boolean(crp, "denoising_store_passes");

>>>>>>> fccf506e
	scene->film->denoising_flags = 0;
	if(full_denoising || write_denoising_passes) {
#define MAP_OPTION(name, flag) if(!get_boolean(crp, name)) scene->film->denoising_flags |= flag;
		MAP_OPTION("denoising_diffuse_direct",        DENOISING_CLEAN_DIFFUSE_DIR);
		MAP_OPTION("denoising_diffuse_indirect",      DENOISING_CLEAN_DIFFUSE_IND);
		MAP_OPTION("denoising_glossy_direct",         DENOISING_CLEAN_GLOSSY_DIR);
		MAP_OPTION("denoising_glossy_indirect",       DENOISING_CLEAN_GLOSSY_IND);
		MAP_OPTION("denoising_transmission_direct",   DENOISING_CLEAN_TRANSMISSION_DIR);
		MAP_OPTION("denoising_transmission_indirect", DENOISING_CLEAN_TRANSMISSION_IND);
		MAP_OPTION("denoising_subsurface_direct",     DENOISING_CLEAN_SUBSURFACE_DIR);
		MAP_OPTION("denoising_subsurface_indirect",   DENOISING_CLEAN_SUBSURFACE_IND);
#undef MAP_OPTION
		b_engine.add_pass("Noisy Image", 4, "RGBA", b_view_layer.name().c_str());
	}

<<<<<<< HEAD
	if(store_denoising_passes) {
		b_engine.add_pass("Denoising Normal",          3, "XYZ", b_view_layer.name().c_str());
		b_engine.add_pass("Denoising Normal Variance", 3, "XYZ", b_view_layer.name().c_str());
		b_engine.add_pass("Denoising Albedo",          3, "RGB", b_view_layer.name().c_str());
		b_engine.add_pass("Denoising Albedo Variance", 3, "RGB", b_view_layer.name().c_str());
		b_engine.add_pass("Denoising Depth",           1, "Z",   b_view_layer.name().c_str());
		b_engine.add_pass("Denoising Depth Variance",  1, "Z",   b_view_layer.name().c_str());
		b_engine.add_pass("Denoising Shadow A",        3, "XYV", b_view_layer.name().c_str());
		b_engine.add_pass("Denoising Shadow B",        3, "XYV", b_view_layer.name().c_str());
		b_engine.add_pass("Denoising Image Variance",  3, "RGB", b_view_layer.name().c_str());
=======
	if(write_denoising_passes) {
		b_engine.add_pass("Denoising Normal",          3, "XYZ", b_srlay.name().c_str());
		b_engine.add_pass("Denoising Albedo",          3, "RGB", b_srlay.name().c_str());
		b_engine.add_pass("Denoising Depth",           1, "Z",   b_srlay.name().c_str());
		b_engine.add_pass("Denoising Shadowing",       1, "X",   b_srlay.name().c_str());
		b_engine.add_pass("Denoising Variance",        3, "RGB", b_srlay.name().c_str());
		b_engine.add_pass("Denoising Intensity",       1, "X",   b_srlay.name().c_str());
>>>>>>> fccf506e

		if(scene->film->denoising_flags & DENOISING_CLEAN_ALL_PASSES) {
			b_engine.add_pass("Denoising Clean",   3, "RGB", b_view_layer.name().c_str());
		}
	}
#ifdef __KERNEL_DEBUG__
	if(get_boolean(crp, "pass_debug_bvh_traversed_nodes")) {
		b_engine.add_pass("Debug BVH Traversed Nodes", 1, "X", b_view_layer.name().c_str());
		Pass::add(PASS_BVH_TRAVERSED_NODES, passes);
	}
	if(get_boolean(crp, "pass_debug_bvh_traversed_instances")) {
		b_engine.add_pass("Debug BVH Traversed Instances", 1, "X", b_view_layer.name().c_str());
		Pass::add(PASS_BVH_TRAVERSED_INSTANCES, passes);
	}
	if(get_boolean(crp, "pass_debug_bvh_intersections")) {
		b_engine.add_pass("Debug BVH Intersections", 1, "X", b_view_layer.name().c_str());
		Pass::add(PASS_BVH_INTERSECTIONS, passes);
	}
	if(get_boolean(crp, "pass_debug_ray_bounces")) {
		b_engine.add_pass("Debug Ray Bounces", 1, "X", b_view_layer.name().c_str());
		Pass::add(PASS_RAY_BOUNCES, passes);
	}
#endif
	if(get_boolean(crp, "pass_debug_render_time")) {
		b_engine.add_pass("Debug Render Time", 1, "X", b_view_layer.name().c_str());
		Pass::add(PASS_RENDER_TIME, passes);
	}
	if(get_boolean(crp, "use_pass_volume_direct")) {
		b_engine.add_pass("VolumeDir", 3, "RGB", b_view_layer.name().c_str());
		Pass::add(PASS_VOLUME_DIRECT, passes);
	}
	if(get_boolean(crp, "use_pass_volume_indirect")) {
		b_engine.add_pass("VolumeInd", 3, "RGB", b_view_layer.name().c_str());
		Pass::add(PASS_VOLUME_INDIRECT, passes);
	}

	/* Cryptomatte stores two ID/weight pairs per RGBA layer.
	 * User facing paramter is the number of pairs. */
	int crypto_depth = min(16, get_int(crp, "pass_crypto_depth")) / 2;
	scene->film->cryptomatte_depth = crypto_depth;
	scene->film->cryptomatte_passes = CRYPT_NONE;
	if(get_boolean(crp, "use_pass_crypto_object")) {
		for(int i = 0; i < crypto_depth; ++i) {
			string passname = cryptomatte_prefix + string_printf("Object%02d", i);
			b_engine.add_pass(passname.c_str(), 4, "RGBA", b_view_layer.name().c_str());
			Pass::add(PASS_CRYPTOMATTE, passes, passname.c_str());
		}
		scene->film->cryptomatte_passes = (CryptomatteType)(scene->film->cryptomatte_passes | CRYPT_OBJECT);
	}
	if(get_boolean(crp, "use_pass_crypto_material")) {
		for(int i = 0; i < crypto_depth; ++i) {
			string passname = cryptomatte_prefix + string_printf("Material%02d", i);
			b_engine.add_pass(passname.c_str(), 4, "RGBA", b_view_layer.name().c_str());
			Pass::add(PASS_CRYPTOMATTE, passes, passname.c_str());
		}
		scene->film->cryptomatte_passes = (CryptomatteType)(scene->film->cryptomatte_passes | CRYPT_MATERIAL);
	}
	if(get_boolean(crp, "use_pass_crypto_asset")) {
		for(int i = 0; i < crypto_depth; ++i) {
			string passname = cryptomatte_prefix + string_printf("Asset%02d", i);
			b_engine.add_pass(passname.c_str(), 4, "RGBA", b_view_layer.name().c_str());
			Pass::add(PASS_CRYPTOMATTE, passes, passname.c_str());
		}
		scene->film->cryptomatte_passes = (CryptomatteType)(scene->film->cryptomatte_passes | CRYPT_ASSET);
	}
	if(get_boolean(crp, "pass_crypto_accurate") && scene->film->cryptomatte_passes != CRYPT_NONE) {
		scene->film->cryptomatte_passes = (CryptomatteType)(scene->film->cryptomatte_passes | CRYPT_ACCURATE);
	}

	return passes;
}

void BlenderSync::free_data_after_sync(BL::Depsgraph& b_depsgraph)
{
	/* When viewport display is not needed during render we can force some
	 * caches to be releases from blender side in order to reduce peak memory
	 * footprint during synchronization process.
	 */
	const bool is_interface_locked = b_engine.render() &&
	                                 b_engine.render().use_lock_interface();
	const bool can_free_caches = BlenderSession::headless || is_interface_locked;
	if(!can_free_caches) {
		return;
	}
	/* TODO(sergey): We can actually remove the whole dependency graph,
	 * but that will need some API support first.
	 */
	BL::Depsgraph::objects_iterator b_ob;
	for(b_depsgraph.objects.begin(b_ob);
	    b_ob != b_depsgraph.objects.end();
	    ++b_ob)
	{
		b_ob->cache_release();
	}
}

/* Scene Parameters */

SceneParams BlenderSync::get_scene_params(BL::Scene& b_scene,
                                          bool background)
{
	BL::RenderSettings r = b_scene.render();
	SceneParams params;
	PointerRNA cscene = RNA_pointer_get(&b_scene.ptr, "cycles");
	const bool shadingsystem = RNA_boolean_get(&cscene, "shading_system");

	if(shadingsystem == 0)
		params.shadingsystem = SHADINGSYSTEM_SVM;
	else if(shadingsystem == 1)
		params.shadingsystem = SHADINGSYSTEM_OSL;

	if(background || DebugFlags().viewport_static_bvh)
		params.bvh_type = SceneParams::BVH_STATIC;
	else
		params.bvh_type = SceneParams::BVH_DYNAMIC;

	params.use_bvh_spatial_split = RNA_boolean_get(&cscene, "debug_use_spatial_splits");
	params.use_bvh_unaligned_nodes = RNA_boolean_get(&cscene, "debug_use_hair_bvh");
	params.num_bvh_time_steps = RNA_int_get(&cscene, "debug_bvh_time_steps");

	if(background && params.shadingsystem != SHADINGSYSTEM_OSL)
		params.persistent_data = r.use_persistent_data();
	else
		params.persistent_data = false;

	int texture_limit;
	if(background) {
		texture_limit = RNA_enum_get(&cscene, "texture_limit_render");
	}
	else {
		texture_limit = RNA_enum_get(&cscene, "texture_limit");
	}
	if(texture_limit > 0 && b_scene.render().use_simplify()) {
		params.texture_limit = 1 << (texture_limit + 6);
	}
	else {
		params.texture_limit = 0;
	}

	/* TODO(sergey): Once OSL supports per-microarchitecture optimization get
	 * rid of this.
	 */
	if(params.shadingsystem == SHADINGSYSTEM_OSL) {
		params.bvh_layout = BVH_LAYOUT_BVH4;
	}
	else {
		params.bvh_layout = DebugFlags().cpu.bvh_layout;
	}

#ifdef WITH_EMBREE
	params.bvh_layout = RNA_boolean_get(&cscene, "use_bvh_embree") ? BVH_LAYOUT_EMBREE : params.bvh_layout;
#endif
	return params;
}

/* Session Parameters */

bool BlenderSync::get_session_pause(BL::Scene& b_scene, bool background)
{
	PointerRNA cscene = RNA_pointer_get(&b_scene.ptr, "cycles");
	return (background)? false: get_boolean(cscene, "preview_pause");
}

SessionParams BlenderSync::get_session_params(BL::RenderEngine& b_engine,
                                              BL::Preferences& b_userpref,
                                              BL::Scene& b_scene,
                                              bool background)
{
	SessionParams params;
	PointerRNA cscene = RNA_pointer_get(&b_scene.ptr, "cycles");

	/* feature set */
	params.experimental = (get_enum(cscene, "feature_set") != 0);

	/* threads */
	BL::RenderSettings b_r = b_scene.render();
	if(b_r.threads_mode() == BL::RenderSettings::threads_mode_FIXED)
		params.threads = b_r.threads();
	else
		params.threads = 0;

	/* Background */
	params.background = background;

	/* Default to CPU device. */
	params.device = Device::available_devices(DEVICE_MASK_CPU).front();

	if(get_enum(cscene, "device") == 2) {
		/* Find network device. */
		vector<DeviceInfo> devices = Device::available_devices(DEVICE_MASK_NETWORK);
		if(!devices.empty()) {
			params.device = devices.front();
		}
	}
	else if(get_enum(cscene, "device") == 1) {
		/* Find cycles preferences. */
		PointerRNA b_preferences;

		BL::Preferences::addons_iterator b_addon_iter;
		for(b_userpref.addons.begin(b_addon_iter); b_addon_iter != b_userpref.addons.end(); ++b_addon_iter) {
			if(b_addon_iter->module() == "cycles") {
				b_preferences = b_addon_iter->preferences().ptr;
				break;
			}
		}

		/* Test if we are using GPU devices. */
		enum ComputeDevice {
			COMPUTE_DEVICE_CPU = 0,
			COMPUTE_DEVICE_CUDA = 1,
			COMPUTE_DEVICE_OPENCL = 2,
			COMPUTE_DEVICE_NUM = 3,
		};

		ComputeDevice compute_device = (ComputeDevice)get_enum(b_preferences,
		                                                       "compute_device_type",
		                                                       COMPUTE_DEVICE_NUM,
		                                                       COMPUTE_DEVICE_CPU);

		if(compute_device != COMPUTE_DEVICE_CPU) {
			/* Query GPU devices with matching types. */
			uint mask = DEVICE_MASK_CPU;
			if(compute_device == COMPUTE_DEVICE_CUDA) {
				mask |= DEVICE_MASK_CUDA;
			}
			else if(compute_device == COMPUTE_DEVICE_OPENCL) {
				mask |= DEVICE_MASK_OPENCL;
			}
			vector<DeviceInfo> devices = Device::available_devices(mask);

			/* Match device preferences and available devices. */
			vector<DeviceInfo> used_devices;
			RNA_BEGIN(&b_preferences, device, "devices") {
				if(get_boolean(device, "use")) {
					string id = get_string(device, "id");
					foreach(DeviceInfo& info, devices) {
						if(info.id == id) {
							used_devices.push_back(info);
							break;
						}
					}
				}
			} RNA_END;

			if(!used_devices.empty()) {
				params.device = Device::get_multi_device(used_devices,
				                                         params.threads,
				                                         params.background);
			}
			/* Else keep using the CPU device that was set before. */
		}
	}

	/* samples */
	int samples = get_int(cscene, "samples");
	int aa_samples = get_int(cscene, "aa_samples");
	int preview_samples = get_int(cscene, "preview_samples");
	int preview_aa_samples = get_int(cscene, "preview_aa_samples");

	if(get_boolean(cscene, "use_square_samples")) {
		aa_samples = aa_samples * aa_samples;
		preview_aa_samples = preview_aa_samples * preview_aa_samples;

		samples = samples * samples;
		preview_samples = preview_samples * preview_samples;
	}

	if(get_enum(cscene, "progressive") == 0) {
		if(background) {
			params.samples = aa_samples;
		}
		else {
			params.samples = preview_aa_samples;
			if(params.samples == 0)
				params.samples = INT_MAX;
		}
	}
	else {
		if(background) {
			params.samples = samples;
		}
		else {
			params.samples = preview_samples;
			if(params.samples == 0)
				params.samples = INT_MAX;
		}
	}

	/* tiles */
	const bool is_cpu = (params.device.type == DEVICE_CPU);
	if(!is_cpu && !background) {
		/* currently GPU could be much slower than CPU when using tiles,
		 * still need to be investigated, but meanwhile make it possible
		 * to work in viewport smoothly
		 */
		int debug_tile_size = get_int(cscene, "debug_tile_size");

		params.tile_size = make_int2(debug_tile_size, debug_tile_size);
	}
	else {
		int tile_x = b_engine.tile_x();
		int tile_y = b_engine.tile_y();

		params.tile_size = make_int2(tile_x, tile_y);
	}

	if((BlenderSession::headless == false) && background) {
		params.tile_order = (TileOrder)get_enum(cscene, "tile_order");
	}
	else {
		params.tile_order = TILE_BOTTOM_TO_TOP;
	}

	/* other parameters */
	params.start_resolution = get_int(cscene, "preview_start_resolution");
	params.pixel_size = b_engine.get_preview_pixel_size(b_scene);

	/* other parameters */
	params.cancel_timeout = (double)get_float(cscene, "debug_cancel_timeout");
	params.reset_timeout = (double)get_float(cscene, "debug_reset_timeout");
	params.text_timeout = (double)get_float(cscene, "debug_text_timeout");

	/* progressive refine */
	params.progressive_refine = (b_engine.is_preview() ||
	                             get_boolean(cscene, "use_progressive_refine")) &&
	                            !b_r.use_save_buffers();

	if(params.progressive_refine) {
		BL::Scene::view_layers_iterator b_view_layer;
		for(b_scene.view_layers.begin(b_view_layer); b_view_layer != b_scene.view_layers.end(); ++b_view_layer) {
			PointerRNA crl = RNA_pointer_get(&b_view_layer->ptr, "cycles");
			if(get_boolean(crl, "use_denoising")) {
				params.progressive_refine = false;
			}
		}
	}

	if(background) {
		if(params.progressive_refine)
			params.progressive = true;
		else
			params.progressive = false;

		params.start_resolution = INT_MAX;
		params.pixel_size = 1;
	}
	else
		params.progressive = true;

	/* shading system - scene level needs full refresh */
	const bool shadingsystem = RNA_boolean_get(&cscene, "shading_system");

	if(shadingsystem == 0)
		params.shadingsystem = SHADINGSYSTEM_SVM;
	else if(shadingsystem == 1)
		params.shadingsystem = SHADINGSYSTEM_OSL;

	/* color managagement */
	params.display_buffer_linear = b_engine.support_display_space_shader(b_scene);

	if(b_engine.is_preview()) {
		/* For preview rendering we're using same timeout as
		 * blender's job update.
		 */
		params.progressive_update_timeout = 0.1;
	}

	params.use_profiling = params.device.has_profiling && !b_engine.is_preview() &&
	                       background && BlenderSession::print_render_stats;

	return params;
}

CCL_NAMESPACE_END<|MERGE_RESOLUTION|>--- conflicted
+++ resolved
@@ -526,16 +526,10 @@
 			Pass::add(pass_type, passes);
 	}
 
-<<<<<<< HEAD
 	PointerRNA crp = RNA_pointer_get(&b_view_layer.ptr, "cycles");
-	bool use_denoising = get_boolean(crp, "use_denoising");
-	bool store_denoising_passes = get_boolean(crp, "denoising_store_passes");
-=======
-	PointerRNA crp = RNA_pointer_get(&b_srlay.ptr, "cycles");
 	bool full_denoising = get_boolean(crp, "use_denoising");
 	bool write_denoising_passes = get_boolean(crp, "denoising_store_passes");
 
->>>>>>> fccf506e
 	scene->film->denoising_flags = 0;
 	if(full_denoising || write_denoising_passes) {
 #define MAP_OPTION(name, flag) if(!get_boolean(crp, name)) scene->film->denoising_flags |= flag;
@@ -551,26 +545,13 @@
 		b_engine.add_pass("Noisy Image", 4, "RGBA", b_view_layer.name().c_str());
 	}
 
-<<<<<<< HEAD
-	if(store_denoising_passes) {
+	if(write_denoising_passes) {
 		b_engine.add_pass("Denoising Normal",          3, "XYZ", b_view_layer.name().c_str());
-		b_engine.add_pass("Denoising Normal Variance", 3, "XYZ", b_view_layer.name().c_str());
 		b_engine.add_pass("Denoising Albedo",          3, "RGB", b_view_layer.name().c_str());
-		b_engine.add_pass("Denoising Albedo Variance", 3, "RGB", b_view_layer.name().c_str());
 		b_engine.add_pass("Denoising Depth",           1, "Z",   b_view_layer.name().c_str());
-		b_engine.add_pass("Denoising Depth Variance",  1, "Z",   b_view_layer.name().c_str());
-		b_engine.add_pass("Denoising Shadow A",        3, "XYV", b_view_layer.name().c_str());
-		b_engine.add_pass("Denoising Shadow B",        3, "XYV", b_view_layer.name().c_str());
-		b_engine.add_pass("Denoising Image Variance",  3, "RGB", b_view_layer.name().c_str());
-=======
-	if(write_denoising_passes) {
-		b_engine.add_pass("Denoising Normal",          3, "XYZ", b_srlay.name().c_str());
-		b_engine.add_pass("Denoising Albedo",          3, "RGB", b_srlay.name().c_str());
-		b_engine.add_pass("Denoising Depth",           1, "Z",   b_srlay.name().c_str());
-		b_engine.add_pass("Denoising Shadowing",       1, "X",   b_srlay.name().c_str());
-		b_engine.add_pass("Denoising Variance",        3, "RGB", b_srlay.name().c_str());
-		b_engine.add_pass("Denoising Intensity",       1, "X",   b_srlay.name().c_str());
->>>>>>> fccf506e
+		b_engine.add_pass("Denoising Shadowing",       1, "X",   b_view_layer.name().c_str());
+		b_engine.add_pass("Denoising Variance",        3, "RGB", b_view_layer.name().c_str());
+		b_engine.add_pass("Denoising Intensity",       1, "X",   b_view_layer.name().c_str());
 
 		if(scene->film->denoising_flags & DENOISING_CLEAN_ALL_PASSES) {
 			b_engine.add_pass("Denoising Clean",   3, "RGB", b_view_layer.name().c_str());
