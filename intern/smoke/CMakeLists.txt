--- conflicted
+++ resolved
@@ -89,9 +89,4 @@
 	list(APPEND INC ${FFTW3_INC})
 endif()
 
-<<<<<<< HEAD
-BLENDERLIB(bf_intern_smoke "${SRC}" "${INC}")
-#, libtype='blender', priority = 0 )
-=======
 blender_add_lib(bf_intern_smoke "${SRC}" "${INC}")
->>>>>>> 2198cfdb
