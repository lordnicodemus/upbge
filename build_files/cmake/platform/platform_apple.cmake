--- conflicted
+++ resolved
@@ -45,10 +45,6 @@
 	find_package(OpenAL)
 	if(OPENAL_FOUND)
 		set(WITH_OPENAL ON)
-<<<<<<< HEAD
-		set(OPENAL_INCLUDE_DIR "${LIBDIR}/openal/include/AL")
-=======
->>>>>>> b2c70774
 	else()
 		set(WITH_OPENAL OFF)
 	endif()
