# - Find SndFile library
# Find the native SndFile includes and library
# This module defines
#  LIBSNDFILE_INCLUDE_DIRS, where to find sndfile.h, Set when
#                        LIBSNDFILE_INCLUDE_DIR is found.
#  LIBSNDFILE_LIBRARIES, libraries to link against to use SndFile.
#  LIBSNDFILE_ROOT_DIR, The base directory to search for SndFile.
#                    This can also be an environment variable.
#  LIBSNDFILE_FOUND, If false, do not try to use SndFile.
#
# also defined, but not for general use are
#  LIBSNDFILE_LIBRARY, where to find the SndFile library.

#=============================================================================
# Copyright 2011 Blender Foundation.
#
# Distributed under the OSI-approved BSD License (the "License");
# see accompanying file Copyright.txt for details.
#
# This software is distributed WITHOUT ANY WARRANTY; without even the
# implied warranty of MERCHANTABILITY or FITNESS FOR A PARTICULAR PURPOSE.
# See the License for more information.
#=============================================================================

# If LIBSNDFILE_ROOT_DIR was defined in the environment, use it.
IF(NOT LIBSNDFILE_ROOT_DIR AND NOT $ENV{LIBSNDFILE_ROOT_DIR} STREQUAL "")
	SET(LIBSNDFILE_ROOT_DIR $ENV{LIBSNDFILE_ROOT_DIR})
ENDIF()

SET(_sndfile_SEARCH_DIRS
	${LIBSNDFILE_ROOT_DIR}
  /usr/local
  /sw # Fink
  /opt/local # DarwinPorts
)

FIND_PATH(LIBSNDFILE_INCLUDE_DIR sndfile.h
  HINTS
    ${_sndfile_SEARCH_DIRS}
  PATH_SUFFIXES
    include
)

FIND_LIBRARY(LIBSNDFILE_LIBRARY
  NAMES
    sndfile
  HINTS
    ${_sndfile_SEARCH_DIRS}
  PATH_SUFFIXES
    lib64 lib
  )

<<<<<<< HEAD
# handle the QUIETLY and REQUIRED arguments and set LIBSNDFILE_FOUND to TRUE if 
=======
# handle the QUIETLY and REQUIRED arguments and set SNDFILE_FOUND to TRUE if
>>>>>>> ae01df57
# all listed variables are TRUE
INCLUDE(FindPackageHandleStandardArgs)
FIND_PACKAGE_HANDLE_STANDARD_ARGS(SndFile DEFAULT_MSG
	LIBSNDFILE_LIBRARY LIBSNDFILE_INCLUDE_DIR)

IF(LIBSNDFILE_FOUND)
	SET(LIBSNDFILE_LIBRARIES ${LIBSNDFILE_LIBRARY})
	SET(LIBSNDFILE_INCLUDE_DIRS ${LIBSNDFILE_INCLUDE_DIR})
ENDIF(LIBSNDFILE_FOUND)

MARK_AS_ADVANCED(
	LIBSNDFILE_INCLUDE_DIR
	LIBSNDFILE_LIBRARY
)<|MERGE_RESOLUTION|>--- conflicted
+++ resolved
@@ -50,11 +50,7 @@
     lib64 lib
   )
 
-<<<<<<< HEAD
-# handle the QUIETLY and REQUIRED arguments and set LIBSNDFILE_FOUND to TRUE if 
-=======
-# handle the QUIETLY and REQUIRED arguments and set SNDFILE_FOUND to TRUE if
->>>>>>> ae01df57
+# handle the QUIETLY and REQUIRED arguments and set LIBSNDFILE_FOUND to TRUE if
 # all listed variables are TRUE
 INCLUDE(FindPackageHandleStandardArgs)
 FIND_PACKAGE_HANDLE_STANDARD_ARGS(SndFile DEFAULT_MSG
