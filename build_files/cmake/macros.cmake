--- conflicted
+++ resolved
@@ -557,6 +557,10 @@
 
 	# Sort libraries
 	set(BLENDER_SORTED_LIBS
+
+		audaspace
+		audaspace-py
+
 		bf_windowmanager
 
 		bf_editor_space_api
@@ -675,23 +679,10 @@
 		extern_curve_fit_nd
 		extern_recastnavigation
 		extern_openjpeg
-<<<<<<< HEAD
 		extern_rangetree
 		extern_wcwidth
 		extern_sdlew
 
-=======
-		ge_videotex
-		bf_dna
-		bf_blenfont
-		bf_blentranslation
-		bf_intern_audaspace
-		audaspace
-		audaspace-py
-		bf_intern_mikktspace
-		bf_intern_dualcon
-		bf_intern_cycles
->>>>>>> 76444a13
 		cycles_render
 		cycles_graph
 		cycles_bvh
