# ######## Global feature set settings ########

include("${CMAKE_CURRENT_LIST_DIR}/../../cmake/config/blender_release.cmake")

message(STATUS "Building in CentOS 7 64bit environment")

set(LIBDIR_NAME "linux_centos7_x86_64")
set(WITH_CXX11_ABI           OFF CACHE BOOL "" FORCE)

<<<<<<< HEAD
# Default to only build Blender, not the player
set(WITH_BLENDER             ON  CACHE BOOL "" FORCE)
set(WITH_PLAYER              OFF CACHE BOOL "" FORCE)

=======
>>>>>>> c4ba0d15
# ######## Linux-specific build options ########
# Options which are specific to Linux-only platforms

set(WITH_DOC_MANPAGE         OFF CACHE BOOL "" FORCE)

# ######## Official release-specific build options ########
# Options which are specific to Linux release builds only

set(WITH_JACK_DYNLOAD        ON  CACHE BOOL "" FORCE)
set(WITH_SDL_DYNLOAD         ON  CACHE BOOL "" FORCE)

# ######## Release environment specific settings ########

set(LIBDIR "${CMAKE_CURRENT_LIST_DIR}/../../../../lib/${LIBDIR_NAME}" CACHE STRING "" FORCE)

# Platform specific configuration, to ensure static linking against everything.

# Additional linking libraries
set(CMAKE_EXE_LINKER_FLAGS   "-lrt -static-libstdc++ -no-pie"  CACHE STRING "" FORCE)<|MERGE_RESOLUTION|>--- conflicted
+++ resolved
@@ -7,13 +7,6 @@
 set(LIBDIR_NAME "linux_centos7_x86_64")
 set(WITH_CXX11_ABI           OFF CACHE BOOL "" FORCE)
 
-<<<<<<< HEAD
-# Default to only build Blender, not the player
-set(WITH_BLENDER             ON  CACHE BOOL "" FORCE)
-set(WITH_PLAYER              OFF CACHE BOOL "" FORCE)
-
-=======
->>>>>>> c4ba0d15
 # ######## Linux-specific build options ########
 # Options which are specific to Linux-only platforms
 
