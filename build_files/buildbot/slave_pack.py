# ##### BEGIN GPL LICENSE BLOCK #####
#
#  This program is free software; you can redistribute it and/or
#  modify it under the terms of the GNU General Public License
#  as published by the Free Software Foundation; either version 2
#  of the License, or (at your option) any later version.
#
#  This program is distributed in the hope that it will be useful,
#  but WITHOUT ANY WARRANTY; without even the implied warranty of
#  MERCHANTABILITY or FITNESS FOR A PARTICULAR PURPOSE.  See the
#  GNU General Public License for more details.
#
#  You should have received a copy of the GNU General Public License
#  along with this program; if not, write to the Free Software Foundation,
#  Inc., 51 Franklin Street, Fifth Floor, Boston, MA 02110-1301, USA.
#
# ##### END GPL LICENSE BLOCK #####

# <pep8 compliant>

# Runs on buildbot slave, creating a release package using the build
# system and zipping it into buildbot_upload.zip. This is then uploaded
# to the master in the next buildbot step.

import buildbot_utils
import os
import sys

def get_package_name(builder, platform=None):
    info = buildbot_utils.VersionInfo(builder)

    package_name = 'blender-' + info.version + '-' + info.hash
    if platform:
      package_name += '-' + platform
    if builder.branch != 'master':
        package_name = builder.branch + "-" + package_name

    return package_name

def create_buildbot_upload_zip(builder, package_filepath, package_filename):
    import zipfile

    buildbot_upload_zip = os.path.join(builder.upload_dir, "buildbot_upload.zip")
    if os.path.exists(buildbot_upload_zip):
        os.remove(buildbot_upload_zip)

    try:
        z = zipfile.ZipFile(buildbot_upload_zip, "w", compression=zipfile.ZIP_STORED)
        z.write(package_filepath, arcname=package_filename)
        z.close()
    except Exception as ex:
        sys.stderr.write('Create buildbot_upload.zip failed: ' + str(ex) + '\n')
        sys.exit(1)

def create_tar_bz2(src, dest, package_name):
    # One extra to remove leading os.sep when cleaning root for package_root
    ln = len(src) + 1
    flist = list()

    # Create list of tuples containing file and archive name
    for root, dirs, files in os.walk(src):
        package_root = os.path.join(package_name, root[ln:])
        flist.extend([(os.path.join(root, file), os.path.join(package_root, file)) for file in files])

    import tarfile
    package = tarfile.open(dest, 'w:bz2')
    for entry in flist:
        package.add(entry[0], entry[1], recursive=False)
    package.close()

def cleanup_files(dirpath, extension):
    for f in os.listdir(dirpath):
        filepath = os.path.join(dirpath, f)
        if os.path.isfile(filepath) and f.endswith(extension):
            os.remove(filepath)

def find_file(dirpath, extension):
    for f in os.listdir(dirpath):
        filepath = os.path.join(dirpath, f)
        if os.path.isfile(filepath) and f.endswith(extension):
            return f
    return None


<<<<<<< HEAD
if builder.find('cmake') != -1:
    # CMake
    if 'win' in builder or 'mac' in builder:
        os.chdir(build_dir)

        files = [f for f in os.listdir('.') if os.path.isfile(f) and f.endswith('.zip')]
        for f in files:
            os.remove(f)
        retcode = subprocess.call(['cpack', '-G', 'ZIP'])
        result_file = [f for f in os.listdir('.') if os.path.isfile(f) and f.endswith('.zip')][0]

        # TODO(sergey): Such magic usually happens in SCon's packaging but we don't have it
        # in the CMake yet. For until then we do some magic here.
        tokens = result_file.split('-')
        blender_version = tokens[1].split('.')
        blender_full_version = '.'.join(blender_version[0:2])
        git_hash = tokens[2].split('.')[1]
        platform = builder.split('_')[0]
        if platform == 'mac':
            # Special exception for OSX
            platform = 'OSX-10.9-'
            if builder.endswith('x86_64_10_9_cmake'):
                platform += 'x86_64'
        if builder.endswith('vc2015'):
            platform += "-vc14"
        builderified_name = 'blender-{}-{}-{}'.format(blender_full_version, git_hash, platform)
        # NOTE: Blender 2.7 is already respected by blender_full_version.
        if branch != '' and branch != 'blender2.7':
            builderified_name = branch + "-" + builderified_name

        os.rename(result_file, "{}.zip".format(builderified_name))
        # create zip file
        try:
            if os.path.exists(buildbot_upload_zip):
                os.remove(buildbot_upload_zip)
            z = zipfile.ZipFile(buildbot_upload_zip, "w", compression=zipfile.ZIP_STORED)
            z.write("{}.zip".format(builderified_name))
            z.close()
            sys.exit(retcode)
        except Exception as ex:
            sys.stderr.write('Create buildbot_upload.zip failed' + str(ex) + '\n')
            sys.exit(1)

    elif builder.startswith('linux_'):
        blender = os.path.join(install_dir, 'blender')
        blenderplayer = os.path.join(install_dir, 'blenderplayer')

        buildinfo_h = os.path.join(build_dir, "source", "creator", "buildinfo.h")
        blender_h = os.path.join(blender_dir, "source", "blender", "blenkernel", "BKE_blender_version.h")

        # Get version information
        blender_version = int(parse_header_file(blender_h, 'BLENDER_VERSION'))
        blender_version = "%d.%d" % (blender_version // 100, blender_version % 100)
        blender_hash = parse_header_file(buildinfo_h, 'BUILD_HASH')[1:-1]
        blender_glibc = builder.split('_')[1]
        command_prefix = []
        bits = 64
        blender_arch = 'x86_64'

        if blender_glibc == 'glibc224':
            if builder.endswith('x86_64_cmake'):
                chroot_name = 'buildbot_stretch_x86_64'
            elif builder.endswith('i686_cmake'):
                chroot_name = 'buildbot_stretch_i686'
                bits = 32
                blender_arch = 'i686'
            command_prefix = ['schroot', '-c', chroot_name, '--']
        elif blender_glibc == 'glibc217':
            command_prefix = ['scl', 'enable', 'devtoolset-6', '--']

        # Strip all unused symbols from the binaries
        print("Stripping binaries...")
        subprocess.call(command_prefix + ['strip', '--strip-all', blender, blenderplayer])

        print("Stripping python...")
        py_target = os.path.join(install_dir, blender_version)
        subprocess.call(command_prefix + ['find', py_target, '-iname', '*.so', '-exec', 'strip', '-s', '{}', ';'])

        # Copy all specific files which are too specific to be copied by
        # the CMake rules themselves
        print("Copying extra scripts and libs...")

        extra = '/' + os.path.join('home', 'sources', 'release-builder', 'extra')
        mesalibs = os.path.join(extra, 'mesalibs' + str(bits) + '.tar.bz2')
        software_gl = os.path.join(blender_dir, 'release', 'bin', 'blender-softwaregl')
        icons = os.path.join(blender_dir, 'release', 'freedesktop', 'icons')

        os.system('tar -xpf %s -C %s' % (mesalibs, install_dir))
        os.system('cp %s %s' % (software_gl, install_dir))
        os.system('cp -r %s %s' % (icons, install_dir))
        os.system('chmod 755 %s' % (os.path.join(install_dir, 'blender-softwaregl')))

        # Construct archive name
        package_name = 'blender-%s-%s-linux-%s-%s' % (blender_version,
                                                      blender_hash,
                                                      blender_glibc,
                                                      blender_arch)
        # NOTE: Blender 2.7 is already respected by blender_full_version.
        if branch != '' and branch != 'blender2.7':
            package_name = branch + "-" + package_name

        upload_filename = package_name + ".tar.bz2"

        print("Creating .tar.bz2 archive")
        upload_filepath = install_dir + '.tar.bz2'
        create_tar_bz2(install_dir, upload_filepath, package_name)
else:
    print("Unknown building system")
    sys.exit(1)


if upload_filepath is None:
    # clean release directory if it already exists
    release_dir = 'release'

    if os.path.exists(release_dir):
        for f in os.listdir(release_dir):
            if os.path.isfile(os.path.join(release_dir, f)):
                os.remove(os.path.join(release_dir, f))

    # create release package
    try:
        subprocess.call(['make', 'package_archive'])
    except Exception as ex:
        sys.stderr.write('Make package release failed' + str(ex) + '\n')
        sys.exit(1)
=======
def pack_mac(builder):
    os.chdir(builder.build_dir)
    cleanup_files(builder.build_dir, '.zip')
>>>>>>> 47cde329

    package_name = get_package_name(builder, 'OSX-10.9-x86_64')
    package_filename = package_name + '.zip'

    buildbot_utils.call(['cpack', '-G', 'ZIP'])
    package_filepath = find_file(builder.build_dir, '.zip')

    create_buildbot_upload_zip(builder, package_filepath, package_filename)


def pack_win(builder):
    os.chdir(builder.build_dir)
    cleanup_files(builder.build_dir, '.zip')

    package_name = get_package_name(builder, 'win' + str(builder.bits))
    package_filename = package_name + '.zip'

    buildbot_utils.call(['cpack', '-G', 'ZIP'])
    package_filepath = find_file(builder.build_dir, '.zip')

    create_buildbot_upload_zip(builder, package_filepath, package_filename)


def pack_linux(builder):
    blender_executable = os.path.join(builder.install_dir, 'blender')

    info = buildbot_utils.VersionInfo(builder)
    blender_glibc = builder.name.split('_')[1]
    blender_arch = 'x86_64'

    # Strip all unused symbols from the binaries
    print("Stripping binaries...")
    buildbot_utils.call(builder.command_prefix + ['strip', '--strip-all', blender_executable])

    print("Stripping python...")
    py_target = os.path.join(builder.install_dir, info.version)
    buildbot_utils.call(builder.command_prefix + ['find', py_target, '-iname', '*.so', '-exec', 'strip', '-s', '{}', ';'])

    # Copy all specific files which are too specific to be copied by
    # the CMake rules themselves
    print("Copying extra scripts and libs...")

    extra = '/' + os.path.join('home', 'sources', 'release-builder', 'extra')
    mesalibs = os.path.join(extra, 'mesalibs' + str(builder.bits) + '.tar.bz2')
    software_gl = os.path.join(builder.blender_dir, 'release', 'bin', 'blender-softwaregl')
    icons = os.path.join(builder.blender_dir, 'release', 'freedesktop', 'icons')

    os.system('tar -xpf %s -C %s' % (mesalibs, builder.install_dir))
    os.system('cp %s %s' % (software_gl, builder.install_dir))
    os.system('cp -r %s %s' % (icons, builder.install_dir))
    os.system('chmod 755 %s' % (os.path.join(builder.install_dir, 'blender-softwaregl')))

    # Construct package name
    platform_name = 'linux-' + blender_glibc + '-' + blender_arch
    package_name = get_package_name(builder, platform_name)
    package_filename = package_name + ".tar.bz2"

    print("Creating .tar.bz2 archive")
    package_filepath = builder.install_dir + '.tar.bz2'
    create_tar_bz2(builder.install_dir, package_filepath, package_name)

    # Create buildbot_upload.zip
    create_buildbot_upload_zip(builder, package_filepath, package_filename)


if __name__ == "__main__":
    builder = buildbot_utils.create_builder_from_arguments()

    # Make sure install directory always exists
    os.makedirs(builder.install_dir, exist_ok=True)

    if builder.platform == 'mac':
        pack_mac(builder)
    elif builder.platform == 'win':
        pack_win(builder)
    elif builder.platform == 'linux':
        pack_linux(builder)<|MERGE_RESOLUTION|>--- conflicted
+++ resolved
@@ -82,138 +82,9 @@
     return None
 
 
-<<<<<<< HEAD
-if builder.find('cmake') != -1:
-    # CMake
-    if 'win' in builder or 'mac' in builder:
-        os.chdir(build_dir)
-
-        files = [f for f in os.listdir('.') if os.path.isfile(f) and f.endswith('.zip')]
-        for f in files:
-            os.remove(f)
-        retcode = subprocess.call(['cpack', '-G', 'ZIP'])
-        result_file = [f for f in os.listdir('.') if os.path.isfile(f) and f.endswith('.zip')][0]
-
-        # TODO(sergey): Such magic usually happens in SCon's packaging but we don't have it
-        # in the CMake yet. For until then we do some magic here.
-        tokens = result_file.split('-')
-        blender_version = tokens[1].split('.')
-        blender_full_version = '.'.join(blender_version[0:2])
-        git_hash = tokens[2].split('.')[1]
-        platform = builder.split('_')[0]
-        if platform == 'mac':
-            # Special exception for OSX
-            platform = 'OSX-10.9-'
-            if builder.endswith('x86_64_10_9_cmake'):
-                platform += 'x86_64'
-        if builder.endswith('vc2015'):
-            platform += "-vc14"
-        builderified_name = 'blender-{}-{}-{}'.format(blender_full_version, git_hash, platform)
-        # NOTE: Blender 2.7 is already respected by blender_full_version.
-        if branch != '' and branch != 'blender2.7':
-            builderified_name = branch + "-" + builderified_name
-
-        os.rename(result_file, "{}.zip".format(builderified_name))
-        # create zip file
-        try:
-            if os.path.exists(buildbot_upload_zip):
-                os.remove(buildbot_upload_zip)
-            z = zipfile.ZipFile(buildbot_upload_zip, "w", compression=zipfile.ZIP_STORED)
-            z.write("{}.zip".format(builderified_name))
-            z.close()
-            sys.exit(retcode)
-        except Exception as ex:
-            sys.stderr.write('Create buildbot_upload.zip failed' + str(ex) + '\n')
-            sys.exit(1)
-
-    elif builder.startswith('linux_'):
-        blender = os.path.join(install_dir, 'blender')
-        blenderplayer = os.path.join(install_dir, 'blenderplayer')
-
-        buildinfo_h = os.path.join(build_dir, "source", "creator", "buildinfo.h")
-        blender_h = os.path.join(blender_dir, "source", "blender", "blenkernel", "BKE_blender_version.h")
-
-        # Get version information
-        blender_version = int(parse_header_file(blender_h, 'BLENDER_VERSION'))
-        blender_version = "%d.%d" % (blender_version // 100, blender_version % 100)
-        blender_hash = parse_header_file(buildinfo_h, 'BUILD_HASH')[1:-1]
-        blender_glibc = builder.split('_')[1]
-        command_prefix = []
-        bits = 64
-        blender_arch = 'x86_64'
-
-        if blender_glibc == 'glibc224':
-            if builder.endswith('x86_64_cmake'):
-                chroot_name = 'buildbot_stretch_x86_64'
-            elif builder.endswith('i686_cmake'):
-                chroot_name = 'buildbot_stretch_i686'
-                bits = 32
-                blender_arch = 'i686'
-            command_prefix = ['schroot', '-c', chroot_name, '--']
-        elif blender_glibc == 'glibc217':
-            command_prefix = ['scl', 'enable', 'devtoolset-6', '--']
-
-        # Strip all unused symbols from the binaries
-        print("Stripping binaries...")
-        subprocess.call(command_prefix + ['strip', '--strip-all', blender, blenderplayer])
-
-        print("Stripping python...")
-        py_target = os.path.join(install_dir, blender_version)
-        subprocess.call(command_prefix + ['find', py_target, '-iname', '*.so', '-exec', 'strip', '-s', '{}', ';'])
-
-        # Copy all specific files which are too specific to be copied by
-        # the CMake rules themselves
-        print("Copying extra scripts and libs...")
-
-        extra = '/' + os.path.join('home', 'sources', 'release-builder', 'extra')
-        mesalibs = os.path.join(extra, 'mesalibs' + str(bits) + '.tar.bz2')
-        software_gl = os.path.join(blender_dir, 'release', 'bin', 'blender-softwaregl')
-        icons = os.path.join(blender_dir, 'release', 'freedesktop', 'icons')
-
-        os.system('tar -xpf %s -C %s' % (mesalibs, install_dir))
-        os.system('cp %s %s' % (software_gl, install_dir))
-        os.system('cp -r %s %s' % (icons, install_dir))
-        os.system('chmod 755 %s' % (os.path.join(install_dir, 'blender-softwaregl')))
-
-        # Construct archive name
-        package_name = 'blender-%s-%s-linux-%s-%s' % (blender_version,
-                                                      blender_hash,
-                                                      blender_glibc,
-                                                      blender_arch)
-        # NOTE: Blender 2.7 is already respected by blender_full_version.
-        if branch != '' and branch != 'blender2.7':
-            package_name = branch + "-" + package_name
-
-        upload_filename = package_name + ".tar.bz2"
-
-        print("Creating .tar.bz2 archive")
-        upload_filepath = install_dir + '.tar.bz2'
-        create_tar_bz2(install_dir, upload_filepath, package_name)
-else:
-    print("Unknown building system")
-    sys.exit(1)
-
-
-if upload_filepath is None:
-    # clean release directory if it already exists
-    release_dir = 'release'
-
-    if os.path.exists(release_dir):
-        for f in os.listdir(release_dir):
-            if os.path.isfile(os.path.join(release_dir, f)):
-                os.remove(os.path.join(release_dir, f))
-
-    # create release package
-    try:
-        subprocess.call(['make', 'package_archive'])
-    except Exception as ex:
-        sys.stderr.write('Make package release failed' + str(ex) + '\n')
-        sys.exit(1)
-=======
 def pack_mac(builder):
     os.chdir(builder.build_dir)
     cleanup_files(builder.build_dir, '.zip')
->>>>>>> 47cde329
 
     package_name = get_package_name(builder, 'OSX-10.9-x86_64')
     package_filename = package_name + '.zip'
