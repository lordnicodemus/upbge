# ##### BEGIN GPL LICENSE BLOCK #####
#
#  This program is free software; you can redistribute it and/or
#  modify it under the terms of the GNU General Public License
#  as published by the Free Software Foundation; either version 2
#  of the License, or (at your option) any later version.
#
#  This program is distributed in the hope that it will be useful,
#  but WITHOUT ANY WARRANTY; without even the implied warranty of
#  MERCHANTABILITY or FITNESS FOR A PARTICULAR PURPOSE.  See the
#  GNU General Public License for more details.
#
#  You should have received a copy of the GNU General Public License
#  along with this program; if not, write to the Free Software Foundation,
#  Inc., 51 Franklin Street, Fifth Floor, Boston, MA 02110-1301, USA.
#
# ##### END GPL LICENSE BLOCK #####

# <pep8 compliant>

# Runs on buildbot slave, creating a release package using the build
# system and zipping it into buildbot_upload.zip. This is then uploaded
# to the master in the next buildbot step.

import os
import subprocess
import sys
import zipfile

# get builder name
if len(sys.argv) < 2:
    sys.stderr.write("Not enough arguments, expecting builder name\n")
    sys.exit(1)

builder = sys.argv[1]
# Never write branch if it is master.
branch = sys.argv[2] if (len(sys.argv) >= 3 and sys.argv[2] != 'master') else ''

blender_dir = os.path.join('..', 'blender.git')
build_dir = os.path.join('..', 'build', builder)
install_dir = os.path.join('..', 'install', builder)
buildbot_upload_zip = os.path.abspath(os.path.join(os.path.dirname(install_dir), "buildbot_upload.zip"))

upload_filename = None  # Name of the archive to be uploaded
                        # (this is the name of archive which will appear on the
                        # download page)
upload_filepath = None  # Filepath to be uploaded to the server
                        # (this folder will be packed)


def parse_header_file(filename, define):
    import re
    regex = re.compile("^#\s*define\s+%s\s+(.*)" % define)
    with open(filename, "r") as file:
        for l in file:
            match = regex.match(l)
            if match:
                return match.group(1)
    return None


# Make sure install directory always exists
if not os.path.exists(install_dir):
    os.makedirs(install_dir)


def create_tar_bz2(src, dest, package_name):
    # One extra to remove leading os.sep when cleaning root for package_root
    ln = len(src) + 1
    flist = list()

    # Create list of tuples containing file and archive name
    for root, dirs, files in os.walk(src):
        package_root = os.path.join(package_name, root[ln:])
        flist.extend([(os.path.join(root, file), os.path.join(package_root, file)) for file in files])

    import tarfile
    package = tarfile.open(dest, 'w:bz2')
    for entry in flist:
        package.add(entry[0], entry[1], recursive=False)
    package.close()


if builder.find('cmake') != -1:
    # CMake
    if 'win' in builder or 'mac' in builder:
        os.chdir(build_dir)

        files = [f for f in os.listdir('.') if os.path.isfile(f) and f.endswith('.zip')]
        for f in files:
            os.remove(f)
        retcode = subprocess.call(['cpack', '-G', 'ZIP'])
        result_file = [f for f in os.listdir('.') if os.path.isfile(f) and f.endswith('.zip')][0]

        # TODO(sergey): Such magic usually happens in SCon's packaging but we don't have it
        # in the CMake yet. For until then we do some magic here.
        tokens = result_file.split('-')
        blender_version = tokens[1].split('.')
        blender_full_version = '.'.join(blender_version[0:2])
        git_hash = tokens[2].split('.')[1]
        platform = builder.split('_')[0]
        if platform == 'mac':
            # Special exception for OSX
            platform = 'OSX-10.9-'
            if builder.endswith('x86_64_10_9_cmake'):
                platform += 'x86_64'
        if builder.endswith('vc2015'):
            platform += "-vc14"
        builderified_name = 'blender-{}-{}-{}'.format(blender_full_version, git_hash, platform)
        # NOTE: Blender 2.7 is already respected by blender_full_version.
        if branch != '' and branch != 'blender2.7':
            builderified_name = branch + "-" + builderified_name

        os.rename(result_file, "{}.zip".format(builderified_name))
        # create zip file
        try:
            if os.path.exists(buildbot_upload_zip):
                os.remove(buildbot_upload_zip)
            z = zipfile.ZipFile(buildbot_upload_zip, "w", compression=zipfile.ZIP_STORED)
            z.write("{}.zip".format(builderified_name))
            z.close()
            sys.exit(retcode)
        except Exception as ex:
            sys.stderr.write('Create buildbot_upload.zip failed' + str(ex) + '\n')
            sys.exit(1)

    elif builder.startswith('linux_'):
        blender = os.path.join(install_dir, 'blender')
        blenderplayer = os.path.join(install_dir, 'blenderplayer')

        buildinfo_h = os.path.join(build_dir, "source", "creator", "buildinfo.h")
        blender_h = os.path.join(blender_dir, "source", "blender", "blenkernel", "BKE_blender_version.h")

        # Get version information
        blender_version = int(parse_header_file(blender_h, 'BLENDER_VERSION'))
        blender_version = "%d.%d" % (blender_version // 100, blender_version % 100)
        blender_hash = parse_header_file(buildinfo_h, 'BUILD_HASH')[1:-1]
        blender_glibc = builder.split('_')[1]
        command_prefix = []
        bits = 64
        blender_arch = 'x86_64'

        if blender_glibc == 'glibc224':
            if builder.endswith('x86_64_cmake'):
                chroot_name = 'buildbot_stretch_x86_64'
            elif builder.endswith('i686_cmake'):
                chroot_name = 'buildbot_stretch_i686'
                bits = 32
                blender_arch = 'i686'
            command_prefix = ['schroot', '-c', chroot_name, '--']
        elif blender_glibc == 'glibc217':
            command_prefix = ['scl', 'enable', 'devtoolset-6', '--']

        # Strip all unused symbols from the binaries
        print("Stripping binaries...")
<<<<<<< HEAD
        chroot_prefix = ['schroot', '-c', chroot_name, '--']
        subprocess.call(chroot_prefix + ['strip', '--strip-all', blender, blenderplayer])
=======
        subprocess.call(command_prefix + ['strip', '--strip-all', blender])
>>>>>>> 58996e30

        print("Stripping python...")
        py_target = os.path.join(install_dir, blender_version)
        subprocess.call(command_prefix + ['find', py_target, '-iname', '*.so', '-exec', 'strip', '-s', '{}', ';'])

        # Copy all specific files which are too specific to be copied by
        # the CMake rules themselves
        print("Copying extra scripts and libs...")

        extra = '/' + os.path.join('home', 'sources', 'release-builder', 'extra')
        mesalibs = os.path.join(extra, 'mesalibs' + str(bits) + '.tar.bz2')
        software_gl = os.path.join(blender_dir, 'release', 'bin', 'blender-softwaregl')
        icons = os.path.join(blender_dir, 'release', 'freedesktop', 'icons')

        os.system('tar -xpf %s -C %s' % (mesalibs, install_dir))
        os.system('cp %s %s' % (software_gl, install_dir))
        os.system('cp -r %s %s' % (icons, install_dir))
        os.system('chmod 755 %s' % (os.path.join(install_dir, 'blender-softwaregl')))

        # Construct archive name
        package_name = 'blender-%s-%s-linux-%s-%s' % (blender_version,
                                                      blender_hash,
                                                      blender_glibc,
                                                      blender_arch)
        # NOTE: Blender 2.7 is already respected by blender_full_version.
        if branch != '' and branch != 'blender2.7':
            package_name = branch + "-" + package_name

        upload_filename = package_name + ".tar.bz2"

        print("Creating .tar.bz2 archive")
        upload_filepath = install_dir + '.tar.bz2'
        create_tar_bz2(install_dir, upload_filepath, package_name)
else:
    print("Unknown building system")
    sys.exit(1)


if upload_filepath is None:
    # clean release directory if it already exists
    release_dir = 'release'

    if os.path.exists(release_dir):
        for f in os.listdir(release_dir):
            if os.path.isfile(os.path.join(release_dir, f)):
                os.remove(os.path.join(release_dir, f))

    # create release package
    try:
        subprocess.call(['make', 'package_archive'])
    except Exception as ex:
        sys.stderr.write('Make package release failed' + str(ex) + '\n')
        sys.exit(1)

    # find release directory, must exist this time
    if not os.path.exists(release_dir):
        sys.stderr.write("Failed to find release directory %r.\n" % release_dir)
        sys.exit(1)

    # find release package
    file = None
    filepath = None

    for f in os.listdir(release_dir):
        rf = os.path.join(release_dir, f)
        if os.path.isfile(rf) and f.startswith('blender'):
            file = f
            filepath = rf

    if not file:
        sys.stderr.write("Failed to find release package.\n")
        sys.exit(1)

    upload_filename = file
    upload_filepath = filepath

# create zip file
try:
    upload_zip = os.path.join(buildbot_upload_zip)
    if os.path.exists(upload_zip):
        os.remove(upload_zip)
    z = zipfile.ZipFile(upload_zip, "w", compression=zipfile.ZIP_STORED)
    z.write(upload_filepath, arcname=upload_filename)
    z.close()
except Exception as ex:
    sys.stderr.write('Create buildbot_upload.zip failed' + str(ex) + '\n')
    sys.exit(1)<|MERGE_RESOLUTION|>--- conflicted
+++ resolved
@@ -153,12 +153,7 @@
 
         # Strip all unused symbols from the binaries
         print("Stripping binaries...")
-<<<<<<< HEAD
-        chroot_prefix = ['schroot', '-c', chroot_name, '--']
-        subprocess.call(chroot_prefix + ['strip', '--strip-all', blender, blenderplayer])
-=======
-        subprocess.call(command_prefix + ['strip', '--strip-all', blender])
->>>>>>> 58996e30
+        subprocess.call(command_prefix + ['strip', '--strip-all', blender, blenderplayer])
 
         print("Stripping python...")
         py_target = os.path.join(install_dir, blender_version)
